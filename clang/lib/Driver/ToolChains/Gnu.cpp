//===--- Gnu.cpp - Gnu Tool and ToolChain Implementations -------*- C++ -*-===//
//
// Part of the LLVM Project, under the Apache License v2.0 with LLVM Exceptions.
// See https://llvm.org/LICENSE.txt for license information.
// SPDX-License-Identifier: Apache-2.0 WITH LLVM-exception
//
//===----------------------------------------------------------------------===//

#include "Gnu.h"
#include "Arch/ARM.h"
#include "Arch/CSKY.h"
#include "Arch/LoongArch.h"
#include "Arch/Mips.h"
#include "Arch/PPC.h"
#include "Arch/RISCV.h"
#include "Arch/Sparc.h"
#include "Arch/SystemZ.h"
#include "CommonArgs.h"
#include "Linux.h"
#include "clang/Config/config.h" // for GCC_INSTALL_PREFIX
#include "clang/Driver/Compilation.h"
#include "clang/Driver/Driver.h"
#include "clang/Driver/DriverDiagnostic.h"
#include "clang/Driver/MultilibBuilder.h"
#include "clang/Driver/Options.h"
#include "clang/Driver/Tool.h"
#include "clang/Driver/ToolChain.h"
#include "llvm/ADT/StringSet.h"
#include "llvm/ADT/Twine.h"
#include "llvm/Option/ArgList.h"
#include "llvm/Support/CodeGen.h"
#include "llvm/Support/Path.h"
#include "llvm/Support/VirtualFileSystem.h"
#include "llvm/TargetParser/RISCVISAInfo.h"
#include "llvm/TargetParser/TargetParser.h"
#include <system_error>

using namespace clang::driver;
using namespace clang::driver::toolchains;
using namespace clang;
using namespace llvm::opt;

using tools::addMultilibFlag;
using tools::addPathIfExists;

static bool forwardToGCC(const Option &O) {
  // LinkerInput options have been forwarded. Don't duplicate.
  if (O.hasFlag(options::LinkerInput))
    return false;
  return O.matches(options::OPT_Link_Group) || O.hasFlag(options::LinkOption);
}

// Switch CPU names not recognized by GNU assembler to a close CPU that it does
// recognize, instead of a lower march from being picked in the absence of a cpu
// flag.
static void normalizeCPUNamesForAssembler(const ArgList &Args,
                                          ArgStringList &CmdArgs) {
  if (Arg *A = Args.getLastArg(options::OPT_mcpu_EQ)) {
    StringRef CPUArg(A->getValue());
    if (CPUArg.equals_insensitive("krait"))
      CmdArgs.push_back("-mcpu=cortex-a15");
    else if (CPUArg.equals_insensitive("kryo"))
      CmdArgs.push_back("-mcpu=cortex-a57");
    else
      Args.AddLastArg(CmdArgs, options::OPT_mcpu_EQ);
  }
}

void tools::gcc::Common::ConstructJob(Compilation &C, const JobAction &JA,
                                      const InputInfo &Output,
                                      const InputInfoList &Inputs,
                                      const ArgList &Args,
                                      const char *LinkingOutput) const {
  const Driver &D = getToolChain().getDriver();
  ArgStringList CmdArgs;

  for (const auto &A : Args) {
    if (forwardToGCC(A->getOption())) {
      // It is unfortunate that we have to claim here, as this means
      // we will basically never report anything interesting for
      // platforms using a generic gcc, even if we are just using gcc
      // to get to the assembler.
      A->claim();

      A->render(Args, CmdArgs);
    }
  }

  RenderExtraToolArgs(JA, CmdArgs);

  // If using a driver, force the arch.
  if (getToolChain().getTriple().isOSDarwin()) {
    CmdArgs.push_back("-arch");
    CmdArgs.push_back(
        Args.MakeArgString(getToolChain().getDefaultUniversalArchName()));
  }

  // Try to force gcc to match the tool chain we want, if we recognize
  // the arch.
  //
  // FIXME: The triple class should directly provide the information we want
  // here.
  switch (getToolChain().getArch()) {
  default:
    break;
  case llvm::Triple::x86:
  case llvm::Triple::ppc:
  case llvm::Triple::ppcle:
    CmdArgs.push_back("-m32");
    break;
  case llvm::Triple::x86_64:
  case llvm::Triple::ppc64:
  case llvm::Triple::ppc64le:
    CmdArgs.push_back("-m64");
    break;
  case llvm::Triple::sparcel:
    CmdArgs.push_back("-EL");
    break;
  }

  assert((Output.isFilename() || Output.isNothing()) && "Invalid output.");
  if (Output.isFilename()) {
    CmdArgs.push_back("-o");
    CmdArgs.push_back(Output.getFilename());
  } else {
    CmdArgs.push_back("-fsyntax-only");
  }

  Args.AddAllArgValues(CmdArgs, options::OPT_Wa_COMMA, options::OPT_Xassembler);

  // Only pass -x if gcc will understand it; otherwise hope gcc
  // understands the suffix correctly. The main use case this would go
  // wrong in is for linker inputs if they happened to have an odd
  // suffix; really the only way to get this to happen is a command
  // like '-x foobar a.c' which will treat a.c like a linker input.
  //
  // FIXME: For the linker case specifically, can we safely convert
  // inputs into '-Wl,' options?
  for (const auto &II : Inputs) {
    // Don't try to pass LLVM or AST inputs to a generic gcc.
    if (types::isLLVMIR(II.getType()))
      D.Diag(clang::diag::err_drv_no_linker_llvm_support)
          << getToolChain().getTripleString();
    else if (II.getType() == types::TY_AST)
      D.Diag(diag::err_drv_no_ast_support) << getToolChain().getTripleString();
    else if (II.getType() == types::TY_ModuleFile)
      D.Diag(diag::err_drv_no_module_support)
          << getToolChain().getTripleString();

    if (types::canTypeBeUserSpecified(II.getType())) {
      CmdArgs.push_back("-x");
      CmdArgs.push_back(types::getTypeName(II.getType()));
    }

    if (II.isFilename())
      CmdArgs.push_back(II.getFilename());
    else {
      const Arg &A = II.getInputArg();

      // Reverse translate some rewritten options.
      if (A.getOption().matches(options::OPT_Z_reserved_lib_stdcxx)) {
        CmdArgs.push_back("-lstdc++");
        continue;
      }

      // Don't render as input, we need gcc to do the translations.
      A.render(Args, CmdArgs);
    }
  }

  const std::string &customGCCName = D.getCCCGenericGCCName();
  const char *GCCName;
  if (!customGCCName.empty())
    GCCName = customGCCName.c_str();
  else if (D.CCCIsCXX()) {
    GCCName = "g++";
  } else
    GCCName = "gcc";

  const char *Exec = Args.MakeArgString(getToolChain().GetProgramPath(GCCName));
  C.addCommand(std::make_unique<Command>(JA, *this,
                                         ResponseFileSupport::AtFileCurCP(),
                                         Exec, CmdArgs, Inputs, Output));
}

void tools::gcc::Preprocessor::RenderExtraToolArgs(
    const JobAction &JA, ArgStringList &CmdArgs) const {
  CmdArgs.push_back("-E");
}

void tools::gcc::Compiler::RenderExtraToolArgs(const JobAction &JA,
                                               ArgStringList &CmdArgs) const {
  const Driver &D = getToolChain().getDriver();

  switch (JA.getType()) {
  // If -flto, etc. are present then make sure not to force assembly output.
  case types::TY_LLVM_IR:
  case types::TY_LTO_IR:
  case types::TY_LLVM_BC:
  case types::TY_LTO_BC:
    CmdArgs.push_back("-c");
    break;
  // We assume we've got an "integrated" assembler in that gcc will produce an
  // object file itself.
  case types::TY_Object:
    CmdArgs.push_back("-c");
    break;
  case types::TY_PP_Asm:
    CmdArgs.push_back("-S");
    break;
  case types::TY_Nothing:
    CmdArgs.push_back("-fsyntax-only");
    break;
  default:
    D.Diag(diag::err_drv_invalid_gcc_output_type) << getTypeName(JA.getType());
  }
}

void tools::gcc::Linker::RenderExtraToolArgs(const JobAction &JA,
                                             ArgStringList &CmdArgs) const {
  // The types are (hopefully) good enough.
}

static const char *getLDMOption(const llvm::Triple &T, const ArgList &Args) {
  switch (T.getArch()) {
  case llvm::Triple::x86:
    if (T.isOSIAMCU())
      return "elf_iamcu";
    return "elf_i386";
  case llvm::Triple::aarch64:
    return "aarch64linux";
  case llvm::Triple::aarch64_be:
    return "aarch64linuxb";
  case llvm::Triple::arm:
  case llvm::Triple::thumb:
  case llvm::Triple::armeb:
  case llvm::Triple::thumbeb:
    return tools::arm::isARMBigEndian(T, Args) ? "armelfb_linux_eabi"
                                               : "armelf_linux_eabi";
  case llvm::Triple::m68k:
    return "m68kelf";
  case llvm::Triple::ppc:
    if (T.isOSLinux())
      return "elf32ppclinux";
    return "elf32ppc";
  case llvm::Triple::ppcle:
    if (T.isOSLinux())
      return "elf32lppclinux";
    return "elf32lppc";
  case llvm::Triple::ppc64:
    return "elf64ppc";
  case llvm::Triple::ppc64le:
    return "elf64lppc";
  case llvm::Triple::riscv32:
    return "elf32lriscv";
  case llvm::Triple::riscv64:
    return "elf64lriscv";
  case llvm::Triple::sparc:
  case llvm::Triple::sparcel:
    return "elf32_sparc";
  case llvm::Triple::sparcv9:
    return "elf64_sparc";
  case llvm::Triple::loongarch32:
    return "elf32loongarch";
  case llvm::Triple::loongarch64:
    return "elf64loongarch";
  case llvm::Triple::mips:
    return "elf32btsmip";
  case llvm::Triple::mipsel:
    return "elf32ltsmip";
  case llvm::Triple::mips64:
    if (tools::mips::hasMipsAbiArg(Args, "n32") || T.isABIN32())
      return "elf32btsmipn32";
    return "elf64btsmip";
  case llvm::Triple::mips64el:
    if (tools::mips::hasMipsAbiArg(Args, "n32") || T.isABIN32())
      return "elf32ltsmipn32";
    return "elf64ltsmip";
  case llvm::Triple::systemz:
    return "elf64_s390";
  case llvm::Triple::x86_64:
    if (T.isX32())
      return "elf32_x86_64";
    return "elf_x86_64";
  case llvm::Triple::ve:
    return "elf64ve";
  case llvm::Triple::csky:
    return "cskyelf_linux";
  default:
    return nullptr;
  }
}

static bool getStaticPIE(const ArgList &Args, const ToolChain &TC) {
  bool HasStaticPIE = Args.hasArg(options::OPT_static_pie);
  if (HasStaticPIE && Args.hasArg(options::OPT_no_pie)) {
    const Driver &D = TC.getDriver();
    const llvm::opt::OptTable &Opts = D.getOpts();
    StringRef StaticPIEName = Opts.getOptionName(options::OPT_static_pie);
    StringRef NoPIEName = Opts.getOptionName(options::OPT_nopie);
    D.Diag(diag::err_drv_cannot_mix_options) << StaticPIEName << NoPIEName;
  }
  return HasStaticPIE;
}

static bool getStatic(const ArgList &Args) {
  return Args.hasArg(options::OPT_static) &&
      !Args.hasArg(options::OPT_static_pie);
}

// Create an archive with llvm-ar.  This is used to create an archive that
// contains host objects and the wrapped FPGA device binary
void tools::gnutools::Linker::constructLLVMARCommand(
    Compilation &C, const JobAction &JA, const InputInfo &Output,
    const InputInfoList &Input, const ArgList &Args) const {
  ArgStringList CmdArgs;
  // Use 'cqL' to create the archive.  This allows for any fat archives that
  // are passed on the command line to be added via contents instead of the
  // full archive.  Any usage of the generated archive will then have full
  // access to resolve any dependencies.
  CmdArgs.push_back("cqL");
  const char *OutputFilename = Output.getFilename();
  if (llvm::sys::fs::exists(OutputFilename)) {
    C.getDriver().Diag(clang::diag::warn_drv_existing_archive_append)
        << OutputFilename;
  }
  CmdArgs.push_back(OutputFilename);
  for (const auto &II : Input) {
    if (II.getType() == types::TY_Tempfilelist) {
      // Take the list file and pass it in with '@'.
      std::string FileName(II.getFilename());
      const char *ArgFile = Args.MakeArgString("@" + FileName);
      CmdArgs.push_back(ArgFile);
      continue;
    }
    if (II.isFilename())
      CmdArgs.push_back(II.getFilename());
  }

  SmallString<128> LLVMARPath(C.getDriver().Dir);
  llvm::sys::path::append(LLVMARPath, "llvm-ar");
  const char *Exec = C.getArgs().MakeArgString(LLVMARPath);
  C.addCommand(std::make_unique<Command>(
      JA, *this, ResponseFileSupport::None(), Exec, CmdArgs, std::nullopt));
}

void tools::gnutools::StaticLibTool::ConstructJob(
    Compilation &C, const JobAction &JA, const InputInfo &Output,
    const InputInfoList &Inputs, const ArgList &Args,
    const char *LinkingOutput) const {
  const Driver &D = getToolChain().getDriver();

  // Silence warning for "clang -g foo.o -o foo"
  Args.ClaimAllArgs(options::OPT_g_Group);
  // and "clang -emit-llvm foo.o -o foo"
  Args.ClaimAllArgs(options::OPT_emit_llvm);
  // and for "clang -w foo.o -o foo". Other warning options are already
  // handled somewhere else.
  Args.ClaimAllArgs(options::OPT_w);
  // Silence warnings when linking C code with a C++ '-stdlib' argument.
  Args.ClaimAllArgs(options::OPT_stdlib_EQ);

  // ar tool command "llvm-ar <options> <output_file> <input_files>".
  ArgStringList CmdArgs;
  // Create and insert file members with a deterministic index.
  CmdArgs.push_back("rcsD");
  CmdArgs.push_back(Output.getFilename());

  for (const auto &II : Inputs) {
    if (II.isFilename()) {
       CmdArgs.push_back(II.getFilename());
    }
  }

  // Delete old output archive file if it already exists before generating a new
  // archive file.
  auto OutputFileName = Output.getFilename();
  if (Output.isFilename() && llvm::sys::fs::exists(OutputFileName)) {
    if (std::error_code EC = llvm::sys::fs::remove(OutputFileName)) {
      D.Diag(diag::err_drv_unable_to_remove_file) << EC.message();
      return;
    }
  }

  const char *Exec = Args.MakeArgString(getToolChain().GetStaticLibToolPath());
  C.addCommand(std::make_unique<Command>(JA, *this,
                                         ResponseFileSupport::AtFileCurCP(),
                                         Exec, CmdArgs, Inputs, Output));
}

void tools::gnutools::Linker::ConstructJob(Compilation &C, const JobAction &JA,
                                           const InputInfo &Output,
                                           const InputInfoList &Inputs,
                                           const ArgList &Args,
                                           const char *LinkingOutput) const {
  // FIXME: The Linker class constructor takes a ToolChain and not a
  // Generic_ELF, so the static_cast might return a reference to a invalid
  // instance (see PR45061). Ideally, the Linker constructor needs to take a
  // Generic_ELF instead.
  const auto &ToolChain = static_cast<const Generic_ELF &>(getToolChain());
  const Driver &D = ToolChain.getDriver();

  const llvm::Triple &Triple = getToolChain().getEffectiveTriple();

  const llvm::Triple::ArchType Arch = ToolChain.getArch();
  const bool isOHOSFamily = ToolChain.getTriple().isOHOSFamily();
  const bool isAndroid = ToolChain.getTriple().isAndroid();
  const bool IsIAMCU = ToolChain.getTriple().isOSIAMCU();
  const bool IsVE = ToolChain.getTriple().isVE();
  const bool IsStaticPIE = getStaticPIE(Args, ToolChain);
  const bool IsStatic = getStatic(Args);
  const bool HasCRTBeginEndFiles =
      ToolChain.getTriple().hasEnvironment() ||
      (ToolChain.getTriple().getVendor() != llvm::Triple::MipsTechnologies);

  // Use of -fsycl-link creates an archive.
  if (Args.hasArg(options::OPT_fsycl_link_EQ) &&
      JA.getType() == types::TY_Archive) {
    constructLLVMARCommand(C, JA, Output, Inputs, Args);
    return;
  }
  ArgStringList CmdArgs;

  // Silence warning for "clang -g foo.o -o foo"
  Args.ClaimAllArgs(options::OPT_g_Group);
  // and "clang -emit-llvm foo.o -o foo"
  Args.ClaimAllArgs(options::OPT_emit_llvm);
  // and for "clang -w foo.o -o foo". Other warning options are already
  // handled somewhere else.
  Args.ClaimAllArgs(options::OPT_w);

  if (!D.SysRoot.empty())
    CmdArgs.push_back(Args.MakeArgString("--sysroot=" + D.SysRoot));

  if (Args.hasArg(options::OPT_s))
    CmdArgs.push_back("-s");

  if (Triple.isARM() || Triple.isThumb()) {
    bool IsBigEndian = arm::isARMBigEndian(Triple, Args);
    if (IsBigEndian)
      arm::appendBE8LinkFlag(Args, CmdArgs, Triple);
    CmdArgs.push_back(IsBigEndian ? "-EB" : "-EL");
  } else if (Triple.isAArch64()) {
    CmdArgs.push_back(Arch == llvm::Triple::aarch64_be ? "-EB" : "-EL");
  }

  // Most Android ARM64 targets should enable the linker fix for erratum
  // 843419. Only non-Cortex-A53 devices are allowed to skip this flag.
  if (Arch == llvm::Triple::aarch64 && (isAndroid || isOHOSFamily)) {
    std::string CPU = getCPUName(D, Args, Triple);
    if (CPU.empty() || CPU == "generic" || CPU == "cortex-a53")
      CmdArgs.push_back("--fix-cortex-a53-843419");
  }

  ToolChain.addExtraOpts(CmdArgs);

  CmdArgs.push_back("--eh-frame-hdr");

  if (const char *LDMOption = getLDMOption(ToolChain.getTriple(), Args)) {
    CmdArgs.push_back("-m");
    CmdArgs.push_back(LDMOption);
  } else {
    D.Diag(diag::err_target_unknown_triple) << Triple.str();
    return;
  }

  if (Triple.isRISCV()) {
    CmdArgs.push_back("-X");
    if (Args.hasArg(options::OPT_mno_relax))
      CmdArgs.push_back("--no-relax");
  }

  const bool IsShared = Args.hasArg(options::OPT_shared);
  if (IsShared)
    CmdArgs.push_back("-shared");
  bool IsPIE = false;
  if (IsStaticPIE) {
    CmdArgs.push_back("-static");
    CmdArgs.push_back("-pie");
    CmdArgs.push_back("--no-dynamic-linker");
    CmdArgs.push_back("-z");
    CmdArgs.push_back("text");
  } else if (IsStatic) {
    CmdArgs.push_back("-static");
  } else if (!Args.hasArg(options::OPT_r)) {
    if (Args.hasArg(options::OPT_rdynamic))
      CmdArgs.push_back("-export-dynamic");
    if (!IsShared) {
      IsPIE = Args.hasFlag(options::OPT_pie, options::OPT_no_pie,
                           ToolChain.isPIEDefault(Args));
      if (IsPIE)
        CmdArgs.push_back("-pie");
      CmdArgs.push_back("-dynamic-linker");
      CmdArgs.push_back(Args.MakeArgString(Twine(D.DyldPrefix) +
                                           ToolChain.getDynamicLinker(Args)));
    }
  }

  CmdArgs.push_back("-o");
  CmdArgs.push_back(Output.getFilename());

  if (!Args.hasArg(options::OPT_nostdlib, options::OPT_nostartfiles,
                   options::OPT_r)) {
    if (!isAndroid && !IsIAMCU) {
      const char *crt1 = nullptr;
      if (!Args.hasArg(options::OPT_shared)) {
        if (Args.hasArg(options::OPT_pg))
          crt1 = "gcrt1.o";
        else if (IsPIE)
          crt1 = "Scrt1.o";
        else if (IsStaticPIE)
          crt1 = "rcrt1.o";
        else
          crt1 = "crt1.o";
      }
      if (crt1)
        CmdArgs.push_back(Args.MakeArgString(ToolChain.GetFilePath(crt1)));

      CmdArgs.push_back(Args.MakeArgString(ToolChain.GetFilePath("crti.o")));
    }

    if (IsVE) {
      CmdArgs.push_back("-z");
      CmdArgs.push_back("max-page-size=0x4000000");
    }

    if (IsIAMCU)
      CmdArgs.push_back(Args.MakeArgString(ToolChain.GetFilePath("crt0.o")));
    else if (HasCRTBeginEndFiles) {
      std::string P;
      if (ToolChain.GetRuntimeLibType(Args) == ToolChain::RLT_CompilerRT &&
          !isAndroid) {
        std::string crtbegin = ToolChain.getCompilerRT(Args, "crtbegin",
                                                       ToolChain::FT_Object);
        if (ToolChain.getVFS().exists(crtbegin))
          P = crtbegin;
      }
      if (P.empty()) {
        const char *crtbegin;
        if (Args.hasArg(options::OPT_shared))
          crtbegin = isAndroid ? "crtbegin_so.o" : "crtbeginS.o";
        else if (IsStatic)
          crtbegin = isAndroid ? "crtbegin_static.o" : "crtbeginT.o";
        else if (IsPIE || IsStaticPIE)
          crtbegin = isAndroid ? "crtbegin_dynamic.o" : "crtbeginS.o";
        else
          crtbegin = isAndroid ? "crtbegin_dynamic.o" : "crtbegin.o";
        P = ToolChain.GetFilePath(crtbegin);
      }
      CmdArgs.push_back(Args.MakeArgString(P));
    }

    // Add crtfastmath.o if available and fast math is enabled.
    ToolChain.addFastMathRuntimeIfAvailable(Args, CmdArgs);

    if (isAndroid && Args.hasFlag(options::OPT_fandroid_pad_segment,
                                  options::OPT_fno_android_pad_segment, false))
      CmdArgs.push_back(
          Args.MakeArgString(ToolChain.GetFilePath("crt_pad_segment.o")));
  }

  // Performing link for dependency file information, undefined symbols are OK.
  // True link time errors for symbols will be captured at host link.
  if (JA.getType() == types::TY_Host_Dependencies_Image)
    CmdArgs.push_back("--unresolved-symbols=ignore-all");

  Args.addAllArgs(CmdArgs, {options::OPT_L, options::OPT_u});

  ToolChain.AddFilePathLibArgs(Args, CmdArgs);

  if (D.isUsingLTO()) {
    assert(!Inputs.empty() && "Must have at least one input.");
    // Find the first filename InputInfo object.
    auto Input = llvm::find_if(
        Inputs, [](const InputInfo &II) -> bool { return II.isFilename(); });
    if (Input == Inputs.end())
      // For a very rare case, all of the inputs to the linker are
      // InputArg. If that happens, just use the first InputInfo.
      Input = Inputs.begin();

    addLTOOptions(ToolChain, Args, CmdArgs, Output, *Input,
                  D.getLTOMode() == LTOK_Thin);
  }

  if (Args.hasArg(options::OPT_Z_Xlinker__no_demangle))
    CmdArgs.push_back("--no-demangle");

  bool NeedsSanitizerDeps = addSanitizerRuntimes(ToolChain, Args, CmdArgs);
  bool NeedsXRayDeps = addXRayRuntime(ToolChain, Args, CmdArgs);
  addLinkerCompressDebugSectionsOption(ToolChain, Args, CmdArgs);
  // When offloading, the input file(s) could be from unbundled partially
  // linked archives.  The unbundled information is a list of files and not
  // an actual object/archive.  Take that list and pass those to the linker
  // instead of the original object.
  if (JA.isDeviceOffloading(Action::OFK_OpenMP) ||
      JA.isOffloading(Action::OFK_SYCL)) {
    InputInfoList UpdatedInputs;
    // Go through the Inputs to the link.  When a listfile is encountered, we
    // know it is an unbundled generated list.
    for (const auto &II : Inputs) {
      // TODO: Incoming file from the unbundling of the AOCX archive is
      // represented as an object. The file should be considered as a filelist
      // file to correspond with the '@' addition.
      bool IsAOCXFile = false;
      if (II.isFilename())
        IsAOCXFile = llvm::sys::path::extension(II.getFilename()) == ".aocx";

      if (II.getType() == types::TY_Tempfilelist ||
          (IsAOCXFile && II.getType() == types::TY_Object)) {
        // Take the unbundled list file and pass it in with '@'.
        const char *ArgFile =
            C.getArgs().MakeArgString("@" + StringRef(II.getFilename()));
        auto CurInput = InputInfo(types::TY_Object, ArgFile, ArgFile);
        UpdatedInputs.push_back(CurInput);
      } else
        UpdatedInputs.push_back(II);
    }
    AddLinkerInputs(ToolChain, UpdatedInputs, Args, CmdArgs, JA);
  } else
    AddLinkerInputs(ToolChain, Inputs, Args, CmdArgs, JA);

  addHIPRuntimeLibArgs(ToolChain, C, Args, CmdArgs);

  // The profile runtime also needs access to system libraries.
  getToolChain().addProfileRTLibs(Args, CmdArgs);

  if (D.CCCIsCXX() &&
      !Args.hasArg(options::OPT_nostdlib, options::OPT_nodefaultlibs,
                   options::OPT_r)) {
    if (ToolChain.ShouldLinkCXXStdlib(Args)) {
      bool OnlyLibstdcxxStatic = Args.hasArg(options::OPT_static_libstdcxx) &&
                                 !Args.hasArg(options::OPT_static);
      if (OnlyLibstdcxxStatic)
        CmdArgs.push_back("-Bstatic");
      ToolChain.AddCXXStdlibLibArgs(Args, CmdArgs);
      if (OnlyLibstdcxxStatic)
        CmdArgs.push_back("-Bdynamic");
    }
    CmdArgs.push_back("-lm");
  }

  // Silence warnings when linking C code with a C++ '-stdlib' argument.
  Args.ClaimAllArgs(options::OPT_stdlib_EQ);

  // Additional linker set-up and flags for Fortran. This is required in order
  // to generate executables. As Fortran runtime depends on the C runtime,
  // these dependencies need to be listed before the C runtime below (i.e.
  // AddRunTimeLibs).
  if (D.IsFlangMode() &&
      !Args.hasArg(options::OPT_nostdlib, options::OPT_nodefaultlibs)) {
    addFortranRuntimeLibraryPath(ToolChain, Args, CmdArgs);
    addFortranRuntimeLibs(ToolChain, Args, CmdArgs);
    CmdArgs.push_back("-lm");
  }

  // If requested, use a custom linker script to handle very large device code
  // sections.
  if (Args.hasArg(options::OPT_fsycl, options::OPT_fopenmp_targets_EQ) &&
      Args.hasFlag(options::OPT_flink_huge_device_code,
                   options::OPT_fno_link_huge_device_code, false)) {
    // Create temporary linker script. Keep it if save-temps is enabled.
    const char *LKS;
    SmallString<256> Name = llvm::sys::path::filename(Output.getFilename());
    if (C.getDriver().isSaveTempsEnabled()) {
      llvm::sys::path::replace_extension(Name, "ld");
      LKS = C.getArgs().MakeArgString(Name.c_str());
    } else {
      llvm::sys::path::replace_extension(Name, "");
      Name = C.getDriver().GetTemporaryPath(Name, "ld");
      LKS = C.addTempFile(C.getArgs().MakeArgString(Name.c_str()));
    }

    // Add linker script option to the command.
    CmdArgs.push_back("-T");
    CmdArgs.push_back(LKS);

    // If this is not a dry run, create the linker script file.
    if (!C.getArgs().hasArg(options::OPT__HASH_HASH_HASH)) {
      std::error_code EC;
      llvm::raw_fd_ostream ScriptOS(LKS, EC, llvm::sys::fs::OF_None);

      if (EC) {
        C.getDriver().Diag(clang::diag::err_unable_to_make_temp)
            << EC.message();
      } else {
        ScriptOS
            << "/*\n"
               " * This linker script allows huge (>3GB) device code\n"
               " * sections. It has been auto-generated by the driver.\n"
               " */\n"
               "SECTIONS\n"
               "{\n"
               "  . = SEGMENT_START(\"offload-device-code\", .);\n"
               "  OFFLOAD_DEVICE_CODE ALIGN(CONSTANT (MAXPAGESIZE)) + (. & "
               "(CONSTANT (MAXPAGESIZE) - 1)) :\n"
               "  {\n"
               "    *(__CLANG_OFFLOAD_BUNDLE__*)\n"
               "  }\n"
               "}\n"
               "INSERT AFTER .bss\n";
        ScriptOS.close();
      }
    }
  }

  if (!Args.hasArg(options::OPT_nostdlib, options::OPT_r)) {
    if (!Args.hasArg(options::OPT_nodefaultlibs)) {
      if (IsStatic || IsStaticPIE)
        CmdArgs.push_back("--start-group");

      if (NeedsSanitizerDeps)
        linkSanitizerRuntimeDeps(ToolChain, Args, CmdArgs);

      if (NeedsXRayDeps)
        linkXRayRuntimeDeps(ToolChain, Args, CmdArgs);

      bool WantPthread = Args.hasArg(options::OPT_pthread) ||
                         Args.hasArg(options::OPT_pthreads);

      // Use the static OpenMP runtime with -static-openmp
      bool StaticOpenMP = Args.hasArg(options::OPT_static_openmp) &&
                          !Args.hasArg(options::OPT_static);

      // FIXME: Only pass GompNeedsRT = true for platforms with libgomp that
      // require librt. Most modern Linux platforms do, but some may not.
      if (addOpenMPRuntime(C, CmdArgs, ToolChain, Args, StaticOpenMP,
                           JA.isHostOffloading(Action::OFK_OpenMP),
                           /* GompNeedsRT= */ true))
        // OpenMP runtimes implies pthreads when using the GNU toolchain.
        // FIXME: Does this really make sense for all GNU toolchains?
        WantPthread = true;

      AddRunTimeLibs(ToolChain, D, CmdArgs, Args);

      if (Args.hasArg(options::OPT_fsycl) &&
          !Args.hasArg(options::OPT_nolibsycl)) {
        if (Args.hasArg(options::OPT_fpreview_breaking_changes))
          CmdArgs.push_back("-lsycl-preview");
        else
          CmdArgs.push_back("-lsycl");
        CmdArgs.push_back("-lsycl-devicelib-host");
        // Use of -fintelfpga implies -lOpenCL.
        // FIXME: Adjust to use plugin interface when available.
        if (Args.hasArg(options::OPT_fintelfpga))
          CmdArgs.push_back("-lOpenCL");
      }

      // LLVM support for atomics on 32-bit SPARC V8+ is incomplete, so
      // forcibly link with libatomic as a workaround.
      // TODO: Issue #41880 and D118021.
      if (getToolChain().getTriple().getArch() == llvm::Triple::sparc) {
        CmdArgs.push_back("--push-state");
        CmdArgs.push_back("--as-needed");
        CmdArgs.push_back("-latomic");
        CmdArgs.push_back("--pop-state");
      }

      // We don't need libpthread neither for bionic (Android) nor for musl,
      // (used by OHOS as runtime library).
      if (WantPthread && !isAndroid && !isOHOSFamily)
        CmdArgs.push_back("-lpthread");

      if (Args.hasArg(options::OPT_fsplit_stack))
        CmdArgs.push_back("--wrap=pthread_create");

      if (!Args.hasArg(options::OPT_nolibc))
        CmdArgs.push_back("-lc");

      // Add IAMCU specific libs, if needed.
      if (IsIAMCU)
        CmdArgs.push_back("-lgloss");

      if (IsStatic || IsStaticPIE)
        CmdArgs.push_back("--end-group");
      else
        AddRunTimeLibs(ToolChain, D, CmdArgs, Args);

      // Add IAMCU specific libs (outside the group), if needed.
      if (IsIAMCU) {
        CmdArgs.push_back("--as-needed");
        CmdArgs.push_back("-lsoftfp");
        CmdArgs.push_back("--no-as-needed");
      }
    }

    if (!Args.hasArg(options::OPT_nostartfiles) && !IsIAMCU) {
      if (HasCRTBeginEndFiles) {
        std::string P;
        if (ToolChain.GetRuntimeLibType(Args) == ToolChain::RLT_CompilerRT &&
            !isAndroid) {
          std::string crtend = ToolChain.getCompilerRT(Args, "crtend",
                                                       ToolChain::FT_Object);
          if (ToolChain.getVFS().exists(crtend))
            P = crtend;
        }
        if (P.empty()) {
          const char *crtend;
          if (Args.hasArg(options::OPT_shared))
            crtend = isAndroid ? "crtend_so.o" : "crtendS.o";
          else if (IsPIE || IsStaticPIE)
            crtend = isAndroid ? "crtend_android.o" : "crtendS.o";
          else
            crtend = isAndroid ? "crtend_android.o" : "crtend.o";
          P = ToolChain.GetFilePath(crtend);
        }
        CmdArgs.push_back(Args.MakeArgString(P));
      }
      if (!isAndroid)
        CmdArgs.push_back(Args.MakeArgString(ToolChain.GetFilePath("crtn.o")));
    }
  }

  Args.addAllArgs(CmdArgs, {options::OPT_T, options::OPT_t});

  const char *Exec = Args.MakeArgString(ToolChain.GetLinkerPath());
  C.addCommand(std::make_unique<Command>(JA, *this,
                                         ResponseFileSupport::AtFileCurCP(),
                                         Exec, CmdArgs, Inputs, Output));
}

void tools::gnutools::Assembler::ConstructJob(Compilation &C,
                                              const JobAction &JA,
                                              const InputInfo &Output,
                                              const InputInfoList &Inputs,
                                              const ArgList &Args,
                                              const char *LinkingOutput) const {
  const auto &D = getToolChain().getDriver();

  claimNoWarnArgs(Args);

  ArgStringList CmdArgs;

  llvm::Reloc::Model RelocationModel;
  unsigned PICLevel;
  bool IsPIE;
  const char *DefaultAssembler = "as";
  // Enforce GNU as on Solaris; the native assembler's input syntax isn't fully
  // compatible.
  if (getToolChain().getTriple().isOSSolaris())
    DefaultAssembler = "gas";
  std::tie(RelocationModel, PICLevel, IsPIE) =
      ParsePICArgs(getToolChain(), Args);

  if (const Arg *A = Args.getLastArg(options::OPT_gz, options::OPT_gz_EQ)) {
    if (A->getOption().getID() == options::OPT_gz) {
      CmdArgs.push_back("--compress-debug-sections");
    } else {
      StringRef Value = A->getValue();
      if (Value == "none" || Value == "zlib" || Value == "zstd") {
        CmdArgs.push_back(
            Args.MakeArgString("--compress-debug-sections=" + Twine(Value)));
      } else {
        D.Diag(diag::err_drv_unsupported_option_argument)
            << A->getSpelling() << Value;
      }
    }
  }

  switch (getToolChain().getArch()) {
  default:
    break;
  // Add --32/--64 to make sure we get the format we want.
  // This is incomplete
  case llvm::Triple::x86:
    CmdArgs.push_back("--32");
    break;
  case llvm::Triple::x86_64:
    if (getToolChain().getTriple().isX32())
      CmdArgs.push_back("--x32");
    else
      CmdArgs.push_back("--64");
    break;
  case llvm::Triple::ppc: {
    CmdArgs.push_back("-a32");
    CmdArgs.push_back("-mppc");
    CmdArgs.push_back("-mbig-endian");
    CmdArgs.push_back(ppc::getPPCAsmModeForCPU(
        getCPUName(D, Args, getToolChain().getTriple())));
    break;
  }
  case llvm::Triple::ppcle: {
    CmdArgs.push_back("-a32");
    CmdArgs.push_back("-mppc");
    CmdArgs.push_back("-mlittle-endian");
    CmdArgs.push_back(ppc::getPPCAsmModeForCPU(
        getCPUName(D, Args, getToolChain().getTriple())));
    break;
  }
  case llvm::Triple::ppc64: {
    CmdArgs.push_back("-a64");
    CmdArgs.push_back("-mppc64");
    CmdArgs.push_back("-mbig-endian");
    CmdArgs.push_back(ppc::getPPCAsmModeForCPU(
        getCPUName(D, Args, getToolChain().getTriple())));
    break;
  }
  case llvm::Triple::ppc64le: {
    CmdArgs.push_back("-a64");
    CmdArgs.push_back("-mppc64");
    CmdArgs.push_back("-mlittle-endian");
    CmdArgs.push_back(ppc::getPPCAsmModeForCPU(
        getCPUName(D, Args, getToolChain().getTriple())));
    break;
  }
  case llvm::Triple::riscv32:
  case llvm::Triple::riscv64: {
    StringRef ABIName = riscv::getRISCVABI(Args, getToolChain().getTriple());
    CmdArgs.push_back("-mabi");
    CmdArgs.push_back(ABIName.data());
    std::string MArchName =
        riscv::getRISCVArch(Args, getToolChain().getTriple());
    CmdArgs.push_back("-march");
    CmdArgs.push_back(Args.MakeArgString(MArchName));
    if (!Args.hasFlag(options::OPT_mrelax, options::OPT_mno_relax, true))
      Args.addOptOutFlag(CmdArgs, options::OPT_mrelax, options::OPT_mno_relax);
    break;
  }
  case llvm::Triple::sparc:
  case llvm::Triple::sparcel: {
    CmdArgs.push_back("-32");
    std::string CPU = getCPUName(D, Args, getToolChain().getTriple());
    CmdArgs.push_back(
        sparc::getSparcAsmModeForCPU(CPU, getToolChain().getTriple()));
    AddAssemblerKPIC(getToolChain(), Args, CmdArgs);
    break;
  }
  case llvm::Triple::sparcv9: {
    CmdArgs.push_back("-64");
    std::string CPU = getCPUName(D, Args, getToolChain().getTriple());
    CmdArgs.push_back(
        sparc::getSparcAsmModeForCPU(CPU, getToolChain().getTriple()));
    AddAssemblerKPIC(getToolChain(), Args, CmdArgs);
    break;
  }
  case llvm::Triple::arm:
  case llvm::Triple::armeb:
  case llvm::Triple::thumb:
  case llvm::Triple::thumbeb: {
    const llvm::Triple &Triple2 = getToolChain().getTriple();
    CmdArgs.push_back(arm::isARMBigEndian(Triple2, Args) ? "-EB" : "-EL");
    switch (Triple2.getSubArch()) {
    case llvm::Triple::ARMSubArch_v7:
      CmdArgs.push_back("-mfpu=neon");
      break;
    case llvm::Triple::ARMSubArch_v8:
      CmdArgs.push_back("-mfpu=crypto-neon-fp-armv8");
      break;
    default:
      break;
    }

    switch (arm::getARMFloatABI(getToolChain(), Args)) {
    case arm::FloatABI::Invalid: llvm_unreachable("must have an ABI!");
    case arm::FloatABI::Soft:
      CmdArgs.push_back(Args.MakeArgString("-mfloat-abi=soft"));
      break;
    case arm::FloatABI::SoftFP:
      CmdArgs.push_back(Args.MakeArgString("-mfloat-abi=softfp"));
      break;
    case arm::FloatABI::Hard:
      CmdArgs.push_back(Args.MakeArgString("-mfloat-abi=hard"));
      break;
    }

    Args.AddLastArg(CmdArgs, options::OPT_march_EQ);
    normalizeCPUNamesForAssembler(Args, CmdArgs);

    Args.AddLastArg(CmdArgs, options::OPT_mfpu_EQ);
    // The integrated assembler doesn't implement e_flags setting behavior for
    // -meabi=gnu (gcc -mabi={apcs-gnu,atpcs} passes -meabi=gnu to gas). For
    // compatibility we accept but warn.
    if (Arg *A = Args.getLastArgNoClaim(options::OPT_mabi_EQ))
      A->ignoreTargetSpecific();
    break;
  }
  case llvm::Triple::aarch64:
  case llvm::Triple::aarch64_be: {
    CmdArgs.push_back(
        getToolChain().getArch() == llvm::Triple::aarch64_be ? "-EB" : "-EL");
    Args.AddLastArg(CmdArgs, options::OPT_march_EQ);
    normalizeCPUNamesForAssembler(Args, CmdArgs);

    break;
  }
  // TODO: handle loongarch32.
  case llvm::Triple::loongarch64: {
    StringRef ABIName =
        loongarch::getLoongArchABI(D, Args, getToolChain().getTriple());
    CmdArgs.push_back(Args.MakeArgString("-mabi=" + ABIName));
    break;
  }
  case llvm::Triple::mips:
  case llvm::Triple::mipsel:
  case llvm::Triple::mips64:
  case llvm::Triple::mips64el: {
    StringRef CPUName;
    StringRef ABIName;
    mips::getMipsCPUAndABI(Args, getToolChain().getTriple(), CPUName, ABIName);
    ABIName = mips::getGnuCompatibleMipsABIName(ABIName);

    CmdArgs.push_back("-march");
    CmdArgs.push_back(CPUName.data());

    CmdArgs.push_back("-mabi");
    CmdArgs.push_back(ABIName.data());

    // -mno-shared should be emitted unless -fpic, -fpie, -fPIC, -fPIE,
    // or -mshared (not implemented) is in effect.
    if (RelocationModel == llvm::Reloc::Static)
      CmdArgs.push_back("-mno-shared");

    // LLVM doesn't support -mplt yet and acts as if it is always given.
    // However, -mplt has no effect with the N64 ABI.
    if (ABIName != "64" && !Args.hasArg(options::OPT_mno_abicalls))
      CmdArgs.push_back("-call_nonpic");

    if (getToolChain().getTriple().isLittleEndian())
      CmdArgs.push_back("-EL");
    else
      CmdArgs.push_back("-EB");

    if (Arg *A = Args.getLastArg(options::OPT_mnan_EQ)) {
      if (StringRef(A->getValue()) == "2008")
        CmdArgs.push_back(Args.MakeArgString("-mnan=2008"));
    }

    // Add the last -mfp32/-mfpxx/-mfp64 or -mfpxx if it is enabled by default.
    if (Arg *A = Args.getLastArg(options::OPT_mfp32, options::OPT_mfpxx,
                                 options::OPT_mfp64)) {
      A->claim();
      A->render(Args, CmdArgs);
    } else if (mips::shouldUseFPXX(
                   Args, getToolChain().getTriple(), CPUName, ABIName,
                   mips::getMipsFloatABI(getToolChain().getDriver(), Args,
                                         getToolChain().getTriple())))
      CmdArgs.push_back("-mfpxx");

    // Pass on -mmips16 or -mno-mips16. However, the assembler equivalent of
    // -mno-mips16 is actually -no-mips16.
    if (Arg *A =
            Args.getLastArg(options::OPT_mips16, options::OPT_mno_mips16)) {
      if (A->getOption().matches(options::OPT_mips16)) {
        A->claim();
        A->render(Args, CmdArgs);
      } else {
        A->claim();
        CmdArgs.push_back("-no-mips16");
      }
    }

    Args.AddLastArg(CmdArgs, options::OPT_mmicromips,
                    options::OPT_mno_micromips);
    Args.AddLastArg(CmdArgs, options::OPT_mdsp, options::OPT_mno_dsp);
    Args.AddLastArg(CmdArgs, options::OPT_mdspr2, options::OPT_mno_dspr2);

    if (Arg *A = Args.getLastArg(options::OPT_mmsa, options::OPT_mno_msa)) {
      // Do not use AddLastArg because not all versions of MIPS assembler
      // support -mmsa / -mno-msa options.
      if (A->getOption().matches(options::OPT_mmsa))
        CmdArgs.push_back(Args.MakeArgString("-mmsa"));
    }

    Args.AddLastArg(CmdArgs, options::OPT_mhard_float,
                    options::OPT_msoft_float);

    Args.AddLastArg(CmdArgs, options::OPT_mdouble_float,
                    options::OPT_msingle_float);

    Args.AddLastArg(CmdArgs, options::OPT_modd_spreg,
                    options::OPT_mno_odd_spreg);

    AddAssemblerKPIC(getToolChain(), Args, CmdArgs);
    break;
  }
  case llvm::Triple::systemz: {
    // Always pass an -march option, since our default of z10 is later
    // than the GNU assembler's default.
    std::string CPUName =
        systemz::getSystemZTargetCPU(Args, getToolChain().getTriple());
    CmdArgs.push_back(Args.MakeArgString("-march=" + CPUName));
    break;
  }
  case llvm::Triple::ve:
    DefaultAssembler = "nas";
  }

  for (const Arg *A : Args.filtered(options::OPT_ffile_prefix_map_EQ,
                                    options::OPT_fdebug_prefix_map_EQ)) {
    StringRef Map = A->getValue();
    if (!Map.contains('='))
      D.Diag(diag::err_drv_invalid_argument_to_option)
          << Map << A->getOption().getName();
    else {
      CmdArgs.push_back(Args.MakeArgString("--debug-prefix-map"));
      CmdArgs.push_back(Args.MakeArgString(Map));
    }
    A->claim();
  }

  Args.AddAllArgs(CmdArgs, options::OPT_I);
  Args.AddAllArgValues(CmdArgs, options::OPT_Wa_COMMA, options::OPT_Xassembler);

  CmdArgs.push_back("-o");
  CmdArgs.push_back(Output.getFilename());

  for (const auto &II : Inputs)
    CmdArgs.push_back(II.getFilename());

  if (Arg *A = Args.getLastArg(options::OPT_g_Flag, options::OPT_gN_Group,
                               options::OPT_gdwarf_2, options::OPT_gdwarf_3,
                               options::OPT_gdwarf_4, options::OPT_gdwarf_5,
                               options::OPT_gdwarf))
    if (!A->getOption().matches(options::OPT_g0)) {
      Args.AddLastArg(CmdArgs, options::OPT_g_Flag);

      unsigned DwarfVersion = getDwarfVersion(getToolChain(), Args);
      CmdArgs.push_back(Args.MakeArgString("-gdwarf-" + Twine(DwarfVersion)));
    }

  const char *Exec =
      Args.MakeArgString(getToolChain().GetProgramPath(DefaultAssembler));
  C.addCommand(std::make_unique<Command>(JA, *this,
                                         ResponseFileSupport::AtFileCurCP(),
                                         Exec, CmdArgs, Inputs, Output));

  // Handle the debug info splitting at object creation time if we're
  // creating an object.
  // TODO: Currently only works on linux with newer objcopy.
  if (Args.hasArg(options::OPT_gsplit_dwarf) &&
      getToolChain().getTriple().isOSLinux())
    SplitDebugInfo(getToolChain(), C, *this, JA, Args, Output,
                   SplitDebugName(JA, Args, Inputs[0], Output));
}

namespace {
// Filter to remove Multilibs that don't exist as a suffix to Path
class FilterNonExistent {
  StringRef Base, File;
  llvm::vfs::FileSystem &VFS;

public:
  FilterNonExistent(StringRef Base, StringRef File, llvm::vfs::FileSystem &VFS)
      : Base(Base), File(File), VFS(VFS) {}
  bool operator()(const Multilib &M) {
    return !VFS.exists(Base + M.gccSuffix() + File);
  }
};
} // end anonymous namespace

static bool isSoftFloatABI(const ArgList &Args) {
  Arg *A = Args.getLastArg(options::OPT_msoft_float, options::OPT_mhard_float,
                           options::OPT_mfloat_abi_EQ);
  if (!A)
    return false;

  return A->getOption().matches(options::OPT_msoft_float) ||
         (A->getOption().matches(options::OPT_mfloat_abi_EQ) &&
          A->getValue() == StringRef("soft"));
}

static bool isArmOrThumbArch(llvm::Triple::ArchType Arch) {
  return Arch == llvm::Triple::arm || Arch == llvm::Triple::thumb;
}

static bool isMipsEL(llvm::Triple::ArchType Arch) {
  return Arch == llvm::Triple::mipsel || Arch == llvm::Triple::mips64el;
}

static bool isMips16(const ArgList &Args) {
  Arg *A = Args.getLastArg(options::OPT_mips16, options::OPT_mno_mips16);
  return A && A->getOption().matches(options::OPT_mips16);
}

static bool isMicroMips(const ArgList &Args) {
  Arg *A = Args.getLastArg(options::OPT_mmicromips, options::OPT_mno_micromips);
  return A && A->getOption().matches(options::OPT_mmicromips);
}

static bool isMSP430(llvm::Triple::ArchType Arch) {
  return Arch == llvm::Triple::msp430;
}

static bool findMipsCsMultilibs(const Driver &D,
                                const Multilib::flags_list &Flags,
                                FilterNonExistent &NonExistent,
                                DetectedMultilibs &Result) {
  // Check for Code Sourcery toolchain multilibs
  MultilibSet CSMipsMultilibs;
  {
    auto MArchMips16 = MultilibBuilder("/mips16").flag("-m32").flag("-mips16");

    auto MArchMicroMips =
        MultilibBuilder("/micromips").flag("-m32").flag("-mmicromips");

    auto MArchDefault = MultilibBuilder("")
                            .flag("-mips16", /*Disallow=*/true)
                            .flag("-mmicromips", /*Disallow=*/true);

    auto UCLibc = MultilibBuilder("/uclibc").flag("-muclibc");

    auto SoftFloat = MultilibBuilder("/soft-float").flag("-msoft-float");

    auto Nan2008 = MultilibBuilder("/nan2008").flag("-mnan=2008");

    auto DefaultFloat = MultilibBuilder("")
                            .flag("-msoft-float", /*Disallow=*/true)
                            .flag("-mnan=2008", /*Disallow=*/true);

    auto BigEndian =
        MultilibBuilder("").flag("-EB").flag("-EL", /*Disallow=*/true);

    auto LittleEndian =
        MultilibBuilder("/el").flag("-EL").flag("-EB", /*Disallow=*/true);

    // Note that this one's osSuffix is ""
    auto MAbi64 = MultilibBuilder("")
                      .gccSuffix("/64")
                      .includeSuffix("/64")
                      .flag("-mabi=n64")
                      .flag("-mabi=n32", /*Disallow=*/true)
                      .flag("-m32", /*Disallow=*/true);

    CSMipsMultilibs =
        MultilibSetBuilder()
            .Either(MArchMips16, MArchMicroMips, MArchDefault)
            .Maybe(UCLibc)
            .Either(SoftFloat, Nan2008, DefaultFloat)
            .FilterOut("/micromips/nan2008")
            .FilterOut("/mips16/nan2008")
            .Either(BigEndian, LittleEndian)
            .Maybe(MAbi64)
            .FilterOut("/mips16.*/64")
            .FilterOut("/micromips.*/64")
            .makeMultilibSet()
            .FilterOut(NonExistent)
            .setIncludeDirsCallback([](const Multilib &M) {
              std::vector<std::string> Dirs({"/include"});
              if (StringRef(M.includeSuffix()).starts_with("/uclibc"))
                Dirs.push_back(
                    "/../../../../mips-linux-gnu/libc/uclibc/usr/include");
              else
                Dirs.push_back("/../../../../mips-linux-gnu/libc/usr/include");
              return Dirs;
            });
  }

  MultilibSet DebianMipsMultilibs;
  {
    MultilibBuilder MAbiN32 =
        MultilibBuilder().gccSuffix("/n32").includeSuffix("/n32").flag(
            "-mabi=n32");

    MultilibBuilder M64 = MultilibBuilder()
                              .gccSuffix("/64")
                              .includeSuffix("/64")
                              .flag("-m64")
                              .flag("-m32", /*Disallow=*/true)
                              .flag("-mabi=n32", /*Disallow=*/true);

    MultilibBuilder M32 = MultilibBuilder()
                              .gccSuffix("/32")
                              .flag("-m64", /*Disallow=*/true)
                              .flag("-m32")
                              .flag("-mabi=n32", /*Disallow=*/true);

    DebianMipsMultilibs = MultilibSetBuilder()
                              .Either(M32, M64, MAbiN32)
                              .makeMultilibSet()
                              .FilterOut(NonExistent);
  }

  // Sort candidates. Toolchain that best meets the directories tree goes first.
  // Then select the first toolchains matches command line flags.
  MultilibSet *Candidates[] = {&CSMipsMultilibs, &DebianMipsMultilibs};
  if (CSMipsMultilibs.size() < DebianMipsMultilibs.size())
    std::iter_swap(Candidates, Candidates + 1);
  for (const MultilibSet *Candidate : Candidates) {
    if (Candidate->select(D, Flags, Result.SelectedMultilibs)) {
      if (Candidate == &DebianMipsMultilibs)
        Result.BiarchSibling = Multilib();
      Result.Multilibs = *Candidate;
      return true;
    }
  }
  return false;
}

static bool findMipsAndroidMultilibs(const Driver &D,
                                     llvm::vfs::FileSystem &VFS, StringRef Path,
                                     const Multilib::flags_list &Flags,
                                     FilterNonExistent &NonExistent,
                                     DetectedMultilibs &Result) {

  MultilibSet AndroidMipsMultilibs =
      MultilibSetBuilder()
          .Maybe(MultilibBuilder("/mips-r2", {}, {}).flag("-march=mips32r2"))
          .Maybe(MultilibBuilder("/mips-r6", {}, {}).flag("-march=mips32r6"))
          .makeMultilibSet()
          .FilterOut(NonExistent);

  MultilibSet AndroidMipselMultilibs =
      MultilibSetBuilder()
          .Either(MultilibBuilder().flag("-march=mips32"),
                  MultilibBuilder("/mips-r2", "", "/mips-r2")
                      .flag("-march=mips32r2"),
                  MultilibBuilder("/mips-r6", "", "/mips-r6")
                      .flag("-march=mips32r6"))
          .makeMultilibSet()
          .FilterOut(NonExistent);

  MultilibSet AndroidMips64elMultilibs =
      MultilibSetBuilder()
          .Either(MultilibBuilder().flag("-march=mips64r6"),
                  MultilibBuilder("/32/mips-r1", "", "/mips-r1")
                      .flag("-march=mips32"),
                  MultilibBuilder("/32/mips-r2", "", "/mips-r2")
                      .flag("-march=mips32r2"),
                  MultilibBuilder("/32/mips-r6", "", "/mips-r6")
                      .flag("-march=mips32r6"))
          .makeMultilibSet()
          .FilterOut(NonExistent);

  MultilibSet *MS = &AndroidMipsMultilibs;
  if (VFS.exists(Path + "/mips-r6"))
    MS = &AndroidMipselMultilibs;
  else if (VFS.exists(Path + "/32"))
    MS = &AndroidMips64elMultilibs;
  if (MS->select(D, Flags, Result.SelectedMultilibs)) {
    Result.Multilibs = *MS;
    return true;
  }
  return false;
}

static bool findMipsMuslMultilibs(const Driver &D,
                                  const Multilib::flags_list &Flags,
                                  FilterNonExistent &NonExistent,
                                  DetectedMultilibs &Result) {
  // Musl toolchain multilibs
  MultilibSet MuslMipsMultilibs;
  {
    auto MArchMipsR2 = MultilibBuilder("")
                           .osSuffix("/mips-r2-hard-musl")
                           .flag("-EB")
                           .flag("-EL", /*Disallow=*/true)
                           .flag("-march=mips32r2");

    auto MArchMipselR2 = MultilibBuilder("/mipsel-r2-hard-musl")
                             .flag("-EB", /*Disallow=*/true)
                             .flag("-EL")
                             .flag("-march=mips32r2");

    MuslMipsMultilibs = MultilibSetBuilder()
                            .Either(MArchMipsR2, MArchMipselR2)
                            .makeMultilibSet();

    // Specify the callback that computes the include directories.
    MuslMipsMultilibs.setIncludeDirsCallback([](const Multilib &M) {
      return std::vector<std::string>(
          {"/../sysroot" + M.osSuffix() + "/usr/include"});
    });
  }
  if (MuslMipsMultilibs.select(D, Flags, Result.SelectedMultilibs)) {
    Result.Multilibs = MuslMipsMultilibs;
    return true;
  }
  return false;
}

static bool findMipsMtiMultilibs(const Driver &D,
                                 const Multilib::flags_list &Flags,
                                 FilterNonExistent &NonExistent,
                                 DetectedMultilibs &Result) {
  // CodeScape MTI toolchain v1.2 and early.
  MultilibSet MtiMipsMultilibsV1;
  {
    auto MArchMips32 = MultilibBuilder("/mips32")
                           .flag("-m32")
                           .flag("-m64", /*Disallow=*/true)
                           .flag("-mmicromips", /*Disallow=*/true)
                           .flag("-march=mips32");

    auto MArchMicroMips = MultilibBuilder("/micromips")
                              .flag("-m32")
                              .flag("-m64", /*Disallow=*/true)
                              .flag("-mmicromips");

    auto MArchMips64r2 = MultilibBuilder("/mips64r2")
                             .flag("-m32", /*Disallow=*/true)
                             .flag("-m64")
                             .flag("-march=mips64r2");

    auto MArchMips64 = MultilibBuilder("/mips64")
                           .flag("-m32", /*Disallow=*/true)
                           .flag("-m64")
                           .flag("-march=mips64r2", /*Disallow=*/true);

    auto MArchDefault = MultilibBuilder("")
                            .flag("-m32")
                            .flag("-m64", /*Disallow=*/true)
                            .flag("-mmicromips", /*Disallow=*/true)
                            .flag("-march=mips32r2");

    auto Mips16 = MultilibBuilder("/mips16").flag("-mips16");

    auto UCLibc = MultilibBuilder("/uclibc").flag("-muclibc");

    auto MAbi64 = MultilibBuilder("/64")
                      .flag("-mabi=n64")
                      .flag("-mabi=n32", /*Disallow=*/true)
                      .flag("-m32", /*Disallow=*/true);

    auto BigEndian =
        MultilibBuilder("").flag("-EB").flag("-EL", /*Disallow=*/true);

    auto LittleEndian =
        MultilibBuilder("/el").flag("-EL").flag("-EB", /*Disallow=*/true);

    auto SoftFloat = MultilibBuilder("/sof").flag("-msoft-float");

    auto Nan2008 = MultilibBuilder("/nan2008").flag("-mnan=2008");

    MtiMipsMultilibsV1 =
        MultilibSetBuilder()
            .Either(MArchMips32, MArchMicroMips, MArchMips64r2, MArchMips64,
                    MArchDefault)
            .Maybe(UCLibc)
            .Maybe(Mips16)
            .FilterOut("/mips64/mips16")
            .FilterOut("/mips64r2/mips16")
            .FilterOut("/micromips/mips16")
            .Maybe(MAbi64)
            .FilterOut("/micromips/64")
            .FilterOut("/mips32/64")
            .FilterOut("^/64")
            .FilterOut("/mips16/64")
            .Either(BigEndian, LittleEndian)
            .Maybe(SoftFloat)
            .Maybe(Nan2008)
            .FilterOut(".*sof/nan2008")
            .makeMultilibSet()
            .FilterOut(NonExistent)
            .setIncludeDirsCallback([](const Multilib &M) {
              std::vector<std::string> Dirs({"/include"});
              if (StringRef(M.includeSuffix()).starts_with("/uclibc"))
                Dirs.push_back("/../../../../sysroot/uclibc/usr/include");
              else
                Dirs.push_back("/../../../../sysroot/usr/include");
              return Dirs;
            });
  }

  // CodeScape IMG toolchain starting from v1.3.
  MultilibSet MtiMipsMultilibsV2;
  {
    auto BeHard = MultilibBuilder("/mips-r2-hard")
                      .flag("-EB")
                      .flag("-msoft-float", /*Disallow=*/true)
                      .flag("-mnan=2008", /*Disallow=*/true)
                      .flag("-muclibc", /*Disallow=*/true);
    auto BeSoft = MultilibBuilder("/mips-r2-soft")
                      .flag("-EB")
                      .flag("-msoft-float")
                      .flag("-mnan=2008", /*Disallow=*/true);
    auto ElHard = MultilibBuilder("/mipsel-r2-hard")
                      .flag("-EL")
                      .flag("-msoft-float", /*Disallow=*/true)
                      .flag("-mnan=2008", /*Disallow=*/true)
                      .flag("-muclibc", /*Disallow=*/true);
    auto ElSoft = MultilibBuilder("/mipsel-r2-soft")
                      .flag("-EL")
                      .flag("-msoft-float")
                      .flag("-mnan=2008", /*Disallow=*/true)
                      .flag("-mmicromips", /*Disallow=*/true);
    auto BeHardNan = MultilibBuilder("/mips-r2-hard-nan2008")
                         .flag("-EB")
                         .flag("-msoft-float", /*Disallow=*/true)
                         .flag("-mnan=2008")
                         .flag("-muclibc", /*Disallow=*/true);
    auto ElHardNan = MultilibBuilder("/mipsel-r2-hard-nan2008")
                         .flag("-EL")
                         .flag("-msoft-float", /*Disallow=*/true)
                         .flag("-mnan=2008")
                         .flag("-muclibc", /*Disallow=*/true)
                         .flag("-mmicromips", /*Disallow=*/true);
    auto BeHardNanUclibc = MultilibBuilder("/mips-r2-hard-nan2008-uclibc")
                               .flag("-EB")
                               .flag("-msoft-float", /*Disallow=*/true)
                               .flag("-mnan=2008")
                               .flag("-muclibc");
    auto ElHardNanUclibc = MultilibBuilder("/mipsel-r2-hard-nan2008-uclibc")
                               .flag("-EL")
                               .flag("-msoft-float", /*Disallow=*/true)
                               .flag("-mnan=2008")
                               .flag("-muclibc");
    auto BeHardUclibc = MultilibBuilder("/mips-r2-hard-uclibc")
                            .flag("-EB")
                            .flag("-msoft-float", /*Disallow=*/true)
                            .flag("-mnan=2008", /*Disallow=*/true)
                            .flag("-muclibc");
    auto ElHardUclibc = MultilibBuilder("/mipsel-r2-hard-uclibc")
                            .flag("-EL")
                            .flag("-msoft-float", /*Disallow=*/true)
                            .flag("-mnan=2008", /*Disallow=*/true)
                            .flag("-muclibc");
    auto ElMicroHardNan = MultilibBuilder("/micromipsel-r2-hard-nan2008")
                              .flag("-EL")
                              .flag("-msoft-float", /*Disallow=*/true)
                              .flag("-mnan=2008")
                              .flag("-mmicromips");
    auto ElMicroSoft = MultilibBuilder("/micromipsel-r2-soft")
                           .flag("-EL")
                           .flag("-msoft-float")
                           .flag("-mnan=2008", /*Disallow=*/true)
                           .flag("-mmicromips");

    auto O32 = MultilibBuilder("/lib")
                   .osSuffix("")
                   .flag("-mabi=n32", /*Disallow=*/true)
                   .flag("-mabi=n64", /*Disallow=*/true);
    auto N32 = MultilibBuilder("/lib32")
                   .osSuffix("")
                   .flag("-mabi=n32")
                   .flag("-mabi=n64", /*Disallow=*/true);
    auto N64 = MultilibBuilder("/lib64")
                   .osSuffix("")
                   .flag("-mabi=n32", /*Disallow=*/true)
                   .flag("-mabi=n64");

    MtiMipsMultilibsV2 =
        MultilibSetBuilder()
            .Either({BeHard, BeSoft, ElHard, ElSoft, BeHardNan, ElHardNan,
                     BeHardNanUclibc, ElHardNanUclibc, BeHardUclibc,
                     ElHardUclibc, ElMicroHardNan, ElMicroSoft})
            .Either(O32, N32, N64)
            .makeMultilibSet()
            .FilterOut(NonExistent)
            .setIncludeDirsCallback([](const Multilib &M) {
              return std::vector<std::string>({"/../../../../sysroot" +
                                               M.includeSuffix() +
                                               "/../usr/include"});
            })
            .setFilePathsCallback([](const Multilib &M) {
              return std::vector<std::string>(
                  {"/../../../../mips-mti-linux-gnu/lib" + M.gccSuffix()});
            });
  }
  for (auto *Candidate : {&MtiMipsMultilibsV1, &MtiMipsMultilibsV2}) {
    if (Candidate->select(D, Flags, Result.SelectedMultilibs)) {
      Result.Multilibs = *Candidate;
      return true;
    }
  }
  return false;
}

static bool findMipsImgMultilibs(const Driver &D,
                                 const Multilib::flags_list &Flags,
                                 FilterNonExistent &NonExistent,
                                 DetectedMultilibs &Result) {
  // CodeScape IMG toolchain v1.2 and early.
  MultilibSet ImgMultilibsV1;
  {
    auto Mips64r6 = MultilibBuilder("/mips64r6")
                        .flag("-m64")
                        .flag("-m32", /*Disallow=*/true);

    auto LittleEndian =
        MultilibBuilder("/el").flag("-EL").flag("-EB", /*Disallow=*/true);

    auto MAbi64 = MultilibBuilder("/64")
                      .flag("-mabi=n64")
                      .flag("-mabi=n32", /*Disallow=*/true)
                      .flag("-m32", /*Disallow=*/true);

    ImgMultilibsV1 =
        MultilibSetBuilder()
            .Maybe(Mips64r6)
            .Maybe(MAbi64)
            .Maybe(LittleEndian)
            .makeMultilibSet()
            .FilterOut(NonExistent)
            .setIncludeDirsCallback([](const Multilib &M) {
              return std::vector<std::string>(
                  {"/include", "/../../../../sysroot/usr/include"});
            });
  }

  // CodeScape IMG toolchain starting from v1.3.
  MultilibSet ImgMultilibsV2;
  {
    auto BeHard = MultilibBuilder("/mips-r6-hard")
                      .flag("-EB")
                      .flag("-msoft-float", /*Disallow=*/true)
                      .flag("-mmicromips", /*Disallow=*/true);
    auto BeSoft = MultilibBuilder("/mips-r6-soft")
                      .flag("-EB")
                      .flag("-msoft-float")
                      .flag("-mmicromips", /*Disallow=*/true);
    auto ElHard = MultilibBuilder("/mipsel-r6-hard")
                      .flag("-EL")
                      .flag("-msoft-float", /*Disallow=*/true)
                      .flag("-mmicromips", /*Disallow=*/true);
    auto ElSoft = MultilibBuilder("/mipsel-r6-soft")
                      .flag("-EL")
                      .flag("-msoft-float")
                      .flag("-mmicromips", /*Disallow=*/true);
    auto BeMicroHard = MultilibBuilder("/micromips-r6-hard")
                           .flag("-EB")
                           .flag("-msoft-float", /*Disallow=*/true)
                           .flag("-mmicromips");
    auto BeMicroSoft = MultilibBuilder("/micromips-r6-soft")
                           .flag("-EB")
                           .flag("-msoft-float")
                           .flag("-mmicromips");
    auto ElMicroHard = MultilibBuilder("/micromipsel-r6-hard")
                           .flag("-EL")
                           .flag("-msoft-float", /*Disallow=*/true)
                           .flag("-mmicromips");
    auto ElMicroSoft = MultilibBuilder("/micromipsel-r6-soft")
                           .flag("-EL")
                           .flag("-msoft-float")
                           .flag("-mmicromips");

    auto O32 = MultilibBuilder("/lib")
                   .osSuffix("")
                   .flag("-mabi=n32", /*Disallow=*/true)
                   .flag("-mabi=n64", /*Disallow=*/true);
    auto N32 = MultilibBuilder("/lib32")
                   .osSuffix("")
                   .flag("-mabi=n32")
                   .flag("-mabi=n64", /*Disallow=*/true);
    auto N64 = MultilibBuilder("/lib64")
                   .osSuffix("")
                   .flag("-mabi=n32", /*Disallow=*/true)
                   .flag("-mabi=n64");

    ImgMultilibsV2 =
        MultilibSetBuilder()
            .Either({BeHard, BeSoft, ElHard, ElSoft, BeMicroHard, BeMicroSoft,
                     ElMicroHard, ElMicroSoft})
            .Either(O32, N32, N64)
            .makeMultilibSet()
            .FilterOut(NonExistent)
            .setIncludeDirsCallback([](const Multilib &M) {
              return std::vector<std::string>({"/../../../../sysroot" +
                                               M.includeSuffix() +
                                               "/../usr/include"});
            })
            .setFilePathsCallback([](const Multilib &M) {
              return std::vector<std::string>(
                  {"/../../../../mips-img-linux-gnu/lib" + M.gccSuffix()});
            });
  }
  for (auto *Candidate : {&ImgMultilibsV1, &ImgMultilibsV2}) {
    if (Candidate->select(D, Flags, Result.SelectedMultilibs)) {
      Result.Multilibs = *Candidate;
      return true;
    }
  }
  return false;
}

bool clang::driver::findMIPSMultilibs(const Driver &D,
                                      const llvm::Triple &TargetTriple,
                                      StringRef Path, const ArgList &Args,
                                      DetectedMultilibs &Result) {
  FilterNonExistent NonExistent(Path, "/crtbegin.o", D.getVFS());

  StringRef CPUName;
  StringRef ABIName;
  tools::mips::getMipsCPUAndABI(Args, TargetTriple, CPUName, ABIName);

  llvm::Triple::ArchType TargetArch = TargetTriple.getArch();

  Multilib::flags_list Flags;
  addMultilibFlag(TargetTriple.isMIPS32(), "-m32", Flags);
  addMultilibFlag(TargetTriple.isMIPS64(), "-m64", Flags);
  addMultilibFlag(isMips16(Args), "-mips16", Flags);
  addMultilibFlag(CPUName == "mips32", "-march=mips32", Flags);
  addMultilibFlag(CPUName == "mips32r2" || CPUName == "mips32r3" ||
                      CPUName == "mips32r5" || CPUName == "p5600",
                  "-march=mips32r2", Flags);
  addMultilibFlag(CPUName == "mips32r6", "-march=mips32r6", Flags);
  addMultilibFlag(CPUName == "mips64", "-march=mips64", Flags);
  addMultilibFlag(CPUName == "mips64r2" || CPUName == "mips64r3" ||
                      CPUName == "mips64r5" || CPUName == "octeon" ||
                      CPUName == "octeon+",
                  "-march=mips64r2", Flags);
  addMultilibFlag(CPUName == "mips64r6", "-march=mips64r6", Flags);
  addMultilibFlag(isMicroMips(Args), "-mmicromips", Flags);
  addMultilibFlag(tools::mips::isUCLibc(Args), "-muclibc", Flags);
  addMultilibFlag(tools::mips::isNaN2008(D, Args, TargetTriple), "-mnan=2008",
                  Flags);
  addMultilibFlag(ABIName == "n32", "-mabi=n32", Flags);
  addMultilibFlag(ABIName == "n64", "-mabi=n64", Flags);
  addMultilibFlag(isSoftFloatABI(Args), "-msoft-float", Flags);
  addMultilibFlag(!isSoftFloatABI(Args), "-mhard-float", Flags);
  addMultilibFlag(isMipsEL(TargetArch), "-EL", Flags);
  addMultilibFlag(!isMipsEL(TargetArch), "-EB", Flags);

  if (TargetTriple.isAndroid())
    return findMipsAndroidMultilibs(D, D.getVFS(), Path, Flags, NonExistent,
                                    Result);

  if (TargetTriple.getVendor() == llvm::Triple::MipsTechnologies &&
      TargetTriple.getOS() == llvm::Triple::Linux &&
      TargetTriple.getEnvironment() == llvm::Triple::UnknownEnvironment)
    return findMipsMuslMultilibs(D, Flags, NonExistent, Result);

  if (TargetTriple.getVendor() == llvm::Triple::MipsTechnologies &&
      TargetTriple.getOS() == llvm::Triple::Linux &&
      TargetTriple.isGNUEnvironment())
    return findMipsMtiMultilibs(D, Flags, NonExistent, Result);

  if (TargetTriple.getVendor() == llvm::Triple::ImaginationTechnologies &&
      TargetTriple.getOS() == llvm::Triple::Linux &&
      TargetTriple.isGNUEnvironment())
    return findMipsImgMultilibs(D, Flags, NonExistent, Result);

  if (findMipsCsMultilibs(D, Flags, NonExistent, Result))
    return true;

  // Fallback to the regular toolchain-tree structure.
  Multilib Default;
  Result.Multilibs.push_back(Default);
  Result.Multilibs.FilterOut(NonExistent);

  if (Result.Multilibs.select(D, Flags, Result.SelectedMultilibs)) {
    Result.BiarchSibling = Multilib();
    return true;
  }

  return false;
}

static void findAndroidArmMultilibs(const Driver &D,
                                    const llvm::Triple &TargetTriple,
                                    StringRef Path, const ArgList &Args,
                                    DetectedMultilibs &Result) {
  // Find multilibs with subdirectories like armv7-a, thumb, armv7-a/thumb.
  FilterNonExistent NonExistent(Path, "/crtbegin.o", D.getVFS());
  MultilibBuilder ArmV7Multilib = MultilibBuilder("/armv7-a")
                                      .flag("-march=armv7-a")
                                      .flag("-mthumb", /*Disallow=*/true);
  MultilibBuilder ThumbMultilib = MultilibBuilder("/thumb")
                                      .flag("-march=armv7-a", /*Disallow=*/true)
                                      .flag("-mthumb");
  MultilibBuilder ArmV7ThumbMultilib =
      MultilibBuilder("/armv7-a/thumb").flag("-march=armv7-a").flag("-mthumb");
  MultilibBuilder DefaultMultilib =
      MultilibBuilder("")
          .flag("-march=armv7-a", /*Disallow=*/true)
          .flag("-mthumb", /*Disallow=*/true);
  MultilibSet AndroidArmMultilibs =
      MultilibSetBuilder()
          .Either(ThumbMultilib, ArmV7Multilib, ArmV7ThumbMultilib,
                  DefaultMultilib)
          .makeMultilibSet()
          .FilterOut(NonExistent);

  Multilib::flags_list Flags;
  llvm::StringRef Arch = Args.getLastArgValue(options::OPT_march_EQ);
  bool IsArmArch = TargetTriple.getArch() == llvm::Triple::arm;
  bool IsThumbArch = TargetTriple.getArch() == llvm::Triple::thumb;
  bool IsV7SubArch = TargetTriple.getSubArch() == llvm::Triple::ARMSubArch_v7;
  bool IsThumbMode = IsThumbArch ||
      Args.hasFlag(options::OPT_mthumb, options::OPT_mno_thumb, false) ||
      (IsArmArch && llvm::ARM::parseArchISA(Arch) == llvm::ARM::ISAKind::THUMB);
  bool IsArmV7Mode = (IsArmArch || IsThumbArch) &&
      (llvm::ARM::parseArchVersion(Arch) == 7 ||
       (IsArmArch && Arch == "" && IsV7SubArch));
  addMultilibFlag(IsArmV7Mode, "-march=armv7-a", Flags);
  addMultilibFlag(IsThumbMode, "-mthumb", Flags);

  if (AndroidArmMultilibs.select(D, Flags, Result.SelectedMultilibs))
    Result.Multilibs = AndroidArmMultilibs;
}

static bool findMSP430Multilibs(const Driver &D,
                                const llvm::Triple &TargetTriple,
                                StringRef Path, const ArgList &Args,
                                DetectedMultilibs &Result) {
  FilterNonExistent NonExistent(Path, "/crtbegin.o", D.getVFS());
  MultilibBuilder WithoutExceptions =
      MultilibBuilder("/430").flag("-exceptions", /*Disallow=*/true);
  MultilibBuilder WithExceptions =
      MultilibBuilder("/430/exceptions").flag("-exceptions");

  // FIXME: when clang starts to support msp430x ISA additional logic
  // to select between multilib must be implemented
  // MultilibBuilder MSP430xMultilib = MultilibBuilder("/large");

  Result.Multilibs.push_back(WithoutExceptions.makeMultilib());
  Result.Multilibs.push_back(WithExceptions.makeMultilib());
  Result.Multilibs.FilterOut(NonExistent);

  Multilib::flags_list Flags;
  addMultilibFlag(Args.hasFlag(options::OPT_fexceptions,
                               options::OPT_fno_exceptions, false),
                  "-exceptions", Flags);
  if (Result.Multilibs.select(D, Flags, Result.SelectedMultilibs))
    return true;

  return false;
}

static void findCSKYMultilibs(const Driver &D, const llvm::Triple &TargetTriple,
                              StringRef Path, const ArgList &Args,
                              DetectedMultilibs &Result) {
  FilterNonExistent NonExistent(Path, "/crtbegin.o", D.getVFS());

  tools::csky::FloatABI TheFloatABI = tools::csky::getCSKYFloatABI(D, Args);
  std::optional<llvm::StringRef> Res =
      tools::csky::getCSKYArchName(D, Args, TargetTriple);

  if (!Res)
    return;
  auto ARCHName = *Res;

  Multilib::flags_list Flags;
  addMultilibFlag(TheFloatABI == tools::csky::FloatABI::Hard, "-hard-fp",
                  Flags);
  addMultilibFlag(TheFloatABI == tools::csky::FloatABI::SoftFP, "-soft-fp",
                  Flags);
  addMultilibFlag(TheFloatABI == tools::csky::FloatABI::Soft, "-soft", Flags);
  addMultilibFlag(ARCHName == "ck801", "-march=ck801", Flags);
  addMultilibFlag(ARCHName == "ck802", "-march=ck802", Flags);
  addMultilibFlag(ARCHName == "ck803", "-march=ck803", Flags);
  addMultilibFlag(ARCHName == "ck804", "-march=ck804", Flags);
  addMultilibFlag(ARCHName == "ck805", "-march=ck805", Flags);
  addMultilibFlag(ARCHName == "ck807", "-march=ck807", Flags);
  addMultilibFlag(ARCHName == "ck810", "-march=ck810", Flags);
  addMultilibFlag(ARCHName == "ck810v", "-march=ck810v", Flags);
  addMultilibFlag(ARCHName == "ck860", "-march=ck860", Flags);
  addMultilibFlag(ARCHName == "ck860v", "-march=ck860v", Flags);

  bool isBigEndian = false;
  if (Arg *A = Args.getLastArg(options::OPT_mlittle_endian,
                               options::OPT_mbig_endian))
    isBigEndian = !A->getOption().matches(options::OPT_mlittle_endian);
  addMultilibFlag(isBigEndian, "-EB", Flags);

  auto HardFloat = MultilibBuilder("/hard-fp").flag("-hard-fp");
  auto SoftFpFloat = MultilibBuilder("/soft-fp").flag("-soft-fp");
  auto SoftFloat = MultilibBuilder("").flag("-soft");
  auto Arch801 = MultilibBuilder("/ck801").flag("-march=ck801");
  auto Arch802 = MultilibBuilder("/ck802").flag("-march=ck802");
  auto Arch803 = MultilibBuilder("/ck803").flag("-march=ck803");
  // CK804 use the same library as CK803
  auto Arch804 = MultilibBuilder("/ck803").flag("-march=ck804");
  auto Arch805 = MultilibBuilder("/ck805").flag("-march=ck805");
  auto Arch807 = MultilibBuilder("/ck807").flag("-march=ck807");
  auto Arch810 = MultilibBuilder("").flag("-march=ck810");
  auto Arch810v = MultilibBuilder("/ck810v").flag("-march=ck810v");
  auto Arch860 = MultilibBuilder("/ck860").flag("-march=ck860");
  auto Arch860v = MultilibBuilder("/ck860v").flag("-march=ck860v");
  auto BigEndian = MultilibBuilder("/big").flag("-EB");

  MultilibSet CSKYMultilibs =
      MultilibSetBuilder()
          .Maybe(BigEndian)
          .Either({Arch801, Arch802, Arch803, Arch804, Arch805, Arch807,
                   Arch810, Arch810v, Arch860, Arch860v})
          .Either(HardFloat, SoftFpFloat, SoftFloat)
          .makeMultilibSet()
          .FilterOut(NonExistent);

  if (CSKYMultilibs.select(D, Flags, Result.SelectedMultilibs))
    Result.Multilibs = CSKYMultilibs;
}

/// Extend the multi-lib re-use selection mechanism for RISC-V.
/// This function will try to re-use multi-lib if they are compatible.
/// Definition of compatible:
///   - ABI must be the same.
///   - multi-lib is a subset of current arch, e.g. multi-lib=march=rv32im
///     is a subset of march=rv32imc.
///   - march that contains atomic extension can't reuse multi-lib that
///     doesn't have atomic, vice versa. e.g. multi-lib=march=rv32im and
///     march=rv32ima are not compatible, because software and hardware
///     atomic operation can't work together correctly.
static bool
selectRISCVMultilib(const Driver &D, const MultilibSet &RISCVMultilibSet,
                    StringRef Arch, const Multilib::flags_list &Flags,
                    llvm::SmallVectorImpl<Multilib> &SelectedMultilibs) {
  // Try to find the perfect matching multi-lib first.
  if (RISCVMultilibSet.select(D, Flags, SelectedMultilibs))
    return true;

  Multilib::flags_list NewFlags;
  std::vector<MultilibBuilder> NewMultilibs;

  llvm::Expected<std::unique_ptr<llvm::RISCVISAInfo>> ParseResult =
      llvm::RISCVISAInfo::parseArchString(
          Arch, /*EnableExperimentalExtension=*/true,
          /*ExperimentalExtensionVersionCheck=*/false);
  // Ignore any error here, we assume it will be handled in another place.
  if (llvm::errorToBool(ParseResult.takeError()))
    return false;

  auto &ISAInfo = *ParseResult;

  addMultilibFlag(ISAInfo->getXLen() == 32, "-m32", NewFlags);
  addMultilibFlag(ISAInfo->getXLen() == 64, "-m64", NewFlags);

  // Collect all flags except march=*
  for (StringRef Flag : Flags) {
    if (Flag.starts_with("!march=") || Flag.starts_with("-march="))
      continue;

    NewFlags.push_back(Flag.str());
  }

  llvm::StringSet<> AllArchExts;
  // Reconstruct multi-lib list, and break march option into separated
  // extension. e.g. march=rv32im -> +i +m
  for (const auto &M : RISCVMultilibSet) {
    bool Skip = false;

    MultilibBuilder NewMultilib =
        MultilibBuilder(M.gccSuffix(), M.osSuffix(), M.includeSuffix());
    for (StringRef Flag : M.flags()) {
      // Add back all flags except -march.
      if (!Flag.consume_front("-march=")) {
        NewMultilib.flag(Flag);
        continue;
      }

      // Break down -march into individual extension.
      llvm::Expected<std::unique_ptr<llvm::RISCVISAInfo>> MLConfigParseResult =
          llvm::RISCVISAInfo::parseArchString(
              Flag, /*EnableExperimentalExtension=*/true,
              /*ExperimentalExtensionVersionCheck=*/false);
      // Ignore any error here, we assume it will handled in another place.
      if (llvm::errorToBool(MLConfigParseResult.takeError())) {
        // We might get a parsing error if rv32e in the list, we could just skip
        // that and process the rest of multi-lib configs.
        Skip = true;
        continue;
      }
      auto &MLConfigISAInfo = *MLConfigParseResult;

      for (auto &MLConfigArchExt : MLConfigISAInfo->getExtensions()) {
        auto ExtName = MLConfigArchExt.first;
        NewMultilib.flag(Twine("-", ExtName).str());

        if (AllArchExts.insert(ExtName).second) {
          addMultilibFlag(ISAInfo->hasExtension(ExtName),
                          Twine("-", ExtName).str(), NewFlags);
        }
      }

      // Check the XLEN explicitly.
      if (MLConfigISAInfo->getXLen() == 32) {
        NewMultilib.flag("-m32");
        NewMultilib.flag("-m64", /*Disallow*/ true);
      } else {
        NewMultilib.flag("-m32", /*Disallow*/ true);
        NewMultilib.flag("-m64");
      }

      // Atomic extension must be explicitly checked, soft and hard atomic
      // operation never co-work correctly.
      if (!MLConfigISAInfo->hasExtension("a"))
        NewMultilib.flag("-a", /*Disallow*/ true);
    }

    if (Skip)
      continue;

    NewMultilibs.emplace_back(NewMultilib);
  }

  // Build an internal used only multi-lib list, used for checking any
  // compatible multi-lib.
  MultilibSet NewRISCVMultilibs =
      MultilibSetBuilder().Either(NewMultilibs).makeMultilibSet();

  if (NewRISCVMultilibs.select(D, NewFlags, SelectedMultilibs))
    for (const Multilib &NewSelectedM : SelectedMultilibs)
      for (const auto &M : RISCVMultilibSet)
        // Look up the corresponding multi-lib entry in original multi-lib set.
        if (M.gccSuffix() == NewSelectedM.gccSuffix())
          return true;

  return false;
}

static void findRISCVBareMetalMultilibs(const Driver &D,
                                        const llvm::Triple &TargetTriple,
                                        StringRef Path, const ArgList &Args,
                                        DetectedMultilibs &Result) {
  FilterNonExistent NonExistent(Path, "/crtbegin.o", D.getVFS());
  struct RiscvMultilib {
    StringRef march;
    StringRef mabi;
  };
  // currently only support the set of multilibs like riscv-gnu-toolchain does.
  // TODO: support MULTILIB_REUSE
  constexpr RiscvMultilib RISCVMultilibSet[] = {
      {"rv32i", "ilp32"},     {"rv32im", "ilp32"},     {"rv32iac", "ilp32"},
      {"rv32imac", "ilp32"},  {"rv32imafc", "ilp32f"}, {"rv64imac", "lp64"},
      {"rv64imafdc", "lp64d"}};

  std::vector<MultilibBuilder> Ms;
  for (auto Element : RISCVMultilibSet) {
    // multilib path rule is ${march}/${mabi}
    Ms.emplace_back(
        MultilibBuilder(
            (Twine(Element.march) + "/" + Twine(Element.mabi)).str())
            .flag(Twine("-march=", Element.march).str())
            .flag(Twine("-mabi=", Element.mabi).str()));
  }
  MultilibSet RISCVMultilibs =
      MultilibSetBuilder()
          .Either(Ms)
          .makeMultilibSet()
          .FilterOut(NonExistent)
          .setFilePathsCallback([](const Multilib &M) {
            return std::vector<std::string>(
                {M.gccSuffix(),
                 "/../../../../riscv64-unknown-elf/lib" + M.gccSuffix(),
                 "/../../../../riscv32-unknown-elf/lib" + M.gccSuffix()});
          });

  Multilib::flags_list Flags;
  llvm::StringSet<> Added_ABIs;
  StringRef ABIName = tools::riscv::getRISCVABI(Args, TargetTriple);
  std::string MArch = tools::riscv::getRISCVArch(Args, TargetTriple);
  for (auto Element : RISCVMultilibSet) {
    addMultilibFlag(MArch == Element.march,
                    Twine("-march=", Element.march).str().c_str(), Flags);
    if (!Added_ABIs.count(Element.mabi)) {
      Added_ABIs.insert(Element.mabi);
      addMultilibFlag(ABIName == Element.mabi,
                      Twine("-mabi=", Element.mabi).str().c_str(), Flags);
    }
  }

  if (selectRISCVMultilib(D, RISCVMultilibs, MArch, Flags,
                          Result.SelectedMultilibs))
    Result.Multilibs = RISCVMultilibs;
}

static void findRISCVMultilibs(const Driver &D,
                               const llvm::Triple &TargetTriple, StringRef Path,
                               const ArgList &Args, DetectedMultilibs &Result) {
  if (TargetTriple.getOS() == llvm::Triple::UnknownOS)
    return findRISCVBareMetalMultilibs(D, TargetTriple, Path, Args, Result);

  FilterNonExistent NonExistent(Path, "/crtbegin.o", D.getVFS());
  MultilibBuilder Ilp32 =
      MultilibBuilder("lib32/ilp32").flag("-m32").flag("-mabi=ilp32");
  MultilibBuilder Ilp32f =
      MultilibBuilder("lib32/ilp32f").flag("-m32").flag("-mabi=ilp32f");
  MultilibBuilder Ilp32d =
      MultilibBuilder("lib32/ilp32d").flag("-m32").flag("-mabi=ilp32d");
  MultilibBuilder Lp64 =
      MultilibBuilder("lib64/lp64").flag("-m64").flag("-mabi=lp64");
  MultilibBuilder Lp64f =
      MultilibBuilder("lib64/lp64f").flag("-m64").flag("-mabi=lp64f");
  MultilibBuilder Lp64d =
      MultilibBuilder("lib64/lp64d").flag("-m64").flag("-mabi=lp64d");
  MultilibSet RISCVMultilibs =
      MultilibSetBuilder()
          .Either({Ilp32, Ilp32f, Ilp32d, Lp64, Lp64f, Lp64d})
          .makeMultilibSet()
          .FilterOut(NonExistent);

  Multilib::flags_list Flags;
  bool IsRV64 = TargetTriple.getArch() == llvm::Triple::riscv64;
  StringRef ABIName = tools::riscv::getRISCVABI(Args, TargetTriple);

  addMultilibFlag(!IsRV64, "-m32", Flags);
  addMultilibFlag(IsRV64, "-m64", Flags);
  addMultilibFlag(ABIName == "ilp32", "-mabi=ilp32", Flags);
  addMultilibFlag(ABIName == "ilp32f", "-mabi=ilp32f", Flags);
  addMultilibFlag(ABIName == "ilp32d", "-mabi=ilp32d", Flags);
  addMultilibFlag(ABIName == "lp64", "-mabi=lp64", Flags);
  addMultilibFlag(ABIName == "lp64f", "-mabi=lp64f", Flags);
  addMultilibFlag(ABIName == "lp64d", "-mabi=lp64d", Flags);

  if (RISCVMultilibs.select(D, Flags, Result.SelectedMultilibs))
    Result.Multilibs = RISCVMultilibs;
}

static bool findBiarchMultilibs(const Driver &D,
                                const llvm::Triple &TargetTriple,
                                StringRef Path, const ArgList &Args,
                                bool NeedsBiarchSuffix,
                                DetectedMultilibs &Result) {
  MultilibBuilder DefaultBuilder;

  // Some versions of SUSE and Fedora on ppc64 put 32-bit libs
  // in what would normally be GCCInstallPath and put the 64-bit
  // libs in a subdirectory named 64. The simple logic we follow is that
  // *if* there is a subdirectory of the right name with crtbegin.o in it,
  // we use that. If not, and if not a biarch triple alias, we look for
  // crtbegin.o without the subdirectory.

  StringRef Suff64 = "/64";
  // Solaris uses platform-specific suffixes instead of /64.
  if (TargetTriple.isOSSolaris()) {
    switch (TargetTriple.getArch()) {
    case llvm::Triple::x86:
    case llvm::Triple::x86_64:
      Suff64 = "/amd64";
      break;
    case llvm::Triple::sparc:
    case llvm::Triple::sparcv9:
      Suff64 = "/sparcv9";
      break;
    default:
      break;
    }
  }

  Multilib Alt64 = MultilibBuilder()
                       .gccSuffix(Suff64)
                       .includeSuffix(Suff64)
                       .flag("-m32", /*Disallow=*/true)
                       .flag("-m64")
                       .flag("-mx32", /*Disallow=*/true)
                       .makeMultilib();
  Multilib Alt32 = MultilibBuilder()
                       .gccSuffix("/32")
                       .includeSuffix("/32")
                       .flag("-m32")
                       .flag("-m64", /*Disallow=*/true)
                       .flag("-mx32", /*Disallow=*/true)
                       .makeMultilib();
  Multilib Altx32 = MultilibBuilder()
                        .gccSuffix("/x32")
                        .includeSuffix("/x32")
                        .flag("-m32", /*Disallow=*/true)
                        .flag("-m64", /*Disallow=*/true)
                        .flag("-mx32")
                        .makeMultilib();
  Multilib Alt32sparc = MultilibBuilder()
                            .gccSuffix("/sparcv8plus")
                            .includeSuffix("/sparcv8plus")
                            .flag("-m32")
                            .flag("-m64", /*Disallow=*/true)
                            .makeMultilib();

  // GCC toolchain for IAMCU doesn't have crtbegin.o, so look for libgcc.a.
  FilterNonExistent NonExistent(
      Path, TargetTriple.isOSIAMCU() ? "/libgcc.a" : "/crtbegin.o", D.getVFS());

  // Determine default multilib from: 32, 64, x32
  // Also handle cases such as 64 on 32, 32 on 64, etc.
  enum { UNKNOWN, WANT32, WANT64, WANTX32 } Want = UNKNOWN;
  const bool IsX32 = TargetTriple.isX32();
  if (TargetTriple.isArch32Bit() && !NonExistent(Alt32))
    Want = WANT64;
  if (TargetTriple.isArch32Bit() && !NonExistent(Alt32sparc))
    Want = WANT64;
  else if (TargetTriple.isArch64Bit() && IsX32 && !NonExistent(Altx32))
    Want = WANT64;
  else if (TargetTriple.isArch64Bit() && !IsX32 && !NonExistent(Alt64))
    Want = WANT32;
  else if (TargetTriple.isArch64Bit() && !NonExistent(Alt32sparc))
    Want = WANT64;
  else {
    if (TargetTriple.isArch32Bit())
      Want = NeedsBiarchSuffix ? WANT64 : WANT32;
    else if (IsX32)
      Want = NeedsBiarchSuffix ? WANT64 : WANTX32;
    else
      Want = NeedsBiarchSuffix ? WANT32 : WANT64;
  }

  if (Want == WANT32)
    DefaultBuilder.flag("-m32")
        .flag("-m64", /*Disallow=*/true)
        .flag("-mx32", /*Disallow=*/true);
  else if (Want == WANT64)
    DefaultBuilder.flag("-m32", /*Disallow=*/true)
        .flag("-m64")
        .flag("-mx32", /*Disallow=*/true);
  else if (Want == WANTX32)
    DefaultBuilder.flag("-m32", /*Disallow=*/true)
        .flag("-m64", /*Disallow=*/true)
        .flag("-mx32");
  else
    return false;

  Multilib Default = DefaultBuilder.makeMultilib();

  Result.Multilibs.push_back(Default);
  Result.Multilibs.push_back(Alt64);
  Result.Multilibs.push_back(Alt32);
  Result.Multilibs.push_back(Altx32);
  Result.Multilibs.push_back(Alt32sparc);

  Result.Multilibs.FilterOut(NonExistent);

  Multilib::flags_list Flags;
  addMultilibFlag(TargetTriple.isArch64Bit() && !IsX32, "-m64", Flags);
  addMultilibFlag(TargetTriple.isArch32Bit(), "-m32", Flags);
  addMultilibFlag(TargetTriple.isArch64Bit() && IsX32, "-mx32", Flags);

  if (!Result.Multilibs.select(D, Flags, Result.SelectedMultilibs))
    return false;

  if (Result.SelectedMultilibs.back() == Alt64 ||
      Result.SelectedMultilibs.back() == Alt32 ||
      Result.SelectedMultilibs.back() == Altx32 ||
      Result.SelectedMultilibs.back() == Alt32sparc)
    Result.BiarchSibling = Default;

  return true;
}

/// Generic_GCC - A tool chain using the 'gcc' command to perform
/// all subcommands; this relies on gcc translating the majority of
/// command line options.

/// Less-than for GCCVersion, implementing a Strict Weak Ordering.
bool Generic_GCC::GCCVersion::isOlderThan(int RHSMajor, int RHSMinor,
                                          int RHSPatch,
                                          StringRef RHSPatchSuffix) const {
  if (Major != RHSMajor)
    return Major < RHSMajor;
  if (Minor != RHSMinor) {
    // Note that versions without a specified minor sort higher than those with
    // a minor.
    if (RHSMinor == -1)
      return true;
    if (Minor == -1)
      return false;
    return Minor < RHSMinor;
  }
  if (Patch != RHSPatch) {
    // Note that versions without a specified patch sort higher than those with
    // a patch.
    if (RHSPatch == -1)
      return true;
    if (Patch == -1)
      return false;

    // Otherwise just sort on the patch itself.
    return Patch < RHSPatch;
  }
  if (PatchSuffix != RHSPatchSuffix) {
    // Sort empty suffixes higher.
    if (RHSPatchSuffix.empty())
      return true;
    if (PatchSuffix.empty())
      return false;

    // Provide a lexicographic sort to make this a total ordering.
    return PatchSuffix < RHSPatchSuffix;
  }

  // The versions are equal.
  return false;
}

/// Parse a GCCVersion object out of a string of text.
///
/// This is the primary means of forming GCCVersion objects.
/*static*/
Generic_GCC::GCCVersion Generic_GCC::GCCVersion::Parse(StringRef VersionText) {
  const GCCVersion BadVersion = {VersionText.str(), -1, -1, -1, "", "", ""};
  std::pair<StringRef, StringRef> First = VersionText.split('.');
  std::pair<StringRef, StringRef> Second = First.second.split('.');

  StringRef MajorStr = First.first;
  StringRef MinorStr = Second.first;
  StringRef PatchStr = Second.second;

  GCCVersion GoodVersion = {VersionText.str(), -1, -1, -1, "", "", ""};

  // Parse version number strings such as:
  //   5
  //   4.4
  //   4.4-patched
  //   4.4.0
  //   4.4.x
  //   4.4.2-rc4
  //   4.4.x-patched
  //   10-win32
  // Split on '.', handle 1, 2 or 3 such segments. Each segment must contain
  // purely a number, except for the last one, where a non-number suffix
  // is stored in PatchSuffix. The third segment is allowed to not contain
  // a number at all.

  auto TryParseLastNumber = [&](StringRef Segment, int &Number,
                                std::string &OutStr) -> bool {
    // Look for a number prefix and parse that, and split out any trailing
    // string into GoodVersion.PatchSuffix.

    if (size_t EndNumber = Segment.find_first_not_of("0123456789")) {
      StringRef NumberStr = Segment.slice(0, EndNumber);
      if (NumberStr.getAsInteger(10, Number) || Number < 0)
        return false;
      OutStr = NumberStr;
      GoodVersion.PatchSuffix = Segment.substr(EndNumber);
      return true;
    }
    return false;
  };
  auto TryParseNumber = [](StringRef Segment, int &Number) -> bool {
    if (Segment.getAsInteger(10, Number) || Number < 0)
      return false;
    return true;
  };

  if (MinorStr.empty()) {
    // If no minor string, major is the last segment
    if (!TryParseLastNumber(MajorStr, GoodVersion.Major, GoodVersion.MajorStr))
      return BadVersion;
    return GoodVersion;
  }

  if (!TryParseNumber(MajorStr, GoodVersion.Major))
    return BadVersion;
  GoodVersion.MajorStr = MajorStr;

  if (PatchStr.empty()) {
    // If no patch string, minor is the last segment
    if (!TryParseLastNumber(MinorStr, GoodVersion.Minor, GoodVersion.MinorStr))
      return BadVersion;
    return GoodVersion;
  }

  if (!TryParseNumber(MinorStr, GoodVersion.Minor))
    return BadVersion;
  GoodVersion.MinorStr = MinorStr;

  // For the last segment, tolerate a missing number.
  std::string DummyStr;
  TryParseLastNumber(PatchStr, GoodVersion.Patch, DummyStr);
  return GoodVersion;
}

static llvm::StringRef getGCCToolchainDir(const ArgList &Args,
                                          llvm::StringRef SysRoot) {
  const Arg *A = Args.getLastArg(clang::driver::options::OPT_gcc_toolchain);
  if (A)
    return A->getValue();

  // If we have a SysRoot, ignore GCC_INSTALL_PREFIX.
  // GCC_INSTALL_PREFIX specifies the gcc installation for the default
  // sysroot and is likely not valid with a different sysroot.
  if (!SysRoot.empty())
    return "";

  return GCC_INSTALL_PREFIX;
}

/// Initialize a GCCInstallationDetector from the driver.
///
/// This performs all of the autodetection and sets up the various paths.
/// Once constructed, a GCCInstallationDetector is essentially immutable.
///
/// FIXME: We shouldn't need an explicit TargetTriple parameter here, and
/// should instead pull the target out of the driver. This is currently
/// necessary because the driver doesn't store the final version of the target
/// triple.
void Generic_GCC::GCCInstallationDetector::init(
    const llvm::Triple &TargetTriple, const ArgList &Args) {
  llvm::Triple BiarchVariantTriple = TargetTriple.isArch32Bit()
                                         ? TargetTriple.get64BitArchVariant()
                                         : TargetTriple.get32BitArchVariant();
  // The library directories which may contain GCC installations.
  SmallVector<StringRef, 4> CandidateLibDirs, CandidateBiarchLibDirs;
  // The compatible GCC triples for this particular architecture.
  SmallVector<StringRef, 16> CandidateTripleAliases;
  SmallVector<StringRef, 16> CandidateBiarchTripleAliases;
  // Add some triples that we want to check first.
  CandidateTripleAliases.push_back(TargetTriple.str());
  std::string TripleNoVendor, BiarchTripleNoVendor;
  if (TargetTriple.getVendor() == llvm::Triple::UnknownVendor) {
    StringRef OSEnv = TargetTriple.getOSAndEnvironmentName();
    if (TargetTriple.getEnvironment() == llvm::Triple::GNUX32)
      OSEnv = "linux-gnu";
    TripleNoVendor = (TargetTriple.getArchName().str() + '-' + OSEnv).str();
    CandidateTripleAliases.push_back(TripleNoVendor);
    if (BiarchVariantTriple.getArch() != llvm::Triple::UnknownArch) {
      BiarchTripleNoVendor =
          (BiarchVariantTriple.getArchName().str() + '-' + OSEnv).str();
      CandidateBiarchTripleAliases.push_back(BiarchTripleNoVendor);
    }
  }

  CollectLibDirsAndTriples(TargetTriple, BiarchVariantTriple, CandidateLibDirs,
                           CandidateTripleAliases, CandidateBiarchLibDirs,
                           CandidateBiarchTripleAliases);

  // If --gcc-install-dir= is specified, skip filesystem detection.
  if (const Arg *A =
          Args.getLastArg(clang::driver::options::OPT_gcc_install_dir_EQ);
      A && A->getValue()[0]) {
    StringRef InstallDir = A->getValue();
    if (!ScanGCCForMultilibs(TargetTriple, Args, InstallDir, false)) {
      D.Diag(diag::err_drv_invalid_gcc_install_dir) << InstallDir;
    } else {
      (void)InstallDir.consume_back("/");
      StringRef VersionText = llvm::sys::path::filename(InstallDir);
      StringRef TripleText =
          llvm::sys::path::filename(llvm::sys::path::parent_path(InstallDir));

      Version = GCCVersion::Parse(VersionText);
      GCCTriple.setTriple(TripleText);
      GCCInstallPath = std::string(InstallDir);
      GCCParentLibPath = GCCInstallPath + "/../../..";
      IsValid = true;
    }
    return;
  }

  // If --gcc-triple is specified use this instead of trying to
  // auto-detect a triple.
  if (const Arg *A =
          Args.getLastArg(clang::driver::options::OPT_gcc_triple_EQ)) {
    StringRef GCCTriple = A->getValue();
    CandidateTripleAliases.clear();
    CandidateTripleAliases.push_back(GCCTriple);
  }

  // Compute the set of prefixes for our search.
  SmallVector<std::string, 8> Prefixes;
  StringRef GCCToolchainDir = getGCCToolchainDir(Args, D.SysRoot);
  if (GCCToolchainDir != "") {
    if (GCCToolchainDir.back() == '/')
      GCCToolchainDir = GCCToolchainDir.drop_back(); // remove the /

    Prefixes.push_back(std::string(GCCToolchainDir));
  } else {
    // If we have a SysRoot, try that first.
    if (!D.SysRoot.empty()) {
      Prefixes.push_back(D.SysRoot);
      AddDefaultGCCPrefixes(TargetTriple, Prefixes, D.SysRoot);
    }

    // Then look for gcc installed alongside clang.
    Prefixes.push_back(D.Dir + "/..");

    // Next, look for prefix(es) that correspond to distribution-supplied gcc
    // installations.
    if (D.SysRoot.empty()) {
      // Typically /usr.
      AddDefaultGCCPrefixes(TargetTriple, Prefixes, D.SysRoot);
    }

    // Try to respect gcc-config on Gentoo if --gcc-toolchain is not provided.
    // This avoids accidentally enforcing the system GCC version when using a
    // custom toolchain.
    SmallVector<StringRef, 16> GentooTestTriples;
    // Try to match an exact triple as target triple first.
    // e.g. crossdev -S x86_64-gentoo-linux-gnu will install gcc libs for
    // x86_64-gentoo-linux-gnu. But "clang -target x86_64-gentoo-linux-gnu"
    // may pick the libraries for x86_64-pc-linux-gnu even when exact matching
    // triple x86_64-gentoo-linux-gnu is present.
    GentooTestTriples.push_back(TargetTriple.str());
    GentooTestTriples.append(CandidateTripleAliases.begin(),
                             CandidateTripleAliases.end());
    if (ScanGentooConfigs(TargetTriple, Args, GentooTestTriples,
                          CandidateBiarchTripleAliases))
      return;
  }

  // Loop over the various components which exist and select the best GCC
  // installation available. GCC installs are ranked by version number.
  const GCCVersion VersionZero = GCCVersion::Parse("0.0.0");
  Version = VersionZero;
  for (const std::string &Prefix : Prefixes) {
    auto &VFS = D.getVFS();
    if (!VFS.exists(Prefix))
      continue;
    for (StringRef Suffix : CandidateLibDirs) {
      const std::string LibDir = concat(Prefix, Suffix);
      if (!VFS.exists(LibDir))
        continue;
      // Maybe filter out <libdir>/gcc and <libdir>/gcc-cross.
      bool GCCDirExists = VFS.exists(LibDir + "/gcc");
      bool GCCCrossDirExists = VFS.exists(LibDir + "/gcc-cross");
      for (StringRef Candidate : CandidateTripleAliases)
        ScanLibDirForGCCTriple(TargetTriple, Args, LibDir, Candidate, false,
                               GCCDirExists, GCCCrossDirExists);
    }
    for (StringRef Suffix : CandidateBiarchLibDirs) {
      const std::string LibDir = Prefix + Suffix.str();
      if (!VFS.exists(LibDir))
        continue;
      bool GCCDirExists = VFS.exists(LibDir + "/gcc");
      bool GCCCrossDirExists = VFS.exists(LibDir + "/gcc-cross");
      for (StringRef Candidate : CandidateBiarchTripleAliases)
        ScanLibDirForGCCTriple(TargetTriple, Args, LibDir, Candidate, true,
                               GCCDirExists, GCCCrossDirExists);
    }

    // Skip other prefixes once a GCC installation is found.
    if (Version > VersionZero)
      break;
  }
}

void Generic_GCC::GCCInstallationDetector::print(raw_ostream &OS) const {
  for (const auto &InstallPath : CandidateGCCInstallPaths)
    OS << "Found candidate GCC installation: " << InstallPath << "\n";

  if (!GCCInstallPath.empty())
    OS << "Selected GCC installation: " << GCCInstallPath << "\n";

  for (const auto &Multilib : Multilibs)
    OS << "Candidate multilib: " << Multilib << "\n";

  if (Multilibs.size() != 0 || !SelectedMultilib.isDefault())
    OS << "Selected multilib: " << SelectedMultilib << "\n";
}

bool Generic_GCC::GCCInstallationDetector::getBiarchSibling(Multilib &M) const {
  if (BiarchSibling) {
    M = *BiarchSibling;
    return true;
  }
  return false;
}

void Generic_GCC::GCCInstallationDetector::AddDefaultGCCPrefixes(
    const llvm::Triple &TargetTriple, SmallVectorImpl<std::string> &Prefixes,
    StringRef SysRoot) {

  if (TargetTriple.isOSHaiku()) {
    Prefixes.push_back(concat(SysRoot, "/boot/system/develop/tools"));
    return;
  }

  if (TargetTriple.isOSSolaris()) {
    // Solaris is a special case.
    // The GCC installation is under
    //   /usr/gcc/<major>.<minor>/lib/gcc/<triple>/<major>.<minor>.<patch>/
    // so we need to find those /usr/gcc/*/lib/gcc libdirs and go with
    // /usr/gcc/<version> as a prefix.

    SmallVector<std::pair<GCCVersion, std::string>, 8> SolarisPrefixes;
    std::string PrefixDir = concat(SysRoot, "/usr/gcc");
    std::error_code EC;
    for (llvm::vfs::directory_iterator LI = D.getVFS().dir_begin(PrefixDir, EC),
                                       LE;
         !EC && LI != LE; LI = LI.increment(EC)) {
      StringRef VersionText = llvm::sys::path::filename(LI->path());
      GCCVersion CandidateVersion = GCCVersion::Parse(VersionText);

      // Filter out obviously bad entries.
      if (CandidateVersion.Major == -1 || CandidateVersion.isOlderThan(4, 1, 1))
        continue;

      std::string CandidatePrefix = PrefixDir + "/" + VersionText.str();
      std::string CandidateLibPath = CandidatePrefix + "/lib/gcc";
      if (!D.getVFS().exists(CandidateLibPath))
        continue;

      SolarisPrefixes.emplace_back(
          std::make_pair(CandidateVersion, CandidatePrefix));
    }
    // Sort in reverse order so GCCInstallationDetector::init picks the latest.
    std::sort(SolarisPrefixes.rbegin(), SolarisPrefixes.rend());
    for (auto p : SolarisPrefixes)
      Prefixes.emplace_back(p.second);
    return;
  }

  // For Linux, if --sysroot is not specified, look for RHEL/CentOS devtoolsets
  // and gcc-toolsets.
  if (SysRoot.empty() && TargetTriple.getOS() == llvm::Triple::Linux &&
      D.getVFS().exists("/opt/rh")) {
    // TODO: We may want to remove this, since the functionality
    //   can be achieved using config files.
    Prefixes.push_back("/opt/rh/gcc-toolset-12/root/usr");
    Prefixes.push_back("/opt/rh/gcc-toolset-11/root/usr");
    Prefixes.push_back("/opt/rh/gcc-toolset-10/root/usr");
    Prefixes.push_back("/opt/rh/devtoolset-12/root/usr");
    Prefixes.push_back("/opt/rh/devtoolset-11/root/usr");
    Prefixes.push_back("/opt/rh/devtoolset-10/root/usr");
    Prefixes.push_back("/opt/rh/devtoolset-9/root/usr");
    Prefixes.push_back("/opt/rh/devtoolset-8/root/usr");
    Prefixes.push_back("/opt/rh/devtoolset-7/root/usr");
    Prefixes.push_back("/opt/rh/devtoolset-6/root/usr");
    Prefixes.push_back("/opt/rh/devtoolset-4/root/usr");
    Prefixes.push_back("/opt/rh/devtoolset-3/root/usr");
    Prefixes.push_back("/opt/rh/devtoolset-2/root/usr");
  }

  // Fall back to /usr which is used by most non-Solaris systems.
  Prefixes.push_back(concat(SysRoot, "/usr"));
}

/*static*/ void Generic_GCC::GCCInstallationDetector::CollectLibDirsAndTriples(
    const llvm::Triple &TargetTriple, const llvm::Triple &BiarchTriple,
    SmallVectorImpl<StringRef> &LibDirs,
    SmallVectorImpl<StringRef> &TripleAliases,
    SmallVectorImpl<StringRef> &BiarchLibDirs,
    SmallVectorImpl<StringRef> &BiarchTripleAliases) {
  // Declare a bunch of static data sets that we'll select between below. These
  // are specifically designed to always refer to string literals to avoid any
  // lifetime or initialization issues.
  //
  // The *Triples variables hard code some triples so that, for example,
  // --target=aarch64 (incomplete triple) can detect lib/aarch64-linux-gnu.
  // They are not needed when the user has correct LLVM_DEFAULT_TARGET_TRIPLE
  // and always uses the full --target (e.g. --target=aarch64-linux-gnu).  The
  // lists should shrink over time. Please don't add more elements to *Triples.
  static const char *const AArch64LibDirs[] = {"/lib64", "/lib"};
  static const char *const AArch64Triples[] = {
      "aarch64-none-linux-gnu", "aarch64-redhat-linux", "aarch64-suse-linux"};
  static const char *const AArch64beLibDirs[] = {"/lib"};
  static const char *const AArch64beTriples[] = {"aarch64_be-none-linux-gnu"};

  static const char *const ARMLibDirs[] = {"/lib"};
  static const char *const ARMTriples[] = {"arm-linux-gnueabi"};
  static const char *const ARMHFTriples[] = {"arm-linux-gnueabihf",
                                             "armv7hl-redhat-linux-gnueabi",
                                             "armv6hl-suse-linux-gnueabi",
                                             "armv7hl-suse-linux-gnueabi"};
  static const char *const ARMebLibDirs[] = {"/lib"};
  static const char *const ARMebTriples[] = {"armeb-linux-gnueabi"};
  static const char *const ARMebHFTriples[] = {
      "armeb-linux-gnueabihf", "armebv7hl-redhat-linux-gnueabi"};

  static const char *const AVRLibDirs[] = {"/lib"};
  static const char *const AVRTriples[] = {"avr"};

  static const char *const CSKYLibDirs[] = {"/lib"};
  static const char *const CSKYTriples[] = {
      "csky-linux-gnuabiv2", "csky-linux-uclibcabiv2", "csky-elf-noneabiv2"};

  static const char *const X86_64LibDirs[] = {"/lib64", "/lib"};
  static const char *const X86_64Triples[] = {
      "x86_64-linux-gnu",       "x86_64-unknown-linux-gnu",
      "x86_64-pc-linux-gnu",    "x86_64-redhat-linux6E",
      "x86_64-redhat-linux",    "x86_64-suse-linux",
      "x86_64-manbo-linux-gnu", "x86_64-slackware-linux",
      "x86_64-unknown-linux",   "x86_64-amazon-linux"};
  static const char *const X32Triples[] = {"x86_64-linux-gnux32",
                                           "x86_64-pc-linux-gnux32"};
  static const char *const X32LibDirs[] = {"/libx32", "/lib"};
  static const char *const X86LibDirs[] = {"/lib32", "/lib"};
  static const char *const X86Triples[] = {
      "i586-linux-gnu",      "i686-linux-gnu",        "i686-pc-linux-gnu",
      "i386-redhat-linux6E", "i686-redhat-linux",     "i386-redhat-linux",
      "i586-suse-linux",     "i686-montavista-linux",
  };

  static const char *const LoongArch64LibDirs[] = {"/lib64", "/lib"};
  static const char *const LoongArch64Triples[] = {
      "loongarch64-linux-gnu", "loongarch64-unknown-linux-gnu"};

  static const char *const M68kLibDirs[] = {"/lib"};
  static const char *const M68kTriples[] = {"m68k-unknown-linux-gnu",
                                            "m68k-suse-linux"};

  static const char *const MIPSLibDirs[] = {"/libo32", "/lib"};
  static const char *const MIPSTriples[] = {
      "mips-linux-gnu", "mips-mti-linux", "mips-mti-linux-gnu",
      "mips-img-linux-gnu", "mipsisa32r6-linux-gnu"};
  static const char *const MIPSELLibDirs[] = {"/libo32", "/lib"};
  static const char *const MIPSELTriples[] = {"mipsel-linux-gnu",
                                              "mips-img-linux-gnu"};

  static const char *const MIPS64LibDirs[] = {"/lib64", "/lib"};
  static const char *const MIPS64Triples[] = {
      "mips-mti-linux-gnu", "mips-img-linux-gnu", "mips64-linux-gnuabi64",
      "mipsisa64r6-linux-gnu", "mipsisa64r6-linux-gnuabi64"};
  static const char *const MIPS64ELLibDirs[] = {"/lib64", "/lib"};
  static const char *const MIPS64ELTriples[] = {
      "mips-mti-linux-gnu", "mips-img-linux-gnu", "mips64el-linux-gnuabi64",
      "mipsisa64r6el-linux-gnu", "mipsisa64r6el-linux-gnuabi64"};

  static const char *const MIPSN32LibDirs[] = {"/lib32"};
  static const char *const MIPSN32Triples[] = {"mips64-linux-gnuabin32",
                                               "mipsisa64r6-linux-gnuabin32"};
  static const char *const MIPSN32ELLibDirs[] = {"/lib32"};
  static const char *const MIPSN32ELTriples[] = {
      "mips64el-linux-gnuabin32", "mipsisa64r6el-linux-gnuabin32"};

  static const char *const MSP430LibDirs[] = {"/lib"};
  static const char *const MSP430Triples[] = {"msp430-elf"};

  static const char *const PPCLibDirs[] = {"/lib32", "/lib"};
  static const char *const PPCTriples[] = {
      "powerpc-unknown-linux-gnu",
      // On 32-bit PowerPC systems running SUSE Linux, gcc is configured as a
      // 64-bit compiler which defaults to "-m32", hence "powerpc64-suse-linux".
      "powerpc64-suse-linux", "powerpc-montavista-linuxspe"};
  static const char *const PPCLELibDirs[] = {"/lib32", "/lib"};
  static const char *const PPCLETriples[] = {"powerpcle-unknown-linux-gnu",
                                             "powerpcle-linux-musl"};

  static const char *const PPC64LibDirs[] = {"/lib64", "/lib"};
  static const char *const PPC64Triples[] = {"powerpc64-unknown-linux-gnu",
                                             "powerpc64-suse-linux",
                                             "ppc64-redhat-linux"};
  static const char *const PPC64LELibDirs[] = {"/lib64", "/lib"};
  static const char *const PPC64LETriples[] = {
      "powerpc64le-unknown-linux-gnu", "powerpc64le-none-linux-gnu",
      "powerpc64le-suse-linux", "ppc64le-redhat-linux"};

  static const char *const RISCV32LibDirs[] = {"/lib32", "/lib"};
  static const char *const RISCV32Triples[] = {"riscv32-unknown-linux-gnu",
                                               "riscv32-unknown-elf"};
  static const char *const RISCV64LibDirs[] = {"/lib64", "/lib"};
  static const char *const RISCV64Triples[] = {"riscv64-unknown-linux-gnu",
                                               "riscv64-unknown-elf"};

  static const char *const SPARCv8LibDirs[] = {"/lib32", "/lib"};
  static const char *const SPARCv8Triples[] = {"sparc-linux-gnu",
                                               "sparcv8-linux-gnu"};
  static const char *const SPARCv9LibDirs[] = {"/lib64", "/lib"};
  static const char *const SPARCv9Triples[] = {"sparc64-linux-gnu",
                                               "sparcv9-linux-gnu"};

  static const char *const SystemZLibDirs[] = {"/lib64", "/lib"};
  static const char *const SystemZTriples[] = {
      "s390x-unknown-linux-gnu", "s390x-ibm-linux-gnu", "s390x-suse-linux",
      "s390x-redhat-linux"};

  using std::begin;
  using std::end;

  if (TargetTriple.isOSSolaris()) {
    static const char *const SolarisLibDirs[] = {"/lib"};
    static const char *const SolarisSparcV8Triples[] = {
        "sparc-sun-solaris2.11"};
    static const char *const SolarisSparcV9Triples[] = {
        "sparcv9-sun-solaris2.11"};
    static const char *const SolarisX86Triples[] = {"i386-pc-solaris2.11"};
    static const char *const SolarisX86_64Triples[] = {"x86_64-pc-solaris2.11"};
    LibDirs.append(begin(SolarisLibDirs), end(SolarisLibDirs));
    BiarchLibDirs.append(begin(SolarisLibDirs), end(SolarisLibDirs));
    switch (TargetTriple.getArch()) {
    case llvm::Triple::x86:
      TripleAliases.append(begin(SolarisX86Triples), end(SolarisX86Triples));
      BiarchTripleAliases.append(begin(SolarisX86_64Triples),
                                 end(SolarisX86_64Triples));
      break;
    case llvm::Triple::x86_64:
      TripleAliases.append(begin(SolarisX86_64Triples),
                           end(SolarisX86_64Triples));
      BiarchTripleAliases.append(begin(SolarisX86Triples),
                                 end(SolarisX86Triples));
      break;
    case llvm::Triple::sparc:
      TripleAliases.append(begin(SolarisSparcV8Triples),
                           end(SolarisSparcV8Triples));
      BiarchTripleAliases.append(begin(SolarisSparcV9Triples),
                                 end(SolarisSparcV9Triples));
      break;
    case llvm::Triple::sparcv9:
      TripleAliases.append(begin(SolarisSparcV9Triples),
                           end(SolarisSparcV9Triples));
      BiarchTripleAliases.append(begin(SolarisSparcV8Triples),
                                 end(SolarisSparcV8Triples));
      break;
    default:
      break;
    }
    return;
  }

  // Android targets should not use GNU/Linux tools or libraries.
  if (TargetTriple.isAndroid()) {
    static const char *const AArch64AndroidTriples[] = {
        "aarch64-linux-android"};
    static const char *const ARMAndroidTriples[] = {"arm-linux-androideabi"};
    static const char *const X86AndroidTriples[] = {"i686-linux-android"};
    static const char *const X86_64AndroidTriples[] = {"x86_64-linux-android"};

    switch (TargetTriple.getArch()) {
    case llvm::Triple::aarch64:
      LibDirs.append(begin(AArch64LibDirs), end(AArch64LibDirs));
      TripleAliases.append(begin(AArch64AndroidTriples),
                           end(AArch64AndroidTriples));
      break;
    case llvm::Triple::arm:
    case llvm::Triple::thumb:
      LibDirs.append(begin(ARMLibDirs), end(ARMLibDirs));
      TripleAliases.append(begin(ARMAndroidTriples), end(ARMAndroidTriples));
      break;
    case llvm::Triple::x86_64:
      LibDirs.append(begin(X86_64LibDirs), end(X86_64LibDirs));
      TripleAliases.append(begin(X86_64AndroidTriples),
                           end(X86_64AndroidTriples));
      BiarchLibDirs.append(begin(X86LibDirs), end(X86LibDirs));
      BiarchTripleAliases.append(begin(X86AndroidTriples),
                                 end(X86AndroidTriples));
      break;
    case llvm::Triple::x86:
      LibDirs.append(begin(X86LibDirs), end(X86LibDirs));
      TripleAliases.append(begin(X86AndroidTriples), end(X86AndroidTriples));
      BiarchLibDirs.append(begin(X86_64LibDirs), end(X86_64LibDirs));
      BiarchTripleAliases.append(begin(X86_64AndroidTriples),
                                 end(X86_64AndroidTriples));
      break;
    default:
      break;
    }

    return;
  }

  if (TargetTriple.isOSHurd()) {
    switch (TargetTriple.getArch()) {
    case llvm::Triple::x86_64:
      LibDirs.append(begin(X86_64LibDirs), end(X86_64LibDirs));
      TripleAliases.push_back("x86_64-gnu");
      break;
    case llvm::Triple::x86:
      LibDirs.append(begin(X86LibDirs), end(X86LibDirs));
      TripleAliases.push_back("i686-gnu");
      break;
    default:
      break;
    }

    return;
  }

  switch (TargetTriple.getArch()) {
  case llvm::Triple::aarch64:
    LibDirs.append(begin(AArch64LibDirs), end(AArch64LibDirs));
    TripleAliases.append(begin(AArch64Triples), end(AArch64Triples));
    BiarchLibDirs.append(begin(AArch64LibDirs), end(AArch64LibDirs));
    BiarchTripleAliases.append(begin(AArch64Triples), end(AArch64Triples));
    break;
  case llvm::Triple::aarch64_be:
    LibDirs.append(begin(AArch64beLibDirs), end(AArch64beLibDirs));
    TripleAliases.append(begin(AArch64beTriples), end(AArch64beTriples));
    BiarchLibDirs.append(begin(AArch64beLibDirs), end(AArch64beLibDirs));
    BiarchTripleAliases.append(begin(AArch64beTriples), end(AArch64beTriples));
    break;
  case llvm::Triple::arm:
  case llvm::Triple::thumb:
    LibDirs.append(begin(ARMLibDirs), end(ARMLibDirs));
    if (TargetTriple.getEnvironment() == llvm::Triple::GNUEABIHF ||
        TargetTriple.getEnvironment() == llvm::Triple::GNUEABIHFT64 ||
        TargetTriple.getEnvironment() == llvm::Triple::MuslEABIHF ||
        TargetTriple.getEnvironment() == llvm::Triple::EABIHF) {
      TripleAliases.append(begin(ARMHFTriples), end(ARMHFTriples));
    } else {
      TripleAliases.append(begin(ARMTriples), end(ARMTriples));
    }
    break;
  case llvm::Triple::armeb:
  case llvm::Triple::thumbeb:
    LibDirs.append(begin(ARMebLibDirs), end(ARMebLibDirs));
    if (TargetTriple.getEnvironment() == llvm::Triple::GNUEABIHF ||
        TargetTriple.getEnvironment() == llvm::Triple::GNUEABIHFT64 ||
        TargetTriple.getEnvironment() == llvm::Triple::MuslEABIHF ||
        TargetTriple.getEnvironment() == llvm::Triple::EABIHF) {
      TripleAliases.append(begin(ARMebHFTriples), end(ARMebHFTriples));
    } else {
      TripleAliases.append(begin(ARMebTriples), end(ARMebTriples));
    }
    break;
  case llvm::Triple::avr:
    LibDirs.append(begin(AVRLibDirs), end(AVRLibDirs));
    TripleAliases.append(begin(AVRTriples), end(AVRTriples));
    break;
  case llvm::Triple::csky:
    LibDirs.append(begin(CSKYLibDirs), end(CSKYLibDirs));
    TripleAliases.append(begin(CSKYTriples), end(CSKYTriples));
    break;
  case llvm::Triple::x86_64:
    if (TargetTriple.isX32()) {
      LibDirs.append(begin(X32LibDirs), end(X32LibDirs));
      TripleAliases.append(begin(X32Triples), end(X32Triples));
      BiarchLibDirs.append(begin(X86_64LibDirs), end(X86_64LibDirs));
      BiarchTripleAliases.append(begin(X86_64Triples), end(X86_64Triples));
    } else {
      LibDirs.append(begin(X86_64LibDirs), end(X86_64LibDirs));
      TripleAliases.append(begin(X86_64Triples), end(X86_64Triples));
      BiarchLibDirs.append(begin(X32LibDirs), end(X32LibDirs));
      BiarchTripleAliases.append(begin(X32Triples), end(X32Triples));
    }
    BiarchLibDirs.append(begin(X86LibDirs), end(X86LibDirs));
    BiarchTripleAliases.append(begin(X86Triples), end(X86Triples));
    break;
  case llvm::Triple::x86:
    LibDirs.append(begin(X86LibDirs), end(X86LibDirs));
    // MCU toolchain is 32 bit only and its triple alias is TargetTriple
    // itself, which will be appended below.
    if (!TargetTriple.isOSIAMCU()) {
      TripleAliases.append(begin(X86Triples), end(X86Triples));
      BiarchLibDirs.append(begin(X86_64LibDirs), end(X86_64LibDirs));
      BiarchTripleAliases.append(begin(X86_64Triples), end(X86_64Triples));
      BiarchLibDirs.append(begin(X32LibDirs), end(X32LibDirs));
      BiarchTripleAliases.append(begin(X32Triples), end(X32Triples));
    }
    break;
  // TODO: Handle loongarch32.
  case llvm::Triple::loongarch64:
    LibDirs.append(begin(LoongArch64LibDirs), end(LoongArch64LibDirs));
    TripleAliases.append(begin(LoongArch64Triples), end(LoongArch64Triples));
    break;
  case llvm::Triple::m68k:
    LibDirs.append(begin(M68kLibDirs), end(M68kLibDirs));
    TripleAliases.append(begin(M68kTriples), end(M68kTriples));
    break;
  case llvm::Triple::mips:
    LibDirs.append(begin(MIPSLibDirs), end(MIPSLibDirs));
    TripleAliases.append(begin(MIPSTriples), end(MIPSTriples));
    BiarchLibDirs.append(begin(MIPS64LibDirs), end(MIPS64LibDirs));
    BiarchTripleAliases.append(begin(MIPS64Triples), end(MIPS64Triples));
    BiarchLibDirs.append(begin(MIPSN32LibDirs), end(MIPSN32LibDirs));
    BiarchTripleAliases.append(begin(MIPSN32Triples), end(MIPSN32Triples));
    break;
  case llvm::Triple::mipsel:
    LibDirs.append(begin(MIPSELLibDirs), end(MIPSELLibDirs));
    TripleAliases.append(begin(MIPSELTriples), end(MIPSELTriples));
    TripleAliases.append(begin(MIPSTriples), end(MIPSTriples));
    BiarchLibDirs.append(begin(MIPS64ELLibDirs), end(MIPS64ELLibDirs));
    BiarchTripleAliases.append(begin(MIPS64ELTriples), end(MIPS64ELTriples));
    BiarchLibDirs.append(begin(MIPSN32ELLibDirs), end(MIPSN32ELLibDirs));
    BiarchTripleAliases.append(begin(MIPSN32ELTriples), end(MIPSN32ELTriples));
    break;
  case llvm::Triple::mips64:
    LibDirs.append(begin(MIPS64LibDirs), end(MIPS64LibDirs));
    TripleAliases.append(begin(MIPS64Triples), end(MIPS64Triples));
    BiarchLibDirs.append(begin(MIPSLibDirs), end(MIPSLibDirs));
    BiarchTripleAliases.append(begin(MIPSTriples), end(MIPSTriples));
    BiarchLibDirs.append(begin(MIPSN32LibDirs), end(MIPSN32LibDirs));
    BiarchTripleAliases.append(begin(MIPSN32Triples), end(MIPSN32Triples));
    break;
  case llvm::Triple::mips64el:
    LibDirs.append(begin(MIPS64ELLibDirs), end(MIPS64ELLibDirs));
    TripleAliases.append(begin(MIPS64ELTriples), end(MIPS64ELTriples));
    BiarchLibDirs.append(begin(MIPSELLibDirs), end(MIPSELLibDirs));
    BiarchTripleAliases.append(begin(MIPSELTriples), end(MIPSELTriples));
    BiarchLibDirs.append(begin(MIPSN32ELLibDirs), end(MIPSN32ELLibDirs));
    BiarchTripleAliases.append(begin(MIPSN32ELTriples), end(MIPSN32ELTriples));
    BiarchTripleAliases.append(begin(MIPSTriples), end(MIPSTriples));
    break;
  case llvm::Triple::msp430:
    LibDirs.append(begin(MSP430LibDirs), end(MSP430LibDirs));
    TripleAliases.append(begin(MSP430Triples), end(MSP430Triples));
    break;
  case llvm::Triple::ppc:
    LibDirs.append(begin(PPCLibDirs), end(PPCLibDirs));
    TripleAliases.append(begin(PPCTriples), end(PPCTriples));
    BiarchLibDirs.append(begin(PPC64LibDirs), end(PPC64LibDirs));
    BiarchTripleAliases.append(begin(PPC64Triples), end(PPC64Triples));
    break;
  case llvm::Triple::ppcle:
    LibDirs.append(begin(PPCLELibDirs), end(PPCLELibDirs));
    TripleAliases.append(begin(PPCLETriples), end(PPCLETriples));
    BiarchLibDirs.append(begin(PPC64LELibDirs), end(PPC64LELibDirs));
    BiarchTripleAliases.append(begin(PPC64LETriples), end(PPC64LETriples));
    break;
  case llvm::Triple::ppc64:
    LibDirs.append(begin(PPC64LibDirs), end(PPC64LibDirs));
    TripleAliases.append(begin(PPC64Triples), end(PPC64Triples));
    BiarchLibDirs.append(begin(PPCLibDirs), end(PPCLibDirs));
    BiarchTripleAliases.append(begin(PPCTriples), end(PPCTriples));
    break;
  case llvm::Triple::ppc64le:
    LibDirs.append(begin(PPC64LELibDirs), end(PPC64LELibDirs));
    TripleAliases.append(begin(PPC64LETriples), end(PPC64LETriples));
    BiarchLibDirs.append(begin(PPCLELibDirs), end(PPCLELibDirs));
    BiarchTripleAliases.append(begin(PPCLETriples), end(PPCLETriples));
    break;
  case llvm::Triple::riscv32:
    LibDirs.append(begin(RISCV32LibDirs), end(RISCV32LibDirs));
    TripleAliases.append(begin(RISCV32Triples), end(RISCV32Triples));
    BiarchLibDirs.append(begin(RISCV64LibDirs), end(RISCV64LibDirs));
    BiarchTripleAliases.append(begin(RISCV64Triples), end(RISCV64Triples));
    break;
  case llvm::Triple::riscv64:
    LibDirs.append(begin(RISCV64LibDirs), end(RISCV64LibDirs));
    TripleAliases.append(begin(RISCV64Triples), end(RISCV64Triples));
    BiarchLibDirs.append(begin(RISCV32LibDirs), end(RISCV32LibDirs));
    BiarchTripleAliases.append(begin(RISCV32Triples), end(RISCV32Triples));
    break;
  case llvm::Triple::sparc:
  case llvm::Triple::sparcel:
    LibDirs.append(begin(SPARCv8LibDirs), end(SPARCv8LibDirs));
    TripleAliases.append(begin(SPARCv8Triples), end(SPARCv8Triples));
    BiarchLibDirs.append(begin(SPARCv9LibDirs), end(SPARCv9LibDirs));
    BiarchTripleAliases.append(begin(SPARCv9Triples), end(SPARCv9Triples));
    break;
  case llvm::Triple::sparcv9:
    LibDirs.append(begin(SPARCv9LibDirs), end(SPARCv9LibDirs));
    TripleAliases.append(begin(SPARCv9Triples), end(SPARCv9Triples));
    BiarchLibDirs.append(begin(SPARCv8LibDirs), end(SPARCv8LibDirs));
    BiarchTripleAliases.append(begin(SPARCv8Triples), end(SPARCv8Triples));
    break;
  case llvm::Triple::systemz:
    LibDirs.append(begin(SystemZLibDirs), end(SystemZLibDirs));
    TripleAliases.append(begin(SystemZTriples), end(SystemZTriples));
    break;
  default:
    // By default, just rely on the standard lib directories and the original
    // triple.
    break;
  }

  // Also include the multiarch variant if it's different.
  if (TargetTriple.str() != BiarchTriple.str())
    BiarchTripleAliases.push_back(BiarchTriple.str());
}

bool Generic_GCC::GCCInstallationDetector::ScanGCCForMultilibs(
    const llvm::Triple &TargetTriple, const ArgList &Args,
    StringRef Path, bool NeedsBiarchSuffix) {
  llvm::Triple::ArchType TargetArch = TargetTriple.getArch();
  DetectedMultilibs Detected;

  // Android standalone toolchain could have multilibs for ARM and Thumb.
  // Debian mips multilibs behave more like the rest of the biarch ones,
  // so handle them there
  if (isArmOrThumbArch(TargetArch) && TargetTriple.isAndroid()) {
    // It should also work without multilibs in a simplified toolchain.
    findAndroidArmMultilibs(D, TargetTriple, Path, Args, Detected);
  } else if (TargetTriple.isCSKY()) {
    findCSKYMultilibs(D, TargetTriple, Path, Args, Detected);
  } else if (TargetTriple.isMIPS()) {
    if (!findMIPSMultilibs(D, TargetTriple, Path, Args, Detected))
      return false;
  } else if (TargetTriple.isRISCV()) {
    findRISCVMultilibs(D, TargetTriple, Path, Args, Detected);
  } else if (isMSP430(TargetArch)) {
    findMSP430Multilibs(D, TargetTriple, Path, Args, Detected);
  } else if (TargetArch == llvm::Triple::avr) {
    // AVR has no multilibs.
  } else if (!findBiarchMultilibs(D, TargetTriple, Path, Args,
                                  NeedsBiarchSuffix, Detected)) {
    return false;
  }

  Multilibs = Detected.Multilibs;
  SelectedMultilib = Detected.SelectedMultilibs.empty()
                         ? Multilib()
                         : Detected.SelectedMultilibs.back();
  BiarchSibling = Detected.BiarchSibling;

  return true;
}

void Generic_GCC::GCCInstallationDetector::ScanLibDirForGCCTriple(
    const llvm::Triple &TargetTriple, const ArgList &Args,
    const std::string &LibDir, StringRef CandidateTriple,
    bool NeedsBiarchSuffix, bool GCCDirExists, bool GCCCrossDirExists) {
  // Locations relative to the system lib directory where GCC's triple-specific
  // directories might reside.
  struct GCCLibSuffix {
    // Path from system lib directory to GCC triple-specific directory.
    std::string LibSuffix;
    // Path from GCC triple-specific directory back to system lib directory.
    // This is one '..' component per component in LibSuffix.
    StringRef ReversePath;
    // Whether this library suffix is relevant for the triple.
    bool Active;
  } Suffixes[] = {
      // This is the normal place.
      {"gcc/" + CandidateTriple.str(), "../..", GCCDirExists},

      // Debian puts cross-compilers in gcc-cross.
      {"gcc-cross/" + CandidateTriple.str(), "../..", GCCCrossDirExists},

      // The Freescale PPC SDK has the gcc libraries in
      // <sysroot>/usr/lib/<triple>/x.y.z so have a look there as well. Only do
      // this on Freescale triples, though, since some systems put a *lot* of
      // files in that location, not just GCC installation data.
      {CandidateTriple.str(), "..",
       TargetTriple.getVendor() == llvm::Triple::Freescale ||
           TargetTriple.getVendor() == llvm::Triple::OpenEmbedded}};

  for (auto &Suffix : Suffixes) {
    if (!Suffix.Active)
      continue;

    StringRef LibSuffix = Suffix.LibSuffix;
    std::error_code EC;
    for (llvm::vfs::directory_iterator
             LI = D.getVFS().dir_begin(LibDir + "/" + LibSuffix, EC),
             LE;
         !EC && LI != LE; LI = LI.increment(EC)) {
      StringRef VersionText = llvm::sys::path::filename(LI->path());
      GCCVersion CandidateVersion = GCCVersion::Parse(VersionText);
      if (CandidateVersion.Major != -1) // Filter obviously bad entries.
        if (!CandidateGCCInstallPaths.insert(std::string(LI->path())).second)
          continue; // Saw this path before; no need to look at it again.
      if (CandidateVersion.isOlderThan(4, 1, 1))
        continue;
      if (CandidateVersion <= Version)
        continue;

      if (!ScanGCCForMultilibs(TargetTriple, Args, LI->path(),
                               NeedsBiarchSuffix))
        continue;

      Version = CandidateVersion;
      GCCTriple.setTriple(CandidateTriple);
      // FIXME: We hack together the directory name here instead of
      // using LI to ensure stable path separators across Windows and
      // Linux.
      GCCInstallPath = (LibDir + "/" + LibSuffix + "/" + VersionText).str();
      GCCParentLibPath = (GCCInstallPath + "/../" + Suffix.ReversePath).str();
      IsValid = true;
    }
  }
}

bool Generic_GCC::GCCInstallationDetector::ScanGentooConfigs(
    const llvm::Triple &TargetTriple, const ArgList &Args,
    const SmallVectorImpl<StringRef> &CandidateTriples,
    const SmallVectorImpl<StringRef> &CandidateBiarchTriples) {
  if (!D.getVFS().exists(concat(D.SysRoot, GentooConfigDir)))
    return false;

  for (StringRef CandidateTriple : CandidateTriples) {
    if (ScanGentooGccConfig(TargetTriple, Args, CandidateTriple))
      return true;
  }

  for (StringRef CandidateTriple : CandidateBiarchTriples) {
    if (ScanGentooGccConfig(TargetTriple, Args, CandidateTriple, true))
      return true;
  }
  return false;
}

bool Generic_GCC::GCCInstallationDetector::ScanGentooGccConfig(
    const llvm::Triple &TargetTriple, const ArgList &Args,
    StringRef CandidateTriple, bool NeedsBiarchSuffix) {
  llvm::ErrorOr<std::unique_ptr<llvm::MemoryBuffer>> File =
      D.getVFS().getBufferForFile(concat(D.SysRoot, GentooConfigDir,
                                         "/config-" + CandidateTriple.str()));
  if (File) {
    SmallVector<StringRef, 2> Lines;
    File.get()->getBuffer().split(Lines, "\n");
    for (StringRef Line : Lines) {
      Line = Line.trim();
      // CURRENT=triple-version
      if (!Line.consume_front("CURRENT="))
        continue;
      // Process the config file pointed to by CURRENT.
      llvm::ErrorOr<std::unique_ptr<llvm::MemoryBuffer>> ConfigFile =
          D.getVFS().getBufferForFile(
              concat(D.SysRoot, GentooConfigDir, "/" + Line));
      std::pair<StringRef, StringRef> ActiveVersion = Line.rsplit('-');
      // List of paths to scan for libraries.
      SmallVector<StringRef, 4> GentooScanPaths;
      // Scan the Config file to find installed GCC libraries path.
      // Typical content of the GCC config file:
      // LDPATH="/usr/lib/gcc/x86_64-pc-linux-gnu/4.9.x:/usr/lib/gcc/
      // (continued from previous line) x86_64-pc-linux-gnu/4.9.x/32"
      // MANPATH="/usr/share/gcc-data/x86_64-pc-linux-gnu/4.9.x/man"
      // INFOPATH="/usr/share/gcc-data/x86_64-pc-linux-gnu/4.9.x/info"
      // STDCXX_INCDIR="/usr/lib/gcc/x86_64-pc-linux-gnu/4.9.x/include/g++-v4"
      // We are looking for the paths listed in LDPATH=... .
      if (ConfigFile) {
        SmallVector<StringRef, 2> ConfigLines;
        ConfigFile.get()->getBuffer().split(ConfigLines, "\n");
        for (StringRef ConfLine : ConfigLines) {
          ConfLine = ConfLine.trim();
          if (ConfLine.consume_front("LDPATH=")) {
            // Drop '"' from front and back if present.
            ConfLine.consume_back("\"");
            ConfLine.consume_front("\"");
            // Get all paths sperated by ':'
            ConfLine.split(GentooScanPaths, ':', -1, /*AllowEmpty*/ false);
          }
        }
      }
      // Test the path based on the version in /etc/env.d/gcc/config-{tuple}.
      std::string basePath = "/usr/lib/gcc/" + ActiveVersion.first.str() + "/"
          + ActiveVersion.second.str();
      GentooScanPaths.push_back(StringRef(basePath));

      // Scan all paths for GCC libraries.
      for (const auto &GentooScanPath : GentooScanPaths) {
        std::string GentooPath = concat(D.SysRoot, GentooScanPath);
        if (D.getVFS().exists(GentooPath + "/crtbegin.o")) {
          if (!ScanGCCForMultilibs(TargetTriple, Args, GentooPath,
                                   NeedsBiarchSuffix))
            continue;

          Version = GCCVersion::Parse(ActiveVersion.second);
          GCCInstallPath = GentooPath;
          GCCParentLibPath = GentooPath + std::string("/../../..");
          GCCTriple.setTriple(ActiveVersion.first);
          IsValid = true;
          return true;
        }
      }
    }
  }

  return false;
}

Generic_GCC::Generic_GCC(const Driver &D, const llvm::Triple &Triple,
                         const ArgList &Args)
    : ToolChain(D, Triple, Args), GCCInstallation(D),
      CudaInstallation(D, Triple, Args), RocmInstallation(D, Triple, Args),
<<<<<<< HEAD
      SYCLInstallation(D) {
=======
      SYCLInstallation(D, Triple, Args) {
>>>>>>> d00f65c6
  getProgramPaths().push_back(getDriver().Dir);
}

Generic_GCC::~Generic_GCC() {}

Tool *Generic_GCC::getTool(Action::ActionClass AC) const {
  switch (AC) {
  case Action::PreprocessJobClass:
    if (!Preprocess)
      Preprocess.reset(new clang::driver::tools::gcc::Preprocessor(*this));
    return Preprocess.get();
  case Action::CompileJobClass:
    if (!Compile)
      Compile.reset(new tools::gcc::Compiler(*this));
    return Compile.get();
  default:
    return ToolChain::getTool(AC);
  }
}

Tool *Generic_GCC::buildAssembler() const {
  return new tools::gnutools::Assembler(*this);
}

Tool *Generic_GCC::buildLinker() const { return new tools::gcc::Linker(*this); }

void Generic_GCC::printVerboseInfo(raw_ostream &OS) const {
  // Print the information about how we detected the GCC installation.
  GCCInstallation.print(OS);
  CudaInstallation->print(OS);
  RocmInstallation->print(OS);
}

ToolChain::UnwindTableLevel
Generic_GCC::getDefaultUnwindTableLevel(const ArgList &Args) const {
  switch (getArch()) {
  case llvm::Triple::aarch64:
  case llvm::Triple::aarch64_be:
  case llvm::Triple::ppc:
  case llvm::Triple::ppcle:
  case llvm::Triple::ppc64:
  case llvm::Triple::ppc64le:
  case llvm::Triple::riscv32:
  case llvm::Triple::riscv64:
  case llvm::Triple::x86:
  case llvm::Triple::x86_64:
    return UnwindTableLevel::Asynchronous;
  default:
    return UnwindTableLevel::None;
  }
}

bool Generic_GCC::isPICDefault() const {
  switch (getArch()) {
  case llvm::Triple::x86_64:
    return getTriple().isOSWindows();
  case llvm::Triple::mips64:
  case llvm::Triple::mips64el:
    return true;
  default:
    return false;
  }
}

bool Generic_GCC::isPIEDefault(const llvm::opt::ArgList &Args) const {
  return false;
}

bool Generic_GCC::isPICDefaultForced() const {
  return getArch() == llvm::Triple::x86_64 && getTriple().isOSWindows();
}

bool Generic_GCC::IsIntegratedAssemblerDefault() const {
  switch (getTriple().getArch()) {
  case llvm::Triple::nvptx:
  case llvm::Triple::nvptx64:
  case llvm::Triple::xcore:
    return false;
  default:
    return true;
  }
}

void Generic_GCC::PushPPaths(ToolChain::path_list &PPaths) {
  // Cross-compiling binutils and GCC installations (vanilla and openSUSE at
  // least) put various tools in a triple-prefixed directory off of the parent
  // of the GCC installation. We use the GCC triple here to ensure that we end
  // up with tools that support the same amount of cross compiling as the
  // detected GCC installation. For example, if we find a GCC installation
  // targeting x86_64, but it is a bi-arch GCC installation, it can also be
  // used to target i386.
  if (GCCInstallation.isValid()) {
    PPaths.push_back(Twine(GCCInstallation.getParentLibPath() + "/../" +
                           GCCInstallation.getTriple().str() + "/bin")
                         .str());
  }
}

void Generic_GCC::AddMultilibPaths(const Driver &D,
                                   const std::string &SysRoot,
                                   const std::string &OSLibDir,
                                   const std::string &MultiarchTriple,
                                   path_list &Paths) {
  // Add the multilib suffixed paths where they are available.
  if (GCCInstallation.isValid()) {
    assert(!SelectedMultilibs.empty());
    const llvm::Triple &GCCTriple = GCCInstallation.getTriple();
    const std::string &LibPath =
        std::string(GCCInstallation.getParentLibPath());

    // Sourcery CodeBench MIPS toolchain holds some libraries under
    // a biarch-like suffix of the GCC installation.
    if (const auto &PathsCallback = Multilibs.filePathsCallback())
      for (const auto &Path : PathsCallback(SelectedMultilibs.back()))
        addPathIfExists(D, GCCInstallation.getInstallPath() + Path, Paths);

    // Add lib/gcc/$triple/$version, with an optional /multilib suffix.
    addPathIfExists(D,
                    GCCInstallation.getInstallPath() +
                        SelectedMultilibs.back().gccSuffix(),
                    Paths);

    // Add lib/gcc/$triple/$libdir
    // For GCC built with --enable-version-specific-runtime-libs.
    addPathIfExists(D, GCCInstallation.getInstallPath() + "/../" + OSLibDir,
                    Paths);

    // GCC cross compiling toolchains will install target libraries which ship
    // as part of the toolchain under <prefix>/<triple>/<libdir> rather than as
    // any part of the GCC installation in
    // <prefix>/<libdir>/gcc/<triple>/<version>. This decision is somewhat
    // debatable, but is the reality today. We need to search this tree even
    // when we have a sysroot somewhere else. It is the responsibility of
    // whomever is doing the cross build targeting a sysroot using a GCC
    // installation that is *not* within the system root to ensure two things:
    //
    //  1) Any DSOs that are linked in from this tree or from the install path
    //     above must be present on the system root and found via an
    //     appropriate rpath.
    //  2) There must not be libraries installed into
    //     <prefix>/<triple>/<libdir> unless they should be preferred over
    //     those within the system root.
    //
    // Note that this matches the GCC behavior. See the below comment for where
    // Clang diverges from GCC's behavior.
    addPathIfExists(D,
                    LibPath + "/../" + GCCTriple.str() + "/lib/../" + OSLibDir +
                        SelectedMultilibs.back().osSuffix(),
                    Paths);

    // If the GCC installation we found is inside of the sysroot, we want to
    // prefer libraries installed in the parent prefix of the GCC installation.
    // It is important to *not* use these paths when the GCC installation is
    // outside of the system root as that can pick up unintended libraries.
    // This usually happens when there is an external cross compiler on the
    // host system, and a more minimal sysroot available that is the target of
    // the cross. Note that GCC does include some of these directories in some
    // configurations but this seems somewhere between questionable and simply
    // a bug.
    if (StringRef(LibPath).starts_with(SysRoot))
      addPathIfExists(D, LibPath + "/../" + OSLibDir, Paths);
  }
}

void Generic_GCC::AddMultiarchPaths(const Driver &D,
                                    const std::string &SysRoot,
                                    const std::string &OSLibDir,
                                    path_list &Paths) {
  if (GCCInstallation.isValid()) {
    const std::string &LibPath =
        std::string(GCCInstallation.getParentLibPath());
    const llvm::Triple &GCCTriple = GCCInstallation.getTriple();
    const Multilib &Multilib = GCCInstallation.getMultilib();
    addPathIfExists(
        D, LibPath + "/../" + GCCTriple.str() + "/lib" + Multilib.osSuffix(),
                    Paths);
  }
}

void Generic_GCC::AddMultilibIncludeArgs(const ArgList &DriverArgs,
                                         ArgStringList &CC1Args) const {
  // Add include directories specific to the selected multilib set and multilib.
  if (!GCCInstallation.isValid())
    return;
  // gcc TOOL_INCLUDE_DIR.
  const llvm::Triple &GCCTriple = GCCInstallation.getTriple();
  std::string LibPath(GCCInstallation.getParentLibPath());
  addSystemInclude(DriverArgs, CC1Args,
                   Twine(LibPath) + "/../" + GCCTriple.str() + "/include");

  const auto &Callback = Multilibs.includeDirsCallback();
  if (Callback) {
    for (const auto &Path : Callback(GCCInstallation.getMultilib()))
      addExternCSystemIncludeIfExists(DriverArgs, CC1Args,
                                      GCCInstallation.getInstallPath() + Path);
  }
}

void Generic_GCC::AddClangCXXStdlibIncludeArgs(const ArgList &DriverArgs,
                                               ArgStringList &CC1Args) const {
  if (DriverArgs.hasArg(options::OPT_nostdinc, options::OPT_nostdincxx,
                        options::OPT_nostdlibinc))
    return;

  switch (GetCXXStdlibType(DriverArgs)) {
  case ToolChain::CST_Libcxx:
    addLibCxxIncludePaths(DriverArgs, CC1Args);
    break;

  case ToolChain::CST_Libstdcxx:
    addLibStdCxxIncludePaths(DriverArgs, CC1Args);
    break;
  }
}

void Generic_GCC::addSYCLIncludeArgs(const ArgList &DriverArgs,
                                     ArgStringList &CC1Args) const {
  SYCLInstallation->addSYCLIncludeArgs(DriverArgs, CC1Args);
}

void
Generic_GCC::addLibCxxIncludePaths(const llvm::opt::ArgList &DriverArgs,
                                   llvm::opt::ArgStringList &CC1Args) const {
  const Driver &D = getDriver();
  std::string SysRoot = computeSysRoot();
  if (SysRoot.empty())
    SysRoot = llvm::sys::path::get_separator();

  auto AddIncludePath = [&](StringRef Path, bool TargetDirRequired = false) {
    std::string Version = detectLibcxxVersion(Path);
    if (Version.empty())
      return false;

    // First add the per-target include path if it exists.
    bool TargetDirExists = false;
    std::optional<std::string> TargetIncludeDir = getTargetSubDirPath(Path);
    if (TargetIncludeDir) {
      SmallString<128> TargetDir(*TargetIncludeDir);
      llvm::sys::path::append(TargetDir, "c++", Version);
      if (D.getVFS().exists(TargetDir)) {
        addSystemInclude(DriverArgs, CC1Args, TargetDir);
        TargetDirExists = true;
      }
    }
    if (TargetDirRequired && !TargetDirExists)
      return false;

    // Second add the generic one.
    SmallString<128> GenericDir(Path);
    llvm::sys::path::append(GenericDir, "c++", Version);
    addSystemInclude(DriverArgs, CC1Args, GenericDir);
    return true;
  };

  // Android only uses the libc++ headers installed alongside the toolchain if
  // they contain an Android-specific target include path, otherwise they're
  // incompatible with the NDK libraries.
  SmallString<128> DriverIncludeDir(getDriver().Dir);
  llvm::sys::path::append(DriverIncludeDir, "..", "include");
  if (AddIncludePath(DriverIncludeDir,
                     /*TargetDirRequired=*/getTriple().isAndroid()))
    return;
  // If this is a development, non-installed, clang, libcxx will
  // not be found at ../include/c++ but it likely to be found at
  // one of the following two locations:
  SmallString<128> UsrLocalIncludeDir(SysRoot);
  llvm::sys::path::append(UsrLocalIncludeDir, "usr", "local", "include");
  if (AddIncludePath(UsrLocalIncludeDir))
    return;
  SmallString<128> UsrIncludeDir(SysRoot);
  llvm::sys::path::append(UsrIncludeDir, "usr", "include");
  if (AddIncludePath(UsrIncludeDir))
    return;
}

bool Generic_GCC::addLibStdCXXIncludePaths(Twine IncludeDir, StringRef Triple,
                                           Twine IncludeSuffix,
                                           const llvm::opt::ArgList &DriverArgs,
                                           llvm::opt::ArgStringList &CC1Args,
                                           bool DetectDebian) const {
  if (!getVFS().exists(IncludeDir))
    return false;

  // Debian native gcc uses g++-multiarch-incdir.diff which uses
  // include/x86_64-linux-gnu/c++/10$IncludeSuffix instead of
  // include/c++/10/x86_64-linux-gnu$IncludeSuffix.
  std::string Dir = IncludeDir.str();
  StringRef Include =
      llvm::sys::path::parent_path(llvm::sys::path::parent_path(Dir));
  std::string Path =
      (Include + "/" + Triple + Dir.substr(Include.size()) + IncludeSuffix)
          .str();
  if (DetectDebian && !getVFS().exists(Path))
    return false;

  // GPLUSPLUS_INCLUDE_DIR
  addSystemInclude(DriverArgs, CC1Args, IncludeDir);
  // GPLUSPLUS_TOOL_INCLUDE_DIR. If Triple is not empty, add a target-dependent
  // include directory.
  if (DetectDebian)
    addSystemInclude(DriverArgs, CC1Args, Path);
  else if (!Triple.empty())
    addSystemInclude(DriverArgs, CC1Args,
                     IncludeDir + "/" + Triple + IncludeSuffix);
  // GPLUSPLUS_BACKWARD_INCLUDE_DIR
  addSystemInclude(DriverArgs, CC1Args, IncludeDir + "/backward");
  return true;
}

bool Generic_GCC::addGCCLibStdCxxIncludePaths(
    const llvm::opt::ArgList &DriverArgs, llvm::opt::ArgStringList &CC1Args,
    StringRef DebianMultiarch) const {
  assert(GCCInstallation.isValid());

  // By default, look for the C++ headers in an include directory adjacent to
  // the lib directory of the GCC installation. Note that this is expect to be
  // equivalent to '/usr/include/c++/X.Y' in almost all cases.
  StringRef LibDir = GCCInstallation.getParentLibPath();
  StringRef InstallDir = GCCInstallation.getInstallPath();
  StringRef TripleStr = GCCInstallation.getTriple().str();
  const Multilib &Multilib = GCCInstallation.getMultilib();
  const GCCVersion &Version = GCCInstallation.getVersion();

  // Try /../$triple/include/c++/$version (gcc --print-multiarch is not empty).
  if (addLibStdCXXIncludePaths(
          LibDir.str() + "/../" + TripleStr + "/include/c++/" + Version.Text,
          TripleStr, Multilib.includeSuffix(), DriverArgs, CC1Args))
    return true;

  // Try /gcc/$triple/$version/include/c++/ (gcc --print-multiarch is not
  // empty). Like above but for GCC built with
  // --enable-version-specific-runtime-libs.
  if (addLibStdCXXIncludePaths(LibDir.str() + "/gcc/" + TripleStr + "/" +
                                   Version.Text + "/include/c++/",
                               TripleStr, Multilib.includeSuffix(), DriverArgs,
                               CC1Args))
    return true;

  // Detect Debian g++-multiarch-incdir.diff.
  if (addLibStdCXXIncludePaths(LibDir.str() + "/../include/c++/" + Version.Text,
                               DebianMultiarch, Multilib.includeSuffix(),
                               DriverArgs, CC1Args, /*Debian=*/true))
    return true;

  // Try /../include/c++/$version (gcc --print-multiarch is empty).
  if (addLibStdCXXIncludePaths(LibDir.str() + "/../include/c++/" + Version.Text,
                               TripleStr, Multilib.includeSuffix(), DriverArgs,
                               CC1Args))
    return true;

  // Otherwise, fall back on a bunch of options which don't use multiarch
  // layouts for simplicity.
  const std::string LibStdCXXIncludePathCandidates[] = {
      // Gentoo is weird and places its headers inside the GCC install,
      // so if the first attempt to find the headers fails, try these patterns.
      InstallDir.str() + "/include/g++-v" + Version.Text,
      InstallDir.str() + "/include/g++-v" + Version.MajorStr + "." +
          Version.MinorStr,
      InstallDir.str() + "/include/g++-v" + Version.MajorStr,
  };

  for (const auto &IncludePath : LibStdCXXIncludePathCandidates) {
    if (addLibStdCXXIncludePaths(IncludePath, TripleStr,
                                 Multilib.includeSuffix(), DriverArgs, CC1Args))
      return true;
  }
  return false;
}

void
Generic_GCC::addLibStdCxxIncludePaths(const llvm::opt::ArgList &DriverArgs,
                                      llvm::opt::ArgStringList &CC1Args) const {
  if (GCCInstallation.isValid()) {
    addGCCLibStdCxxIncludePaths(DriverArgs, CC1Args,
                                GCCInstallation.getTriple().str());
  }
}

llvm::opt::DerivedArgList *
Generic_GCC::TranslateArgs(const llvm::opt::DerivedArgList &Args, StringRef,
                           Action::OffloadKind DeviceOffloadKind) const {

  // If this tool chain is used for an OpenMP offloading device we have to make
  // sure we always generate a shared library regardless of the commands the
  // user passed to the host. This is required because the runtime library
  // is required to load the device image dynamically at run time.
  if (DeviceOffloadKind == Action::OFK_OpenMP) {
    DerivedArgList *DAL = new DerivedArgList(Args.getBaseArgs());
    const OptTable &Opts = getDriver().getOpts();

    // Request the shared library. Given that these options are decided
    // implicitly, they do not refer to any base argument.
    DAL->AddFlagArg(/*BaseArg=*/nullptr, Opts.getOption(options::OPT_shared));
    DAL->AddFlagArg(/*BaseArg=*/nullptr, Opts.getOption(options::OPT_fPIC));

    // Filter all the arguments we don't care passing to the offloading
    // toolchain as they can mess up with the creation of a shared library.
    for (auto *A : Args) {
      switch ((options::ID)A->getOption().getID()) {
      default:
        DAL->append(A);
        break;
      case options::OPT_shared:
      case options::OPT_dynamic:
      case options::OPT_static:
      case options::OPT_fPIC:
      case options::OPT_fno_PIC:
      case options::OPT_fpic:
      case options::OPT_fno_pic:
      case options::OPT_fPIE:
      case options::OPT_fno_PIE:
      case options::OPT_fpie:
      case options::OPT_fno_pie:
        break;
      }
    }
    return DAL;
  }
  return nullptr;
}

void Generic_ELF::anchor() {}

void Generic_ELF::addClangTargetOptions(const ArgList &DriverArgs,
                                        ArgStringList &CC1Args,
                                        Action::OffloadKind) const {
  if (!DriverArgs.hasFlag(options::OPT_fuse_init_array,
                          options::OPT_fno_use_init_array, true))
    CC1Args.push_back("-fno-use-init-array");
}<|MERGE_RESOLUTION|>--- conflicted
+++ resolved
@@ -3198,11 +3198,7 @@
                          const ArgList &Args)
     : ToolChain(D, Triple, Args), GCCInstallation(D),
       CudaInstallation(D, Triple, Args), RocmInstallation(D, Triple, Args),
-<<<<<<< HEAD
-      SYCLInstallation(D) {
-=======
       SYCLInstallation(D, Triple, Args) {
->>>>>>> d00f65c6
   getProgramPaths().push_back(getDriver().Dir);
 }
 
