--- conflicted
+++ resolved
@@ -219,81 +219,6 @@
   // The types are (hopefully) good enough.
 }
 
-<<<<<<< HEAD
-static const char *getLDMOption(const llvm::Triple &T, const ArgList &Args) {
-  switch (T.getArch()) {
-  case llvm::Triple::x86:
-    if (T.isOSIAMCU())
-      return "elf_iamcu";
-    return "elf_i386";
-  case llvm::Triple::aarch64:
-    if (T.isOSManagarm())
-      return "aarch64managarm";
-    return "aarch64linux";
-  case llvm::Triple::aarch64_be:
-    return "aarch64linuxb";
-  case llvm::Triple::arm:
-  case llvm::Triple::thumb:
-  case llvm::Triple::armeb:
-  case llvm::Triple::thumbeb:
-    return tools::arm::isARMBigEndian(T, Args) ? "armelfb_linux_eabi"
-                                               : "armelf_linux_eabi";
-  case llvm::Triple::m68k:
-    return "m68kelf";
-  case llvm::Triple::ppc:
-    if (T.isOSLinux())
-      return "elf32ppclinux";
-    return "elf32ppc";
-  case llvm::Triple::ppcle:
-    if (T.isOSLinux())
-      return "elf32lppclinux";
-    return "elf32lppc";
-  case llvm::Triple::ppc64:
-    return "elf64ppc";
-  case llvm::Triple::ppc64le:
-    return "elf64lppc";
-  case llvm::Triple::riscv32:
-    return "elf32lriscv";
-  case llvm::Triple::riscv64:
-    return "elf64lriscv";
-  case llvm::Triple::sparc:
-  case llvm::Triple::sparcel:
-    return "elf32_sparc";
-  case llvm::Triple::sparcv9:
-    return "elf64_sparc";
-  case llvm::Triple::loongarch32:
-    return "elf32loongarch";
-  case llvm::Triple::loongarch64:
-    return "elf64loongarch";
-  case llvm::Triple::mips:
-    return "elf32btsmip";
-  case llvm::Triple::mipsel:
-    return "elf32ltsmip";
-  case llvm::Triple::mips64:
-    if (tools::mips::hasMipsAbiArg(Args, "n32") || T.isABIN32())
-      return "elf32btsmipn32";
-    return "elf64btsmip";
-  case llvm::Triple::mips64el:
-    if (tools::mips::hasMipsAbiArg(Args, "n32") || T.isABIN32())
-      return "elf32ltsmipn32";
-    return "elf64ltsmip";
-  case llvm::Triple::systemz:
-    return "elf64_s390";
-  case llvm::Triple::x86_64:
-    if (T.isX32())
-      return "elf32_x86_64";
-    return "elf_x86_64";
-  case llvm::Triple::ve:
-    return "elf64ve";
-  case llvm::Triple::csky:
-    return "cskyelf_linux";
-  default:
-    return nullptr;
-  }
-}
-
-=======
->>>>>>> 5ee67ebe
 static bool getStaticPIE(const ArgList &Args, const ToolChain &TC) {
   bool HasStaticPIE = Args.hasArg(options::OPT_static_pie);
   if (HasStaticPIE && Args.hasArg(options::OPT_no_pie)) {
