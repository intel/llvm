--- conflicted
+++ resolved
@@ -211,14 +211,6 @@
 
 Linux::Linux(const Driver &D, const llvm::Triple &Triple, const ArgList &Args)
     : Generic_ELF(D, Triple, Args) {
-<<<<<<< HEAD
-  // For SPIR device target, we rely on the host GCC for proper compilation.
-  if (Triple.isSPIR()) {
-    GCCInstallation.init(llvm::Triple(llvm::sys::getProcessTriple()), Args);
-  } else {
-    GCCInstallation.init(Triple, Args);
-  }
-=======
   GCCInstallation.TripleToDebianMultiarch = [](const llvm::Triple &T) {
     StringRef TripleStr = T.str();
     StringRef DebianMultiarch =
@@ -226,8 +218,12 @@
     return DebianMultiarch;
   };
 
-  GCCInstallation.init(Triple, Args);
->>>>>>> d6fae7f9
+  // For SPIR device target, we rely on the host GCC for proper compilation.
+  if (Triple.isSPIR()) {
+    GCCInstallation.init(llvm::Triple(llvm::sys::getProcessTriple()), Args);
+  } else {
+    GCCInstallation.init(Triple, Args);
+  }
   Multilibs = GCCInstallation.getMultilibs();
   SelectedMultilibs.assign({GCCInstallation.getMultilib()});
   llvm::Triple::ArchType Arch = Triple.getArch();
