--- conflicted
+++ resolved
@@ -613,30 +613,12 @@
   // can assume a GCC installation is available.
   std::string MultiarchIncludeDir;
   if (getTriple().isAndroid())
-<<<<<<< HEAD
-    MultiarchIncludeDirs = AndroidMultiarchIncludeDirs;
-
-  // SYCL Device uses Host includes
-  if (getTriple().getEnvironment() == llvm::Triple::SYCLDevice) {
-    llvm::Triple HostTriple = llvm::Triple(llvm::sys::getProcessTriple());
-    if (HostTriple.getArch() == llvm::Triple::x86_64)
-      MultiarchIncludeDirs = X86_64MultiarchIncludeDirs;
-  }
-
-  for (StringRef Dir : MultiarchIncludeDirs) {
-    if (D.getVFS().exists(SysRoot + Dir)) {
-      addExternCSystemInclude(DriverArgs, CC1Args, SysRoot + Dir);
-      break;
-    }
-  }
-=======
     MultiarchIncludeDir = getMultiarchTriple(D, getTriple(), SysRoot);
   else if (GCCInstallation.isValid())
     MultiarchIncludeDir = GCCInstallation.getTriple().str();
   if (!MultiarchIncludeDir.empty() &&
       D.getVFS().exists(SysRoot + "/usr/include/" + MultiarchIncludeDir))
     addExternCSystemInclude(DriverArgs, CC1Args, SysRoot + "/usr/include/" + MultiarchIncludeDir);
->>>>>>> 874bdc8e
 
   if (getTriple().getOS() == llvm::Triple::RTEMS)
     return;
