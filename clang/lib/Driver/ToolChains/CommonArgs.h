//===--- CommonArgs.h - Args handling for multiple toolchains ---*- C++ -*-===//
//
// Part of the LLVM Project, under the Apache License v2.0 with LLVM Exceptions.
// See https://llvm.org/LICENSE.txt for license information.
// SPDX-License-Identifier: Apache-2.0 WITH LLVM-exception
//
//===----------------------------------------------------------------------===//

#ifndef LLVM_CLANG_LIB_DRIVER_TOOLCHAINS_COMMONARGS_H
#define LLVM_CLANG_LIB_DRIVER_TOOLCHAINS_COMMONARGS_H

#include "clang/Basic/CodeGenOptions.h"
#include "clang/Driver/Driver.h"
#include "clang/Driver/InputInfo.h"
#include "clang/Driver/Multilib.h"
#include "clang/Driver/Tool.h"
#include "clang/Driver/ToolChain.h"
#include "llvm/ADT/StringRef.h"
#include "llvm/Option/Arg.h"
#include "llvm/Option/ArgList.h"
#include "llvm/Support/CodeGen.h"

namespace clang {
namespace driver {
namespace tools {

void addPathIfExists(const Driver &D, const Twine &Path,
                     ToolChain::path_list &Paths);

void AddLinkerInputs(const ToolChain &TC, const InputInfoList &Inputs,
                     const llvm::opt::ArgList &Args,
                     llvm::opt::ArgStringList &CmdArgs, const JobAction &JA);

void addLinkerCompressDebugSectionsOption(const ToolChain &TC,
                                          const llvm::opt::ArgList &Args,
                                          llvm::opt::ArgStringList &CmdArgs);

void claimNoWarnArgs(const llvm::opt::ArgList &Args);

bool addSanitizerRuntimes(const ToolChain &TC, const llvm::opt::ArgList &Args,
                          llvm::opt::ArgStringList &CmdArgs);

void linkSanitizerRuntimeDeps(const ToolChain &TC,
                              const llvm::opt::ArgList &Args,
                              llvm::opt::ArgStringList &CmdArgs);

bool addXRayRuntime(const ToolChain &TC, const llvm::opt::ArgList &Args,
                    llvm::opt::ArgStringList &CmdArgs);

void linkXRayRuntimeDeps(const ToolChain &TC, const llvm::opt::ArgList &Args,
                         llvm::opt::ArgStringList &CmdArgs);

void AddRunTimeLibs(const ToolChain &TC, const Driver &D,
                    llvm::opt::ArgStringList &CmdArgs,
                    const llvm::opt::ArgList &Args);

void AddStaticDeviceLibsLinking(Compilation &C, const Tool &T,
                                const JobAction &JA,
                                const InputInfoList &Inputs,
                                const llvm::opt::ArgList &DriverArgs,
                                llvm::opt::ArgStringList &CmdArgs,
                                StringRef Arch, StringRef Target,
                                bool isBitCodeSDL);
void AddStaticDeviceLibsPostLinking(const Driver &D,
                                    const llvm::opt::ArgList &DriverArgs,
                                    llvm::opt::ArgStringList &CmdArgs,
                                    StringRef Arch, StringRef Target,
                                    bool isBitCodeSDL, bool postClangLink);
void AddStaticDeviceLibs(Compilation *C, const Tool *T, const JobAction *JA,
                         const InputInfoList *Inputs, const Driver &D,
                         const llvm::opt::ArgList &DriverArgs,
                         llvm::opt::ArgStringList &CmdArgs, StringRef Arch,
                         StringRef Target, bool isBitCodeSDL);

const char *SplitDebugName(const JobAction &JA, const llvm::opt::ArgList &Args,
                           const InputInfo &Input, const InputInfo &Output);

void SplitDebugInfo(const ToolChain &TC, Compilation &C, const Tool &T,
                    const JobAction &JA, const llvm::opt::ArgList &Args,
                    const InputInfo &Output, const char *OutFile);

void addLTOOptions(const ToolChain &ToolChain, const llvm::opt::ArgList &Args,
                   llvm::opt::ArgStringList &CmdArgs, const InputInfo &Output,
                   const InputInfo &Input, bool IsThinLTO);

const char *RelocationModelName(llvm::Reloc::Model Model);

std::tuple<llvm::Reloc::Model, unsigned, bool>
ParsePICArgs(const ToolChain &ToolChain, const llvm::opt::ArgList &Args);

unsigned ParseFunctionAlignment(const ToolChain &TC,
                                const llvm::opt::ArgList &Args);

void addDebugInfoKind(llvm::opt::ArgStringList &CmdArgs,
                      llvm::codegenoptions::DebugInfoKind DebugInfoKind);

llvm::codegenoptions::DebugInfoKind
debugLevelToInfoKind(const llvm::opt::Arg &A);

// Extract the integer N from a string spelled "-dwarf-N", returning 0
// on mismatch. The StringRef input (rather than an Arg) allows
// for use by the "-Xassembler" option parser.
unsigned DwarfVersionNum(StringRef ArgValue);
// Find a DWARF format version option.
// This function is a complementary for DwarfVersionNum().
const llvm::opt::Arg *getDwarfNArg(const llvm::opt::ArgList &Args);
unsigned getDwarfVersion(const ToolChain &TC, const llvm::opt::ArgList &Args);

void AddAssemblerKPIC(const ToolChain &ToolChain,
                      const llvm::opt::ArgList &Args,
                      llvm::opt::ArgStringList &CmdArgs);

void addArchSpecificRPath(const ToolChain &TC, const llvm::opt::ArgList &Args,
                          llvm::opt::ArgStringList &CmdArgs);
void addOpenMPRuntimeLibraryPath(const ToolChain &TC,
                                 const llvm::opt::ArgList &Args,
                                 llvm::opt::ArgStringList &CmdArgs);
/// Returns true, if an OpenMP runtime has been added.
bool addOpenMPRuntime(const Compilation &C, llvm::opt::ArgStringList &CmdArgs,
                      const ToolChain &TC, const llvm::opt::ArgList &Args,
                      bool ForceStaticHostRuntime = false,
                      bool IsOffloadingHost = false, bool GompNeedsRT = false);

/// Adds offloading options for OpenMP host compilation to \p CmdArgs.
void addOpenMPHostOffloadingArgs(const Compilation &C, const JobAction &JA,
                                 const llvm::opt::ArgList &Args,
                                 llvm::opt::ArgStringList &CmdArgs);

void addHIPRuntimeLibArgs(const ToolChain &TC, Compilation &C,
                          const llvm::opt::ArgList &Args,
                          llvm::opt::ArgStringList &CmdArgs);

void addAsNeededOption(const ToolChain &TC, const llvm::opt::ArgList &Args,
                       llvm::opt::ArgStringList &CmdArgs, bool as_needed);

llvm::opt::Arg *getLastCSProfileGenerateArg(const llvm::opt::ArgList &Args);
llvm::opt::Arg *getLastProfileUseArg(const llvm::opt::ArgList &Args);
llvm::opt::Arg *getLastProfileSampleUseArg(const llvm::opt::ArgList &Args);

bool isObjCAutoRefCount(const llvm::opt::ArgList &Args);

llvm::StringRef getLTOParallelism(const llvm::opt::ArgList &Args,
                                  const Driver &D);

bool areOptimizationsEnabled(const llvm::opt::ArgList &Args);

bool isDependentLibAdded(const llvm::opt::ArgList &Args, StringRef Lib);

bool isUseSeparateSections(const llvm::Triple &Triple);
// Parse -mtls-dialect=. Return true if the target supports both general-dynamic
// and TLSDESC, and TLSDESC is requested.
bool isTLSDESCEnabled(const ToolChain &TC, const llvm::opt::ArgList &Args);

/// \p EnvVar is split by system delimiter for environment variables.
/// If \p ArgName is "-I", "-L", or an empty string, each entry from \p EnvVar
/// is prefixed by \p ArgName then added to \p Args. Otherwise, for each
/// entry of \p EnvVar, \p ArgName is added to \p Args first, then the entry
/// itself is added.
void addDirectoryList(const llvm::opt::ArgList &Args,
                      llvm::opt::ArgStringList &CmdArgs, const char *ArgName,
                      const char *EnvVar);

void AddTargetFeature(const llvm::opt::ArgList &Args,
                      std::vector<StringRef> &Features,
                      llvm::opt::OptSpecifier OnOpt,
                      llvm::opt::OptSpecifier OffOpt, StringRef FeatureName);

std::string getCPUName(const Driver &D, const llvm::opt::ArgList &Args,
                       const llvm::Triple &T, bool FromAs = false);

void getTargetFeatures(const Driver &D, const llvm::Triple &Triple,
                       const llvm::opt::ArgList &Args,
                       llvm::opt::ArgStringList &CmdArgs, bool ForAS,
                       bool IsAux = false);

/// Iterate \p Args and convert -mxxx to +xxx and -mno-xxx to -xxx and
/// append it to \p Features.
///
/// Note: Since \p Features may contain default values before calling
/// this function, or may be appended with entries to override arguments,
/// entries in \p Features are not unique.
void handleTargetFeaturesGroup(const Driver &D, const llvm::Triple &Triple,
                               const llvm::opt::ArgList &Args,
                               std::vector<StringRef> &Features,
                               llvm::opt::OptSpecifier Group);

/// If there are multiple +xxx or -xxx features, keep the last one.
SmallVector<StringRef> unifyTargetFeatures(ArrayRef<StringRef> Features);

/// Handles the -save-stats option and returns the filename to save statistics
/// to.
SmallString<128> getStatsFileName(const llvm::opt::ArgList &Args,
                                  const InputInfo &Output,
                                  const InputInfo &Input, const Driver &D);

/// \p Flag must be a flag accepted by the driver.
void addMultilibFlag(bool Enabled, const StringRef Flag,
                     Multilib::flags_list &Flags);

void addX86AlignBranchArgs(const Driver &D, const llvm::opt::ArgList &Args,
                           llvm::opt::ArgStringList &CmdArgs, bool IsLTO,
                           const StringRef PluginOptPrefix = "");

void checkAMDGPUCodeObjectVersion(const Driver &D,
                                  const llvm::opt::ArgList &Args);

unsigned getAMDGPUCodeObjectVersion(const Driver &D,
                                    const llvm::opt::ArgList &Args);

bool haveAMDGPUCodeObjectVersionArgument(const Driver &D,
                                         const llvm::opt::ArgList &Args);

void addMachineOutlinerArgs(const Driver &D, const llvm::opt::ArgList &Args,
                            llvm::opt::ArgStringList &CmdArgs,
                            const llvm::Triple &Triple, bool IsLTO,
                            const StringRef PluginOptPrefix = "");

void addOpenMPDeviceRTL(const Driver &D, const llvm::opt::ArgList &DriverArgs,
                        llvm::opt::ArgStringList &CC1Args,
                        StringRef BitcodeSuffix, const llvm::Triple &Triple,
                        const ToolChain &HostTC);

void addOutlineAtomicsArgs(const Driver &D, const ToolChain &TC,
                           const llvm::opt::ArgList &Args,
                           llvm::opt::ArgStringList &CmdArgs,
                           const llvm::Triple &Triple);
void addOffloadCompressArgs(const llvm::opt::ArgList &TCArgs,
                            llvm::opt::ArgStringList &CmdArgs);
void addMCModel(const Driver &D, const llvm::opt::ArgList &Args,
                const llvm::Triple &Triple,
                const llvm::Reloc::Model &RelocationModel,
                llvm::opt::ArgStringList &CmdArgs);

/// Handle the -f{no}-color-diagnostics and -f{no}-diagnostics-colors options.
void handleColorDiagnosticsArgs(const Driver &D, const llvm::opt::ArgList &Args,
                                llvm::opt::ArgStringList &CmdArgs);

/// Add backslashes to escape spaces and other backslashes.
/// This is used for the space-separated argument list specified with
/// the -dwarf-debug-flags option.
void escapeSpacesAndBackslashes(const char *Arg,
                                llvm::SmallVectorImpl<char> &Res);

/// Join the args in the given ArgList, escape spaces and backslashes and
/// return the joined string. This is used when saving the command line as a
/// result of using either the -frecord-command-line or -grecord-command-line
/// options. The lifetime of the returned c-string will match that of the Args
/// argument.
const char *renderEscapedCommandLine(const ToolChain &TC,
                                     const llvm::opt::ArgList &Args);

/// Check if the command line should be recorded in the object file. This is
/// done if either -frecord-command-line or -grecord-command-line options have
/// been passed. This also does some error checking since -frecord-command-line
/// is currently only supported on ELF platforms. The last two boolean
/// arguments are out parameters and will be set depending on the command
/// line options that were passed.
bool shouldRecordCommandLine(const ToolChain &TC,
                             const llvm::opt::ArgList &Args,
                             bool &FRecordCommandLine,
                             bool &GRecordCommandLine);

void renderCommonIntegerOverflowOptions(const llvm::opt::ArgList &Args,
                                        llvm::opt::ArgStringList &CmdArgs);

bool shouldEnableVectorizerAtOLevel(const llvm::opt::ArgList &Args,
                                    bool isSlpVec);
<<<<<<< HEAD
=======

/// Enable -fvectorize based on the optimization level selected.
void handleVectorizeLoopsArgs(const llvm::opt::ArgList &Args,
                              llvm::opt::ArgStringList &CmdArgs);

/// Enable -fslp-vectorize based on the optimization level selected.
void handleVectorizeSLPArgs(const llvm::opt::ArgList &Args,
                            llvm::opt::ArgStringList &CmdArgs);
>>>>>>> d465594a
} // end namespace tools
} // end namespace driver
} // end namespace clang

clang::CodeGenOptions::FramePointerKind
getFramePointerKind(const llvm::opt::ArgList &Args, const llvm::Triple &Triple);

#endif // LLVM_CLANG_LIB_DRIVER_TOOLCHAINS_COMMONARGS_H<|MERGE_RESOLUTION|>--- conflicted
+++ resolved
@@ -265,8 +265,6 @@
 
 bool shouldEnableVectorizerAtOLevel(const llvm::opt::ArgList &Args,
                                     bool isSlpVec);
-<<<<<<< HEAD
-=======
 
 /// Enable -fvectorize based on the optimization level selected.
 void handleVectorizeLoopsArgs(const llvm::opt::ArgList &Args,
@@ -275,7 +273,6 @@
 /// Enable -fslp-vectorize based on the optimization level selected.
 void handleVectorizeSLPArgs(const llvm::opt::ArgList &Args,
                             llvm::opt::ArgStringList &CmdArgs);
->>>>>>> d465594a
 } // end namespace tools
 } // end namespace driver
 } // end namespace clang
