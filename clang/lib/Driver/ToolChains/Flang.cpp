//===-- Flang.cpp - Flang+LLVM ToolChain Implementations --------*- C++ -*-===//
//
// Part of the LLVM Project, under the Apache License v2.0 with LLVM Exceptions.
// See https://llvm.org/LICENSE.txt for license information.
// SPDX-License-Identifier: Apache-2.0 WITH LLVM-exception
//
//===----------------------------------------------------------------------===//

#include "Flang.h"
#include "Arch/RISCV.h"
#include "CommonArgs.h"

#include "clang/Basic/CodeGenOptions.h"
#include "clang/Driver/Options.h"
#include "llvm/Frontend/Debug/Options.h"
#include "llvm/Support/FileSystem.h"
#include "llvm/Support/Path.h"
#include "llvm/TargetParser/Host.h"
#include "llvm/TargetParser/RISCVISAInfo.h"
#include "llvm/TargetParser/RISCVTargetParser.h"

#include <cassert>

using namespace clang::driver;
using namespace clang::driver::tools;
using namespace clang;
using namespace llvm::opt;

/// Add -x lang to \p CmdArgs for \p Input.
static void addDashXForInput(const ArgList &Args, const InputInfo &Input,
                             ArgStringList &CmdArgs) {
  CmdArgs.push_back("-x");
  // Map the driver type to the frontend type.
  CmdArgs.push_back(types::getTypeName(Input.getType()));
}

void Flang::addFortranDialectOptions(const ArgList &Args,
                                     ArgStringList &CmdArgs) const {
  Args.addAllArgs(CmdArgs, {options::OPT_ffixed_form,
                            options::OPT_ffree_form,
                            options::OPT_ffixed_line_length_EQ,
                            options::OPT_fopenacc,
                            options::OPT_finput_charset_EQ,
                            options::OPT_fimplicit_none,
                            options::OPT_fno_implicit_none,
                            options::OPT_fbackslash,
                            options::OPT_fno_backslash,
                            options::OPT_flogical_abbreviations,
                            options::OPT_fno_logical_abbreviations,
                            options::OPT_fxor_operator,
                            options::OPT_fno_xor_operator,
                            options::OPT_falternative_parameter_statement,
                            options::OPT_fdefault_real_8,
                            options::OPT_fdefault_integer_8,
                            options::OPT_fdefault_double_8,
                            options::OPT_flarge_sizes,
                            options::OPT_fno_automatic,
                            options::OPT_fhermetic_module_files});
}

void Flang::addPreprocessingOptions(const ArgList &Args,
                                    ArgStringList &CmdArgs) const {
  Args.addAllArgs(CmdArgs,
                  {options::OPT_P, options::OPT_D, options::OPT_U,
                   options::OPT_I, options::OPT_cpp, options::OPT_nocpp});
}

/// @C shouldLoopVersion
///
/// Check if Loop Versioning should be enabled.
/// We look for the last of one of the following:
///   -Ofast, -O4, -O<number> and -f[no-]version-loops-for-stride.
/// Loop versioning is disabled if the last option is
///  -fno-version-loops-for-stride.
/// Loop versioning is enabled if the last option is one of:
///  -floop-versioning
///  -Ofast
///  -O4
///  -O3
/// For all other cases, loop versioning is is disabled.
///
/// The gfortran compiler automatically enables the option for -O3 or -Ofast.
///
/// @return true if loop-versioning should be enabled, otherwise false.
static bool shouldLoopVersion(const ArgList &Args) {
  const Arg *LoopVersioningArg = Args.getLastArg(
      options::OPT_Ofast, options::OPT_O, options::OPT_O4,
      options::OPT_floop_versioning, options::OPT_fno_loop_versioning);
  if (!LoopVersioningArg)
    return false;

  if (LoopVersioningArg->getOption().matches(options::OPT_fno_loop_versioning))
    return false;

  if (LoopVersioningArg->getOption().matches(options::OPT_floop_versioning))
    return true;

  if (LoopVersioningArg->getOption().matches(options::OPT_Ofast) ||
      LoopVersioningArg->getOption().matches(options::OPT_O4))
    return true;

  if (LoopVersioningArg->getOption().matches(options::OPT_O)) {
    StringRef S(LoopVersioningArg->getValue());
    unsigned OptLevel = 0;
    // Note -Os or Oz woould "fail" here, so return false. Which is the
    // desiered behavior.
    if (S.getAsInteger(10, OptLevel))
      return false;

    return OptLevel > 2;
  }

  llvm_unreachable("We should not end up here");
  return false;
}

void Flang::addOtherOptions(const ArgList &Args, ArgStringList &CmdArgs) const {
  Args.addAllArgs(CmdArgs,
                  {options::OPT_module_dir, options::OPT_fdebug_module_writer,
                   options::OPT_fintrinsic_modules_path, options::OPT_pedantic,
                   options::OPT_std_EQ, options::OPT_W_Joined,
                   options::OPT_fconvert_EQ, options::OPT_fpass_plugin_EQ,
                   options::OPT_funderscoring, options::OPT_fno_underscoring});

  llvm::codegenoptions::DebugInfoKind DebugInfoKind;
  if (Args.hasArg(options::OPT_gN_Group)) {
    Arg *gNArg = Args.getLastArg(options::OPT_gN_Group);
    DebugInfoKind = debugLevelToInfoKind(*gNArg);
  } else if (Args.hasArg(options::OPT_g_Flag)) {
    DebugInfoKind = llvm::codegenoptions::FullDebugInfo;
  } else {
    DebugInfoKind = llvm::codegenoptions::NoDebugInfo;
  }
  addDebugInfoKind(CmdArgs, DebugInfoKind);
}

void Flang::addCodegenOptions(const ArgList &Args,
                              ArgStringList &CmdArgs) const {
  Arg *stackArrays =
      Args.getLastArg(options::OPT_Ofast, options::OPT_fstack_arrays,
                      options::OPT_fno_stack_arrays);
  if (stackArrays &&
      !stackArrays->getOption().matches(options::OPT_fno_stack_arrays))
    CmdArgs.push_back("-fstack-arrays");

  if (shouldLoopVersion(Args))
    CmdArgs.push_back("-fversion-loops-for-stride");

  Args.addAllArgs(CmdArgs, {options::OPT_flang_experimental_hlfir,
                            options::OPT_flang_deprecated_no_hlfir,
                            options::OPT_flang_experimental_integer_overflow,
                            options::OPT_fno_ppc_native_vec_elem_order,
                            options::OPT_fppc_native_vec_elem_order});
}

void Flang::addPicOptions(const ArgList &Args, ArgStringList &CmdArgs) const {
  // ParsePICArgs parses -fPIC/-fPIE and their variants and returns a tuple of
  // (RelocationModel, PICLevel, IsPIE).
  llvm::Reloc::Model RelocationModel;
  unsigned PICLevel;
  bool IsPIE;
  std::tie(RelocationModel, PICLevel, IsPIE) =
      ParsePICArgs(getToolChain(), Args);

  if (auto *RMName = RelocationModelName(RelocationModel)) {
    CmdArgs.push_back("-mrelocation-model");
    CmdArgs.push_back(RMName);
  }
  if (PICLevel > 0) {
    CmdArgs.push_back("-pic-level");
    CmdArgs.push_back(PICLevel == 1 ? "1" : "2");
    if (IsPIE)
      CmdArgs.push_back("-pic-is-pie");
  }
}

void Flang::AddAArch64TargetArgs(const ArgList &Args,
                                 ArgStringList &CmdArgs) const {
  // Handle -msve_vector_bits=<bits>
  if (Arg *A = Args.getLastArg(options::OPT_msve_vector_bits_EQ)) {
    StringRef Val = A->getValue();
    const Driver &D = getToolChain().getDriver();
    if (Val == "128" || Val == "256" || Val == "512" || Val == "1024" ||
        Val == "2048" || Val == "128+" || Val == "256+" || Val == "512+" ||
        Val == "1024+" || Val == "2048+") {
      unsigned Bits = 0;
      if (!Val.consume_back("+")) {
        [[maybe_unused]] bool Invalid = Val.getAsInteger(10, Bits);
        assert(!Invalid && "Failed to parse value");
        CmdArgs.push_back(
            Args.MakeArgString("-mvscale-max=" + llvm::Twine(Bits / 128)));
      }

      [[maybe_unused]] bool Invalid = Val.getAsInteger(10, Bits);
      assert(!Invalid && "Failed to parse value");
      CmdArgs.push_back(
          Args.MakeArgString("-mvscale-min=" + llvm::Twine(Bits / 128)));
      // Silently drop requests for vector-length agnostic code as it's implied.
    } else if (Val != "scalable")
      // Handle the unsupported values passed to msve-vector-bits.
      D.Diag(diag::err_drv_unsupported_option_argument)
          << A->getSpelling() << Val;
  }
}

void Flang::AddPPCTargetArgs(const ArgList &Args,
                             ArgStringList &CmdArgs) const {
  const Driver &D = getToolChain().getDriver();
  bool VecExtabi = false;

  if (const Arg *A = Args.getLastArg(options::OPT_mabi_EQ)) {
    StringRef V = A->getValue();
    if (V == "vec-extabi")
      VecExtabi = true;
    else if (V == "vec-default")
      VecExtabi = false;
    else
      D.Diag(diag::err_drv_unsupported_option_argument)
          << A->getSpelling() << V;
  }

  const llvm::Triple &T = getToolChain().getTriple();
  if (VecExtabi) {
    if (!T.isOSAIX()) {
      D.Diag(diag::err_drv_unsupported_opt_for_target)
          << "-mabi=vec-extabi" << T.str();
    }
    CmdArgs.push_back("-mabi=vec-extabi");
  }
}

void Flang::AddRISCVTargetArgs(const ArgList &Args,
                               ArgStringList &CmdArgs) const {
  const llvm::Triple &Triple = getToolChain().getTriple();
  // Handle -mrvv-vector-bits=<bits>
  if (Arg *A = Args.getLastArg(options::OPT_mrvv_vector_bits_EQ)) {
    StringRef Val = A->getValue();
    const Driver &D = getToolChain().getDriver();

    // Get minimum VLen from march.
    unsigned MinVLen = 0;
    std::string Arch = riscv::getRISCVArch(Args, Triple);
    auto ISAInfo = llvm::RISCVISAInfo::parseArchString(
        Arch, /*EnableExperimentalExtensions*/ true);
    // Ignore parsing error.
    if (!errorToBool(ISAInfo.takeError()))
      MinVLen = (*ISAInfo)->getMinVLen();

    // If the value is "zvl", use MinVLen from march. Otherwise, try to parse
    // as integer as long as we have a MinVLen.
    unsigned Bits = 0;
    if (Val == "zvl" && MinVLen >= llvm::RISCV::RVVBitsPerBlock) {
      Bits = MinVLen;
    } else if (!Val.getAsInteger(10, Bits)) {
      // Only accept power of 2 values beteen RVVBitsPerBlock and 65536 that
      // at least MinVLen.
      if (Bits < MinVLen || Bits < llvm::RISCV::RVVBitsPerBlock ||
          Bits > 65536 || !llvm::isPowerOf2_32(Bits))
        Bits = 0;
    }

    // If we got a valid value try to use it.
    if (Bits != 0) {
      unsigned VScaleMin = Bits / llvm::RISCV::RVVBitsPerBlock;
      CmdArgs.push_back(
          Args.MakeArgString("-mvscale-max=" + llvm::Twine(VScaleMin)));
      CmdArgs.push_back(
          Args.MakeArgString("-mvscale-min=" + llvm::Twine(VScaleMin)));
    } else if (Val != "scalable") {
      // Handle the unsupported values passed to mrvv-vector-bits.
      D.Diag(diag::err_drv_unsupported_option_argument)
          << A->getSpelling() << Val;
    }
  }
}

void Flang::AddX86_64TargetArgs(const ArgList &Args,
                                ArgStringList &CmdArgs) const {
  if (Arg *A = Args.getLastArg(options::OPT_masm_EQ)) {
    StringRef Value = A->getValue();
    if (Value == "intel" || Value == "att") {
      CmdArgs.push_back(Args.MakeArgString("-mllvm"));
      CmdArgs.push_back(Args.MakeArgString("-x86-asm-syntax=" + Value));
    } else {
      getToolChain().getDriver().Diag(diag::err_drv_unsupported_option_argument)
          << A->getSpelling() << Value;
    }
  }
}

static void addVSDefines(const ToolChain &TC, const ArgList &Args,
                         ArgStringList &CmdArgs) {

  unsigned ver = 0;
  const VersionTuple vt = TC.computeMSVCVersion(nullptr, Args);
  ver = vt.getMajor() * 10000000 + vt.getMinor().value_or(0) * 100000 +
        vt.getSubminor().value_or(0);
  CmdArgs.push_back(Args.MakeArgString("-D_MSC_VER=" + Twine(ver / 100000)));
  CmdArgs.push_back(Args.MakeArgString("-D_MSC_FULL_VER=" + Twine(ver)));
  CmdArgs.push_back(Args.MakeArgString("-D_WIN32"));

  const llvm::Triple &triple = TC.getTriple();
  if (triple.isAArch64()) {
    CmdArgs.push_back("-D_M_ARM64=1");
  } else if (triple.isX86() && triple.isArch32Bit()) {
    CmdArgs.push_back("-D_M_IX86=600");
  } else if (triple.isX86() && triple.isArch64Bit()) {
    CmdArgs.push_back("-D_M_X64=100");
  } else {
    llvm_unreachable(
        "Flang on Windows only supports X86_32, X86_64 and AArch64");
  }
}

static void processVSRuntimeLibrary(const ToolChain &TC, const ArgList &Args,
                                    ArgStringList &CmdArgs) {
  assert(TC.getTriple().isKnownWindowsMSVCEnvironment() &&
         "can only add VS runtime library on Windows!");
  // if -fno-fortran-main has been passed, skip linking Fortran_main.a
  if (TC.getTriple().isKnownWindowsMSVCEnvironment()) {
    CmdArgs.push_back(Args.MakeArgString(
        "--dependent-lib=" + TC.getCompilerRTBasename(Args, "builtins")));
  }
  unsigned RTOptionID = options::OPT__SLASH_MT;
  if (auto *rtl = Args.getLastArg(options::OPT_fms_runtime_lib_EQ)) {
    RTOptionID = llvm::StringSwitch<unsigned>(rtl->getValue())
                     .Case("static", options::OPT__SLASH_MT)
                     .Case("static_dbg", options::OPT__SLASH_MTd)
                     .Case("dll", options::OPT__SLASH_MD)
                     .Case("dll_dbg", options::OPT__SLASH_MDd)
                     .Default(options::OPT__SLASH_MT);
  }
  switch (RTOptionID) {
  case options::OPT__SLASH_MT:
    CmdArgs.push_back("-D_MT");
    CmdArgs.push_back("--dependent-lib=libcmt");
    CmdArgs.push_back("--dependent-lib=FortranRuntime.static.lib");
    CmdArgs.push_back("--dependent-lib=FortranDecimal.static.lib");
    break;
  case options::OPT__SLASH_MTd:
    CmdArgs.push_back("-D_MT");
    CmdArgs.push_back("-D_DEBUG");
    CmdArgs.push_back("--dependent-lib=libcmtd");
    CmdArgs.push_back("--dependent-lib=FortranRuntime.static_dbg.lib");
    CmdArgs.push_back("--dependent-lib=FortranDecimal.static_dbg.lib");
    break;
  case options::OPT__SLASH_MD:
    CmdArgs.push_back("-D_MT");
    CmdArgs.push_back("-D_DLL");
    CmdArgs.push_back("--dependent-lib=msvcrt");
    CmdArgs.push_back("--dependent-lib=FortranRuntime.dynamic.lib");
    CmdArgs.push_back("--dependent-lib=FortranDecimal.dynamic.lib");
    break;
  case options::OPT__SLASH_MDd:
    CmdArgs.push_back("-D_MT");
    CmdArgs.push_back("-D_DEBUG");
    CmdArgs.push_back("-D_DLL");
    CmdArgs.push_back("--dependent-lib=msvcrtd");
    CmdArgs.push_back("--dependent-lib=FortranRuntime.dynamic_dbg.lib");
    CmdArgs.push_back("--dependent-lib=FortranDecimal.dynamic_dbg.lib");
    break;
  }
}

void Flang::AddAMDGPUTargetArgs(const ArgList &Args,
                                ArgStringList &CmdArgs) const {
  if (Arg *A = Args.getLastArg(options::OPT_mcode_object_version_EQ)) {
    StringRef Val = A->getValue();
    CmdArgs.push_back(Args.MakeArgString("-mcode-object-version=" + Val));
  }

  const ToolChain &TC = getToolChain();
  TC.addClangTargetOptions(Args, CmdArgs, Action::OffloadKind::OFK_OpenMP);
}

void Flang::addTargetOptions(const ArgList &Args,
                             ArgStringList &CmdArgs) const {
  const ToolChain &TC = getToolChain();
  const llvm::Triple &Triple = TC.getEffectiveTriple();
  const Driver &D = TC.getDriver();

  std::string CPU = getCPUName(D, Args, Triple);
  if (!CPU.empty()) {
    CmdArgs.push_back("-target-cpu");
    CmdArgs.push_back(Args.MakeArgString(CPU));
  }

  addOutlineAtomicsArgs(D, getToolChain(), Args, CmdArgs, Triple);

  // Add the target features.
  switch (TC.getArch()) {
  default:
    break;
  case llvm::Triple::aarch64:
    getTargetFeatures(D, Triple, Args, CmdArgs, /*ForAs*/ false);
    AddAArch64TargetArgs(Args, CmdArgs);
    break;

  case llvm::Triple::r600:
  case llvm::Triple::amdgcn:
    getTargetFeatures(D, Triple, Args, CmdArgs, /*ForAs*/ false);
    AddAMDGPUTargetArgs(Args, CmdArgs);
    break;
  case llvm::Triple::riscv64:
    getTargetFeatures(D, Triple, Args, CmdArgs, /*ForAs*/ false);
    AddRISCVTargetArgs(Args, CmdArgs);
    break;
  case llvm::Triple::x86_64:
    getTargetFeatures(D, Triple, Args, CmdArgs, /*ForAs*/ false);
    AddX86_64TargetArgs(Args, CmdArgs);
    break;
  case llvm::Triple::ppc:
  case llvm::Triple::ppc64:
  case llvm::Triple::ppc64le:
    AddPPCTargetArgs(Args, CmdArgs);
    break;
<<<<<<< HEAD
=======
  case llvm::Triple::loongarch64:
    getTargetFeatures(D, Triple, Args, CmdArgs, /*ForAs*/ false);
    break;
>>>>>>> a8d96e15
  }

  if (Arg *A = Args.getLastArg(options::OPT_fveclib)) {
    StringRef Name = A->getValue();
    if (Name == "SVML") {
      if (Triple.getArch() != llvm::Triple::x86 &&
          Triple.getArch() != llvm::Triple::x86_64)
        D.Diag(diag::err_drv_unsupported_opt_for_target)
            << Name << Triple.getArchName();
    } else if (Name == "LIBMVEC-X86") {
      if (Triple.getArch() != llvm::Triple::x86 &&
          Triple.getArch() != llvm::Triple::x86_64)
        D.Diag(diag::err_drv_unsupported_opt_for_target)
            << Name << Triple.getArchName();
    } else if (Name == "SLEEF" || Name == "ArmPL") {
      if (Triple.getArch() != llvm::Triple::aarch64 &&
          Triple.getArch() != llvm::Triple::aarch64_be)
        D.Diag(diag::err_drv_unsupported_opt_for_target)
            << Name << Triple.getArchName();
    }

    if (Triple.isOSDarwin()) {
      // flang doesn't currently suport nostdlib, nodefaultlibs. Adding these
      // here incase they are added someday
      if (!Args.hasArg(options::OPT_nostdlib, options::OPT_nodefaultlibs)) {
        if (A->getValue() == StringRef{"Accelerate"}) {
          CmdArgs.push_back("-framework");
          CmdArgs.push_back("Accelerate");
        }
      }
    }
    A->render(Args, CmdArgs);
  }

  if (Triple.isKnownWindowsMSVCEnvironment()) {
    processVSRuntimeLibrary(TC, Args, CmdArgs);
    addVSDefines(TC, Args, CmdArgs);
  }

  // TODO: Add target specific flags, ABI, mtune option etc.
  if (const Arg *A = Args.getLastArg(options::OPT_mtune_EQ)) {
    CmdArgs.push_back("-tune-cpu");
    if (A->getValue() == StringRef{"native"})
      CmdArgs.push_back(Args.MakeArgString(llvm::sys::getHostCPUName()));
    else
      CmdArgs.push_back(A->getValue());
  }
}

void Flang::addOffloadOptions(Compilation &C, const InputInfoList &Inputs,
                              const JobAction &JA, const ArgList &Args,
                              ArgStringList &CmdArgs) const {
  bool IsOpenMPDevice = JA.isDeviceOffloading(Action::OFK_OpenMP);
  bool IsHostOffloadingAction = JA.isHostOffloading(Action::OFK_OpenMP) ||
                                JA.isHostOffloading(C.getActiveOffloadKinds());

  // Skips the primary input file, which is the input file that the compilation
  // proccess will be executed upon (e.g. the host bitcode file) and
  // adds other secondary input (e.g. device bitcode files for embedding to the
  // -fembed-offload-object argument or the host IR file for proccessing
  // during device compilation to the fopenmp-host-ir-file-path argument via
  // OpenMPDeviceInput). This is condensed logic from the ConstructJob
  // function inside of the Clang driver for pushing on further input arguments
  // needed for offloading during various phases of compilation.
  for (size_t i = 1; i < Inputs.size(); ++i) {
    if (Inputs[i].getType() == types::TY_Nothing) {
      // contains nothing, so it's skippable
    } else if (IsHostOffloadingAction) {
      CmdArgs.push_back(
          Args.MakeArgString("-fembed-offload-object=" +
                             getToolChain().getInputFilename(Inputs[i])));
    } else if (IsOpenMPDevice) {
      if (Inputs[i].getFilename()) {
        CmdArgs.push_back("-fopenmp-host-ir-file-path");
        CmdArgs.push_back(Args.MakeArgString(Inputs[i].getFilename()));
      } else {
        llvm_unreachable("missing openmp host-ir file for device offloading");
      }
    } else {
      llvm_unreachable(
          "unexpectedly given multiple inputs or given unknown input");
    }
  }

  if (IsOpenMPDevice) {
    // -fopenmp-is-target-device is passed along to tell the frontend that it is
    // generating code for a device, so that only the relevant code is emitted.
    CmdArgs.push_back("-fopenmp-is-target-device");

    // When in OpenMP offloading mode, enable debugging on the device.
    Args.AddAllArgs(CmdArgs, options::OPT_fopenmp_target_debug_EQ);
    if (Args.hasFlag(options::OPT_fopenmp_target_debug,
                     options::OPT_fno_openmp_target_debug, /*Default=*/false))
      CmdArgs.push_back("-fopenmp-target-debug");

    // When in OpenMP offloading mode, forward assumptions information about
    // thread and team counts in the device.
    if (Args.hasFlag(options::OPT_fopenmp_assume_teams_oversubscription,
                     options::OPT_fno_openmp_assume_teams_oversubscription,
                     /*Default=*/false))
      CmdArgs.push_back("-fopenmp-assume-teams-oversubscription");
    if (Args.hasFlag(options::OPT_fopenmp_assume_threads_oversubscription,
                     options::OPT_fno_openmp_assume_threads_oversubscription,
                     /*Default=*/false))
      CmdArgs.push_back("-fopenmp-assume-threads-oversubscription");
    if (Args.hasArg(options::OPT_fopenmp_assume_no_thread_state))
      CmdArgs.push_back("-fopenmp-assume-no-thread-state");
    if (Args.hasArg(options::OPT_fopenmp_assume_no_nested_parallelism))
      CmdArgs.push_back("-fopenmp-assume-no-nested-parallelism");
    if (Args.hasArg(options::OPT_nogpulib))
      CmdArgs.push_back("-nogpulib");
  }

  addOpenMPHostOffloadingArgs(C, JA, Args, CmdArgs);
}

static void addFloatingPointOptions(const Driver &D, const ArgList &Args,
                                    ArgStringList &CmdArgs) {
  StringRef FPContract;
  bool HonorINFs = true;
  bool HonorNaNs = true;
  bool ApproxFunc = false;
  bool SignedZeros = true;
  bool AssociativeMath = false;
  bool ReciprocalMath = false;

  if (const Arg *A = Args.getLastArg(options::OPT_ffp_contract)) {
    const StringRef Val = A->getValue();
    if (Val == "fast" || Val == "off") {
      FPContract = Val;
    } else if (Val == "on") {
      // Warn instead of error because users might have makefiles written for
      // gfortran (which accepts -ffp-contract=on)
      D.Diag(diag::warn_drv_unsupported_option_for_flang)
          << Val << A->getOption().getName() << "off";
      FPContract = "off";
    } else
      // Clang's "fast-honor-pragmas" option is not supported because it is
      // non-standard
      D.Diag(diag::err_drv_unsupported_option_argument)
          << A->getSpelling() << Val;
  }

  for (const Arg *A : Args) {
    auto optId = A->getOption().getID();
    switch (optId) {
    // if this isn't an FP option, skip the claim below
    default:
      continue;

    case options::OPT_fhonor_infinities:
      HonorINFs = true;
      break;
    case options::OPT_fno_honor_infinities:
      HonorINFs = false;
      break;
    case options::OPT_fhonor_nans:
      HonorNaNs = true;
      break;
    case options::OPT_fno_honor_nans:
      HonorNaNs = false;
      break;
    case options::OPT_fapprox_func:
      ApproxFunc = true;
      break;
    case options::OPT_fno_approx_func:
      ApproxFunc = false;
      break;
    case options::OPT_fsigned_zeros:
      SignedZeros = true;
      break;
    case options::OPT_fno_signed_zeros:
      SignedZeros = false;
      break;
    case options::OPT_fassociative_math:
      AssociativeMath = true;
      break;
    case options::OPT_fno_associative_math:
      AssociativeMath = false;
      break;
    case options::OPT_freciprocal_math:
      ReciprocalMath = true;
      break;
    case options::OPT_fno_reciprocal_math:
      ReciprocalMath = false;
      break;
    case options::OPT_Ofast:
      [[fallthrough]];
    case options::OPT_ffast_math:
      HonorINFs = false;
      HonorNaNs = false;
      AssociativeMath = true;
      ReciprocalMath = true;
      ApproxFunc = true;
      SignedZeros = false;
      FPContract = "fast";
      break;
    case options::OPT_fno_fast_math:
      HonorINFs = true;
      HonorNaNs = true;
      AssociativeMath = false;
      ReciprocalMath = false;
      ApproxFunc = false;
      SignedZeros = true;
      // -fno-fast-math should undo -ffast-math so I return FPContract to the
      // default. It is important to check it is "fast" (the default) so that
      // --ffp-contract=off -fno-fast-math --> -ffp-contract=off
      if (FPContract == "fast")
        FPContract = "";
      break;
    }

    // If we handled this option claim it
    A->claim();
  }

  if (!HonorINFs && !HonorNaNs && AssociativeMath && ReciprocalMath &&
      ApproxFunc && !SignedZeros &&
      (FPContract == "fast" || FPContract.empty())) {
    CmdArgs.push_back("-ffast-math");
    return;
  }

  if (!FPContract.empty())
    CmdArgs.push_back(Args.MakeArgString("-ffp-contract=" + FPContract));

  if (!HonorINFs)
    CmdArgs.push_back("-menable-no-infs");

  if (!HonorNaNs)
    CmdArgs.push_back("-menable-no-nans");

  if (ApproxFunc)
    CmdArgs.push_back("-fapprox-func");

  if (!SignedZeros)
    CmdArgs.push_back("-fno-signed-zeros");

  if (AssociativeMath && !SignedZeros)
    CmdArgs.push_back("-mreassociate");

  if (ReciprocalMath)
    CmdArgs.push_back("-freciprocal-math");
}

static void renderRemarksOptions(const ArgList &Args, ArgStringList &CmdArgs,
                                 const InputInfo &Input) {
  StringRef Format = "yaml";
  if (const Arg *A = Args.getLastArg(options::OPT_fsave_optimization_record_EQ))
    Format = A->getValue();

  CmdArgs.push_back("-opt-record-file");

  const Arg *A = Args.getLastArg(options::OPT_foptimization_record_file_EQ);
  if (A) {
    CmdArgs.push_back(A->getValue());
  } else {
    SmallString<128> F;

    if (Args.hasArg(options::OPT_c) || Args.hasArg(options::OPT_S)) {
      if (Arg *FinalOutput = Args.getLastArg(options::OPT_o))
        F = FinalOutput->getValue();
    }

    if (F.empty()) {
      // Use the input filename.
      F = llvm::sys::path::stem(Input.getBaseInput());
    }

    SmallString<32> Extension;
    Extension += "opt.";
    Extension += Format;

    llvm::sys::path::replace_extension(F, Extension);
    CmdArgs.push_back(Args.MakeArgString(F));
  }

  if (const Arg *A =
          Args.getLastArg(options::OPT_foptimization_record_passes_EQ)) {
    CmdArgs.push_back("-opt-record-passes");
    CmdArgs.push_back(A->getValue());
  }

  if (!Format.empty()) {
    CmdArgs.push_back("-opt-record-format");
    CmdArgs.push_back(Format.data());
  }
}

void Flang::ConstructJob(Compilation &C, const JobAction &JA,
                         const InputInfo &Output, const InputInfoList &Inputs,
                         const ArgList &Args, const char *LinkingOutput) const {
  const auto &TC = getToolChain();
  const llvm::Triple &Triple = TC.getEffectiveTriple();
  const std::string &TripleStr = Triple.getTriple();

  const Driver &D = TC.getDriver();
  ArgStringList CmdArgs;
  DiagnosticsEngine &Diags = D.getDiags();

  // Invoke ourselves in -fc1 mode.
  CmdArgs.push_back("-fc1");

  // Add the "effective" target triple.
  CmdArgs.push_back("-triple");
  CmdArgs.push_back(Args.MakeArgString(TripleStr));

  if (isa<PreprocessJobAction>(JA)) {
    CmdArgs.push_back("-E");
    if (Args.getLastArg(options::OPT_dM)) {
      CmdArgs.push_back("-dM");
    }
  } else if (isa<CompileJobAction>(JA) || isa<BackendJobAction>(JA)) {
    if (JA.getType() == types::TY_Nothing) {
      CmdArgs.push_back("-fsyntax-only");
    } else if (JA.getType() == types::TY_AST) {
      CmdArgs.push_back("-emit-ast");
    } else if (JA.getType() == types::TY_LLVM_IR ||
               JA.getType() == types::TY_LTO_IR) {
      CmdArgs.push_back("-emit-llvm");
    } else if (JA.getType() == types::TY_LLVM_BC ||
               JA.getType() == types::TY_LTO_BC) {
      CmdArgs.push_back("-emit-llvm-bc");
    } else if (JA.getType() == types::TY_PP_Asm) {
      CmdArgs.push_back("-S");
    } else {
      assert(false && "Unexpected output type!");
    }
  } else if (isa<AssembleJobAction>(JA)) {
    CmdArgs.push_back("-emit-obj");
  } else if (isa<PrecompileJobAction>(JA)) {
    // The precompile job action is only needed for options such as -mcpu=help.
    // Those will already have been handled by the fc1 driver.
  } else {
    assert(false && "Unexpected action class for Flang tool.");
  }

  const InputInfo &Input = Inputs[0];
  types::ID InputType = Input.getType();

  // Add preprocessing options like -I, -D, etc. if we are using the
  // preprocessor (i.e. skip when dealing with e.g. binary files).
  if (types::getPreprocessedType(InputType) != types::TY_INVALID)
    addPreprocessingOptions(Args, CmdArgs);

  addFortranDialectOptions(Args, CmdArgs);

  handleColorDiagnosticsArgs(D, Args, CmdArgs);

  // LTO mode is parsed by the Clang driver library.
  LTOKind LTOMode = D.getLTOMode();
  assert(LTOMode != LTOK_Unknown && "Unknown LTO mode.");
  if (LTOMode == LTOK_Full)
    CmdArgs.push_back("-flto=full");
  else if (LTOMode == LTOK_Thin) {
    Diags.Report(
        Diags.getCustomDiagID(DiagnosticsEngine::Warning,
                              "the option '-flto=thin' is a work in progress"));
    CmdArgs.push_back("-flto=thin");
  }

  // -fPIC and related options.
  addPicOptions(Args, CmdArgs);

  // Floating point related options
  addFloatingPointOptions(D, Args, CmdArgs);

  // Add target args, features, etc.
  addTargetOptions(Args, CmdArgs);

  llvm::Reloc::Model RelocationModel =
      std::get<0>(ParsePICArgs(getToolChain(), Args));
  // Add MCModel information
  addMCModel(D, Args, Triple, RelocationModel, CmdArgs);

  // Add Codegen options
  addCodegenOptions(Args, CmdArgs);

  // Add R Group options
  Args.AddAllArgs(CmdArgs, options::OPT_R_Group);

  // Remarks can be enabled with any of the `-f.*optimization-record.*` flags.
  if (willEmitRemarks(Args))
    renderRemarksOptions(Args, CmdArgs, Input);

  // Add other compile options
  addOtherOptions(Args, CmdArgs);

  // Disable all warnings
  // TODO: Handle interactions between -w, -pedantic, -Wall, -WOption
  Args.AddLastArg(CmdArgs, options::OPT_w);

  // Forward flags for OpenMP. We don't do this if the current action is an
  // device offloading action other than OpenMP.
  if (Args.hasFlag(options::OPT_fopenmp, options::OPT_fopenmp_EQ,
                   options::OPT_fno_openmp, false) &&
      (JA.isDeviceOffloading(Action::OFK_None) ||
       JA.isDeviceOffloading(Action::OFK_OpenMP))) {
    switch (D.getOpenMPRuntime(Args)) {
    case Driver::OMPRT_OMP:
    case Driver::OMPRT_IOMP5:
      // Clang can generate useful OpenMP code for these two runtime libraries.
      CmdArgs.push_back("-fopenmp");
      Args.AddAllArgs(CmdArgs, options::OPT_fopenmp_version_EQ);

      if (Args.hasArg(options::OPT_fopenmp_force_usm))
        CmdArgs.push_back("-fopenmp-force-usm");
      // TODO: OpenMP support isn't "done" yet, so for now we warn that it
      // is experimental.
      D.Diag(diag::warn_openmp_experimental);

      // FIXME: Clang supports a whole bunch more flags here.
      break;
    default:
      // By default, if Clang doesn't know how to generate useful OpenMP code
      // for a specific runtime library, we just don't pass the '-fopenmp' flag
      // down to the actual compilation.
      // FIXME: It would be better to have a mode which *only* omits IR
      // generation based on the OpenMP support so that we get consistent
      // semantic analysis, etc.
      const Arg *A = Args.getLastArg(options::OPT_fopenmp_EQ);
      D.Diag(diag::warn_drv_unsupported_openmp_library)
          << A->getSpelling() << A->getValue();
      break;
    }
  }

  // Pass the path to compiler resource files.
  CmdArgs.push_back("-resource-dir");
  CmdArgs.push_back(D.ResourceDir.c_str());

  // Offloading related options
  addOffloadOptions(C, Inputs, JA, Args, CmdArgs);

  // Forward -Xflang arguments to -fc1
  Args.AddAllArgValues(CmdArgs, options::OPT_Xflang);

  CodeGenOptions::FramePointerKind FPKeepKind =
      getFramePointerKind(Args, Triple);

  const char *FPKeepKindStr = nullptr;
  switch (FPKeepKind) {
  case CodeGenOptions::FramePointerKind::None:
    FPKeepKindStr = "-mframe-pointer=none";
    break;
  case CodeGenOptions::FramePointerKind::Reserved:
    FPKeepKindStr = "-mframe-pointer=reserved";
    break;
  case CodeGenOptions::FramePointerKind::NonLeaf:
    FPKeepKindStr = "-mframe-pointer=non-leaf";
    break;
  case CodeGenOptions::FramePointerKind::All:
    FPKeepKindStr = "-mframe-pointer=all";
    break;
  }
  assert(FPKeepKindStr && "unknown FramePointerKind");
  CmdArgs.push_back(FPKeepKindStr);

  // Forward -mllvm options to the LLVM option parser. In practice, this means
  // forwarding to `-fc1` as that's where the LLVM parser is run.
  for (const Arg *A : Args.filtered(options::OPT_mllvm)) {
    A->claim();
    A->render(Args, CmdArgs);
  }

  for (const Arg *A : Args.filtered(options::OPT_mmlir)) {
    A->claim();
    A->render(Args, CmdArgs);
  }

  // Remove any unsupported gfortran diagnostic options
  for (const Arg *A : Args.filtered(options::OPT_flang_ignored_w_Group)) {
    A->claim();
    D.Diag(diag::warn_drv_unsupported_diag_option_for_flang)
        << A->getOption().getName();
  }

  // Optimization level for CodeGen.
  if (const Arg *A = Args.getLastArg(options::OPT_O_Group)) {
    if (A->getOption().matches(options::OPT_O4)) {
      CmdArgs.push_back("-O3");
      D.Diag(diag::warn_O4_is_O3);
    } else if (A->getOption().matches(options::OPT_Ofast)) {
      CmdArgs.push_back("-O3");
    } else {
      A->render(Args, CmdArgs);
    }
  }

  renderCommonIntegerOverflowOptions(Args, CmdArgs);

  assert((Output.isFilename() || Output.isNothing()) && "Invalid output.");
  if (Output.isFilename()) {
    CmdArgs.push_back("-o");
    CmdArgs.push_back(Output.getFilename());
  }

  if (Args.getLastArg(options::OPT_save_temps_EQ))
    Args.AddLastArg(CmdArgs, options::OPT_save_temps_EQ);

  addDashXForInput(Args, Input, CmdArgs);

  bool FRecordCmdLine = false;
  bool GRecordCmdLine = false;
  if (shouldRecordCommandLine(TC, Args, FRecordCmdLine, GRecordCmdLine)) {
    const char *CmdLine = renderEscapedCommandLine(TC, Args);
    if (FRecordCmdLine) {
      CmdArgs.push_back("-record-command-line");
      CmdArgs.push_back(CmdLine);
    }
    if (TC.UseDwarfDebugFlags() || GRecordCmdLine) {
      CmdArgs.push_back("-dwarf-debug-flags");
      CmdArgs.push_back(CmdLine);
    }
  }

  // The input could be Ty_Nothing when "querying" options such as -mcpu=help
  // are used.
  ArrayRef<InputInfo> FrontendInputs = Input;
  if (Input.isNothing())
    FrontendInputs = {};

  for (const InputInfo &Input : FrontendInputs) {
    if (Input.isFilename())
      CmdArgs.push_back(Input.getFilename());
    else
      Input.getInputArg().renderAsInput(Args, CmdArgs);
  }

  const char *Exec = Args.MakeArgString(D.GetProgramPath("flang", TC));
  C.addCommand(std::make_unique<Command>(JA, *this,
                                         ResponseFileSupport::AtFileUTF8(),
                                         Exec, CmdArgs, Inputs, Output));
}

Flang::Flang(const ToolChain &TC) : Tool("flang", "flang frontend", TC) {}

Flang::~Flang() {}<|MERGE_RESOLUTION|>--- conflicted
+++ resolved
@@ -414,12 +414,9 @@
   case llvm::Triple::ppc64le:
     AddPPCTargetArgs(Args, CmdArgs);
     break;
-<<<<<<< HEAD
-=======
   case llvm::Triple::loongarch64:
     getTargetFeatures(D, Triple, Args, CmdArgs, /*ForAs*/ false);
     break;
->>>>>>> a8d96e15
   }
 
   if (Arg *A = Args.getLastArg(options::OPT_fveclib)) {
