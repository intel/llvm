--- conflicted
+++ resolved
@@ -722,8 +722,6 @@
   if (!Recip.empty())
     CmdArgs.push_back(Args.MakeArgString("-mrecip=" + Recip));
 
-<<<<<<< HEAD
-=======
   if (Range != LangOptions::ComplexRangeKind::CX_None) {
     std::string ComplexRangeStr = renderComplexRangeOption(Range);
     CmdArgs.push_back(Args.MakeArgString(ComplexRangeStr));
@@ -731,7 +729,6 @@
                                          complexRangeKindToStr(Range)));
   }
 
->>>>>>> 10a576f7
   if (!HonorINFs && !HonorNaNs && AssociativeMath && ReciprocalMath &&
       ApproxFunc && !SignedZeros &&
       (FPContract == "fast" || FPContract.empty())) {
