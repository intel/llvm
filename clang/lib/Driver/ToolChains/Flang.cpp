--- conflicted
+++ resolved
@@ -21,11 +21,6 @@
 
 void Flang::AddFortranDialectOptions(const ArgList &Args,
                                      ArgStringList &CmdArgs) const {
-<<<<<<< HEAD
-  Args.AddAllArgs(CmdArgs, {options::OPT_ffixed_form, options::OPT_ffree_form,
-                            options::OPT_ffixed_line_length_EQ,
-                            options::OPT_fopenmp, options::OPT_fopenacc});
-=======
   Args.AddAllArgs(CmdArgs,
                   {options::OPT_ffixed_form, options::OPT_ffree_form,
                    options::OPT_ffixed_line_length_EQ, options::OPT_fopenmp,
@@ -36,7 +31,6 @@
                    options::OPT_fno_logical_abbreviations,
                    options::OPT_fxor_operator, options::OPT_fno_xor_operator,
                    options::OPT_falternative_parameter_statement});
->>>>>>> 2e412c55
 }
 
 void Flang::AddPreprocessingOptions(const ArgList &Args,
@@ -105,12 +99,9 @@
   // Add other compile options
   AddOtherOptions(Args, CmdArgs);
 
-<<<<<<< HEAD
-=======
   // Forward -Xflang arguments to -fc1
   Args.AddAllArgValues(CmdArgs, options::OPT_Xflang);
 
->>>>>>> 2e412c55
   if (Output.isFilename()) {
     CmdArgs.push_back("-o");
     CmdArgs.push_back(Output.getFilename());
