//===--- HIPAMD.h - HIP ToolChain Implementations ---------------*- C++ -*-===//
//
// Part of the LLVM Project, under the Apache License v2.0 with LLVM Exceptions.
// See https://llvm.org/LICENSE.txt for license information.
// SPDX-License-Identifier: Apache-2.0 WITH LLVM-exception
//
//===----------------------------------------------------------------------===//

#ifndef LLVM_CLANG_LIB_DRIVER_TOOLCHAINS_HIPAMD_H
#define LLVM_CLANG_LIB_DRIVER_TOOLCHAINS_HIPAMD_H

#include "AMDGPU.h"
#include "clang/Driver/Tool.h"
#include "clang/Driver/ToolChain.h"

namespace clang {
namespace driver {

namespace tools {

namespace AMDGCN {
// Runs llvm-link/opt/llc/lld, which links multiple LLVM bitcode, together with
// device library, then compiles it to ISA in a shared object.
class LLVM_LIBRARY_VISIBILITY Linker : public Tool {
public:
  Linker(const ToolChain &TC) : Tool("AMDGCN::Linker", "amdgcn-link", TC) {}

  bool hasIntegratedCPP() const override { return false; }

  void ConstructJob(Compilation &C, const JobAction &JA,
                    const InputInfo &Output, const InputInfoList &Inputs,
                    const llvm::opt::ArgList &TCArgs,
                    const char *LinkingOutput) const override;

private:
  void constructLldCommand(Compilation &C, const JobAction &JA,
                           const InputInfoList &Inputs, const InputInfo &Output,
                           const llvm::opt::ArgList &Args) const;
  void constructLlvmLinkCommand(Compilation &C, const JobAction &JA,
                                const InputInfoList &Inputs,
                                const InputInfo &Output,
                                const llvm::opt::ArgList &Args) const;
  void constructLinkAndEmitSpirvCommand(Compilation &C, const JobAction &JA,
                                        const InputInfoList &Inputs,
                                        const InputInfo &Output,
                                        const llvm::opt::ArgList &Args) const;
};

class LLVM_LIBRARY_VISIBILITY SYCLLinker : public Linker {
public:
  SYCLLinker(const ToolChain &TC) : Linker(TC) {}

  Tool *GetSYCLToolChainLinker() const {
    if (!SYCLToolChainLinker)
      SYCLToolChainLinker.reset(new SYCL::Linker(getToolChain()));
    return SYCLToolChainLinker.get();
  }

private:
  mutable std::unique_ptr<Tool> SYCLToolChainLinker;
};

} // end namespace AMDGCN
} // end namespace tools

namespace toolchains {

class LLVM_LIBRARY_VISIBILITY HIPAMDToolChain final : public ROCMToolChain {
public:
  HIPAMDToolChain(const Driver &D, const llvm::Triple &Triple,
                  const ToolChain &HostTC, const llvm::opt::ArgList &Args,
                  const Action::OffloadKind OK);

  const llvm::Triple *getAuxTriple() const override {
    return &HostTC.getTriple();
  }

  llvm::opt::DerivedArgList *
  TranslateArgs(const llvm::opt::DerivedArgList &Args, StringRef BoundArch,
                Action::OffloadKind DeviceOffloadKind) const override;
  void
  addClangTargetOptions(const llvm::opt::ArgList &DriverArgs,
                        llvm::opt::ArgStringList &CC1Args,
                        Action::OffloadKind DeviceOffloadKind) const override;
  void addClangWarningOptions(llvm::opt::ArgStringList &CC1Args) const override;
  CXXStdlibType GetCXXStdlibType(const llvm::opt::ArgList &Args) const override;
  void
  AddClangSystemIncludeArgs(const llvm::opt::ArgList &DriverArgs,
                            llvm::opt::ArgStringList &CC1Args) const override;
  void AddClangCXXStdlibIncludeArgs(
      const llvm::opt::ArgList &Args,
      llvm::opt::ArgStringList &CC1Args) const override;
  void AddIAMCUIncludeArgs(const llvm::opt::ArgList &DriverArgs,
                           llvm::opt::ArgStringList &CC1Args) const override;
  void AddHIPIncludeArgs(const llvm::opt::ArgList &DriverArgs,
                         llvm::opt::ArgStringList &CC1Args) const override;
<<<<<<< HEAD
  llvm::SmallVector<BitCodeLibraryInfo, 12> getDeviceLibs(
      const llvm::opt::ArgList &Args,
      const Action::OffloadKind DeviceOffloadingKind) const override;
=======
  llvm::SmallVector<BitCodeLibraryInfo, 12>
  getDeviceLibs(const llvm::opt::ArgList &Args,
                Action::OffloadKind DeviceOffloadKind) const override;
>>>>>>> 073460a2

  SanitizerMask getSupportedSanitizers() const override;

  VersionTuple
  computeMSVCVersion(const Driver *D,
                     const llvm::opt::ArgList &Args) const override;

  unsigned GetDefaultDwarfVersion() const override { return 5; }

  const ToolChain &HostTC;
  void checkTargetID(const llvm::opt::ArgList &DriverArgs) const override;
  Tool *SelectTool(const JobAction &JA) const override;

  SYCLInstallationDetector SYCLInstallation;

protected:
  Tool *buildLinker() const override;

private:
  const Action::OffloadKind OK;
};

class LLVM_LIBRARY_VISIBILITY SPIRVAMDToolChain final : public ROCMToolChain {
public:
  SPIRVAMDToolChain(const Driver &D, const llvm::Triple &Triple,
                    const llvm::opt::ArgList &Args);

protected:
  Tool *buildLinker() const override;
};

} // end namespace toolchains
} // end namespace driver
} // end namespace clang

#endif // LLVM_CLANG_LIB_DRIVER_TOOLCHAINS_HIPAMD_H<|MERGE_RESOLUTION|>--- conflicted
+++ resolved
@@ -94,15 +94,9 @@
                            llvm::opt::ArgStringList &CC1Args) const override;
   void AddHIPIncludeArgs(const llvm::opt::ArgList &DriverArgs,
                          llvm::opt::ArgStringList &CC1Args) const override;
-<<<<<<< HEAD
-  llvm::SmallVector<BitCodeLibraryInfo, 12> getDeviceLibs(
-      const llvm::opt::ArgList &Args,
-      const Action::OffloadKind DeviceOffloadingKind) const override;
-=======
   llvm::SmallVector<BitCodeLibraryInfo, 12>
   getDeviceLibs(const llvm::opt::ArgList &Args,
                 Action::OffloadKind DeviceOffloadKind) const override;
->>>>>>> 073460a2
 
   SanitizerMask getSupportedSanitizers() const override;
 
