//===--- SYCL.h - SYCL ToolChain Implementations ----------------*- C++ -*-===//
//
// Part of the LLVM Project, under the Apache License v2.0 with LLVM Exceptions.
// See https://llvm.org/LICENSE.txt for license information.
// SPDX-License-Identifier: Apache-2.0 WITH LLVM-exception
//
//===----------------------------------------------------------------------===//

#ifndef LLVM_CLANG_LIB_DRIVER_TOOLCHAINS_SYCL_H
#define LLVM_CLANG_LIB_DRIVER_TOOLCHAINS_SYCL_H

#include "clang/Driver/SyclInstallationDetector.h"
#include "clang/Driver/Tool.h"
#include "clang/Driver/ToolChain.h"

namespace clang {
namespace driver {
<<<<<<< HEAD
=======

// This is a mapping between the user provided --offload-arch value for Intel
// GPU targets and the spir64_gen device name accepted by OCLOC (the Intel GPU
// AOT compiler).
StringRef mapIntelGPUArchName(StringRef ArchName);

class Command;

namespace tools {
namespace SYCL {

void constructLLVMForeachCommand(Compilation &C, const JobAction &JA,
                                 std::unique_ptr<Command> InputCommand,
                                 const InputInfoList &InputFiles,
                                 const InputInfo &Output, const Tool *T,
                                 StringRef Increment, StringRef Ext = "out",
                                 StringRef ParallelJobs = "");

// Provides a vector of device library names that are associated with the
// given triple and AOT information.
SmallVector<std::string, 8> getDeviceLibraries(const Compilation &C,
                                               const llvm::Triple &TargetTriple,
                                               bool IsSpirvAOT);

// Populates the SYCL device traits macros.
void populateSYCLDeviceTraitsMacrosArgs(
    Compilation &C, const llvm::opt::ArgList &Args,
    const SmallVectorImpl<std::pair<const ToolChain *, StringRef>> &Targets);

bool shouldDoPerObjectFileLinking(const Compilation &C);
// Runs llvm-spirv to convert spirv to bc, llvm-link, which links multiple LLVM
// bitcode. Converts generated bc back to spirv using llvm-spirv, wraps with
// offloading information. Finally compiles to object using llc
class LLVM_LIBRARY_VISIBILITY Linker : public Tool {
public:
  Linker(const ToolChain &TC) : Tool("SYCL::Linker", "sycl-link", TC) {}

  bool hasIntegratedCPP() const override { return false; }

  void ConstructJob(Compilation &C, const JobAction &JA,
                    const InputInfo &Output, const InputInfoList &Inputs,
                    const llvm::opt::ArgList &TCArgs,
                    const char *LinkingOutput) const override;

private:
  /// \return llvm-link output file name.
  const char *constructLLVMLinkCommand(Compilation &C, const JobAction &JA,
                                       const InputInfo &Output,
                                       const llvm::opt::ArgList &Args,
                                       llvm::StringRef SubArchName,
                                       llvm::StringRef OutputFilePrefix,
                                       const InputInfoList &InputFiles) const;
};

namespace gen {

class LLVM_LIBRARY_VISIBILITY BackendCompiler : public Tool {
public:
  BackendCompiler(const ToolChain &TC)
      : Tool("gen::BackendCompiler", "gen compiler", TC) {}

  bool hasIntegratedCPP() const override { return false; }

  void ConstructJob(Compilation &C, const JobAction &JA,
                    const InputInfo &Output, const InputInfoList &Inputs,
                    const llvm::opt::ArgList &TCArgs,
                    const char *LinkingOutput) const override;
};

StringRef resolveGenDevice(StringRef DeviceName);
SmallString<64> getGenDeviceMacro(StringRef DeviceName);
StringRef getGenGRFFlag(StringRef GRFMode);

// Prefix for GPU specific targets used for -fsycl-targets
constexpr char IntelGPU[] = "intel_gpu_";
constexpr char NvidiaGPU[] = "nvidia_gpu_";
constexpr char AmdGPU[] = "amd_gpu_";

template <auto GPUArh> std::optional<StringRef> isGPUTarget(StringRef Target) {
  // Handle target specifications that resemble '(intel, nvidia, amd)_gpu_*'
  // here.
  if (Target.starts_with(GPUArh)) {
    return resolveGenDevice(Target);
  }
  return std::nullopt;
}

} // end namespace gen

namespace x86_64 {

class LLVM_LIBRARY_VISIBILITY BackendCompiler : public Tool {
public:
  BackendCompiler(const ToolChain &TC)
      : Tool("x86_64::BackendCompiler", "x86_64 compiler", TC) {}

  bool hasIntegratedCPP() const override { return false; }

  void ConstructJob(Compilation &C, const JobAction &JA,
                    const InputInfo &Output, const InputInfoList &Inputs,
                    const llvm::opt::ArgList &TCArgs,
                    const char *LinkingOutput) const override;
};

} // end namespace x86_64
} // end namespace SYCL
} // end namespace tools

>>>>>>> b37d0d4a
namespace toolchains {

class LLVM_LIBRARY_VISIBILITY SYCLToolChain : public ToolChain {
public:
  SYCLToolChain(const Driver &D, const llvm::Triple &Triple,
                const ToolChain &HostTC, const llvm::opt::ArgList &Args);

  const llvm::Triple *getAuxTriple() const override {
    return &HostTC.getTriple();
  }

  llvm::opt::DerivedArgList *
  TranslateArgs(const llvm::opt::DerivedArgList &Args, StringRef BoundArch,
                Action::OffloadKind DeviceOffloadKind) const override;
  void
  addClangTargetOptions(const llvm::opt::ArgList &DriverArgs,
                        llvm::opt::ArgStringList &CC1Args,
                        Action::OffloadKind DeviceOffloadKind) const override;
  void AddImpliedTargetArgs(const llvm::Triple &Triple,
                            const llvm::opt::ArgList &Args,
                            llvm::opt::ArgStringList &CmdArgs,
                            const JobAction &JA, const ToolChain &HostTC,
                            StringRef Device = "") const;
  void TranslateBackendTargetArgs(const llvm::Triple &Triple,
                                  const llvm::opt::ArgList &Args,
                                  llvm::opt::ArgStringList &CmdArgs,
                                  StringRef Device = "") const;
  void TranslateLinkerTargetArgs(const llvm::Triple &Triple,
                                 const llvm::opt::ArgList &Args,
                                 llvm::opt::ArgStringList &CmdArgs,
                                 StringRef Device = "") const;
  void TranslateTargetOpt(const llvm::Triple &Triple,
                          const llvm::opt::ArgList &Args,
                          llvm::opt::ArgStringList &CmdArgs,
                          llvm::opt::OptSpecifier Opt,
                          llvm::opt::OptSpecifier Opt_EQ,
                          StringRef Device) const;

  bool useIntegratedAs() const override { return true; }
  bool isPICDefault() const override {
    if (this->getTriple().isNativeCPU())
      return this->HostTC.isPICDefault();
    return false;
  }
  llvm::codegenoptions::DebugInfoFormat getDefaultDebugFormat() const override {
    if (this->getTriple().isNativeCPU() &&
        this->HostTC.getTriple().isWindowsMSVCEnvironment())
      return this->HostTC.getDefaultDebugFormat();
    return ToolChain::getDefaultDebugFormat();
  }
  bool isPIEDefault(const llvm::opt::ArgList &Args) const override {
    return false;
  }
  bool isPICDefaultForced() const override { return false; }

  void addClangWarningOptions(llvm::opt::ArgStringList &CC1Args) const override;
  CXXStdlibType GetCXXStdlibType(const llvm::opt::ArgList &Args) const override;
  void addSYCLIncludeArgs(const llvm::opt::ArgList &DriverArgs,
                          llvm::opt::ArgStringList &CC1Args) const override;
  void
  AddClangSystemIncludeArgs(const llvm::opt::ArgList &DriverArgs,
                            llvm::opt::ArgStringList &CC1Args) const override;
  void AddClangCXXStdlibIncludeArgs(
      const llvm::opt::ArgList &Args,
      llvm::opt::ArgStringList &CC1Args) const override;

  SanitizerMask getSupportedSanitizers() const override;

protected:
  Tool *buildBackendCompiler() const override;
  Tool *buildLinker() const override;

private:
  void TranslateGPUTargetOpt(const llvm::opt::ArgList &Args,
                             llvm::opt::ArgStringList &CmdArgs,
                             llvm::opt::OptSpecifier Opt_EQ) const;
  const ToolChain &HostTC;
  SYCLInstallationDetector SYCLInstallation;
};

} // end namespace toolchains
} // end namespace driver
} // end namespace clang

#endif // LLVM_CLANG_LIB_DRIVER_TOOLCHAINS_SYCL_H<|MERGE_RESOLUTION|>--- conflicted
+++ resolved
@@ -15,8 +15,6 @@
 
 namespace clang {
 namespace driver {
-<<<<<<< HEAD
-=======
 
 // This is a mapping between the user provided --offload-arch value for Intel
 // GPU targets and the spir64_gen device name accepted by OCLOC (the Intel GPU
@@ -125,7 +123,6 @@
 } // end namespace SYCL
 } // end namespace tools
 
->>>>>>> b37d0d4a
 namespace toolchains {
 
 class LLVM_LIBRARY_VISIBILITY SYCLToolChain : public ToolChain {
