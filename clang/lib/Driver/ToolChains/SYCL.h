--- conflicted
+++ resolved
@@ -9,159 +9,12 @@
 #ifndef LLVM_CLANG_LIB_DRIVER_TOOLCHAINS_SYCL_H
 #define LLVM_CLANG_LIB_DRIVER_TOOLCHAINS_SYCL_H
 
-<<<<<<< HEAD
-#include "clang/Basic/Cuda.h"
-#include "clang/Driver/Options.h"
-=======
 #include "clang/Driver/SyclInstallationDetector.h"
->>>>>>> dba558b4
 #include "clang/Driver/Tool.h"
 #include "clang/Driver/ToolChain.h"
 
 namespace clang {
 namespace driver {
-<<<<<<< HEAD
-
-// This is a mapping between the user provided --offload-arch value for Intel
-// GPU targets and the spir64_gen device name accepted by OCLOC (the Intel GPU
-// AOT compiler).
-StringRef mapIntelGPUArchName(StringRef ArchName);
-
-class SYCLInstallationDetector {
-public:
-  SYCLInstallationDetector(const Driver &D);
-  SYCLInstallationDetector(const Driver &D, const llvm::Triple &HostTriple,
-                           const llvm::opt::ArgList &Args);
-
-  /// \brief Find and return the path to the libspirv library for the target
-  /// \return The path to the libspirv library if found, otherwise nullptr.
-  /// The lifetime of the returned string is managed by \p Args.
-  const char *findLibspirvPath(const llvm::Triple &DeviceTriple,
-                               const llvm::opt::ArgList &Args,
-                               const llvm::Triple &HostTriple) const;
-
-  void addLibspirvLinkArgs(const llvm::Triple &DeviceTriple,
-                           const llvm::opt::ArgList &DriverArgs,
-                           const llvm::Triple &HostTriple,
-                           llvm::opt::ArgStringList &CC1Args) const;
-
-  void getSYCLDeviceLibPath(
-      llvm::SmallVector<llvm::SmallString<128>, 4> &DeviceLibPaths) const;
-  void addSYCLIncludeArgs(const llvm::opt::ArgList &DriverArgs,
-                          llvm::opt::ArgStringList &CC1Args) const;
-  void print(llvm::raw_ostream &OS) const;
-
-private:
-  const Driver &D;
-  llvm::SmallVector<llvm::SmallString<128>, 4> InstallationCandidates;
-};
-
-
-class Command;
-
-namespace tools {
-namespace SYCL {
-
-void constructLLVMForeachCommand(Compilation &C, const JobAction &JA,
-                                 std::unique_ptr<Command> InputCommand,
-                                 const InputInfoList &InputFiles,
-                                 const InputInfo &Output, const Tool *T,
-                                 StringRef Increment, StringRef Ext = "out",
-                                 StringRef ParallelJobs = "");
-
-// Provides a vector of device library names that are associated with the
-// given triple and AOT information.
-SmallVector<std::string, 8> getDeviceLibraries(const Compilation &C,
-                                               const llvm::Triple &TargetTriple,
-                                               bool IsSpirvAOT);
-
-// Populates the SYCL device traits macros.
-void populateSYCLDeviceTraitsMacrosArgs(
-    Compilation &C, const llvm::opt::ArgList &Args,
-    const SmallVectorImpl<std::pair<const ToolChain *, StringRef>> &Targets);
-
-bool shouldDoPerObjectFileLinking(const Compilation &C);
-// Runs llvm-spirv to convert spirv to bc, llvm-link, which links multiple LLVM
-// bitcode. Converts generated bc back to spirv using llvm-spirv, wraps with
-// offloading information. Finally compiles to object using llc
-class LLVM_LIBRARY_VISIBILITY Linker : public Tool {
-public:
-  Linker(const ToolChain &TC) : Tool("SYCL::Linker", "sycl-link", TC) {}
-
-  bool hasIntegratedCPP() const override { return false; }
-
-  void ConstructJob(Compilation &C, const JobAction &JA,
-                    const InputInfo &Output, const InputInfoList &Inputs,
-                    const llvm::opt::ArgList &TCArgs,
-                    const char *LinkingOutput) const override;
-
-private:
-  /// \return llvm-link output file name.
-  const char *constructLLVMLinkCommand(Compilation &C, const JobAction &JA,
-                                       const InputInfo &Output,
-                                       const llvm::opt::ArgList &Args,
-                                       llvm::StringRef SubArchName,
-                                       llvm::StringRef OutputFilePrefix,
-                                       const InputInfoList &InputFiles) const;
-};
-
-namespace gen {
-
-class LLVM_LIBRARY_VISIBILITY BackendCompiler : public Tool {
-public:
-  BackendCompiler(const ToolChain &TC)
-      : Tool("gen::BackendCompiler", "gen compiler", TC) {}
-
-  bool hasIntegratedCPP() const override { return false; }
-
-  void ConstructJob(Compilation &C, const JobAction &JA,
-                    const InputInfo &Output, const InputInfoList &Inputs,
-                    const llvm::opt::ArgList &TCArgs,
-                    const char *LinkingOutput) const override;
-};
-
-StringRef resolveGenDevice(StringRef DeviceName);
-SmallString<64> getGenDeviceMacro(StringRef DeviceName);
-StringRef getGenGRFFlag(StringRef GRFMode);
-
-// Prefix for GPU specific targets used for -fsycl-targets
-constexpr char IntelGPU[] = "intel_gpu_";
-constexpr char NvidiaGPU[] = "nvidia_gpu_";
-constexpr char AmdGPU[] = "amd_gpu_";
-
-template <auto GPUArh> std::optional<StringRef> isGPUTarget(StringRef Target) {
-  // Handle target specifications that resemble '(intel, nvidia, amd)_gpu_*'
-  // here.
-  if (Target.starts_with(GPUArh)) {
-    return resolveGenDevice(Target);
-  }
-  return std::nullopt;
-}
-
-} // end namespace gen
-
-namespace x86_64 {
-
-class LLVM_LIBRARY_VISIBILITY BackendCompiler : public Tool {
-public:
-  BackendCompiler(const ToolChain &TC)
-      : Tool("x86_64::BackendCompiler", "x86_64 compiler", TC) {}
-
-  bool hasIntegratedCPP() const override { return false; }
-
-  void ConstructJob(Compilation &C, const JobAction &JA,
-                    const InputInfo &Output, const InputInfoList &Inputs,
-                    const llvm::opt::ArgList &TCArgs,
-                    const char *LinkingOutput) const override;
-};
-
-} // end namespace x86_64
-
-} // end namespace SYCL
-} // end namespace tools
-
-=======
->>>>>>> dba558b4
 namespace toolchains {
 
 class LLVM_LIBRARY_VISIBILITY SYCLToolChain : public ToolChain {
