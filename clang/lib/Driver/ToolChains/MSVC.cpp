--- conflicted
+++ resolved
@@ -136,13 +136,8 @@
       Args.hasArg(options::OPT_fsycl_host_compiler_EQ)) {
     CmdArgs.push_back(Args.MakeArgString(std::string("-libpath:") +
                                          TC.getDriver().Dir + "/../lib"));
-<<<<<<< HEAD
-    if (Args.hasArg(options::OPT__SLASH_MDd))
+    if (Args.hasArg(options::OPT_g_Flag))
       CmdArgs.push_back("-defaultlib:sycl" SYCL_MAJOR_VERSION "d.lib");
-=======
-    if (Args.hasArg(options::OPT_g_Flag))
-      CmdArgs.push_back("-defaultlib:sycld.lib");
->>>>>>> 079494e8
     else
       CmdArgs.push_back("-defaultlib:sycl" SYCL_MAJOR_VERSION ".lib");
     CmdArgs.push_back("-defaultlib:sycl-devicelib-host.lib");
