//===-- MSVC.cpp - MSVC ToolChain Implementations -------------------------===//
//
// Part of the LLVM Project, under the Apache License v2.0 with LLVM Exceptions.
// See https://llvm.org/LICENSE.txt for license information.
// SPDX-License-Identifier: Apache-2.0 WITH LLVM-exception
//
//===----------------------------------------------------------------------===//

#include "MSVC.h"
#include "CommonArgs.h"
#include "Darwin.h"
#include "clang/Basic/CharInfo.h"
#include "clang/Basic/Version.h"
#include "clang/Config/config.h"
#include "clang/Driver/Compilation.h"
#include "clang/Driver/Driver.h"
#include "clang/Driver/DriverDiagnostic.h"
#include "clang/Driver/Options.h"
#include "clang/Driver/SanitizerArgs.h"
#include "llvm/ADT/StringExtras.h"
#include "llvm/Option/Arg.h"
#include "llvm/Option/ArgList.h"
#include "llvm/Support/ConvertUTF.h"
#include "llvm/Support/ErrorHandling.h"
#include "llvm/Support/FileSystem.h"
#include "llvm/Support/MemoryBuffer.h"
#include "llvm/Support/Path.h"
#include "llvm/Support/Process.h"
#include "llvm/Support/VirtualFileSystem.h"
#include "llvm/TargetParser/Host.h"
#include <cstdio>

#ifdef _WIN32
  #define WIN32_LEAN_AND_MEAN
  #define NOGDI
  #ifndef NOMINMAX
    #define NOMINMAX
  #endif
  #include <windows.h>
#endif

using namespace clang::driver;
using namespace clang::driver::toolchains;
using namespace clang::driver::tools;
using namespace clang;
using namespace llvm::opt;

static bool canExecute(llvm::vfs::FileSystem &VFS, StringRef Path) {
  auto Status = VFS.status(Path);
  if (!Status)
    return false;
  return (Status->getPermissions() & llvm::sys::fs::perms::all_exe) != 0;
}

// Try to find Exe from a Visual Studio distribution.  This first tries to find
// an installed copy of Visual Studio and, failing that, looks in the PATH,
// making sure that whatever executable that's found is not a same-named exe
// from clang itself to prevent clang from falling back to itself.
static std::string FindVisualStudioExecutable(const ToolChain &TC,
                                              const char *Exe) {
  const auto &MSVC = static_cast<const toolchains::MSVCToolChain &>(TC);
  SmallString<128> FilePath(
      MSVC.getSubDirectoryPath(llvm::SubDirectoryType::Bin));
  llvm::sys::path::append(FilePath, Exe);
  return std::string(canExecute(TC.getVFS(), FilePath) ? FilePath.str() : Exe);
}

// Add a call to lib.exe to create an archive.  This is used to embed host
// objects into the bundled fat FPGA device binary.
void visualstudio::Linker::constructMSVCLibCommand(Compilation &C,
                                                   const JobAction &JA,
                                                   const InputInfo &Output,
                                                   const InputInfoList &Input,
                                                   const ArgList &Args) const {
  ArgStringList CmdArgs;
  for (const auto &II : Input) {
    if (II.getType() == types::TY_Tempfilelist) {
      // Take the list file and pass it in with '@'.
      std::string FileName(II.getFilename());
      const char *ArgFile = Args.MakeArgString("@" + FileName);
      CmdArgs.push_back(ArgFile);
      continue;
    }
    CmdArgs.push_back(II.getFilename());
  }
  if (Args.hasArg(options::OPT_fsycl_link_EQ) &&
      Args.hasArg(options::OPT_fintelfpga))
    CmdArgs.push_back("/IGNORE:4221");

  // Suppress multiple section warning LNK4078
  if (Args.hasFlag(options::OPT_fsycl, options::OPT_fno_sycl, false))
    CmdArgs.push_back("/IGNORE:4078");

  CmdArgs.push_back(
      C.getArgs().MakeArgString(Twine("-OUT:") + Output.getFilename()));

  SmallString<128> ExecPath(getToolChain().GetProgramPath("lib.exe"));
  const char *Exec = C.getArgs().MakeArgString(ExecPath);
  C.addCommand(std::make_unique<Command>(
      JA, *this, ResponseFileSupport::AtFileUTF16(), Exec, CmdArgs, std::nullopt));
}

void visualstudio::Linker::ConstructJob(Compilation &C, const JobAction &JA,
                                        const InputInfo &Output,
                                        const InputInfoList &Inputs,
                                        const ArgList &Args,
                                        const char *LinkingOutput) const {
  ArgStringList CmdArgs;

  // Create a library with -fsycl-link
  if (Args.hasArg(options::OPT_fsycl_link_EQ) &&
      JA.getType() == types::TY_Archive) {
    constructMSVCLibCommand(C, JA, Output, Inputs, Args);
    return;
  }

  auto &TC = static_cast<const toolchains::MSVCToolChain &>(getToolChain());

  assert((Output.isFilename() || Output.isNothing()) && "invalid output");
  if (Output.isFilename())
    CmdArgs.push_back(
        Args.MakeArgString(std::string("-out:") + Output.getFilename()));

  if (Args.hasArg(options::OPT_marm64x))
    CmdArgs.push_back("-machine:arm64x");
  else if (TC.getTriple().isWindowsArm64EC())
    CmdArgs.push_back("-machine:arm64ec");

  if (const Arg *A = Args.getLastArg(options::OPT_fveclib)) {
    StringRef V = A->getValue();
    if (V == "ArmPL")
      CmdArgs.push_back(Args.MakeArgString("--dependent-lib=amath"));
  }

  if (!Args.hasArg(options::OPT_nostdlib, options::OPT_nostartfiles) &&
      !C.getDriver().IsCLMode() && !C.getDriver().IsFlangMode()) {
    if (Args.hasArg(options::OPT_fsycl) && !Args.hasArg(options::OPT_nolibsycl))
      CmdArgs.push_back("-defaultlib:msvcrt");
    else
      CmdArgs.push_back("-defaultlib:libcmt");
    CmdArgs.push_back("-defaultlib:oldnames");
  }

  if ((!C.getDriver().IsCLMode() && Args.hasArg(options::OPT_fsycl) &&
       !Args.hasArg(options::OPT_nolibsycl)) ||
      Args.hasArg(options::OPT_fsycl_host_compiler_EQ)) {
    CmdArgs.push_back(Args.MakeArgString(std::string("-libpath:") +
                                         TC.getDriver().Dir + "/../lib"));
    // When msvcrtd is added via --dependent-lib, we add the sycld
    // equivalent.  Do not add the -defaultlib as it conflicts.
    if (!isDependentLibAdded(Args, "msvcrtd")) {
      if (Args.hasArg(options::OPT_fpreview_breaking_changes))
        CmdArgs.push_back("-defaultlib:sycl" SYCL_MAJOR_VERSION "-preview.lib");
      else
        CmdArgs.push_back("-defaultlib:sycl" SYCL_MAJOR_VERSION ".lib");
    }
    CmdArgs.push_back("-defaultlib:sycl-devicelib-host.lib");
  }

  // Suppress multiple section warning LNK4078
  if (Args.hasFlag(options::OPT_fsycl, options::OPT_fno_sycl, false))
    CmdArgs.push_back("/IGNORE:4078");

  // If the VC environment hasn't been configured (perhaps because the user
  // did not run vcvarsall), try to build a consistent link environment.  If
  // the environment variable is set however, assume the user knows what
  // they're doing. If the user passes /vctoolsdir or /winsdkdir, trust that
  // over env vars.
  if (const Arg *A = Args.getLastArg(options::OPT__SLASH_diasdkdir,
                                     options::OPT__SLASH_winsysroot)) {
    // cl.exe doesn't find the DIA SDK automatically, so this too requires
    // explicit flags and doesn't automatically look in "DIA SDK" relative
    // to the path we found for VCToolChainPath.
    llvm::SmallString<128> DIAPath(A->getValue());
    if (A->getOption().getID() == options::OPT__SLASH_winsysroot)
      llvm::sys::path::append(DIAPath, "DIA SDK");

    // The DIA SDK always uses the legacy vc arch, even in new MSVC versions.
    llvm::sys::path::append(DIAPath, "lib",
                            llvm::archToLegacyVCArch(TC.getArch()));
    CmdArgs.push_back(Args.MakeArgString(Twine("-libpath:") + DIAPath));
  }
  if (!llvm::sys::Process::GetEnv("LIB") ||
      Args.getLastArg(options::OPT__SLASH_vctoolsdir,
                      options::OPT__SLASH_winsysroot)) {
    CmdArgs.push_back(Args.MakeArgString(
        Twine("-libpath:") +
        TC.getSubDirectoryPath(llvm::SubDirectoryType::Lib)));
    CmdArgs.push_back(Args.MakeArgString(
        Twine("-libpath:") +
        TC.getSubDirectoryPath(llvm::SubDirectoryType::Lib, "atlmfc")));
  }
  if (!llvm::sys::Process::GetEnv("LIB") ||
      Args.getLastArg(options::OPT__SLASH_winsdkdir,
                      options::OPT__SLASH_winsysroot)) {
    if (TC.useUniversalCRT()) {
      std::string UniversalCRTLibPath;
      if (TC.getUniversalCRTLibraryPath(Args, UniversalCRTLibPath))
        CmdArgs.push_back(
            Args.MakeArgString(Twine("-libpath:") + UniversalCRTLibPath));
    }
    std::string WindowsSdkLibPath;
    if (TC.getWindowsSDKLibraryPath(Args, WindowsSdkLibPath))
      CmdArgs.push_back(
          Args.MakeArgString(std::string("-libpath:") + WindowsSdkLibPath));
  }

  if (!C.getDriver().IsCLMode() && Args.hasArg(options::OPT_L))
    for (const auto &LibPath : Args.getAllArgValues(options::OPT_L))
      CmdArgs.push_back(Args.MakeArgString("-libpath:" + LibPath));

  if (C.getDriver().IsFlangMode() &&
      !Args.hasArg(options::OPT_nostdlib, options::OPT_nodefaultlibs)) {
    addFortranRuntimeLibraryPath(TC, Args, CmdArgs);
    addFortranRuntimeLibs(TC, Args, CmdArgs);

    // Inform the MSVC linker that we're generating a console application, i.e.
    // one with `main` as the "user-defined" entry point. The `main` function is
    // defined in flang's runtime libraries.
    CmdArgs.push_back("/subsystem:console");
  }

  // Add the compiler-rt library directories to libpath if they exist to help
  // the linker find the various sanitizer, builtin, and profiling runtimes.
  for (const auto &LibPath : TC.getLibraryPaths()) {
    if (TC.getVFS().exists(LibPath))
      CmdArgs.push_back(Args.MakeArgString("-libpath:" + LibPath));
  }
  auto CRTPath = TC.getCompilerRTPath();
  if (TC.getVFS().exists(CRTPath))
    CmdArgs.push_back(Args.MakeArgString("-libpath:" + CRTPath));

  CmdArgs.push_back("-nologo");

  if (Args.hasArg(options::OPT_g_Group, options::OPT__SLASH_Z7))
    CmdArgs.push_back("-debug");

  // If we specify /hotpatch, let the linker add padding in front of each
  // function, like MSVC does.
  if (Args.hasArg(options::OPT_fms_hotpatch, options::OPT__SLASH_hotpatch))
    CmdArgs.push_back("-functionpadmin");

  // Pass on /Brepro if it was passed to the compiler.
  // Note that /Brepro maps to -mno-incremental-linker-compatible.
  bool DefaultIncrementalLinkerCompatible =
      C.getDefaultToolChain().getTriple().isWindowsMSVCEnvironment();
  if (!Args.hasFlag(options::OPT_mincremental_linker_compatible,
                    options::OPT_mno_incremental_linker_compatible,
                    DefaultIncrementalLinkerCompatible))
    CmdArgs.push_back("-Brepro");

  bool DLL = Args.hasArg(options::OPT__SLASH_LD, options::OPT__SLASH_LDd,
                         options::OPT_shared);
  if (DLL) {
    CmdArgs.push_back(Args.MakeArgString("-dll"));

    SmallString<128> ImplibName(Output.getFilename());
    llvm::sys::path::replace_extension(ImplibName, "lib");
    CmdArgs.push_back(Args.MakeArgString(std::string("-implib:") + ImplibName));
  }

  if (TC.getSanitizerArgs(Args).needsFuzzer()) {
    if (!Args.hasArg(options::OPT_shared))
      CmdArgs.push_back(
          Args.MakeArgString(std::string("-wholearchive:") +
                             TC.getCompilerRTArgString(Args, "fuzzer")));
    CmdArgs.push_back(Args.MakeArgString("-debug"));
    // Prevent the linker from padding sections we use for instrumentation
    // arrays.
    CmdArgs.push_back(Args.MakeArgString("-incremental:no"));
  }

  if (TC.getSanitizerArgs(Args).needsAsanRt()) {
    CmdArgs.push_back(Args.MakeArgString("-debug"));
    CmdArgs.push_back(Args.MakeArgString("-incremental:no"));
    CmdArgs.push_back(TC.getCompilerRTArgString(Args, "asan_dynamic"));
    auto defines = Args.getAllArgValues(options::OPT_D);
    if (Args.hasArg(options::OPT__SLASH_MD, options::OPT__SLASH_MDd) ||
        find(begin(defines), end(defines), "_DLL") != end(defines)) {
      // Make sure the dynamic runtime thunk is not optimized out at link time
      // to ensure proper SEH handling.
      CmdArgs.push_back(Args.MakeArgString(
          TC.getArch() == llvm::Triple::x86
              ? "-include:___asan_seh_interceptor"
              : "-include:__asan_seh_interceptor"));
      // Make sure the linker consider all object files from the dynamic runtime
      // thunk.
      CmdArgs.push_back(Args.MakeArgString(
          std::string("-wholearchive:") +
          TC.getCompilerRT(Args, "asan_dynamic_runtime_thunk")));
    } else {
      // Make sure the linker consider all object files from the static runtime
      // thunk.
      CmdArgs.push_back(Args.MakeArgString(
          std::string("-wholearchive:") +
          TC.getCompilerRT(Args, "asan_static_runtime_thunk")));
    }
  }

  Args.AddAllArgValues(CmdArgs, options::OPT__SLASH_link);

  // A user can add the -out: option to the /link sequence on the command line
  // which we do not want to use when we are performing the host link when
  // gathering dependencies used for device compilation.  Add an additional
  // -out: to override in case it was seen.
  if (JA.getType() == types::TY_Host_Dependencies_Image && Output.isFilename())
    CmdArgs.push_back(
        Args.MakeArgString(std::string("-out:") + Output.getFilename()));

  // Control Flow Guard checks
  for (const Arg *A : Args.filtered(options::OPT__SLASH_guard)) {
    StringRef GuardArgs = A->getValue();
    if (GuardArgs.equals_insensitive("cf") ||
        GuardArgs.equals_insensitive("cf,nochecks")) {
      // MSVC doesn't yet support the "nochecks" modifier.
      CmdArgs.push_back("-guard:cf");
    } else if (GuardArgs.equals_insensitive("cf-")) {
      CmdArgs.push_back("-guard:cf-");
    } else if (GuardArgs.equals_insensitive("ehcont")) {
      CmdArgs.push_back("-guard:ehcont");
    } else if (GuardArgs.equals_insensitive("ehcont-")) {
      CmdArgs.push_back("-guard:ehcont-");
    }
  }

  if (Args.hasFlag(options::OPT_fopenmp, options::OPT_fopenmp_EQ,
                   options::OPT_fno_openmp, false)) {
    CmdArgs.push_back("-nodefaultlib:vcomp.lib");
    CmdArgs.push_back("-nodefaultlib:vcompd.lib");
    CmdArgs.push_back(Args.MakeArgString(std::string("-libpath:") +
                                         TC.getDriver().Dir + "/../lib"));
    switch (TC.getDriver().getOpenMPRuntime(Args)) {
    case Driver::OMPRT_OMP:
      CmdArgs.push_back("-defaultlib:libomp.lib");
      break;
    case Driver::OMPRT_IOMP5:
      CmdArgs.push_back("-defaultlib:libiomp5md.lib");
      break;
    case Driver::OMPRT_GOMP:
      break;
    case Driver::OMPRT_Unknown:
      // Already diagnosed.
      break;
    }
  }

  // Add compiler-rt lib in case if it was explicitly
  // specified as an argument for --rtlib option.
  if (!Args.hasArg(options::OPT_nostdlib)) {
    AddRunTimeLibs(TC, TC.getDriver(), CmdArgs, Args);
  }

  StringRef Linker =
      Args.getLastArgValue(options::OPT_fuse_ld_EQ, CLANG_DEFAULT_LINKER);
  if (Linker.empty())
    Linker = "link";
  // We need to translate 'lld' into 'lld-link'.
  else if (Linker.equals_insensitive("lld"))
    Linker = "lld-link";

  if (Linker == "lld-link") {
    for (Arg *A : Args.filtered(options::OPT_vfsoverlay))
      CmdArgs.push_back(
          Args.MakeArgString(std::string("/vfsoverlay:") + A->getValue()));

    if (C.getDriver().isUsingLTO() &&
        Args.hasFlag(options::OPT_gsplit_dwarf, options::OPT_gno_split_dwarf,
                     false))
      CmdArgs.push_back(Args.MakeArgString(Twine("/dwodir:") +
                                           Output.getFilename() + "_dwo"));
  }

  // Add filenames, libraries, and other linker inputs.
  for (const auto &Input : Inputs) {
    if (Input.isFilename()) {
      if (Input.getType() == types::TY_Tempfilelist) {
        // Take the list file and pass it in with '@'.
        std::string FileName(Input.getFilename());
        const char *ArgFile = Args.MakeArgString("@" + FileName);
        CmdArgs.push_back(ArgFile);
        continue;
      }
      CmdArgs.push_back(Input.getFilename());
      continue;
    }

    const Arg &A = Input.getInputArg();

    // Render -l options differently for the MSVC linker.
    if (A.getOption().matches(options::OPT_l)) {
      StringRef Lib = A.getValue();
      const char *LinkLibArg;
      if (Lib.ends_with(".lib"))
        LinkLibArg = Args.MakeArgString(Lib);
      else
        LinkLibArg = Args.MakeArgString(Lib + ".lib");
      CmdArgs.push_back(LinkLibArg);
      continue;
    }

    // Otherwise, this is some other kind of linker input option like -Wl, -z,
    // or -L. Render it, even if MSVC doesn't understand it.
    A.renderAsInput(Args, CmdArgs);
  }

  addHIPRuntimeLibArgs(TC, C, Args, CmdArgs);

  TC.addProfileRTLibs(Args, CmdArgs);

  std::vector<const char *> Environment;

  // We need to special case some linker paths. In the case of the regular msvc
  // linker, we need to use a special search algorithm.
  llvm::SmallString<128> linkPath;
  if (Linker.equals_insensitive("link")) {
    // If we're using the MSVC linker, it's not sufficient to just use link
    // from the program PATH, because other environments like GnuWin32 install
    // their own link.exe which may come first.
    linkPath = FindVisualStudioExecutable(TC, "link.exe");

    if (!TC.FoundMSVCInstall() && !canExecute(TC.getVFS(), linkPath)) {
      llvm::SmallString<128> ClPath;
      ClPath = TC.GetProgramPath("cl.exe");
      if (canExecute(TC.getVFS(), ClPath)) {
        linkPath = llvm::sys::path::parent_path(ClPath);
        llvm::sys::path::append(linkPath, "link.exe");
        if (!canExecute(TC.getVFS(), linkPath))
          C.getDriver().Diag(clang::diag::warn_drv_msvc_not_found);
      } else {
        C.getDriver().Diag(clang::diag::warn_drv_msvc_not_found);
      }
    }

    // Clang handles passing the proper asan libs to the linker, which goes
    // against link.exe's /INFERASANLIBS which automatically finds asan libs.
    if (TC.getSanitizerArgs(Args).needsAsanRt())
      CmdArgs.push_back("/INFERASANLIBS:NO");

#ifdef _WIN32
    // When cross-compiling with VS2017 or newer, link.exe expects to have
    // its containing bin directory at the top of PATH, followed by the
    // native target bin directory.
    // e.g. when compiling for x86 on an x64 host, PATH should start with:
    // /bin/Hostx64/x86;/bin/Hostx64/x64
    // This doesn't attempt to handle llvm::ToolsetLayout::DevDivInternal.
    if (TC.getIsVS2017OrNewer() &&
        llvm::Triple(llvm::sys::getProcessTriple()).getArch() != TC.getArch()) {
      auto HostArch = llvm::Triple(llvm::sys::getProcessTriple()).getArch();

      auto EnvBlockWide =
          std::unique_ptr<wchar_t[], decltype(&FreeEnvironmentStringsW)>(
              GetEnvironmentStringsW(), FreeEnvironmentStringsW);
      if (!EnvBlockWide)
        goto SkipSettingEnvironment;

      size_t EnvCount = 0;
      size_t EnvBlockLen = 0;
      while (EnvBlockWide[EnvBlockLen] != L'\0') {
        ++EnvCount;
        EnvBlockLen += std::wcslen(&EnvBlockWide[EnvBlockLen]) +
                       1 /*string null-terminator*/;
      }
      ++EnvBlockLen; // add the block null-terminator

      std::string EnvBlock;
      if (!llvm::convertUTF16ToUTF8String(
              llvm::ArrayRef<char>(reinterpret_cast<char *>(EnvBlockWide.get()),
                                   EnvBlockLen * sizeof(EnvBlockWide[0])),
              EnvBlock))
        goto SkipSettingEnvironment;

      Environment.reserve(EnvCount);

      // Now loop over each string in the block and copy them into the
      // environment vector, adjusting the PATH variable as needed when we
      // find it.
      for (const char *Cursor = EnvBlock.data(); *Cursor != '\0';) {
        llvm::StringRef EnvVar(Cursor);
        if (EnvVar.starts_with_insensitive("path=")) {
          constexpr size_t PrefixLen = 5; // strlen("path=")
          Environment.push_back(Args.MakeArgString(
              EnvVar.substr(0, PrefixLen) +
              TC.getSubDirectoryPath(llvm::SubDirectoryType::Bin) +
              llvm::Twine(llvm::sys::EnvPathSeparator) +
              TC.getSubDirectoryPath(llvm::SubDirectoryType::Bin, HostArch) +
              (EnvVar.size() > PrefixLen
                   ? llvm::Twine(llvm::sys::EnvPathSeparator) +
                         EnvVar.substr(PrefixLen)
                   : "")));
        } else {
          Environment.push_back(Args.MakeArgString(EnvVar));
        }
        Cursor += EnvVar.size() + 1 /*null-terminator*/;
      }
    }
  SkipSettingEnvironment:;
#endif
  } else {
    linkPath = TC.GetProgramPath(Linker.str().c_str());
  }

  auto LinkCmd = std::make_unique<Command>(
      JA, *this, ResponseFileSupport::AtFileUTF16(),
      Args.MakeArgString(linkPath), CmdArgs, Inputs, Output);
  if (!Environment.empty())
    LinkCmd->setEnvironment(Environment);
  C.addCommand(std::move(LinkCmd));
}

MSVCToolChain::MSVCToolChain(const Driver &D, const llvm::Triple &Triple,
                             const ArgList &Args)
    : ToolChain(D, Triple, Args), CudaInstallation(D, Triple, Args),
<<<<<<< HEAD
      RocmInstallation(D, Triple, Args), SYCLInstallation(D) {
=======
      RocmInstallation(D, Triple, Args), SYCLInstallation(D, Triple, Args) {
>>>>>>> d00f65c6
  getProgramPaths().push_back(getDriver().Dir);

  std::optional<llvm::StringRef> VCToolsDir, VCToolsVersion;
  if (Arg *A = Args.getLastArg(options::OPT__SLASH_vctoolsdir))
    VCToolsDir = A->getValue();
  if (Arg *A = Args.getLastArg(options::OPT__SLASH_vctoolsversion))
    VCToolsVersion = A->getValue();
  if (Arg *A = Args.getLastArg(options::OPT__SLASH_winsdkdir))
    WinSdkDir = A->getValue();
  if (Arg *A = Args.getLastArg(options::OPT__SLASH_winsdkversion))
    WinSdkVersion = A->getValue();
  if (Arg *A = Args.getLastArg(options::OPT__SLASH_winsysroot))
    WinSysRoot = A->getValue();

  // Check the command line first, that's the user explicitly telling us what to
  // use. Check the environment next, in case we're being invoked from a VS
  // command prompt. Failing that, just try to find the newest Visual Studio
  // version we can and use its default VC toolchain.
  llvm::findVCToolChainViaCommandLine(getVFS(), VCToolsDir, VCToolsVersion,
                                      WinSysRoot, VCToolChainPath, VSLayout) ||
      llvm::findVCToolChainViaEnvironment(getVFS(), VCToolChainPath,
                                          VSLayout) ||
      llvm::findVCToolChainViaSetupConfig(getVFS(), VCToolsVersion,
                                          VCToolChainPath, VSLayout) ||
      llvm::findVCToolChainViaRegistry(VCToolChainPath, VSLayout);
}

Tool *MSVCToolChain::buildLinker() const {
  return new tools::visualstudio::Linker(*this);
}

Tool *MSVCToolChain::buildAssembler() const {
  if (getTriple().isOSBinFormatMachO())
    return new tools::darwin::Assembler(*this);
  getDriver().Diag(clang::diag::err_no_external_assembler);
  return nullptr;
}

ToolChain::UnwindTableLevel
MSVCToolChain::getDefaultUnwindTableLevel(const ArgList &Args) const {
  // Don't emit unwind tables by default for MachO targets.
  if (getTriple().isOSBinFormatMachO())
    return UnwindTableLevel::None;

  // All non-x86_32 Windows targets require unwind tables. However, LLVM
  // doesn't know how to generate them for all targets, so only enable
  // the ones that are actually implemented.
  if (getArch() == llvm::Triple::x86_64 || getArch() == llvm::Triple::arm ||
      getArch() == llvm::Triple::thumb || getArch() == llvm::Triple::aarch64)
    return UnwindTableLevel::Asynchronous;

  return UnwindTableLevel::None;
}

bool MSVCToolChain::isPICDefault() const {
  return getArch() == llvm::Triple::x86_64 ||
         getArch() == llvm::Triple::aarch64;
}

bool MSVCToolChain::isPIEDefault(const llvm::opt::ArgList &Args) const {
  return false;
}

bool MSVCToolChain::isPICDefaultForced() const {
  return getArch() == llvm::Triple::x86_64 ||
         getArch() == llvm::Triple::aarch64;
}

void MSVCToolChain::AddCudaIncludeArgs(const ArgList &DriverArgs,
                                       ArgStringList &CC1Args) const {
  CudaInstallation->AddCudaIncludeArgs(DriverArgs, CC1Args);
}

void MSVCToolChain::AddHIPIncludeArgs(const ArgList &DriverArgs,
                                      ArgStringList &CC1Args) const {
  RocmInstallation->AddHIPIncludeArgs(DriverArgs, CC1Args);
}

<<<<<<< HEAD
void MSVCToolChain::AddSYCLIncludeArgs(const ArgList &DriverArgs,
                                       ArgStringList &CC1Args) const {
  SYCLInstallation.AddSYCLIncludeArgs(DriverArgs, CC1Args);
=======
void MSVCToolChain::addSYCLIncludeArgs(const ArgList &DriverArgs,
                                       ArgStringList &CC1Args) const {
  SYCLInstallation->addSYCLIncludeArgs(DriverArgs, CC1Args);
>>>>>>> d00f65c6
}

void MSVCToolChain::AddHIPRuntimeLibArgs(const ArgList &Args,
                                         ArgStringList &CmdArgs) const {
  CmdArgs.append({Args.MakeArgString(StringRef("-libpath:") +
                                     RocmInstallation->getLibPath()),
                  "amdhip64.lib"});
}

void MSVCToolChain::printVerboseInfo(raw_ostream &OS) const {
  CudaInstallation->print(OS);
  RocmInstallation->print(OS);
}

std::string
MSVCToolChain::getSubDirectoryPath(llvm::SubDirectoryType Type,
                                   llvm::StringRef SubdirParent) const {
  return llvm::getSubDirectoryPath(Type, VSLayout, VCToolChainPath, getArch(),
                                   SubdirParent);
}

std::string
MSVCToolChain::getSubDirectoryPath(llvm::SubDirectoryType Type,
                                   llvm::Triple::ArchType TargetArch) const {
  return llvm::getSubDirectoryPath(Type, VSLayout, VCToolChainPath, TargetArch,
                                   "");
}

// Find the most recent version of Universal CRT or Windows 10 SDK.
// vcvarsqueryregistry.bat from Visual Studio 2015 sorts entries in the include
// directory by name and uses the last one of the list.
// So we compare entry names lexicographically to find the greatest one.
// Gets the library path required to link against the Windows SDK.
bool MSVCToolChain::getWindowsSDKLibraryPath(const ArgList &Args,
                                             std::string &path) const {
  std::string sdkPath;
  int sdkMajor = 0;
  std::string windowsSDKIncludeVersion;
  std::string windowsSDKLibVersion;

  path.clear();
  if (!llvm::getWindowsSDKDir(getVFS(), WinSdkDir, WinSdkVersion, WinSysRoot,
                              sdkPath, sdkMajor, windowsSDKIncludeVersion,
                              windowsSDKLibVersion))
    return false;

  llvm::SmallString<128> libPath(sdkPath);
  llvm::sys::path::append(libPath, "Lib");
  if (sdkMajor >= 10)
    if (!(WinSdkDir.has_value() || WinSysRoot.has_value()) &&
        WinSdkVersion.has_value())
      windowsSDKLibVersion = *WinSdkVersion;
  if (sdkMajor >= 8)
    llvm::sys::path::append(libPath, windowsSDKLibVersion, "um");
  return llvm::appendArchToWindowsSDKLibPath(sdkMajor, libPath, getArch(),
                                             path);
}

bool MSVCToolChain::useUniversalCRT() const {
  return llvm::useUniversalCRT(VSLayout, VCToolChainPath, getArch(), getVFS());
}

bool MSVCToolChain::getUniversalCRTLibraryPath(const ArgList &Args,
                                               std::string &Path) const {
  std::string UniversalCRTSdkPath;
  std::string UCRTVersion;

  Path.clear();
  if (!llvm::getUniversalCRTSdkDir(getVFS(), WinSdkDir, WinSdkVersion,
                                   WinSysRoot, UniversalCRTSdkPath,
                                   UCRTVersion))
    return false;

  if (!(WinSdkDir.has_value() || WinSysRoot.has_value()) &&
      WinSdkVersion.has_value())
    UCRTVersion = *WinSdkVersion;

  StringRef ArchName = llvm::archToWindowsSDKArch(getArch());
  if (ArchName.empty())
    return false;

  llvm::SmallString<128> LibPath(UniversalCRTSdkPath);
  llvm::sys::path::append(LibPath, "Lib", UCRTVersion, "ucrt", ArchName);

  Path = std::string(LibPath);
  return true;
}

static VersionTuple getMSVCVersionFromExe(const std::string &BinDir) {
  VersionTuple Version;
#ifdef _WIN32
  SmallString<128> ClExe(BinDir);
  llvm::sys::path::append(ClExe, "cl.exe");

  std::wstring ClExeWide;
  if (!llvm::ConvertUTF8toWide(ClExe.c_str(), ClExeWide))
    return Version;

  const DWORD VersionSize = ::GetFileVersionInfoSizeW(ClExeWide.c_str(),
                                                      nullptr);
  if (VersionSize == 0)
    return Version;

  SmallVector<uint8_t, 4 * 1024> VersionBlock(VersionSize);
  if (!::GetFileVersionInfoW(ClExeWide.c_str(), 0, VersionSize,
                             VersionBlock.data()))
    return Version;

  VS_FIXEDFILEINFO *FileInfo = nullptr;
  UINT FileInfoSize = 0;
  if (!::VerQueryValueW(VersionBlock.data(), L"\\",
                        reinterpret_cast<LPVOID *>(&FileInfo), &FileInfoSize) ||
      FileInfoSize < sizeof(*FileInfo))
    return Version;

  const unsigned Major = (FileInfo->dwFileVersionMS >> 16) & 0xFFFF;
  const unsigned Minor = (FileInfo->dwFileVersionMS      ) & 0xFFFF;
  const unsigned Micro = (FileInfo->dwFileVersionLS >> 16) & 0xFFFF;

  Version = VersionTuple(Major, Minor, Micro);
#endif
  return Version;
}

void MSVCToolChain::AddSystemIncludeWithSubfolder(
    const ArgList &DriverArgs, ArgStringList &CC1Args,
    const std::string &folder, const Twine &subfolder1, const Twine &subfolder2,
    const Twine &subfolder3) const {
  llvm::SmallString<128> path(folder);
  llvm::sys::path::append(path, subfolder1, subfolder2, subfolder3);
  addSystemInclude(DriverArgs, CC1Args, path);
}

void MSVCToolChain::AddClangSystemIncludeArgs(const ArgList &DriverArgs,
                                              ArgStringList &CC1Args) const {
  if (DriverArgs.hasArg(options::OPT_nostdinc))
    return;

  if (!DriverArgs.hasArg(options::OPT_nobuiltininc)) {
    AddSystemIncludeWithSubfolder(DriverArgs, CC1Args, getDriver().ResourceDir,
                                  "include");
  }

  // Add %INCLUDE%-like directories from the -imsvc flag.
  for (const auto &Path : DriverArgs.getAllArgValues(options::OPT__SLASH_imsvc))
    addSystemInclude(DriverArgs, CC1Args, Path);

  auto AddSystemIncludesFromEnv = [&](StringRef Var) -> bool {
    if (auto Val = llvm::sys::Process::GetEnv(Var)) {
      SmallVector<StringRef, 8> Dirs;
      StringRef(*Val).split(Dirs, ";", /*MaxSplit=*/-1, /*KeepEmpty=*/false);
      if (!Dirs.empty()) {
        addSystemIncludes(DriverArgs, CC1Args, Dirs);
        return true;
      }
    }
    return false;
  };

  // Add %INCLUDE%-like dirs via /external:env: flags.
  for (const auto &Var :
       DriverArgs.getAllArgValues(options::OPT__SLASH_external_env)) {
    AddSystemIncludesFromEnv(Var);
  }

  // Add DIA SDK include if requested.
  if (const Arg *A = DriverArgs.getLastArg(options::OPT__SLASH_diasdkdir,
                                           options::OPT__SLASH_winsysroot)) {
    // cl.exe doesn't find the DIA SDK automatically, so this too requires
    // explicit flags and doesn't automatically look in "DIA SDK" relative
    // to the path we found for VCToolChainPath.
    llvm::SmallString<128> DIASDKPath(A->getValue());
    if (A->getOption().getID() == options::OPT__SLASH_winsysroot)
      llvm::sys::path::append(DIASDKPath, "DIA SDK");
    AddSystemIncludeWithSubfolder(DriverArgs, CC1Args, std::string(DIASDKPath),
                                  "include");
  }

  if (DriverArgs.hasArg(options::OPT_nostdlibinc))
    return;

  // Honor %INCLUDE% and %EXTERNAL_INCLUDE%. It should have essential search
  // paths set by vcvarsall.bat. Skip if the user expressly set a vctoolsdir.
  if (!DriverArgs.getLastArg(options::OPT__SLASH_vctoolsdir,
                             options::OPT__SLASH_winsysroot)) {
    bool Found = AddSystemIncludesFromEnv("INCLUDE");
    Found |= AddSystemIncludesFromEnv("EXTERNAL_INCLUDE");
    if (Found)
      return;
  }

  // When built with access to the proper Windows APIs, try to actually find
  // the correct include paths first.
  if (!VCToolChainPath.empty()) {
    addSystemInclude(DriverArgs, CC1Args,
                     getSubDirectoryPath(llvm::SubDirectoryType::Include));
    addSystemInclude(
        DriverArgs, CC1Args,
        getSubDirectoryPath(llvm::SubDirectoryType::Include, "atlmfc"));

    if (useUniversalCRT()) {
      std::string UniversalCRTSdkPath;
      std::string UCRTVersion;
      if (llvm::getUniversalCRTSdkDir(getVFS(), WinSdkDir, WinSdkVersion,
                                      WinSysRoot, UniversalCRTSdkPath,
                                      UCRTVersion)) {
        if (!(WinSdkDir.has_value() || WinSysRoot.has_value()) &&
            WinSdkVersion.has_value())
          UCRTVersion = *WinSdkVersion;
        AddSystemIncludeWithSubfolder(DriverArgs, CC1Args, UniversalCRTSdkPath,
                                      "Include", UCRTVersion, "ucrt");
      }
    }

    std::string WindowsSDKDir;
    int major = 0;
    std::string windowsSDKIncludeVersion;
    std::string windowsSDKLibVersion;
    if (llvm::getWindowsSDKDir(getVFS(), WinSdkDir, WinSdkVersion, WinSysRoot,
                               WindowsSDKDir, major, windowsSDKIncludeVersion,
                               windowsSDKLibVersion)) {
      if (major >= 10)
        if (!(WinSdkDir.has_value() || WinSysRoot.has_value()) &&
            WinSdkVersion.has_value())
          windowsSDKIncludeVersion = windowsSDKLibVersion = *WinSdkVersion;
      if (major >= 8) {
        // Note: windowsSDKIncludeVersion is empty for SDKs prior to v10.
        // Anyway, llvm::sys::path::append is able to manage it.
        AddSystemIncludeWithSubfolder(DriverArgs, CC1Args, WindowsSDKDir,
                                      "Include", windowsSDKIncludeVersion,
                                      "shared");
        AddSystemIncludeWithSubfolder(DriverArgs, CC1Args, WindowsSDKDir,
                                      "Include", windowsSDKIncludeVersion,
                                      "um");
        AddSystemIncludeWithSubfolder(DriverArgs, CC1Args, WindowsSDKDir,
                                      "Include", windowsSDKIncludeVersion,
                                      "winrt");
        if (major >= 10) {
          llvm::VersionTuple Tuple;
          if (!Tuple.tryParse(windowsSDKIncludeVersion) &&
              Tuple.getSubminor().value_or(0) >= 17134) {
            AddSystemIncludeWithSubfolder(DriverArgs, CC1Args, WindowsSDKDir,
                                          "Include", windowsSDKIncludeVersion,
                                          "cppwinrt");
          }
        }
      } else {
        AddSystemIncludeWithSubfolder(DriverArgs, CC1Args, WindowsSDKDir,
                                      "Include");
      }
    }

    return;
  }

#if defined(_WIN32)
  // As a fallback, select default install paths.
  // FIXME: Don't guess drives and paths like this on Windows.
  const StringRef Paths[] = {
    "C:/Program Files/Microsoft Visual Studio 10.0/VC/include",
    "C:/Program Files/Microsoft Visual Studio 9.0/VC/include",
    "C:/Program Files/Microsoft Visual Studio 9.0/VC/PlatformSDK/Include",
    "C:/Program Files/Microsoft Visual Studio 8/VC/include",
    "C:/Program Files/Microsoft Visual Studio 8/VC/PlatformSDK/Include"
  };
  addSystemIncludes(DriverArgs, CC1Args, Paths);
#endif
}

void MSVCToolChain::AddClangCXXStdlibIncludeArgs(const ArgList &DriverArgs,
                                                 ArgStringList &CC1Args) const {
  // FIXME: There should probably be logic here to find libc++ on Windows.
}

VersionTuple MSVCToolChain::computeMSVCVersion(const Driver *D,
                                               const ArgList &Args) const {
  bool IsWindowsMSVC = getTriple().isWindowsMSVCEnvironment();
  VersionTuple MSVT = ToolChain::computeMSVCVersion(D, Args);
  if (MSVT.empty())
    MSVT = getTriple().getEnvironmentVersion();
  if (MSVT.empty() && IsWindowsMSVC)
    MSVT =
        getMSVCVersionFromExe(getSubDirectoryPath(llvm::SubDirectoryType::Bin));
  if (MSVT.empty() &&
      Args.hasFlag(options::OPT_fms_extensions, options::OPT_fno_ms_extensions,
                   IsWindowsMSVC)) {
    // -fms-compatibility-version=19.33 is default, aka 2022, 17.3
    // NOTE: when changing this value, also update
    // clang/docs/CommandGuide/clang.rst and clang/docs/UsersManual.rst
    // accordingly.
    MSVT = VersionTuple(19, 33);
  }
  return MSVT;
}

std::string
MSVCToolChain::ComputeEffectiveClangTriple(const ArgList &Args,
                                           types::ID InputType) const {
  // The MSVC version doesn't care about the architecture, even though it
  // may look at the triple internally.
  VersionTuple MSVT = computeMSVCVersion(/*D=*/nullptr, Args);
  MSVT = VersionTuple(MSVT.getMajor(), MSVT.getMinor().value_or(0),
                      MSVT.getSubminor().value_or(0));

  // For the rest of the triple, however, a computed architecture name may
  // be needed.
  llvm::Triple Triple(ToolChain::ComputeEffectiveClangTriple(Args, InputType));
  if (Triple.getEnvironment() == llvm::Triple::MSVC) {
    StringRef ObjFmt = Triple.getEnvironmentName().split('-').second;
    if (ObjFmt.empty())
      Triple.setEnvironmentName((Twine("msvc") + MSVT.getAsString()).str());
    else
      Triple.setEnvironmentName(
          (Twine("msvc") + MSVT.getAsString() + Twine('-') + ObjFmt).str());
  }
  return Triple.getTriple();
}

SanitizerMask MSVCToolChain::getSupportedSanitizers() const {
  SanitizerMask Res = ToolChain::getSupportedSanitizers();
  Res |= SanitizerKind::Address;
  Res |= SanitizerKind::PointerCompare;
  Res |= SanitizerKind::PointerSubtract;
  Res |= SanitizerKind::Fuzzer;
  Res |= SanitizerKind::FuzzerNoLink;
  Res &= ~SanitizerKind::CFIMFCall;
  return Res;
}

static void TranslateOptArg(Arg *A, llvm::opt::DerivedArgList &DAL,
                            bool SupportsForcingFramePointer,
                            const char *ExpandChar, const OptTable &Opts) {
  assert(A->getOption().matches(options::OPT__SLASH_O));

  StringRef OptStr = A->getValue();
  for (size_t I = 0, E = OptStr.size(); I != E; ++I) {
    const char &OptChar = *(OptStr.data() + I);
    switch (OptChar) {
    default:
      break;
    case '1':
    case '2':
    case '3':
    case 'x':
    case 'd':
      // Ignore /O[12xd] flags that aren't the last one on the command line.
      // Only the last one gets expanded.
      if (&OptChar != ExpandChar) {
        A->claim();
        break;
      }
      if (OptChar == 'd') {
        DAL.AddFlagArg(A, Opts.getOption(options::OPT_O0));
      } else {
        if (OptChar == '1') {
          DAL.AddJoinedArg(A, Opts.getOption(options::OPT_O), "s");
        } else if (OptChar == '2' || OptChar == 'x') {
          DAL.AddFlagArg(A, Opts.getOption(options::OPT_fbuiltin));
          DAL.AddJoinedArg(A, Opts.getOption(options::OPT_O), "3");
        } else if (OptChar == '3') {
          DAL.AddFlagArg(A, Opts.getOption(options::OPT_fbuiltin));
          DAL.AddJoinedArg(A, Opts.getOption(options::OPT_O), "3");
        }
        if (SupportsForcingFramePointer &&
            !DAL.hasArgNoClaim(options::OPT_fno_omit_frame_pointer))
          DAL.AddFlagArg(A, Opts.getOption(options::OPT_fomit_frame_pointer));
        if (OptChar == '1' || OptChar == '2' || OptChar == '3')
          DAL.AddFlagArg(A, Opts.getOption(options::OPT_ffunction_sections));
      }
      break;
    case 'b':
      if (I + 1 != E && isdigit(OptStr[I + 1])) {
        switch (OptStr[I + 1]) {
        case '0':
          DAL.AddFlagArg(A, Opts.getOption(options::OPT_fno_inline));
          break;
        case '1':
          DAL.AddFlagArg(A, Opts.getOption(options::OPT_finline_hint_functions));
          break;
        case '2':
        case '3':
          DAL.AddFlagArg(A, Opts.getOption(options::OPT_finline_functions));
          break;
        }
        ++I;
      }
      break;
    case 'g':
      A->claim();
      break;
    case 'i':
      if (I + 1 != E && OptStr[I + 1] == '-') {
        ++I;
        DAL.AddFlagArg(A, Opts.getOption(options::OPT_fno_builtin));
      } else {
        DAL.AddFlagArg(A, Opts.getOption(options::OPT_fbuiltin));
      }
      break;
    case 's':
      DAL.AddJoinedArg(A, Opts.getOption(options::OPT_O), "s");
      break;
    case 't':
      DAL.AddJoinedArg(A, Opts.getOption(options::OPT_O), "3");
      break;
    case 'y': {
      bool OmitFramePointer = true;
      if (I + 1 != E && OptStr[I + 1] == '-') {
        OmitFramePointer = false;
        ++I;
      }
      if (SupportsForcingFramePointer) {
        if (OmitFramePointer)
          DAL.AddFlagArg(A,
                         Opts.getOption(options::OPT_fomit_frame_pointer));
        else
          DAL.AddFlagArg(
              A, Opts.getOption(options::OPT_fno_omit_frame_pointer));
      } else {
        // Don't warn about /Oy- in x86-64 builds (where
        // SupportsForcingFramePointer is false).  The flag having no effect
        // there is a compiler-internal optimization, and people shouldn't have
        // to special-case their build files for x86-64 clang-cl.
        A->claim();
      }
      break;
    }
    }
  }
}

static void TranslateDArg(Arg *A, llvm::opt::DerivedArgList &DAL,
                          const OptTable &Opts) {
  assert(A->getOption().matches(options::OPT_D));

  StringRef Val = A->getValue();
  size_t Hash = Val.find('#');
  if (Hash == StringRef::npos || Hash > Val.find('=')) {
    DAL.append(A);
    return;
  }

  std::string NewVal = std::string(Val);
  NewVal[Hash] = '=';
  DAL.AddJoinedArg(A, Opts.getOption(options::OPT_D), NewVal);
}

static void TranslatePermissive(Arg *A, llvm::opt::DerivedArgList &DAL,
                                const OptTable &Opts) {
  DAL.AddFlagArg(A, Opts.getOption(options::OPT__SLASH_Zc_twoPhase_));
  DAL.AddFlagArg(A, Opts.getOption(options::OPT_fno_operator_names));
}

static void TranslatePermissiveMinus(Arg *A, llvm::opt::DerivedArgList &DAL,
                                     const OptTable &Opts) {
  DAL.AddFlagArg(A, Opts.getOption(options::OPT__SLASH_Zc_twoPhase));
  DAL.AddFlagArg(A, Opts.getOption(options::OPT_foperator_names));
}

llvm::opt::DerivedArgList *
MSVCToolChain::TranslateArgs(const llvm::opt::DerivedArgList &Args,
                             StringRef BoundArch,
                             Action::OffloadKind OFK) const {
  DerivedArgList *DAL = new DerivedArgList(Args.getBaseArgs());
  const OptTable &Opts = getDriver().getOpts();

  // /Oy and /Oy- don't have an effect on X86-64
  bool SupportsForcingFramePointer = getArch() != llvm::Triple::x86_64;

  // The -O[12xd] flag actually expands to several flags.  We must desugar the
  // flags so that options embedded can be negated.  For example, the '-O2' flag
  // enables '-Oy'.  Expanding '-O2' into its constituent flags allows us to
  // correctly handle '-O2 -Oy-' where the trailing '-Oy-' disables a single
  // aspect of '-O2'.
  //
  // Note that this expansion logic only applies to the *last* of '[12xd]'.

  // First step is to search for the character we'd like to expand.
  const char *ExpandChar = nullptr;
  for (Arg *A : Args.filtered(options::OPT__SLASH_O)) {
    StringRef OptStr = A->getValue();
    for (size_t I = 0, E = OptStr.size(); I != E; ++I) {
      char OptChar = OptStr[I];
      char PrevChar = I > 0 ? OptStr[I - 1] : '0';
      if (PrevChar == 'b') {
        // OptChar does not expand; it's an argument to the previous char.
        continue;
      }
      if (OptChar == '1' || OptChar == '2' || OptChar == 'x' ||
          OptChar == 'd' || OptChar == '3')
        ExpandChar = OptStr.data() + I;
    }
  }

  for (Arg *A : Args) {
    if (A->getOption().matches(options::OPT__SLASH_O)) {
      // The -O flag actually takes an amalgam of other options.  For example,
      // '/Ogyb2' is equivalent to '/Og' '/Oy' '/Ob2'.
      TranslateOptArg(A, *DAL, SupportsForcingFramePointer, ExpandChar, Opts);
    } else if (A->getOption().matches(options::OPT_D)) {
      // Translate -Dfoo#bar into -Dfoo=bar.
      TranslateDArg(A, *DAL, Opts);
    } else if (A->getOption().matches(options::OPT__SLASH_permissive)) {
      // Expand /permissive
      TranslatePermissive(A, *DAL, Opts);
    } else if (A->getOption().matches(options::OPT__SLASH_permissive_)) {
      // Expand /permissive-
      TranslatePermissiveMinus(A, *DAL, Opts);
    } else if (OFK != Action::OFK_HIP) {
      // HIP Toolchain translates input args by itself.
      DAL->append(A);
    }
  }

  return DAL;
}

void MSVCToolChain::addClangTargetOptions(
    const ArgList &DriverArgs, ArgStringList &CC1Args,
    Action::OffloadKind DeviceOffloadKind) const {
  // MSVC STL kindly allows removing all usages of typeid by defining
  // _HAS_STATIC_RTTI to 0. Do so, when compiling with -fno-rtti
  if (DriverArgs.hasFlag(options::OPT_fno_rtti, options::OPT_frtti,
                         /*Default=*/false))
    CC1Args.push_back("-D_HAS_STATIC_RTTI=0");

  if (Arg *A = DriverArgs.getLastArgNoClaim(options::OPT_marm64x))
    A->ignoreTargetSpecific();
}<|MERGE_RESOLUTION|>--- conflicted
+++ resolved
@@ -510,11 +510,7 @@
 MSVCToolChain::MSVCToolChain(const Driver &D, const llvm::Triple &Triple,
                              const ArgList &Args)
     : ToolChain(D, Triple, Args), CudaInstallation(D, Triple, Args),
-<<<<<<< HEAD
-      RocmInstallation(D, Triple, Args), SYCLInstallation(D) {
-=======
       RocmInstallation(D, Triple, Args), SYCLInstallation(D, Triple, Args) {
->>>>>>> d00f65c6
   getProgramPaths().push_back(getDriver().Dir);
 
   std::optional<llvm::StringRef> VCToolsDir, VCToolsVersion;
@@ -593,15 +589,9 @@
   RocmInstallation->AddHIPIncludeArgs(DriverArgs, CC1Args);
 }
 
-<<<<<<< HEAD
-void MSVCToolChain::AddSYCLIncludeArgs(const ArgList &DriverArgs,
-                                       ArgStringList &CC1Args) const {
-  SYCLInstallation.AddSYCLIncludeArgs(DriverArgs, CC1Args);
-=======
 void MSVCToolChain::addSYCLIncludeArgs(const ArgList &DriverArgs,
                                        ArgStringList &CC1Args) const {
   SYCLInstallation->addSYCLIncludeArgs(DriverArgs, CC1Args);
->>>>>>> d00f65c6
 }
 
 void MSVCToolChain::AddHIPRuntimeLibArgs(const ArgList &Args,
