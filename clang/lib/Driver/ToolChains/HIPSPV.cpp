--- conflicted
+++ resolved
@@ -149,17 +149,10 @@
     CC1Args.append(
         {"-fvisibility=hidden", "-fapply-global-visibility-to-externs"});
 
-<<<<<<< HEAD
-  llvm::for_each(getDeviceLibs(DriverArgs, DeviceOffloadingKind),
-                 [&](const BitCodeLibraryInfo &BCFile) {
-                   CC1Args.append({"-mlink-builtin-bitcode",
-                                   DriverArgs.MakeArgString(BCFile.Path)});
-                 });
-=======
-  for (const BitCodeLibraryInfo &BCFile : getDeviceLibs(DriverArgs))
+  for (const BitCodeLibraryInfo &BCFile :
+       getDeviceLibs(DriverArgs, DeviceOffloadingKind))
     CC1Args.append(
         {"-mlink-builtin-bitcode", DriverArgs.MakeArgString(BCFile.Path)});
->>>>>>> a2449079
 }
 
 Tool *HIPSPVToolChain::buildLinker() const {
