--- conflicted
+++ resolved
@@ -257,11 +257,6 @@
   assert(DeviceOffloadingKind == Action::OFK_OpenMP &&
          "Only OpenMP offloading kinds are supported.");
 
-<<<<<<< HEAD
-  CC1Args.push_back("-fcuda-is-device");
-
-=======
->>>>>>> 4fe5a3cc
   if (DriverArgs.hasArg(options::OPT_nogpulib))
     return;
 
