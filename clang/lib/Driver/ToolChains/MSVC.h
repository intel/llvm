//===--- MSVC.h - MSVC ToolChain Implementations ----------------*- C++ -*-===//
//
// Part of the LLVM Project, under the Apache License v2.0 with LLVM Exceptions.
// See https://llvm.org/LICENSE.txt for license information.
// SPDX-License-Identifier: Apache-2.0 WITH LLVM-exception
//
//===----------------------------------------------------------------------===//

#ifndef LLVM_CLANG_LIB_DRIVER_TOOLCHAINS_MSVC_H
#define LLVM_CLANG_LIB_DRIVER_TOOLCHAINS_MSVC_H

#include "AMDGPU.h"
#include "Cuda.h"
#include "LazyDetector.h"
#include "SYCL.h"
#include "clang/Driver/Compilation.h"
#include "clang/Driver/Tool.h"
#include "clang/Driver/ToolChain.h"
#include "llvm/Frontend/Debug/Options.h"
#include "llvm/WindowsDriver/MSVCPaths.h"

namespace clang {
namespace driver {
namespace tools {

/// Visual studio tools.
namespace visualstudio {
class LLVM_LIBRARY_VISIBILITY Linker final : public Tool {
public:
  Linker(const ToolChain &TC) : Tool("visualstudio::Linker", "linker", TC) {}

  bool hasIntegratedCPP() const override { return false; }
  bool isLinkJob() const override { return true; }

  void ConstructJob(Compilation &C, const JobAction &JA,
                    const InputInfo &Output, const InputInfoList &Inputs,
                    const llvm::opt::ArgList &TCArgs,
                    const char *LinkingOutput) const override;

private:
  void constructMSVCLibCommand(Compilation &C, const JobAction &JA,
                               const InputInfo &Output,
                               const InputInfoList &InputFiles,
                               const llvm::opt::ArgList &Args) const;
};
} // end namespace visualstudio

} // end namespace tools

namespace toolchains {

class LLVM_LIBRARY_VISIBILITY MSVCToolChain : public ToolChain {
public:
  MSVCToolChain(const Driver &D, const llvm::Triple &Triple,
                const llvm::opt::ArgList &Args);

  llvm::opt::DerivedArgList *
  TranslateArgs(const llvm::opt::DerivedArgList &Args, StringRef BoundArch,
                Action::OffloadKind DeviceOffloadKind) const override;

  UnwindTableLevel
  getDefaultUnwindTableLevel(const llvm::opt::ArgList &Args) const override;
  bool isPICDefault() const override;
  bool isPIEDefault(const llvm::opt::ArgList &Args) const override;
  bool isPICDefaultForced() const override;

  /// Set CodeView as the default debug info format for non-MachO binary
  /// formats, and to DWARF otherwise. Users can use -gcodeview and -gdwarf to
  /// override the default.
  llvm::codegenoptions::DebugInfoFormat getDefaultDebugFormat() const override {
    return getTriple().isOSBinFormatCOFF() ? llvm::codegenoptions::DIF_CodeView
                                           : llvm::codegenoptions::DIF_DWARF;
  }

  /// Set the debugger tuning to "default", since we're definitely not tuning
  /// for GDB.
  llvm::DebuggerKind getDefaultDebuggerTuning() const override {
    return llvm::DebuggerKind::Default;
  }

  unsigned GetDefaultDwarfVersion() const override {
    return 4;
  }

  std::string getSubDirectoryPath(llvm::SubDirectoryType Type,
                                  llvm::StringRef SubdirParent = "") const;
  std::string getSubDirectoryPath(llvm::SubDirectoryType Type,
                                  llvm::Triple::ArchType TargetArch) const;

  bool getIsVS2017OrNewer() const {
    return VSLayout == llvm::ToolsetLayout::VS2017OrNewer;
  }

  void
  AddClangSystemIncludeArgs(const llvm::opt::ArgList &DriverArgs,
                            llvm::opt::ArgStringList &CC1Args) const override;
  void AddClangCXXStdlibIncludeArgs(
      const llvm::opt::ArgList &DriverArgs,
      llvm::opt::ArgStringList &CC1Args) const override;

  void AddCudaIncludeArgs(const llvm::opt::ArgList &DriverArgs,
                          llvm::opt::ArgStringList &CC1Args) const override;

  void AddHIPIncludeArgs(const llvm::opt::ArgList &DriverArgs,
                         llvm::opt::ArgStringList &CC1Args) const override;

  void AddHIPRuntimeLibArgs(const llvm::opt::ArgList &Args,
                            llvm::opt::ArgStringList &CmdArgs) const override;

<<<<<<< HEAD
  void AddSYCLIncludeArgs(const llvm::opt::ArgList &DriverArgs,
=======
  void addSYCLIncludeArgs(const llvm::opt::ArgList &DriverArgs,
>>>>>>> d00f65c6
                          llvm::opt::ArgStringList &CC1Args) const override;

  bool getWindowsSDKLibraryPath(
      const llvm::opt::ArgList &Args, std::string &path) const;
  bool getUniversalCRTLibraryPath(const llvm::opt::ArgList &Args,
                                  std::string &path) const;
  bool useUniversalCRT() const;
  VersionTuple
  computeMSVCVersion(const Driver *D,
                     const llvm::opt::ArgList &Args) const override;

  std::string ComputeEffectiveClangTriple(const llvm::opt::ArgList &Args,
                                          types::ID InputType) const override;
  SanitizerMask getSupportedSanitizers() const override;

  void printVerboseInfo(raw_ostream &OS) const override;

  bool FoundMSVCInstall() const { return !VCToolChainPath.empty(); }

  void
  addClangTargetOptions(const llvm::opt::ArgList &DriverArgs,
                        llvm::opt::ArgStringList &CC1Args,
                        Action::OffloadKind DeviceOffloadKind) const override;

protected:
  void AddSystemIncludeWithSubfolder(const llvm::opt::ArgList &DriverArgs,
                                     llvm::opt::ArgStringList &CC1Args,
                                     const std::string &folder,
                                     const Twine &subfolder1,
                                     const Twine &subfolder2 = "",
                                     const Twine &subfolder3 = "") const;

  Tool *buildLinker() const override;
  Tool *buildAssembler() const override;
private:
  std::optional<llvm::StringRef> WinSdkDir, WinSdkVersion, WinSysRoot;
  std::string VCToolChainPath;
  llvm::ToolsetLayout VSLayout = llvm::ToolsetLayout::OlderVS;
  LazyDetector<CudaInstallationDetector> CudaInstallation;
  LazyDetector<RocmInstallationDetector> RocmInstallation;
<<<<<<< HEAD
  SYCLInstallationDetector SYCLInstallation;
=======
  LazyDetector<SYCLInstallationDetector> SYCLInstallation;
>>>>>>> d00f65c6
};

} // end namespace toolchains
} // end namespace driver
} // end namespace clang

#endif // LLVM_CLANG_LIB_DRIVER_TOOLCHAINS_MSVC_H<|MERGE_RESOLUTION|>--- conflicted
+++ resolved
@@ -107,11 +107,7 @@
   void AddHIPRuntimeLibArgs(const llvm::opt::ArgList &Args,
                             llvm::opt::ArgStringList &CmdArgs) const override;
 
-<<<<<<< HEAD
-  void AddSYCLIncludeArgs(const llvm::opt::ArgList &DriverArgs,
-=======
   void addSYCLIncludeArgs(const llvm::opt::ArgList &DriverArgs,
->>>>>>> d00f65c6
                           llvm::opt::ArgStringList &CC1Args) const override;
 
   bool getWindowsSDKLibraryPath(
@@ -152,11 +148,7 @@
   llvm::ToolsetLayout VSLayout = llvm::ToolsetLayout::OlderVS;
   LazyDetector<CudaInstallationDetector> CudaInstallation;
   LazyDetector<RocmInstallationDetector> RocmInstallation;
-<<<<<<< HEAD
-  SYCLInstallationDetector SYCLInstallation;
-=======
   LazyDetector<SYCLInstallationDetector> SYCLInstallation;
->>>>>>> d00f65c6
 };
 
 } // end namespace toolchains
