--- conflicted
+++ resolved
@@ -972,8 +972,9 @@
       CC1Args.append({"-mllvm", "--nvptx-prec-divf32=0", "-mllvm",
                       "--nvptx-prec-sqrtf32=0"});
   } else {
-    CC1Args.append(
-        {"-fcuda-is-device", "-mllvm", "-enable-memcpyopt-without-libcalls"});
+    CC1Args.append({"-fcuda-is-device", "-mllvm",
+                    "-enable-memcpyopt-without-libcalls",
+                    "-fno-threadsafe-statics"});
 
     // Unsized function arguments used for variadics were introduced in CUDA-9.0
     // We still do not support generating code that actually uses variadic
@@ -1025,17 +1026,11 @@
       }
     }
 
-<<<<<<< HEAD
     if (LibSpirvFile.empty()) {
       getDriver().Diag(diag::err_drv_no_sycl_libspirv)
           << getLibSpirvTargetName(HostTC);
       return;
     }
-=======
-  CC1Args.append({"-fcuda-is-device", "-mllvm",
-                  "-enable-memcpyopt-without-libcalls",
-                  "-fno-threadsafe-statics"});
->>>>>>> 689c5321
 
     CC1Args.push_back("-mlink-builtin-bitcode");
     CC1Args.push_back(DriverArgs.MakeArgString(LibSpirvFile));
