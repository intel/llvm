--- conflicted
+++ resolved
@@ -799,8 +799,6 @@
                                  CudaVersionToString(CudaInstallationVersion)));
 
   if (DeviceOffloadingKind == Action::OFK_OpenMP) {
-<<<<<<< HEAD
-=======
     if (CudaInstallationVersion < CudaVersion::CUDA_92) {
       getDriver().Diag(
           diag::err_drv_omp_offload_target_cuda_version_not_support)
@@ -808,7 +806,6 @@
       return;
     }
 
->>>>>>> 2e412c55
     std::string BitcodeSuffix =
         "nvptx-cuda_" + CudaVersionStr + "-" + GpuArch.str();
     addOpenMPDeviceRTL(getDriver(), DriverArgs, CC1Args, BitcodeSuffix,
