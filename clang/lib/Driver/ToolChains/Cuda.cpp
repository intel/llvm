//===--- Cuda.cpp - Cuda Tool and ToolChain Implementations -----*- C++ -*-===//
//
// Part of the LLVM Project, under the Apache License v2.0 with LLVM Exceptions.
// See https://llvm.org/LICENSE.txt for license information.
// SPDX-License-Identifier: Apache-2.0 WITH LLVM-exception
//
//===----------------------------------------------------------------------===//

#include "Cuda.h"
#include "CommonArgs.h"
#include "clang/Basic/Cuda.h"
#include "clang/Config/config.h"
#include "clang/Driver/Compilation.h"
#include "clang/Driver/Distro.h"
#include "clang/Driver/Driver.h"
#include "clang/Driver/DriverDiagnostic.h"
#include "clang/Driver/InputInfo.h"
#include "clang/Driver/Options.h"
#include "llvm/ADT/StringExtras.h"
#include "llvm/Config/llvm-config.h" // for LLVM_HOST_TRIPLE
#include "llvm/Option/ArgList.h"
#include "llvm/Support/FileSystem.h"
#include "llvm/Support/FormatAdapters.h"
#include "llvm/Support/FormatVariadic.h"
#include "llvm/Support/Path.h"
#include "llvm/Support/Process.h"
#include "llvm/Support/Program.h"
#include "llvm/Support/VirtualFileSystem.h"
#include "llvm/TargetParser/Host.h"
#include "llvm/TargetParser/TargetParser.h"
#include <system_error>

using namespace clang::driver;
using namespace clang::driver::toolchains;
using namespace clang::driver::tools;
using namespace clang;
using namespace llvm::opt;

namespace {

CudaVersion getCudaVersion(uint32_t raw_version) {
  if (raw_version < 7050)
    return CudaVersion::CUDA_70;
  if (raw_version < 8000)
    return CudaVersion::CUDA_75;
  if (raw_version < 9000)
    return CudaVersion::CUDA_80;
  if (raw_version < 9010)
    return CudaVersion::CUDA_90;
  if (raw_version < 9020)
    return CudaVersion::CUDA_91;
  if (raw_version < 10000)
    return CudaVersion::CUDA_92;
  if (raw_version < 10010)
    return CudaVersion::CUDA_100;
  if (raw_version < 10020)
    return CudaVersion::CUDA_101;
  if (raw_version < 11000)
    return CudaVersion::CUDA_102;
  if (raw_version < 11010)
    return CudaVersion::CUDA_110;
  if (raw_version < 11020)
    return CudaVersion::CUDA_111;
  if (raw_version < 11030)
    return CudaVersion::CUDA_112;
  if (raw_version < 11040)
    return CudaVersion::CUDA_113;
  if (raw_version < 11050)
    return CudaVersion::CUDA_114;
  if (raw_version < 11060)
    return CudaVersion::CUDA_115;
  if (raw_version < 11070)
    return CudaVersion::CUDA_116;
  if (raw_version < 11080)
    return CudaVersion::CUDA_117;
  if (raw_version < 11090)
    return CudaVersion::CUDA_118;
  if (raw_version < 12010)
    return CudaVersion::CUDA_120;
  if (raw_version < 12020)
    return CudaVersion::CUDA_121;
  if (raw_version < 12030)
    return CudaVersion::CUDA_122;
  if (raw_version < 12040)
    return CudaVersion::CUDA_123;
  if (raw_version < 12050)
    return CudaVersion::CUDA_124;
  if (raw_version < 12060)
    return CudaVersion::CUDA_125;
  if (raw_version < 12070)
    return CudaVersion::CUDA_126;
  if (raw_version < 12090)
    return CudaVersion::CUDA_128;
  return CudaVersion::NEW;
}

CudaVersion parseCudaHFile(llvm::StringRef Input) {
  // Helper lambda which skips the words if the line starts with them or returns
  // std::nullopt otherwise.
  auto StartsWithWords =
      [](llvm::StringRef Line,
         const SmallVector<StringRef, 3> words) -> std::optional<StringRef> {
    for (StringRef word : words) {
      if (!Line.consume_front(word))
        return {};
      Line = Line.ltrim();
    }
    return Line;
  };

  Input = Input.ltrim();
  while (!Input.empty()) {
    if (auto Line =
            StartsWithWords(Input.ltrim(), {"#", "define", "CUDA_VERSION"})) {
      uint32_t RawVersion;
      Line->consumeInteger(10, RawVersion);
      return getCudaVersion(RawVersion);
    }
    // Find next non-empty line.
    Input = Input.drop_front(Input.find_first_of("\n\r")).ltrim();
  }
  return CudaVersion::UNKNOWN;
}
} // namespace

void CudaInstallationDetector::WarnIfUnsupportedVersion() {
  if (Version > CudaVersion::PARTIALLY_SUPPORTED) {
    std::string VersionString = CudaVersionToString(Version);
    if (!VersionString.empty())
      VersionString.insert(0, " ");
    D.Diag(diag::warn_drv_new_cuda_version)
        << VersionString
        << (CudaVersion::PARTIALLY_SUPPORTED != CudaVersion::FULLY_SUPPORTED)
        << CudaVersionToString(CudaVersion::PARTIALLY_SUPPORTED);
  } else if (Version > CudaVersion::FULLY_SUPPORTED)
    D.Diag(diag::warn_drv_partially_supported_cuda_version)
        << CudaVersionToString(Version);
}

CudaInstallationDetector::CudaInstallationDetector(
    const Driver &D, const llvm::Triple &HostTriple,
    const llvm::opt::ArgList &Args)
    : D(D) {
  struct Candidate {
    std::string Path;
    bool StrictChecking;

    Candidate(std::string Path, bool StrictChecking = false)
        : Path(Path), StrictChecking(StrictChecking) {}
  };
  SmallVector<Candidate, 4> Candidates;

  // In decreasing order so we prefer newer versions to older versions.
  std::initializer_list<const char *> Versions = {
      "11.4", "11.3", "11.2", "11.1", "10.2", "10.1", "10.0",
      "9.2",  "9.1",  "9.0",  "8.0",  "7.5",  "7.0"};
  auto &FS = D.getVFS();

  if (Args.hasArg(clang::driver::options::OPT_cuda_path_EQ)) {
    Candidates.emplace_back(
        Args.getLastArgValue(clang::driver::options::OPT_cuda_path_EQ).str());
  } else if (HostTriple.isOSWindows()) {
    // CUDA_PATH is set by the installer, prefer it over other versions that
    // might be present on the system.
    if (const char *CudaPathEnvVar = ::getenv("CUDA_PATH"))
      Candidates.emplace_back(CudaPathEnvVar);

    for (const char *Ver : Versions)
      Candidates.emplace_back(
          D.SysRoot + "/Program Files/NVIDIA GPU Computing Toolkit/CUDA/v" +
          Ver);
  } else {
    if (!Args.hasArg(clang::driver::options::OPT_cuda_path_ignore_env)) {
      // Try to find ptxas binary. If the executable is located in a directory
      // called 'bin/', its parent directory might be a good guess for a valid
      // CUDA installation.
      // However, some distributions might installs 'ptxas' to /usr/bin. In that
      // case the candidate would be '/usr' which passes the following checks
      // because '/usr/include' exists as well. To avoid this case, we always
      // check for the directory potentially containing files for libdevice,
      // even if the user passes -nocudalib.
      if (llvm::ErrorOr<std::string> ptxas =
              llvm::sys::findProgramByName("ptxas")) {
        SmallString<256> ptxasAbsolutePath;
        llvm::sys::fs::real_path(*ptxas, ptxasAbsolutePath);

        StringRef ptxasDir = llvm::sys::path::parent_path(ptxasAbsolutePath);
        if (llvm::sys::path::filename(ptxasDir) == "bin")
          Candidates.emplace_back(
              std::string(llvm::sys::path::parent_path(ptxasDir)),
              /*StrictChecking=*/true);
      }
    }

    Candidates.emplace_back(D.SysRoot + "/usr/local/cuda");
    for (const char *Ver : Versions)
      Candidates.emplace_back(D.SysRoot + "/usr/local/cuda-" + Ver);

    Distro Dist(FS, llvm::Triple(llvm::sys::getProcessTriple()));
    if (Dist.IsDebian() || Dist.IsUbuntu())
      // Special case for Debian to have nvidia-cuda-toolkit work
      // out of the box. More info on http://bugs.debian.org/882505
      Candidates.emplace_back(D.SysRoot + "/usr/lib/cuda");
  }

  bool NoCudaLib = Args.hasArg(options::OPT_nogpulib);

  for (const auto &Candidate : Candidates) {
    InstallPath = Candidate.Path;
    if (InstallPath.empty() || !FS.exists(InstallPath))
      continue;

    BinPath = InstallPath + "/bin";
    IncludePath = InstallPath + "/include";
    LibDevicePath = InstallPath + "/nvvm/libdevice";

    if (!(FS.exists(IncludePath) && FS.exists(BinPath)))
      continue;
    bool CheckLibDevice = (!NoCudaLib || Candidate.StrictChecking);
    if (CheckLibDevice && !FS.exists(LibDevicePath))
      continue;

    Version = CudaVersion::UNKNOWN;
    if (auto CudaHFile = FS.getBufferForFile(InstallPath + "/include/cuda.h"))
      Version = parseCudaHFile((*CudaHFile)->getBuffer());
    // As the last resort, make an educated guess between CUDA-7.0, which had
    // old-style libdevice bitcode, and an unknown recent CUDA version.
    if (Version == CudaVersion::UNKNOWN) {
      Version = FS.exists(LibDevicePath + "/libdevice.10.bc")
                    ? CudaVersion::NEW
                    : CudaVersion::CUDA_70;
    }

    if (Version >= CudaVersion::CUDA_90) {
      // CUDA-9+ uses single libdevice file for all GPU variants.
      std::string FilePath = LibDevicePath + "/libdevice.10.bc";
      if (FS.exists(FilePath)) {
        for (int Arch = (int)OffloadArch::SM_30, E = (int)OffloadArch::LAST;
             Arch < E; ++Arch) {
          OffloadArch OA = static_cast<OffloadArch>(Arch);
          if (!IsNVIDIAOffloadArch(OA))
            continue;
          std::string OffloadArchName(OffloadArchToString(OA));
          LibDeviceMap[OffloadArchName] = FilePath;
        }
      }
    } else {
      std::error_code EC;
      for (llvm::vfs::directory_iterator LI = FS.dir_begin(LibDevicePath, EC),
                                         LE;
           !EC && LI != LE; LI = LI.increment(EC)) {
        StringRef FilePath = LI->path();
        StringRef FileName = llvm::sys::path::filename(FilePath);
        // Process all bitcode filenames that look like
        // libdevice.compute_XX.YY.bc
        const StringRef LibDeviceName = "libdevice.";
        if (!(FileName.starts_with(LibDeviceName) && FileName.ends_with(".bc")))
          continue;
        StringRef GpuArch = FileName.slice(
            LibDeviceName.size(), FileName.find('.', LibDeviceName.size()));
        LibDeviceMap[GpuArch] = FilePath.str();
        // Insert map entries for specific devices with this compute
        // capability. NVCC's choice of the libdevice library version is
        // rather peculiar and depends on the CUDA version.
        if (GpuArch == "compute_20") {
          LibDeviceMap["sm_20"] = std::string(FilePath);
          LibDeviceMap["sm_21"] = std::string(FilePath);
          LibDeviceMap["sm_32"] = std::string(FilePath);
        } else if (GpuArch == "compute_30") {
          LibDeviceMap["sm_30"] = std::string(FilePath);
          if (Version < CudaVersion::CUDA_80) {
            LibDeviceMap["sm_50"] = std::string(FilePath);
            LibDeviceMap["sm_52"] = std::string(FilePath);
            LibDeviceMap["sm_53"] = std::string(FilePath);
          }
          LibDeviceMap["sm_60"] = std::string(FilePath);
          LibDeviceMap["sm_61"] = std::string(FilePath);
          LibDeviceMap["sm_62"] = std::string(FilePath);
        } else if (GpuArch == "compute_35") {
          LibDeviceMap["sm_35"] = std::string(FilePath);
          LibDeviceMap["sm_37"] = std::string(FilePath);
        } else if (GpuArch == "compute_50") {
          if (Version >= CudaVersion::CUDA_80) {
            LibDeviceMap["sm_50"] = std::string(FilePath);
            LibDeviceMap["sm_52"] = std::string(FilePath);
            LibDeviceMap["sm_53"] = std::string(FilePath);
          }
        }
      }
    }

    // Check that we have found at least one libdevice that we can link in if
    // -nocudalib hasn't been specified.
    if (LibDeviceMap.empty() && !NoCudaLib)
      continue;

    IsValid = true;
    break;
  }
}

void CudaInstallationDetector::AddCudaIncludeArgs(
    const ArgList &DriverArgs, ArgStringList &CC1Args) const {
  if (!DriverArgs.hasArg(options::OPT_nobuiltininc)) {
    // Add cuda_wrappers/* to our system include path.  This lets us wrap
    // standard library headers.
    SmallString<128> P(D.ResourceDir);
    llvm::sys::path::append(P, "include");
    llvm::sys::path::append(P, "cuda_wrappers");
    CC1Args.push_back("-internal-isystem");
    CC1Args.push_back(DriverArgs.MakeArgString(P));
  }

  if (DriverArgs.hasArg(options::OPT_nogpuinc))
    return;

  if (!isValid()) {
    D.Diag(diag::err_drv_no_cuda_installation);
    return;
  }

  CC1Args.push_back("-include");
  CC1Args.push_back("__clang_cuda_runtime_wrapper.h");
}

void CudaInstallationDetector::CheckCudaVersionSupportsArch(
    OffloadArch Arch) const {
  if (Arch == OffloadArch::UNKNOWN || Version == CudaVersion::UNKNOWN ||
      ArchsWithBadVersion[(int)Arch])
    return;

  auto MinVersion = MinVersionForOffloadArch(Arch);
  auto MaxVersion = MaxVersionForOffloadArch(Arch);
  if (Version < MinVersion || Version > MaxVersion) {
    ArchsWithBadVersion[(int)Arch] = true;
    D.Diag(diag::err_drv_cuda_version_unsupported)
        << OffloadArchToString(Arch) << CudaVersionToString(MinVersion)
        << CudaVersionToString(MaxVersion) << InstallPath
        << CudaVersionToString(Version);
  }
}

void CudaInstallationDetector::print(raw_ostream &OS) const {
  if (isValid())
    OS << "Found CUDA installation: " << InstallPath << ", version "
       << CudaVersionToString(Version) << "\n";
}

namespace {
/// Debug info level for the NVPTX devices. We may need to emit different debug
/// info level for the host and for the device itselfi. This type controls
/// emission of the debug info for the devices. It either prohibits disable info
/// emission completely, or emits debug directives only, or emits same debug
/// info as for the host.
enum DeviceDebugInfoLevel {
  DisableDebugInfo,        /// Do not emit debug info for the devices.
  DebugDirectivesOnly,     /// Emit only debug directives.
  EmitSameDebugInfoAsHost, /// Use the same debug info level just like for the
                           /// host.
};
} // anonymous namespace

/// Define debug info level for the NVPTX devices. If the debug info for both
/// the host and device are disabled (-g0/-ggdb0 or no debug options at all). If
/// only debug directives are requested for the both host and device
/// (-gline-directvies-only), or the debug info only for the device is disabled
/// (optimization is on and --cuda-noopt-device-debug was not specified), the
/// debug directves only must be emitted for the device. Otherwise, use the same
/// debug info level just like for the host (with the limitations of only
/// supported DWARF2 standard).
static DeviceDebugInfoLevel mustEmitDebugInfo(const ArgList &Args) {
  const Arg *A = Args.getLastArg(options::OPT_O_Group);
  bool IsDebugEnabled = !A || A->getOption().matches(options::OPT_O0) ||
                        Args.hasFlag(options::OPT_cuda_noopt_device_debug,
                                     options::OPT_no_cuda_noopt_device_debug,
                                     /*Default=*/false);
  if (const Arg *A = Args.getLastArg(options::OPT_g_Group)) {
    const Option &Opt = A->getOption();
    if (Opt.matches(options::OPT_gN_Group)) {
      if (Opt.matches(options::OPT_g0) || Opt.matches(options::OPT_ggdb0))
        return DisableDebugInfo;
      if (Opt.matches(options::OPT_gline_directives_only))
        return DebugDirectivesOnly;
    }
    return IsDebugEnabled ? EmitSameDebugInfoAsHost : DebugDirectivesOnly;
  }
  return willEmitRemarks(Args) ? DebugDirectivesOnly : DisableDebugInfo;
}

void NVPTX::Assembler::ConstructJob(Compilation &C, const JobAction &JA,
                                    const InputInfo &Output,
                                    const InputInfoList &Inputs,
                                    const ArgList &Args,
                                    const char *LinkingOutput) const {
  const auto &TC =
      static_cast<const toolchains::NVPTXToolChain &>(getToolChain());
  assert(TC.getTriple().isNVPTX() && "Wrong platform");

  StringRef GPUArchName;
  // If this is a CUDA action we need to extract the device architecture
  // from the Job's associated architecture, otherwise use the -march=arch
  // option. This option may come from -Xopenmp-target flag or the default
  // value.
  if (JA.isDeviceOffloading(Action::OFK_Cuda)) {
    GPUArchName = JA.getOffloadingArch();
  } else {
    GPUArchName = Args.getLastArgValue(options::OPT_march_EQ);
    if (GPUArchName.empty()) {
      C.getDriver().Diag(diag::err_drv_offload_missing_gpu_arch)
          << getToolChain().getArchName() << getShortName();
      return;
    }
  }

  // Obtain architecture from the action.
  OffloadArch gpu_arch = StringToOffloadArch(GPUArchName);
  assert(gpu_arch != OffloadArch::UNKNOWN &&
         "Device action expected to have an architecture.");

  // Check that our installation's ptxas supports gpu_arch.
  if (!Args.hasArg(options::OPT_no_cuda_version_check)) {
    TC.CudaInstallation.CheckCudaVersionSupportsArch(gpu_arch);
  }

  ArgStringList CmdArgs;
  CmdArgs.push_back(TC.getTriple().isArch64Bit() ? "-m64" : "-m32");
  DeviceDebugInfoLevel DIKind = mustEmitDebugInfo(Args);
  if (DIKind == EmitSameDebugInfoAsHost) {
    // ptxas does not accept -g option if optimization is enabled, so
    // we ignore the compiler's -O* options if we want debug info.
    CmdArgs.push_back("-g");
    CmdArgs.push_back("--dont-merge-basicblocks");
    CmdArgs.push_back("--return-at-end");
  } else if (Arg *A = Args.getLastArg(options::OPT_O_Group)) {
    // Map the -O we received to -O{0,1,2,3}.

    // -O3 seems like the least-bad option when -Osomething is specified to
    // clang but it isn't handled below.
    StringRef OOpt = "3";
    if (A->getOption().matches(options::OPT_O4) ||
        A->getOption().matches(options::OPT_Ofast))
      OOpt = "3";
    else if (A->getOption().matches(options::OPT_O0))
      OOpt = "0";
    else if (A->getOption().matches(options::OPT_O)) {
      // -Os, -Oz, and -O(anything else) map to -O2, for lack of better options.
      OOpt = llvm::StringSwitch<const char *>(A->getValue())
                 .Case("1", "1")
                 .Case("2", "2")
                 .Case("3", "3")
                 .Case("s", "2")
                 .Case("z", "2")
                 .Default("2");
    }
    CmdArgs.push_back(Args.MakeArgString(llvm::Twine("-O") + OOpt));
  } else {
    // If no -O was passed, pass -O3 to ptxas -- this makes ptxas's
    // optimization level the same as the ptxjitcompiler.
    CmdArgs.push_back("-O3");
  }
  if (DIKind == DebugDirectivesOnly)
    CmdArgs.push_back("-lineinfo");

  // Pass -v to ptxas if it was passed to the driver.
  if (Args.hasArg(options::OPT_v))
    CmdArgs.push_back("-v");

  CmdArgs.push_back("--gpu-name");
  CmdArgs.push_back(Args.MakeArgString(OffloadArchToString(gpu_arch)));
  CmdArgs.push_back("--output-file");
  std::string OutputFileName = TC.getInputFilename(Output);

  if (Output.isFilename() && OutputFileName != Output.getFilename())
    C.addTempFile(Args.MakeArgString(OutputFileName));

  CmdArgs.push_back(Args.MakeArgString(OutputFileName));
  for (const auto &II : Inputs)
    CmdArgs.push_back(Args.MakeArgString(II.getFilename()));

  for (const auto &A : Args.getAllArgValues(options::OPT_Xcuda_ptxas))
    CmdArgs.push_back(Args.MakeArgString(A));

  bool Relocatable;
  if (JA.isOffloading(Action::OFK_OpenMP))
    // In OpenMP we need to generate relocatable code.
    Relocatable = Args.hasFlag(options::OPT_fopenmp_relocatable_target,
                               options::OPT_fnoopenmp_relocatable_target,
                               /*Default=*/true);
  else if (JA.isOffloading(Action::OFK_Cuda))
    // In CUDA we generate relocatable code by default.
    Relocatable = Args.hasFlag(options::OPT_fgpu_rdc, options::OPT_fno_gpu_rdc,
                               /*Default=*/false);
  else if (JA.isOffloading(Action::OFK_SYCL))
    // In SYCL we control [no-]rdc linking at bitcode stage with 'llvm-link'.
    // This allows for link-time optimisations and for now we do no support a
    // non-LTO path, which means we cannot generate relocatable device code.
    Relocatable = false;
  else
    // Otherwise, we are compiling directly and should create linkable output.
    Relocatable = true;

  if (Relocatable)
    CmdArgs.push_back("-c");

  const char *Exec;
  if (Arg *A = Args.getLastArg(options::OPT_ptxas_path_EQ))
    Exec = A->getValue();
  else
    Exec = Args.MakeArgString(TC.GetProgramPath("ptxas"));
  C.addCommand(std::make_unique<Command>(
      JA, *this,
      ResponseFileSupport{ResponseFileSupport::RF_Full, llvm::sys::WEM_UTF8,
                          "--options-file"},
      Exec, CmdArgs, Inputs, Output));
}

static bool shouldIncludePTX(const ArgList &Args, StringRef InputArch) {
  // The new driver does not include PTX by default to avoid overhead.
  bool includePTX = !Args.hasFlag(options::OPT_offload_new_driver,
<<<<<<< HEAD
                                  options::OPT_no_offload_new_driver, true);
=======
                                  options::OPT_no_offload_new_driver, false); // INTEL
>>>>>>> 71ca51fb
  for (Arg *A : Args.filtered(options::OPT_cuda_include_ptx_EQ,
                              options::OPT_no_cuda_include_ptx_EQ)) {
    A->claim();
    const StringRef ArchStr = A->getValue();
    if (A->getOption().matches(options::OPT_cuda_include_ptx_EQ) &&
        (ArchStr == "all" || ArchStr == InputArch))
      includePTX = true;
    else if (A->getOption().matches(options::OPT_no_cuda_include_ptx_EQ) &&
             (ArchStr == "all" || ArchStr == InputArch))
      includePTX = false;
  }
  return includePTX;
}

// All inputs to this linker must be from CudaDeviceActions, as we need to look
// at the Inputs' Actions in order to figure out which GPU architecture they
// correspond to.
void NVPTX::FatBinary::ConstructJob(Compilation &C, const JobAction &JA,
                                    const InputInfo &Output,
                                    const InputInfoList &Inputs,
                                    const ArgList &Args,
                                    const char *LinkingOutput) const {
  const auto &TC =
      static_cast<const toolchains::CudaToolChain &>(getToolChain());
  assert(TC.getTriple().isNVPTX() && "Wrong platform");

  ArgStringList CmdArgs;
  if (TC.CudaInstallation.version() <= CudaVersion::CUDA_100)
    CmdArgs.push_back("--cuda");
  CmdArgs.push_back(TC.getTriple().isArch64Bit() ? "-64" : "-32");
  CmdArgs.push_back(Args.MakeArgString("--create"));
  CmdArgs.push_back(Args.MakeArgString(Output.getFilename()));
  if (mustEmitDebugInfo(Args) == EmitSameDebugInfoAsHost)
    CmdArgs.push_back("-g");

  for (const auto &II : Inputs) {
    auto *A = II.getAction();
    assert(A->getInputs().size() == 1 &&
           "Device offload action is expected to have a single input");
    const char *gpu_arch_str = A->getOffloadingArch();
    assert(gpu_arch_str &&
           "Device action expected to have associated a GPU architecture!");
    OffloadArch gpu_arch = StringToOffloadArch(gpu_arch_str);

    if (II.getType() == types::TY_PP_Asm &&
        !shouldIncludePTX(Args, gpu_arch_str))
      continue;
    // We need to pass an Arch of the form "sm_XX" for cubin files and
    // "compute_XX" for ptx.
    const char *Arch = (II.getType() == types::TY_PP_Asm)
                           ? OffloadArchToVirtualArchString(gpu_arch)
                           : gpu_arch_str;
    CmdArgs.push_back(
        Args.MakeArgString(llvm::Twine("--image=profile=") + Arch +
                           ",file=" + getToolChain().getInputFilename(II)));
  }

  for (const auto &A : Args.getAllArgValues(options::OPT_Xcuda_fatbinary))
    CmdArgs.push_back(Args.MakeArgString(A));

  const char *Exec = Args.MakeArgString(TC.GetProgramPath("fatbinary"));
  C.addCommand(std::make_unique<Command>(
      JA, *this,
      ResponseFileSupport{ResponseFileSupport::RF_Full, llvm::sys::WEM_UTF8,
                          "--options-file"},
      Exec, CmdArgs, Inputs, Output));
}

void NVPTX::OpenMPLinker::ConstructJob(Compilation &C, const JobAction &JA,
                                       const InputInfo &Output,
                                       const InputInfoList &Inputs,
                                       const ArgList &Args,
                                       const char *LinkingOutput) const {
  const auto &TC =
      static_cast<const toolchains::CudaToolChain &>(getToolChain());
  assert(TC.getTriple().isNVPTX() && "Wrong platform");

  ArgStringList CmdArgs;

  // OpenMP uses nvlink to link cubin files. The result will be embedded in the
  // host binary by the host linker.
  assert(!JA.isHostOffloading(Action::OFK_OpenMP) &&
         "CUDA toolchain not expected for an OpenMP host device.");

  if (Output.isFilename()) {
    CmdArgs.push_back("-o");
    CmdArgs.push_back(Output.getFilename());
  } else
    assert(Output.isNothing() && "Invalid output.");
  if (mustEmitDebugInfo(Args) == EmitSameDebugInfoAsHost)
    CmdArgs.push_back("-g");

  if (Args.hasArg(options::OPT_v))
    CmdArgs.push_back("-v");

  StringRef GPUArch =
      Args.getLastArgValue(options::OPT_march_EQ);
  assert(!GPUArch.empty() && "At least one GPU Arch required for ptxas.");

  CmdArgs.push_back("-arch");
  CmdArgs.push_back(Args.MakeArgString(GPUArch));

  // Add paths specified in LIBRARY_PATH environment variable as -L options.
  addDirectoryList(Args, CmdArgs, "-L", "LIBRARY_PATH");

  // Add paths for the default clang library path.
  SmallString<256> DefaultLibPath =
      llvm::sys::path::parent_path(TC.getDriver().Dir);
  llvm::sys::path::append(DefaultLibPath, CLANG_INSTALL_LIBDIR_BASENAME);
  CmdArgs.push_back(Args.MakeArgString(Twine("-L") + DefaultLibPath));

  for (const auto &II : Inputs) {
    if (II.getType() == types::TY_LLVM_IR || II.getType() == types::TY_LTO_IR ||
        II.getType() == types::TY_LTO_BC || II.getType() == types::TY_LLVM_BC) {
      C.getDriver().Diag(diag::err_drv_no_linker_llvm_support)
          << getToolChain().getTripleString();
      continue;
    }

    // Currently, we only pass the input files to the linker, we do not pass
    // any libraries that may be valid only for the host.
    if (!II.isFilename())
      continue;

    const char *CubinF =
        C.getArgs().MakeArgString(getToolChain().getInputFilename(II));

    CmdArgs.push_back(CubinF);
  }

  AddStaticDeviceLibsLinking(C, *this, JA, Inputs, Args, CmdArgs, "nvptx",
                             GPUArch, /*isBitCodeSDL=*/false);

  // Find nvlink and pass it as "--nvlink-path=" argument of
  // clang-nvlink-wrapper.
  CmdArgs.push_back(Args.MakeArgString(
      Twine("--nvlink-path=" + getToolChain().GetProgramPath("nvlink"))));

  const char *Exec =
      Args.MakeArgString(getToolChain().GetProgramPath("clang-nvlink-wrapper"));
  C.addCommand(std::make_unique<Command>(
      JA, *this,
      ResponseFileSupport{ResponseFileSupport::RF_Full, llvm::sys::WEM_UTF8,
                          "--options-file"},
      Exec, CmdArgs, Inputs, Output));
}

void NVPTX::Linker::ConstructJob(Compilation &C, const JobAction &JA,
                                 const InputInfo &Output,
                                 const InputInfoList &Inputs,
                                 const ArgList &Args,
                                 const char *LinkingOutput) const {
  const auto &TC =
      static_cast<const toolchains::NVPTXToolChain &>(getToolChain());
  ArgStringList CmdArgs;

  assert(TC.getTriple().isNVPTX() && "Wrong platform");

  assert((Output.isFilename() || Output.isNothing()) && "Invalid output.");
  if (Output.isFilename()) {
    CmdArgs.push_back("-o");
    CmdArgs.push_back(Output.getFilename());
  }

  if (mustEmitDebugInfo(Args) == EmitSameDebugInfoAsHost)
    CmdArgs.push_back("-g");

  if (Args.hasArg(options::OPT_v))
    CmdArgs.push_back("-v");

  StringRef GPUArch = Args.getLastArgValue(options::OPT_march_EQ);
  if (GPUArch.empty() && !C.getDriver().isUsingLTO()) {
    C.getDriver().Diag(diag::err_drv_offload_missing_gpu_arch)
        << getToolChain().getArchName() << getShortName();
    return;
  }

  if (!GPUArch.empty()) {
    CmdArgs.push_back("-arch");
    CmdArgs.push_back(Args.MakeArgString(GPUArch));
  }

  if (Args.hasArg(options::OPT_ptxas_path_EQ))
    CmdArgs.push_back(Args.MakeArgString(
        "--pxtas-path=" + Args.getLastArgValue(options::OPT_ptxas_path_EQ)));

  if (Args.hasArg(options::OPT_cuda_path_EQ))
    CmdArgs.push_back(Args.MakeArgString(
        "--cuda-path=" + Args.getLastArgValue(options::OPT_cuda_path_EQ)));

  // Add paths specified in LIBRARY_PATH environment variable as -L options.
  addDirectoryList(Args, CmdArgs, "-L", "LIBRARY_PATH");

  // Add standard library search paths passed on the command line.
  Args.AddAllArgs(CmdArgs, options::OPT_L);
  getToolChain().AddFilePathLibArgs(Args, CmdArgs);
  AddLinkerInputs(getToolChain(), Inputs, Args, CmdArgs, JA);

  if (C.getDriver().isUsingLTO())
    addLTOOptions(getToolChain(), Args, CmdArgs, Output, Inputs[0],
                  C.getDriver().getLTOMode() == LTOK_Thin);

  // Forward the PTX features if the nvlink-wrapper needs it.
  std::vector<StringRef> Features;
  getNVPTXTargetFeatures(C.getDriver(), getToolChain().getTriple(), Args,
                         Features);
  CmdArgs.push_back(
      Args.MakeArgString("--plugin-opt=-mattr=" + llvm::join(Features, ",")));

  // Enable ctor / dtor lowering for the direct / freestanding NVPTX target.
  CmdArgs.append({"-mllvm", "--nvptx-lower-global-ctor-dtor"});

  // Add paths for the default clang library path.
  SmallString<256> DefaultLibPath =
      llvm::sys::path::parent_path(TC.getDriver().Dir);
  llvm::sys::path::append(DefaultLibPath, CLANG_INSTALL_LIBDIR_BASENAME);
  CmdArgs.push_back(Args.MakeArgString(Twine("-L") + DefaultLibPath));

  if (Args.hasArg(options::OPT_stdlib))
    CmdArgs.append({"-lc", "-lm"});
  if (Args.hasArg(options::OPT_startfiles)) {
    std::optional<std::string> IncludePath = getToolChain().getStdlibPath();
    if (!IncludePath)
      IncludePath = "/lib";
    SmallString<128> P(*IncludePath);
    llvm::sys::path::append(P, "crt1.o");
    CmdArgs.push_back(Args.MakeArgString(P));
  }

  C.addCommand(std::make_unique<Command>(
      JA, *this,
      ResponseFileSupport{ResponseFileSupport::RF_Full, llvm::sys::WEM_UTF8,
                          "--options-file"},
      Args.MakeArgString(getToolChain().GetProgramPath("clang-nvlink-wrapper")),
      CmdArgs, Inputs, Output));
}

void NVPTX::getNVPTXTargetFeatures(const Driver &D, const llvm::Triple &Triple,
                                   const llvm::opt::ArgList &Args,
                                   std::vector<StringRef> &Features) {
  if (Args.hasArg(options::OPT_cuda_feature_EQ)) {
    StringRef PtxFeature =
        Args.getLastArgValue(options::OPT_cuda_feature_EQ, "+ptx42");
    Features.push_back(Args.MakeArgString(PtxFeature));
    return;
  }
  CudaInstallationDetector CudaInstallation(D, Triple, Args);

  // New CUDA versions often introduce new instructions that are only supported
  // by new PTX version, so we need to raise PTX level to enable them in NVPTX
  // back-end.
  const char *PtxFeature = nullptr;
  switch (CudaInstallation.version()) {
#define CASE_CUDA_VERSION(CUDA_VER, PTX_VER)                                   \
  case CudaVersion::CUDA_##CUDA_VER:                                           \
    PtxFeature = "+ptx" #PTX_VER;                                              \
    break;
    CASE_CUDA_VERSION(128, 87);
    CASE_CUDA_VERSION(126, 85);
    CASE_CUDA_VERSION(125, 85);
    CASE_CUDA_VERSION(124, 84);
    CASE_CUDA_VERSION(123, 83);
    CASE_CUDA_VERSION(122, 82);
    CASE_CUDA_VERSION(121, 81);
    CASE_CUDA_VERSION(120, 80);
    CASE_CUDA_VERSION(118, 78);
    CASE_CUDA_VERSION(117, 77);
    CASE_CUDA_VERSION(116, 76);
    CASE_CUDA_VERSION(115, 75);
    CASE_CUDA_VERSION(114, 74);
    CASE_CUDA_VERSION(113, 73);
    CASE_CUDA_VERSION(112, 72);
    CASE_CUDA_VERSION(111, 71);
    CASE_CUDA_VERSION(110, 70);
    CASE_CUDA_VERSION(102, 65);
    CASE_CUDA_VERSION(101, 64);
    CASE_CUDA_VERSION(100, 63);
    CASE_CUDA_VERSION(92, 61);
    CASE_CUDA_VERSION(91, 61);
    CASE_CUDA_VERSION(90, 60);
#undef CASE_CUDA_VERSION
  // TODO: Use specific CUDA version once it's public.
  case clang::CudaVersion::NEW:
    PtxFeature = "+ptx86";
    break;
  default:
    PtxFeature = "+ptx42";
  }
  Features.push_back(PtxFeature);
}

/// NVPTX toolchain. Our assembler is ptxas, and our linker is nvlink. This
/// operates as a stand-alone version of the NVPTX tools without the host
/// toolchain.
NVPTXToolChain::NVPTXToolChain(const Driver &D, const llvm::Triple &Triple,
                               const llvm::Triple &HostTriple,
                               const ArgList &Args, bool Freestanding = false)
    : ToolChain(D, Triple, Args), CudaInstallation(D, HostTriple, Args),
      Freestanding(Freestanding) {
  if (CudaInstallation.isValid())
    getProgramPaths().push_back(std::string(CudaInstallation.getBinPath()));
  // Lookup binaries into the driver directory, this is used to
  // discover the 'nvptx-arch' executable.
  getProgramPaths().push_back(getDriver().Dir);
}

/// We only need the host triple to locate the CUDA binary utilities, use the
/// system's default triple if not provided.
NVPTXToolChain::NVPTXToolChain(const Driver &D, const llvm::Triple &Triple,
                               const ArgList &Args)
    : NVPTXToolChain(D, Triple, llvm::Triple(LLVM_HOST_TRIPLE), Args,
                     /*Freestanding=*/true) {}

llvm::opt::DerivedArgList *
NVPTXToolChain::TranslateArgs(const llvm::opt::DerivedArgList &Args,
                              StringRef BoundArch,
                              Action::OffloadKind OffloadKind) const {
  DerivedArgList *DAL = ToolChain::TranslateArgs(Args, BoundArch, OffloadKind);
  if (!DAL)
    DAL = new DerivedArgList(Args.getBaseArgs());

  const OptTable &Opts = getDriver().getOpts();

  for (Arg *A : Args)
    if (!llvm::is_contained(*DAL, A))
      DAL->append(A);

  if (!DAL->hasArg(options::OPT_march_EQ) && OffloadKind != Action::OFK_None) {
    DAL->AddJoinedArg(nullptr, Opts.getOption(options::OPT_march_EQ),
                      OffloadArchToString(OffloadArch::CudaDefault));
  } else if (DAL->getLastArgValue(options::OPT_march_EQ) == "generic" &&
             OffloadKind == Action::OFK_None) {
    DAL->eraseArg(options::OPT_march_EQ);
  } else if (DAL->getLastArgValue(options::OPT_march_EQ) == "native") {
    auto GPUsOrErr = getSystemGPUArchs(Args);
    if (!GPUsOrErr) {
      getDriver().Diag(diag::err_drv_undetermined_gpu_arch)
          << getArchName() << llvm::toString(GPUsOrErr.takeError()) << "-march";
    } else {
      if (GPUsOrErr->size() > 1)
        getDriver().Diag(diag::warn_drv_multi_gpu_arch)
            << getArchName() << llvm::join(*GPUsOrErr, ", ") << "-march";
      DAL->AddJoinedArg(nullptr, Opts.getOption(options::OPT_march_EQ),
                        Args.MakeArgString(GPUsOrErr->front()));
    }
  }

  return DAL;
}

// Select remangled libclc variant. 64-bit longs default, 32-bit longs on
// Windows
static const char *getLibSpirvTargetName(const ToolChain &HostTC) {
  if (HostTC.getTriple().isOSWindows())
    return "remangled-l32-signed_char.libspirv-nvptx64-nvidia-cuda.bc";
  return "remangled-l64-signed_char.libspirv-nvptx64-nvidia-cuda.bc";
}

void NVPTXToolChain::addClangTargetOptions(
    const llvm::opt::ArgList &DriverArgs, llvm::opt::ArgStringList &CC1Args,
    Action::OffloadKind DeviceOffloadingKind) const {
  // If we are compiling with a standalone NVPTX toolchain we want to try to
  // mimic a standard environment as much as possible. So we enable lowering
  // ctor / dtor functions to global symbols that can be registered.
  if (Freestanding && !getDriver().isUsingLTO())
    CC1Args.append({"-mllvm", "--nvptx-lower-global-ctor-dtor"});
}

bool NVPTXToolChain::supportsDebugInfoOption(const llvm::opt::Arg *A) const {
  const Option &O = A->getOption();
  return (O.matches(options::OPT_gN_Group) &&
          !O.matches(options::OPT_gmodules)) ||
         O.matches(options::OPT_g_Flag) ||
         O.matches(options::OPT_ggdbN_Group) || O.matches(options::OPT_ggdb) ||
         O.matches(options::OPT_gdwarf) || O.matches(options::OPT_gdwarf_2) ||
         O.matches(options::OPT_gdwarf_3) || O.matches(options::OPT_gdwarf_4) ||
         O.matches(options::OPT_gdwarf_5) ||
         O.matches(options::OPT_gcolumn_info);
}

void NVPTXToolChain::adjustDebugInfoKind(
    llvm::codegenoptions::DebugInfoKind &DebugInfoKind,
    const ArgList &Args) const {
  switch (mustEmitDebugInfo(Args)) {
  case DisableDebugInfo:
    DebugInfoKind = llvm::codegenoptions::NoDebugInfo;
    break;
  case DebugDirectivesOnly:
    DebugInfoKind = llvm::codegenoptions::DebugDirectivesOnly;
    break;
  case EmitSameDebugInfoAsHost:
    // Use same debug info level as the host.
    break;
  }
}

Expected<SmallVector<std::string>>
NVPTXToolChain::getSystemGPUArchs(const ArgList &Args) const {
  // Detect NVIDIA GPUs availible on the system.
  std::string Program;
  if (Arg *A = Args.getLastArg(options::OPT_nvptx_arch_tool_EQ))
    Program = A->getValue();
  else
    Program = GetProgramPath("nvptx-arch");

  auto StdoutOrErr = executeToolChainProgram(Program);
  if (!StdoutOrErr)
    return StdoutOrErr.takeError();

  SmallVector<std::string, 1> GPUArchs;
  for (StringRef Arch : llvm::split((*StdoutOrErr)->getBuffer(), "\n"))
    if (!Arch.empty())
      GPUArchs.push_back(Arch.str());

  if (GPUArchs.empty())
    return llvm::createStringError(std::error_code(),
                                   "No NVIDIA GPU detected in the system");

  return std::move(GPUArchs);
}

/// CUDA toolchain.  Our assembler is ptxas, and our "linker" is fatbinary,
/// which isn't properly a linker but nonetheless performs the step of stitching
/// together object files from the assembler into a single blob.

CudaToolChain::CudaToolChain(const Driver &D, const llvm::Triple &Triple,
                             const ToolChain &HostTC, const ArgList &Args,
                             const Action::OffloadKind OK)
    : NVPTXToolChain(D, Triple, HostTC.getTriple(), Args), HostTC(HostTC),
      SYCLInstallation(D), OK(OK) {}

void CudaToolChain::addClangTargetOptions(
    const llvm::opt::ArgList &DriverArgs, llvm::opt::ArgStringList &CC1Args,
    Action::OffloadKind DeviceOffloadingKind) const {
  HostTC.addClangTargetOptions(DriverArgs, CC1Args, DeviceOffloadingKind);

  StringRef GpuArch = DriverArgs.getLastArgValue(options::OPT_march_EQ);
  assert((DeviceOffloadingKind == Action::OFK_OpenMP ||
          DeviceOffloadingKind == Action::OFK_SYCL ||
          DeviceOffloadingKind == Action::OFK_Cuda) &&
         "Only OpenMP, SYCL or CUDA offloading kinds are supported for NVIDIA GPUs.");

  // If we are compiling SYCL kernels for Nvidia GPUs, we do not support Cuda
  // device code compatability, hence we do not set Cuda mode in that instance.
  if (DeviceOffloadingKind == Action::OFK_SYCL) {
    SYCLInstallation.addSYCLIncludeArgs(DriverArgs, CC1Args);

    if (DriverArgs.hasArg(options::OPT_fsycl_fp32_prec_sqrt))
      CC1Args.push_back("-fcuda-prec-sqrt");

    bool FastRelaxedMath = DriverArgs.hasFlag(
        options::OPT_ffast_math, options::OPT_fno_fast_math, false);
    bool UnsafeMathOpt =
        DriverArgs.hasFlag(options::OPT_funsafe_math_optimizations,
                           options::OPT_fno_unsafe_math_optimizations, false);
    if (FastRelaxedMath || UnsafeMathOpt)
      CC1Args.append({"-mllvm", "--nvptx-prec-divf32=0", "-mllvm",
                      "--nvptx-prec-sqrtf32=0"});
  } else {
    CC1Args.append({"-fcuda-is-device", "-mllvm",
                    "-enable-memcpyopt-without-libcalls",
                    "-fno-threadsafe-statics"});

    // Unsized function arguments used for variadics were introduced in CUDA-9.0
    // We still do not support generating code that actually uses variadic
    // arguments yet, but we do need to allow parsing them as recent CUDA
    // headers rely on that. https://github.com/llvm/llvm-project/issues/58410
    if (CudaInstallation.version() >= CudaVersion::CUDA_90)
      CC1Args.push_back("-fcuda-allow-variadic-functions");

    // Add these flags for .cu SYCL compilation.
    if (DeviceOffloadingKind == Action::OFK_Cuda &&
        DriverArgs.hasArg(options::OPT_fsycl))
      CC1Args.append({"-std=c++17", "-fsycl-is-host"});
  }

  auto NoLibSpirv = DriverArgs.hasArg(options::OPT_fno_sycl_libspirv) ||
                    getDriver().offloadDeviceOnly();
  if (DeviceOffloadingKind == Action::OFK_SYCL && !NoLibSpirv) {
    std::string LibSpirvFile;

    if (DriverArgs.hasArg(clang::driver::options::OPT_fsycl_libspirv_path_EQ)) {
      auto ProvidedPath =
        DriverArgs.getLastArgValue(clang::driver::options::OPT_fsycl_libspirv_path_EQ).str();
      if (llvm::sys::fs::exists(ProvidedPath))
        LibSpirvFile = ProvidedPath;
    } else {
      SmallVector<StringRef, 8> LibraryPaths;

      // Expected path w/out install.
      SmallString<256> WithoutInstallPath(getDriver().ResourceDir);
      llvm::sys::path::append(WithoutInstallPath, Twine("../../clc"));
      LibraryPaths.emplace_back(WithoutInstallPath.c_str());

      // Expected path w/ install.
      SmallString<256> WithInstallPath(getDriver().ResourceDir);
      llvm::sys::path::append(WithInstallPath, Twine("../../../share/clc"));
      LibraryPaths.emplace_back(WithInstallPath.c_str());

      // Select remangled libclc variant
      std::string LibSpirvTargetName = getLibSpirvTargetName(HostTC);

      for (StringRef LibraryPath : LibraryPaths) {
        SmallString<128> LibSpirvTargetFile(LibraryPath);
        llvm::sys::path::append(LibSpirvTargetFile, LibSpirvTargetName);
        if (llvm::sys::fs::exists(LibSpirvTargetFile) ||
            DriverArgs.hasArg(options::OPT__HASH_HASH_HASH)) {
          LibSpirvFile = std::string(LibSpirvTargetFile.str());
          break;
        }
      }
    }

    if (LibSpirvFile.empty()) {
      getDriver().Diag(diag::err_drv_no_sycl_libspirv)
          << getLibSpirvTargetName(HostTC);
      return;
    }

    CC1Args.push_back("-mlink-builtin-bitcode");
    CC1Args.push_back(DriverArgs.MakeArgString(LibSpirvFile));
  }

  if (DriverArgs.hasFlag(options::OPT_fcuda_short_ptr,
                         options::OPT_fno_cuda_short_ptr, false))
    CC1Args.append({"-mllvm", "--nvptx-short-ptr"});

  if (DriverArgs.hasArg(options::OPT_nogpulib))
    return;

  if (DeviceOffloadingKind == Action::OFK_OpenMP &&
      DriverArgs.hasArg(options::OPT_S))
    return;

  std::string LibDeviceFile = CudaInstallation.getLibDeviceFile(GpuArch);
  if (LibDeviceFile.empty()) {
    getDriver().Diag(diag::err_drv_no_cuda_libdevice) << GpuArch;
    return;
  }

  CC1Args.push_back("-mlink-builtin-bitcode");
  CC1Args.push_back(DriverArgs.MakeArgString(LibDeviceFile));

  // For now, we don't use any Offload/OpenMP device runtime when we offload
  // CUDA via LLVM/Offload. We should split the Offload/OpenMP device runtime
  // and include the "generic" (or CUDA-specific) parts.
  if (DriverArgs.hasFlag(options::OPT_foffload_via_llvm,
                         options::OPT_fno_offload_via_llvm, false))
    return;

  clang::CudaVersion CudaInstallationVersion = CudaInstallation.version();

  if (CudaInstallationVersion >= CudaVersion::UNKNOWN)
    CC1Args.push_back(
        DriverArgs.MakeArgString(Twine("-target-sdk-version=") +
                                 CudaVersionToString(CudaInstallationVersion)));

  if (DeviceOffloadingKind == Action::OFK_OpenMP) {
    if (CudaInstallationVersion < CudaVersion::CUDA_92) {
      getDriver().Diag(
          diag::err_drv_omp_offload_target_cuda_version_not_support)
          << CudaVersionToString(CudaInstallationVersion);
      return;
    }

    // Link the bitcode library late if we're using device LTO.
    if (getDriver().isUsingOffloadLTO())
      return;

    addOpenMPDeviceRTL(getDriver(), DriverArgs, CC1Args, GpuArch.str(),
                       getTriple(), HostTC);
    AddStaticDeviceLibsPostLinking(getDriver(), DriverArgs, CC1Args, "nvptx",
                                   GpuArch, /*isBitCodeSDL=*/true,
                                   /*postClangLink=*/true);
  }
}

llvm::DenormalMode CudaToolChain::getDefaultDenormalModeForType(
    const llvm::opt::ArgList &DriverArgs, const JobAction &JA,
    const llvm::fltSemantics *FPType) const {
  if (JA.getOffloadingDeviceKind() == Action::OFK_Cuda) {
    if (FPType && FPType == &llvm::APFloat::IEEEsingle() &&
        DriverArgs.hasFlag(options::OPT_fgpu_flush_denormals_to_zero,
                           options::OPT_fno_gpu_flush_denormals_to_zero, false))
      return llvm::DenormalMode::getPreserveSign();
  }

  assert(JA.getOffloadingDeviceKind() != Action::OFK_Host);
  return llvm::DenormalMode::getIEEE();
}

void CudaToolChain::AddCudaIncludeArgs(const ArgList &DriverArgs,
                                       ArgStringList &CC1Args) const {
  // Check our CUDA version if we're going to include the CUDA headers.
  if (!DriverArgs.hasArg(options::OPT_nogpuinc) &&
      !DriverArgs.hasArg(options::OPT_no_cuda_version_check)) {
    StringRef Arch = DriverArgs.getLastArgValue(options::OPT_march_EQ);
    assert(!Arch.empty() && "Must have an explicit GPU arch.");
    CudaInstallation.CheckCudaVersionSupportsArch(StringToOffloadArch(Arch));
  }
  CudaInstallation.AddCudaIncludeArgs(DriverArgs, CC1Args);
}

std::string CudaToolChain::getInputFilename(const InputInfo &Input) const {
  // Only object files are changed, for example assembly files keep their .s
  // extensions. If the user requested device-only compilation don't change it.
  if (Input.getType() != types::TY_Object || getDriver().offloadDeviceOnly())
    return ToolChain::getInputFilename(Input);

  return ToolChain::getInputFilename(Input);
}

llvm::opt::DerivedArgList *
CudaToolChain::TranslateArgs(const llvm::opt::DerivedArgList &Args,
                             StringRef BoundArch,
                             Action::OffloadKind DeviceOffloadKind) const {
  DerivedArgList *DAL =
      HostTC.TranslateArgs(Args, BoundArch, DeviceOffloadKind);
  if (!DAL)
    DAL = new DerivedArgList(Args.getBaseArgs());

  const OptTable &Opts = getDriver().getOpts();

  // For OpenMP device offloading, append derived arguments. Make sure
  // flags are not duplicated.
  // Also append the compute capability.
  if (DeviceOffloadKind == Action::OFK_OpenMP) {
    for (Arg *A : Args)
      if (!llvm::is_contained(*DAL, A))
        DAL->append(A);

    if (!DAL->hasArg(options::OPT_march_EQ)) {
      StringRef Arch = BoundArch;
      if (Arch.empty()) {
        auto ArchsOrErr = getSystemGPUArchs(Args);
        if (!ArchsOrErr) {
          std::string ErrMsg =
              llvm::formatv("{0}", llvm::fmt_consume(ArchsOrErr.takeError()));
          getDriver().Diag(diag::err_drv_undetermined_gpu_arch)
              << llvm::Triple::getArchTypeName(getArch()) << ErrMsg << "-march";
          Arch = OffloadArchToString(OffloadArch::CudaDefault);
        } else {
          Arch = Args.MakeArgString(ArchsOrErr->front());
        }
      }
      DAL->AddJoinedArg(nullptr, Opts.getOption(options::OPT_march_EQ), Arch);
    }

    return DAL;
  }

  for (Arg *A : Args) {
    // Make sure flags are not duplicated.
    if (!llvm::is_contained(*DAL, A)) {
      DAL->append(A);
    }
  }

  if (!BoundArch.empty()) {
    DAL->eraseArg(options::OPT_march_EQ);
    DAL->AddJoinedArg(nullptr, Opts.getOption(options::OPT_march_EQ),
                      BoundArch);
  }
  return DAL;
}

Tool *NVPTXToolChain::buildAssembler() const {
  return new tools::NVPTX::Assembler(*this);
}

Tool *NVPTXToolChain::buildLinker() const {
  return new tools::NVPTX::Linker(*this);
}

Tool *CudaToolChain::buildAssembler() const {
  return new tools::NVPTX::Assembler(*this);
}

Tool *CudaToolChain::buildLinker() const {
  if (OK == Action::OFK_OpenMP)
    return new tools::NVPTX::OpenMPLinker(*this);
  if (OK == Action::OFK_SYCL)
    return new tools::NVPTX::SYCLLinker(*this);
  return new tools::NVPTX::FatBinary(*this);
}

Tool *CudaToolChain::SelectTool(const JobAction &JA) const {
  if (OK == Action::OFK_SYCL) {
    if (JA.getKind() == Action::LinkJobClass &&
        JA.getType() == types::TY_LLVM_BC) {
      return static_cast<tools::NVPTX::SYCLLinker *>(ToolChain::SelectTool(JA))
          ->GetSYCLToolChainLinker();
    }
  }
  return ToolChain::SelectTool(JA);
}

void CudaToolChain::addClangWarningOptions(ArgStringList &CC1Args) const {
  HostTC.addClangWarningOptions(CC1Args);
}

ToolChain::CXXStdlibType
CudaToolChain::GetCXXStdlibType(const ArgList &Args) const {
  return HostTC.GetCXXStdlibType(Args);
}

void CudaToolChain::AddClangSystemIncludeArgs(const ArgList &DriverArgs,
                                              ArgStringList &CC1Args) const {
  if (DriverArgs.hasArg(options::OPT_fsycl)) {
    SYCLInstallation.addSYCLIncludeArgs(DriverArgs, CC1Args);
  }
  HostTC.AddClangSystemIncludeArgs(DriverArgs, CC1Args);

  if (!DriverArgs.hasArg(options::OPT_nogpuinc) && CudaInstallation.isValid())
    CC1Args.append(
        {"-internal-isystem",
         DriverArgs.MakeArgString(CudaInstallation.getIncludePath())});
}

void CudaToolChain::AddClangCXXStdlibIncludeArgs(const ArgList &Args,
                                                 ArgStringList &CC1Args) const {
  HostTC.AddClangCXXStdlibIncludeArgs(Args, CC1Args);
}

void CudaToolChain::AddIAMCUIncludeArgs(const ArgList &Args,
                                        ArgStringList &CC1Args) const {
  HostTC.AddIAMCUIncludeArgs(Args, CC1Args);
}

SanitizerMask CudaToolChain::getSupportedSanitizers() const {
  // The CudaToolChain only supports sanitizers in the sense that it allows
  // sanitizer arguments on the command line if they are supported by the host
  // toolchain. The CudaToolChain will actually ignore any command line
  // arguments for any of these "supported" sanitizers. That means that no
  // sanitization of device code is actually supported at this time.
  //
  // This behavior is necessary because the host and device toolchains
  // invocations often share the command line, so the device toolchain must
  // tolerate flags meant only for the host toolchain.
  return HostTC.getSupportedSanitizers();
}

VersionTuple CudaToolChain::computeMSVCVersion(const Driver *D,
                                               const ArgList &Args) const {
  return HostTC.computeMSVCVersion(D, Args);
}<|MERGE_RESOLUTION|>--- conflicted
+++ resolved
@@ -517,11 +517,7 @@
 static bool shouldIncludePTX(const ArgList &Args, StringRef InputArch) {
   // The new driver does not include PTX by default to avoid overhead.
   bool includePTX = !Args.hasFlag(options::OPT_offload_new_driver,
-<<<<<<< HEAD
-                                  options::OPT_no_offload_new_driver, true);
-=======
                                   options::OPT_no_offload_new_driver, false); // INTEL
->>>>>>> 71ca51fb
   for (Arg *A : Args.filtered(options::OPT_cuda_include_ptx_EQ,
                               options::OPT_no_cuda_include_ptx_EQ)) {
     A->claim();
