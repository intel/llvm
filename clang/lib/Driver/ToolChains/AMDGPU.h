//===--- AMDGPU.h - AMDGPU ToolChain Implementations ----------*- C++ -*-===//
//
// Part of the LLVM Project, under the Apache License v2.0 with LLVM Exceptions.
// See https://llvm.org/LICENSE.txt for license information.
// SPDX-License-Identifier: Apache-2.0 WITH LLVM-exception
//
//===----------------------------------------------------------------------===//

#ifndef LLVM_CLANG_LIB_DRIVER_TOOLCHAINS_AMDGPU_H
#define LLVM_CLANG_LIB_DRIVER_TOOLCHAINS_AMDGPU_H

#include "Gnu.h"
#include "clang/Basic/TargetID.h"
#include "clang/Driver/Tool.h"
#include "clang/Driver/ToolChain.h"
#include "clang/Options/Options.h"
#include "llvm/ADT/SmallString.h"
#include "llvm/TargetParser/TargetParser.h"

#include <map>

namespace clang {
namespace driver {

namespace tools {
namespace amdgpu {

class LLVM_LIBRARY_VISIBILITY Linker final : public Tool {
public:
  Linker(const ToolChain &TC) : Tool("amdgpu::Linker", "ld.lld", TC) {}
  bool isLinkJob() const override { return true; }
  bool hasIntegratedCPP() const override { return false; }
  void ConstructJob(Compilation &C, const JobAction &JA,
                    const InputInfo &Output, const InputInfoList &Inputs,
                    const llvm::opt::ArgList &TCArgs,
                    const char *LinkingOutput) const override;
};

void getAMDGPUTargetFeatures(const Driver &D, const llvm::Triple &Triple,
                             const llvm::opt::ArgList &Args,
                             std::vector<StringRef> &Features);

void addFullLTOPartitionOption(const Driver &D, const llvm::opt::ArgList &Args,
                               llvm::opt::ArgStringList &CmdArgs);
} // end namespace amdgpu
} // end namespace tools

namespace toolchains {

class LLVM_LIBRARY_VISIBILITY AMDGPUToolChain : public Generic_ELF {
protected:
  const std::map<options::ID, const StringRef> OptionsDefault;

  Tool *buildLinker() const override;
  StringRef getOptionDefault(options::ID OptID) const {
    auto opt = OptionsDefault.find(OptID);
    assert(opt != OptionsDefault.end() && "No Default for Option");
    return opt->second;
  }

public:
  AMDGPUToolChain(const Driver &D, const llvm::Triple &Triple,
                  const llvm::opt::ArgList &Args);
  unsigned GetDefaultDwarfVersion() const override { return 5; }

  bool IsMathErrnoDefault() const override { return false; }
  bool isCrossCompiling() const override { return true; }
  bool isPICDefault() const override { return true; }
  bool isPIEDefault(const llvm::opt::ArgList &Args) const override {
    return false;
  }
  bool isPICDefaultForced() const override { return true; }
  bool SupportsProfiling() const override { return false; }

  llvm::opt::DerivedArgList *
  TranslateArgs(const llvm::opt::DerivedArgList &Args, StringRef BoundArch,
                Action::OffloadKind DeviceOffloadKind) const override;

  void addClangTargetOptions(const llvm::opt::ArgList &DriverArgs,
                             llvm::opt::ArgStringList &CC1Args,
                             Action::OffloadKind DeviceOffloadKind) const override;
  void
  AddClangSystemIncludeArgs(const llvm::opt::ArgList &DriverArgs,
                            llvm::opt::ArgStringList &CC1Args) const override;

  /// Return whether denormals should be flushed, and treated as 0 by default
  /// for the subtarget.
  static bool getDefaultDenormsAreZeroForTarget(llvm::AMDGPU::GPUKind GPUKind);

  llvm::DenormalMode getDefaultDenormalModeForType(
      const llvm::opt::ArgList &DriverArgs, const JobAction &JA,
      const llvm::fltSemantics *FPType = nullptr) const override;

  static bool isWave64(const llvm::opt::ArgList &DriverArgs,
                       llvm::AMDGPU::GPUKind Kind);
  /// Needed for using lto.
  bool HasNativeLLVMSupport() const override {
    return true;
  }

  /// Needed for translating LTO options.
  const char *getDefaultLinker() const override { return "ld.lld"; }

  /// Should skip sanitize option.
  bool shouldSkipSanitizeOption(const ToolChain &TC,
                                const llvm::opt::ArgList &DriverArgs,
                                StringRef TargetID,
                                const llvm::opt::Arg *A) const;

  /// Uses amdgpu-arch tool to get arch of the system GPU. Will return error
  /// if unable to find one.
  virtual Expected<SmallVector<std::string>>
  getSystemGPUArchs(const llvm::opt::ArgList &Args) const override;

protected:
  /// Check and diagnose invalid target ID specified by -mcpu.
  virtual void checkTargetID(const llvm::opt::ArgList &DriverArgs) const;

  /// The struct type returned by getParsedTargetID.
  struct ParsedTargetIDType {
    std::optional<std::string> OptionalTargetID;
    std::optional<std::string> OptionalGPUArch;
    std::optional<llvm::StringMap<bool>> OptionalFeatures;
  };

  /// Get target ID, GPU arch, and target ID features if the target ID is
  /// specified and valid.
  ParsedTargetIDType
  getParsedTargetID(const llvm::opt::ArgList &DriverArgs) const;

  /// Get GPU arch from -mcpu without checking.
  StringRef getGPUArch(const llvm::opt::ArgList &DriverArgs) const;

  /// Common warning options shared by AMDGPU HIP, OpenCL and OpenMP toolchains.
  /// Language specific warning options should go to derived classes.
  void addClangWarningOptions(llvm::opt::ArgStringList &CC1Args) const override;
};

class LLVM_LIBRARY_VISIBILITY ROCMToolChain : public AMDGPUToolChain {
public:
  ROCMToolChain(const Driver &D, const llvm::Triple &Triple,
                const llvm::opt::ArgList &Args);
  void
  addClangTargetOptions(const llvm::opt::ArgList &DriverArgs,
                        llvm::opt::ArgStringList &CC1Args,
                        Action::OffloadKind DeviceOffloadKind) const override;

  // Returns a list of device library names shared by different languages
  llvm::SmallVector<BitCodeLibraryInfo, 12>
  getCommonDeviceLibNames(const llvm::opt::ArgList &DriverArgs,
                          const std::string &GPUArch,
                          Action::OffloadKind DeviceOffloadingKind) const;

  SanitizerMask getSupportedSanitizers() const override {
    return SanitizerKind::Address;
  }

  bool diagnoseUnsupportedOption(const llvm::opt::Arg *A,
                                 const llvm::opt::DerivedArgList &DAL,
                                 const llvm::opt::ArgList &DriverArgs,
                                 const char *Value = nullptr) const {
    auto &Diags = getDriver().getDiags();
<<<<<<< HEAD
    for (auto *A : Args.filtered(options::OPT_fsanitize_EQ)) {
      SanitizerMask K =
          parseSanitizerValue(A->getValue(), /*Allow Groups*/ false);
      if (K != SanitizerKind::Address)
        Diags.Report(clang::diag::warn_drv_unsupported_option_for_target)
            << A->getAsString(Args) << getTriple().str() << 0;
=======
    bool IsExplicitDevice =
        A->getBaseArg().getOption().matches(options::OPT_Xarch_device);

    if (Value) {
      unsigned DiagID =
          IsExplicitDevice
              ? clang::diag::err_drv_unsupported_option_part_for_target
              : clang::diag::warn_drv_unsupported_option_part_for_target;
      Diags.Report(DiagID) << Value << A->getAsString(DriverArgs)
                           << getTriple().str();
    } else {
      unsigned DiagID =
          IsExplicitDevice
              ? clang::diag::err_drv_unsupported_option_for_target
              : clang::diag::warn_drv_unsupported_option_for_target;
      Diags.Report(DiagID) << A->getAsString(DAL) << getTriple().str();
>>>>>>> ee1abb8d
    }
    return true;
  }

  bool handleSanitizeOption(const ToolChain &TC, llvm::opt::DerivedArgList &DAL,
                            const llvm::opt::ArgList &DriverArgs,
                            StringRef TargetID, const llvm::opt::Arg *A) const {
    if (TargetID.empty())
      return false;
    // If we shouldn't do sanitizing, skip it.
    if (!DriverArgs.hasFlag(options::OPT_fgpu_sanitize,
                            options::OPT_fno_gpu_sanitize, true))
      return true;
    const llvm::opt::Option &Opt = A->getOption();
    // Sanitizer coverage is currently not supported for AMDGPU, so warn/error
    // on every related option.
    if (Opt.matches(options::OPT_fsan_cov_Group)) {
      diagnoseUnsupportedOption(A, DAL, DriverArgs);
    }
    // If this isn't a sanitizer option, don't handle it.
    if (!Opt.matches(options::OPT_fsanitize_EQ))
      return false;

    SmallVector<const char *, 4> SupportedSanitizers;
    SmallVector<const char *, 4> UnSupportedSanitizers;

    for (const char *Value : A->getValues()) {
      SanitizerMask K = parseSanitizerValue(Value, /*Allow Groups*/ false);
      if (K & ROCMToolChain::getSupportedSanitizers())
        SupportedSanitizers.push_back(Value);
      else
        UnSupportedSanitizers.push_back(Value);
    }

    // If there are no supported sanitizers, drop the whole argument.
    if (SupportedSanitizers.empty()) {
      diagnoseUnsupportedOption(A, DAL, DriverArgs);
      return true;
    }
    // If only some sanitizers are unsupported, report each one individually.
    if (!UnSupportedSanitizers.empty()) {
      for (const char *Value : UnSupportedSanitizers) {
        diagnoseUnsupportedOption(A, DAL, DriverArgs, Value);
      }
    }
    // If we know the target arch, check if the sanitizer is supported for it.
    if (shouldSkipSanitizeOption(TC, DriverArgs, TargetID, A))
      return true;

    // Add a new argument with only the supported sanitizers.
    DAL.AddJoinedArg(A, A->getOption(), llvm::join(SupportedSanitizers, ","));
    return true;
  }
};

} // end namespace toolchains
} // end namespace driver
} // end namespace clang

#endif // LLVM_CLANG_LIB_DRIVER_TOOLCHAINS_AMDGPU_H<|MERGE_RESOLUTION|>--- conflicted
+++ resolved
@@ -160,14 +160,6 @@
                                  const llvm::opt::ArgList &DriverArgs,
                                  const char *Value = nullptr) const {
     auto &Diags = getDriver().getDiags();
-<<<<<<< HEAD
-    for (auto *A : Args.filtered(options::OPT_fsanitize_EQ)) {
-      SanitizerMask K =
-          parseSanitizerValue(A->getValue(), /*Allow Groups*/ false);
-      if (K != SanitizerKind::Address)
-        Diags.Report(clang::diag::warn_drv_unsupported_option_for_target)
-            << A->getAsString(Args) << getTriple().str() << 0;
-=======
     bool IsExplicitDevice =
         A->getBaseArg().getOption().matches(options::OPT_Xarch_device);
 
@@ -179,12 +171,12 @@
       Diags.Report(DiagID) << Value << A->getAsString(DriverArgs)
                            << getTriple().str();
     } else {
-      unsigned DiagID =
-          IsExplicitDevice
-              ? clang::diag::err_drv_unsupported_option_for_target
-              : clang::diag::warn_drv_unsupported_option_for_target;
-      Diags.Report(DiagID) << A->getAsString(DAL) << getTriple().str();
->>>>>>> ee1abb8d
+      if (IsExplicitDevice)
+        Diags.Report(clang::diag::err_drv_unsupported_option_for_target)
+            << A->getAsString(DAL) << getTriple().str();
+      else
+        Diags.Report(clang::diag::warn_drv_unsupported_option_for_target)
+            << A->getAsString(DAL) << getTriple().str() << 0;
     }
     return true;
   }
