//===--- AMDGPU.h - AMDGPU ToolChain Implementations ----------*- C++ -*-===//
//
// Part of the LLVM Project, under the Apache License v2.0 with LLVM Exceptions.
// See https://llvm.org/LICENSE.txt for license information.
// SPDX-License-Identifier: Apache-2.0 WITH LLVM-exception
//
//===----------------------------------------------------------------------===//

#ifndef LLVM_CLANG_LIB_DRIVER_TOOLCHAINS_AMDGPU_H
#define LLVM_CLANG_LIB_DRIVER_TOOLCHAINS_AMDGPU_H

#include "Gnu.h"
#include "ROCm.h"
#include "clang/Basic/TargetID.h"
#include "clang/Driver/Options.h"
#include "clang/Driver/Tool.h"
#include "clang/Driver/ToolChain.h"
#include "llvm/ADT/SmallString.h"
#include "llvm/TargetParser/TargetParser.h"

#include <map>

namespace clang {
namespace driver {

namespace tools {
namespace amdgpu {

class LLVM_LIBRARY_VISIBILITY Linker final : public Tool {
public:
  Linker(const ToolChain &TC) : Tool("amdgpu::Linker", "ld.lld", TC) {}
  bool isLinkJob() const override { return true; }
  bool hasIntegratedCPP() const override { return false; }
  void ConstructJob(Compilation &C, const JobAction &JA,
                    const InputInfo &Output, const InputInfoList &Inputs,
                    const llvm::opt::ArgList &TCArgs,
                    const char *LinkingOutput) const override;
};

void getAMDGPUTargetFeatures(const Driver &D, const llvm::Triple &Triple,
                             const llvm::opt::ArgList &Args,
                             std::vector<StringRef> &Features);

void addFullLTOPartitionOption(const Driver &D, const llvm::opt::ArgList &Args,
                               llvm::opt::ArgStringList &CmdArgs);
} // end namespace amdgpu
} // end namespace tools

namespace toolchains {

class LLVM_LIBRARY_VISIBILITY AMDGPUToolChain : public Generic_ELF {
protected:
  const std::map<options::ID, const StringRef> OptionsDefault;

  Tool *buildLinker() const override;
  StringRef getOptionDefault(options::ID OptID) const {
    auto opt = OptionsDefault.find(OptID);
    assert(opt != OptionsDefault.end() && "No Default for Option");
    return opt->second;
  }

public:
  AMDGPUToolChain(const Driver &D, const llvm::Triple &Triple,
                  const llvm::opt::ArgList &Args);
  unsigned GetDefaultDwarfVersion() const override { return 5; }

  bool IsMathErrnoDefault() const override { return false; }
  bool isCrossCompiling() const override { return true; }
  bool isPICDefault() const override { return true; }
  bool isPIEDefault(const llvm::opt::ArgList &Args) const override {
    return false;
  }
  bool isPICDefaultForced() const override { return true; }
  bool SupportsProfiling() const override { return false; }

  llvm::opt::DerivedArgList *
  TranslateArgs(const llvm::opt::DerivedArgList &Args, StringRef BoundArch,
                Action::OffloadKind DeviceOffloadKind) const override;

  void addClangTargetOptions(const llvm::opt::ArgList &DriverArgs,
                             llvm::opt::ArgStringList &CC1Args,
                             Action::OffloadKind DeviceOffloadKind) const override;

  /// Return whether denormals should be flushed, and treated as 0 by default
  /// for the subtarget.
  static bool getDefaultDenormsAreZeroForTarget(llvm::AMDGPU::GPUKind GPUKind);

  llvm::DenormalMode getDefaultDenormalModeForType(
      const llvm::opt::ArgList &DriverArgs, const JobAction &JA,
      const llvm::fltSemantics *FPType = nullptr) const override;

  static bool isWave64(const llvm::opt::ArgList &DriverArgs,
                       llvm::AMDGPU::GPUKind Kind);
  /// Needed for using lto.
  bool HasNativeLLVMSupport() const override {
    return true;
  }

  /// Needed for translating LTO options.
  const char *getDefaultLinker() const override { return "ld.lld"; }

  /// Should skip sanitize options.
  bool shouldSkipSanitizeOption(const ToolChain &TC,
                                const llvm::opt::ArgList &DriverArgs,
                                StringRef TargetID,
                                const llvm::opt::Arg *A) const;

  /// Uses amdgpu-arch tool to get arch of the system GPU. Will return error
  /// if unable to find one.
  virtual Expected<SmallVector<std::string>>
  getSystemGPUArchs(const llvm::opt::ArgList &Args) const override;

protected:
  /// Check and diagnose invalid target ID specified by -mcpu.
  virtual void checkTargetID(const llvm::opt::ArgList &DriverArgs) const;

  /// The struct type returned by getParsedTargetID.
  struct ParsedTargetIDType {
    std::optional<std::string> OptionalTargetID;
    std::optional<std::string> OptionalGPUArch;
    std::optional<llvm::StringMap<bool>> OptionalFeatures;
  };

  /// Get target ID, GPU arch, and target ID features if the target ID is
  /// specified and valid.
  ParsedTargetIDType
  getParsedTargetID(const llvm::opt::ArgList &DriverArgs) const;

  /// Get GPU arch from -mcpu without checking.
  StringRef getGPUArch(const llvm::opt::ArgList &DriverArgs) const;

  /// Common warning options shared by AMDGPU HIP, OpenCL and OpenMP toolchains.
  /// Language specific warning options should go to derived classes.
  void addClangWarningOptions(llvm::opt::ArgStringList &CC1Args) const override;
};

class LLVM_LIBRARY_VISIBILITY ROCMToolChain : public AMDGPUToolChain {
public:
  ROCMToolChain(const Driver &D, const llvm::Triple &Triple,
                const llvm::opt::ArgList &Args);
  void
  addClangTargetOptions(const llvm::opt::ArgList &DriverArgs,
                        llvm::opt::ArgStringList &CC1Args,
                        Action::OffloadKind DeviceOffloadKind) const override;

  // Returns a list of device library names shared by different languages
  llvm::SmallVector<BitCodeLibraryInfo, 12>
  getCommonDeviceLibNames(const llvm::opt::ArgList &DriverArgs,
                          const std::string &GPUArch,
<<<<<<< HEAD
                          const Action::OffloadKind DeviceOffloadingKind,
                          bool isOpenMP = false) const;
=======
                          Action::OffloadKind DeviceOffloadingKind) const;
>>>>>>> 073460a2

  SanitizerMask getSupportedSanitizers() const override {
    return SanitizerKind::Address;
  }

  void diagnoseUnsupportedSanitizers(const llvm::opt::ArgList &Args) const {
    if (!Args.hasFlag(options::OPT_fgpu_sanitize, options::OPT_fno_gpu_sanitize,
                      true))
      return;
    auto &Diags = getDriver().getDiags();
    for (auto *A : Args.filtered(options::OPT_fsanitize_EQ)) {
      SanitizerMask K =
          parseSanitizerValue(A->getValue(), /*Allow Groups*/ false);
      if (K != SanitizerKind::Address)
        Diags.Report(clang::diag::warn_drv_unsupported_option_for_target)
            << A->getAsString(Args) << getTriple().str() << 0;
    }
  }
};

} // end namespace toolchains
} // end namespace driver
} // end namespace clang

#endif // LLVM_CLANG_LIB_DRIVER_TOOLCHAINS_AMDGPU_H<|MERGE_RESOLUTION|>--- conflicted
+++ resolved
@@ -147,12 +147,7 @@
   llvm::SmallVector<BitCodeLibraryInfo, 12>
   getCommonDeviceLibNames(const llvm::opt::ArgList &DriverArgs,
                           const std::string &GPUArch,
-<<<<<<< HEAD
-                          const Action::OffloadKind DeviceOffloadingKind,
-                          bool isOpenMP = false) const;
-=======
                           Action::OffloadKind DeviceOffloadingKind) const;
->>>>>>> 073460a2
 
   SanitizerMask getSupportedSanitizers() const override {
     return SanitizerKind::Address;
