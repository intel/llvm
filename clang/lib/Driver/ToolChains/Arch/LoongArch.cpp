//===--- LoongArch.cpp - LoongArch Helpers for Tools ------------*- C++ -*-===//
//
// Part of the LLVM Project, under the Apache License v2.0 with LLVM Exceptions.
// See https://llvm.org/LICENSE.txt for license information.
// SPDX-License-Identifier: Apache-2.0 WITH LLVM-exception
//
//===----------------------------------------------------------------------===//

#include "LoongArch.h"
#include "ToolChains/CommonArgs.h"
#include "clang/Basic/DiagnosticDriver.h"
#include "clang/Driver/Driver.h"
#include "clang/Driver/DriverDiagnostic.h"
#include "clang/Driver/Options.h"
#include "llvm/TargetParser/Host.h"
#include "llvm/TargetParser/LoongArchTargetParser.h"

using namespace clang::driver;
using namespace clang::driver::tools;
using namespace clang;
using namespace llvm::opt;

StringRef loongarch::getLoongArchABI(const Driver &D, const ArgList &Args,
                                     const llvm::Triple &Triple) {
  assert((Triple.getArch() == llvm::Triple::loongarch32 ||
          Triple.getArch() == llvm::Triple::loongarch64) &&
         "Unexpected triple");
  bool IsLA32 = Triple.getArch() == llvm::Triple::loongarch32;

  // Record -mabi value for later use.
  const Arg *MABIArg = Args.getLastArg(options::OPT_mabi_EQ);
  StringRef MABIValue;
  if (MABIArg) {
    MABIValue = MABIArg->getValue();
  }

  // Parse -mfpu value for later use.
  const Arg *MFPUArg = Args.getLastArg(options::OPT_mfpu_EQ);
  int FPU = -1;
  if (MFPUArg) {
    StringRef V = MFPUArg->getValue();
    if (V == "64")
      FPU = 64;
    else if (V == "32")
      FPU = 32;
    else if (V == "0" || V == "none")
      FPU = 0;
    else
      D.Diag(diag::err_drv_loongarch_invalid_mfpu_EQ) << V;
  }

  // Check -m*-float firstly since they have highest priority.
  if (const Arg *A = Args.getLastArg(options::OPT_mdouble_float,
                                     options::OPT_msingle_float,
                                     options::OPT_msoft_float)) {
    StringRef ImpliedABI;
    int ImpliedFPU = -1;
    if (A->getOption().matches(options::OPT_mdouble_float)) {
      ImpliedABI = IsLA32 ? "ilp32d" : "lp64d";
      ImpliedFPU = 64;
    }
    if (A->getOption().matches(options::OPT_msingle_float)) {
      ImpliedABI = IsLA32 ? "ilp32f" : "lp64f";
      ImpliedFPU = 32;
    }
    if (A->getOption().matches(options::OPT_msoft_float)) {
      ImpliedABI = IsLA32 ? "ilp32s" : "lp64s";
      ImpliedFPU = 0;
    }

    // Check `-mabi=` and `-mfpu=` settings and report if they conflict with
    // the higher-priority settings implied by -m*-float.
    //
    // ImpliedABI and ImpliedFPU are guaranteed to have valid values because
    // one of the match arms must match if execution can arrive here at all.
    if (!MABIValue.empty() && ImpliedABI != MABIValue)
      D.Diag(diag::warn_drv_loongarch_conflicting_implied_val)
          << MABIArg->getAsString(Args) << A->getAsString(Args) << ImpliedABI;

    if (FPU != -1 && ImpliedFPU != FPU)
      D.Diag(diag::warn_drv_loongarch_conflicting_implied_val)
          << MFPUArg->getAsString(Args) << A->getAsString(Args) << ImpliedFPU;

    return ImpliedABI;
  }

  // If `-mabi=` is specified, use it.
  if (!MABIValue.empty())
    return MABIValue;

  // Select abi based on -mfpu=xx.
  switch (FPU) {
  case 64:
    return IsLA32 ? "ilp32d" : "lp64d";
  case 32:
    return IsLA32 ? "ilp32f" : "lp64f";
  case 0:
    return IsLA32 ? "ilp32s" : "lp64s";
  }

  // Choose a default based on the triple.
  // Honor the explicit ABI modifier suffix in triple's environment part if
  // present, falling back to {ILP32,LP64}D otherwise.
  switch (Triple.getEnvironment()) {
  case llvm::Triple::GNUSF:
  case llvm::Triple::MuslSF:
    return IsLA32 ? "ilp32s" : "lp64s";
  case llvm::Triple::GNUF32:
  case llvm::Triple::MuslF32:
    return IsLA32 ? "ilp32f" : "lp64f";
  case llvm::Triple::GNUF64:
    // This was originally permitted (and indeed the canonical way) to
    // represent the {ILP32,LP64}D ABIs, but in Feb 2023 Loongson decided to
    // drop the explicit suffix in favor of unmarked `-gnu` for the
    // "general-purpose" ABIs, among other non-technical reasons.
    //
    // The spec change did not mention whether existing usages of "gnuf64"
    // shall remain valid or not, so we are going to continue recognizing it
    // for some time, until it is clear that everyone else has migrated away
    // from it.
    [[fallthrough]];
  case llvm::Triple::GNU:
  default:
    return IsLA32 ? "ilp32d" : "lp64d";
  }
}

void loongarch::getLoongArchTargetFeatures(const Driver &D,
                                           const llvm::Triple &Triple,
                                           const ArgList &Args,
                                           std::vector<StringRef> &Features) {
  // Enable the `lsx` feature on 64-bit LoongArch by default.
  if (Triple.isLoongArch64() &&
      (!Args.hasArgNoClaim(clang::driver::options::OPT_march_EQ)))
    Features.push_back("+lsx");

  std::string ArchName;
  const Arg *MArch = Args.getLastArg(options::OPT_march_EQ);
  if (MArch)
    ArchName = MArch->getValue();
  ArchName = postProcessTargetCPUString(ArchName, Triple);
  llvm::LoongArch::getArchFeatures(ArchName, Features);
  if (MArch && StringRef(MArch->getValue()) == "native")
    for (auto &F : llvm::sys::getHostCPUFeatures())
      Features.push_back(
          Args.MakeArgString((F.second ? "+" : "-") + F.first()));

  // Select floating-point features determined by -mdouble-float,
  // -msingle-float, -msoft-float and -mfpu.
  // Note: -m*-float wins any other options.
  if (const Arg *A = Args.getLastArg(options::OPT_mdouble_float,
                                     options::OPT_msingle_float,
                                     options::OPT_msoft_float)) {
    if (A->getOption().matches(options::OPT_mdouble_float)) {
      Features.push_back("+f");
      Features.push_back("+d");
    } else if (A->getOption().matches(options::OPT_msingle_float)) {
      Features.push_back("+f");
      Features.push_back("-d");
      Features.push_back("-lsx");
    } else /*Soft-float*/ {
      Features.push_back("-f");
      Features.push_back("-d");
      Features.push_back("-lsx");
    }
  } else if (const Arg *A = Args.getLastArg(options::OPT_mfpu_EQ)) {
    StringRef FPU = A->getValue();
    if (FPU == "64") {
      Features.push_back("+f");
      Features.push_back("+d");
    } else if (FPU == "32") {
      Features.push_back("+f");
      Features.push_back("-d");
      Features.push_back("-lsx");
    } else if (FPU == "0" || FPU == "none") {
      Features.push_back("-f");
      Features.push_back("-d");
      Features.push_back("-lsx");
    } else {
      D.Diag(diag::err_drv_loongarch_invalid_mfpu_EQ) << FPU;
    }
  }

  // Select the `ual` feature determined by -m[no-]strict-align.
  AddTargetFeature(Args, Features, options::OPT_mno_strict_align,
                   options::OPT_mstrict_align, "ual");

  // Accept but warn about these TargetSpecific options.
  if (Arg *A = Args.getLastArgNoClaim(options::OPT_mabi_EQ))
    A->ignoreTargetSpecific();
  if (Arg *A = Args.getLastArgNoClaim(options::OPT_mfpu_EQ))
    A->ignoreTargetSpecific();
  if (Arg *A = Args.getLastArgNoClaim(options::OPT_msimd_EQ))
    A->ignoreTargetSpecific();

  // Select lsx/lasx feature determined by -msimd=.
  // Option -msimd= precedes -m[no-]lsx and -m[no-]lasx.
  if (const Arg *A = Args.getLastArg(options::OPT_msimd_EQ)) {
    StringRef MSIMD = A->getValue();
    if (MSIMD == "lsx") {
      // Option -msimd=lsx depends on 64-bit FPU.
      // -m*-float and -mfpu=none/0/32 conflict with -msimd=lsx.
      if (llvm::find(Features, "-d") != Features.end())
        D.Diag(diag::err_drv_loongarch_wrong_fpu_width) << /*LSX*/ 0;
      else
        Features.push_back("+lsx");
    } else if (MSIMD == "lasx") {
      // Option -msimd=lasx depends on 64-bit FPU and LSX.
      // -m*-float, -mfpu=none/0/32 and -mno-lsx conflict with -msimd=lasx.
      if (llvm::find(Features, "-d") != Features.end())
        D.Diag(diag::err_drv_loongarch_wrong_fpu_width) << /*LASX*/ 1;
      else if (llvm::find(Features, "-lsx") != Features.end())
        D.Diag(diag::err_drv_loongarch_invalid_simd_option_combination);

      // The command options do not contain -mno-lasx.
      if (!Args.getLastArg(options::OPT_mno_lasx)) {
        Features.push_back("+lsx");
        Features.push_back("+lasx");
      }
    } else if (MSIMD == "none") {
      if (llvm::find(Features, "+lsx") != Features.end())
        Features.push_back("-lsx");
      if (llvm::find(Features, "+lasx") != Features.end())
        Features.push_back("-lasx");
    } else {
      D.Diag(diag::err_drv_loongarch_invalid_msimd_EQ) << MSIMD;
    }
  }

  // Select lsx feature determined by -m[no-]lsx.
  if (const Arg *A = Args.getLastArg(options::OPT_mlsx, options::OPT_mno_lsx)) {
    // LSX depends on 64-bit FPU.
    // -m*-float and -mfpu=none/0/32 conflict with -mlsx.
    if (A->getOption().matches(options::OPT_mlsx)) {
      if (llvm::find(Features, "-d") != Features.end())
        D.Diag(diag::err_drv_loongarch_wrong_fpu_width) << /*LSX*/ 0;
      else /*-mlsx*/
        Features.push_back("+lsx");
    } else /*-mno-lsx*/ {
      Features.push_back("-lsx");
    }
  }

  // Select lasx feature determined by -m[no-]lasx.
  if (const Arg *A =
          Args.getLastArg(options::OPT_mlasx, options::OPT_mno_lasx)) {
    // LASX depends on 64-bit FPU and LSX.
    // -mno-lsx conflicts with -mlasx.
    if (A->getOption().matches(options::OPT_mlasx)) {
      if (llvm::find(Features, "-d") != Features.end())
        D.Diag(diag::err_drv_loongarch_wrong_fpu_width) << /*LASX*/ 1;
      else { /*-mlasx*/
        Features.push_back("+lsx");
        Features.push_back("+lasx");
      }
    } else /*-mno-lasx*/
      Features.push_back("-lasx");
  }

  // Select frecipe feature determined by -m[no-]frecipe.
  if (const Arg *A =
          Args.getLastArg(options::OPT_mfrecipe, options::OPT_mno_frecipe)) {
    if (A->getOption().matches(options::OPT_mfrecipe))
      Features.push_back("+frecipe");
    else
      Features.push_back("-frecipe");
  }

  // Select lam-bh feature determined by -m[no-]lam-bh.
  if (const Arg *A =
          Args.getLastArg(options::OPT_mlam_bh, options::OPT_mno_lam_bh)) {
    if (A->getOption().matches(options::OPT_mlam_bh))
      Features.push_back("+lam-bh");
    else
      Features.push_back("-lam-bh");
  }

<<<<<<< HEAD
=======
  // Select lamcas feature determined by -m[no-]lamcas.
  if (const Arg *A =
          Args.getLastArg(options::OPT_mlamcas, options::OPT_mno_lamcas)) {
    if (A->getOption().matches(options::OPT_mlamcas))
      Features.push_back("+lamcas");
    else
      Features.push_back("-lamcas");
  }

>>>>>>> 93e44d24
  // Select ld-seq-sa feature determined by -m[no-]ld-seq-sa.
  if (const Arg *A = Args.getLastArg(options::OPT_mld_seq_sa,
                                     options::OPT_mno_ld_seq_sa)) {
    if (A->getOption().matches(options::OPT_mld_seq_sa))
      Features.push_back("+ld-seq-sa");
    else
      Features.push_back("-ld-seq-sa");
  }

  // Select div32 feature determined by -m[no-]div32.
  if (const Arg *A =
          Args.getLastArg(options::OPT_mdiv32, options::OPT_mno_div32)) {
    if (A->getOption().matches(options::OPT_mdiv32))
      Features.push_back("+div32");
    else
      Features.push_back("-div32");
  }
}

std::string loongarch::postProcessTargetCPUString(const std::string &CPU,
                                                  const llvm::Triple &Triple) {
  std::string CPUString = CPU;
  if (CPUString == "native") {
    CPUString = llvm::sys::getHostCPUName();
    if (CPUString == "generic")
      CPUString = llvm::LoongArch::getDefaultArch(Triple.isLoongArch64());
  }
  if (CPUString.empty())
    CPUString = llvm::LoongArch::getDefaultArch(Triple.isLoongArch64());
  return CPUString;
}

std::string loongarch::getLoongArchTargetCPU(const llvm::opt::ArgList &Args,
                                             const llvm::Triple &Triple) {
  std::string CPU;
  std::string Arch;
  // If we have -march, use that.
  if (const Arg *A = Args.getLastArg(options::OPT_march_EQ)) {
    Arch = A->getValue();
    if (Arch == "la64v1.0" || Arch == "la64v1.1")
      CPU = llvm::LoongArch::getDefaultArch(Triple.isLoongArch64());
    else
      CPU = Arch;
  }
  return postProcessTargetCPUString(CPU, Triple);
}<|MERGE_RESOLUTION|>--- conflicted
+++ resolved
@@ -275,8 +275,6 @@
       Features.push_back("-lam-bh");
   }
 
-<<<<<<< HEAD
-=======
   // Select lamcas feature determined by -m[no-]lamcas.
   if (const Arg *A =
           Args.getLastArg(options::OPT_mlamcas, options::OPT_mno_lamcas)) {
@@ -286,7 +284,6 @@
       Features.push_back("-lamcas");
   }
 
->>>>>>> 93e44d24
   // Select ld-seq-sa feature determined by -m[no-]ld-seq-sa.
   if (const Arg *A = Args.getLastArg(options::OPT_mld_seq_sa,
                                      options::OPT_mno_ld_seq_sa)) {
