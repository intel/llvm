//===--- CommonArgs.cpp - Args handling for multiple toolchains -*- C++ -*-===//
//
// Part of the LLVM Project, under the Apache License v2.0 with LLVM Exceptions.
// See https://llvm.org/LICENSE.txt for license information.
// SPDX-License-Identifier: Apache-2.0 WITH LLVM-exception
//
//===----------------------------------------------------------------------===//

#include "clang/Driver/CommonArgs.h"
#include "Arch/AArch64.h"
#include "Arch/ARM.h"
#include "Arch/CSKY.h"
#include "Arch/LoongArch.h"
#include "Arch/M68k.h"
#include "Arch/Mips.h"
#include "Arch/PPC.h"
#include "Arch/RISCV.h"
#include "Arch/Sparc.h"
#include "Arch/SystemZ.h"
#include "Arch/VE.h"
#include "Arch/X86.h"
#include "HIPAMD.h"
#include "Hexagon.h"
#include "MSP430.h"
#include "Solaris.h"
#include "clang/Basic/CodeGenOptions.h"
#include "clang/Config/config.h"
#include "clang/Driver/Action.h"
#include "clang/Driver/Compilation.h"
#include "clang/Driver/Driver.h"
#include "clang/Driver/InputInfo.h"
#include "clang/Driver/Job.h"
#include "clang/Driver/Options.h"
#include "clang/Driver/SanitizerArgs.h"
#include "clang/Driver/ToolChain.h"
#include "clang/Driver/Util.h"
#include "clang/Driver/XRayArgs.h"
#include "llvm/ADT/STLExtras.h"
#include "llvm/ADT/SmallSet.h"
#include "llvm/ADT/SmallString.h"
#include "llvm/ADT/StringExtras.h"
#include "llvm/ADT/StringSwitch.h"
#include "llvm/ADT/Twine.h"
#include "llvm/BinaryFormat/Magic.h"
#include "llvm/Config/llvm-config.h"
#include "llvm/Option/Arg.h"
#include "llvm/Option/ArgList.h"
#include "llvm/Option/Option.h"
#include "llvm/Support/CodeGen.h"
#include "llvm/Support/Compression.h"
#include "llvm/Support/ErrorHandling.h"
#include "llvm/Support/FileSystem.h"
#include "llvm/Support/Path.h"
#include "llvm/Support/Process.h"
#include "llvm/Support/Program.h"
#include "llvm/Support/Threading.h"
#include "llvm/Support/VirtualFileSystem.h"
#include "llvm/Support/YAMLParser.h"
#include "llvm/TargetParser/Host.h"
#include "llvm/TargetParser/PPCTargetParser.h"
#include "llvm/TargetParser/TargetParser.h"
#include <optional>

using namespace clang::driver;
using namespace clang::driver::tools;
using namespace clang;
using namespace llvm::opt;

static bool useFramePointerForTargetByDefault(const llvm::opt::ArgList &Args,
                                              const llvm::Triple &Triple) {
  if (Args.hasArg(clang::driver::options::OPT_pg) &&
      !Args.hasArg(clang::driver::options::OPT_mfentry))
    return true;

  if (Triple.isAndroid())
    return true;

  switch (Triple.getArch()) {
  case llvm::Triple::xcore:
  case llvm::Triple::wasm32:
  case llvm::Triple::wasm64:
  case llvm::Triple::msp430:
    // XCore never wants frame pointers, regardless of OS.
    // WebAssembly never wants frame pointers.
    return false;
  case llvm::Triple::ppc:
  case llvm::Triple::ppcle:
  case llvm::Triple::ppc64:
  case llvm::Triple::ppc64le:
  case llvm::Triple::riscv32:
  case llvm::Triple::riscv64:
  case llvm::Triple::sparc:
  case llvm::Triple::sparcel:
  case llvm::Triple::sparcv9:
  case llvm::Triple::amdgcn:
  case llvm::Triple::r600:
  case llvm::Triple::csky:
  case llvm::Triple::loongarch32:
  case llvm::Triple::loongarch64:
  case llvm::Triple::m68k:
    return !clang::driver::tools::areOptimizationsEnabled(Args);
  default:
    break;
  }

  if (Triple.isOSFuchsia() || Triple.isOSNetBSD()) {
    return !clang::driver::tools::areOptimizationsEnabled(Args);
  }

  if (Triple.isOSLinux() || Triple.isOSHurd()) {
    switch (Triple.getArch()) {
    // Don't use a frame pointer on linux if optimizing for certain targets.
    case llvm::Triple::arm:
    case llvm::Triple::armeb:
    case llvm::Triple::thumb:
    case llvm::Triple::thumbeb:
    case llvm::Triple::mips64:
    case llvm::Triple::mips64el:
    case llvm::Triple::mips:
    case llvm::Triple::mipsel:
    case llvm::Triple::systemz:
    case llvm::Triple::x86:
    case llvm::Triple::x86_64:
      return !clang::driver::tools::areOptimizationsEnabled(Args);
    default:
      return true;
    }
  }

  if (Triple.isOSWindows()) {
    switch (Triple.getArch()) {
    case llvm::Triple::x86:
      return !clang::driver::tools::areOptimizationsEnabled(Args);
    case llvm::Triple::x86_64:
      return Triple.isOSBinFormatMachO();
    case llvm::Triple::arm:
    case llvm::Triple::thumb:
      // Windows on ARM builds with FPO disabled to aid fast stack walking
      return true;
    default:
      // All other supported Windows ISAs use xdata unwind information, so frame
      // pointers are not generally useful.
      return false;
    }
  }

  if (arm::isARMEABIBareMetal(Triple))
    return false;

  return true;
}

static bool useLeafFramePointerForTargetByDefault(const llvm::Triple &Triple) {
  if (Triple.isAArch64() || Triple.isPS() || Triple.isVE() ||
      (Triple.isAndroid() && !Triple.isARM()))
    return false;

  return true;
}

static bool mustUseNonLeafFramePointerForTarget(const llvm::Triple &Triple) {
  switch (Triple.getArch()) {
  default:
    return false;
  case llvm::Triple::arm:
  case llvm::Triple::thumb:
    // ARM Darwin targets require a frame pointer to be always present to aid
    // offline debugging via backtraces.
    return Triple.isOSDarwin();
  }
}

// True if a target-specific option requires the frame chain to be preserved,
// even if new frame records are not created.
static bool mustMaintainValidFrameChain(const llvm::opt::ArgList &Args,
                                        const llvm::Triple &Triple) {
  switch (Triple.getArch()) {
  default:
    return false;
  case llvm::Triple::arm:
  case llvm::Triple::armeb:
  case llvm::Triple::thumb:
  case llvm::Triple::thumbeb:
    // For 32-bit Arm, the -mframe-chain=aapcs and -mframe-chain=aapcs+leaf
    // options require the frame pointer register to be reserved (or point to a
    // new AAPCS-compilant frame record), even with	-fno-omit-frame-pointer.
    if (Arg *A = Args.getLastArg(options::OPT_mframe_chain)) {
      StringRef V = A->getValue();
      return V != "none";
    }
    return false;

  case llvm::Triple::aarch64:
    // Arm64 Windows requires that the frame chain is valid, as there is no
    // way to indicate during a stack walk that a frame has used the frame
    // pointer as a general purpose register.
    return Triple.isOSWindows();
  }
}

// True if a target-specific option causes -fno-omit-frame-pointer to also
// cause frame records to be created in leaf functions.
static bool framePointerImpliesLeafFramePointer(const llvm::opt::ArgList &Args,
                                                const llvm::Triple &Triple) {
  if (Triple.isARM() || Triple.isThumb()) {
    // For 32-bit Arm, the -mframe-chain=aapcs+leaf option causes the
    // -fno-omit-frame-pointer optiion to imply -mno-omit-leaf-frame-pointer,
    // but does not by itself imply either option.
    if (Arg *A = Args.getLastArg(options::OPT_mframe_chain)) {
      StringRef V = A->getValue();
      return V == "aapcs+leaf";
    }
    return false;
  }
  return false;
}

clang::CodeGenOptions::FramePointerKind
getFramePointerKind(const llvm::opt::ArgList &Args,
                    const llvm::Triple &Triple) {
  // There are three things to consider here:
  // * Should a frame record be created for non-leaf functions?
  // * Should a frame record be created for leaf functions?
  // * Is the frame pointer register reserved, i.e. must it always point to
  //   either a new, valid frame record or be un-modified?
  //
  //  Not all combinations of these are valid:
  //  * It's not useful to have leaf frame records without non-leaf ones.
  //  * It's not useful to have frame records without reserving the frame
  //    pointer.
  //
  // | Non-leaf | Leaf | Reserved |
  // | N        | N    | N        | FramePointerKind::None
  // | N        | N    | Y        | FramePointerKind::Reserved
  // | N        | Y    | N        | Invalid
  // | N        | Y    | Y        | Invalid
  // | Y        | N    | N        | Invalid
  // | Y        | N    | Y        | FramePointerKind::NonLeaf
  // | Y        | Y    | N        | Invalid
  // | Y        | Y    | Y        | FramePointerKind::All
  //
  // The FramePointerKind::Reserved case is currently only reachable for Arm,
  // which has the -mframe-chain= option which can (in combination with
  // -fno-omit-frame-pointer) specify that the frame chain must be valid,
  // without requiring new frame records to be created.

  bool DefaultFP = useFramePointerForTargetByDefault(Args, Triple);
  bool EnableFP =
      mustUseNonLeafFramePointerForTarget(Triple) ||
      Args.hasFlag(clang::driver::options::OPT_fno_omit_frame_pointer,
                   clang::driver::options::OPT_fomit_frame_pointer, DefaultFP);

  bool DefaultLeafFP =
      useLeafFramePointerForTargetByDefault(Triple) ||
      (EnableFP && framePointerImpliesLeafFramePointer(Args, Triple));
  bool EnableLeafFP = Args.hasFlag(
      clang::driver::options::OPT_mno_omit_leaf_frame_pointer,
      clang::driver::options::OPT_momit_leaf_frame_pointer, DefaultLeafFP);

  bool FPRegReserved = EnableFP || mustMaintainValidFrameChain(Args, Triple);

  if (EnableFP) {
    if (EnableLeafFP)
      return clang::CodeGenOptions::FramePointerKind::All;
    return clang::CodeGenOptions::FramePointerKind::NonLeaf;
  }
  if (FPRegReserved)
    return clang::CodeGenOptions::FramePointerKind::Reserved;
  return clang::CodeGenOptions::FramePointerKind::None;
}

static void renderRpassOptions(const ArgList &Args, ArgStringList &CmdArgs,
                               const StringRef PluginOptPrefix) {
  if (const Arg *A = Args.getLastArg(options::OPT_Rpass_EQ))
    CmdArgs.push_back(Args.MakeArgString(Twine(PluginOptPrefix) +
                                         "-pass-remarks=" + A->getValue()));

  if (const Arg *A = Args.getLastArg(options::OPT_Rpass_missed_EQ))
    CmdArgs.push_back(Args.MakeArgString(
        Twine(PluginOptPrefix) + "-pass-remarks-missed=" + A->getValue()));

  if (const Arg *A = Args.getLastArg(options::OPT_Rpass_analysis_EQ))
    CmdArgs.push_back(Args.MakeArgString(
        Twine(PluginOptPrefix) + "-pass-remarks-analysis=" + A->getValue()));
}

static void renderRemarksOptions(const ArgList &Args, ArgStringList &CmdArgs,
                                 const llvm::Triple &Triple,
                                 const InputInfo &Input,
                                 const InputInfo &Output,
                                 const StringRef PluginOptPrefix) {
  StringRef Format = "yaml";
  if (const Arg *A = Args.getLastArg(options::OPT_fsave_optimization_record_EQ))
    Format = A->getValue();

  SmallString<128> F;
  const Arg *A = Args.getLastArg(options::OPT_foptimization_record_file_EQ);
  if (A)
    F = A->getValue();
  else if (Output.isFilename())
    F = Output.getFilename();

  assert(!F.empty() && "Cannot determine remarks output name.");
  // Append "opt.ld.<format>" to the end of the file name.
  CmdArgs.push_back(Args.MakeArgString(Twine(PluginOptPrefix) +
                                       "opt-remarks-filename=" + F +
                                       ".opt.ld." + Format));

  if (const Arg *A =
          Args.getLastArg(options::OPT_foptimization_record_passes_EQ))
    CmdArgs.push_back(Args.MakeArgString(
        Twine(PluginOptPrefix) + "opt-remarks-passes=" + A->getValue()));

  CmdArgs.push_back(Args.MakeArgString(Twine(PluginOptPrefix) +
                                       "opt-remarks-format=" + Format.data()));
}

static void renderRemarksHotnessOptions(const ArgList &Args,
                                        ArgStringList &CmdArgs,
                                        const StringRef PluginOptPrefix) {
  if (Args.hasFlag(options::OPT_fdiagnostics_show_hotness,
                   options::OPT_fno_diagnostics_show_hotness, false))
    CmdArgs.push_back(Args.MakeArgString(Twine(PluginOptPrefix) +
                                         "opt-remarks-with-hotness"));

  if (const Arg *A =
          Args.getLastArg(options::OPT_fdiagnostics_hotness_threshold_EQ))
    CmdArgs.push_back(
        Args.MakeArgString(Twine(PluginOptPrefix) +
                           "opt-remarks-hotness-threshold=" + A->getValue()));
}

static bool shouldIgnoreUnsupportedTargetFeature(const Arg &TargetFeatureArg,
                                                 llvm::Triple T,
                                                 StringRef Processor) {
  // Warn no-cumode for AMDGCN processors not supporing WGP mode.
  if (!T.isAMDGPU())
    return false;
  auto GPUKind = T.isAMDGCN() ? llvm::AMDGPU::parseArchAMDGCN(Processor)
                              : llvm::AMDGPU::parseArchR600(Processor);
  auto GPUFeatures = T.isAMDGCN() ? llvm::AMDGPU::getArchAttrAMDGCN(GPUKind)
                                  : llvm::AMDGPU::getArchAttrR600(GPUKind);
  if (GPUFeatures & llvm::AMDGPU::FEATURE_WGP)
    return false;
  return TargetFeatureArg.getOption().matches(options::OPT_mno_cumode);
}

void tools::addPathIfExists(const Driver &D, const Twine &Path,
                            ToolChain::path_list &Paths) {
  if (D.getVFS().exists(Path))
    Paths.push_back(Path.str());
}

void tools::handleTargetFeaturesGroup(const Driver &D,
                                      const llvm::Triple &Triple,
                                      const ArgList &Args,
                                      std::vector<StringRef> &Features,
                                      OptSpecifier Group) {
  std::set<StringRef> Warned;
  for (const Arg *A : Args.filtered(Group)) {
    StringRef Name = A->getOption().getName();
    A->claim();

    // Skip over "-m".
    assert(Name.starts_with("m") && "Invalid feature name.");
    Name = Name.substr(1);

    auto Proc = getCPUName(D, Args, Triple);
    if (shouldIgnoreUnsupportedTargetFeature(*A, Triple, Proc)) {
      if (Warned.count(Name) == 0) {
        D.getDiags().Report(
            clang::diag::warn_drv_unsupported_option_for_processor)
            << A->getAsString(Args) << Proc;
        Warned.insert(Name);
      }
      continue;
    }

    bool IsNegative = Name.consume_front("no-");

    Features.push_back(Args.MakeArgString((IsNegative ? "-" : "+") + Name));
  }
}

SmallVector<StringRef>
tools::unifyTargetFeatures(ArrayRef<StringRef> Features) {
  // Only add a feature if it hasn't been seen before starting from the end.
  SmallVector<StringRef> UnifiedFeatures;
  llvm::DenseSet<StringRef> UsedFeatures;
  for (StringRef Feature : llvm::reverse(Features)) {
    if (UsedFeatures.insert(Feature.drop_front()).second)
      UnifiedFeatures.insert(UnifiedFeatures.begin(), Feature);
  }

  return UnifiedFeatures;
}

void tools::addDirectoryList(const ArgList &Args, ArgStringList &CmdArgs,
                             const char *ArgName, const char *EnvVar) {
  const char *DirList = ::getenv(EnvVar);
  bool CombinedArg = false;

  if (!DirList)
    return; // Nothing to do.

  StringRef Name(ArgName);
  if (Name == "-I" || Name == "-L" || Name.empty())
    CombinedArg = true;

  StringRef Dirs(DirList);
  if (Dirs.empty()) // Empty string should not add '.'.
    return;

  StringRef::size_type Delim;
  while ((Delim = Dirs.find(llvm::sys::EnvPathSeparator)) != StringRef::npos) {
    if (Delim == 0) { // Leading colon.
      if (CombinedArg) {
        CmdArgs.push_back(Args.MakeArgString(std::string(ArgName) + "."));
      } else {
        CmdArgs.push_back(ArgName);
        CmdArgs.push_back(".");
      }
    } else {
      if (CombinedArg) {
        CmdArgs.push_back(
            Args.MakeArgString(std::string(ArgName) + Dirs.substr(0, Delim)));
      } else {
        CmdArgs.push_back(ArgName);
        CmdArgs.push_back(Args.MakeArgString(Dirs.substr(0, Delim)));
      }
    }
    Dirs = Dirs.substr(Delim + 1);
  }

  if (Dirs.empty()) { // Trailing colon.
    if (CombinedArg) {
      CmdArgs.push_back(Args.MakeArgString(std::string(ArgName) + "."));
    } else {
      CmdArgs.push_back(ArgName);
      CmdArgs.push_back(".");
    }
  } else { // Add the last path.
    if (CombinedArg) {
      CmdArgs.push_back(Args.MakeArgString(std::string(ArgName) + Dirs));
    } else {
      CmdArgs.push_back(ArgName);
      CmdArgs.push_back(Args.MakeArgString(Dirs));
    }
  }
}

void tools::AddLinkerInputs(const ToolChain &TC, const InputInfoList &Inputs,
                            const ArgList &Args, ArgStringList &CmdArgs,
                            const JobAction &JA) {
  const Driver &D = TC.getDriver();

  // Add extra linker input arguments which are not treated as inputs
  // (constructed via -Xarch_).
  Args.AddAllArgValues(CmdArgs, options::OPT_Zlinker_input);

  // LIBRARY_PATH are included before user inputs and only supported on native
  // toolchains.
  if (!TC.isCrossCompiling())
    addDirectoryList(Args, CmdArgs, "-L", "LIBRARY_PATH");

  for (const auto &II : Inputs) {
    // If the current tool chain refers to an OpenMP offloading host, we
    // should ignore inputs that refer to OpenMP offloading devices -
    // they will be embedded according to a proper linker script.
    if (auto *IA = II.getAction())
      if ((JA.isHostOffloading(Action::OFK_OpenMP) &&
           IA->isDeviceOffloading(Action::OFK_OpenMP)))
        continue;

    if (!TC.HasNativeLLVMSupport() && types::isLLVMIR(II.getType()))
      // Don't try to pass LLVM inputs unless we have native support.
      D.Diag(diag::err_drv_no_linker_llvm_support) << TC.getTripleString();

    if (II.getType() == types::TY_Tempfilelist) {
      // Take the list file and pass it in with '@'.
      std::string FileName(II.getFilename());
      const char *ArgFile = Args.MakeArgString("@" + FileName);
      CmdArgs.push_back(ArgFile);
      continue;
    }

    // Add filenames immediately.
    if (II.isFilename()) {
      CmdArgs.push_back(II.getFilename());
      continue;
    }

    // In some error cases, the input could be Nothing; skip those.
    if (II.isNothing())
      continue;

    // Otherwise, this is a linker input argument.
    const Arg &A = II.getInputArg();

    // Handle reserved library options.
    if (A.getOption().matches(options::OPT_Z_reserved_lib_stdcxx))
      TC.AddCXXStdlibLibArgs(Args, CmdArgs);
    else if (A.getOption().matches(options::OPT_Z_reserved_lib_cckext))
      TC.AddCCKextLibArgs(Args, CmdArgs);
    // Do not pass OPT_rpath to linker in AIX
    else if (A.getOption().matches(options::OPT_rpath) &&
             TC.getTriple().isOSAIX())
      continue;
    else
      A.renderAsInput(Args, CmdArgs);
  }
  if (const Arg *A = Args.getLastArg(options::OPT_fveclib)) {
    const llvm::Triple &Triple = TC.getTriple();
    StringRef V = A->getValue();
    if (V == "ArmPL" && (Triple.isOSLinux() || Triple.isOSDarwin())) {
      // To support -fveclib=ArmPL we need to link against libamath. Some of the
      // libamath functions depend on libm, at the same time, libamath exports
      // its own implementation of some of the libm functions. These are faster
      // and potentially less accurate implementations, hence we need to be
      // careful what is being linked in. Since here we are interested only in
      // the subset of libamath functions that is covered by the veclib
      // mappings, we need to prioritize libm functions by putting -lm before
      // -lamath (and then -lm again, to fulfill libamath requirements).
      //
      // Therefore we need to do the following:
      //
      // 1. On Linux, link only when actually needed.
      //
      // 2. Prefer libm functions over libamath (when no -nostdlib in use).
      //
      // 3. Link against libm to resolve libamath dependencies.
      //
      if (Triple.isOSLinux()) {
        CmdArgs.push_back(Args.MakeArgString("--push-state"));
        CmdArgs.push_back(Args.MakeArgString("--as-needed"));
      }
      if (!Args.hasArg(options::OPT_nostdlib))
        CmdArgs.push_back(Args.MakeArgString("-lm"));
      CmdArgs.push_back(Args.MakeArgString("-lamath"));
      if (!Args.hasArg(options::OPT_nostdlib))
        CmdArgs.push_back(Args.MakeArgString("-lm"));
      if (Triple.isOSLinux())
        CmdArgs.push_back(Args.MakeArgString("--pop-state"));
      addArchSpecificRPath(TC, Args, CmdArgs);
    }
  }
}

const char *tools::getLDMOption(const llvm::Triple &T, const ArgList &Args) {
  switch (T.getArch()) {
  case llvm::Triple::x86:
    if (T.isOSIAMCU())
      return "elf_iamcu";
    return "elf_i386";
  case llvm::Triple::aarch64:
    if (T.isOSManagarm())
      return "aarch64managarm";
    return "aarch64linux";
  case llvm::Triple::aarch64_be:
    return "aarch64linuxb";
  case llvm::Triple::arm:
  case llvm::Triple::thumb:
  case llvm::Triple::armeb:
  case llvm::Triple::thumbeb:
    return tools::arm::isARMBigEndian(T, Args) ? "armelfb_linux_eabi"
                                               : "armelf_linux_eabi";
  case llvm::Triple::m68k:
    return "m68kelf";
  case llvm::Triple::ppc:
    if (T.isOSLinux())
      return "elf32ppclinux";
    return "elf32ppc";
  case llvm::Triple::ppcle:
    if (T.isOSLinux())
      return "elf32lppclinux";
    return "elf32lppc";
  case llvm::Triple::ppc64:
    return "elf64ppc";
  case llvm::Triple::ppc64le:
    return "elf64lppc";
  case llvm::Triple::riscv32:
    return "elf32lriscv";
  case llvm::Triple::riscv64:
    return "elf64lriscv";
  case llvm::Triple::sparc:
  case llvm::Triple::sparcel:
    return "elf32_sparc";
  case llvm::Triple::sparcv9:
    return "elf64_sparc";
  case llvm::Triple::loongarch32:
    return "elf32loongarch";
  case llvm::Triple::loongarch64:
    return "elf64loongarch";
  case llvm::Triple::mips:
    return "elf32btsmip";
  case llvm::Triple::mipsel:
    return "elf32ltsmip";
  case llvm::Triple::mips64:
    if (tools::mips::hasMipsAbiArg(Args, "n32") || T.isABIN32())
      return "elf32btsmipn32";
    return "elf64btsmip";
  case llvm::Triple::mips64el:
    if (tools::mips::hasMipsAbiArg(Args, "n32") || T.isABIN32())
      return "elf32ltsmipn32";
    return "elf64ltsmip";
  case llvm::Triple::systemz:
    return "elf64_s390";
  case llvm::Triple::x86_64:
    if (T.isX32())
      return "elf32_x86_64";
    return "elf_x86_64";
  case llvm::Triple::ve:
    return "elf64ve";
  case llvm::Triple::csky:
    return "cskyelf_linux";
  default:
    return nullptr;
  }
}

void tools::addLinkerCompressDebugSectionsOption(
    const ToolChain &TC, const llvm::opt::ArgList &Args,
    llvm::opt::ArgStringList &CmdArgs) {
  // GNU ld supports --compress-debug-sections=none|zlib|zlib-gnu|zlib-gabi
  // whereas zlib is an alias to zlib-gabi and zlib-gnu is obsoleted. Therefore
  // -gz=none|zlib are translated to --compress-debug-sections=none|zlib. -gz
  // is not translated since ld --compress-debug-sections option requires an
  // argument.
  if (const Arg *A = Args.getLastArg(options::OPT_gz_EQ)) {
    StringRef V = A->getValue();
    if (V == "none" || V == "zlib" || V == "zstd")
      CmdArgs.push_back(Args.MakeArgString("--compress-debug-sections=" + V));
    else
      TC.getDriver().Diag(diag::err_drv_unsupported_option_argument)
          << A->getSpelling() << V;
  }
}

void tools::AddTargetFeature(const ArgList &Args,
                             std::vector<StringRef> &Features,
                             OptSpecifier OnOpt, OptSpecifier OffOpt,
                             StringRef FeatureName) {
  if (Arg *A = Args.getLastArg(OnOpt, OffOpt)) {
    if (A->getOption().matches(OnOpt))
      Features.push_back(Args.MakeArgString("+" + FeatureName));
    else
      Features.push_back(Args.MakeArgString("-" + FeatureName));
  }
}

/// Get the (LLVM) name of the AMDGPU gpu we are targeting.
static std::string getAMDGPUTargetGPU(const llvm::Triple &T,
                                      const ArgList &Args) {
  Arg *MArch = Args.getLastArg(options::OPT_march_EQ);
  if (Arg *A = Args.getLastArg(options::OPT_mcpu_EQ)) {
    auto GPUName = getProcessorFromTargetID(T, A->getValue());
    return llvm::StringSwitch<std::string>(GPUName)
        .Cases("rv630", "rv635", "r600")
        .Cases("rv610", "rv620", "rs780", "rs880")
        .Case("rv740", "rv770")
        .Case("palm", "cedar")
        .Cases("sumo", "sumo2", "sumo")
        .Case("hemlock", "cypress")
        .Case("aruba", "cayman")
        .Default(GPUName.str());
  }
  if (MArch)
    return getProcessorFromTargetID(T, MArch->getValue()).str();
  return "";
}

static std::string getLanaiTargetCPU(const ArgList &Args) {
  if (Arg *A = Args.getLastArg(options::OPT_mcpu_EQ)) {
    return A->getValue();
  }
  return "";
}

/// Get the (LLVM) name of the WebAssembly cpu we are targeting.
static StringRef getWebAssemblyTargetCPU(const ArgList &Args) {
  // If we have -mcpu=, use that.
  if (Arg *A = Args.getLastArg(options::OPT_mcpu_EQ)) {
    StringRef CPU = A->getValue();

#ifdef __wasm__
    // Handle "native" by examining the host. "native" isn't meaningful when
    // cross compiling, so only support this when the host is also WebAssembly.
    if (CPU == "native")
      return llvm::sys::getHostCPUName();
#endif

    return CPU;
  }

  return "generic";
}

std::string tools::getCPUName(const Driver &D, const ArgList &Args,
                              const llvm::Triple &T, bool FromAs) {
  Arg *A;

  switch (T.getArch()) {
  default:
    return "";

  case llvm::Triple::aarch64:
  case llvm::Triple::aarch64_32:
  case llvm::Triple::aarch64_be:
    return aarch64::getAArch64TargetCPU(Args, T, A);

  case llvm::Triple::arm:
  case llvm::Triple::armeb:
  case llvm::Triple::thumb:
  case llvm::Triple::thumbeb: {
    StringRef MArch, MCPU;
    arm::getARMArchCPUFromArgs(Args, MArch, MCPU, FromAs);
    return arm::getARMTargetCPU(MCPU, MArch, T);
  }

  case llvm::Triple::avr:
    if (const Arg *A = Args.getLastArg(options::OPT_mmcu_EQ))
      return A->getValue();
    return "";

  case llvm::Triple::m68k:
    return m68k::getM68kTargetCPU(Args);

  case llvm::Triple::mips:
  case llvm::Triple::mipsel:
  case llvm::Triple::mips64:
  case llvm::Triple::mips64el: {
    StringRef CPUName;
    StringRef ABIName;
    mips::getMipsCPUAndABI(Args, T, CPUName, ABIName);
    return std::string(CPUName);
  }

  case llvm::Triple::nvptx:
  case llvm::Triple::nvptx64:
    if (const Arg *A = Args.getLastArg(options::OPT_march_EQ))
      return A->getValue();
    return "";

  case llvm::Triple::ppc:
  case llvm::Triple::ppcle:
  case llvm::Triple::ppc64:
  case llvm::Triple::ppc64le:
    if (Arg *A = Args.getLastArg(clang::driver::options::OPT_mcpu_EQ))
      return std::string(
          llvm::PPC::getNormalizedPPCTargetCPU(T, A->getValue()));
    return std::string(llvm::PPC::getNormalizedPPCTargetCPU(T));

  case llvm::Triple::csky:
    if (const Arg *A = Args.getLastArg(options::OPT_mcpu_EQ))
      return A->getValue();
    else if (const Arg *A = Args.getLastArg(options::OPT_march_EQ))
      return A->getValue();
    else
      return "ck810";
  case llvm::Triple::riscv32:
  case llvm::Triple::riscv64:
    return riscv::getRISCVTargetCPU(Args, T);

  case llvm::Triple::bpfel:
  case llvm::Triple::bpfeb:
    if (const Arg *A = Args.getLastArg(options::OPT_mcpu_EQ))
      return A->getValue();
    return "";

  case llvm::Triple::sparc:
  case llvm::Triple::sparcel:
  case llvm::Triple::sparcv9:
    return sparc::getSparcTargetCPU(D, Args, T);

  case llvm::Triple::x86:
  case llvm::Triple::x86_64:
    return x86::getX86TargetCPU(D, Args, T);

  case llvm::Triple::hexagon:
    return "hexagon" +
           toolchains::HexagonToolChain::GetTargetCPUVersion(Args).str();

  case llvm::Triple::lanai:
    return getLanaiTargetCPU(Args);

  case llvm::Triple::systemz:
    return systemz::getSystemZTargetCPU(Args, T);

  case llvm::Triple::r600:
  case llvm::Triple::amdgcn:
    return getAMDGPUTargetGPU(T, Args);

  case llvm::Triple::wasm32:
  case llvm::Triple::wasm64:
    return std::string(getWebAssemblyTargetCPU(Args));

  case llvm::Triple::loongarch32:
  case llvm::Triple::loongarch64:
    return loongarch::getLoongArchTargetCPU(Args, T);

  case llvm::Triple::xtensa:
    if (const Arg *A = Args.getLastArg(options::OPT_mcpu_EQ))
      return A->getValue();
    return "";
  }
}

static void getWebAssemblyTargetFeatures(const Driver &D,
                                         const llvm::Triple &Triple,
                                         const ArgList &Args,
                                         std::vector<StringRef> &Features) {
  handleTargetFeaturesGroup(D, Triple, Args, Features,
                            options::OPT_m_wasm_Features_Group);
}

void tools::getTargetFeatures(const Driver &D, const llvm::Triple &Triple,
                              const ArgList &Args, ArgStringList &CmdArgs,
                              bool ForAS, bool IsAux) {
  std::vector<StringRef> Features;
  switch (Triple.getArch()) {
  default:
    break;
  case llvm::Triple::mips:
  case llvm::Triple::mipsel:
  case llvm::Triple::mips64:
  case llvm::Triple::mips64el:
    mips::getMIPSTargetFeatures(D, Triple, Args, Features);
    break;
  case llvm::Triple::arm:
  case llvm::Triple::armeb:
  case llvm::Triple::thumb:
  case llvm::Triple::thumbeb:
    arm::getARMTargetFeatures(D, Triple, Args, Features, ForAS);
    break;
  case llvm::Triple::ppc:
  case llvm::Triple::ppcle:
  case llvm::Triple::ppc64:
  case llvm::Triple::ppc64le:
    ppc::getPPCTargetFeatures(D, Triple, Args, Features);
    break;
  case llvm::Triple::riscv32:
  case llvm::Triple::riscv64:
    riscv::getRISCVTargetFeatures(D, Triple, Args, Features);
    break;
  case llvm::Triple::systemz:
    systemz::getSystemZTargetFeatures(D, Args, Features);
    break;
  case llvm::Triple::aarch64:
  case llvm::Triple::aarch64_32:
  case llvm::Triple::aarch64_be:
    aarch64::getAArch64TargetFeatures(D, Triple, Args, Features, ForAS);
    break;
  case llvm::Triple::x86:
  case llvm::Triple::x86_64:
    x86::getX86TargetFeatures(D, Triple, Args, Features);
    break;
  case llvm::Triple::hexagon:
    hexagon::getHexagonTargetFeatures(D, Triple, Args, Features);
    break;
  case llvm::Triple::wasm32:
  case llvm::Triple::wasm64:
    getWebAssemblyTargetFeatures(D, Triple, Args, Features);
    break;
  case llvm::Triple::sparc:
  case llvm::Triple::sparcel:
  case llvm::Triple::sparcv9:
    sparc::getSparcTargetFeatures(D, Args, Features);
    break;
  case llvm::Triple::r600:
  case llvm::Triple::amdgcn:
    amdgpu::getAMDGPUTargetFeatures(D, Triple, Args, Features);
    break;
  case llvm::Triple::nvptx:
  case llvm::Triple::nvptx64:
    NVPTX::getNVPTXTargetFeatures(D, Triple, Args, Features);
    break;
  case llvm::Triple::m68k:
    m68k::getM68kTargetFeatures(D, Triple, Args, Features);
    break;
  case llvm::Triple::msp430:
    msp430::getMSP430TargetFeatures(D, Args, Features);
    break;
  case llvm::Triple::ve:
    ve::getVETargetFeatures(D, Args, Features);
    break;
  case llvm::Triple::csky:
    csky::getCSKYTargetFeatures(D, Triple, Args, CmdArgs, Features);
    break;
  case llvm::Triple::loongarch32:
  case llvm::Triple::loongarch64:
    loongarch::getLoongArchTargetFeatures(D, Triple, Args, Features);
    break;
  }

  for (auto Feature : unifyTargetFeatures(Features)) {
    CmdArgs.push_back(IsAux ? "-aux-target-feature" : "-target-feature");
    CmdArgs.push_back(Feature.data());
  }
}

llvm::StringRef tools::getLTOParallelism(const ArgList &Args, const Driver &D) {
  Arg *LtoJobsArg = Args.getLastArg(options::OPT_flto_jobs_EQ);
  if (!LtoJobsArg)
    return {};
  if (!llvm::get_threadpool_strategy(LtoJobsArg->getValue()))
    D.Diag(diag::err_drv_invalid_int_value)
        << LtoJobsArg->getAsString(Args) << LtoJobsArg->getValue();
  return LtoJobsArg->getValue();
}

// PS4/PS5 uses -ffunction-sections and -fdata-sections by default.
bool tools::isUseSeparateSections(const llvm::Triple &Triple) {
  return Triple.isPS();
}

bool tools::isTLSDESCEnabled(const ToolChain &TC,
                             const llvm::opt::ArgList &Args) {
  const llvm::Triple &Triple = TC.getEffectiveTriple();
  Arg *A = Args.getLastArg(options::OPT_mtls_dialect_EQ);
  if (!A)
    return Triple.hasDefaultTLSDESC();
  StringRef V = A->getValue();
  bool SupportedArgument = false, EnableTLSDESC = false;
  bool Unsupported = !Triple.isOSBinFormatELF();
  if (Triple.isLoongArch() || Triple.isRISCV()) {
    SupportedArgument = V == "desc" || V == "trad";
    EnableTLSDESC = V == "desc";
  } else if (Triple.isX86()) {
    SupportedArgument = V == "gnu" || V == "gnu2";
    EnableTLSDESC = V == "gnu2";
  } else {
    Unsupported = true;
  }
  if (Unsupported) {
    TC.getDriver().Diag(diag::err_drv_unsupported_opt_for_target)
        << A->getSpelling() << Triple.getTriple();
  } else if (!SupportedArgument) {
    TC.getDriver().Diag(diag::err_drv_unsupported_option_argument_for_target)
        << A->getSpelling() << V << Triple.getTriple();
  }
  return EnableTLSDESC;
}

void tools::addLTOOptions(const ToolChain &ToolChain, const ArgList &Args,
                          ArgStringList &CmdArgs, const InputInfo &Output,
                          const InputInfoList &Inputs, bool IsThinLTO) {
  const llvm::Triple &Triple = ToolChain.getTriple();
  const bool IsOSAIX = Triple.isOSAIX();
  const bool IsAMDGCN = Triple.isAMDGCN();
  StringRef Linker = Args.getLastArgValue(options::OPT_fuse_ld_EQ);
  const char *LinkerPath = Args.MakeArgString(ToolChain.GetLinkerPath());
  const Driver &D = ToolChain.getDriver();
  const bool IsFatLTO = Args.hasFlag(options::OPT_ffat_lto_objects,
                                     options::OPT_fno_fat_lto_objects, false);
  const bool IsUnifiedLTO = Args.hasArg(options::OPT_funified_lto);

  assert(!Inputs.empty() && "Must have at least one input.");

  auto Input = llvm::find_if(
      Inputs, [](const InputInfo &II) -> bool { return II.isFilename(); });
  if (Input == Inputs.end()) {
    // For a very rare case, all of the inputs to the linker are
    // InputArg. If that happens, just use the first InputInfo.
    Input = Inputs.begin();
  }

  if (Linker != "lld" && Linker != "lld-link" &&
      llvm::sys::path::filename(LinkerPath) != "ld.lld" &&
      llvm::sys::path::stem(LinkerPath) != "ld.lld" && !Triple.isOSOpenBSD()) {
    // Tell the linker to load the plugin. This has to come before
    // AddLinkerInputs as gold requires -plugin and AIX ld requires -bplugin to
    // come before any -plugin-opt/-bplugin_opt that -Wl might forward.
    const char *PluginPrefix = IsOSAIX ? "-bplugin:" : "";
    const char *PluginName = IsOSAIX ? "/libLTO" : "/LLVMgold";

    if (!IsOSAIX)
      CmdArgs.push_back("-plugin");

#if defined(_WIN32)
    const char *Suffix = ".dll";
#elif defined(__APPLE__)
    const char *Suffix = ".dylib";
#else
    const char *Suffix = ".so";
#endif

    SmallString<1024> Plugin;
    llvm::sys::path::native(Twine(D.Dir) +
                                "/../" CLANG_INSTALL_LIBDIR_BASENAME +
                                PluginName + Suffix,
                            Plugin);
    CmdArgs.push_back(Args.MakeArgString(Twine(PluginPrefix) + Plugin));
  } else {
    // Tell LLD to find and use .llvm.lto section in regular relocatable object
    // files
    if (IsFatLTO)
      CmdArgs.push_back("--fat-lto-objects");

    if (Args.hasArg(options::OPT_flto_partitions_EQ)) {
      int Value = 0;
      StringRef A = Args.getLastArgValue(options::OPT_flto_partitions_EQ, "8");
      if (A.getAsInteger(10, Value) || (Value < 1)) {
        Arg *Arg = Args.getLastArg(options::OPT_flto_partitions_EQ);
        D.Diag(diag::err_drv_invalid_int_value)
            << Arg->getAsString(Args) << Arg->getValue();
      }
      CmdArgs.push_back(Args.MakeArgString("--lto-partitions=" + A));
    }
  }

  const char *PluginOptPrefix = IsOSAIX ? "-bplugin_opt:" : "-plugin-opt=";
  const char *ExtraDash = IsOSAIX ? "-" : "";
  const char *ParallelismOpt = IsOSAIX ? "-threads=" : "jobs=";

  // Note, this solution is far from perfect, better to encode it into IR
  // metadata, but this may not be worth it, since it looks like aranges is on
  // the way out.
  if (Args.hasArg(options::OPT_gdwarf_aranges)) {
    CmdArgs.push_back(Args.MakeArgString(Twine(PluginOptPrefix) +
                                         "-generate-arange-section"));
  }

  // Pass vector library arguments to LTO.
  Arg *ArgVecLib = Args.getLastArg(options::OPT_fveclib);
  if (ArgVecLib && ArgVecLib->getNumValues() == 1) {
    // Map the vector library names from clang front-end to opt front-end. The
    // values are taken from the TargetLibraryInfo class command line options.
    std::optional<StringRef> OptVal =
        llvm::StringSwitch<std::optional<StringRef>>(ArgVecLib->getValue())
            .Case("Accelerate", "Accelerate")
            .Case("libmvec", "LIBMVEC")
            .Case("AMDLIBM", "AMDLIBM")
            .Case("MASSV", "MASSV")
            .Case("SVML", "SVML")
            .Case("SLEEF", "sleefgnuabi")
            .Case("Darwin_libsystem_m", "Darwin_libsystem_m")
            .Case("ArmPL", "ArmPL")
            .Case("none", "none")
            .Default(std::nullopt);

    if (OptVal)
      CmdArgs.push_back(Args.MakeArgString(
          Twine(PluginOptPrefix) + "-vector-library=" + OptVal.value()));
  }

  // Try to pass driver level flags relevant to LTO code generation down to
  // the plugin.

  // Handle flags for selecting CPU variants.
  std::string CPU = getCPUName(D, Args, Triple);
  if (!CPU.empty())
    CmdArgs.push_back(
        Args.MakeArgString(Twine(PluginOptPrefix) + ExtraDash + "mcpu=" + CPU));

  if (Arg *A = Args.getLastArg(options::OPT_O_Group)) {
    // The optimization level matches
    // CompilerInvocation.cpp:getOptimizationLevel().
    StringRef OOpt;
    if (A->getOption().matches(options::OPT_O4) ||
        A->getOption().matches(options::OPT_Ofast))
      OOpt = "3";
    else if (A->getOption().matches(options::OPT_O)) {
      OOpt = A->getValue();
      if (OOpt == "g")
        OOpt = "1";
      else if (OOpt == "s" || OOpt == "z")
        OOpt = "2";
    } else if (A->getOption().matches(options::OPT_O0))
      OOpt = "0";
    if (!OOpt.empty()) {
      CmdArgs.push_back(
          Args.MakeArgString(Twine(PluginOptPrefix) + ExtraDash + "O" + OOpt));
      if (IsAMDGCN)
        CmdArgs.push_back(Args.MakeArgString(Twine("--lto-CGO") + OOpt));
    }
  }

  if (Args.hasArg(options::OPT_gsplit_dwarf))
    CmdArgs.push_back(Args.MakeArgString(
        Twine(PluginOptPrefix) + "dwo_dir=" + Output.getFilename() + "_dwo"));

  if (IsThinLTO && !IsOSAIX)
    CmdArgs.push_back(Args.MakeArgString(Twine(PluginOptPrefix) + "thinlto"));
  else if (IsThinLTO && IsOSAIX)
    CmdArgs.push_back(Args.MakeArgString(Twine("-bdbg:thinlto")));

  // Matrix intrinsic lowering happens at link time with ThinLTO. Enable
  // LowerMatrixIntrinsicsPass, which is transitively called by
  // buildThinLTODefaultPipeline under EnableMatrix.
  if ((IsThinLTO || IsFatLTO || IsUnifiedLTO) &&
        Args.hasArg(options::OPT_fenable_matrix))
    CmdArgs.push_back(
        Args.MakeArgString(Twine(PluginOptPrefix) + "-enable-matrix"));

  StringRef Parallelism = getLTOParallelism(Args, D);
  if (!Parallelism.empty())
    CmdArgs.push_back(Args.MakeArgString(Twine(PluginOptPrefix) +
                                         ParallelismOpt + Parallelism));

  // Pass down GlobalISel options.
  if (Arg *A = Args.getLastArg(options::OPT_fglobal_isel,
                               options::OPT_fno_global_isel)) {
    // Parsing -fno-global-isel explicitly gives architectures that enable GISel
    // by default a chance to disable it.
    CmdArgs.push_back(Args.MakeArgString(
        Twine(PluginOptPrefix) + "-global-isel=" +
        (A->getOption().matches(options::OPT_fglobal_isel) ? "1" : "0")));
  }

  // If an explicit debugger tuning argument appeared, pass it along.
  if (Arg *A =
          Args.getLastArg(options::OPT_gTune_Group, options::OPT_ggdbN_Group)) {
    if (A->getOption().matches(options::OPT_glldb))
      CmdArgs.push_back(
          Args.MakeArgString(Twine(PluginOptPrefix) + "-debugger-tune=lldb"));
    else if (A->getOption().matches(options::OPT_gsce))
      CmdArgs.push_back(
          Args.MakeArgString(Twine(PluginOptPrefix) + "-debugger-tune=sce"));
    else if (A->getOption().matches(options::OPT_gdbx))
      CmdArgs.push_back(
          Args.MakeArgString(Twine(PluginOptPrefix) + "-debugger-tune=dbx"));
    else
      CmdArgs.push_back(
          Args.MakeArgString(Twine(PluginOptPrefix) + "-debugger-tune=gdb"));
  }

  if (IsOSAIX) {
    if (!ToolChain.useIntegratedAs())
      CmdArgs.push_back(
          Args.MakeArgString(Twine(PluginOptPrefix) + "-no-integrated-as=1"));

    // On AIX, clang assumes strict-dwarf is true if any debug option is
    // specified, unless it is told explicitly not to assume so.
    Arg *A = Args.getLastArg(options::OPT_g_Group);
    bool EnableDebugInfo = A && !A->getOption().matches(options::OPT_g0) &&
                           !A->getOption().matches(options::OPT_ggdb0);
    if (EnableDebugInfo && Args.hasFlag(options::OPT_gstrict_dwarf,
                                        options::OPT_gno_strict_dwarf, true))
      CmdArgs.push_back(
          Args.MakeArgString(Twine(PluginOptPrefix) + "-strict-dwarf=true"));

    for (const Arg *A : Args.filtered_reverse(options::OPT_mabi_EQ)) {
      StringRef V = A->getValue();
      if (V == "vec-default")
        break;
      if (V == "vec-extabi") {
        CmdArgs.push_back(
            Args.MakeArgString(Twine(PluginOptPrefix) + "-vec-extabi"));
        break;
      }
    }
  }

  bool UseSeparateSections =
      isUseSeparateSections(ToolChain.getEffectiveTriple());

  if (Args.hasFlag(options::OPT_ffunction_sections,
                   options::OPT_fno_function_sections, UseSeparateSections))
    CmdArgs.push_back(
        Args.MakeArgString(Twine(PluginOptPrefix) + "-function-sections=1"));
  else if (Args.hasArg(options::OPT_fno_function_sections))
    CmdArgs.push_back(
        Args.MakeArgString(Twine(PluginOptPrefix) + "-function-sections=0"));

  bool DataSectionsTurnedOff = false;
  if (Args.hasFlag(options::OPT_fdata_sections, options::OPT_fno_data_sections,
                   UseSeparateSections)) {
    CmdArgs.push_back(
        Args.MakeArgString(Twine(PluginOptPrefix) + "-data-sections=1"));
  } else if (Args.hasArg(options::OPT_fno_data_sections)) {
    DataSectionsTurnedOff = true;
    CmdArgs.push_back(
        Args.MakeArgString(Twine(PluginOptPrefix) + "-data-sections=0"));
  }

  if (Args.hasArg(options::OPT_mxcoff_roptr) ||
      Args.hasArg(options::OPT_mno_xcoff_roptr)) {
    bool HasRoptr = Args.hasFlag(options::OPT_mxcoff_roptr,
                                 options::OPT_mno_xcoff_roptr, false);
    StringRef OptStr = HasRoptr ? "-mxcoff-roptr" : "-mno-xcoff-roptr";
    if (!IsOSAIX)
      D.Diag(diag::err_drv_unsupported_opt_for_target)
          << OptStr << Triple.str();

    if (HasRoptr) {
      // The data sections option is on by default on AIX. We only need to error
      // out when -fno-data-sections is specified explicitly to turn off data
      // sections.
      if (DataSectionsTurnedOff)
        D.Diag(diag::err_roptr_requires_data_sections);

      CmdArgs.push_back(
          Args.MakeArgString(Twine(PluginOptPrefix) + "-mxcoff-roptr"));
    }
  }

  // Pass an option to enable split machine functions.
  if (auto *A = Args.getLastArg(options::OPT_fsplit_machine_functions,
                                options::OPT_fno_split_machine_functions)) {
    if (A->getOption().matches(options::OPT_fsplit_machine_functions))
      CmdArgs.push_back(Args.MakeArgString(Twine(PluginOptPrefix) +
                                           "-split-machine-functions"));
  }

  if (Arg *A = getLastProfileSampleUseArg(Args)) {
    StringRef FName = A->getValue();
    if (!llvm::sys::fs::exists(FName))
      D.Diag(diag::err_drv_no_such_file) << FName;
    else
      CmdArgs.push_back(Args.MakeArgString(Twine(PluginOptPrefix) +
                                           "sample-profile=" + FName));
  }

  if (auto *CSPGOGenerateArg = getLastCSProfileGenerateArg(Args)) {
    CmdArgs.push_back(Args.MakeArgString(Twine(PluginOptPrefix) + ExtraDash +
                                         "cs-profile-generate"));
    if (CSPGOGenerateArg->getOption().matches(
            options::OPT_fcs_profile_generate_EQ)) {
      SmallString<128> Path(CSPGOGenerateArg->getValue());
      llvm::sys::path::append(Path, "default_%m.profraw");
      CmdArgs.push_back(Args.MakeArgString(Twine(PluginOptPrefix) + ExtraDash +
                                           "cs-profile-path=" + Path));
    } else
      CmdArgs.push_back(
          Args.MakeArgString(Twine(PluginOptPrefix) + ExtraDash +
                             "cs-profile-path=default_%m.profraw"));
  } else if (auto *ProfileUseArg = getLastProfileUseArg(Args)) {
    SmallString<128> Path(
        ProfileUseArg->getNumValues() == 0 ? "" : ProfileUseArg->getValue());
    if (Path.empty() || llvm::sys::fs::is_directory(Path))
      llvm::sys::path::append(Path, "default.profdata");
    CmdArgs.push_back(Args.MakeArgString(Twine(PluginOptPrefix) + ExtraDash +
                                         "cs-profile-path=" + Path));
  }

  // This controls whether or not we perform JustMyCode instrumentation.
  if (Args.hasFlag(options::OPT_fjmc, options::OPT_fno_jmc, false)) {
    if (ToolChain.getEffectiveTriple().isOSBinFormatELF())
      CmdArgs.push_back(Args.MakeArgString(Twine(PluginOptPrefix) +
                                           "-enable-jmc-instrument"));
    else
      D.Diag(clang::diag::warn_drv_fjmc_for_elf_only);
  }

  if (Args.hasFlag(options::OPT_femulated_tls, options::OPT_fno_emulated_tls,
                   Triple.hasDefaultEmulatedTLS())) {
    CmdArgs.push_back(
        Args.MakeArgString(Twine(PluginOptPrefix) + "-emulated-tls"));
  }
  if (isTLSDESCEnabled(ToolChain, Args))
    CmdArgs.push_back(
        Args.MakeArgString(Twine(PluginOptPrefix) + "-enable-tlsdesc"));

  if (Args.hasFlag(options::OPT_fstack_size_section,
                   options::OPT_fno_stack_size_section, false))
    CmdArgs.push_back(
        Args.MakeArgString(Twine(PluginOptPrefix) + "-stack-size-section"));

  // Setup statistics file output.
  SmallString<128> StatsFile = getStatsFileName(Args, Output, *Input, D);
  if (!StatsFile.empty())
    CmdArgs.push_back(
        Args.MakeArgString(Twine(PluginOptPrefix) + "stats-file=" + StatsFile));

  // Setup crash diagnostics dir.
  if (Arg *A = Args.getLastArg(options::OPT_fcrash_diagnostics_dir))
    CmdArgs.push_back(Args.MakeArgString(
        Twine(PluginOptPrefix) + "-crash-diagnostics-dir=" + A->getValue()));

  addX86AlignBranchArgs(D, Args, CmdArgs, /*IsLTO=*/true, PluginOptPrefix);

  // Handle remark diagnostics on screen options: '-Rpass-*'.
  renderRpassOptions(Args, CmdArgs, PluginOptPrefix);

  // Handle serialized remarks options: '-fsave-optimization-record'
  // and '-foptimization-record-*'.
  if (willEmitRemarks(Args))
    renderRemarksOptions(Args, CmdArgs, ToolChain.getEffectiveTriple(), *Input,
                         Output, PluginOptPrefix);

  // Handle remarks hotness/threshold related options.
  renderRemarksHotnessOptions(Args, CmdArgs, PluginOptPrefix);

  addMachineOutlinerArgs(D, Args, CmdArgs, ToolChain.getEffectiveTriple(),
                         /*IsLTO=*/true, PluginOptPrefix);

  bool IsELF = Triple.isOSBinFormatELF();
  bool Crel = false;
  bool ImplicitMapSyms = false;
  for (const Arg *A : Args.filtered(options::OPT_Wa_COMMA)) {
    for (StringRef V : A->getValues()) {
      auto Equal = V.split('=');
      auto checkArg = [&](bool ValidTarget,
                          std::initializer_list<const char *> Set) {
        if (!ValidTarget) {
          D.Diag(diag::err_drv_unsupported_opt_for_target)
              << (Twine("-Wa,") + Equal.first + "=").str()
              << Triple.getTriple();
        } else if (!llvm::is_contained(Set, Equal.second)) {
          D.Diag(diag::err_drv_unsupported_option_argument)
              << (Twine("-Wa,") + Equal.first + "=").str() << Equal.second;
        }
      };
      if (Equal.first == "-mmapsyms") {
        ImplicitMapSyms = Equal.second == "implicit";
        checkArg(IsELF && Triple.isAArch64(), {"default", "implicit"});
      } else if (V == "--crel")
        Crel = true;
      else if (V == "--no-crel")
        Crel = false;
      else
        continue;
      A->claim();
    }
  }
  if (Crel) {
    if (IsELF && !Triple.isMIPS()) {
      CmdArgs.push_back(Args.MakeArgString(Twine(PluginOptPrefix) + "-crel"));
    } else {
      D.Diag(diag::err_drv_unsupported_opt_for_target)
          << "-Wa,--crel" << D.getTargetTriple();
    }
  }
  if (ImplicitMapSyms)
    CmdArgs.push_back(
        Args.MakeArgString(Twine(PluginOptPrefix) + "-implicit-mapsyms"));

  if (Args.hasArg(options::OPT_ftime_report))
    CmdArgs.push_back(
        Args.MakeArgString(Twine(PluginOptPrefix) + "-time-passes"));
}

void tools::addOpenMPRuntimeLibraryPath(const ToolChain &TC,
                                        const ArgList &Args,
                                        ArgStringList &CmdArgs) {
  // Default to clang lib / lib64 folder, i.e. the same location as device
  // runtime.
  SmallString<256> DefaultLibPath =
      llvm::sys::path::parent_path(TC.getDriver().Dir);
  llvm::sys::path::append(DefaultLibPath, CLANG_INSTALL_LIBDIR_BASENAME);
  CmdArgs.push_back(Args.MakeArgString("-L" + DefaultLibPath));
}

void tools::addArchSpecificRPath(const ToolChain &TC, const ArgList &Args,
                                 ArgStringList &CmdArgs) {
  if (!Args.hasFlag(options::OPT_frtlib_add_rpath,
                    options::OPT_fno_rtlib_add_rpath, false))
    return;

  if (TC.getTriple().isOSAIX()) // TODO: AIX doesn't support -rpath option.
    return;

  SmallVector<std::string> CandidateRPaths(TC.getArchSpecificLibPaths());
  if (const auto CandidateRPath = TC.getStdlibPath())
    CandidateRPaths.emplace_back(*CandidateRPath);

  for (const auto &CandidateRPath : CandidateRPaths) {
    if (TC.getVFS().exists(CandidateRPath)) {
      CmdArgs.push_back("-rpath");
      CmdArgs.push_back(Args.MakeArgString(CandidateRPath));
    }
  }
}

bool tools::addOpenMPRuntime(const Compilation &C, ArgStringList &CmdArgs,
                             const ToolChain &TC, const ArgList &Args,
                             bool ForceStaticHostRuntime, bool IsOffloadingHost,
                             bool GompNeedsRT) {
  if (!Args.hasFlag(options::OPT_fopenmp, options::OPT_fopenmp_EQ,
                    options::OPT_fno_openmp, false)) {
    // We need libomptarget (liboffload) if it's the choosen offloading runtime.
    if (Args.hasFlag(options::OPT_foffload_via_llvm,
                     options::OPT_fno_offload_via_llvm, false))
      CmdArgs.push_back("-lomptarget");
    return false;
  }

  Driver::OpenMPRuntimeKind RTKind = TC.getDriver().getOpenMPRuntime(Args);

  if (RTKind == Driver::OMPRT_Unknown)
    // Already diagnosed.
    return false;

  if (ForceStaticHostRuntime)
    CmdArgs.push_back("-Bstatic");

  switch (RTKind) {
  case Driver::OMPRT_OMP:
    CmdArgs.push_back("-lomp");
    break;
  case Driver::OMPRT_GOMP:
    CmdArgs.push_back("-lgomp");
    break;
  case Driver::OMPRT_IOMP5:
    CmdArgs.push_back("-liomp5");
    break;
  }

  if (ForceStaticHostRuntime)
    CmdArgs.push_back("-Bdynamic");

  if (RTKind == Driver::OMPRT_GOMP && GompNeedsRT)
      CmdArgs.push_back("-lrt");

  if (IsOffloadingHost)
    CmdArgs.push_back("-lomptarget");

  addArchSpecificRPath(TC, Args, CmdArgs);

  addOpenMPRuntimeLibraryPath(TC, Args, CmdArgs);

  return true;
}

void tools::addOpenMPHostOffloadingArgs(const Compilation &C,
                                        const JobAction &JA,
                                        const llvm::opt::ArgList &Args,
                                        llvm::opt::ArgStringList &CmdArgs) {
  if (!JA.isHostOffloading(Action::OFK_OpenMP))
    return;

  // For all the host OpenMP offloading compile jobs we need to pass the targets
  // information using -fopenmp-targets= option.
  constexpr llvm::StringLiteral Targets("--offload-targets=");

  SmallVector<std::string> Triples;
  auto TCRange = C.getOffloadToolChains<Action::OFK_OpenMP>();
  std::transform(TCRange.first, TCRange.second, std::back_inserter(Triples),
                 [](auto TC) { return TC.second->getTripleString(); });
  CmdArgs.push_back(
      Args.MakeArgString(Twine(Targets) + llvm::join(Triples, ",")));
}

static void addSanitizerRuntime(const ToolChain &TC, const ArgList &Args,
                                ArgStringList &CmdArgs, StringRef Sanitizer,
                                bool IsShared, bool IsWhole) {
  // Wrap any static runtimes that must be forced into executable in
  // whole-archive.
  if (IsWhole) CmdArgs.push_back("--whole-archive");
  CmdArgs.push_back(TC.getCompilerRTArgString(
      Args, Sanitizer, IsShared ? ToolChain::FT_Shared : ToolChain::FT_Static));
  if (IsWhole) CmdArgs.push_back("--no-whole-archive");

  if (IsShared) {
    addArchSpecificRPath(TC, Args, CmdArgs);
  }
}

// Tries to use a file with the list of dynamic symbols that need to be exported
// from the runtime library. Returns true if the file was found.
static bool addSanitizerDynamicList(const ToolChain &TC, const ArgList &Args,
                                    ArgStringList &CmdArgs,
                                    StringRef Sanitizer) {
  bool LinkerIsGnuLd = solaris::isLinkerGnuLd(TC, Args);

  // Solaris ld defaults to --export-dynamic behaviour but doesn't support
  // the option, so don't try to pass it.
  if (TC.getTriple().isOSSolaris() && !LinkerIsGnuLd)
    return true;
  SmallString<128> SanRT(TC.getCompilerRT(Args, Sanitizer));
  if (llvm::sys::fs::exists(SanRT + ".syms")) {
    CmdArgs.push_back(Args.MakeArgString("--dynamic-list=" + SanRT + ".syms"));
    return true;
  }
  return false;
}

void tools::addAsNeededOption(const ToolChain &TC,
                              const llvm::opt::ArgList &Args,
                              llvm::opt::ArgStringList &CmdArgs,
                              bool as_needed) {
  assert(!TC.getTriple().isOSAIX() &&
         "AIX linker does not support any form of --as-needed option yet.");
  bool LinkerIsGnuLd = solaris::isLinkerGnuLd(TC, Args);

  // While the Solaris 11.2 ld added --as-needed/--no-as-needed as aliases
  // for the native forms -z ignore/-z record, they are missing in Illumos,
  // so always use the native form.
  // GNU ld doesn't support -z ignore/-z record, so don't use them even on
  // Solaris.
  if (TC.getTriple().isOSSolaris() && !LinkerIsGnuLd) {
    CmdArgs.push_back("-z");
    CmdArgs.push_back(as_needed ? "ignore" : "record");
  } else {
    CmdArgs.push_back(as_needed ? "--as-needed" : "--no-as-needed");
  }
}

void tools::linkSanitizerRuntimeDeps(const ToolChain &TC,
                                     const llvm::opt::ArgList &Args,
                                     ArgStringList &CmdArgs) {
  // Force linking against the system libraries sanitizers depends on
  // (see PR15823 why this is necessary).
  addAsNeededOption(TC, Args, CmdArgs, false);
  // There's no libpthread or librt on RTEMS & Android.
  if (TC.getTriple().getOS() != llvm::Triple::RTEMS &&
      !TC.getTriple().isAndroid() && !TC.getTriple().isOHOSFamily()) {
    CmdArgs.push_back("-lpthread");
    if (!TC.getTriple().isOSOpenBSD() && !TC.getTriple().isOSHaiku())
      CmdArgs.push_back("-lrt");
  }
  CmdArgs.push_back("-lm");
  // There's no libdl on all OSes.
  if (!TC.getTriple().isOSFreeBSD() && !TC.getTriple().isOSNetBSD() &&
      !TC.getTriple().isOSOpenBSD() && !TC.getTriple().isOSDragonFly() &&
      !TC.getTriple().isOSHaiku() &&
      TC.getTriple().getOS() != llvm::Triple::RTEMS)
    CmdArgs.push_back("-ldl");
  // Required for backtrace on some OSes
  if (TC.getTriple().isOSFreeBSD() || TC.getTriple().isOSNetBSD() ||
      TC.getTriple().isOSOpenBSD() || TC.getTriple().isOSDragonFly())
    CmdArgs.push_back("-lexecinfo");
  if (TC.getTriple().isOSHaiku())
    CmdArgs.push_back("-lbsd");
  // There is no libresolv on Android, FreeBSD, OpenBSD, etc. On musl
  // libresolv.a, even if exists, is an empty archive to satisfy POSIX -lresolv
  // requirement.
  if (TC.getTriple().isOSLinux() && !TC.getTriple().isAndroid() &&
      !TC.getTriple().isMusl())
    CmdArgs.push_back("-lresolv");
}

static void
collectSanitizerRuntimes(const ToolChain &TC, const ArgList &Args,
                         SmallVectorImpl<StringRef> &SharedRuntimes,
                         SmallVectorImpl<StringRef> &StaticRuntimes,
                         SmallVectorImpl<StringRef> &NonWholeStaticRuntimes,
                         SmallVectorImpl<StringRef> &HelperStaticRuntimes,
                         SmallVectorImpl<StringRef> &RequiredSymbols) {
  assert(!TC.getTriple().isOSDarwin() && "it's not used by Darwin");
  const SanitizerArgs &SanArgs = TC.getSanitizerArgs(Args);
  // Collect shared runtimes.
  if (SanArgs.needsSharedRt()) {
    if (SanArgs.needsAsanRt()) {
      SharedRuntimes.push_back("asan");
      if (!Args.hasArg(options::OPT_shared) && !TC.getTriple().isAndroid())
        HelperStaticRuntimes.push_back("asan-preinit");
    }
    if (SanArgs.needsMemProfRt()) {
      SharedRuntimes.push_back("memprof");
      if (!Args.hasArg(options::OPT_shared) && !TC.getTriple().isAndroid())
        HelperStaticRuntimes.push_back("memprof-preinit");
    }
    if (SanArgs.needsNsanRt())
      SharedRuntimes.push_back("nsan");
    if (SanArgs.needsUbsanRt()) {
      if (SanArgs.requiresMinimalRuntime())
        SharedRuntimes.push_back("ubsan_minimal");
      else
        SharedRuntimes.push_back("ubsan_standalone");
    }
    if (SanArgs.needsScudoRt()) {
      SharedRuntimes.push_back("scudo_standalone");
    }
    if (SanArgs.needsTsanRt())
      SharedRuntimes.push_back("tsan");
    if (SanArgs.needsTysanRt())
      SharedRuntimes.push_back("tysan");
    if (SanArgs.needsHwasanRt()) {
      if (SanArgs.needsHwasanAliasesRt())
        SharedRuntimes.push_back("hwasan_aliases");
      else
        SharedRuntimes.push_back("hwasan");
      if (!Args.hasArg(options::OPT_shared))
        HelperStaticRuntimes.push_back("hwasan-preinit");
    }
    if (SanArgs.needsRtsanRt() && SanArgs.linkRuntimes())
      SharedRuntimes.push_back("rtsan");
  }

  // The stats_client library is also statically linked into DSOs.
  if (SanArgs.needsStatsRt())
    StaticRuntimes.push_back("stats_client");

  // Always link the static runtime regardless of DSO or executable.
  if (SanArgs.needsAsanRt())
    HelperStaticRuntimes.push_back("asan_static");

  // Collect static runtimes.
  if (Args.hasArg(options::OPT_shared)) {
    // Don't link static runtimes into DSOs.
    return;
  }

  // Each static runtime that has a DSO counterpart above is excluded below,
  // but runtimes that exist only as static are not affected by needsSharedRt.

  if (!SanArgs.needsSharedRt() && SanArgs.needsAsanRt()) {
    StaticRuntimes.push_back("asan");
    if (SanArgs.linkCXXRuntimes())
      StaticRuntimes.push_back("asan_cxx");
  }

  if (!SanArgs.needsSharedRt() && SanArgs.needsRtsanRt() &&
      SanArgs.linkRuntimes())
    StaticRuntimes.push_back("rtsan");

  if (!SanArgs.needsSharedRt() && SanArgs.needsMemProfRt()) {
    StaticRuntimes.push_back("memprof");
    if (SanArgs.linkCXXRuntimes())
      StaticRuntimes.push_back("memprof_cxx");
  }

  if (!SanArgs.needsSharedRt() && SanArgs.needsHwasanRt()) {
    if (SanArgs.needsHwasanAliasesRt()) {
      StaticRuntimes.push_back("hwasan_aliases");
      if (SanArgs.linkCXXRuntimes())
        StaticRuntimes.push_back("hwasan_aliases_cxx");
    } else {
      StaticRuntimes.push_back("hwasan");
      if (SanArgs.linkCXXRuntimes())
        StaticRuntimes.push_back("hwasan_cxx");
    }
  }
  if (SanArgs.needsDfsanRt())
    StaticRuntimes.push_back("dfsan");
  if (SanArgs.needsLsanRt())
    StaticRuntimes.push_back("lsan");
  if (SanArgs.needsMsanRt()) {
    StaticRuntimes.push_back("msan");
    if (SanArgs.linkCXXRuntimes())
      StaticRuntimes.push_back("msan_cxx");
  }
  if (!SanArgs.needsSharedRt() && SanArgs.needsNsanRt())
    StaticRuntimes.push_back("nsan");
  if (!SanArgs.needsSharedRt() && SanArgs.needsTsanRt()) {
    StaticRuntimes.push_back("tsan");
    if (SanArgs.linkCXXRuntimes())
      StaticRuntimes.push_back("tsan_cxx");
  }
  if (!SanArgs.needsSharedRt() && SanArgs.needsTysanRt())
    StaticRuntimes.push_back("tysan");
  if (!SanArgs.needsSharedRt() && SanArgs.needsUbsanRt()) {
    if (SanArgs.requiresMinimalRuntime()) {
      StaticRuntimes.push_back("ubsan_minimal");
    } else {
      StaticRuntimes.push_back("ubsan_standalone");
    }
  }
  if (SanArgs.needsSafeStackRt()) {
    NonWholeStaticRuntimes.push_back("safestack");
    RequiredSymbols.push_back("__safestack_init");
  }
  if (!(SanArgs.needsSharedRt() && SanArgs.needsUbsanRt())) {
    if (SanArgs.needsCfiCrossDsoRt())
      StaticRuntimes.push_back("cfi");
    if (SanArgs.needsCfiCrossDsoDiagRt())
      StaticRuntimes.push_back("cfi_diag");
  }
  if (SanArgs.linkCXXRuntimes() && !SanArgs.requiresMinimalRuntime() &&
      ((!SanArgs.needsSharedRt() && SanArgs.needsUbsanCXXRt()) ||
       SanArgs.needsCfiCrossDsoDiagRt())) {
    StaticRuntimes.push_back("ubsan_standalone_cxx");
  }
  if (SanArgs.needsStatsRt()) {
    NonWholeStaticRuntimes.push_back("stats");
    RequiredSymbols.push_back("__sanitizer_stats_register");
  }
  if (!SanArgs.needsSharedRt() && SanArgs.needsScudoRt()) {
    StaticRuntimes.push_back("scudo_standalone");
    if (SanArgs.linkCXXRuntimes())
      StaticRuntimes.push_back("scudo_standalone_cxx");
  }
}

// Should be called before we add system libraries (C++ ABI, libstdc++/libc++,
// C runtime, etc). Returns true if sanitizer system deps need to be linked in.
bool tools::addSanitizerRuntimes(const ToolChain &TC, const ArgList &Args,
                                 ArgStringList &CmdArgs) {
  const SanitizerArgs &SanArgs = TC.getSanitizerArgs(Args);
  SmallVector<StringRef, 4> SharedRuntimes, StaticRuntimes,
      NonWholeStaticRuntimes, HelperStaticRuntimes, RequiredSymbols;
  if (SanArgs.linkRuntimes()) {
    collectSanitizerRuntimes(TC, Args, SharedRuntimes, StaticRuntimes,
                             NonWholeStaticRuntimes, HelperStaticRuntimes,
                             RequiredSymbols);
  }

  // -u options must be added before the runtime libs that resolve them.
  for (auto S : RequiredSymbols) {
    CmdArgs.push_back("-u");
    CmdArgs.push_back(Args.MakeArgString(S));
  }

  // Inject libfuzzer dependencies.
  if (SanArgs.needsFuzzer() && SanArgs.linkRuntimes() &&
      !Args.hasArg(options::OPT_shared)) {

    addSanitizerRuntime(TC, Args, CmdArgs, "fuzzer", false, true);
    if (SanArgs.needsFuzzerInterceptors())
      addSanitizerRuntime(TC, Args, CmdArgs, "fuzzer_interceptors", false,
                          true);
    if (!Args.hasArg(clang::driver::options::OPT_nostdlibxx)) {
      bool OnlyLibstdcxxStatic = Args.hasArg(options::OPT_static_libstdcxx) &&
                                 !Args.hasArg(options::OPT_static);
      if (OnlyLibstdcxxStatic)
        CmdArgs.push_back("-Bstatic");
      TC.AddCXXStdlibLibArgs(Args, CmdArgs);
      if (OnlyLibstdcxxStatic)
        CmdArgs.push_back("-Bdynamic");
    }
  }

  for (auto RT : SharedRuntimes)
    addSanitizerRuntime(TC, Args, CmdArgs, RT, true, false);
  for (auto RT : HelperStaticRuntimes)
    addSanitizerRuntime(TC, Args, CmdArgs, RT, false, true);
  bool AddExportDynamic = false;
  for (auto RT : StaticRuntimes) {
    addSanitizerRuntime(TC, Args, CmdArgs, RT, false, true);
    AddExportDynamic |= !addSanitizerDynamicList(TC, Args, CmdArgs, RT);
  }
  for (auto RT : NonWholeStaticRuntimes) {
    addSanitizerRuntime(TC, Args, CmdArgs, RT, false, false);
    AddExportDynamic |= !addSanitizerDynamicList(TC, Args, CmdArgs, RT);
  }
  // If there is a static runtime with no dynamic list, force all the symbols
  // to be dynamic to be sure we export sanitizer interface functions.
  if (AddExportDynamic)
    CmdArgs.push_back("--export-dynamic");

  if (SanArgs.hasCrossDsoCfi() && !AddExportDynamic)
    CmdArgs.push_back("--export-dynamic-symbol=__cfi_check");

  if (SanArgs.hasMemTag()) {
    if (!TC.getTriple().isAndroid()) {
      TC.getDriver().Diag(diag::err_drv_unsupported_opt_for_target)
          << "-fsanitize=memtag*" << TC.getTriple().str();
    }
    CmdArgs.push_back(
        Args.MakeArgString("--android-memtag-mode=" + SanArgs.getMemtagMode()));
    if (SanArgs.hasMemtagHeap())
      CmdArgs.push_back("--android-memtag-heap");
    if (SanArgs.hasMemtagStack())
      CmdArgs.push_back("--android-memtag-stack");
  }

  return !StaticRuntimes.empty() || !NonWholeStaticRuntimes.empty();
}

bool tools::addXRayRuntime(const ToolChain&TC, const ArgList &Args, ArgStringList &CmdArgs) {
  const XRayArgs &XRay = TC.getXRayArgs(Args);
  if (Args.hasArg(options::OPT_shared)) {
    if (XRay.needsXRayDSORt()) {
      CmdArgs.push_back("--whole-archive");
      CmdArgs.push_back(TC.getCompilerRTArgString(Args, "xray-dso"));
      CmdArgs.push_back("--no-whole-archive");
      return true;
    }
  } else if (XRay.needsXRayRt()) {
    CmdArgs.push_back("--whole-archive");
    CmdArgs.push_back(TC.getCompilerRTArgString(Args, "xray"));
    for (const auto &Mode : XRay.modeList())
      CmdArgs.push_back(TC.getCompilerRTArgString(Args, Mode));
    CmdArgs.push_back("--no-whole-archive");
    return true;
  }

  return false;
}

void tools::linkXRayRuntimeDeps(const ToolChain &TC,
                                const llvm::opt::ArgList &Args,
                                ArgStringList &CmdArgs) {
  addAsNeededOption(TC, Args, CmdArgs, false);
  CmdArgs.push_back("-lpthread");
  if (!TC.getTriple().isOSOpenBSD())
    CmdArgs.push_back("-lrt");
  CmdArgs.push_back("-lm");

  if (!TC.getTriple().isOSFreeBSD() &&
      !TC.getTriple().isOSNetBSD() &&
      !TC.getTriple().isOSOpenBSD())
    CmdArgs.push_back("-ldl");
}

bool tools::areOptimizationsEnabled(const ArgList &Args) {
  // Find the last -O arg and see if it is non-zero.
  if (Arg *A = Args.getLastArg(options::OPT_O_Group))
    return !A->getOption().matches(options::OPT_O0);
  // Defaults to -O0.
  return false;
}

bool tools::isDependentLibAdded(const ArgList &Args, StringRef Lib) {
  // Check if given Lib is added via --dependent-lib
  SmallString<64> DepLib("--dependent-lib=");
  DepLib += Lib;
  return llvm::any_of(Args.getAllArgValues(options::OPT_Xclang),
                      [&DepLib](StringRef Option) { return Option == DepLib; });
}

const char *tools::SplitDebugName(const JobAction &JA, const ArgList &Args,
                                  const InputInfo &Input,
                                  const InputInfo &Output) {
  auto AddPostfix = [JA](auto &F) {
    if (JA.getOffloadingDeviceKind() == Action::OFK_HIP)
      F += (Twine("_") + JA.getOffloadingArch()).str();
    F += ".dwo";
  };
  if (Arg *A = Args.getLastArg(options::OPT_gsplit_dwarf_EQ))
    if (StringRef(A->getValue()) == "single" && Output.isFilename())
      return Args.MakeArgString(Output.getFilename());

  SmallString<128> T;
  if (const Arg *A = Args.getLastArg(options::OPT_dumpdir)) {
    T = A->getValue();
  } else {
    Arg *FinalOutput = Args.getLastArg(options::OPT_o, options::OPT__SLASH_o);
    if (FinalOutput && Args.hasArg(options::OPT_c)) {
      T = FinalOutput->getValue();
      llvm::sys::path::remove_filename(T);
      llvm::sys::path::append(T,
                              llvm::sys::path::stem(FinalOutput->getValue()));
      AddPostfix(T);
      return Args.MakeArgString(T);
    }
  }

  T += llvm::sys::path::stem(Input.getBaseInput());
  AddPostfix(T);
  return Args.MakeArgString(T);
}

void tools::SplitDebugInfo(const ToolChain &TC, Compilation &C, const Tool &T,
                           const JobAction &JA, const ArgList &Args,
                           const InputInfo &Output, const char *OutFile) {
  ArgStringList ExtractArgs;
  ExtractArgs.push_back("--extract-dwo");

  ArgStringList StripArgs;
  StripArgs.push_back("--strip-dwo");

  // Grabbing the output of the earlier compile step.
  StripArgs.push_back(Output.getFilename());
  ExtractArgs.push_back(Output.getFilename());
  ExtractArgs.push_back(OutFile);

  const char *Exec =
      Args.MakeArgString(TC.GetProgramPath(CLANG_DEFAULT_OBJCOPY));
  InputInfo II(types::TY_Object, Output.getFilename(), Output.getFilename());

  // First extract the dwo sections.
  C.addCommand(std::make_unique<Command>(JA, T,
                                         ResponseFileSupport::AtFileCurCP(),
                                         Exec, ExtractArgs, II, Output));

  // Then remove them from the original .o file.
  C.addCommand(std::make_unique<Command>(
      JA, T, ResponseFileSupport::AtFileCurCP(), Exec, StripArgs, II, Output));
}

// Claim options we don't want to warn if they are unused. We do this for
// options that build systems might add but are unused when assembling or only
// running the preprocessor for example.
void tools::claimNoWarnArgs(const ArgList &Args) {
  // Don't warn about unused -f(no-)?lto.  This can happen when we're
  // preprocessing, precompiling or assembling.
  Args.ClaimAllArgs(options::OPT_flto_EQ);
  Args.ClaimAllArgs(options::OPT_flto);
  Args.ClaimAllArgs(options::OPT_fno_lto);
}

Arg *tools::getLastCSProfileGenerateArg(const ArgList &Args) {
  auto *CSPGOGenerateArg = Args.getLastArg(options::OPT_fcs_profile_generate,
                                           options::OPT_fcs_profile_generate_EQ,
                                           options::OPT_fno_profile_generate);
  if (CSPGOGenerateArg &&
      CSPGOGenerateArg->getOption().matches(options::OPT_fno_profile_generate))
    CSPGOGenerateArg = nullptr;

  return CSPGOGenerateArg;
}

Arg *tools::getLastProfileUseArg(const ArgList &Args) {
  auto *ProfileUseArg = Args.getLastArg(
      options::OPT_fprofile_instr_use, options::OPT_fprofile_instr_use_EQ,
      options::OPT_fprofile_use, options::OPT_fprofile_use_EQ,
      options::OPT_fno_profile_instr_use);

  if (ProfileUseArg &&
      ProfileUseArg->getOption().matches(options::OPT_fno_profile_instr_use))
    ProfileUseArg = nullptr;

  return ProfileUseArg;
}

Arg *tools::getLastProfileSampleUseArg(const ArgList &Args) {
  auto *ProfileSampleUseArg = Args.getLastArg(
      options::OPT_fprofile_sample_use_EQ, options::OPT_fno_profile_sample_use);

  if (ProfileSampleUseArg && (ProfileSampleUseArg->getOption().matches(
                                 options::OPT_fno_profile_sample_use)))
    return nullptr;

  return Args.getLastArg(options::OPT_fprofile_sample_use_EQ);
}

const char *tools::RelocationModelName(llvm::Reloc::Model Model) {
  switch (Model) {
  case llvm::Reloc::Static:
    return "static";
  case llvm::Reloc::PIC_:
    return "pic";
  case llvm::Reloc::DynamicNoPIC:
    return "dynamic-no-pic";
  case llvm::Reloc::ROPI:
    return "ropi";
  case llvm::Reloc::RWPI:
    return "rwpi";
  case llvm::Reloc::ROPI_RWPI:
    return "ropi-rwpi";
  }
  llvm_unreachable("Unknown Reloc::Model kind");
}

/// Parses the various -fpic/-fPIC/-fpie/-fPIE arguments.  Then,
/// smooshes them together with platform defaults, to decide whether
/// this compile should be using PIC mode or not. Returns a tuple of
/// (RelocationModel, PICLevel, IsPIE).
std::tuple<llvm::Reloc::Model, unsigned, bool>
tools::ParsePICArgs(const ToolChain &ToolChain, const ArgList &Args) {
  const llvm::Triple &EffectiveTriple = ToolChain.getEffectiveTriple();
  const llvm::Triple &Triple = ToolChain.getTriple();

  bool PIE = ToolChain.isPIEDefault(Args);
  bool PIC = PIE || ToolChain.isPICDefault();
  // The Darwin/MachO default to use PIC does not apply when using -static.
  if (Triple.isOSBinFormatMachO() && Args.hasArg(options::OPT_static))
    PIE = PIC = false;
  bool IsPICLevelTwo = PIC;

  bool KernelOrKext =
      Args.hasArg(options::OPT_mkernel, options::OPT_fapple_kext);

  // Android-specific defaults for PIC/PIE
  if (Triple.isAndroid()) {
    switch (Triple.getArch()) {
    case llvm::Triple::x86:
    case llvm::Triple::x86_64:
      PIC = true; // "-fPIC"
      IsPICLevelTwo = true;
      break;

    default:
      PIC = true; // "-fpic"
      break;
    }
  }

  // OHOS-specific defaults for PIC/PIE
  if (Triple.isOHOSFamily() && Triple.getArch() == llvm::Triple::aarch64)
    PIC = true;

  // OpenBSD-specific defaults for PIE
  if (Triple.isOSOpenBSD()) {
    switch (ToolChain.getArch()) {
    case llvm::Triple::arm:
    case llvm::Triple::aarch64:
    case llvm::Triple::mips64:
    case llvm::Triple::mips64el:
    case llvm::Triple::x86:
    case llvm::Triple::x86_64:
      IsPICLevelTwo = false; // "-fpie"
      break;

    case llvm::Triple::ppc:
    case llvm::Triple::sparcv9:
      IsPICLevelTwo = true; // "-fPIE"
      break;

    default:
      break;
    }
  }

  // The last argument relating to either PIC or PIE wins, and no
  // other argument is used. If the last argument is any flavor of the
  // '-fno-...' arguments, both PIC and PIE are disabled. Any PIE
  // option implicitly enables PIC at the same level.
  Arg *LastPICArg = Args.getLastArg(options::OPT_fPIC, options::OPT_fno_PIC,
                                    options::OPT_fpic, options::OPT_fno_pic,
                                    options::OPT_fPIE, options::OPT_fno_PIE,
                                    options::OPT_fpie, options::OPT_fno_pie);
  if (Triple.isOSWindows() && !Triple.isOSCygMing() && LastPICArg &&
      LastPICArg == Args.getLastArg(options::OPT_fPIC, options::OPT_fpic,
                                    options::OPT_fPIE, options::OPT_fpie)) {
    ToolChain.getDriver().Diag(diag::err_drv_unsupported_opt_for_target)
        << LastPICArg->getSpelling() << Triple.str();
    if (Triple.getArch() == llvm::Triple::x86_64)
      return std::make_tuple(llvm::Reloc::PIC_, 2U, false);
    return std::make_tuple(llvm::Reloc::Static, 0U, false);
  }

  // Check whether the tool chain trumps the PIC-ness decision. If the PIC-ness
  // is forced, then neither PIC nor PIE flags will have no effect.
  if (!ToolChain.isPICDefaultForced()) {
    if (LastPICArg) {
      Option O = LastPICArg->getOption();
      if (O.matches(options::OPT_fPIC) || O.matches(options::OPT_fpic) ||
          O.matches(options::OPT_fPIE) || O.matches(options::OPT_fpie)) {
        PIE = O.matches(options::OPT_fPIE) || O.matches(options::OPT_fpie);
        PIC =
            PIE || O.matches(options::OPT_fPIC) || O.matches(options::OPT_fpic);
        IsPICLevelTwo =
            O.matches(options::OPT_fPIE) || O.matches(options::OPT_fPIC);
      } else {
        PIE = PIC = false;
        if (EffectiveTriple.isPS()) {
          Arg *ModelArg = Args.getLastArg(options::OPT_mcmodel_EQ);
          StringRef Model = ModelArg ? ModelArg->getValue() : "";
          if (Model != "kernel") {
            PIC = true;
            ToolChain.getDriver().Diag(diag::warn_drv_ps_force_pic)
                << LastPICArg->getSpelling()
                << (EffectiveTriple.isPS4() ? "PS4" : "PS5");
          }
        }
      }
    }
  }

  // Introduce a Darwin and PS4/PS5-specific hack. If the default is PIC, but
  // the PIC level would've been set to level 1, force it back to level 2 PIC
  // instead.
  if (PIC && (Triple.isOSDarwin() || EffectiveTriple.isPS()))
    IsPICLevelTwo |= ToolChain.isPICDefault();

  // This kernel flags are a trump-card: they will disable PIC/PIE
  // generation, independent of the argument order.
  if (KernelOrKext &&
      ((!EffectiveTriple.isiOS() || EffectiveTriple.isOSVersionLT(6)) &&
       !EffectiveTriple.isWatchOS() && !EffectiveTriple.isDriverKit()))
    PIC = PIE = false;

  if (Arg *A = Args.getLastArg(options::OPT_mdynamic_no_pic)) {
    // This is a very special mode. It trumps the other modes, almost no one
    // uses it, and it isn't even valid on any OS but Darwin.
    if (!Triple.isOSDarwin())
      ToolChain.getDriver().Diag(diag::err_drv_unsupported_opt_for_target)
          << A->getSpelling() << Triple.str();

    // FIXME: Warn when this flag trumps some other PIC or PIE flag.

    // Only a forced PIC mode can cause the actual compile to have PIC defines
    // etc., no flags are sufficient. This behavior was selected to closely
    // match that of llvm-gcc and Apple GCC before that.
    PIC = ToolChain.isPICDefault() && ToolChain.isPICDefaultForced();

    return std::make_tuple(llvm::Reloc::DynamicNoPIC, PIC ? 2U : 0U, false);
  }

  bool EmbeddedPISupported;
  switch (Triple.getArch()) {
    case llvm::Triple::arm:
    case llvm::Triple::armeb:
    case llvm::Triple::thumb:
    case llvm::Triple::thumbeb:
      EmbeddedPISupported = true;
      break;
    default:
      EmbeddedPISupported = false;
      break;
  }

  bool ROPI = false, RWPI = false;
  Arg* LastROPIArg = Args.getLastArg(options::OPT_fropi, options::OPT_fno_ropi);
  if (LastROPIArg && LastROPIArg->getOption().matches(options::OPT_fropi)) {
    if (!EmbeddedPISupported)
      ToolChain.getDriver().Diag(diag::err_drv_unsupported_opt_for_target)
          << LastROPIArg->getSpelling() << Triple.str();
    ROPI = true;
  }
  Arg *LastRWPIArg = Args.getLastArg(options::OPT_frwpi, options::OPT_fno_rwpi);
  if (LastRWPIArg && LastRWPIArg->getOption().matches(options::OPT_frwpi)) {
    if (!EmbeddedPISupported)
      ToolChain.getDriver().Diag(diag::err_drv_unsupported_opt_for_target)
          << LastRWPIArg->getSpelling() << Triple.str();
    RWPI = true;
  }

  // ROPI and RWPI are not compatible with PIC or PIE.
  if ((ROPI || RWPI) && (PIC || PIE))
    ToolChain.getDriver().Diag(diag::err_drv_ropi_rwpi_incompatible_with_pic);

  if (Triple.isMIPS()) {
    StringRef CPUName;
    StringRef ABIName;
    mips::getMipsCPUAndABI(Args, Triple, CPUName, ABIName);
    // When targeting the N64 ABI, PIC is the default, except in the case
    // when the -mno-abicalls option is used. In that case we exit
    // at next check regardless of PIC being set below.
    if (ABIName == "n64")
      PIC = true;
    // When targettng MIPS with -mno-abicalls, it's always static.
    if(Args.hasArg(options::OPT_mno_abicalls))
      return std::make_tuple(llvm::Reloc::Static, 0U, false);
    // Unlike other architectures, MIPS, even with -fPIC/-mxgot/multigot,
    // does not use PIC level 2 for historical reasons.
    IsPICLevelTwo = false;
  }

  if (PIC)
    return std::make_tuple(llvm::Reloc::PIC_, IsPICLevelTwo ? 2U : 1U, PIE);

  llvm::Reloc::Model RelocM = llvm::Reloc::Static;
  if (ROPI && RWPI)
    RelocM = llvm::Reloc::ROPI_RWPI;
  else if (ROPI)
    RelocM = llvm::Reloc::ROPI;
  else if (RWPI)
    RelocM = llvm::Reloc::RWPI;

  return std::make_tuple(RelocM, 0U, false);
}

// `-falign-functions` indicates that the functions should be aligned to the
// backend's preferred alignment.
//
// `-falign-functions=1` is the same as `-fno-align-functions`.
//
// The scalar `n` in `-falign-functions=n` must be an integral value between
// [0, 65536].  If the value is not a power-of-two, it will be rounded up to
// the nearest power-of-two.
//
// If we return `0`, the frontend will default to the backend's preferred
// alignment.
//
// NOTE: icc only allows values between [0, 4096].  icc uses `-falign-functions`
// to mean `-falign-functions=16`.  GCC defaults to the backend's preferred
// alignment.  For unaligned functions, we default to the backend's preferred
// alignment.
unsigned tools::ParseFunctionAlignment(const ToolChain &TC,
                                       const ArgList &Args) {
  const Arg *A = Args.getLastArg(options::OPT_falign_functions,
                                 options::OPT_falign_functions_EQ,
                                 options::OPT_fno_align_functions);
  if (!A || A->getOption().matches(options::OPT_fno_align_functions))
    return 0;

  if (A->getOption().matches(options::OPT_falign_functions))
    return 0;

  unsigned Value = 0;
  if (StringRef(A->getValue()).getAsInteger(10, Value) || Value > 65536)
    TC.getDriver().Diag(diag::err_drv_invalid_int_value)
        << A->getAsString(Args) << A->getValue();
  return Value ? llvm::Log2_32_Ceil(std::min(Value, 65536u)) : Value;
}

void tools::addDebugInfoKind(
    ArgStringList &CmdArgs, llvm::codegenoptions::DebugInfoKind DebugInfoKind) {
  switch (DebugInfoKind) {
  case llvm::codegenoptions::DebugDirectivesOnly:
    CmdArgs.push_back("-debug-info-kind=line-directives-only");
    break;
  case llvm::codegenoptions::DebugLineTablesOnly:
    CmdArgs.push_back("-debug-info-kind=line-tables-only");
    break;
  case llvm::codegenoptions::DebugInfoConstructor:
    CmdArgs.push_back("-debug-info-kind=constructor");
    break;
  case llvm::codegenoptions::LimitedDebugInfo:
    CmdArgs.push_back("-debug-info-kind=limited");
    break;
  case llvm::codegenoptions::FullDebugInfo:
    CmdArgs.push_back("-debug-info-kind=standalone");
    break;
  case llvm::codegenoptions::UnusedTypeInfo:
    CmdArgs.push_back("-debug-info-kind=unused-types");
    break;
  default:
    break;
  }
}

// Convert an arg of the form "-gN" or "-ggdbN" or one of their aliases
// to the corresponding DebugInfoKind.
llvm::codegenoptions::DebugInfoKind tools::debugLevelToInfoKind(const Arg &A) {
  assert(A.getOption().matches(options::OPT_gN_Group) &&
         "Not a -g option that specifies a debug-info level");
  if (A.getOption().matches(options::OPT_g0) ||
      A.getOption().matches(options::OPT_ggdb0))
    return llvm::codegenoptions::NoDebugInfo;
  if (A.getOption().matches(options::OPT_gline_tables_only) ||
      A.getOption().matches(options::OPT_ggdb1))
    return llvm::codegenoptions::DebugLineTablesOnly;
  if (A.getOption().matches(options::OPT_gline_directives_only))
    return llvm::codegenoptions::DebugDirectivesOnly;
  return llvm::codegenoptions::DebugInfoConstructor;
}

static unsigned ParseDebugDefaultVersion(const ToolChain &TC,
                                         const ArgList &Args) {
  const Arg *A = Args.getLastArg(options::OPT_fdebug_default_version);

  if (!A)
    return 0;

  unsigned Value = 0;
  if (StringRef(A->getValue()).getAsInteger(10, Value) || Value > 5 ||
      Value < 2)
    TC.getDriver().Diag(diag::err_drv_invalid_int_value)
        << A->getAsString(Args) << A->getValue();
  return Value;
}

unsigned tools::DwarfVersionNum(StringRef ArgValue) {
  return llvm::StringSwitch<unsigned>(ArgValue)
      .Case("-gdwarf-2", 2)
      .Case("-gdwarf-3", 3)
      .Case("-gdwarf-4", 4)
      .Case("-gdwarf-5", 5)
      .Default(0);
}

const Arg *tools::getDwarfNArg(const ArgList &Args) {
  return Args.getLastArg(options::OPT_gdwarf_2, options::OPT_gdwarf_3,
                         options::OPT_gdwarf_4, options::OPT_gdwarf_5,
                         options::OPT_gdwarf);
}

unsigned tools::getDwarfVersion(const ToolChain &TC,
                                const llvm::opt::ArgList &Args) {
  unsigned DwarfVersion = ParseDebugDefaultVersion(TC, Args);
  if (const Arg *GDwarfN = getDwarfNArg(Args))
    if (int N = DwarfVersionNum(GDwarfN->getSpelling())) {
      DwarfVersion = N;
      if (DwarfVersion == 5 && TC.getTriple().isOSAIX())
        TC.getDriver().Diag(diag::err_drv_unsupported_opt_for_target)
            << GDwarfN->getSpelling() << TC.getTriple().str();
    }
  if (DwarfVersion == 0) {
    DwarfVersion = TC.GetDefaultDwarfVersion();
    assert(DwarfVersion && "toolchain default DWARF version must be nonzero");
  }
  return DwarfVersion;
}

void tools::AddAssemblerKPIC(const ToolChain &ToolChain, const ArgList &Args,
                             ArgStringList &CmdArgs) {
  llvm::Reloc::Model RelocationModel;
  unsigned PICLevel;
  bool IsPIE;
  std::tie(RelocationModel, PICLevel, IsPIE) = ParsePICArgs(ToolChain, Args);

  if (RelocationModel != llvm::Reloc::Static)
    CmdArgs.push_back("-KPIC");
}

/// Determine whether Objective-C automated reference counting is
/// enabled.
bool tools::isObjCAutoRefCount(const ArgList &Args) {
  return Args.hasFlag(options::OPT_fobjc_arc, options::OPT_fno_objc_arc, false);
}

enum class LibGccType { UnspecifiedLibGcc, StaticLibGcc, SharedLibGcc };

static LibGccType getLibGccType(const ToolChain &TC, const Driver &D,
                                const ArgList &Args) {
  if (Args.hasArg(options::OPT_static_libgcc) ||
      Args.hasArg(options::OPT_static) || Args.hasArg(options::OPT_static_pie) ||
      // The Android NDK only provides libunwind.a, not libunwind.so.
      TC.getTriple().isAndroid())
    return LibGccType::StaticLibGcc;
  if (Args.hasArg(options::OPT_shared_libgcc))
    return LibGccType::SharedLibGcc;
  return LibGccType::UnspecifiedLibGcc;
}

// Gcc adds libgcc arguments in various ways:
//
// gcc <none>:     -lgcc --as-needed -lgcc_s --no-as-needed
// g++ <none>:                       -lgcc_s               -lgcc
// gcc shared:                       -lgcc_s               -lgcc
// g++ shared:                       -lgcc_s               -lgcc
// gcc static:     -lgcc             -lgcc_eh
// g++ static:     -lgcc             -lgcc_eh
// gcc static-pie: -lgcc             -lgcc_eh
// g++ static-pie: -lgcc             -lgcc_eh
//
// Also, certain targets need additional adjustments.

static void AddUnwindLibrary(const ToolChain &TC, const Driver &D,
                             ArgStringList &CmdArgs, const ArgList &Args) {
  ToolChain::UnwindLibType UNW = TC.GetUnwindLibType(Args);
  // By default OHOS binaries are linked statically to libunwind.
  if (TC.getTriple().isOHOSFamily() && UNW == ToolChain::UNW_CompilerRT) {
    CmdArgs.push_back("-l:libunwind.a");
    return;
  }

  // Targets that don't use unwind libraries.
  if ((TC.getTriple().isAndroid() && UNW == ToolChain::UNW_Libgcc) ||
      TC.getTriple().isOSIAMCU() || TC.getTriple().isOSBinFormatWasm() ||
      TC.getTriple().isWindowsMSVCEnvironment() || UNW == ToolChain::UNW_None)
    return;

  LibGccType LGT = getLibGccType(TC, D, Args);
  bool AsNeeded = LGT == LibGccType::UnspecifiedLibGcc &&
                  (UNW == ToolChain::UNW_CompilerRT || !D.CCCIsCXX()) &&
                  !TC.getTriple().isAndroid() &&
                  !TC.getTriple().isOSCygMing() && !TC.getTriple().isOSAIX();
  if (AsNeeded)
    addAsNeededOption(TC, Args, CmdArgs, true);

  switch (UNW) {
  case ToolChain::UNW_Libgcc: {
    if (LGT == LibGccType::StaticLibGcc)
      CmdArgs.push_back("-lgcc_eh");
    else
      CmdArgs.push_back("-lgcc_s");
    break;
  }
  case ToolChain::UNW_CompilerRT:
    if (TC.getTriple().isOSAIX()) {
      // AIX only has libunwind as a shared library. So do not pass
      // anything in if -static is specified.
      if (LGT != LibGccType::StaticLibGcc)
        CmdArgs.push_back("-lunwind");
    } else if (LGT == LibGccType::StaticLibGcc) {
      CmdArgs.push_back("-l:libunwind.a");
    } else if (LGT == LibGccType::SharedLibGcc) {
      if (TC.getTriple().isOSCygMing())
        CmdArgs.push_back("-l:libunwind.dll.a");
      else
        CmdArgs.push_back("-l:libunwind.so");
    } else {
      // Let the linker choose between libunwind.so and libunwind.a
      // depending on what's available, and depending on the -static flag
      CmdArgs.push_back("-lunwind");
    }
    break;
  }

  if (AsNeeded)
    addAsNeededOption(TC, Args, CmdArgs, false);
}

static void AddLibgcc(const ToolChain &TC, const Driver &D,
                      ArgStringList &CmdArgs, const ArgList &Args) {
  LibGccType LGT = getLibGccType(TC, D, Args);
  if (LGT == LibGccType::StaticLibGcc ||
      (LGT == LibGccType::UnspecifiedLibGcc && !D.CCCIsCXX()))
    CmdArgs.push_back("-lgcc");
  AddUnwindLibrary(TC, D, CmdArgs, Args);
  if (LGT == LibGccType::SharedLibGcc ||
      (LGT == LibGccType::UnspecifiedLibGcc && D.CCCIsCXX()))
    CmdArgs.push_back("-lgcc");
  // compiler-rt is needed after libgcc for flang on AArch64 for the
  // __trampoline_setup symbol
  if (D.IsFlangMode() && TC.getArch() == llvm::Triple::aarch64) {
    CmdArgs.push_back("--as-needed");
    CmdArgs.push_back(TC.getCompilerRTArgString(Args, "builtins"));
    CmdArgs.push_back("--no-as-needed");
  }
}

void tools::AddRunTimeLibs(const ToolChain &TC, const Driver &D,
                           ArgStringList &CmdArgs, const ArgList &Args) {
  // Make use of compiler-rt if --rtlib option is used
  ToolChain::RuntimeLibType RLT = TC.GetRuntimeLibType(Args);

  switch (RLT) {
  case ToolChain::RLT_CompilerRT:
    CmdArgs.push_back(TC.getCompilerRTArgString(Args, "builtins"));
    AddUnwindLibrary(TC, D, CmdArgs, Args);
    break;
  case ToolChain::RLT_Libgcc:
    // Make sure libgcc is not used under MSVC environment by default
    if (TC.getTriple().isKnownWindowsMSVCEnvironment()) {
      // Issue error diagnostic if libgcc is explicitly specified
      // through command line as --rtlib option argument.
      Arg *A = Args.getLastArg(options::OPT_rtlib_EQ);
      if (A && A->getValue() != StringRef("platform")) {
        TC.getDriver().Diag(diag::err_drv_unsupported_rtlib_for_platform)
            << A->getValue() << "MSVC";
      }
    } else
      AddLibgcc(TC, D, CmdArgs, Args);
    break;
  }

  // On Android, the unwinder uses dl_iterate_phdr (or one of
  // dl_unwind_find_exidx/__gnu_Unwind_Find_exidx on arm32) from libdl.so. For
  // statically-linked executables, these functions come from libc.a instead.
  if (TC.getTriple().isAndroid() && !Args.hasArg(options::OPT_static) &&
      !Args.hasArg(options::OPT_static_pie))
    CmdArgs.push_back("-ldl");
}

SmallString<128> tools::getStatsFileName(const llvm::opt::ArgList &Args,
                                         const InputInfo &Output,
                                         const InputInfo &Input,
                                         const Driver &D) {
  const Arg *A = Args.getLastArg(options::OPT_save_stats_EQ);
  if (!A && !D.CCPrintInternalStats)
    return {};

  SmallString<128> StatsFile;
  if (A) {
    StringRef SaveStats = A->getValue();
    if (SaveStats == "obj" && Output.isFilename()) {
      StatsFile.assign(Output.getFilename());
      llvm::sys::path::remove_filename(StatsFile);
    } else if (SaveStats != "cwd") {
      D.Diag(diag::err_drv_invalid_value) << A->getAsString(Args) << SaveStats;
      return {};
    }

    StringRef BaseName = llvm::sys::path::filename(Input.getBaseInput());
    llvm::sys::path::append(StatsFile, BaseName);
    llvm::sys::path::replace_extension(StatsFile, "stats");
  } else {
    assert(D.CCPrintInternalStats);
    StatsFile.assign(D.CCPrintInternalStatReportFilename.empty()
                         ? "-"
                         : D.CCPrintInternalStatReportFilename);
  }
  return StatsFile;
}

void tools::addMultilibFlag(bool Enabled, const StringRef Flag,
                            Multilib::flags_list &Flags) {
  assert(Flag.front() == '-');
  if (Enabled) {
    Flags.push_back(Flag.str());
  } else {
    Flags.push_back(("!" + Flag.substr(1)).str());
  }
}

void tools::addX86AlignBranchArgs(const Driver &D, const ArgList &Args,
                                  ArgStringList &CmdArgs, bool IsLTO,
                                  const StringRef PluginOptPrefix) {
  auto addArg = [&, IsLTO](const Twine &Arg) {
    if (IsLTO) {
      assert(!PluginOptPrefix.empty() && "Cannot have empty PluginOptPrefix!");
      CmdArgs.push_back(Args.MakeArgString(Twine(PluginOptPrefix) + Arg));
    } else {
      CmdArgs.push_back("-mllvm");
      CmdArgs.push_back(Args.MakeArgString(Arg));
    }
  };

  if (Args.hasArg(options::OPT_mbranches_within_32B_boundaries)) {
    addArg(Twine("-x86-branches-within-32B-boundaries"));
  }
  if (const Arg *A = Args.getLastArg(options::OPT_malign_branch_boundary_EQ)) {
    StringRef Value = A->getValue();
    unsigned Boundary;
    if (Value.getAsInteger(10, Boundary) || Boundary < 16 ||
        !llvm::isPowerOf2_64(Boundary)) {
      D.Diag(diag::err_drv_invalid_argument_to_option)
          << Value << A->getOption().getName();
    } else {
      addArg("-x86-align-branch-boundary=" + Twine(Boundary));
    }
  }
  if (const Arg *A = Args.getLastArg(options::OPT_malign_branch_EQ)) {
    std::string AlignBranch;
    for (StringRef T : A->getValues()) {
      if (T != "fused" && T != "jcc" && T != "jmp" && T != "call" &&
          T != "ret" && T != "indirect")
        D.Diag(diag::err_drv_invalid_malign_branch_EQ)
            << T << "fused, jcc, jmp, call, ret, indirect";
      if (!AlignBranch.empty())
        AlignBranch += '+';
      AlignBranch += T;
    }
    addArg("-x86-align-branch=" + Twine(AlignBranch));
  }
  if (const Arg *A = Args.getLastArg(options::OPT_mpad_max_prefix_size_EQ)) {
    StringRef Value = A->getValue();
    unsigned PrefixSize;
    if (Value.getAsInteger(10, PrefixSize)) {
      D.Diag(diag::err_drv_invalid_argument_to_option)
          << Value << A->getOption().getName();
    } else {
      addArg("-x86-pad-max-prefix-size=" + Twine(PrefixSize));
    }
  }
}

/// SDLSearch: Search for Static Device Library
/// The search for SDL bitcode files is consistent with how static host
/// libraries are discovered. That is, the -l option triggers a search for
/// files in a set of directories called the LINKPATH. The host library search
/// procedure looks for a specific filename in the LINKPATH.  The filename for
/// a host library is lib<libname>.a or lib<libname>.so. For SDLs, there is an
/// ordered-set of filenames that are searched. We call this ordered-set of
/// filenames as SEARCH-ORDER. Since an SDL can either be device-type specific,
/// architecture specific, or generic across all architectures, a naming
/// convention and search order is used where the file name embeds the
/// architecture name <arch-name> (nvptx or amdgcn) and the GPU device type
/// <device-name> such as sm_30 and gfx906. <device-name> is absent in case of
/// device-independent SDLs. To reduce congestion in host library directories,
/// the search first looks for files in the “libdevice” subdirectory. SDLs that
/// are bc files begin with the prefix “lib”.
///
/// Machine-code SDLs can also be managed as an archive (*.a file). The
/// convention has been to use the prefix “lib”. To avoid confusion with host
/// archive libraries, we use prefix "libbc-" for the bitcode SDL archives.
///
static bool SDLSearch(const Driver &D, const llvm::opt::ArgList &DriverArgs,
                      llvm::opt::ArgStringList &CC1Args,
                      const SmallVectorImpl<std::string> &LibraryPaths,
                      StringRef Lib, StringRef Arch, StringRef Target,
                      bool isBitCodeSDL) {
  SmallVector<std::string, 12> SDLs;

  std::string LibDeviceLoc = "/libdevice";
  std::string LibBcPrefix = "/libbc-";
  std::string LibPrefix = "/lib";

  if (isBitCodeSDL) {
    // SEARCH-ORDER for Bitcode SDLs:
    //       libdevice/libbc-<libname>-<arch-name>-<device-type>.a
    //       libbc-<libname>-<arch-name>-<device-type>.a
    //       libdevice/libbc-<libname>-<arch-name>.a
    //       libbc-<libname>-<arch-name>.a
    //       libdevice/libbc-<libname>.a
    //       libbc-<libname>.a
    //       libdevice/lib<libname>-<arch-name>-<device-type>.bc
    //       lib<libname>-<arch-name>-<device-type>.bc
    //       libdevice/lib<libname>-<arch-name>.bc
    //       lib<libname>-<arch-name>.bc
    //       libdevice/lib<libname>.bc
    //       lib<libname>.bc

    for (StringRef Base : {LibBcPrefix, LibPrefix}) {
      const auto *Ext = Base.contains(LibBcPrefix) ? ".a" : ".bc";

      for (auto Suffix : {Twine(Lib + "-" + Arch + "-" + Target).str(),
                          Twine(Lib + "-" + Arch).str(), Twine(Lib).str()}) {
        SDLs.push_back(Twine(LibDeviceLoc + Base + Suffix + Ext).str());
        SDLs.push_back(Twine(Base + Suffix + Ext).str());
      }
    }
  } else {
    // SEARCH-ORDER for Machine-code SDLs:
    //    libdevice/lib<libname>-<arch-name>-<device-type>.a
    //    lib<libname>-<arch-name>-<device-type>.a
    //    libdevice/lib<libname>-<arch-name>.a
    //    lib<libname>-<arch-name>.a

    const auto *Ext = ".a";

    for (auto Suffix : {Twine(Lib + "-" + Arch + "-" + Target).str(),
                        Twine(Lib + "-" + Arch).str()}) {
      SDLs.push_back(Twine(LibDeviceLoc + LibPrefix + Suffix + Ext).str());
      SDLs.push_back(Twine(LibPrefix + Suffix + Ext).str());
    }
  }

  // The CUDA toolchain does not use a global device llvm-link before the LLVM
  // backend generates ptx. So currently, the use of bitcode SDL for nvptx is
  // only possible with post-clang-cc1 linking. Clang cc1 has a feature that
  // will link libraries after clang compilation while the LLVM IR is still in
  // memory. This utilizes a clang cc1 option called “-mlink-builtin-bitcode”.
  // This is a clang -cc1 option that is generated by the clang driver. The
  // option value must a full path to an existing file.
  bool FoundSDL = false;
  for (auto LPath : LibraryPaths) {
    for (auto SDL : SDLs) {
      auto FullName = Twine(LPath + SDL).str();
      if (llvm::sys::fs::exists(FullName)) {
        CC1Args.push_back(DriverArgs.MakeArgString(FullName));
        FoundSDL = true;
        break;
      }
    }
    if (FoundSDL)
      break;
  }
  return FoundSDL;
}

/// Search if a user provided archive file lib<libname>.a exists in any of
/// the library paths. If so, add a new command to clang-offload-bundler to
/// unbundle this archive and create a temporary device specific archive. Name
/// of this SDL is passed to the llvm-link (for amdgcn) or to the
/// clang-nvlink-wrapper (for nvptx) commands by the driver.
static void GetSDLFromOffloadArchive(
    Compilation &C, const Driver &D, const Tool &T, const JobAction &JA,
    const InputInfoList &Inputs, const llvm::opt::ArgList &DriverArgs,
    llvm::opt::ArgStringList &CC1Args,
    const SmallVectorImpl<std::string> &LibraryPaths, StringRef Lib,
    StringRef Arch, StringRef Target, bool isBitCodeSDL) {

  // We don't support bitcode archive bundles for nvptx
  if (isBitCodeSDL && Arch.contains("nvptx"))
    return;

  bool FoundAOB = false;
  std::string ArchiveOfBundles;

  llvm::Triple Triple(D.getTargetTriple());
  bool IsMSVC = Triple.isWindowsMSVCEnvironment();
  auto Ext = IsMSVC ? ".lib" : ".a";
  if (!Lib.starts_with(":") && !Lib.starts_with("-l")) {
    if (llvm::sys::fs::exists(Lib)) {
      ArchiveOfBundles = Lib;
      FoundAOB = true;
    }
  } else {
    Lib.consume_front("-l");
    for (auto LPath : LibraryPaths) {
      ArchiveOfBundles.clear();
      auto LibFile = (Lib.starts_with(":") ? Lib.drop_front()
                      : IsMSVC             ? Lib + Ext
                                           : "lib" + Lib + Ext)
                         .str();
      for (auto Prefix : {"/libdevice/", "/"}) {
        auto AOB = Twine(LPath + Prefix + LibFile).str();
        if (llvm::sys::fs::exists(AOB)) {
          ArchiveOfBundles = AOB;
          FoundAOB = true;
          break;
        }
      }
      if (FoundAOB)
        break;
    }
  }

  if (!FoundAOB)
    return;

  llvm::file_magic Magic;
  auto EC = llvm::identify_magic(ArchiveOfBundles, Magic);
  if (EC || Magic != llvm::file_magic::archive)
    return;

  StringRef Prefix = isBitCodeSDL ? "libbc-" : "lib";
  std::string OutputLib =
      D.GetTemporaryPath(Twine(Prefix + llvm::sys::path::filename(Lib) + "-" +
                               Arch + "-" + Target)
                             .str(),
                         "a");

  C.addTempFile(C.getArgs().MakeArgString(OutputLib));

  SmallString<128> DeviceTriple;
  DeviceTriple += Action::GetOffloadKindName(JA.getOffloadingDeviceKind());
  DeviceTriple += '-';
  std::string NormalizedTriple = T.getToolChain().getTriple().normalize(
      llvm::Triple::CanonicalForm::FOUR_IDENT);
  DeviceTriple += NormalizedTriple;
  if (!Target.empty()) {
    DeviceTriple += '-';
    DeviceTriple += Target;
  }

  std::string UnbundleArg("-unbundle");
  std::string TypeArg("-type=a");
  std::string InputArg("-input=" + ArchiveOfBundles);
  std::string OffloadArg("-targets=" + std::string(DeviceTriple));
  std::string OutputArg("-output=" + OutputLib);

  const char *UBProgram = DriverArgs.MakeArgString(
      T.getToolChain().GetProgramPath("clang-offload-bundler"));

  ArgStringList UBArgs;
  UBArgs.push_back(C.getArgs().MakeArgString(UnbundleArg));
  UBArgs.push_back(C.getArgs().MakeArgString(TypeArg));
  UBArgs.push_back(C.getArgs().MakeArgString(InputArg));
  UBArgs.push_back(C.getArgs().MakeArgString(OffloadArg));
  UBArgs.push_back(C.getArgs().MakeArgString(OutputArg));

  // Add this flag to not exit from clang-offload-bundler if no compatible
  // code object is found in heterogenous archive library.
  std::string AdditionalArgs("-allow-missing-bundles");
  UBArgs.push_back(C.getArgs().MakeArgString(AdditionalArgs));

  // Add this flag to treat hip and hipv4 offload kinds as compatible with
  // openmp offload kind while extracting code objects from a heterogenous
  // archive library. Vice versa is also considered compatible.
  std::string HipCompatibleArgs("-hip-openmp-compatible");
  UBArgs.push_back(C.getArgs().MakeArgString(HipCompatibleArgs));

  C.addCommand(std::make_unique<Command>(
      JA, T, ResponseFileSupport::AtFileCurCP(), UBProgram, UBArgs, Inputs,
      InputInfo(&JA, C.getArgs().MakeArgString(OutputLib))));

  CC1Args.push_back(DriverArgs.MakeArgString(OutputLib));
}

// Wrapper function used by driver for adding SDLs during link phase.
void tools::AddStaticDeviceLibsLinking(Compilation &C, const Tool &T,
                                       const JobAction &JA,
                                       const InputInfoList &Inputs,
                                       const llvm::opt::ArgList &DriverArgs,
                                       llvm::opt::ArgStringList &CC1Args,
                                       StringRef Arch, StringRef Target,
                                       bool isBitCodeSDL) {
  AddStaticDeviceLibs(&C, &T, &JA, &Inputs, C.getDriver(), DriverArgs, CC1Args,
                      Arch, Target, isBitCodeSDL);
}

// Wrapper function used for post clang linking of bitcode SDLS for nvptx by
// the CUDA toolchain.
void tools::AddStaticDeviceLibsPostLinking(const Driver &D,
                                const llvm::opt::ArgList &DriverArgs,
                                llvm::opt::ArgStringList &CC1Args,
                                StringRef Arch, StringRef Target,
                                bool isBitCodeSDL, bool postClangLink) {
  AddStaticDeviceLibs(nullptr, nullptr, nullptr, nullptr, D, DriverArgs,
                      CC1Args, Arch, Target, isBitCodeSDL);
}

// User defined Static Device Libraries(SDLs) can be passed to clang for
// offloading GPU compilers. Like static host libraries, the use of a SDL is
// specified with the -l command line option. The primary difference between
// host and SDLs is the filenames for SDLs (refer SEARCH-ORDER for Bitcode SDLs
// and SEARCH-ORDER for Machine-code SDLs for the naming convention).
// SDLs are of following types:
//
// * Bitcode SDLs: They can either be a *.bc file or an archive of *.bc files.
//           For NVPTX, these libraries are post-clang linked following each
//           compilation. For AMDGPU, these libraries are linked one time
//           during the application link phase.
//
// * Machine-code SDLs: They are archive files. For NVPTX, the archive members
//           contain cubin for Nvidia GPUs and are linked one time during the
//           link phase by the CUDA SDK linker called nvlink.	For AMDGPU, the
//           process for machine code SDLs is still in development. But they
//           will be linked by the LLVM tool lld.
//
// * Bundled objects that contain both host and device codes: Bundled objects
//           may also contain library code compiled from source. For NVPTX, the
//           bundle contains cubin. For AMDGPU, the bundle contains bitcode.
//
// For Bitcode and Machine-code SDLs, current compiler toolchains hardcode the
// inclusion of specific SDLs such as math libraries and the OpenMP device
// library libomptarget.
void tools::AddStaticDeviceLibs(Compilation *C, const Tool *T,
                                const JobAction *JA,
                                const InputInfoList *Inputs, const Driver &D,
                                const llvm::opt::ArgList &DriverArgs,
                                llvm::opt::ArgStringList &CC1Args,
                                StringRef Arch, StringRef Target,
                                bool isBitCodeSDL) {

  SmallVector<std::string, 8> LibraryPaths;
  // Add search directories from LIBRARY_PATH env variable
  std::optional<std::string> LibPath =
      llvm::sys::Process::GetEnv("LIBRARY_PATH");
  if (LibPath) {
    SmallVector<StringRef, 8> Frags;
    const char EnvPathSeparatorStr[] = {llvm::sys::EnvPathSeparator, '\0'};
    llvm::SplitString(*LibPath, Frags, EnvPathSeparatorStr);
    for (StringRef Path : Frags)
      LibraryPaths.emplace_back(Path.trim());
  }

  // Add directories from user-specified -L options
  for (std::string Search_Dir : DriverArgs.getAllArgValues(options::OPT_L))
    LibraryPaths.emplace_back(Search_Dir);

  // Add path to lib-debug folders
  SmallString<256> DefaultLibPath = llvm::sys::path::parent_path(D.Dir);
  llvm::sys::path::append(DefaultLibPath, CLANG_INSTALL_LIBDIR_BASENAME);
  LibraryPaths.emplace_back(DefaultLibPath.c_str());

  // Build list of Static Device Libraries SDLs specified by -l option
  llvm::SmallSet<std::string, 16> SDLNames;
  static const StringRef HostOnlyArchives[] = {
      "omp", "cudart", "m", "gcc", "gcc_s", "pthread", "hip_hcc"};
  for (auto SDLName : DriverArgs.getAllArgValues(options::OPT_l)) {
    if (!llvm::is_contained(HostOnlyArchives, SDLName)) {
      SDLNames.insert(std::string("-l") + SDLName);
    }
  }

  for (auto Input : DriverArgs.getAllArgValues(options::OPT_INPUT)) {
    auto FileName = StringRef(Input);
    // Clang treats any unknown file types as archives and passes them to the
    // linker. Files with extension 'lib' are classified as TY_Object by clang
    // but they are usually archives. It is OK if the file is not really an
    // archive since GetSDLFromOffloadArchive will check the magic of the file
    // and only unbundle it if it is really an archive.
    const StringRef LibFileExt = ".lib";
    if (!llvm::sys::path::has_extension(FileName) ||
        types::lookupTypeForExtension(
            llvm::sys::path::extension(FileName).drop_front()) ==
            types::TY_INVALID ||
        llvm::sys::path::extension(FileName) == LibFileExt)
      SDLNames.insert(Input);
  }

  // The search stops as soon as an SDL file is found. The driver then provides
  // the full filename of the SDL to the llvm-link or clang-nvlink-wrapper
  // command. If no SDL is found after searching each LINKPATH with
  // SEARCH-ORDER, it is possible that an archive file lib<libname>.a exists
  // and may contain bundled object files.
  for (auto SDLName : SDLNames) {
    // This is the only call to SDLSearch
    if (!SDLSearch(D, DriverArgs, CC1Args, LibraryPaths, SDLName, Arch, Target,
                   isBitCodeSDL)) {
      GetSDLFromOffloadArchive(*C, D, *T, *JA, *Inputs, DriverArgs, CC1Args,
                               LibraryPaths, SDLName, Arch, Target,
                               isBitCodeSDL);
    }
  }
}

static llvm::opt::Arg *
getAMDGPUCodeObjectArgument(const Driver &D, const llvm::opt::ArgList &Args) {
  return Args.getLastArg(options::OPT_mcode_object_version_EQ);
}

void tools::checkAMDGPUCodeObjectVersion(const Driver &D,
                                         const llvm::opt::ArgList &Args) {
  const unsigned MinCodeObjVer = 4;
  const unsigned MaxCodeObjVer = 6;

  if (auto *CodeObjArg = getAMDGPUCodeObjectArgument(D, Args)) {
    if (CodeObjArg->getOption().getID() ==
        options::OPT_mcode_object_version_EQ) {
      unsigned CodeObjVer = MaxCodeObjVer;
      auto Remnant =
          StringRef(CodeObjArg->getValue()).getAsInteger(0, CodeObjVer);
      if (Remnant || CodeObjVer < MinCodeObjVer || CodeObjVer > MaxCodeObjVer)
        D.Diag(diag::err_drv_invalid_int_value)
            << CodeObjArg->getAsString(Args) << CodeObjArg->getValue();
    }
  }
}

unsigned tools::getAMDGPUCodeObjectVersion(const Driver &D,
                                           const llvm::opt::ArgList &Args) {
  unsigned CodeObjVer = 6; // default
  if (auto *CodeObjArg = getAMDGPUCodeObjectArgument(D, Args))
    StringRef(CodeObjArg->getValue()).getAsInteger(0, CodeObjVer);
  return CodeObjVer;
}

bool tools::haveAMDGPUCodeObjectVersionArgument(
    const Driver &D, const llvm::opt::ArgList &Args) {
  return getAMDGPUCodeObjectArgument(D, Args) != nullptr;
}

void tools::addMachineOutlinerArgs(const Driver &D,
                                   const llvm::opt::ArgList &Args,
                                   llvm::opt::ArgStringList &CmdArgs,
                                   const llvm::Triple &Triple, bool IsLTO,
                                   const StringRef PluginOptPrefix) {
  auto addArg = [&, IsLTO](const Twine &Arg) {
    if (IsLTO) {
      assert(!PluginOptPrefix.empty() && "Cannot have empty PluginOptPrefix!");
      CmdArgs.push_back(Args.MakeArgString(Twine(PluginOptPrefix) + Arg));
    } else {
      CmdArgs.push_back("-mllvm");
      CmdArgs.push_back(Args.MakeArgString(Arg));
    }
  };

  if (Arg *A = Args.getLastArg(options::OPT_moutline,
                               options::OPT_mno_outline)) {
    if (A->getOption().matches(options::OPT_moutline)) {
      // We only support -moutline in AArch64 and ARM targets right now. If
      // we're not compiling for these, emit a warning and ignore the flag.
      // Otherwise, add the proper mllvm flags.
      if (!(Triple.isARM() || Triple.isThumb() || Triple.isAArch64())) {
        D.Diag(diag::warn_drv_moutline_unsupported_opt) << Triple.getArchName();
      } else {
        addArg(Twine("-enable-machine-outliner"));
      }
    } else {
      // Disable all outlining behaviour.
      addArg(Twine("-enable-machine-outliner=never"));
    }
  }

  auto *CodeGenDataGenArg =
      Args.getLastArg(options::OPT_fcodegen_data_generate_EQ);
  auto *CodeGenDataUseArg = Args.getLastArg(options::OPT_fcodegen_data_use_EQ);

  // We only allow one of them to be specified.
  if (CodeGenDataGenArg && CodeGenDataUseArg)
    D.Diag(diag::err_drv_argument_not_allowed_with)
        << CodeGenDataGenArg->getAsString(Args)
        << CodeGenDataUseArg->getAsString(Args);

  // For codegen data gen, the output file is passed to the linker
  // while a boolean flag is passed to the LLVM backend.
  if (CodeGenDataGenArg)
    addArg(Twine("-codegen-data-generate"));

  // For codegen data use, the input file is passed to the LLVM backend.
  if (CodeGenDataUseArg)
    addArg(Twine("-codegen-data-use-path=") + CodeGenDataUseArg->getValue());
}

void tools::addOpenMPDeviceRTL(const Driver &D,
                               const llvm::opt::ArgList &DriverArgs,
                               llvm::opt::ArgStringList &CC1Args,
                               StringRef BitcodeSuffix,
                               const llvm::Triple &Triple,
                               const ToolChain &HostTC) {
  SmallVector<StringRef, 8> LibraryPaths;

  // Add user defined library paths from LIBRARY_PATH.
  std::optional<std::string> LibPath =
      llvm::sys::Process::GetEnv("LIBRARY_PATH");
  if (LibPath) {
    SmallVector<StringRef, 8> Frags;
    const char EnvPathSeparatorStr[] = {llvm::sys::EnvPathSeparator, '\0'};
    llvm::SplitString(*LibPath, Frags, EnvPathSeparatorStr);
    for (StringRef Path : Frags)
      LibraryPaths.emplace_back(Path.trim());
  }

  // Check all of the standard library search paths used by the compiler.
  for (const auto &LibPath : HostTC.getFilePaths())
    LibraryPaths.emplace_back(LibPath);

  // Check the target specific library path for the triple as well.
  SmallString<128> P(D.Dir);
  llvm::sys::path::append(P, "..", "lib", Triple.getTriple());
  LibraryPaths.emplace_back(P);

  OptSpecifier LibomptargetBCPathOpt =
      Triple.isAMDGCN()  ? options::OPT_libomptarget_amdgpu_bc_path_EQ
      : Triple.isNVPTX() ? options::OPT_libomptarget_nvptx_bc_path_EQ
                         : options::OPT_libomptarget_spirv_bc_path_EQ;

  StringRef ArchPrefix = Triple.isAMDGCN()  ? "amdgpu"
                         : Triple.isNVPTX() ? "nvptx"
                                            : "spirv";
  std::string LibOmpTargetName = ("libomptarget-" + ArchPrefix + ".bc").str();

  // First check whether user specifies bc library
  if (const Arg *A = DriverArgs.getLastArg(LibomptargetBCPathOpt)) {
    SmallString<128> LibOmpTargetFile(A->getValue());
    if (llvm::sys::fs::exists(LibOmpTargetFile) &&
        llvm::sys::fs::is_directory(LibOmpTargetFile)) {
      llvm::sys::path::append(LibOmpTargetFile, LibOmpTargetName);
    }

    if (llvm::sys::fs::exists(LibOmpTargetFile)) {
      CC1Args.push_back("-mlink-builtin-bitcode");
      CC1Args.push_back(DriverArgs.MakeArgString(LibOmpTargetFile));
    } else {
      D.Diag(diag::err_drv_omp_offload_target_bcruntime_not_found)
          << LibOmpTargetFile;
    }
  } else {
    bool FoundBCLibrary = false;

    for (StringRef LibraryPath : LibraryPaths) {
      SmallString<128> LibOmpTargetFile(LibraryPath);
      llvm::sys::path::append(LibOmpTargetFile, LibOmpTargetName);
      if (llvm::sys::fs::exists(LibOmpTargetFile)) {
        CC1Args.push_back("-mlink-builtin-bitcode");
        CC1Args.push_back(DriverArgs.MakeArgString(LibOmpTargetFile));
        FoundBCLibrary = true;
        break;
      }
    }

    if (!FoundBCLibrary)
      D.Diag(diag::err_drv_omp_offload_target_missingbcruntime)
          << LibOmpTargetName << ArchPrefix;
  }
}
void tools::addHIPRuntimeLibArgs(const ToolChain &TC, Compilation &C,
                                 const llvm::opt::ArgList &Args,
                                 llvm::opt::ArgStringList &CmdArgs) {
  if ((C.getActiveOffloadKinds() & Action::OFK_HIP) &&
      !Args.hasArg(options::OPT_nostdlib) &&
      !Args.hasArg(options::OPT_no_hip_rt) && !Args.hasArg(options::OPT_r)) {
    TC.AddHIPRuntimeLibArgs(Args, CmdArgs);
  } else {
    // Claim "no HIP libraries" arguments if any
    for (auto *Arg : Args.filtered(options::OPT_no_hip_rt)) {
      Arg->claim();
    }
  }
}

void tools::addOutlineAtomicsArgs(const Driver &D, const ToolChain &TC,
                                  const llvm::opt::ArgList &Args,
                                  llvm::opt::ArgStringList &CmdArgs,
                                  const llvm::Triple &Triple) {
  if (Arg *A = Args.getLastArg(options::OPT_moutline_atomics,
                               options::OPT_mno_outline_atomics)) {
    // Option -moutline-atomics supported for AArch64 target only.
    if (!Triple.isAArch64()) {
      D.Diag(diag::warn_drv_moutline_atomics_unsupported_opt)
          << Triple.getArchName() << A->getOption().getName();
    } else {
      if (A->getOption().matches(options::OPT_moutline_atomics)) {
        CmdArgs.push_back("-target-feature");
        CmdArgs.push_back("+outline-atomics");
      } else {
        CmdArgs.push_back("-target-feature");
        CmdArgs.push_back("-outline-atomics");
      }
    }
  } else if (Triple.isAArch64() && TC.IsAArch64OutlineAtomicsDefault(Args)) {
    CmdArgs.push_back("-target-feature");
    CmdArgs.push_back("+outline-atomics");
  }
}

void tools::addOffloadCompressArgs(const llvm::opt::ArgList &TCArgs,
                                   llvm::opt::ArgStringList &CmdArgs) {
  if (TCArgs.hasFlag(options::OPT_offload_compress,
                     options::OPT_no_offload_compress, false))
    CmdArgs.push_back("-compress");
  if (TCArgs.hasArg(options::OPT_v))
    CmdArgs.push_back("-verbose");
  if (auto *Arg = TCArgs.getLastArg(options::OPT_offload_compression_level_EQ))
    CmdArgs.push_back(
        TCArgs.MakeArgString(Twine("-compression-level=") + Arg->getValue()));
}

void tools::addMCModel(const Driver &D, const llvm::opt::ArgList &Args,
                       const llvm::Triple &Triple,
                       const llvm::Reloc::Model &RelocationModel,
                       llvm::opt::ArgStringList &CmdArgs) {
  if (Arg *A = Args.getLastArg(options::OPT_mcmodel_EQ)) {
    StringRef CM = A->getValue();
    bool Ok = false;
    if (Triple.isOSAIX() && CM == "medium")
      CM = "large";
    if (Triple.isAArch64(64)) {
      Ok = CM == "tiny" || CM == "small" || CM == "large";
      if (CM == "large" && !Triple.isOSBinFormatMachO() &&
          RelocationModel != llvm::Reloc::Static)
        D.Diag(diag::err_drv_argument_only_allowed_with)
            << A->getAsString(Args) << "-fno-pic";
    } else if (Triple.isLoongArch()) {
      if (CM == "extreme" &&
          Args.hasFlagNoClaim(options::OPT_fplt, options::OPT_fno_plt, false))
        D.Diag(diag::err_drv_argument_not_allowed_with)
            << A->getAsString(Args) << "-fplt";
      Ok = CM == "normal" || CM == "medium" || CM == "extreme";
      // Convert to LLVM recognizable names.
      if (Ok)
        CM = llvm::StringSwitch<StringRef>(CM)
                 .Case("normal", "small")
                 .Case("extreme", "large")
                 .Default(CM);
    } else if (Triple.isPPC64() || Triple.isOSAIX()) {
      Ok = CM == "small" || CM == "medium" || CM == "large";
    } else if (Triple.isRISCV()) {
      // Large code model is disallowed to be used with PIC code model.
      if (CM == "large" && RelocationModel != llvm::Reloc::Static)
        D.Diag(diag::err_drv_argument_not_allowed_with)
            << A->getAsString(Args) << "-fpic";
      if (CM == "medlow")
        CM = "small";
      else if (CM == "medany")
        CM = "medium";
      Ok = CM == "small" || CM == "medium" ||
           (CM == "large" && Triple.isRISCV64());
    } else if (Triple.getArch() == llvm::Triple::x86_64) {
      Ok = llvm::is_contained({"small", "kernel", "medium", "large"}, CM);
    } else if (Triple.isNVPTX() || Triple.isAMDGPU() || Triple.isSPIRV()) {
      // NVPTX/AMDGPU/SPIRV does not care about the code model and will accept
      // whatever works for the host.
      Ok = true;
    } else if (Triple.isSPARC64()) {
      if (CM == "medlow")
        CM = "small";
      else if (CM == "medmid")
        CM = "medium";
      else if (CM == "medany")
        CM = "large";
      Ok = CM == "small" || CM == "medium" || CM == "large";
    }
    if (Ok) {
      CmdArgs.push_back(Args.MakeArgString("-mcmodel=" + CM));
    } else {
      D.Diag(diag::err_drv_unsupported_option_argument_for_target)
          << A->getSpelling() << CM << Triple.getTriple();
    }
  }

  if (Triple.getArch() == llvm::Triple::x86_64) {
    bool IsMediumCM = false;
    bool IsLargeCM = false;
    if (Arg *A = Args.getLastArg(options::OPT_mcmodel_EQ)) {
      IsMediumCM = StringRef(A->getValue()) == "medium";
      IsLargeCM = StringRef(A->getValue()) == "large";
    }
    if (Arg *A = Args.getLastArg(options::OPT_mlarge_data_threshold_EQ)) {
      if (!IsMediumCM && !IsLargeCM) {
        D.Diag(diag::warn_drv_large_data_threshold_invalid_code_model)
            << A->getOption().getRenderName();
      } else {
        A->render(Args, CmdArgs);
      }
    } else if (IsMediumCM) {
      CmdArgs.push_back("-mlarge-data-threshold=65536");
    } else if (IsLargeCM) {
      CmdArgs.push_back("-mlarge-data-threshold=0");
    }
  }
}

void tools::handleColorDiagnosticsArgs(const Driver &D, const ArgList &Args,
                                       ArgStringList &CmdArgs) {
  // Color diagnostics are parsed by the driver directly from argv and later
  // re-parsed to construct this job; claim any possible color diagnostic here
  // to avoid warn_drv_unused_argument and diagnose bad
  // OPT_fdiagnostics_color_EQ values.
  Args.getLastArg(options::OPT_fcolor_diagnostics,
                  options::OPT_fno_color_diagnostics);
  if (const Arg *A = Args.getLastArg(options::OPT_fdiagnostics_color_EQ)) {
    StringRef Value(A->getValue());
    if (Value != "always" && Value != "never" && Value != "auto")
      D.Diag(diag::err_drv_invalid_argument_to_option)
          << Value << A->getOption().getName();
  }

  if (D.getDiags().getDiagnosticOptions().ShowColors)
    CmdArgs.push_back("-fcolor-diagnostics");
}

void tools::escapeSpacesAndBackslashes(const char *Arg,
                                       llvm::SmallVectorImpl<char> &Res) {
  for (; *Arg; ++Arg) {
    switch (*Arg) {
    default:
      break;
    case ' ':
    case '\\':
      Res.push_back('\\');
      break;
    }
    Res.push_back(*Arg);
  }
}

const char *tools::renderEscapedCommandLine(const ToolChain &TC,
                                            const llvm::opt::ArgList &Args) {
  const Driver &D = TC.getDriver();
  const char *Exec = D.getClangProgramPath();

  llvm::opt::ArgStringList OriginalArgs;
  for (const auto &Arg : Args)
    Arg->render(Args, OriginalArgs);

  llvm::SmallString<256> Flags;
  escapeSpacesAndBackslashes(Exec, Flags);
  for (const char *OriginalArg : OriginalArgs) {
    llvm::SmallString<128> EscapedArg;
    escapeSpacesAndBackslashes(OriginalArg, EscapedArg);
    Flags += " ";
    Flags += EscapedArg;
  }

  return Args.MakeArgString(Flags);
}

bool tools::shouldRecordCommandLine(const ToolChain &TC,
                                    const llvm::opt::ArgList &Args,
                                    bool &FRecordCommandLine,
                                    bool &GRecordCommandLine) {
  const Driver &D = TC.getDriver();
  const llvm::Triple &Triple = TC.getEffectiveTriple();
  const std::string &TripleStr = Triple.getTriple();

  FRecordCommandLine =
      Args.hasFlag(options::OPT_frecord_command_line,
                   options::OPT_fno_record_command_line, false);
  GRecordCommandLine =
      Args.hasFlag(options::OPT_grecord_command_line,
                   options::OPT_gno_record_command_line, false);
  if (FRecordCommandLine && !Triple.isOSBinFormatELF() &&
      !Triple.isOSBinFormatXCOFF() && !Triple.isOSBinFormatMachO())
    D.Diag(diag::err_drv_unsupported_opt_for_target)
        << Args.getLastArg(options::OPT_frecord_command_line)->getAsString(Args)
        << TripleStr;

  return FRecordCommandLine || TC.UseDwarfDebugFlags() || GRecordCommandLine;
}

void tools::renderCommonIntegerOverflowOptions(const ArgList &Args,
                                               ArgStringList &CmdArgs) {
  bool use_fwrapv = false;
  bool use_fwrapv_pointer = false;
  for (const Arg *A : Args.filtered(
           options::OPT_fstrict_overflow, options::OPT_fno_strict_overflow,
           options::OPT_fwrapv, options::OPT_fno_wrapv,
           options::OPT_fwrapv_pointer, options::OPT_fno_wrapv_pointer)) {
    A->claim();
    switch (A->getOption().getID()) {
    case options::OPT_fstrict_overflow:
      use_fwrapv = false;
      use_fwrapv_pointer = false;
      break;
    case options::OPT_fno_strict_overflow:
      use_fwrapv = true;
      use_fwrapv_pointer = true;
      break;
    case options::OPT_fwrapv:
      use_fwrapv = true;
      break;
    case options::OPT_fno_wrapv:
      use_fwrapv = false;
      break;
    case options::OPT_fwrapv_pointer:
      use_fwrapv_pointer = true;
      break;
    case options::OPT_fno_wrapv_pointer:
      use_fwrapv_pointer = false;
      break;
    }
  }

  if (use_fwrapv)
    CmdArgs.push_back("-fwrapv");
  if (use_fwrapv_pointer)
    CmdArgs.push_back("-fwrapv-pointer");
}

/// Vectorize at all optimization levels greater than 1 except for -Oz.
/// For -Oz the loop vectorizer is disabled, while the slp vectorizer is
/// enabled.
bool tools::shouldEnableVectorizerAtOLevel(const ArgList &Args, bool isSlpVec) {
  if (Arg *A = Args.getLastArg(options::OPT_O_Group)) {
    if (A->getOption().matches(options::OPT_O4) ||
        A->getOption().matches(options::OPT_Ofast))
      return true;

    if (A->getOption().matches(options::OPT_O0))
      return false;

    assert(A->getOption().matches(options::OPT_O) && "Must have a -O flag");

    // Vectorize -Os.
    StringRef S(A->getValue());
    if (S == "s")
      return true;

    // Don't vectorize -Oz, unless it's the slp vectorizer.
    if (S == "z")
      return isSlpVec;

    unsigned OptLevel = 0;
    if (S.getAsInteger(10, OptLevel))
      return false;

    return OptLevel > 1;
  }

  return false;
}

void tools::handleVectorizeLoopsArgs(const ArgList &Args,
                                     ArgStringList &CmdArgs) {
  bool EnableVec = shouldEnableVectorizerAtOLevel(Args, false);
  OptSpecifier vectorizeAliasOption =
      EnableVec ? options::OPT_O_Group : options::OPT_fvectorize;
  if (Args.hasFlag(options::OPT_fvectorize, vectorizeAliasOption,
                   options::OPT_fno_vectorize, EnableVec))
    CmdArgs.push_back("-vectorize-loops");
}

void tools::handleVectorizeSLPArgs(const ArgList &Args,
                                   ArgStringList &CmdArgs) {
  bool EnableSLPVec = shouldEnableVectorizerAtOLevel(Args, true);
  OptSpecifier SLPVectAliasOption =
      EnableSLPVec ? options::OPT_O_Group : options::OPT_fslp_vectorize;
  if (Args.hasFlag(options::OPT_fslp_vectorize, SLPVectAliasOption,
                   options::OPT_fno_slp_vectorize, EnableSLPVec))
    CmdArgs.push_back("-vectorize-slp");
}

void tools::handleInterchangeLoopsArgs(const ArgList &Args,
                                       ArgStringList &CmdArgs) {
  // FIXME: instead of relying on shouldEnableVectorizerAtOLevel, we may want to
  // implement a separate function to infer loop interchange from opt level.
  // For now, enable loop-interchange at the same opt levels as loop-vectorize.
  bool EnableInterchange = shouldEnableVectorizerAtOLevel(Args, false);
  OptSpecifier InterchangeAliasOption =
      EnableInterchange ? options::OPT_O_Group : options::OPT_floop_interchange;
  if (Args.hasFlag(options::OPT_floop_interchange, InterchangeAliasOption,
                   options::OPT_fno_loop_interchange, EnableInterchange))
    CmdArgs.push_back("-floop-interchange");
}

// Parse -mprefer-vector-width=. Return the Value string if well-formed.
// Otherwise, return an empty string and issue a diagnosic message if needed.
StringRef tools::parseMPreferVectorWidthOption(clang::DiagnosticsEngine &Diags,
                                               const llvm::opt::ArgList &Args) {
  Arg *A = Args.getLastArg(clang::driver::options::OPT_mprefer_vector_width_EQ);
  if (!A)
    return "";

  StringRef Value = A->getValue();
  unsigned Width LLVM_ATTRIBUTE_UNINITIALIZED;

  // Only "none" and Integer values are accepted by
  // -mprefer-vector-width=<value>.
  if (Value != "none" && Value.getAsInteger(10, Width)) {
    Diags.Report(clang::diag::err_drv_invalid_value)
        << A->getOption().getName() << Value;
    return "";
  }

  return Value;
}

// This is a helper function for validating the optional refinement step
// parameter in reciprocal argument strings. Return false if there is an error
// parsing the refinement step. Otherwise, return true and set the Position
// of the refinement step in the input string.
static bool getRefinementStep(StringRef In, clang::DiagnosticsEngine &Diags,
                              const Arg &A, size_t &Position) {
  const char RefinementStepToken = ':';
  Position = In.find(RefinementStepToken);
  if (Position != StringRef::npos) {
    StringRef Option = A.getOption().getName();
    StringRef RefStep = In.substr(Position + 1);
    // Allow exactly one numeric character for the additional refinement
    // step parameter. This is reasonable for all currently-supported
    // operations and architectures because we would expect that a larger value
    // of refinement steps would cause the estimate "optimization" to
    // under-perform the native operation. Also, if the estimate does not
    // converge quickly, it probably will not ever converge, so further
    // refinement steps will not produce a better answer.
    if (RefStep.size() != 1) {
      Diags.Report(diag::err_drv_invalid_value) << Option << RefStep;
      return false;
    }
    char RefStepChar = RefStep[0];
    if (RefStepChar < '0' || RefStepChar > '9') {
      Diags.Report(diag::err_drv_invalid_value) << Option << RefStep;
      return false;
    }
  }
  return true;
}

// Parse -mrecip. Return the Value string if well-formed.
// Otherwise, return an empty string and issue a diagnosic message if needed.
StringRef tools::parseMRecipOption(clang::DiagnosticsEngine &Diags,
                                   const ArgList &Args) {
  StringRef DisabledPrefixIn = "!";
  StringRef DisabledPrefixOut = "!";
  StringRef EnabledPrefixOut = "";
  StringRef Out = "";

  Arg *A = Args.getLastArg(options::OPT_mrecip, options::OPT_mrecip_EQ);
  if (!A)
    return "";

  unsigned NumOptions = A->getNumValues();
  if (NumOptions == 0) {
    // No option is the same as "all".
    return "all";
  }

  // Pass through "all", "none", or "default" with an optional refinement step.
  if (NumOptions == 1) {
    StringRef Val = A->getValue(0);
    size_t RefStepLoc;
    if (!getRefinementStep(Val, Diags, *A, RefStepLoc))
      return "";
    StringRef ValBase = Val.slice(0, RefStepLoc);
    if (ValBase == "all" || ValBase == "none" || ValBase == "default") {
      return Val;
    }
  }

  // Each reciprocal type may be enabled or disabled individually.
  // Check each input value for validity, concatenate them all back together,
  // and pass through.

  llvm::StringMap<bool> OptionStrings;
  OptionStrings.insert(std::make_pair("divd", false));
  OptionStrings.insert(std::make_pair("divf", false));
  OptionStrings.insert(std::make_pair("divh", false));
  OptionStrings.insert(std::make_pair("vec-divd", false));
  OptionStrings.insert(std::make_pair("vec-divf", false));
  OptionStrings.insert(std::make_pair("vec-divh", false));
  OptionStrings.insert(std::make_pair("sqrtd", false));
  OptionStrings.insert(std::make_pair("sqrtf", false));
  OptionStrings.insert(std::make_pair("sqrth", false));
  OptionStrings.insert(std::make_pair("vec-sqrtd", false));
  OptionStrings.insert(std::make_pair("vec-sqrtf", false));
  OptionStrings.insert(std::make_pair("vec-sqrth", false));

  for (unsigned i = 0; i != NumOptions; ++i) {
    StringRef Val = A->getValue(i);

    bool IsDisabled = Val.starts_with(DisabledPrefixIn);
    // Ignore the disablement token for string matching.
    if (IsDisabled)
      Val = Val.substr(1);

    size_t RefStep;
    if (!getRefinementStep(Val, Diags, *A, RefStep))
      return "";

    StringRef ValBase = Val.slice(0, RefStep);
    llvm::StringMap<bool>::iterator OptionIter = OptionStrings.find(ValBase);
    if (OptionIter == OptionStrings.end()) {
      // Try again specifying float suffix.
      OptionIter = OptionStrings.find(ValBase.str() + 'f');
      if (OptionIter == OptionStrings.end()) {
        // The input name did not match any known option string.
        Diags.Report(diag::err_drv_unknown_argument) << Val;
        return "";
      }
      // The option was specified without a half or float or double suffix.
      // Make sure that the double or half entry was not already specified.
      // The float entry will be checked below.
      if (OptionStrings[ValBase.str() + 'd'] ||
          OptionStrings[ValBase.str() + 'h']) {
        Diags.Report(diag::err_drv_invalid_value)
            << A->getOption().getName() << Val;
        return "";
      }
    }

    if (OptionIter->second == true) {
      // Duplicate option specified.
      Diags.Report(diag::err_drv_invalid_value)
          << A->getOption().getName() << Val;
      return "";
    }

    // Mark the matched option as found. Do not allow duplicate specifiers.
    OptionIter->second = true;

    // If the precision was not specified, also mark the double and half entry
    // as found.
    if (ValBase.back() != 'f' && ValBase.back() != 'd' &&
        ValBase.back() != 'h') {
      OptionStrings[ValBase.str() + 'd'] = true;
      OptionStrings[ValBase.str() + 'h'] = true;
    }

    // Build the output string.
    StringRef Prefix = IsDisabled ? DisabledPrefixOut : EnabledPrefixOut;
    Out = Args.MakeArgString(Out + Prefix + Val);
    if (i != NumOptions - 1)
      Out = Args.MakeArgString(Out + ",");
  }

  return Out;
<<<<<<< HEAD
=======
}

std::string tools::complexRangeKindToStr(LangOptions::ComplexRangeKind Range) {
  switch (Range) {
  case LangOptions::ComplexRangeKind::CX_Full:
    return "full";
    break;
  case LangOptions::ComplexRangeKind::CX_Basic:
    return "basic";
    break;
  case LangOptions::ComplexRangeKind::CX_Improved:
    return "improved";
    break;
  case LangOptions::ComplexRangeKind::CX_Promoted:
    return "promoted";
    break;
  default:
    return "";
  }
}

std::string
tools::renderComplexRangeOption(LangOptionsBase::ComplexRangeKind Range) {
  std::string ComplexRangeStr = complexRangeKindToStr(Range);
  if (!ComplexRangeStr.empty())
    return "-complex-range=" + ComplexRangeStr;
  return ComplexRangeStr;
>>>>>>> 10a576f7
}<|MERGE_RESOLUTION|>--- conflicted
+++ resolved
@@ -3446,8 +3446,6 @@
   }
 
   return Out;
-<<<<<<< HEAD
-=======
 }
 
 std::string tools::complexRangeKindToStr(LangOptions::ComplexRangeKind Range) {
@@ -3475,5 +3473,4 @@
   if (!ComplexRangeStr.empty())
     return "-complex-range=" + ComplexRangeStr;
   return ComplexRangeStr;
->>>>>>> 10a576f7
 }