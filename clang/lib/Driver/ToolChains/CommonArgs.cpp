--- conflicted
+++ resolved
@@ -300,17 +300,10 @@
   SmallString<128> F;
   if (const Arg *A =
           Args.getLastArg(options::OPT_foptimization_record_file_EQ)) {
-<<<<<<< HEAD
     F = A->getValue();
     F += ".";
   } else if (const Arg *A = Args.getLastArg(options::OPT_dumpdir)) {
     F = A->getValue();
-=======
-    F = A->getValue();
-    F += ".";
-  } else if (const Arg *A = Args.getLastArg(options::OPT_dumpdir)) {
-    F = A->getValue();
->>>>>>> 35227056
   } else if (Output.isFilename()) {
     F = Output.getFilename();
     F += ".";
