--- conflicted
+++ resolved
@@ -2973,13 +2973,7 @@
 
 void ASTStmtReader::VisitOpenACCAtomicConstruct(OpenACCAtomicConstruct *S) {
   VisitStmt(S);
-<<<<<<< HEAD
-  S->Kind = Record.readEnum<OpenACCDirectiveKind>();
-  S->Range = Record.readSourceRange();
-  S->DirectiveLoc = Record.readSourceLocation();
-=======
   VisitOpenACCConstructStmt(S);
->>>>>>> d465594a
   S->AtomicKind = Record.readEnum<OpenACCAtomicKind>();
   S->setAssociatedStmt(Record.readSubStmt());
 }
@@ -4546,12 +4540,8 @@
       break;
     }
     case STMT_OPENACC_ATOMIC_CONSTRUCT: {
-<<<<<<< HEAD
-      S = OpenACCAtomicConstruct::CreateEmpty(Context);
-=======
       unsigned NumClauses = Record[ASTStmtReader::NumStmtFields];
       S = OpenACCAtomicConstruct::CreateEmpty(Context, NumClauses);
->>>>>>> d465594a
       break;
     }
     case EXPR_REQUIRES: {
