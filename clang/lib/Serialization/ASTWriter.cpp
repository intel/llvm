--- conflicted
+++ resolved
@@ -8928,10 +8928,6 @@
     writeOpenACCVarList(RC);
 
     for (const OpenACCReductionRecipe &R : RC->getRecipes()) {
-<<<<<<< HEAD
-      static_assert(sizeof(OpenACCReductionRecipe) == 1 * sizeof(int *));
-      AddDeclRef(R.AllocaDecl);
-=======
       AddDeclRef(R.AllocaDecl);
 
       static_assert(sizeof(OpenACCReductionRecipe::CombinerRecipe) ==
@@ -8943,7 +8939,6 @@
         AddDeclRef(CombinerRecipe.RHS);
         AddStmt(CombinerRecipe.Op);
       }
->>>>>>> 54c4ef26
     }
     return;
   }
