--- conflicted
+++ resolved
@@ -184,12 +184,6 @@
   const SourceManager &SM = PP.getSourceManager();
   const ModuleMap &MM = HS.getModuleMap();
 
-<<<<<<< HEAD
-  llvm::DenseSet<FileID> ModuleMaps;
-
-  llvm::DenseSet<const Module *> ProcessedModules;
-  auto CollectModuleMapsForHierarchy = [&](const Module *M) {
-=======
   // Module maps used only by textual headers are special. Their FileID is
   // non-affecting, but their FileEntry is (i.e. must be written as InputFile).
   enum AffectedReason : bool {
@@ -203,7 +197,6 @@
   llvm::DenseMap<const Module *, AffectedReason> ProcessedModules;
   auto CollectModuleMapsForHierarchy = [&](const Module *M,
                                            AffectedReason Reason) {
->>>>>>> 93e44d24
     M = M->getTopLevelModule();
 
     // We need to process the header either when it was not present or when we
@@ -225,20 +218,12 @@
       // The containing module map is affecting, because it's being pointed
       // into by Module::DefinitionLoc.
       if (auto F = MM.getContainingModuleMapFileID(Mod); F.isValid())
-<<<<<<< HEAD
-        ModuleMaps.insert(F);
-=======
         AssignMostImportant(ModuleMaps[F], Reason);
->>>>>>> 93e44d24
       // For inferred modules, the module map that allowed inferring is not
       // related to the virtual containing module map file. It did affect the
       // compilation, though.
       if (auto UniqF = MM.getModuleMapFileIDForUniquing(Mod); UniqF.isValid())
-<<<<<<< HEAD
-        ModuleMaps.insert(UniqF);
-=======
         AssignMostImportant(ModuleMaps[UniqF], Reason);
->>>>>>> 93e44d24
 
       for (auto *SubM : Mod->submodules())
         Q.push(SubM);
@@ -309,25 +294,16 @@
   // includes a module map defining a module that's not a submodule of X.
 
   llvm::DenseSet<const FileEntry *> ModuleFileEntries;
-<<<<<<< HEAD
-  for (FileID MM : ModuleMaps) {
-    if (auto *FE = SM.getFileEntryForID(MM))
-=======
   llvm::DenseSet<FileID> ModuleFileIDs;
   for (auto [FID, Reason] : ModuleMaps) {
     if (Reason == AR_ImportOrTextualHeader)
       ModuleFileIDs.insert(FID);
     if (auto *FE = SM.getFileEntryForID(FID))
->>>>>>> 93e44d24
       ModuleFileEntries.insert(FE);
   }
 
   AffectingModuleMaps R;
-<<<<<<< HEAD
-  R.DefinitionFileIDs = std::move(ModuleMaps);
-=======
   R.DefinitionFileIDs = std::move(ModuleFileIDs);
->>>>>>> 93e44d24
   R.DefinitionFiles = std::move(ModuleFileEntries);
   return std::move(R);
 }
