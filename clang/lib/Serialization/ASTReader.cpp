//===- ASTReader.cpp - AST File Reader ------------------------------------===//
//
// Part of the LLVM Project, under the Apache License v2.0 with LLVM Exceptions.
// See https://llvm.org/LICENSE.txt for license information.
// SPDX-License-Identifier: Apache-2.0 WITH LLVM-exception
//
//===----------------------------------------------------------------------===//
//
//  This file defines the ASTReader class, which reads AST files.
//
//===----------------------------------------------------------------------===//

#include "ASTCommon.h"
#include "ASTReaderInternals.h"
#include "TemplateArgumentHasher.h"
#include "clang/AST/ASTConsumer.h"
#include "clang/AST/ASTContext.h"
#include "clang/AST/ASTMutationListener.h"
#include "clang/AST/ASTStructuralEquivalence.h"
#include "clang/AST/ASTUnresolvedSet.h"
#include "clang/AST/AbstractTypeReader.h"
#include "clang/AST/Decl.h"
#include "clang/AST/DeclBase.h"
#include "clang/AST/DeclCXX.h"
#include "clang/AST/DeclFriend.h"
#include "clang/AST/DeclGroup.h"
#include "clang/AST/DeclObjC.h"
#include "clang/AST/DeclTemplate.h"
#include "clang/AST/DeclarationName.h"
#include "clang/AST/Expr.h"
#include "clang/AST/ExprCXX.h"
#include "clang/AST/ExternalASTSource.h"
#include "clang/AST/NestedNameSpecifier.h"
#include "clang/AST/ODRDiagsEmitter.h"
#include "clang/AST/OpenACCClause.h"
#include "clang/AST/OpenMPClause.h"
#include "clang/AST/RawCommentList.h"
#include "clang/AST/TemplateBase.h"
#include "clang/AST/TemplateName.h"
#include "clang/AST/Type.h"
#include "clang/AST/TypeLoc.h"
#include "clang/AST/TypeLocVisitor.h"
#include "clang/AST/UnresolvedSet.h"
#include "clang/Basic/ASTSourceDescriptor.h"
#include "clang/Basic/CommentOptions.h"
#include "clang/Basic/Diagnostic.h"
#include "clang/Basic/DiagnosticIDs.h"
#include "clang/Basic/DiagnosticOptions.h"
#include "clang/Basic/DiagnosticSema.h"
#include "clang/Basic/FileManager.h"
#include "clang/Basic/FileSystemOptions.h"
#include "clang/Basic/IdentifierTable.h"
#include "clang/Basic/LLVM.h"
#include "clang/Basic/LangOptions.h"
#include "clang/Basic/Module.h"
#include "clang/Basic/ObjCRuntime.h"
#include "clang/Basic/OpenACCKinds.h"
#include "clang/Basic/OpenMPKinds.h"
#include "clang/Basic/OperatorKinds.h"
#include "clang/Basic/PragmaKinds.h"
#include "clang/Basic/Sanitizers.h"
#include "clang/Basic/SourceLocation.h"
#include "clang/Basic/SourceManager.h"
#include "clang/Basic/SourceManagerInternals.h"
#include "clang/Basic/Specifiers.h"
#include "clang/Basic/TargetInfo.h"
#include "clang/Basic/TargetOptions.h"
#include "clang/Basic/TokenKinds.h"
#include "clang/Basic/Version.h"
#include "clang/Lex/HeaderSearch.h"
#include "clang/Lex/HeaderSearchOptions.h"
#include "clang/Lex/MacroInfo.h"
#include "clang/Lex/ModuleMap.h"
#include "clang/Lex/PreprocessingRecord.h"
#include "clang/Lex/Preprocessor.h"
#include "clang/Lex/PreprocessorOptions.h"
#include "clang/Lex/Token.h"
#include "clang/Sema/ObjCMethodList.h"
#include "clang/Sema/Scope.h"
#include "clang/Sema/Sema.h"
#include "clang/Sema/SemaCUDA.h"
#include "clang/Sema/SemaObjC.h"
#include "clang/Sema/Weak.h"
#include "clang/Serialization/ASTBitCodes.h"
#include "clang/Serialization/ASTDeserializationListener.h"
#include "clang/Serialization/ASTRecordReader.h"
#include "clang/Serialization/ContinuousRangeMap.h"
#include "clang/Serialization/GlobalModuleIndex.h"
#include "clang/Serialization/InMemoryModuleCache.h"
#include "clang/Serialization/ModuleCache.h"
#include "clang/Serialization/ModuleFile.h"
#include "clang/Serialization/ModuleFileExtension.h"
#include "clang/Serialization/ModuleManager.h"
#include "clang/Serialization/PCHContainerOperations.h"
#include "clang/Serialization/SerializationDiagnostic.h"
#include "llvm/ADT/APFloat.h"
#include "llvm/ADT/APInt.h"
#include "llvm/ADT/ArrayRef.h"
#include "llvm/ADT/DenseMap.h"
#include "llvm/ADT/FoldingSet.h"
#include "llvm/ADT/IntrusiveRefCntPtr.h"
#include "llvm/ADT/STLExtras.h"
#include "llvm/ADT/ScopeExit.h"
#include "llvm/ADT/Sequence.h"
#include "llvm/ADT/SmallPtrSet.h"
#include "llvm/ADT/SmallVector.h"
#include "llvm/ADT/StringExtras.h"
#include "llvm/ADT/StringMap.h"
#include "llvm/ADT/StringRef.h"
#include "llvm/ADT/iterator_range.h"
#include "llvm/Bitstream/BitstreamReader.h"
#include "llvm/Support/Compiler.h"
#include "llvm/Support/Compression.h"
#include "llvm/Support/DJB.h"
#include "llvm/Support/Endian.h"
#include "llvm/Support/Error.h"
#include "llvm/Support/ErrorHandling.h"
#include "llvm/Support/LEB128.h"
#include "llvm/Support/MemoryBuffer.h"
#include "llvm/Support/Path.h"
#include "llvm/Support/SaveAndRestore.h"
#include "llvm/Support/TimeProfiler.h"
#include "llvm/Support/Timer.h"
#include "llvm/Support/VersionTuple.h"
#include "llvm/Support/raw_ostream.h"
#include "llvm/TargetParser/Triple.h"
#include <algorithm>
#include <cassert>
#include <cstddef>
#include <cstdint>
#include <cstdio>
#include <ctime>
#include <iterator>
#include <limits>
#include <map>
#include <memory>
#include <optional>
#include <string>
#include <system_error>
#include <tuple>
#include <utility>
#include <vector>

using namespace clang;
using namespace clang::serialization;
using namespace clang::serialization::reader;
using llvm::BitstreamCursor;

//===----------------------------------------------------------------------===//
// ChainedASTReaderListener implementation
//===----------------------------------------------------------------------===//

bool
ChainedASTReaderListener::ReadFullVersionInformation(StringRef FullVersion) {
  return First->ReadFullVersionInformation(FullVersion) ||
         Second->ReadFullVersionInformation(FullVersion);
}

void ChainedASTReaderListener::ReadModuleName(StringRef ModuleName) {
  First->ReadModuleName(ModuleName);
  Second->ReadModuleName(ModuleName);
}

void ChainedASTReaderListener::ReadModuleMapFile(StringRef ModuleMapPath) {
  First->ReadModuleMapFile(ModuleMapPath);
  Second->ReadModuleMapFile(ModuleMapPath);
}

bool ChainedASTReaderListener::ReadLanguageOptions(
    const LangOptions &LangOpts, StringRef ModuleFilename, bool Complain,
    bool AllowCompatibleDifferences) {
  return First->ReadLanguageOptions(LangOpts, ModuleFilename, Complain,
                                    AllowCompatibleDifferences) ||
         Second->ReadLanguageOptions(LangOpts, ModuleFilename, Complain,
                                     AllowCompatibleDifferences);
}

bool ChainedASTReaderListener::ReadCodeGenOptions(
    const CodeGenOptions &CGOpts, StringRef ModuleFilename, bool Complain,
    bool AllowCompatibleDifferences) {
  return First->ReadCodeGenOptions(CGOpts, ModuleFilename, Complain,
                                   AllowCompatibleDifferences) ||
         Second->ReadCodeGenOptions(CGOpts, ModuleFilename, Complain,
                                    AllowCompatibleDifferences);
}

bool ChainedASTReaderListener::ReadTargetOptions(
    const TargetOptions &TargetOpts, StringRef ModuleFilename, bool Complain,
    bool AllowCompatibleDifferences) {
  return First->ReadTargetOptions(TargetOpts, ModuleFilename, Complain,
                                  AllowCompatibleDifferences) ||
         Second->ReadTargetOptions(TargetOpts, ModuleFilename, Complain,
                                   AllowCompatibleDifferences);
}

bool ChainedASTReaderListener::ReadDiagnosticOptions(
    DiagnosticOptions &DiagOpts, StringRef ModuleFilename, bool Complain) {
  return First->ReadDiagnosticOptions(DiagOpts, ModuleFilename, Complain) ||
         Second->ReadDiagnosticOptions(DiagOpts, ModuleFilename, Complain);
}

bool
ChainedASTReaderListener::ReadFileSystemOptions(const FileSystemOptions &FSOpts,
                                                bool Complain) {
  return First->ReadFileSystemOptions(FSOpts, Complain) ||
         Second->ReadFileSystemOptions(FSOpts, Complain);
}

bool ChainedASTReaderListener::ReadHeaderSearchOptions(
    const HeaderSearchOptions &HSOpts, StringRef ModuleFilename,
    StringRef SpecificModuleCachePath, bool Complain) {
  return First->ReadHeaderSearchOptions(HSOpts, ModuleFilename,
                                        SpecificModuleCachePath, Complain) ||
         Second->ReadHeaderSearchOptions(HSOpts, ModuleFilename,
                                         SpecificModuleCachePath, Complain);
}

bool ChainedASTReaderListener::ReadPreprocessorOptions(
    const PreprocessorOptions &PPOpts, StringRef ModuleFilename,
    bool ReadMacros, bool Complain, std::string &SuggestedPredefines) {
  return First->ReadPreprocessorOptions(PPOpts, ModuleFilename, ReadMacros,
                                        Complain, SuggestedPredefines) ||
         Second->ReadPreprocessorOptions(PPOpts, ModuleFilename, ReadMacros,
                                         Complain, SuggestedPredefines);
}

void ChainedASTReaderListener::ReadCounter(const serialization::ModuleFile &M,
                                           unsigned Value) {
  First->ReadCounter(M, Value);
  Second->ReadCounter(M, Value);
}

bool ChainedASTReaderListener::needsInputFileVisitation() {
  return First->needsInputFileVisitation() ||
         Second->needsInputFileVisitation();
}

bool ChainedASTReaderListener::needsSystemInputFileVisitation() {
  return First->needsSystemInputFileVisitation() ||
  Second->needsSystemInputFileVisitation();
}

void ChainedASTReaderListener::visitModuleFile(StringRef Filename,
                                               ModuleKind Kind) {
  First->visitModuleFile(Filename, Kind);
  Second->visitModuleFile(Filename, Kind);
}

bool ChainedASTReaderListener::visitInputFile(StringRef Filename,
                                              bool isSystem,
                                              bool isOverridden,
                                              bool isExplicitModule) {
  bool Continue = false;
  if (First->needsInputFileVisitation() &&
      (!isSystem || First->needsSystemInputFileVisitation()))
    Continue |= First->visitInputFile(Filename, isSystem, isOverridden,
                                      isExplicitModule);
  if (Second->needsInputFileVisitation() &&
      (!isSystem || Second->needsSystemInputFileVisitation()))
    Continue |= Second->visitInputFile(Filename, isSystem, isOverridden,
                                       isExplicitModule);
  return Continue;
}

void ChainedASTReaderListener::readModuleFileExtension(
       const ModuleFileExtensionMetadata &Metadata) {
  First->readModuleFileExtension(Metadata);
  Second->readModuleFileExtension(Metadata);
}

//===----------------------------------------------------------------------===//
// PCH validator implementation
//===----------------------------------------------------------------------===//

ASTReaderListener::~ASTReaderListener() = default;

/// Compare the given set of language options against an existing set of
/// language options.
///
/// \param Diags If non-NULL, diagnostics will be emitted via this engine.
/// \param AllowCompatibleDifferences If true, differences between compatible
///        language options will be permitted.
///
/// \returns true if the languagae options mis-match, false otherwise.
static bool checkLanguageOptions(const LangOptions &LangOpts,
                                 const LangOptions &ExistingLangOpts,
                                 StringRef ModuleFilename,
                                 DiagnosticsEngine *Diags,
                                 bool AllowCompatibleDifferences = true) {
  // FIXME: Replace with C++20 `using enum LangOptions::CompatibilityKind`.
  using CK = LangOptions::CompatibilityKind;

#define LANGOPT(Name, Bits, Default, Compatibility, Description)               \
  if constexpr (CK::Compatibility != CK::Benign) {                             \
    if ((CK::Compatibility == CK::NotCompatible) ||                            \
        (CK::Compatibility == CK::Compatible &&                                \
         !AllowCompatibleDifferences)) {                                       \
      if (ExistingLangOpts.Name != LangOpts.Name) {                            \
        if (Diags) {                                                           \
          if (Bits == 1)                                                       \
            Diags->Report(diag::err_ast_file_langopt_mismatch)                 \
                << Description << LangOpts.Name << ExistingLangOpts.Name       \
                << ModuleFilename;                                             \
          else                                                                 \
            Diags->Report(diag::err_ast_file_langopt_value_mismatch)           \
                << Description << ModuleFilename;                              \
        }                                                                      \
        return true;                                                           \
      }                                                                        \
    }                                                                          \
  }

#define VALUE_LANGOPT(Name, Bits, Default, Compatibility, Description)         \
  if constexpr (CK::Compatibility != CK::Benign) {                             \
    if ((CK::Compatibility == CK::NotCompatible) ||                            \
        (CK::Compatibility == CK::Compatible &&                                \
         !AllowCompatibleDifferences)) {                                       \
      if (ExistingLangOpts.Name != LangOpts.Name) {                            \
        if (Diags)                                                             \
          Diags->Report(diag::err_ast_file_langopt_value_mismatch)             \
              << Description << ModuleFilename;                                \
        return true;                                                           \
      }                                                                        \
    }                                                                          \
  }

#define ENUM_LANGOPT(Name, Type, Bits, Default, Compatibility, Description)    \
  if constexpr (CK::Compatibility != CK::Benign) {                             \
    if ((CK::Compatibility == CK::NotCompatible) ||                            \
        (CK::Compatibility == CK::Compatible &&                                \
         !AllowCompatibleDifferences)) {                                       \
      if (ExistingLangOpts.get##Name() != LangOpts.get##Name()) {              \
        if (Diags)                                                             \
          Diags->Report(diag::err_ast_file_langopt_value_mismatch)             \
              << Description << ModuleFilename;                                \
        return true;                                                           \
      }                                                                        \
    }                                                                          \
  }

#include "clang/Basic/LangOptions.def"

  if (ExistingLangOpts.ModuleFeatures != LangOpts.ModuleFeatures) {
    if (Diags)
      Diags->Report(diag::err_ast_file_langopt_value_mismatch)
          << "module features" << ModuleFilename;
    return true;
  }

  if (ExistingLangOpts.ObjCRuntime != LangOpts.ObjCRuntime) {
    if (Diags)
      Diags->Report(diag::err_ast_file_langopt_value_mismatch)
          << "target Objective-C runtime" << ModuleFilename;
    return true;
  }

  if (ExistingLangOpts.CommentOpts.BlockCommandNames !=
      LangOpts.CommentOpts.BlockCommandNames) {
    if (Diags)
      Diags->Report(diag::err_ast_file_langopt_value_mismatch)
          << "block command names" << ModuleFilename;
    return true;
  }

  // Sanitizer feature mismatches are treated as compatible differences. If
  // compatible differences aren't allowed, we still only want to check for
  // mismatches of non-modular sanitizers (the only ones which can affect AST
  // generation).
  if (!AllowCompatibleDifferences) {
    SanitizerMask ModularSanitizers = getPPTransparentSanitizers();
    SanitizerSet ExistingSanitizers = ExistingLangOpts.Sanitize;
    SanitizerSet ImportedSanitizers = LangOpts.Sanitize;
    ExistingSanitizers.clear(ModularSanitizers);
    ImportedSanitizers.clear(ModularSanitizers);
    if (ExistingSanitizers.Mask != ImportedSanitizers.Mask) {
      const std::string Flag = "-fsanitize=";
      if (Diags) {
#define SANITIZER(NAME, ID)                                                    \
  {                                                                            \
    bool InExistingModule = ExistingSanitizers.has(SanitizerKind::ID);         \
    bool InImportedModule = ImportedSanitizers.has(SanitizerKind::ID);         \
    if (InExistingModule != InImportedModule)                                  \
      Diags->Report(diag::err_ast_file_targetopt_feature_mismatch)             \
          << InExistingModule << ModuleFilename << (Flag + NAME);              \
  }
#include "clang/Basic/Sanitizers.def"
      }
      return true;
    }
  }

  return false;
}

static bool checkCodegenOptions(const CodeGenOptions &CGOpts,
                                const CodeGenOptions &ExistingCGOpts,
                                StringRef ModuleFilename,
                                DiagnosticsEngine *Diags,
                                bool AllowCompatibleDifferences = true) {
  // FIXME: Specify and print a description for each option instead of the name.
  // FIXME: Replace with C++20 `using enum CodeGenOptions::CompatibilityKind`.
  using CK = CodeGenOptions::CompatibilityKind;
#define CODEGENOPT(Name, Bits, Default, Compatibility)                         \
  if constexpr (CK::Compatibility != CK::Benign) {                             \
    if ((CK::Compatibility == CK::NotCompatible) ||                            \
        (CK::Compatibility == CK::Compatible &&                                \
         !AllowCompatibleDifferences)) {                                       \
      if (ExistingCGOpts.Name != CGOpts.Name) {                                \
        if (Diags) {                                                           \
          if (Bits == 1)                                                       \
            Diags->Report(diag::err_ast_file_codegenopt_mismatch)              \
                << #Name << CGOpts.Name << ExistingCGOpts.Name                 \
                << ModuleFilename;                                             \
          else                                                                 \
            Diags->Report(diag::err_ast_file_codegenopt_value_mismatch)        \
                << #Name << ModuleFilename;                                    \
        }                                                                      \
        return true;                                                           \
      }                                                                        \
    }                                                                          \
  }

#define VALUE_CODEGENOPT(Name, Bits, Default, Compatibility)                   \
  if constexpr (CK::Compatibility != CK::Benign) {                             \
    if ((CK::Compatibility == CK::NotCompatible) ||                            \
        (CK::Compatibility == CK::Compatible &&                                \
         !AllowCompatibleDifferences)) {                                       \
      if (ExistingCGOpts.Name != CGOpts.Name) {                                \
        if (Diags)                                                             \
          Diags->Report(diag::err_ast_file_codegenopt_value_mismatch)          \
              << #Name << ModuleFilename;                                      \
        return true;                                                           \
      }                                                                        \
    }                                                                          \
  }
#define ENUM_CODEGENOPT(Name, Type, Bits, Default, Compatibility)              \
  if constexpr (CK::Compatibility != CK::Benign) {                             \
    if ((CK::Compatibility == CK::NotCompatible) ||                            \
        (CK::Compatibility == CK::Compatible &&                                \
         !AllowCompatibleDifferences)) {                                       \
      if (ExistingCGOpts.get##Name() != CGOpts.get##Name()) {                  \
        if (Diags)                                                             \
          Diags->Report(diag::err_ast_file_codegenopt_value_mismatch)          \
              << #Name << ModuleFilename;                                      \
        return true;                                                           \
      }                                                                        \
    }                                                                          \
  }
#define DEBUGOPT(Name, Bits, Default, Compatibility)
#define VALUE_DEBUGOPT(Name, Bits, Default, Compatibility)
#define ENUM_DEBUGOPT(Name, Type, Bits, Default, Compatibility)
#include "clang/Basic/CodeGenOptions.def"

  return false;
}

/// Compare the given set of target options against an existing set of
/// target options.
///
/// \param Diags If non-NULL, diagnostics will be emitted via this engine.
///
/// \returns true if the target options mis-match, false otherwise.
static bool checkTargetOptions(const TargetOptions &TargetOpts,
                               const TargetOptions &ExistingTargetOpts,
                               StringRef ModuleFilename,
                               DiagnosticsEngine *Diags,
                               bool AllowCompatibleDifferences = true) {
#define CHECK_TARGET_OPT(Field, Name)                                          \
  if (TargetOpts.Field != ExistingTargetOpts.Field) {                          \
    if (Diags)                                                                 \
      Diags->Report(diag::err_ast_file_targetopt_mismatch)                     \
          << ModuleFilename << Name << TargetOpts.Field                        \
          << ExistingTargetOpts.Field;                                         \
    return true;                                                               \
  }

  // The triple and ABI must match exactly.
  CHECK_TARGET_OPT(Triple, "target");
  CHECK_TARGET_OPT(ABI, "target ABI");

  // We can tolerate different CPUs in many cases, notably when one CPU
  // supports a strict superset of another. When allowing compatible
  // differences skip this check.
  if (!AllowCompatibleDifferences) {
    CHECK_TARGET_OPT(CPU, "target CPU");
    CHECK_TARGET_OPT(TuneCPU, "tune CPU");
  }

#undef CHECK_TARGET_OPT

  // Compare feature sets.
  SmallVector<StringRef, 4> ExistingFeatures(
                                             ExistingTargetOpts.FeaturesAsWritten.begin(),
                                             ExistingTargetOpts.FeaturesAsWritten.end());
  SmallVector<StringRef, 4> ReadFeatures(TargetOpts.FeaturesAsWritten.begin(),
                                         TargetOpts.FeaturesAsWritten.end());
  llvm::sort(ExistingFeatures);
  llvm::sort(ReadFeatures);

  // We compute the set difference in both directions explicitly so that we can
  // diagnose the differences differently.
  SmallVector<StringRef, 4> UnmatchedExistingFeatures, UnmatchedReadFeatures;
  std::set_difference(
      ExistingFeatures.begin(), ExistingFeatures.end(), ReadFeatures.begin(),
      ReadFeatures.end(), std::back_inserter(UnmatchedExistingFeatures));
  std::set_difference(ReadFeatures.begin(), ReadFeatures.end(),
                      ExistingFeatures.begin(), ExistingFeatures.end(),
                      std::back_inserter(UnmatchedReadFeatures));

  // If we are allowing compatible differences and the read feature set is
  // a strict subset of the existing feature set, there is nothing to diagnose.
  if (AllowCompatibleDifferences && UnmatchedReadFeatures.empty())
    return false;

  if (Diags) {
    for (StringRef Feature : UnmatchedReadFeatures)
      Diags->Report(diag::err_ast_file_targetopt_feature_mismatch)
          << /* is-existing-feature */ false << ModuleFilename << Feature;
    for (StringRef Feature : UnmatchedExistingFeatures)
      Diags->Report(diag::err_ast_file_targetopt_feature_mismatch)
          << /* is-existing-feature */ true << ModuleFilename << Feature;
  }

  return !UnmatchedReadFeatures.empty() || !UnmatchedExistingFeatures.empty();
}

bool PCHValidator::ReadLanguageOptions(const LangOptions &LangOpts,
                                       StringRef ModuleFilename, bool Complain,
                                       bool AllowCompatibleDifferences) {
  const LangOptions &ExistingLangOpts = PP.getLangOpts();
  return checkLanguageOptions(LangOpts, ExistingLangOpts, ModuleFilename,
                              Complain ? &Reader.Diags : nullptr,
                              AllowCompatibleDifferences);
}

bool PCHValidator::ReadCodeGenOptions(const CodeGenOptions &CGOpts,
                                      StringRef ModuleFilename, bool Complain,
                                      bool AllowCompatibleDifferences) {
  const CodeGenOptions &ExistingCGOpts = Reader.getCodeGenOpts();
  return checkCodegenOptions(ExistingCGOpts, CGOpts, ModuleFilename,
                             Complain ? &Reader.Diags : nullptr,
                             AllowCompatibleDifferences);
}

bool PCHValidator::ReadTargetOptions(const TargetOptions &TargetOpts,
                                     StringRef ModuleFilename, bool Complain,
                                     bool AllowCompatibleDifferences) {
  const TargetOptions &ExistingTargetOpts = PP.getTargetInfo().getTargetOpts();
  return checkTargetOptions(TargetOpts, ExistingTargetOpts, ModuleFilename,
                            Complain ? &Reader.Diags : nullptr,
                            AllowCompatibleDifferences);
}

namespace {

using MacroDefinitionsMap =
    llvm::StringMap<std::pair<StringRef, bool /*IsUndef*/>>;
using DeclsMap = llvm::DenseMap<DeclarationName, SmallVector<NamedDecl *, 8>>;

} // namespace

static bool checkDiagnosticGroupMappings(DiagnosticsEngine &StoredDiags,
                                         DiagnosticsEngine &Diags,
                                         StringRef ModuleFilename,
                                         bool Complain) {
  using Level = DiagnosticsEngine::Level;

  // Check current mappings for new -Werror mappings, and the stored mappings
  // for cases that were explicitly mapped to *not* be errors that are now
  // errors because of options like -Werror.
  DiagnosticsEngine *MappingSources[] = { &Diags, &StoredDiags };

  for (DiagnosticsEngine *MappingSource : MappingSources) {
    for (auto DiagIDMappingPair : MappingSource->getDiagnosticMappings()) {
      diag::kind DiagID = DiagIDMappingPair.first;
      Level CurLevel = Diags.getDiagnosticLevel(DiagID, SourceLocation());
      if (CurLevel < DiagnosticsEngine::Error)
        continue; // not significant
      Level StoredLevel =
          StoredDiags.getDiagnosticLevel(DiagID, SourceLocation());
      if (StoredLevel < DiagnosticsEngine::Error) {
        if (Complain)
          Diags.Report(diag::err_ast_file_diagopt_mismatch)
              << "-Werror=" + Diags.getDiagnosticIDs()
                                  ->getWarningOptionForDiag(DiagID)
                                  .str()
              << ModuleFilename;
        return true;
      }
    }
  }

  return false;
}

static bool isExtHandlingFromDiagsError(DiagnosticsEngine &Diags) {
  diag::Severity Ext = Diags.getExtensionHandlingBehavior();
  if (Ext == diag::Severity::Warning && Diags.getWarningsAsErrors())
    return true;
  return Ext >= diag::Severity::Error;
}

static bool checkDiagnosticMappings(DiagnosticsEngine &StoredDiags,
                                    DiagnosticsEngine &Diags,
                                    StringRef ModuleFilename, bool IsSystem,
                                    bool SystemHeaderWarningsInModule,
                                    bool Complain) {
  // Top-level options
  if (IsSystem) {
    if (Diags.getSuppressSystemWarnings())
      return false;
    // If -Wsystem-headers was not enabled before, and it was not explicit,
    // be conservative
    if (StoredDiags.getSuppressSystemWarnings() &&
        !SystemHeaderWarningsInModule) {
      if (Complain)
        Diags.Report(diag::err_ast_file_diagopt_mismatch)
            << "-Wsystem-headers" << ModuleFilename;
      return true;
    }
  }

  if (Diags.getWarningsAsErrors() && !StoredDiags.getWarningsAsErrors()) {
    if (Complain)
      Diags.Report(diag::err_ast_file_diagopt_mismatch)
          << "-Werror" << ModuleFilename;
    return true;
  }

  if (Diags.getWarningsAsErrors() && Diags.getEnableAllWarnings() &&
      !StoredDiags.getEnableAllWarnings()) {
    if (Complain)
      Diags.Report(diag::err_ast_file_diagopt_mismatch)
          << "-Weverything -Werror" << ModuleFilename;
    return true;
  }

  if (isExtHandlingFromDiagsError(Diags) &&
      !isExtHandlingFromDiagsError(StoredDiags)) {
    if (Complain)
      Diags.Report(diag::err_ast_file_diagopt_mismatch)
          << "-pedantic-errors" << ModuleFilename;
    return true;
  }

  return checkDiagnosticGroupMappings(StoredDiags, Diags, ModuleFilename,
                                      Complain);
}

/// Return the top import module if it is implicit, nullptr otherwise.
static Module *getTopImportImplicitModule(ModuleManager &ModuleMgr,
                                          Preprocessor &PP) {
  // If the original import came from a file explicitly generated by the user,
  // don't check the diagnostic mappings.
  // FIXME: currently this is approximated by checking whether this is not a
  // module import of an implicitly-loaded module file.
  // Note: ModuleMgr.rbegin() may not be the current module, but it must be in
  // the transitive closure of its imports, since unrelated modules cannot be
  // imported until after this module finishes validation.
  ModuleFile *TopImport = &*ModuleMgr.rbegin();
  while (!TopImport->ImportedBy.empty())
    TopImport = TopImport->ImportedBy[0];
  if (TopImport->Kind != MK_ImplicitModule)
    return nullptr;

  StringRef ModuleName = TopImport->ModuleName;
  assert(!ModuleName.empty() && "diagnostic options read before module name");

  Module *M =
      PP.getHeaderSearchInfo().lookupModule(ModuleName, TopImport->ImportLoc);
  assert(M && "missing module");
  return M;
}

bool PCHValidator::ReadDiagnosticOptions(DiagnosticOptions &DiagOpts,
                                         StringRef ModuleFilename,
                                         bool Complain) {
  DiagnosticsEngine &ExistingDiags = PP.getDiagnostics();
  IntrusiveRefCntPtr<DiagnosticIDs> DiagIDs(ExistingDiags.getDiagnosticIDs());
  auto Diags = llvm::makeIntrusiveRefCnt<DiagnosticsEngine>(DiagIDs, DiagOpts);
  // This should never fail, because we would have processed these options
  // before writing them to an ASTFile.
  ProcessWarningOptions(*Diags, DiagOpts,
                        PP.getFileManager().getVirtualFileSystem(),
                        /*Report*/ false);

  ModuleManager &ModuleMgr = Reader.getModuleManager();
  assert(ModuleMgr.size() >= 1 && "what ASTFile is this then");

  Module *TopM = getTopImportImplicitModule(ModuleMgr, PP);
  if (!TopM)
    return false;

  Module *Importer = PP.getCurrentModule();

  DiagnosticOptions &ExistingOpts = ExistingDiags.getDiagnosticOptions();
  bool SystemHeaderWarningsInModule =
      Importer && llvm::is_contained(ExistingOpts.SystemHeaderWarningsModules,
                                     Importer->Name);

  // FIXME: if the diagnostics are incompatible, save a DiagnosticOptions that
  // contains the union of their flags.
  return checkDiagnosticMappings(*Diags, ExistingDiags, ModuleFilename,
                                 TopM->IsSystem, SystemHeaderWarningsInModule,
                                 Complain);
}

/// Collect the macro definitions provided by the given preprocessor
/// options.
static void
collectMacroDefinitions(const PreprocessorOptions &PPOpts,
                        MacroDefinitionsMap &Macros,
                        SmallVectorImpl<StringRef> *MacroNames = nullptr) {
  for (unsigned I = 0, N = PPOpts.Macros.size(); I != N; ++I) {
    StringRef Macro = PPOpts.Macros[I].first;
    bool IsUndef = PPOpts.Macros[I].second;

    std::pair<StringRef, StringRef> MacroPair = Macro.split('=');
    StringRef MacroName = MacroPair.first;
    StringRef MacroBody = MacroPair.second;

    // For an #undef'd macro, we only care about the name.
    if (IsUndef) {
      auto [It, Inserted] = Macros.try_emplace(MacroName);
      if (MacroNames && Inserted)
        MacroNames->push_back(MacroName);

      It->second = std::make_pair("", true);
      continue;
    }

    // For a #define'd macro, figure out the actual definition.
    if (MacroName.size() == Macro.size())
      MacroBody = "1";
    else {
      // Note: GCC drops anything following an end-of-line character.
      StringRef::size_type End = MacroBody.find_first_of("\n\r");
      MacroBody = MacroBody.substr(0, End);
    }

    auto [It, Inserted] = Macros.try_emplace(MacroName);
    if (MacroNames && Inserted)
      MacroNames->push_back(MacroName);
    It->second = std::make_pair(MacroBody, false);
  }
}

enum OptionValidation {
  OptionValidateNone,
  OptionValidateContradictions,
  OptionValidateStrictMatches,
};

/// Check the preprocessor options deserialized from the control block
/// against the preprocessor options in an existing preprocessor.
///
/// \param Diags If non-null, produce diagnostics for any mismatches incurred.
/// \param Validation If set to OptionValidateNone, ignore differences in
///        preprocessor options. If set to OptionValidateContradictions,
///        require that options passed both in the AST file and on the command
///        line (-D or -U) match, but tolerate options missing in one or the
///        other. If set to OptionValidateContradictions, require that there
///        are no differences in the options between the two.
static bool checkPreprocessorOptions(
    const PreprocessorOptions &PPOpts,
    const PreprocessorOptions &ExistingPPOpts, StringRef ModuleFilename,
    bool ReadMacros, DiagnosticsEngine *Diags, FileManager &FileMgr,
    std::string &SuggestedPredefines, const LangOptions &LangOpts,
    OptionValidation Validation = OptionValidateContradictions) {
  if (ReadMacros) {
    // Check macro definitions.
    MacroDefinitionsMap ASTFileMacros;
    collectMacroDefinitions(PPOpts, ASTFileMacros);
    MacroDefinitionsMap ExistingMacros;
    SmallVector<StringRef, 4> ExistingMacroNames;
    collectMacroDefinitions(ExistingPPOpts, ExistingMacros,
                            &ExistingMacroNames);

    // Use a line marker to enter the <command line> file, as the defines and
    // undefines here will have come from the command line.
    SuggestedPredefines += "# 1 \"<command line>\" 1\n";

    for (unsigned I = 0, N = ExistingMacroNames.size(); I != N; ++I) {
      // Dig out the macro definition in the existing preprocessor options.
      StringRef MacroName = ExistingMacroNames[I];
      std::pair<StringRef, bool> Existing = ExistingMacros[MacroName];

      // Check whether we know anything about this macro name or not.
      llvm::StringMap<std::pair<StringRef, bool /*IsUndef*/>>::iterator Known =
          ASTFileMacros.find(MacroName);
      if (Validation == OptionValidateNone || Known == ASTFileMacros.end()) {
        if (Validation == OptionValidateStrictMatches) {
          // If strict matches are requested, don't tolerate any extra defines
          // on the command line that are missing in the AST file.
          if (Diags) {
            Diags->Report(diag::err_ast_file_macro_def_undef)
                << MacroName << true << ModuleFilename;
          }
          return true;
        }
        // FIXME: Check whether this identifier was referenced anywhere in the
        // AST file. If so, we should reject the AST file. Unfortunately, this
        // information isn't in the control block. What shall we do about it?

        if (Existing.second) {
          SuggestedPredefines += "#undef ";
          SuggestedPredefines += MacroName.str();
          SuggestedPredefines += '\n';
        } else {
          SuggestedPredefines += "#define ";
          SuggestedPredefines += MacroName.str();
          SuggestedPredefines += ' ';
          SuggestedPredefines += Existing.first.str();
          SuggestedPredefines += '\n';
        }
        continue;
      }

      // If the macro was defined in one but undef'd in the other, we have a
      // conflict.
      if (Existing.second != Known->second.second) {
        if (Diags) {
          Diags->Report(diag::err_ast_file_macro_def_undef)
              << MacroName << Known->second.second << ModuleFilename;
        }
        return true;
      }

      // If the macro was #undef'd in both, or if the macro bodies are
      // identical, it's fine.
      if (Existing.second || Existing.first == Known->second.first) {
        ASTFileMacros.erase(Known);
        continue;
      }

      // The macro bodies differ; complain.
      if (Diags) {
        Diags->Report(diag::err_ast_file_macro_def_conflict)
            << MacroName << Known->second.first << Existing.first
            << ModuleFilename;
      }
      return true;
    }

    // Leave the <command line> file and return to <built-in>.
    SuggestedPredefines += "# 1 \"<built-in>\" 2\n";

    if (Validation == OptionValidateStrictMatches) {
      // If strict matches are requested, don't tolerate any extra defines in
      // the AST file that are missing on the command line.
      for (const auto &MacroName : ASTFileMacros.keys()) {
        if (Diags) {
          Diags->Report(diag::err_ast_file_macro_def_undef)
              << MacroName << false << ModuleFilename;
        }
        return true;
      }
    }
  }

  // Check whether we're using predefines.
  if (PPOpts.UsePredefines != ExistingPPOpts.UsePredefines &&
      Validation != OptionValidateNone) {
    if (Diags) {
      Diags->Report(diag::err_ast_file_undef)
          << ExistingPPOpts.UsePredefines << ModuleFilename;
    }
    return true;
  }

  // Detailed record is important since it is used for the module cache hash.
  if (LangOpts.Modules &&
      PPOpts.DetailedRecord != ExistingPPOpts.DetailedRecord &&
      Validation != OptionValidateNone) {
    if (Diags) {
      Diags->Report(diag::err_ast_file_pp_detailed_record)
          << PPOpts.DetailedRecord << ModuleFilename;
    }
    return true;
  }

  // Compute the #include and #include_macros lines we need.
  for (unsigned I = 0, N = ExistingPPOpts.Includes.size(); I != N; ++I) {
    StringRef File = ExistingPPOpts.Includes[I];

    if (!ExistingPPOpts.ImplicitPCHInclude.empty() &&
        !ExistingPPOpts.PCHThroughHeader.empty()) {
      // In case the through header is an include, we must add all the includes
      // to the predefines so the start point can be determined.
      SuggestedPredefines += "#include \"";
      SuggestedPredefines += File;
      SuggestedPredefines += "\"\n";
      continue;
    }

    if (File == ExistingPPOpts.ImplicitPCHInclude)
      continue;

    if (llvm::is_contained(PPOpts.Includes, File))
      continue;

    SuggestedPredefines += "#include \"";
    SuggestedPredefines += File;
    SuggestedPredefines += "\"\n";
  }

  for (unsigned I = 0, N = ExistingPPOpts.MacroIncludes.size(); I != N; ++I) {
    StringRef File = ExistingPPOpts.MacroIncludes[I];
    if (llvm::is_contained(PPOpts.MacroIncludes, File))
      continue;

    SuggestedPredefines += "#__include_macros \"";
    SuggestedPredefines += File;
    SuggestedPredefines += "\"\n##\n";
  }

  return false;
}

bool PCHValidator::ReadPreprocessorOptions(const PreprocessorOptions &PPOpts,
                                           StringRef ModuleFilename,
                                           bool ReadMacros, bool Complain,
                                           std::string &SuggestedPredefines) {
  const PreprocessorOptions &ExistingPPOpts = PP.getPreprocessorOpts();

  return checkPreprocessorOptions(
      PPOpts, ExistingPPOpts, ModuleFilename, ReadMacros,
      Complain ? &Reader.Diags : nullptr, PP.getFileManager(),
      SuggestedPredefines, PP.getLangOpts());
}

bool SimpleASTReaderListener::ReadPreprocessorOptions(
    const PreprocessorOptions &PPOpts, StringRef ModuleFilename,
    bool ReadMacros, bool Complain, std::string &SuggestedPredefines) {
  return checkPreprocessorOptions(PPOpts, PP.getPreprocessorOpts(),
                                  ModuleFilename, ReadMacros, nullptr,
                                  PP.getFileManager(), SuggestedPredefines,
                                  PP.getLangOpts(), OptionValidateNone);
}

/// Check that the specified and the existing module cache paths are equivalent.
///
/// \param Diags If non-null, produce diagnostics for any mismatches incurred.
/// \returns true when the module cache paths differ.
static bool checkModuleCachePath(llvm::vfs::FileSystem &VFS,
                                 StringRef SpecificModuleCachePath,
                                 StringRef ExistingModuleCachePath,
                                 StringRef ModuleFilename,
                                 DiagnosticsEngine *Diags,
                                 const LangOptions &LangOpts,
                                 const PreprocessorOptions &PPOpts) {
  if (!LangOpts.Modules || PPOpts.AllowPCHWithDifferentModulesCachePath ||
      SpecificModuleCachePath == ExistingModuleCachePath)
    return false;
  auto EqualOrErr =
      VFS.equivalent(SpecificModuleCachePath, ExistingModuleCachePath);
  if (EqualOrErr && *EqualOrErr)
    return false;
  if (Diags)
    Diags->Report(diag::err_ast_file_modulecache_mismatch)
        << SpecificModuleCachePath << ExistingModuleCachePath << ModuleFilename;
  return true;
}

bool PCHValidator::ReadHeaderSearchOptions(const HeaderSearchOptions &HSOpts,
                                           StringRef ModuleFilename,
                                           StringRef SpecificModuleCachePath,
                                           bool Complain) {
  return checkModuleCachePath(
      Reader.getFileManager().getVirtualFileSystem(), SpecificModuleCachePath,
      PP.getHeaderSearchInfo().getModuleCachePath(), ModuleFilename,
      Complain ? &Reader.Diags : nullptr, PP.getLangOpts(),
      PP.getPreprocessorOpts());
}

void PCHValidator::ReadCounter(const ModuleFile &M, unsigned Value) {
  PP.setCounterValue(Value);
}

//===----------------------------------------------------------------------===//
// AST reader implementation
//===----------------------------------------------------------------------===//

static uint64_t readULEB(const unsigned char *&P) {
  unsigned Length = 0;
  const char *Error = nullptr;

  uint64_t Val = llvm::decodeULEB128(P, &Length, nullptr, &Error);
  if (Error)
    llvm::report_fatal_error(Error);
  P += Length;
  return Val;
}

/// Read ULEB-encoded key length and data length.
static std::pair<unsigned, unsigned>
readULEBKeyDataLength(const unsigned char *&P) {
  unsigned KeyLen = readULEB(P);
  if ((unsigned)KeyLen != KeyLen)
    llvm::report_fatal_error("key too large");

  unsigned DataLen = readULEB(P);
  if ((unsigned)DataLen != DataLen)
    llvm::report_fatal_error("data too large");

  return std::make_pair(KeyLen, DataLen);
}

void ASTReader::setDeserializationListener(ASTDeserializationListener *Listener,
                                           bool TakeOwnership) {
  DeserializationListener = Listener;
  OwnsDeserializationListener = TakeOwnership;
}

unsigned ASTSelectorLookupTrait::ComputeHash(Selector Sel) {
  return serialization::ComputeHash(Sel);
}

LocalDeclID LocalDeclID::get(ASTReader &Reader, ModuleFile &MF, DeclID Value) {
  LocalDeclID ID(Value);
#ifndef NDEBUG
  if (!MF.ModuleOffsetMap.empty())
    Reader.ReadModuleOffsetMap(MF);

  unsigned ModuleFileIndex = ID.getModuleFileIndex();
  unsigned LocalDeclID = ID.getLocalDeclIndex();

  assert(ModuleFileIndex <= MF.TransitiveImports.size());

  ModuleFile *OwningModuleFile =
      ModuleFileIndex == 0 ? &MF : MF.TransitiveImports[ModuleFileIndex - 1];
  assert(OwningModuleFile);

  unsigned LocalNumDecls = OwningModuleFile->LocalNumDecls;

  if (!ModuleFileIndex)
    LocalNumDecls += NUM_PREDEF_DECL_IDS;

  assert(LocalDeclID < LocalNumDecls);
#endif
  (void)Reader;
  (void)MF;
  return ID;
}

LocalDeclID LocalDeclID::get(ASTReader &Reader, ModuleFile &MF,
                             unsigned ModuleFileIndex, unsigned LocalDeclID) {
  DeclID Value = (DeclID)ModuleFileIndex << 32 | (DeclID)LocalDeclID;
  return LocalDeclID::get(Reader, MF, Value);
}

std::pair<unsigned, unsigned>
ASTSelectorLookupTrait::ReadKeyDataLength(const unsigned char*& d) {
  return readULEBKeyDataLength(d);
}

ASTSelectorLookupTrait::internal_key_type
ASTSelectorLookupTrait::ReadKey(const unsigned char* d, unsigned) {
  using namespace llvm::support;

  SelectorTable &SelTable = Reader.getContext().Selectors;
  unsigned N = endian::readNext<uint16_t, llvm::endianness::little>(d);
  const IdentifierInfo *FirstII = Reader.getLocalIdentifier(
      F, endian::readNext<IdentifierID, llvm::endianness::little>(d));
  if (N == 0)
    return SelTable.getNullarySelector(FirstII);
  else if (N == 1)
    return SelTable.getUnarySelector(FirstII);

  SmallVector<const IdentifierInfo *, 16> Args;
  Args.push_back(FirstII);
  for (unsigned I = 1; I != N; ++I)
    Args.push_back(Reader.getLocalIdentifier(
        F, endian::readNext<IdentifierID, llvm::endianness::little>(d)));

  return SelTable.getSelector(N, Args.data());
}

ASTSelectorLookupTrait::data_type
ASTSelectorLookupTrait::ReadData(Selector, const unsigned char* d,
                                 unsigned DataLen) {
  using namespace llvm::support;

  data_type Result;

  Result.ID = Reader.getGlobalSelectorID(
      F, endian::readNext<uint32_t, llvm::endianness::little>(d));
  unsigned FullInstanceBits =
      endian::readNext<uint16_t, llvm::endianness::little>(d);
  unsigned FullFactoryBits =
      endian::readNext<uint16_t, llvm::endianness::little>(d);
  Result.InstanceBits = FullInstanceBits & 0x3;
  Result.InstanceHasMoreThanOneDecl = (FullInstanceBits >> 2) & 0x1;
  Result.FactoryBits = FullFactoryBits & 0x3;
  Result.FactoryHasMoreThanOneDecl = (FullFactoryBits >> 2) & 0x1;
  unsigned NumInstanceMethods = FullInstanceBits >> 3;
  unsigned NumFactoryMethods = FullFactoryBits >> 3;

  // Load instance methods
  for (unsigned I = 0; I != NumInstanceMethods; ++I) {
    if (ObjCMethodDecl *Method = Reader.GetLocalDeclAs<ObjCMethodDecl>(
            F, LocalDeclID::get(
                   Reader, F,
                   endian::readNext<DeclID, llvm::endianness::little>(d))))
      Result.Instance.push_back(Method);
  }

  // Load factory methods
  for (unsigned I = 0; I != NumFactoryMethods; ++I) {
    if (ObjCMethodDecl *Method = Reader.GetLocalDeclAs<ObjCMethodDecl>(
            F, LocalDeclID::get(
                   Reader, F,
                   endian::readNext<DeclID, llvm::endianness::little>(d))))
      Result.Factory.push_back(Method);
  }

  return Result;
}

unsigned ASTIdentifierLookupTraitBase::ComputeHash(const internal_key_type& a) {
  return llvm::djbHash(a);
}

std::pair<unsigned, unsigned>
ASTIdentifierLookupTraitBase::ReadKeyDataLength(const unsigned char*& d) {
  return readULEBKeyDataLength(d);
}

ASTIdentifierLookupTraitBase::internal_key_type
ASTIdentifierLookupTraitBase::ReadKey(const unsigned char* d, unsigned n) {
  assert(n >= 2 && d[n-1] == '\0');
  return StringRef((const char*) d, n-1);
}

/// Whether the given identifier is "interesting".
static bool isInterestingIdentifier(ASTReader &Reader, const IdentifierInfo &II,
                                    bool IsModule) {
  bool IsInteresting =
      II.getNotableIdentifierID() != tok::NotableIdentifierKind::not_notable ||
      II.getBuiltinID() != Builtin::ID::NotBuiltin ||
      II.getObjCKeywordID() != tok::ObjCKeywordKind::objc_not_keyword;
  return II.hadMacroDefinition() || II.isPoisoned() ||
         (!IsModule && IsInteresting) || II.hasRevertedTokenIDToIdentifier() ||
         (!(IsModule && Reader.getPreprocessor().getLangOpts().CPlusPlus) &&
          II.getFETokenInfo());
}

static bool readBit(unsigned &Bits) {
  bool Value = Bits & 0x1;
  Bits >>= 1;
  return Value;
}

IdentifierID ASTIdentifierLookupTrait::ReadIdentifierID(const unsigned char *d) {
  using namespace llvm::support;

  IdentifierID RawID =
      endian::readNext<IdentifierID, llvm::endianness::little>(d);
  return Reader.getGlobalIdentifierID(F, RawID >> 1);
}

static void markIdentifierFromAST(ASTReader &Reader, IdentifierInfo &II,
                                  bool IsModule) {
  if (!II.isFromAST()) {
    II.setIsFromAST();
    if (isInterestingIdentifier(Reader, II, IsModule))
      II.setChangedSinceDeserialization();
  }
}

IdentifierInfo *ASTIdentifierLookupTrait::ReadData(const internal_key_type& k,
                                                   const unsigned char* d,
                                                   unsigned DataLen) {
  using namespace llvm::support;

  IdentifierID RawID =
      endian::readNext<IdentifierID, llvm::endianness::little>(d);
  bool IsInteresting = RawID & 0x01;

  DataLen -= sizeof(IdentifierID);

  // Wipe out the "is interesting" bit.
  RawID = RawID >> 1;

  // Build the IdentifierInfo and link the identifier ID with it.
  IdentifierInfo *II = KnownII;
  if (!II) {
    II = &Reader.getIdentifierTable().getOwn(k);
    KnownII = II;
  }
  bool IsModule = Reader.getPreprocessor().getCurrentModule() != nullptr;
  markIdentifierFromAST(Reader, *II, IsModule);
  Reader.markIdentifierUpToDate(II);

  IdentifierID ID = Reader.getGlobalIdentifierID(F, RawID);
  if (!IsInteresting) {
    // For uninteresting identifiers, there's nothing else to do. Just notify
    // the reader that we've finished loading this identifier.
    Reader.SetIdentifierInfo(ID, II);
    return II;
  }

  unsigned ObjCOrBuiltinID =
      endian::readNext<uint16_t, llvm::endianness::little>(d);
  unsigned Bits = endian::readNext<uint16_t, llvm::endianness::little>(d);
  bool CPlusPlusOperatorKeyword = readBit(Bits);
  bool HasRevertedTokenIDToIdentifier = readBit(Bits);
  bool Poisoned = readBit(Bits);
  bool ExtensionToken = readBit(Bits);
  bool HasMacroDefinition = readBit(Bits);

  assert(Bits == 0 && "Extra bits in the identifier?");
  DataLen -= sizeof(uint16_t) * 2;

  // Set or check the various bits in the IdentifierInfo structure.
  // Token IDs are read-only.
  if (HasRevertedTokenIDToIdentifier && II->getTokenID() != tok::identifier)
    II->revertTokenIDToIdentifier();
  if (!F.isModule())
    II->setObjCOrBuiltinID(ObjCOrBuiltinID);
  assert(II->isExtensionToken() == ExtensionToken &&
         "Incorrect extension token flag");
  (void)ExtensionToken;
  if (Poisoned)
    II->setIsPoisoned(true);
  assert(II->isCPlusPlusOperatorKeyword() == CPlusPlusOperatorKeyword &&
         "Incorrect C++ operator keyword flag");
  (void)CPlusPlusOperatorKeyword;

  // If this identifier has a macro definition, deserialize it or notify the
  // visitor the actual definition is in a different module.
  if (HasMacroDefinition) {
    uint32_t MacroDirectivesOffset =
        endian::readNext<uint32_t, llvm::endianness::little>(d);
    DataLen -= 4;

    if (MacroDirectivesOffset)
      Reader.addPendingMacro(II, &F, MacroDirectivesOffset);
    else
      hasMacroDefinitionInDependencies = true;
  }

  Reader.SetIdentifierInfo(ID, II);

  // Read all of the declarations visible at global scope with this
  // name.
  if (DataLen > 0) {
    SmallVector<GlobalDeclID, 4> DeclIDs;
    for (; DataLen > 0; DataLen -= sizeof(DeclID))
      DeclIDs.push_back(Reader.getGlobalDeclID(
          F, LocalDeclID::get(
                 Reader, F,
                 endian::readNext<DeclID, llvm::endianness::little>(d))));
    Reader.SetGloballyVisibleDecls(II, DeclIDs);
  }

  return II;
}

DeclarationNameKey::DeclarationNameKey(DeclarationName Name)
    : Kind(Name.getNameKind()) {
  switch (Kind) {
  case DeclarationName::Identifier:
    Data = (uint64_t)Name.getAsIdentifierInfo();
    break;
  case DeclarationName::ObjCZeroArgSelector:
  case DeclarationName::ObjCOneArgSelector:
  case DeclarationName::ObjCMultiArgSelector:
    Data = (uint64_t)Name.getObjCSelector().getAsOpaquePtr();
    break;
  case DeclarationName::CXXOperatorName:
    Data = Name.getCXXOverloadedOperator();
    break;
  case DeclarationName::CXXLiteralOperatorName:
    Data = (uint64_t)Name.getCXXLiteralIdentifier();
    break;
  case DeclarationName::CXXDeductionGuideName:
    Data = (uint64_t)Name.getCXXDeductionGuideTemplate()
               ->getDeclName().getAsIdentifierInfo();
    break;
  case DeclarationName::CXXConstructorName:
  case DeclarationName::CXXDestructorName:
  case DeclarationName::CXXConversionFunctionName:
  case DeclarationName::CXXUsingDirective:
    Data = 0;
    break;
  }
}

unsigned DeclarationNameKey::getHash() const {
  llvm::FoldingSetNodeID ID;
  ID.AddInteger(Kind);

  switch (Kind) {
  case DeclarationName::Identifier:
  case DeclarationName::CXXLiteralOperatorName:
  case DeclarationName::CXXDeductionGuideName:
    ID.AddString(((IdentifierInfo*)Data)->getName());
    break;
  case DeclarationName::ObjCZeroArgSelector:
  case DeclarationName::ObjCOneArgSelector:
  case DeclarationName::ObjCMultiArgSelector:
    ID.AddInteger(serialization::ComputeHash(Selector(Data)));
    break;
  case DeclarationName::CXXOperatorName:
    ID.AddInteger((OverloadedOperatorKind)Data);
    break;
  case DeclarationName::CXXConstructorName:
  case DeclarationName::CXXDestructorName:
  case DeclarationName::CXXConversionFunctionName:
  case DeclarationName::CXXUsingDirective:
    break;
  }

  return ID.computeStableHash();
}

ModuleFile *
ASTDeclContextNameLookupTraitBase::ReadFileRef(const unsigned char *&d) {
  using namespace llvm::support;

  uint32_t ModuleFileID =
      endian::readNext<uint32_t, llvm::endianness::little>(d);
  return Reader.getLocalModuleFile(F, ModuleFileID);
}

std::pair<unsigned, unsigned>
ASTDeclContextNameLookupTraitBase::ReadKeyDataLength(const unsigned char *&d) {
  return readULEBKeyDataLength(d);
}

DeclarationNameKey
ASTDeclContextNameLookupTraitBase::ReadKeyBase(const unsigned char *&d) {
  using namespace llvm::support;

  auto Kind = (DeclarationName::NameKind)*d++;
  uint64_t Data;
  switch (Kind) {
  case DeclarationName::Identifier:
  case DeclarationName::CXXLiteralOperatorName:
  case DeclarationName::CXXDeductionGuideName:
    Data = (uint64_t)Reader.getLocalIdentifier(
        F, endian::readNext<IdentifierID, llvm::endianness::little>(d));
    break;
  case DeclarationName::ObjCZeroArgSelector:
  case DeclarationName::ObjCOneArgSelector:
  case DeclarationName::ObjCMultiArgSelector:
    Data = (uint64_t)Reader
               .getLocalSelector(
                   F, endian::readNext<uint32_t, llvm::endianness::little>(d))
               .getAsOpaquePtr();
    break;
  case DeclarationName::CXXOperatorName:
    Data = *d++; // OverloadedOperatorKind
    break;
  case DeclarationName::CXXConstructorName:
  case DeclarationName::CXXDestructorName:
  case DeclarationName::CXXConversionFunctionName:
  case DeclarationName::CXXUsingDirective:
    Data = 0;
    break;
  }

  return DeclarationNameKey(Kind, Data);
}

ASTDeclContextNameLookupTrait::internal_key_type
ASTDeclContextNameLookupTrait::ReadKey(const unsigned char *d, unsigned) {
  return ReadKeyBase(d);
}

void ASTDeclContextNameLookupTraitBase::ReadDataIntoImpl(
    const unsigned char *d, unsigned DataLen, data_type_builder &Val) {
  using namespace llvm::support;

  for (unsigned NumDecls = DataLen / sizeof(DeclID); NumDecls; --NumDecls) {
    LocalDeclID ID = LocalDeclID::get(
        Reader, F, endian::readNext<DeclID, llvm::endianness::little>(d));
    Val.insert(Reader.getGlobalDeclID(F, ID));
  }
}

void ASTDeclContextNameLookupTrait::ReadDataInto(internal_key_type,
                                                 const unsigned char *d,
                                                 unsigned DataLen,
                                                 data_type_builder &Val) {
  ReadDataIntoImpl(d, DataLen, Val);
}

ModuleLocalNameLookupTrait::hash_value_type
ModuleLocalNameLookupTrait::ComputeHash(const internal_key_type &Key) {
  llvm::FoldingSetNodeID ID;
  ID.AddInteger(Key.first.getHash());
  ID.AddInteger(Key.second);
  return ID.computeStableHash();
}

ModuleLocalNameLookupTrait::internal_key_type
ModuleLocalNameLookupTrait::GetInternalKey(const external_key_type &Key) {
  DeclarationNameKey Name(Key.first);

  UnsignedOrNone ModuleHash = getPrimaryModuleHash(Key.second);
  if (!ModuleHash)
    return {Name, 0};

  return {Name, *ModuleHash};
}

ModuleLocalNameLookupTrait::internal_key_type
ModuleLocalNameLookupTrait::ReadKey(const unsigned char *d, unsigned) {
  DeclarationNameKey Name = ReadKeyBase(d);
  unsigned PrimaryModuleHash =
      llvm::support::endian::readNext<uint32_t, llvm::endianness::little>(d);
  return {Name, PrimaryModuleHash};
}

void ModuleLocalNameLookupTrait::ReadDataInto(internal_key_type,
                                              const unsigned char *d,
                                              unsigned DataLen,
                                              data_type_builder &Val) {
  ReadDataIntoImpl(d, DataLen, Val);
}

ModuleFile *
LazySpecializationInfoLookupTrait::ReadFileRef(const unsigned char *&d) {
  using namespace llvm::support;

  uint32_t ModuleFileID =
      endian::readNext<uint32_t, llvm::endianness::little, unaligned>(d);
  return Reader.getLocalModuleFile(F, ModuleFileID);
}

LazySpecializationInfoLookupTrait::internal_key_type
LazySpecializationInfoLookupTrait::ReadKey(const unsigned char *d, unsigned) {
  using namespace llvm::support;
  return endian::readNext<uint32_t, llvm::endianness::little, unaligned>(d);
}

std::pair<unsigned, unsigned>
LazySpecializationInfoLookupTrait::ReadKeyDataLength(const unsigned char *&d) {
  return readULEBKeyDataLength(d);
}

void LazySpecializationInfoLookupTrait::ReadDataInto(internal_key_type,
                                                     const unsigned char *d,
                                                     unsigned DataLen,
                                                     data_type_builder &Val) {
  using namespace llvm::support;

  for (unsigned NumDecls =
           DataLen / sizeof(serialization::reader::LazySpecializationInfo);
       NumDecls; --NumDecls) {
    LocalDeclID LocalID = LocalDeclID::get(
        Reader, F,
        endian::readNext<DeclID, llvm::endianness::little, unaligned>(d));
    Val.insert(Reader.getGlobalDeclID(F, LocalID));
  }
}

bool ASTReader::ReadLexicalDeclContextStorage(ModuleFile &M,
                                              BitstreamCursor &Cursor,
                                              uint64_t Offset,
                                              DeclContext *DC) {
  assert(Offset != 0);

  SavedStreamPosition SavedPosition(Cursor);
  if (llvm::Error Err = Cursor.JumpToBit(Offset)) {
    Error(std::move(Err));
    return true;
  }

  RecordData Record;
  StringRef Blob;
  Expected<unsigned> MaybeCode = Cursor.ReadCode();
  if (!MaybeCode) {
    Error(MaybeCode.takeError());
    return true;
  }
  unsigned Code = MaybeCode.get();

  Expected<unsigned> MaybeRecCode = Cursor.readRecord(Code, Record, &Blob);
  if (!MaybeRecCode) {
    Error(MaybeRecCode.takeError());
    return true;
  }
  unsigned RecCode = MaybeRecCode.get();
  if (RecCode != DECL_CONTEXT_LEXICAL) {
    Error("Expected lexical block");
    return true;
  }

  assert(!isa<TranslationUnitDecl>(DC) &&
         "expected a TU_UPDATE_LEXICAL record for TU");
  // If we are handling a C++ class template instantiation, we can see multiple
  // lexical updates for the same record. It's important that we select only one
  // of them, so that field numbering works properly. Just pick the first one we
  // see.
  auto &Lex = LexicalDecls[DC];
  if (!Lex.first) {
    Lex = std::make_pair(
        &M, llvm::ArrayRef(
                reinterpret_cast<const unaligned_decl_id_t *>(Blob.data()),
                Blob.size() / sizeof(DeclID)));
  }
  DC->setHasExternalLexicalStorage(true);
  return false;
}

bool ASTReader::ReadVisibleDeclContextStorage(
    ModuleFile &M, BitstreamCursor &Cursor, uint64_t Offset, GlobalDeclID ID,
    ASTReader::VisibleDeclContextStorageKind VisibleKind) {
  assert(Offset != 0);

  SavedStreamPosition SavedPosition(Cursor);
  if (llvm::Error Err = Cursor.JumpToBit(Offset)) {
    Error(std::move(Err));
    return true;
  }

  RecordData Record;
  StringRef Blob;
  Expected<unsigned> MaybeCode = Cursor.ReadCode();
  if (!MaybeCode) {
    Error(MaybeCode.takeError());
    return true;
  }
  unsigned Code = MaybeCode.get();

  Expected<unsigned> MaybeRecCode = Cursor.readRecord(Code, Record, &Blob);
  if (!MaybeRecCode) {
    Error(MaybeRecCode.takeError());
    return true;
  }
  unsigned RecCode = MaybeRecCode.get();
  switch (VisibleKind) {
  case VisibleDeclContextStorageKind::GenerallyVisible:
    if (RecCode != DECL_CONTEXT_VISIBLE) {
      Error("Expected visible lookup table block");
      return true;
    }
    break;
  case VisibleDeclContextStorageKind::ModuleLocalVisible:
    if (RecCode != DECL_CONTEXT_MODULE_LOCAL_VISIBLE) {
      Error("Expected module local visible lookup table block");
      return true;
    }
    break;
  case VisibleDeclContextStorageKind::TULocalVisible:
    if (RecCode != DECL_CONTEXT_TU_LOCAL_VISIBLE) {
      Error("Expected TU local lookup table block");
      return true;
    }
    break;
  }

  // We can't safely determine the primary context yet, so delay attaching the
  // lookup table until we're done with recursive deserialization.
  auto *Data = (const unsigned char*)Blob.data();
  switch (VisibleKind) {
  case VisibleDeclContextStorageKind::GenerallyVisible:
    PendingVisibleUpdates[ID].push_back(UpdateData{&M, Data});
    break;
  case VisibleDeclContextStorageKind::ModuleLocalVisible:
    PendingModuleLocalVisibleUpdates[ID].push_back(UpdateData{&M, Data});
    break;
  case VisibleDeclContextStorageKind::TULocalVisible:
    if (M.Kind == MK_MainFile)
      TULocalUpdates[ID].push_back(UpdateData{&M, Data});
    break;
  }
  return false;
}

void ASTReader::AddSpecializations(const Decl *D, const unsigned char *Data,
                                   ModuleFile &M, bool IsPartial) {
  D = D->getCanonicalDecl();
  auto &SpecLookups =
      IsPartial ? PartialSpecializationsLookups : SpecializationsLookups;
  SpecLookups[D].Table.add(&M, Data,
                           reader::LazySpecializationInfoLookupTrait(*this, M));
}

bool ASTReader::ReadSpecializations(ModuleFile &M, BitstreamCursor &Cursor,
                                    uint64_t Offset, Decl *D, bool IsPartial) {
  assert(Offset != 0);

  SavedStreamPosition SavedPosition(Cursor);
  if (llvm::Error Err = Cursor.JumpToBit(Offset)) {
    Error(std::move(Err));
    return true;
  }

  RecordData Record;
  StringRef Blob;
  Expected<unsigned> MaybeCode = Cursor.ReadCode();
  if (!MaybeCode) {
    Error(MaybeCode.takeError());
    return true;
  }
  unsigned Code = MaybeCode.get();

  Expected<unsigned> MaybeRecCode = Cursor.readRecord(Code, Record, &Blob);
  if (!MaybeRecCode) {
    Error(MaybeRecCode.takeError());
    return true;
  }
  unsigned RecCode = MaybeRecCode.get();
  if (RecCode != DECL_SPECIALIZATIONS &&
      RecCode != DECL_PARTIAL_SPECIALIZATIONS) {
    Error("Expected decl specs block");
    return true;
  }

  auto *Data = (const unsigned char *)Blob.data();
  AddSpecializations(D, Data, M, IsPartial);
  return false;
}

void ASTReader::Error(StringRef Msg) const {
  Error(diag::err_fe_ast_file_malformed, Msg);
  if (PP.getLangOpts().Modules &&
      !PP.getHeaderSearchInfo().getModuleCachePath().empty()) {
    Diag(diag::note_module_cache_path)
      << PP.getHeaderSearchInfo().getModuleCachePath();
  }
}

void ASTReader::Error(unsigned DiagID, StringRef Arg1, StringRef Arg2,
                      StringRef Arg3) const {
  Diag(DiagID) << Arg1 << Arg2 << Arg3;
}

namespace {
struct AlreadyReportedDiagnosticError
    : llvm::ErrorInfo<AlreadyReportedDiagnosticError> {
  static char ID;

  void log(raw_ostream &OS) const override {
    llvm_unreachable("reporting an already-reported diagnostic error");
  }

  std::error_code convertToErrorCode() const override {
    return llvm::inconvertibleErrorCode();
  }
};

char AlreadyReportedDiagnosticError::ID = 0;
} // namespace

void ASTReader::Error(llvm::Error &&Err) const {
  handleAllErrors(
      std::move(Err), [](AlreadyReportedDiagnosticError &) {},
      [&](llvm::ErrorInfoBase &E) { return Error(E.message()); });
}

//===----------------------------------------------------------------------===//
// Source Manager Deserialization
//===----------------------------------------------------------------------===//

/// Read the line table in the source manager block.
void ASTReader::ParseLineTable(ModuleFile &F, const RecordData &Record) {
  unsigned Idx = 0;
  LineTableInfo &LineTable = SourceMgr.getLineTable();

  // Parse the file names
  std::map<int, int> FileIDs;
  FileIDs[-1] = -1; // For unspecified filenames.
  for (unsigned I = 0; Record[Idx]; ++I) {
    // Extract the file name
    auto Filename = ReadPath(F, Record, Idx);
    FileIDs[I] = LineTable.getLineTableFilenameID(Filename);
  }
  ++Idx;

  // Parse the line entries
  std::vector<LineEntry> Entries;
  while (Idx < Record.size()) {
    FileID FID = ReadFileID(F, Record, Idx);

    // Extract the line entries
    unsigned NumEntries = Record[Idx++];
    assert(NumEntries && "no line entries for file ID");
    Entries.clear();
    Entries.reserve(NumEntries);
    for (unsigned I = 0; I != NumEntries; ++I) {
      unsigned FileOffset = Record[Idx++];
      unsigned LineNo = Record[Idx++];
      int FilenameID = FileIDs[Record[Idx++]];
      SrcMgr::CharacteristicKind FileKind
        = (SrcMgr::CharacteristicKind)Record[Idx++];
      unsigned IncludeOffset = Record[Idx++];
      Entries.push_back(LineEntry::get(FileOffset, LineNo, FilenameID,
                                       FileKind, IncludeOffset));
    }
    LineTable.AddEntry(FID, Entries);
  }
}

/// Read a source manager block
llvm::Error ASTReader::ReadSourceManagerBlock(ModuleFile &F) {
  using namespace SrcMgr;

  BitstreamCursor &SLocEntryCursor = F.SLocEntryCursor;

  // Set the source-location entry cursor to the current position in
  // the stream. This cursor will be used to read the contents of the
  // source manager block initially, and then lazily read
  // source-location entries as needed.
  SLocEntryCursor = F.Stream;

  // The stream itself is going to skip over the source manager block.
  if (llvm::Error Err = F.Stream.SkipBlock())
    return Err;

  // Enter the source manager block.
  if (llvm::Error Err = SLocEntryCursor.EnterSubBlock(SOURCE_MANAGER_BLOCK_ID))
    return Err;
  F.SourceManagerBlockStartOffset = SLocEntryCursor.GetCurrentBitNo();

  RecordData Record;
  while (true) {
    Expected<llvm::BitstreamEntry> MaybeE =
        SLocEntryCursor.advanceSkippingSubblocks();
    if (!MaybeE)
      return MaybeE.takeError();
    llvm::BitstreamEntry E = MaybeE.get();

    switch (E.Kind) {
    case llvm::BitstreamEntry::SubBlock: // Handled for us already.
    case llvm::BitstreamEntry::Error:
      return llvm::createStringError(std::errc::illegal_byte_sequence,
                                     "malformed block record in AST file");
    case llvm::BitstreamEntry::EndBlock:
      return llvm::Error::success();
    case llvm::BitstreamEntry::Record:
      // The interesting case.
      break;
    }

    // Read a record.
    Record.clear();
    StringRef Blob;
    Expected<unsigned> MaybeRecord =
        SLocEntryCursor.readRecord(E.ID, Record, &Blob);
    if (!MaybeRecord)
      return MaybeRecord.takeError();
    switch (MaybeRecord.get()) {
    default:  // Default behavior: ignore.
      break;

    case SM_SLOC_FILE_ENTRY:
    case SM_SLOC_BUFFER_ENTRY:
    case SM_SLOC_EXPANSION_ENTRY:
      // Once we hit one of the source location entries, we're done.
      return llvm::Error::success();
    }
  }
}

llvm::Expected<SourceLocation::UIntTy>
ASTReader::readSLocOffset(ModuleFile *F, unsigned Index) {
  BitstreamCursor &Cursor = F->SLocEntryCursor;
  SavedStreamPosition SavedPosition(Cursor);
  if (llvm::Error Err = Cursor.JumpToBit(F->SLocEntryOffsetsBase +
                                         F->SLocEntryOffsets[Index]))
    return std::move(Err);

  Expected<llvm::BitstreamEntry> MaybeEntry = Cursor.advance();
  if (!MaybeEntry)
    return MaybeEntry.takeError();

  llvm::BitstreamEntry Entry = MaybeEntry.get();
  if (Entry.Kind != llvm::BitstreamEntry::Record)
    return llvm::createStringError(
        std::errc::illegal_byte_sequence,
        "incorrectly-formatted source location entry in AST file");

  RecordData Record;
  StringRef Blob;
  Expected<unsigned> MaybeSLOC = Cursor.readRecord(Entry.ID, Record, &Blob);
  if (!MaybeSLOC)
    return MaybeSLOC.takeError();

  switch (MaybeSLOC.get()) {
  default:
    return llvm::createStringError(
        std::errc::illegal_byte_sequence,
        "incorrectly-formatted source location entry in AST file");
  case SM_SLOC_FILE_ENTRY:
  case SM_SLOC_BUFFER_ENTRY:
  case SM_SLOC_EXPANSION_ENTRY:
    return F->SLocEntryBaseOffset + Record[0];
  }
}

int ASTReader::getSLocEntryID(SourceLocation::UIntTy SLocOffset) {
  auto SLocMapI =
      GlobalSLocOffsetMap.find(SourceManager::MaxLoadedOffset - SLocOffset - 1);
  assert(SLocMapI != GlobalSLocOffsetMap.end() &&
         "Corrupted global sloc offset map");
  ModuleFile *F = SLocMapI->second;

  bool Invalid = false;

  auto It = llvm::upper_bound(
      llvm::index_range(0, F->LocalNumSLocEntries), SLocOffset,
      [&](SourceLocation::UIntTy Offset, std::size_t LocalIndex) {
        int ID = F->SLocEntryBaseID + LocalIndex;
        std::size_t Index = -ID - 2;
        if (!SourceMgr.SLocEntryOffsetLoaded[Index]) {
          assert(!SourceMgr.SLocEntryLoaded[Index]);
          auto MaybeEntryOffset = readSLocOffset(F, LocalIndex);
          if (!MaybeEntryOffset) {
            Error(MaybeEntryOffset.takeError());
            Invalid = true;
            return true;
          }
          SourceMgr.LoadedSLocEntryTable[Index] =
              SrcMgr::SLocEntry::getOffsetOnly(*MaybeEntryOffset);
          SourceMgr.SLocEntryOffsetLoaded[Index] = true;
        }
        return Offset < SourceMgr.LoadedSLocEntryTable[Index].getOffset();
      });

  if (Invalid)
    return 0;

  // The iterator points to the first entry with start offset greater than the
  // offset of interest. The previous entry must contain the offset of interest.
  return F->SLocEntryBaseID + *std::prev(It);
}

bool ASTReader::ReadSLocEntry(int ID) {
  if (ID == 0)
    return false;

  if (unsigned(-ID) - 2 >= getTotalNumSLocs() || ID > 0) {
    Error("source location entry ID out-of-range for AST file");
    return true;
  }

  // Local helper to read the (possibly-compressed) buffer data following the
  // entry record.
  auto ReadBuffer = [this](
      BitstreamCursor &SLocEntryCursor,
      StringRef Name) -> std::unique_ptr<llvm::MemoryBuffer> {
    RecordData Record;
    StringRef Blob;
    Expected<unsigned> MaybeCode = SLocEntryCursor.ReadCode();
    if (!MaybeCode) {
      Error(MaybeCode.takeError());
      return nullptr;
    }
    unsigned Code = MaybeCode.get();

    Expected<unsigned> MaybeRecCode =
        SLocEntryCursor.readRecord(Code, Record, &Blob);
    if (!MaybeRecCode) {
      Error(MaybeRecCode.takeError());
      return nullptr;
    }
    unsigned RecCode = MaybeRecCode.get();

    if (RecCode == SM_SLOC_BUFFER_BLOB_COMPRESSED) {
      // Inspect the first byte to differentiate zlib (\x78) and zstd
      // (little-endian 0xFD2FB528).
      const llvm::compression::Format F =
          Blob.size() > 0 && Blob.data()[0] == 0x78
              ? llvm::compression::Format::Zlib
              : llvm::compression::Format::Zstd;
      if (const char *Reason = llvm::compression::getReasonIfUnsupported(F)) {
        Error(Reason);
        return nullptr;
      }
      SmallVector<uint8_t, 0> Decompressed;
      if (llvm::Error E = llvm::compression::decompress(
              F, llvm::arrayRefFromStringRef(Blob), Decompressed, Record[0])) {
        Error("could not decompress embedded file contents: " +
              llvm::toString(std::move(E)));
        return nullptr;
      }
      return llvm::MemoryBuffer::getMemBufferCopy(
          llvm::toStringRef(Decompressed), Name);
    } else if (RecCode == SM_SLOC_BUFFER_BLOB) {
      return llvm::MemoryBuffer::getMemBuffer(Blob.drop_back(1), Name, true);
    } else {
      Error("AST record has invalid code");
      return nullptr;
    }
  };

  ModuleFile *F = GlobalSLocEntryMap.find(-ID)->second;
  if (llvm::Error Err = F->SLocEntryCursor.JumpToBit(
          F->SLocEntryOffsetsBase +
          F->SLocEntryOffsets[ID - F->SLocEntryBaseID])) {
    Error(std::move(Err));
    return true;
  }

  BitstreamCursor &SLocEntryCursor = F->SLocEntryCursor;
  SourceLocation::UIntTy BaseOffset = F->SLocEntryBaseOffset;

  ++NumSLocEntriesRead;
  Expected<llvm::BitstreamEntry> MaybeEntry = SLocEntryCursor.advance();
  if (!MaybeEntry) {
    Error(MaybeEntry.takeError());
    return true;
  }
  llvm::BitstreamEntry Entry = MaybeEntry.get();

  if (Entry.Kind != llvm::BitstreamEntry::Record) {
    Error("incorrectly-formatted source location entry in AST file");
    return true;
  }

  RecordData Record;
  StringRef Blob;
  Expected<unsigned> MaybeSLOC =
      SLocEntryCursor.readRecord(Entry.ID, Record, &Blob);
  if (!MaybeSLOC) {
    Error(MaybeSLOC.takeError());
    return true;
  }
  switch (MaybeSLOC.get()) {
  default:
    Error("incorrectly-formatted source location entry in AST file");
    return true;

  case SM_SLOC_FILE_ENTRY: {
    // We will detect whether a file changed and return 'Failure' for it, but
    // we will also try to fail gracefully by setting up the SLocEntry.
    unsigned InputID = Record[4];
    InputFile IF = getInputFile(*F, InputID);
    OptionalFileEntryRef File = IF.getFile();
    bool OverriddenBuffer = IF.isOverridden();

    // Note that we only check if a File was returned. If it was out-of-date
    // we have complained but we will continue creating a FileID to recover
    // gracefully.
    if (!File)
      return true;

    SourceLocation IncludeLoc = ReadSourceLocation(*F, Record[1]);
    if (IncludeLoc.isInvalid() && F->Kind != MK_MainFile) {
      // This is the module's main file.
      IncludeLoc = getImportLocation(F);
    }
    SrcMgr::CharacteristicKind
      FileCharacter = (SrcMgr::CharacteristicKind)Record[2];
    FileID FID = SourceMgr.createFileID(*File, IncludeLoc, FileCharacter, ID,
                                        BaseOffset + Record[0]);
    SrcMgr::FileInfo &FileInfo = SourceMgr.getSLocEntry(FID).getFile();
    FileInfo.NumCreatedFIDs = Record[5];
    if (Record[3])
      FileInfo.setHasLineDirectives();

    unsigned NumFileDecls = Record[7];
    if (NumFileDecls && ContextObj) {
      const unaligned_decl_id_t *FirstDecl = F->FileSortedDecls + Record[6];
      assert(F->FileSortedDecls && "FILE_SORTED_DECLS not encountered yet ?");
      FileDeclIDs[FID] =
          FileDeclsInfo(F, llvm::ArrayRef(FirstDecl, NumFileDecls));
    }

    const SrcMgr::ContentCache &ContentCache =
        SourceMgr.getOrCreateContentCache(*File, isSystem(FileCharacter));
    if (OverriddenBuffer && !ContentCache.BufferOverridden &&
        ContentCache.ContentsEntry == ContentCache.OrigEntry &&
        !ContentCache.getBufferIfLoaded()) {
      auto Buffer = ReadBuffer(SLocEntryCursor, File->getName());
      if (!Buffer)
        return true;
      SourceMgr.overrideFileContents(*File, std::move(Buffer));
    }

    break;
  }

  case SM_SLOC_BUFFER_ENTRY: {
    const char *Name = Blob.data();
    unsigned Offset = Record[0];
    SrcMgr::CharacteristicKind
      FileCharacter = (SrcMgr::CharacteristicKind)Record[2];
    SourceLocation IncludeLoc = ReadSourceLocation(*F, Record[1]);
    if (IncludeLoc.isInvalid() && F->isModule()) {
      IncludeLoc = getImportLocation(F);
    }

    auto Buffer = ReadBuffer(SLocEntryCursor, Name);
    if (!Buffer)
      return true;
    FileID FID = SourceMgr.createFileID(std::move(Buffer), FileCharacter, ID,
                                        BaseOffset + Offset, IncludeLoc);
    if (Record[3]) {
      auto &FileInfo = SourceMgr.getSLocEntry(FID).getFile();
      FileInfo.setHasLineDirectives();
    }
    break;
  }

  case SM_SLOC_EXPANSION_ENTRY: {
    SourceLocation SpellingLoc = ReadSourceLocation(*F, Record[1]);
    SourceLocation ExpansionBegin = ReadSourceLocation(*F, Record[2]);
    SourceLocation ExpansionEnd = ReadSourceLocation(*F, Record[3]);
    SourceMgr.createExpansionLoc(SpellingLoc, ExpansionBegin, ExpansionEnd,
                                 Record[5], Record[4], ID,
                                 BaseOffset + Record[0]);
    break;
  }
  }

  return false;
}

std::pair<SourceLocation, StringRef> ASTReader::getModuleImportLoc(int ID) {
  if (ID == 0)
    return std::make_pair(SourceLocation(), "");

  if (unsigned(-ID) - 2 >= getTotalNumSLocs() || ID > 0) {
    Error("source location entry ID out-of-range for AST file");
    return std::make_pair(SourceLocation(), "");
  }

  // Find which module file this entry lands in.
  ModuleFile *M = GlobalSLocEntryMap.find(-ID)->second;
  if (!M->isModule())
    return std::make_pair(SourceLocation(), "");

  // FIXME: Can we map this down to a particular submodule? That would be
  // ideal.
  return std::make_pair(M->ImportLoc, StringRef(M->ModuleName));
}

/// Find the location where the module F is imported.
SourceLocation ASTReader::getImportLocation(ModuleFile *F) {
  if (F->ImportLoc.isValid())
    return F->ImportLoc;

  // Otherwise we have a PCH. It's considered to be "imported" at the first
  // location of its includer.
  if (F->ImportedBy.empty() || !F->ImportedBy[0]) {
    // Main file is the importer.
    assert(SourceMgr.getMainFileID().isValid() && "missing main file");
    return SourceMgr.getLocForStartOfFile(SourceMgr.getMainFileID());
  }
  return F->ImportedBy[0]->FirstLoc;
}

/// Enter a subblock of the specified BlockID with the specified cursor. Read
/// the abbreviations that are at the top of the block and then leave the cursor
/// pointing into the block.
llvm::Error ASTReader::ReadBlockAbbrevs(BitstreamCursor &Cursor,
                                        unsigned BlockID,
                                        uint64_t *StartOfBlockOffset) {
  if (llvm::Error Err = Cursor.EnterSubBlock(BlockID))
    return Err;

  if (StartOfBlockOffset)
    *StartOfBlockOffset = Cursor.GetCurrentBitNo();

  while (true) {
    uint64_t Offset = Cursor.GetCurrentBitNo();
    Expected<unsigned> MaybeCode = Cursor.ReadCode();
    if (!MaybeCode)
      return MaybeCode.takeError();
    unsigned Code = MaybeCode.get();

    // We expect all abbrevs to be at the start of the block.
    if (Code != llvm::bitc::DEFINE_ABBREV) {
      if (llvm::Error Err = Cursor.JumpToBit(Offset))
        return Err;
      return llvm::Error::success();
    }
    if (llvm::Error Err = Cursor.ReadAbbrevRecord())
      return Err;
  }
}

Token ASTReader::ReadToken(ModuleFile &M, const RecordDataImpl &Record,
                           unsigned &Idx) {
  Token Tok;
  Tok.startToken();
  Tok.setLocation(ReadSourceLocation(M, Record, Idx));
  Tok.setKind((tok::TokenKind)Record[Idx++]);
  Tok.setFlag((Token::TokenFlags)Record[Idx++]);

  if (Tok.isAnnotation()) {
    Tok.setAnnotationEndLoc(ReadSourceLocation(M, Record, Idx));
    switch (Tok.getKind()) {
    case tok::annot_pragma_loop_hint: {
      auto *Info = new (PP.getPreprocessorAllocator()) PragmaLoopHintInfo;
      Info->PragmaName = ReadToken(M, Record, Idx);
      Info->Option = ReadToken(M, Record, Idx);
      unsigned NumTokens = Record[Idx++];
      SmallVector<Token, 4> Toks;
      Toks.reserve(NumTokens);
      for (unsigned I = 0; I < NumTokens; ++I)
        Toks.push_back(ReadToken(M, Record, Idx));
      Info->Toks = llvm::ArrayRef(Toks).copy(PP.getPreprocessorAllocator());
      Tok.setAnnotationValue(static_cast<void *>(Info));
      break;
    }
    case tok::annot_pragma_pack: {
      auto *Info = new (PP.getPreprocessorAllocator()) Sema::PragmaPackInfo;
      Info->Action = static_cast<Sema::PragmaMsStackAction>(Record[Idx++]);
      auto SlotLabel = ReadString(Record, Idx);
      Info->SlotLabel =
          llvm::StringRef(SlotLabel).copy(PP.getPreprocessorAllocator());
      Info->Alignment = ReadToken(M, Record, Idx);
      Tok.setAnnotationValue(static_cast<void *>(Info));
      break;
    }
    // Some annotation tokens do not use the PtrData field.
    case tok::annot_pragma_openmp:
    case tok::annot_pragma_openmp_end:
    case tok::annot_pragma_unused:
    case tok::annot_pragma_openacc:
    case tok::annot_pragma_openacc_end:
    case tok::annot_repl_input_end:
      break;
    default:
      llvm_unreachable("missing deserialization code for annotation token");
    }
  } else {
    Tok.setLength(Record[Idx++]);
    if (IdentifierInfo *II = getLocalIdentifier(M, Record[Idx++]))
      Tok.setIdentifierInfo(II);
  }
  return Tok;
}

MacroInfo *ASTReader::ReadMacroRecord(ModuleFile &F, uint64_t Offset) {
  BitstreamCursor &Stream = F.MacroCursor;

  // Keep track of where we are in the stream, then jump back there
  // after reading this macro.
  SavedStreamPosition SavedPosition(Stream);

  if (llvm::Error Err = Stream.JumpToBit(Offset)) {
    // FIXME this drops errors on the floor.
    consumeError(std::move(Err));
    return nullptr;
  }
  RecordData Record;
  SmallVector<IdentifierInfo*, 16> MacroParams;
  MacroInfo *Macro = nullptr;
  llvm::MutableArrayRef<Token> MacroTokens;

  while (true) {
    // Advance to the next record, but if we get to the end of the block, don't
    // pop it (removing all the abbreviations from the cursor) since we want to
    // be able to reseek within the block and read entries.
    unsigned Flags = BitstreamCursor::AF_DontPopBlockAtEnd;
    Expected<llvm::BitstreamEntry> MaybeEntry =
        Stream.advanceSkippingSubblocks(Flags);
    if (!MaybeEntry) {
      Error(MaybeEntry.takeError());
      return Macro;
    }
    llvm::BitstreamEntry Entry = MaybeEntry.get();

    switch (Entry.Kind) {
    case llvm::BitstreamEntry::SubBlock: // Handled for us already.
    case llvm::BitstreamEntry::Error:
      Error("malformed block record in AST file");
      return Macro;
    case llvm::BitstreamEntry::EndBlock:
      return Macro;
    case llvm::BitstreamEntry::Record:
      // The interesting case.
      break;
    }

    // Read a record.
    Record.clear();
    PreprocessorRecordTypes RecType;
    if (Expected<unsigned> MaybeRecType = Stream.readRecord(Entry.ID, Record))
      RecType = (PreprocessorRecordTypes)MaybeRecType.get();
    else {
      Error(MaybeRecType.takeError());
      return Macro;
    }
    switch (RecType) {
    case PP_MODULE_MACRO:
    case PP_MACRO_DIRECTIVE_HISTORY:
      return Macro;

    case PP_MACRO_OBJECT_LIKE:
    case PP_MACRO_FUNCTION_LIKE: {
      // If we already have a macro, that means that we've hit the end
      // of the definition of the macro we were looking for. We're
      // done.
      if (Macro)
        return Macro;

      unsigned NextIndex = 1; // Skip identifier ID.
      SourceLocation Loc = ReadSourceLocation(F, Record, NextIndex);
      MacroInfo *MI = PP.AllocateMacroInfo(Loc);
      MI->setDefinitionEndLoc(ReadSourceLocation(F, Record, NextIndex));
      MI->setIsUsed(Record[NextIndex++]);
      MI->setUsedForHeaderGuard(Record[NextIndex++]);
      MacroTokens = MI->allocateTokens(Record[NextIndex++],
                                       PP.getPreprocessorAllocator());
      if (RecType == PP_MACRO_FUNCTION_LIKE) {
        // Decode function-like macro info.
        bool isC99VarArgs = Record[NextIndex++];
        bool isGNUVarArgs = Record[NextIndex++];
        bool hasCommaPasting = Record[NextIndex++];
        MacroParams.clear();
        unsigned NumArgs = Record[NextIndex++];
        for (unsigned i = 0; i != NumArgs; ++i)
          MacroParams.push_back(getLocalIdentifier(F, Record[NextIndex++]));

        // Install function-like macro info.
        MI->setIsFunctionLike();
        if (isC99VarArgs) MI->setIsC99Varargs();
        if (isGNUVarArgs) MI->setIsGNUVarargs();
        if (hasCommaPasting) MI->setHasCommaPasting();
        MI->setParameterList(MacroParams, PP.getPreprocessorAllocator());
      }

      // Remember that we saw this macro last so that we add the tokens that
      // form its body to it.
      Macro = MI;

      if (NextIndex + 1 == Record.size() && PP.getPreprocessingRecord() &&
          Record[NextIndex]) {
        // We have a macro definition. Register the association
        PreprocessedEntityID
            GlobalID = getGlobalPreprocessedEntityID(F, Record[NextIndex]);
        PreprocessingRecord &PPRec = *PP.getPreprocessingRecord();
        PreprocessingRecord::PPEntityID PPID =
            PPRec.getPPEntityID(GlobalID - 1, /*isLoaded=*/true);
        MacroDefinitionRecord *PPDef = cast_or_null<MacroDefinitionRecord>(
            PPRec.getPreprocessedEntity(PPID));
        if (PPDef)
          PPRec.RegisterMacroDefinition(Macro, PPDef);
      }

      ++NumMacrosRead;
      break;
    }

    case PP_TOKEN: {
      // If we see a TOKEN before a PP_MACRO_*, then the file is
      // erroneous, just pretend we didn't see this.
      if (!Macro) break;
      if (MacroTokens.empty()) {
        Error("unexpected number of macro tokens for a macro in AST file");
        return Macro;
      }

      unsigned Idx = 0;
      MacroTokens[0] = ReadToken(F, Record, Idx);
      MacroTokens = MacroTokens.drop_front();
      break;
    }
    }
  }
}

PreprocessedEntityID
ASTReader::getGlobalPreprocessedEntityID(ModuleFile &M,
                                         unsigned LocalID) const {
  if (!M.ModuleOffsetMap.empty())
    ReadModuleOffsetMap(M);

  ContinuousRangeMap<uint32_t, int, 2>::const_iterator
    I = M.PreprocessedEntityRemap.find(LocalID - NUM_PREDEF_PP_ENTITY_IDS);
  assert(I != M.PreprocessedEntityRemap.end()
         && "Invalid index into preprocessed entity index remap");

  return LocalID + I->second;
}

OptionalFileEntryRef
HeaderFileInfoTrait::getFile(const internal_key_type &Key) {
  FileManager &FileMgr = Reader.getFileManager();
  if (!Key.Imported)
    return FileMgr.getOptionalFileRef(Key.Filename);

  auto Resolved =
      ASTReader::ResolveImportedPath(Reader.getPathBuf(), Key.Filename, M);
  return FileMgr.getOptionalFileRef(*Resolved);
}

unsigned HeaderFileInfoTrait::ComputeHash(internal_key_ref ikey) {
  uint8_t buf[sizeof(ikey.Size) + sizeof(ikey.ModTime)];
  memcpy(buf, &ikey.Size, sizeof(ikey.Size));
  memcpy(buf + sizeof(ikey.Size), &ikey.ModTime, sizeof(ikey.ModTime));
  return llvm::xxh3_64bits(buf);
}

HeaderFileInfoTrait::internal_key_type
HeaderFileInfoTrait::GetInternalKey(external_key_type ekey) {
  internal_key_type ikey = {ekey.getSize(),
                            M.HasTimestamps ? ekey.getModificationTime() : 0,
                            ekey.getName(), /*Imported*/ false};
  return ikey;
}

bool HeaderFileInfoTrait::EqualKey(internal_key_ref a, internal_key_ref b) {
  if (a.Size != b.Size || (a.ModTime && b.ModTime && a.ModTime != b.ModTime))
    return false;

  if (llvm::sys::path::is_absolute(a.Filename) && a.Filename == b.Filename)
    return true;

  // Determine whether the actual files are equivalent.
  OptionalFileEntryRef FEA = getFile(a);
  OptionalFileEntryRef FEB = getFile(b);
  return FEA && FEA == FEB;
}

std::pair<unsigned, unsigned>
HeaderFileInfoTrait::ReadKeyDataLength(const unsigned char*& d) {
  return readULEBKeyDataLength(d);
}

HeaderFileInfoTrait::internal_key_type
HeaderFileInfoTrait::ReadKey(const unsigned char *d, unsigned) {
  using namespace llvm::support;

  internal_key_type ikey;
  ikey.Size = off_t(endian::readNext<uint64_t, llvm::endianness::little>(d));
  ikey.ModTime =
      time_t(endian::readNext<uint64_t, llvm::endianness::little>(d));
  ikey.Filename = (const char *)d;
  ikey.Imported = true;
  return ikey;
}

HeaderFileInfoTrait::data_type
HeaderFileInfoTrait::ReadData(internal_key_ref key, const unsigned char *d,
                              unsigned DataLen) {
  using namespace llvm::support;

  const unsigned char *End = d + DataLen;
  HeaderFileInfo HFI;
  unsigned Flags = *d++;

  OptionalFileEntryRef FE;
  bool Included = (Flags >> 6) & 0x01;
  if (Included)
    if ((FE = getFile(key)))
      // Not using \c Preprocessor::markIncluded(), since that would attempt to
      // deserialize this header file info again.
      Reader.getPreprocessor().getIncludedFiles().insert(*FE);

  // FIXME: Refactor with mergeHeaderFileInfo in HeaderSearch.cpp.
  HFI.isImport |= (Flags >> 5) & 0x01;
  HFI.isPragmaOnce |= (Flags >> 4) & 0x01;
  HFI.DirInfo = (Flags >> 1) & 0x07;
  HFI.LazyControllingMacro = Reader.getGlobalIdentifierID(
      M, endian::readNext<IdentifierID, llvm::endianness::little>(d));

  assert((End - d) % 4 == 0 &&
         "Wrong data length in HeaderFileInfo deserialization");
  while (d != End) {
    uint32_t LocalSMID =
        endian::readNext<uint32_t, llvm::endianness::little>(d);
    auto HeaderRole = static_cast<ModuleMap::ModuleHeaderRole>(LocalSMID & 7);
    LocalSMID >>= 3;

    // This header is part of a module. Associate it with the module to enable
    // implicit module import.
    SubmoduleID GlobalSMID = Reader.getGlobalSubmoduleID(M, LocalSMID);
    Module *Mod = Reader.getSubmodule(GlobalSMID);
    ModuleMap &ModMap =
        Reader.getPreprocessor().getHeaderSearchInfo().getModuleMap();

    if (FE || (FE = getFile(key))) {
      // FIXME: NameAsWritten
      Module::Header H = {std::string(key.Filename), "", *FE};
      ModMap.addHeader(Mod, H, HeaderRole, /*Imported=*/true);
    }
    HFI.mergeModuleMembership(HeaderRole);
  }

  // This HeaderFileInfo was externally loaded.
  HFI.External = true;
  HFI.IsValid = true;
  return HFI;
}

void ASTReader::addPendingMacro(IdentifierInfo *II, ModuleFile *M,
                                uint32_t MacroDirectivesOffset) {
  assert(NumCurrentElementsDeserializing > 0 &&"Missing deserialization guard");
  PendingMacroIDs[II].push_back(PendingMacroInfo(M, MacroDirectivesOffset));
}

void ASTReader::ReadDefinedMacros() {
  // Note that we are loading defined macros.
  Deserializing Macros(this);

  for (ModuleFile &I : llvm::reverse(ModuleMgr)) {
    BitstreamCursor &MacroCursor = I.MacroCursor;

    // If there was no preprocessor block, skip this file.
    if (MacroCursor.getBitcodeBytes().empty())
      continue;

    BitstreamCursor Cursor = MacroCursor;
    if (llvm::Error Err = Cursor.JumpToBit(I.MacroStartOffset)) {
      Error(std::move(Err));
      return;
    }

    RecordData Record;
    while (true) {
      Expected<llvm::BitstreamEntry> MaybeE = Cursor.advanceSkippingSubblocks();
      if (!MaybeE) {
        Error(MaybeE.takeError());
        return;
      }
      llvm::BitstreamEntry E = MaybeE.get();

      switch (E.Kind) {
      case llvm::BitstreamEntry::SubBlock: // Handled for us already.
      case llvm::BitstreamEntry::Error:
        Error("malformed block record in AST file");
        return;
      case llvm::BitstreamEntry::EndBlock:
        goto NextCursor;

      case llvm::BitstreamEntry::Record: {
        Record.clear();
        Expected<unsigned> MaybeRecord = Cursor.readRecord(E.ID, Record);
        if (!MaybeRecord) {
          Error(MaybeRecord.takeError());
          return;
        }
        switch (MaybeRecord.get()) {
        default:  // Default behavior: ignore.
          break;

        case PP_MACRO_OBJECT_LIKE:
        case PP_MACRO_FUNCTION_LIKE: {
          IdentifierInfo *II = getLocalIdentifier(I, Record[0]);
          if (II->isOutOfDate())
            updateOutOfDateIdentifier(*II);
          break;
        }

        case PP_TOKEN:
          // Ignore tokens.
          break;
        }
        break;
      }
      }
    }
    NextCursor:  ;
  }
}

namespace {

  /// Visitor class used to look up identifirs in an AST file.
  class IdentifierLookupVisitor {
    StringRef Name;
    unsigned NameHash;
    unsigned PriorGeneration;
    unsigned &NumIdentifierLookups;
    unsigned &NumIdentifierLookupHits;
    IdentifierInfo *Found = nullptr;

  public:
    IdentifierLookupVisitor(StringRef Name, unsigned PriorGeneration,
                            unsigned &NumIdentifierLookups,
                            unsigned &NumIdentifierLookupHits)
      : Name(Name), NameHash(ASTIdentifierLookupTrait::ComputeHash(Name)),
        PriorGeneration(PriorGeneration),
        NumIdentifierLookups(NumIdentifierLookups),
        NumIdentifierLookupHits(NumIdentifierLookupHits) {}

    bool operator()(ModuleFile &M) {
      // If we've already searched this module file, skip it now.
      if (M.Generation <= PriorGeneration)
        return true;

      ASTIdentifierLookupTable *IdTable
        = (ASTIdentifierLookupTable *)M.IdentifierLookupTable;
      if (!IdTable)
        return false;

      ASTIdentifierLookupTrait Trait(IdTable->getInfoObj().getReader(), M,
                                     Found);
      ++NumIdentifierLookups;
      ASTIdentifierLookupTable::iterator Pos =
          IdTable->find_hashed(Name, NameHash, &Trait);
      if (Pos == IdTable->end())
        return false;

      // Dereferencing the iterator has the effect of building the
      // IdentifierInfo node and populating it with the various
      // declarations it needs.
      ++NumIdentifierLookupHits;
      Found = *Pos;
      if (Trait.hasMoreInformationInDependencies()) {
        // Look for the identifier in extra modules as they contain more info.
        return false;
      }
      return true;
    }

    // Retrieve the identifier info found within the module
    // files.
    IdentifierInfo *getIdentifierInfo() const { return Found; }
  };

} // namespace

void ASTReader::updateOutOfDateIdentifier(const IdentifierInfo &II) {
  // Note that we are loading an identifier.
  Deserializing AnIdentifier(this);

  unsigned PriorGeneration = 0;
  if (getContext().getLangOpts().Modules)
    PriorGeneration = IdentifierGeneration[&II];

  // If there is a global index, look there first to determine which modules
  // provably do not have any results for this identifier.
  GlobalModuleIndex::HitSet Hits;
  GlobalModuleIndex::HitSet *HitsPtr = nullptr;
  if (!loadGlobalIndex()) {
    if (GlobalIndex->lookupIdentifier(II.getName(), Hits)) {
      HitsPtr = &Hits;
    }
  }

  IdentifierLookupVisitor Visitor(II.getName(), PriorGeneration,
                                  NumIdentifierLookups,
                                  NumIdentifierLookupHits);
  ModuleMgr.visit(Visitor, HitsPtr);
  markIdentifierUpToDate(&II);
}

void ASTReader::markIdentifierUpToDate(const IdentifierInfo *II) {
  if (!II)
    return;

  const_cast<IdentifierInfo *>(II)->setOutOfDate(false);

  // Update the generation for this identifier.
  if (getContext().getLangOpts().Modules)
    IdentifierGeneration[II] = getGeneration();
}

void ASTReader::resolvePendingMacro(IdentifierInfo *II,
                                    const PendingMacroInfo &PMInfo) {
  ModuleFile &M = *PMInfo.M;

  BitstreamCursor &Cursor = M.MacroCursor;
  SavedStreamPosition SavedPosition(Cursor);
  if (llvm::Error Err =
          Cursor.JumpToBit(M.MacroOffsetsBase + PMInfo.MacroDirectivesOffset)) {
    Error(std::move(Err));
    return;
  }

  struct ModuleMacroRecord {
    SubmoduleID SubModID;
    MacroInfo *MI;
    SmallVector<SubmoduleID, 8> Overrides;
  };
  llvm::SmallVector<ModuleMacroRecord, 8> ModuleMacros;

  // We expect to see a sequence of PP_MODULE_MACRO records listing exported
  // macros, followed by a PP_MACRO_DIRECTIVE_HISTORY record with the complete
  // macro histroy.
  RecordData Record;
  while (true) {
    Expected<llvm::BitstreamEntry> MaybeEntry =
        Cursor.advance(BitstreamCursor::AF_DontPopBlockAtEnd);
    if (!MaybeEntry) {
      Error(MaybeEntry.takeError());
      return;
    }
    llvm::BitstreamEntry Entry = MaybeEntry.get();

    if (Entry.Kind != llvm::BitstreamEntry::Record) {
      Error("malformed block record in AST file");
      return;
    }

    Record.clear();
    Expected<unsigned> MaybePP = Cursor.readRecord(Entry.ID, Record);
    if (!MaybePP) {
      Error(MaybePP.takeError());
      return;
    }
    switch ((PreprocessorRecordTypes)MaybePP.get()) {
    case PP_MACRO_DIRECTIVE_HISTORY:
      break;

    case PP_MODULE_MACRO: {
      ModuleMacros.push_back(ModuleMacroRecord());
      auto &Info = ModuleMacros.back();
      Info.SubModID = getGlobalSubmoduleID(M, Record[0]);
      Info.MI = getMacro(getGlobalMacroID(M, Record[1]));
      for (int I = 2, N = Record.size(); I != N; ++I)
        Info.Overrides.push_back(getGlobalSubmoduleID(M, Record[I]));
      continue;
    }

    default:
      Error("malformed block record in AST file");
      return;
    }

    // We found the macro directive history; that's the last record
    // for this macro.
    break;
  }

  // Module macros are listed in reverse dependency order.
  {
    std::reverse(ModuleMacros.begin(), ModuleMacros.end());
    llvm::SmallVector<ModuleMacro*, 8> Overrides;
    for (auto &MMR : ModuleMacros) {
      Overrides.clear();
      for (unsigned ModID : MMR.Overrides) {
        Module *Mod = getSubmodule(ModID);
        auto *Macro = PP.getModuleMacro(Mod, II);
        assert(Macro && "missing definition for overridden macro");
        Overrides.push_back(Macro);
      }

      bool Inserted = false;
      Module *Owner = getSubmodule(MMR.SubModID);
      PP.addModuleMacro(Owner, II, MMR.MI, Overrides, Inserted);
    }
  }

  // Don't read the directive history for a module; we don't have anywhere
  // to put it.
  if (M.isModule())
    return;

  // Deserialize the macro directives history in reverse source-order.
  MacroDirective *Latest = nullptr, *Earliest = nullptr;
  unsigned Idx = 0, N = Record.size();
  while (Idx < N) {
    MacroDirective *MD = nullptr;
    SourceLocation Loc = ReadSourceLocation(M, Record, Idx);
    MacroDirective::Kind K = (MacroDirective::Kind)Record[Idx++];
    switch (K) {
    case MacroDirective::MD_Define: {
      MacroInfo *MI = getMacro(getGlobalMacroID(M, Record[Idx++]));
      MD = PP.AllocateDefMacroDirective(MI, Loc);
      break;
    }
    case MacroDirective::MD_Undefine:
      MD = PP.AllocateUndefMacroDirective(Loc);
      break;
    case MacroDirective::MD_Visibility:
      bool isPublic = Record[Idx++];
      MD = PP.AllocateVisibilityMacroDirective(Loc, isPublic);
      break;
    }

    if (!Latest)
      Latest = MD;
    if (Earliest)
      Earliest->setPrevious(MD);
    Earliest = MD;
  }

  if (Latest)
    PP.setLoadedMacroDirective(II, Earliest, Latest);
}

bool ASTReader::shouldDisableValidationForFile(
    const serialization::ModuleFile &M) const {
  if (DisableValidationKind == DisableValidationForModuleKind::None)
    return false;

  // If a PCH is loaded and validation is disabled for PCH then disable
  // validation for the PCH and the modules it loads.
  ModuleKind K = CurrentDeserializingModuleKind.value_or(M.Kind);

  switch (K) {
  case MK_MainFile:
  case MK_Preamble:
  case MK_PCH:
    return bool(DisableValidationKind & DisableValidationForModuleKind::PCH);
  case MK_ImplicitModule:
  case MK_ExplicitModule:
  case MK_PrebuiltModule:
    return bool(DisableValidationKind & DisableValidationForModuleKind::Module);
  }

  return false;
}

static std::pair<StringRef, StringRef>
getUnresolvedInputFilenames(const ASTReader::RecordData &Record,
                            const StringRef InputBlob) {
  uint16_t AsRequestedLength = Record[7];
  return {InputBlob.substr(0, AsRequestedLength),
          InputBlob.substr(AsRequestedLength)};
}

InputFileInfo ASTReader::getInputFileInfo(ModuleFile &F, unsigned ID) {
  // If this ID is bogus, just return an empty input file.
  if (ID == 0 || ID > F.InputFileInfosLoaded.size())
    return InputFileInfo();

  // If we've already loaded this input file, return it.
  if (F.InputFileInfosLoaded[ID - 1].isValid())
    return F.InputFileInfosLoaded[ID - 1];

  // Go find this input file.
  BitstreamCursor &Cursor = F.InputFilesCursor;
  SavedStreamPosition SavedPosition(Cursor);
  if (llvm::Error Err = Cursor.JumpToBit(F.InputFilesOffsetBase +
                                         F.InputFileOffsets[ID - 1])) {
    // FIXME this drops errors on the floor.
    consumeError(std::move(Err));
  }

  Expected<unsigned> MaybeCode = Cursor.ReadCode();
  if (!MaybeCode) {
    // FIXME this drops errors on the floor.
    consumeError(MaybeCode.takeError());
  }
  unsigned Code = MaybeCode.get();
  RecordData Record;
  StringRef Blob;

  if (Expected<unsigned> Maybe = Cursor.readRecord(Code, Record, &Blob))
    assert(static_cast<InputFileRecordTypes>(Maybe.get()) == INPUT_FILE &&
           "invalid record type for input file");
  else {
    // FIXME this drops errors on the floor.
    consumeError(Maybe.takeError());
  }

  assert(Record[0] == ID && "Bogus stored ID or offset");
  InputFileInfo R;
  R.StoredSize = static_cast<off_t>(Record[1]);
  R.StoredTime = static_cast<time_t>(Record[2]);
  R.Overridden = static_cast<bool>(Record[3]);
  R.Transient = static_cast<bool>(Record[4]);
  R.TopLevel = static_cast<bool>(Record[5]);
  R.ModuleMap = static_cast<bool>(Record[6]);
  auto [UnresolvedFilenameAsRequested, UnresolvedFilename] =
      getUnresolvedInputFilenames(Record, Blob);
  R.UnresolvedImportedFilenameAsRequested = UnresolvedFilenameAsRequested;
  R.UnresolvedImportedFilename = UnresolvedFilename.empty()
                                     ? UnresolvedFilenameAsRequested
                                     : UnresolvedFilename;

  Expected<llvm::BitstreamEntry> MaybeEntry = Cursor.advance();
  if (!MaybeEntry) // FIXME this drops errors on the floor.
    consumeError(MaybeEntry.takeError());
  llvm::BitstreamEntry Entry = MaybeEntry.get();
  assert(Entry.Kind == llvm::BitstreamEntry::Record &&
         "expected record type for input file hash");

  Record.clear();
  if (Expected<unsigned> Maybe = Cursor.readRecord(Entry.ID, Record))
    assert(static_cast<InputFileRecordTypes>(Maybe.get()) == INPUT_FILE_HASH &&
           "invalid record type for input file hash");
  else {
    // FIXME this drops errors on the floor.
    consumeError(Maybe.takeError());
  }
  R.ContentHash = (static_cast<uint64_t>(Record[1]) << 32) |
                  static_cast<uint64_t>(Record[0]);

  // Note that we've loaded this input file info.
  F.InputFileInfosLoaded[ID - 1] = R;
  return R;
}

static unsigned moduleKindForDiagnostic(ModuleKind Kind);
InputFile ASTReader::getInputFile(ModuleFile &F, unsigned ID, bool Complain) {
  // If this ID is bogus, just return an empty input file.
  if (ID == 0 || ID > F.InputFilesLoaded.size())
    return InputFile();

  // If we've already loaded this input file, return it.
  if (F.InputFilesLoaded[ID-1].getFile())
    return F.InputFilesLoaded[ID-1];

  if (F.InputFilesLoaded[ID-1].isNotFound())
    return InputFile();

  // Go find this input file.
  BitstreamCursor &Cursor = F.InputFilesCursor;
  SavedStreamPosition SavedPosition(Cursor);
  if (llvm::Error Err = Cursor.JumpToBit(F.InputFilesOffsetBase +
                                         F.InputFileOffsets[ID - 1])) {
    // FIXME this drops errors on the floor.
    consumeError(std::move(Err));
  }

  InputFileInfo FI = getInputFileInfo(F, ID);
  off_t StoredSize = FI.StoredSize;
  time_t StoredTime = FI.StoredTime;
  bool Overridden = FI.Overridden;
  bool Transient = FI.Transient;
  auto Filename =
      ResolveImportedPath(PathBuf, FI.UnresolvedImportedFilenameAsRequested, F);
  uint64_t StoredContentHash = FI.ContentHash;

  // For standard C++ modules, we don't need to check the inputs.
  bool SkipChecks = F.StandardCXXModule;

  const HeaderSearchOptions &HSOpts =
      PP.getHeaderSearchInfo().getHeaderSearchOpts();

  // The option ForceCheckCXX20ModulesInputFiles is only meaningful for C++20
  // modules.
  if (F.StandardCXXModule && HSOpts.ForceCheckCXX20ModulesInputFiles) {
    SkipChecks = false;
    Overridden = false;
  }

  auto File = FileMgr.getOptionalFileRef(*Filename, /*OpenFile=*/false);

  // For an overridden file, create a virtual file with the stored
  // size/timestamp.
  if ((Overridden || Transient || SkipChecks) && !File)
    File = FileMgr.getVirtualFileRef(*Filename, StoredSize, StoredTime);

  if (!File) {
    if (Complain) {
      std::string ErrorStr = "could not find file '";
      ErrorStr += *Filename;
      ErrorStr += "' referenced by AST file '";
      ErrorStr += F.FileName;
      ErrorStr += "'";
      Error(ErrorStr);
    }
    // Record that we didn't find the file.
    F.InputFilesLoaded[ID-1] = InputFile::getNotFound();
    return InputFile();
  }

  // Check if there was a request to override the contents of the file
  // that was part of the precompiled header. Overriding such a file
  // can lead to problems when lexing using the source locations from the
  // PCH.
  SourceManager &SM = getSourceManager();
  // FIXME: Reject if the overrides are different.
  if ((!Overridden && !Transient) && !SkipChecks &&
      SM.isFileOverridden(*File)) {
    if (Complain)
      Error(diag::err_fe_pch_file_overridden, *Filename);

    // After emitting the diagnostic, bypass the overriding file to recover
    // (this creates a separate FileEntry).
    File = SM.bypassFileContentsOverride(*File);
    if (!File) {
      F.InputFilesLoaded[ID - 1] = InputFile::getNotFound();
      return InputFile();
    }
  }

  struct Change {
    enum ModificationKind {
      Size,
      ModTime,
      Content,
      None,
    } Kind;
    std::optional<int64_t> Old = std::nullopt;
    std::optional<int64_t> New = std::nullopt;
  };
  auto HasInputContentChanged = [&](Change OriginalChange) {
    assert(ValidateASTInputFilesContent &&
           "We should only check the content of the inputs with "
           "ValidateASTInputFilesContent enabled.");

    if (StoredContentHash == 0)
      return OriginalChange;

    auto MemBuffOrError = FileMgr.getBufferForFile(*File);
    if (!MemBuffOrError) {
      if (!Complain)
        return OriginalChange;
      std::string ErrorStr = "could not get buffer for file '";
      ErrorStr += File->getName();
      ErrorStr += "'";
      Error(ErrorStr);
      return OriginalChange;
    }

    auto ContentHash = xxh3_64bits(MemBuffOrError.get()->getBuffer());
    if (StoredContentHash == static_cast<uint64_t>(ContentHash))
      return Change{Change::None};

    return Change{Change::Content};
  };
  auto HasInputFileChanged = [&]() {
    if (StoredSize != File->getSize())
      return Change{Change::Size, StoredSize, File->getSize()};
    if (!shouldDisableValidationForFile(F) && StoredTime &&
        StoredTime != File->getModificationTime()) {
      Change MTimeChange = {Change::ModTime, StoredTime,
                            File->getModificationTime()};

      // In case the modification time changes but not the content,
      // accept the cached file as legit.
      if (ValidateASTInputFilesContent)
        return HasInputContentChanged(MTimeChange);

      return MTimeChange;
    }
    return Change{Change::None};
  };

  bool IsOutOfDate = false;
  auto FileChange = SkipChecks ? Change{Change::None} : HasInputFileChanged();
  // When ForceCheckCXX20ModulesInputFiles and ValidateASTInputFilesContent
  // enabled, it is better to check the contents of the inputs. Since we can't
  // get correct modified time information for inputs from overriden inputs.
  if (HSOpts.ForceCheckCXX20ModulesInputFiles && ValidateASTInputFilesContent &&
      F.StandardCXXModule && FileChange.Kind == Change::None)
    FileChange = HasInputContentChanged(FileChange);

  // When we have StoredTime equal to zero and ValidateASTInputFilesContent,
  // it is better to check the content of the input files because we cannot rely
  // on the file modification time, which will be the same (zero) for these
  // files.
  if (!StoredTime && ValidateASTInputFilesContent &&
      FileChange.Kind == Change::None)
    FileChange = HasInputContentChanged(FileChange);

  // For an overridden file, there is nothing to validate.
  if (!Overridden && FileChange.Kind != Change::None) {
    if (Complain) {
      // Build a list of the PCH imports that got us here (in reverse).
      SmallVector<ModuleFile *, 4> ImportStack(1, &F);
      while (!ImportStack.back()->ImportedBy.empty())
        ImportStack.push_back(ImportStack.back()->ImportedBy[0]);

      // The top-level AST file is stale.
      StringRef TopLevelASTFileName(ImportStack.back()->FileName);
      Diag(diag::err_fe_ast_file_modified)
          << *Filename << moduleKindForDiagnostic(ImportStack.back()->Kind)
          << TopLevelASTFileName << FileChange.Kind
          << (FileChange.Old && FileChange.New)
          << llvm::itostr(FileChange.Old.value_or(0))
          << llvm::itostr(FileChange.New.value_or(0));

      // Print the import stack.
      if (ImportStack.size() > 1) {
        Diag(diag::note_ast_file_required_by)
            << *Filename << ImportStack[0]->FileName;
        for (unsigned I = 1; I < ImportStack.size(); ++I)
          Diag(diag::note_ast_file_required_by)
              << ImportStack[I - 1]->FileName << ImportStack[I]->FileName;
      }

      Diag(diag::note_ast_file_rebuild_required) << TopLevelASTFileName;
    }

    IsOutOfDate = true;
  }
  // FIXME: If the file is overridden and we've already opened it,
  // issue an error (or split it into a separate FileEntry).

  InputFile IF = InputFile(*File, Overridden || Transient, IsOutOfDate);

  // Note that we've loaded this input file.
  F.InputFilesLoaded[ID-1] = IF;
  return IF;
}

ASTReader::TemporarilyOwnedStringRef
ASTReader::ResolveImportedPath(SmallString<0> &Buf, StringRef Path,
                               ModuleFile &ModF) {
  return ResolveImportedPath(Buf, Path, ModF.BaseDirectory);
}

ASTReader::TemporarilyOwnedStringRef
ASTReader::ResolveImportedPath(SmallString<0> &Buf, StringRef Path,
                               StringRef Prefix) {
  assert(Buf.capacity() != 0 && "Overlapping ResolveImportedPath calls");

  if (Prefix.empty() || Path.empty() || llvm::sys::path::is_absolute(Path) ||
      Path == "<built-in>" || Path == "<command line>")
    return {Path, Buf};

  Buf.clear();
  llvm::sys::path::append(Buf, Prefix, Path);
  StringRef ResolvedPath{Buf.data(), Buf.size()};
  return {ResolvedPath, Buf};
}

std::string ASTReader::ResolveImportedPathAndAllocate(SmallString<0> &Buf,
                                                      StringRef P,
                                                      ModuleFile &ModF) {
  return ResolveImportedPathAndAllocate(Buf, P, ModF.BaseDirectory);
}

std::string ASTReader::ResolveImportedPathAndAllocate(SmallString<0> &Buf,
                                                      StringRef P,
                                                      StringRef Prefix) {
  auto ResolvedPath = ResolveImportedPath(Buf, P, Prefix);
  return ResolvedPath->str();
}

static bool isDiagnosedResult(ASTReader::ASTReadResult ARR, unsigned Caps) {
  switch (ARR) {
  case ASTReader::Failure: return true;
  case ASTReader::Missing: return !(Caps & ASTReader::ARR_Missing);
  case ASTReader::OutOfDate: return !(Caps & ASTReader::ARR_OutOfDate);
  case ASTReader::VersionMismatch: return !(Caps & ASTReader::ARR_VersionMismatch);
  case ASTReader::ConfigurationMismatch:
    return !(Caps & ASTReader::ARR_ConfigurationMismatch);
  case ASTReader::HadErrors: return true;
  case ASTReader::Success: return false;
  }

  llvm_unreachable("unknown ASTReadResult");
}

ASTReader::ASTReadResult ASTReader::ReadOptionsBlock(
    BitstreamCursor &Stream, StringRef Filename,
    unsigned ClientLoadCapabilities, bool AllowCompatibleConfigurationMismatch,
    ASTReaderListener &Listener, std::string &SuggestedPredefines) {
  if (llvm::Error Err = Stream.EnterSubBlock(OPTIONS_BLOCK_ID)) {
    // FIXME this drops errors on the floor.
    consumeError(std::move(Err));
    return Failure;
  }

  // Read all of the records in the options block.
  RecordData Record;
  ASTReadResult Result = Success;
  while (true) {
    Expected<llvm::BitstreamEntry> MaybeEntry = Stream.advance();
    if (!MaybeEntry) {
      // FIXME this drops errors on the floor.
      consumeError(MaybeEntry.takeError());
      return Failure;
    }
    llvm::BitstreamEntry Entry = MaybeEntry.get();

    switch (Entry.Kind) {
    case llvm::BitstreamEntry::Error:
    case llvm::BitstreamEntry::SubBlock:
      return Failure;

    case llvm::BitstreamEntry::EndBlock:
      return Result;

    case llvm::BitstreamEntry::Record:
      // The interesting case.
      break;
    }

    // Read and process a record.
    Record.clear();
    Expected<unsigned> MaybeRecordType = Stream.readRecord(Entry.ID, Record);
    if (!MaybeRecordType) {
      // FIXME this drops errors on the floor.
      consumeError(MaybeRecordType.takeError());
      return Failure;
    }
    switch ((OptionsRecordTypes)MaybeRecordType.get()) {
    case LANGUAGE_OPTIONS: {
      bool Complain = (ClientLoadCapabilities & ARR_ConfigurationMismatch) == 0;
      if (ParseLanguageOptions(Record, Filename, Complain, Listener,
                               AllowCompatibleConfigurationMismatch))
        Result = ConfigurationMismatch;
      break;
    }

    case CODEGEN_OPTIONS: {
      bool Complain = (ClientLoadCapabilities & ARR_ConfigurationMismatch) == 0;
      if (ParseCodeGenOptions(Record, Filename, Complain, Listener,
                              AllowCompatibleConfigurationMismatch))
        Result = ConfigurationMismatch;
      break;
    }

    case TARGET_OPTIONS: {
      bool Complain = (ClientLoadCapabilities & ARR_ConfigurationMismatch) == 0;
      if (ParseTargetOptions(Record, Filename, Complain, Listener,
                             AllowCompatibleConfigurationMismatch))
        Result = ConfigurationMismatch;
      break;
    }

    case FILE_SYSTEM_OPTIONS: {
      bool Complain = (ClientLoadCapabilities & ARR_ConfigurationMismatch) == 0;
      if (!AllowCompatibleConfigurationMismatch &&
          ParseFileSystemOptions(Record, Complain, Listener))
        Result = ConfigurationMismatch;
      break;
    }

    case HEADER_SEARCH_OPTIONS: {
      bool Complain = (ClientLoadCapabilities & ARR_ConfigurationMismatch) == 0;
      if (!AllowCompatibleConfigurationMismatch &&
          ParseHeaderSearchOptions(Record, Filename, Complain, Listener))
        Result = ConfigurationMismatch;
      break;
    }

    case PREPROCESSOR_OPTIONS:
      bool Complain = (ClientLoadCapabilities & ARR_ConfigurationMismatch) == 0;
      if (!AllowCompatibleConfigurationMismatch &&
          ParsePreprocessorOptions(Record, Filename, Complain, Listener,
                                   SuggestedPredefines))
        Result = ConfigurationMismatch;
      break;
    }
  }
}

ASTReader::ASTReadResult
ASTReader::ReadControlBlock(ModuleFile &F,
                            SmallVectorImpl<ImportedModule> &Loaded,
                            const ModuleFile *ImportedBy,
                            unsigned ClientLoadCapabilities) {
  BitstreamCursor &Stream = F.Stream;

  if (llvm::Error Err = Stream.EnterSubBlock(CONTROL_BLOCK_ID)) {
    Error(std::move(Err));
    return Failure;
  }

  // Lambda to read the unhashed control block the first time it's called.
  //
  // For PCM files, the unhashed control block cannot be read until after the
  // MODULE_NAME record.  However, PCH files have no MODULE_NAME, and yet still
  // need to look ahead before reading the IMPORTS record.  For consistency,
  // this block is always read somehow (see BitstreamEntry::EndBlock).
  bool HasReadUnhashedControlBlock = false;
  auto readUnhashedControlBlockOnce = [&]() {
    if (!HasReadUnhashedControlBlock) {
      HasReadUnhashedControlBlock = true;
      if (ASTReadResult Result =
              readUnhashedControlBlock(F, ImportedBy, ClientLoadCapabilities))
        return Result;
    }
    return Success;
  };

  bool DisableValidation = shouldDisableValidationForFile(F);

  // Read all of the records and blocks in the control block.
  RecordData Record;
  unsigned NumInputs = 0;
  unsigned NumUserInputs = 0;
  StringRef BaseDirectoryAsWritten;
  while (true) {
    Expected<llvm::BitstreamEntry> MaybeEntry = Stream.advance();
    if (!MaybeEntry) {
      Error(MaybeEntry.takeError());
      return Failure;
    }
    llvm::BitstreamEntry Entry = MaybeEntry.get();

    switch (Entry.Kind) {
    case llvm::BitstreamEntry::Error:
      Error("malformed block record in AST file");
      return Failure;
    case llvm::BitstreamEntry::EndBlock: {
      // Validate the module before returning.  This call catches an AST with
      // no module name and no imports.
      if (ASTReadResult Result = readUnhashedControlBlockOnce())
        return Result;

      // Validate input files.
      const HeaderSearchOptions &HSOpts =
          PP.getHeaderSearchInfo().getHeaderSearchOpts();

      // All user input files reside at the index range [0, NumUserInputs), and
      // system input files reside at [NumUserInputs, NumInputs). For explicitly
      // loaded module files, ignore missing inputs.
      if (!DisableValidation && F.Kind != MK_ExplicitModule &&
          F.Kind != MK_PrebuiltModule) {
        bool Complain = (ClientLoadCapabilities & ARR_OutOfDate) == 0;

        // If we are reading a module, we will create a verification timestamp,
        // so we verify all input files.  Otherwise, verify only user input
        // files.

        unsigned N = ValidateSystemInputs ? NumInputs : NumUserInputs;
        if (HSOpts.ModulesValidateOncePerBuildSession &&
            F.InputFilesValidationTimestamp > HSOpts.BuildSessionTimestamp &&
            F.Kind == MK_ImplicitModule)
          N = ForceValidateUserInputs ? NumUserInputs : 0;

        for (unsigned I = 0; I < N; ++I) {
          InputFile IF = getInputFile(F, I+1, Complain);
          if (!IF.getFile() || IF.isOutOfDate())
            return OutOfDate;
        }
      }

      if (Listener)
        Listener->visitModuleFile(F.FileName, F.Kind);

      if (Listener && Listener->needsInputFileVisitation()) {
        unsigned N = Listener->needsSystemInputFileVisitation() ? NumInputs
                                                                : NumUserInputs;
        for (unsigned I = 0; I < N; ++I) {
          bool IsSystem = I >= NumUserInputs;
          InputFileInfo FI = getInputFileInfo(F, I + 1);
          auto FilenameAsRequested = ResolveImportedPath(
              PathBuf, FI.UnresolvedImportedFilenameAsRequested, F);
          Listener->visitInputFile(
              *FilenameAsRequested, IsSystem, FI.Overridden,
              F.Kind == MK_ExplicitModule || F.Kind == MK_PrebuiltModule);
        }
      }

      return Success;
    }

    case llvm::BitstreamEntry::SubBlock:
      switch (Entry.ID) {
      case INPUT_FILES_BLOCK_ID:
        F.InputFilesCursor = Stream;
        if (llvm::Error Err = Stream.SkipBlock()) {
          Error(std::move(Err));
          return Failure;
        }
        if (ReadBlockAbbrevs(F.InputFilesCursor, INPUT_FILES_BLOCK_ID)) {
          Error("malformed block record in AST file");
          return Failure;
        }
        F.InputFilesOffsetBase = F.InputFilesCursor.GetCurrentBitNo();
        continue;

      case OPTIONS_BLOCK_ID:
        // If we're reading the first module for this group, check its options
        // are compatible with ours. For modules it imports, no further checking
        // is required, because we checked them when we built it.
        if (Listener && !ImportedBy) {
          // Should we allow the configuration of the module file to differ from
          // the configuration of the current translation unit in a compatible
          // way?
          //
          // FIXME: Allow this for files explicitly specified with -include-pch.
          bool AllowCompatibleConfigurationMismatch =
              F.Kind == MK_ExplicitModule || F.Kind == MK_PrebuiltModule;

          ASTReadResult Result =
              ReadOptionsBlock(Stream, F.FileName, ClientLoadCapabilities,
                               AllowCompatibleConfigurationMismatch, *Listener,
                               SuggestedPredefines);
          if (Result == Failure) {
            Error("malformed block record in AST file");
            return Result;
          }

          if (DisableValidation ||
              (AllowConfigurationMismatch && Result == ConfigurationMismatch))
            Result = Success;

          // If we can't load the module, exit early since we likely
          // will rebuild the module anyway. The stream may be in the
          // middle of a block.
          if (Result != Success)
            return Result;
        } else if (llvm::Error Err = Stream.SkipBlock()) {
          Error(std::move(Err));
          return Failure;
        }
        continue;

      default:
        if (llvm::Error Err = Stream.SkipBlock()) {
          Error(std::move(Err));
          return Failure;
        }
        continue;
      }

    case llvm::BitstreamEntry::Record:
      // The interesting case.
      break;
    }

    // Read and process a record.
    Record.clear();
    StringRef Blob;
    Expected<unsigned> MaybeRecordType =
        Stream.readRecord(Entry.ID, Record, &Blob);
    if (!MaybeRecordType) {
      Error(MaybeRecordType.takeError());
      return Failure;
    }
    switch ((ControlRecordTypes)MaybeRecordType.get()) {
    case METADATA: {
      if (Record[0] != VERSION_MAJOR && !DisableValidation) {
        if ((ClientLoadCapabilities & ARR_VersionMismatch) == 0)
          Diag(Record[0] < VERSION_MAJOR ? diag::err_ast_file_version_too_old
                                         : diag::err_ast_file_version_too_new)
              << moduleKindForDiagnostic(F.Kind) << F.FileName;
        return VersionMismatch;
      }

      bool hasErrors = Record[7];
      if (hasErrors && !DisableValidation) {
        // If requested by the caller and the module hasn't already been read
        // or compiled, mark modules on error as out-of-date.
        if ((ClientLoadCapabilities & ARR_TreatModuleWithErrorsAsOutOfDate) &&
            canRecoverFromOutOfDate(F.FileName, ClientLoadCapabilities))
          return OutOfDate;

        if (!AllowASTWithCompilerErrors) {
          Diag(diag::err_ast_file_with_compiler_errors)
              << moduleKindForDiagnostic(F.Kind) << F.FileName;
          return HadErrors;
        }
      }
      if (hasErrors) {
        Diags.ErrorOccurred = true;
        Diags.UncompilableErrorOccurred = true;
        Diags.UnrecoverableErrorOccurred = true;
      }

      F.RelocatablePCH = Record[4];
      // Relative paths in a relocatable PCH are relative to our sysroot.
      if (F.RelocatablePCH)
        F.BaseDirectory = isysroot.empty() ? "/" : isysroot;

      F.StandardCXXModule = Record[5];

      F.HasTimestamps = Record[6];

      const std::string &CurBranch = getClangFullRepositoryVersion();
      StringRef ASTBranch = Blob;
      if (StringRef(CurBranch) != ASTBranch && !DisableValidation) {
        if ((ClientLoadCapabilities & ARR_VersionMismatch) == 0)
          Diag(diag::err_ast_file_different_branch)
              << moduleKindForDiagnostic(F.Kind) << F.FileName << ASTBranch
              << CurBranch;
        return VersionMismatch;
      }
      break;
    }

    case IMPORT: {
      // Validate the AST before processing any imports (otherwise, untangling
      // them can be error-prone and expensive).  A module will have a name and
      // will already have been validated, but this catches the PCH case.
      if (ASTReadResult Result = readUnhashedControlBlockOnce())
        return Result;

      unsigned Idx = 0;
      // Read information about the AST file.
      ModuleKind ImportedKind = (ModuleKind)Record[Idx++];

      // The import location will be the local one for now; we will adjust
      // all import locations of module imports after the global source
      // location info are setup, in ReadAST.
      auto [ImportLoc, ImportModuleFileIndex] =
          ReadUntranslatedSourceLocation(Record[Idx++]);
      // The import location must belong to the current module file itself.
      assert(ImportModuleFileIndex == 0);

      StringRef ImportedName = ReadStringBlob(Record, Idx, Blob);

      bool IsImportingStdCXXModule = Record[Idx++];

      off_t StoredSize = 0;
      time_t StoredModTime = 0;
      ASTFileSignature StoredSignature;
      std::string ImportedFile;
      std::string StoredFile;
      bool IgnoreImportedByNote = false;

      // For prebuilt and explicit modules first consult the file map for
      // an override. Note that here we don't search prebuilt module
      // directories if we're not importing standard c++ module, only the
      // explicit name to file mappings. Also, we will still verify the
      // size/signature making sure it is essentially the same file but
      // perhaps in a different location.
      if (ImportedKind == MK_PrebuiltModule || ImportedKind == MK_ExplicitModule)
        ImportedFile = PP.getHeaderSearchInfo().getPrebuiltModuleFileName(
            ImportedName, /*FileMapOnly*/ !IsImportingStdCXXModule);

      if (IsImportingStdCXXModule && ImportedFile.empty()) {
        Diag(diag::err_failed_to_find_module_file) << ImportedName;
        return Missing;
      }

      if (!IsImportingStdCXXModule) {
        StoredSize = (off_t)Record[Idx++];
        StoredModTime = (time_t)Record[Idx++];

        StringRef SignatureBytes = Blob.substr(0, ASTFileSignature::size);
        StoredSignature = ASTFileSignature::create(SignatureBytes.begin(),
                                                   SignatureBytes.end());
        Blob = Blob.substr(ASTFileSignature::size);

        // Use BaseDirectoryAsWritten to ensure we use the same path in the
        // ModuleCache as when writing.
        StoredFile = ReadPathBlob(BaseDirectoryAsWritten, Record, Idx, Blob);
        if (ImportedFile.empty()) {
          ImportedFile = StoredFile;
        } else if (!getDiags().isIgnored(
                       diag::warn_module_file_mapping_mismatch,
                       CurrentImportLoc)) {
          auto ImportedFileRef =
              PP.getFileManager().getOptionalFileRef(ImportedFile);
          auto StoredFileRef =
              PP.getFileManager().getOptionalFileRef(StoredFile);
          if ((ImportedFileRef && StoredFileRef) &&
              (*ImportedFileRef != *StoredFileRef)) {
            Diag(diag::warn_module_file_mapping_mismatch)
                << ImportedFile << StoredFile;
            Diag(diag::note_module_file_imported_by)
                << F.FileName << !F.ModuleName.empty() << F.ModuleName;
            IgnoreImportedByNote = true;
          }
        }
      }

      // If our client can't cope with us being out of date, we can't cope with
      // our dependency being missing.
      unsigned Capabilities = ClientLoadCapabilities;
      if ((ClientLoadCapabilities & ARR_OutOfDate) == 0)
        Capabilities &= ~ARR_Missing;

      // Load the AST file.
      auto Result = ReadASTCore(ImportedFile, ImportedKind, ImportLoc, &F,
                                Loaded, StoredSize, StoredModTime,
                                StoredSignature, Capabilities);

      // Check the AST we just read from ImportedFile contains a different
      // module than we expected (ImportedName). This can occur for C++20
      // Modules when given a mismatch via -fmodule-file=<name>=<file>
      if (IsImportingStdCXXModule) {
        if (const auto *Imported =
                getModuleManager().lookupByFileName(ImportedFile);
            Imported != nullptr && Imported->ModuleName != ImportedName) {
          Diag(diag::err_failed_to_find_module_file) << ImportedName;
          Result = Missing;
        }
      }

      // If we diagnosed a problem, produce a backtrace.
      bool recompilingFinalized = Result == OutOfDate &&
                                  (Capabilities & ARR_OutOfDate) &&
                                  getModuleManager()
                                      .getModuleCache()
                                      .getInMemoryModuleCache()
                                      .isPCMFinal(F.FileName);
      if (!IgnoreImportedByNote &&
          (isDiagnosedResult(Result, Capabilities) || recompilingFinalized))
        Diag(diag::note_module_file_imported_by)
            << F.FileName << !F.ModuleName.empty() << F.ModuleName;

      switch (Result) {
      case Failure: return Failure;
        // If we have to ignore the dependency, we'll have to ignore this too.
      case Missing:
      case OutOfDate: return OutOfDate;
      case VersionMismatch: return VersionMismatch;
      case ConfigurationMismatch: return ConfigurationMismatch;
      case HadErrors: return HadErrors;
      case Success: break;
      }
      break;
    }

    case ORIGINAL_FILE:
      F.OriginalSourceFileID = FileID::get(Record[0]);
      F.ActualOriginalSourceFileName = std::string(Blob);
      F.OriginalSourceFileName = ResolveImportedPathAndAllocate(
          PathBuf, F.ActualOriginalSourceFileName, F);
      break;

    case ORIGINAL_FILE_ID:
      F.OriginalSourceFileID = FileID::get(Record[0]);
      break;

    case MODULE_NAME:
      F.ModuleName = std::string(Blob);
      Diag(diag::remark_module_import)
          << F.ModuleName << F.FileName << (ImportedBy ? true : false)
          << (ImportedBy ? StringRef(ImportedBy->ModuleName) : StringRef());
      if (Listener)
        Listener->ReadModuleName(F.ModuleName);

      // Validate the AST as soon as we have a name so we can exit early on
      // failure.
      if (ASTReadResult Result = readUnhashedControlBlockOnce())
        return Result;

      break;

    case MODULE_DIRECTORY: {
      // Save the BaseDirectory as written in the PCM for computing the module
      // filename for the ModuleCache.
      BaseDirectoryAsWritten = Blob;
      assert(!F.ModuleName.empty() &&
             "MODULE_DIRECTORY found before MODULE_NAME");
      F.BaseDirectory = std::string(Blob);
      if (!PP.getPreprocessorOpts().ModulesCheckRelocated)
        break;
      // If we've already loaded a module map file covering this module, we may
      // have a better path for it (relative to the current build).
      Module *M = PP.getHeaderSearchInfo().lookupModule(
          F.ModuleName, SourceLocation(), /*AllowSearch*/ true,
          /*AllowExtraModuleMapSearch*/ true);
      if (M && M->Directory) {
        // If we're implicitly loading a module, the base directory can't
        // change between the build and use.
        // Don't emit module relocation error if we have -fno-validate-pch
        if (!bool(PP.getPreprocessorOpts().DisablePCHOrModuleValidation &
                  DisableValidationForModuleKind::Module) &&
            F.Kind != MK_ExplicitModule && F.Kind != MK_PrebuiltModule) {
          auto BuildDir = PP.getFileManager().getOptionalDirectoryRef(Blob);
          if (!BuildDir || *BuildDir != M->Directory) {
            if (!canRecoverFromOutOfDate(F.FileName, ClientLoadCapabilities))
              Diag(diag::err_imported_module_relocated)
                  << F.ModuleName << Blob << M->Directory->getName();
            return OutOfDate;
          }
        }
        F.BaseDirectory = std::string(M->Directory->getName());
      }
      break;
    }

    case MODULE_MAP_FILE:
      if (ASTReadResult Result =
              ReadModuleMapFileBlock(Record, F, ImportedBy, ClientLoadCapabilities))
        return Result;
      break;

    case INPUT_FILE_OFFSETS:
      NumInputs = Record[0];
      NumUserInputs = Record[1];
      F.InputFileOffsets =
          (const llvm::support::unaligned_uint64_t *)Blob.data();
      F.InputFilesLoaded.resize(NumInputs);
      F.InputFileInfosLoaded.resize(NumInputs);
      F.NumUserInputFiles = NumUserInputs;
      break;
    }
  }
}

llvm::Error ASTReader::ReadASTBlock(ModuleFile &F,
                                    unsigned ClientLoadCapabilities) {
  BitstreamCursor &Stream = F.Stream;

  if (llvm::Error Err = Stream.EnterSubBlock(AST_BLOCK_ID))
    return Err;
  F.ASTBlockStartOffset = Stream.GetCurrentBitNo();

  // Read all of the records and blocks for the AST file.
  RecordData Record;
  while (true) {
    Expected<llvm::BitstreamEntry> MaybeEntry = Stream.advance();
    if (!MaybeEntry)
      return MaybeEntry.takeError();
    llvm::BitstreamEntry Entry = MaybeEntry.get();

    switch (Entry.Kind) {
    case llvm::BitstreamEntry::Error:
      return llvm::createStringError(
          std::errc::illegal_byte_sequence,
          "error at end of module block in AST file");
    case llvm::BitstreamEntry::EndBlock:
      // Outside of C++, we do not store a lookup map for the translation unit.
      // Instead, mark it as needing a lookup map to be built if this module
      // contains any declarations lexically within it (which it always does!).
      // This usually has no cost, since we very rarely need the lookup map for
      // the translation unit outside C++.
      if (ASTContext *Ctx = ContextObj) {
        DeclContext *DC = Ctx->getTranslationUnitDecl();
        if (DC->hasExternalLexicalStorage() && !Ctx->getLangOpts().CPlusPlus)
          DC->setMustBuildLookupTable();
      }

      return llvm::Error::success();
    case llvm::BitstreamEntry::SubBlock:
      switch (Entry.ID) {
      case DECLTYPES_BLOCK_ID:
        // We lazily load the decls block, but we want to set up the
        // DeclsCursor cursor to point into it.  Clone our current bitcode
        // cursor to it, enter the block and read the abbrevs in that block.
        // With the main cursor, we just skip over it.
        F.DeclsCursor = Stream;
        if (llvm::Error Err = Stream.SkipBlock())
          return Err;
        if (llvm::Error Err = ReadBlockAbbrevs(
                F.DeclsCursor, DECLTYPES_BLOCK_ID, &F.DeclsBlockStartOffset))
          return Err;
        break;

      case PREPROCESSOR_BLOCK_ID:
        F.MacroCursor = Stream;
        if (!PP.getExternalSource())
          PP.setExternalSource(this);

        if (llvm::Error Err = Stream.SkipBlock())
          return Err;
        if (llvm::Error Err =
                ReadBlockAbbrevs(F.MacroCursor, PREPROCESSOR_BLOCK_ID))
          return Err;
        F.MacroStartOffset = F.MacroCursor.GetCurrentBitNo();
        break;

      case PREPROCESSOR_DETAIL_BLOCK_ID:
        F.PreprocessorDetailCursor = Stream;

        if (llvm::Error Err = Stream.SkipBlock()) {
          return Err;
        }
        if (llvm::Error Err = ReadBlockAbbrevs(F.PreprocessorDetailCursor,
                                               PREPROCESSOR_DETAIL_BLOCK_ID))
          return Err;
        F.PreprocessorDetailStartOffset
        = F.PreprocessorDetailCursor.GetCurrentBitNo();

        if (!PP.getPreprocessingRecord())
          PP.createPreprocessingRecord();
        if (!PP.getPreprocessingRecord()->getExternalSource())
          PP.getPreprocessingRecord()->SetExternalSource(*this);
        break;

      case SOURCE_MANAGER_BLOCK_ID:
        if (llvm::Error Err = ReadSourceManagerBlock(F))
          return Err;
        break;

      case SUBMODULE_BLOCK_ID:
        if (llvm::Error Err = ReadSubmoduleBlock(F, ClientLoadCapabilities))
          return Err;
        break;

      case COMMENTS_BLOCK_ID: {
        BitstreamCursor C = Stream;

        if (llvm::Error Err = Stream.SkipBlock())
          return Err;
        if (llvm::Error Err = ReadBlockAbbrevs(C, COMMENTS_BLOCK_ID))
          return Err;
        CommentsCursors.push_back(std::make_pair(C, &F));
        break;
      }

      default:
        if (llvm::Error Err = Stream.SkipBlock())
          return Err;
        break;
      }
      continue;

    case llvm::BitstreamEntry::Record:
      // The interesting case.
      break;
    }

    // Read and process a record.
    Record.clear();
    StringRef Blob;
    Expected<unsigned> MaybeRecordType =
        Stream.readRecord(Entry.ID, Record, &Blob);
    if (!MaybeRecordType)
      return MaybeRecordType.takeError();
    ASTRecordTypes RecordType = (ASTRecordTypes)MaybeRecordType.get();

    // If we're not loading an AST context, we don't care about most records.
    if (!ContextObj) {
      switch (RecordType) {
      case IDENTIFIER_TABLE:
      case IDENTIFIER_OFFSET:
      case INTERESTING_IDENTIFIERS:
      case STATISTICS:
      case PP_ASSUME_NONNULL_LOC:
      case PP_CONDITIONAL_STACK:
      case PP_COUNTER_VALUE:
      case SOURCE_LOCATION_OFFSETS:
      case MODULE_OFFSET_MAP:
      case SOURCE_MANAGER_LINE_TABLE:
      case PPD_ENTITIES_OFFSETS:
      case HEADER_SEARCH_TABLE:
      case IMPORTED_MODULES:
      case MACRO_OFFSET:
        break;
      default:
        continue;
      }
    }

    switch (RecordType) {
    default:  // Default behavior: ignore.
      break;

    case TYPE_OFFSET: {
      if (F.LocalNumTypes != 0)
        return llvm::createStringError(
            std::errc::illegal_byte_sequence,
            "duplicate TYPE_OFFSET record in AST file");
      F.TypeOffsets = reinterpret_cast<const UnalignedUInt64 *>(Blob.data());
      F.LocalNumTypes = Record[0];
      F.BaseTypeIndex = getTotalNumTypes();

      if (F.LocalNumTypes > 0)
        TypesLoaded.resize(TypesLoaded.size() + F.LocalNumTypes);

      break;
    }

    case DECL_OFFSET: {
      if (F.LocalNumDecls != 0)
        return llvm::createStringError(
            std::errc::illegal_byte_sequence,
            "duplicate DECL_OFFSET record in AST file");
      F.DeclOffsets = (const DeclOffset *)Blob.data();
      F.LocalNumDecls = Record[0];
      F.BaseDeclIndex = getTotalNumDecls();

      if (F.LocalNumDecls > 0)
        DeclsLoaded.resize(DeclsLoaded.size() + F.LocalNumDecls);

      break;
    }

    case TU_UPDATE_LEXICAL: {
      DeclContext *TU = ContextObj->getTranslationUnitDecl();
      LexicalContents Contents(
          reinterpret_cast<const unaligned_decl_id_t *>(Blob.data()),
          static_cast<unsigned int>(Blob.size() / sizeof(DeclID)));
      TULexicalDecls.push_back(std::make_pair(&F, Contents));
      TU->setHasExternalLexicalStorage(true);
      break;
    }

    case UPDATE_VISIBLE: {
      unsigned Idx = 0;
      GlobalDeclID ID = ReadDeclID(F, Record, Idx);
      auto *Data = (const unsigned char*)Blob.data();
      PendingVisibleUpdates[ID].push_back(UpdateData{&F, Data});
      // If we've already loaded the decl, perform the updates when we finish
      // loading this block.
      if (Decl *D = GetExistingDecl(ID))
        PendingUpdateRecords.push_back(
            PendingUpdateRecord(ID, D, /*JustLoaded=*/false));
      break;
    }

    case UPDATE_MODULE_LOCAL_VISIBLE: {
      unsigned Idx = 0;
      GlobalDeclID ID = ReadDeclID(F, Record, Idx);
      auto *Data = (const unsigned char *)Blob.data();
      PendingModuleLocalVisibleUpdates[ID].push_back(UpdateData{&F, Data});
      // If we've already loaded the decl, perform the updates when we finish
      // loading this block.
      if (Decl *D = GetExistingDecl(ID))
        PendingUpdateRecords.push_back(
            PendingUpdateRecord(ID, D, /*JustLoaded=*/false));
      break;
    }

    case UPDATE_TU_LOCAL_VISIBLE: {
      if (F.Kind != MK_MainFile)
        break;
      unsigned Idx = 0;
      GlobalDeclID ID = ReadDeclID(F, Record, Idx);
      auto *Data = (const unsigned char *)Blob.data();
      TULocalUpdates[ID].push_back(UpdateData{&F, Data});
      // If we've already loaded the decl, perform the updates when we finish
      // loading this block.
      if (Decl *D = GetExistingDecl(ID))
        PendingUpdateRecords.push_back(
            PendingUpdateRecord(ID, D, /*JustLoaded=*/false));
      break;
    }

    case CXX_ADDED_TEMPLATE_SPECIALIZATION: {
      unsigned Idx = 0;
      GlobalDeclID ID = ReadDeclID(F, Record, Idx);
      auto *Data = (const unsigned char *)Blob.data();
      PendingSpecializationsUpdates[ID].push_back(UpdateData{&F, Data});
      // If we've already loaded the decl, perform the updates when we finish
      // loading this block.
      if (Decl *D = GetExistingDecl(ID))
        PendingUpdateRecords.push_back(
            PendingUpdateRecord(ID, D, /*JustLoaded=*/false));
      break;
    }

    case CXX_ADDED_TEMPLATE_PARTIAL_SPECIALIZATION: {
      unsigned Idx = 0;
      GlobalDeclID ID = ReadDeclID(F, Record, Idx);
      auto *Data = (const unsigned char *)Blob.data();
      PendingPartialSpecializationsUpdates[ID].push_back(UpdateData{&F, Data});
      // If we've already loaded the decl, perform the updates when we finish
      // loading this block.
      if (Decl *D = GetExistingDecl(ID))
        PendingUpdateRecords.push_back(
            PendingUpdateRecord(ID, D, /*JustLoaded=*/false));
      break;
    }

    case IDENTIFIER_TABLE:
      F.IdentifierTableData =
          reinterpret_cast<const unsigned char *>(Blob.data());
      if (Record[0]) {
        F.IdentifierLookupTable = ASTIdentifierLookupTable::Create(
            F.IdentifierTableData + Record[0],
            F.IdentifierTableData + sizeof(uint32_t),
            F.IdentifierTableData,
            ASTIdentifierLookupTrait(*this, F));

        PP.getIdentifierTable().setExternalIdentifierLookup(this);
      }
      break;

    case IDENTIFIER_OFFSET: {
      if (F.LocalNumIdentifiers != 0)
        return llvm::createStringError(
            std::errc::illegal_byte_sequence,
            "duplicate IDENTIFIER_OFFSET record in AST file");
      F.IdentifierOffsets = (const uint32_t *)Blob.data();
      F.LocalNumIdentifiers = Record[0];
      F.BaseIdentifierID = getTotalNumIdentifiers();

      if (F.LocalNumIdentifiers > 0)
        IdentifiersLoaded.resize(IdentifiersLoaded.size()
                                 + F.LocalNumIdentifiers);
      break;
    }

    case INTERESTING_IDENTIFIERS:
      F.PreloadIdentifierOffsets.assign(Record.begin(), Record.end());
      break;

    case EAGERLY_DESERIALIZED_DECLS:
      // FIXME: Skip reading this record if our ASTConsumer doesn't care
      // about "interesting" decls (for instance, if we're building a module).
      for (unsigned I = 0, N = Record.size(); I != N; /*in loop*/)
        EagerlyDeserializedDecls.push_back(ReadDeclID(F, Record, I));
      break;

    case MODULAR_CODEGEN_DECLS:
      // FIXME: Skip reading this record if our ASTConsumer doesn't care about
      // them (ie: if we're not codegenerating this module).
      if (F.Kind == MK_MainFile ||
          getContext().getLangOpts().BuildingPCHWithObjectFile)
        for (unsigned I = 0, N = Record.size(); I != N; /*in loop*/)
          EagerlyDeserializedDecls.push_back(ReadDeclID(F, Record, I));
      break;

    case SPECIAL_TYPES:
      if (SpecialTypes.empty()) {
        for (unsigned I = 0, N = Record.size(); I != N; ++I)
          SpecialTypes.push_back(getGlobalTypeID(F, Record[I]));
        break;
      }

      if (Record.empty())
        break;

      if (SpecialTypes.size() != Record.size())
        return llvm::createStringError(std::errc::illegal_byte_sequence,
                                       "invalid special-types record");

      for (unsigned I = 0, N = Record.size(); I != N; ++I) {
        serialization::TypeID ID = getGlobalTypeID(F, Record[I]);
        if (!SpecialTypes[I])
          SpecialTypes[I] = ID;
        // FIXME: If ID && SpecialTypes[I] != ID, do we need a separate
        // merge step?
      }
      break;

    case STATISTICS:
      TotalNumStatements += Record[0];
      TotalNumMacros += Record[1];
      TotalLexicalDeclContexts += Record[2];
      TotalVisibleDeclContexts += Record[3];
      TotalModuleLocalVisibleDeclContexts += Record[4];
      TotalTULocalVisibleDeclContexts += Record[5];
      break;

    case UNUSED_FILESCOPED_DECLS:
      for (unsigned I = 0, N = Record.size(); I != N; /*in loop*/)
        UnusedFileScopedDecls.push_back(ReadDeclID(F, Record, I));
      break;

    case DELEGATING_CTORS:
      for (unsigned I = 0, N = Record.size(); I != N; /*in loop*/)
        DelegatingCtorDecls.push_back(ReadDeclID(F, Record, I));
      break;

    case WEAK_UNDECLARED_IDENTIFIERS:
      if (Record.size() % 3 != 0)
        return llvm::createStringError(std::errc::illegal_byte_sequence,
                                       "invalid weak identifiers record");

      // FIXME: Ignore weak undeclared identifiers from non-original PCH
      // files. This isn't the way to do it :)
      WeakUndeclaredIdentifiers.clear();

      // Translate the weak, undeclared identifiers into global IDs.
      for (unsigned I = 0, N = Record.size(); I < N; /* in loop */) {
        WeakUndeclaredIdentifiers.push_back(
          getGlobalIdentifierID(F, Record[I++]));
        WeakUndeclaredIdentifiers.push_back(
          getGlobalIdentifierID(F, Record[I++]));
        WeakUndeclaredIdentifiers.push_back(
            ReadSourceLocation(F, Record, I).getRawEncoding());
      }
      break;

    case SELECTOR_OFFSETS: {
      F.SelectorOffsets = (const uint32_t *)Blob.data();
      F.LocalNumSelectors = Record[0];
      unsigned LocalBaseSelectorID = Record[1];
      F.BaseSelectorID = getTotalNumSelectors();

      if (F.LocalNumSelectors > 0) {
        // Introduce the global -> local mapping for selectors within this
        // module.
        GlobalSelectorMap.insert(std::make_pair(getTotalNumSelectors()+1, &F));

        // Introduce the local -> global mapping for selectors within this
        // module.
        F.SelectorRemap.insertOrReplace(
          std::make_pair(LocalBaseSelectorID,
                         F.BaseSelectorID - LocalBaseSelectorID));

        SelectorsLoaded.resize(SelectorsLoaded.size() + F.LocalNumSelectors);
      }
      break;
    }

    case METHOD_POOL:
      F.SelectorLookupTableData = (const unsigned char *)Blob.data();
      if (Record[0])
        F.SelectorLookupTable
          = ASTSelectorLookupTable::Create(
                        F.SelectorLookupTableData + Record[0],
                        F.SelectorLookupTableData,
                        ASTSelectorLookupTrait(*this, F));
      TotalNumMethodPoolEntries += Record[1];
      break;

    case REFERENCED_SELECTOR_POOL:
      if (!Record.empty()) {
        for (unsigned Idx = 0, N = Record.size() - 1; Idx < N; /* in loop */) {
          ReferencedSelectorsData.push_back(getGlobalSelectorID(F,
                                                                Record[Idx++]));
          ReferencedSelectorsData.push_back(ReadSourceLocation(F, Record, Idx).
                                              getRawEncoding());
        }
      }
      break;

    case PP_ASSUME_NONNULL_LOC: {
      unsigned Idx = 0;
      if (!Record.empty())
        PP.setPreambleRecordedPragmaAssumeNonNullLoc(
            ReadSourceLocation(F, Record, Idx));
      break;
    }

    case PP_UNSAFE_BUFFER_USAGE: {
      if (!Record.empty()) {
        SmallVector<SourceLocation, 64> SrcLocs;
        unsigned Idx = 0;
        while (Idx < Record.size())
          SrcLocs.push_back(ReadSourceLocation(F, Record, Idx));
        PP.setDeserializedSafeBufferOptOutMap(SrcLocs);
      }
      break;
    }

    case PP_CONDITIONAL_STACK:
      if (!Record.empty()) {
        unsigned Idx = 0, End = Record.size() - 1;
        bool ReachedEOFWhileSkipping = Record[Idx++];
        std::optional<Preprocessor::PreambleSkipInfo> SkipInfo;
        if (ReachedEOFWhileSkipping) {
          SourceLocation HashToken = ReadSourceLocation(F, Record, Idx);
          SourceLocation IfTokenLoc = ReadSourceLocation(F, Record, Idx);
          bool FoundNonSkipPortion = Record[Idx++];
          bool FoundElse = Record[Idx++];
          SourceLocation ElseLoc = ReadSourceLocation(F, Record, Idx);
          SkipInfo.emplace(HashToken, IfTokenLoc, FoundNonSkipPortion,
                           FoundElse, ElseLoc);
        }
        SmallVector<PPConditionalInfo, 4> ConditionalStack;
        while (Idx < End) {
          auto Loc = ReadSourceLocation(F, Record, Idx);
          bool WasSkipping = Record[Idx++];
          bool FoundNonSkip = Record[Idx++];
          bool FoundElse = Record[Idx++];
          ConditionalStack.push_back(
              {Loc, WasSkipping, FoundNonSkip, FoundElse});
        }
        PP.setReplayablePreambleConditionalStack(ConditionalStack, SkipInfo);
      }
      break;

    case PP_COUNTER_VALUE:
      if (!Record.empty() && Listener)
        Listener->ReadCounter(F, Record[0]);
      break;

    case FILE_SORTED_DECLS:
      F.FileSortedDecls = (const unaligned_decl_id_t *)Blob.data();
      F.NumFileSortedDecls = Record[0];
      break;

    case SOURCE_LOCATION_OFFSETS: {
      F.SLocEntryOffsets = (const uint32_t *)Blob.data();
      F.LocalNumSLocEntries = Record[0];
      SourceLocation::UIntTy SLocSpaceSize = Record[1];
      F.SLocEntryOffsetsBase = Record[2] + F.SourceManagerBlockStartOffset;
      std::tie(F.SLocEntryBaseID, F.SLocEntryBaseOffset) =
          SourceMgr.AllocateLoadedSLocEntries(F.LocalNumSLocEntries,
                                              SLocSpaceSize);
      if (!F.SLocEntryBaseID) {
        Diags.Report(SourceLocation(), diag::remark_sloc_usage);
        SourceMgr.noteSLocAddressSpaceUsage(Diags);
        return llvm::createStringError(std::errc::invalid_argument,
                                       "ran out of source locations");
      }
      // Make our entry in the range map. BaseID is negative and growing, so
      // we invert it. Because we invert it, though, we need the other end of
      // the range.
      unsigned RangeStart =
          unsigned(-F.SLocEntryBaseID) - F.LocalNumSLocEntries + 1;
      GlobalSLocEntryMap.insert(std::make_pair(RangeStart, &F));
      F.FirstLoc = SourceLocation::getFromRawEncoding(F.SLocEntryBaseOffset);

      // SLocEntryBaseOffset is lower than MaxLoadedOffset and decreasing.
      assert((F.SLocEntryBaseOffset & SourceLocation::MacroIDBit) == 0);
      GlobalSLocOffsetMap.insert(
          std::make_pair(SourceManager::MaxLoadedOffset - F.SLocEntryBaseOffset
                           - SLocSpaceSize,&F));

      TotalNumSLocEntries += F.LocalNumSLocEntries;
      break;
    }

    case MODULE_OFFSET_MAP:
      F.ModuleOffsetMap = Blob;
      break;

    case SOURCE_MANAGER_LINE_TABLE:
      ParseLineTable(F, Record);
      break;

    case EXT_VECTOR_DECLS:
      for (unsigned I = 0, N = Record.size(); I != N; /*in loop*/)
        ExtVectorDecls.push_back(ReadDeclID(F, Record, I));
      break;

    case VTABLE_USES:
      if (Record.size() % 3 != 0)
        return llvm::createStringError(std::errc::illegal_byte_sequence,
                                       "Invalid VTABLE_USES record");

      // Later tables overwrite earlier ones.
      // FIXME: Modules will have some trouble with this. This is clearly not
      // the right way to do this.
      VTableUses.clear();

      for (unsigned Idx = 0, N = Record.size(); Idx != N; /* In loop */) {
        VTableUses.push_back(
            {ReadDeclID(F, Record, Idx),
             ReadSourceLocation(F, Record, Idx).getRawEncoding(),
             (bool)Record[Idx++]});
      }
      break;

    case PENDING_IMPLICIT_INSTANTIATIONS:

      if (Record.size() % 2 != 0)
        return llvm::createStringError(
            std::errc::illegal_byte_sequence,
            "Invalid PENDING_IMPLICIT_INSTANTIATIONS block");

      for (unsigned I = 0, N = Record.size(); I != N; /* in loop */) {
        PendingInstantiations.push_back(
            {ReadDeclID(F, Record, I),
             ReadSourceLocation(F, Record, I).getRawEncoding()});
      }
      break;

    case SEMA_DECL_REFS:
      if (Record.size() != 3)
        return llvm::createStringError(std::errc::illegal_byte_sequence,
                                       "Invalid SEMA_DECL_REFS block");
      for (unsigned I = 0, N = Record.size(); I != N; /*in loop*/)
        SemaDeclRefs.push_back(ReadDeclID(F, Record, I));
      break;

    case PPD_ENTITIES_OFFSETS: {
      F.PreprocessedEntityOffsets = (const PPEntityOffset *)Blob.data();
      assert(Blob.size() % sizeof(PPEntityOffset) == 0);
      F.NumPreprocessedEntities = Blob.size() / sizeof(PPEntityOffset);

      unsigned LocalBasePreprocessedEntityID = Record[0];

      unsigned StartingID;
      if (!PP.getPreprocessingRecord())
        PP.createPreprocessingRecord();
      if (!PP.getPreprocessingRecord()->getExternalSource())
        PP.getPreprocessingRecord()->SetExternalSource(*this);
      StartingID
        = PP.getPreprocessingRecord()
            ->allocateLoadedEntities(F.NumPreprocessedEntities);
      F.BasePreprocessedEntityID = StartingID;

      if (F.NumPreprocessedEntities > 0) {
        // Introduce the global -> local mapping for preprocessed entities in
        // this module.
        GlobalPreprocessedEntityMap.insert(std::make_pair(StartingID, &F));

        // Introduce the local -> global mapping for preprocessed entities in
        // this module.
        F.PreprocessedEntityRemap.insertOrReplace(
          std::make_pair(LocalBasePreprocessedEntityID,
            F.BasePreprocessedEntityID - LocalBasePreprocessedEntityID));
      }

      break;
    }

    case PPD_SKIPPED_RANGES: {
      F.PreprocessedSkippedRangeOffsets = (const PPSkippedRange*)Blob.data();
      assert(Blob.size() % sizeof(PPSkippedRange) == 0);
      F.NumPreprocessedSkippedRanges = Blob.size() / sizeof(PPSkippedRange);

      if (!PP.getPreprocessingRecord())
        PP.createPreprocessingRecord();
      if (!PP.getPreprocessingRecord()->getExternalSource())
        PP.getPreprocessingRecord()->SetExternalSource(*this);
      F.BasePreprocessedSkippedRangeID = PP.getPreprocessingRecord()
          ->allocateSkippedRanges(F.NumPreprocessedSkippedRanges);

      if (F.NumPreprocessedSkippedRanges > 0)
        GlobalSkippedRangeMap.insert(
            std::make_pair(F.BasePreprocessedSkippedRangeID, &F));
      break;
    }

    case DECL_UPDATE_OFFSETS:
      if (Record.size() % 2 != 0)
        return llvm::createStringError(
            std::errc::illegal_byte_sequence,
            "invalid DECL_UPDATE_OFFSETS block in AST file");
      for (unsigned I = 0, N = Record.size(); I != N; /*in loop*/) {
        GlobalDeclID ID = ReadDeclID(F, Record, I);
        DeclUpdateOffsets[ID].push_back(std::make_pair(&F, Record[I++]));

        // If we've already loaded the decl, perform the updates when we finish
        // loading this block.
        if (Decl *D = GetExistingDecl(ID))
          PendingUpdateRecords.push_back(
              PendingUpdateRecord(ID, D, /*JustLoaded=*/false));
      }
      break;

    case DELAYED_NAMESPACE_LEXICAL_VISIBLE_RECORD: {
      if (Record.size() % 5 != 0)
        return llvm::createStringError(
            std::errc::illegal_byte_sequence,
            "invalid DELAYED_NAMESPACE_LEXICAL_VISIBLE_RECORD block in AST "
            "file");
      for (unsigned I = 0, N = Record.size(); I != N; /*in loop*/) {
        GlobalDeclID ID = ReadDeclID(F, Record, I);

        uint64_t BaseOffset = F.DeclsBlockStartOffset;
        assert(BaseOffset && "Invalid DeclsBlockStartOffset for module file!");
        uint64_t LocalLexicalOffset = Record[I++];
        uint64_t LexicalOffset =
            LocalLexicalOffset ? BaseOffset + LocalLexicalOffset : 0;
        uint64_t LocalVisibleOffset = Record[I++];
        uint64_t VisibleOffset =
            LocalVisibleOffset ? BaseOffset + LocalVisibleOffset : 0;
        uint64_t LocalModuleLocalOffset = Record[I++];
        uint64_t ModuleLocalOffset =
            LocalModuleLocalOffset ? BaseOffset + LocalModuleLocalOffset : 0;
        uint64_t TULocalLocalOffset = Record[I++];
        uint64_t TULocalOffset =
            TULocalLocalOffset ? BaseOffset + TULocalLocalOffset : 0;

        DelayedNamespaceOffsetMap[ID] = {
            {VisibleOffset, TULocalOffset, ModuleLocalOffset}, LexicalOffset};

        assert(!GetExistingDecl(ID) &&
               "We shouldn't load the namespace in the front of delayed "
               "namespace lexical and visible block");
      }
      break;
    }

    case RELATED_DECLS_MAP:
      for (unsigned I = 0, N = Record.size(); I != N; /*in loop*/) {
        GlobalDeclID ID = ReadDeclID(F, Record, I);
        auto &RelatedDecls = RelatedDeclsMap[ID];
        unsigned NN = Record[I++];
        RelatedDecls.reserve(NN);
        for (unsigned II = 0; II < NN; II++)
          RelatedDecls.push_back(ReadDeclID(F, Record, I));
      }
      break;

    case OBJC_CATEGORIES_MAP:
      if (F.LocalNumObjCCategoriesInMap != 0)
        return llvm::createStringError(
            std::errc::illegal_byte_sequence,
            "duplicate OBJC_CATEGORIES_MAP record in AST file");

      F.LocalNumObjCCategoriesInMap = Record[0];
      F.ObjCCategoriesMap = (const ObjCCategoriesInfo *)Blob.data();
      break;

    case OBJC_CATEGORIES:
      F.ObjCCategories.swap(Record);
      break;

    case CUDA_SPECIAL_DECL_REFS:
      // Later tables overwrite earlier ones.
      // FIXME: Modules will have trouble with this.
      CUDASpecialDeclRefs.clear();
      for (unsigned I = 0, N = Record.size(); I != N; /*in loop*/)
        CUDASpecialDeclRefs.push_back(ReadDeclID(F, Record, I));
      break;

    case HEADER_SEARCH_TABLE:
      F.HeaderFileInfoTableData = Blob.data();
      F.LocalNumHeaderFileInfos = Record[1];
      if (Record[0]) {
        F.HeaderFileInfoTable = HeaderFileInfoLookupTable::Create(
            (const unsigned char *)F.HeaderFileInfoTableData + Record[0],
            (const unsigned char *)F.HeaderFileInfoTableData,
            HeaderFileInfoTrait(*this, F));

        PP.getHeaderSearchInfo().SetExternalSource(this);
        if (!PP.getHeaderSearchInfo().getExternalLookup())
          PP.getHeaderSearchInfo().SetExternalLookup(this);
      }
      break;

    case FP_PRAGMA_OPTIONS:
      // Later tables overwrite earlier ones.
      FPPragmaOptions.swap(Record);
      break;

    case DECLS_WITH_EFFECTS_TO_VERIFY:
      for (unsigned I = 0, N = Record.size(); I != N; /*in loop*/)
        DeclsWithEffectsToVerify.push_back(ReadDeclID(F, Record, I));
      break;

    case OPENCL_EXTENSIONS:
      for (unsigned I = 0, E = Record.size(); I != E; ) {
        auto Name = ReadString(Record, I);
        auto &OptInfo = OpenCLExtensions.OptMap[Name];
        OptInfo.Supported = Record[I++] != 0;
        OptInfo.Enabled = Record[I++] != 0;
        OptInfo.WithPragma = Record[I++] != 0;
        OptInfo.Avail = Record[I++];
        OptInfo.Core = Record[I++];
        OptInfo.Opt = Record[I++];
      }
      break;

    case TENTATIVE_DEFINITIONS:
      for (unsigned I = 0, N = Record.size(); I != N; /*in loop*/)
        TentativeDefinitions.push_back(ReadDeclID(F, Record, I));
      break;

    case KNOWN_NAMESPACES:
      for (unsigned I = 0, N = Record.size(); I != N; /*in loop*/)
        KnownNamespaces.push_back(ReadDeclID(F, Record, I));
      break;

    case UNDEFINED_BUT_USED:
      if (Record.size() % 2 != 0)
        return llvm::createStringError(std::errc::illegal_byte_sequence,
                                       "invalid undefined-but-used record");
      for (unsigned I = 0, N = Record.size(); I != N; /* in loop */) {
        UndefinedButUsed.push_back(
            {ReadDeclID(F, Record, I),
             ReadSourceLocation(F, Record, I).getRawEncoding()});
      }
      break;

    case DELETE_EXPRS_TO_ANALYZE:
      for (unsigned I = 0, N = Record.size(); I != N;) {
        DelayedDeleteExprs.push_back(ReadDeclID(F, Record, I).getRawValue());
        const uint64_t Count = Record[I++];
        DelayedDeleteExprs.push_back(Count);
        for (uint64_t C = 0; C < Count; ++C) {
          DelayedDeleteExprs.push_back(ReadSourceLocation(F, Record, I).getRawEncoding());
          bool IsArrayForm = Record[I++] == 1;
          DelayedDeleteExprs.push_back(IsArrayForm);
        }
      }
      break;

    case VTABLES_TO_EMIT:
      if (F.Kind == MK_MainFile ||
          getContext().getLangOpts().BuildingPCHWithObjectFile)
        for (unsigned I = 0, N = Record.size(); I != N;)
          VTablesToEmit.push_back(ReadDeclID(F, Record, I));
      break;

    case IMPORTED_MODULES:
      if (!F.isModule()) {
        // If we aren't loading a module (which has its own exports), make
        // all of the imported modules visible.
        // FIXME: Deal with macros-only imports.
        for (unsigned I = 0, N = Record.size(); I != N; /**/) {
          unsigned GlobalID = getGlobalSubmoduleID(F, Record[I++]);
          SourceLocation Loc = ReadSourceLocation(F, Record, I);
          if (GlobalID) {
            PendingImportedModules.push_back(ImportedSubmodule(GlobalID, Loc));
            if (DeserializationListener)
              DeserializationListener->ModuleImportRead(GlobalID, Loc);
          }
        }
      }
      break;

    case MACRO_OFFSET: {
      if (F.LocalNumMacros != 0)
        return llvm::createStringError(
            std::errc::illegal_byte_sequence,
            "duplicate MACRO_OFFSET record in AST file");
      F.MacroOffsets = (const uint32_t *)Blob.data();
      F.LocalNumMacros = Record[0];
      unsigned LocalBaseMacroID = Record[1];
      F.MacroOffsetsBase = Record[2] + F.ASTBlockStartOffset;
      F.BaseMacroID = getTotalNumMacros();

      if (F.LocalNumMacros > 0) {
        // Introduce the global -> local mapping for macros within this module.
        GlobalMacroMap.insert(std::make_pair(getTotalNumMacros() + 1, &F));

        // Introduce the local -> global mapping for macros within this module.
        F.MacroRemap.insertOrReplace(
          std::make_pair(LocalBaseMacroID,
                         F.BaseMacroID - LocalBaseMacroID));

        MacrosLoaded.resize(MacrosLoaded.size() + F.LocalNumMacros);
      }
      break;
    }

    case LATE_PARSED_TEMPLATE:
      LateParsedTemplates.emplace_back(
          std::piecewise_construct, std::forward_as_tuple(&F),
          std::forward_as_tuple(Record.begin(), Record.end()));
      break;

    case OPTIMIZE_PRAGMA_OPTIONS:
      if (Record.size() != 1)
        return llvm::createStringError(std::errc::illegal_byte_sequence,
                                       "invalid pragma optimize record");
      OptimizeOffPragmaLocation = ReadSourceLocation(F, Record[0]);
      break;

    case MSSTRUCT_PRAGMA_OPTIONS:
      if (Record.size() != 1)
        return llvm::createStringError(std::errc::illegal_byte_sequence,
                                       "invalid pragma ms_struct record");
      PragmaMSStructState = Record[0];
      break;

    case POINTERS_TO_MEMBERS_PRAGMA_OPTIONS:
      if (Record.size() != 2)
        return llvm::createStringError(
            std::errc::illegal_byte_sequence,
            "invalid pragma pointers to members record");
      PragmaMSPointersToMembersState = Record[0];
      PointersToMembersPragmaLocation = ReadSourceLocation(F, Record[1]);
      break;

    case UNUSED_LOCAL_TYPEDEF_NAME_CANDIDATES:
      for (unsigned I = 0, N = Record.size(); I != N; /*in loop*/)
        UnusedLocalTypedefNameCandidates.push_back(ReadDeclID(F, Record, I));
      break;

    case CUDA_PRAGMA_FORCE_HOST_DEVICE_DEPTH:
      if (Record.size() != 1)
        return llvm::createStringError(std::errc::illegal_byte_sequence,
                                       "invalid cuda pragma options record");
      ForceHostDeviceDepth = Record[0];
      break;

    case ALIGN_PACK_PRAGMA_OPTIONS: {
      if (Record.size() < 3)
        return llvm::createStringError(std::errc::illegal_byte_sequence,
                                       "invalid pragma pack record");
      PragmaAlignPackCurrentValue = ReadAlignPackInfo(Record[0]);
      PragmaAlignPackCurrentLocation = ReadSourceLocation(F, Record[1]);
      unsigned NumStackEntries = Record[2];
      unsigned Idx = 3;
      // Reset the stack when importing a new module.
      PragmaAlignPackStack.clear();
      for (unsigned I = 0; I < NumStackEntries; ++I) {
        PragmaAlignPackStackEntry Entry;
        Entry.Value = ReadAlignPackInfo(Record[Idx++]);
        Entry.Location = ReadSourceLocation(F, Record[Idx++]);
        Entry.PushLocation = ReadSourceLocation(F, Record[Idx++]);
        PragmaAlignPackStrings.push_back(ReadString(Record, Idx));
        Entry.SlotLabel = PragmaAlignPackStrings.back();
        PragmaAlignPackStack.push_back(Entry);
      }
      break;
    }

    case FLOAT_CONTROL_PRAGMA_OPTIONS: {
      if (Record.size() < 3)
        return llvm::createStringError(std::errc::illegal_byte_sequence,
                                       "invalid pragma float control record");
      FpPragmaCurrentValue = FPOptionsOverride::getFromOpaqueInt(Record[0]);
      FpPragmaCurrentLocation = ReadSourceLocation(F, Record[1]);
      unsigned NumStackEntries = Record[2];
      unsigned Idx = 3;
      // Reset the stack when importing a new module.
      FpPragmaStack.clear();
      for (unsigned I = 0; I < NumStackEntries; ++I) {
        FpPragmaStackEntry Entry;
        Entry.Value = FPOptionsOverride::getFromOpaqueInt(Record[Idx++]);
        Entry.Location = ReadSourceLocation(F, Record[Idx++]);
        Entry.PushLocation = ReadSourceLocation(F, Record[Idx++]);
        FpPragmaStrings.push_back(ReadString(Record, Idx));
        Entry.SlotLabel = FpPragmaStrings.back();
        FpPragmaStack.push_back(Entry);
      }
      break;
    }

    case DECLS_TO_CHECK_FOR_DEFERRED_DIAGS:
      for (unsigned I = 0, N = Record.size(); I != N; /*in loop*/)
        DeclsToCheckForDeferredDiags.insert(ReadDeclID(F, Record, I));
      break;
    }
  }
}

void ASTReader::ReadModuleOffsetMap(ModuleFile &F) const {
  assert(!F.ModuleOffsetMap.empty() && "no module offset map to read");

  // Additional remapping information.
  const unsigned char *Data = (const unsigned char*)F.ModuleOffsetMap.data();
  const unsigned char *DataEnd = Data + F.ModuleOffsetMap.size();
  F.ModuleOffsetMap = StringRef();

  using RemapBuilder = ContinuousRangeMap<uint32_t, int, 2>::Builder;
  RemapBuilder MacroRemap(F.MacroRemap);
  RemapBuilder PreprocessedEntityRemap(F.PreprocessedEntityRemap);
  RemapBuilder SubmoduleRemap(F.SubmoduleRemap);
  RemapBuilder SelectorRemap(F.SelectorRemap);

  auto &ImportedModuleVector = F.TransitiveImports;
  assert(ImportedModuleVector.empty());

  while (Data < DataEnd) {
    // FIXME: Looking up dependency modules by filename is horrible. Let's
    // start fixing this with prebuilt, explicit and implicit modules and see
    // how it goes...
    using namespace llvm::support;
    ModuleKind Kind = static_cast<ModuleKind>(
        endian::readNext<uint8_t, llvm::endianness::little>(Data));
    uint16_t Len = endian::readNext<uint16_t, llvm::endianness::little>(Data);
    StringRef Name = StringRef((const char*)Data, Len);
    Data += Len;
    ModuleFile *OM = (Kind == MK_PrebuiltModule || Kind == MK_ExplicitModule ||
                              Kind == MK_ImplicitModule
                          ? ModuleMgr.lookupByModuleName(Name)
                          : ModuleMgr.lookupByFileName(Name));
    if (!OM) {
      std::string Msg = "refers to unknown module, cannot find ";
      Msg.append(std::string(Name));
      Error(Msg);
      return;
    }

    ImportedModuleVector.push_back(OM);

    uint32_t MacroIDOffset =
        endian::readNext<uint32_t, llvm::endianness::little>(Data);
    uint32_t PreprocessedEntityIDOffset =
        endian::readNext<uint32_t, llvm::endianness::little>(Data);
    uint32_t SubmoduleIDOffset =
        endian::readNext<uint32_t, llvm::endianness::little>(Data);
    uint32_t SelectorIDOffset =
        endian::readNext<uint32_t, llvm::endianness::little>(Data);

    auto mapOffset = [&](uint32_t Offset, uint32_t BaseOffset,
                         RemapBuilder &Remap) {
      constexpr uint32_t None = std::numeric_limits<uint32_t>::max();
      if (Offset != None)
        Remap.insert(std::make_pair(Offset,
                                    static_cast<int>(BaseOffset - Offset)));
    };

    mapOffset(MacroIDOffset, OM->BaseMacroID, MacroRemap);
    mapOffset(PreprocessedEntityIDOffset, OM->BasePreprocessedEntityID,
              PreprocessedEntityRemap);
    mapOffset(SubmoduleIDOffset, OM->BaseSubmoduleID, SubmoduleRemap);
    mapOffset(SelectorIDOffset, OM->BaseSelectorID, SelectorRemap);
  }
}

ASTReader::ASTReadResult
ASTReader::ReadModuleMapFileBlock(RecordData &Record, ModuleFile &F,
                                  const ModuleFile *ImportedBy,
                                  unsigned ClientLoadCapabilities) {
  unsigned Idx = 0;
  F.ModuleMapPath = ReadPath(F, Record, Idx);

  // Try to resolve ModuleName in the current header search context and
  // verify that it is found in the same module map file as we saved. If the
  // top-level AST file is a main file, skip this check because there is no
  // usable header search context.
  assert(!F.ModuleName.empty() &&
         "MODULE_NAME should come before MODULE_MAP_FILE");
  if (PP.getPreprocessorOpts().ModulesCheckRelocated &&
      F.Kind == MK_ImplicitModule && ModuleMgr.begin()->Kind != MK_MainFile) {
    // An implicitly-loaded module file should have its module listed in some
    // module map file that we've already loaded.
    Module *M =
        PP.getHeaderSearchInfo().lookupModule(F.ModuleName, F.ImportLoc);
    auto &Map = PP.getHeaderSearchInfo().getModuleMap();
    OptionalFileEntryRef ModMap =
        M ? Map.getModuleMapFileForUniquing(M) : std::nullopt;
    // Don't emit module relocation error if we have -fno-validate-pch
    if (!bool(PP.getPreprocessorOpts().DisablePCHOrModuleValidation &
              DisableValidationForModuleKind::Module) &&
        !ModMap) {
      if (!canRecoverFromOutOfDate(F.FileName, ClientLoadCapabilities)) {
        if (auto ASTFE = M ? M->getASTFile() : std::nullopt) {
          // This module was defined by an imported (explicit) module.
          Diag(diag::err_module_file_conflict) << F.ModuleName << F.FileName
                                               << ASTFE->getName();
          // TODO: Add a note with the module map paths if they differ.
        } else {
          // This module was built with a different module map.
          Diag(diag::err_imported_module_not_found)
              << F.ModuleName << F.FileName
              << (ImportedBy ? ImportedBy->FileName : "") << F.ModuleMapPath
              << !ImportedBy;
          // In case it was imported by a PCH, there's a chance the user is
          // just missing to include the search path to the directory containing
          // the modulemap.
          if (ImportedBy && ImportedBy->Kind == MK_PCH)
            Diag(diag::note_imported_by_pch_module_not_found)
                << llvm::sys::path::parent_path(F.ModuleMapPath);
        }
      }
      return OutOfDate;
    }

    assert(M && M->Name == F.ModuleName && "found module with different name");

    // Check the primary module map file.
    auto StoredModMap = FileMgr.getOptionalFileRef(F.ModuleMapPath);
    if (!StoredModMap || *StoredModMap != ModMap) {
      assert(ModMap && "found module is missing module map file");
      assert((ImportedBy || F.Kind == MK_ImplicitModule) &&
             "top-level import should be verified");
      bool NotImported = F.Kind == MK_ImplicitModule && !ImportedBy;
      if (!canRecoverFromOutOfDate(F.FileName, ClientLoadCapabilities))
        Diag(diag::err_imported_module_modmap_changed)
            << F.ModuleName << (NotImported ? F.FileName : ImportedBy->FileName)
            << ModMap->getName() << F.ModuleMapPath << NotImported;
      return OutOfDate;
    }

    ModuleMap::AdditionalModMapsSet AdditionalStoredMaps;
    for (unsigned I = 0, N = Record[Idx++]; I < N; ++I) {
      // FIXME: we should use input files rather than storing names.
      std::string Filename = ReadPath(F, Record, Idx);
      auto SF = FileMgr.getOptionalFileRef(Filename, false, false);
      if (!SF) {
        if (!canRecoverFromOutOfDate(F.FileName, ClientLoadCapabilities))
          Error("could not find file '" + Filename +"' referenced by AST file");
        return OutOfDate;
      }
      AdditionalStoredMaps.insert(*SF);
    }

    // Check any additional module map files (e.g. module.private.modulemap)
    // that are not in the pcm.
    if (auto *AdditionalModuleMaps = Map.getAdditionalModuleMapFiles(M)) {
      for (FileEntryRef ModMap : *AdditionalModuleMaps) {
        // Remove files that match
        // Note: SmallPtrSet::erase is really remove
        if (!AdditionalStoredMaps.erase(ModMap)) {
          if (!canRecoverFromOutOfDate(F.FileName, ClientLoadCapabilities))
            Diag(diag::err_module_different_modmap)
              << F.ModuleName << /*new*/0 << ModMap.getName();
          return OutOfDate;
        }
      }
    }

    // Check any additional module map files that are in the pcm, but not
    // found in header search. Cases that match are already removed.
    for (FileEntryRef ModMap : AdditionalStoredMaps) {
      if (!canRecoverFromOutOfDate(F.FileName, ClientLoadCapabilities))
        Diag(diag::err_module_different_modmap)
          << F.ModuleName << /*not new*/1 << ModMap.getName();
      return OutOfDate;
    }
  }

  if (Listener)
    Listener->ReadModuleMapFile(F.ModuleMapPath);
  return Success;
}

/// Move the given method to the back of the global list of methods.
static void moveMethodToBackOfGlobalList(Sema &S, ObjCMethodDecl *Method) {
  // Find the entry for this selector in the method pool.
  SemaObjC::GlobalMethodPool::iterator Known =
      S.ObjC().MethodPool.find(Method->getSelector());
  if (Known == S.ObjC().MethodPool.end())
    return;

  // Retrieve the appropriate method list.
  ObjCMethodList &Start = Method->isInstanceMethod()? Known->second.first
                                                    : Known->second.second;
  bool Found = false;
  for (ObjCMethodList *List = &Start; List; List = List->getNext()) {
    if (!Found) {
      if (List->getMethod() == Method) {
        Found = true;
      } else {
        // Keep searching.
        continue;
      }
    }

    if (List->getNext())
      List->setMethod(List->getNext()->getMethod());
    else
      List->setMethod(Method);
  }
}

void ASTReader::makeNamesVisible(const HiddenNames &Names, Module *Owner) {
  assert(Owner->NameVisibility != Module::Hidden && "nothing to make visible?");
  for (Decl *D : Names) {
    bool wasHidden = !D->isUnconditionallyVisible();
    D->setVisibleDespiteOwningModule();

    if (wasHidden && SemaObj) {
      if (ObjCMethodDecl *Method = dyn_cast<ObjCMethodDecl>(D)) {
        moveMethodToBackOfGlobalList(*SemaObj, Method);
      }
    }
  }
}

void ASTReader::makeModuleVisible(Module *Mod,
                                  Module::NameVisibilityKind NameVisibility,
                                  SourceLocation ImportLoc) {
  llvm::SmallPtrSet<Module *, 4> Visited;
  SmallVector<Module *, 4> Stack;
  Stack.push_back(Mod);
  while (!Stack.empty()) {
    Mod = Stack.pop_back_val();

    if (NameVisibility <= Mod->NameVisibility) {
      // This module already has this level of visibility (or greater), so
      // there is nothing more to do.
      continue;
    }

    if (Mod->isUnimportable()) {
      // Modules that aren't importable cannot be made visible.
      continue;
    }

    // Update the module's name visibility.
    Mod->NameVisibility = NameVisibility;

    // If we've already deserialized any names from this module,
    // mark them as visible.
    HiddenNamesMapType::iterator Hidden = HiddenNamesMap.find(Mod);
    if (Hidden != HiddenNamesMap.end()) {
      auto HiddenNames = std::move(*Hidden);
      HiddenNamesMap.erase(Hidden);
      makeNamesVisible(HiddenNames.second, HiddenNames.first);
      assert(!HiddenNamesMap.contains(Mod) &&
             "making names visible added hidden names");
    }

    // Push any exported modules onto the stack to be marked as visible.
    SmallVector<Module *, 16> Exports;
    Mod->getExportedModules(Exports);
    for (SmallVectorImpl<Module *>::iterator
           I = Exports.begin(), E = Exports.end(); I != E; ++I) {
      Module *Exported = *I;
      if (Visited.insert(Exported).second)
        Stack.push_back(Exported);
    }
  }
}

/// We've merged the definition \p MergedDef into the existing definition
/// \p Def. Ensure that \p Def is made visible whenever \p MergedDef is made
/// visible.
void ASTReader::mergeDefinitionVisibility(NamedDecl *Def,
                                          NamedDecl *MergedDef) {
  if (!Def->isUnconditionallyVisible()) {
    // If MergedDef is visible or becomes visible, make the definition visible.
    if (MergedDef->isUnconditionallyVisible())
      Def->setVisibleDespiteOwningModule();
    else {
      getContext().mergeDefinitionIntoModule(
          Def, MergedDef->getImportedOwningModule(),
          /*NotifyListeners*/ false);
      PendingMergedDefinitionsToDeduplicate.insert(Def);
    }
  }
}

bool ASTReader::loadGlobalIndex() {
  if (GlobalIndex)
    return false;

  if (TriedLoadingGlobalIndex || !UseGlobalIndex ||
      !PP.getLangOpts().Modules)
    return true;

  // Try to load the global index.
  TriedLoadingGlobalIndex = true;
  StringRef ModuleCachePath
    = getPreprocessor().getHeaderSearchInfo().getModuleCachePath();
  std::pair<GlobalModuleIndex *, llvm::Error> Result =
      GlobalModuleIndex::readIndex(ModuleCachePath);
  if (llvm::Error Err = std::move(Result.second)) {
    assert(!Result.first);
    consumeError(std::move(Err)); // FIXME this drops errors on the floor.
    return true;
  }

  GlobalIndex.reset(Result.first);
  ModuleMgr.setGlobalIndex(GlobalIndex.get());
  return false;
}

bool ASTReader::isGlobalIndexUnavailable() const {
  return PP.getLangOpts().Modules && UseGlobalIndex &&
         !hasGlobalIndex() && TriedLoadingGlobalIndex;
}

/// Given a cursor at the start of an AST file, scan ahead and drop the
/// cursor into the start of the given block ID, returning false on success and
/// true on failure.
static bool SkipCursorToBlock(BitstreamCursor &Cursor, unsigned BlockID) {
  while (true) {
    Expected<llvm::BitstreamEntry> MaybeEntry = Cursor.advance();
    if (!MaybeEntry) {
      // FIXME this drops errors on the floor.
      consumeError(MaybeEntry.takeError());
      return true;
    }
    llvm::BitstreamEntry Entry = MaybeEntry.get();

    switch (Entry.Kind) {
    case llvm::BitstreamEntry::Error:
    case llvm::BitstreamEntry::EndBlock:
      return true;

    case llvm::BitstreamEntry::Record:
      // Ignore top-level records.
      if (Expected<unsigned> Skipped = Cursor.skipRecord(Entry.ID))
        break;
      else {
        // FIXME this drops errors on the floor.
        consumeError(Skipped.takeError());
        return true;
      }

    case llvm::BitstreamEntry::SubBlock:
      if (Entry.ID == BlockID) {
        if (llvm::Error Err = Cursor.EnterSubBlock(BlockID)) {
          // FIXME this drops the error on the floor.
          consumeError(std::move(Err));
          return true;
        }
        // Found it!
        return false;
      }

      if (llvm::Error Err = Cursor.SkipBlock()) {
        // FIXME this drops the error on the floor.
        consumeError(std::move(Err));
        return true;
      }
    }
  }
}

ASTReader::ASTReadResult ASTReader::ReadAST(StringRef FileName, ModuleKind Type,
                                            SourceLocation ImportLoc,
                                            unsigned ClientLoadCapabilities,
                                            ModuleFile **NewLoadedModuleFile) {
  llvm::TimeTraceScope scope("ReadAST", FileName);

  llvm::SaveAndRestore SetCurImportLocRAII(CurrentImportLoc, ImportLoc);
  llvm::SaveAndRestore<std::optional<ModuleKind>> SetCurModuleKindRAII(
      CurrentDeserializingModuleKind, Type);

  // Defer any pending actions until we get to the end of reading the AST file.
  Deserializing AnASTFile(this);

  // Bump the generation number.
  unsigned PreviousGeneration = 0;
  if (ContextObj)
    PreviousGeneration = incrementGeneration(*ContextObj);

  unsigned NumModules = ModuleMgr.size();
  SmallVector<ImportedModule, 4> Loaded;
  if (ASTReadResult ReadResult =
          ReadASTCore(FileName, Type, ImportLoc,
                      /*ImportedBy=*/nullptr, Loaded, 0, 0, ASTFileSignature(),
                      ClientLoadCapabilities)) {
    ModuleMgr.removeModules(ModuleMgr.begin() + NumModules);

    // If we find that any modules are unusable, the global index is going
    // to be out-of-date. Just remove it.
    GlobalIndex.reset();
    ModuleMgr.setGlobalIndex(nullptr);
    return ReadResult;
  }

  if (NewLoadedModuleFile && !Loaded.empty())
    *NewLoadedModuleFile = Loaded.back().Mod;

  // Here comes stuff that we only do once the entire chain is loaded. Do *not*
  // remove modules from this point. Various fields are updated during reading
  // the AST block and removing the modules would result in dangling pointers.
  // They are generally only incidentally dereferenced, ie. a binary search
  // runs over `GlobalSLocEntryMap`, which could cause an invalid module to
  // be dereferenced but it wouldn't actually be used.

  // Load the AST blocks of all of the modules that we loaded. We can still
  // hit errors parsing the ASTs at this point.
  for (ImportedModule &M : Loaded) {
    ModuleFile &F = *M.Mod;
    llvm::TimeTraceScope Scope2("Read Loaded AST", F.ModuleName);

    // Read the AST block.
    if (llvm::Error Err = ReadASTBlock(F, ClientLoadCapabilities)) {
      Error(std::move(Err));
      return Failure;
    }

    // The AST block should always have a definition for the main module.
    if (F.isModule() && !F.DidReadTopLevelSubmodule) {
      Error(diag::err_module_file_missing_top_level_submodule, F.FileName);
      return Failure;
    }

    // Read the extension blocks.
    while (!SkipCursorToBlock(F.Stream, EXTENSION_BLOCK_ID)) {
      if (llvm::Error Err = ReadExtensionBlock(F)) {
        Error(std::move(Err));
        return Failure;
      }
    }

    // Once read, set the ModuleFile bit base offset and update the size in
    // bits of all files we've seen.
    F.GlobalBitOffset = TotalModulesSizeInBits;
    TotalModulesSizeInBits += F.SizeInBits;
    GlobalBitOffsetsMap.insert(std::make_pair(F.GlobalBitOffset, &F));
  }

  // Preload source locations and interesting indentifiers.
  for (ImportedModule &M : Loaded) {
    ModuleFile &F = *M.Mod;

    // Map the original source file ID into the ID space of the current
    // compilation.
    if (F.OriginalSourceFileID.isValid())
      F.OriginalSourceFileID = TranslateFileID(F, F.OriginalSourceFileID);

    for (auto Offset : F.PreloadIdentifierOffsets) {
      const unsigned char *Data = F.IdentifierTableData + Offset;

      ASTIdentifierLookupTrait Trait(*this, F);
      auto KeyDataLen = Trait.ReadKeyDataLength(Data);
      auto Key = Trait.ReadKey(Data, KeyDataLen.first);

      IdentifierInfo *II;
      if (!PP.getLangOpts().CPlusPlus) {
        // Identifiers present in both the module file and the importing
        // instance are marked out-of-date so that they can be deserialized
        // on next use via ASTReader::updateOutOfDateIdentifier().
        // Identifiers present in the module file but not in the importing
        // instance are ignored for now, preventing growth of the identifier
        // table. They will be deserialized on first use via ASTReader::get().
        auto It = PP.getIdentifierTable().find(Key);
        if (It == PP.getIdentifierTable().end())
          continue;
        II = It->second;
      } else {
        // With C++ modules, not many identifiers are considered interesting.
        // All identifiers in the module file can be placed into the identifier
        // table of the importing instance and marked as out-of-date. This makes
        // ASTReader::get() a no-op, and deserialization will take place on
        // first/next use via ASTReader::updateOutOfDateIdentifier().
        II = &PP.getIdentifierTable().getOwn(Key);
      }

      II->setOutOfDate(true);

      // Mark this identifier as being from an AST file so that we can track
      // whether we need to serialize it.
      markIdentifierFromAST(*this, *II, /*IsModule=*/true);

      // Associate the ID with the identifier so that the writer can reuse it.
      auto ID = Trait.ReadIdentifierID(Data + KeyDataLen.first);
      SetIdentifierInfo(ID, II);
    }
  }

  // Builtins and library builtins have already been initialized. Mark all
  // identifiers as out-of-date, so that they are deserialized on first use.
  if (Type == MK_PCH || Type == MK_Preamble || Type == MK_MainFile)
    for (auto &Id : PP.getIdentifierTable())
      Id.second->setOutOfDate(true);

  // Mark selectors as out of date.
  for (const auto &Sel : SelectorGeneration)
    SelectorOutOfDate[Sel.first] = true;

  // Setup the import locations and notify the module manager that we've
  // committed to these module files.
  for (ImportedModule &M : Loaded) {
    ModuleFile &F = *M.Mod;

    ModuleMgr.moduleFileAccepted(&F);

    // Set the import location.
    F.DirectImportLoc = ImportLoc;
    // FIXME: We assume that locations from PCH / preamble do not need
    // any translation.
    if (!M.ImportedBy)
      F.ImportLoc = M.ImportLoc;
    else
      F.ImportLoc = TranslateSourceLocation(*M.ImportedBy, M.ImportLoc);
  }

  // Resolve any unresolved module exports.
  for (unsigned I = 0, N = UnresolvedModuleRefs.size(); I != N; ++I) {
    UnresolvedModuleRef &Unresolved = UnresolvedModuleRefs[I];
    SubmoduleID GlobalID = getGlobalSubmoduleID(*Unresolved.File,Unresolved.ID);
    Module *ResolvedMod = getSubmodule(GlobalID);

    switch (Unresolved.Kind) {
    case UnresolvedModuleRef::Conflict:
      if (ResolvedMod) {
        Module::Conflict Conflict;
        Conflict.Other = ResolvedMod;
        Conflict.Message = Unresolved.String.str();
        Unresolved.Mod->Conflicts.push_back(Conflict);
      }
      continue;

    case UnresolvedModuleRef::Import:
      if (ResolvedMod)
        Unresolved.Mod->Imports.insert(ResolvedMod);
      continue;

    case UnresolvedModuleRef::Affecting:
      if (ResolvedMod)
        Unresolved.Mod->AffectingClangModules.insert(ResolvedMod);
      continue;

    case UnresolvedModuleRef::Export:
      if (ResolvedMod || Unresolved.IsWildcard)
        Unresolved.Mod->Exports.push_back(
          Module::ExportDecl(ResolvedMod, Unresolved.IsWildcard));
      continue;
    }
  }
  UnresolvedModuleRefs.clear();

  // FIXME: How do we load the 'use'd modules? They may not be submodules.
  // Might be unnecessary as use declarations are only used to build the
  // module itself.

  if (ContextObj)
    InitializeContext();

  if (SemaObj)
    UpdateSema();

  if (DeserializationListener)
    DeserializationListener->ReaderInitialized(this);

  ModuleFile &PrimaryModule = ModuleMgr.getPrimaryModule();
  if (PrimaryModule.OriginalSourceFileID.isValid()) {
    // If this AST file is a precompiled preamble, then set the
    // preamble file ID of the source manager to the file source file
    // from which the preamble was built.
    if (Type == MK_Preamble) {
      SourceMgr.setPreambleFileID(PrimaryModule.OriginalSourceFileID);
    } else if (Type == MK_MainFile) {
      SourceMgr.setMainFileID(PrimaryModule.OriginalSourceFileID);
    }
  }

  // For any Objective-C class definitions we have already loaded, make sure
  // that we load any additional categories.
  if (ContextObj) {
    for (unsigned I = 0, N = ObjCClassesLoaded.size(); I != N; ++I) {
      loadObjCCategories(ObjCClassesLoaded[I]->getGlobalID(),
                         ObjCClassesLoaded[I], PreviousGeneration);
    }
  }

  const HeaderSearchOptions &HSOpts =
      PP.getHeaderSearchInfo().getHeaderSearchOpts();
  if (HSOpts.ModulesValidateOncePerBuildSession) {
    // Now we are certain that the module and all modules it depends on are
    // up-to-date. For implicitly-built module files, ensure the corresponding
    // timestamp files are up-to-date in this build session.
    for (unsigned I = 0, N = Loaded.size(); I != N; ++I) {
      ImportedModule &M = Loaded[I];
      if (M.Mod->Kind == MK_ImplicitModule &&
          M.Mod->InputFilesValidationTimestamp < HSOpts.BuildSessionTimestamp)
        getModuleManager().getModuleCache().updateModuleTimestamp(
            M.Mod->FileName);
    }
  }

  return Success;
}

static ASTFileSignature readASTFileSignature(StringRef PCH);

/// Whether \p Stream doesn't start with the AST file magic number 'CPCH'.
static llvm::Error doesntStartWithASTFileMagic(BitstreamCursor &Stream) {
  // FIXME checking magic headers is done in other places such as
  // SerializedDiagnosticReader and GlobalModuleIndex, but error handling isn't
  // always done the same. Unify it all with a helper.
  if (!Stream.canSkipToPos(4))
    return llvm::createStringError(
        std::errc::illegal_byte_sequence,
        "file too small to contain precompiled file magic");
  for (unsigned C : {'C', 'P', 'C', 'H'})
    if (Expected<llvm::SimpleBitstreamCursor::word_t> Res = Stream.Read(8)) {
      if (Res.get() != C)
        return llvm::createStringError(
            std::errc::illegal_byte_sequence,
            "file doesn't start with precompiled file magic");
    } else
      return Res.takeError();
  return llvm::Error::success();
}

static unsigned moduleKindForDiagnostic(ModuleKind Kind) {
  switch (Kind) {
  case MK_PCH:
    return 0; // PCH
  case MK_ImplicitModule:
  case MK_ExplicitModule:
  case MK_PrebuiltModule:
    return 1; // module
  case MK_MainFile:
  case MK_Preamble:
    return 2; // main source file
  }
  llvm_unreachable("unknown module kind");
}

ASTReader::ASTReadResult
ASTReader::ReadASTCore(StringRef FileName,
                       ModuleKind Type,
                       SourceLocation ImportLoc,
                       ModuleFile *ImportedBy,
                       SmallVectorImpl<ImportedModule> &Loaded,
                       off_t ExpectedSize, time_t ExpectedModTime,
                       ASTFileSignature ExpectedSignature,
                       unsigned ClientLoadCapabilities) {
  ModuleFile *M;
  std::string ErrorStr;
  ModuleManager::AddModuleResult AddResult
    = ModuleMgr.addModule(FileName, Type, ImportLoc, ImportedBy,
                          getGeneration(), ExpectedSize, ExpectedModTime,
                          ExpectedSignature, readASTFileSignature,
                          M, ErrorStr);

  switch (AddResult) {
  case ModuleManager::AlreadyLoaded:
    Diag(diag::remark_module_import)
        << M->ModuleName << M->FileName << (ImportedBy ? true : false)
        << (ImportedBy ? StringRef(ImportedBy->ModuleName) : StringRef());
    return Success;

  case ModuleManager::NewlyLoaded:
    // Load module file below.
    break;

  case ModuleManager::Missing:
    // The module file was missing; if the client can handle that, return
    // it.
    if (ClientLoadCapabilities & ARR_Missing)
      return Missing;

    // Otherwise, return an error.
    Diag(diag::err_ast_file_not_found)
        << moduleKindForDiagnostic(Type) << FileName << !ErrorStr.empty()
        << ErrorStr;
    return Failure;

  case ModuleManager::OutOfDate:
    // We couldn't load the module file because it is out-of-date. If the
    // client can handle out-of-date, return it.
    if (ClientLoadCapabilities & ARR_OutOfDate)
      return OutOfDate;

    // Otherwise, return an error.
    Diag(diag::err_ast_file_out_of_date)
        << moduleKindForDiagnostic(Type) << FileName << !ErrorStr.empty()
        << ErrorStr;
    return Failure;
  }

  assert(M && "Missing module file");

  bool ShouldFinalizePCM = false;
  auto FinalizeOrDropPCM = llvm::make_scope_exit([&]() {
    auto &MC = getModuleManager().getModuleCache().getInMemoryModuleCache();
    if (ShouldFinalizePCM)
      MC.finalizePCM(FileName);
    else
      MC.tryToDropPCM(FileName);
  });
  ModuleFile &F = *M;
  BitstreamCursor &Stream = F.Stream;
  Stream = BitstreamCursor(PCHContainerRdr.ExtractPCH(*F.Buffer));
  F.SizeInBits = F.Buffer->getBufferSize() * 8;

  // Sniff for the signature.
  if (llvm::Error Err = doesntStartWithASTFileMagic(Stream)) {
    Diag(diag::err_ast_file_invalid)
        << moduleKindForDiagnostic(Type) << FileName << std::move(Err);
    return Failure;
  }

  // This is used for compatibility with older PCH formats.
  bool HaveReadControlBlock = false;
  while (true) {
    Expected<llvm::BitstreamEntry> MaybeEntry = Stream.advance();
    if (!MaybeEntry) {
      Error(MaybeEntry.takeError());
      return Failure;
    }
    llvm::BitstreamEntry Entry = MaybeEntry.get();

    switch (Entry.Kind) {
    case llvm::BitstreamEntry::Error:
    case llvm::BitstreamEntry::Record:
    case llvm::BitstreamEntry::EndBlock:
      Error("invalid record at top-level of AST file");
      return Failure;

    case llvm::BitstreamEntry::SubBlock:
      break;
    }

    switch (Entry.ID) {
    case CONTROL_BLOCK_ID:
      HaveReadControlBlock = true;
      switch (ReadControlBlock(F, Loaded, ImportedBy, ClientLoadCapabilities)) {
      case Success:
        // Check that we didn't try to load a non-module AST file as a module.
        //
        // FIXME: Should we also perform the converse check? Loading a module as
        // a PCH file sort of works, but it's a bit wonky.
        if ((Type == MK_ImplicitModule || Type == MK_ExplicitModule ||
             Type == MK_PrebuiltModule) &&
            F.ModuleName.empty()) {
          auto Result = (Type == MK_ImplicitModule) ? OutOfDate : Failure;
          if (Result != OutOfDate ||
              (ClientLoadCapabilities & ARR_OutOfDate) == 0)
            Diag(diag::err_module_file_not_module) << FileName;
          return Result;
        }
        break;

      case Failure: return Failure;
      case Missing: return Missing;
      case OutOfDate: return OutOfDate;
      case VersionMismatch: return VersionMismatch;
      case ConfigurationMismatch: return ConfigurationMismatch;
      case HadErrors: return HadErrors;
      }
      break;

    case AST_BLOCK_ID:
      if (!HaveReadControlBlock) {
        if ((ClientLoadCapabilities & ARR_VersionMismatch) == 0)
          Diag(diag::err_ast_file_version_too_old)
              << moduleKindForDiagnostic(Type) << FileName;
        return VersionMismatch;
      }

      // Record that we've loaded this module.
      Loaded.push_back(ImportedModule(M, ImportedBy, ImportLoc));
      ShouldFinalizePCM = true;
      return Success;

    default:
      if (llvm::Error Err = Stream.SkipBlock()) {
        Error(std::move(Err));
        return Failure;
      }
      break;
    }
  }

  llvm_unreachable("unexpected break; expected return");
}

ASTReader::ASTReadResult
ASTReader::readUnhashedControlBlock(ModuleFile &F, bool WasImportedBy,
                                    unsigned ClientLoadCapabilities) {
  const HeaderSearchOptions &HSOpts =
      PP.getHeaderSearchInfo().getHeaderSearchOpts();
  bool AllowCompatibleConfigurationMismatch =
      F.Kind == MK_ExplicitModule || F.Kind == MK_PrebuiltModule;
  bool DisableValidation = shouldDisableValidationForFile(F);

  ASTReadResult Result = readUnhashedControlBlockImpl(
      &F, F.Data, F.FileName, ClientLoadCapabilities,
      AllowCompatibleConfigurationMismatch, Listener.get(),
      WasImportedBy ? false : HSOpts.ModulesValidateDiagnosticOptions);

  // If F was directly imported by another module, it's implicitly validated by
  // the importing module.
  if (DisableValidation || WasImportedBy ||
      (AllowConfigurationMismatch && Result == ConfigurationMismatch))
    return Success;

  if (Result == Failure) {
    Error("malformed block record in AST file");
    return Failure;
  }

  if (Result == OutOfDate && F.Kind == MK_ImplicitModule) {
    // If this module has already been finalized in the ModuleCache, we're stuck
    // with it; we can only load a single version of each module.
    //
    // This can happen when a module is imported in two contexts: in one, as a
    // user module; in another, as a system module (due to an import from
    // another module marked with the [system] flag).  It usually indicates a
    // bug in the module map: this module should also be marked with [system].
    //
    // If -Wno-system-headers (the default), and the first import is as a
    // system module, then validation will fail during the as-user import,
    // since -Werror flags won't have been validated.  However, it's reasonable
    // to treat this consistently as a system module.
    //
    // If -Wsystem-headers, the PCM on disk was built with
    // -Wno-system-headers, and the first import is as a user module, then
    // validation will fail during the as-system import since the PCM on disk
    // doesn't guarantee that -Werror was respected.  However, the -Werror
    // flags were checked during the initial as-user import.
    if (getModuleManager().getModuleCache().getInMemoryModuleCache().isPCMFinal(
            F.FileName)) {
      Diag(diag::warn_module_system_bit_conflict) << F.FileName;
      return Success;
    }
  }

  return Result;
}

ASTReader::ASTReadResult ASTReader::readUnhashedControlBlockImpl(
    ModuleFile *F, llvm::StringRef StreamData, StringRef Filename,
    unsigned ClientLoadCapabilities, bool AllowCompatibleConfigurationMismatch,
    ASTReaderListener *Listener, bool ValidateDiagnosticOptions) {
  // Initialize a stream.
  BitstreamCursor Stream(StreamData);

  // Sniff for the signature.
  if (llvm::Error Err = doesntStartWithASTFileMagic(Stream)) {
    // FIXME this drops the error on the floor.
    consumeError(std::move(Err));
    return Failure;
  }

  // Scan for the UNHASHED_CONTROL_BLOCK_ID block.
  if (SkipCursorToBlock(Stream, UNHASHED_CONTROL_BLOCK_ID))
    return Failure;

  // Read all of the records in the options block.
  RecordData Record;
  ASTReadResult Result = Success;
  while (true) {
    Expected<llvm::BitstreamEntry> MaybeEntry = Stream.advance();
    if (!MaybeEntry) {
      // FIXME this drops the error on the floor.
      consumeError(MaybeEntry.takeError());
      return Failure;
    }
    llvm::BitstreamEntry Entry = MaybeEntry.get();

    switch (Entry.Kind) {
    case llvm::BitstreamEntry::Error:
    case llvm::BitstreamEntry::SubBlock:
      return Failure;

    case llvm::BitstreamEntry::EndBlock:
      return Result;

    case llvm::BitstreamEntry::Record:
      // The interesting case.
      break;
    }

    // Read and process a record.
    Record.clear();
    StringRef Blob;
    Expected<unsigned> MaybeRecordType =
        Stream.readRecord(Entry.ID, Record, &Blob);
    if (!MaybeRecordType) {
      // FIXME this drops the error.
      return Failure;
    }
    switch ((UnhashedControlBlockRecordTypes)MaybeRecordType.get()) {
    case SIGNATURE:
      if (F) {
        F->Signature = ASTFileSignature::create(Blob.begin(), Blob.end());
        assert(F->Signature != ASTFileSignature::createDummy() &&
               "Dummy AST file signature not backpatched in ASTWriter.");
      }
      break;
    case AST_BLOCK_HASH:
      if (F) {
        F->ASTBlockHash = ASTFileSignature::create(Blob.begin(), Blob.end());
        assert(F->ASTBlockHash != ASTFileSignature::createDummy() &&
               "Dummy AST block hash not backpatched in ASTWriter.");
      }
      break;
    case DIAGNOSTIC_OPTIONS: {
      bool Complain = (ClientLoadCapabilities & ARR_OutOfDate) == 0;
      if (Listener && ValidateDiagnosticOptions &&
          !AllowCompatibleConfigurationMismatch &&
          ParseDiagnosticOptions(Record, Filename, Complain, *Listener))
        Result = OutOfDate; // Don't return early.  Read the signature.
      break;
    }
    case HEADER_SEARCH_PATHS: {
      bool Complain = (ClientLoadCapabilities & ARR_ConfigurationMismatch) == 0;
      if (Listener && !AllowCompatibleConfigurationMismatch &&
          ParseHeaderSearchPaths(Record, Complain, *Listener))
        Result = ConfigurationMismatch;
      break;
    }
    case DIAG_PRAGMA_MAPPINGS:
      if (!F)
        break;
      if (F->PragmaDiagMappings.empty())
        F->PragmaDiagMappings.swap(Record);
      else
        F->PragmaDiagMappings.insert(F->PragmaDiagMappings.end(),
                                     Record.begin(), Record.end());
      break;
    case HEADER_SEARCH_ENTRY_USAGE:
      if (F)
        F->SearchPathUsage = ReadBitVector(Record, Blob);
      break;
    case VFS_USAGE:
      if (F)
        F->VFSUsage = ReadBitVector(Record, Blob);
      break;
    }
  }
}

/// Parse a record and blob containing module file extension metadata.
static bool parseModuleFileExtensionMetadata(
              const SmallVectorImpl<uint64_t> &Record,
              StringRef Blob,
              ModuleFileExtensionMetadata &Metadata) {
  if (Record.size() < 4) return true;

  Metadata.MajorVersion = Record[0];
  Metadata.MinorVersion = Record[1];

  unsigned BlockNameLen = Record[2];
  unsigned UserInfoLen = Record[3];

  if (BlockNameLen + UserInfoLen > Blob.size()) return true;

  Metadata.BlockName = std::string(Blob.data(), Blob.data() + BlockNameLen);
  Metadata.UserInfo = std::string(Blob.data() + BlockNameLen,
                                  Blob.data() + BlockNameLen + UserInfoLen);
  return false;
}

llvm::Error ASTReader::ReadExtensionBlock(ModuleFile &F) {
  BitstreamCursor &Stream = F.Stream;

  RecordData Record;
  while (true) {
    Expected<llvm::BitstreamEntry> MaybeEntry = Stream.advance();
    if (!MaybeEntry)
      return MaybeEntry.takeError();
    llvm::BitstreamEntry Entry = MaybeEntry.get();

    switch (Entry.Kind) {
    case llvm::BitstreamEntry::SubBlock:
      if (llvm::Error Err = Stream.SkipBlock())
        return Err;
      continue;
    case llvm::BitstreamEntry::EndBlock:
      return llvm::Error::success();
    case llvm::BitstreamEntry::Error:
      return llvm::createStringError(std::errc::illegal_byte_sequence,
                                     "malformed block record in AST file");
    case llvm::BitstreamEntry::Record:
      break;
    }

    Record.clear();
    StringRef Blob;
    Expected<unsigned> MaybeRecCode =
        Stream.readRecord(Entry.ID, Record, &Blob);
    if (!MaybeRecCode)
      return MaybeRecCode.takeError();
    switch (MaybeRecCode.get()) {
    case EXTENSION_METADATA: {
      ModuleFileExtensionMetadata Metadata;
      if (parseModuleFileExtensionMetadata(Record, Blob, Metadata))
        return llvm::createStringError(
            std::errc::illegal_byte_sequence,
            "malformed EXTENSION_METADATA in AST file");

      // Find a module file extension with this block name.
      auto Known = ModuleFileExtensions.find(Metadata.BlockName);
      if (Known == ModuleFileExtensions.end()) break;

      // Form a reader.
      if (auto Reader = Known->second->createExtensionReader(Metadata, *this,
                                                             F, Stream)) {
        F.ExtensionReaders.push_back(std::move(Reader));
      }

      break;
    }
    }
  }

  llvm_unreachable("ReadExtensionBlock should return from while loop");
}

void ASTReader::InitializeContext() {
  assert(ContextObj && "no context to initialize");
  ASTContext &Context = *ContextObj;

  // If there's a listener, notify them that we "read" the translation unit.
  if (DeserializationListener)
    DeserializationListener->DeclRead(
        GlobalDeclID(PREDEF_DECL_TRANSLATION_UNIT_ID),
        Context.getTranslationUnitDecl());

  // FIXME: Find a better way to deal with collisions between these
  // built-in types. Right now, we just ignore the problem.

  // Load the special types.
  if (SpecialTypes.size() >= NumSpecialTypeIDs) {
    if (TypeID String = SpecialTypes[SPECIAL_TYPE_CF_CONSTANT_STRING]) {
      if (!Context.CFConstantStringTypeDecl)
        Context.setCFConstantStringType(GetType(String));
    }

    if (TypeID File = SpecialTypes[SPECIAL_TYPE_FILE]) {
      QualType FileType = GetType(File);
      if (FileType.isNull()) {
        Error("FILE type is NULL");
        return;
      }

      if (!Context.FILEDecl) {
        if (const TypedefType *Typedef = FileType->getAs<TypedefType>())
          Context.setFILEDecl(Typedef->getDecl());
        else {
          const TagType *Tag = FileType->getAs<TagType>();
          if (!Tag) {
            Error("Invalid FILE type in AST file");
            return;
          }
          Context.setFILEDecl(Tag->getOriginalDecl());
        }
      }
    }

    if (TypeID Jmp_buf = SpecialTypes[SPECIAL_TYPE_JMP_BUF]) {
      QualType Jmp_bufType = GetType(Jmp_buf);
      if (Jmp_bufType.isNull()) {
        Error("jmp_buf type is NULL");
        return;
      }

      if (!Context.jmp_bufDecl) {
        if (const TypedefType *Typedef = Jmp_bufType->getAs<TypedefType>())
          Context.setjmp_bufDecl(Typedef->getDecl());
        else {
          const TagType *Tag = Jmp_bufType->getAs<TagType>();
          if (!Tag) {
            Error("Invalid jmp_buf type in AST file");
            return;
          }
          Context.setjmp_bufDecl(Tag->getOriginalDecl());
        }
      }
    }

    if (TypeID Sigjmp_buf = SpecialTypes[SPECIAL_TYPE_SIGJMP_BUF]) {
      QualType Sigjmp_bufType = GetType(Sigjmp_buf);
      if (Sigjmp_bufType.isNull()) {
        Error("sigjmp_buf type is NULL");
        return;
      }

      if (!Context.sigjmp_bufDecl) {
        if (const TypedefType *Typedef = Sigjmp_bufType->getAs<TypedefType>())
          Context.setsigjmp_bufDecl(Typedef->getDecl());
        else {
          const TagType *Tag = Sigjmp_bufType->getAs<TagType>();
          assert(Tag && "Invalid sigjmp_buf type in AST file");
          Context.setsigjmp_bufDecl(Tag->getOriginalDecl());
        }
      }
    }

    if (TypeID ObjCIdRedef = SpecialTypes[SPECIAL_TYPE_OBJC_ID_REDEFINITION]) {
      if (Context.ObjCIdRedefinitionType.isNull())
        Context.ObjCIdRedefinitionType = GetType(ObjCIdRedef);
    }

    if (TypeID ObjCClassRedef =
            SpecialTypes[SPECIAL_TYPE_OBJC_CLASS_REDEFINITION]) {
      if (Context.ObjCClassRedefinitionType.isNull())
        Context.ObjCClassRedefinitionType = GetType(ObjCClassRedef);
    }

    if (TypeID ObjCSelRedef =
            SpecialTypes[SPECIAL_TYPE_OBJC_SEL_REDEFINITION]) {
      if (Context.ObjCSelRedefinitionType.isNull())
        Context.ObjCSelRedefinitionType = GetType(ObjCSelRedef);
    }

    if (TypeID Ucontext_t = SpecialTypes[SPECIAL_TYPE_UCONTEXT_T]) {
      QualType Ucontext_tType = GetType(Ucontext_t);
      if (Ucontext_tType.isNull()) {
        Error("ucontext_t type is NULL");
        return;
      }

      if (!Context.ucontext_tDecl) {
        if (const TypedefType *Typedef = Ucontext_tType->getAs<TypedefType>())
          Context.setucontext_tDecl(Typedef->getDecl());
        else {
          const TagType *Tag = Ucontext_tType->getAs<TagType>();
          assert(Tag && "Invalid ucontext_t type in AST file");
          Context.setucontext_tDecl(Tag->getOriginalDecl());
        }
      }
    }
  }

  ReadPragmaDiagnosticMappings(Context.getDiagnostics());

  // If there were any CUDA special declarations, deserialize them.
  if (!CUDASpecialDeclRefs.empty()) {
    assert(CUDASpecialDeclRefs.size() == 1 && "More decl refs than expected!");
    Context.setcudaConfigureCallDecl(
                           cast<FunctionDecl>(GetDecl(CUDASpecialDeclRefs[0])));
  }

  // Re-export any modules that were imported by a non-module AST file.
  // FIXME: This does not make macro-only imports visible again.
  for (auto &Import : PendingImportedModules) {
    if (Module *Imported = getSubmodule(Import.ID)) {
      makeModuleVisible(Imported, Module::AllVisible,
                        /*ImportLoc=*/Import.ImportLoc);
      if (Import.ImportLoc.isValid())
        PP.makeModuleVisible(Imported, Import.ImportLoc);
      // This updates visibility for Preprocessor only. For Sema, which can be
      // nullptr here, we do the same later, in UpdateSema().
    }
  }

  // Hand off these modules to Sema.
  PendingImportedModulesSema.append(PendingImportedModules);
  PendingImportedModules.clear();
}

void ASTReader::finalizeForWriting() {
  // Nothing to do for now.
}

/// Reads and return the signature record from \p PCH's control block, or
/// else returns 0.
static ASTFileSignature readASTFileSignature(StringRef PCH) {
  BitstreamCursor Stream(PCH);
  if (llvm::Error Err = doesntStartWithASTFileMagic(Stream)) {
    // FIXME this drops the error on the floor.
    consumeError(std::move(Err));
    return ASTFileSignature();
  }

  // Scan for the UNHASHED_CONTROL_BLOCK_ID block.
  if (SkipCursorToBlock(Stream, UNHASHED_CONTROL_BLOCK_ID))
    return ASTFileSignature();

  // Scan for SIGNATURE inside the diagnostic options block.
  ASTReader::RecordData Record;
  while (true) {
    Expected<llvm::BitstreamEntry> MaybeEntry =
        Stream.advanceSkippingSubblocks();
    if (!MaybeEntry) {
      // FIXME this drops the error on the floor.
      consumeError(MaybeEntry.takeError());
      return ASTFileSignature();
    }
    llvm::BitstreamEntry Entry = MaybeEntry.get();

    if (Entry.Kind != llvm::BitstreamEntry::Record)
      return ASTFileSignature();

    Record.clear();
    StringRef Blob;
    Expected<unsigned> MaybeRecord = Stream.readRecord(Entry.ID, Record, &Blob);
    if (!MaybeRecord) {
      // FIXME this drops the error on the floor.
      consumeError(MaybeRecord.takeError());
      return ASTFileSignature();
    }
    if (SIGNATURE == MaybeRecord.get()) {
      auto Signature = ASTFileSignature::create(Blob.begin(), Blob.end());
      assert(Signature != ASTFileSignature::createDummy() &&
             "Dummy AST file signature not backpatched in ASTWriter.");
      return Signature;
    }
  }
}

/// Retrieve the name of the original source file name
/// directly from the AST file, without actually loading the AST
/// file.
std::string ASTReader::getOriginalSourceFile(
    const std::string &ASTFileName, FileManager &FileMgr,
    const PCHContainerReader &PCHContainerRdr, DiagnosticsEngine &Diags) {
  // Open the AST file.
  auto Buffer = FileMgr.getBufferForFile(ASTFileName, /*IsVolatile=*/false,
                                         /*RequiresNullTerminator=*/false,
                                         /*MaybeLimit=*/std::nullopt,
                                         /*IsText=*/false);
  if (!Buffer) {
    Diags.Report(diag::err_fe_unable_to_read_pch_file)
        << ASTFileName << Buffer.getError().message();
    return std::string();
  }

  // Initialize the stream
  BitstreamCursor Stream(PCHContainerRdr.ExtractPCH(**Buffer));

  // Sniff for the signature.
  if (llvm::Error Err = doesntStartWithASTFileMagic(Stream)) {
    Diags.Report(diag::err_fe_not_a_pch_file) << ASTFileName << std::move(Err);
    return std::string();
  }

  // Scan for the CONTROL_BLOCK_ID block.
  if (SkipCursorToBlock(Stream, CONTROL_BLOCK_ID)) {
    Diags.Report(diag::err_fe_pch_malformed_block) << ASTFileName;
    return std::string();
  }

  // Scan for ORIGINAL_FILE inside the control block.
  RecordData Record;
  while (true) {
    Expected<llvm::BitstreamEntry> MaybeEntry =
        Stream.advanceSkippingSubblocks();
    if (!MaybeEntry) {
      // FIXME this drops errors on the floor.
      consumeError(MaybeEntry.takeError());
      return std::string();
    }
    llvm::BitstreamEntry Entry = MaybeEntry.get();

    if (Entry.Kind == llvm::BitstreamEntry::EndBlock)
      return std::string();

    if (Entry.Kind != llvm::BitstreamEntry::Record) {
      Diags.Report(diag::err_fe_pch_malformed_block) << ASTFileName;
      return std::string();
    }

    Record.clear();
    StringRef Blob;
    Expected<unsigned> MaybeRecord = Stream.readRecord(Entry.ID, Record, &Blob);
    if (!MaybeRecord) {
      // FIXME this drops the errors on the floor.
      consumeError(MaybeRecord.takeError());
      return std::string();
    }
    if (ORIGINAL_FILE == MaybeRecord.get())
      return Blob.str();
  }
}

namespace {

  class SimplePCHValidator : public ASTReaderListener {
    const LangOptions &ExistingLangOpts;
    const CodeGenOptions &ExistingCGOpts;
    const TargetOptions &ExistingTargetOpts;
    const PreprocessorOptions &ExistingPPOpts;
    std::string ExistingModuleCachePath;
    FileManager &FileMgr;
    bool StrictOptionMatches;

  public:
    SimplePCHValidator(const LangOptions &ExistingLangOpts,
                       const CodeGenOptions &ExistingCGOpts,
                       const TargetOptions &ExistingTargetOpts,
                       const PreprocessorOptions &ExistingPPOpts,
                       StringRef ExistingModuleCachePath, FileManager &FileMgr,
                       bool StrictOptionMatches)
        : ExistingLangOpts(ExistingLangOpts), ExistingCGOpts(ExistingCGOpts),
          ExistingTargetOpts(ExistingTargetOpts),
          ExistingPPOpts(ExistingPPOpts),
          ExistingModuleCachePath(ExistingModuleCachePath), FileMgr(FileMgr),
          StrictOptionMatches(StrictOptionMatches) {}

    bool ReadLanguageOptions(const LangOptions &LangOpts,
                             StringRef ModuleFilename, bool Complain,
                             bool AllowCompatibleDifferences) override {
      return checkLanguageOptions(ExistingLangOpts, LangOpts, ModuleFilename,
                                  nullptr, AllowCompatibleDifferences);
    }

    bool ReadCodeGenOptions(const CodeGenOptions &CGOpts,
                            StringRef ModuleFilename, bool Complain,
                            bool AllowCompatibleDifferences) override {
      return checkCodegenOptions(ExistingCGOpts, CGOpts, ModuleFilename,
                                 nullptr, AllowCompatibleDifferences);
    }

    bool ReadTargetOptions(const TargetOptions &TargetOpts,
                           StringRef ModuleFilename, bool Complain,
                           bool AllowCompatibleDifferences) override {
      return checkTargetOptions(ExistingTargetOpts, TargetOpts, ModuleFilename,
                                nullptr, AllowCompatibleDifferences);
    }

    bool ReadHeaderSearchOptions(const HeaderSearchOptions &HSOpts,
                                 StringRef ModuleFilename,
                                 StringRef SpecificModuleCachePath,
                                 bool Complain) override {
      return checkModuleCachePath(FileMgr.getVirtualFileSystem(),
                                  SpecificModuleCachePath,
                                  ExistingModuleCachePath, ModuleFilename,
                                  nullptr, ExistingLangOpts, ExistingPPOpts);
    }

    bool ReadPreprocessorOptions(const PreprocessorOptions &PPOpts,
                                 StringRef ModuleFilename, bool ReadMacros,
                                 bool Complain,
                                 std::string &SuggestedPredefines) override {
      return checkPreprocessorOptions(
          PPOpts, ExistingPPOpts, ModuleFilename, ReadMacros, /*Diags=*/nullptr,
          FileMgr, SuggestedPredefines, ExistingLangOpts,
          StrictOptionMatches ? OptionValidateStrictMatches
                              : OptionValidateContradictions);
    }
  };

} // namespace

bool ASTReader::readASTFileControlBlock(
    StringRef Filename, FileManager &FileMgr, const ModuleCache &ModCache,
    const PCHContainerReader &PCHContainerRdr, bool FindModuleFileExtensions,
    ASTReaderListener &Listener, bool ValidateDiagnosticOptions,
    unsigned ClientLoadCapabilities) {
  // Open the AST file.
  std::unique_ptr<llvm::MemoryBuffer> OwnedBuffer;
  llvm::MemoryBuffer *Buffer =
      ModCache.getInMemoryModuleCache().lookupPCM(Filename);
  if (!Buffer) {
    // FIXME: We should add the pcm to the InMemoryModuleCache if it could be
    // read again later, but we do not have the context here to determine if it
    // is safe to change the result of InMemoryModuleCache::getPCMState().

    // FIXME: This allows use of the VFS; we do not allow use of the
    // VFS when actually loading a module.
    auto BufferOrErr = FileMgr.getBufferForFile(Filename);
    if (!BufferOrErr)
      return true;
    OwnedBuffer = std::move(*BufferOrErr);
    Buffer = OwnedBuffer.get();
  }

  // Initialize the stream
  StringRef Bytes = PCHContainerRdr.ExtractPCH(*Buffer);
  BitstreamCursor Stream(Bytes);

  // Sniff for the signature.
  if (llvm::Error Err = doesntStartWithASTFileMagic(Stream)) {
    consumeError(std::move(Err)); // FIXME this drops errors on the floor.
    return true;
  }

  // Scan for the CONTROL_BLOCK_ID block.
  if (SkipCursorToBlock(Stream, CONTROL_BLOCK_ID))
    return true;

  bool NeedsInputFiles = Listener.needsInputFileVisitation();
  bool NeedsSystemInputFiles = Listener.needsSystemInputFileVisitation();
  bool NeedsImports = Listener.needsImportVisitation();
  BitstreamCursor InputFilesCursor;
  uint64_t InputFilesOffsetBase = 0;

  RecordData Record;
  std::string ModuleDir;
  bool DoneWithControlBlock = false;
  SmallString<0> PathBuf;
  PathBuf.reserve(256);
  // Additional path buffer to use when multiple paths need to be resolved.
  // For example, when deserializing input files that contains a path that was
  // resolved from a vfs overlay and an external location.
  SmallString<0> AdditionalPathBuf;
  AdditionalPathBuf.reserve(256);
  while (!DoneWithControlBlock) {
    Expected<llvm::BitstreamEntry> MaybeEntry = Stream.advance();
    if (!MaybeEntry) {
      // FIXME this drops the error on the floor.
      consumeError(MaybeEntry.takeError());
      return true;
    }
    llvm::BitstreamEntry Entry = MaybeEntry.get();

    switch (Entry.Kind) {
    case llvm::BitstreamEntry::SubBlock: {
      switch (Entry.ID) {
      case OPTIONS_BLOCK_ID: {
        std::string IgnoredSuggestedPredefines;
        if (ReadOptionsBlock(Stream, Filename, ClientLoadCapabilities,
                             /*AllowCompatibleConfigurationMismatch*/ false,
                             Listener, IgnoredSuggestedPredefines) != Success)
          return true;
        break;
      }

      case INPUT_FILES_BLOCK_ID:
        InputFilesCursor = Stream;
        if (llvm::Error Err = Stream.SkipBlock()) {
          // FIXME this drops the error on the floor.
          consumeError(std::move(Err));
          return true;
        }
        if (NeedsInputFiles &&
            ReadBlockAbbrevs(InputFilesCursor, INPUT_FILES_BLOCK_ID))
          return true;
        InputFilesOffsetBase = InputFilesCursor.GetCurrentBitNo();
        break;

      default:
        if (llvm::Error Err = Stream.SkipBlock()) {
          // FIXME this drops the error on the floor.
          consumeError(std::move(Err));
          return true;
        }
        break;
      }

      continue;
    }

    case llvm::BitstreamEntry::EndBlock:
      DoneWithControlBlock = true;
      break;

    case llvm::BitstreamEntry::Error:
      return true;

    case llvm::BitstreamEntry::Record:
      break;
    }

    if (DoneWithControlBlock) break;

    Record.clear();
    StringRef Blob;
    Expected<unsigned> MaybeRecCode =
        Stream.readRecord(Entry.ID, Record, &Blob);
    if (!MaybeRecCode) {
      // FIXME this drops the error.
      return Failure;
    }
    switch ((ControlRecordTypes)MaybeRecCode.get()) {
    case METADATA:
      if (Record[0] != VERSION_MAJOR)
        return true;
      if (Listener.ReadFullVersionInformation(Blob))
        return true;
      break;
    case MODULE_NAME:
      Listener.ReadModuleName(Blob);
      break;
    case MODULE_DIRECTORY:
      ModuleDir = std::string(Blob);
      break;
    case MODULE_MAP_FILE: {
      unsigned Idx = 0;
      std::string PathStr = ReadString(Record, Idx);
      auto Path = ResolveImportedPath(PathBuf, PathStr, ModuleDir);
      Listener.ReadModuleMapFile(*Path);
      break;
    }
    case INPUT_FILE_OFFSETS: {
      if (!NeedsInputFiles)
        break;

      unsigned NumInputFiles = Record[0];
      unsigned NumUserFiles = Record[1];
      const llvm::support::unaligned_uint64_t *InputFileOffs =
          (const llvm::support::unaligned_uint64_t *)Blob.data();
      for (unsigned I = 0; I != NumInputFiles; ++I) {
        // Go find this input file.
        bool isSystemFile = I >= NumUserFiles;

        if (isSystemFile && !NeedsSystemInputFiles)
          break; // the rest are system input files

        BitstreamCursor &Cursor = InputFilesCursor;
        SavedStreamPosition SavedPosition(Cursor);
        if (llvm::Error Err =
                Cursor.JumpToBit(InputFilesOffsetBase + InputFileOffs[I])) {
          // FIXME this drops errors on the floor.
          consumeError(std::move(Err));
        }

        Expected<unsigned> MaybeCode = Cursor.ReadCode();
        if (!MaybeCode) {
          // FIXME this drops errors on the floor.
          consumeError(MaybeCode.takeError());
        }
        unsigned Code = MaybeCode.get();

        RecordData Record;
        StringRef Blob;
        bool shouldContinue = false;
        Expected<unsigned> MaybeRecordType =
            Cursor.readRecord(Code, Record, &Blob);
        if (!MaybeRecordType) {
          // FIXME this drops errors on the floor.
          consumeError(MaybeRecordType.takeError());
        }
        switch ((InputFileRecordTypes)MaybeRecordType.get()) {
        case INPUT_FILE_HASH:
          break;
        case INPUT_FILE:
          bool Overridden = static_cast<bool>(Record[3]);
          auto [UnresolvedFilenameAsRequested, UnresolvedFilename] =
              getUnresolvedInputFilenames(Record, Blob);
          auto FilenameAsRequestedBuf = ResolveImportedPath(
              PathBuf, UnresolvedFilenameAsRequested, ModuleDir);
          StringRef Filename;
          if (UnresolvedFilename.empty())
            Filename = *FilenameAsRequestedBuf;
          else {
            auto FilenameBuf = ResolveImportedPath(
                AdditionalPathBuf, UnresolvedFilename, ModuleDir);
            Filename = *FilenameBuf;
          }
          shouldContinue = Listener.visitInputFileAsRequested(
              *FilenameAsRequestedBuf, Filename, isSystemFile, Overridden,
              /*IsExplicitModule=*/false);
          break;
        }
        if (!shouldContinue)
          break;
      }
      break;
    }

    case IMPORT: {
      if (!NeedsImports)
        break;

      unsigned Idx = 0;
      // Read information about the AST file.

      // Skip Kind
      Idx++;

      // Skip ImportLoc
      Idx++;

      StringRef ModuleName = ReadStringBlob(Record, Idx, Blob);

      bool IsStandardCXXModule = Record[Idx++];

      // In C++20 Modules, we don't record the path to imported
      // modules in the BMI files.
      if (IsStandardCXXModule) {
        Listener.visitImport(ModuleName, /*Filename=*/"");
        continue;
      }

      // Skip Size and ModTime.
      Idx += 1 + 1;
      // Skip signature.
      Blob = Blob.substr(ASTFileSignature::size);

      StringRef FilenameStr = ReadStringBlob(Record, Idx, Blob);
      auto Filename = ResolveImportedPath(PathBuf, FilenameStr, ModuleDir);
      Listener.visitImport(ModuleName, *Filename);
      break;
    }

    default:
      // No other validation to perform.
      break;
    }
  }

  // Look for module file extension blocks, if requested.
  if (FindModuleFileExtensions) {
    BitstreamCursor SavedStream = Stream;
    while (!SkipCursorToBlock(Stream, EXTENSION_BLOCK_ID)) {
      bool DoneWithExtensionBlock = false;
      while (!DoneWithExtensionBlock) {
        Expected<llvm::BitstreamEntry> MaybeEntry = Stream.advance();
        if (!MaybeEntry) {
          // FIXME this drops the error.
          return true;
        }
        llvm::BitstreamEntry Entry = MaybeEntry.get();

        switch (Entry.Kind) {
        case llvm::BitstreamEntry::SubBlock:
          if (llvm::Error Err = Stream.SkipBlock()) {
            // FIXME this drops the error on the floor.
            consumeError(std::move(Err));
            return true;
          }
          continue;

        case llvm::BitstreamEntry::EndBlock:
          DoneWithExtensionBlock = true;
          continue;

        case llvm::BitstreamEntry::Error:
          return true;

        case llvm::BitstreamEntry::Record:
          break;
        }

       Record.clear();
       StringRef Blob;
       Expected<unsigned> MaybeRecCode =
           Stream.readRecord(Entry.ID, Record, &Blob);
       if (!MaybeRecCode) {
         // FIXME this drops the error.
         return true;
       }
       switch (MaybeRecCode.get()) {
       case EXTENSION_METADATA: {
         ModuleFileExtensionMetadata Metadata;
         if (parseModuleFileExtensionMetadata(Record, Blob, Metadata))
           return true;

         Listener.readModuleFileExtension(Metadata);
         break;
       }
       }
      }
    }
    Stream = std::move(SavedStream);
  }

  // Scan for the UNHASHED_CONTROL_BLOCK_ID block.
  if (readUnhashedControlBlockImpl(
          nullptr, Bytes, Filename, ClientLoadCapabilities,
          /*AllowCompatibleConfigurationMismatch*/ false, &Listener,
          ValidateDiagnosticOptions) != Success)
    return true;

  return false;
}

bool ASTReader::isAcceptableASTFile(
    StringRef Filename, FileManager &FileMgr, const ModuleCache &ModCache,
    const PCHContainerReader &PCHContainerRdr, const LangOptions &LangOpts,
    const CodeGenOptions &CGOpts, const TargetOptions &TargetOpts,
    const PreprocessorOptions &PPOpts, StringRef ExistingModuleCachePath,
    bool RequireStrictOptionMatches) {
  SimplePCHValidator validator(LangOpts, CGOpts, TargetOpts, PPOpts,
                               ExistingModuleCachePath, FileMgr,
                               RequireStrictOptionMatches);
  return !readASTFileControlBlock(Filename, FileMgr, ModCache, PCHContainerRdr,
                                  /*FindModuleFileExtensions=*/false, validator,
                                  /*ValidateDiagnosticOptions=*/true);
}

llvm::Error ASTReader::ReadSubmoduleBlock(ModuleFile &F,
                                          unsigned ClientLoadCapabilities) {
  // Enter the submodule block.
  if (llvm::Error Err = F.Stream.EnterSubBlock(SUBMODULE_BLOCK_ID))
    return Err;

  ModuleMap &ModMap = PP.getHeaderSearchInfo().getModuleMap();
  bool KnowsTopLevelModule = ModMap.findModule(F.ModuleName) != nullptr;
  // If we don't know the top-level module, there's no point in doing qualified
  // lookup of its submodules; it won't find anything anywhere within this tree.
  // Let's skip that and avoid some string lookups.
  auto CreateModule = !KnowsTopLevelModule
                          ? &ModuleMap::createModule
                          : &ModuleMap::findOrCreateModuleFirst;

  bool First = true;
  Module *CurrentModule = nullptr;
  RecordData Record;
  while (true) {
    Expected<llvm::BitstreamEntry> MaybeEntry =
        F.Stream.advanceSkippingSubblocks();
    if (!MaybeEntry)
      return MaybeEntry.takeError();
    llvm::BitstreamEntry Entry = MaybeEntry.get();

    switch (Entry.Kind) {
    case llvm::BitstreamEntry::SubBlock: // Handled for us already.
    case llvm::BitstreamEntry::Error:
      return llvm::createStringError(std::errc::illegal_byte_sequence,
                                     "malformed block record in AST file");
    case llvm::BitstreamEntry::EndBlock:
      return llvm::Error::success();
    case llvm::BitstreamEntry::Record:
      // The interesting case.
      break;
    }

    // Read a record.
    StringRef Blob;
    Record.clear();
    Expected<unsigned> MaybeKind = F.Stream.readRecord(Entry.ID, Record, &Blob);
    if (!MaybeKind)
      return MaybeKind.takeError();
    unsigned Kind = MaybeKind.get();

    if ((Kind == SUBMODULE_METADATA) != First)
      return llvm::createStringError(
          std::errc::illegal_byte_sequence,
          "submodule metadata record should be at beginning of block");
    First = false;

    // Submodule information is only valid if we have a current module.
    // FIXME: Should we error on these cases?
    if (!CurrentModule && Kind != SUBMODULE_METADATA &&
        Kind != SUBMODULE_DEFINITION)
      continue;

    switch (Kind) {
    default:  // Default behavior: ignore.
      break;

    case SUBMODULE_DEFINITION: {
      if (Record.size() < 13)
        return llvm::createStringError(std::errc::illegal_byte_sequence,
                                       "malformed module definition");

      StringRef Name = Blob;
      unsigned Idx = 0;
      SubmoduleID GlobalID = getGlobalSubmoduleID(F, Record[Idx++]);
      SubmoduleID Parent = getGlobalSubmoduleID(F, Record[Idx++]);
      Module::ModuleKind Kind = (Module::ModuleKind)Record[Idx++];
      SourceLocation DefinitionLoc = ReadSourceLocation(F, Record[Idx++]);
      FileID InferredAllowedBy = ReadFileID(F, Record, Idx);
      bool IsFramework = Record[Idx++];
      bool IsExplicit = Record[Idx++];
      bool IsSystem = Record[Idx++];
      bool IsExternC = Record[Idx++];
      bool InferSubmodules = Record[Idx++];
      bool InferExplicitSubmodules = Record[Idx++];
      bool InferExportWildcard = Record[Idx++];
      bool ConfigMacrosExhaustive = Record[Idx++];
      bool ModuleMapIsPrivate = Record[Idx++];
      bool NamedModuleHasInit = Record[Idx++];

      Module *ParentModule = nullptr;
      if (Parent)
        ParentModule = getSubmodule(Parent);

      CurrentModule = std::invoke(CreateModule, &ModMap, Name, ParentModule,
                                  IsFramework, IsExplicit);

      SubmoduleID GlobalIndex = GlobalID - NUM_PREDEF_SUBMODULE_IDS;
      if (GlobalIndex >= SubmodulesLoaded.size() ||
          SubmodulesLoaded[GlobalIndex])
        return llvm::createStringError(std::errc::invalid_argument,
                                       "too many submodules");

      if (!ParentModule) {
        if (OptionalFileEntryRef CurFile = CurrentModule->getASTFile()) {
          // Don't emit module relocation error if we have -fno-validate-pch
          if (!bool(PP.getPreprocessorOpts().DisablePCHOrModuleValidation &
                    DisableValidationForModuleKind::Module)) {
            assert(CurFile != F.File && "ModuleManager did not de-duplicate");

            Diag(diag::err_module_file_conflict)
                << CurrentModule->getTopLevelModuleName() << CurFile->getName()
                << F.File.getName();

            auto CurModMapFile =
                ModMap.getContainingModuleMapFile(CurrentModule);
            auto ModMapFile = FileMgr.getOptionalFileRef(F.ModuleMapPath);
            if (CurModMapFile && ModMapFile && CurModMapFile != ModMapFile)
              Diag(diag::note_module_file_conflict)
                  << CurModMapFile->getName() << ModMapFile->getName();

            return llvm::make_error<AlreadyReportedDiagnosticError>();
          }
        }

        F.DidReadTopLevelSubmodule = true;
        CurrentModule->setASTFile(F.File);
        CurrentModule->PresumedModuleMapFile = F.ModuleMapPath;
      }

      CurrentModule->Kind = Kind;
      // Note that we may be rewriting an existing location and it is important
      // to keep doing that. In particular, we would like to prefer a
      // `DefinitionLoc` loaded from the module file instead of the location
      // created in the current source manager, because it allows the new
      // location to be marked as "unaffecting" when writing and avoid creating
      // duplicate locations for the same module map file.
      CurrentModule->DefinitionLoc = DefinitionLoc;
      CurrentModule->Signature = F.Signature;
      CurrentModule->IsFromModuleFile = true;
      if (InferredAllowedBy.isValid())
        ModMap.setInferredModuleAllowedBy(CurrentModule, InferredAllowedBy);
      CurrentModule->IsSystem = IsSystem || CurrentModule->IsSystem;
      CurrentModule->IsExternC = IsExternC;
      CurrentModule->InferSubmodules = InferSubmodules;
      CurrentModule->InferExplicitSubmodules = InferExplicitSubmodules;
      CurrentModule->InferExportWildcard = InferExportWildcard;
      CurrentModule->ConfigMacrosExhaustive = ConfigMacrosExhaustive;
      CurrentModule->ModuleMapIsPrivate = ModuleMapIsPrivate;
      CurrentModule->NamedModuleHasInit = NamedModuleHasInit;
      if (DeserializationListener)
        DeserializationListener->ModuleRead(GlobalID, CurrentModule);

      SubmodulesLoaded[GlobalIndex] = CurrentModule;

      // Clear out data that will be replaced by what is in the module file.
      CurrentModule->LinkLibraries.clear();
      CurrentModule->ConfigMacros.clear();
      CurrentModule->UnresolvedConflicts.clear();
      CurrentModule->Conflicts.clear();

      // The module is available unless it's missing a requirement; relevant
      // requirements will be (re-)added by SUBMODULE_REQUIRES records.
      // Missing headers that were present when the module was built do not
      // make it unavailable -- if we got this far, this must be an explicitly
      // imported module file.
      CurrentModule->Requirements.clear();
      CurrentModule->MissingHeaders.clear();
      CurrentModule->IsUnimportable =
          ParentModule && ParentModule->IsUnimportable;
      CurrentModule->IsAvailable = !CurrentModule->IsUnimportable;
      break;
    }

    case SUBMODULE_UMBRELLA_HEADER: {
      // FIXME: This doesn't work for framework modules as `Filename` is the
      //        name as written in the module file and does not include
      //        `Headers/`, so this path will never exist.
      auto Filename = ResolveImportedPath(PathBuf, Blob, F);
      if (auto Umbrella = PP.getFileManager().getOptionalFileRef(*Filename)) {
        if (!CurrentModule->getUmbrellaHeaderAsWritten()) {
          // FIXME: NameAsWritten
          ModMap.setUmbrellaHeaderAsWritten(CurrentModule, *Umbrella, Blob, "");
        }
        // Note that it's too late at this point to return out of date if the
        // name from the PCM doesn't match up with the one in the module map,
        // but also quite unlikely since we will have already checked the
        // modification time and size of the module map file itself.
      }
      break;
    }

    case SUBMODULE_HEADER:
    case SUBMODULE_EXCLUDED_HEADER:
    case SUBMODULE_PRIVATE_HEADER:
      // We lazily associate headers with their modules via the HeaderInfo table.
      // FIXME: Re-evaluate this section; maybe only store InputFile IDs instead
      // of complete filenames or remove it entirely.
      break;

    case SUBMODULE_TEXTUAL_HEADER:
    case SUBMODULE_PRIVATE_TEXTUAL_HEADER:
      // FIXME: Textual headers are not marked in the HeaderInfo table. Load
      // them here.
      break;

    case SUBMODULE_TOPHEADER: {
      auto HeaderName = ResolveImportedPath(PathBuf, Blob, F);
      CurrentModule->addTopHeaderFilename(*HeaderName);
      break;
    }

    case SUBMODULE_UMBRELLA_DIR: {
      // See comments in SUBMODULE_UMBRELLA_HEADER
      auto Dirname = ResolveImportedPath(PathBuf, Blob, F);
      if (auto Umbrella =
              PP.getFileManager().getOptionalDirectoryRef(*Dirname)) {
        if (!CurrentModule->getUmbrellaDirAsWritten()) {
          // FIXME: NameAsWritten
          ModMap.setUmbrellaDirAsWritten(CurrentModule, *Umbrella, Blob, "");
        }
      }
      break;
    }

    case SUBMODULE_METADATA: {
      F.BaseSubmoduleID = getTotalNumSubmodules();
      F.LocalNumSubmodules = Record[0];
      unsigned LocalBaseSubmoduleID = Record[1];
      if (F.LocalNumSubmodules > 0) {
        // Introduce the global -> local mapping for submodules within this
        // module.
        GlobalSubmoduleMap.insert(std::make_pair(getTotalNumSubmodules()+1,&F));

        // Introduce the local -> global mapping for submodules within this
        // module.
        F.SubmoduleRemap.insertOrReplace(
          std::make_pair(LocalBaseSubmoduleID,
                         F.BaseSubmoduleID - LocalBaseSubmoduleID));

        SubmodulesLoaded.resize(SubmodulesLoaded.size() + F.LocalNumSubmodules);
      }
      break;
    }

    case SUBMODULE_IMPORTS:
      for (unsigned Idx = 0; Idx != Record.size(); ++Idx) {
        UnresolvedModuleRef Unresolved;
        Unresolved.File = &F;
        Unresolved.Mod = CurrentModule;
        Unresolved.ID = Record[Idx];
        Unresolved.Kind = UnresolvedModuleRef::Import;
        Unresolved.IsWildcard = false;
        UnresolvedModuleRefs.push_back(Unresolved);
      }
      break;

    case SUBMODULE_AFFECTING_MODULES:
      for (unsigned Idx = 0; Idx != Record.size(); ++Idx) {
        UnresolvedModuleRef Unresolved;
        Unresolved.File = &F;
        Unresolved.Mod = CurrentModule;
        Unresolved.ID = Record[Idx];
        Unresolved.Kind = UnresolvedModuleRef::Affecting;
        Unresolved.IsWildcard = false;
        UnresolvedModuleRefs.push_back(Unresolved);
      }
      break;

    case SUBMODULE_EXPORTS:
      for (unsigned Idx = 0; Idx + 1 < Record.size(); Idx += 2) {
        UnresolvedModuleRef Unresolved;
        Unresolved.File = &F;
        Unresolved.Mod = CurrentModule;
        Unresolved.ID = Record[Idx];
        Unresolved.Kind = UnresolvedModuleRef::Export;
        Unresolved.IsWildcard = Record[Idx + 1];
        UnresolvedModuleRefs.push_back(Unresolved);
      }

      // Once we've loaded the set of exports, there's no reason to keep
      // the parsed, unresolved exports around.
      CurrentModule->UnresolvedExports.clear();
      break;

    case SUBMODULE_REQUIRES:
      CurrentModule->addRequirement(Blob, Record[0], PP.getLangOpts(),
                                    PP.getTargetInfo());
      break;

    case SUBMODULE_LINK_LIBRARY:
      ModMap.resolveLinkAsDependencies(CurrentModule);
      CurrentModule->LinkLibraries.push_back(
          Module::LinkLibrary(std::string(Blob), Record[0]));
      break;

    case SUBMODULE_CONFIG_MACRO:
      CurrentModule->ConfigMacros.push_back(Blob.str());
      break;

    case SUBMODULE_CONFLICT: {
      UnresolvedModuleRef Unresolved;
      Unresolved.File = &F;
      Unresolved.Mod = CurrentModule;
      Unresolved.ID = Record[0];
      Unresolved.Kind = UnresolvedModuleRef::Conflict;
      Unresolved.IsWildcard = false;
      Unresolved.String = Blob;
      UnresolvedModuleRefs.push_back(Unresolved);
      break;
    }

    case SUBMODULE_INITIALIZERS: {
      if (!ContextObj)
        break;
      SmallVector<GlobalDeclID, 16> Inits;
      for (unsigned I = 0; I < Record.size(); /*in loop*/)
        Inits.push_back(ReadDeclID(F, Record, I));
      ContextObj->addLazyModuleInitializers(CurrentModule, Inits);
      break;
    }

    case SUBMODULE_EXPORT_AS:
      CurrentModule->ExportAsModule = Blob.str();
      ModMap.addLinkAsDependency(CurrentModule);
      break;
    }
  }
}

/// Parse the record that corresponds to a LangOptions data
/// structure.
///
/// This routine parses the language options from the AST file and then gives
/// them to the AST listener if one is set.
///
/// \returns true if the listener deems the file unacceptable, false otherwise.
bool ASTReader::ParseLanguageOptions(const RecordData &Record,
                                     StringRef ModuleFilename, bool Complain,
                                     ASTReaderListener &Listener,
                                     bool AllowCompatibleDifferences) {
  LangOptions LangOpts;
  unsigned Idx = 0;
#define LANGOPT(Name, Bits, Default, Compatibility, Description)               \
  LangOpts.Name = Record[Idx++];
#define ENUM_LANGOPT(Name, Type, Bits, Default, Compatibility, Description)    \
  LangOpts.set##Name(static_cast<LangOptions::Type>(Record[Idx++]));
#include "clang/Basic/LangOptions.def"
#define SANITIZER(NAME, ID)                                                    \
  LangOpts.Sanitize.set(SanitizerKind::ID, Record[Idx++]);
#include "clang/Basic/Sanitizers.def"

  for (unsigned N = Record[Idx++]; N; --N)
    LangOpts.ModuleFeatures.push_back(ReadString(Record, Idx));

  ObjCRuntime::Kind runtimeKind = (ObjCRuntime::Kind) Record[Idx++];
  VersionTuple runtimeVersion = ReadVersionTuple(Record, Idx);
  LangOpts.ObjCRuntime = ObjCRuntime(runtimeKind, runtimeVersion);

  LangOpts.CurrentModule = ReadString(Record, Idx);

  // Comment options.
  for (unsigned N = Record[Idx++]; N; --N) {
    LangOpts.CommentOpts.BlockCommandNames.push_back(
      ReadString(Record, Idx));
  }
  LangOpts.CommentOpts.ParseAllComments = Record[Idx++];

  // OpenMP offloading options.
  for (unsigned N = Record[Idx++]; N; --N) {
    LangOpts.OMPTargetTriples.push_back(llvm::Triple(ReadString(Record, Idx)));
  }

  LangOpts.OMPHostIRFile = ReadString(Record, Idx);

  return Listener.ReadLanguageOptions(LangOpts, ModuleFilename, Complain,
                                      AllowCompatibleDifferences);
}

bool ASTReader::ParseCodeGenOptions(const RecordData &Record,
                                    StringRef ModuleFilename, bool Complain,
                                    ASTReaderListener &Listener,
                                    bool AllowCompatibleDifferences) {
  unsigned Idx = 0;
  CodeGenOptions CGOpts;
  using CK = CodeGenOptions::CompatibilityKind;
#define CODEGENOPT(Name, Bits, Default, Compatibility)                         \
  if constexpr (CK::Compatibility != CK::Benign)                               \
    CGOpts.Name = static_cast<unsigned>(Record[Idx++]);
#define ENUM_CODEGENOPT(Name, Type, Bits, Default, Compatibility)              \
  if constexpr (CK::Compatibility != CK::Benign)                               \
    CGOpts.set##Name(static_cast<clang::CodeGenOptions::Type>(Record[Idx++]));
#define DEBUGOPT(Name, Bits, Default, Compatibility)
#define VALUE_DEBUGOPT(Name, Bits, Default, Compatibility)
#define ENUM_DEBUGOPT(Name, Type, Bits, Default, Compatibility)
#include "clang/Basic/CodeGenOptions.def"

  return Listener.ReadCodeGenOptions(CGOpts, ModuleFilename, Complain,
                                     AllowCompatibleDifferences);
}

bool ASTReader::ParseTargetOptions(const RecordData &Record,
                                   StringRef ModuleFilename, bool Complain,
                                   ASTReaderListener &Listener,
                                   bool AllowCompatibleDifferences) {
  unsigned Idx = 0;
  TargetOptions TargetOpts;
  TargetOpts.Triple = ReadString(Record, Idx);
  TargetOpts.CPU = ReadString(Record, Idx);
  TargetOpts.TuneCPU = ReadString(Record, Idx);
  TargetOpts.ABI = ReadString(Record, Idx);
  for (unsigned N = Record[Idx++]; N; --N) {
    TargetOpts.FeaturesAsWritten.push_back(ReadString(Record, Idx));
  }
  for (unsigned N = Record[Idx++]; N; --N) {
    TargetOpts.Features.push_back(ReadString(Record, Idx));
  }

  return Listener.ReadTargetOptions(TargetOpts, ModuleFilename, Complain,
                                    AllowCompatibleDifferences);
}

bool ASTReader::ParseDiagnosticOptions(const RecordData &Record,
                                       StringRef ModuleFilename, bool Complain,
                                       ASTReaderListener &Listener) {
  DiagnosticOptions DiagOpts;
  unsigned Idx = 0;
#define DIAGOPT(Name, Bits, Default) DiagOpts.Name = Record[Idx++];
#define ENUM_DIAGOPT(Name, Type, Bits, Default)                                \
  DiagOpts.set##Name(static_cast<Type>(Record[Idx++]));
#include "clang/Basic/DiagnosticOptions.def"

  for (unsigned N = Record[Idx++]; N; --N)
    DiagOpts.Warnings.push_back(ReadString(Record, Idx));
  for (unsigned N = Record[Idx++]; N; --N)
    DiagOpts.Remarks.push_back(ReadString(Record, Idx));

  return Listener.ReadDiagnosticOptions(DiagOpts, ModuleFilename, Complain);
}

bool ASTReader::ParseFileSystemOptions(const RecordData &Record, bool Complain,
                                       ASTReaderListener &Listener) {
  FileSystemOptions FSOpts;
  unsigned Idx = 0;
  FSOpts.WorkingDir = ReadString(Record, Idx);
  return Listener.ReadFileSystemOptions(FSOpts, Complain);
}

bool ASTReader::ParseHeaderSearchOptions(const RecordData &Record,
                                         StringRef ModuleFilename,
                                         bool Complain,
                                         ASTReaderListener &Listener) {
  HeaderSearchOptions HSOpts;
  unsigned Idx = 0;
  HSOpts.Sysroot = ReadString(Record, Idx);

  HSOpts.ResourceDir = ReadString(Record, Idx);
  HSOpts.ModuleCachePath = ReadString(Record, Idx);
  HSOpts.ModuleUserBuildPath = ReadString(Record, Idx);
  HSOpts.DisableModuleHash = Record[Idx++];
  HSOpts.ImplicitModuleMaps = Record[Idx++];
  HSOpts.ModuleMapFileHomeIsCwd = Record[Idx++];
  HSOpts.EnablePrebuiltImplicitModules = Record[Idx++];
  HSOpts.UseBuiltinIncludes = Record[Idx++];
  HSOpts.UseStandardSystemIncludes = Record[Idx++];
  HSOpts.UseStandardCXXIncludes = Record[Idx++];
  HSOpts.UseLibcxx = Record[Idx++];
  std::string SpecificModuleCachePath = ReadString(Record, Idx);

  return Listener.ReadHeaderSearchOptions(HSOpts, ModuleFilename,
                                          SpecificModuleCachePath, Complain);
}

bool ASTReader::ParseHeaderSearchPaths(const RecordData &Record, bool Complain,
                                       ASTReaderListener &Listener) {
  HeaderSearchOptions HSOpts;
  unsigned Idx = 0;

  // Include entries.
  for (unsigned N = Record[Idx++]; N; --N) {
    std::string Path = ReadString(Record, Idx);
    frontend::IncludeDirGroup Group
      = static_cast<frontend::IncludeDirGroup>(Record[Idx++]);
    bool IsFramework = Record[Idx++];
    bool IgnoreSysRoot = Record[Idx++];
    HSOpts.UserEntries.emplace_back(std::move(Path), Group, IsFramework,
                                    IgnoreSysRoot);
  }

  // System header prefixes.
  for (unsigned N = Record[Idx++]; N; --N) {
    std::string Prefix = ReadString(Record, Idx);
    bool IsSystemHeader = Record[Idx++];
    HSOpts.SystemHeaderPrefixes.emplace_back(std::move(Prefix), IsSystemHeader);
  }

  // VFS overlay files.
  for (unsigned N = Record[Idx++]; N; --N) {
    std::string VFSOverlayFile = ReadString(Record, Idx);
    HSOpts.VFSOverlayFiles.emplace_back(std::move(VFSOverlayFile));
  }

  return Listener.ReadHeaderSearchPaths(HSOpts, Complain);
}

bool ASTReader::ParsePreprocessorOptions(const RecordData &Record,
                                         StringRef ModuleFilename,
                                         bool Complain,
                                         ASTReaderListener &Listener,
                                         std::string &SuggestedPredefines) {
  PreprocessorOptions PPOpts;
  unsigned Idx = 0;

  // Macro definitions/undefs
  bool ReadMacros = Record[Idx++];
  if (ReadMacros) {
    for (unsigned N = Record[Idx++]; N; --N) {
      std::string Macro = ReadString(Record, Idx);
      bool IsUndef = Record[Idx++];
      PPOpts.Macros.push_back(std::make_pair(Macro, IsUndef));
    }
  }

  // Includes
  for (unsigned N = Record[Idx++]; N; --N) {
    PPOpts.Includes.push_back(ReadString(Record, Idx));
  }

  // Macro Includes
  for (unsigned N = Record[Idx++]; N; --N) {
    PPOpts.MacroIncludes.push_back(ReadString(Record, Idx));
  }

  PPOpts.UsePredefines = Record[Idx++];
  PPOpts.DetailedRecord = Record[Idx++];
  PPOpts.ImplicitPCHInclude = ReadString(Record, Idx);
  PPOpts.ObjCXXARCStandardLibrary =
    static_cast<ObjCXXARCStandardLibraryKind>(Record[Idx++]);
  SuggestedPredefines.clear();
  return Listener.ReadPreprocessorOptions(PPOpts, ModuleFilename, ReadMacros,
                                          Complain, SuggestedPredefines);
}

std::pair<ModuleFile *, unsigned>
ASTReader::getModulePreprocessedEntity(unsigned GlobalIndex) {
  GlobalPreprocessedEntityMapType::iterator
  I = GlobalPreprocessedEntityMap.find(GlobalIndex);
  assert(I != GlobalPreprocessedEntityMap.end() &&
         "Corrupted global preprocessed entity map");
  ModuleFile *M = I->second;
  unsigned LocalIndex = GlobalIndex - M->BasePreprocessedEntityID;
  return std::make_pair(M, LocalIndex);
}

llvm::iterator_range<PreprocessingRecord::iterator>
ASTReader::getModulePreprocessedEntities(ModuleFile &Mod) const {
  if (PreprocessingRecord *PPRec = PP.getPreprocessingRecord())
    return PPRec->getIteratorsForLoadedRange(Mod.BasePreprocessedEntityID,
                                             Mod.NumPreprocessedEntities);

  return llvm::make_range(PreprocessingRecord::iterator(),
                          PreprocessingRecord::iterator());
}

bool ASTReader::canRecoverFromOutOfDate(StringRef ModuleFileName,
                                        unsigned int ClientLoadCapabilities) {
  return ClientLoadCapabilities & ARR_OutOfDate &&
         !getModuleManager()
              .getModuleCache()
              .getInMemoryModuleCache()
              .isPCMFinal(ModuleFileName);
}

llvm::iterator_range<ASTReader::ModuleDeclIterator>
ASTReader::getModuleFileLevelDecls(ModuleFile &Mod) {
  return llvm::make_range(
      ModuleDeclIterator(this, &Mod, Mod.FileSortedDecls),
      ModuleDeclIterator(this, &Mod,
                         Mod.FileSortedDecls + Mod.NumFileSortedDecls));
}

SourceRange ASTReader::ReadSkippedRange(unsigned GlobalIndex) {
  auto I = GlobalSkippedRangeMap.find(GlobalIndex);
  assert(I != GlobalSkippedRangeMap.end() &&
    "Corrupted global skipped range map");
  ModuleFile *M = I->second;
  unsigned LocalIndex = GlobalIndex - M->BasePreprocessedSkippedRangeID;
  assert(LocalIndex < M->NumPreprocessedSkippedRanges);
  PPSkippedRange RawRange = M->PreprocessedSkippedRangeOffsets[LocalIndex];
  SourceRange Range(ReadSourceLocation(*M, RawRange.getBegin()),
                    ReadSourceLocation(*M, RawRange.getEnd()));
  assert(Range.isValid());
  return Range;
}

PreprocessedEntity *ASTReader::ReadPreprocessedEntity(unsigned Index) {
  PreprocessedEntityID PPID = Index+1;
  std::pair<ModuleFile *, unsigned> PPInfo = getModulePreprocessedEntity(Index);
  ModuleFile &M = *PPInfo.first;
  unsigned LocalIndex = PPInfo.second;
  const PPEntityOffset &PPOffs = M.PreprocessedEntityOffsets[LocalIndex];

  if (!PP.getPreprocessingRecord()) {
    Error("no preprocessing record");
    return nullptr;
  }

  SavedStreamPosition SavedPosition(M.PreprocessorDetailCursor);
  if (llvm::Error Err = M.PreprocessorDetailCursor.JumpToBit(
          M.MacroOffsetsBase + PPOffs.getOffset())) {
    Error(std::move(Err));
    return nullptr;
  }

  Expected<llvm::BitstreamEntry> MaybeEntry =
      M.PreprocessorDetailCursor.advance(BitstreamCursor::AF_DontPopBlockAtEnd);
  if (!MaybeEntry) {
    Error(MaybeEntry.takeError());
    return nullptr;
  }
  llvm::BitstreamEntry Entry = MaybeEntry.get();

  if (Entry.Kind != llvm::BitstreamEntry::Record)
    return nullptr;

  // Read the record.
  SourceRange Range(ReadSourceLocation(M, PPOffs.getBegin()),
                    ReadSourceLocation(M, PPOffs.getEnd()));
  PreprocessingRecord &PPRec = *PP.getPreprocessingRecord();
  StringRef Blob;
  RecordData Record;
  Expected<unsigned> MaybeRecType =
      M.PreprocessorDetailCursor.readRecord(Entry.ID, Record, &Blob);
  if (!MaybeRecType) {
    Error(MaybeRecType.takeError());
    return nullptr;
  }
  switch ((PreprocessorDetailRecordTypes)MaybeRecType.get()) {
  case PPD_MACRO_EXPANSION: {
    bool isBuiltin = Record[0];
    IdentifierInfo *Name = nullptr;
    MacroDefinitionRecord *Def = nullptr;
    if (isBuiltin)
      Name = getLocalIdentifier(M, Record[1]);
    else {
      PreprocessedEntityID GlobalID =
          getGlobalPreprocessedEntityID(M, Record[1]);
      Def = cast<MacroDefinitionRecord>(
          PPRec.getLoadedPreprocessedEntity(GlobalID - 1));
    }

    MacroExpansion *ME;
    if (isBuiltin)
      ME = new (PPRec) MacroExpansion(Name, Range);
    else
      ME = new (PPRec) MacroExpansion(Def, Range);

    return ME;
  }

  case PPD_MACRO_DEFINITION: {
    // Decode the identifier info and then check again; if the macro is
    // still defined and associated with the identifier,
    IdentifierInfo *II = getLocalIdentifier(M, Record[0]);
    MacroDefinitionRecord *MD = new (PPRec) MacroDefinitionRecord(II, Range);

    if (DeserializationListener)
      DeserializationListener->MacroDefinitionRead(PPID, MD);

    return MD;
  }

  case PPD_INCLUSION_DIRECTIVE: {
    const char *FullFileNameStart = Blob.data() + Record[0];
    StringRef FullFileName(FullFileNameStart, Blob.size() - Record[0]);
    OptionalFileEntryRef File;
    if (!FullFileName.empty())
      File = PP.getFileManager().getOptionalFileRef(FullFileName);

    // FIXME: Stable encoding
    InclusionDirective::InclusionKind Kind
      = static_cast<InclusionDirective::InclusionKind>(Record[2]);
    InclusionDirective *ID
      = new (PPRec) InclusionDirective(PPRec, Kind,
                                       StringRef(Blob.data(), Record[0]),
                                       Record[1], Record[3],
                                       File,
                                       Range);
    return ID;
  }
  }

  llvm_unreachable("Invalid PreprocessorDetailRecordTypes");
}

/// Find the next module that contains entities and return the ID
/// of the first entry.
///
/// \param SLocMapI points at a chunk of a module that contains no
/// preprocessed entities or the entities it contains are not the ones we are
/// looking for.
PreprocessedEntityID ASTReader::findNextPreprocessedEntity(
                       GlobalSLocOffsetMapType::const_iterator SLocMapI) const {
  ++SLocMapI;
  for (GlobalSLocOffsetMapType::const_iterator
         EndI = GlobalSLocOffsetMap.end(); SLocMapI != EndI; ++SLocMapI) {
    ModuleFile &M = *SLocMapI->second;
    if (M.NumPreprocessedEntities)
      return M.BasePreprocessedEntityID;
  }

  return getTotalNumPreprocessedEntities();
}

namespace {

struct PPEntityComp {
  const ASTReader &Reader;
  ModuleFile &M;

  PPEntityComp(const ASTReader &Reader, ModuleFile &M) : Reader(Reader), M(M) {}

  bool operator()(const PPEntityOffset &L, const PPEntityOffset &R) const {
    SourceLocation LHS = getLoc(L);
    SourceLocation RHS = getLoc(R);
    return Reader.getSourceManager().isBeforeInTranslationUnit(LHS, RHS);
  }

  bool operator()(const PPEntityOffset &L, SourceLocation RHS) const {
    SourceLocation LHS = getLoc(L);
    return Reader.getSourceManager().isBeforeInTranslationUnit(LHS, RHS);
  }

  bool operator()(SourceLocation LHS, const PPEntityOffset &R) const {
    SourceLocation RHS = getLoc(R);
    return Reader.getSourceManager().isBeforeInTranslationUnit(LHS, RHS);
  }

  SourceLocation getLoc(const PPEntityOffset &PPE) const {
    return Reader.ReadSourceLocation(M, PPE.getBegin());
  }
};

} // namespace

PreprocessedEntityID ASTReader::findPreprocessedEntity(SourceLocation Loc,
                                                       bool EndsAfter) const {
  if (SourceMgr.isLocalSourceLocation(Loc))
    return getTotalNumPreprocessedEntities();

  GlobalSLocOffsetMapType::const_iterator SLocMapI = GlobalSLocOffsetMap.find(
      SourceManager::MaxLoadedOffset - Loc.getOffset() - 1);
  assert(SLocMapI != GlobalSLocOffsetMap.end() &&
         "Corrupted global sloc offset map");

  if (SLocMapI->second->NumPreprocessedEntities == 0)
    return findNextPreprocessedEntity(SLocMapI);

  ModuleFile &M = *SLocMapI->second;

  using pp_iterator = const PPEntityOffset *;

  pp_iterator pp_begin = M.PreprocessedEntityOffsets;
  pp_iterator pp_end = pp_begin + M.NumPreprocessedEntities;

  size_t Count = M.NumPreprocessedEntities;
  size_t Half;
  pp_iterator First = pp_begin;
  pp_iterator PPI;

  if (EndsAfter) {
    PPI = std::upper_bound(pp_begin, pp_end, Loc,
                           PPEntityComp(*this, M));
  } else {
    // Do a binary search manually instead of using std::lower_bound because
    // The end locations of entities may be unordered (when a macro expansion
    // is inside another macro argument), but for this case it is not important
    // whether we get the first macro expansion or its containing macro.
    while (Count > 0) {
      Half = Count / 2;
      PPI = First;
      std::advance(PPI, Half);
      if (SourceMgr.isBeforeInTranslationUnit(
              ReadSourceLocation(M, PPI->getEnd()), Loc)) {
        First = PPI;
        ++First;
        Count = Count - Half - 1;
      } else
        Count = Half;
    }
  }

  if (PPI == pp_end)
    return findNextPreprocessedEntity(SLocMapI);

  return M.BasePreprocessedEntityID + (PPI - pp_begin);
}

/// Returns a pair of [Begin, End) indices of preallocated
/// preprocessed entities that \arg Range encompasses.
std::pair<unsigned, unsigned>
    ASTReader::findPreprocessedEntitiesInRange(SourceRange Range) {
  if (Range.isInvalid())
    return std::make_pair(0,0);
  assert(!SourceMgr.isBeforeInTranslationUnit(Range.getEnd(),Range.getBegin()));

  PreprocessedEntityID BeginID =
      findPreprocessedEntity(Range.getBegin(), false);
  PreprocessedEntityID EndID = findPreprocessedEntity(Range.getEnd(), true);
  return std::make_pair(BeginID, EndID);
}

/// Optionally returns true or false if the preallocated preprocessed
/// entity with index \arg Index came from file \arg FID.
std::optional<bool> ASTReader::isPreprocessedEntityInFileID(unsigned Index,
                                                            FileID FID) {
  if (FID.isInvalid())
    return false;

  std::pair<ModuleFile *, unsigned> PPInfo = getModulePreprocessedEntity(Index);
  ModuleFile &M = *PPInfo.first;
  unsigned LocalIndex = PPInfo.second;
  const PPEntityOffset &PPOffs = M.PreprocessedEntityOffsets[LocalIndex];

  SourceLocation Loc = ReadSourceLocation(M, PPOffs.getBegin());
  if (Loc.isInvalid())
    return false;

  if (SourceMgr.isInFileID(SourceMgr.getFileLoc(Loc), FID))
    return true;
  else
    return false;
}

namespace {

  /// Visitor used to search for information about a header file.
  class HeaderFileInfoVisitor {
  FileEntryRef FE;
    std::optional<HeaderFileInfo> HFI;

  public:
    explicit HeaderFileInfoVisitor(FileEntryRef FE) : FE(FE) {}

    bool operator()(ModuleFile &M) {
      HeaderFileInfoLookupTable *Table
        = static_cast<HeaderFileInfoLookupTable *>(M.HeaderFileInfoTable);
      if (!Table)
        return false;

      // Look in the on-disk hash table for an entry for this file name.
      HeaderFileInfoLookupTable::iterator Pos = Table->find(FE);
      if (Pos == Table->end())
        return false;

      HFI = *Pos;
      return true;
    }

    std::optional<HeaderFileInfo> getHeaderFileInfo() const { return HFI; }
  };

} // namespace

HeaderFileInfo ASTReader::GetHeaderFileInfo(FileEntryRef FE) {
  HeaderFileInfoVisitor Visitor(FE);
  ModuleMgr.visit(Visitor);
  if (std::optional<HeaderFileInfo> HFI = Visitor.getHeaderFileInfo())
      return *HFI;

  return HeaderFileInfo();
}

void ASTReader::ReadPragmaDiagnosticMappings(DiagnosticsEngine &Diag) {
  using DiagState = DiagnosticsEngine::DiagState;
  SmallVector<DiagState *, 32> DiagStates;

  for (ModuleFile &F : ModuleMgr) {
    unsigned Idx = 0;
    auto &Record = F.PragmaDiagMappings;
    if (Record.empty())
      continue;

    DiagStates.clear();

    auto ReadDiagState = [&](const DiagState &BasedOn,
                             bool IncludeNonPragmaStates) {
      unsigned BackrefID = Record[Idx++];
      if (BackrefID != 0)
        return DiagStates[BackrefID - 1];

      // A new DiagState was created here.
      Diag.DiagStates.push_back(BasedOn);
      DiagState *NewState = &Diag.DiagStates.back();
      DiagStates.push_back(NewState);
      unsigned Size = Record[Idx++];
      assert(Idx + Size * 2 <= Record.size() &&
             "Invalid data, not enough diag/map pairs");
      while (Size--) {
        unsigned DiagID = Record[Idx++];
        DiagnosticMapping NewMapping =
            DiagnosticMapping::deserialize(Record[Idx++]);
        if (!NewMapping.isPragma() && !IncludeNonPragmaStates)
          continue;

        DiagnosticMapping &Mapping = NewState->getOrAddMapping(DiagID);

        // If this mapping was specified as a warning but the severity was
        // upgraded due to diagnostic settings, simulate the current diagnostic
        // settings (and use a warning).
        if (NewMapping.wasUpgradedFromWarning() && !Mapping.isErrorOrFatal()) {
          NewMapping.setSeverity(diag::Severity::Warning);
          NewMapping.setUpgradedFromWarning(false);
        }

        Mapping = NewMapping;
      }
      return NewState;
    };

    // Read the first state.
    DiagState *FirstState;
    if (F.Kind == MK_ImplicitModule) {
      // Implicitly-built modules are reused with different diagnostic
      // settings.  Use the initial diagnostic state from Diag to simulate this
      // compilation's diagnostic settings.
      FirstState = Diag.DiagStatesByLoc.FirstDiagState;
      DiagStates.push_back(FirstState);

      // Skip the initial diagnostic state from the serialized module.
      assert(Record[1] == 0 &&
             "Invalid data, unexpected backref in initial state");
      Idx = 3 + Record[2] * 2;
      assert(Idx < Record.size() &&
             "Invalid data, not enough state change pairs in initial state");
    } else if (F.isModule()) {
      // For an explicit module, preserve the flags from the module build
      // command line (-w, -Weverything, -Werror, ...) along with any explicit
      // -Wblah flags.
      unsigned Flags = Record[Idx++];
      DiagState Initial(*Diag.getDiagnosticIDs());
      Initial.SuppressSystemWarnings = Flags & 1; Flags >>= 1;
      Initial.ErrorsAsFatal = Flags & 1; Flags >>= 1;
      Initial.WarningsAsErrors = Flags & 1; Flags >>= 1;
      Initial.EnableAllWarnings = Flags & 1; Flags >>= 1;
      Initial.IgnoreAllWarnings = Flags & 1; Flags >>= 1;
      Initial.ExtBehavior = (diag::Severity)Flags;
      FirstState = ReadDiagState(Initial, true);

      assert(F.OriginalSourceFileID.isValid());

      // Set up the root buffer of the module to start with the initial
      // diagnostic state of the module itself, to cover files that contain no
      // explicit transitions (for which we did not serialize anything).
      Diag.DiagStatesByLoc.Files[F.OriginalSourceFileID]
          .StateTransitions.push_back({FirstState, 0});
    } else {
      // For prefix ASTs, start with whatever the user configured on the
      // command line.
      Idx++; // Skip flags.
      FirstState = ReadDiagState(*Diag.DiagStatesByLoc.CurDiagState, false);
    }

    // Read the state transitions.
    unsigned NumLocations = Record[Idx++];
    while (NumLocations--) {
      assert(Idx < Record.size() &&
             "Invalid data, missing pragma diagnostic states");
      FileID FID = ReadFileID(F, Record, Idx);
      assert(FID.isValid() && "invalid FileID for transition");
      unsigned Transitions = Record[Idx++];

      // Note that we don't need to set up Parent/ParentOffset here, because
      // we won't be changing the diagnostic state within imported FileIDs
      // (other than perhaps appending to the main source file, which has no
      // parent).
      auto &F = Diag.DiagStatesByLoc.Files[FID];
      F.StateTransitions.reserve(F.StateTransitions.size() + Transitions);
      for (unsigned I = 0; I != Transitions; ++I) {
        unsigned Offset = Record[Idx++];
        auto *State = ReadDiagState(*FirstState, false);
        F.StateTransitions.push_back({State, Offset});
      }
    }

    // Read the final state.
    assert(Idx < Record.size() &&
           "Invalid data, missing final pragma diagnostic state");
    SourceLocation CurStateLoc = ReadSourceLocation(F, Record[Idx++]);
    auto *CurState = ReadDiagState(*FirstState, false);

    if (!F.isModule()) {
      Diag.DiagStatesByLoc.CurDiagState = CurState;
      Diag.DiagStatesByLoc.CurDiagStateLoc = CurStateLoc;

      // Preserve the property that the imaginary root file describes the
      // current state.
      FileID NullFile;
      auto &T = Diag.DiagStatesByLoc.Files[NullFile].StateTransitions;
      if (T.empty())
        T.push_back({CurState, 0});
      else
        T[0].State = CurState;
    }

    // Don't try to read these mappings again.
    Record.clear();
  }
}

/// Get the correct cursor and offset for loading a type.
ASTReader::RecordLocation ASTReader::TypeCursorForIndex(TypeID ID) {
  auto [M, Index] = translateTypeIDToIndex(ID);
  return RecordLocation(M, M->TypeOffsets[Index - M->BaseTypeIndex].get() +
                               M->DeclsBlockStartOffset);
}

static std::optional<Type::TypeClass> getTypeClassForCode(TypeCode code) {
  switch (code) {
#define TYPE_BIT_CODE(CLASS_ID, CODE_ID, CODE_VALUE) \
  case TYPE_##CODE_ID: return Type::CLASS_ID;
#include "clang/Serialization/TypeBitCodes.def"
  default:
    return std::nullopt;
  }
}

/// Read and return the type with the given index..
///
/// The index is the type ID, shifted and minus the number of predefs. This
/// routine actually reads the record corresponding to the type at the given
/// location. It is a helper routine for GetType, which deals with reading type
/// IDs.
QualType ASTReader::readTypeRecord(TypeID ID) {
  assert(ContextObj && "reading type with no AST context");
  ASTContext &Context = *ContextObj;
  RecordLocation Loc = TypeCursorForIndex(ID);
  BitstreamCursor &DeclsCursor = Loc.F->DeclsCursor;

  // Keep track of where we are in the stream, then jump back there
  // after reading this type.
  SavedStreamPosition SavedPosition(DeclsCursor);

  ReadingKindTracker ReadingKind(Read_Type, *this);

  // Note that we are loading a type record.
  Deserializing AType(this);

  if (llvm::Error Err = DeclsCursor.JumpToBit(Loc.Offset)) {
    Error(std::move(Err));
    return QualType();
  }
  Expected<unsigned> RawCode = DeclsCursor.ReadCode();
  if (!RawCode) {
    Error(RawCode.takeError());
    return QualType();
  }

  ASTRecordReader Record(*this, *Loc.F);
  Expected<unsigned> Code = Record.readRecord(DeclsCursor, RawCode.get());
  if (!Code) {
    Error(Code.takeError());
    return QualType();
  }
  if (Code.get() == TYPE_EXT_QUAL) {
    QualType baseType = Record.readQualType();
    Qualifiers quals = Record.readQualifiers();
    return Context.getQualifiedType(baseType, quals);
  }

  auto maybeClass = getTypeClassForCode((TypeCode) Code.get());
  if (!maybeClass) {
    Error("Unexpected code for type");
    return QualType();
  }

  serialization::AbstractTypeReader<ASTRecordReader> TypeReader(Record);
  return TypeReader.read(*maybeClass);
}

namespace clang {

class TypeLocReader : public TypeLocVisitor<TypeLocReader> {
  ASTRecordReader &Reader;

  SourceLocation readSourceLocation() { return Reader.readSourceLocation(); }
  SourceRange readSourceRange() { return Reader.readSourceRange(); }

  TypeSourceInfo *GetTypeSourceInfo() {
    return Reader.readTypeSourceInfo();
  }

  NestedNameSpecifierLoc ReadNestedNameSpecifierLoc() {
    return Reader.readNestedNameSpecifierLoc();
  }

  Attr *ReadAttr() {
    return Reader.readAttr();
  }

public:
  TypeLocReader(ASTRecordReader &Reader) : Reader(Reader) {}

  // We want compile-time assurance that we've enumerated all of
  // these, so unfortunately we have to declare them first, then
  // define them out-of-line.
#define ABSTRACT_TYPELOC(CLASS, PARENT)
#define TYPELOC(CLASS, PARENT) \
  void Visit##CLASS##TypeLoc(CLASS##TypeLoc TyLoc);
#include "clang/AST/TypeLocNodes.def"

  void VisitFunctionTypeLoc(FunctionTypeLoc);
  void VisitArrayTypeLoc(ArrayTypeLoc);
  void VisitTagTypeLoc(TagTypeLoc TL);
};

} // namespace clang

void TypeLocReader::VisitQualifiedTypeLoc(QualifiedTypeLoc TL) {
  // nothing to do
}

void TypeLocReader::VisitBuiltinTypeLoc(BuiltinTypeLoc TL) {
  TL.setBuiltinLoc(readSourceLocation());
  if (TL.needsExtraLocalData()) {
    TL.setWrittenTypeSpec(static_cast<DeclSpec::TST>(Reader.readInt()));
    TL.setWrittenSignSpec(static_cast<TypeSpecifierSign>(Reader.readInt()));
    TL.setWrittenWidthSpec(static_cast<TypeSpecifierWidth>(Reader.readInt()));
    TL.setModeAttr(Reader.readInt());
  }
}

void TypeLocReader::VisitComplexTypeLoc(ComplexTypeLoc TL) {
  TL.setNameLoc(readSourceLocation());
}

void TypeLocReader::VisitPointerTypeLoc(PointerTypeLoc TL) {
  TL.setStarLoc(readSourceLocation());
}

void TypeLocReader::VisitDecayedTypeLoc(DecayedTypeLoc TL) {
  // nothing to do
}

void TypeLocReader::VisitAdjustedTypeLoc(AdjustedTypeLoc TL) {
  // nothing to do
}

void TypeLocReader::VisitArrayParameterTypeLoc(ArrayParameterTypeLoc TL) {
  // nothing to do
}

void TypeLocReader::VisitMacroQualifiedTypeLoc(MacroQualifiedTypeLoc TL) {
  TL.setExpansionLoc(readSourceLocation());
}

void TypeLocReader::VisitBlockPointerTypeLoc(BlockPointerTypeLoc TL) {
  TL.setCaretLoc(readSourceLocation());
}

void TypeLocReader::VisitLValueReferenceTypeLoc(LValueReferenceTypeLoc TL) {
  TL.setAmpLoc(readSourceLocation());
}

void TypeLocReader::VisitRValueReferenceTypeLoc(RValueReferenceTypeLoc TL) {
  TL.setAmpAmpLoc(readSourceLocation());
}

void TypeLocReader::VisitMemberPointerTypeLoc(MemberPointerTypeLoc TL) {
  TL.setStarLoc(readSourceLocation());
  TL.setQualifierLoc(ReadNestedNameSpecifierLoc());
}

void TypeLocReader::VisitArrayTypeLoc(ArrayTypeLoc TL) {
  TL.setLBracketLoc(readSourceLocation());
  TL.setRBracketLoc(readSourceLocation());
  if (Reader.readBool())
    TL.setSizeExpr(Reader.readExpr());
  else
    TL.setSizeExpr(nullptr);
}

void TypeLocReader::VisitConstantArrayTypeLoc(ConstantArrayTypeLoc TL) {
  VisitArrayTypeLoc(TL);
}

void TypeLocReader::VisitIncompleteArrayTypeLoc(IncompleteArrayTypeLoc TL) {
  VisitArrayTypeLoc(TL);
}

void TypeLocReader::VisitVariableArrayTypeLoc(VariableArrayTypeLoc TL) {
  VisitArrayTypeLoc(TL);
}

void TypeLocReader::VisitDependentSizedArrayTypeLoc(
                                            DependentSizedArrayTypeLoc TL) {
  VisitArrayTypeLoc(TL);
}

void TypeLocReader::VisitDependentAddressSpaceTypeLoc(
    DependentAddressSpaceTypeLoc TL) {

    TL.setAttrNameLoc(readSourceLocation());
    TL.setAttrOperandParensRange(readSourceRange());
    TL.setAttrExprOperand(Reader.readExpr());
}

void TypeLocReader::VisitDependentSizedExtVectorTypeLoc(
                                        DependentSizedExtVectorTypeLoc TL) {
  TL.setNameLoc(readSourceLocation());
}

void TypeLocReader::VisitVectorTypeLoc(VectorTypeLoc TL) {
  TL.setNameLoc(readSourceLocation());
}

void TypeLocReader::VisitDependentVectorTypeLoc(
    DependentVectorTypeLoc TL) {
  TL.setNameLoc(readSourceLocation());
}

void TypeLocReader::VisitExtVectorTypeLoc(ExtVectorTypeLoc TL) {
  TL.setNameLoc(readSourceLocation());
}

void TypeLocReader::VisitConstantMatrixTypeLoc(ConstantMatrixTypeLoc TL) {
  TL.setAttrNameLoc(readSourceLocation());
  TL.setAttrOperandParensRange(readSourceRange());
  TL.setAttrRowOperand(Reader.readExpr());
  TL.setAttrColumnOperand(Reader.readExpr());
}

void TypeLocReader::VisitDependentSizedMatrixTypeLoc(
    DependentSizedMatrixTypeLoc TL) {
  TL.setAttrNameLoc(readSourceLocation());
  TL.setAttrOperandParensRange(readSourceRange());
  TL.setAttrRowOperand(Reader.readExpr());
  TL.setAttrColumnOperand(Reader.readExpr());
}

void TypeLocReader::VisitFunctionTypeLoc(FunctionTypeLoc TL) {
  TL.setLocalRangeBegin(readSourceLocation());
  TL.setLParenLoc(readSourceLocation());
  TL.setRParenLoc(readSourceLocation());
  TL.setExceptionSpecRange(readSourceRange());
  TL.setLocalRangeEnd(readSourceLocation());
  for (unsigned i = 0, e = TL.getNumParams(); i != e; ++i) {
    TL.setParam(i, Reader.readDeclAs<ParmVarDecl>());
  }
}

void TypeLocReader::VisitFunctionProtoTypeLoc(FunctionProtoTypeLoc TL) {
  VisitFunctionTypeLoc(TL);
}

void TypeLocReader::VisitFunctionNoProtoTypeLoc(FunctionNoProtoTypeLoc TL) {
  VisitFunctionTypeLoc(TL);
}

void TypeLocReader::VisitUnresolvedUsingTypeLoc(UnresolvedUsingTypeLoc TL) {
  SourceLocation ElaboratedKeywordLoc = readSourceLocation();
  NestedNameSpecifierLoc QualifierLoc = ReadNestedNameSpecifierLoc();
  SourceLocation NameLoc = readSourceLocation();
  TL.set(ElaboratedKeywordLoc, QualifierLoc, NameLoc);
}

void TypeLocReader::VisitUsingTypeLoc(UsingTypeLoc TL) {
  SourceLocation ElaboratedKeywordLoc = readSourceLocation();
  NestedNameSpecifierLoc QualifierLoc = ReadNestedNameSpecifierLoc();
  SourceLocation NameLoc = readSourceLocation();
  TL.set(ElaboratedKeywordLoc, QualifierLoc, NameLoc);
}

void TypeLocReader::VisitTypedefTypeLoc(TypedefTypeLoc TL) {
  SourceLocation ElaboratedKeywordLoc = readSourceLocation();
  NestedNameSpecifierLoc QualifierLoc = ReadNestedNameSpecifierLoc();
  SourceLocation NameLoc = readSourceLocation();
  TL.set(ElaboratedKeywordLoc, QualifierLoc, NameLoc);
}

void TypeLocReader::VisitTypeOfExprTypeLoc(TypeOfExprTypeLoc TL) {
  TL.setTypeofLoc(readSourceLocation());
  TL.setLParenLoc(readSourceLocation());
  TL.setRParenLoc(readSourceLocation());
}

void TypeLocReader::VisitTypeOfTypeLoc(TypeOfTypeLoc TL) {
  TL.setTypeofLoc(readSourceLocation());
  TL.setLParenLoc(readSourceLocation());
  TL.setRParenLoc(readSourceLocation());
  TL.setUnmodifiedTInfo(GetTypeSourceInfo());
}

void TypeLocReader::VisitDecltypeTypeLoc(DecltypeTypeLoc TL) {
  TL.setDecltypeLoc(readSourceLocation());
  TL.setRParenLoc(readSourceLocation());
}

void TypeLocReader::VisitPackIndexingTypeLoc(PackIndexingTypeLoc TL) {
  TL.setEllipsisLoc(readSourceLocation());
}

void TypeLocReader::VisitUnaryTransformTypeLoc(UnaryTransformTypeLoc TL) {
  TL.setKWLoc(readSourceLocation());
  TL.setLParenLoc(readSourceLocation());
  TL.setRParenLoc(readSourceLocation());
  TL.setUnderlyingTInfo(GetTypeSourceInfo());
}

ConceptReference *ASTRecordReader::readConceptReference() {
  auto NNS = readNestedNameSpecifierLoc();
  auto TemplateKWLoc = readSourceLocation();
  auto ConceptNameLoc = readDeclarationNameInfo();
  auto FoundDecl = readDeclAs<NamedDecl>();
  auto NamedConcept = readDeclAs<ConceptDecl>();
  auto *CR = ConceptReference::Create(
      getContext(), NNS, TemplateKWLoc, ConceptNameLoc, FoundDecl, NamedConcept,
      (readBool() ? readASTTemplateArgumentListInfo() : nullptr));
  return CR;
}

void TypeLocReader::VisitAutoTypeLoc(AutoTypeLoc TL) {
  TL.setNameLoc(readSourceLocation());
  if (Reader.readBool())
    TL.setConceptReference(Reader.readConceptReference());
  if (Reader.readBool())
    TL.setRParenLoc(readSourceLocation());
}

void TypeLocReader::VisitDeducedTemplateSpecializationTypeLoc(
    DeducedTemplateSpecializationTypeLoc TL) {
  TL.setElaboratedKeywordLoc(readSourceLocation());
  TL.setQualifierLoc(ReadNestedNameSpecifierLoc());
  TL.setTemplateNameLoc(readSourceLocation());
}

void TypeLocReader::VisitTagTypeLoc(TagTypeLoc TL) {
  TL.setElaboratedKeywordLoc(readSourceLocation());
  TL.setQualifierLoc(ReadNestedNameSpecifierLoc());
  TL.setNameLoc(readSourceLocation());
}

void TypeLocReader::VisitRecordTypeLoc(RecordTypeLoc TL) {
  VisitTagTypeLoc(TL);
<<<<<<< HEAD
}

void TypeLocReader::VisitInjectedClassNameTypeLoc(InjectedClassNameTypeLoc TL) {
  VisitTagTypeLoc(TL);
}

=======
}

void TypeLocReader::VisitInjectedClassNameTypeLoc(InjectedClassNameTypeLoc TL) {
  VisitTagTypeLoc(TL);
}

>>>>>>> 35227056
void TypeLocReader::VisitEnumTypeLoc(EnumTypeLoc TL) { VisitTagTypeLoc(TL); }

void TypeLocReader::VisitAttributedTypeLoc(AttributedTypeLoc TL) {
  TL.setAttr(ReadAttr());
}

void TypeLocReader::VisitCountAttributedTypeLoc(CountAttributedTypeLoc TL) {
  // Nothing to do
}

void TypeLocReader::VisitBTFTagAttributedTypeLoc(BTFTagAttributedTypeLoc TL) {
  // Nothing to do.
}

void TypeLocReader::VisitHLSLAttributedResourceTypeLoc(
    HLSLAttributedResourceTypeLoc TL) {
  // Nothing to do.
}

void TypeLocReader::VisitHLSLInlineSpirvTypeLoc(HLSLInlineSpirvTypeLoc TL) {
  // Nothing to do.
}

void TypeLocReader::VisitTemplateTypeParmTypeLoc(TemplateTypeParmTypeLoc TL) {
  TL.setNameLoc(readSourceLocation());
}

void TypeLocReader::VisitSubstTemplateTypeParmTypeLoc(
                                            SubstTemplateTypeParmTypeLoc TL) {
  TL.setNameLoc(readSourceLocation());
}

void TypeLocReader::VisitSubstTemplateTypeParmPackTypeLoc(
                                          SubstTemplateTypeParmPackTypeLoc TL) {
  TL.setNameLoc(readSourceLocation());
}

void TypeLocReader::VisitSubstBuiltinTemplatePackTypeLoc(
    SubstBuiltinTemplatePackTypeLoc TL) {
  TL.setNameLoc(readSourceLocation());
}

void TypeLocReader::VisitTemplateSpecializationTypeLoc(
                                           TemplateSpecializationTypeLoc TL) {
  SourceLocation ElaboratedKeywordLoc = readSourceLocation();
  NestedNameSpecifierLoc QualifierLoc = ReadNestedNameSpecifierLoc();
  SourceLocation TemplateKeywordLoc = readSourceLocation();
  SourceLocation NameLoc = readSourceLocation();
  SourceLocation LAngleLoc = readSourceLocation();
  SourceLocation RAngleLoc = readSourceLocation();
  TL.set(ElaboratedKeywordLoc, QualifierLoc, TemplateKeywordLoc, NameLoc,
         LAngleLoc, RAngleLoc);
  MutableArrayRef<TemplateArgumentLocInfo> Args = TL.getArgLocInfos();
  for (unsigned I = 0, E = TL.getNumArgs(); I != E; ++I)
    Args[I] = Reader.readTemplateArgumentLocInfo(
        TL.getTypePtr()->template_arguments()[I].getKind());
}

void TypeLocReader::VisitParenTypeLoc(ParenTypeLoc TL) {
  TL.setLParenLoc(readSourceLocation());
  TL.setRParenLoc(readSourceLocation());
}

void TypeLocReader::VisitDependentNameTypeLoc(DependentNameTypeLoc TL) {
  TL.setElaboratedKeywordLoc(readSourceLocation());
  TL.setQualifierLoc(ReadNestedNameSpecifierLoc());
  TL.setNameLoc(readSourceLocation());
}

void TypeLocReader::VisitDependentTemplateSpecializationTypeLoc(
       DependentTemplateSpecializationTypeLoc TL) {
  TL.setElaboratedKeywordLoc(readSourceLocation());
  TL.setQualifierLoc(ReadNestedNameSpecifierLoc());
  TL.setTemplateKeywordLoc(readSourceLocation());
  TL.setTemplateNameLoc(readSourceLocation());
  TL.setLAngleLoc(readSourceLocation());
  TL.setRAngleLoc(readSourceLocation());
  for (unsigned I = 0, E = TL.getNumArgs(); I != E; ++I)
    TL.setArgLocInfo(I,
                     Reader.readTemplateArgumentLocInfo(
                         TL.getTypePtr()->template_arguments()[I].getKind()));
}

void TypeLocReader::VisitPackExpansionTypeLoc(PackExpansionTypeLoc TL) {
  TL.setEllipsisLoc(readSourceLocation());
}

void TypeLocReader::VisitObjCInterfaceTypeLoc(ObjCInterfaceTypeLoc TL) {
  TL.setNameLoc(readSourceLocation());
  TL.setNameEndLoc(readSourceLocation());
}

void TypeLocReader::VisitObjCTypeParamTypeLoc(ObjCTypeParamTypeLoc TL) {
  if (TL.getNumProtocols()) {
    TL.setProtocolLAngleLoc(readSourceLocation());
    TL.setProtocolRAngleLoc(readSourceLocation());
  }
  for (unsigned i = 0, e = TL.getNumProtocols(); i != e; ++i)
    TL.setProtocolLoc(i, readSourceLocation());
}

void TypeLocReader::VisitObjCObjectTypeLoc(ObjCObjectTypeLoc TL) {
  TL.setHasBaseTypeAsWritten(Reader.readBool());
  TL.setTypeArgsLAngleLoc(readSourceLocation());
  TL.setTypeArgsRAngleLoc(readSourceLocation());
  for (unsigned i = 0, e = TL.getNumTypeArgs(); i != e; ++i)
    TL.setTypeArgTInfo(i, GetTypeSourceInfo());
  TL.setProtocolLAngleLoc(readSourceLocation());
  TL.setProtocolRAngleLoc(readSourceLocation());
  for (unsigned i = 0, e = TL.getNumProtocols(); i != e; ++i)
    TL.setProtocolLoc(i, readSourceLocation());
}

void TypeLocReader::VisitObjCObjectPointerTypeLoc(ObjCObjectPointerTypeLoc TL) {
  TL.setStarLoc(readSourceLocation());
}

void TypeLocReader::VisitAtomicTypeLoc(AtomicTypeLoc TL) {
  TL.setKWLoc(readSourceLocation());
  TL.setLParenLoc(readSourceLocation());
  TL.setRParenLoc(readSourceLocation());
}

void TypeLocReader::VisitPipeTypeLoc(PipeTypeLoc TL) {
  TL.setKWLoc(readSourceLocation());
}

void TypeLocReader::VisitBitIntTypeLoc(clang::BitIntTypeLoc TL) {
  TL.setNameLoc(readSourceLocation());
}

void TypeLocReader::VisitDependentBitIntTypeLoc(
    clang::DependentBitIntTypeLoc TL) {
  TL.setNameLoc(readSourceLocation());
}

void TypeLocReader::VisitPredefinedSugarTypeLoc(PredefinedSugarTypeLoc TL) {
  // Nothing to do.
}

void ASTRecordReader::readTypeLoc(TypeLoc TL) {
  TypeLocReader TLR(*this);
  for (; !TL.isNull(); TL = TL.getNextTypeLoc())
    TLR.Visit(TL);
}

TypeSourceInfo *ASTRecordReader::readTypeSourceInfo() {
  QualType InfoTy = readType();
  if (InfoTy.isNull())
    return nullptr;

  TypeSourceInfo *TInfo = getContext().CreateTypeSourceInfo(InfoTy);
  readTypeLoc(TInfo->getTypeLoc());
  return TInfo;
}

static unsigned getIndexForTypeID(serialization::TypeID ID) {
  return (ID & llvm::maskTrailingOnes<TypeID>(32)) >> Qualifiers::FastWidth;
}

static unsigned getModuleFileIndexForTypeID(serialization::TypeID ID) {
  return ID >> 32;
}

static bool isPredefinedType(serialization::TypeID ID) {
  // We don't need to erase the higher bits since if these bits are not 0,
  // it must be larger than NUM_PREDEF_TYPE_IDS.
  return (ID >> Qualifiers::FastWidth) < NUM_PREDEF_TYPE_IDS;
}

std::pair<ModuleFile *, unsigned>
ASTReader::translateTypeIDToIndex(serialization::TypeID ID) const {
  assert(!isPredefinedType(ID) &&
         "Predefined type shouldn't be in TypesLoaded");
  unsigned ModuleFileIndex = getModuleFileIndexForTypeID(ID);
  assert(ModuleFileIndex && "Untranslated Local Decl?");

  ModuleFile *OwningModuleFile = &getModuleManager()[ModuleFileIndex - 1];
  assert(OwningModuleFile &&
         "untranslated type ID or local type ID shouldn't be in TypesLoaded");

  return {OwningModuleFile,
          OwningModuleFile->BaseTypeIndex + getIndexForTypeID(ID)};
}

QualType ASTReader::GetType(TypeID ID) {
  assert(ContextObj && "reading type with no AST context");
  ASTContext &Context = *ContextObj;

  unsigned FastQuals = ID & Qualifiers::FastMask;

  if (isPredefinedType(ID)) {
    QualType T;
    unsigned Index = getIndexForTypeID(ID);
    switch ((PredefinedTypeIDs)Index) {
    case PREDEF_TYPE_LAST_ID:
      // We should never use this one.
      llvm_unreachable("Invalid predefined type");
      break;
    case PREDEF_TYPE_NULL_ID:
      return QualType();
    case PREDEF_TYPE_VOID_ID:
      T = Context.VoidTy;
      break;
    case PREDEF_TYPE_BOOL_ID:
      T = Context.BoolTy;
      break;
    case PREDEF_TYPE_CHAR_U_ID:
    case PREDEF_TYPE_CHAR_S_ID:
      // FIXME: Check that the signedness of CharTy is correct!
      T = Context.CharTy;
      break;
    case PREDEF_TYPE_UCHAR_ID:
      T = Context.UnsignedCharTy;
      break;
    case PREDEF_TYPE_USHORT_ID:
      T = Context.UnsignedShortTy;
      break;
    case PREDEF_TYPE_UINT_ID:
      T = Context.UnsignedIntTy;
      break;
    case PREDEF_TYPE_ULONG_ID:
      T = Context.UnsignedLongTy;
      break;
    case PREDEF_TYPE_ULONGLONG_ID:
      T = Context.UnsignedLongLongTy;
      break;
    case PREDEF_TYPE_UINT128_ID:
      T = Context.UnsignedInt128Ty;
      break;
    case PREDEF_TYPE_SCHAR_ID:
      T = Context.SignedCharTy;
      break;
    case PREDEF_TYPE_WCHAR_ID:
      T = Context.WCharTy;
      break;
    case PREDEF_TYPE_SHORT_ID:
      T = Context.ShortTy;
      break;
    case PREDEF_TYPE_INT_ID:
      T = Context.IntTy;
      break;
    case PREDEF_TYPE_LONG_ID:
      T = Context.LongTy;
      break;
    case PREDEF_TYPE_LONGLONG_ID:
      T = Context.LongLongTy;
      break;
    case PREDEF_TYPE_INT128_ID:
      T = Context.Int128Ty;
      break;
    case PREDEF_TYPE_BFLOAT16_ID:
      T = Context.BFloat16Ty;
      break;
    case PREDEF_TYPE_HALF_ID:
      T = Context.HalfTy;
      break;
    case PREDEF_TYPE_FLOAT_ID:
      T = Context.FloatTy;
      break;
    case PREDEF_TYPE_DOUBLE_ID:
      T = Context.DoubleTy;
      break;
    case PREDEF_TYPE_LONGDOUBLE_ID:
      T = Context.LongDoubleTy;
      break;
    case PREDEF_TYPE_SHORT_ACCUM_ID:
      T = Context.ShortAccumTy;
      break;
    case PREDEF_TYPE_ACCUM_ID:
      T = Context.AccumTy;
      break;
    case PREDEF_TYPE_LONG_ACCUM_ID:
      T = Context.LongAccumTy;
      break;
    case PREDEF_TYPE_USHORT_ACCUM_ID:
      T = Context.UnsignedShortAccumTy;
      break;
    case PREDEF_TYPE_UACCUM_ID:
      T = Context.UnsignedAccumTy;
      break;
    case PREDEF_TYPE_ULONG_ACCUM_ID:
      T = Context.UnsignedLongAccumTy;
      break;
    case PREDEF_TYPE_SHORT_FRACT_ID:
      T = Context.ShortFractTy;
      break;
    case PREDEF_TYPE_FRACT_ID:
      T = Context.FractTy;
      break;
    case PREDEF_TYPE_LONG_FRACT_ID:
      T = Context.LongFractTy;
      break;
    case PREDEF_TYPE_USHORT_FRACT_ID:
      T = Context.UnsignedShortFractTy;
      break;
    case PREDEF_TYPE_UFRACT_ID:
      T = Context.UnsignedFractTy;
      break;
    case PREDEF_TYPE_ULONG_FRACT_ID:
      T = Context.UnsignedLongFractTy;
      break;
    case PREDEF_TYPE_SAT_SHORT_ACCUM_ID:
      T = Context.SatShortAccumTy;
      break;
    case PREDEF_TYPE_SAT_ACCUM_ID:
      T = Context.SatAccumTy;
      break;
    case PREDEF_TYPE_SAT_LONG_ACCUM_ID:
      T = Context.SatLongAccumTy;
      break;
    case PREDEF_TYPE_SAT_USHORT_ACCUM_ID:
      T = Context.SatUnsignedShortAccumTy;
      break;
    case PREDEF_TYPE_SAT_UACCUM_ID:
      T = Context.SatUnsignedAccumTy;
      break;
    case PREDEF_TYPE_SAT_ULONG_ACCUM_ID:
      T = Context.SatUnsignedLongAccumTy;
      break;
    case PREDEF_TYPE_SAT_SHORT_FRACT_ID:
      T = Context.SatShortFractTy;
      break;
    case PREDEF_TYPE_SAT_FRACT_ID:
      T = Context.SatFractTy;
      break;
    case PREDEF_TYPE_SAT_LONG_FRACT_ID:
      T = Context.SatLongFractTy;
      break;
    case PREDEF_TYPE_SAT_USHORT_FRACT_ID:
      T = Context.SatUnsignedShortFractTy;
      break;
    case PREDEF_TYPE_SAT_UFRACT_ID:
      T = Context.SatUnsignedFractTy;
      break;
    case PREDEF_TYPE_SAT_ULONG_FRACT_ID:
      T = Context.SatUnsignedLongFractTy;
      break;
    case PREDEF_TYPE_FLOAT16_ID:
      T = Context.Float16Ty;
      break;
    case PREDEF_TYPE_FLOAT128_ID:
      T = Context.Float128Ty;
      break;
    case PREDEF_TYPE_IBM128_ID:
      T = Context.Ibm128Ty;
      break;
    case PREDEF_TYPE_OVERLOAD_ID:
      T = Context.OverloadTy;
      break;
    case PREDEF_TYPE_UNRESOLVED_TEMPLATE:
      T = Context.UnresolvedTemplateTy;
      break;
    case PREDEF_TYPE_BOUND_MEMBER:
      T = Context.BoundMemberTy;
      break;
    case PREDEF_TYPE_PSEUDO_OBJECT:
      T = Context.PseudoObjectTy;
      break;
    case PREDEF_TYPE_DEPENDENT_ID:
      T = Context.DependentTy;
      break;
    case PREDEF_TYPE_UNKNOWN_ANY:
      T = Context.UnknownAnyTy;
      break;
    case PREDEF_TYPE_NULLPTR_ID:
      T = Context.NullPtrTy;
      break;
    case PREDEF_TYPE_CHAR8_ID:
      T = Context.Char8Ty;
      break;
    case PREDEF_TYPE_CHAR16_ID:
      T = Context.Char16Ty;
      break;
    case PREDEF_TYPE_CHAR32_ID:
      T = Context.Char32Ty;
      break;
    case PREDEF_TYPE_OBJC_ID:
      T = Context.ObjCBuiltinIdTy;
      break;
    case PREDEF_TYPE_OBJC_CLASS:
      T = Context.ObjCBuiltinClassTy;
      break;
    case PREDEF_TYPE_OBJC_SEL:
      T = Context.ObjCBuiltinSelTy;
      break;
#define IMAGE_TYPE(ImgType, Id, SingletonId, Access, Suffix) \
    case PREDEF_TYPE_##Id##_ID: \
      T = Context.SingletonId; \
      break;
#include "clang/Basic/OpenCLImageTypes.def"
#define IMAGE_TYPE(ImgType, Id, SingletonId, Access, Suffix)                   \
  case PREDEF_TYPE_SAMPLED_##Id##_ID:                                          \
    T = Context.Sampled##SingletonId;                                          \
    break;
#define IMAGE_WRITE_TYPE(Type, Id, Ext)
#define IMAGE_READ_WRITE_TYPE(Type, Id, Ext)
#include "clang/Basic/OpenCLImageTypes.def"
#define EXT_OPAQUE_TYPE(ExtType, Id, Ext) \
    case PREDEF_TYPE_##Id##_ID: \
      T = Context.Id##Ty; \
      break;
#include "clang/Basic/OpenCLExtensionTypes.def"
    case PREDEF_TYPE_SAMPLER_ID:
      T = Context.OCLSamplerTy;
      break;
    case PREDEF_TYPE_EVENT_ID:
      T = Context.OCLEventTy;
      break;
    case PREDEF_TYPE_CLK_EVENT_ID:
      T = Context.OCLClkEventTy;
      break;
    case PREDEF_TYPE_QUEUE_ID:
      T = Context.OCLQueueTy;
      break;
    case PREDEF_TYPE_RESERVE_ID_ID:
      T = Context.OCLReserveIDTy;
      break;
    case PREDEF_TYPE_AUTO_DEDUCT:
      T = Context.getAutoDeductType();
      break;
    case PREDEF_TYPE_AUTO_RREF_DEDUCT:
      T = Context.getAutoRRefDeductType();
      break;
    case PREDEF_TYPE_ARC_UNBRIDGED_CAST:
      T = Context.ARCUnbridgedCastTy;
      break;
    case PREDEF_TYPE_BUILTIN_FN:
      T = Context.BuiltinFnTy;
      break;
    case PREDEF_TYPE_INCOMPLETE_MATRIX_IDX:
      T = Context.IncompleteMatrixIdxTy;
      break;
    case PREDEF_TYPE_ARRAY_SECTION:
      T = Context.ArraySectionTy;
      break;
    case PREDEF_TYPE_OMP_ARRAY_SHAPING:
      T = Context.OMPArrayShapingTy;
      break;
    case PREDEF_TYPE_OMP_ITERATOR:
      T = Context.OMPIteratorTy;
      break;
#define SVE_TYPE(Name, Id, SingletonId) \
    case PREDEF_TYPE_##Id##_ID: \
      T = Context.SingletonId; \
      break;
#include "clang/Basic/AArch64ACLETypes.def"
#define PPC_VECTOR_TYPE(Name, Id, Size) \
    case PREDEF_TYPE_##Id##_ID: \
      T = Context.Id##Ty; \
      break;
#include "clang/Basic/PPCTypes.def"
#define RVV_TYPE(Name, Id, SingletonId) \
    case PREDEF_TYPE_##Id##_ID: \
      T = Context.SingletonId; \
      break;
#include "clang/Basic/RISCVVTypes.def"
#define WASM_TYPE(Name, Id, SingletonId)                                       \
  case PREDEF_TYPE_##Id##_ID:                                                  \
    T = Context.SingletonId;                                                   \
    break;
#include "clang/Basic/WebAssemblyReferenceTypes.def"
#define AMDGPU_TYPE(Name, Id, SingletonId, Width, Align)                       \
  case PREDEF_TYPE_##Id##_ID:                                                  \
    T = Context.SingletonId;                                                   \
    break;
#include "clang/Basic/AMDGPUTypes.def"
#define HLSL_INTANGIBLE_TYPE(Name, Id, SingletonId)                            \
  case PREDEF_TYPE_##Id##_ID:                                                  \
    T = Context.SingletonId;                                                   \
    break;
#include "clang/Basic/HLSLIntangibleTypes.def"
    }

    assert(!T.isNull() && "Unknown predefined type");
    return T.withFastQualifiers(FastQuals);
  }

  unsigned Index = translateTypeIDToIndex(ID).second;

  assert(Index < TypesLoaded.size() && "Type index out-of-range");
  if (TypesLoaded[Index].isNull()) {
    TypesLoaded[Index] = readTypeRecord(ID);
    if (TypesLoaded[Index].isNull())
      return QualType();

    TypesLoaded[Index]->setFromAST();
    if (DeserializationListener)
      DeserializationListener->TypeRead(TypeIdx::fromTypeID(ID),
                                        TypesLoaded[Index]);
  }

  return TypesLoaded[Index].withFastQualifiers(FastQuals);
}

QualType ASTReader::getLocalType(ModuleFile &F, LocalTypeID LocalID) {
  return GetType(getGlobalTypeID(F, LocalID));
}

serialization::TypeID ASTReader::getGlobalTypeID(ModuleFile &F,
                                                 LocalTypeID LocalID) const {
  if (isPredefinedType(LocalID))
    return LocalID;

  if (!F.ModuleOffsetMap.empty())
    ReadModuleOffsetMap(F);

  unsigned ModuleFileIndex = getModuleFileIndexForTypeID(LocalID);
  LocalID &= llvm::maskTrailingOnes<TypeID>(32);

  if (ModuleFileIndex == 0)
    LocalID -= NUM_PREDEF_TYPE_IDS << Qualifiers::FastWidth;

  ModuleFile &MF =
      ModuleFileIndex ? *F.TransitiveImports[ModuleFileIndex - 1] : F;
  ModuleFileIndex = MF.Index + 1;
  return ((uint64_t)ModuleFileIndex << 32) | LocalID;
}

TemplateArgumentLocInfo
ASTRecordReader::readTemplateArgumentLocInfo(TemplateArgument::ArgKind Kind) {
  switch (Kind) {
  case TemplateArgument::Expression:
    return readExpr();
  case TemplateArgument::Type:
    return readTypeSourceInfo();
  case TemplateArgument::Template:
  case TemplateArgument::TemplateExpansion: {
    SourceLocation TemplateKWLoc = readSourceLocation();
    NestedNameSpecifierLoc QualifierLoc = readNestedNameSpecifierLoc();
    SourceLocation TemplateNameLoc = readSourceLocation();
    SourceLocation EllipsisLoc = Kind == TemplateArgument::TemplateExpansion
                                     ? readSourceLocation()
                                     : SourceLocation();
    return TemplateArgumentLocInfo(getASTContext(), TemplateKWLoc, QualifierLoc,
                                   TemplateNameLoc, EllipsisLoc);
  }
  case TemplateArgument::Null:
  case TemplateArgument::Integral:
  case TemplateArgument::Declaration:
  case TemplateArgument::NullPtr:
  case TemplateArgument::StructuralValue:
  case TemplateArgument::Pack:
    // FIXME: Is this right?
    return TemplateArgumentLocInfo();
  }
  llvm_unreachable("unexpected template argument loc");
}

TemplateArgumentLoc ASTRecordReader::readTemplateArgumentLoc() {
  TemplateArgument Arg = readTemplateArgument();

  if (Arg.getKind() == TemplateArgument::Expression) {
    if (readBool()) // bool InfoHasSameExpr.
      return TemplateArgumentLoc(Arg, TemplateArgumentLocInfo(Arg.getAsExpr()));
  }
  return TemplateArgumentLoc(Arg, readTemplateArgumentLocInfo(Arg.getKind()));
}

void ASTRecordReader::readTemplateArgumentListInfo(
    TemplateArgumentListInfo &Result) {
  Result.setLAngleLoc(readSourceLocation());
  Result.setRAngleLoc(readSourceLocation());
  unsigned NumArgsAsWritten = readInt();
  for (unsigned i = 0; i != NumArgsAsWritten; ++i)
    Result.addArgument(readTemplateArgumentLoc());
}

const ASTTemplateArgumentListInfo *
ASTRecordReader::readASTTemplateArgumentListInfo() {
  TemplateArgumentListInfo Result;
  readTemplateArgumentListInfo(Result);
  return ASTTemplateArgumentListInfo::Create(getContext(), Result);
}

Decl *ASTReader::GetExternalDecl(GlobalDeclID ID) { return GetDecl(ID); }

void ASTReader::CompleteRedeclChain(const Decl *D) {
  if (NumCurrentElementsDeserializing) {
    // We arrange to not care about the complete redeclaration chain while we're
    // deserializing. Just remember that the AST has marked this one as complete
    // but that it's not actually complete yet, so we know we still need to
    // complete it later.
    PendingIncompleteDeclChains.push_back(const_cast<Decl*>(D));
    return;
  }

  if (!D->getDeclContext()) {
    assert(isa<TranslationUnitDecl>(D) && "Not a TU?");
    return;
  }

  const DeclContext *DC = D->getDeclContext()->getRedeclContext();

  // If this is a named declaration, complete it by looking it up
  // within its context.
  //
  // FIXME: Merging a function definition should merge
  // all mergeable entities within it.
  if (isa<TranslationUnitDecl, NamespaceDecl, RecordDecl, EnumDecl>(DC)) {
    if (DeclarationName Name = cast<NamedDecl>(D)->getDeclName()) {
      if (!getContext().getLangOpts().CPlusPlus &&
          isa<TranslationUnitDecl>(DC)) {
        // Outside of C++, we don't have a lookup table for the TU, so update
        // the identifier instead. (For C++ modules, we don't store decls
        // in the serialized identifier table, so we do the lookup in the TU.)
        auto *II = Name.getAsIdentifierInfo();
        assert(II && "non-identifier name in C?");
        if (II->isOutOfDate())
          updateOutOfDateIdentifier(*II);
      } else
        DC->lookup(Name);
    } else if (needsAnonymousDeclarationNumber(cast<NamedDecl>(D))) {
      // Find all declarations of this kind from the relevant context.
      for (auto *DCDecl : cast<Decl>(D->getLexicalDeclContext())->redecls()) {
        auto *DC = cast<DeclContext>(DCDecl);
        SmallVector<Decl*, 8> Decls;
        FindExternalLexicalDecls(
            DC, [&](Decl::Kind K) { return K == D->getKind(); }, Decls);
      }
    }
  }

  RedeclarableTemplateDecl *Template = nullptr;
  ArrayRef<TemplateArgument> Args;
  if (auto *CTSD = dyn_cast<ClassTemplateSpecializationDecl>(D)) {
    Template = CTSD->getSpecializedTemplate();
    Args = CTSD->getTemplateArgs().asArray();
  } else if (auto *VTSD = dyn_cast<VarTemplateSpecializationDecl>(D)) {
    Template = VTSD->getSpecializedTemplate();
    Args = VTSD->getTemplateArgs().asArray();
  } else if (auto *FD = dyn_cast<FunctionDecl>(D)) {
    if (auto *Tmplt = FD->getPrimaryTemplate()) {
      Template = Tmplt;
      Args = FD->getTemplateSpecializationArgs()->asArray();
    }
  }

  if (Template) {
    // For partitial specialization, load all the specializations for safety.
    if (isa<ClassTemplatePartialSpecializationDecl,
            VarTemplatePartialSpecializationDecl>(D))
      Template->loadLazySpecializationsImpl();
    else
      Template->loadLazySpecializationsImpl(Args);
  }
}

CXXCtorInitializer **
ASTReader::GetExternalCXXCtorInitializers(uint64_t Offset) {
  RecordLocation Loc = getLocalBitOffset(Offset);
  BitstreamCursor &Cursor = Loc.F->DeclsCursor;
  SavedStreamPosition SavedPosition(Cursor);
  if (llvm::Error Err = Cursor.JumpToBit(Loc.Offset)) {
    Error(std::move(Err));
    return nullptr;
  }
  ReadingKindTracker ReadingKind(Read_Decl, *this);
  Deserializing D(this);

  Expected<unsigned> MaybeCode = Cursor.ReadCode();
  if (!MaybeCode) {
    Error(MaybeCode.takeError());
    return nullptr;
  }
  unsigned Code = MaybeCode.get();

  ASTRecordReader Record(*this, *Loc.F);
  Expected<unsigned> MaybeRecCode = Record.readRecord(Cursor, Code);
  if (!MaybeRecCode) {
    Error(MaybeRecCode.takeError());
    return nullptr;
  }
  if (MaybeRecCode.get() != DECL_CXX_CTOR_INITIALIZERS) {
    Error("malformed AST file: missing C++ ctor initializers");
    return nullptr;
  }

  return Record.readCXXCtorInitializers();
}

CXXBaseSpecifier *ASTReader::GetExternalCXXBaseSpecifiers(uint64_t Offset) {
  assert(ContextObj && "reading base specifiers with no AST context");
  ASTContext &Context = *ContextObj;

  RecordLocation Loc = getLocalBitOffset(Offset);
  BitstreamCursor &Cursor = Loc.F->DeclsCursor;
  SavedStreamPosition SavedPosition(Cursor);
  if (llvm::Error Err = Cursor.JumpToBit(Loc.Offset)) {
    Error(std::move(Err));
    return nullptr;
  }
  ReadingKindTracker ReadingKind(Read_Decl, *this);
  Deserializing D(this);

  Expected<unsigned> MaybeCode = Cursor.ReadCode();
  if (!MaybeCode) {
    Error(MaybeCode.takeError());
    return nullptr;
  }
  unsigned Code = MaybeCode.get();

  ASTRecordReader Record(*this, *Loc.F);
  Expected<unsigned> MaybeRecCode = Record.readRecord(Cursor, Code);
  if (!MaybeRecCode) {
    Error(MaybeCode.takeError());
    return nullptr;
  }
  unsigned RecCode = MaybeRecCode.get();

  if (RecCode != DECL_CXX_BASE_SPECIFIERS) {
    Error("malformed AST file: missing C++ base specifiers");
    return nullptr;
  }

  unsigned NumBases = Record.readInt();
  void *Mem = Context.Allocate(sizeof(CXXBaseSpecifier) * NumBases);
  CXXBaseSpecifier *Bases = new (Mem) CXXBaseSpecifier [NumBases];
  for (unsigned I = 0; I != NumBases; ++I)
    Bases[I] = Record.readCXXBaseSpecifier();
  return Bases;
}

GlobalDeclID ASTReader::getGlobalDeclID(ModuleFile &F,
                                        LocalDeclID LocalID) const {
  if (LocalID < NUM_PREDEF_DECL_IDS)
    return GlobalDeclID(LocalID.getRawValue());

  unsigned OwningModuleFileIndex = LocalID.getModuleFileIndex();
  DeclID ID = LocalID.getLocalDeclIndex();

  if (!F.ModuleOffsetMap.empty())
    ReadModuleOffsetMap(F);

  ModuleFile *OwningModuleFile =
      OwningModuleFileIndex == 0
          ? &F
          : F.TransitiveImports[OwningModuleFileIndex - 1];

  if (OwningModuleFileIndex == 0)
    ID -= NUM_PREDEF_DECL_IDS;

  uint64_t NewModuleFileIndex = OwningModuleFile->Index + 1;
  return GlobalDeclID(NewModuleFileIndex, ID);
}

bool ASTReader::isDeclIDFromModule(GlobalDeclID ID, ModuleFile &M) const {
  // Predefined decls aren't from any module.
  if (ID < NUM_PREDEF_DECL_IDS)
    return false;

  unsigned ModuleFileIndex = ID.getModuleFileIndex();
  return M.Index == ModuleFileIndex - 1;
}

ModuleFile *ASTReader::getOwningModuleFile(GlobalDeclID ID) const {
  // Predefined decls aren't from any module.
  if (ID < NUM_PREDEF_DECL_IDS)
    return nullptr;

  uint64_t ModuleFileIndex = ID.getModuleFileIndex();
  assert(ModuleFileIndex && "Untranslated Local Decl?");

  return &getModuleManager()[ModuleFileIndex - 1];
}

ModuleFile *ASTReader::getOwningModuleFile(const Decl *D) const {
  if (!D->isFromASTFile())
    return nullptr;

  return getOwningModuleFile(D->getGlobalID());
}

SourceLocation ASTReader::getSourceLocationForDeclID(GlobalDeclID ID) {
  if (ID < NUM_PREDEF_DECL_IDS)
    return SourceLocation();

  if (Decl *D = GetExistingDecl(ID))
    return D->getLocation();

  SourceLocation Loc;
  DeclCursorForID(ID, Loc);
  return Loc;
}

Decl *ASTReader::getPredefinedDecl(PredefinedDeclIDs ID) {
  assert(ContextObj && "reading predefined decl without AST context");
  ASTContext &Context = *ContextObj;
  Decl *NewLoaded = nullptr;
  switch (ID) {
  case PREDEF_DECL_NULL_ID:
    return nullptr;

  case PREDEF_DECL_TRANSLATION_UNIT_ID:
    return Context.getTranslationUnitDecl();

  case PREDEF_DECL_OBJC_ID_ID:
    if (Context.ObjCIdDecl)
      return Context.ObjCIdDecl;
    NewLoaded = Context.getObjCIdDecl();
    break;

  case PREDEF_DECL_OBJC_SEL_ID:
    if (Context.ObjCSelDecl)
      return Context.ObjCSelDecl;
    NewLoaded = Context.getObjCSelDecl();
    break;

  case PREDEF_DECL_OBJC_CLASS_ID:
    if (Context.ObjCClassDecl)
      return Context.ObjCClassDecl;
    NewLoaded = Context.getObjCClassDecl();
    break;

  case PREDEF_DECL_OBJC_PROTOCOL_ID:
    if (Context.ObjCProtocolClassDecl)
      return Context.ObjCProtocolClassDecl;
    NewLoaded = Context.getObjCProtocolDecl();
    break;

  case PREDEF_DECL_INT_128_ID:
    if (Context.Int128Decl)
      return Context.Int128Decl;
    NewLoaded = Context.getInt128Decl();
    break;

  case PREDEF_DECL_UNSIGNED_INT_128_ID:
    if (Context.UInt128Decl)
      return Context.UInt128Decl;
    NewLoaded = Context.getUInt128Decl();
    break;

  case PREDEF_DECL_OBJC_INSTANCETYPE_ID:
    if (Context.ObjCInstanceTypeDecl)
      return Context.ObjCInstanceTypeDecl;
    NewLoaded = Context.getObjCInstanceTypeDecl();
    break;

  case PREDEF_DECL_BUILTIN_VA_LIST_ID:
    if (Context.BuiltinVaListDecl)
      return Context.BuiltinVaListDecl;
    NewLoaded = Context.getBuiltinVaListDecl();
    break;

  case PREDEF_DECL_VA_LIST_TAG:
    if (Context.VaListTagDecl)
      return Context.VaListTagDecl;
    NewLoaded = Context.getVaListTagDecl();
    break;

  case PREDEF_DECL_BUILTIN_MS_VA_LIST_ID:
    if (Context.BuiltinMSVaListDecl)
      return Context.BuiltinMSVaListDecl;
    NewLoaded = Context.getBuiltinMSVaListDecl();
    break;

  case PREDEF_DECL_BUILTIN_MS_GUID_ID:
    // ASTContext::getMSGuidTagDecl won't create MSGuidTagDecl conditionally.
    return Context.getMSGuidTagDecl();

  case PREDEF_DECL_EXTERN_C_CONTEXT_ID:
    if (Context.ExternCContext)
      return Context.ExternCContext;
    NewLoaded = Context.getExternCContextDecl();
    break;

  case PREDEF_DECL_CF_CONSTANT_STRING_ID:
    if (Context.CFConstantStringTypeDecl)
      return Context.CFConstantStringTypeDecl;
    NewLoaded = Context.getCFConstantStringDecl();
    break;

  case PREDEF_DECL_CF_CONSTANT_STRING_TAG_ID:
    if (Context.CFConstantStringTagDecl)
      return Context.CFConstantStringTagDecl;
    NewLoaded = Context.getCFConstantStringTagDecl();
    break;

  case PREDEF_DECL_BUILTIN_MS_TYPE_INFO_TAG_ID:
    return Context.getMSTypeInfoTagDecl();

#define BuiltinTemplate(BTName)                                                \
  case PREDEF_DECL##BTName##_ID:                                               \
    if (Context.Decl##BTName)                                                  \
      return Context.Decl##BTName;                                             \
    NewLoaded = Context.get##BTName##Decl();                                   \
    break;
#include "clang/Basic/BuiltinTemplates.inc"

  case NUM_PREDEF_DECL_IDS:
    llvm_unreachable("Invalid decl ID");
    break;
  }

  assert(NewLoaded && "Failed to load predefined decl?");

  if (DeserializationListener)
    DeserializationListener->PredefinedDeclBuilt(ID, NewLoaded);

  return NewLoaded;
}

unsigned ASTReader::translateGlobalDeclIDToIndex(GlobalDeclID GlobalID) const {
  ModuleFile *OwningModuleFile = getOwningModuleFile(GlobalID);
  if (!OwningModuleFile) {
    assert(GlobalID < NUM_PREDEF_DECL_IDS && "Untransalted Global ID?");
    return GlobalID.getRawValue();
  }

  return OwningModuleFile->BaseDeclIndex + GlobalID.getLocalDeclIndex();
}

Decl *ASTReader::GetExistingDecl(GlobalDeclID ID) {
  assert(ContextObj && "reading decl with no AST context");

  if (ID < NUM_PREDEF_DECL_IDS) {
    Decl *D = getPredefinedDecl((PredefinedDeclIDs)ID);
    if (D) {
      // Track that we have merged the declaration with ID \p ID into the
      // pre-existing predefined declaration \p D.
      auto &Merged = KeyDecls[D->getCanonicalDecl()];
      if (Merged.empty())
        Merged.push_back(ID);
    }
    return D;
  }

  unsigned Index = translateGlobalDeclIDToIndex(ID);

  if (Index >= DeclsLoaded.size()) {
    assert(0 && "declaration ID out-of-range for AST file");
    Error("declaration ID out-of-range for AST file");
    return nullptr;
  }

  return DeclsLoaded[Index];
}

Decl *ASTReader::GetDecl(GlobalDeclID ID) {
  if (ID < NUM_PREDEF_DECL_IDS)
    return GetExistingDecl(ID);

  unsigned Index = translateGlobalDeclIDToIndex(ID);

  if (Index >= DeclsLoaded.size()) {
    assert(0 && "declaration ID out-of-range for AST file");
    Error("declaration ID out-of-range for AST file");
    return nullptr;
  }

  if (!DeclsLoaded[Index]) {
    ReadDeclRecord(ID);
    if (DeserializationListener)
      DeserializationListener->DeclRead(ID, DeclsLoaded[Index]);
  }

  return DeclsLoaded[Index];
}

LocalDeclID ASTReader::mapGlobalIDToModuleFileGlobalID(ModuleFile &M,
                                                       GlobalDeclID GlobalID) {
  if (GlobalID < NUM_PREDEF_DECL_IDS)
    return LocalDeclID::get(*this, M, GlobalID.getRawValue());

  if (!M.ModuleOffsetMap.empty())
    ReadModuleOffsetMap(M);

  ModuleFile *Owner = getOwningModuleFile(GlobalID);
  DeclID ID = GlobalID.getLocalDeclIndex();

  if (Owner == &M) {
    ID += NUM_PREDEF_DECL_IDS;
    return LocalDeclID::get(*this, M, ID);
  }

  uint64_t OrignalModuleFileIndex = 0;
  for (unsigned I = 0; I < M.TransitiveImports.size(); I++)
    if (M.TransitiveImports[I] == Owner) {
      OrignalModuleFileIndex = I + 1;
      break;
    }

  if (!OrignalModuleFileIndex)
    return LocalDeclID();

  return LocalDeclID::get(*this, M, OrignalModuleFileIndex, ID);
}

GlobalDeclID ASTReader::ReadDeclID(ModuleFile &F, const RecordDataImpl &Record,
                                   unsigned &Idx) {
  if (Idx >= Record.size()) {
    Error("Corrupted AST file");
    return GlobalDeclID(0);
  }

  return getGlobalDeclID(F, LocalDeclID::get(*this, F, Record[Idx++]));
}

/// Resolve the offset of a statement into a statement.
///
/// This operation will read a new statement from the external
/// source each time it is called, and is meant to be used via a
/// LazyOffsetPtr (which is used by Decls for the body of functions, etc).
Stmt *ASTReader::GetExternalDeclStmt(uint64_t Offset) {
  // Switch case IDs are per Decl.
  ClearSwitchCaseIDs();

  // Offset here is a global offset across the entire chain.
  RecordLocation Loc = getLocalBitOffset(Offset);
  if (llvm::Error Err = Loc.F->DeclsCursor.JumpToBit(Loc.Offset)) {
    Error(std::move(Err));
    return nullptr;
  }
  assert(NumCurrentElementsDeserializing == 0 &&
         "should not be called while already deserializing");
  Deserializing D(this);
  return ReadStmtFromStream(*Loc.F);
}

bool ASTReader::LoadExternalSpecializationsImpl(SpecLookupTableTy &SpecLookups,
                                                const Decl *D) {
  assert(D);

  auto It = SpecLookups.find(D);
  if (It == SpecLookups.end())
    return false;

  // Get Decl may violate the iterator from SpecializationsLookups so we store
  // the DeclIDs in ahead.
  llvm::SmallVector<serialization::reader::LazySpecializationInfo, 8> Infos =
      It->second.Table.findAll();

  // Since we've loaded all the specializations, we can erase it from
  // the lookup table.
  SpecLookups.erase(It);

  bool NewSpecsFound = false;
  Deserializing LookupResults(this);
  for (auto &Info : Infos) {
    if (GetExistingDecl(Info))
      continue;
    NewSpecsFound = true;
    GetDecl(Info);
  }

  return NewSpecsFound;
}

bool ASTReader::LoadExternalSpecializations(const Decl *D, bool OnlyPartial) {
  assert(D);

  CompleteRedeclChain(D);
  bool NewSpecsFound =
      LoadExternalSpecializationsImpl(PartialSpecializationsLookups, D);
  if (OnlyPartial)
    return NewSpecsFound;

  NewSpecsFound |= LoadExternalSpecializationsImpl(SpecializationsLookups, D);
  return NewSpecsFound;
}

bool ASTReader::LoadExternalSpecializationsImpl(
    SpecLookupTableTy &SpecLookups, const Decl *D,
    ArrayRef<TemplateArgument> TemplateArgs) {
  assert(D);

  auto It = SpecLookups.find(D);
  if (It == SpecLookups.end())
    return false;

  llvm::TimeTraceScope TimeScope("Load External Specializations for ", [&] {
    std::string Name;
    llvm::raw_string_ostream OS(Name);
    auto *ND = cast<NamedDecl>(D);
    ND->getNameForDiagnostic(OS, ND->getASTContext().getPrintingPolicy(),
                             /*Qualified=*/true);
    return Name;
  });

  Deserializing LookupResults(this);
  auto HashValue = StableHashForTemplateArguments(TemplateArgs);

  // Get Decl may violate the iterator from SpecLookups
  llvm::SmallVector<serialization::reader::LazySpecializationInfo, 8> Infos =
      It->second.Table.find(HashValue);

  bool NewSpecsFound = false;
  for (auto &Info : Infos) {
    if (GetExistingDecl(Info))
      continue;
    NewSpecsFound = true;
    GetDecl(Info);
  }

  return NewSpecsFound;
}

bool ASTReader::LoadExternalSpecializations(
    const Decl *D, ArrayRef<TemplateArgument> TemplateArgs) {
  assert(D);

  bool NewDeclsFound = LoadExternalSpecializationsImpl(
      PartialSpecializationsLookups, D, TemplateArgs);
  NewDeclsFound |=
      LoadExternalSpecializationsImpl(SpecializationsLookups, D, TemplateArgs);

  return NewDeclsFound;
}

void ASTReader::FindExternalLexicalDecls(
    const DeclContext *DC, llvm::function_ref<bool(Decl::Kind)> IsKindWeWant,
    SmallVectorImpl<Decl *> &Decls) {
  bool PredefsVisited[NUM_PREDEF_DECL_IDS] = {};

  auto Visit = [&] (ModuleFile *M, LexicalContents LexicalDecls) {
    assert(LexicalDecls.size() % 2 == 0 && "expected an even number of entries");
    for (int I = 0, N = LexicalDecls.size(); I != N; I += 2) {
      auto K = (Decl::Kind)+LexicalDecls[I];
      if (!IsKindWeWant(K))
        continue;

      auto ID = (DeclID) + LexicalDecls[I + 1];

      // Don't add predefined declarations to the lexical context more
      // than once.
      if (ID < NUM_PREDEF_DECL_IDS) {
        if (PredefsVisited[ID])
          continue;

        PredefsVisited[ID] = true;
      }

      if (Decl *D = GetLocalDecl(*M, LocalDeclID::get(*this, *M, ID))) {
        assert(D->getKind() == K && "wrong kind for lexical decl");
        if (!DC->isDeclInLexicalTraversal(D))
          Decls.push_back(D);
      }
    }
  };

  if (isa<TranslationUnitDecl>(DC)) {
    for (const auto &Lexical : TULexicalDecls)
      Visit(Lexical.first, Lexical.second);
  } else {
    auto I = LexicalDecls.find(DC);
    if (I != LexicalDecls.end())
      Visit(I->second.first, I->second.second);
  }

  ++NumLexicalDeclContextsRead;
}

namespace {

class UnalignedDeclIDComp {
  ASTReader &Reader;
  ModuleFile &Mod;

public:
  UnalignedDeclIDComp(ASTReader &Reader, ModuleFile &M)
      : Reader(Reader), Mod(M) {}

  bool operator()(unaligned_decl_id_t L, unaligned_decl_id_t R) const {
    SourceLocation LHS = getLocation(L);
    SourceLocation RHS = getLocation(R);
    return Reader.getSourceManager().isBeforeInTranslationUnit(LHS, RHS);
  }

  bool operator()(SourceLocation LHS, unaligned_decl_id_t R) const {
    SourceLocation RHS = getLocation(R);
    return Reader.getSourceManager().isBeforeInTranslationUnit(LHS, RHS);
  }

  bool operator()(unaligned_decl_id_t L, SourceLocation RHS) const {
    SourceLocation LHS = getLocation(L);
    return Reader.getSourceManager().isBeforeInTranslationUnit(LHS, RHS);
  }

  SourceLocation getLocation(unaligned_decl_id_t ID) const {
    return Reader.getSourceManager().getFileLoc(
        Reader.getSourceLocationForDeclID(
            Reader.getGlobalDeclID(Mod, LocalDeclID::get(Reader, Mod, ID))));
  }
};

} // namespace

void ASTReader::FindFileRegionDecls(FileID File,
                                    unsigned Offset, unsigned Length,
                                    SmallVectorImpl<Decl *> &Decls) {
  SourceManager &SM = getSourceManager();

  llvm::DenseMap<FileID, FileDeclsInfo>::iterator I = FileDeclIDs.find(File);
  if (I == FileDeclIDs.end())
    return;

  FileDeclsInfo &DInfo = I->second;
  if (DInfo.Decls.empty())
    return;

  SourceLocation
    BeginLoc = SM.getLocForStartOfFile(File).getLocWithOffset(Offset);
  SourceLocation EndLoc = BeginLoc.getLocWithOffset(Length);

  UnalignedDeclIDComp DIDComp(*this, *DInfo.Mod);
  ArrayRef<unaligned_decl_id_t>::iterator BeginIt =
      llvm::lower_bound(DInfo.Decls, BeginLoc, DIDComp);
  if (BeginIt != DInfo.Decls.begin())
    --BeginIt;

  // If we are pointing at a top-level decl inside an objc container, we need
  // to backtrack until we find it otherwise we will fail to report that the
  // region overlaps with an objc container.
  while (BeginIt != DInfo.Decls.begin() &&
         GetDecl(getGlobalDeclID(*DInfo.Mod,
                                 LocalDeclID::get(*this, *DInfo.Mod, *BeginIt)))
             ->isTopLevelDeclInObjCContainer())
    --BeginIt;

  ArrayRef<unaligned_decl_id_t>::iterator EndIt =
      llvm::upper_bound(DInfo.Decls, EndLoc, DIDComp);
  if (EndIt != DInfo.Decls.end())
    ++EndIt;

  for (ArrayRef<unaligned_decl_id_t>::iterator DIt = BeginIt; DIt != EndIt;
       ++DIt)
    Decls.push_back(GetDecl(getGlobalDeclID(
        *DInfo.Mod, LocalDeclID::get(*this, *DInfo.Mod, *DIt))));
}

bool ASTReader::FindExternalVisibleDeclsByName(const DeclContext *DC,
                                               DeclarationName Name,
                                               const DeclContext *OriginalDC) {
  assert(DC->hasExternalVisibleStorage() && DC == DC->getPrimaryContext() &&
         "DeclContext has no visible decls in storage");
  if (!Name)
    return false;

  // Load the list of declarations.
  SmallVector<NamedDecl *, 64> Decls;
  llvm::SmallPtrSet<NamedDecl *, 8> Found;

  auto Find = [&, this](auto &&Table, auto &&Key) {
    for (GlobalDeclID ID : Table.find(Key)) {
      NamedDecl *ND = cast<NamedDecl>(GetDecl(ID));
      if (ND->getDeclName() == Name && Found.insert(ND).second)
        Decls.push_back(ND);
    }
  };

  Deserializing LookupResults(this);

  // FIXME: Clear the redundancy with templated lambda in C++20 when that's
  // available.
  if (auto It = Lookups.find(DC); It != Lookups.end()) {
    ++NumVisibleDeclContextsRead;
    Find(It->second.Table, Name);
  }

  auto FindModuleLocalLookup = [&, this](Module *NamedModule) {
    if (auto It = ModuleLocalLookups.find(DC); It != ModuleLocalLookups.end()) {
      ++NumModuleLocalVisibleDeclContexts;
      Find(It->second.Table, std::make_pair(Name, NamedModule));
    }
  };
  if (auto *NamedModule =
          OriginalDC ? cast<Decl>(OriginalDC)->getTopLevelOwningNamedModule()
                     : nullptr)
    FindModuleLocalLookup(NamedModule);
  // See clang/test/Modules/ModulesLocalNamespace.cppm for the motiviation case.
  // We're going to find a decl but the decl context of the lookup is
  // unspecified. In this case, the OriginalDC may be the decl context in other
  // module.
  if (ContextObj && ContextObj->getCurrentNamedModule())
    FindModuleLocalLookup(ContextObj->getCurrentNamedModule());

  if (auto It = TULocalLookups.find(DC); It != TULocalLookups.end()) {
    ++NumTULocalVisibleDeclContexts;
    Find(It->second.Table, Name);
  }

  SetExternalVisibleDeclsForName(DC, Name, Decls);
  return !Decls.empty();
}

void ASTReader::completeVisibleDeclsMap(const DeclContext *DC) {
  if (!DC->hasExternalVisibleStorage())
    return;

  DeclsMap Decls;

  auto findAll = [&](auto &LookupTables, unsigned &NumRead) {
    auto It = LookupTables.find(DC);
    if (It == LookupTables.end())
      return;

    NumRead++;

    for (GlobalDeclID ID : It->second.Table.findAll()) {
      NamedDecl *ND = cast<NamedDecl>(GetDecl(ID));
      Decls[ND->getDeclName()].push_back(ND);
    }

    // FIXME: Why a PCH test is failing if we remove the iterator after findAll?
  };

  findAll(Lookups, NumVisibleDeclContextsRead);
  findAll(ModuleLocalLookups, NumModuleLocalVisibleDeclContexts);
  findAll(TULocalLookups, NumTULocalVisibleDeclContexts);

  for (DeclsMap::iterator I = Decls.begin(), E = Decls.end(); I != E; ++I) {
    SetExternalVisibleDeclsForName(DC, I->first, I->second);
  }
  const_cast<DeclContext *>(DC)->setHasExternalVisibleStorage(false);
}

const serialization::reader::DeclContextLookupTable *
ASTReader::getLoadedLookupTables(DeclContext *Primary) const {
  auto I = Lookups.find(Primary);
  return I == Lookups.end() ? nullptr : &I->second;
}

const serialization::reader::ModuleLocalLookupTable *
ASTReader::getModuleLocalLookupTables(DeclContext *Primary) const {
  auto I = ModuleLocalLookups.find(Primary);
  return I == ModuleLocalLookups.end() ? nullptr : &I->second;
}

const serialization::reader::DeclContextLookupTable *
ASTReader::getTULocalLookupTables(DeclContext *Primary) const {
  auto I = TULocalLookups.find(Primary);
  return I == TULocalLookups.end() ? nullptr : &I->second;
}

serialization::reader::LazySpecializationInfoLookupTable *
ASTReader::getLoadedSpecializationsLookupTables(const Decl *D, bool IsPartial) {
  assert(D->isCanonicalDecl());
  auto &LookupTable =
      IsPartial ? PartialSpecializationsLookups : SpecializationsLookups;
  auto I = LookupTable.find(D);
  return I == LookupTable.end() ? nullptr : &I->second;
}

bool ASTReader::haveUnloadedSpecializations(const Decl *D) const {
  assert(D->isCanonicalDecl());
  return PartialSpecializationsLookups.contains(D) ||
         SpecializationsLookups.contains(D);
}

/// Under non-PCH compilation the consumer receives the objc methods
/// before receiving the implementation, and codegen depends on this.
/// We simulate this by deserializing and passing to consumer the methods of the
/// implementation before passing the deserialized implementation decl.
static void PassObjCImplDeclToConsumer(ObjCImplDecl *ImplD,
                                       ASTConsumer *Consumer) {
  assert(ImplD && Consumer);

  for (auto *I : ImplD->methods())
    Consumer->HandleInterestingDecl(DeclGroupRef(I));

  Consumer->HandleInterestingDecl(DeclGroupRef(ImplD));
}

void ASTReader::PassInterestingDeclToConsumer(Decl *D) {
  if (ObjCImplDecl *ImplD = dyn_cast<ObjCImplDecl>(D))
    PassObjCImplDeclToConsumer(ImplD, Consumer);
  else
    Consumer->HandleInterestingDecl(DeclGroupRef(D));
}

void ASTReader::PassVTableToConsumer(CXXRecordDecl *RD) {
  Consumer->HandleVTable(RD);
}

void ASTReader::StartTranslationUnit(ASTConsumer *Consumer) {
  this->Consumer = Consumer;

  if (Consumer)
    PassInterestingDeclsToConsumer();

  if (DeserializationListener)
    DeserializationListener->ReaderInitialized(this);
}

void ASTReader::PrintStats() {
  std::fprintf(stderr, "*** AST File Statistics:\n");

  unsigned NumTypesLoaded =
      TypesLoaded.size() - llvm::count(TypesLoaded.materialized(), QualType());
  unsigned NumDeclsLoaded =
      DeclsLoaded.size() -
      llvm::count(DeclsLoaded.materialized(), (Decl *)nullptr);
  unsigned NumIdentifiersLoaded =
      IdentifiersLoaded.size() -
      llvm::count(IdentifiersLoaded, (IdentifierInfo *)nullptr);
  unsigned NumMacrosLoaded =
      MacrosLoaded.size() - llvm::count(MacrosLoaded, (MacroInfo *)nullptr);
  unsigned NumSelectorsLoaded =
      SelectorsLoaded.size() - llvm::count(SelectorsLoaded, Selector());

  if (unsigned TotalNumSLocEntries = getTotalNumSLocs())
    std::fprintf(stderr, "  %u/%u source location entries read (%f%%)\n",
                 NumSLocEntriesRead, TotalNumSLocEntries,
                 ((float)NumSLocEntriesRead/TotalNumSLocEntries * 100));
  if (!TypesLoaded.empty())
    std::fprintf(stderr, "  %u/%u types read (%f%%)\n",
                 NumTypesLoaded, (unsigned)TypesLoaded.size(),
                 ((float)NumTypesLoaded/TypesLoaded.size() * 100));
  if (!DeclsLoaded.empty())
    std::fprintf(stderr, "  %u/%u declarations read (%f%%)\n",
                 NumDeclsLoaded, (unsigned)DeclsLoaded.size(),
                 ((float)NumDeclsLoaded/DeclsLoaded.size() * 100));
  if (!IdentifiersLoaded.empty())
    std::fprintf(stderr, "  %u/%u identifiers read (%f%%)\n",
                 NumIdentifiersLoaded, (unsigned)IdentifiersLoaded.size(),
                 ((float)NumIdentifiersLoaded/IdentifiersLoaded.size() * 100));
  if (!MacrosLoaded.empty())
    std::fprintf(stderr, "  %u/%u macros read (%f%%)\n",
                 NumMacrosLoaded, (unsigned)MacrosLoaded.size(),
                 ((float)NumMacrosLoaded/MacrosLoaded.size() * 100));
  if (!SelectorsLoaded.empty())
    std::fprintf(stderr, "  %u/%u selectors read (%f%%)\n",
                 NumSelectorsLoaded, (unsigned)SelectorsLoaded.size(),
                 ((float)NumSelectorsLoaded/SelectorsLoaded.size() * 100));
  if (TotalNumStatements)
    std::fprintf(stderr, "  %u/%u statements read (%f%%)\n",
                 NumStatementsRead, TotalNumStatements,
                 ((float)NumStatementsRead/TotalNumStatements * 100));
  if (TotalNumMacros)
    std::fprintf(stderr, "  %u/%u macros read (%f%%)\n",
                 NumMacrosRead, TotalNumMacros,
                 ((float)NumMacrosRead/TotalNumMacros * 100));
  if (TotalLexicalDeclContexts)
    std::fprintf(stderr, "  %u/%u lexical declcontexts read (%f%%)\n",
                 NumLexicalDeclContextsRead, TotalLexicalDeclContexts,
                 ((float)NumLexicalDeclContextsRead/TotalLexicalDeclContexts
                  * 100));
  if (TotalVisibleDeclContexts)
    std::fprintf(stderr, "  %u/%u visible declcontexts read (%f%%)\n",
                 NumVisibleDeclContextsRead, TotalVisibleDeclContexts,
                 ((float)NumVisibleDeclContextsRead/TotalVisibleDeclContexts
                  * 100));
  if (TotalModuleLocalVisibleDeclContexts)
    std::fprintf(
        stderr, "  %u/%u module local visible declcontexts read (%f%%)\n",
        NumModuleLocalVisibleDeclContexts, TotalModuleLocalVisibleDeclContexts,
        ((float)NumModuleLocalVisibleDeclContexts /
         TotalModuleLocalVisibleDeclContexts * 100));
  if (TotalTULocalVisibleDeclContexts)
    std::fprintf(stderr, "  %u/%u visible declcontexts in GMF read (%f%%)\n",
                 NumTULocalVisibleDeclContexts, TotalTULocalVisibleDeclContexts,
                 ((float)NumTULocalVisibleDeclContexts /
                  TotalTULocalVisibleDeclContexts * 100));
  if (TotalNumMethodPoolEntries)
    std::fprintf(stderr, "  %u/%u method pool entries read (%f%%)\n",
                 NumMethodPoolEntriesRead, TotalNumMethodPoolEntries,
                 ((float)NumMethodPoolEntriesRead/TotalNumMethodPoolEntries
                  * 100));
  if (NumMethodPoolLookups)
    std::fprintf(stderr, "  %u/%u method pool lookups succeeded (%f%%)\n",
                 NumMethodPoolHits, NumMethodPoolLookups,
                 ((float)NumMethodPoolHits/NumMethodPoolLookups * 100.0));
  if (NumMethodPoolTableLookups)
    std::fprintf(stderr, "  %u/%u method pool table lookups succeeded (%f%%)\n",
                 NumMethodPoolTableHits, NumMethodPoolTableLookups,
                 ((float)NumMethodPoolTableHits/NumMethodPoolTableLookups
                  * 100.0));
  if (NumIdentifierLookupHits)
    std::fprintf(stderr,
                 "  %u / %u identifier table lookups succeeded (%f%%)\n",
                 NumIdentifierLookupHits, NumIdentifierLookups,
                 (double)NumIdentifierLookupHits*100.0/NumIdentifierLookups);

  if (GlobalIndex) {
    std::fprintf(stderr, "\n");
    GlobalIndex->printStats();
  }

  std::fprintf(stderr, "\n");
  dump();
  std::fprintf(stderr, "\n");
}

template<typename Key, typename ModuleFile, unsigned InitialCapacity>
LLVM_DUMP_METHOD static void
dumpModuleIDMap(StringRef Name,
                const ContinuousRangeMap<Key, ModuleFile *,
                                         InitialCapacity> &Map) {
  if (Map.begin() == Map.end())
    return;

  using MapType = ContinuousRangeMap<Key, ModuleFile *, InitialCapacity>;

  llvm::errs() << Name << ":\n";
  for (typename MapType::const_iterator I = Map.begin(), IEnd = Map.end();
       I != IEnd; ++I)
    llvm::errs() << "  " << (DeclID)I->first << " -> " << I->second->FileName
                 << "\n";
}

LLVM_DUMP_METHOD void ASTReader::dump() {
  llvm::errs() << "*** PCH/ModuleFile Remappings:\n";
  dumpModuleIDMap("Global bit offset map", GlobalBitOffsetsMap);
  dumpModuleIDMap("Global source location entry map", GlobalSLocEntryMap);
  dumpModuleIDMap("Global macro map", GlobalMacroMap);
  dumpModuleIDMap("Global submodule map", GlobalSubmoduleMap);
  dumpModuleIDMap("Global selector map", GlobalSelectorMap);
  dumpModuleIDMap("Global preprocessed entity map",
                  GlobalPreprocessedEntityMap);

  llvm::errs() << "\n*** PCH/Modules Loaded:";
  for (ModuleFile &M : ModuleMgr)
    M.dump();
}

/// Return the amount of memory used by memory buffers, breaking down
/// by heap-backed versus mmap'ed memory.
void ASTReader::getMemoryBufferSizes(MemoryBufferSizes &sizes) const {
  for (ModuleFile &I : ModuleMgr) {
    if (llvm::MemoryBuffer *buf = I.Buffer) {
      size_t bytes = buf->getBufferSize();
      switch (buf->getBufferKind()) {
        case llvm::MemoryBuffer::MemoryBuffer_Malloc:
          sizes.malloc_bytes += bytes;
          break;
        case llvm::MemoryBuffer::MemoryBuffer_MMap:
          sizes.mmap_bytes += bytes;
          break;
      }
    }
  }
}

void ASTReader::InitializeSema(Sema &S) {
  SemaObj = &S;
  S.addExternalSource(this);

  // Makes sure any declarations that were deserialized "too early"
  // still get added to the identifier's declaration chains.
  for (GlobalDeclID ID : PreloadedDeclIDs) {
    NamedDecl *D = cast<NamedDecl>(GetDecl(ID));
    pushExternalDeclIntoScope(D, D->getDeclName());
  }
  PreloadedDeclIDs.clear();

  // FIXME: What happens if these are changed by a module import?
  if (!FPPragmaOptions.empty()) {
    assert(FPPragmaOptions.size() == 1 && "Wrong number of FP_PRAGMA_OPTIONS");
    FPOptionsOverride NewOverrides =
        FPOptionsOverride::getFromOpaqueInt(FPPragmaOptions[0]);
    SemaObj->CurFPFeatures =
        NewOverrides.applyOverrides(SemaObj->getLangOpts());
  }

  for (GlobalDeclID ID : DeclsWithEffectsToVerify) {
    Decl *D = GetDecl(ID);
    if (auto *FD = dyn_cast<FunctionDecl>(D))
      SemaObj->addDeclWithEffects(FD, FD->getFunctionEffects());
    else if (auto *BD = dyn_cast<BlockDecl>(D))
      SemaObj->addDeclWithEffects(BD, BD->getFunctionEffects());
    else
      llvm_unreachable("unexpected Decl type in DeclsWithEffectsToVerify");
  }
  DeclsWithEffectsToVerify.clear();

  SemaObj->OpenCLFeatures = OpenCLExtensions;

  UpdateSema();
}

void ASTReader::UpdateSema() {
  assert(SemaObj && "no Sema to update");

  // Load the offsets of the declarations that Sema references.
  // They will be lazily deserialized when needed.
  if (!SemaDeclRefs.empty()) {
    assert(SemaDeclRefs.size() % 3 == 0);
    for (unsigned I = 0; I != SemaDeclRefs.size(); I += 3) {
      if (!SemaObj->StdNamespace)
        SemaObj->StdNamespace = SemaDeclRefs[I].getRawValue();
      if (!SemaObj->StdBadAlloc)
        SemaObj->StdBadAlloc = SemaDeclRefs[I + 1].getRawValue();
      if (!SemaObj->StdAlignValT)
        SemaObj->StdAlignValT = SemaDeclRefs[I + 2].getRawValue();
    }
    SemaDeclRefs.clear();
  }

  // Update the state of pragmas. Use the same API as if we had encountered the
  // pragma in the source.
  if(OptimizeOffPragmaLocation.isValid())
    SemaObj->ActOnPragmaOptimize(/* On = */ false, OptimizeOffPragmaLocation);
  if (PragmaMSStructState != -1)
    SemaObj->ActOnPragmaMSStruct((PragmaMSStructKind)PragmaMSStructState);
  if (PointersToMembersPragmaLocation.isValid()) {
    SemaObj->ActOnPragmaMSPointersToMembers(
        (LangOptions::PragmaMSPointersToMembersKind)
            PragmaMSPointersToMembersState,
        PointersToMembersPragmaLocation);
  }
  SemaObj->CUDA().ForceHostDeviceDepth = ForceHostDeviceDepth;

  if (PragmaAlignPackCurrentValue) {
    // The bottom of the stack might have a default value. It must be adjusted
    // to the current value to ensure that the packing state is preserved after
    // popping entries that were included/imported from a PCH/module.
    bool DropFirst = false;
    if (!PragmaAlignPackStack.empty() &&
        PragmaAlignPackStack.front().Location.isInvalid()) {
      assert(PragmaAlignPackStack.front().Value ==
                 SemaObj->AlignPackStack.DefaultValue &&
             "Expected a default alignment value");
      SemaObj->AlignPackStack.Stack.emplace_back(
          PragmaAlignPackStack.front().SlotLabel,
          SemaObj->AlignPackStack.CurrentValue,
          SemaObj->AlignPackStack.CurrentPragmaLocation,
          PragmaAlignPackStack.front().PushLocation);
      DropFirst = true;
    }
    for (const auto &Entry :
         llvm::ArrayRef(PragmaAlignPackStack).drop_front(DropFirst ? 1 : 0)) {
      SemaObj->AlignPackStack.Stack.emplace_back(
          Entry.SlotLabel, Entry.Value, Entry.Location, Entry.PushLocation);
    }
    if (PragmaAlignPackCurrentLocation.isInvalid()) {
      assert(*PragmaAlignPackCurrentValue ==
                 SemaObj->AlignPackStack.DefaultValue &&
             "Expected a default align and pack value");
      // Keep the current values.
    } else {
      SemaObj->AlignPackStack.CurrentValue = *PragmaAlignPackCurrentValue;
      SemaObj->AlignPackStack.CurrentPragmaLocation =
          PragmaAlignPackCurrentLocation;
    }
  }
  if (FpPragmaCurrentValue) {
    // The bottom of the stack might have a default value. It must be adjusted
    // to the current value to ensure that fp-pragma state is preserved after
    // popping entries that were included/imported from a PCH/module.
    bool DropFirst = false;
    if (!FpPragmaStack.empty() && FpPragmaStack.front().Location.isInvalid()) {
      assert(FpPragmaStack.front().Value ==
                 SemaObj->FpPragmaStack.DefaultValue &&
             "Expected a default pragma float_control value");
      SemaObj->FpPragmaStack.Stack.emplace_back(
          FpPragmaStack.front().SlotLabel, SemaObj->FpPragmaStack.CurrentValue,
          SemaObj->FpPragmaStack.CurrentPragmaLocation,
          FpPragmaStack.front().PushLocation);
      DropFirst = true;
    }
    for (const auto &Entry :
         llvm::ArrayRef(FpPragmaStack).drop_front(DropFirst ? 1 : 0))
      SemaObj->FpPragmaStack.Stack.emplace_back(
          Entry.SlotLabel, Entry.Value, Entry.Location, Entry.PushLocation);
    if (FpPragmaCurrentLocation.isInvalid()) {
      assert(*FpPragmaCurrentValue == SemaObj->FpPragmaStack.DefaultValue &&
             "Expected a default pragma float_control value");
      // Keep the current values.
    } else {
      SemaObj->FpPragmaStack.CurrentValue = *FpPragmaCurrentValue;
      SemaObj->FpPragmaStack.CurrentPragmaLocation = FpPragmaCurrentLocation;
    }
  }

  // For non-modular AST files, restore visiblity of modules.
  for (auto &Import : PendingImportedModulesSema) {
    if (Import.ImportLoc.isInvalid())
      continue;
    if (Module *Imported = getSubmodule(Import.ID)) {
      SemaObj->makeModuleVisible(Imported, Import.ImportLoc);
    }
  }
  PendingImportedModulesSema.clear();
}

IdentifierInfo *ASTReader::get(StringRef Name) {
  // Note that we are loading an identifier.
  Deserializing AnIdentifier(this);

  IdentifierLookupVisitor Visitor(Name, /*PriorGeneration=*/0,
                                  NumIdentifierLookups,
                                  NumIdentifierLookupHits);

  // We don't need to do identifier table lookups in C++ modules (we preload
  // all interesting declarations, and don't need to use the scope for name
  // lookups). Perform the lookup in PCH files, though, since we don't build
  // a complete initial identifier table if we're carrying on from a PCH.
  if (PP.getLangOpts().CPlusPlus) {
    for (auto *F : ModuleMgr.pch_modules())
      if (Visitor(*F))
        break;
  } else {
    // If there is a global index, look there first to determine which modules
    // provably do not have any results for this identifier.
    GlobalModuleIndex::HitSet Hits;
    GlobalModuleIndex::HitSet *HitsPtr = nullptr;
    if (!loadGlobalIndex()) {
      if (GlobalIndex->lookupIdentifier(Name, Hits)) {
        HitsPtr = &Hits;
      }
    }

    ModuleMgr.visit(Visitor, HitsPtr);
  }

  IdentifierInfo *II = Visitor.getIdentifierInfo();
  markIdentifierUpToDate(II);
  return II;
}

namespace clang {

  /// An identifier-lookup iterator that enumerates all of the
  /// identifiers stored within a set of AST files.
  class ASTIdentifierIterator : public IdentifierIterator {
    /// The AST reader whose identifiers are being enumerated.
    const ASTReader &Reader;

    /// The current index into the chain of AST files stored in
    /// the AST reader.
    unsigned Index;

    /// The current position within the identifier lookup table
    /// of the current AST file.
    ASTIdentifierLookupTable::key_iterator Current;

    /// The end position within the identifier lookup table of
    /// the current AST file.
    ASTIdentifierLookupTable::key_iterator End;

    /// Whether to skip any modules in the ASTReader.
    bool SkipModules;

  public:
    explicit ASTIdentifierIterator(const ASTReader &Reader,
                                   bool SkipModules = false);

    StringRef Next() override;
  };

} // namespace clang

ASTIdentifierIterator::ASTIdentifierIterator(const ASTReader &Reader,
                                             bool SkipModules)
    : Reader(Reader), Index(Reader.ModuleMgr.size()), SkipModules(SkipModules) {
}

StringRef ASTIdentifierIterator::Next() {
  while (Current == End) {
    // If we have exhausted all of our AST files, we're done.
    if (Index == 0)
      return StringRef();

    --Index;
    ModuleFile &F = Reader.ModuleMgr[Index];
    if (SkipModules && F.isModule())
      continue;

    ASTIdentifierLookupTable *IdTable =
        (ASTIdentifierLookupTable *)F.IdentifierLookupTable;
    Current = IdTable->key_begin();
    End = IdTable->key_end();
  }

  // We have any identifiers remaining in the current AST file; return
  // the next one.
  StringRef Result = *Current;
  ++Current;
  return Result;
}

namespace {

/// A utility for appending two IdentifierIterators.
class ChainedIdentifierIterator : public IdentifierIterator {
  std::unique_ptr<IdentifierIterator> Current;
  std::unique_ptr<IdentifierIterator> Queued;

public:
  ChainedIdentifierIterator(std::unique_ptr<IdentifierIterator> First,
                            std::unique_ptr<IdentifierIterator> Second)
      : Current(std::move(First)), Queued(std::move(Second)) {}

  StringRef Next() override {
    if (!Current)
      return StringRef();

    StringRef result = Current->Next();
    if (!result.empty())
      return result;

    // Try the queued iterator, which may itself be empty.
    Current.reset();
    std::swap(Current, Queued);
    return Next();
  }
};

} // namespace

IdentifierIterator *ASTReader::getIdentifiers() {
  if (!loadGlobalIndex()) {
    std::unique_ptr<IdentifierIterator> ReaderIter(
        new ASTIdentifierIterator(*this, /*SkipModules=*/true));
    std::unique_ptr<IdentifierIterator> ModulesIter(
        GlobalIndex->createIdentifierIterator());
    return new ChainedIdentifierIterator(std::move(ReaderIter),
                                         std::move(ModulesIter));
  }

  return new ASTIdentifierIterator(*this);
}

namespace clang {
namespace serialization {

  class ReadMethodPoolVisitor {
    ASTReader &Reader;
    Selector Sel;
    unsigned PriorGeneration;
    unsigned InstanceBits = 0;
    unsigned FactoryBits = 0;
    bool InstanceHasMoreThanOneDecl = false;
    bool FactoryHasMoreThanOneDecl = false;
    SmallVector<ObjCMethodDecl *, 4> InstanceMethods;
    SmallVector<ObjCMethodDecl *, 4> FactoryMethods;

  public:
    ReadMethodPoolVisitor(ASTReader &Reader, Selector Sel,
                          unsigned PriorGeneration)
        : Reader(Reader), Sel(Sel), PriorGeneration(PriorGeneration) {}

    bool operator()(ModuleFile &M) {
      if (!M.SelectorLookupTable)
        return false;

      // If we've already searched this module file, skip it now.
      if (M.Generation <= PriorGeneration)
        return true;

      ++Reader.NumMethodPoolTableLookups;
      ASTSelectorLookupTable *PoolTable
        = (ASTSelectorLookupTable*)M.SelectorLookupTable;
      ASTSelectorLookupTable::iterator Pos = PoolTable->find(Sel);
      if (Pos == PoolTable->end())
        return false;

      ++Reader.NumMethodPoolTableHits;
      ++Reader.NumSelectorsRead;
      // FIXME: Not quite happy with the statistics here. We probably should
      // disable this tracking when called via LoadSelector.
      // Also, should entries without methods count as misses?
      ++Reader.NumMethodPoolEntriesRead;
      ASTSelectorLookupTrait::data_type Data = *Pos;
      if (Reader.DeserializationListener)
        Reader.DeserializationListener->SelectorRead(Data.ID, Sel);

      // Append methods in the reverse order, so that later we can process them
      // in the order they appear in the source code by iterating through
      // the vector in the reverse order.
      InstanceMethods.append(Data.Instance.rbegin(), Data.Instance.rend());
      FactoryMethods.append(Data.Factory.rbegin(), Data.Factory.rend());
      InstanceBits = Data.InstanceBits;
      FactoryBits = Data.FactoryBits;
      InstanceHasMoreThanOneDecl = Data.InstanceHasMoreThanOneDecl;
      FactoryHasMoreThanOneDecl = Data.FactoryHasMoreThanOneDecl;
      return false;
    }

    /// Retrieve the instance methods found by this visitor.
    ArrayRef<ObjCMethodDecl *> getInstanceMethods() const {
      return InstanceMethods;
    }

    /// Retrieve the instance methods found by this visitor.
    ArrayRef<ObjCMethodDecl *> getFactoryMethods() const {
      return FactoryMethods;
    }

    unsigned getInstanceBits() const { return InstanceBits; }
    unsigned getFactoryBits() const { return FactoryBits; }

    bool instanceHasMoreThanOneDecl() const {
      return InstanceHasMoreThanOneDecl;
    }

    bool factoryHasMoreThanOneDecl() const { return FactoryHasMoreThanOneDecl; }
  };

} // namespace serialization
} // namespace clang

/// Add the given set of methods to the method list.
static void addMethodsToPool(Sema &S, ArrayRef<ObjCMethodDecl *> Methods,
                             ObjCMethodList &List) {
  for (ObjCMethodDecl *M : llvm::reverse(Methods))
    S.ObjC().addMethodToGlobalList(&List, M);
}

void ASTReader::ReadMethodPool(Selector Sel) {
  // Get the selector generation and update it to the current generation.
  unsigned &Generation = SelectorGeneration[Sel];
  unsigned PriorGeneration = Generation;
  Generation = getGeneration();
  SelectorOutOfDate[Sel] = false;

  // Search for methods defined with this selector.
  ++NumMethodPoolLookups;
  ReadMethodPoolVisitor Visitor(*this, Sel, PriorGeneration);
  ModuleMgr.visit(Visitor);

  if (Visitor.getInstanceMethods().empty() &&
      Visitor.getFactoryMethods().empty())
    return;

  ++NumMethodPoolHits;

  if (!getSema())
    return;

  Sema &S = *getSema();
  auto &Methods = S.ObjC().MethodPool[Sel];

  Methods.first.setBits(Visitor.getInstanceBits());
  Methods.first.setHasMoreThanOneDecl(Visitor.instanceHasMoreThanOneDecl());
  Methods.second.setBits(Visitor.getFactoryBits());
  Methods.second.setHasMoreThanOneDecl(Visitor.factoryHasMoreThanOneDecl());

  // Add methods to the global pool *after* setting hasMoreThanOneDecl, since
  // when building a module we keep every method individually and may need to
  // update hasMoreThanOneDecl as we add the methods.
  addMethodsToPool(S, Visitor.getInstanceMethods(), Methods.first);
  addMethodsToPool(S, Visitor.getFactoryMethods(), Methods.second);
}

void ASTReader::updateOutOfDateSelector(Selector Sel) {
  if (SelectorOutOfDate[Sel])
    ReadMethodPool(Sel);
}

void ASTReader::ReadKnownNamespaces(
                          SmallVectorImpl<NamespaceDecl *> &Namespaces) {
  Namespaces.clear();

  for (unsigned I = 0, N = KnownNamespaces.size(); I != N; ++I) {
    if (NamespaceDecl *Namespace
                = dyn_cast_or_null<NamespaceDecl>(GetDecl(KnownNamespaces[I])))
      Namespaces.push_back(Namespace);
  }
}

void ASTReader::ReadUndefinedButUsed(
    llvm::MapVector<NamedDecl *, SourceLocation> &Undefined) {
  for (unsigned Idx = 0, N = UndefinedButUsed.size(); Idx != N;) {
    UndefinedButUsedDecl &U = UndefinedButUsed[Idx++];
    NamedDecl *D = cast<NamedDecl>(GetDecl(U.ID));
    SourceLocation Loc = SourceLocation::getFromRawEncoding(U.RawLoc);
    Undefined.insert(std::make_pair(D, Loc));
  }
  UndefinedButUsed.clear();
}

void ASTReader::ReadMismatchingDeleteExpressions(llvm::MapVector<
    FieldDecl *, llvm::SmallVector<std::pair<SourceLocation, bool>, 4>> &
                                                     Exprs) {
  for (unsigned Idx = 0, N = DelayedDeleteExprs.size(); Idx != N;) {
    FieldDecl *FD =
        cast<FieldDecl>(GetDecl(GlobalDeclID(DelayedDeleteExprs[Idx++])));
    uint64_t Count = DelayedDeleteExprs[Idx++];
    for (uint64_t C = 0; C < Count; ++C) {
      SourceLocation DeleteLoc =
          SourceLocation::getFromRawEncoding(DelayedDeleteExprs[Idx++]);
      const bool IsArrayForm = DelayedDeleteExprs[Idx++];
      Exprs[FD].push_back(std::make_pair(DeleteLoc, IsArrayForm));
    }
  }
}

void ASTReader::ReadTentativeDefinitions(
                  SmallVectorImpl<VarDecl *> &TentativeDefs) {
  for (unsigned I = 0, N = TentativeDefinitions.size(); I != N; ++I) {
    VarDecl *Var = dyn_cast_or_null<VarDecl>(GetDecl(TentativeDefinitions[I]));
    if (Var)
      TentativeDefs.push_back(Var);
  }
  TentativeDefinitions.clear();
}

void ASTReader::ReadUnusedFileScopedDecls(
                               SmallVectorImpl<const DeclaratorDecl *> &Decls) {
  for (unsigned I = 0, N = UnusedFileScopedDecls.size(); I != N; ++I) {
    DeclaratorDecl *D
      = dyn_cast_or_null<DeclaratorDecl>(GetDecl(UnusedFileScopedDecls[I]));
    if (D)
      Decls.push_back(D);
  }
  UnusedFileScopedDecls.clear();
}

void ASTReader::ReadDelegatingConstructors(
                                 SmallVectorImpl<CXXConstructorDecl *> &Decls) {
  for (unsigned I = 0, N = DelegatingCtorDecls.size(); I != N; ++I) {
    CXXConstructorDecl *D
      = dyn_cast_or_null<CXXConstructorDecl>(GetDecl(DelegatingCtorDecls[I]));
    if (D)
      Decls.push_back(D);
  }
  DelegatingCtorDecls.clear();
}

void ASTReader::ReadExtVectorDecls(SmallVectorImpl<TypedefNameDecl *> &Decls) {
  for (unsigned I = 0, N = ExtVectorDecls.size(); I != N; ++I) {
    TypedefNameDecl *D
      = dyn_cast_or_null<TypedefNameDecl>(GetDecl(ExtVectorDecls[I]));
    if (D)
      Decls.push_back(D);
  }
  ExtVectorDecls.clear();
}

void ASTReader::ReadUnusedLocalTypedefNameCandidates(
    llvm::SmallSetVector<const TypedefNameDecl *, 4> &Decls) {
  for (unsigned I = 0, N = UnusedLocalTypedefNameCandidates.size(); I != N;
       ++I) {
    TypedefNameDecl *D = dyn_cast_or_null<TypedefNameDecl>(
        GetDecl(UnusedLocalTypedefNameCandidates[I]));
    if (D)
      Decls.insert(D);
  }
  UnusedLocalTypedefNameCandidates.clear();
}

void ASTReader::ReadDeclsToCheckForDeferredDiags(
    llvm::SmallSetVector<Decl *, 4> &Decls) {
  for (auto I : DeclsToCheckForDeferredDiags) {
    auto *D = dyn_cast_or_null<Decl>(GetDecl(I));
    if (D)
      Decls.insert(D);
  }
  DeclsToCheckForDeferredDiags.clear();
}

void ASTReader::ReadReferencedSelectors(
       SmallVectorImpl<std::pair<Selector, SourceLocation>> &Sels) {
  if (ReferencedSelectorsData.empty())
    return;

  // If there are @selector references added them to its pool. This is for
  // implementation of -Wselector.
  unsigned int DataSize = ReferencedSelectorsData.size()-1;
  unsigned I = 0;
  while (I < DataSize) {
    Selector Sel = DecodeSelector(ReferencedSelectorsData[I++]);
    SourceLocation SelLoc
      = SourceLocation::getFromRawEncoding(ReferencedSelectorsData[I++]);
    Sels.push_back(std::make_pair(Sel, SelLoc));
  }
  ReferencedSelectorsData.clear();
}

void ASTReader::ReadWeakUndeclaredIdentifiers(
       SmallVectorImpl<std::pair<IdentifierInfo *, WeakInfo>> &WeakIDs) {
  if (WeakUndeclaredIdentifiers.empty())
    return;

  for (unsigned I = 0, N = WeakUndeclaredIdentifiers.size(); I < N; /*none*/) {
    IdentifierInfo *WeakId
      = DecodeIdentifierInfo(WeakUndeclaredIdentifiers[I++]);
    IdentifierInfo *AliasId
      = DecodeIdentifierInfo(WeakUndeclaredIdentifiers[I++]);
    SourceLocation Loc =
        SourceLocation::getFromRawEncoding(WeakUndeclaredIdentifiers[I++]);
    WeakInfo WI(AliasId, Loc);
    WeakIDs.push_back(std::make_pair(WeakId, WI));
  }
  WeakUndeclaredIdentifiers.clear();
}

void ASTReader::ReadUsedVTables(SmallVectorImpl<ExternalVTableUse> &VTables) {
  for (unsigned Idx = 0, N = VTableUses.size(); Idx < N; /* In loop */) {
    ExternalVTableUse VT;
    VTableUse &TableInfo = VTableUses[Idx++];
    VT.Record = dyn_cast_or_null<CXXRecordDecl>(GetDecl(TableInfo.ID));
    VT.Location = SourceLocation::getFromRawEncoding(TableInfo.RawLoc);
    VT.DefinitionRequired = TableInfo.Used;
    VTables.push_back(VT);
  }

  VTableUses.clear();
}

void ASTReader::ReadPendingInstantiations(
       SmallVectorImpl<std::pair<ValueDecl *, SourceLocation>> &Pending) {
  for (unsigned Idx = 0, N = PendingInstantiations.size(); Idx < N;) {
    PendingInstantiation &Inst = PendingInstantiations[Idx++];
    ValueDecl *D = cast<ValueDecl>(GetDecl(Inst.ID));
    SourceLocation Loc = SourceLocation::getFromRawEncoding(Inst.RawLoc);

    Pending.push_back(std::make_pair(D, Loc));
  }
  PendingInstantiations.clear();
}

void ASTReader::ReadLateParsedTemplates(
    llvm::MapVector<const FunctionDecl *, std::unique_ptr<LateParsedTemplate>>
        &LPTMap) {
  for (auto &LPT : LateParsedTemplates) {
    ModuleFile *FMod = LPT.first;
    RecordDataImpl &LateParsed = LPT.second;
    for (unsigned Idx = 0, N = LateParsed.size(); Idx < N;
         /* In loop */) {
      FunctionDecl *FD = ReadDeclAs<FunctionDecl>(*FMod, LateParsed, Idx);

      auto LT = std::make_unique<LateParsedTemplate>();
      LT->D = ReadDecl(*FMod, LateParsed, Idx);
      LT->FPO = FPOptions::getFromOpaqueInt(LateParsed[Idx++]);

      ModuleFile *F = getOwningModuleFile(LT->D);
      assert(F && "No module");

      unsigned TokN = LateParsed[Idx++];
      LT->Toks.reserve(TokN);
      for (unsigned T = 0; T < TokN; ++T)
        LT->Toks.push_back(ReadToken(*F, LateParsed, Idx));

      LPTMap.insert(std::make_pair(FD, std::move(LT)));
    }
  }

  LateParsedTemplates.clear();
}

void ASTReader::AssignedLambdaNumbering(CXXRecordDecl *Lambda) {
  if (!Lambda->getLambdaContextDecl())
    return;

  auto LambdaInfo =
      std::make_pair(Lambda->getLambdaContextDecl()->getCanonicalDecl(),
                     Lambda->getLambdaIndexInContext());

  // Handle the import and then include case for lambdas.
  if (auto Iter = LambdaDeclarationsForMerging.find(LambdaInfo);
      Iter != LambdaDeclarationsForMerging.end() &&
      Iter->second->isFromASTFile() && Lambda->getFirstDecl() == Lambda) {
    CXXRecordDecl *Previous =
        cast<CXXRecordDecl>(Iter->second)->getMostRecentDecl();
    Lambda->setPreviousDecl(Previous);
    return;
  }

  // Keep track of this lambda so it can be merged with another lambda that
  // is loaded later.
  LambdaDeclarationsForMerging.insert({LambdaInfo, Lambda});
}

void ASTReader::LoadSelector(Selector Sel) {
  // It would be complicated to avoid reading the methods anyway. So don't.
  ReadMethodPool(Sel);
}

void ASTReader::SetIdentifierInfo(IdentifierID ID, IdentifierInfo *II) {
  assert(ID && "Non-zero identifier ID required");
  unsigned Index = translateIdentifierIDToIndex(ID).second;
  assert(Index < IdentifiersLoaded.size() && "identifier ID out of range");
  IdentifiersLoaded[Index] = II;
  if (DeserializationListener)
    DeserializationListener->IdentifierRead(ID, II);
}

/// Set the globally-visible declarations associated with the given
/// identifier.
///
/// If the AST reader is currently in a state where the given declaration IDs
/// cannot safely be resolved, they are queued until it is safe to resolve
/// them.
///
/// \param II an IdentifierInfo that refers to one or more globally-visible
/// declarations.
///
/// \param DeclIDs the set of declaration IDs with the name @p II that are
/// visible at global scope.
///
/// \param Decls if non-null, this vector will be populated with the set of
/// deserialized declarations. These declarations will not be pushed into
/// scope.
void ASTReader::SetGloballyVisibleDecls(
    IdentifierInfo *II, const SmallVectorImpl<GlobalDeclID> &DeclIDs,
    SmallVectorImpl<Decl *> *Decls) {
  if (NumCurrentElementsDeserializing && !Decls) {
    PendingIdentifierInfos[II].append(DeclIDs.begin(), DeclIDs.end());
    return;
  }

  for (unsigned I = 0, N = DeclIDs.size(); I != N; ++I) {
    if (!SemaObj) {
      // Queue this declaration so that it will be added to the
      // translation unit scope and identifier's declaration chain
      // once a Sema object is known.
      PreloadedDeclIDs.push_back(DeclIDs[I]);
      continue;
    }

    NamedDecl *D = cast<NamedDecl>(GetDecl(DeclIDs[I]));

    // If we're simply supposed to record the declarations, do so now.
    if (Decls) {
      Decls->push_back(D);
      continue;
    }

    // Introduce this declaration into the translation-unit scope
    // and add it to the declaration chain for this identifier, so
    // that (unqualified) name lookup will find it.
    pushExternalDeclIntoScope(D, II);
  }
}

std::pair<ModuleFile *, unsigned>
ASTReader::translateIdentifierIDToIndex(IdentifierID ID) const {
  if (ID == 0)
    return {nullptr, 0};

  unsigned ModuleFileIndex = ID >> 32;
  unsigned LocalID = ID & llvm::maskTrailingOnes<IdentifierID>(32);

  assert(ModuleFileIndex && "not translating loaded IdentifierID?");
  assert(getModuleManager().size() > ModuleFileIndex - 1);

  ModuleFile &MF = getModuleManager()[ModuleFileIndex - 1];
  assert(LocalID < MF.LocalNumIdentifiers);
  return {&MF, MF.BaseIdentifierID + LocalID};
}

IdentifierInfo *ASTReader::DecodeIdentifierInfo(IdentifierID ID) {
  if (ID == 0)
    return nullptr;

  if (IdentifiersLoaded.empty()) {
    Error("no identifier table in AST file");
    return nullptr;
  }

  auto [M, Index] = translateIdentifierIDToIndex(ID);
  if (!IdentifiersLoaded[Index]) {
    assert(M != nullptr && "Untranslated Identifier ID?");
    assert(Index >= M->BaseIdentifierID);
    unsigned LocalIndex = Index - M->BaseIdentifierID;
    const unsigned char *Data =
        M->IdentifierTableData + M->IdentifierOffsets[LocalIndex];

    ASTIdentifierLookupTrait Trait(*this, *M);
    auto KeyDataLen = Trait.ReadKeyDataLength(Data);
    auto Key = Trait.ReadKey(Data, KeyDataLen.first);
    auto &II = PP.getIdentifierTable().get(Key);
    IdentifiersLoaded[Index] = &II;
    bool IsModule = getPreprocessor().getCurrentModule() != nullptr;
    markIdentifierFromAST(*this, II, IsModule);
    if (DeserializationListener)
      DeserializationListener->IdentifierRead(ID, &II);
  }

  return IdentifiersLoaded[Index];
}

IdentifierInfo *ASTReader::getLocalIdentifier(ModuleFile &M, uint64_t LocalID) {
  return DecodeIdentifierInfo(getGlobalIdentifierID(M, LocalID));
}

IdentifierID ASTReader::getGlobalIdentifierID(ModuleFile &M, uint64_t LocalID) {
  if (LocalID < NUM_PREDEF_IDENT_IDS)
    return LocalID;

  if (!M.ModuleOffsetMap.empty())
    ReadModuleOffsetMap(M);

  unsigned ModuleFileIndex = LocalID >> 32;
  LocalID &= llvm::maskTrailingOnes<IdentifierID>(32);
  ModuleFile *MF =
      ModuleFileIndex ? M.TransitiveImports[ModuleFileIndex - 1] : &M;
  assert(MF && "malformed identifier ID encoding?");

  if (!ModuleFileIndex)
    LocalID -= NUM_PREDEF_IDENT_IDS;

  return ((IdentifierID)(MF->Index + 1) << 32) | LocalID;
}

MacroInfo *ASTReader::getMacro(MacroID ID) {
  if (ID == 0)
    return nullptr;

  if (MacrosLoaded.empty()) {
    Error("no macro table in AST file");
    return nullptr;
  }

  ID -= NUM_PREDEF_MACRO_IDS;
  if (!MacrosLoaded[ID]) {
    GlobalMacroMapType::iterator I
      = GlobalMacroMap.find(ID + NUM_PREDEF_MACRO_IDS);
    assert(I != GlobalMacroMap.end() && "Corrupted global macro map");
    ModuleFile *M = I->second;
    unsigned Index = ID - M->BaseMacroID;
    MacrosLoaded[ID] =
        ReadMacroRecord(*M, M->MacroOffsetsBase + M->MacroOffsets[Index]);

    if (DeserializationListener)
      DeserializationListener->MacroRead(ID + NUM_PREDEF_MACRO_IDS,
                                         MacrosLoaded[ID]);
  }

  return MacrosLoaded[ID];
}

MacroID ASTReader::getGlobalMacroID(ModuleFile &M, unsigned LocalID) {
  if (LocalID < NUM_PREDEF_MACRO_IDS)
    return LocalID;

  if (!M.ModuleOffsetMap.empty())
    ReadModuleOffsetMap(M);

  ContinuousRangeMap<uint32_t, int, 2>::iterator I
    = M.MacroRemap.find(LocalID - NUM_PREDEF_MACRO_IDS);
  assert(I != M.MacroRemap.end() && "Invalid index into macro index remap");

  return LocalID + I->second;
}

serialization::SubmoduleID
ASTReader::getGlobalSubmoduleID(ModuleFile &M, unsigned LocalID) const {
  if (LocalID < NUM_PREDEF_SUBMODULE_IDS)
    return LocalID;

  if (!M.ModuleOffsetMap.empty())
    ReadModuleOffsetMap(M);

  ContinuousRangeMap<uint32_t, int, 2>::iterator I
    = M.SubmoduleRemap.find(LocalID - NUM_PREDEF_SUBMODULE_IDS);
  assert(I != M.SubmoduleRemap.end()
         && "Invalid index into submodule index remap");

  return LocalID + I->second;
}

Module *ASTReader::getSubmodule(SubmoduleID GlobalID) {
  if (GlobalID < NUM_PREDEF_SUBMODULE_IDS) {
    assert(GlobalID == 0 && "Unhandled global submodule ID");
    return nullptr;
  }

  if (GlobalID > SubmodulesLoaded.size()) {
    Error("submodule ID out of range in AST file");
    return nullptr;
  }

  return SubmodulesLoaded[GlobalID - NUM_PREDEF_SUBMODULE_IDS];
}

Module *ASTReader::getModule(unsigned ID) {
  return getSubmodule(ID);
}

ModuleFile *ASTReader::getLocalModuleFile(ModuleFile &M, unsigned ID) const {
  if (ID & 1) {
    // It's a module, look it up by submodule ID.
    auto I = GlobalSubmoduleMap.find(getGlobalSubmoduleID(M, ID >> 1));
    return I == GlobalSubmoduleMap.end() ? nullptr : I->second;
  } else {
    // It's a prefix (preamble, PCH, ...). Look it up by index.
   int IndexFromEnd = static_cast<int>(ID >> 1);
    assert(IndexFromEnd && "got reference to unknown module file");
    return getModuleManager().pch_modules().end()[-IndexFromEnd];
  }
}

unsigned ASTReader::getModuleFileID(ModuleFile *M) {
  if (!M)
    return 1;

  // For a file representing a module, use the submodule ID of the top-level
  // module as the file ID. For any other kind of file, the number of such
  // files loaded beforehand will be the same on reload.
  // FIXME: Is this true even if we have an explicit module file and a PCH?
  if (M->isModule())
    return ((M->BaseSubmoduleID + NUM_PREDEF_SUBMODULE_IDS) << 1) | 1;

  auto PCHModules = getModuleManager().pch_modules();
  auto I = llvm::find(PCHModules, M);
  assert(I != PCHModules.end() && "emitting reference to unknown file");
  return std::distance(I, PCHModules.end()) << 1;
}

std::optional<ASTSourceDescriptor> ASTReader::getSourceDescriptor(unsigned ID) {
  if (Module *M = getSubmodule(ID))
    return ASTSourceDescriptor(*M);

  // If there is only a single PCH, return it instead.
  // Chained PCH are not supported.
  const auto &PCHChain = ModuleMgr.pch_modules();
  if (std::distance(std::begin(PCHChain), std::end(PCHChain))) {
    ModuleFile &MF = ModuleMgr.getPrimaryModule();
    StringRef ModuleName = llvm::sys::path::filename(MF.OriginalSourceFileName);
    StringRef FileName = llvm::sys::path::filename(MF.FileName);
    return ASTSourceDescriptor(ModuleName,
                               llvm::sys::path::parent_path(MF.FileName),
                               FileName, MF.Signature);
  }
  return std::nullopt;
}

ExternalASTSource::ExtKind ASTReader::hasExternalDefinitions(const Decl *FD) {
  auto I = DefinitionSource.find(FD);
  if (I == DefinitionSource.end())
    return EK_ReplyHazy;
  return I->second ? EK_Never : EK_Always;
}

bool ASTReader::wasThisDeclarationADefinition(const FunctionDecl *FD) {
  return ThisDeclarationWasADefinitionSet.contains(FD);
}

Selector ASTReader::getLocalSelector(ModuleFile &M, unsigned LocalID) {
  return DecodeSelector(getGlobalSelectorID(M, LocalID));
}

Selector ASTReader::DecodeSelector(serialization::SelectorID ID) {
  if (ID == 0)
    return Selector();

  if (ID > SelectorsLoaded.size()) {
    Error("selector ID out of range in AST file");
    return Selector();
  }

  if (SelectorsLoaded[ID - 1].getAsOpaquePtr() == nullptr) {
    // Load this selector from the selector table.
    GlobalSelectorMapType::iterator I = GlobalSelectorMap.find(ID);
    assert(I != GlobalSelectorMap.end() && "Corrupted global selector map");
    ModuleFile &M = *I->second;
    ASTSelectorLookupTrait Trait(*this, M);
    unsigned Idx = ID - M.BaseSelectorID - NUM_PREDEF_SELECTOR_IDS;
    SelectorsLoaded[ID - 1] =
      Trait.ReadKey(M.SelectorLookupTableData + M.SelectorOffsets[Idx], 0);
    if (DeserializationListener)
      DeserializationListener->SelectorRead(ID, SelectorsLoaded[ID - 1]);
  }

  return SelectorsLoaded[ID - 1];
}

Selector ASTReader::GetExternalSelector(serialization::SelectorID ID) {
  return DecodeSelector(ID);
}

uint32_t ASTReader::GetNumExternalSelectors() {
  // ID 0 (the null selector) is considered an external selector.
  return getTotalNumSelectors() + 1;
}

serialization::SelectorID
ASTReader::getGlobalSelectorID(ModuleFile &M, unsigned LocalID) const {
  if (LocalID < NUM_PREDEF_SELECTOR_IDS)
    return LocalID;

  if (!M.ModuleOffsetMap.empty())
    ReadModuleOffsetMap(M);

  ContinuousRangeMap<uint32_t, int, 2>::iterator I
    = M.SelectorRemap.find(LocalID - NUM_PREDEF_SELECTOR_IDS);
  assert(I != M.SelectorRemap.end()
         && "Invalid index into selector index remap");

  return LocalID + I->second;
}

DeclarationNameLoc
ASTRecordReader::readDeclarationNameLoc(DeclarationName Name) {
  switch (Name.getNameKind()) {
  case DeclarationName::CXXConstructorName:
  case DeclarationName::CXXDestructorName:
  case DeclarationName::CXXConversionFunctionName:
    return DeclarationNameLoc::makeNamedTypeLoc(readTypeSourceInfo());

  case DeclarationName::CXXOperatorName:
    return DeclarationNameLoc::makeCXXOperatorNameLoc(readSourceRange());

  case DeclarationName::CXXLiteralOperatorName:
    return DeclarationNameLoc::makeCXXLiteralOperatorNameLoc(
        readSourceLocation());

  case DeclarationName::Identifier:
  case DeclarationName::ObjCZeroArgSelector:
  case DeclarationName::ObjCOneArgSelector:
  case DeclarationName::ObjCMultiArgSelector:
  case DeclarationName::CXXUsingDirective:
  case DeclarationName::CXXDeductionGuideName:
    break;
  }
  return DeclarationNameLoc();
}

DeclarationNameInfo ASTRecordReader::readDeclarationNameInfo() {
  DeclarationNameInfo NameInfo;
  NameInfo.setName(readDeclarationName());
  NameInfo.setLoc(readSourceLocation());
  NameInfo.setInfo(readDeclarationNameLoc(NameInfo.getName()));
  return NameInfo;
}

TypeCoupledDeclRefInfo ASTRecordReader::readTypeCoupledDeclRefInfo() {
  return TypeCoupledDeclRefInfo(readDeclAs<ValueDecl>(), readBool());
}

SpirvOperand ASTRecordReader::readHLSLSpirvOperand() {
  auto Kind = readInt();
  auto ResultType = readQualType();
  auto Value = readAPInt();
  SpirvOperand Op(SpirvOperand::SpirvOperandKind(Kind), ResultType, Value);
  assert(Op.isValid());
  return Op;
}

void ASTRecordReader::readQualifierInfo(QualifierInfo &Info) {
  Info.QualifierLoc = readNestedNameSpecifierLoc();
  unsigned NumTPLists = readInt();
  Info.NumTemplParamLists = NumTPLists;
  if (NumTPLists) {
    Info.TemplParamLists =
        new (getContext()) TemplateParameterList *[NumTPLists];
    for (unsigned i = 0; i != NumTPLists; ++i)
      Info.TemplParamLists[i] = readTemplateParameterList();
  }
}

TemplateParameterList *
ASTRecordReader::readTemplateParameterList() {
  SourceLocation TemplateLoc = readSourceLocation();
  SourceLocation LAngleLoc = readSourceLocation();
  SourceLocation RAngleLoc = readSourceLocation();

  unsigned NumParams = readInt();
  SmallVector<NamedDecl *, 16> Params;
  Params.reserve(NumParams);
  while (NumParams--)
    Params.push_back(readDeclAs<NamedDecl>());

  bool HasRequiresClause = readBool();
  Expr *RequiresClause = HasRequiresClause ? readExpr() : nullptr;

  TemplateParameterList *TemplateParams = TemplateParameterList::Create(
      getContext(), TemplateLoc, LAngleLoc, Params, RAngleLoc, RequiresClause);
  return TemplateParams;
}

void ASTRecordReader::readTemplateArgumentList(
                        SmallVectorImpl<TemplateArgument> &TemplArgs,
                        bool Canonicalize) {
  unsigned NumTemplateArgs = readInt();
  TemplArgs.reserve(NumTemplateArgs);
  while (NumTemplateArgs--)
    TemplArgs.push_back(readTemplateArgument(Canonicalize));
}

/// Read a UnresolvedSet structure.
void ASTRecordReader::readUnresolvedSet(LazyASTUnresolvedSet &Set) {
  unsigned NumDecls = readInt();
  Set.reserve(getContext(), NumDecls);
  while (NumDecls--) {
    GlobalDeclID ID = readDeclID();
    AccessSpecifier AS = (AccessSpecifier) readInt();
    Set.addLazyDecl(getContext(), ID, AS);
  }
}

CXXBaseSpecifier
ASTRecordReader::readCXXBaseSpecifier() {
  bool isVirtual = readBool();
  bool isBaseOfClass = readBool();
  AccessSpecifier AS = static_cast<AccessSpecifier>(readInt());
  bool inheritConstructors = readBool();
  TypeSourceInfo *TInfo = readTypeSourceInfo();
  SourceRange Range = readSourceRange();
  SourceLocation EllipsisLoc = readSourceLocation();
  CXXBaseSpecifier Result(Range, isVirtual, isBaseOfClass, AS, TInfo,
                          EllipsisLoc);
  Result.setInheritConstructors(inheritConstructors);
  return Result;
}

CXXCtorInitializer **
ASTRecordReader::readCXXCtorInitializers() {
  ASTContext &Context = getContext();
  unsigned NumInitializers = readInt();
  assert(NumInitializers && "wrote ctor initializers but have no inits");
  auto **CtorInitializers = new (Context) CXXCtorInitializer*[NumInitializers];
  for (unsigned i = 0; i != NumInitializers; ++i) {
    TypeSourceInfo *TInfo = nullptr;
    bool IsBaseVirtual = false;
    FieldDecl *Member = nullptr;
    IndirectFieldDecl *IndirectMember = nullptr;

    CtorInitializerType Type = (CtorInitializerType) readInt();
    switch (Type) {
    case CTOR_INITIALIZER_BASE:
      TInfo = readTypeSourceInfo();
      IsBaseVirtual = readBool();
      break;

    case CTOR_INITIALIZER_DELEGATING:
      TInfo = readTypeSourceInfo();
      break;

     case CTOR_INITIALIZER_MEMBER:
      Member = readDeclAs<FieldDecl>();
      break;

     case CTOR_INITIALIZER_INDIRECT_MEMBER:
      IndirectMember = readDeclAs<IndirectFieldDecl>();
      break;
    }

    SourceLocation MemberOrEllipsisLoc = readSourceLocation();
    Expr *Init = readExpr();
    SourceLocation LParenLoc = readSourceLocation();
    SourceLocation RParenLoc = readSourceLocation();

    CXXCtorInitializer *BOMInit;
    if (Type == CTOR_INITIALIZER_BASE)
      BOMInit = new (Context)
          CXXCtorInitializer(Context, TInfo, IsBaseVirtual, LParenLoc, Init,
                             RParenLoc, MemberOrEllipsisLoc);
    else if (Type == CTOR_INITIALIZER_DELEGATING)
      BOMInit = new (Context)
          CXXCtorInitializer(Context, TInfo, LParenLoc, Init, RParenLoc);
    else if (Member)
      BOMInit = new (Context)
          CXXCtorInitializer(Context, Member, MemberOrEllipsisLoc, LParenLoc,
                             Init, RParenLoc);
    else
      BOMInit = new (Context)
          CXXCtorInitializer(Context, IndirectMember, MemberOrEllipsisLoc,
                             LParenLoc, Init, RParenLoc);

    if (/*IsWritten*/readBool()) {
      unsigned SourceOrder = readInt();
      BOMInit->setSourceOrder(SourceOrder);
    }

    CtorInitializers[i] = BOMInit;
  }

  return CtorInitializers;
}

NestedNameSpecifierLoc
ASTRecordReader::readNestedNameSpecifierLoc() {
  ASTContext &Context = getContext();
  unsigned N = readInt();
  NestedNameSpecifierLocBuilder Builder;
  for (unsigned I = 0; I != N; ++I) {
    auto Kind = readNestedNameSpecifierKind();
    switch (Kind) {
    case NestedNameSpecifier::Kind::Namespace: {
      auto *NS = readDeclAs<NamespaceBaseDecl>();
      SourceRange Range = readSourceRange();
      Builder.Extend(Context, NS, Range.getBegin(), Range.getEnd());
      break;
    }

    case NestedNameSpecifier::Kind::Type: {
      TypeSourceInfo *T = readTypeSourceInfo();
      if (!T)
        return NestedNameSpecifierLoc();
      SourceLocation ColonColonLoc = readSourceLocation();
      Builder.Make(Context, T->getTypeLoc(), ColonColonLoc);
      break;
    }

    case NestedNameSpecifier::Kind::Global: {
      SourceLocation ColonColonLoc = readSourceLocation();
      Builder.MakeGlobal(Context, ColonColonLoc);
      break;
    }

    case NestedNameSpecifier::Kind::MicrosoftSuper: {
      CXXRecordDecl *RD = readDeclAs<CXXRecordDecl>();
      SourceRange Range = readSourceRange();
      Builder.MakeMicrosoftSuper(Context, RD, Range.getBegin(), Range.getEnd());
      break;
    }

    case NestedNameSpecifier::Kind::Null:
      llvm_unreachable("unexpected null nested name specifier");
    }
  }

  return Builder.getWithLocInContext(Context);
}

SourceRange ASTReader::ReadSourceRange(ModuleFile &F, const RecordData &Record,
                                       unsigned &Idx) {
  SourceLocation beg = ReadSourceLocation(F, Record, Idx);
  SourceLocation end = ReadSourceLocation(F, Record, Idx);
  return SourceRange(beg, end);
}

llvm::BitVector ASTReader::ReadBitVector(const RecordData &Record,
                                         const StringRef Blob) {
  unsigned Count = Record[0];
  const char *Byte = Blob.data();
  llvm::BitVector Ret = llvm::BitVector(Count, false);
  for (unsigned I = 0; I < Count; ++Byte)
    for (unsigned Bit = 0; Bit < 8 && I < Count; ++Bit, ++I)
      if (*Byte & (1 << Bit))
        Ret[I] = true;
  return Ret;
}

/// Read a floating-point value
llvm::APFloat ASTRecordReader::readAPFloat(const llvm::fltSemantics &Sem) {
  return llvm::APFloat(Sem, readAPInt());
}

// Read a string
std::string ASTReader::ReadString(const RecordDataImpl &Record, unsigned &Idx) {
  unsigned Len = Record[Idx++];
  std::string Result(Record.data() + Idx, Record.data() + Idx + Len);
  Idx += Len;
  return Result;
}

StringRef ASTReader::ReadStringBlob(const RecordDataImpl &Record, unsigned &Idx,
                                    StringRef &Blob) {
  unsigned Len = Record[Idx++];
  StringRef Result = Blob.substr(0, Len);
  Blob = Blob.substr(Len);
  return Result;
}

std::string ASTReader::ReadPath(ModuleFile &F, const RecordData &Record,
                                unsigned &Idx) {
  return ReadPath(F.BaseDirectory, Record, Idx);
}

std::string ASTReader::ReadPath(StringRef BaseDirectory,
                                const RecordData &Record, unsigned &Idx) {
  std::string Filename = ReadString(Record, Idx);
  return ResolveImportedPathAndAllocate(PathBuf, Filename, BaseDirectory);
}

std::string ASTReader::ReadPathBlob(StringRef BaseDirectory,
                                    const RecordData &Record, unsigned &Idx,
                                    StringRef &Blob) {
  StringRef Filename = ReadStringBlob(Record, Idx, Blob);
  return ResolveImportedPathAndAllocate(PathBuf, Filename, BaseDirectory);
}

VersionTuple ASTReader::ReadVersionTuple(const RecordData &Record,
                                         unsigned &Idx) {
  unsigned Major = Record[Idx++];
  unsigned Minor = Record[Idx++];
  unsigned Subminor = Record[Idx++];
  if (Minor == 0)
    return VersionTuple(Major);
  if (Subminor == 0)
    return VersionTuple(Major, Minor - 1);
  return VersionTuple(Major, Minor - 1, Subminor - 1);
}

CXXTemporary *ASTReader::ReadCXXTemporary(ModuleFile &F,
                                          const RecordData &Record,
                                          unsigned &Idx) {
  CXXDestructorDecl *Decl = ReadDeclAs<CXXDestructorDecl>(F, Record, Idx);
  return CXXTemporary::Create(getContext(), Decl);
}

DiagnosticBuilder ASTReader::Diag(unsigned DiagID) const {
  return Diag(CurrentImportLoc, DiagID);
}

DiagnosticBuilder ASTReader::Diag(SourceLocation Loc, unsigned DiagID) const {
  return Diags.Report(Loc, DiagID);
}

void ASTReader::runWithSufficientStackSpace(SourceLocation Loc,
                                            llvm::function_ref<void()> Fn) {
  // When Sema is available, avoid duplicate errors.
  if (SemaObj) {
    SemaObj->runWithSufficientStackSpace(Loc, Fn);
    return;
  }

  StackHandler.runWithSufficientStackSpace(Loc, Fn);
}

/// Retrieve the identifier table associated with the
/// preprocessor.
IdentifierTable &ASTReader::getIdentifierTable() {
  return PP.getIdentifierTable();
}

/// Record that the given ID maps to the given switch-case
/// statement.
void ASTReader::RecordSwitchCaseID(SwitchCase *SC, unsigned ID) {
  assert((*CurrSwitchCaseStmts)[ID] == nullptr &&
         "Already have a SwitchCase with this ID");
  (*CurrSwitchCaseStmts)[ID] = SC;
}

/// Retrieve the switch-case statement with the given ID.
SwitchCase *ASTReader::getSwitchCaseWithID(unsigned ID) {
  assert((*CurrSwitchCaseStmts)[ID] != nullptr && "No SwitchCase with this ID");
  return (*CurrSwitchCaseStmts)[ID];
}

void ASTReader::ClearSwitchCaseIDs() {
  CurrSwitchCaseStmts->clear();
}

void ASTReader::ReadComments() {
  ASTContext &Context = getContext();
  std::vector<RawComment *> Comments;
  for (SmallVectorImpl<std::pair<BitstreamCursor,
                                 serialization::ModuleFile *>>::iterator
       I = CommentsCursors.begin(),
       E = CommentsCursors.end();
       I != E; ++I) {
    Comments.clear();
    BitstreamCursor &Cursor = I->first;
    serialization::ModuleFile &F = *I->second;
    SavedStreamPosition SavedPosition(Cursor);

    RecordData Record;
    while (true) {
      Expected<llvm::BitstreamEntry> MaybeEntry =
          Cursor.advanceSkippingSubblocks(
              BitstreamCursor::AF_DontPopBlockAtEnd);
      if (!MaybeEntry) {
        Error(MaybeEntry.takeError());
        return;
      }
      llvm::BitstreamEntry Entry = MaybeEntry.get();

      switch (Entry.Kind) {
      case llvm::BitstreamEntry::SubBlock: // Handled for us already.
      case llvm::BitstreamEntry::Error:
        Error("malformed block record in AST file");
        return;
      case llvm::BitstreamEntry::EndBlock:
        goto NextCursor;
      case llvm::BitstreamEntry::Record:
        // The interesting case.
        break;
      }

      // Read a record.
      Record.clear();
      Expected<unsigned> MaybeComment = Cursor.readRecord(Entry.ID, Record);
      if (!MaybeComment) {
        Error(MaybeComment.takeError());
        return;
      }
      switch ((CommentRecordTypes)MaybeComment.get()) {
      case COMMENTS_RAW_COMMENT: {
        unsigned Idx = 0;
        SourceRange SR = ReadSourceRange(F, Record, Idx);
        RawComment::CommentKind Kind =
            (RawComment::CommentKind) Record[Idx++];
        bool IsTrailingComment = Record[Idx++];
        bool IsAlmostTrailingComment = Record[Idx++];
        Comments.push_back(new (Context) RawComment(
            SR, Kind, IsTrailingComment, IsAlmostTrailingComment));
        break;
      }
      }
    }
  NextCursor:
    for (RawComment *C : Comments) {
      SourceLocation CommentLoc = C->getBeginLoc();
      if (CommentLoc.isValid()) {
        FileIDAndOffset Loc = SourceMgr.getDecomposedLoc(CommentLoc);
        if (Loc.first.isValid())
          Context.Comments.OrderedComments[Loc.first].emplace(Loc.second, C);
      }
    }
  }
}

void ASTReader::visitInputFileInfos(
    serialization::ModuleFile &MF, bool IncludeSystem,
    llvm::function_ref<void(const serialization::InputFileInfo &IFI,
                            bool IsSystem)>
        Visitor) {
  unsigned NumUserInputs = MF.NumUserInputFiles;
  unsigned NumInputs = MF.InputFilesLoaded.size();
  assert(NumUserInputs <= NumInputs);
  unsigned N = IncludeSystem ? NumInputs : NumUserInputs;
  for (unsigned I = 0; I < N; ++I) {
    bool IsSystem = I >= NumUserInputs;
    InputFileInfo IFI = getInputFileInfo(MF, I+1);
    Visitor(IFI, IsSystem);
  }
}

void ASTReader::visitInputFiles(serialization::ModuleFile &MF,
                                bool IncludeSystem, bool Complain,
                    llvm::function_ref<void(const serialization::InputFile &IF,
                                            bool isSystem)> Visitor) {
  unsigned NumUserInputs = MF.NumUserInputFiles;
  unsigned NumInputs = MF.InputFilesLoaded.size();
  assert(NumUserInputs <= NumInputs);
  unsigned N = IncludeSystem ? NumInputs : NumUserInputs;
  for (unsigned I = 0; I < N; ++I) {
    bool IsSystem = I >= NumUserInputs;
    InputFile IF = getInputFile(MF, I+1, Complain);
    Visitor(IF, IsSystem);
  }
}

void ASTReader::visitTopLevelModuleMaps(
    serialization::ModuleFile &MF,
    llvm::function_ref<void(FileEntryRef FE)> Visitor) {
  unsigned NumInputs = MF.InputFilesLoaded.size();
  for (unsigned I = 0; I < NumInputs; ++I) {
    InputFileInfo IFI = getInputFileInfo(MF, I + 1);
    if (IFI.TopLevel && IFI.ModuleMap)
      if (auto FE = getInputFile(MF, I + 1).getFile())
        Visitor(*FE);
  }
}

void ASTReader::finishPendingActions() {
  while (!PendingIdentifierInfos.empty() ||
         !PendingDeducedFunctionTypes.empty() ||
         !PendingDeducedVarTypes.empty() || !PendingDeclChains.empty() ||
         !PendingMacroIDs.empty() || !PendingDeclContextInfos.empty() ||
         !PendingUpdateRecords.empty() ||
         !PendingObjCExtensionIvarRedeclarations.empty()) {
    // If any identifiers with corresponding top-level declarations have
    // been loaded, load those declarations now.
    using TopLevelDeclsMap =
        llvm::DenseMap<IdentifierInfo *, SmallVector<Decl *, 2>>;
    TopLevelDeclsMap TopLevelDecls;

    while (!PendingIdentifierInfos.empty()) {
      IdentifierInfo *II = PendingIdentifierInfos.back().first;
      SmallVector<GlobalDeclID, 4> DeclIDs =
          std::move(PendingIdentifierInfos.back().second);
      PendingIdentifierInfos.pop_back();

      SetGloballyVisibleDecls(II, DeclIDs, &TopLevelDecls[II]);
    }

    // Load each function type that we deferred loading because it was a
    // deduced type that might refer to a local type declared within itself.
    for (unsigned I = 0; I != PendingDeducedFunctionTypes.size(); ++I) {
      auto *FD = PendingDeducedFunctionTypes[I].first;
      FD->setType(GetType(PendingDeducedFunctionTypes[I].second));

      if (auto *DT = FD->getReturnType()->getContainedDeducedType()) {
        // If we gave a function a deduced return type, remember that we need to
        // propagate that along the redeclaration chain.
        if (DT->isDeduced()) {
          PendingDeducedTypeUpdates.insert(
              {FD->getCanonicalDecl(), FD->getReturnType()});
          continue;
        }

        // The function has undeduced DeduceType return type. We hope we can
        // find the deduced type by iterating the redecls in other modules
        // later.
        PendingUndeducedFunctionDecls.push_back(FD);
        continue;
      }
    }
    PendingDeducedFunctionTypes.clear();

    // Load each variable type that we deferred loading because it was a
    // deduced type that might refer to a local type declared within itself.
    for (unsigned I = 0; I != PendingDeducedVarTypes.size(); ++I) {
      auto *VD = PendingDeducedVarTypes[I].first;
      VD->setType(GetType(PendingDeducedVarTypes[I].second));
    }
    PendingDeducedVarTypes.clear();

    // Load pending declaration chains.
    for (unsigned I = 0; I != PendingDeclChains.size(); ++I)
      loadPendingDeclChain(PendingDeclChains[I].first,
                           PendingDeclChains[I].second);
    PendingDeclChains.clear();

    // Make the most recent of the top-level declarations visible.
    for (TopLevelDeclsMap::iterator TLD = TopLevelDecls.begin(),
           TLDEnd = TopLevelDecls.end(); TLD != TLDEnd; ++TLD) {
      IdentifierInfo *II = TLD->first;
      for (unsigned I = 0, N = TLD->second.size(); I != N; ++I) {
        pushExternalDeclIntoScope(cast<NamedDecl>(TLD->second[I]), II);
      }
    }

    // Load any pending macro definitions.
    for (unsigned I = 0; I != PendingMacroIDs.size(); ++I) {
      IdentifierInfo *II = PendingMacroIDs.begin()[I].first;
      SmallVector<PendingMacroInfo, 2> GlobalIDs;
      GlobalIDs.swap(PendingMacroIDs.begin()[I].second);
      // Initialize the macro history from chained-PCHs ahead of module imports.
      for (unsigned IDIdx = 0, NumIDs = GlobalIDs.size(); IDIdx != NumIDs;
           ++IDIdx) {
        const PendingMacroInfo &Info = GlobalIDs[IDIdx];
        if (!Info.M->isModule())
          resolvePendingMacro(II, Info);
      }
      // Handle module imports.
      for (unsigned IDIdx = 0, NumIDs = GlobalIDs.size(); IDIdx != NumIDs;
           ++IDIdx) {
        const PendingMacroInfo &Info = GlobalIDs[IDIdx];
        if (Info.M->isModule())
          resolvePendingMacro(II, Info);
      }
    }
    PendingMacroIDs.clear();

    // Wire up the DeclContexts for Decls that we delayed setting until
    // recursive loading is completed.
    while (!PendingDeclContextInfos.empty()) {
      PendingDeclContextInfo Info = PendingDeclContextInfos.front();
      PendingDeclContextInfos.pop_front();
      DeclContext *SemaDC = cast<DeclContext>(GetDecl(Info.SemaDC));
      DeclContext *LexicalDC = cast<DeclContext>(GetDecl(Info.LexicalDC));
      Info.D->setDeclContextsImpl(SemaDC, LexicalDC, getContext());
    }

    // Perform any pending declaration updates.
    while (!PendingUpdateRecords.empty()) {
      auto Update = PendingUpdateRecords.pop_back_val();
      ReadingKindTracker ReadingKind(Read_Decl, *this);
      loadDeclUpdateRecords(Update);
    }

    while (!PendingObjCExtensionIvarRedeclarations.empty()) {
      auto ExtensionsPair = PendingObjCExtensionIvarRedeclarations.back().first;
      auto DuplicateIvars =
          PendingObjCExtensionIvarRedeclarations.back().second;
      StructuralEquivalenceContext::NonEquivalentDeclSet NonEquivalentDecls;
      StructuralEquivalenceContext Ctx(
          ContextObj->getLangOpts(), ExtensionsPair.first->getASTContext(),
          ExtensionsPair.second->getASTContext(), NonEquivalentDecls,
          StructuralEquivalenceKind::Default, /*StrictTypeSpelling =*/false,
          /*Complain =*/false,
          /*ErrorOnTagTypeMismatch =*/true);
      if (Ctx.IsEquivalent(ExtensionsPair.first, ExtensionsPair.second)) {
        // Merge redeclared ivars with their predecessors.
        for (auto IvarPair : DuplicateIvars) {
          ObjCIvarDecl *Ivar = IvarPair.first, *PrevIvar = IvarPair.second;
          // Change semantic DeclContext but keep the lexical one.
          Ivar->setDeclContextsImpl(PrevIvar->getDeclContext(),
                                    Ivar->getLexicalDeclContext(),
                                    getContext());
          getContext().setPrimaryMergedDecl(Ivar, PrevIvar->getCanonicalDecl());
        }
        // Invalidate duplicate extension and the cached ivar list.
        ExtensionsPair.first->setInvalidDecl();
        ExtensionsPair.second->getClassInterface()
            ->getDefinition()
            ->setIvarList(nullptr);
      } else {
        for (auto IvarPair : DuplicateIvars) {
          Diag(IvarPair.first->getLocation(),
               diag::err_duplicate_ivar_declaration)
              << IvarPair.first->getIdentifier();
          Diag(IvarPair.second->getLocation(), diag::note_previous_definition);
        }
      }
      PendingObjCExtensionIvarRedeclarations.pop_back();
    }
  }

  // At this point, all update records for loaded decls are in place, so any
  // fake class definitions should have become real.
  assert(PendingFakeDefinitionData.empty() &&
         "faked up a class definition but never saw the real one");

  // If we deserialized any C++ or Objective-C class definitions, any
  // Objective-C protocol definitions, or any redeclarable templates, make sure
  // that all redeclarations point to the definitions. Note that this can only
  // happen now, after the redeclaration chains have been fully wired.
  for (Decl *D : PendingDefinitions) {
    if (TagDecl *TD = dyn_cast<TagDecl>(D)) {
      if (auto *RD = dyn_cast<CXXRecordDecl>(TD)) {
        for (auto *R = getMostRecentExistingDecl(RD); R;
             R = R->getPreviousDecl()) {
          assert((R == D) ==
                     cast<CXXRecordDecl>(R)->isThisDeclarationADefinition() &&
                 "declaration thinks it's the definition but it isn't");
          cast<CXXRecordDecl>(R)->DefinitionData = RD->DefinitionData;
        }
      }

      continue;
    }

    if (auto ID = dyn_cast<ObjCInterfaceDecl>(D)) {
      // Make sure that the ObjCInterfaceType points at the definition.
      const_cast<ObjCInterfaceType *>(cast<ObjCInterfaceType>(ID->TypeForDecl))
        ->Decl = ID;

      for (auto *R = getMostRecentExistingDecl(ID); R; R = R->getPreviousDecl())
        cast<ObjCInterfaceDecl>(R)->Data = ID->Data;

      continue;
    }

    if (auto PD = dyn_cast<ObjCProtocolDecl>(D)) {
      for (auto *R = getMostRecentExistingDecl(PD); R; R = R->getPreviousDecl())
        cast<ObjCProtocolDecl>(R)->Data = PD->Data;

      continue;
    }

    auto RTD = cast<RedeclarableTemplateDecl>(D)->getCanonicalDecl();
    for (auto *R = getMostRecentExistingDecl(RTD); R; R = R->getPreviousDecl())
      cast<RedeclarableTemplateDecl>(R)->Common = RTD->Common;
  }
  PendingDefinitions.clear();

  for (auto [D, Previous] : PendingWarningForDuplicatedDefsInModuleUnits) {
    auto hasDefinitionImpl = [this](Decl *D, auto hasDefinitionImpl) {
      if (auto *VD = dyn_cast<VarDecl>(D))
        return VD->isThisDeclarationADefinition() ||
               VD->isThisDeclarationADemotedDefinition();

      if (auto *TD = dyn_cast<TagDecl>(D))
        return TD->isThisDeclarationADefinition() ||
               TD->isThisDeclarationADemotedDefinition();

      if (auto *FD = dyn_cast<FunctionDecl>(D))
        return FD->isThisDeclarationADefinition() || PendingBodies.count(FD);

      if (auto *RTD = dyn_cast<RedeclarableTemplateDecl>(D))
        return hasDefinitionImpl(RTD->getTemplatedDecl(), hasDefinitionImpl);

      // Conservatively return false here.
      return false;
    };

    auto hasDefinition = [&hasDefinitionImpl](Decl *D) {
      return hasDefinitionImpl(D, hasDefinitionImpl);
    };

    // It is not good to prevent multiple declarations since the forward
    // declaration is common. Let's try to avoid duplicated definitions
    // only.
    if (!hasDefinition(D) || !hasDefinition(Previous))
      continue;

    Module *PM = Previous->getOwningModule();
    Module *DM = D->getOwningModule();
    Diag(D->getLocation(), diag::warn_decls_in_multiple_modules)
        << cast<NamedDecl>(Previous) << PM->getTopLevelModuleName()
        << (DM ? DM->getTopLevelModuleName() : "global module");
    Diag(Previous->getLocation(), diag::note_also_found);
  }
  PendingWarningForDuplicatedDefsInModuleUnits.clear();

  // Load the bodies of any functions or methods we've encountered. We do
  // this now (delayed) so that we can be sure that the declaration chains
  // have been fully wired up (hasBody relies on this).
  // FIXME: We shouldn't require complete redeclaration chains here.
  for (PendingBodiesMap::iterator PB = PendingBodies.begin(),
                               PBEnd = PendingBodies.end();
       PB != PBEnd; ++PB) {
    if (FunctionDecl *FD = dyn_cast<FunctionDecl>(PB->first)) {
      // FIXME: Check for =delete/=default?
      const FunctionDecl *Defn = nullptr;
      if (!getContext().getLangOpts().Modules || !FD->hasBody(Defn)) {
        FD->setLazyBody(PB->second);
      } else {
        auto *NonConstDefn = const_cast<FunctionDecl*>(Defn);
        mergeDefinitionVisibility(NonConstDefn, FD);

        if (!FD->isLateTemplateParsed() &&
            !NonConstDefn->isLateTemplateParsed() &&
            // We only perform ODR checks for decls not in the explicit
            // global module fragment.
            !shouldSkipCheckingODR(FD) &&
            !shouldSkipCheckingODR(NonConstDefn) &&
            FD->getODRHash() != NonConstDefn->getODRHash()) {
          if (!isa<CXXMethodDecl>(FD)) {
            PendingFunctionOdrMergeFailures[FD].push_back(NonConstDefn);
          } else if (FD->getLexicalParent()->isFileContext() &&
                     NonConstDefn->getLexicalParent()->isFileContext()) {
            // Only diagnose out-of-line method definitions.  If they are
            // in class definitions, then an error will be generated when
            // processing the class bodies.
            PendingFunctionOdrMergeFailures[FD].push_back(NonConstDefn);
          }
        }
      }
      continue;
    }

    ObjCMethodDecl *MD = cast<ObjCMethodDecl>(PB->first);
    if (!getContext().getLangOpts().Modules || !MD->hasBody())
      MD->setLazyBody(PB->second);
  }
  PendingBodies.clear();

  // Inform any classes that had members added that they now have more members.
  for (auto [RD, MD] : PendingAddedClassMembers) {
    RD->addedMember(MD);
  }
  PendingAddedClassMembers.clear();

  // Do some cleanup.
  for (auto *ND : PendingMergedDefinitionsToDeduplicate)
    getContext().deduplicateMergedDefinitionsFor(ND);
  PendingMergedDefinitionsToDeduplicate.clear();

  // For each decl chain that we wanted to complete while deserializing, mark
  // it as "still needs to be completed".
  for (Decl *D : PendingIncompleteDeclChains)
    markIncompleteDeclChain(D);
  PendingIncompleteDeclChains.clear();

  assert(PendingIdentifierInfos.empty() &&
         "Should be empty at the end of finishPendingActions");
  assert(PendingDeducedFunctionTypes.empty() &&
         "Should be empty at the end of finishPendingActions");
  assert(PendingDeducedVarTypes.empty() &&
         "Should be empty at the end of finishPendingActions");
  assert(PendingDeclChains.empty() &&
         "Should be empty at the end of finishPendingActions");
  assert(PendingMacroIDs.empty() &&
         "Should be empty at the end of finishPendingActions");
  assert(PendingDeclContextInfos.empty() &&
         "Should be empty at the end of finishPendingActions");
  assert(PendingUpdateRecords.empty() &&
         "Should be empty at the end of finishPendingActions");
  assert(PendingObjCExtensionIvarRedeclarations.empty() &&
         "Should be empty at the end of finishPendingActions");
  assert(PendingFakeDefinitionData.empty() &&
         "Should be empty at the end of finishPendingActions");
  assert(PendingDefinitions.empty() &&
         "Should be empty at the end of finishPendingActions");
  assert(PendingWarningForDuplicatedDefsInModuleUnits.empty() &&
         "Should be empty at the end of finishPendingActions");
  assert(PendingBodies.empty() &&
         "Should be empty at the end of finishPendingActions");
  assert(PendingAddedClassMembers.empty() &&
         "Should be empty at the end of finishPendingActions");
  assert(PendingMergedDefinitionsToDeduplicate.empty() &&
         "Should be empty at the end of finishPendingActions");
  assert(PendingIncompleteDeclChains.empty() &&
         "Should be empty at the end of finishPendingActions");
}

void ASTReader::diagnoseOdrViolations() {
  if (PendingOdrMergeFailures.empty() && PendingOdrMergeChecks.empty() &&
      PendingRecordOdrMergeFailures.empty() &&
      PendingFunctionOdrMergeFailures.empty() &&
      PendingEnumOdrMergeFailures.empty() &&
      PendingObjCInterfaceOdrMergeFailures.empty() &&
      PendingObjCProtocolOdrMergeFailures.empty())
    return;

  // Trigger the import of the full definition of each class that had any
  // odr-merging problems, so we can produce better diagnostics for them.
  // These updates may in turn find and diagnose some ODR failures, so take
  // ownership of the set first.
  auto OdrMergeFailures = std::move(PendingOdrMergeFailures);
  PendingOdrMergeFailures.clear();
  for (auto &Merge : OdrMergeFailures) {
    Merge.first->buildLookup();
    Merge.first->decls_begin();
    Merge.first->bases_begin();
    Merge.first->vbases_begin();
    for (auto &RecordPair : Merge.second) {
      auto *RD = RecordPair.first;
      RD->decls_begin();
      RD->bases_begin();
      RD->vbases_begin();
    }
  }

  // Trigger the import of the full definition of each record in C/ObjC.
  auto RecordOdrMergeFailures = std::move(PendingRecordOdrMergeFailures);
  PendingRecordOdrMergeFailures.clear();
  for (auto &Merge : RecordOdrMergeFailures) {
    Merge.first->decls_begin();
    for (auto &D : Merge.second)
      D->decls_begin();
  }

  // Trigger the import of the full interface definition.
  auto ObjCInterfaceOdrMergeFailures =
      std::move(PendingObjCInterfaceOdrMergeFailures);
  PendingObjCInterfaceOdrMergeFailures.clear();
  for (auto &Merge : ObjCInterfaceOdrMergeFailures) {
    Merge.first->decls_begin();
    for (auto &InterfacePair : Merge.second)
      InterfacePair.first->decls_begin();
  }

  // Trigger the import of functions.
  auto FunctionOdrMergeFailures = std::move(PendingFunctionOdrMergeFailures);
  PendingFunctionOdrMergeFailures.clear();
  for (auto &Merge : FunctionOdrMergeFailures) {
    Merge.first->buildLookup();
    Merge.first->decls_begin();
    Merge.first->getBody();
    for (auto &FD : Merge.second) {
      FD->buildLookup();
      FD->decls_begin();
      FD->getBody();
    }
  }

  // Trigger the import of enums.
  auto EnumOdrMergeFailures = std::move(PendingEnumOdrMergeFailures);
  PendingEnumOdrMergeFailures.clear();
  for (auto &Merge : EnumOdrMergeFailures) {
    Merge.first->decls_begin();
    for (auto &Enum : Merge.second) {
      Enum->decls_begin();
    }
  }

  // Trigger the import of the full protocol definition.
  auto ObjCProtocolOdrMergeFailures =
      std::move(PendingObjCProtocolOdrMergeFailures);
  PendingObjCProtocolOdrMergeFailures.clear();
  for (auto &Merge : ObjCProtocolOdrMergeFailures) {
    Merge.first->decls_begin();
    for (auto &ProtocolPair : Merge.second)
      ProtocolPair.first->decls_begin();
  }

  // For each declaration from a merged context, check that the canonical
  // definition of that context also contains a declaration of the same
  // entity.
  //
  // Caution: this loop does things that might invalidate iterators into
  // PendingOdrMergeChecks. Don't turn this into a range-based for loop!
  while (!PendingOdrMergeChecks.empty()) {
    NamedDecl *D = PendingOdrMergeChecks.pop_back_val();

    // FIXME: Skip over implicit declarations for now. This matters for things
    // like implicitly-declared special member functions. This isn't entirely
    // correct; we can end up with multiple unmerged declarations of the same
    // implicit entity.
    if (D->isImplicit())
      continue;

    DeclContext *CanonDef = D->getDeclContext();

    bool Found = false;
    const Decl *DCanon = D->getCanonicalDecl();

    for (auto *RI : D->redecls()) {
      if (RI->getLexicalDeclContext() == CanonDef) {
        Found = true;
        break;
      }
    }
    if (Found)
      continue;

    // Quick check failed, time to do the slow thing. Note, we can't just
    // look up the name of D in CanonDef here, because the member that is
    // in CanonDef might not be found by name lookup (it might have been
    // replaced by a more recent declaration in the lookup table), and we
    // can't necessarily find it in the redeclaration chain because it might
    // be merely mergeable, not redeclarable.
    llvm::SmallVector<const NamedDecl*, 4> Candidates;
    for (auto *CanonMember : CanonDef->decls()) {
      if (CanonMember->getCanonicalDecl() == DCanon) {
        // This can happen if the declaration is merely mergeable and not
        // actually redeclarable (we looked for redeclarations earlier).
        //
        // FIXME: We should be able to detect this more efficiently, without
        // pulling in all of the members of CanonDef.
        Found = true;
        break;
      }
      if (auto *ND = dyn_cast<NamedDecl>(CanonMember))
        if (ND->getDeclName() == D->getDeclName())
          Candidates.push_back(ND);
    }

    if (!Found) {
      // The AST doesn't like TagDecls becoming invalid after they've been
      // completed. We only really need to mark FieldDecls as invalid here.
      if (!isa<TagDecl>(D))
        D->setInvalidDecl();

      // Ensure we don't accidentally recursively enter deserialization while
      // we're producing our diagnostic.
      Deserializing RecursionGuard(this);

      std::string CanonDefModule =
          ODRDiagsEmitter::getOwningModuleNameForDiagnostic(
              cast<Decl>(CanonDef));
      Diag(D->getLocation(), diag::err_module_odr_violation_missing_decl)
        << D << ODRDiagsEmitter::getOwningModuleNameForDiagnostic(D)
        << CanonDef << CanonDefModule.empty() << CanonDefModule;

      if (Candidates.empty())
        Diag(cast<Decl>(CanonDef)->getLocation(),
             diag::note_module_odr_violation_no_possible_decls) << D;
      else {
        for (unsigned I = 0, N = Candidates.size(); I != N; ++I)
          Diag(Candidates[I]->getLocation(),
               diag::note_module_odr_violation_possible_decl)
            << Candidates[I];
      }

      DiagnosedOdrMergeFailures.insert(CanonDef);
    }
  }

  if (OdrMergeFailures.empty() && RecordOdrMergeFailures.empty() &&
      FunctionOdrMergeFailures.empty() && EnumOdrMergeFailures.empty() &&
      ObjCInterfaceOdrMergeFailures.empty() &&
      ObjCProtocolOdrMergeFailures.empty())
    return;

  ODRDiagsEmitter DiagsEmitter(Diags, getContext(),
                               getPreprocessor().getLangOpts());

  // Issue any pending ODR-failure diagnostics.
  for (auto &Merge : OdrMergeFailures) {
    // If we've already pointed out a specific problem with this class, don't
    // bother issuing a general "something's different" diagnostic.
    if (!DiagnosedOdrMergeFailures.insert(Merge.first).second)
      continue;

    bool Diagnosed = false;
    CXXRecordDecl *FirstRecord = Merge.first;
    for (auto &RecordPair : Merge.second) {
      if (DiagsEmitter.diagnoseMismatch(FirstRecord, RecordPair.first,
                                        RecordPair.second)) {
        Diagnosed = true;
        break;
      }
    }

    if (!Diagnosed) {
      // All definitions are updates to the same declaration. This happens if a
      // module instantiates the declaration of a class template specialization
      // and two or more other modules instantiate its definition.
      //
      // FIXME: Indicate which modules had instantiations of this definition.
      // FIXME: How can this even happen?
      Diag(Merge.first->getLocation(),
           diag::err_module_odr_violation_different_instantiations)
          << Merge.first;
    }
  }

  // Issue any pending ODR-failure diagnostics for RecordDecl in C/ObjC. Note
  // that in C++ this is done as a part of CXXRecordDecl ODR checking.
  for (auto &Merge : RecordOdrMergeFailures) {
    // If we've already pointed out a specific problem with this class, don't
    // bother issuing a general "something's different" diagnostic.
    if (!DiagnosedOdrMergeFailures.insert(Merge.first).second)
      continue;

    RecordDecl *FirstRecord = Merge.first;
    bool Diagnosed = false;
    for (auto *SecondRecord : Merge.second) {
      if (DiagsEmitter.diagnoseMismatch(FirstRecord, SecondRecord)) {
        Diagnosed = true;
        break;
      }
    }
    (void)Diagnosed;
    assert(Diagnosed && "Unable to emit ODR diagnostic.");
  }

  // Issue ODR failures diagnostics for functions.
  for (auto &Merge : FunctionOdrMergeFailures) {
    FunctionDecl *FirstFunction = Merge.first;
    bool Diagnosed = false;
    for (auto &SecondFunction : Merge.second) {
      if (DiagsEmitter.diagnoseMismatch(FirstFunction, SecondFunction)) {
        Diagnosed = true;
        break;
      }
    }
    (void)Diagnosed;
    assert(Diagnosed && "Unable to emit ODR diagnostic.");
  }

  // Issue ODR failures diagnostics for enums.
  for (auto &Merge : EnumOdrMergeFailures) {
    // If we've already pointed out a specific problem with this enum, don't
    // bother issuing a general "something's different" diagnostic.
    if (!DiagnosedOdrMergeFailures.insert(Merge.first).second)
      continue;

    EnumDecl *FirstEnum = Merge.first;
    bool Diagnosed = false;
    for (auto &SecondEnum : Merge.second) {
      if (DiagsEmitter.diagnoseMismatch(FirstEnum, SecondEnum)) {
        Diagnosed = true;
        break;
      }
    }
    (void)Diagnosed;
    assert(Diagnosed && "Unable to emit ODR diagnostic.");
  }

  for (auto &Merge : ObjCInterfaceOdrMergeFailures) {
    // If we've already pointed out a specific problem with this interface,
    // don't bother issuing a general "something's different" diagnostic.
    if (!DiagnosedOdrMergeFailures.insert(Merge.first).second)
      continue;

    bool Diagnosed = false;
    ObjCInterfaceDecl *FirstID = Merge.first;
    for (auto &InterfacePair : Merge.second) {
      if (DiagsEmitter.diagnoseMismatch(FirstID, InterfacePair.first,
                                        InterfacePair.second)) {
        Diagnosed = true;
        break;
      }
    }
    (void)Diagnosed;
    assert(Diagnosed && "Unable to emit ODR diagnostic.");
  }

  for (auto &Merge : ObjCProtocolOdrMergeFailures) {
    // If we've already pointed out a specific problem with this protocol,
    // don't bother issuing a general "something's different" diagnostic.
    if (!DiagnosedOdrMergeFailures.insert(Merge.first).second)
      continue;

    ObjCProtocolDecl *FirstProtocol = Merge.first;
    bool Diagnosed = false;
    for (auto &ProtocolPair : Merge.second) {
      if (DiagsEmitter.diagnoseMismatch(FirstProtocol, ProtocolPair.first,
                                        ProtocolPair.second)) {
        Diagnosed = true;
        break;
      }
    }
    (void)Diagnosed;
    assert(Diagnosed && "Unable to emit ODR diagnostic.");
  }
}

void ASTReader::StartedDeserializing() {
  if (llvm::Timer *T = ReadTimer.get();
      ++NumCurrentElementsDeserializing == 1 && T)
    ReadTimeRegion.emplace(T);
}

void ASTReader::FinishedDeserializing() {
  assert(NumCurrentElementsDeserializing &&
         "FinishedDeserializing not paired with StartedDeserializing");
  if (NumCurrentElementsDeserializing == 1) {
    // We decrease NumCurrentElementsDeserializing only after pending actions
    // are finished, to avoid recursively re-calling finishPendingActions().
    finishPendingActions();
  }
  --NumCurrentElementsDeserializing;

  if (NumCurrentElementsDeserializing == 0) {
    {
      // Guard variable to avoid recursively entering the process of passing
      // decls to consumer.
      SaveAndRestore GuardPassingDeclsToConsumer(CanPassDeclsToConsumer,
                                                 /*NewValue=*/false);

      // Propagate exception specification and deduced type updates along
      // redeclaration chains.
      //
      // We do this now rather than in finishPendingActions because we want to
      // be able to walk the complete redeclaration chains of the updated decls.
      while (!PendingExceptionSpecUpdates.empty() ||
             !PendingDeducedTypeUpdates.empty() ||
             !PendingUndeducedFunctionDecls.empty()) {
        auto ESUpdates = std::move(PendingExceptionSpecUpdates);
        PendingExceptionSpecUpdates.clear();
        for (auto Update : ESUpdates) {
          ProcessingUpdatesRAIIObj ProcessingUpdates(*this);
          auto *FPT = Update.second->getType()->castAs<FunctionProtoType>();
          auto ESI = FPT->getExtProtoInfo().ExceptionSpec;
          if (auto *Listener = getContext().getASTMutationListener())
            Listener->ResolvedExceptionSpec(cast<FunctionDecl>(Update.second));
          for (auto *Redecl : Update.second->redecls())
            getContext().adjustExceptionSpec(cast<FunctionDecl>(Redecl), ESI);
        }

        auto DTUpdates = std::move(PendingDeducedTypeUpdates);
        PendingDeducedTypeUpdates.clear();
        for (auto Update : DTUpdates) {
          ProcessingUpdatesRAIIObj ProcessingUpdates(*this);
          // FIXME: If the return type is already deduced, check that it
          // matches.
          getContext().adjustDeducedFunctionResultType(Update.first,
                                                       Update.second);
        }

        auto UDTUpdates = std::move(PendingUndeducedFunctionDecls);
        PendingUndeducedFunctionDecls.clear();
        // We hope we can find the deduced type for the functions by iterating
        // redeclarations in other modules.
        for (FunctionDecl *UndeducedFD : UDTUpdates)
          (void)UndeducedFD->getMostRecentDecl();
      }

      ReadTimeRegion.reset();

      diagnoseOdrViolations();
    }

    // We are not in recursive loading, so it's safe to pass the "interesting"
    // decls to the consumer.
    if (Consumer)
      PassInterestingDeclsToConsumer();
  }
}

void ASTReader::pushExternalDeclIntoScope(NamedDecl *D, DeclarationName Name) {
  if (const IdentifierInfo *II = Name.getAsIdentifierInfo()) {
    // Remove any fake results before adding any real ones.
    auto It = PendingFakeLookupResults.find(II);
    if (It != PendingFakeLookupResults.end()) {
      for (auto *ND : It->second)
        SemaObj->IdResolver.RemoveDecl(ND);
      // FIXME: this works around module+PCH performance issue.
      // Rather than erase the result from the map, which is O(n), just clear
      // the vector of NamedDecls.
      It->second.clear();
    }
  }

  if (SemaObj->IdResolver.tryAddTopLevelDecl(D, Name) && SemaObj->TUScope) {
    SemaObj->TUScope->AddDecl(D);
  } else if (SemaObj->TUScope) {
    // Adding the decl to IdResolver may have failed because it was already in
    // (even though it was not added in scope). If it is already in, make sure
    // it gets in the scope as well.
    if (llvm::is_contained(SemaObj->IdResolver.decls(Name), D))
      SemaObj->TUScope->AddDecl(D);
  }
}

ASTReader::ASTReader(Preprocessor &PP, ModuleCache &ModCache,
                     ASTContext *Context,
                     const PCHContainerReader &PCHContainerRdr,
                     const CodeGenOptions &CodeGenOpts,
                     ArrayRef<std::shared_ptr<ModuleFileExtension>> Extensions,
                     StringRef isysroot,
                     DisableValidationForModuleKind DisableValidationKind,
                     bool AllowASTWithCompilerErrors,
                     bool AllowConfigurationMismatch, bool ValidateSystemInputs,
                     bool ForceValidateUserInputs,
                     bool ValidateASTInputFilesContent, bool UseGlobalIndex,
                     std::unique_ptr<llvm::Timer> ReadTimer)
    : Listener(bool(DisableValidationKind & DisableValidationForModuleKind::PCH)
                   ? cast<ASTReaderListener>(new SimpleASTReaderListener(PP))
                   : cast<ASTReaderListener>(new PCHValidator(PP, *this))),
      SourceMgr(PP.getSourceManager()), FileMgr(PP.getFileManager()),
      PCHContainerRdr(PCHContainerRdr), Diags(PP.getDiagnostics()),
      StackHandler(Diags), PP(PP), ContextObj(Context),
      CodeGenOpts(CodeGenOpts),
      ModuleMgr(PP.getFileManager(), ModCache, PCHContainerRdr,
                PP.getHeaderSearchInfo()),
      DummyIdResolver(PP), ReadTimer(std::move(ReadTimer)), isysroot(isysroot),
      DisableValidationKind(DisableValidationKind),
      AllowASTWithCompilerErrors(AllowASTWithCompilerErrors),
      AllowConfigurationMismatch(AllowConfigurationMismatch),
      ValidateSystemInputs(ValidateSystemInputs),
      ForceValidateUserInputs(ForceValidateUserInputs),
      ValidateASTInputFilesContent(ValidateASTInputFilesContent),
      UseGlobalIndex(UseGlobalIndex), CurrSwitchCaseStmts(&SwitchCaseStmts) {
  SourceMgr.setExternalSLocEntrySource(this);

  PathBuf.reserve(256);

  for (const auto &Ext : Extensions) {
    auto BlockName = Ext->getExtensionMetadata().BlockName;
    auto Known = ModuleFileExtensions.find(BlockName);
    if (Known != ModuleFileExtensions.end()) {
      Diags.Report(diag::warn_duplicate_module_file_extension)
        << BlockName;
      continue;
    }

    ModuleFileExtensions.insert({BlockName, Ext});
  }
}

ASTReader::~ASTReader() {
  if (OwnsDeserializationListener)
    delete DeserializationListener;
}

IdentifierResolver &ASTReader::getIdResolver() {
  return SemaObj ? SemaObj->IdResolver : DummyIdResolver;
}

Expected<unsigned> ASTRecordReader::readRecord(llvm::BitstreamCursor &Cursor,
                                               unsigned AbbrevID) {
  Idx = 0;
  Record.clear();
  return Cursor.readRecord(AbbrevID, Record);
}
//===----------------------------------------------------------------------===//
//// OMPClauseReader implementation
////===----------------------------------------------------------------------===//

// This has to be in namespace clang because it's friended by all
// of the OMP clauses.
namespace clang {

class OMPClauseReader : public OMPClauseVisitor<OMPClauseReader> {
  ASTRecordReader &Record;
  ASTContext &Context;

public:
  OMPClauseReader(ASTRecordReader &Record)
      : Record(Record), Context(Record.getContext()) {}
#define GEN_CLANG_CLAUSE_CLASS
#define CLAUSE_CLASS(Enum, Str, Class) void Visit##Class(Class *C);
#include "llvm/Frontend/OpenMP/OMP.inc"
  OMPClause *readClause();
  void VisitOMPClauseWithPreInit(OMPClauseWithPreInit *C);
  void VisitOMPClauseWithPostUpdate(OMPClauseWithPostUpdate *C);
};

} // end namespace clang

OMPClause *ASTRecordReader::readOMPClause() {
  return OMPClauseReader(*this).readClause();
}

OMPClause *OMPClauseReader::readClause() {
  OMPClause *C = nullptr;
  switch (llvm::omp::Clause(Record.readInt())) {
  case llvm::omp::OMPC_if:
    C = new (Context) OMPIfClause();
    break;
  case llvm::omp::OMPC_final:
    C = new (Context) OMPFinalClause();
    break;
  case llvm::omp::OMPC_num_threads:
    C = new (Context) OMPNumThreadsClause();
    break;
  case llvm::omp::OMPC_safelen:
    C = new (Context) OMPSafelenClause();
    break;
  case llvm::omp::OMPC_simdlen:
    C = new (Context) OMPSimdlenClause();
    break;
  case llvm::omp::OMPC_sizes: {
    unsigned NumSizes = Record.readInt();
    C = OMPSizesClause::CreateEmpty(Context, NumSizes);
    break;
  }
  case llvm::omp::OMPC_permutation: {
    unsigned NumLoops = Record.readInt();
    C = OMPPermutationClause::CreateEmpty(Context, NumLoops);
    break;
  }
  case llvm::omp::OMPC_full:
    C = OMPFullClause::CreateEmpty(Context);
    break;
  case llvm::omp::OMPC_partial:
    C = OMPPartialClause::CreateEmpty(Context);
    break;
  case llvm::omp::OMPC_allocator:
    C = new (Context) OMPAllocatorClause();
    break;
  case llvm::omp::OMPC_collapse:
    C = new (Context) OMPCollapseClause();
    break;
  case llvm::omp::OMPC_default:
    C = new (Context) OMPDefaultClause();
    break;
  case llvm::omp::OMPC_proc_bind:
    C = new (Context) OMPProcBindClause();
    break;
  case llvm::omp::OMPC_schedule:
    C = new (Context) OMPScheduleClause();
    break;
  case llvm::omp::OMPC_ordered:
    C = OMPOrderedClause::CreateEmpty(Context, Record.readInt());
    break;
  case llvm::omp::OMPC_nowait:
    C = new (Context) OMPNowaitClause();
    break;
  case llvm::omp::OMPC_untied:
    C = new (Context) OMPUntiedClause();
    break;
  case llvm::omp::OMPC_mergeable:
    C = new (Context) OMPMergeableClause();
    break;
  case llvm::omp::OMPC_read:
    C = new (Context) OMPReadClause();
    break;
  case llvm::omp::OMPC_write:
    C = new (Context) OMPWriteClause();
    break;
  case llvm::omp::OMPC_update:
    C = OMPUpdateClause::CreateEmpty(Context, Record.readInt());
    break;
  case llvm::omp::OMPC_capture:
    C = new (Context) OMPCaptureClause();
    break;
  case llvm::omp::OMPC_compare:
    C = new (Context) OMPCompareClause();
    break;
  case llvm::omp::OMPC_fail:
    C = new (Context) OMPFailClause();
    break;
  case llvm::omp::OMPC_seq_cst:
    C = new (Context) OMPSeqCstClause();
    break;
  case llvm::omp::OMPC_acq_rel:
    C = new (Context) OMPAcqRelClause();
    break;
  case llvm::omp::OMPC_absent: {
    unsigned NumKinds = Record.readInt();
    C = OMPAbsentClause::CreateEmpty(Context, NumKinds);
    break;
  }
  case llvm::omp::OMPC_holds:
    C = new (Context) OMPHoldsClause();
    break;
  case llvm::omp::OMPC_contains: {
    unsigned NumKinds = Record.readInt();
    C = OMPContainsClause::CreateEmpty(Context, NumKinds);
    break;
  }
  case llvm::omp::OMPC_no_openmp:
    C = new (Context) OMPNoOpenMPClause();
    break;
  case llvm::omp::OMPC_no_openmp_routines:
    C = new (Context) OMPNoOpenMPRoutinesClause();
    break;
  case llvm::omp::OMPC_no_openmp_constructs:
    C = new (Context) OMPNoOpenMPConstructsClause();
    break;
  case llvm::omp::OMPC_no_parallelism:
    C = new (Context) OMPNoParallelismClause();
    break;
  case llvm::omp::OMPC_acquire:
    C = new (Context) OMPAcquireClause();
    break;
  case llvm::omp::OMPC_release:
    C = new (Context) OMPReleaseClause();
    break;
  case llvm::omp::OMPC_relaxed:
    C = new (Context) OMPRelaxedClause();
    break;
  case llvm::omp::OMPC_weak:
    C = new (Context) OMPWeakClause();
    break;
  case llvm::omp::OMPC_threads:
    C = new (Context) OMPThreadsClause();
    break;
  case llvm::omp::OMPC_simd:
    C = new (Context) OMPSIMDClause();
    break;
  case llvm::omp::OMPC_nogroup:
    C = new (Context) OMPNogroupClause();
    break;
  case llvm::omp::OMPC_unified_address:
    C = new (Context) OMPUnifiedAddressClause();
    break;
  case llvm::omp::OMPC_unified_shared_memory:
    C = new (Context) OMPUnifiedSharedMemoryClause();
    break;
  case llvm::omp::OMPC_reverse_offload:
    C = new (Context) OMPReverseOffloadClause();
    break;
  case llvm::omp::OMPC_dynamic_allocators:
    C = new (Context) OMPDynamicAllocatorsClause();
    break;
  case llvm::omp::OMPC_atomic_default_mem_order:
    C = new (Context) OMPAtomicDefaultMemOrderClause();
    break;
  case llvm::omp::OMPC_self_maps:
    C = new (Context) OMPSelfMapsClause();
    break;
  case llvm::omp::OMPC_at:
    C = new (Context) OMPAtClause();
    break;
  case llvm::omp::OMPC_severity:
    C = new (Context) OMPSeverityClause();
    break;
  case llvm::omp::OMPC_message:
    C = new (Context) OMPMessageClause();
    break;
  case llvm::omp::OMPC_private:
    C = OMPPrivateClause::CreateEmpty(Context, Record.readInt());
    break;
  case llvm::omp::OMPC_firstprivate:
    C = OMPFirstprivateClause::CreateEmpty(Context, Record.readInt());
    break;
  case llvm::omp::OMPC_lastprivate:
    C = OMPLastprivateClause::CreateEmpty(Context, Record.readInt());
    break;
  case llvm::omp::OMPC_shared:
    C = OMPSharedClause::CreateEmpty(Context, Record.readInt());
    break;
  case llvm::omp::OMPC_reduction: {
    unsigned N = Record.readInt();
    auto Modifier = Record.readEnum<OpenMPReductionClauseModifier>();
    C = OMPReductionClause::CreateEmpty(Context, N, Modifier);
    break;
  }
  case llvm::omp::OMPC_task_reduction:
    C = OMPTaskReductionClause::CreateEmpty(Context, Record.readInt());
    break;
  case llvm::omp::OMPC_in_reduction:
    C = OMPInReductionClause::CreateEmpty(Context, Record.readInt());
    break;
  case llvm::omp::OMPC_linear:
    C = OMPLinearClause::CreateEmpty(Context, Record.readInt());
    break;
  case llvm::omp::OMPC_aligned:
    C = OMPAlignedClause::CreateEmpty(Context, Record.readInt());
    break;
  case llvm::omp::OMPC_copyin:
    C = OMPCopyinClause::CreateEmpty(Context, Record.readInt());
    break;
  case llvm::omp::OMPC_copyprivate:
    C = OMPCopyprivateClause::CreateEmpty(Context, Record.readInt());
    break;
  case llvm::omp::OMPC_flush:
    C = OMPFlushClause::CreateEmpty(Context, Record.readInt());
    break;
  case llvm::omp::OMPC_depobj:
    C = OMPDepobjClause::CreateEmpty(Context);
    break;
  case llvm::omp::OMPC_depend: {
    unsigned NumVars = Record.readInt();
    unsigned NumLoops = Record.readInt();
    C = OMPDependClause::CreateEmpty(Context, NumVars, NumLoops);
    break;
  }
  case llvm::omp::OMPC_device:
    C = new (Context) OMPDeviceClause();
    break;
  case llvm::omp::OMPC_map: {
    OMPMappableExprListSizeTy Sizes;
    Sizes.NumVars = Record.readInt();
    Sizes.NumUniqueDeclarations = Record.readInt();
    Sizes.NumComponentLists = Record.readInt();
    Sizes.NumComponents = Record.readInt();
    C = OMPMapClause::CreateEmpty(Context, Sizes);
    break;
  }
  case llvm::omp::OMPC_num_teams:
    C = OMPNumTeamsClause::CreateEmpty(Context, Record.readInt());
    break;
  case llvm::omp::OMPC_thread_limit:
    C = OMPThreadLimitClause::CreateEmpty(Context, Record.readInt());
    break;
  case llvm::omp::OMPC_priority:
    C = new (Context) OMPPriorityClause();
    break;
  case llvm::omp::OMPC_grainsize:
    C = new (Context) OMPGrainsizeClause();
    break;
  case llvm::omp::OMPC_num_tasks:
    C = new (Context) OMPNumTasksClause();
    break;
  case llvm::omp::OMPC_hint:
    C = new (Context) OMPHintClause();
    break;
  case llvm::omp::OMPC_dist_schedule:
    C = new (Context) OMPDistScheduleClause();
    break;
  case llvm::omp::OMPC_defaultmap:
    C = new (Context) OMPDefaultmapClause();
    break;
  case llvm::omp::OMPC_to: {
    OMPMappableExprListSizeTy Sizes;
    Sizes.NumVars = Record.readInt();
    Sizes.NumUniqueDeclarations = Record.readInt();
    Sizes.NumComponentLists = Record.readInt();
    Sizes.NumComponents = Record.readInt();
    C = OMPToClause::CreateEmpty(Context, Sizes);
    break;
  }
  case llvm::omp::OMPC_from: {
    OMPMappableExprListSizeTy Sizes;
    Sizes.NumVars = Record.readInt();
    Sizes.NumUniqueDeclarations = Record.readInt();
    Sizes.NumComponentLists = Record.readInt();
    Sizes.NumComponents = Record.readInt();
    C = OMPFromClause::CreateEmpty(Context, Sizes);
    break;
  }
  case llvm::omp::OMPC_use_device_ptr: {
    OMPMappableExprListSizeTy Sizes;
    Sizes.NumVars = Record.readInt();
    Sizes.NumUniqueDeclarations = Record.readInt();
    Sizes.NumComponentLists = Record.readInt();
    Sizes.NumComponents = Record.readInt();
    C = OMPUseDevicePtrClause::CreateEmpty(Context, Sizes);
    break;
  }
  case llvm::omp::OMPC_use_device_addr: {
    OMPMappableExprListSizeTy Sizes;
    Sizes.NumVars = Record.readInt();
    Sizes.NumUniqueDeclarations = Record.readInt();
    Sizes.NumComponentLists = Record.readInt();
    Sizes.NumComponents = Record.readInt();
    C = OMPUseDeviceAddrClause::CreateEmpty(Context, Sizes);
    break;
  }
  case llvm::omp::OMPC_is_device_ptr: {
    OMPMappableExprListSizeTy Sizes;
    Sizes.NumVars = Record.readInt();
    Sizes.NumUniqueDeclarations = Record.readInt();
    Sizes.NumComponentLists = Record.readInt();
    Sizes.NumComponents = Record.readInt();
    C = OMPIsDevicePtrClause::CreateEmpty(Context, Sizes);
    break;
  }
  case llvm::omp::OMPC_has_device_addr: {
    OMPMappableExprListSizeTy Sizes;
    Sizes.NumVars = Record.readInt();
    Sizes.NumUniqueDeclarations = Record.readInt();
    Sizes.NumComponentLists = Record.readInt();
    Sizes.NumComponents = Record.readInt();
    C = OMPHasDeviceAddrClause::CreateEmpty(Context, Sizes);
    break;
  }
  case llvm::omp::OMPC_allocate:
    C = OMPAllocateClause::CreateEmpty(Context, Record.readInt());
    break;
  case llvm::omp::OMPC_nontemporal:
    C = OMPNontemporalClause::CreateEmpty(Context, Record.readInt());
    break;
  case llvm::omp::OMPC_inclusive:
    C = OMPInclusiveClause::CreateEmpty(Context, Record.readInt());
    break;
  case llvm::omp::OMPC_exclusive:
    C = OMPExclusiveClause::CreateEmpty(Context, Record.readInt());
    break;
  case llvm::omp::OMPC_order:
    C = new (Context) OMPOrderClause();
    break;
  case llvm::omp::OMPC_init:
    C = OMPInitClause::CreateEmpty(Context, Record.readInt());
    break;
  case llvm::omp::OMPC_use:
    C = new (Context) OMPUseClause();
    break;
  case llvm::omp::OMPC_destroy:
    C = new (Context) OMPDestroyClause();
    break;
  case llvm::omp::OMPC_novariants:
    C = new (Context) OMPNovariantsClause();
    break;
  case llvm::omp::OMPC_nocontext:
    C = new (Context) OMPNocontextClause();
    break;
  case llvm::omp::OMPC_detach:
    C = new (Context) OMPDetachClause();
    break;
  case llvm::omp::OMPC_uses_allocators:
    C = OMPUsesAllocatorsClause::CreateEmpty(Context, Record.readInt());
    break;
  case llvm::omp::OMPC_affinity:
    C = OMPAffinityClause::CreateEmpty(Context, Record.readInt());
    break;
  case llvm::omp::OMPC_filter:
    C = new (Context) OMPFilterClause();
    break;
  case llvm::omp::OMPC_bind:
    C = OMPBindClause::CreateEmpty(Context);
    break;
  case llvm::omp::OMPC_align:
    C = new (Context) OMPAlignClause();
    break;
  case llvm::omp::OMPC_ompx_dyn_cgroup_mem:
    C = new (Context) OMPXDynCGroupMemClause();
    break;
  case llvm::omp::OMPC_doacross: {
    unsigned NumVars = Record.readInt();
    unsigned NumLoops = Record.readInt();
    C = OMPDoacrossClause::CreateEmpty(Context, NumVars, NumLoops);
    break;
  }
  case llvm::omp::OMPC_ompx_attribute:
    C = new (Context) OMPXAttributeClause();
    break;
  case llvm::omp::OMPC_ompx_bare:
    C = new (Context) OMPXBareClause();
    break;
#define OMP_CLAUSE_NO_CLASS(Enum, Str)                                         \
  case llvm::omp::Enum:                                                        \
    break;
#include "llvm/Frontend/OpenMP/OMPKinds.def"
  default:
    break;
  }
  assert(C && "Unknown OMPClause type");

  Visit(C);
  C->setLocStart(Record.readSourceLocation());
  C->setLocEnd(Record.readSourceLocation());

  return C;
}

void OMPClauseReader::VisitOMPClauseWithPreInit(OMPClauseWithPreInit *C) {
  C->setPreInitStmt(Record.readSubStmt(),
                    static_cast<OpenMPDirectiveKind>(Record.readInt()));
}

void OMPClauseReader::VisitOMPClauseWithPostUpdate(OMPClauseWithPostUpdate *C) {
  VisitOMPClauseWithPreInit(C);
  C->setPostUpdateExpr(Record.readSubExpr());
}

void OMPClauseReader::VisitOMPIfClause(OMPIfClause *C) {
  VisitOMPClauseWithPreInit(C);
  C->setNameModifier(static_cast<OpenMPDirectiveKind>(Record.readInt()));
  C->setNameModifierLoc(Record.readSourceLocation());
  C->setColonLoc(Record.readSourceLocation());
  C->setCondition(Record.readSubExpr());
  C->setLParenLoc(Record.readSourceLocation());
}

void OMPClauseReader::VisitOMPFinalClause(OMPFinalClause *C) {
  VisitOMPClauseWithPreInit(C);
  C->setCondition(Record.readSubExpr());
  C->setLParenLoc(Record.readSourceLocation());
}

void OMPClauseReader::VisitOMPNumThreadsClause(OMPNumThreadsClause *C) {
  VisitOMPClauseWithPreInit(C);
  C->setModifier(Record.readEnum<OpenMPNumThreadsClauseModifier>());
  C->setNumThreads(Record.readSubExpr());
  C->setModifierLoc(Record.readSourceLocation());
  C->setLParenLoc(Record.readSourceLocation());
}

void OMPClauseReader::VisitOMPSafelenClause(OMPSafelenClause *C) {
  C->setSafelen(Record.readSubExpr());
  C->setLParenLoc(Record.readSourceLocation());
}

void OMPClauseReader::VisitOMPSimdlenClause(OMPSimdlenClause *C) {
  C->setSimdlen(Record.readSubExpr());
  C->setLParenLoc(Record.readSourceLocation());
}

void OMPClauseReader::VisitOMPSizesClause(OMPSizesClause *C) {
  for (Expr *&E : C->getSizesRefs())
    E = Record.readSubExpr();
  C->setLParenLoc(Record.readSourceLocation());
}

void OMPClauseReader::VisitOMPPermutationClause(OMPPermutationClause *C) {
  for (Expr *&E : C->getArgsRefs())
    E = Record.readSubExpr();
  C->setLParenLoc(Record.readSourceLocation());
}

void OMPClauseReader::VisitOMPFullClause(OMPFullClause *C) {}

void OMPClauseReader::VisitOMPPartialClause(OMPPartialClause *C) {
  C->setFactor(Record.readSubExpr());
  C->setLParenLoc(Record.readSourceLocation());
}

void OMPClauseReader::VisitOMPAllocatorClause(OMPAllocatorClause *C) {
  C->setAllocator(Record.readExpr());
  C->setLParenLoc(Record.readSourceLocation());
}

void OMPClauseReader::VisitOMPCollapseClause(OMPCollapseClause *C) {
  C->setNumForLoops(Record.readSubExpr());
  C->setLParenLoc(Record.readSourceLocation());
}

void OMPClauseReader::VisitOMPDefaultClause(OMPDefaultClause *C) {
  C->setDefaultKind(static_cast<llvm::omp::DefaultKind>(Record.readInt()));
  C->setLParenLoc(Record.readSourceLocation());
  C->setDefaultKindKwLoc(Record.readSourceLocation());
}

void OMPClauseReader::VisitOMPProcBindClause(OMPProcBindClause *C) {
  C->setProcBindKind(static_cast<llvm::omp::ProcBindKind>(Record.readInt()));
  C->setLParenLoc(Record.readSourceLocation());
  C->setProcBindKindKwLoc(Record.readSourceLocation());
}

void OMPClauseReader::VisitOMPScheduleClause(OMPScheduleClause *C) {
  VisitOMPClauseWithPreInit(C);
  C->setScheduleKind(
       static_cast<OpenMPScheduleClauseKind>(Record.readInt()));
  C->setFirstScheduleModifier(
      static_cast<OpenMPScheduleClauseModifier>(Record.readInt()));
  C->setSecondScheduleModifier(
      static_cast<OpenMPScheduleClauseModifier>(Record.readInt()));
  C->setChunkSize(Record.readSubExpr());
  C->setLParenLoc(Record.readSourceLocation());
  C->setFirstScheduleModifierLoc(Record.readSourceLocation());
  C->setSecondScheduleModifierLoc(Record.readSourceLocation());
  C->setScheduleKindLoc(Record.readSourceLocation());
  C->setCommaLoc(Record.readSourceLocation());
}

void OMPClauseReader::VisitOMPOrderedClause(OMPOrderedClause *C) {
  C->setNumForLoops(Record.readSubExpr());
  for (unsigned I = 0, E = C->NumberOfLoops; I < E; ++I)
    C->setLoopNumIterations(I, Record.readSubExpr());
  for (unsigned I = 0, E = C->NumberOfLoops; I < E; ++I)
    C->setLoopCounter(I, Record.readSubExpr());
  C->setLParenLoc(Record.readSourceLocation());
}

void OMPClauseReader::VisitOMPDetachClause(OMPDetachClause *C) {
  C->setEventHandler(Record.readSubExpr());
  C->setLParenLoc(Record.readSourceLocation());
}

void OMPClauseReader::VisitOMPNowaitClause(OMPNowaitClause *) {}

void OMPClauseReader::VisitOMPUntiedClause(OMPUntiedClause *) {}

void OMPClauseReader::VisitOMPMergeableClause(OMPMergeableClause *) {}

void OMPClauseReader::VisitOMPReadClause(OMPReadClause *) {}

void OMPClauseReader::VisitOMPWriteClause(OMPWriteClause *) {}

void OMPClauseReader::VisitOMPUpdateClause(OMPUpdateClause *C) {
  if (C->isExtended()) {
    C->setLParenLoc(Record.readSourceLocation());
    C->setArgumentLoc(Record.readSourceLocation());
    C->setDependencyKind(Record.readEnum<OpenMPDependClauseKind>());
  }
}

void OMPClauseReader::VisitOMPCaptureClause(OMPCaptureClause *) {}

void OMPClauseReader::VisitOMPCompareClause(OMPCompareClause *) {}

// Read the parameter of fail clause. This will have been saved when
// OMPClauseWriter is called.
void OMPClauseReader::VisitOMPFailClause(OMPFailClause *C) {
  C->setLParenLoc(Record.readSourceLocation());
  SourceLocation FailParameterLoc = Record.readSourceLocation();
  C->setFailParameterLoc(FailParameterLoc);
  OpenMPClauseKind CKind = Record.readEnum<OpenMPClauseKind>();
  C->setFailParameter(CKind);
}

void OMPClauseReader::VisitOMPAbsentClause(OMPAbsentClause *C) {
  unsigned Count = C->getDirectiveKinds().size();
  C->setLParenLoc(Record.readSourceLocation());
  llvm::SmallVector<OpenMPDirectiveKind, 4> DKVec;
  DKVec.reserve(Count);
  for (unsigned I = 0; I < Count; I++) {
    DKVec.push_back(Record.readEnum<OpenMPDirectiveKind>());
  }
  C->setDirectiveKinds(DKVec);
}

void OMPClauseReader::VisitOMPHoldsClause(OMPHoldsClause *C) {
  C->setExpr(Record.readExpr());
  C->setLParenLoc(Record.readSourceLocation());
}

void OMPClauseReader::VisitOMPContainsClause(OMPContainsClause *C) {
  unsigned Count = C->getDirectiveKinds().size();
  C->setLParenLoc(Record.readSourceLocation());
  llvm::SmallVector<OpenMPDirectiveKind, 4> DKVec;
  DKVec.reserve(Count);
  for (unsigned I = 0; I < Count; I++) {
    DKVec.push_back(Record.readEnum<OpenMPDirectiveKind>());
  }
  C->setDirectiveKinds(DKVec);
}

void OMPClauseReader::VisitOMPNoOpenMPClause(OMPNoOpenMPClause *) {}

void OMPClauseReader::VisitOMPNoOpenMPRoutinesClause(
    OMPNoOpenMPRoutinesClause *) {}

void OMPClauseReader::VisitOMPNoOpenMPConstructsClause(
    OMPNoOpenMPConstructsClause *) {}

void OMPClauseReader::VisitOMPNoParallelismClause(OMPNoParallelismClause *) {}

void OMPClauseReader::VisitOMPSeqCstClause(OMPSeqCstClause *) {}

void OMPClauseReader::VisitOMPAcqRelClause(OMPAcqRelClause *) {}

void OMPClauseReader::VisitOMPAcquireClause(OMPAcquireClause *) {}

void OMPClauseReader::VisitOMPReleaseClause(OMPReleaseClause *) {}

void OMPClauseReader::VisitOMPRelaxedClause(OMPRelaxedClause *) {}

void OMPClauseReader::VisitOMPWeakClause(OMPWeakClause *) {}

void OMPClauseReader::VisitOMPThreadsClause(OMPThreadsClause *) {}

void OMPClauseReader::VisitOMPSIMDClause(OMPSIMDClause *) {}

void OMPClauseReader::VisitOMPNogroupClause(OMPNogroupClause *) {}

void OMPClauseReader::VisitOMPInitClause(OMPInitClause *C) {
  unsigned NumVars = C->varlist_size();
  SmallVector<Expr *, 16> Vars;
  Vars.reserve(NumVars);
  for (unsigned I = 0; I != NumVars; ++I)
    Vars.push_back(Record.readSubExpr());
  C->setVarRefs(Vars);
  C->setIsTarget(Record.readBool());
  C->setIsTargetSync(Record.readBool());
  C->setLParenLoc(Record.readSourceLocation());
  C->setVarLoc(Record.readSourceLocation());
}

void OMPClauseReader::VisitOMPUseClause(OMPUseClause *C) {
  C->setInteropVar(Record.readSubExpr());
  C->setLParenLoc(Record.readSourceLocation());
  C->setVarLoc(Record.readSourceLocation());
}

void OMPClauseReader::VisitOMPDestroyClause(OMPDestroyClause *C) {
  C->setInteropVar(Record.readSubExpr());
  C->setLParenLoc(Record.readSourceLocation());
  C->setVarLoc(Record.readSourceLocation());
}

void OMPClauseReader::VisitOMPNovariantsClause(OMPNovariantsClause *C) {
  VisitOMPClauseWithPreInit(C);
  C->setCondition(Record.readSubExpr());
  C->setLParenLoc(Record.readSourceLocation());
}

void OMPClauseReader::VisitOMPNocontextClause(OMPNocontextClause *C) {
  VisitOMPClauseWithPreInit(C);
  C->setCondition(Record.readSubExpr());
  C->setLParenLoc(Record.readSourceLocation());
}

void OMPClauseReader::VisitOMPUnifiedAddressClause(OMPUnifiedAddressClause *) {}

void OMPClauseReader::VisitOMPUnifiedSharedMemoryClause(
    OMPUnifiedSharedMemoryClause *) {}

void OMPClauseReader::VisitOMPReverseOffloadClause(OMPReverseOffloadClause *) {}

void
OMPClauseReader::VisitOMPDynamicAllocatorsClause(OMPDynamicAllocatorsClause *) {
}

void OMPClauseReader::VisitOMPAtomicDefaultMemOrderClause(
    OMPAtomicDefaultMemOrderClause *C) {
  C->setAtomicDefaultMemOrderKind(
      static_cast<OpenMPAtomicDefaultMemOrderClauseKind>(Record.readInt()));
  C->setLParenLoc(Record.readSourceLocation());
  C->setAtomicDefaultMemOrderKindKwLoc(Record.readSourceLocation());
}

void OMPClauseReader::VisitOMPSelfMapsClause(OMPSelfMapsClause *) {}

void OMPClauseReader::VisitOMPAtClause(OMPAtClause *C) {
  C->setAtKind(static_cast<OpenMPAtClauseKind>(Record.readInt()));
  C->setLParenLoc(Record.readSourceLocation());
  C->setAtKindKwLoc(Record.readSourceLocation());
}

void OMPClauseReader::VisitOMPSeverityClause(OMPSeverityClause *C) {
  C->setSeverityKind(static_cast<OpenMPSeverityClauseKind>(Record.readInt()));
  C->setLParenLoc(Record.readSourceLocation());
  C->setSeverityKindKwLoc(Record.readSourceLocation());
}

void OMPClauseReader::VisitOMPMessageClause(OMPMessageClause *C) {
  VisitOMPClauseWithPreInit(C);
  C->setMessageString(Record.readSubExpr());
  C->setLParenLoc(Record.readSourceLocation());
}

void OMPClauseReader::VisitOMPPrivateClause(OMPPrivateClause *C) {
  C->setLParenLoc(Record.readSourceLocation());
  unsigned NumVars = C->varlist_size();
  SmallVector<Expr *, 16> Vars;
  Vars.reserve(NumVars);
  for (unsigned i = 0; i != NumVars; ++i)
    Vars.push_back(Record.readSubExpr());
  C->setVarRefs(Vars);
  Vars.clear();
  for (unsigned i = 0; i != NumVars; ++i)
    Vars.push_back(Record.readSubExpr());
  C->setPrivateCopies(Vars);
}

void OMPClauseReader::VisitOMPFirstprivateClause(OMPFirstprivateClause *C) {
  VisitOMPClauseWithPreInit(C);
  C->setLParenLoc(Record.readSourceLocation());
  unsigned NumVars = C->varlist_size();
  SmallVector<Expr *, 16> Vars;
  Vars.reserve(NumVars);
  for (unsigned i = 0; i != NumVars; ++i)
    Vars.push_back(Record.readSubExpr());
  C->setVarRefs(Vars);
  Vars.clear();
  for (unsigned i = 0; i != NumVars; ++i)
    Vars.push_back(Record.readSubExpr());
  C->setPrivateCopies(Vars);
  Vars.clear();
  for (unsigned i = 0; i != NumVars; ++i)
    Vars.push_back(Record.readSubExpr());
  C->setInits(Vars);
}

void OMPClauseReader::VisitOMPLastprivateClause(OMPLastprivateClause *C) {
  VisitOMPClauseWithPostUpdate(C);
  C->setLParenLoc(Record.readSourceLocation());
  C->setKind(Record.readEnum<OpenMPLastprivateModifier>());
  C->setKindLoc(Record.readSourceLocation());
  C->setColonLoc(Record.readSourceLocation());
  unsigned NumVars = C->varlist_size();
  SmallVector<Expr *, 16> Vars;
  Vars.reserve(NumVars);
  for (unsigned i = 0; i != NumVars; ++i)
    Vars.push_back(Record.readSubExpr());
  C->setVarRefs(Vars);
  Vars.clear();
  for (unsigned i = 0; i != NumVars; ++i)
    Vars.push_back(Record.readSubExpr());
  C->setPrivateCopies(Vars);
  Vars.clear();
  for (unsigned i = 0; i != NumVars; ++i)
    Vars.push_back(Record.readSubExpr());
  C->setSourceExprs(Vars);
  Vars.clear();
  for (unsigned i = 0; i != NumVars; ++i)
    Vars.push_back(Record.readSubExpr());
  C->setDestinationExprs(Vars);
  Vars.clear();
  for (unsigned i = 0; i != NumVars; ++i)
    Vars.push_back(Record.readSubExpr());
  C->setAssignmentOps(Vars);
}

void OMPClauseReader::VisitOMPSharedClause(OMPSharedClause *C) {
  C->setLParenLoc(Record.readSourceLocation());
  unsigned NumVars = C->varlist_size();
  SmallVector<Expr *, 16> Vars;
  Vars.reserve(NumVars);
  for (unsigned i = 0; i != NumVars; ++i)
    Vars.push_back(Record.readSubExpr());
  C->setVarRefs(Vars);
}

void OMPClauseReader::VisitOMPReductionClause(OMPReductionClause *C) {
  VisitOMPClauseWithPostUpdate(C);
  C->setLParenLoc(Record.readSourceLocation());
  C->setModifierLoc(Record.readSourceLocation());
  C->setColonLoc(Record.readSourceLocation());
  NestedNameSpecifierLoc NNSL = Record.readNestedNameSpecifierLoc();
  DeclarationNameInfo DNI = Record.readDeclarationNameInfo();
  C->setQualifierLoc(NNSL);
  C->setNameInfo(DNI);

  unsigned NumVars = C->varlist_size();
  SmallVector<Expr *, 16> Vars;
  Vars.reserve(NumVars);
  for (unsigned i = 0; i != NumVars; ++i)
    Vars.push_back(Record.readSubExpr());
  C->setVarRefs(Vars);
  Vars.clear();
  for (unsigned i = 0; i != NumVars; ++i)
    Vars.push_back(Record.readSubExpr());
  C->setPrivates(Vars);
  Vars.clear();
  for (unsigned i = 0; i != NumVars; ++i)
    Vars.push_back(Record.readSubExpr());
  C->setLHSExprs(Vars);
  Vars.clear();
  for (unsigned i = 0; i != NumVars; ++i)
    Vars.push_back(Record.readSubExpr());
  C->setRHSExprs(Vars);
  Vars.clear();
  for (unsigned i = 0; i != NumVars; ++i)
    Vars.push_back(Record.readSubExpr());
  C->setReductionOps(Vars);
  if (C->getModifier() == OMPC_REDUCTION_inscan) {
    Vars.clear();
    for (unsigned i = 0; i != NumVars; ++i)
      Vars.push_back(Record.readSubExpr());
    C->setInscanCopyOps(Vars);
    Vars.clear();
    for (unsigned i = 0; i != NumVars; ++i)
      Vars.push_back(Record.readSubExpr());
    C->setInscanCopyArrayTemps(Vars);
    Vars.clear();
    for (unsigned i = 0; i != NumVars; ++i)
      Vars.push_back(Record.readSubExpr());
    C->setInscanCopyArrayElems(Vars);
  }
  unsigned NumFlags = Record.readInt();
  SmallVector<bool, 16> Flags;
  Flags.reserve(NumFlags);
  for ([[maybe_unused]] unsigned I : llvm::seq<unsigned>(NumFlags))
    Flags.push_back(Record.readInt());
  C->setPrivateVariableReductionFlags(Flags);
}

void OMPClauseReader::VisitOMPTaskReductionClause(OMPTaskReductionClause *C) {
  VisitOMPClauseWithPostUpdate(C);
  C->setLParenLoc(Record.readSourceLocation());
  C->setColonLoc(Record.readSourceLocation());
  NestedNameSpecifierLoc NNSL = Record.readNestedNameSpecifierLoc();
  DeclarationNameInfo DNI = Record.readDeclarationNameInfo();
  C->setQualifierLoc(NNSL);
  C->setNameInfo(DNI);

  unsigned NumVars = C->varlist_size();
  SmallVector<Expr *, 16> Vars;
  Vars.reserve(NumVars);
  for (unsigned I = 0; I != NumVars; ++I)
    Vars.push_back(Record.readSubExpr());
  C->setVarRefs(Vars);
  Vars.clear();
  for (unsigned I = 0; I != NumVars; ++I)
    Vars.push_back(Record.readSubExpr());
  C->setPrivates(Vars);
  Vars.clear();
  for (unsigned I = 0; I != NumVars; ++I)
    Vars.push_back(Record.readSubExpr());
  C->setLHSExprs(Vars);
  Vars.clear();
  for (unsigned I = 0; I != NumVars; ++I)
    Vars.push_back(Record.readSubExpr());
  C->setRHSExprs(Vars);
  Vars.clear();
  for (unsigned I = 0; I != NumVars; ++I)
    Vars.push_back(Record.readSubExpr());
  C->setReductionOps(Vars);
}

void OMPClauseReader::VisitOMPInReductionClause(OMPInReductionClause *C) {
  VisitOMPClauseWithPostUpdate(C);
  C->setLParenLoc(Record.readSourceLocation());
  C->setColonLoc(Record.readSourceLocation());
  NestedNameSpecifierLoc NNSL = Record.readNestedNameSpecifierLoc();
  DeclarationNameInfo DNI = Record.readDeclarationNameInfo();
  C->setQualifierLoc(NNSL);
  C->setNameInfo(DNI);

  unsigned NumVars = C->varlist_size();
  SmallVector<Expr *, 16> Vars;
  Vars.reserve(NumVars);
  for (unsigned I = 0; I != NumVars; ++I)
    Vars.push_back(Record.readSubExpr());
  C->setVarRefs(Vars);
  Vars.clear();
  for (unsigned I = 0; I != NumVars; ++I)
    Vars.push_back(Record.readSubExpr());
  C->setPrivates(Vars);
  Vars.clear();
  for (unsigned I = 0; I != NumVars; ++I)
    Vars.push_back(Record.readSubExpr());
  C->setLHSExprs(Vars);
  Vars.clear();
  for (unsigned I = 0; I != NumVars; ++I)
    Vars.push_back(Record.readSubExpr());
  C->setRHSExprs(Vars);
  Vars.clear();
  for (unsigned I = 0; I != NumVars; ++I)
    Vars.push_back(Record.readSubExpr());
  C->setReductionOps(Vars);
  Vars.clear();
  for (unsigned I = 0; I != NumVars; ++I)
    Vars.push_back(Record.readSubExpr());
  C->setTaskgroupDescriptors(Vars);
}

void OMPClauseReader::VisitOMPLinearClause(OMPLinearClause *C) {
  VisitOMPClauseWithPostUpdate(C);
  C->setLParenLoc(Record.readSourceLocation());
  C->setColonLoc(Record.readSourceLocation());
  C->setModifier(static_cast<OpenMPLinearClauseKind>(Record.readInt()));
  C->setModifierLoc(Record.readSourceLocation());
  unsigned NumVars = C->varlist_size();
  SmallVector<Expr *, 16> Vars;
  Vars.reserve(NumVars);
  for (unsigned i = 0; i != NumVars; ++i)
    Vars.push_back(Record.readSubExpr());
  C->setVarRefs(Vars);
  Vars.clear();
  for (unsigned i = 0; i != NumVars; ++i)
    Vars.push_back(Record.readSubExpr());
  C->setPrivates(Vars);
  Vars.clear();
  for (unsigned i = 0; i != NumVars; ++i)
    Vars.push_back(Record.readSubExpr());
  C->setInits(Vars);
  Vars.clear();
  for (unsigned i = 0; i != NumVars; ++i)
    Vars.push_back(Record.readSubExpr());
  C->setUpdates(Vars);
  Vars.clear();
  for (unsigned i = 0; i != NumVars; ++i)
    Vars.push_back(Record.readSubExpr());
  C->setFinals(Vars);
  C->setStep(Record.readSubExpr());
  C->setCalcStep(Record.readSubExpr());
  Vars.clear();
  for (unsigned I = 0; I != NumVars + 1; ++I)
    Vars.push_back(Record.readSubExpr());
  C->setUsedExprs(Vars);
}

void OMPClauseReader::VisitOMPAlignedClause(OMPAlignedClause *C) {
  C->setLParenLoc(Record.readSourceLocation());
  C->setColonLoc(Record.readSourceLocation());
  unsigned NumVars = C->varlist_size();
  SmallVector<Expr *, 16> Vars;
  Vars.reserve(NumVars);
  for (unsigned i = 0; i != NumVars; ++i)
    Vars.push_back(Record.readSubExpr());
  C->setVarRefs(Vars);
  C->setAlignment(Record.readSubExpr());
}

void OMPClauseReader::VisitOMPCopyinClause(OMPCopyinClause *C) {
  C->setLParenLoc(Record.readSourceLocation());
  unsigned NumVars = C->varlist_size();
  SmallVector<Expr *, 16> Exprs;
  Exprs.reserve(NumVars);
  for (unsigned i = 0; i != NumVars; ++i)
    Exprs.push_back(Record.readSubExpr());
  C->setVarRefs(Exprs);
  Exprs.clear();
  for (unsigned i = 0; i != NumVars; ++i)
    Exprs.push_back(Record.readSubExpr());
  C->setSourceExprs(Exprs);
  Exprs.clear();
  for (unsigned i = 0; i != NumVars; ++i)
    Exprs.push_back(Record.readSubExpr());
  C->setDestinationExprs(Exprs);
  Exprs.clear();
  for (unsigned i = 0; i != NumVars; ++i)
    Exprs.push_back(Record.readSubExpr());
  C->setAssignmentOps(Exprs);
}

void OMPClauseReader::VisitOMPCopyprivateClause(OMPCopyprivateClause *C) {
  C->setLParenLoc(Record.readSourceLocation());
  unsigned NumVars = C->varlist_size();
  SmallVector<Expr *, 16> Exprs;
  Exprs.reserve(NumVars);
  for (unsigned i = 0; i != NumVars; ++i)
    Exprs.push_back(Record.readSubExpr());
  C->setVarRefs(Exprs);
  Exprs.clear();
  for (unsigned i = 0; i != NumVars; ++i)
    Exprs.push_back(Record.readSubExpr());
  C->setSourceExprs(Exprs);
  Exprs.clear();
  for (unsigned i = 0; i != NumVars; ++i)
    Exprs.push_back(Record.readSubExpr());
  C->setDestinationExprs(Exprs);
  Exprs.clear();
  for (unsigned i = 0; i != NumVars; ++i)
    Exprs.push_back(Record.readSubExpr());
  C->setAssignmentOps(Exprs);
}

void OMPClauseReader::VisitOMPFlushClause(OMPFlushClause *C) {
  C->setLParenLoc(Record.readSourceLocation());
  unsigned NumVars = C->varlist_size();
  SmallVector<Expr *, 16> Vars;
  Vars.reserve(NumVars);
  for (unsigned i = 0; i != NumVars; ++i)
    Vars.push_back(Record.readSubExpr());
  C->setVarRefs(Vars);
}

void OMPClauseReader::VisitOMPDepobjClause(OMPDepobjClause *C) {
  C->setDepobj(Record.readSubExpr());
  C->setLParenLoc(Record.readSourceLocation());
}

void OMPClauseReader::VisitOMPDependClause(OMPDependClause *C) {
  C->setLParenLoc(Record.readSourceLocation());
  C->setModifier(Record.readSubExpr());
  C->setDependencyKind(
      static_cast<OpenMPDependClauseKind>(Record.readInt()));
  C->setDependencyLoc(Record.readSourceLocation());
  C->setColonLoc(Record.readSourceLocation());
  C->setOmpAllMemoryLoc(Record.readSourceLocation());
  unsigned NumVars = C->varlist_size();
  SmallVector<Expr *, 16> Vars;
  Vars.reserve(NumVars);
  for (unsigned I = 0; I != NumVars; ++I)
    Vars.push_back(Record.readSubExpr());
  C->setVarRefs(Vars);
  for (unsigned I = 0, E = C->getNumLoops(); I < E; ++I)
    C->setLoopData(I, Record.readSubExpr());
}

void OMPClauseReader::VisitOMPDeviceClause(OMPDeviceClause *C) {
  VisitOMPClauseWithPreInit(C);
  C->setModifier(Record.readEnum<OpenMPDeviceClauseModifier>());
  C->setDevice(Record.readSubExpr());
  C->setModifierLoc(Record.readSourceLocation());
  C->setLParenLoc(Record.readSourceLocation());
}

void OMPClauseReader::VisitOMPMapClause(OMPMapClause *C) {
  C->setLParenLoc(Record.readSourceLocation());
  bool HasIteratorModifier = false;
  for (unsigned I = 0; I < NumberOfOMPMapClauseModifiers; ++I) {
    C->setMapTypeModifier(
        I, static_cast<OpenMPMapModifierKind>(Record.readInt()));
    C->setMapTypeModifierLoc(I, Record.readSourceLocation());
    if (C->getMapTypeModifier(I) == OMPC_MAP_MODIFIER_iterator)
      HasIteratorModifier = true;
  }
  C->setMapperQualifierLoc(Record.readNestedNameSpecifierLoc());
  C->setMapperIdInfo(Record.readDeclarationNameInfo());
  C->setMapType(
     static_cast<OpenMPMapClauseKind>(Record.readInt()));
  C->setMapLoc(Record.readSourceLocation());
  C->setColonLoc(Record.readSourceLocation());
  auto NumVars = C->varlist_size();
  auto UniqueDecls = C->getUniqueDeclarationsNum();
  auto TotalLists = C->getTotalComponentListNum();
  auto TotalComponents = C->getTotalComponentsNum();

  SmallVector<Expr *, 16> Vars;
  Vars.reserve(NumVars);
  for (unsigned i = 0; i != NumVars; ++i)
    Vars.push_back(Record.readExpr());
  C->setVarRefs(Vars);

  SmallVector<Expr *, 16> UDMappers;
  UDMappers.reserve(NumVars);
  for (unsigned I = 0; I < NumVars; ++I)
    UDMappers.push_back(Record.readExpr());
  C->setUDMapperRefs(UDMappers);

  if (HasIteratorModifier)
    C->setIteratorModifier(Record.readExpr());

  SmallVector<ValueDecl *, 16> Decls;
  Decls.reserve(UniqueDecls);
  for (unsigned i = 0; i < UniqueDecls; ++i)
    Decls.push_back(Record.readDeclAs<ValueDecl>());
  C->setUniqueDecls(Decls);

  SmallVector<unsigned, 16> ListsPerDecl;
  ListsPerDecl.reserve(UniqueDecls);
  for (unsigned i = 0; i < UniqueDecls; ++i)
    ListsPerDecl.push_back(Record.readInt());
  C->setDeclNumLists(ListsPerDecl);

  SmallVector<unsigned, 32> ListSizes;
  ListSizes.reserve(TotalLists);
  for (unsigned i = 0; i < TotalLists; ++i)
    ListSizes.push_back(Record.readInt());
  C->setComponentListSizes(ListSizes);

  SmallVector<OMPClauseMappableExprCommon::MappableComponent, 32> Components;
  Components.reserve(TotalComponents);
  for (unsigned i = 0; i < TotalComponents; ++i) {
    Expr *AssociatedExprPr = Record.readExpr();
    auto *AssociatedDecl = Record.readDeclAs<ValueDecl>();
    Components.emplace_back(AssociatedExprPr, AssociatedDecl,
                            /*IsNonContiguous=*/false);
  }
  C->setComponents(Components, ListSizes);
}

void OMPClauseReader::VisitOMPAllocateClause(OMPAllocateClause *C) {
  C->setFirstAllocateModifier(Record.readEnum<OpenMPAllocateClauseModifier>());
  C->setSecondAllocateModifier(Record.readEnum<OpenMPAllocateClauseModifier>());
  C->setLParenLoc(Record.readSourceLocation());
  C->setColonLoc(Record.readSourceLocation());
  C->setAllocator(Record.readSubExpr());
  C->setAlignment(Record.readSubExpr());
  unsigned NumVars = C->varlist_size();
  SmallVector<Expr *, 16> Vars;
  Vars.reserve(NumVars);
  for (unsigned i = 0; i != NumVars; ++i)
    Vars.push_back(Record.readSubExpr());
  C->setVarRefs(Vars);
}

void OMPClauseReader::VisitOMPNumTeamsClause(OMPNumTeamsClause *C) {
  VisitOMPClauseWithPreInit(C);
  C->setLParenLoc(Record.readSourceLocation());
  unsigned NumVars = C->varlist_size();
  SmallVector<Expr *, 16> Vars;
  Vars.reserve(NumVars);
  for (unsigned I = 0; I != NumVars; ++I)
    Vars.push_back(Record.readSubExpr());
  C->setVarRefs(Vars);
}

void OMPClauseReader::VisitOMPThreadLimitClause(OMPThreadLimitClause *C) {
  VisitOMPClauseWithPreInit(C);
  C->setLParenLoc(Record.readSourceLocation());
  unsigned NumVars = C->varlist_size();
  SmallVector<Expr *, 16> Vars;
  Vars.reserve(NumVars);
  for (unsigned I = 0; I != NumVars; ++I)
    Vars.push_back(Record.readSubExpr());
  C->setVarRefs(Vars);
}

void OMPClauseReader::VisitOMPPriorityClause(OMPPriorityClause *C) {
  VisitOMPClauseWithPreInit(C);
  C->setPriority(Record.readSubExpr());
  C->setLParenLoc(Record.readSourceLocation());
}

void OMPClauseReader::VisitOMPGrainsizeClause(OMPGrainsizeClause *C) {
  VisitOMPClauseWithPreInit(C);
  C->setModifier(Record.readEnum<OpenMPGrainsizeClauseModifier>());
  C->setGrainsize(Record.readSubExpr());
  C->setModifierLoc(Record.readSourceLocation());
  C->setLParenLoc(Record.readSourceLocation());
}

void OMPClauseReader::VisitOMPNumTasksClause(OMPNumTasksClause *C) {
  VisitOMPClauseWithPreInit(C);
  C->setModifier(Record.readEnum<OpenMPNumTasksClauseModifier>());
  C->setNumTasks(Record.readSubExpr());
  C->setModifierLoc(Record.readSourceLocation());
  C->setLParenLoc(Record.readSourceLocation());
}

void OMPClauseReader::VisitOMPHintClause(OMPHintClause *C) {
  C->setHint(Record.readSubExpr());
  C->setLParenLoc(Record.readSourceLocation());
}

void OMPClauseReader::VisitOMPDistScheduleClause(OMPDistScheduleClause *C) {
  VisitOMPClauseWithPreInit(C);
  C->setDistScheduleKind(
      static_cast<OpenMPDistScheduleClauseKind>(Record.readInt()));
  C->setChunkSize(Record.readSubExpr());
  C->setLParenLoc(Record.readSourceLocation());
  C->setDistScheduleKindLoc(Record.readSourceLocation());
  C->setCommaLoc(Record.readSourceLocation());
}

void OMPClauseReader::VisitOMPDefaultmapClause(OMPDefaultmapClause *C) {
  C->setDefaultmapKind(
       static_cast<OpenMPDefaultmapClauseKind>(Record.readInt()));
  C->setDefaultmapModifier(
      static_cast<OpenMPDefaultmapClauseModifier>(Record.readInt()));
  C->setLParenLoc(Record.readSourceLocation());
  C->setDefaultmapModifierLoc(Record.readSourceLocation());
  C->setDefaultmapKindLoc(Record.readSourceLocation());
}

void OMPClauseReader::VisitOMPToClause(OMPToClause *C) {
  C->setLParenLoc(Record.readSourceLocation());
  for (unsigned I = 0; I < NumberOfOMPMotionModifiers; ++I) {
    C->setMotionModifier(
        I, static_cast<OpenMPMotionModifierKind>(Record.readInt()));
    C->setMotionModifierLoc(I, Record.readSourceLocation());
  }
  C->setMapperQualifierLoc(Record.readNestedNameSpecifierLoc());
  C->setMapperIdInfo(Record.readDeclarationNameInfo());
  C->setColonLoc(Record.readSourceLocation());
  auto NumVars = C->varlist_size();
  auto UniqueDecls = C->getUniqueDeclarationsNum();
  auto TotalLists = C->getTotalComponentListNum();
  auto TotalComponents = C->getTotalComponentsNum();

  SmallVector<Expr *, 16> Vars;
  Vars.reserve(NumVars);
  for (unsigned i = 0; i != NumVars; ++i)
    Vars.push_back(Record.readSubExpr());
  C->setVarRefs(Vars);

  SmallVector<Expr *, 16> UDMappers;
  UDMappers.reserve(NumVars);
  for (unsigned I = 0; I < NumVars; ++I)
    UDMappers.push_back(Record.readSubExpr());
  C->setUDMapperRefs(UDMappers);

  SmallVector<ValueDecl *, 16> Decls;
  Decls.reserve(UniqueDecls);
  for (unsigned i = 0; i < UniqueDecls; ++i)
    Decls.push_back(Record.readDeclAs<ValueDecl>());
  C->setUniqueDecls(Decls);

  SmallVector<unsigned, 16> ListsPerDecl;
  ListsPerDecl.reserve(UniqueDecls);
  for (unsigned i = 0; i < UniqueDecls; ++i)
    ListsPerDecl.push_back(Record.readInt());
  C->setDeclNumLists(ListsPerDecl);

  SmallVector<unsigned, 32> ListSizes;
  ListSizes.reserve(TotalLists);
  for (unsigned i = 0; i < TotalLists; ++i)
    ListSizes.push_back(Record.readInt());
  C->setComponentListSizes(ListSizes);

  SmallVector<OMPClauseMappableExprCommon::MappableComponent, 32> Components;
  Components.reserve(TotalComponents);
  for (unsigned i = 0; i < TotalComponents; ++i) {
    Expr *AssociatedExprPr = Record.readSubExpr();
    bool IsNonContiguous = Record.readBool();
    auto *AssociatedDecl = Record.readDeclAs<ValueDecl>();
    Components.emplace_back(AssociatedExprPr, AssociatedDecl, IsNonContiguous);
  }
  C->setComponents(Components, ListSizes);
}

void OMPClauseReader::VisitOMPFromClause(OMPFromClause *C) {
  C->setLParenLoc(Record.readSourceLocation());
  for (unsigned I = 0; I < NumberOfOMPMotionModifiers; ++I) {
    C->setMotionModifier(
        I, static_cast<OpenMPMotionModifierKind>(Record.readInt()));
    C->setMotionModifierLoc(I, Record.readSourceLocation());
  }
  C->setMapperQualifierLoc(Record.readNestedNameSpecifierLoc());
  C->setMapperIdInfo(Record.readDeclarationNameInfo());
  C->setColonLoc(Record.readSourceLocation());
  auto NumVars = C->varlist_size();
  auto UniqueDecls = C->getUniqueDeclarationsNum();
  auto TotalLists = C->getTotalComponentListNum();
  auto TotalComponents = C->getTotalComponentsNum();

  SmallVector<Expr *, 16> Vars;
  Vars.reserve(NumVars);
  for (unsigned i = 0; i != NumVars; ++i)
    Vars.push_back(Record.readSubExpr());
  C->setVarRefs(Vars);

  SmallVector<Expr *, 16> UDMappers;
  UDMappers.reserve(NumVars);
  for (unsigned I = 0; I < NumVars; ++I)
    UDMappers.push_back(Record.readSubExpr());
  C->setUDMapperRefs(UDMappers);

  SmallVector<ValueDecl *, 16> Decls;
  Decls.reserve(UniqueDecls);
  for (unsigned i = 0; i < UniqueDecls; ++i)
    Decls.push_back(Record.readDeclAs<ValueDecl>());
  C->setUniqueDecls(Decls);

  SmallVector<unsigned, 16> ListsPerDecl;
  ListsPerDecl.reserve(UniqueDecls);
  for (unsigned i = 0; i < UniqueDecls; ++i)
    ListsPerDecl.push_back(Record.readInt());
  C->setDeclNumLists(ListsPerDecl);

  SmallVector<unsigned, 32> ListSizes;
  ListSizes.reserve(TotalLists);
  for (unsigned i = 0; i < TotalLists; ++i)
    ListSizes.push_back(Record.readInt());
  C->setComponentListSizes(ListSizes);

  SmallVector<OMPClauseMappableExprCommon::MappableComponent, 32> Components;
  Components.reserve(TotalComponents);
  for (unsigned i = 0; i < TotalComponents; ++i) {
    Expr *AssociatedExprPr = Record.readSubExpr();
    bool IsNonContiguous = Record.readBool();
    auto *AssociatedDecl = Record.readDeclAs<ValueDecl>();
    Components.emplace_back(AssociatedExprPr, AssociatedDecl, IsNonContiguous);
  }
  C->setComponents(Components, ListSizes);
}

void OMPClauseReader::VisitOMPUseDevicePtrClause(OMPUseDevicePtrClause *C) {
  C->setLParenLoc(Record.readSourceLocation());
  auto NumVars = C->varlist_size();
  auto UniqueDecls = C->getUniqueDeclarationsNum();
  auto TotalLists = C->getTotalComponentListNum();
  auto TotalComponents = C->getTotalComponentsNum();

  SmallVector<Expr *, 16> Vars;
  Vars.reserve(NumVars);
  for (unsigned i = 0; i != NumVars; ++i)
    Vars.push_back(Record.readSubExpr());
  C->setVarRefs(Vars);
  Vars.clear();
  for (unsigned i = 0; i != NumVars; ++i)
    Vars.push_back(Record.readSubExpr());
  C->setPrivateCopies(Vars);
  Vars.clear();
  for (unsigned i = 0; i != NumVars; ++i)
    Vars.push_back(Record.readSubExpr());
  C->setInits(Vars);

  SmallVector<ValueDecl *, 16> Decls;
  Decls.reserve(UniqueDecls);
  for (unsigned i = 0; i < UniqueDecls; ++i)
    Decls.push_back(Record.readDeclAs<ValueDecl>());
  C->setUniqueDecls(Decls);

  SmallVector<unsigned, 16> ListsPerDecl;
  ListsPerDecl.reserve(UniqueDecls);
  for (unsigned i = 0; i < UniqueDecls; ++i)
    ListsPerDecl.push_back(Record.readInt());
  C->setDeclNumLists(ListsPerDecl);

  SmallVector<unsigned, 32> ListSizes;
  ListSizes.reserve(TotalLists);
  for (unsigned i = 0; i < TotalLists; ++i)
    ListSizes.push_back(Record.readInt());
  C->setComponentListSizes(ListSizes);

  SmallVector<OMPClauseMappableExprCommon::MappableComponent, 32> Components;
  Components.reserve(TotalComponents);
  for (unsigned i = 0; i < TotalComponents; ++i) {
    auto *AssociatedExprPr = Record.readSubExpr();
    auto *AssociatedDecl = Record.readDeclAs<ValueDecl>();
    Components.emplace_back(AssociatedExprPr, AssociatedDecl,
                            /*IsNonContiguous=*/false);
  }
  C->setComponents(Components, ListSizes);
}

void OMPClauseReader::VisitOMPUseDeviceAddrClause(OMPUseDeviceAddrClause *C) {
  C->setLParenLoc(Record.readSourceLocation());
  auto NumVars = C->varlist_size();
  auto UniqueDecls = C->getUniqueDeclarationsNum();
  auto TotalLists = C->getTotalComponentListNum();
  auto TotalComponents = C->getTotalComponentsNum();

  SmallVector<Expr *, 16> Vars;
  Vars.reserve(NumVars);
  for (unsigned i = 0; i != NumVars; ++i)
    Vars.push_back(Record.readSubExpr());
  C->setVarRefs(Vars);

  SmallVector<ValueDecl *, 16> Decls;
  Decls.reserve(UniqueDecls);
  for (unsigned i = 0; i < UniqueDecls; ++i)
    Decls.push_back(Record.readDeclAs<ValueDecl>());
  C->setUniqueDecls(Decls);

  SmallVector<unsigned, 16> ListsPerDecl;
  ListsPerDecl.reserve(UniqueDecls);
  for (unsigned i = 0; i < UniqueDecls; ++i)
    ListsPerDecl.push_back(Record.readInt());
  C->setDeclNumLists(ListsPerDecl);

  SmallVector<unsigned, 32> ListSizes;
  ListSizes.reserve(TotalLists);
  for (unsigned i = 0; i < TotalLists; ++i)
    ListSizes.push_back(Record.readInt());
  C->setComponentListSizes(ListSizes);

  SmallVector<OMPClauseMappableExprCommon::MappableComponent, 32> Components;
  Components.reserve(TotalComponents);
  for (unsigned i = 0; i < TotalComponents; ++i) {
    Expr *AssociatedExpr = Record.readSubExpr();
    auto *AssociatedDecl = Record.readDeclAs<ValueDecl>();
    Components.emplace_back(AssociatedExpr, AssociatedDecl,
                            /*IsNonContiguous*/ false);
  }
  C->setComponents(Components, ListSizes);
}

void OMPClauseReader::VisitOMPIsDevicePtrClause(OMPIsDevicePtrClause *C) {
  C->setLParenLoc(Record.readSourceLocation());
  auto NumVars = C->varlist_size();
  auto UniqueDecls = C->getUniqueDeclarationsNum();
  auto TotalLists = C->getTotalComponentListNum();
  auto TotalComponents = C->getTotalComponentsNum();

  SmallVector<Expr *, 16> Vars;
  Vars.reserve(NumVars);
  for (unsigned i = 0; i != NumVars; ++i)
    Vars.push_back(Record.readSubExpr());
  C->setVarRefs(Vars);
  Vars.clear();

  SmallVector<ValueDecl *, 16> Decls;
  Decls.reserve(UniqueDecls);
  for (unsigned i = 0; i < UniqueDecls; ++i)
    Decls.push_back(Record.readDeclAs<ValueDecl>());
  C->setUniqueDecls(Decls);

  SmallVector<unsigned, 16> ListsPerDecl;
  ListsPerDecl.reserve(UniqueDecls);
  for (unsigned i = 0; i < UniqueDecls; ++i)
    ListsPerDecl.push_back(Record.readInt());
  C->setDeclNumLists(ListsPerDecl);

  SmallVector<unsigned, 32> ListSizes;
  ListSizes.reserve(TotalLists);
  for (unsigned i = 0; i < TotalLists; ++i)
    ListSizes.push_back(Record.readInt());
  C->setComponentListSizes(ListSizes);

  SmallVector<OMPClauseMappableExprCommon::MappableComponent, 32> Components;
  Components.reserve(TotalComponents);
  for (unsigned i = 0; i < TotalComponents; ++i) {
    Expr *AssociatedExpr = Record.readSubExpr();
    auto *AssociatedDecl = Record.readDeclAs<ValueDecl>();
    Components.emplace_back(AssociatedExpr, AssociatedDecl,
                            /*IsNonContiguous=*/false);
  }
  C->setComponents(Components, ListSizes);
}

void OMPClauseReader::VisitOMPHasDeviceAddrClause(OMPHasDeviceAddrClause *C) {
  C->setLParenLoc(Record.readSourceLocation());
  auto NumVars = C->varlist_size();
  auto UniqueDecls = C->getUniqueDeclarationsNum();
  auto TotalLists = C->getTotalComponentListNum();
  auto TotalComponents = C->getTotalComponentsNum();

  SmallVector<Expr *, 16> Vars;
  Vars.reserve(NumVars);
  for (unsigned I = 0; I != NumVars; ++I)
    Vars.push_back(Record.readSubExpr());
  C->setVarRefs(Vars);
  Vars.clear();

  SmallVector<ValueDecl *, 16> Decls;
  Decls.reserve(UniqueDecls);
  for (unsigned I = 0; I < UniqueDecls; ++I)
    Decls.push_back(Record.readDeclAs<ValueDecl>());
  C->setUniqueDecls(Decls);

  SmallVector<unsigned, 16> ListsPerDecl;
  ListsPerDecl.reserve(UniqueDecls);
  for (unsigned I = 0; I < UniqueDecls; ++I)
    ListsPerDecl.push_back(Record.readInt());
  C->setDeclNumLists(ListsPerDecl);

  SmallVector<unsigned, 32> ListSizes;
  ListSizes.reserve(TotalLists);
  for (unsigned i = 0; i < TotalLists; ++i)
    ListSizes.push_back(Record.readInt());
  C->setComponentListSizes(ListSizes);

  SmallVector<OMPClauseMappableExprCommon::MappableComponent, 32> Components;
  Components.reserve(TotalComponents);
  for (unsigned I = 0; I < TotalComponents; ++I) {
    Expr *AssociatedExpr = Record.readSubExpr();
    auto *AssociatedDecl = Record.readDeclAs<ValueDecl>();
    Components.emplace_back(AssociatedExpr, AssociatedDecl,
                            /*IsNonContiguous=*/false);
  }
  C->setComponents(Components, ListSizes);
}

void OMPClauseReader::VisitOMPNontemporalClause(OMPNontemporalClause *C) {
  C->setLParenLoc(Record.readSourceLocation());
  unsigned NumVars = C->varlist_size();
  SmallVector<Expr *, 16> Vars;
  Vars.reserve(NumVars);
  for (unsigned i = 0; i != NumVars; ++i)
    Vars.push_back(Record.readSubExpr());
  C->setVarRefs(Vars);
  Vars.clear();
  Vars.reserve(NumVars);
  for (unsigned i = 0; i != NumVars; ++i)
    Vars.push_back(Record.readSubExpr());
  C->setPrivateRefs(Vars);
}

void OMPClauseReader::VisitOMPInclusiveClause(OMPInclusiveClause *C) {
  C->setLParenLoc(Record.readSourceLocation());
  unsigned NumVars = C->varlist_size();
  SmallVector<Expr *, 16> Vars;
  Vars.reserve(NumVars);
  for (unsigned i = 0; i != NumVars; ++i)
    Vars.push_back(Record.readSubExpr());
  C->setVarRefs(Vars);
}

void OMPClauseReader::VisitOMPExclusiveClause(OMPExclusiveClause *C) {
  C->setLParenLoc(Record.readSourceLocation());
  unsigned NumVars = C->varlist_size();
  SmallVector<Expr *, 16> Vars;
  Vars.reserve(NumVars);
  for (unsigned i = 0; i != NumVars; ++i)
    Vars.push_back(Record.readSubExpr());
  C->setVarRefs(Vars);
}

void OMPClauseReader::VisitOMPUsesAllocatorsClause(OMPUsesAllocatorsClause *C) {
  C->setLParenLoc(Record.readSourceLocation());
  unsigned NumOfAllocators = C->getNumberOfAllocators();
  SmallVector<OMPUsesAllocatorsClause::Data, 4> Data;
  Data.reserve(NumOfAllocators);
  for (unsigned I = 0; I != NumOfAllocators; ++I) {
    OMPUsesAllocatorsClause::Data &D = Data.emplace_back();
    D.Allocator = Record.readSubExpr();
    D.AllocatorTraits = Record.readSubExpr();
    D.LParenLoc = Record.readSourceLocation();
    D.RParenLoc = Record.readSourceLocation();
  }
  C->setAllocatorsData(Data);
}

void OMPClauseReader::VisitOMPAffinityClause(OMPAffinityClause *C) {
  C->setLParenLoc(Record.readSourceLocation());
  C->setModifier(Record.readSubExpr());
  C->setColonLoc(Record.readSourceLocation());
  unsigned NumOfLocators = C->varlist_size();
  SmallVector<Expr *, 4> Locators;
  Locators.reserve(NumOfLocators);
  for (unsigned I = 0; I != NumOfLocators; ++I)
    Locators.push_back(Record.readSubExpr());
  C->setVarRefs(Locators);
}

void OMPClauseReader::VisitOMPOrderClause(OMPOrderClause *C) {
  C->setKind(Record.readEnum<OpenMPOrderClauseKind>());
  C->setModifier(Record.readEnum<OpenMPOrderClauseModifier>());
  C->setLParenLoc(Record.readSourceLocation());
  C->setKindKwLoc(Record.readSourceLocation());
  C->setModifierKwLoc(Record.readSourceLocation());
}

void OMPClauseReader::VisitOMPFilterClause(OMPFilterClause *C) {
  VisitOMPClauseWithPreInit(C);
  C->setThreadID(Record.readSubExpr());
  C->setLParenLoc(Record.readSourceLocation());
}

void OMPClauseReader::VisitOMPBindClause(OMPBindClause *C) {
  C->setBindKind(Record.readEnum<OpenMPBindClauseKind>());
  C->setLParenLoc(Record.readSourceLocation());
  C->setBindKindLoc(Record.readSourceLocation());
}

void OMPClauseReader::VisitOMPAlignClause(OMPAlignClause *C) {
  C->setAlignment(Record.readExpr());
  C->setLParenLoc(Record.readSourceLocation());
}

void OMPClauseReader::VisitOMPXDynCGroupMemClause(OMPXDynCGroupMemClause *C) {
  VisitOMPClauseWithPreInit(C);
  C->setSize(Record.readSubExpr());
  C->setLParenLoc(Record.readSourceLocation());
}

void OMPClauseReader::VisitOMPDoacrossClause(OMPDoacrossClause *C) {
  C->setLParenLoc(Record.readSourceLocation());
  C->setDependenceType(
      static_cast<OpenMPDoacrossClauseModifier>(Record.readInt()));
  C->setDependenceLoc(Record.readSourceLocation());
  C->setColonLoc(Record.readSourceLocation());
  unsigned NumVars = C->varlist_size();
  SmallVector<Expr *, 16> Vars;
  Vars.reserve(NumVars);
  for (unsigned I = 0; I != NumVars; ++I)
    Vars.push_back(Record.readSubExpr());
  C->setVarRefs(Vars);
  for (unsigned I = 0, E = C->getNumLoops(); I < E; ++I)
    C->setLoopData(I, Record.readSubExpr());
}

void OMPClauseReader::VisitOMPXAttributeClause(OMPXAttributeClause *C) {
  AttrVec Attrs;
  Record.readAttributes(Attrs);
  C->setAttrs(Attrs);
  C->setLocStart(Record.readSourceLocation());
  C->setLParenLoc(Record.readSourceLocation());
  C->setLocEnd(Record.readSourceLocation());
}

void OMPClauseReader::VisitOMPXBareClause(OMPXBareClause *C) {}

OMPTraitInfo *ASTRecordReader::readOMPTraitInfo() {
  OMPTraitInfo &TI = getContext().getNewOMPTraitInfo();
  TI.Sets.resize(readUInt32());
  for (auto &Set : TI.Sets) {
    Set.Kind = readEnum<llvm::omp::TraitSet>();
    Set.Selectors.resize(readUInt32());
    for (auto &Selector : Set.Selectors) {
      Selector.Kind = readEnum<llvm::omp::TraitSelector>();
      Selector.ScoreOrCondition = nullptr;
      if (readBool())
        Selector.ScoreOrCondition = readExprRef();
      Selector.Properties.resize(readUInt32());
      for (auto &Property : Selector.Properties)
        Property.Kind = readEnum<llvm::omp::TraitProperty>();
    }
  }
  return &TI;
}

void ASTRecordReader::readOMPChildren(OMPChildren *Data) {
  if (!Data)
    return;
  if (Reader->ReadingKind == ASTReader::Read_Stmt) {
    // Skip NumClauses, NumChildren and HasAssociatedStmt fields.
    skipInts(3);
  }
  SmallVector<OMPClause *, 4> Clauses(Data->getNumClauses());
  for (unsigned I = 0, E = Data->getNumClauses(); I < E; ++I)
    Clauses[I] = readOMPClause();
  Data->setClauses(Clauses);
  if (Data->hasAssociatedStmt())
    Data->setAssociatedStmt(readStmt());
  for (unsigned I = 0, E = Data->getNumChildren(); I < E; ++I)
    Data->getChildren()[I] = readStmt();
}

SmallVector<Expr *> ASTRecordReader::readOpenACCVarList() {
  unsigned NumVars = readInt();
  llvm::SmallVector<Expr *> VarList;
  for (unsigned I = 0; I < NumVars; ++I)
    VarList.push_back(readExpr());
  return VarList;
}

SmallVector<Expr *> ASTRecordReader::readOpenACCIntExprList() {
  unsigned NumExprs = readInt();
  llvm::SmallVector<Expr *> ExprList;
  for (unsigned I = 0; I < NumExprs; ++I)
    ExprList.push_back(readSubExpr());
  return ExprList;
}

OpenACCClause *ASTRecordReader::readOpenACCClause() {
  OpenACCClauseKind ClauseKind = readEnum<OpenACCClauseKind>();
  SourceLocation BeginLoc = readSourceLocation();
  SourceLocation EndLoc = readSourceLocation();

  switch (ClauseKind) {
  case OpenACCClauseKind::Default: {
    SourceLocation LParenLoc = readSourceLocation();
    OpenACCDefaultClauseKind DCK = readEnum<OpenACCDefaultClauseKind>();
    return OpenACCDefaultClause::Create(getContext(), DCK, BeginLoc, LParenLoc,
                                        EndLoc);
  }
  case OpenACCClauseKind::If: {
    SourceLocation LParenLoc = readSourceLocation();
    Expr *CondExpr = readSubExpr();
    return OpenACCIfClause::Create(getContext(), BeginLoc, LParenLoc, CondExpr,
                                   EndLoc);
  }
  case OpenACCClauseKind::Self: {
    SourceLocation LParenLoc = readSourceLocation();
    bool isConditionExprClause = readBool();
    if (isConditionExprClause) {
      Expr *CondExpr = readBool() ? readSubExpr() : nullptr;
      return OpenACCSelfClause::Create(getContext(), BeginLoc, LParenLoc,
                                       CondExpr, EndLoc);
    }
    unsigned NumVars = readInt();
    llvm::SmallVector<Expr *> VarList;
    for (unsigned I = 0; I < NumVars; ++I)
      VarList.push_back(readSubExpr());
    return OpenACCSelfClause::Create(getContext(), BeginLoc, LParenLoc, VarList,
                                     EndLoc);
  }
  case OpenACCClauseKind::NumGangs: {
    SourceLocation LParenLoc = readSourceLocation();
    unsigned NumClauses = readInt();
    llvm::SmallVector<Expr *> IntExprs;
    for (unsigned I = 0; I < NumClauses; ++I)
      IntExprs.push_back(readSubExpr());
    return OpenACCNumGangsClause::Create(getContext(), BeginLoc, LParenLoc,
                                         IntExprs, EndLoc);
  }
  case OpenACCClauseKind::NumWorkers: {
    SourceLocation LParenLoc = readSourceLocation();
    Expr *IntExpr = readSubExpr();
    return OpenACCNumWorkersClause::Create(getContext(), BeginLoc, LParenLoc,
                                           IntExpr, EndLoc);
  }
  case OpenACCClauseKind::DeviceNum: {
    SourceLocation LParenLoc = readSourceLocation();
    Expr *IntExpr = readSubExpr();
    return OpenACCDeviceNumClause::Create(getContext(), BeginLoc, LParenLoc,
                                           IntExpr, EndLoc);
  }
  case OpenACCClauseKind::DefaultAsync: {
    SourceLocation LParenLoc = readSourceLocation();
    Expr *IntExpr = readSubExpr();
    return OpenACCDefaultAsyncClause::Create(getContext(), BeginLoc, LParenLoc,
                                             IntExpr, EndLoc);
  }
  case OpenACCClauseKind::VectorLength: {
    SourceLocation LParenLoc = readSourceLocation();
    Expr *IntExpr = readSubExpr();
    return OpenACCVectorLengthClause::Create(getContext(), BeginLoc, LParenLoc,
                                             IntExpr, EndLoc);
  }
  case OpenACCClauseKind::Private: {
    SourceLocation LParenLoc = readSourceLocation();
    llvm::SmallVector<Expr *> VarList = readOpenACCVarList();

<<<<<<< HEAD
    llvm::SmallVector<VarDecl *> RecipeList;
    for (unsigned I = 0; I < VarList.size(); ++I)
      RecipeList.push_back(readDeclAs<VarDecl>());
=======
    llvm::SmallVector<OpenACCPrivateRecipe> RecipeList;
    for (unsigned I = 0; I < VarList.size(); ++I) {
      static_assert(sizeof(OpenACCPrivateRecipe) == 2 * sizeof(int *));
      VarDecl *Alloca = readDeclAs<VarDecl>();
      Expr *InitExpr = readSubExpr();
      RecipeList.push_back({Alloca, InitExpr});
    }
>>>>>>> 35227056

    return OpenACCPrivateClause::Create(getContext(), BeginLoc, LParenLoc,
                                        VarList, RecipeList, EndLoc);
  }
  case OpenACCClauseKind::Host: {
    SourceLocation LParenLoc = readSourceLocation();
    llvm::SmallVector<Expr *> VarList = readOpenACCVarList();
    return OpenACCHostClause::Create(getContext(), BeginLoc, LParenLoc, VarList,
                                     EndLoc);
  }
  case OpenACCClauseKind::Device: {
    SourceLocation LParenLoc = readSourceLocation();
    llvm::SmallVector<Expr *> VarList = readOpenACCVarList();
    return OpenACCDeviceClause::Create(getContext(), BeginLoc, LParenLoc,
                                       VarList, EndLoc);
  }
  case OpenACCClauseKind::FirstPrivate: {
    SourceLocation LParenLoc = readSourceLocation();
    llvm::SmallVector<Expr *> VarList = readOpenACCVarList();
    llvm::SmallVector<OpenACCFirstPrivateRecipe> RecipeList;
    for (unsigned I = 0; I < VarList.size(); ++I) {
<<<<<<< HEAD
      VarDecl *Recipe = readDeclAs<VarDecl>();
      VarDecl *RecipeTemp = readDeclAs<VarDecl>();
      RecipeList.push_back({Recipe, RecipeTemp});
=======
      static_assert(sizeof(OpenACCFirstPrivateRecipe) == 3 * sizeof(int *));
      VarDecl *Recipe = readDeclAs<VarDecl>();
      Expr *InitExpr = readSubExpr();
      VarDecl *RecipeTemp = readDeclAs<VarDecl>();
      RecipeList.push_back({Recipe, InitExpr, RecipeTemp});
>>>>>>> 35227056
    }

    return OpenACCFirstPrivateClause::Create(getContext(), BeginLoc, LParenLoc,
                                             VarList, RecipeList, EndLoc);
  }
  case OpenACCClauseKind::Attach: {
    SourceLocation LParenLoc = readSourceLocation();
    llvm::SmallVector<Expr *> VarList = readOpenACCVarList();
    return OpenACCAttachClause::Create(getContext(), BeginLoc, LParenLoc,
                                       VarList, EndLoc);
  }
  case OpenACCClauseKind::Detach: {
    SourceLocation LParenLoc = readSourceLocation();
    llvm::SmallVector<Expr *> VarList = readOpenACCVarList();
    return OpenACCDetachClause::Create(getContext(), BeginLoc, LParenLoc,
                                       VarList, EndLoc);
  }
  case OpenACCClauseKind::Delete: {
    SourceLocation LParenLoc = readSourceLocation();
    llvm::SmallVector<Expr *> VarList = readOpenACCVarList();
    return OpenACCDeleteClause::Create(getContext(), BeginLoc, LParenLoc,
                                       VarList, EndLoc);
  }
  case OpenACCClauseKind::UseDevice: {
    SourceLocation LParenLoc = readSourceLocation();
    llvm::SmallVector<Expr *> VarList = readOpenACCVarList();
    return OpenACCUseDeviceClause::Create(getContext(), BeginLoc, LParenLoc,
                                          VarList, EndLoc);
  }
  case OpenACCClauseKind::DevicePtr: {
    SourceLocation LParenLoc = readSourceLocation();
    llvm::SmallVector<Expr *> VarList = readOpenACCVarList();
    return OpenACCDevicePtrClause::Create(getContext(), BeginLoc, LParenLoc,
                                          VarList, EndLoc);
  }
  case OpenACCClauseKind::NoCreate: {
    SourceLocation LParenLoc = readSourceLocation();
    llvm::SmallVector<Expr *> VarList = readOpenACCVarList();
    return OpenACCNoCreateClause::Create(getContext(), BeginLoc, LParenLoc,
                                         VarList, EndLoc);
  }
  case OpenACCClauseKind::Present: {
    SourceLocation LParenLoc = readSourceLocation();
    llvm::SmallVector<Expr *> VarList = readOpenACCVarList();
    return OpenACCPresentClause::Create(getContext(), BeginLoc, LParenLoc,
                                        VarList, EndLoc);
  }
  case OpenACCClauseKind::PCopy:
  case OpenACCClauseKind::PresentOrCopy:
  case OpenACCClauseKind::Copy: {
    SourceLocation LParenLoc = readSourceLocation();
    OpenACCModifierKind ModList = readEnum<OpenACCModifierKind>();
    llvm::SmallVector<Expr *> VarList = readOpenACCVarList();
    return OpenACCCopyClause::Create(getContext(), ClauseKind, BeginLoc,
                                     LParenLoc, ModList, VarList, EndLoc);
  }
  case OpenACCClauseKind::CopyIn:
  case OpenACCClauseKind::PCopyIn:
  case OpenACCClauseKind::PresentOrCopyIn: {
    SourceLocation LParenLoc = readSourceLocation();
    OpenACCModifierKind ModList = readEnum<OpenACCModifierKind>();
    llvm::SmallVector<Expr *> VarList = readOpenACCVarList();
    return OpenACCCopyInClause::Create(getContext(), ClauseKind, BeginLoc,
                                       LParenLoc, ModList, VarList, EndLoc);
  }
  case OpenACCClauseKind::CopyOut:
  case OpenACCClauseKind::PCopyOut:
  case OpenACCClauseKind::PresentOrCopyOut: {
    SourceLocation LParenLoc = readSourceLocation();
    OpenACCModifierKind ModList = readEnum<OpenACCModifierKind>();
    llvm::SmallVector<Expr *> VarList = readOpenACCVarList();
    return OpenACCCopyOutClause::Create(getContext(), ClauseKind, BeginLoc,
                                        LParenLoc, ModList, VarList, EndLoc);
  }
  case OpenACCClauseKind::Create:
  case OpenACCClauseKind::PCreate:
  case OpenACCClauseKind::PresentOrCreate: {
    SourceLocation LParenLoc = readSourceLocation();
    OpenACCModifierKind ModList = readEnum<OpenACCModifierKind>();
    llvm::SmallVector<Expr *> VarList = readOpenACCVarList();
    return OpenACCCreateClause::Create(getContext(), ClauseKind, BeginLoc,
                                       LParenLoc, ModList, VarList, EndLoc);
  }
  case OpenACCClauseKind::Async: {
    SourceLocation LParenLoc = readSourceLocation();
    Expr *AsyncExpr = readBool() ? readSubExpr() : nullptr;
    return OpenACCAsyncClause::Create(getContext(), BeginLoc, LParenLoc,
                                      AsyncExpr, EndLoc);
  }
  case OpenACCClauseKind::Wait: {
    SourceLocation LParenLoc = readSourceLocation();
    Expr *DevNumExpr = readBool() ? readSubExpr() : nullptr;
    SourceLocation QueuesLoc = readSourceLocation();
    llvm::SmallVector<Expr *> QueueIdExprs = readOpenACCIntExprList();
    return OpenACCWaitClause::Create(getContext(), BeginLoc, LParenLoc,
                                     DevNumExpr, QueuesLoc, QueueIdExprs,
                                     EndLoc);
  }
  case OpenACCClauseKind::DeviceType:
  case OpenACCClauseKind::DType: {
    SourceLocation LParenLoc = readSourceLocation();
    llvm::SmallVector<DeviceTypeArgument> Archs;
    unsigned NumArchs = readInt();

    for (unsigned I = 0; I < NumArchs; ++I) {
      IdentifierInfo *Ident = readBool() ? readIdentifier() : nullptr;
      SourceLocation Loc = readSourceLocation();
      Archs.emplace_back(Loc, Ident);
    }

    return OpenACCDeviceTypeClause::Create(getContext(), ClauseKind, BeginLoc,
                                           LParenLoc, Archs, EndLoc);
  }
  case OpenACCClauseKind::Reduction: {
    SourceLocation LParenLoc = readSourceLocation();
    OpenACCReductionOperator Op = readEnum<OpenACCReductionOperator>();
    llvm::SmallVector<Expr *> VarList = readOpenACCVarList();
    llvm::SmallVector<OpenACCReductionRecipe> RecipeList;

    for (unsigned I = 0; I < VarList.size(); ++I) {
      static_assert(sizeof(OpenACCReductionRecipe) == 2 * sizeof(int *));
      VarDecl *Recipe = readDeclAs<VarDecl>();
      Expr *InitExpr = readSubExpr();
      RecipeList.push_back({Recipe, InitExpr});
    }

    return OpenACCReductionClause::Create(getContext(), BeginLoc, LParenLoc, Op,
                                          VarList, RecipeList, EndLoc);
  }
  case OpenACCClauseKind::Seq:
    return OpenACCSeqClause::Create(getContext(), BeginLoc, EndLoc);
  case OpenACCClauseKind::NoHost:
    return OpenACCNoHostClause::Create(getContext(), BeginLoc, EndLoc);
  case OpenACCClauseKind::Finalize:
    return OpenACCFinalizeClause::Create(getContext(), BeginLoc, EndLoc);
  case OpenACCClauseKind::IfPresent:
    return OpenACCIfPresentClause::Create(getContext(), BeginLoc, EndLoc);
  case OpenACCClauseKind::Independent:
    return OpenACCIndependentClause::Create(getContext(), BeginLoc, EndLoc);
  case OpenACCClauseKind::Auto:
    return OpenACCAutoClause::Create(getContext(), BeginLoc, EndLoc);
  case OpenACCClauseKind::Collapse: {
    SourceLocation LParenLoc = readSourceLocation();
    bool HasForce = readBool();
    Expr *LoopCount = readSubExpr();
    return OpenACCCollapseClause::Create(getContext(), BeginLoc, LParenLoc,
                                         HasForce, LoopCount, EndLoc);
  }
  case OpenACCClauseKind::Tile: {
    SourceLocation LParenLoc = readSourceLocation();
    unsigned NumClauses = readInt();
    llvm::SmallVector<Expr *> SizeExprs;
    for (unsigned I = 0; I < NumClauses; ++I)
      SizeExprs.push_back(readSubExpr());
    return OpenACCTileClause::Create(getContext(), BeginLoc, LParenLoc,
                                     SizeExprs, EndLoc);
  }
  case OpenACCClauseKind::Gang: {
    SourceLocation LParenLoc = readSourceLocation();
    unsigned NumExprs = readInt();
    llvm::SmallVector<OpenACCGangKind> GangKinds;
    llvm::SmallVector<Expr *> Exprs;
    for (unsigned I = 0; I < NumExprs; ++I) {
      GangKinds.push_back(readEnum<OpenACCGangKind>());
      // Can't use `readSubExpr` because this is usable from a 'decl' construct.
      Exprs.push_back(readExpr());
    }
    return OpenACCGangClause::Create(getContext(), BeginLoc, LParenLoc,
                                     GangKinds, Exprs, EndLoc);
  }
  case OpenACCClauseKind::Worker: {
    SourceLocation LParenLoc = readSourceLocation();
    Expr *WorkerExpr = readBool() ? readSubExpr() : nullptr;
    return OpenACCWorkerClause::Create(getContext(), BeginLoc, LParenLoc,
                                       WorkerExpr, EndLoc);
  }
  case OpenACCClauseKind::Vector: {
    SourceLocation LParenLoc = readSourceLocation();
    Expr *VectorExpr = readBool() ? readSubExpr() : nullptr;
    return OpenACCVectorClause::Create(getContext(), BeginLoc, LParenLoc,
                                       VectorExpr, EndLoc);
  }
  case OpenACCClauseKind::Link: {
    SourceLocation LParenLoc = readSourceLocation();
    llvm::SmallVector<Expr *> VarList = readOpenACCVarList();
    return OpenACCLinkClause::Create(getContext(), BeginLoc, LParenLoc, VarList,
                                     EndLoc);
  }
  case OpenACCClauseKind::DeviceResident: {
    SourceLocation LParenLoc = readSourceLocation();
    llvm::SmallVector<Expr *> VarList = readOpenACCVarList();
    return OpenACCDeviceResidentClause::Create(getContext(), BeginLoc,
                                               LParenLoc, VarList, EndLoc);
  }

  case OpenACCClauseKind::Bind: {
    SourceLocation LParenLoc = readSourceLocation();
    bool IsString = readBool();
    if (IsString)
      return OpenACCBindClause::Create(getContext(), BeginLoc, LParenLoc,
                                       cast<StringLiteral>(readExpr()), EndLoc);
    return OpenACCBindClause::Create(getContext(), BeginLoc, LParenLoc,
                                     readIdentifier(), EndLoc);
  }
  case OpenACCClauseKind::Shortloop:
  case OpenACCClauseKind::Invalid:
    llvm_unreachable("Clause serialization not yet implemented");
  }
  llvm_unreachable("Invalid Clause Kind");
}

void ASTRecordReader::readOpenACCClauseList(
    MutableArrayRef<const OpenACCClause *> Clauses) {
  for (unsigned I = 0; I < Clauses.size(); ++I)
    Clauses[I] = readOpenACCClause();
}

void ASTRecordReader::readOpenACCRoutineDeclAttr(OpenACCRoutineDeclAttr *A) {
  unsigned NumVars = readInt();
  A->Clauses.resize(NumVars);
  readOpenACCClauseList(A->Clauses);
}

static unsigned getStableHashForModuleName(StringRef PrimaryModuleName) {
  // TODO: Maybe it is better to check PrimaryModuleName is a valid
  // module name?
  llvm::FoldingSetNodeID ID;
  ID.AddString(PrimaryModuleName);
  return ID.computeStableHash();
}

UnsignedOrNone clang::getPrimaryModuleHash(const Module *M) {
  if (!M)
    return std::nullopt;

  if (M->isHeaderLikeModule())
    return std::nullopt;

  if (M->isGlobalModule())
    return std::nullopt;

  StringRef PrimaryModuleName = M->getPrimaryModuleInterfaceName();
  return getStableHashForModuleName(PrimaryModuleName);
}<|MERGE_RESOLUTION|>--- conflicted
+++ resolved
@@ -7457,21 +7457,12 @@
 
 void TypeLocReader::VisitRecordTypeLoc(RecordTypeLoc TL) {
   VisitTagTypeLoc(TL);
-<<<<<<< HEAD
 }
 
 void TypeLocReader::VisitInjectedClassNameTypeLoc(InjectedClassNameTypeLoc TL) {
   VisitTagTypeLoc(TL);
 }
 
-=======
-}
-
-void TypeLocReader::VisitInjectedClassNameTypeLoc(InjectedClassNameTypeLoc TL) {
-  VisitTagTypeLoc(TL);
-}
-
->>>>>>> 35227056
 void TypeLocReader::VisitEnumTypeLoc(EnumTypeLoc TL) { VisitTagTypeLoc(TL); }
 
 void TypeLocReader::VisitAttributedTypeLoc(AttributedTypeLoc TL) {
@@ -12874,11 +12865,6 @@
     SourceLocation LParenLoc = readSourceLocation();
     llvm::SmallVector<Expr *> VarList = readOpenACCVarList();
 
-<<<<<<< HEAD
-    llvm::SmallVector<VarDecl *> RecipeList;
-    for (unsigned I = 0; I < VarList.size(); ++I)
-      RecipeList.push_back(readDeclAs<VarDecl>());
-=======
     llvm::SmallVector<OpenACCPrivateRecipe> RecipeList;
     for (unsigned I = 0; I < VarList.size(); ++I) {
       static_assert(sizeof(OpenACCPrivateRecipe) == 2 * sizeof(int *));
@@ -12886,7 +12872,6 @@
       Expr *InitExpr = readSubExpr();
       RecipeList.push_back({Alloca, InitExpr});
     }
->>>>>>> 35227056
 
     return OpenACCPrivateClause::Create(getContext(), BeginLoc, LParenLoc,
                                         VarList, RecipeList, EndLoc);
@@ -12908,17 +12893,11 @@
     llvm::SmallVector<Expr *> VarList = readOpenACCVarList();
     llvm::SmallVector<OpenACCFirstPrivateRecipe> RecipeList;
     for (unsigned I = 0; I < VarList.size(); ++I) {
-<<<<<<< HEAD
-      VarDecl *Recipe = readDeclAs<VarDecl>();
-      VarDecl *RecipeTemp = readDeclAs<VarDecl>();
-      RecipeList.push_back({Recipe, RecipeTemp});
-=======
       static_assert(sizeof(OpenACCFirstPrivateRecipe) == 3 * sizeof(int *));
       VarDecl *Recipe = readDeclAs<VarDecl>();
       Expr *InitExpr = readSubExpr();
       VarDecl *RecipeTemp = readDeclAs<VarDecl>();
       RecipeList.push_back({Recipe, InitExpr, RecipeTemp});
->>>>>>> 35227056
     }
 
     return OpenACCFirstPrivateClause::Create(getContext(), BeginLoc, LParenLoc,
