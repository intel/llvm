--- conflicted
+++ resolved
@@ -110,11 +110,7 @@
     GFX(803),  // gfx803
     GFX(805),  // gfx805
     GFX(810),  // gfx810
-<<<<<<< HEAD
-    {CudaArch::GFX9_GENERIC, "gfx9-generic", "compute_amdgcn"},
-=======
     {OffloadArch::GFX9_GENERIC, "gfx9-generic", "compute_amdgcn"},
->>>>>>> 4fe5a3cc
     GFX(900),  // gfx900
     GFX(902),  // gfx902
     GFX(904),  // gfx903
@@ -126,20 +122,12 @@
     GFX(940),  // gfx940
     GFX(941),  // gfx941
     GFX(942),  // gfx942
-<<<<<<< HEAD
-    {CudaArch::GFX10_1_GENERIC, "gfx10-1-generic", "compute_amdgcn"},
-=======
     {OffloadArch::GFX10_1_GENERIC, "gfx10-1-generic", "compute_amdgcn"},
->>>>>>> 4fe5a3cc
     GFX(1010), // gfx1010
     GFX(1011), // gfx1011
     GFX(1012), // gfx1012
     GFX(1013), // gfx1013
-<<<<<<< HEAD
-    {CudaArch::GFX10_3_GENERIC, "gfx10-3-generic", "compute_amdgcn"},
-=======
     {OffloadArch::GFX10_3_GENERIC, "gfx10-3-generic", "compute_amdgcn"},
->>>>>>> 4fe5a3cc
     GFX(1030), // gfx1030
     GFX(1031), // gfx1031
     GFX(1032), // gfx1032
@@ -147,11 +135,7 @@
     GFX(1034), // gfx1034
     GFX(1035), // gfx1035
     GFX(1036), // gfx1036
-<<<<<<< HEAD
-    {CudaArch::GFX11_GENERIC, "gfx11-generic", "compute_amdgcn"},
-=======
     {OffloadArch::GFX11_GENERIC, "gfx11-generic", "compute_amdgcn"},
->>>>>>> 4fe5a3cc
     GFX(1100), // gfx1100
     GFX(1101), // gfx1101
     GFX(1102), // gfx1102
@@ -159,19 +143,11 @@
     GFX(1150), // gfx1150
     GFX(1151), // gfx1151
     GFX(1152), // gfx1152
-<<<<<<< HEAD
-    {CudaArch::GFX12_GENERIC, "gfx12-generic", "compute_amdgcn"},
-    GFX(1200), // gfx1200
-    GFX(1201), // gfx1201
-    {CudaArch::AMDGCNSPIRV, "amdgcnspirv", "compute_amdgcn"},
-    {CudaArch::Generic, "generic", ""},
-=======
     {OffloadArch::GFX12_GENERIC, "gfx12-generic", "compute_amdgcn"},
     GFX(1200), // gfx1200
     GFX(1201), // gfx1201
     {OffloadArch::AMDGCNSPIRV, "amdgcnspirv", "compute_amdgcn"},
     {OffloadArch::Generic, "generic", ""},
->>>>>>> 4fe5a3cc
     // clang-format on
 };
 #undef SM
