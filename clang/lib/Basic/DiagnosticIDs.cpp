--- conflicted
+++ resolved
@@ -601,20 +601,8 @@
     return diag::Severity::Ignored;
 
   // Clang-diagnostics pragmas always take precedence over suppression mapping.
-<<<<<<< HEAD
-  if (!Mapping.isPragma() && Diag.DiagSuppressionMapping) {
-    // We also use presumed locations here to improve reproducibility for
-    // preprocessed inputs.
-    if (PresumedLoc PLoc = SM.getPresumedLoc(Loc);
-        PLoc.isValid() && Diag.isSuppressedViaMapping(
-                              DiagID, llvm::sys::path::remove_leading_dotslash(
-                                          PLoc.getFilename())))
-      return diag::Severity::Ignored;
-  }
-=======
   if (!Mapping.isPragma() && Diag.isSuppressedViaMapping(DiagID, Loc))
     return diag::Severity::Ignored;
->>>>>>> 93e44d24
 
   return Result;
 }
