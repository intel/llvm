//===- SourceManager.cpp - Track and cache source files -------------------===//
//
// Part of the LLVM Project, under the Apache License v2.0 with LLVM Exceptions.
// See https://llvm.org/LICENSE.txt for license information.
// SPDX-License-Identifier: Apache-2.0 WITH LLVM-exception
//
//===----------------------------------------------------------------------===//
//
//  This file implements the SourceManager interface.
//
//===----------------------------------------------------------------------===//

#include "clang/Basic/SourceManager.h"
#include "clang/Basic/Diagnostic.h"
#include "clang/Basic/FileManager.h"
#include "clang/Basic/LLVM.h"
#include "clang/Basic/SourceLocation.h"
#include "clang/Basic/SourceManagerInternals.h"
#include "llvm/ADT/DenseMap.h"
#include "llvm/ADT/MapVector.h"
#include "llvm/ADT/STLExtras.h"
#include "llvm/ADT/SmallVector.h"
#include "llvm/ADT/Statistic.h"
#include "llvm/ADT/StringRef.h"
#include "llvm/ADT/StringSwitch.h"
#include "llvm/Support/Allocator.h"
#include "llvm/Support/Capacity.h"
#include "llvm/Support/Compiler.h"
#include "llvm/Support/Endian.h"
#include "llvm/Support/ErrorHandling.h"
#include "llvm/Support/FileSystem.h"
#include "llvm/Support/FormatVariadic.h"
#include "llvm/Support/MathExtras.h"
#include "llvm/Support/MemoryBuffer.h"
#include "llvm/Support/Path.h"
#include "llvm/Support/raw_ostream.h"
#include <algorithm>
#include <cassert>
#include <cstddef>
#include <cstdint>
#include <memory>
#include <optional>
#include <tuple>
#include <utility>
#include <vector>

using namespace clang;
using namespace SrcMgr;
using llvm::MemoryBuffer;

#define DEBUG_TYPE "source-manager"

// Reaching a limit of 2^31 results in a hard error. This metric allows to track
// if particular invocation of the compiler is close to it.
STATISTIC(MaxUsedSLocBytes, "Maximum number of bytes used by source locations "
                            "(both loaded and local).");

//===----------------------------------------------------------------------===//
// SourceManager Helper Classes
//===----------------------------------------------------------------------===//

/// getSizeBytesMapped - Returns the number of bytes actually mapped for this
/// ContentCache. This can be 0 if the MemBuffer was not actually expanded.
unsigned ContentCache::getSizeBytesMapped() const {
  return Buffer ? Buffer->getBufferSize() : 0;
}

/// Returns the kind of memory used to back the memory buffer for
/// this content cache.  This is used for performance analysis.
llvm::MemoryBuffer::BufferKind ContentCache::getMemoryBufferKind() const {
  if (Buffer == nullptr) {
    assert(0 && "Buffer should never be null");
    return llvm::MemoryBuffer::MemoryBuffer_Malloc;
  }
  return Buffer->getBufferKind();
}

/// getSize - Returns the size of the content encapsulated by this ContentCache.
///  This can be the size of the source file or the size of an arbitrary
///  scratch buffer.  If the ContentCache encapsulates a source file, that
///  file is not lazily brought in from disk to satisfy this query.
unsigned ContentCache::getSize() const {
  return Buffer ? (unsigned)Buffer->getBufferSize()
                : (unsigned)ContentsEntry->getSize();
}

const char *ContentCache::getInvalidBOM(StringRef BufStr) {
  // If the buffer is valid, check to see if it has a UTF Byte Order Mark
  // (BOM).  We only support UTF-8 with and without a BOM right now.  See
  // http://en.wikipedia.org/wiki/Byte_order_mark for more information.
  const char *InvalidBOM =
      llvm::StringSwitch<const char *>(BufStr)
          .StartsWith(llvm::StringLiteral::withInnerNUL("\x00\x00\xFE\xFF"),
                      "UTF-32 (BE)")
          .StartsWith(llvm::StringLiteral::withInnerNUL("\xFF\xFE\x00\x00"),
                      "UTF-32 (LE)")
          .StartsWith("\xFE\xFF", "UTF-16 (BE)")
          .StartsWith("\xFF\xFE", "UTF-16 (LE)")
          .StartsWith("\x2B\x2F\x76", "UTF-7")
          .StartsWith("\xF7\x64\x4C", "UTF-1")
          .StartsWith("\xDD\x73\x66\x73", "UTF-EBCDIC")
          .StartsWith("\x0E\xFE\xFF", "SCSU")
          .StartsWith("\xFB\xEE\x28", "BOCU-1")
          .StartsWith("\x84\x31\x95\x33", "GB-18030")
          .Default(nullptr);

  return InvalidBOM;
}

std::optional<llvm::MemoryBufferRef>
ContentCache::getBufferOrNone(DiagnosticsEngine &Diag, FileManager &FM,
                              SourceLocation Loc) const {
  // Lazily create the Buffer for ContentCaches that wrap files.  If we already
  // computed it, just return what we have.
  if (IsBufferInvalid)
    return std::nullopt;
  if (Buffer)
    return Buffer->getMemBufferRef();
  if (!ContentsEntry)
    return std::nullopt;

  // Start with the assumption that the buffer is invalid to simplify early
  // return paths.
  IsBufferInvalid = true;

  auto BufferOrError = FM.getBufferForFile(*ContentsEntry, IsFileVolatile);

  // If we were unable to open the file, then we are in an inconsistent
  // situation where the content cache referenced a file which no longer
  // exists. Most likely, we were using a stat cache with an invalid entry but
  // the file could also have been removed during processing. Since we can't
  // really deal with this situation, just create an empty buffer.
  if (!BufferOrError) {
    Diag.Report(Loc, diag::err_cannot_open_file)
        << ContentsEntry->getName() << BufferOrError.getError().message();

    return std::nullopt;
  }

  Buffer = std::move(*BufferOrError);

  // Check that the file's size fits in an 'unsigned' (with room for a
  // past-the-end value). This is deeply regrettable, but various parts of
  // Clang (including elsewhere in this file!) use 'unsigned' to represent file
  // offsets, line numbers, string literal lengths, and so on, and fail
  // miserably on large source files.
  //
  // Note: ContentsEntry could be a named pipe, in which case
  // ContentsEntry::getSize() could have the wrong size. Use
  // MemoryBuffer::getBufferSize() instead.
  if (Buffer->getBufferSize() >= std::numeric_limits<unsigned>::max()) {
    Diag.Report(Loc, diag::err_file_too_large) << ContentsEntry->getName();

    return std::nullopt;
  }

  // Unless this is a named pipe (in which case we can handle a mismatch),
  // check that the file's size is the same as in the file entry (which may
  // have come from a stat cache).
  if (!ContentsEntry->isNamedPipe() &&
      Buffer->getBufferSize() != (size_t)ContentsEntry->getSize()) {
    Diag.Report(Loc, diag::err_file_modified) << ContentsEntry->getName();

    return std::nullopt;
  }

  // If the buffer is valid, check to see if it has a UTF Byte Order Mark
  // (BOM).  We only support UTF-8 with and without a BOM right now.  See
  // http://en.wikipedia.org/wiki/Byte_order_mark for more information.
  StringRef BufStr = Buffer->getBuffer();
  const char *InvalidBOM = getInvalidBOM(BufStr);

  if (InvalidBOM) {
    Diag.Report(Loc, diag::err_unsupported_bom)
      << InvalidBOM << ContentsEntry->getName();
    return std::nullopt;
  }

  // Buffer has been validated.
  IsBufferInvalid = false;
  return Buffer->getMemBufferRef();
}

unsigned LineTableInfo::getLineTableFilenameID(StringRef Name) {
  auto IterBool = FilenameIDs.try_emplace(Name, FilenamesByID.size());
  if (IterBool.second)
    FilenamesByID.push_back(&*IterBool.first);
  return IterBool.first->second;
}

/// Add a line note to the line table that indicates that there is a \#line or
/// GNU line marker at the specified FID/Offset location which changes the
/// presumed location to LineNo/FilenameID. If EntryExit is 0, then this doesn't
/// change the presumed \#include stack.  If it is 1, this is a file entry, if
/// it is 2 then this is a file exit. FileKind specifies whether this is a
/// system header or extern C system header.
void LineTableInfo::AddLineNote(FileID FID, unsigned Offset, unsigned LineNo,
                                int FilenameID, unsigned EntryExit,
                                SrcMgr::CharacteristicKind FileKind) {
  std::vector<LineEntry> &Entries = LineEntries[FID];

  assert((Entries.empty() || Entries.back().FileOffset < Offset) &&
         "Adding line entries out of order!");

  unsigned IncludeOffset = 0;
  if (EntryExit == 1) {
    // Push #include
    IncludeOffset = Offset-1;
  } else {
    const auto *PrevEntry = Entries.empty() ? nullptr : &Entries.back();
    if (EntryExit == 2) {
      // Pop #include
      assert(PrevEntry && PrevEntry->IncludeOffset &&
             "PPDirectives should have caught case when popping empty include "
             "stack");
      PrevEntry = FindNearestLineEntry(FID, PrevEntry->IncludeOffset);
    }
    if (PrevEntry) {
      IncludeOffset = PrevEntry->IncludeOffset;
      if (FilenameID == -1) {
        // An unspecified FilenameID means use the previous (or containing)
        // filename if available, or the main source file otherwise.
        FilenameID = PrevEntry->FilenameID;
      }
    }
  }

  Entries.push_back(LineEntry::get(Offset, LineNo, FilenameID, FileKind,
                                   IncludeOffset));
}

/// FindNearestLineEntry - Find the line entry nearest to FID that is before
/// it.  If there is no line entry before Offset in FID, return null.
const LineEntry *LineTableInfo::FindNearestLineEntry(FileID FID,
                                                     unsigned Offset) {
  const std::vector<LineEntry> &Entries = LineEntries[FID];
  assert(!Entries.empty() && "No #line entries for this FID after all!");

  // It is very common for the query to be after the last #line, check this
  // first.
  if (Entries.back().FileOffset <= Offset)
    return &Entries.back();

  // Do a binary search to find the maximal element that is still before Offset.
  std::vector<LineEntry>::const_iterator I = llvm::upper_bound(Entries, Offset);
  if (I == Entries.begin())
    return nullptr;
  return &*--I;
}

/// Add a new line entry that has already been encoded into
/// the internal representation of the line table.
void LineTableInfo::AddEntry(FileID FID,
                             const std::vector<LineEntry> &Entries) {
  LineEntries[FID] = Entries;
}

/// getLineTableFilenameID - Return the uniqued ID for the specified filename.
unsigned SourceManager::getLineTableFilenameID(StringRef Name) {
  return getLineTable().getLineTableFilenameID(Name);
}

/// AddLineNote - Add a line note to the line table for the FileID and offset
/// specified by Loc.  If FilenameID is -1, it is considered to be
/// unspecified.
void SourceManager::AddLineNote(SourceLocation Loc, unsigned LineNo,
                                int FilenameID, bool IsFileEntry,
                                bool IsFileExit,
                                SrcMgr::CharacteristicKind FileKind) {
  std::pair<FileID, unsigned> LocInfo = getDecomposedExpansionLoc(Loc);

  bool Invalid = false;
  SLocEntry &Entry = getSLocEntry(LocInfo.first, &Invalid);
  if (!Entry.isFile() || Invalid)
    return;

  SrcMgr::FileInfo &FileInfo = Entry.getFile();

  // Remember that this file has #line directives now if it doesn't already.
  FileInfo.setHasLineDirectives();

  (void) getLineTable();

  unsigned EntryExit = 0;
  if (IsFileEntry)
    EntryExit = 1;
  else if (IsFileExit)
    EntryExit = 2;

  LineTable->AddLineNote(LocInfo.first, LocInfo.second, LineNo, FilenameID,
                         EntryExit, FileKind);
}

LineTableInfo &SourceManager::getLineTable() {
  if (!LineTable)
    LineTable.reset(new LineTableInfo());
  return *LineTable;
}

//===----------------------------------------------------------------------===//
// Private 'Create' methods.
//===----------------------------------------------------------------------===//

SourceManager::SourceManager(DiagnosticsEngine &Diag, FileManager &FileMgr,
                             bool UserFilesAreVolatile)
  : Diag(Diag), FileMgr(FileMgr), UserFilesAreVolatile(UserFilesAreVolatile) {
  clearIDTables();
  Diag.setSourceManager(this);
}

SourceManager::~SourceManager() {
  // Delete FileEntry objects corresponding to content caches.  Since the actual
  // content cache objects are bump pointer allocated, we just have to run the
  // dtors, but we call the deallocate method for completeness.
  for (unsigned i = 0, e = MemBufferInfos.size(); i != e; ++i) {
    if (MemBufferInfos[i]) {
      MemBufferInfos[i]->~ContentCache();
      ContentCacheAlloc.Deallocate(MemBufferInfos[i]);
    }
  }
  for (auto I = FileInfos.begin(), E = FileInfos.end(); I != E; ++I) {
    if (I->second) {
      I->second->~ContentCache();
      ContentCacheAlloc.Deallocate(I->second);
    }
  }
}

void SourceManager::clearIDTables() {
  MainFileID = FileID();
  LocalSLocEntryTable.clear();
  LoadedSLocEntryTable.clear();
  SLocEntryLoaded.clear();
  SLocEntryOffsetLoaded.clear();
  LastLineNoFileIDQuery = FileID();
  LastLineNoContentCache = nullptr;
  LastFileIDLookup = FileID();

  IncludedLocMap.clear();
  if (LineTable)
    LineTable->clear();

  // Use up FileID #0 as an invalid expansion.
  NextLocalOffset = 0;
  CurrentLoadedOffset = MaxLoadedOffset;
  createExpansionLoc(SourceLocation(), SourceLocation(), SourceLocation(), 1);
}

bool SourceManager::isMainFile(const FileEntry &SourceFile) {
  assert(MainFileID.isValid() && "expected initialized SourceManager");
  if (auto *FE = getFileEntryForID(MainFileID))
    return FE->getUID() == SourceFile.getUID();
  return false;
}

void SourceManager::initializeForReplay(const SourceManager &Old) {
  assert(MainFileID.isInvalid() && "expected uninitialized SourceManager");

  auto CloneContentCache = [&](const ContentCache *Cache) -> ContentCache * {
    auto *Clone = new (ContentCacheAlloc.Allocate<ContentCache>()) ContentCache;
    Clone->OrigEntry = Cache->OrigEntry;
    Clone->ContentsEntry = Cache->ContentsEntry;
    Clone->BufferOverridden = Cache->BufferOverridden;
    Clone->IsFileVolatile = Cache->IsFileVolatile;
    Clone->IsTransient = Cache->IsTransient;
    Clone->setUnownedBuffer(Cache->getBufferIfLoaded());
    return Clone;
  };

  // Ensure all SLocEntries are loaded from the external source.
  for (unsigned I = 0, N = Old.LoadedSLocEntryTable.size(); I != N; ++I)
    if (!Old.SLocEntryLoaded[I])
      Old.loadSLocEntry(I, nullptr);

  // Inherit any content cache data from the old source manager.
  for (auto &FileInfo : Old.FileInfos) {
    SrcMgr::ContentCache *&Slot = FileInfos[FileInfo.first];
    if (Slot)
      continue;
    Slot = CloneContentCache(FileInfo.second);
  }
}

ContentCache &SourceManager::getOrCreateContentCache(FileEntryRef FileEnt,
                                                     bool isSystemFile) {
  // Do we already have information about this file?
  ContentCache *&Entry = FileInfos[FileEnt];
  if (Entry)
    return *Entry;

  // Nope, create a new Cache entry.
  Entry = ContentCacheAlloc.Allocate<ContentCache>();

  if (OverriddenFilesInfo) {
    // If the file contents are overridden with contents from another file,
    // pass that file to ContentCache.
    auto overI = OverriddenFilesInfo->OverriddenFiles.find(FileEnt);
    if (overI == OverriddenFilesInfo->OverriddenFiles.end())
      new (Entry) ContentCache(FileEnt);
    else
      new (Entry) ContentCache(OverridenFilesKeepOriginalName ? FileEnt
                                                              : overI->second,
                               overI->second);
  } else {
    new (Entry) ContentCache(FileEnt);
  }

  Entry->IsFileVolatile = UserFilesAreVolatile && !isSystemFile;
  Entry->IsTransient = FilesAreTransient;
  Entry->BufferOverridden |= FileEnt.isNamedPipe();

  return *Entry;
}

/// Create a new ContentCache for the specified memory buffer.
/// This does no caching.
ContentCache &SourceManager::createMemBufferContentCache(
    std::unique_ptr<llvm::MemoryBuffer> Buffer) {
  // Add a new ContentCache to the MemBufferInfos list and return it.
  ContentCache *Entry = ContentCacheAlloc.Allocate<ContentCache>();
  new (Entry) ContentCache();
  MemBufferInfos.push_back(Entry);
  Entry->setBuffer(std::move(Buffer));
  return *Entry;
}

const SrcMgr::SLocEntry &SourceManager::loadSLocEntry(unsigned Index,
                                                      bool *Invalid) const {
  return const_cast<SourceManager *>(this)->loadSLocEntry(Index, Invalid);
}

SrcMgr::SLocEntry &SourceManager::loadSLocEntry(unsigned Index, bool *Invalid) {
  assert(!SLocEntryLoaded[Index]);
  if (ExternalSLocEntries->ReadSLocEntry(-(static_cast<int>(Index) + 2))) {
    if (Invalid)
      *Invalid = true;
    // If the file of the SLocEntry changed we could still have loaded it.
    if (!SLocEntryLoaded[Index]) {
      // Try to recover; create a SLocEntry so the rest of clang can handle it.
      if (!FakeSLocEntryForRecovery)
        FakeSLocEntryForRecovery = std::make_unique<SLocEntry>(SLocEntry::get(
            0, FileInfo::get(SourceLocation(), getFakeContentCacheForRecovery(),
                             SrcMgr::C_User, "")));
      return *FakeSLocEntryForRecovery;
    }
  }

  return LoadedSLocEntryTable[Index];
}

std::pair<int, SourceLocation::UIntTy>
SourceManager::AllocateLoadedSLocEntries(unsigned NumSLocEntries,
                                         SourceLocation::UIntTy TotalSize) {
  assert(ExternalSLocEntries && "Don't have an external sloc source");
  // Make sure we're not about to run out of source locations.
  if (CurrentLoadedOffset < TotalSize ||
      CurrentLoadedOffset - TotalSize < NextLocalOffset) {
    return std::make_pair(0, 0);
  }
  LoadedSLocEntryTable.resize(LoadedSLocEntryTable.size() + NumSLocEntries);
  SLocEntryLoaded.resize(LoadedSLocEntryTable.size());
  SLocEntryOffsetLoaded.resize(LoadedSLocEntryTable.size());
  CurrentLoadedOffset -= TotalSize;
  updateSlocUsageStats();
  int BaseID = -int(LoadedSLocEntryTable.size()) - 1;
  LoadedSLocEntryAllocBegin.push_back(FileID::get(BaseID));
  return std::make_pair(BaseID, CurrentLoadedOffset);
}

/// As part of recovering from missing or changed content, produce a
/// fake, non-empty buffer.
llvm::MemoryBufferRef SourceManager::getFakeBufferForRecovery() const {
  if (!FakeBufferForRecovery)
    FakeBufferForRecovery =
        llvm::MemoryBuffer::getMemBuffer("<<<INVALID BUFFER>>");

  return *FakeBufferForRecovery;
}

/// As part of recovering from missing or changed content, produce a
/// fake content cache.
SrcMgr::ContentCache &SourceManager::getFakeContentCacheForRecovery() const {
  if (!FakeContentCacheForRecovery) {
    FakeContentCacheForRecovery = std::make_unique<SrcMgr::ContentCache>();
    FakeContentCacheForRecovery->setUnownedBuffer(getFakeBufferForRecovery());
  }
  return *FakeContentCacheForRecovery;
}

/// Returns the previous in-order FileID or an invalid FileID if there
/// is no previous one.
FileID SourceManager::getPreviousFileID(FileID FID) const {
  if (FID.isInvalid())
    return FileID();

  int ID = FID.ID;
  if (ID == -1)
    return FileID();

  if (ID > 0) {
    if (ID-1 == 0)
      return FileID();
  } else if (unsigned(-(ID-1) - 2) >= LoadedSLocEntryTable.size()) {
    return FileID();
  }

  return FileID::get(ID-1);
}

/// Returns the next in-order FileID or an invalid FileID if there is
/// no next one.
FileID SourceManager::getNextFileID(FileID FID) const {
  if (FID.isInvalid())
    return FileID();

  int ID = FID.ID;
  if (ID > 0) {
    if (unsigned(ID+1) >= local_sloc_entry_size())
      return FileID();
  } else if (ID+1 >= -1) {
    return FileID();
  }

  return FileID::get(ID+1);
}

//===----------------------------------------------------------------------===//
// Methods to create new FileID's and macro expansions.
//===----------------------------------------------------------------------===//

/// Create a new FileID that represents the specified file
/// being \#included from the specified IncludePosition.
FileID SourceManager::createFileID(FileEntryRef SourceFile,
                                   SourceLocation IncludePos,
                                   SrcMgr::CharacteristicKind FileCharacter,
                                   int LoadedID,
                                   SourceLocation::UIntTy LoadedOffset) {
  SrcMgr::ContentCache &IR = getOrCreateContentCache(SourceFile,
                                                     isSystem(FileCharacter));

  // If this is a named pipe, immediately load the buffer to ensure subsequent
  // calls to ContentCache::getSize() are accurate.
  if (IR.ContentsEntry->isNamedPipe())
    (void)IR.getBufferOrNone(Diag, getFileManager(), SourceLocation());

  return createFileIDImpl(IR, SourceFile.getName(), IncludePos, FileCharacter,
                          LoadedID, LoadedOffset);
}

/// Create a new FileID that represents the specified memory buffer.
///
/// This does no caching of the buffer and takes ownership of the
/// MemoryBuffer, so only pass a MemoryBuffer to this once.
FileID SourceManager::createFileID(std::unique_ptr<llvm::MemoryBuffer> Buffer,
                                   SrcMgr::CharacteristicKind FileCharacter,
                                   int LoadedID,
                                   SourceLocation::UIntTy LoadedOffset,
                                   SourceLocation IncludeLoc) {
  StringRef Name = Buffer->getBufferIdentifier();
  return createFileIDImpl(createMemBufferContentCache(std::move(Buffer)), Name,
                          IncludeLoc, FileCharacter, LoadedID, LoadedOffset);
}

/// Create a new FileID that represents the specified memory buffer.
///
/// This does not take ownership of the MemoryBuffer. The memory buffer must
/// outlive the SourceManager.
FileID SourceManager::createFileID(const llvm::MemoryBufferRef &Buffer,
                                   SrcMgr::CharacteristicKind FileCharacter,
                                   int LoadedID,
                                   SourceLocation::UIntTy LoadedOffset,
                                   SourceLocation IncludeLoc) {
  return createFileID(llvm::MemoryBuffer::getMemBuffer(Buffer), FileCharacter,
                      LoadedID, LoadedOffset, IncludeLoc);
}

/// Get the FileID for \p SourceFile if it exists. Otherwise, create a
/// new FileID for the \p SourceFile.
FileID
SourceManager::getOrCreateFileID(FileEntryRef SourceFile,
                                 SrcMgr::CharacteristicKind FileCharacter) {
  FileID ID = translateFile(SourceFile);
  return ID.isValid() ? ID : createFileID(SourceFile, SourceLocation(),
					  FileCharacter);
}

/// createFileID - Create a new FileID for the specified ContentCache and
/// include position.  This works regardless of whether the ContentCache
/// corresponds to a file or some other input source.
FileID SourceManager::createFileIDImpl(ContentCache &File, StringRef Filename,
                                       SourceLocation IncludePos,
                                       SrcMgr::CharacteristicKind FileCharacter,
                                       int LoadedID,
                                       SourceLocation::UIntTy LoadedOffset) {
  if (LoadedID < 0) {
    assert(LoadedID != -1 && "Loading sentinel FileID");
    unsigned Index = unsigned(-LoadedID) - 2;
    assert(Index < LoadedSLocEntryTable.size() && "FileID out of range");
    assert(!SLocEntryLoaded[Index] && "FileID already loaded");
    LoadedSLocEntryTable[Index] = SLocEntry::get(
        LoadedOffset, FileInfo::get(IncludePos, File, FileCharacter, Filename));
    SLocEntryLoaded[Index] = SLocEntryOffsetLoaded[Index] = true;
    return FileID::get(LoadedID);
  }
  unsigned FileSize = File.getSize();
  if (!(NextLocalOffset + FileSize + 1 > NextLocalOffset &&
        NextLocalOffset + FileSize + 1 <= CurrentLoadedOffset)) {
    Diag.Report(IncludePos, diag::err_sloc_space_too_large);
    noteSLocAddressSpaceUsage(Diag);
    return FileID();
  }
  LocalSLocEntryTable.push_back(
      SLocEntry::get(NextLocalOffset,
                     FileInfo::get(IncludePos, File, FileCharacter, Filename)));
  // We do a +1 here because we want a SourceLocation that means "the end of the
  // file", e.g. for the "no newline at the end of the file" diagnostic.
  NextLocalOffset += FileSize + 1;
  updateSlocUsageStats();

  // Set LastFileIDLookup to the newly created file.  The next getFileID call is
  // almost guaranteed to be from that file.
  FileID FID = FileID::get(LocalSLocEntryTable.size()-1);
  return LastFileIDLookup = FID;
}

SourceLocation SourceManager::createMacroArgExpansionLoc(
    SourceLocation SpellingLoc, SourceLocation ExpansionLoc, unsigned Length) {
  ExpansionInfo Info = ExpansionInfo::createForMacroArg(SpellingLoc,
                                                        ExpansionLoc);
  return createExpansionLocImpl(Info, Length);
}

SourceLocation SourceManager::createExpansionLoc(
    SourceLocation SpellingLoc, SourceLocation ExpansionLocStart,
    SourceLocation ExpansionLocEnd, unsigned Length,
    bool ExpansionIsTokenRange, int LoadedID,
    SourceLocation::UIntTy LoadedOffset) {
  ExpansionInfo Info = ExpansionInfo::create(
      SpellingLoc, ExpansionLocStart, ExpansionLocEnd, ExpansionIsTokenRange);
  return createExpansionLocImpl(Info, Length, LoadedID, LoadedOffset);
}

SourceLocation SourceManager::createTokenSplitLoc(SourceLocation Spelling,
                                                  SourceLocation TokenStart,
                                                  SourceLocation TokenEnd) {
  assert(getFileID(TokenStart) == getFileID(TokenEnd) &&
         "token spans multiple files");
  return createExpansionLocImpl(
      ExpansionInfo::createForTokenSplit(Spelling, TokenStart, TokenEnd),
      TokenEnd.getOffset() - TokenStart.getOffset());
}

SourceLocation
SourceManager::createExpansionLocImpl(const ExpansionInfo &Info,
                                      unsigned Length, int LoadedID,
                                      SourceLocation::UIntTy LoadedOffset) {
  if (LoadedID < 0) {
    assert(LoadedID != -1 && "Loading sentinel FileID");
    unsigned Index = unsigned(-LoadedID) - 2;
    assert(Index < LoadedSLocEntryTable.size() && "FileID out of range");
    assert(!SLocEntryLoaded[Index] && "FileID already loaded");
    LoadedSLocEntryTable[Index] = SLocEntry::get(LoadedOffset, Info);
    SLocEntryLoaded[Index] = SLocEntryOffsetLoaded[Index] = true;
    return SourceLocation::getMacroLoc(LoadedOffset);
  }
  LocalSLocEntryTable.push_back(SLocEntry::get(NextLocalOffset, Info));
  if (NextLocalOffset + Length + 1 <= NextLocalOffset ||
      NextLocalOffset + Length + 1 > CurrentLoadedOffset) {
    Diag.Report(diag::err_sloc_space_too_large);
    // FIXME: call `noteSLocAddressSpaceUsage` to report details to users and
    // use a source location from `Info` to point at an error.
    // Currently, both cause Clang to run indefinitely, this needs to be fixed.
    // FIXME: return an error instead of crashing. Returning invalid source
    // locations causes compiler to run indefinitely.
    llvm::report_fatal_error("ran out of source locations");
  }
  // See createFileID for that +1.
  NextLocalOffset += Length + 1;
  updateSlocUsageStats();
  return SourceLocation::getMacroLoc(NextLocalOffset - (Length + 1));
}

std::optional<llvm::MemoryBufferRef>
SourceManager::getMemoryBufferForFileOrNone(FileEntryRef File) {
  SrcMgr::ContentCache &IR = getOrCreateContentCache(File);
  return IR.getBufferOrNone(Diag, getFileManager(), SourceLocation());
}

void SourceManager::overrideFileContents(
    FileEntryRef SourceFile, std::unique_ptr<llvm::MemoryBuffer> Buffer) {
  SrcMgr::ContentCache &IR = getOrCreateContentCache(SourceFile);

  IR.setBuffer(std::move(Buffer));
  IR.BufferOverridden = true;

  getOverriddenFilesInfo().OverriddenFilesWithBuffer.insert(SourceFile);
}

void SourceManager::overrideFileContents(const FileEntry *SourceFile,
                                         FileEntryRef NewFile) {
  assert(SourceFile->getSize() == NewFile.getSize() &&
         "Different sizes, use the FileManager to create a virtual file with "
         "the correct size");
  assert(FileInfos.find_as(SourceFile) == FileInfos.end() &&
         "This function should be called at the initialization stage, before "
         "any parsing occurs.");
  // FileEntryRef is not default-constructible.
  auto Pair = getOverriddenFilesInfo().OverriddenFiles.insert(
      std::make_pair(SourceFile, NewFile));
  if (!Pair.second)
    Pair.first->second = NewFile;
}

OptionalFileEntryRef
SourceManager::bypassFileContentsOverride(FileEntryRef File) {
  assert(isFileOverridden(&File.getFileEntry()));
  OptionalFileEntryRef BypassFile = FileMgr.getBypassFile(File);

  // If the file can't be found in the FS, give up.
  if (!BypassFile)
    return std::nullopt;

  (void)getOrCreateContentCache(*BypassFile);
  return BypassFile;
}

void SourceManager::setFileIsTransient(FileEntryRef File) {
  getOrCreateContentCache(File).IsTransient = true;
}

std::optional<StringRef>
SourceManager::getNonBuiltinFilenameForID(FileID FID) const {
  if (const SrcMgr::SLocEntry *Entry = getSLocEntryForFile(FID))
    if (Entry->getFile().getContentCache().OrigEntry)
      return Entry->getFile().getName();
  return std::nullopt;
}

StringRef SourceManager::getBufferData(FileID FID, bool *Invalid) const {
  auto B = getBufferDataOrNone(FID);
  if (Invalid)
    *Invalid = !B;
  return B ? *B : "<<<<<INVALID SOURCE LOCATION>>>>>";
}

std::optional<StringRef>
SourceManager::getBufferDataIfLoaded(FileID FID) const {
  if (const SrcMgr::SLocEntry *Entry = getSLocEntryForFile(FID))
    return Entry->getFile().getContentCache().getBufferDataIfLoaded();
  return std::nullopt;
}

std::optional<StringRef> SourceManager::getBufferDataOrNone(FileID FID) const {
  if (const SrcMgr::SLocEntry *Entry = getSLocEntryForFile(FID))
    if (auto B = Entry->getFile().getContentCache().getBufferOrNone(
            Diag, getFileManager(), SourceLocation()))
      return B->getBuffer();
  return std::nullopt;
}

//===----------------------------------------------------------------------===//
// SourceLocation manipulation methods.
//===----------------------------------------------------------------------===//

/// Return the FileID for a SourceLocation.
///
/// This is the cache-miss path of getFileID. Not as hot as that function, but
/// still very important. It is responsible for finding the entry in the
/// SLocEntry tables that contains the specified location.
FileID SourceManager::getFileIDSlow(SourceLocation::UIntTy SLocOffset) const {
  if (!SLocOffset)
    return FileID::get(0);

  // Now it is time to search for the correct file. See where the SLocOffset
  // sits in the global view and consult local or loaded buffers for it.
  if (SLocOffset < NextLocalOffset)
    return getFileIDLocal(SLocOffset);
  return getFileIDLoaded(SLocOffset);
}

/// Return the FileID for a SourceLocation with a low offset.
///
/// This function knows that the SourceLocation is in a local buffer, not a
/// loaded one.
FileID SourceManager::getFileIDLocal(SourceLocation::UIntTy SLocOffset) const {
  assert(SLocOffset < NextLocalOffset && "Bad function choice");

  // After the first and second level caches, I see two common sorts of
  // behavior: 1) a lot of searched FileID's are "near" the cached file
  // location or are "near" the cached expansion location. 2) others are just
  // completely random and may be a very long way away.
  //
  // To handle this, we do a linear search for up to 8 steps to catch #1 quickly
  // then we fall back to a less cache efficient, but more scalable, binary
  // search to find the location.

  // See if this is near the file point - worst case we start scanning from the
  // most newly created FileID.

  // LessIndex - This is the lower bound of the range that we're searching.
  // We know that the offset corresponding to the FileID is less than
  // SLocOffset.
  unsigned LessIndex = 0;
  // upper bound of the search range.
  unsigned GreaterIndex = LocalSLocEntryTable.size();
  if (LastFileIDLookup.ID >= 0) {
    // Use the LastFileIDLookup to prune the search space.
    if (LocalSLocEntryTable[LastFileIDLookup.ID].getOffset() < SLocOffset)
      LessIndex = LastFileIDLookup.ID;
    else
      GreaterIndex = LastFileIDLookup.ID;
  }

  // Find the FileID that contains this.
  unsigned NumProbes = 0;
  while (true) {
    --GreaterIndex;
    assert(GreaterIndex < LocalSLocEntryTable.size());
    if (LocalSLocEntryTable[GreaterIndex].getOffset() <= SLocOffset) {
      FileID Res = FileID::get(int(GreaterIndex));
      // Remember it.  We have good locality across FileID lookups.
      LastFileIDLookup = Res;
      NumLinearScans += NumProbes+1;
      return Res;
    }
    if (++NumProbes == 8)
      break;
  }

  NumProbes = 0;
  while (true) {
    unsigned MiddleIndex = (GreaterIndex-LessIndex)/2+LessIndex;
    SourceLocation::UIntTy MidOffset =
        getLocalSLocEntry(MiddleIndex).getOffset();

    ++NumProbes;

    // If the offset of the midpoint is too large, chop the high side of the
    // range to the midpoint.
    if (MidOffset > SLocOffset) {
      GreaterIndex = MiddleIndex;
      continue;
    }

    // If the middle index contains the value, succeed and return.
    if (MiddleIndex + 1 == LocalSLocEntryTable.size() ||
        SLocOffset < getLocalSLocEntry(MiddleIndex + 1).getOffset()) {
      FileID Res = FileID::get(MiddleIndex);

      // Remember it.  We have good locality across FileID lookups.
      LastFileIDLookup = Res;
      NumBinaryProbes += NumProbes;
      return Res;
    }

    // Otherwise, move the low-side up to the middle index.
    LessIndex = MiddleIndex;
  }
}

/// Return the FileID for a SourceLocation with a high offset.
///
/// This function knows that the SourceLocation is in a loaded buffer, not a
/// local one.
FileID SourceManager::getFileIDLoaded(SourceLocation::UIntTy SLocOffset) const {
  if (SLocOffset < CurrentLoadedOffset) {
    assert(0 && "Invalid SLocOffset or bad function choice");
    return FileID();
  }

  return FileID::get(ExternalSLocEntries->getSLocEntryID(SLocOffset));
}

SourceLocation SourceManager::
getExpansionLocSlowCase(SourceLocation Loc) const {
  do {
    // Note: If Loc indicates an offset into a token that came from a macro
    // expansion (e.g. the 5th character of the token) we do not want to add
    // this offset when going to the expansion location.  The expansion
    // location is the macro invocation, which the offset has nothing to do
    // with.  This is unlike when we get the spelling loc, because the offset
    // directly correspond to the token whose spelling we're inspecting.
    Loc = getSLocEntry(getFileID(Loc)).getExpansion().getExpansionLocStart();
  } while (!Loc.isFileID());

  return Loc;
}

SourceLocation SourceManager::getSpellingLocSlowCase(SourceLocation Loc) const {
  do {
    std::pair<FileID, unsigned> LocInfo = getDecomposedLoc(Loc);
    Loc = getSLocEntry(LocInfo.first).getExpansion().getSpellingLoc();
    Loc = Loc.getLocWithOffset(LocInfo.second);
  } while (!Loc.isFileID());
  return Loc;
}

SourceLocation SourceManager::getFileLocSlowCase(SourceLocation Loc) const {
  do {
    if (isMacroArgExpansion(Loc))
      Loc = getImmediateSpellingLoc(Loc);
    else
      Loc = getImmediateExpansionRange(Loc).getBegin();
  } while (!Loc.isFileID());
  return Loc;
}


std::pair<FileID, unsigned>
SourceManager::getDecomposedExpansionLocSlowCase(
                                             const SrcMgr::SLocEntry *E) const {
  // If this is an expansion record, walk through all the expansion points.
  FileID FID;
  SourceLocation Loc;
  unsigned Offset;
  do {
    Loc = E->getExpansion().getExpansionLocStart();

    FID = getFileID(Loc);
    E = &getSLocEntry(FID);
    Offset = Loc.getOffset()-E->getOffset();
  } while (!Loc.isFileID());

  return std::make_pair(FID, Offset);
}

std::pair<FileID, unsigned>
SourceManager::getDecomposedSpellingLocSlowCase(const SrcMgr::SLocEntry *E,
                                                unsigned Offset) const {
  // If this is an expansion record, walk through all the expansion points.
  FileID FID;
  SourceLocation Loc;
  do {
    Loc = E->getExpansion().getSpellingLoc();
    Loc = Loc.getLocWithOffset(Offset);

    FID = getFileID(Loc);
    E = &getSLocEntry(FID);
    Offset = Loc.getOffset()-E->getOffset();
  } while (!Loc.isFileID());

  return std::make_pair(FID, Offset);
}

/// getImmediateSpellingLoc - Given a SourceLocation object, return the
/// spelling location referenced by the ID.  This is the first level down
/// towards the place where the characters that make up the lexed token can be
/// found.  This should not generally be used by clients.
SourceLocation SourceManager::getImmediateSpellingLoc(SourceLocation Loc) const{
  if (Loc.isFileID()) return Loc;
  std::pair<FileID, unsigned> LocInfo = getDecomposedLoc(Loc);
  Loc = getSLocEntry(LocInfo.first).getExpansion().getSpellingLoc();
  return Loc.getLocWithOffset(LocInfo.second);
}

/// Return the filename of the file containing a SourceLocation.
StringRef SourceManager::getFilename(SourceLocation SpellingLoc) const {
  if (OptionalFileEntryRef F = getFileEntryRefForID(getFileID(SpellingLoc)))
    return F->getName();
  return StringRef();
}

/// getImmediateExpansionRange - Loc is required to be an expansion location.
/// Return the start/end of the expansion information.
CharSourceRange
SourceManager::getImmediateExpansionRange(SourceLocation Loc) const {
  assert(Loc.isMacroID() && "Not a macro expansion loc!");
  const ExpansionInfo &Expansion = getSLocEntry(getFileID(Loc)).getExpansion();
  return Expansion.getExpansionLocRange();
}

SourceLocation SourceManager::getTopMacroCallerLoc(SourceLocation Loc) const {
  while (isMacroArgExpansion(Loc))
    Loc = getImmediateSpellingLoc(Loc);
  return Loc;
}

/// getExpansionRange - Given a SourceLocation object, return the range of
/// tokens covered by the expansion in the ultimate file.
CharSourceRange SourceManager::getExpansionRange(SourceLocation Loc) const {
  if (Loc.isFileID())
    return CharSourceRange(SourceRange(Loc, Loc), true);

  CharSourceRange Res = getImmediateExpansionRange(Loc);

  // Fully resolve the start and end locations to their ultimate expansion
  // points.
  while (!Res.getBegin().isFileID())
    Res.setBegin(getImmediateExpansionRange(Res.getBegin()).getBegin());
  while (!Res.getEnd().isFileID()) {
    CharSourceRange EndRange = getImmediateExpansionRange(Res.getEnd());
    Res.setEnd(EndRange.getEnd());
    Res.setTokenRange(EndRange.isTokenRange());
  }
  return Res;
}

bool SourceManager::isMacroArgExpansion(SourceLocation Loc,
                                        SourceLocation *StartLoc) const {
  if (!Loc.isMacroID()) return false;

  FileID FID = getFileID(Loc);
  const SrcMgr::ExpansionInfo &Expansion = getSLocEntry(FID).getExpansion();
  if (!Expansion.isMacroArgExpansion()) return false;

  if (StartLoc)
    *StartLoc = Expansion.getExpansionLocStart();
  return true;
}

bool SourceManager::isMacroBodyExpansion(SourceLocation Loc) const {
  if (!Loc.isMacroID()) return false;

  FileID FID = getFileID(Loc);
  const SrcMgr::ExpansionInfo &Expansion = getSLocEntry(FID).getExpansion();
  return Expansion.isMacroBodyExpansion();
}

bool SourceManager::isAtStartOfImmediateMacroExpansion(SourceLocation Loc,
                                             SourceLocation *MacroBegin) const {
  assert(Loc.isValid() && Loc.isMacroID() && "Expected a valid macro loc");

  std::pair<FileID, unsigned> DecompLoc = getDecomposedLoc(Loc);
  if (DecompLoc.second > 0)
    return false; // Does not point at the start of expansion range.

  bool Invalid = false;
  const SrcMgr::ExpansionInfo &ExpInfo =
      getSLocEntry(DecompLoc.first, &Invalid).getExpansion();
  if (Invalid)
    return false;
  SourceLocation ExpLoc = ExpInfo.getExpansionLocStart();

  if (ExpInfo.isMacroArgExpansion()) {
    // For macro argument expansions, check if the previous FileID is part of
    // the same argument expansion, in which case this Loc is not at the
    // beginning of the expansion.
    FileID PrevFID = getPreviousFileID(DecompLoc.first);
    if (!PrevFID.isInvalid()) {
      const SrcMgr::SLocEntry &PrevEntry = getSLocEntry(PrevFID, &Invalid);
      if (Invalid)
        return false;
      if (PrevEntry.isExpansion() &&
          PrevEntry.getExpansion().getExpansionLocStart() == ExpLoc)
        return false;
    }
  }

  if (MacroBegin)
    *MacroBegin = ExpLoc;
  return true;
}

bool SourceManager::isAtEndOfImmediateMacroExpansion(SourceLocation Loc,
                                               SourceLocation *MacroEnd) const {
  assert(Loc.isValid() && Loc.isMacroID() && "Expected a valid macro loc");

  FileID FID = getFileID(Loc);
  SourceLocation NextLoc = Loc.getLocWithOffset(1);
  if (isInFileID(NextLoc, FID))
    return false; // Does not point at the end of expansion range.

  bool Invalid = false;
  const SrcMgr::ExpansionInfo &ExpInfo =
      getSLocEntry(FID, &Invalid).getExpansion();
  if (Invalid)
    return false;

  if (ExpInfo.isMacroArgExpansion()) {
    // For macro argument expansions, check if the next FileID is part of the
    // same argument expansion, in which case this Loc is not at the end of the
    // expansion.
    FileID NextFID = getNextFileID(FID);
    if (!NextFID.isInvalid()) {
      const SrcMgr::SLocEntry &NextEntry = getSLocEntry(NextFID, &Invalid);
      if (Invalid)
        return false;
      if (NextEntry.isExpansion() &&
          NextEntry.getExpansion().getExpansionLocStart() ==
              ExpInfo.getExpansionLocStart())
        return false;
    }
  }

  if (MacroEnd)
    *MacroEnd = ExpInfo.getExpansionLocEnd();
  return true;
}

//===----------------------------------------------------------------------===//
// Queries about the code at a SourceLocation.
//===----------------------------------------------------------------------===//

/// getCharacterData - Return a pointer to the start of the specified location
/// in the appropriate MemoryBuffer.
const char *SourceManager::getCharacterData(SourceLocation SL,
                                            bool *Invalid) const {
  // Note that this is a hot function in the getSpelling() path, which is
  // heavily used by -E mode.
  std::pair<FileID, unsigned> LocInfo = getDecomposedSpellingLoc(SL);

  // Note that calling 'getBuffer()' may lazily page in a source file.
  bool CharDataInvalid = false;
  const SLocEntry &Entry = getSLocEntry(LocInfo.first, &CharDataInvalid);
  if (CharDataInvalid || !Entry.isFile()) {
    if (Invalid)
      *Invalid = true;

    return "<<<<INVALID BUFFER>>>>";
  }
  std::optional<llvm::MemoryBufferRef> Buffer =
      Entry.getFile().getContentCache().getBufferOrNone(Diag, getFileManager(),
                                                        SourceLocation());
  if (Invalid)
    *Invalid = !Buffer;
  return Buffer ? Buffer->getBufferStart() + LocInfo.second
                : "<<<<INVALID BUFFER>>>>";
}

/// getColumnNumber - Return the column # for the specified file position.
/// this is significantly cheaper to compute than the line number.
unsigned SourceManager::getColumnNumber(FileID FID, unsigned FilePos,
                                        bool *Invalid) const {
  std::optional<llvm::MemoryBufferRef> MemBuf = getBufferOrNone(FID);
  if (Invalid)
    *Invalid = !MemBuf;

  if (!MemBuf)
    return 1;

  // It is okay to request a position just past the end of the buffer.
  if (FilePos > MemBuf->getBufferSize()) {
    if (Invalid)
      *Invalid = true;
    return 1;
  }

  const char *Buf = MemBuf->getBufferStart();
  // See if we just calculated the line number for this FilePos and can use
  // that to lookup the start of the line instead of searching for it.
  if (LastLineNoFileIDQuery == FID && LastLineNoContentCache->SourceLineCache &&
      LastLineNoResult < LastLineNoContentCache->SourceLineCache.size()) {
    const unsigned *SourceLineCache =
        LastLineNoContentCache->SourceLineCache.begin();
    unsigned LineStart = SourceLineCache[LastLineNoResult - 1];
    unsigned LineEnd = SourceLineCache[LastLineNoResult];
    if (FilePos >= LineStart && FilePos < LineEnd) {
      // LineEnd is the LineStart of the next line.
      // A line ends with separator LF or CR+LF on Windows.
      // FilePos might point to the last separator,
      // but we need a column number at most 1 + the last column.
      if (FilePos + 1 == LineEnd && FilePos > LineStart) {
        if (Buf[FilePos - 1] == '\r' || Buf[FilePos - 1] == '\n')
          --FilePos;
      }
      return FilePos - LineStart + 1;
    }
  }

  unsigned LineStart = FilePos;
  while (LineStart && Buf[LineStart-1] != '\n' && Buf[LineStart-1] != '\r')
    --LineStart;
  return FilePos-LineStart+1;
}

// isInvalid - Return the result of calling loc.isInvalid(), and
// if Invalid is not null, set its value to same.
template<typename LocType>
static bool isInvalid(LocType Loc, bool *Invalid) {
  bool MyInvalid = Loc.isInvalid();
  if (Invalid)
    *Invalid = MyInvalid;
  return MyInvalid;
}

unsigned SourceManager::getSpellingColumnNumber(SourceLocation Loc,
                                                bool *Invalid) const {
  if (isInvalid(Loc, Invalid)) return 0;
  std::pair<FileID, unsigned> LocInfo = getDecomposedSpellingLoc(Loc);
  return getColumnNumber(LocInfo.first, LocInfo.second, Invalid);
}

unsigned SourceManager::getExpansionColumnNumber(SourceLocation Loc,
                                                 bool *Invalid) const {
  if (isInvalid(Loc, Invalid)) return 0;
  std::pair<FileID, unsigned> LocInfo = getDecomposedExpansionLoc(Loc);
  return getColumnNumber(LocInfo.first, LocInfo.second, Invalid);
}

unsigned SourceManager::getPresumedColumnNumber(SourceLocation Loc,
                                                bool *Invalid) const {
  PresumedLoc PLoc = getPresumedLoc(Loc);
  if (isInvalid(PLoc, Invalid)) return 0;
  return PLoc.getColumn();
}

// Check if mutli-byte word x has bytes between m and n, included. This may also
// catch bytes equal to n + 1.
// The returned value holds a 0x80 at each byte position that holds a match.
// see http://graphics.stanford.edu/~seander/bithacks.html#HasBetweenInWord
template <class T>
static constexpr inline T likelyhasbetween(T x, unsigned char m,
                                           unsigned char n) {
  return ((x - ~static_cast<T>(0) / 255 * (n + 1)) & ~x &
          ((x & ~static_cast<T>(0) / 255 * 127) +
           (~static_cast<T>(0) / 255 * (127 - (m - 1))))) &
         ~static_cast<T>(0) / 255 * 128;
}

LineOffsetMapping LineOffsetMapping::get(llvm::MemoryBufferRef Buffer,
                                         llvm::BumpPtrAllocator &Alloc) {

  // Find the file offsets of all of the *physical* source lines.  This does
  // not look at trigraphs, escaped newlines, or anything else tricky.
  SmallVector<unsigned, 256> LineOffsets;

  // Line #1 starts at char 0.
  LineOffsets.push_back(0);

  const unsigned char *Start = (const unsigned char *)Buffer.getBufferStart();
  const unsigned char *End = (const unsigned char *)Buffer.getBufferEnd();
  const unsigned char *Buf = Start;

  uint64_t Word;

  // scan sizeof(Word) bytes at a time for new lines.
  // This is much faster than scanning each byte independently.
  if ((unsigned long)(End - Start) > sizeof(Word)) {
    do {
      Word = llvm::support::endian::read64(Buf, llvm::endianness::little);
      // no new line => jump over sizeof(Word) bytes.
      auto Mask = likelyhasbetween(Word, '\n', '\r');
      if (!Mask) {
        Buf += sizeof(Word);
        continue;
      }

      // At that point, Mask contains 0x80 set at each byte that holds a value
      // in [\n, \r + 1 [

      // Scan for the next newline - it's very likely there's one.
      unsigned N = llvm::countr_zero(Mask) - 7; // -7 because 0x80 is the marker
      Word >>= N;
      Buf += N / 8 + 1;
      unsigned char Byte = Word;
      switch (Byte) {
      case '\r':
        // If this is \r\n, skip both characters.
        if (*Buf == '\n') {
          ++Buf;
        }
        [[fallthrough]];
      case '\n':
        LineOffsets.push_back(Buf - Start);
      };
    } while (Buf < End - sizeof(Word) - 1);
  }

  // Handle tail using a regular check.
  while (Buf < End) {
    if (*Buf == '\n') {
      LineOffsets.push_back(Buf - Start + 1);
    } else if (*Buf == '\r') {
      // If this is \r\n, skip both characters.
      if (Buf + 1 < End && Buf[1] == '\n') {
        ++Buf;
      }
      LineOffsets.push_back(Buf - Start + 1);
    }
    ++Buf;
  }

  return LineOffsetMapping(LineOffsets, Alloc);
}

LineOffsetMapping::LineOffsetMapping(ArrayRef<unsigned> LineOffsets,
                                     llvm::BumpPtrAllocator &Alloc)
    : Storage(Alloc.Allocate<unsigned>(LineOffsets.size() + 1)) {
  Storage[0] = LineOffsets.size();
  std::copy(LineOffsets.begin(), LineOffsets.end(), Storage + 1);
}

/// getLineNumber - Given a SourceLocation, return the spelling line number
/// for the position indicated.  This requires building and caching a table of
/// line offsets for the MemoryBuffer, so this is not cheap: use only when
/// about to emit a diagnostic.
unsigned SourceManager::getLineNumber(FileID FID, unsigned FilePos,
                                      bool *Invalid) const {
  if (FID.isInvalid()) {
    if (Invalid)
      *Invalid = true;
    return 1;
  }

  const ContentCache *Content;
  if (LastLineNoFileIDQuery == FID)
    Content = LastLineNoContentCache;
  else {
    bool MyInvalid = false;
    const SLocEntry &Entry = getSLocEntry(FID, &MyInvalid);
    if (MyInvalid || !Entry.isFile()) {
      if (Invalid)
        *Invalid = true;
      return 1;
    }

    Content = &Entry.getFile().getContentCache();
  }

  // If this is the first use of line information for this buffer, compute the
  // SourceLineCache for it on demand.
  if (!Content->SourceLineCache) {
    std::optional<llvm::MemoryBufferRef> Buffer =
        Content->getBufferOrNone(Diag, getFileManager(), SourceLocation());
    if (Invalid)
      *Invalid = !Buffer;
    if (!Buffer)
      return 1;

    Content->SourceLineCache =
        LineOffsetMapping::get(*Buffer, ContentCacheAlloc);
  } else if (Invalid)
    *Invalid = false;

  // Okay, we know we have a line number table.  Do a binary search to find the
  // line number that this character position lands on.
  const unsigned *SourceLineCache = Content->SourceLineCache.begin();
  const unsigned *SourceLineCacheStart = SourceLineCache;
  const unsigned *SourceLineCacheEnd = Content->SourceLineCache.end();

  unsigned QueriedFilePos = FilePos+1;

  // FIXME: I would like to be convinced that this code is worth being as
  // complicated as it is, binary search isn't that slow.
  //
  // If it is worth being optimized, then in my opinion it could be more
  // performant, simpler, and more obviously correct by just "galloping" outward
  // from the queried file position. In fact, this could be incorporated into a
  // generic algorithm such as lower_bound_with_hint.
  //
  // If someone gives me a test case where this matters, and I will do it! - DWD

  // If the previous query was to the same file, we know both the file pos from
  // that query and the line number returned.  This allows us to narrow the
  // search space from the entire file to something near the match.
  if (LastLineNoFileIDQuery == FID) {
    if (QueriedFilePos >= LastLineNoFilePos) {
      // FIXME: Potential overflow?
      SourceLineCache = SourceLineCache+LastLineNoResult-1;

      // The query is likely to be nearby the previous one.  Here we check to
      // see if it is within 5, 10 or 20 lines.  It can be far away in cases
      // where big comment blocks and vertical whitespace eat up lines but
      // contribute no tokens.
      if (SourceLineCache+5 < SourceLineCacheEnd) {
        if (SourceLineCache[5] > QueriedFilePos)
          SourceLineCacheEnd = SourceLineCache+5;
        else if (SourceLineCache+10 < SourceLineCacheEnd) {
          if (SourceLineCache[10] > QueriedFilePos)
            SourceLineCacheEnd = SourceLineCache+10;
          else if (SourceLineCache+20 < SourceLineCacheEnd) {
            if (SourceLineCache[20] > QueriedFilePos)
              SourceLineCacheEnd = SourceLineCache+20;
          }
        }
      }
    } else {
      if (LastLineNoResult < Content->SourceLineCache.size())
        SourceLineCacheEnd = SourceLineCache+LastLineNoResult+1;
    }
  }

  const unsigned *Pos =
      std::lower_bound(SourceLineCache, SourceLineCacheEnd, QueriedFilePos);
  unsigned LineNo = Pos-SourceLineCacheStart;

  LastLineNoFileIDQuery = FID;
  LastLineNoContentCache = Content;
  LastLineNoFilePos = QueriedFilePos;
  LastLineNoResult = LineNo;
  return LineNo;
}

unsigned SourceManager::getSpellingLineNumber(SourceLocation Loc,
                                              bool *Invalid) const {
  if (isInvalid(Loc, Invalid)) return 0;
  std::pair<FileID, unsigned> LocInfo = getDecomposedSpellingLoc(Loc);
  return getLineNumber(LocInfo.first, LocInfo.second);
}
unsigned SourceManager::getExpansionLineNumber(SourceLocation Loc,
                                               bool *Invalid) const {
  if (isInvalid(Loc, Invalid)) return 0;
  std::pair<FileID, unsigned> LocInfo = getDecomposedExpansionLoc(Loc);
  return getLineNumber(LocInfo.first, LocInfo.second);
}
unsigned SourceManager::getPresumedLineNumber(SourceLocation Loc,
                                              bool *Invalid) const {
  PresumedLoc PLoc = getPresumedLoc(Loc);
  if (isInvalid(PLoc, Invalid)) return 0;
  return PLoc.getLine();
}

/// getFileCharacteristic - return the file characteristic of the specified
/// source location, indicating whether this is a normal file, a system
/// header, or an "implicit extern C" system header.
///
/// This state can be modified with flags on GNU linemarker directives like:
///   # 4 "foo.h" 3
/// which changes all source locations in the current file after that to be
/// considered to be from a system header.
SrcMgr::CharacteristicKind
SourceManager::getFileCharacteristic(SourceLocation Loc) const {
  assert(Loc.isValid() && "Can't get file characteristic of invalid loc!");
  std::pair<FileID, unsigned> LocInfo = getDecomposedExpansionLoc(Loc);
  const SLocEntry *SEntry = getSLocEntryForFile(LocInfo.first);
  if (!SEntry)
    return C_User;

  const SrcMgr::FileInfo &FI = SEntry->getFile();

  // If there are no #line directives in this file, just return the whole-file
  // state.
  if (!FI.hasLineDirectives())
    return FI.getFileCharacteristic();

  assert(LineTable && "Can't have linetable entries without a LineTable!");
  // See if there is a #line directive before the location.
  const LineEntry *Entry =
    LineTable->FindNearestLineEntry(LocInfo.first, LocInfo.second);

  // If this is before the first line marker, use the file characteristic.
  if (!Entry)
    return FI.getFileCharacteristic();

  return Entry->FileKind;
}

/// Return the filename or buffer identifier of the buffer the location is in.
/// Note that this name does not respect \#line directives.  Use getPresumedLoc
/// for normal clients.
StringRef SourceManager::getBufferName(SourceLocation Loc,
                                       bool *Invalid) const {
  if (isInvalid(Loc, Invalid)) return "<invalid loc>";

  auto B = getBufferOrNone(getFileID(Loc));
  if (Invalid)
    *Invalid = !B;
  return B ? B->getBufferIdentifier() : "<invalid buffer>";
}

/// getPresumedLoc - This method returns the "presumed" location of a
/// SourceLocation specifies.  A "presumed location" can be modified by \#line
/// or GNU line marker directives.  This provides a view on the data that a
/// user should see in diagnostics, for example.
///
/// Note that a presumed location is always given as the expansion point of an
/// expansion location, not at the spelling location.
PresumedLoc SourceManager::getPresumedLoc(SourceLocation Loc,
                                          bool UseLineDirectives) const {
  if (Loc.isInvalid()) return PresumedLoc();

  // Presumed locations are always for expansion points.
  std::pair<FileID, unsigned> LocInfo = getDecomposedExpansionLoc(Loc);

  bool Invalid = false;
  const SLocEntry &Entry = getSLocEntry(LocInfo.first, &Invalid);
  if (Invalid || !Entry.isFile())
    return PresumedLoc();

  const SrcMgr::FileInfo &FI = Entry.getFile();
  const SrcMgr::ContentCache *C = &FI.getContentCache();

  // To get the source name, first consult the FileEntry (if one exists)
  // before the MemBuffer as this will avoid unnecessarily paging in the
  // MemBuffer.
  FileID FID = LocInfo.first;
  StringRef Filename;
  if (C->OrigEntry)
    Filename = C->OrigEntry->getName();
  else if (auto Buffer = C->getBufferOrNone(Diag, getFileManager()))
    Filename = Buffer->getBufferIdentifier();

  unsigned LineNo = getLineNumber(LocInfo.first, LocInfo.second, &Invalid);
  if (Invalid)
    return PresumedLoc();
  unsigned ColNo  = getColumnNumber(LocInfo.first, LocInfo.second, &Invalid);
  if (Invalid)
    return PresumedLoc();

  SourceLocation IncludeLoc = FI.getIncludeLoc();

  // If we have #line directives in this file, update and overwrite the physical
  // location info if appropriate.
  if (UseLineDirectives && FI.hasLineDirectives()) {
    assert(LineTable && "Can't have linetable entries without a LineTable!");
    // See if there is a #line directive before this.  If so, get it.
    if (const LineEntry *Entry =
          LineTable->FindNearestLineEntry(LocInfo.first, LocInfo.second)) {
      // If the LineEntry indicates a filename, use it.
      if (Entry->FilenameID != -1) {
        Filename = LineTable->getFilename(Entry->FilenameID);
        // The contents of files referenced by #line are not in the
        // SourceManager
        FID = FileID::get(0);
      }

      // Use the line number specified by the LineEntry.  This line number may
      // be multiple lines down from the line entry.  Add the difference in
      // physical line numbers from the query point and the line marker to the
      // total.
      unsigned MarkerLineNo = getLineNumber(LocInfo.first, Entry->FileOffset);
      LineNo = Entry->LineNo + (LineNo-MarkerLineNo-1);

      // Note that column numbers are not molested by line markers.

      // Handle virtual #include manipulation.
      if (Entry->IncludeOffset) {
        IncludeLoc = getLocForStartOfFile(LocInfo.first);
        IncludeLoc = IncludeLoc.getLocWithOffset(Entry->IncludeOffset);
      }
    }
  }

  return PresumedLoc(Filename.data(), FID, LineNo, ColNo, IncludeLoc);
}

/// Returns whether the PresumedLoc for a given SourceLocation is
/// in the main file.
///
/// This computes the "presumed" location for a SourceLocation, then checks
/// whether it came from a file other than the main file. This is different
/// from isWrittenInMainFile() because it takes line marker directives into
/// account.
bool SourceManager::isInMainFile(SourceLocation Loc) const {
  if (Loc.isInvalid()) return false;

  // Presumed locations are always for expansion points.
  std::pair<FileID, unsigned> LocInfo = getDecomposedExpansionLoc(Loc);

  const SLocEntry *Entry = getSLocEntryForFile(LocInfo.first);
  if (!Entry)
    return false;

  const SrcMgr::FileInfo &FI = Entry->getFile();

  // Check if there is a line directive for this location.
  if (FI.hasLineDirectives())
    if (const LineEntry *Entry =
            LineTable->FindNearestLineEntry(LocInfo.first, LocInfo.second))
      if (Entry->IncludeOffset)
        return false;

  return FI.getIncludeLoc().isInvalid();
}

/// The size of the SLocEntry that \p FID represents.
unsigned SourceManager::getFileIDSize(FileID FID) const {
  bool Invalid = false;
  const SrcMgr::SLocEntry &Entry = getSLocEntry(FID, &Invalid);
  if (Invalid)
    return 0;

  int ID = FID.ID;
  SourceLocation::UIntTy NextOffset;
  if ((ID > 0 && unsigned(ID+1) == local_sloc_entry_size()))
    NextOffset = getNextLocalOffset();
  else if (ID+1 == -1)
    NextOffset = MaxLoadedOffset;
  else
    NextOffset = getSLocEntry(FileID::get(ID+1)).getOffset();

  return NextOffset - Entry.getOffset() - 1;
}

//===----------------------------------------------------------------------===//
// Other miscellaneous methods.
//===----------------------------------------------------------------------===//

/// Get the source location for the given file:line:col triplet.
///
/// If the source file is included multiple times, the source location will
/// be based upon an arbitrary inclusion.
SourceLocation SourceManager::translateFileLineCol(const FileEntry *SourceFile,
                                                  unsigned Line,
                                                  unsigned Col) const {
  assert(SourceFile && "Null source file!");
  assert(Line && Col && "Line and column should start from 1!");

  FileID FirstFID = translateFile(SourceFile);
  return translateLineCol(FirstFID, Line, Col);
}

/// Get the FileID for the given file.
///
/// If the source file is included multiple times, the FileID will be the
/// first inclusion.
FileID SourceManager::translateFile(const FileEntry *SourceFile) const {
  assert(SourceFile && "Null source file!");

  // First, check the main file ID, since it is common to look for a
  // location in the main file.
  if (MainFileID.isValid()) {
    bool Invalid = false;
    const SLocEntry &MainSLoc = getSLocEntry(MainFileID, &Invalid);
    if (Invalid)
      return FileID();

    if (MainSLoc.isFile()) {
      if (MainSLoc.getFile().getContentCache().OrigEntry == SourceFile)
        return MainFileID;
    }
  }

  // The location we're looking for isn't in the main file; look
  // through all of the local source locations.
  for (unsigned I = 0, N = local_sloc_entry_size(); I != N; ++I) {
    const SLocEntry &SLoc = getLocalSLocEntry(I);
    if (SLoc.isFile() &&
        SLoc.getFile().getContentCache().OrigEntry == SourceFile)
      return FileID::get(I);
  }

  // If that still didn't help, try the modules.
  for (unsigned I = 0, N = loaded_sloc_entry_size(); I != N; ++I) {
    const SLocEntry &SLoc = getLoadedSLocEntry(I);
    if (SLoc.isFile() &&
        SLoc.getFile().getContentCache().OrigEntry == SourceFile)
      return FileID::get(-int(I) - 2);
  }

  return FileID();
}

/// Get the source location in \arg FID for the given line:col.
/// Returns null location if \arg FID is not a file SLocEntry.
SourceLocation SourceManager::translateLineCol(FileID FID,
                                               unsigned Line,
                                               unsigned Col) const {
  // Lines are used as a one-based index into a zero-based array. This assert
  // checks for possible buffer underruns.
  assert(Line && Col && "Line and column should start from 1!");

  if (FID.isInvalid())
    return SourceLocation();

  bool Invalid = false;
  const SLocEntry &Entry = getSLocEntry(FID, &Invalid);
  if (Invalid)
    return SourceLocation();

  if (!Entry.isFile())
    return SourceLocation();

  SourceLocation FileLoc = SourceLocation::getFileLoc(Entry.getOffset());

  if (Line == 1 && Col == 1)
    return FileLoc;

  const ContentCache *Content = &Entry.getFile().getContentCache();

  // If this is the first use of line information for this buffer, compute the
  // SourceLineCache for it on demand.
  std::optional<llvm::MemoryBufferRef> Buffer =
      Content->getBufferOrNone(Diag, getFileManager());
  if (!Buffer)
    return SourceLocation();
  if (!Content->SourceLineCache)
    Content->SourceLineCache =
        LineOffsetMapping::get(*Buffer, ContentCacheAlloc);

  if (Line > Content->SourceLineCache.size()) {
    unsigned Size = Buffer->getBufferSize();
    if (Size > 0)
      --Size;
    return FileLoc.getLocWithOffset(Size);
  }

  unsigned FilePos = Content->SourceLineCache[Line - 1];
  const char *Buf = Buffer->getBufferStart() + FilePos;
  unsigned BufLength = Buffer->getBufferSize() - FilePos;
  if (BufLength == 0)
    return FileLoc.getLocWithOffset(FilePos);

  unsigned i = 0;

  // Check that the given column is valid.
  while (i < BufLength-1 && i < Col-1 && Buf[i] != '\n' && Buf[i] != '\r')
    ++i;
  return FileLoc.getLocWithOffset(FilePos + i);
}

/// Compute a map of macro argument chunks to their expanded source
/// location. Chunks that are not part of a macro argument will map to an
/// invalid source location. e.g. if a file contains one macro argument at
/// offset 100 with length 10, this is how the map will be formed:
///     0   -> SourceLocation()
///     100 -> Expanded macro arg location
///     110 -> SourceLocation()
void SourceManager::computeMacroArgsCache(MacroArgsMap &MacroArgsCache,
                                          FileID FID) const {
  assert(FID.isValid());

  // Initially no macro argument chunk is present.
  MacroArgsCache.insert(std::make_pair(0, SourceLocation()));

  int ID = FID.ID;
  while (true) {
    ++ID;
    // Stop if there are no more FileIDs to check.
    if (ID > 0) {
      if (unsigned(ID) >= local_sloc_entry_size())
        return;
    } else if (ID == -1) {
      return;
    }

    bool Invalid = false;
    const SrcMgr::SLocEntry &Entry = getSLocEntryByID(ID, &Invalid);
    if (Invalid)
      return;
    if (Entry.isFile()) {
      auto& File = Entry.getFile();
      if (File.getFileCharacteristic() == C_User_ModuleMap ||
          File.getFileCharacteristic() == C_System_ModuleMap)
        continue;

      SourceLocation IncludeLoc = File.getIncludeLoc();
      bool IncludedInFID =
          (IncludeLoc.isValid() && isInFileID(IncludeLoc, FID)) ||
          // Predefined header doesn't have a valid include location in main
          // file, but any files created by it should still be skipped when
          // computing macro args expanded in the main file.
          (FID == MainFileID && Entry.getFile().getName() == "<built-in>");
      if (IncludedInFID) {
        // Skip the files/macros of the #include'd file, we only care about
        // macros that lexed macro arguments from our file.
        if (Entry.getFile().NumCreatedFIDs)
          ID += Entry.getFile().NumCreatedFIDs - 1 /*because of next ++ID*/;
        continue;
      }
      // If file was included but not from FID, there is no more files/macros
      // that may be "contained" in this file.
      if (IncludeLoc.isValid())
        return;
      continue;
    }

    const ExpansionInfo &ExpInfo = Entry.getExpansion();

    if (ExpInfo.getExpansionLocStart().isFileID()) {
      if (!isInFileID(ExpInfo.getExpansionLocStart(), FID))
        return; // No more files/macros that may be "contained" in this file.
    }

    if (!ExpInfo.isMacroArgExpansion())
      continue;

    associateFileChunkWithMacroArgExp(MacroArgsCache, FID,
                                 ExpInfo.getSpellingLoc(),
                                 SourceLocation::getMacroLoc(Entry.getOffset()),
                                 getFileIDSize(FileID::get(ID)));
  }
}

void SourceManager::associateFileChunkWithMacroArgExp(
                                         MacroArgsMap &MacroArgsCache,
                                         FileID FID,
                                         SourceLocation SpellLoc,
                                         SourceLocation ExpansionLoc,
                                         unsigned ExpansionLength) const {
  if (!SpellLoc.isFileID()) {
    SourceLocation::UIntTy SpellBeginOffs = SpellLoc.getOffset();
    SourceLocation::UIntTy SpellEndOffs = SpellBeginOffs + ExpansionLength;

    // The spelling range for this macro argument expansion can span multiple
    // consecutive FileID entries. Go through each entry contained in the
    // spelling range and if one is itself a macro argument expansion, recurse
    // and associate the file chunk that it represents.

    FileID SpellFID; // Current FileID in the spelling range.
    unsigned SpellRelativeOffs;
    std::tie(SpellFID, SpellRelativeOffs) = getDecomposedLoc(SpellLoc);
    while (true) {
      const SLocEntry &Entry = getSLocEntry(SpellFID);
      SourceLocation::UIntTy SpellFIDBeginOffs = Entry.getOffset();
      unsigned SpellFIDSize = getFileIDSize(SpellFID);
      SourceLocation::UIntTy SpellFIDEndOffs = SpellFIDBeginOffs + SpellFIDSize;
      const ExpansionInfo &Info = Entry.getExpansion();
      if (Info.isMacroArgExpansion()) {
        unsigned CurrSpellLength;
        if (SpellFIDEndOffs < SpellEndOffs)
          CurrSpellLength = SpellFIDSize - SpellRelativeOffs;
        else
          CurrSpellLength = ExpansionLength;
        associateFileChunkWithMacroArgExp(MacroArgsCache, FID,
                      Info.getSpellingLoc().getLocWithOffset(SpellRelativeOffs),
                      ExpansionLoc, CurrSpellLength);
      }

      if (SpellFIDEndOffs >= SpellEndOffs)
        return; // we covered all FileID entries in the spelling range.

      // Move to the next FileID entry in the spelling range.
      unsigned advance = SpellFIDSize - SpellRelativeOffs + 1;
      ExpansionLoc = ExpansionLoc.getLocWithOffset(advance);
      ExpansionLength -= advance;
      ++SpellFID.ID;
      SpellRelativeOffs = 0;
    }
  }

  assert(SpellLoc.isFileID());

  unsigned BeginOffs;
  if (!isInFileID(SpellLoc, FID, &BeginOffs))
    return;

  unsigned EndOffs = BeginOffs + ExpansionLength;

  // Add a new chunk for this macro argument. A previous macro argument chunk
  // may have been lexed again, so e.g. if the map is
  //     0   -> SourceLocation()
  //     100 -> Expanded loc #1
  //     110 -> SourceLocation()
  // and we found a new macro FileID that lexed from offset 105 with length 3,
  // the new map will be:
  //     0   -> SourceLocation()
  //     100 -> Expanded loc #1
  //     105 -> Expanded loc #2
  //     108 -> Expanded loc #1
  //     110 -> SourceLocation()
  //
  // Since re-lexed macro chunks will always be the same size or less of
  // previous chunks, we only need to find where the ending of the new macro
  // chunk is mapped to and update the map with new begin/end mappings.

  MacroArgsMap::iterator I = MacroArgsCache.upper_bound(EndOffs);
  --I;
  SourceLocation EndOffsMappedLoc = I->second;
  MacroArgsCache[BeginOffs] = ExpansionLoc;
  MacroArgsCache[EndOffs] = EndOffsMappedLoc;
}

void SourceManager::updateSlocUsageStats() const {
  SourceLocation::UIntTy UsedBytes =
      NextLocalOffset + (MaxLoadedOffset - CurrentLoadedOffset);
  MaxUsedSLocBytes.updateMax(UsedBytes);
}

/// If \arg Loc points inside a function macro argument, the returned
/// location will be the macro location in which the argument was expanded.
/// If a macro argument is used multiple times, the expanded location will
/// be at the first expansion of the argument.
/// e.g.
///   MY_MACRO(foo);
///             ^
/// Passing a file location pointing at 'foo', will yield a macro location
/// where 'foo' was expanded into.
SourceLocation
SourceManager::getMacroArgExpandedLocation(SourceLocation Loc) const {
  if (Loc.isInvalid() || !Loc.isFileID())
    return Loc;

  FileID FID;
  unsigned Offset;
  std::tie(FID, Offset) = getDecomposedLoc(Loc);
  if (FID.isInvalid())
    return Loc;

  std::unique_ptr<MacroArgsMap> &MacroArgsCache = MacroArgsCacheMap[FID];
  if (!MacroArgsCache) {
    MacroArgsCache = std::make_unique<MacroArgsMap>();
    computeMacroArgsCache(*MacroArgsCache, FID);
  }

  assert(!MacroArgsCache->empty());
  MacroArgsMap::iterator I = MacroArgsCache->upper_bound(Offset);
  // In case every element in MacroArgsCache is greater than Offset we can't
  // decrement the iterator.
  if (I == MacroArgsCache->begin())
    return Loc;

  --I;

  SourceLocation::UIntTy MacroArgBeginOffs = I->first;
  SourceLocation MacroArgExpandedLoc = I->second;
  if (MacroArgExpandedLoc.isValid())
    return MacroArgExpandedLoc.getLocWithOffset(Offset - MacroArgBeginOffs);

  return Loc;
}

std::pair<FileID, unsigned>
SourceManager::getDecomposedIncludedLoc(FileID FID) const {
  if (FID.isInvalid())
    return std::make_pair(FileID(), 0);

  // Uses IncludedLocMap to retrieve/cache the decomposed loc.

  using DecompTy = std::pair<FileID, unsigned>;
  auto InsertOp = IncludedLocMap.try_emplace(FID);
  DecompTy &DecompLoc = InsertOp.first->second;
  if (!InsertOp.second)
    return DecompLoc; // already in map.

  SourceLocation UpperLoc;
  bool Invalid = false;
  const SrcMgr::SLocEntry &Entry = getSLocEntry(FID, &Invalid);
  if (!Invalid) {
    if (Entry.isExpansion())
      UpperLoc = Entry.getExpansion().getExpansionLocStart();
    else
      UpperLoc = Entry.getFile().getIncludeLoc();
  }

  if (UpperLoc.isValid())
    DecompLoc = getDecomposedLoc(UpperLoc);

  return DecompLoc;
}

FileID SourceManager::getUniqueLoadedASTFileID(SourceLocation Loc) const {
  assert(isLoadedSourceLocation(Loc) &&
         "Must be a source location in a loaded PCH/Module file");

  auto [FID, Ignore] = getDecomposedLoc(Loc);
  // `LoadedSLocEntryAllocBegin` stores the sorted lowest FID of each loaded
  // allocation. Later allocations have lower FileIDs. The call below is to find
  // the lowest FID of a loaded allocation from any FID in the same allocation.
  // The lowest FID is used to identify a loaded allocation.
  const FileID *FirstFID =
      llvm::lower_bound(LoadedSLocEntryAllocBegin, FID, std::greater<FileID>{});

  assert(FirstFID &&
         "The failure to find the first FileID of a "
         "loaded AST from a loaded source location was unexpected.");
  return *FirstFID;
}

bool SourceManager::isInTheSameTranslationUnitImpl(
    const std::pair<FileID, unsigned> &LOffs,
    const std::pair<FileID, unsigned> &ROffs) const {
  // If one is local while the other is loaded.
  if (isLoadedFileID(LOffs.first) != isLoadedFileID(ROffs.first))
    return false;

  if (isLoadedFileID(LOffs.first) && isLoadedFileID(ROffs.first)) {
    auto FindSLocEntryAlloc = [this](FileID FID) {
      // Loaded FileIDs are negative, we store the lowest FileID from each
      // allocation, later allocations have lower FileIDs.
      return llvm::lower_bound(LoadedSLocEntryAllocBegin, FID,
                               std::greater<FileID>{});
    };

    // If both are loaded from different AST files.
    if (FindSLocEntryAlloc(LOffs.first) != FindSLocEntryAlloc(ROffs.first))
      return false;
  }

  return true;
}

/// Given a decomposed source location, move it up the include/expansion stack
/// to the parent source location within the same translation unit.  If this is
/// possible, return the decomposed version of the parent in Loc and return
/// false.  If Loc is a top-level entry, return true and don't modify it.
static bool
MoveUpTranslationUnitIncludeHierarchy(std::pair<FileID, unsigned> &Loc,
                                      const SourceManager &SM) {
  std::pair<FileID, unsigned> UpperLoc = SM.getDecomposedIncludedLoc(Loc.first);
  if (UpperLoc.first.isInvalid() ||
      !SM.isInTheSameTranslationUnitImpl(UpperLoc, Loc))
    return true; // We reached the top.

  Loc = UpperLoc;
  return false;
}

/// Return the cache entry for comparing the given file IDs
/// for isBeforeInTranslationUnit.
InBeforeInTUCacheEntry &SourceManager::getInBeforeInTUCache(FileID LFID,
                                                            FileID RFID) const {
  // This is a magic number for limiting the cache size.  It was experimentally
  // derived from a small Objective-C project (where the cache filled
  // out to ~250 items).  We can make it larger if necessary.
  // FIXME: this is almost certainly full these days. Use an LRU cache?
  enum { MagicCacheSize = 300 };
  IsBeforeInTUCacheKey Key(LFID, RFID);

  // If the cache size isn't too large, do a lookup and if necessary default
  // construct an entry.  We can then return it to the caller for direct
  // use.  When they update the value, the cache will get automatically
  // updated as well.
  if (IBTUCache.size() < MagicCacheSize)
    return IBTUCache.try_emplace(Key, LFID, RFID).first->second;

  // Otherwise, do a lookup that will not construct a new value.
  InBeforeInTUCache::iterator I = IBTUCache.find(Key);
  if (I != IBTUCache.end())
    return I->second;

  // Fall back to the overflow value.
  IBTUCacheOverflow.setQueryFIDs(LFID, RFID);
  return IBTUCacheOverflow;
}

/// Determines the order of 2 source locations in the translation unit.
///
/// \returns true if LHS source location comes before RHS, false otherwise.
bool SourceManager::isBeforeInTranslationUnit(SourceLocation LHS,
                                              SourceLocation RHS) const {
  assert(LHS.isValid() && RHS.isValid() && "Passed invalid source location!");
  if (LHS == RHS)
    return false;

  std::pair<FileID, unsigned> LOffs = getDecomposedLoc(LHS);
  std::pair<FileID, unsigned> ROffs = getDecomposedLoc(RHS);

  // getDecomposedLoc may have failed to return a valid FileID because, e.g. it
  // is a serialized one referring to a file that was removed after we loaded
  // the PCH.
  if (LOffs.first.isInvalid() || ROffs.first.isInvalid())
    return LOffs.first.isInvalid() && !ROffs.first.isInvalid();

  std::pair<bool, bool> InSameTU = isInTheSameTranslationUnit(LOffs, ROffs);
  if (InSameTU.first)
    return InSameTU.second;
  // This case is used by libclang: clang_isBeforeInTranslationUnit
  return LOffs.first < ROffs.first;
}

std::pair<bool, bool> SourceManager::isInTheSameTranslationUnit(
    std::pair<FileID, unsigned> &LOffs,
    std::pair<FileID, unsigned> &ROffs) const {
  // If the source locations are not in the same TU, return early.
  if (!isInTheSameTranslationUnitImpl(LOffs, ROffs))
    return std::make_pair(false, false);

  // If the source locations are in the same file, just compare offsets.
  if (LOffs.first == ROffs.first)
    return std::make_pair(true, LOffs.second < ROffs.second);

  // If we are comparing a source location with multiple locations in the same
  // file, we get a big win by caching the result.
  InBeforeInTUCacheEntry &IsBeforeInTUCache =
    getInBeforeInTUCache(LOffs.first, ROffs.first);

  // If we are comparing a source location with multiple locations in the same
  // file, we get a big win by caching the result.
  if (IsBeforeInTUCache.isCacheValid())
    return std::make_pair(
        true, IsBeforeInTUCache.getCachedResult(LOffs.second, ROffs.second));

  // Okay, we missed in the cache, we'll compute the answer and populate it.
  // We need to find the common ancestor. The only way of doing this is to
  // build the complete include chain for one and then walking up the chain
  // of the other looking for a match.

  // A location within a FileID on the path up from LOffs to the main file.
  struct Entry {
    std::pair<FileID, unsigned> DecomposedLoc; // FileID redundant, but clearer.
    FileID ChildFID; // Used for breaking ties. Invalid for the initial loc.
  };
  llvm::SmallDenseMap<FileID, Entry, 16> LChain;

  FileID LChild;
  do {
    LChain.try_emplace(LOffs.first, Entry{LOffs, LChild});
    // We catch the case where LOffs is in a file included by ROffs and
    // quit early. The other way round unfortunately remains suboptimal.
    if (LOffs.first == ROffs.first)
      break;
    LChild = LOffs.first;
  } while (!MoveUpTranslationUnitIncludeHierarchy(LOffs, *this));

  FileID RChild;
  do {
    auto LIt = LChain.find(ROffs.first);
    if (LIt != LChain.end()) {
      // Compare the locations within the common file and cache them.
      LOffs = LIt->second.DecomposedLoc;
      LChild = LIt->second.ChildFID;
      // The relative order of LChild and RChild is a tiebreaker when
      // - locs expand to the same location (occurs in macro arg expansion)
      // - one loc is a parent of the other (we consider the parent as "first")
      // For the parent entry to be first, its invalid child file ID must
      // compare smaller to the valid child file ID of the other entry.
      // However loaded FileIDs are <0, so we perform *unsigned* comparison!
      // This changes the relative order of local vs loaded FileIDs, but it
      // doesn't matter as these are never mixed in macro expansion.
      unsigned LChildID = LChild.ID;
      unsigned RChildID = RChild.ID;
      assert(((LOffs.second != ROffs.second) ||
              (LChildID == 0 || RChildID == 0) ||
              isInSameSLocAddrSpace(getComposedLoc(LChild, 0),
                                    getComposedLoc(RChild, 0), nullptr)) &&
             "Mixed local/loaded FileIDs with same include location?");
      IsBeforeInTUCache.setCommonLoc(LOffs.first, LOffs.second, ROffs.second,
                                     LChildID < RChildID);
      return std::make_pair(
          true, IsBeforeInTUCache.getCachedResult(LOffs.second, ROffs.second));
    }
    RChild = ROffs.first;
  } while (!MoveUpTranslationUnitIncludeHierarchy(ROffs, *this));

  // If we found no match, the location is either in a built-ins buffer or
  // associated with global inline asm. PR5662 and PR22576 are examples.

  StringRef LB = getBufferOrFake(LOffs.first).getBufferIdentifier();
  StringRef RB = getBufferOrFake(ROffs.first).getBufferIdentifier();

  bool LIsBuiltins = LB == "<built-in>";
  bool RIsBuiltins = RB == "<built-in>";
  // Sort built-in before non-built-in.
  if (LIsBuiltins || RIsBuiltins) {
    if (LIsBuiltins != RIsBuiltins)
      return std::make_pair(true, LIsBuiltins);
    // Both are in built-in buffers, but from different files. We just claim
    // that lower IDs come first.
    return std::make_pair(true, LOffs.first < ROffs.first);
  }

  bool LIsAsm = LB == "<inline asm>";
  bool RIsAsm = RB == "<inline asm>";
  // Sort assembler after built-ins, but before the rest.
  if (LIsAsm || RIsAsm) {
    if (LIsAsm != RIsAsm)
      return std::make_pair(true, RIsAsm);
    assert(LOffs.first == ROffs.first);
    return std::make_pair(true, false);
  }

  bool LIsScratch = LB == "<scratch space>";
  bool RIsScratch = RB == "<scratch space>";
  // Sort scratch after inline asm, but before the rest.
  if (LIsScratch || RIsScratch) {
    if (LIsScratch != RIsScratch)
      return std::make_pair(true, LIsScratch);
    return std::make_pair(true, LOffs.second < ROffs.second);
  }

  llvm_unreachable("Unsortable locations found");
}

void SourceManager::PrintStats() const {
  llvm::errs() << "\n*** Source Manager Stats:\n";
  llvm::errs() << FileInfos.size() << " files mapped, " << MemBufferInfos.size()
               << " mem buffers mapped.\n";
  llvm::errs() << LocalSLocEntryTable.size() << " local SLocEntries allocated ("
               << llvm::capacity_in_bytes(LocalSLocEntryTable)
               << " bytes of capacity), " << NextLocalOffset
               << "B of SLoc address space used.\n";
  llvm::errs() << LoadedSLocEntryTable.size()
               << " loaded SLocEntries allocated ("
               << llvm::capacity_in_bytes(LoadedSLocEntryTable)
               << " bytes of capacity), "
               << MaxLoadedOffset - CurrentLoadedOffset
               << "B of SLoc address space used.\n";

  unsigned NumLineNumsComputed = 0;
  unsigned NumFileBytesMapped = 0;
  for (fileinfo_iterator I = fileinfo_begin(), E = fileinfo_end(); I != E; ++I){
    NumLineNumsComputed += bool(I->second->SourceLineCache);
    NumFileBytesMapped  += I->second->getSizeBytesMapped();
  }
  unsigned NumMacroArgsComputed = MacroArgsCacheMap.size();

  llvm::errs() << NumFileBytesMapped << " bytes of files mapped, "
               << NumLineNumsComputed << " files with line #'s computed, "
               << NumMacroArgsComputed << " files with macro args computed.\n";
  llvm::errs() << "FileID scans: " << NumLinearScans << " linear, "
               << NumBinaryProbes << " binary.\n";
}

LLVM_DUMP_METHOD void SourceManager::dump() const {
  llvm::raw_ostream &out = llvm::errs();

  auto DumpSLocEntry = [&](int ID, const SrcMgr::SLocEntry &Entry,
                           std::optional<SourceLocation::UIntTy> NextStart) {
    out << "SLocEntry <FileID " << ID << "> " << (Entry.isFile() ? "file" : "expansion")
        << " <SourceLocation " << Entry.getOffset() << ":";
    if (NextStart)
      out << *NextStart << ">\n";
    else
      out << "???\?>\n";
    if (Entry.isFile()) {
      auto &FI = Entry.getFile();
      if (FI.NumCreatedFIDs)
        out << "  covers <FileID " << ID << ":" << int(ID + FI.NumCreatedFIDs)
            << ">\n";
      if (FI.getIncludeLoc().isValid())
        out << "  included from " << FI.getIncludeLoc().getOffset() << "\n";
      auto &CC = FI.getContentCache();
      out << "  for " << (CC.OrigEntry ? CC.OrigEntry->getName() : "<none>")
          << "\n";
      if (CC.BufferOverridden)
        out << "  contents overridden\n";
      if (CC.ContentsEntry != CC.OrigEntry) {
        out << "  contents from "
            << (CC.ContentsEntry ? CC.ContentsEntry->getName() : "<none>")
            << "\n";
      }
    } else {
      auto &EI = Entry.getExpansion();
      out << "  spelling from " << EI.getSpellingLoc().getOffset() << "\n";
      out << "  macro " << (EI.isMacroArgExpansion() ? "arg" : "body")
          << " range <" << EI.getExpansionLocStart().getOffset() << ":"
          << EI.getExpansionLocEnd().getOffset() << ">\n";
    }
  };

  // Dump local SLocEntries.
  for (unsigned ID = 0, NumIDs = LocalSLocEntryTable.size(); ID != NumIDs; ++ID) {
    DumpSLocEntry(ID, LocalSLocEntryTable[ID],
                  ID == NumIDs - 1 ? NextLocalOffset
                                   : LocalSLocEntryTable[ID + 1].getOffset());
  }
  // Dump loaded SLocEntries.
  std::optional<SourceLocation::UIntTy> NextStart;
  for (unsigned Index = 0; Index != LoadedSLocEntryTable.size(); ++Index) {
    int ID = -(int)Index - 2;
    if (SLocEntryLoaded[Index]) {
      DumpSLocEntry(ID, LoadedSLocEntryTable[Index], NextStart);
      NextStart = LoadedSLocEntryTable[Index].getOffset();
    } else {
      NextStart = std::nullopt;
    }
  }
}

// 123 -> "123".
// 1234 -> "1.23k".
// 123456 -> "123.46k".
// 1234567 -> "1.23M".
// 1234567890 -> "1.23G".
// 1234567890123 -> "1.23T".
static std::string humanizeNumber(uint64_t Number) {
  static constexpr std::array<std::pair<uint64_t, char>, 4> Units = {
      {{1'000'000'000'000UL, 'T'},
       {1'000'000'000UL, 'G'},
       {1'000'000UL, 'M'},
       {1'000UL, 'k'}}};

  for (const auto &[UnitSize, UnitSign] : Units) {
    if (Number >= UnitSize) {
      return llvm::formatv("{0:F}{1}", Number / static_cast<double>(UnitSize),
                           UnitSign);
    }
  }
  return std::to_string(Number);
}

void SourceManager::noteSLocAddressSpaceUsage(
    DiagnosticsEngine &Diag, std::optional<unsigned> MaxNotes) const {
  struct Info {
    // A location where this file was entered.
    SourceLocation Loc;
    // Number of times this FileEntry was entered.
    unsigned Inclusions = 0;
    // Size usage from the file itself.
    uint64_t DirectSize = 0;
    // Total size usage from the file and its macro expansions.
    uint64_t TotalSize = 0;
  };
  using UsageMap = llvm::MapVector<const FileEntry*, Info>;

  UsageMap Usage;
  uint64_t CountedSize = 0;

  auto AddUsageForFileID = [&](FileID ID) {
    // The +1 here is because getFileIDSize doesn't include the extra byte for
    // the one-past-the-end location.
    unsigned Size = getFileIDSize(ID) + 1;

    // Find the file that used this address space, either directly or by
    // macro expansion.
    SourceLocation FileStart = getFileLoc(getComposedLoc(ID, 0));
    FileID FileLocID = getFileID(FileStart);
    const FileEntry *Entry = getFileEntryForID(FileLocID);

    Info &EntryInfo = Usage[Entry];
    if (EntryInfo.Loc.isInvalid())
      EntryInfo.Loc = FileStart;
    if (ID == FileLocID) {
      ++EntryInfo.Inclusions;
      EntryInfo.DirectSize += Size;
    }
    EntryInfo.TotalSize += Size;
    CountedSize += Size;
  };

  // Loaded SLocEntries have indexes counting downwards from -2.
  for (size_t Index = 0; Index != LoadedSLocEntryTable.size(); ++Index) {
    AddUsageForFileID(FileID::get(-2 - Index));
  }
  // Local SLocEntries have indexes counting upwards from 0.
  for (size_t Index = 0; Index != LocalSLocEntryTable.size(); ++Index) {
    AddUsageForFileID(FileID::get(Index));
  }

  // Sort the usage by size from largest to smallest. Break ties by raw source
  // location.
  auto SortedUsage = Usage.takeVector();
  auto Cmp = [](const UsageMap::value_type &A, const UsageMap::value_type &B) {
    return A.second.TotalSize > B.second.TotalSize ||
           (A.second.TotalSize == B.second.TotalSize &&
            A.second.Loc < B.second.Loc);
  };
  auto SortedEnd = SortedUsage.end();
  if (MaxNotes && SortedUsage.size() > *MaxNotes) {
    SortedEnd = SortedUsage.begin() + *MaxNotes;
    std::nth_element(SortedUsage.begin(), SortedEnd, SortedUsage.end(), Cmp);
  }
  std::sort(SortedUsage.begin(), SortedEnd, Cmp);

  // Produce note on sloc address space usage total.
  uint64_t LocalUsage = NextLocalOffset;
  uint64_t LoadedUsage = MaxLoadedOffset - CurrentLoadedOffset;
  int UsagePercent = static_cast<int>(100.0 * double(LocalUsage + LoadedUsage) /
                                      MaxLoadedOffset);
<<<<<<< HEAD
  Diag.Report(SourceLocation(), diag::note_total_sloc_usage)
      << LocalUsage << humanizeNumber(LocalUsage) << LoadedUsage
      << humanizeNumber(LoadedUsage) << (LocalUsage + LoadedUsage)
      << humanizeNumber(LocalUsage + LoadedUsage) << UsagePercent;
=======
  Diag.Report(diag::note_total_sloc_usage)
      << LocalUsage << LoadedUsage << (LocalUsage + LoadedUsage)
      << UsagePercent;
>>>>>>> a8d96e15

  // Produce notes on sloc address space usage for each file with a high usage.
  uint64_t ReportedSize = 0;
  for (auto &[Entry, FileInfo] :
       llvm::make_range(SortedUsage.begin(), SortedEnd)) {
    Diag.Report(FileInfo.Loc, diag::note_file_sloc_usage)
        << FileInfo.Inclusions << FileInfo.DirectSize
        << humanizeNumber(FileInfo.DirectSize)
        << (FileInfo.TotalSize - FileInfo.DirectSize)
        << humanizeNumber(FileInfo.TotalSize - FileInfo.DirectSize);
    ReportedSize += FileInfo.TotalSize;
  }

  // Describe any remaining usage not reported in the per-file usage.
  if (ReportedSize != CountedSize) {
<<<<<<< HEAD
    Diag.Report(SourceLocation(), diag::note_file_misc_sloc_usage)
        << (SortedUsage.end() - SortedEnd) << CountedSize - ReportedSize
        << humanizeNumber(CountedSize - ReportedSize);
=======
    Diag.Report(diag::note_file_misc_sloc_usage)
        << (SortedUsage.end() - SortedEnd) << CountedSize - ReportedSize;
>>>>>>> a8d96e15
  }
}

ExternalSLocEntrySource::~ExternalSLocEntrySource() = default;

/// Return the amount of memory used by memory buffers, breaking down
/// by heap-backed versus mmap'ed memory.
SourceManager::MemoryBufferSizes SourceManager::getMemoryBufferSizes() const {
  size_t malloc_bytes = 0;
  size_t mmap_bytes = 0;

  for (unsigned i = 0, e = MemBufferInfos.size(); i != e; ++i)
    if (size_t sized_mapped = MemBufferInfos[i]->getSizeBytesMapped())
      switch (MemBufferInfos[i]->getMemoryBufferKind()) {
        case llvm::MemoryBuffer::MemoryBuffer_MMap:
          mmap_bytes += sized_mapped;
          break;
        case llvm::MemoryBuffer::MemoryBuffer_Malloc:
          malloc_bytes += sized_mapped;
          break;
      }

  return MemoryBufferSizes(malloc_bytes, mmap_bytes);
}

size_t SourceManager::getDataStructureSizes() const {
  size_t size = llvm::capacity_in_bytes(MemBufferInfos) +
                llvm::capacity_in_bytes(LocalSLocEntryTable) +
                llvm::capacity_in_bytes(LoadedSLocEntryTable) +
                llvm::capacity_in_bytes(SLocEntryLoaded) +
                llvm::capacity_in_bytes(FileInfos);

  if (OverriddenFilesInfo)
    size += llvm::capacity_in_bytes(OverriddenFilesInfo->OverriddenFiles);

  return size;
}

SourceManagerForFile::SourceManagerForFile(StringRef FileName,
                                           StringRef Content) {
  // This is referenced by `FileMgr` and will be released by `FileMgr` when it
  // is deleted.
  IntrusiveRefCntPtr<llvm::vfs::InMemoryFileSystem> InMemoryFileSystem(
      new llvm::vfs::InMemoryFileSystem);
  InMemoryFileSystem->addFile(
      FileName, 0,
      llvm::MemoryBuffer::getMemBuffer(Content, FileName,
                                       /*RequiresNullTerminator=*/false));
  // This is passed to `SM` as reference, so the pointer has to be referenced
  // in `Environment` so that `FileMgr` can out-live this function scope.
  FileMgr =
      std::make_unique<FileManager>(FileSystemOptions(), InMemoryFileSystem);
  // This is passed to `SM` as reference, so the pointer has to be referenced
  // by `Environment` due to the same reason above.
  Diagnostics = std::make_unique<DiagnosticsEngine>(
      IntrusiveRefCntPtr<DiagnosticIDs>(new DiagnosticIDs),
      new DiagnosticOptions);
  SourceMgr = std::make_unique<SourceManager>(*Diagnostics, *FileMgr);
  FileEntryRef FE = llvm::cantFail(FileMgr->getFileRef(FileName));
  FileID ID =
      SourceMgr->createFileID(FE, SourceLocation(), clang::SrcMgr::C_User);
  assert(ID.isValid());
  SourceMgr->setMainFileID(ID);
}<|MERGE_RESOLUTION|>--- conflicted
+++ resolved
@@ -29,7 +29,6 @@
 #include "llvm/Support/Endian.h"
 #include "llvm/Support/ErrorHandling.h"
 #include "llvm/Support/FileSystem.h"
-#include "llvm/Support/FormatVariadic.h"
 #include "llvm/Support/MathExtras.h"
 #include "llvm/Support/MemoryBuffer.h"
 #include "llvm/Support/Path.h"
@@ -2228,28 +2227,6 @@
   }
 }
 
-// 123 -> "123".
-// 1234 -> "1.23k".
-// 123456 -> "123.46k".
-// 1234567 -> "1.23M".
-// 1234567890 -> "1.23G".
-// 1234567890123 -> "1.23T".
-static std::string humanizeNumber(uint64_t Number) {
-  static constexpr std::array<std::pair<uint64_t, char>, 4> Units = {
-      {{1'000'000'000'000UL, 'T'},
-       {1'000'000'000UL, 'G'},
-       {1'000'000UL, 'M'},
-       {1'000UL, 'k'}}};
-
-  for (const auto &[UnitSize, UnitSign] : Units) {
-    if (Number >= UnitSize) {
-      return llvm::formatv("{0:F}{1}", Number / static_cast<double>(UnitSize),
-                           UnitSign);
-    }
-  }
-  return std::to_string(Number);
-}
-
 void SourceManager::noteSLocAddressSpaceUsage(
     DiagnosticsEngine &Diag, std::optional<unsigned> MaxNotes) const {
   struct Info {
@@ -2318,16 +2295,9 @@
   uint64_t LoadedUsage = MaxLoadedOffset - CurrentLoadedOffset;
   int UsagePercent = static_cast<int>(100.0 * double(LocalUsage + LoadedUsage) /
                                       MaxLoadedOffset);
-<<<<<<< HEAD
-  Diag.Report(SourceLocation(), diag::note_total_sloc_usage)
-      << LocalUsage << humanizeNumber(LocalUsage) << LoadedUsage
-      << humanizeNumber(LoadedUsage) << (LocalUsage + LoadedUsage)
-      << humanizeNumber(LocalUsage + LoadedUsage) << UsagePercent;
-=======
   Diag.Report(diag::note_total_sloc_usage)
       << LocalUsage << LoadedUsage << (LocalUsage + LoadedUsage)
       << UsagePercent;
->>>>>>> a8d96e15
 
   // Produce notes on sloc address space usage for each file with a high usage.
   uint64_t ReportedSize = 0;
@@ -2335,22 +2305,14 @@
        llvm::make_range(SortedUsage.begin(), SortedEnd)) {
     Diag.Report(FileInfo.Loc, diag::note_file_sloc_usage)
         << FileInfo.Inclusions << FileInfo.DirectSize
-        << humanizeNumber(FileInfo.DirectSize)
-        << (FileInfo.TotalSize - FileInfo.DirectSize)
-        << humanizeNumber(FileInfo.TotalSize - FileInfo.DirectSize);
+        << (FileInfo.TotalSize - FileInfo.DirectSize);
     ReportedSize += FileInfo.TotalSize;
   }
 
   // Describe any remaining usage not reported in the per-file usage.
   if (ReportedSize != CountedSize) {
-<<<<<<< HEAD
-    Diag.Report(SourceLocation(), diag::note_file_misc_sloc_usage)
-        << (SortedUsage.end() - SortedEnd) << CountedSize - ReportedSize
-        << humanizeNumber(CountedSize - ReportedSize);
-=======
     Diag.Report(diag::note_file_misc_sloc_usage)
         << (SortedUsage.end() - SortedEnd) << CountedSize - ReportedSize;
->>>>>>> a8d96e15
   }
 }
 
