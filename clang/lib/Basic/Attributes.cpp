//===--- Attributes.cpp ---------------------------------------------------===//
//
// Part of the LLVM Project, under the Apache License v2.0 with LLVM Exceptions.
// See https://llvm.org/LICENSE.txt for license information.
// SPDX-License-Identifier: Apache-2.0 WITH LLVM-exception
//
//===----------------------------------------------------------------------===//
//
// This file implements the AttributeCommonInfo interface.
//
//===----------------------------------------------------------------------===//

#include "clang/Basic/Attributes.h"
#include "clang/Basic/AttrSubjectMatchRules.h"
#include "clang/Basic/IdentifierTable.h"
#include "clang/Basic/LangOptions.h"
#include "clang/Basic/ParsedAttrInfo.h"
#include "clang/Basic/SimpleTypoCorrection.h"
#include "clang/Basic/TargetInfo.h"

#include "llvm/ADT/StringSwitch.h"

using namespace clang;

static StringRef canonicalizeScopeName(StringRef Name) {
  // Normalize the scope name, but only for gnu and clang attributes.
  if (Name == "__gnu__")
    return "gnu";

  if (Name == "_Clang")
    return "clang";

  return Name;
}

static StringRef canonicalizeAttrName(StringRef Name) {
  // Normalize the attribute name, __foo__ becomes foo.
  if (Name.size() >= 4 && Name.starts_with("__") && Name.ends_with("__"))
    return Name.substr(2, Name.size() - 4);

  return Name;
}

static int hasAttributeImpl(AttributeCommonInfo::Syntax Syntax, StringRef Name,
                            StringRef ScopeName, const TargetInfo &Target,
                            const LangOptions &LangOpts) {
#include "clang/Basic/AttrHasAttributeImpl.inc"
  return 0;
}

int clang::hasAttribute(AttributeCommonInfo::Syntax Syntax, StringRef ScopeName,
                        StringRef Name, const TargetInfo &Target,
                        const LangOptions &LangOpts, bool CheckPlugins) {
  ScopeName = canonicalizeScopeName(ScopeName);
  // Normalize the attribute name, __foo__ becomes foo.
  // FIXME: Normalization does not work correctly for attributes in
  // __sycl_detail__ namespace. Should normalization work for
  // attributes not in gnu and clang namespace?
  if (ScopeName != "__sycl_detail__" && Name.size() >= 4 &&
      Name.starts_with("__") && Name.ends_with("__"))
    Name = Name.substr(2, Name.size() - 4);

  // As a special case, look for the omp::sequence and omp::directive
  // attributes. We support those, but not through the typical attribute
  // machinery that goes through TableGen. We support this in all OpenMP modes
  // so long as double square brackets are enabled.
  //
  // Other OpenMP attributes (e.g. [[omp::assume]]) are handled via the
  // regular attribute parsing machinery.
  if (LangOpts.OpenMP && ScopeName == "omp" &&
      (Name == "directive" || Name == "sequence"))
    return 1;

  int res = hasAttributeImpl(Syntax, Name, ScopeName, Target, LangOpts);
  if (res)
    return res;

  if (CheckPlugins) {
    // Check if any plugin provides this attribute.
    for (auto &Ptr : getAttributePluginInstances())
      if (Ptr->hasSpelling(Syntax, Name))
        return 1;
  }

  return 0;
}

int clang::hasAttribute(AttributeCommonInfo::Syntax Syntax,
                        const IdentifierInfo *Scope, const IdentifierInfo *Attr,
                        const TargetInfo &Target, const LangOptions &LangOpts,
                        bool CheckPlugins) {
  return hasAttribute(Syntax, Scope ? Scope->getName() : "", Attr->getName(),
                      Target, LangOpts, CheckPlugins);
}

int clang::hasAttribute(AttributeCommonInfo::Syntax Syntax,
                        const IdentifierInfo *Scope, const IdentifierInfo *Attr,
                        const TargetInfo &Target, const LangOptions &LangOpts) {
  return hasAttribute(Syntax, Scope, Attr, Target, LangOpts,
                      /*CheckPlugins=*/true);
}

const char *attr::getSubjectMatchRuleSpelling(attr::SubjectMatchRule Rule) {
  switch (Rule) {
#define ATTR_MATCH_RULE(NAME, SPELLING, IsAbstract)                            \
  case attr::NAME:                                                             \
    return SPELLING;
#include "clang/Basic/AttrSubMatchRulesList.inc"
  }
  llvm_unreachable("Invalid subject match rule");
}

static StringRef
normalizeAttrScopeName(StringRef ScopeName,
                       AttributeCommonInfo::Syntax SyntaxUsed) {
  if (SyntaxUsed == AttributeCommonInfo::AS_CXX11 ||
      SyntaxUsed == AttributeCommonInfo::AS_C23)
    return canonicalizeScopeName(ScopeName);

  return ScopeName;
}

static StringRef
normalizeAttrScopeName(const IdentifierInfo *ScopeName,
                       AttributeCommonInfo::Syntax SyntaxUsed) {
  if (ScopeName)
    return normalizeAttrScopeName(ScopeName->getName(), SyntaxUsed);
  return "";
}

static StringRef normalizeAttrName(StringRef AttrName,
                                   StringRef NormalizedScopeName,
                                   AttributeCommonInfo::Syntax SyntaxUsed) {
  // Normalize the attribute name, __foo__ becomes foo. This is only allowable
  // for GNU attributes, and attributes using the double square bracket syntax.
  bool ShouldNormalize =
      SyntaxUsed == AttributeCommonInfo::AS_GNU ||
      ((SyntaxUsed == AttributeCommonInfo::AS_CXX11 ||
        SyntaxUsed == AttributeCommonInfo::AS_C23) &&
       (NormalizedScopeName.empty() || NormalizedScopeName == "gnu" ||
        NormalizedScopeName == "clang"));

  if (ShouldNormalize)
    return canonicalizeAttrName(AttrName);

  return AttrName;
}

StringRef AttributeCommonInfo::getNormalizedScopeName() const {
  return normalizeAttrScopeName(getScopeName(), getSyntax());
}

StringRef
AttributeCommonInfo::getNormalizedAttrName(StringRef ScopeName) const {
  return normalizeAttrName(getAttrName()->getName(), ScopeName, getSyntax());
}

bool AttributeCommonInfo::isGNUScope() const {
  return AttrScope.isValid() && (AttrScope.getName()->isStr("gnu") ||
                                 AttrScope.getName()->isStr("__gnu__"));
}

bool AttributeCommonInfo::isClangScope() const {
  return AttrScope.isValid() && (AttrScope.getName()->isStr("clang") ||
                                 AttrScope.getName()->isStr("_Clang"));
}

#include "clang/Sema/AttrParsedAttrKinds.inc"

static SmallString<64> normalizeName(StringRef AttrName, StringRef ScopeName,
                                     AttributeCommonInfo::Syntax SyntaxUsed) {
  std::string StrAttrName = SyntaxUsed == AttributeCommonInfo::AS_HLSLAnnotation
                                ? AttrName.lower()
                                : AttrName.str();
  SmallString<64> FullName = ScopeName;
  if (!ScopeName.empty()) {
    assert(SyntaxUsed == AttributeCommonInfo::AS_CXX11 ||
           SyntaxUsed == AttributeCommonInfo::AS_C23);
    FullName += "::";
  }
  FullName += StrAttrName;
  return FullName;
}

static SmallString<64> normalizeName(const IdentifierInfo *Name,
                                     const IdentifierInfo *Scope,
                                     AttributeCommonInfo::Syntax SyntaxUsed) {
  StringRef ScopeName = normalizeAttrScopeName(Scope, SyntaxUsed);
  StringRef AttrName =
      normalizeAttrName(Name->getName(), ScopeName, SyntaxUsed);
  return normalizeName(AttrName, ScopeName, SyntaxUsed);
}

AttributeCommonInfo::Kind
AttributeCommonInfo::getParsedKind(const IdentifierInfo *Name,
                                   const IdentifierInfo *ScopeName,
                                   Syntax SyntaxUsed) {
  return ::getAttrKind(normalizeName(Name, ScopeName, SyntaxUsed), SyntaxUsed);
}

AttributeCommonInfo::AttrArgsInfo
AttributeCommonInfo::getCXX11AttrArgsInfo(const IdentifierInfo *Name) {
  StringRef AttrName = normalizeAttrName(
      Name->getName(), /*NormalizedScopeName*/ "", Syntax::AS_CXX11);
#define CXX11_ATTR_ARGS_INFO
  return llvm::StringSwitch<AttributeCommonInfo::AttrArgsInfo>(AttrName)
#include "clang/Basic/CXX11AttributeInfo.inc"
      .Default(AttributeCommonInfo::AttrArgsInfo::None);
#undef CXX11_ATTR_ARGS_INFO
}

std::string AttributeCommonInfo::getNormalizedFullName() const {
  return static_cast<std::string>(
      normalizeName(getAttrName(), getScopeName(), getSyntax()));
}

std::string
AttributeCommonInfo::getNormalizedFullName(StringRef ScopeName,
                                           StringRef AttrName) const {
  return static_cast<std::string>(
      normalizeName(AttrName, ScopeName, getSyntax()));
}

SourceRange AttributeCommonInfo::getNormalizedRange() const {
  return hasScope() ? SourceRange(AttrScope.getNameLoc(), AttrRange.getEnd())
                    : AttrRange;
}

static AttributeCommonInfo::Scope
getScopeFromNormalizedScopeName(StringRef ScopeName) {
  return llvm::StringSwitch<AttributeCommonInfo::Scope>(ScopeName)
      .Case("", AttributeCommonInfo::Scope::NONE)
      .Case("clang", AttributeCommonInfo::Scope::CLANG)
      .Case("gnu", AttributeCommonInfo::Scope::GNU)
      .Case("gsl", AttributeCommonInfo::Scope::GSL)
      .Case("hlsl", AttributeCommonInfo::Scope::HLSL)
      .Case("vk", AttributeCommonInfo::Scope::VK)
      .Case("msvc", AttributeCommonInfo::Scope::MSVC)
      .Case("omp", AttributeCommonInfo::Scope::OMP)
      .Case("riscv", AttributeCommonInfo::Scope::RISCV)
      .Case("intel", AttributeCommonInfo::Scope::INTEL)
      .Case("sycl", AttributeCommonInfo::Scope::SYCL)
      .Case("cl", AttributeCommonInfo::Scope::CL)
      .Case("__sycl_detail__", AttributeCommonInfo::Scope::SYCL_DETAIL);
}

unsigned AttributeCommonInfo::calculateAttributeSpellingListIndex() const {
  // Both variables will be used in tablegen generated
  // attribute spell list index matching code.
  auto Syntax = static_cast<AttributeCommonInfo::Syntax>(getSyntax());
  StringRef ScopeName = normalizeAttrScopeName(getScopeName(), Syntax);
  StringRef Name =
      normalizeAttrName(getAttrName()->getName(), ScopeName, Syntax);
  AttributeCommonInfo::Scope ComputedScope =
      getScopeFromNormalizedScopeName(ScopeName);

#include "clang/Sema/AttrSpellingListIndex.inc"
}

#define ATTR_NAME(NAME) NAME,
static constexpr const char *AttrSpellingList[] = {
#include "clang/Basic/AttributeSpellingList.inc"
};

#define ATTR_SCOPE_NAME(SCOPE_NAME) SCOPE_NAME,
static constexpr const char *AttrScopeSpellingList[] = {
#include "clang/Basic/AttributeSpellingList.inc"
};

std::optional<StringRef>
AttributeCommonInfo::tryGetCorrectedScopeName(StringRef ScopeName) const {
  if (ScopeName.size() > 0 &&
      !llvm::is_contained(AttrScopeSpellingList, ScopeName)) {
    SimpleTypoCorrection STC(ScopeName);
    for (const auto &Scope : AttrScopeSpellingList)
      STC.add(Scope);

    if (auto CorrectedScopeName = STC.getCorrection())
      return CorrectedScopeName;
  }
  return std::nullopt;
}

std::optional<StringRef> AttributeCommonInfo::tryGetCorrectedAttrName(
    StringRef ScopeName, StringRef AttrName, const TargetInfo &Target,
    const LangOptions &LangOpts) const {
<<<<<<< HEAD
  if (llvm::none_of(AttrSpellingList,
                    [&](const char *A) { return A == AttrName; })) {
=======
  if (!llvm::is_contained(AttrSpellingList, AttrName)) {
>>>>>>> 5ee67ebe
    SimpleTypoCorrection STC(AttrName);
    for (const auto &Attr : AttrSpellingList)
      STC.add(Attr);

    if (auto CorrectedAttrName = STC.getCorrection()) {
      if (hasAttribute(getSyntax(), ScopeName, *CorrectedAttrName, Target,
                       LangOpts,
                       /*CheckPlugins=*/true))
        return CorrectedAttrName;
    }
  }
  return std::nullopt;
}<|MERGE_RESOLUTION|>--- conflicted
+++ resolved
@@ -284,12 +284,7 @@
 std::optional<StringRef> AttributeCommonInfo::tryGetCorrectedAttrName(
     StringRef ScopeName, StringRef AttrName, const TargetInfo &Target,
     const LangOptions &LangOpts) const {
-<<<<<<< HEAD
-  if (llvm::none_of(AttrSpellingList,
-                    [&](const char *A) { return A == AttrName; })) {
-=======
   if (!llvm::is_contained(AttrSpellingList, AttrName)) {
->>>>>>> 5ee67ebe
     SimpleTypoCorrection STC(AttrName);
     for (const auto &Attr : AttrSpellingList)
       STC.add(Attr);
