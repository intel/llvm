--- conflicted
+++ resolved
@@ -73,13 +73,7 @@
     return Feature == "directx";
   }
 
-<<<<<<< HEAD
-  llvm::SmallVector<Builtin::InfosShard> getTargetBuiltins() const override {
-    return {};
-  }
-=======
   llvm::SmallVector<Builtin::InfosShard> getTargetBuiltins() const override;
->>>>>>> d465594a
 
   std::string_view getClobbers() const override { return ""; }
 
