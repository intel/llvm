--- conflicted
+++ resolved
@@ -125,14 +125,8 @@
               .Cases({"power3", "pwr3"}, ArchDefinePpcgr)
               .Cases({"power4", "pwr4"},
                      ArchDefinePwr4 | ArchDefinePpcgr | ArchDefinePpcsq)
-<<<<<<< HEAD
-              .Cases("power5", "pwr5",
-                     ArchDefinePwr5 | ArchDefinePwr4 | ArchDefinePpcgr |
-                         ArchDefinePpcsq)
-=======
               .Cases({"power5", "pwr5"}, ArchDefinePwr5 | ArchDefinePwr4 |
                                              ArchDefinePpcgr | ArchDefinePpcsq)
->>>>>>> 811fe024
               .Cases({"power5x", "pwr5x"},
                      ArchDefinePwr5x | ArchDefinePwr5 | ArchDefinePwr4 |
                          ArchDefinePpcgr | ArchDefinePpcsq)
