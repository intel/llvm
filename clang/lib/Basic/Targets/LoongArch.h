//===-- LoongArch.h - Declare LoongArch target feature support --*- C++ -*-===//
//
// Part of the LLVM Project, under the Apache License v2.0 with LLVM Exceptions.
// See https://llvm.org/LICENSE.txt for license information.
// SPDX-License-Identifier: Apache-2.0 WITH LLVM-exception
//
//===----------------------------------------------------------------------===//
//
// This file declares LoongArch TargetInfo objects.
//
//===----------------------------------------------------------------------===//

#ifndef LLVM_CLANG_LIB_BASIC_TARGETS_LOONGARCH_H
#define LLVM_CLANG_LIB_BASIC_TARGETS_LOONGARCH_H

#include "clang/Basic/TargetInfo.h"
#include "clang/Basic/TargetOptions.h"
#include "llvm/Support/Compiler.h"
#include "llvm/TargetParser/Triple.h"

namespace clang {
namespace targets {

class LLVM_LIBRARY_VISIBILITY LoongArchTargetInfo : public TargetInfo {
protected:
  std::string ABI;
  std::string CPU;
  bool HasFeatureD;
  bool HasFeatureF;
  bool HasFeatureLSX;
  bool HasFeatureLASX;
  bool HasFeatureFrecipe;
  bool HasFeatureLAM_BH;
<<<<<<< HEAD
=======
  bool HasFeatureLAMCAS;
>>>>>>> 93e44d24
  bool HasFeatureLD_SEQ_SA;
  bool HasFeatureDiv32;

public:
  LoongArchTargetInfo(const llvm::Triple &Triple, const TargetOptions &)
      : TargetInfo(Triple) {
    HasFeatureD = false;
    HasFeatureF = false;
    HasFeatureLSX = false;
    HasFeatureLASX = false;
    HasFeatureFrecipe = false;
    HasFeatureLAM_BH = false;
<<<<<<< HEAD
=======
    HasFeatureLAMCAS = false;
>>>>>>> 93e44d24
    HasFeatureLD_SEQ_SA = false;
    HasFeatureDiv32 = false;
    LongDoubleWidth = 128;
    LongDoubleAlign = 128;
    LongDoubleFormat = &llvm::APFloat::IEEEquad();
    MCountName = "_mcount";
    SuitableAlign = 128;
    WCharType = SignedInt;
    WIntType = UnsignedInt;
  }

  bool setCPU(const std::string &Name) override {
    if (!isValidCPUName(Name))
      return false;
    CPU = Name;
    return true;
  }

  StringRef getCPU() const { return CPU; }

  StringRef getABI() const override { return ABI; }

  void getTargetDefines(const LangOptions &Opts,
                        MacroBuilder &Builder) const override;

  std::pair<const char *, ArrayRef<Builtin::Info>>
  getTargetBuiltinStorage() const override;

  BuiltinVaListKind getBuiltinVaListKind() const override {
    return TargetInfo::VoidPtrBuiltinVaList;
  }

  std::string_view getClobbers() const override { return ""; }

  ArrayRef<const char *> getGCCRegNames() const override;

  int getEHDataRegisterNumber(unsigned RegNo) const override {
    if (RegNo == 0)
      return 4;
    if (RegNo == 1)
      return 5;
    return -1;
  }

  ArrayRef<TargetInfo::GCCRegAlias> getGCCRegAliases() const override;

  bool validateAsmConstraint(const char *&Name,
                             TargetInfo::ConstraintInfo &Info) const override;
  std::string convertConstraint(const char *&Constraint) const override;

  bool hasBitIntType() const override { return true; }

  bool handleTargetFeatures(std::vector<std::string> &Features,
                            DiagnosticsEngine &Diags) override;

  bool
  initFeatureMap(llvm::StringMap<bool> &Features, DiagnosticsEngine &Diags,
                 StringRef CPU,
                 const std::vector<std::string> &FeaturesVec) const override;

  bool hasFeature(StringRef Feature) const override;

  bool isValidCPUName(StringRef Name) const override;
  void fillValidCPUList(SmallVectorImpl<StringRef> &Values) const override;
};

class LLVM_LIBRARY_VISIBILITY LoongArch32TargetInfo
    : public LoongArchTargetInfo {
public:
  LoongArch32TargetInfo(const llvm::Triple &Triple, const TargetOptions &Opts)
      : LoongArchTargetInfo(Triple, Opts) {
    IntPtrType = SignedInt;
    PtrDiffType = SignedInt;
    SizeType = UnsignedInt;
    resetDataLayout("e-m:e-p:32:32-i64:64-n32-S128");
    // TODO: select appropriate ABI.
    setABI("ilp32d");
  }

  bool setABI(const std::string &Name) override {
    if (Name == "ilp32d" || Name == "ilp32f" || Name == "ilp32s") {
      ABI = Name;
      return true;
    }
    return false;
  }
  void setMaxAtomicWidth() override {
    MaxAtomicPromoteWidth = MaxAtomicInlineWidth = 32;
  }
};

class LLVM_LIBRARY_VISIBILITY LoongArch64TargetInfo
    : public LoongArchTargetInfo {
public:
  LoongArch64TargetInfo(const llvm::Triple &Triple, const TargetOptions &Opts)
      : LoongArchTargetInfo(Triple, Opts) {
    LongWidth = LongAlign = PointerWidth = PointerAlign = 64;
    IntMaxType = Int64Type = SignedLong;
    HasUnalignedAccess = true;
    resetDataLayout("e-m:e-p:64:64-i64:64-i128:128-n32:64-S128");
    // TODO: select appropriate ABI.
    setABI("lp64d");
  }

  bool setABI(const std::string &Name) override {
    if (Name == "lp64d" || Name == "lp64f" || Name == "lp64s") {
      ABI = Name;
      return true;
    }
    return false;
  }
  void setMaxAtomicWidth() override {
    MaxAtomicPromoteWidth = MaxAtomicInlineWidth = 64;
  }
};
} // end namespace targets
} // end namespace clang

#endif // LLVM_CLANG_LIB_BASIC_TARGETS_LOONGARCH_H<|MERGE_RESOLUTION|>--- conflicted
+++ resolved
@@ -31,10 +31,7 @@
   bool HasFeatureLASX;
   bool HasFeatureFrecipe;
   bool HasFeatureLAM_BH;
-<<<<<<< HEAD
-=======
   bool HasFeatureLAMCAS;
->>>>>>> 93e44d24
   bool HasFeatureLD_SEQ_SA;
   bool HasFeatureDiv32;
 
@@ -47,10 +44,7 @@
     HasFeatureLASX = false;
     HasFeatureFrecipe = false;
     HasFeatureLAM_BH = false;
-<<<<<<< HEAD
-=======
     HasFeatureLAMCAS = false;
->>>>>>> 93e44d24
     HasFeatureLD_SEQ_SA = false;
     HasFeatureDiv32 = false;
     LongDoubleWidth = 128;
