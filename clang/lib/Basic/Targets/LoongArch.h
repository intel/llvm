--- conflicted
+++ resolved
@@ -31,10 +31,7 @@
   bool HasFeatureLASX;
   bool HasFeatureFrecipe;
   bool HasFeatureLAM_BH;
-<<<<<<< HEAD
-=======
   bool HasFeatureLD_SEQ_SA;
->>>>>>> a8d96e15
 
 public:
   LoongArchTargetInfo(const llvm::Triple &Triple, const TargetOptions &)
@@ -45,10 +42,7 @@
     HasFeatureLASX = false;
     HasFeatureFrecipe = false;
     HasFeatureLAM_BH = false;
-<<<<<<< HEAD
-=======
     HasFeatureLD_SEQ_SA = false;
->>>>>>> a8d96e15
     LongDoubleWidth = 128;
     LongDoubleAlign = 128;
     LongDoubleFormat = &llvm::APFloat::IEEEquad();
