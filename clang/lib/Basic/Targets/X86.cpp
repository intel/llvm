//===--- X86.cpp - Implement X86 target feature support -------------------===//
//
// Part of the LLVM Project, under the Apache License v2.0 with LLVM Exceptions.
// See https://llvm.org/LICENSE.txt for license information.
// SPDX-License-Identifier: Apache-2.0 WITH LLVM-exception
//
//===----------------------------------------------------------------------===//
//
// This file implements X86 TargetInfo objects.
//
//===----------------------------------------------------------------------===//

#include "X86.h"
#include "clang/Basic/Builtins.h"
#include "clang/Basic/Diagnostic.h"
#include "clang/Basic/TargetBuiltins.h"
#include "llvm/ADT/StringExtras.h"
#include "llvm/ADT/StringRef.h"
#include "llvm/ADT/StringSwitch.h"
#include "llvm/TargetParser/X86TargetParser.h"
#include <optional>

namespace clang {
namespace targets {

static constexpr Builtin::Info BuiltinInfoX86[] = {
#define BUILTIN(ID, TYPE, ATTRS)                                               \
  {#ID, TYPE, ATTRS, nullptr, HeaderDesc::NO_HEADER, ALL_LANGUAGES},
#define TARGET_BUILTIN(ID, TYPE, ATTRS, FEATURE)                               \
  {#ID, TYPE, ATTRS, FEATURE, HeaderDesc::NO_HEADER, ALL_LANGUAGES},
#define TARGET_HEADER_BUILTIN(ID, TYPE, ATTRS, HEADER, LANGS, FEATURE)         \
  {#ID, TYPE, ATTRS, FEATURE, HeaderDesc::HEADER, LANGS},
#include "clang/Basic/BuiltinsX86.def"

#define BUILTIN(ID, TYPE, ATTRS)                                               \
  {#ID, TYPE, ATTRS, nullptr, HeaderDesc::NO_HEADER, ALL_LANGUAGES},
#define TARGET_BUILTIN(ID, TYPE, ATTRS, FEATURE)                               \
  {#ID, TYPE, ATTRS, FEATURE, HeaderDesc::NO_HEADER, ALL_LANGUAGES},
#define TARGET_HEADER_BUILTIN(ID, TYPE, ATTRS, HEADER, LANGS, FEATURE)         \
  {#ID, TYPE, ATTRS, FEATURE, HeaderDesc::HEADER, LANGS},
#include "clang/Basic/BuiltinsX86.inc"

#define BUILTIN(ID, TYPE, ATTRS)                                               \
  {#ID, TYPE, ATTRS, nullptr, HeaderDesc::NO_HEADER, ALL_LANGUAGES},
#define TARGET_BUILTIN(ID, TYPE, ATTRS, FEATURE)                               \
  {#ID, TYPE, ATTRS, FEATURE, HeaderDesc::NO_HEADER, ALL_LANGUAGES},
#define TARGET_HEADER_BUILTIN(ID, TYPE, ATTRS, HEADER, LANGS, FEATURE)         \
  {#ID, TYPE, ATTRS, FEATURE, HeaderDesc::HEADER, LANGS},
#include "clang/Basic/BuiltinsX86_64.def"
};

static const char *const GCCRegNames[] = {
    "ax",    "dx",    "cx",    "bx",    "si",      "di",    "bp",    "sp",
    "st",    "st(1)", "st(2)", "st(3)", "st(4)",   "st(5)", "st(6)", "st(7)",
    "argp",  "flags", "fpcr",  "fpsr",  "dirflag", "frame", "xmm0",  "xmm1",
    "xmm2",  "xmm3",  "xmm4",  "xmm5",  "xmm6",    "xmm7",  "mm0",   "mm1",
    "mm2",   "mm3",   "mm4",   "mm5",   "mm6",     "mm7",   "r8",    "r9",
    "r10",   "r11",   "r12",   "r13",   "r14",     "r15",   "xmm8",  "xmm9",
    "xmm10", "xmm11", "xmm12", "xmm13", "xmm14",   "xmm15", "ymm0",  "ymm1",
    "ymm2",  "ymm3",  "ymm4",  "ymm5",  "ymm6",    "ymm7",  "ymm8",  "ymm9",
    "ymm10", "ymm11", "ymm12", "ymm13", "ymm14",   "ymm15", "xmm16", "xmm17",
    "xmm18", "xmm19", "xmm20", "xmm21", "xmm22",   "xmm23", "xmm24", "xmm25",
    "xmm26", "xmm27", "xmm28", "xmm29", "xmm30",   "xmm31", "ymm16", "ymm17",
    "ymm18", "ymm19", "ymm20", "ymm21", "ymm22",   "ymm23", "ymm24", "ymm25",
    "ymm26", "ymm27", "ymm28", "ymm29", "ymm30",   "ymm31", "zmm0",  "zmm1",
    "zmm2",  "zmm3",  "zmm4",  "zmm5",  "zmm6",    "zmm7",  "zmm8",  "zmm9",
    "zmm10", "zmm11", "zmm12", "zmm13", "zmm14",   "zmm15", "zmm16", "zmm17",
    "zmm18", "zmm19", "zmm20", "zmm21", "zmm22",   "zmm23", "zmm24", "zmm25",
    "zmm26", "zmm27", "zmm28", "zmm29", "zmm30",   "zmm31", "k0",    "k1",
    "k2",    "k3",    "k4",    "k5",    "k6",      "k7",
    "cr0",   "cr2",   "cr3",   "cr4",   "cr8",
    "dr0",   "dr1",   "dr2",   "dr3",   "dr6",     "dr7",
    "bnd0",  "bnd1",  "bnd2",  "bnd3",
    "tmm0",  "tmm1",  "tmm2",  "tmm3",  "tmm4",    "tmm5",  "tmm6",  "tmm7",
    "r16",   "r17",   "r18",   "r19",   "r20",     "r21",   "r22",   "r23",
    "r24",   "r25",   "r26",   "r27",   "r28",     "r29",   "r30",   "r31",
};

const TargetInfo::AddlRegName AddlRegNames[] = {
    {{"al", "ah", "eax", "rax"}, 0},
    {{"bl", "bh", "ebx", "rbx"}, 3},
    {{"cl", "ch", "ecx", "rcx"}, 2},
    {{"dl", "dh", "edx", "rdx"}, 1},
    {{"esi", "rsi"}, 4},
    {{"edi", "rdi"}, 5},
    {{"esp", "rsp"}, 7},
    {{"ebp", "rbp"}, 6},
    {{"r8d", "r8w", "r8b"}, 38},
    {{"r9d", "r9w", "r9b"}, 39},
    {{"r10d", "r10w", "r10b"}, 40},
    {{"r11d", "r11w", "r11b"}, 41},
    {{"r12d", "r12w", "r12b"}, 42},
    {{"r13d", "r13w", "r13b"}, 43},
    {{"r14d", "r14w", "r14b"}, 44},
    {{"r15d", "r15w", "r15b"}, 45},
    {{"r16d", "r16w", "r16b"}, 165},
    {{"r17d", "r17w", "r17b"}, 166},
    {{"r18d", "r18w", "r18b"}, 167},
    {{"r19d", "r19w", "r19b"}, 168},
    {{"r20d", "r20w", "r20b"}, 169},
    {{"r21d", "r21w", "r21b"}, 170},
    {{"r22d", "r22w", "r22b"}, 171},
    {{"r23d", "r23w", "r23b"}, 172},
    {{"r24d", "r24w", "r24b"}, 173},
    {{"r25d", "r25w", "r25b"}, 174},
    {{"r26d", "r26w", "r26b"}, 175},
    {{"r27d", "r27w", "r27b"}, 176},
    {{"r28d", "r28w", "r28b"}, 177},
    {{"r29d", "r29w", "r29b"}, 178},
    {{"r30d", "r30w", "r30b"}, 179},
    {{"r31d", "r31w", "r31b"}, 180},
};
} // namespace targets
} // namespace clang

using namespace clang;
using namespace clang::targets;

bool X86TargetInfo::setFPMath(StringRef Name) {
  if (Name == "387") {
    FPMath = FP_387;
    return true;
  }
  if (Name == "sse") {
    FPMath = FP_SSE;
    return true;
  }
  return false;
}

bool X86TargetInfo::initFeatureMap(
    llvm::StringMap<bool> &Features, DiagnosticsEngine &Diags, StringRef CPU,
    const std::vector<std::string> &FeaturesVec) const {
  // FIXME: This *really* should not be here.
  // X86_64 always has SSE2.
  if (getTriple().getArch() == llvm::Triple::x86_64)
    setFeatureEnabled(Features, "sse2", true);

  using namespace llvm::X86;

  SmallVector<StringRef, 16> CPUFeatures;
  getFeaturesForCPU(CPU, CPUFeatures);
  for (auto &F : CPUFeatures)
    setFeatureEnabled(Features, F, true);

  std::vector<std::string> UpdatedFeaturesVec;
  std::vector<std::string> UpdatedAVX10FeaturesVec;
  enum { FE_NOSET = -1, FE_FALSE, FE_TRUE };
  int HasEVEX512 = FE_NOSET;
  bool HasAVX512F = Features.lookup("avx512f");
  bool HasAVX10 = Features.lookup("avx10.1-256");
  bool HasAVX10_512 = Features.lookup("avx10.1-512");
  std::string LastAVX10;
  std::string LastAVX512;
  for (const auto &Feature : FeaturesVec) {
    // Expand general-regs-only to -x86, -mmx and -sse
    if (Feature == "+general-regs-only") {
      UpdatedFeaturesVec.push_back("-x87");
      UpdatedFeaturesVec.push_back("-mmx");
      UpdatedFeaturesVec.push_back("-sse");
      continue;
    }

    if (Feature.substr(1, 6) == "avx10.") {
      if (Feature[0] == '+') {
        HasAVX10 = true;
        if (StringRef(Feature).ends_with("512"))
          HasAVX10_512 = true;
        LastAVX10 = Feature;
      } else if (HasAVX10 && Feature == "-avx10.1-256") {
        HasAVX10 = false;
        HasAVX10_512 = false;
      } else if (HasAVX10_512 && Feature == "-avx10.1-512") {
        HasAVX10_512 = false;
      }
      // Postpone AVX10 features handling after AVX512 settled.
      UpdatedAVX10FeaturesVec.push_back(Feature);
      continue;
    } else if (!HasAVX512F && StringRef(Feature).starts_with("+avx512")) {
      HasAVX512F = true;
      LastAVX512 = Feature;
    } else if (HasAVX512F && Feature == "-avx512f") {
      HasAVX512F = false;
    } else if (HasEVEX512 != FE_TRUE && Feature == "+evex512") {
      HasEVEX512 = FE_TRUE;
      continue;
    } else if (HasEVEX512 != FE_FALSE && Feature == "-evex512") {
      HasEVEX512 = FE_FALSE;
      continue;
    }

    UpdatedFeaturesVec.push_back(Feature);
  }
  llvm::append_range(UpdatedFeaturesVec, UpdatedAVX10FeaturesVec);
  // HasEVEX512 is a three-states flag. We need to turn it into [+-]evex512
  // according to other features.
  if (!HasAVX10_512 && HasAVX512F) {
    UpdatedFeaturesVec.push_back(HasEVEX512 == FE_FALSE ? "-evex512"
                                                        : "+evex512");
    if (HasAVX10 && HasEVEX512 != FE_FALSE)
      Diags.Report(diag::warn_invalid_feature_combination)
          << LastAVX512 + " " + LastAVX10 + "; will be promoted to avx10.1-512";
  } else if (HasAVX10) {
    if (!HasAVX512F && HasEVEX512 != FE_NOSET)
      Diags.Report(diag::warn_invalid_feature_combination)
          << LastAVX10 + (HasEVEX512 == FE_TRUE ? " +evex512" : " -evex512");
    UpdatedFeaturesVec.push_back(HasAVX10_512 ? "+evex512" : "-evex512");
  }

  if (!TargetInfo::initFeatureMap(Features, Diags, CPU, UpdatedFeaturesVec))
    return false;

  // Can't do this earlier because we need to be able to explicitly enable
  // or disable these features and the things that they depend upon.

  // Enable popcnt if sse4.2 is enabled and popcnt is not explicitly disabled.
  auto I = Features.find("sse4.2");
  if (I != Features.end() && I->getValue() &&
      !llvm::is_contained(UpdatedFeaturesVec, "-popcnt"))
    Features["popcnt"] = true;

  // Additionally, if SSE is enabled and mmx is not explicitly disabled,
  // then enable MMX.
  I = Features.find("sse");
  if (I != Features.end() && I->getValue() &&
      !llvm::is_contained(UpdatedFeaturesVec, "-mmx"))
    Features["mmx"] = true;

  // Enable xsave if avx is enabled and xsave is not explicitly disabled.
  I = Features.find("avx");
  if (I != Features.end() && I->getValue() &&
      !llvm::is_contained(UpdatedFeaturesVec, "-xsave"))
    Features["xsave"] = true;

  // Enable CRC32 if SSE4.2 is enabled and CRC32 is not explicitly disabled.
  I = Features.find("sse4.2");
  if (I != Features.end() && I->getValue() &&
      !llvm::is_contained(UpdatedFeaturesVec, "-crc32"))
    Features["crc32"] = true;

  return true;
}

void X86TargetInfo::setFeatureEnabled(llvm::StringMap<bool> &Features,
                                      StringRef Name, bool Enabled) const {
  if (Name == "sse4") {
    // We can get here via the __target__ attribute since that's not controlled
    // via the -msse4/-mno-sse4 command line alias. Handle this the same way
    // here - turn on the sse4.2 if enabled, turn off the sse4.1 level if
    // disabled.
    if (Enabled)
      Name = "sse4.2";
    else
      Name = "sse4.1";
  }

  Features[Name] = Enabled;
  llvm::X86::updateImpliedFeatures(Name, Enabled, Features);
}

/// handleTargetFeatures - Perform initialization based on the user
/// configured set of features.
bool X86TargetInfo::handleTargetFeatures(std::vector<std::string> &Features,
                                         DiagnosticsEngine &Diags) {
  for (const auto &Feature : Features) {
    if (Feature[0] != '+')
      continue;

    if (Feature == "+mmx") {
      HasMMX = true;
    } else if (Feature == "+aes") {
      HasAES = true;
    } else if (Feature == "+vaes") {
      HasVAES = true;
    } else if (Feature == "+pclmul") {
      HasPCLMUL = true;
    } else if (Feature == "+vpclmulqdq") {
      HasVPCLMULQDQ = true;
    } else if (Feature == "+lzcnt") {
      HasLZCNT = true;
    } else if (Feature == "+rdrnd") {
      HasRDRND = true;
    } else if (Feature == "+fsgsbase") {
      HasFSGSBASE = true;
    } else if (Feature == "+bmi") {
      HasBMI = true;
    } else if (Feature == "+bmi2") {
      HasBMI2 = true;
    } else if (Feature == "+popcnt") {
      HasPOPCNT = true;
    } else if (Feature == "+rtm") {
      HasRTM = true;
    } else if (Feature == "+prfchw") {
      HasPRFCHW = true;
    } else if (Feature == "+rdseed") {
      HasRDSEED = true;
    } else if (Feature == "+adx") {
      HasADX = true;
    } else if (Feature == "+tbm") {
      HasTBM = true;
    } else if (Feature == "+lwp") {
      HasLWP = true;
    } else if (Feature == "+fma") {
      HasFMA = true;
    } else if (Feature == "+f16c") {
      HasF16C = true;
    } else if (Feature == "+gfni") {
      HasGFNI = true;
    } else if (Feature == "+evex512") {
      HasEVEX512 = true;
    } else if (Feature == "+avx10.1-256") {
      HasAVX10_1 = true;
    } else if (Feature == "+avx10.1-512") {
      HasAVX10_1_512 = true;
    } else if (Feature == "+avx10.2-256") {
      HasAVX10_2 = true;
      HasFullBFloat16 = true;
    } else if (Feature == "+avx10.2-512") {
      HasAVX10_2_512 = true;
    } else if (Feature == "+avx512cd") {
      HasAVX512CD = true;
    } else if (Feature == "+avx512vpopcntdq") {
      HasAVX512VPOPCNTDQ = true;
    } else if (Feature == "+avx512vnni") {
      HasAVX512VNNI = true;
    } else if (Feature == "+avx512bf16") {
      HasAVX512BF16 = true;
    } else if (Feature == "+avx512fp16") {
      HasAVX512FP16 = true;
      HasLegalHalfType = true;
    } else if (Feature == "+avx512dq") {
      HasAVX512DQ = true;
    } else if (Feature == "+avx512bitalg") {
      HasAVX512BITALG = true;
    } else if (Feature == "+avx512bw") {
      HasAVX512BW = true;
    } else if (Feature == "+avx512vl") {
      HasAVX512VL = true;
    } else if (Feature == "+avx512vbmi") {
      HasAVX512VBMI = true;
    } else if (Feature == "+avx512vbmi2") {
      HasAVX512VBMI2 = true;
    } else if (Feature == "+avx512ifma") {
      HasAVX512IFMA = true;
    } else if (Feature == "+avx512vp2intersect") {
      HasAVX512VP2INTERSECT = true;
    } else if (Feature == "+sha") {
      HasSHA = true;
    } else if (Feature == "+sha512") {
      HasSHA512 = true;
    } else if (Feature == "+shstk") {
      HasSHSTK = true;
    } else if (Feature == "+sm3") {
      HasSM3 = true;
    } else if (Feature == "+sm4") {
      HasSM4 = true;
    } else if (Feature == "+movbe") {
      HasMOVBE = true;
    } else if (Feature == "+movrs") {
      HasMOVRS = true;
    } else if (Feature == "+sgx") {
      HasSGX = true;
    } else if (Feature == "+cx8") {
      HasCX8 = true;
    } else if (Feature == "+cx16") {
      HasCX16 = true;
    } else if (Feature == "+fxsr") {
      HasFXSR = true;
    } else if (Feature == "+xsave") {
      HasXSAVE = true;
    } else if (Feature == "+xsaveopt") {
      HasXSAVEOPT = true;
    } else if (Feature == "+xsavec") {
      HasXSAVEC = true;
    } else if (Feature == "+xsaves") {
      HasXSAVES = true;
    } else if (Feature == "+mwaitx") {
      HasMWAITX = true;
    } else if (Feature == "+pku") {
      HasPKU = true;
    } else if (Feature == "+clflushopt") {
      HasCLFLUSHOPT = true;
    } else if (Feature == "+clwb") {
      HasCLWB = true;
    } else if (Feature == "+wbnoinvd") {
      HasWBNOINVD = true;
    } else if (Feature == "+prefetchi") {
      HasPREFETCHI = true;
    } else if (Feature == "+clzero") {
      HasCLZERO = true;
    } else if (Feature == "+cldemote") {
      HasCLDEMOTE = true;
    } else if (Feature == "+rdpid") {
      HasRDPID = true;
    } else if (Feature == "+rdpru") {
      HasRDPRU = true;
    } else if (Feature == "+kl") {
      HasKL = true;
    } else if (Feature == "+widekl") {
      HasWIDEKL = true;
    } else if (Feature == "+retpoline-external-thunk") {
      HasRetpolineExternalThunk = true;
    } else if (Feature == "+sahf") {
      HasLAHFSAHF = true;
    } else if (Feature == "+waitpkg") {
      HasWAITPKG = true;
    } else if (Feature == "+movdiri") {
      HasMOVDIRI = true;
    } else if (Feature == "+movdir64b") {
      HasMOVDIR64B = true;
    } else if (Feature == "+pconfig") {
      HasPCONFIG = true;
    } else if (Feature == "+ptwrite") {
      HasPTWRITE = true;
    } else if (Feature == "+invpcid") {
      HasINVPCID = true;
    } else if (Feature == "+enqcmd") {
      HasENQCMD = true;
    } else if (Feature == "+hreset") {
      HasHRESET = true;
    } else if (Feature == "+amx-bf16") {
      HasAMXBF16 = true;
    } else if (Feature == "+amx-fp16") {
      HasAMXFP16 = true;
    } else if (Feature == "+amx-int8") {
      HasAMXINT8 = true;
    } else if (Feature == "+amx-tile") {
      HasAMXTILE = true;
    } else if (Feature == "+amx-complex") {
      HasAMXCOMPLEX = true;
    } else if (Feature == "+amx-fp8") {
      HasAMXFP8 = true;
<<<<<<< HEAD
    } else if (Feature == "+amx-transpose") {
      HasAMXTRANSPOSE = true;
=======
    } else if (Feature == "+amx-movrs") {
      HasAMXMOVRS = true;
    } else if (Feature == "+amx-transpose") {
      HasAMXTRANSPOSE = true;
    } else if (Feature == "+amx-avx512") {
      HasAMXAVX512 = true;
    } else if (Feature == "+amx-tf32") {
      HasAMXTF32 = true;
>>>>>>> a8d96e15
    } else if (Feature == "+cmpccxadd") {
      HasCMPCCXADD = true;
    } else if (Feature == "+raoint") {
      HasRAOINT = true;
    } else if (Feature == "+avxifma") {
      HasAVXIFMA = true;
    } else if (Feature == "+avxneconvert") {
      HasAVXNECONVERT= true;
    } else if (Feature == "+avxvnni") {
      HasAVXVNNI = true;
    } else if (Feature == "+avxvnniint16") {
      HasAVXVNNIINT16 = true;
    } else if (Feature == "+avxvnniint8") {
      HasAVXVNNIINT8 = true;
    } else if (Feature == "+serialize") {
      HasSERIALIZE = true;
    } else if (Feature == "+tsxldtrk") {
      HasTSXLDTRK = true;
    } else if (Feature == "+uintr") {
      HasUINTR = true;
    } else if (Feature == "+usermsr") {
      HasUSERMSR = true;
    } else if (Feature == "+crc32") {
      HasCRC32 = true;
    } else if (Feature == "+x87") {
      HasX87 = true;
    } else if (Feature == "+fullbf16") {
      HasFullBFloat16 = true;
    } else if (Feature == "+egpr") {
      HasEGPR = true;
    } else if (Feature == "+inline-asm-use-gpr32") {
      HasInlineAsmUseGPR32 = true;
    } else if (Feature == "+push2pop2") {
      HasPush2Pop2 = true;
    } else if (Feature == "+ppx") {
      HasPPX = true;
    } else if (Feature == "+ndd") {
      HasNDD = true;
    } else if (Feature == "+ccmp") {
      HasCCMP = true;
    } else if (Feature == "+nf") {
      HasNF = true;
    } else if (Feature == "+cf") {
      HasCF = true;
    } else if (Feature == "+zu") {
      HasZU = true;
    } else if (Feature == "+branch-hint") {
      HasBranchHint = true;
    }

    X86SSEEnum Level = llvm::StringSwitch<X86SSEEnum>(Feature)
                           .Case("+avx512f", AVX512F)
                           .Case("+avx2", AVX2)
                           .Case("+avx", AVX)
                           .Case("+sse4.2", SSE42)
                           .Case("+sse4.1", SSE41)
                           .Case("+ssse3", SSSE3)
                           .Case("+sse3", SSE3)
                           .Case("+sse2", SSE2)
                           .Case("+sse", SSE1)
                           .Default(NoSSE);
    SSELevel = std::max(SSELevel, Level);

    HasFloat16 = SSELevel >= SSE2;

    // X86 target has bfloat16 emulation support in the backend, where
    // bfloat16 is treated as a 32-bit float, arithmetic operations are
    // performed in 32-bit, and the result is converted back to bfloat16.
    // Truncation and extension between bfloat16 and 32-bit float are supported
    // by the compiler-rt library. However, native bfloat16 support is currently
    // not available in the X86 target. Hence, HasFullBFloat16 will be false
    // until native bfloat16 support is available. HasFullBFloat16 is used to
    // determine whether to automatically use excess floating point precision
    // for bfloat16 arithmetic operations in the front-end.
    HasBFloat16 = SSELevel >= SSE2;

    XOPEnum XLevel = llvm::StringSwitch<XOPEnum>(Feature)
                         .Case("+xop", XOP)
                         .Case("+fma4", FMA4)
                         .Case("+sse4a", SSE4A)
                         .Default(NoXOP);
    XOPLevel = std::max(XOPLevel, XLevel);
  }

  // LLVM doesn't have a separate switch for fpmath, so only accept it if it
  // matches the selected sse level.
  if ((FPMath == FP_SSE && SSELevel < SSE1) ||
      (FPMath == FP_387 && SSELevel >= SSE1)) {
    Diags.Report(diag::err_target_unsupported_fpmath)
        << (FPMath == FP_SSE ? "sse" : "387");
    return false;
  }

  // FIXME: We should allow long double type on 32-bits to match with GCC.
  // This requires backend to be able to lower f80 without x87 first.
  if (!HasX87 && LongDoubleFormat == &llvm::APFloat::x87DoubleExtended())
    HasLongDouble = false;

  return true;
}

/// X86TargetInfo::getTargetDefines - Return the set of the X86-specific macro
/// definitions for this particular subtarget.
void X86TargetInfo::getTargetDefines(const LangOptions &Opts,
                                     MacroBuilder &Builder) const {
  // Inline assembly supports X86 flag outputs.
  Builder.defineMacro("__GCC_ASM_FLAG_OUTPUTS__");

  std::string CodeModel = getTargetOpts().CodeModel;
  if (CodeModel == "default")
    CodeModel = "small";
  Builder.defineMacro("__code_model_" + CodeModel + "__");

  // Target identification.
  if (getTriple().getArch() == llvm::Triple::x86_64) {
    Builder.defineMacro("__amd64__");
    Builder.defineMacro("__amd64");
    Builder.defineMacro("__x86_64");
    Builder.defineMacro("__x86_64__");
    if (getTriple().getArchName() == "x86_64h") {
      Builder.defineMacro("__x86_64h");
      Builder.defineMacro("__x86_64h__");
    }
  } else {
    DefineStd(Builder, "i386", Opts);
  }

  Builder.defineMacro("__SEG_GS");
  Builder.defineMacro("__SEG_FS");
  Builder.defineMacro("__seg_gs", "__attribute__((address_space(256)))");
  Builder.defineMacro("__seg_fs", "__attribute__((address_space(257)))");

  // Subtarget options.
  // FIXME: We are hard-coding the tune parameters based on the CPU, but they
  // truly should be based on -mtune options.
  using namespace llvm::X86;
  switch (CPU) {
  case CK_None:
    break;
  case CK_i386:
    // The rest are coming from the i386 define above.
    Builder.defineMacro("__tune_i386__");
    break;
  case CK_i486:
  case CK_WinChipC6:
  case CK_WinChip2:
  case CK_C3:
    defineCPUMacros(Builder, "i486");
    break;
  case CK_PentiumMMX:
    Builder.defineMacro("__pentium_mmx__");
    Builder.defineMacro("__tune_pentium_mmx__");
    [[fallthrough]];
  case CK_i586:
  case CK_Pentium:
    defineCPUMacros(Builder, "i586");
    defineCPUMacros(Builder, "pentium");
    break;
  case CK_Pentium3:
  case CK_PentiumM:
    Builder.defineMacro("__tune_pentium3__");
    [[fallthrough]];
  case CK_Pentium2:
  case CK_C3_2:
    Builder.defineMacro("__tune_pentium2__");
    [[fallthrough]];
  case CK_PentiumPro:
  case CK_i686:
    defineCPUMacros(Builder, "i686");
    defineCPUMacros(Builder, "pentiumpro");
    break;
  case CK_Pentium4:
    defineCPUMacros(Builder, "pentium4");
    break;
  case CK_Yonah:
  case CK_Prescott:
  case CK_Nocona:
    defineCPUMacros(Builder, "nocona");
    break;
  case CK_Core2:
  case CK_Penryn:
    defineCPUMacros(Builder, "core2");
    break;
  case CK_Bonnell:
    defineCPUMacros(Builder, "atom");
    break;
  case CK_Silvermont:
    defineCPUMacros(Builder, "slm");
    break;
  case CK_Goldmont:
    defineCPUMacros(Builder, "goldmont");
    break;
  case CK_GoldmontPlus:
    defineCPUMacros(Builder, "goldmont_plus");
    break;
  case CK_Tremont:
    defineCPUMacros(Builder, "tremont");
    break;
  // Gracemont and later atom-cores use P-core cpu macros.
  case CK_Gracemont:
  case CK_Nehalem:
  case CK_Westmere:
  case CK_SandyBridge:
  case CK_IvyBridge:
  case CK_Haswell:
  case CK_Broadwell:
  case CK_SkylakeClient:
  case CK_SkylakeServer:
  case CK_Cascadelake:
  case CK_Cooperlake:
  case CK_Cannonlake:
  case CK_IcelakeClient:
  case CK_Rocketlake:
  case CK_IcelakeServer:
  case CK_Tigerlake:
  case CK_SapphireRapids:
  case CK_Alderlake:
  case CK_Raptorlake:
  case CK_Meteorlake:
  case CK_Arrowlake:
  case CK_ArrowlakeS:
  case CK_Lunarlake:
  case CK_Pantherlake:
  case CK_Sierraforest:
  case CK_Grandridge:
  case CK_Graniterapids:
  case CK_GraniterapidsD:
  case CK_Emeraldrapids:
  case CK_Clearwaterforest:
  case CK_Diamondrapids:
    // FIXME: Historically, we defined this legacy name, it would be nice to
    // remove it at some point. We've never exposed fine-grained names for
    // recent primary x86 CPUs, and we should keep it that way.
    defineCPUMacros(Builder, "corei7");
    break;
  case CK_KNL:
    defineCPUMacros(Builder, "knl");
    break;
  case CK_KNM:
    break;
  case CK_Lakemont:
    defineCPUMacros(Builder, "i586", /*Tuning*/false);
    defineCPUMacros(Builder, "pentium", /*Tuning*/false);
    Builder.defineMacro("__tune_lakemont__");
    break;
  case CK_K6_2:
    Builder.defineMacro("__k6_2__");
    Builder.defineMacro("__tune_k6_2__");
    [[fallthrough]];
  case CK_K6_3:
    if (CPU != CK_K6_2) { // In case of fallthrough
      // FIXME: GCC may be enabling these in cases where some other k6
      // architecture is specified but -m3dnow is explicitly provided. The
      // exact semantics need to be determined and emulated here.
      Builder.defineMacro("__k6_3__");
      Builder.defineMacro("__tune_k6_3__");
    }
    [[fallthrough]];
  case CK_K6:
    defineCPUMacros(Builder, "k6");
    break;
  case CK_Athlon:
  case CK_AthlonXP:
    defineCPUMacros(Builder, "athlon");
    if (SSELevel != NoSSE) {
      Builder.defineMacro("__athlon_sse__");
      Builder.defineMacro("__tune_athlon_sse__");
    }
    break;
  case CK_K8:
  case CK_K8SSE3:
  case CK_x86_64:
    defineCPUMacros(Builder, "k8");
    break;
  case CK_x86_64_v2:
  case CK_x86_64_v3:
  case CK_x86_64_v4:
    break;
  case CK_AMDFAM10:
    defineCPUMacros(Builder, "amdfam10");
    break;
  case CK_BTVER1:
    defineCPUMacros(Builder, "btver1");
    break;
  case CK_BTVER2:
    defineCPUMacros(Builder, "btver2");
    break;
  case CK_BDVER1:
    defineCPUMacros(Builder, "bdver1");
    break;
  case CK_BDVER2:
    defineCPUMacros(Builder, "bdver2");
    break;
  case CK_BDVER3:
    defineCPUMacros(Builder, "bdver3");
    break;
  case CK_BDVER4:
    defineCPUMacros(Builder, "bdver4");
    break;
  case CK_ZNVER1:
    defineCPUMacros(Builder, "znver1");
    break;
  case CK_ZNVER2:
    defineCPUMacros(Builder, "znver2");
    break;
  case CK_ZNVER3:
    defineCPUMacros(Builder, "znver3");
    break;
  case CK_ZNVER4:
    defineCPUMacros(Builder, "znver4");
    break;
  case CK_ZNVER5:
    defineCPUMacros(Builder, "znver5");
    break;
  case CK_Geode:
    defineCPUMacros(Builder, "geode");
    break;
  }

  // Target properties.
  Builder.defineMacro("__REGISTER_PREFIX__", "");

  // Define __NO_MATH_INLINES on linux/x86 so that we don't get inline
  // functions in glibc header files that use FP Stack inline asm which the
  // backend can't deal with (PR879).
  Builder.defineMacro("__NO_MATH_INLINES");

  if (HasAES)
    Builder.defineMacro("__AES__");

  if (HasVAES)
    Builder.defineMacro("__VAES__");

  if (HasPCLMUL)
    Builder.defineMacro("__PCLMUL__");

  if (HasVPCLMULQDQ)
    Builder.defineMacro("__VPCLMULQDQ__");

  // Note, in 32-bit mode, GCC does not define the macro if -mno-sahf. In LLVM,
  // the feature flag only applies to 64-bit mode.
  if (HasLAHFSAHF || getTriple().getArch() == llvm::Triple::x86)
    Builder.defineMacro("__LAHF_SAHF__");

  if (HasLZCNT)
    Builder.defineMacro("__LZCNT__");

  if (HasRDRND)
    Builder.defineMacro("__RDRND__");

  if (HasFSGSBASE)
    Builder.defineMacro("__FSGSBASE__");

  if (HasBMI)
    Builder.defineMacro("__BMI__");

  if (HasBMI2)
    Builder.defineMacro("__BMI2__");

  if (HasPOPCNT)
    Builder.defineMacro("__POPCNT__");

  if (HasRTM)
    Builder.defineMacro("__RTM__");

  if (HasPRFCHW)
    Builder.defineMacro("__PRFCHW__");

  if (HasRDSEED)
    Builder.defineMacro("__RDSEED__");

  if (HasADX)
    Builder.defineMacro("__ADX__");

  if (HasTBM)
    Builder.defineMacro("__TBM__");

  if (HasLWP)
    Builder.defineMacro("__LWP__");

  if (HasMWAITX)
    Builder.defineMacro("__MWAITX__");

  if (HasMOVBE)
    Builder.defineMacro("__MOVBE__");

  switch (XOPLevel) {
  case XOP:
    Builder.defineMacro("__XOP__");
    [[fallthrough]];
  case FMA4:
    Builder.defineMacro("__FMA4__");
    [[fallthrough]];
  case SSE4A:
    Builder.defineMacro("__SSE4A__");
    [[fallthrough]];
  case NoXOP:
    break;
  }

  if (HasFMA)
    Builder.defineMacro("__FMA__");

  if (HasF16C)
    Builder.defineMacro("__F16C__");

  if (HasGFNI)
    Builder.defineMacro("__GFNI__");

  if (HasEVEX512)
    Builder.defineMacro("__EVEX512__");
  if (HasAVX10_1)
    Builder.defineMacro("__AVX10_1__");
  if (HasAVX10_1_512)
    Builder.defineMacro("__AVX10_1_512__");
  if (HasAVX10_2)
    Builder.defineMacro("__AVX10_2__");
  if (HasAVX10_2_512)
    Builder.defineMacro("__AVX10_2_512__");
  if (HasAVX512CD)
    Builder.defineMacro("__AVX512CD__");
  if (HasAVX512VPOPCNTDQ)
    Builder.defineMacro("__AVX512VPOPCNTDQ__");
  if (HasAVX512VNNI)
    Builder.defineMacro("__AVX512VNNI__");
  if (HasAVX512BF16)
    Builder.defineMacro("__AVX512BF16__");
  if (HasAVX512FP16)
    Builder.defineMacro("__AVX512FP16__");
  if (HasAVX512DQ)
    Builder.defineMacro("__AVX512DQ__");
  if (HasAVX512BITALG)
    Builder.defineMacro("__AVX512BITALG__");
  if (HasAVX512BW)
    Builder.defineMacro("__AVX512BW__");
  if (HasAVX512VL) {
    Builder.defineMacro("__AVX512VL__");
    Builder.defineMacro("__EVEX256__");
  }
  if (HasAVX512VBMI)
    Builder.defineMacro("__AVX512VBMI__");
  if (HasAVX512VBMI2)
    Builder.defineMacro("__AVX512VBMI2__");
  if (HasAVX512IFMA)
    Builder.defineMacro("__AVX512IFMA__");
  if (HasAVX512VP2INTERSECT)
    Builder.defineMacro("__AVX512VP2INTERSECT__");
  if (HasSHA)
    Builder.defineMacro("__SHA__");
  if (HasSHA512)
    Builder.defineMacro("__SHA512__");

  if (HasFXSR)
    Builder.defineMacro("__FXSR__");
  if (HasXSAVE)
    Builder.defineMacro("__XSAVE__");
  if (HasXSAVEOPT)
    Builder.defineMacro("__XSAVEOPT__");
  if (HasXSAVEC)
    Builder.defineMacro("__XSAVEC__");
  if (HasXSAVES)
    Builder.defineMacro("__XSAVES__");
  if (HasPKU)
    Builder.defineMacro("__PKU__");
  if (HasCLFLUSHOPT)
    Builder.defineMacro("__CLFLUSHOPT__");
  if (HasCLWB)
    Builder.defineMacro("__CLWB__");
  if (HasWBNOINVD)
    Builder.defineMacro("__WBNOINVD__");
  if (HasSHSTK)
    Builder.defineMacro("__SHSTK__");
  if (HasSGX)
    Builder.defineMacro("__SGX__");
  if (HasSM3)
    Builder.defineMacro("__SM3__");
  if (HasSM4)
    Builder.defineMacro("__SM4__");
  if (HasPREFETCHI)
    Builder.defineMacro("__PREFETCHI__");
  if (HasCLZERO)
    Builder.defineMacro("__CLZERO__");
  if (HasKL)
    Builder.defineMacro("__KL__");
  if (HasWIDEKL)
    Builder.defineMacro("__WIDEKL__");
  if (HasRDPID)
    Builder.defineMacro("__RDPID__");
  if (HasRDPRU)
    Builder.defineMacro("__RDPRU__");
  if (HasCLDEMOTE)
    Builder.defineMacro("__CLDEMOTE__");
  if (HasWAITPKG)
    Builder.defineMacro("__WAITPKG__");
  if (HasMOVDIRI)
    Builder.defineMacro("__MOVDIRI__");
  if (HasMOVDIR64B)
    Builder.defineMacro("__MOVDIR64B__");
  if (HasMOVRS)
    Builder.defineMacro("__MOVRS__");
  if (HasPCONFIG)
    Builder.defineMacro("__PCONFIG__");
  if (HasPTWRITE)
    Builder.defineMacro("__PTWRITE__");
  if (HasINVPCID)
    Builder.defineMacro("__INVPCID__");
  if (HasENQCMD)
    Builder.defineMacro("__ENQCMD__");
  if (HasHRESET)
    Builder.defineMacro("__HRESET__");
  if (HasAMXTILE)
    Builder.defineMacro("__AMX_TILE__");
  if (HasAMXINT8)
    Builder.defineMacro("__AMX_INT8__");
  if (HasAMXBF16)
    Builder.defineMacro("__AMX_BF16__");
  if (HasAMXFP16)
    Builder.defineMacro("__AMX_FP16__");
  if (HasAMXCOMPLEX)
    Builder.defineMacro("__AMX_COMPLEX__");
  if (HasAMXFP8)
    Builder.defineMacro("__AMX_FP8__");
<<<<<<< HEAD
  if (HasAMXTRANSPOSE)
    Builder.defineMacro("__AMX_TRANSPOSE__");
=======
  if (HasAMXMOVRS)
    Builder.defineMacro("__AMX_MOVRS__");
  if (HasAMXTRANSPOSE)
    Builder.defineMacro("__AMX_TRANSPOSE__");
  if (HasAMXAVX512)
    Builder.defineMacro("__AMX_AVX512__");
  if (HasAMXTF32)
    Builder.defineMacro("__AMX_TF32__");
>>>>>>> a8d96e15
  if (HasCMPCCXADD)
    Builder.defineMacro("__CMPCCXADD__");
  if (HasRAOINT)
    Builder.defineMacro("__RAOINT__");
  if (HasAVXIFMA)
    Builder.defineMacro("__AVXIFMA__");
  if (HasAVXNECONVERT)
    Builder.defineMacro("__AVXNECONVERT__");
  if (HasAVXVNNI)
    Builder.defineMacro("__AVXVNNI__");
  if (HasAVXVNNIINT16)
    Builder.defineMacro("__AVXVNNIINT16__");
  if (HasAVXVNNIINT8)
    Builder.defineMacro("__AVXVNNIINT8__");
  if (HasSERIALIZE)
    Builder.defineMacro("__SERIALIZE__");
  if (HasTSXLDTRK)
    Builder.defineMacro("__TSXLDTRK__");
  if (HasUINTR)
    Builder.defineMacro("__UINTR__");
  if (HasUSERMSR)
    Builder.defineMacro("__USERMSR__");
  if (HasCRC32)
    Builder.defineMacro("__CRC32__");
  if (HasEGPR)
    Builder.defineMacro("__EGPR__");
  if (HasPush2Pop2)
    Builder.defineMacro("__PUSH2POP2__");
  if (HasPPX)
    Builder.defineMacro("__PPX__");
  if (HasNDD)
    Builder.defineMacro("__NDD__");
  if (HasCCMP)
    Builder.defineMacro("__CCMP__");
  if (HasNF)
    Builder.defineMacro("__NF__");
  if (HasCF)
    Builder.defineMacro("__CF__");
  if (HasZU)
    Builder.defineMacro("__ZU__");
  if (HasEGPR && HasPush2Pop2 && HasPPX && HasNDD && HasCCMP && HasNF &&
      HasCF && HasZU)
    Builder.defineMacro("__APX_F__");
  if (HasEGPR && HasInlineAsmUseGPR32)
    Builder.defineMacro("__APX_INLINE_ASM_USE_GPR32__");

  // Each case falls through to the previous one here.
  switch (SSELevel) {
  case AVX512F:
    Builder.defineMacro("__AVX512F__");
    [[fallthrough]];
  case AVX2:
    Builder.defineMacro("__AVX2__");
    [[fallthrough]];
  case AVX:
    Builder.defineMacro("__AVX__");
    [[fallthrough]];
  case SSE42:
    Builder.defineMacro("__SSE4_2__");
    [[fallthrough]];
  case SSE41:
    Builder.defineMacro("__SSE4_1__");
    [[fallthrough]];
  case SSSE3:
    Builder.defineMacro("__SSSE3__");
    [[fallthrough]];
  case SSE3:
    Builder.defineMacro("__SSE3__");
    [[fallthrough]];
  case SSE2:
    Builder.defineMacro("__SSE2__");
    Builder.defineMacro("__SSE2_MATH__"); // -mfp-math=sse always implied.
    [[fallthrough]];
  case SSE1:
    Builder.defineMacro("__SSE__");
    Builder.defineMacro("__SSE_MATH__"); // -mfp-math=sse always implied.
    [[fallthrough]];
  case NoSSE:
    break;
  }

  if (Opts.MicrosoftExt && getTriple().getArch() == llvm::Triple::x86) {
    switch (SSELevel) {
    case AVX512F:
    case AVX2:
    case AVX:
    case SSE42:
    case SSE41:
    case SSSE3:
    case SSE3:
    case SSE2:
      Builder.defineMacro("_M_IX86_FP", Twine(2));
      break;
    case SSE1:
      Builder.defineMacro("_M_IX86_FP", Twine(1));
      break;
    default:
      Builder.defineMacro("_M_IX86_FP", Twine(0));
      break;
    }
  }

  // Each case falls through to the previous one here.
  if (HasMMX) {
    Builder.defineMacro("__MMX__");
  }

  if (CPU >= CK_i486 || CPU == CK_None) {
    Builder.defineMacro("__GCC_HAVE_SYNC_COMPARE_AND_SWAP_1");
    Builder.defineMacro("__GCC_HAVE_SYNC_COMPARE_AND_SWAP_2");
    Builder.defineMacro("__GCC_HAVE_SYNC_COMPARE_AND_SWAP_4");
  }
  if (HasCX8)
    Builder.defineMacro("__GCC_HAVE_SYNC_COMPARE_AND_SWAP_8");
  if (HasCX16 && getTriple().getArch() == llvm::Triple::x86_64)
    Builder.defineMacro("__GCC_HAVE_SYNC_COMPARE_AND_SWAP_16");

  if (HasFloat128)
    Builder.defineMacro("__SIZEOF_FLOAT128__", "16");
}

bool X86TargetInfo::isValidFeatureName(StringRef Name) const {
  return llvm::StringSwitch<bool>(Name)
      .Case("adx", true)
      .Case("aes", true)
      .Case("amx-avx512", true)
      .Case("amx-bf16", true)
      .Case("amx-complex", true)
      .Case("amx-fp16", true)
      .Case("amx-fp8", true)
      .Case("amx-int8", true)
      .Case("amx-movrs", true)
      .Case("amx-tf32", true)
      .Case("amx-tile", true)
      .Case("amx-transpose", true)
      .Case("avx", true)
      .Case("avx10.1-256", true)
      .Case("avx10.1-512", true)
      .Case("avx10.2-256", true)
      .Case("avx10.2-512", true)
      .Case("avx2", true)
      .Case("avx512f", true)
      .Case("avx512cd", true)
      .Case("avx512vpopcntdq", true)
      .Case("avx512vnni", true)
      .Case("avx512bf16", true)
      .Case("avx512fp16", true)
      .Case("avx512dq", true)
      .Case("avx512bitalg", true)
      .Case("avx512bw", true)
      .Case("avx512vl", true)
      .Case("avx512vbmi", true)
      .Case("avx512vbmi2", true)
      .Case("avx512ifma", true)
      .Case("avx512vp2intersect", true)
      .Case("avxifma", true)
      .Case("avxneconvert", true)
      .Case("avxvnni", true)
      .Case("avxvnniint16", true)
      .Case("avxvnniint8", true)
      .Case("bmi", true)
      .Case("bmi2", true)
      .Case("cldemote", true)
      .Case("clflushopt", true)
      .Case("clwb", true)
      .Case("clzero", true)
      .Case("cmpccxadd", true)
      .Case("crc32", true)
      .Case("cx16", true)
      .Case("enqcmd", true)
      .Case("evex512", true)
      .Case("f16c", true)
      .Case("fma", true)
      .Case("fma4", true)
      .Case("fsgsbase", true)
      .Case("fxsr", true)
      .Case("general-regs-only", true)
      .Case("gfni", true)
      .Case("hreset", true)
      .Case("invpcid", true)
      .Case("kl", true)
      .Case("widekl", true)
      .Case("lwp", true)
      .Case("lzcnt", true)
      .Case("mmx", true)
      .Case("movbe", true)
      .Case("movrs", true)
      .Case("movdiri", true)
      .Case("movdir64b", true)
      .Case("mwaitx", true)
      .Case("pclmul", true)
      .Case("pconfig", true)
      .Case("pku", true)
      .Case("popcnt", true)
      .Case("prefetchi", true)
      .Case("prfchw", true)
      .Case("ptwrite", true)
      .Case("raoint", true)
      .Case("rdpid", true)
      .Case("rdpru", true)
      .Case("rdrnd", true)
      .Case("rdseed", true)
      .Case("rtm", true)
      .Case("sahf", true)
      .Case("serialize", true)
      .Case("sgx", true)
      .Case("sha", true)
      .Case("sha512", true)
      .Case("shstk", true)
      .Case("sm3", true)
      .Case("sm4", true)
      .Case("sse", true)
      .Case("sse2", true)
      .Case("sse3", true)
      .Case("ssse3", true)
      .Case("sse4", true)
      .Case("sse4.1", true)
      .Case("sse4.2", true)
      .Case("sse4a", true)
      .Case("tbm", true)
      .Case("tsxldtrk", true)
      .Case("uintr", true)
      .Case("usermsr", true)
      .Case("vaes", true)
      .Case("vpclmulqdq", true)
      .Case("wbnoinvd", true)
      .Case("waitpkg", true)
      .Case("x87", true)
      .Case("xop", true)
      .Case("xsave", true)
      .Case("xsavec", true)
      .Case("xsaves", true)
      .Case("xsaveopt", true)
      .Case("egpr", true)
      .Case("push2pop2", true)
      .Case("ppx", true)
      .Case("ndd", true)
      .Case("ccmp", true)
      .Case("nf", true)
      .Case("cf", true)
      .Case("zu", true)
      .Default(false);
}

bool X86TargetInfo::hasFeature(StringRef Feature) const {
  return llvm::StringSwitch<bool>(Feature)
      .Case("adx", HasADX)
      .Case("aes", HasAES)
      .Case("amx-avx512", HasAMXAVX512)
      .Case("amx-bf16", HasAMXBF16)
      .Case("amx-complex", HasAMXCOMPLEX)
      .Case("amx-fp16", HasAMXFP16)
      .Case("amx-fp8", HasAMXFP8)
      .Case("amx-int8", HasAMXINT8)
      .Case("amx-movrs", HasAMXMOVRS)
      .Case("amx-tf32", HasAMXTF32)
      .Case("amx-tile", HasAMXTILE)
      .Case("amx-transpose", HasAMXTRANSPOSE)
      .Case("avx", SSELevel >= AVX)
      .Case("avx10.1-256", HasAVX10_1)
      .Case("avx10.1-512", HasAVX10_1_512)
      .Case("avx10.2-256", HasAVX10_2)
      .Case("avx10.2-512", HasAVX10_2_512)
      .Case("avx2", SSELevel >= AVX2)
      .Case("avx512f", SSELevel >= AVX512F)
      .Case("avx512cd", HasAVX512CD)
      .Case("avx512vpopcntdq", HasAVX512VPOPCNTDQ)
      .Case("avx512vnni", HasAVX512VNNI)
      .Case("avx512bf16", HasAVX512BF16)
      .Case("avx512fp16", HasAVX512FP16)
      .Case("avx512dq", HasAVX512DQ)
      .Case("avx512bitalg", HasAVX512BITALG)
      .Case("avx512bw", HasAVX512BW)
      .Case("avx512vl", HasAVX512VL)
      .Case("avx512vbmi", HasAVX512VBMI)
      .Case("avx512vbmi2", HasAVX512VBMI2)
      .Case("avx512ifma", HasAVX512IFMA)
      .Case("avx512vp2intersect", HasAVX512VP2INTERSECT)
      .Case("avxifma", HasAVXIFMA)
      .Case("avxneconvert", HasAVXNECONVERT)
      .Case("avxvnni", HasAVXVNNI)
      .Case("avxvnniint16", HasAVXVNNIINT16)
      .Case("avxvnniint8", HasAVXVNNIINT8)
      .Case("bmi", HasBMI)
      .Case("bmi2", HasBMI2)
      .Case("cldemote", HasCLDEMOTE)
      .Case("clflushopt", HasCLFLUSHOPT)
      .Case("clwb", HasCLWB)
      .Case("clzero", HasCLZERO)
      .Case("cmpccxadd", HasCMPCCXADD)
      .Case("crc32", HasCRC32)
      .Case("cx8", HasCX8)
      .Case("cx16", HasCX16)
      .Case("enqcmd", HasENQCMD)
      .Case("evex512", HasEVEX512)
      .Case("f16c", HasF16C)
      .Case("fma", HasFMA)
      .Case("fma4", XOPLevel >= FMA4)
      .Case("fsgsbase", HasFSGSBASE)
      .Case("fxsr", HasFXSR)
      .Case("gfni", HasGFNI)
      .Case("hreset", HasHRESET)
      .Case("invpcid", HasINVPCID)
      .Case("kl", HasKL)
      .Case("widekl", HasWIDEKL)
      .Case("lwp", HasLWP)
      .Case("lzcnt", HasLZCNT)
      .Case("mmx", HasMMX)
      .Case("movbe", HasMOVBE)
      .Case("movrs", HasMOVRS)
      .Case("movdiri", HasMOVDIRI)
      .Case("movdir64b", HasMOVDIR64B)
      .Case("mwaitx", HasMWAITX)
      .Case("pclmul", HasPCLMUL)
      .Case("pconfig", HasPCONFIG)
      .Case("pku", HasPKU)
      .Case("popcnt", HasPOPCNT)
      .Case("prefetchi", HasPREFETCHI)
      .Case("prfchw", HasPRFCHW)
      .Case("ptwrite", HasPTWRITE)
      .Case("raoint", HasRAOINT)
      .Case("rdpid", HasRDPID)
      .Case("rdpru", HasRDPRU)
      .Case("rdrnd", HasRDRND)
      .Case("rdseed", HasRDSEED)
      .Case("retpoline-external-thunk", HasRetpolineExternalThunk)
      .Case("rtm", HasRTM)
      .Case("sahf", HasLAHFSAHF)
      .Case("serialize", HasSERIALIZE)
      .Case("sgx", HasSGX)
      .Case("sha", HasSHA)
      .Case("sha512", HasSHA512)
      .Case("shstk", HasSHSTK)
      .Case("sm3", HasSM3)
      .Case("sm4", HasSM4)
      .Case("sse", SSELevel >= SSE1)
      .Case("sse2", SSELevel >= SSE2)
      .Case("sse3", SSELevel >= SSE3)
      .Case("ssse3", SSELevel >= SSSE3)
      .Case("sse4.1", SSELevel >= SSE41)
      .Case("sse4.2", SSELevel >= SSE42)
      .Case("sse4a", XOPLevel >= SSE4A)
      .Case("tbm", HasTBM)
      .Case("tsxldtrk", HasTSXLDTRK)
      .Case("uintr", HasUINTR)
      .Case("usermsr", HasUSERMSR)
      .Case("vaes", HasVAES)
      .Case("vpclmulqdq", HasVPCLMULQDQ)
      .Case("wbnoinvd", HasWBNOINVD)
      .Case("waitpkg", HasWAITPKG)
      .Case("x86", true)
      .Case("x86_32", getTriple().getArch() == llvm::Triple::x86)
      .Case("x86_64", getTriple().getArch() == llvm::Triple::x86_64)
      .Case("x87", HasX87)
      .Case("xop", XOPLevel >= XOP)
      .Case("xsave", HasXSAVE)
      .Case("xsavec", HasXSAVEC)
      .Case("xsaves", HasXSAVES)
      .Case("xsaveopt", HasXSAVEOPT)
      .Case("fullbf16", HasFullBFloat16)
      .Case("egpr", HasEGPR)
      .Case("push2pop2", HasPush2Pop2)
      .Case("ppx", HasPPX)
      .Case("ndd", HasNDD)
      .Case("ccmp", HasCCMP)
      .Case("nf", HasNF)
      .Case("cf", HasCF)
      .Case("zu", HasZU)
      .Case("branch-hint", HasBranchHint)
      .Default(false);
}

// We can't use a generic validation scheme for the features accepted here
// versus subtarget features accepted in the target attribute because the
// bitfield structure that's initialized in the runtime only supports the
// below currently rather than the full range of subtarget features. (See
// X86TargetInfo::hasFeature for a somewhat comprehensive list).
bool X86TargetInfo::validateCpuSupports(StringRef FeatureStr) const {
  return llvm::StringSwitch<bool>(FeatureStr)
#define X86_FEATURE_COMPAT(ENUM, STR, PRIORITY) .Case(STR, true)
#define X86_MICROARCH_LEVEL(ENUM, STR, PRIORITY) .Case(STR, true)
#include "llvm/TargetParser/X86TargetParser.def"
      .Default(false);
}

static llvm::X86::ProcessorFeatures getFeature(StringRef Name) {
  return llvm::StringSwitch<llvm::X86::ProcessorFeatures>(Name)
#define X86_FEATURE_COMPAT(ENUM, STR, PRIORITY)                                \
  .Case(STR, llvm::X86::FEATURE_##ENUM)

#include "llvm/TargetParser/X86TargetParser.def"
      ;
  // Note, this function should only be used after ensuring the value is
  // correct, so it asserts if the value is out of range.
}

unsigned X86TargetInfo::multiVersionSortPriority(StringRef Name) const {
  // Valid CPUs have a 'key feature' that compares just better than its key
  // feature.
  using namespace llvm::X86;
  CPUKind Kind = parseArchX86(Name);
  if (Kind != CK_None) {
    ProcessorFeatures KeyFeature = getKeyFeature(Kind);
    return (getFeaturePriority(KeyFeature) << 1) + 1;
  }

  // Now we know we have a feature, so get its priority and shift it a few so
  // that we have sufficient room for the CPUs (above).
  return getFeaturePriority(getFeature(Name)) << 1;
}

bool X86TargetInfo::validateCPUSpecificCPUDispatch(StringRef Name) const {
  return llvm::X86::validateCPUSpecificCPUDispatch(Name);
}

char X86TargetInfo::CPUSpecificManglingCharacter(StringRef Name) const {
  return llvm::X86::getCPUDispatchMangling(Name);
}

void X86TargetInfo::getCPUSpecificCPUDispatchFeatures(
    StringRef Name, llvm::SmallVectorImpl<StringRef> &Features) const {
  SmallVector<StringRef, 32> TargetCPUFeatures;
  llvm::X86::getFeaturesForCPU(Name, TargetCPUFeatures, true);
  for (auto &F : TargetCPUFeatures)
    Features.push_back(F);
}

// We can't use a generic validation scheme for the cpus accepted here
// versus subtarget cpus accepted in the target attribute because the
// variables intitialized by the runtime only support the below currently
// rather than the full range of cpus.
bool X86TargetInfo::validateCpuIs(StringRef FeatureStr) const {
  return llvm::StringSwitch<bool>(FeatureStr)
#define X86_VENDOR(ENUM, STRING) .Case(STRING, true)
#define X86_CPU_TYPE_ALIAS(ENUM, ALIAS) .Case(ALIAS, true)
#define X86_CPU_TYPE(ENUM, STR) .Case(STR, true)
#define X86_CPU_SUBTYPE_ALIAS(ENUM, ALIAS) .Case(ALIAS, true)
#define X86_CPU_SUBTYPE(ENUM, STR) .Case(STR, true)
#include "llvm/TargetParser/X86TargetParser.def"
      .Default(false);
}

static unsigned matchAsmCCConstraint(const char *Name) {
  auto RV = llvm::StringSwitch<unsigned>(Name)
                .Case("@cca", 4)
                .Case("@ccae", 5)
                .Case("@ccb", 4)
                .Case("@ccbe", 5)
                .Case("@ccc", 4)
                .Case("@cce", 4)
                .Case("@ccz", 4)
                .Case("@ccg", 4)
                .Case("@ccge", 5)
                .Case("@ccl", 4)
                .Case("@ccle", 5)
                .Case("@ccna", 5)
                .Case("@ccnae", 6)
                .Case("@ccnb", 5)
                .Case("@ccnbe", 6)
                .Case("@ccnc", 5)
                .Case("@ccne", 5)
                .Case("@ccnz", 5)
                .Case("@ccng", 5)
                .Case("@ccnge", 6)
                .Case("@ccnl", 5)
                .Case("@ccnle", 6)
                .Case("@ccno", 5)
                .Case("@ccnp", 5)
                .Case("@ccns", 5)
                .Case("@cco", 4)
                .Case("@ccp", 4)
                .Case("@ccs", 4)
                .Default(0);
  return RV;
}

bool X86TargetInfo::validateAsmConstraint(
    const char *&Name, TargetInfo::ConstraintInfo &Info) const {
  switch (*Name) {
  default:
    return false;
  // Constant constraints.
  case 'e': // 32-bit signed integer constant for use with sign-extending x86_64
            // instructions.
  case 'Z': // 32-bit unsigned integer constant for use with zero-extending
            // x86_64 instructions.
  case 's':
    Info.setRequiresImmediate();
    return true;
  case 'I':
    Info.setRequiresImmediate(0, 31);
    return true;
  case 'J':
    Info.setRequiresImmediate(0, 63);
    return true;
  case 'K':
    Info.setRequiresImmediate(-128, 127);
    return true;
  case 'L':
    Info.setRequiresImmediate({int(0xff), int(0xffff), int(0xffffffff)});
    return true;
  case 'M':
    Info.setRequiresImmediate(0, 3);
    return true;
  case 'N':
    Info.setRequiresImmediate(0, 255);
    return true;
  case 'O':
    Info.setRequiresImmediate(0, 127);
    return true;
  case 'W':
    switch (*++Name) {
    default:
      return false;
    case 's':
      Info.setAllowsRegister();
      return true;
    }
  // Register constraints.
  case 'Y': // 'Y' is the first character for several 2-character constraints.
    // Shift the pointer to the second character of the constraint.
    Name++;
    switch (*Name) {
    default:
      return false;
    case 'z': // First SSE register.
    case '2':
    case 't': // Any SSE register, when SSE2 is enabled.
    case 'i': // Any SSE register, when SSE2 and inter-unit moves enabled.
    case 'm': // Any MMX register, when inter-unit moves enabled.
    case 'k': // AVX512 arch mask registers: k1-k7.
      Info.setAllowsRegister();
      return true;
    }
  case 'f': // Any x87 floating point stack register.
    // Constraint 'f' cannot be used for output operands.
    if (Info.ConstraintStr[0] == '=' || Info.ConstraintStr[0] == '+')
      return false;
    Info.setAllowsRegister();
    return true;
  case 'a': // eax.
  case 'b': // ebx.
  case 'c': // ecx.
  case 'd': // edx.
  case 'S': // esi.
  case 'D': // edi.
  case 'A': // edx:eax.
  case 't': // Top of floating point stack.
  case 'u': // Second from top of floating point stack.
  case 'q': // Any register accessible as [r]l: a, b, c, and d.
  case 'y': // Any MMX register.
  case 'v': // Any {X,Y,Z}MM register (Arch & context dependent)
  case 'x': // Any SSE register.
  case 'k': // Any AVX512 mask register (same as Yk, additionally allows k0
            // for intermideate k reg operations).
  case 'Q': // Any register accessible as [r]h: a, b, c, and d.
  case 'R': // "Legacy" registers: ax, bx, cx, dx, di, si, sp, bp.
  case 'l': // "Index" registers: any general register that can be used as an
            // index in a base+index memory access.
    Info.setAllowsRegister();
    return true;
  // Floating point constant constraints.
  case 'C': // SSE floating point constant.
  case 'G': // x87 floating point constant.
    return true;
  case 'j':
    Name++;
    switch (*Name) {
    default:
      return false;
    case 'r':
      Info.setAllowsRegister();
      return true;
    case 'R':
      Info.setAllowsRegister();
      return true;
    }
  case '@':
    // CC condition changes.
    if (auto Len = matchAsmCCConstraint(Name)) {
      Name += Len - 1;
      Info.setAllowsRegister();
      return true;
    }
    return false;
  }
}

// Below is based on the following information:
// +------------------------------------+-------------------------+--------------------------------------------------------------------------------------------------------------------------------------------------------------+
// |           Processor Name           | Cache Line Size (Bytes) |                                                                            Source                                                                            |
// +------------------------------------+-------------------------+--------------------------------------------------------------------------------------------------------------------------------------------------------------+
// | i386                               |                      64 | https://www.intel.com/content/dam/www/public/us/en/documents/manuals/64-ia-32-architectures-optimization-manual.pdf                                          |
// | i486                               |                      16 | "four doublewords" (doubleword = 32 bits, 4 bits * 32 bits = 16 bytes) https://en.wikichip.org/w/images/d/d3/i486_MICROPROCESSOR_HARDWARE_REFERENCE_MANUAL_%281990%29.pdf and http://citeseerx.ist.psu.edu/viewdoc/download?doi=10.1.1.126.4216&rep=rep1&type=pdf (page 29) |
// | i586/Pentium MMX                   |                      32 | https://www.7-cpu.com/cpu/P-MMX.html                                                                                                                         |
// | i686/Pentium                       |                      32 | https://www.7-cpu.com/cpu/P6.html                                                                                                                            |
// | Netburst/Pentium4                  |                      64 | https://www.7-cpu.com/cpu/P4-180.html                                                                                                                        |
// | Atom                               |                      64 | https://www.7-cpu.com/cpu/Atom.html                                                                                                                          |
// | Westmere                           |                      64 | https://en.wikichip.org/wiki/intel/microarchitectures/sandy_bridge_(client) "Cache Architecture"                                                             |
// | Sandy Bridge                       |                      64 | https://en.wikipedia.org/wiki/Sandy_Bridge and https://www.7-cpu.com/cpu/SandyBridge.html                                                                    |
// | Ivy Bridge                         |                      64 | https://blog.stuffedcow.net/2013/01/ivb-cache-replacement/ and https://www.7-cpu.com/cpu/IvyBridge.html                                                      |
// | Haswell                            |                      64 | https://www.7-cpu.com/cpu/Haswell.html                                                                                                                       |
// | Broadwell                          |                      64 | https://www.7-cpu.com/cpu/Broadwell.html                                                                                                                     |
// | Skylake (including skylake-avx512) |                      64 | https://www.nas.nasa.gov/hecc/support/kb/skylake-processors_550.html "Cache Hierarchy"                                                                       |
// | Cascade Lake                       |                      64 | https://www.nas.nasa.gov/hecc/support/kb/cascade-lake-processors_579.html "Cache Hierarchy"                                                                  |
// | Skylake                            |                      64 | https://en.wikichip.org/wiki/intel/microarchitectures/kaby_lake "Memory Hierarchy"                                                                           |
// | Ice Lake                           |                      64 | https://www.7-cpu.com/cpu/Ice_Lake.html                                                                                                                      |
// | Knights Landing                    |                      64 | https://software.intel.com/en-us/articles/intel-xeon-phi-processor-7200-family-memory-management-optimizations "The Intel® Xeon Phi™ Processor Architecture" |
// | Knights Mill                       |                      64 | https://software.intel.com/sites/default/files/managed/9e/bc/64-ia-32-architectures-optimization-manual.pdf?countrylabel=Colombia "2.5.5.2 L1 DCache "       |
// +------------------------------------+-------------------------+--------------------------------------------------------------------------------------------------------------------------------------------------------------+
std::optional<unsigned> X86TargetInfo::getCPUCacheLineSize() const {
  using namespace llvm::X86;
  switch (CPU) {
    // i386
    case CK_i386:
    // i486
    case CK_i486:
    case CK_WinChipC6:
    case CK_WinChip2:
    case CK_C3:
    // Lakemont
    case CK_Lakemont:
      return 16;

    // i586
    case CK_i586:
    case CK_Pentium:
    case CK_PentiumMMX:
    // i686
    case CK_PentiumPro:
    case CK_i686:
    case CK_Pentium2:
    case CK_Pentium3:
    case CK_PentiumM:
    case CK_C3_2:
    // K6
    case CK_K6:
    case CK_K6_2:
    case CK_K6_3:
    // Geode
    case CK_Geode:
      return 32;

    // Netburst
    case CK_Pentium4:
    case CK_Prescott:
    case CK_Nocona:
    // Atom
    case CK_Bonnell:
    case CK_Silvermont:
    case CK_Goldmont:
    case CK_GoldmontPlus:
    case CK_Tremont:
    case CK_Gracemont:

    case CK_Westmere:
    case CK_SandyBridge:
    case CK_IvyBridge:
    case CK_Haswell:
    case CK_Broadwell:
    case CK_SkylakeClient:
    case CK_SkylakeServer:
    case CK_Cascadelake:
    case CK_Nehalem:
    case CK_Cooperlake:
    case CK_Cannonlake:
    case CK_Tigerlake:
    case CK_SapphireRapids:
    case CK_IcelakeClient:
    case CK_Rocketlake:
    case CK_IcelakeServer:
    case CK_Alderlake:
    case CK_Raptorlake:
    case CK_Meteorlake:
    case CK_Arrowlake:
    case CK_ArrowlakeS:
    case CK_Lunarlake:
    case CK_Pantherlake:
    case CK_Sierraforest:
    case CK_Grandridge:
    case CK_Graniterapids:
    case CK_GraniterapidsD:
    case CK_Emeraldrapids:
    case CK_Clearwaterforest:
    case CK_Diamondrapids:
    case CK_KNL:
    case CK_KNM:
    // K7
    case CK_Athlon:
    case CK_AthlonXP:
    // K8
    case CK_K8:
    case CK_K8SSE3:
    case CK_AMDFAM10:
    // Bobcat
    case CK_BTVER1:
    case CK_BTVER2:
    // Bulldozer
    case CK_BDVER1:
    case CK_BDVER2:
    case CK_BDVER3:
    case CK_BDVER4:
    // Zen
    case CK_ZNVER1:
    case CK_ZNVER2:
    case CK_ZNVER3:
    case CK_ZNVER4:
    case CK_ZNVER5:
    // Deprecated
    case CK_x86_64:
    case CK_x86_64_v2:
    case CK_x86_64_v3:
    case CK_x86_64_v4:
    case CK_Yonah:
    case CK_Penryn:
    case CK_Core2:
      return 64;

    // The following currently have unknown cache line sizes (but they are probably all 64):
    // Core
    case CK_None:
      return std::nullopt;
  }
  llvm_unreachable("Unknown CPU kind");
}

bool X86TargetInfo::validateOutputSize(const llvm::StringMap<bool> &FeatureMap,
                                       StringRef Constraint,
                                       unsigned Size) const {
  // Strip off constraint modifiers.
  Constraint = Constraint.ltrim("=+&");

  return validateOperandSize(FeatureMap, Constraint, Size);
}

bool X86TargetInfo::validateInputSize(const llvm::StringMap<bool> &FeatureMap,
                                      StringRef Constraint,
                                      unsigned Size) const {
  return validateOperandSize(FeatureMap, Constraint, Size);
}

bool X86TargetInfo::validateOperandSize(const llvm::StringMap<bool> &FeatureMap,
                                        StringRef Constraint,
                                        unsigned Size) const {
  switch (Constraint[0]) {
  default:
    break;
  case 'k':
  // Registers k0-k7 (AVX512) size limit is 64 bit.
  case 'y':
    return Size <= 64;
  case 'f':
  case 't':
  case 'u':
    return Size <= 128;
  case 'Y':
    // 'Y' is the first character for several 2-character constraints.
    switch (Constraint[1]) {
    default:
      return false;
    case 'm':
      // 'Ym' is synonymous with 'y'.
    case 'k':
      return Size <= 64;
    case 'z':
      // XMM0/YMM/ZMM0
      if (hasFeatureEnabled(FeatureMap, "avx512f") &&
          hasFeatureEnabled(FeatureMap, "evex512"))
        // ZMM0 can be used if target supports AVX512F and EVEX512 is set.
        return Size <= 512U;
      else if (hasFeatureEnabled(FeatureMap, "avx"))
        // YMM0 can be used if target supports AVX.
        return Size <= 256U;
      else if (hasFeatureEnabled(FeatureMap, "sse"))
        return Size <= 128U;
      return false;
    case 'i':
    case 't':
    case '2':
      // 'Yi','Yt','Y2' are synonymous with 'x' when SSE2 is enabled.
      if (SSELevel < SSE2)
        return false;
      break;
    }
    break;
  case 'v':
  case 'x':
    if (hasFeatureEnabled(FeatureMap, "avx512f") &&
        hasFeatureEnabled(FeatureMap, "evex512"))
      // 512-bit zmm registers can be used if target supports AVX512F and
      // EVEX512 is set.
      return Size <= 512U;
    else if (hasFeatureEnabled(FeatureMap, "avx"))
      // 256-bit ymm registers can be used if target supports AVX.
      return Size <= 256U;
    return Size <= 128U;

  }

  return true;
}

std::string X86TargetInfo::convertConstraint(const char *&Constraint) const {
  switch (*Constraint) {
  case '@':
    if (auto Len = matchAsmCCConstraint(Constraint)) {
      std::string Converted = "{" + std::string(Constraint, Len) + "}";
      Constraint += Len - 1;
      return Converted;
    }
    return std::string(1, *Constraint);
  case 'a':
    return std::string("{ax}");
  case 'b':
    return std::string("{bx}");
  case 'c':
    return std::string("{cx}");
  case 'd':
    return std::string("{dx}");
  case 'S':
    return std::string("{si}");
  case 'D':
    return std::string("{di}");
  case 'p': // Keep 'p' constraint (address).
    return std::string("p");
  case 't': // top of floating point stack.
    return std::string("{st}");
  case 'u':                        // second from top of floating point stack.
    return std::string("{st(1)}"); // second from top of floating point stack.
  case 'W':
    assert(Constraint[1] == 's');
    return '^' + std::string(Constraint++, 2);
  case 'Y':
    switch (Constraint[1]) {
    default:
      // Break from inner switch and fall through (copy single char),
      // continue parsing after copying the current constraint into
      // the return string.
      break;
    case 'k':
    case 'm':
    case 'i':
    case 't':
    case 'z':
    case '2':
      // "^" hints llvm that this is a 2 letter constraint.
      // "Constraint++" is used to promote the string iterator
      // to the next constraint.
      return std::string("^") + std::string(Constraint++, 2);
    }
    [[fallthrough]];
  case 'j':
    switch (Constraint[1]) {
    default:
      // Break from inner switch and fall through (copy single char),
      // continue parsing after copying the current constraint into
      // the return string.
      break;
    case 'r':
    case 'R':
      // "^" hints llvm that this is a 2 letter constraint.
      // "Constraint++" is used to promote the string iterator
      // to the next constraint.
      return std::string("^") + std::string(Constraint++, 2);
    }
    [[fallthrough]];
  default:
    return std::string(1, *Constraint);
  }
}

void X86TargetInfo::fillValidCPUList(SmallVectorImpl<StringRef> &Values) const {
  bool Only64Bit = getTriple().getArch() != llvm::Triple::x86;
  llvm::X86::fillValidCPUArchList(Values, Only64Bit);
}

void X86TargetInfo::fillValidTuneCPUList(SmallVectorImpl<StringRef> &Values) const {
  llvm::X86::fillValidTuneCPUList(Values);
}

ArrayRef<const char *> X86TargetInfo::getGCCRegNames() const {
  return llvm::ArrayRef(GCCRegNames);
}

ArrayRef<TargetInfo::AddlRegName> X86TargetInfo::getGCCAddlRegNames() const {
  return llvm::ArrayRef(AddlRegNames);
}

ArrayRef<Builtin::Info> X86_32TargetInfo::getTargetBuiltins() const {
  return llvm::ArrayRef(BuiltinInfoX86, clang::X86::LastX86CommonBuiltin -
                                            Builtin::FirstTSBuiltin + 1);
}

ArrayRef<Builtin::Info> X86_64TargetInfo::getTargetBuiltins() const {
  return llvm::ArrayRef(BuiltinInfoX86,
                        X86::LastTSBuiltin - Builtin::FirstTSBuiltin);
}<|MERGE_RESOLUTION|>--- conflicted
+++ resolved
@@ -430,10 +430,6 @@
       HasAMXCOMPLEX = true;
     } else if (Feature == "+amx-fp8") {
       HasAMXFP8 = true;
-<<<<<<< HEAD
-    } else if (Feature == "+amx-transpose") {
-      HasAMXTRANSPOSE = true;
-=======
     } else if (Feature == "+amx-movrs") {
       HasAMXMOVRS = true;
     } else if (Feature == "+amx-transpose") {
@@ -442,7 +438,6 @@
       HasAMXAVX512 = true;
     } else if (Feature == "+amx-tf32") {
       HasAMXTF32 = true;
->>>>>>> a8d96e15
     } else if (Feature == "+cmpccxadd") {
       HasCMPCCXADD = true;
     } else if (Feature == "+raoint") {
@@ -965,10 +960,6 @@
     Builder.defineMacro("__AMX_COMPLEX__");
   if (HasAMXFP8)
     Builder.defineMacro("__AMX_FP8__");
-<<<<<<< HEAD
-  if (HasAMXTRANSPOSE)
-    Builder.defineMacro("__AMX_TRANSPOSE__");
-=======
   if (HasAMXMOVRS)
     Builder.defineMacro("__AMX_MOVRS__");
   if (HasAMXTRANSPOSE)
@@ -977,7 +968,6 @@
     Builder.defineMacro("__AMX_AVX512__");
   if (HasAMXTF32)
     Builder.defineMacro("__AMX_TF32__");
->>>>>>> a8d96e15
   if (HasCMPCCXADD)
     Builder.defineMacro("__CMPCCXADD__");
   if (HasRAOINT)
