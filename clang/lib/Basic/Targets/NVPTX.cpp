//===--- NVPTX.cpp - Implement NVPTX target feature support ---------------===//
//
// Part of the LLVM Project, under the Apache License v2.0 with LLVM Exceptions.
// See https://llvm.org/LICENSE.txt for license information.
// SPDX-License-Identifier: Apache-2.0 WITH LLVM-exception
//
//===----------------------------------------------------------------------===//
//
// This file implements NVPTX TargetInfo objects.
//
//===----------------------------------------------------------------------===//

#include "NVPTX.h"
#include "Targets.h"
#include "clang/Basic/Builtins.h"
#include "clang/Basic/MacroBuilder.h"
#include "clang/Basic/TargetBuiltins.h"
#include "llvm/ADT/StringSwitch.h"

using namespace clang;
using namespace clang::targets;

const Builtin::Info NVPTXTargetInfo::BuiltinInfo[] = {
#define BUILTIN(ID, TYPE, ATTRS)                                               \
  {#ID, TYPE, ATTRS, nullptr, ALL_LANGUAGES, nullptr},
#define LIBBUILTIN(ID, TYPE, ATTRS, HEADER)                                    \
  {#ID, TYPE, ATTRS, HEADER, ALL_LANGUAGES, nullptr},
#define TARGET_BUILTIN(ID, TYPE, ATTRS, FEATURE)                               \
  {#ID, TYPE, ATTRS, nullptr, ALL_LANGUAGES, FEATURE},
#include "clang/Basic/BuiltinsNVPTX.def"
};

const char *const NVPTXTargetInfo::GCCRegNames[] = {"r0"};

NVPTXTargetInfo::NVPTXTargetInfo(const llvm::Triple &Triple,
                                 const TargetOptions &Opts,
                                 unsigned TargetPointerWidth)
    : TargetInfo(Triple) {
  assert((TargetPointerWidth == 32 || TargetPointerWidth == 64) &&
         "NVPTX only supports 32- and 64-bit modes.");

  PTXVersion = 32;
  for (const StringRef Feature : Opts.FeaturesAsWritten) {
    if (!Feature.startswith("+ptx"))
      continue;
    PTXVersion = llvm::StringSwitch<unsigned>(Feature)
                     .Case("+ptx74", 74)
                     .Case("+ptx73", 73)
                     .Case("+ptx72", 72)
                     .Case("+ptx71", 71)
                     .Case("+ptx70", 70)
                     .Case("+ptx65", 65)
                     .Case("+ptx64", 64)
                     .Case("+ptx63", 63)
                     .Case("+ptx61", 61)
                     .Case("+ptx60", 60)
                     .Case("+ptx50", 50)
                     .Case("+ptx43", 43)
                     .Case("+ptx42", 42)
                     .Case("+ptx41", 41)
                     .Case("+ptx40", 40)
                     .Case("+ptx32", 32)
                     .Default(32);
  }

  TLSSupported = false;
  VLASupported = false;
  AddrSpaceMap = &NVPTXAddrSpaceMap;
<<<<<<< HEAD
  GridValues = &llvm::omp::NVPTXGridValues;
=======
>>>>>>> ac168fe6
  UseAddrSpaceMapMangling = true;
  HasLegalHalfType = true;
  HasFloat16 = true;

  // Define available target features
  // These must be defined in sorted order!
  NoAsmVariants = true;
  GPU = CudaArch::SM_20;

  if (TargetPointerWidth == 32)
    resetDataLayout("e-p:32:32-i64:64-i128:128-v16:16-v32:32-n16:32:64");
  else if (Opts.NVPTXUseShortPointers)
    resetDataLayout(
        "e-p3:32:32-p4:32:32-p5:32:32-i64:64-i128:128-v16:16-v32:32-n16:32:64");
  else
    resetDataLayout("e-i64:64-i128:128-v16:16-v32:32-n16:32:64");

  // If possible, get a TargetInfo for our host triple, so we can match its
  // types.
  llvm::Triple HostTriple(Opts.HostTriple);
  if (!HostTriple.isNVPTX())
    HostTarget.reset(AllocateTarget(llvm::Triple(Opts.HostTriple), Opts));

  // If no host target, make some guesses about the data layout and return.
  if (!HostTarget) {
    LongWidth = LongAlign = TargetPointerWidth;
    PointerWidth = PointerAlign = TargetPointerWidth;
    switch (TargetPointerWidth) {
    case 32:
      SizeType = TargetInfo::UnsignedInt;
      PtrDiffType = TargetInfo::SignedInt;
      IntPtrType = TargetInfo::SignedInt;
      break;
    case 64:
      SizeType = TargetInfo::UnsignedLong;
      PtrDiffType = TargetInfo::SignedLong;
      IntPtrType = TargetInfo::SignedLong;
      break;
    default:
      llvm_unreachable("TargetPointerWidth must be 32 or 64");
    }
    return;
  }

  // Copy properties from host target.
  PointerWidth = HostTarget->getPointerWidth(/* AddrSpace = */ 0);
  PointerAlign = HostTarget->getPointerAlign(/* AddrSpace = */ 0);
  BoolWidth = HostTarget->getBoolWidth();
  BoolAlign = HostTarget->getBoolAlign();
  IntWidth = HostTarget->getIntWidth();
  IntAlign = HostTarget->getIntAlign();
  HalfWidth = HostTarget->getHalfWidth();
  HalfAlign = HostTarget->getHalfAlign();
  FloatWidth = HostTarget->getFloatWidth();
  FloatAlign = HostTarget->getFloatAlign();
  DoubleWidth = HostTarget->getDoubleWidth();
  DoubleAlign = HostTarget->getDoubleAlign();
  LongWidth = HostTarget->getLongWidth();
  LongAlign = HostTarget->getLongAlign();
  LongLongWidth = HostTarget->getLongLongWidth();
  LongLongAlign = HostTarget->getLongLongAlign();
  MinGlobalAlign = HostTarget->getMinGlobalAlign(/* TypeSize = */ 0);
  NewAlign = HostTarget->getNewAlign();
  DefaultAlignForAttributeAligned =
      HostTarget->getDefaultAlignForAttributeAligned();
  SizeType = HostTarget->getSizeType();
  IntMaxType = HostTarget->getIntMaxType();
  PtrDiffType = HostTarget->getPtrDiffType(/* AddrSpace = */ 0);
  IntPtrType = HostTarget->getIntPtrType();
  WCharType = HostTarget->getWCharType();
  WIntType = HostTarget->getWIntType();
  Char16Type = HostTarget->getChar16Type();
  Char32Type = HostTarget->getChar32Type();
  Int64Type = HostTarget->getInt64Type();
  SigAtomicType = HostTarget->getSigAtomicType();
  ProcessIDType = HostTarget->getProcessIDType();

  UseBitFieldTypeAlignment = HostTarget->useBitFieldTypeAlignment();
  UseZeroLengthBitfieldAlignment = HostTarget->useZeroLengthBitfieldAlignment();
  UseExplicitBitFieldAlignment = HostTarget->useExplicitBitFieldAlignment();
  ZeroLengthBitfieldBoundary = HostTarget->getZeroLengthBitfieldBoundary();

  // This is a bit of a lie, but it controls __GCC_ATOMIC_XXX_LOCK_FREE, and
  // we need those macros to be identical on host and device, because (among
  // other things) they affect which standard library classes are defined, and
  // we need all classes to be defined on both the host and device.
  MaxAtomicInlineWidth = HostTarget->getMaxAtomicInlineWidth();

  // Properties intentionally not copied from host:
  // - LargeArrayMinWidth, LargeArrayAlign: Not visible across the
  //   host/device boundary.
  // - SuitableAlign: Not visible across the host/device boundary, and may
  //   correctly be different on host/device, e.g. if host has wider vector
  //   types than device.
  // - LongDoubleWidth, LongDoubleAlign: nvptx's long double type is the same
  //   as its double type, but that's not necessarily true on the host.
  //   TODO: nvcc emits a warning when using long double on device; we should
  //   do the same.
}

ArrayRef<const char *> NVPTXTargetInfo::getGCCRegNames() const {
  return llvm::makeArrayRef(GCCRegNames);
}

bool NVPTXTargetInfo::hasFeature(StringRef Feature) const {
  return llvm::StringSwitch<bool>(Feature)
      .Cases("ptx", "nvptx", true)
      .Default(false);
}

void NVPTXTargetInfo::getTargetDefines(const LangOptions &Opts,
                                       MacroBuilder &Builder) const {
  Builder.defineMacro("__PTX__");
  Builder.defineMacro("__NVPTX__");
  if (Opts.CUDAIsDevice) {
    // Set __CUDA_ARCH__ for the GPU specified.
    std::string CUDAArchCode = [this] {
      switch (GPU) {
      case CudaArch::GFX600:
      case CudaArch::GFX601:
      case CudaArch::GFX602:
      case CudaArch::GFX700:
      case CudaArch::GFX701:
      case CudaArch::GFX702:
      case CudaArch::GFX703:
      case CudaArch::GFX704:
      case CudaArch::GFX705:
      case CudaArch::GFX801:
      case CudaArch::GFX802:
      case CudaArch::GFX803:
      case CudaArch::GFX805:
      case CudaArch::GFX810:
      case CudaArch::GFX900:
      case CudaArch::GFX902:
      case CudaArch::GFX904:
      case CudaArch::GFX906:
      case CudaArch::GFX908:
      case CudaArch::GFX909:
      case CudaArch::GFX90a:
      case CudaArch::GFX90c:
      case CudaArch::GFX1010:
      case CudaArch::GFX1011:
      case CudaArch::GFX1012:
      case CudaArch::GFX1013:
      case CudaArch::GFX1030:
      case CudaArch::GFX1031:
      case CudaArch::GFX1032:
      case CudaArch::GFX1033:
      case CudaArch::GFX1034:
      case CudaArch::GFX1035:
      case CudaArch::LAST:
        break;
      case CudaArch::UNUSED:
      case CudaArch::UNKNOWN:
        assert(false && "No GPU arch when compiling CUDA device code.");
        return "";
      case CudaArch::SM_20:
        return "200";
      case CudaArch::SM_21:
        return "210";
      case CudaArch::SM_30:
        return "300";
      case CudaArch::SM_32:
        return "320";
      case CudaArch::SM_35:
        return "350";
      case CudaArch::SM_37:
        return "370";
      case CudaArch::SM_50:
        return "500";
      case CudaArch::SM_52:
        return "520";
      case CudaArch::SM_53:
        return "530";
      case CudaArch::SM_60:
        return "600";
      case CudaArch::SM_61:
        return "610";
      case CudaArch::SM_62:
        return "620";
      case CudaArch::SM_70:
        return "700";
      case CudaArch::SM_72:
        return "720";
      case CudaArch::SM_75:
        return "750";
      case CudaArch::SM_80:
        return "800";
      case CudaArch::SM_86:
        return "860";
      }
      llvm_unreachable("unhandled CudaArch");
    }();
    Builder.defineMacro("__CUDA_ARCH__", CUDAArchCode);
  }
}

ArrayRef<Builtin::Info> NVPTXTargetInfo::getTargetBuiltins() const {
  return llvm::makeArrayRef(BuiltinInfo, clang::NVPTX::LastTSBuiltin -
                                             Builtin::FirstTSBuiltin);
}<|MERGE_RESOLUTION|>--- conflicted
+++ resolved
@@ -66,10 +66,6 @@
   TLSSupported = false;
   VLASupported = false;
   AddrSpaceMap = &NVPTXAddrSpaceMap;
-<<<<<<< HEAD
-  GridValues = &llvm::omp::NVPTXGridValues;
-=======
->>>>>>> ac168fe6
   UseAddrSpaceMapMangling = true;
   HasLegalHalfType = true;
   HasFloat16 = true;
