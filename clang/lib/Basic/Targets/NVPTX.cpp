//===--- NVPTX.cpp - Implement NVPTX target feature support ---------------===//
//
// Part of the LLVM Project, under the Apache License v2.0 with LLVM Exceptions.
// See https://llvm.org/LICENSE.txt for license information.
// SPDX-License-Identifier: Apache-2.0 WITH LLVM-exception
//
//===----------------------------------------------------------------------===//
//
// This file implements NVPTX TargetInfo objects.
//
//===----------------------------------------------------------------------===//

#include "NVPTX.h"
#include "Targets.h"
#include "clang/Basic/Builtins.h"
#include "clang/Basic/MacroBuilder.h"
#include "clang/Basic/TargetBuiltins.h"
#include "llvm/ADT/StringSwitch.h"

using namespace clang;
using namespace clang::targets;

static constexpr int NumBuiltins =
    clang::NVPTX::LastTSBuiltin - Builtin::FirstTSBuiltin;

#define GET_BUILTIN_STR_TABLE
#include "clang/Basic/BuiltinsNVPTX.inc"
#undef GET_BUILTIN_STR_TABLE

static constexpr Builtin::Info BuiltinInfos[] = {
#define GET_BUILTIN_INFOS
#include "clang/Basic/BuiltinsNVPTX.inc"
#undef GET_BUILTIN_INFOS
};
static_assert(std::size(BuiltinInfos) == NumBuiltins);

const char *const NVPTXTargetInfo::GCCRegNames[] = {"r0"};

NVPTXTargetInfo::NVPTXTargetInfo(const llvm::Triple &Triple,
                                 const TargetOptions &Opts,
                                 unsigned TargetPointerWidth)
    : TargetInfo(Triple) {
  assert((TargetPointerWidth == 32 || TargetPointerWidth == 64) &&
         "NVPTX only supports 32- and 64-bit modes.");

  PTXVersion = 32;
  for (const StringRef Feature : Opts.FeaturesAsWritten) {
    int PTXV;
    if (!Feature.starts_with("+ptx") ||
        Feature.drop_front(4).getAsInteger(10, PTXV))
      continue;
    PTXVersion = PTXV; // TODO: should it be max(PTXVersion, PTXV)?
  }

  TLSSupported = false;
  VLASupported = false;
  AddrSpaceMap = &NVPTXAddrSpaceMap;
  UseAddrSpaceMapMangling = true;
  HasLegalHalfType = true;
  HasFloat16 = true;
  // __bf16 is always available as a load/store only type.
  BFloat16Width = BFloat16Align = 16;
  BFloat16Format = &llvm::APFloat::BFloat();

  // Define available target features
  // These must be defined in sorted order!
  NoAsmVariants = true;
  GPU = OffloadArch::UNUSED;

  // PTX supports f16 as a fundamental type.
  HasLegalHalfType = true;
  HasFloat16 = true;

  if (TargetPointerWidth == 32)
    resetDataLayout(
        "e-p:32:32-p6:32:32-i64:64-i128:128-v16:16-v32:32-n16:32:64");
  else if (Opts.NVPTXUseShortPointers)
    resetDataLayout("e-p3:32:32-p4:32:32-p5:32:32-p6:32:32-i64:64-i128:128-v16:"
                    "16-v32:32-n16:32:64");
  else
    resetDataLayout("e-p6:32:32-i64:64-i128:128-v16:16-v32:32-n16:32:64");

  // If possible, get a TargetInfo for our host triple, so we can match its
  // types.
  llvm::Triple HostTriple(Opts.HostTriple);
  if (!HostTriple.isNVPTX())
    HostTarget = AllocateTarget(llvm::Triple(Opts.HostTriple), Opts);

  // If no host target, make some guesses about the data layout and return.
  if (!HostTarget) {
    LongWidth = LongAlign = TargetPointerWidth;
    PointerWidth = PointerAlign = TargetPointerWidth;
    switch (TargetPointerWidth) {
    case 32:
      SizeType = TargetInfo::UnsignedInt;
      PtrDiffType = TargetInfo::SignedInt;
      IntPtrType = TargetInfo::SignedInt;
      break;
    case 64:
      SizeType = TargetInfo::UnsignedLong;
      PtrDiffType = TargetInfo::SignedLong;
      IntPtrType = TargetInfo::SignedLong;
      break;
    default:
      llvm_unreachable("TargetPointerWidth must be 32 or 64");
    }

    MaxAtomicInlineWidth = TargetPointerWidth;
    return;
  }

  // Copy properties from host target.
  PointerWidth = HostTarget->getPointerWidth(LangAS::Default);
  PointerAlign = HostTarget->getPointerAlign(LangAS::Default);
  BoolWidth = HostTarget->getBoolWidth();
  BoolAlign = HostTarget->getBoolAlign();
  IntWidth = HostTarget->getIntWidth();
  IntAlign = HostTarget->getIntAlign();
  HalfWidth = HostTarget->getHalfWidth();
  HalfAlign = HostTarget->getHalfAlign();
  FloatWidth = HostTarget->getFloatWidth();
  FloatAlign = HostTarget->getFloatAlign();
  DoubleWidth = HostTarget->getDoubleWidth();
  DoubleAlign = HostTarget->getDoubleAlign();
  LongWidth = HostTarget->getLongWidth();
  LongAlign = HostTarget->getLongAlign();
  LongLongWidth = HostTarget->getLongLongWidth();
  LongLongAlign = HostTarget->getLongLongAlign();
  MinGlobalAlign = HostTarget->getMinGlobalAlign(/* TypeSize = */ 0,
                                                 /* HasNonWeakDef = */ true);
  NewAlign = HostTarget->getNewAlign();
  DefaultAlignForAttributeAligned =
      HostTarget->getDefaultAlignForAttributeAligned();
  SizeType = HostTarget->getSizeType();
  IntMaxType = HostTarget->getIntMaxType();
  PtrDiffType = HostTarget->getPtrDiffType(LangAS::Default);
  IntPtrType = HostTarget->getIntPtrType();
  WCharType = HostTarget->getWCharType();
  WIntType = HostTarget->getWIntType();
  Char16Type = HostTarget->getChar16Type();
  Char32Type = HostTarget->getChar32Type();
  Int64Type = HostTarget->getInt64Type();
  SigAtomicType = HostTarget->getSigAtomicType();
  ProcessIDType = HostTarget->getProcessIDType();

  UseBitFieldTypeAlignment = HostTarget->useBitFieldTypeAlignment();
  UseZeroLengthBitfieldAlignment = HostTarget->useZeroLengthBitfieldAlignment();
  UseExplicitBitFieldAlignment = HostTarget->useExplicitBitFieldAlignment();
  ZeroLengthBitfieldBoundary = HostTarget->getZeroLengthBitfieldBoundary();

  // This is a bit of a lie, but it controls __GCC_ATOMIC_XXX_LOCK_FREE, and
  // we need those macros to be identical on host and device, because (among
  // other things) they affect which standard library classes are defined, and
  // we need all classes to be defined on both the host and device.
  MaxAtomicInlineWidth = HostTarget->getMaxAtomicInlineWidth();

  // Properties intentionally not copied from host:
  // - LargeArrayMinWidth, LargeArrayAlign: Not visible across the
  //   host/device boundary.
  // - SuitableAlign: Not visible across the host/device boundary, and may
  //   correctly be different on host/device, e.g. if host has wider vector
  //   types than device.
  // - LongDoubleWidth, LongDoubleAlign: nvptx's long double type is the same
  //   as its double type, but that's not necessarily true on the host.
  //   TODO: nvcc emits a warning when using long double on device; we should
  //   do the same.
}

ArrayRef<const char *> NVPTXTargetInfo::getGCCRegNames() const {
  return llvm::ArrayRef(GCCRegNames);
}

bool NVPTXTargetInfo::hasFeature(StringRef Feature) const {
  return llvm::StringSwitch<bool>(Feature)
      .Cases("ptx", "nvptx", true)
      .Default(false);
}

void NVPTXTargetInfo::getTargetDefines(const LangOptions &Opts,
                                       MacroBuilder &Builder) const {
  Builder.defineMacro("__PTX__");
  Builder.defineMacro("__NVPTX__");
  // PTXVersion is the value as parsed so 70 if +ptx70 is given.
  // For symmetry with __CUDA_ARCH__, make it in the Major * 100 + Minor * 10.
  Builder.defineMacro("__PTX_VERSION__", Twine(PTXVersion*10));

  // Skip setting architecture dependent macros if undefined.
  if (GPU == OffloadArch::UNUSED && !HostTarget)
    return;

  if (Opts.CUDAIsDevice || Opts.OpenMPIsTargetDevice || Opts.SYCLIsDevice ||
      !HostTarget) {
    // Set __CUDA_ARCH__ for the GPU specified.
<<<<<<< HEAD
    // The SYCL-specific macro is used to distinguish the SYCL and CUDA APIs.
    std::string CUDAArchCode = [this] {
=======
    llvm::StringRef CUDAArchCode = [this] {
>>>>>>> 0127f169
      switch (GPU) {
      case OffloadArch::GFX600:
      case OffloadArch::GFX601:
      case OffloadArch::GFX602:
      case OffloadArch::GFX700:
      case OffloadArch::GFX701:
      case OffloadArch::GFX702:
      case OffloadArch::GFX703:
      case OffloadArch::GFX704:
      case OffloadArch::GFX705:
      case OffloadArch::GFX801:
      case OffloadArch::GFX802:
      case OffloadArch::GFX803:
      case OffloadArch::GFX805:
      case OffloadArch::GFX810:
      case OffloadArch::GFX9_GENERIC:
      case OffloadArch::GFX900:
      case OffloadArch::GFX902:
      case OffloadArch::GFX904:
      case OffloadArch::GFX906:
      case OffloadArch::GFX908:
      case OffloadArch::GFX909:
      case OffloadArch::GFX90a:
      case OffloadArch::GFX90c:
      case OffloadArch::GFX9_4_GENERIC:
      case OffloadArch::GFX942:
      case OffloadArch::GFX950:
      case OffloadArch::GFX10_1_GENERIC:
      case OffloadArch::GFX1010:
      case OffloadArch::GFX1011:
      case OffloadArch::GFX1012:
      case OffloadArch::GFX1013:
      case OffloadArch::GFX10_3_GENERIC:
      case OffloadArch::GFX1030:
      case OffloadArch::GFX1031:
      case OffloadArch::GFX1032:
      case OffloadArch::GFX1033:
      case OffloadArch::GFX1034:
      case OffloadArch::GFX1035:
      case OffloadArch::GFX1036:
      case OffloadArch::GFX11_GENERIC:
      case OffloadArch::GFX1100:
      case OffloadArch::GFX1101:
      case OffloadArch::GFX1102:
      case OffloadArch::GFX1103:
      case OffloadArch::GFX1150:
      case OffloadArch::GFX1151:
      case OffloadArch::GFX1152:
      case OffloadArch::GFX1153:
      case OffloadArch::GFX12_GENERIC:
      case OffloadArch::GFX1200:
      case OffloadArch::GFX1201:
      case OffloadArch::AMDGCNSPIRV:
      case OffloadArch::Generic:
      case OffloadArch::LAST:
        break;
      case OffloadArch::UNKNOWN:
        assert(false && "No GPU arch when compiling CUDA device code.");
        return "";
      case OffloadArch::UNUSED:
      case OffloadArch::SM_20:
        return "200";
      case OffloadArch::SM_21:
        return "210";
      case OffloadArch::SM_30:
        return "300";
      case OffloadArch::SM_32_:
        return "320";
      case OffloadArch::SM_35:
        return "350";
      case OffloadArch::SM_37:
        return "370";
      case OffloadArch::SM_50:
        return "500";
      case OffloadArch::SM_52:
        return "520";
      case OffloadArch::SM_53:
        return "530";
      case OffloadArch::SM_60:
        return "600";
      case OffloadArch::SM_61:
        return "610";
      case OffloadArch::SM_62:
        return "620";
      case OffloadArch::SM_70:
        return "700";
      case OffloadArch::SM_72:
        return "720";
      case OffloadArch::SM_75:
        return "750";
      case OffloadArch::SM_80:
        return "800";
      case OffloadArch::SM_86:
        return "860";
      case OffloadArch::SM_87:
        return "870";
      case OffloadArch::SM_89:
        return "890";
      case OffloadArch::SM_90:
      case OffloadArch::SM_90a:
        return "900";
      case OffloadArch::SM_100:
      case OffloadArch::SM_100a:
        return "1000";
      case OffloadArch::SM_101:
      case OffloadArch::SM_101a:
         return "1010";
      case OffloadArch::SM_120:
      case OffloadArch::SM_120a:
         return "1200";
      }
      llvm_unreachable("unhandled OffloadArch");
    }();
<<<<<<< HEAD

    if (Opts.SYCLIsDevice) {
      Builder.defineMacro("__SYCL_CUDA_ARCH__", CUDAArchCode);
    } else {
      Builder.defineMacro("__CUDA_ARCH__", CUDAArchCode);
    }
    if (GPU == OffloadArch::SM_90a)
      Builder.defineMacro("__CUDA_ARCH_FEAT_SM90_ALL", "1");
    if (GPU == OffloadArch::SM_100a)
      Builder.defineMacro("__CUDA_ARCH_FEAT_SM100_ALL", "1");
=======
    Builder.defineMacro("__CUDA_ARCH__", CUDAArchCode);
    switch(GPU) {
      case OffloadArch::SM_90a:
      case OffloadArch::SM_100a:
      case OffloadArch::SM_101a:
      case OffloadArch::SM_120a:
        Builder.defineMacro("__CUDA_ARCH_FEAT_SM" + CUDAArchCode.drop_back() + "_ALL", "1");
        break;
      default:
        // Do nothing if this is not an enhanced architecture.
        break;
    }
>>>>>>> 0127f169
  }
}

llvm::SmallVector<Builtin::InfosShard>
NVPTXTargetInfo::getTargetBuiltins() const {
  return {{&BuiltinStrings, BuiltinInfos}};
}<|MERGE_RESOLUTION|>--- conflicted
+++ resolved
@@ -191,12 +191,7 @@
   if (Opts.CUDAIsDevice || Opts.OpenMPIsTargetDevice || Opts.SYCLIsDevice ||
       !HostTarget) {
     // Set __CUDA_ARCH__ for the GPU specified.
-<<<<<<< HEAD
-    // The SYCL-specific macro is used to distinguish the SYCL and CUDA APIs.
-    std::string CUDAArchCode = [this] {
-=======
     llvm::StringRef CUDAArchCode = [this] {
->>>>>>> 0127f169
       switch (GPU) {
       case OffloadArch::GFX600:
       case OffloadArch::GFX601:
@@ -310,19 +305,11 @@
       }
       llvm_unreachable("unhandled OffloadArch");
     }();
-<<<<<<< HEAD
-
     if (Opts.SYCLIsDevice) {
       Builder.defineMacro("__SYCL_CUDA_ARCH__", CUDAArchCode);
     } else {
       Builder.defineMacro("__CUDA_ARCH__", CUDAArchCode);
     }
-    if (GPU == OffloadArch::SM_90a)
-      Builder.defineMacro("__CUDA_ARCH_FEAT_SM90_ALL", "1");
-    if (GPU == OffloadArch::SM_100a)
-      Builder.defineMacro("__CUDA_ARCH_FEAT_SM100_ALL", "1");
-=======
-    Builder.defineMacro("__CUDA_ARCH__", CUDAArchCode);
     switch(GPU) {
       case OffloadArch::SM_90a:
       case OffloadArch::SM_100a:
@@ -334,7 +321,6 @@
         // Do nothing if this is not an enhanced architecture.
         break;
     }
->>>>>>> 0127f169
   }
 }
 
