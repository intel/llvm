//===--- NVPTX.cpp - Implement NVPTX target feature support ---------------===//
//
// Part of the LLVM Project, under the Apache License v2.0 with LLVM Exceptions.
// See https://llvm.org/LICENSE.txt for license information.
// SPDX-License-Identifier: Apache-2.0 WITH LLVM-exception
//
//===----------------------------------------------------------------------===//
//
// This file implements NVPTX TargetInfo objects.
//
//===----------------------------------------------------------------------===//

#include "NVPTX.h"
#include "Targets.h"
#include "clang/Basic/Builtins.h"
#include "clang/Basic/MacroBuilder.h"
#include "clang/Basic/TargetBuiltins.h"
#include "llvm/ADT/StringSwitch.h"

using namespace clang;
using namespace clang::targets;

static constexpr Builtin::Info BuiltinInfo[] = {
#define BUILTIN(ID, TYPE, ATTRS)                                               \
  {#ID, TYPE, ATTRS, nullptr, HeaderDesc::NO_HEADER, ALL_LANGUAGES},
#define LIBBUILTIN(ID, TYPE, ATTRS, HEADER)                                    \
  {#ID, TYPE, ATTRS, nullptr, HeaderDesc::HEADER, ALL_LANGUAGES},
#define TARGET_BUILTIN(ID, TYPE, ATTRS, FEATURE)                               \
  {#ID, TYPE, ATTRS, FEATURE, HeaderDesc::NO_HEADER, ALL_LANGUAGES},
#include "clang/Basic/BuiltinsNVPTX.def"
};

const char *const NVPTXTargetInfo::GCCRegNames[] = {"r0"};

NVPTXTargetInfo::NVPTXTargetInfo(const llvm::Triple &Triple,
                                 const TargetOptions &Opts,
                                 unsigned TargetPointerWidth)
    : TargetInfo(Triple) {
  assert((TargetPointerWidth == 32 || TargetPointerWidth == 64) &&
         "NVPTX only supports 32- and 64-bit modes.");

  PTXVersion = 32;
  for (const StringRef Feature : Opts.FeaturesAsWritten) {
    int PTXV;
    if (!Feature.starts_with("+ptx") ||
        Feature.drop_front(4).getAsInteger(10, PTXV))
      continue;
    PTXVersion = PTXV; // TODO: should it be max(PTXVersion, PTXV)?
  }

  TLSSupported = false;
  VLASupported = false;
  AddrSpaceMap = &NVPTXAddrSpaceMap;
  UseAddrSpaceMapMangling = true;
  HasLegalHalfType = true;
  HasFloat16 = true;
  // __bf16 is always available as a load/store only type.
  BFloat16Width = BFloat16Align = 16;
  BFloat16Format = &llvm::APFloat::BFloat();

  // Define available target features
  // These must be defined in sorted order!
  NoAsmVariants = true;
  GPU = OffloadArch::UNUSED;

  // PTX supports f16 as a fundamental type.
  HasLegalHalfType = true;
  HasFloat16 = true;

  if (TargetPointerWidth == 32)
    resetDataLayout("e-p:32:32-i64:64-i128:128-v16:16-v32:32-n16:32:64");
  else if (Opts.NVPTXUseShortPointers)
    resetDataLayout(
        "e-p3:32:32-p4:32:32-p5:32:32-i64:64-i128:128-v16:16-v32:32-n16:32:64");
  else
    resetDataLayout("e-i64:64-i128:128-v16:16-v32:32-n16:32:64");

  // If possible, get a TargetInfo for our host triple, so we can match its
  // types.
  llvm::Triple HostTriple(Opts.HostTriple);
  if (!HostTriple.isNVPTX())
    HostTarget = AllocateTarget(llvm::Triple(Opts.HostTriple), Opts);

  // If no host target, make some guesses about the data layout and return.
  if (!HostTarget) {
    LongWidth = LongAlign = TargetPointerWidth;
    PointerWidth = PointerAlign = TargetPointerWidth;
    switch (TargetPointerWidth) {
    case 32:
      SizeType = TargetInfo::UnsignedInt;
      PtrDiffType = TargetInfo::SignedInt;
      IntPtrType = TargetInfo::SignedInt;
      break;
    case 64:
      SizeType = TargetInfo::UnsignedLong;
      PtrDiffType = TargetInfo::SignedLong;
      IntPtrType = TargetInfo::SignedLong;
      break;
    default:
      llvm_unreachable("TargetPointerWidth must be 32 or 64");
    }

    MaxAtomicInlineWidth = TargetPointerWidth;
    return;
  }

  // Copy properties from host target.
  PointerWidth = HostTarget->getPointerWidth(LangAS::Default);
  PointerAlign = HostTarget->getPointerAlign(LangAS::Default);
  BoolWidth = HostTarget->getBoolWidth();
  BoolAlign = HostTarget->getBoolAlign();
  IntWidth = HostTarget->getIntWidth();
  IntAlign = HostTarget->getIntAlign();
  HalfWidth = HostTarget->getHalfWidth();
  HalfAlign = HostTarget->getHalfAlign();
  FloatWidth = HostTarget->getFloatWidth();
  FloatAlign = HostTarget->getFloatAlign();
  DoubleWidth = HostTarget->getDoubleWidth();
  DoubleAlign = HostTarget->getDoubleAlign();
  LongWidth = HostTarget->getLongWidth();
  LongAlign = HostTarget->getLongAlign();
  LongLongWidth = HostTarget->getLongLongWidth();
  LongLongAlign = HostTarget->getLongLongAlign();
  MinGlobalAlign = HostTarget->getMinGlobalAlign(/* TypeSize = */ 0,
                                                 /* HasNonWeakDef = */ true);
  NewAlign = HostTarget->getNewAlign();
  DefaultAlignForAttributeAligned =
      HostTarget->getDefaultAlignForAttributeAligned();
  SizeType = HostTarget->getSizeType();
  IntMaxType = HostTarget->getIntMaxType();
  PtrDiffType = HostTarget->getPtrDiffType(LangAS::Default);
  IntPtrType = HostTarget->getIntPtrType();
  WCharType = HostTarget->getWCharType();
  WIntType = HostTarget->getWIntType();
  Char16Type = HostTarget->getChar16Type();
  Char32Type = HostTarget->getChar32Type();
  Int64Type = HostTarget->getInt64Type();
  SigAtomicType = HostTarget->getSigAtomicType();
  ProcessIDType = HostTarget->getProcessIDType();

  UseBitFieldTypeAlignment = HostTarget->useBitFieldTypeAlignment();
  UseZeroLengthBitfieldAlignment = HostTarget->useZeroLengthBitfieldAlignment();
  UseExplicitBitFieldAlignment = HostTarget->useExplicitBitFieldAlignment();
  ZeroLengthBitfieldBoundary = HostTarget->getZeroLengthBitfieldBoundary();

  // This is a bit of a lie, but it controls __GCC_ATOMIC_XXX_LOCK_FREE, and
  // we need those macros to be identical on host and device, because (among
  // other things) they affect which standard library classes are defined, and
  // we need all classes to be defined on both the host and device.
  MaxAtomicInlineWidth = HostTarget->getMaxAtomicInlineWidth();

  // Properties intentionally not copied from host:
  // - LargeArrayMinWidth, LargeArrayAlign: Not visible across the
  //   host/device boundary.
  // - SuitableAlign: Not visible across the host/device boundary, and may
  //   correctly be different on host/device, e.g. if host has wider vector
  //   types than device.
  // - LongDoubleWidth, LongDoubleAlign: nvptx's long double type is the same
  //   as its double type, but that's not necessarily true on the host.
  //   TODO: nvcc emits a warning when using long double on device; we should
  //   do the same.
}

ArrayRef<const char *> NVPTXTargetInfo::getGCCRegNames() const {
  return llvm::ArrayRef(GCCRegNames);
}

bool NVPTXTargetInfo::hasFeature(StringRef Feature) const {
  return llvm::StringSwitch<bool>(Feature)
      .Cases("ptx", "nvptx", true)
      .Default(false);
}

void NVPTXTargetInfo::getTargetDefines(const LangOptions &Opts,
                                       MacroBuilder &Builder) const {
  Builder.defineMacro("__PTX__");
  Builder.defineMacro("__NVPTX__");

  // Skip setting architecture dependent macros if undefined.
  if (GPU == OffloadArch::UNUSED && !HostTarget)
    return;

  if (Opts.CUDAIsDevice || Opts.OpenMPIsTargetDevice || Opts.SYCLIsDevice ||
      !HostTarget) {
    // Set __CUDA_ARCH__ for the GPU specified.
    // The SYCL-specific macro is used to distinguish the SYCL and CUDA APIs.
    std::string CUDAArchCode = [this] {
      switch (GPU) {
<<<<<<< HEAD
      case CudaArch::GFX600:
      case CudaArch::GFX601:
      case CudaArch::GFX602:
      case CudaArch::GFX700:
      case CudaArch::GFX701:
      case CudaArch::GFX702:
      case CudaArch::GFX703:
      case CudaArch::GFX704:
      case CudaArch::GFX705:
      case CudaArch::GFX801:
      case CudaArch::GFX802:
      case CudaArch::GFX803:
      case CudaArch::GFX805:
      case CudaArch::GFX810:
      case CudaArch::GFX9_GENERIC:
      case CudaArch::GFX900:
      case CudaArch::GFX902:
      case CudaArch::GFX904:
      case CudaArch::GFX906:
      case CudaArch::GFX908:
      case CudaArch::GFX909:
      case CudaArch::GFX90a:
      case CudaArch::GFX90c:
      case CudaArch::GFX940:
      case CudaArch::GFX941:
      case CudaArch::GFX942:
      case CudaArch::GFX10_1_GENERIC:
      case CudaArch::GFX1010:
      case CudaArch::GFX1011:
      case CudaArch::GFX1012:
      case CudaArch::GFX1013:
      case CudaArch::GFX10_3_GENERIC:
      case CudaArch::GFX1030:
      case CudaArch::GFX1031:
      case CudaArch::GFX1032:
      case CudaArch::GFX1033:
      case CudaArch::GFX1034:
      case CudaArch::GFX1035:
      case CudaArch::GFX1036:
      case CudaArch::GFX11_GENERIC:
      case CudaArch::GFX1100:
      case CudaArch::GFX1101:
      case CudaArch::GFX1102:
      case CudaArch::GFX1103:
      case CudaArch::GFX1150:
      case CudaArch::GFX1151:
      case CudaArch::GFX1152:
      case CudaArch::GFX12_GENERIC:
      case CudaArch::GFX1200:
      case CudaArch::GFX1201:
      case CudaArch::AMDGCNSPIRV:
      case CudaArch::Generic:
      case CudaArch::LAST:
=======
      case OffloadArch::GFX600:
      case OffloadArch::GFX601:
      case OffloadArch::GFX602:
      case OffloadArch::GFX700:
      case OffloadArch::GFX701:
      case OffloadArch::GFX702:
      case OffloadArch::GFX703:
      case OffloadArch::GFX704:
      case OffloadArch::GFX705:
      case OffloadArch::GFX801:
      case OffloadArch::GFX802:
      case OffloadArch::GFX803:
      case OffloadArch::GFX805:
      case OffloadArch::GFX810:
      case OffloadArch::GFX9_GENERIC:
      case OffloadArch::GFX900:
      case OffloadArch::GFX902:
      case OffloadArch::GFX904:
      case OffloadArch::GFX906:
      case OffloadArch::GFX908:
      case OffloadArch::GFX909:
      case OffloadArch::GFX90a:
      case OffloadArch::GFX90c:
      case OffloadArch::GFX940:
      case OffloadArch::GFX941:
      case OffloadArch::GFX942:
      case OffloadArch::GFX10_1_GENERIC:
      case OffloadArch::GFX1010:
      case OffloadArch::GFX1011:
      case OffloadArch::GFX1012:
      case OffloadArch::GFX1013:
      case OffloadArch::GFX10_3_GENERIC:
      case OffloadArch::GFX1030:
      case OffloadArch::GFX1031:
      case OffloadArch::GFX1032:
      case OffloadArch::GFX1033:
      case OffloadArch::GFX1034:
      case OffloadArch::GFX1035:
      case OffloadArch::GFX1036:
      case OffloadArch::GFX11_GENERIC:
      case OffloadArch::GFX1100:
      case OffloadArch::GFX1101:
      case OffloadArch::GFX1102:
      case OffloadArch::GFX1103:
      case OffloadArch::GFX1150:
      case OffloadArch::GFX1151:
      case OffloadArch::GFX1152:
      case OffloadArch::GFX12_GENERIC:
      case OffloadArch::GFX1200:
      case OffloadArch::GFX1201:
      case OffloadArch::AMDGCNSPIRV:
      case OffloadArch::Generic:
      case OffloadArch::LAST:
>>>>>>> 4fe5a3cc
        break;
      case OffloadArch::UNKNOWN:
        assert(false && "No GPU arch when compiling CUDA device code.");
        return "";
      case OffloadArch::UNUSED:
      case OffloadArch::SM_20:
        return "200";
      case OffloadArch::SM_21:
        return "210";
      case OffloadArch::SM_30:
        return "300";
      case OffloadArch::SM_32_:
        return "320";
      case OffloadArch::SM_35:
        return "350";
      case OffloadArch::SM_37:
        return "370";
      case OffloadArch::SM_50:
        return "500";
      case OffloadArch::SM_52:
        return "520";
      case OffloadArch::SM_53:
        return "530";
      case OffloadArch::SM_60:
        return "600";
      case OffloadArch::SM_61:
        return "610";
      case OffloadArch::SM_62:
        return "620";
      case OffloadArch::SM_70:
        return "700";
      case OffloadArch::SM_72:
        return "720";
      case OffloadArch::SM_75:
        return "750";
      case OffloadArch::SM_80:
        return "800";
      case OffloadArch::SM_86:
        return "860";
      case OffloadArch::SM_87:
        return "870";
      case OffloadArch::SM_89:
        return "890";
      case OffloadArch::SM_90:
      case OffloadArch::SM_90a:
        return "900";
      }
      llvm_unreachable("unhandled OffloadArch");
    }();

    if (Opts.SYCLIsDevice) {
      Builder.defineMacro("__SYCL_CUDA_ARCH__", CUDAArchCode);
    } else {
      Builder.defineMacro("__CUDA_ARCH__", CUDAArchCode);
    }
    if (GPU == OffloadArch::SM_90a)
      Builder.defineMacro("__CUDA_ARCH_FEAT_SM90_ALL", "1");
  }
}

ArrayRef<Builtin::Info> NVPTXTargetInfo::getTargetBuiltins() const {
  return llvm::ArrayRef(BuiltinInfo,
                        clang::NVPTX::LastTSBuiltin - Builtin::FirstTSBuiltin);
}<|MERGE_RESOLUTION|>--- conflicted
+++ resolved
@@ -186,61 +186,6 @@
     // The SYCL-specific macro is used to distinguish the SYCL and CUDA APIs.
     std::string CUDAArchCode = [this] {
       switch (GPU) {
-<<<<<<< HEAD
-      case CudaArch::GFX600:
-      case CudaArch::GFX601:
-      case CudaArch::GFX602:
-      case CudaArch::GFX700:
-      case CudaArch::GFX701:
-      case CudaArch::GFX702:
-      case CudaArch::GFX703:
-      case CudaArch::GFX704:
-      case CudaArch::GFX705:
-      case CudaArch::GFX801:
-      case CudaArch::GFX802:
-      case CudaArch::GFX803:
-      case CudaArch::GFX805:
-      case CudaArch::GFX810:
-      case CudaArch::GFX9_GENERIC:
-      case CudaArch::GFX900:
-      case CudaArch::GFX902:
-      case CudaArch::GFX904:
-      case CudaArch::GFX906:
-      case CudaArch::GFX908:
-      case CudaArch::GFX909:
-      case CudaArch::GFX90a:
-      case CudaArch::GFX90c:
-      case CudaArch::GFX940:
-      case CudaArch::GFX941:
-      case CudaArch::GFX942:
-      case CudaArch::GFX10_1_GENERIC:
-      case CudaArch::GFX1010:
-      case CudaArch::GFX1011:
-      case CudaArch::GFX1012:
-      case CudaArch::GFX1013:
-      case CudaArch::GFX10_3_GENERIC:
-      case CudaArch::GFX1030:
-      case CudaArch::GFX1031:
-      case CudaArch::GFX1032:
-      case CudaArch::GFX1033:
-      case CudaArch::GFX1034:
-      case CudaArch::GFX1035:
-      case CudaArch::GFX1036:
-      case CudaArch::GFX11_GENERIC:
-      case CudaArch::GFX1100:
-      case CudaArch::GFX1101:
-      case CudaArch::GFX1102:
-      case CudaArch::GFX1103:
-      case CudaArch::GFX1150:
-      case CudaArch::GFX1151:
-      case CudaArch::GFX1152:
-      case CudaArch::GFX12_GENERIC:
-      case CudaArch::GFX1200:
-      case CudaArch::GFX1201:
-      case CudaArch::AMDGCNSPIRV:
-      case CudaArch::Generic:
-      case CudaArch::LAST:
-=======
       case OffloadArch::GFX600:
       case OffloadArch::GFX601:
       case OffloadArch::GFX602:
@@ -294,7 +239,6 @@
       case OffloadArch::AMDGCNSPIRV:
       case OffloadArch::Generic:
       case OffloadArch::LAST:
->>>>>>> 4fe5a3cc
         break;
       case OffloadArch::UNKNOWN:
         assert(false && "No GPU arch when compiling CUDA device code.");
