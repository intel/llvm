--- conflicted
+++ resolved
@@ -305,20 +305,14 @@
       }
       llvm_unreachable("unhandled OffloadArch");
     }();
-<<<<<<< HEAD
-    if (Opts.SYCLIsDevice) {
-=======
 
     if (Opts.SYCLIsDevice)
->>>>>>> 0a406c91
       Builder.defineMacro("__SYCL_CUDA_ARCH__", CUDAArchCode);
     // Don't define __CUDA_ARCH__ if in SYCL device mode unless we are in
     // SYCL-CUDA compatibility mode.
     // For all other cases, define the macro.
     if (!Opts.SYCLIsDevice || Opts.SYCLCUDACompat)
       Builder.defineMacro("__CUDA_ARCH__", CUDAArchCode);
-<<<<<<< HEAD
-    }
     switch(GPU) {
       case OffloadArch::SM_90a:
       case OffloadArch::SM_100a:
@@ -330,12 +324,6 @@
         // Do nothing if this is not an enhanced architecture.
         break;
     }
-=======
-    if (GPU == OffloadArch::SM_90a)
-      Builder.defineMacro("__CUDA_ARCH_FEAT_SM90_ALL", "1");
-    if (GPU == OffloadArch::SM_100a)
-      Builder.defineMacro("__CUDA_ARCH_FEAT_SM100_ALL", "1");
->>>>>>> 0a406c91
   }
 }
 
