--- conflicted
+++ resolved
@@ -70,8 +70,6 @@
   copyAuxTarget(Aux);
   getTargetOpts() = Aux->getTargetOpts();
   resetDataLayout(Aux->getDataLayoutString());
-<<<<<<< HEAD
-=======
 }
 
 // A target may initialise its DataLayoutString and potentially other features
@@ -86,5 +84,4 @@
     resetDataLayout(HostTarget->getDataLayoutString());
   }
   return true;
->>>>>>> a46d305e
 }