//===--- PPC.cpp - Implement PPC target feature support -------------------===//
//
// Part of the LLVM Project, under the Apache License v2.0 with LLVM Exceptions.
// See https://llvm.org/LICENSE.txt for license information.
// SPDX-License-Identifier: Apache-2.0 WITH LLVM-exception
//
//===----------------------------------------------------------------------===//
//
// This file implements PPC TargetInfo objects.
//
//===----------------------------------------------------------------------===//

#include "PPC.h"
#include "clang/Basic/Diagnostic.h"
#include "clang/Basic/MacroBuilder.h"
#include "clang/Basic/TargetBuiltins.h"

using namespace clang;
using namespace clang::targets;

const Builtin::Info PPCTargetInfo::BuiltinInfo[] = {
#define BUILTIN(ID, TYPE, ATTRS)                                               \
  {#ID, TYPE, ATTRS, nullptr, ALL_LANGUAGES, nullptr},
#define LIBBUILTIN(ID, TYPE, ATTRS, HEADER)                                    \
  {#ID, TYPE, ATTRS, HEADER, ALL_LANGUAGES, nullptr},
#include "clang/Basic/BuiltinsPPC.def"
};

/// handleTargetFeatures - Perform initialization based on the user
/// configured set of features.
bool PPCTargetInfo::handleTargetFeatures(std::vector<std::string> &Features,
                                         DiagnosticsEngine &Diags) {
  FloatABI = HardFloat;
  for (const auto &Feature : Features) {
    if (Feature == "+altivec") {
      HasAltivec = true;
    } else if (Feature == "+vsx") {
      HasVSX = true;
    } else if (Feature == "+bpermd") {
      HasBPERMD = true;
    } else if (Feature == "+extdiv") {
      HasExtDiv = true;
    } else if (Feature == "+power8-vector") {
      HasP8Vector = true;
    } else if (Feature == "+crypto") {
      HasP8Crypto = true;
    } else if (Feature == "+direct-move") {
      HasDirectMove = true;
    } else if (Feature == "+htm") {
      HasHTM = true;
    } else if (Feature == "+float128") {
      HasFloat128 = true;
    } else if (Feature == "+power9-vector") {
      HasP9Vector = true;
    } else if (Feature == "+power10-vector") {
      HasP10Vector = true;
    } else if (Feature == "+pcrelative-memops") {
      HasPCRelativeMemops = true;
    } else if (Feature == "+spe" || Feature == "+efpu2") {
      HasSPE = true;
      LongDoubleWidth = LongDoubleAlign = 64;
      LongDoubleFormat = &llvm::APFloat::IEEEdouble();
    } else if (Feature == "-hard-float") {
      FloatABI = SoftFloat;
    } else if (Feature == "+paired-vector-memops") {
      PairedVectorMemops = true;
    } else if (Feature == "+mma") {
      HasMMA = true;
    } else if (Feature == "+rop-protection") {
      HasROPProtection = true;
    }
    // TODO: Finish this list and add an assert that we've handled them
    // all.
  }

  return true;
}

/// PPCTargetInfo::getTargetDefines - Return a set of the PowerPC-specific
/// #defines that are not tied to a specific subtarget.
void PPCTargetInfo::getTargetDefines(const LangOptions &Opts,
                                     MacroBuilder &Builder) const {
  // Target identification.
  Builder.defineMacro("__ppc__");
  Builder.defineMacro("__PPC__");
  Builder.defineMacro("_ARCH_PPC");
  Builder.defineMacro("__powerpc__");
  Builder.defineMacro("__POWERPC__");
  if (PointerWidth == 64) {
    Builder.defineMacro("_ARCH_PPC64");
    Builder.defineMacro("__powerpc64__");
    Builder.defineMacro("__ppc64__");
    Builder.defineMacro("__PPC64__");
  }

  // Target properties.
  if (getTriple().getArch() == llvm::Triple::ppc64le ||
      getTriple().getArch() == llvm::Triple::ppcle) {
    Builder.defineMacro("_LITTLE_ENDIAN");
  } else {
    if (!getTriple().isOSNetBSD() &&
        !getTriple().isOSOpenBSD())
      Builder.defineMacro("_BIG_ENDIAN");
  }

  // ABI options.
  if (ABI == "elfv1")
    Builder.defineMacro("_CALL_ELF", "1");
  if (ABI == "elfv2")
    Builder.defineMacro("_CALL_ELF", "2");

  // This typically is only for a new enough linker (bfd >= 2.16.2 or gold), but
  // our support post-dates this and it should work on all 64-bit ppc linux
  // platforms. It is guaranteed to work on all elfv2 platforms.
  if (getTriple().getOS() == llvm::Triple::Linux && PointerWidth == 64)
    Builder.defineMacro("_CALL_LINUX", "1");

  // Subtarget options.
  if (!getTriple().isOSAIX()){
    Builder.defineMacro("__NATURAL_ALIGNMENT__");
  }
  Builder.defineMacro("__REGISTER_PREFIX__", "");

  // FIXME: Should be controlled by command line option.
  if (LongDoubleWidth == 128) {
    Builder.defineMacro("__LONG_DOUBLE_128__");
    Builder.defineMacro("__LONGDOUBLE128");
    if (Opts.PPCIEEELongDouble)
      Builder.defineMacro("__LONG_DOUBLE_IEEE128__");
    else
      Builder.defineMacro("__LONG_DOUBLE_IBM128__");
  }

  // Define this for elfv2 (64-bit only) or 64-bit darwin.
  if (ABI == "elfv2" ||
      (getTriple().getOS() == llvm::Triple::Darwin && PointerWidth == 64))
    Builder.defineMacro("__STRUCT_PARM_ALIGN__", "16");

  if (ArchDefs & ArchDefineName)
    Builder.defineMacro(Twine("_ARCH_", StringRef(CPU).upper()));
  if (ArchDefs & ArchDefinePpcgr)
    Builder.defineMacro("_ARCH_PPCGR");
  if (ArchDefs & ArchDefinePpcsq)
    Builder.defineMacro("_ARCH_PPCSQ");
  if (ArchDefs & ArchDefine440)
    Builder.defineMacro("_ARCH_440");
  if (ArchDefs & ArchDefine603)
    Builder.defineMacro("_ARCH_603");
  if (ArchDefs & ArchDefine604)
    Builder.defineMacro("_ARCH_604");
  if (ArchDefs & ArchDefinePwr4)
    Builder.defineMacro("_ARCH_PWR4");
  if (ArchDefs & ArchDefinePwr5)
    Builder.defineMacro("_ARCH_PWR5");
  if (ArchDefs & ArchDefinePwr5x)
    Builder.defineMacro("_ARCH_PWR5X");
  if (ArchDefs & ArchDefinePwr6)
    Builder.defineMacro("_ARCH_PWR6");
  if (ArchDefs & ArchDefinePwr6x)
    Builder.defineMacro("_ARCH_PWR6X");
  if (ArchDefs & ArchDefinePwr7)
    Builder.defineMacro("_ARCH_PWR7");
  if (ArchDefs & ArchDefinePwr8)
    Builder.defineMacro("_ARCH_PWR8");
  if (ArchDefs & ArchDefinePwr9)
    Builder.defineMacro("_ARCH_PWR9");
  if (ArchDefs & ArchDefinePwr10)
    Builder.defineMacro("_ARCH_PWR10");
  if (ArchDefs & ArchDefineA2)
    Builder.defineMacro("_ARCH_A2");
  if (ArchDefs & ArchDefineE500)
    Builder.defineMacro("__NO_LWSYNC__");
  if (ArchDefs & ArchDefineFuture)
    Builder.defineMacro("_ARCH_PWR_FUTURE");

  if (HasAltivec) {
    Builder.defineMacro("__VEC__", "10206");
    Builder.defineMacro("__ALTIVEC__");
  }
  if (HasSPE) {
    Builder.defineMacro("__SPE__");
    Builder.defineMacro("__NO_FPRS__");
  }
  if (HasVSX)
    Builder.defineMacro("__VSX__");
  if (HasP8Vector)
    Builder.defineMacro("__POWER8_VECTOR__");
  if (HasP8Crypto)
    Builder.defineMacro("__CRYPTO__");
  if (HasHTM)
    Builder.defineMacro("__HTM__");
  if (HasFloat128)
    Builder.defineMacro("__FLOAT128__");
  if (HasP9Vector)
    Builder.defineMacro("__POWER9_VECTOR__");
  if (HasMMA)
    Builder.defineMacro("__MMA__");
  if (HasROPProtection)
    Builder.defineMacro("__ROP_PROTECTION__");
  if (HasP10Vector)
    Builder.defineMacro("__POWER10_VECTOR__");

  Builder.defineMacro("__GCC_HAVE_SYNC_COMPARE_AND_SWAP_1");
  Builder.defineMacro("__GCC_HAVE_SYNC_COMPARE_AND_SWAP_2");
  Builder.defineMacro("__GCC_HAVE_SYNC_COMPARE_AND_SWAP_4");
  if (PointerWidth == 64)
    Builder.defineMacro("__GCC_HAVE_SYNC_COMPARE_AND_SWAP_8");

  // We have support for the bswap intrinsics so we can define this.
  Builder.defineMacro("__HAVE_BSWAP__", "1");

  // FIXME: The following are not yet generated here by Clang, but are
  //        generated by GCC:
  //
  //   _SOFT_FLOAT_
  //   __RECIP_PRECISION__
  //   __APPLE_ALTIVEC__
  //   __RECIP__
  //   __RECIPF__
  //   __RSQRTE__
  //   __RSQRTEF__
  //   _SOFT_DOUBLE_
  //   __NO_LWSYNC__
  //   __CMODEL_MEDIUM__
  //   __CMODEL_LARGE__
  //   _CALL_SYSV
  //   _CALL_DARWIN
}

// Handle explicit options being passed to the compiler here: if we've
// explicitly turned off vsx and turned on any of:
// - power8-vector
// - direct-move
// - float128
// - power9-vector
// - paired-vector-memops
// - mma
// - power10-vector
// then go ahead and error since the customer has expressed an incompatible
// set of options.
static bool ppcUserFeaturesCheck(DiagnosticsEngine &Diags,
                                 const std::vector<std::string> &FeaturesVec) {

  // vsx was not explicitly turned off.
  if (llvm::find(FeaturesVec, "-vsx") == FeaturesVec.end())
    return true;

  auto FindVSXSubfeature = [&](StringRef Feature, StringRef Option) {
    if (llvm::find(FeaturesVec, Feature) != FeaturesVec.end()) {
      Diags.Report(diag::err_opt_not_valid_with_opt) << Option << "-mno-vsx";
      return true;
    }
    return false;
  };

  bool Found = FindVSXSubfeature("+power8-vector", "-mpower8-vector");
  Found |= FindVSXSubfeature("+direct-move", "-mdirect-move");
  Found |= FindVSXSubfeature("+float128", "-mfloat128");
  Found |= FindVSXSubfeature("+power9-vector", "-mpower9-vector");
  Found |= FindVSXSubfeature("+paired-vector-memops", "-mpaired-vector-memops");
  Found |= FindVSXSubfeature("+mma", "-mmma");
  Found |= FindVSXSubfeature("+power10-vector", "-mpower10-vector");

  // Return false if any vsx subfeatures was found.
  return !Found;
}

bool PPCTargetInfo::initFeatureMap(
    llvm::StringMap<bool> &Features, DiagnosticsEngine &Diags, StringRef CPU,
    const std::vector<std::string> &FeaturesVec) const {
  Features["altivec"] = llvm::StringSwitch<bool>(CPU)
                            .Case("7400", true)
                            .Case("g4", true)
                            .Case("7450", true)
                            .Case("g4+", true)
                            .Case("970", true)
                            .Case("g5", true)
                            .Case("pwr6", true)
                            .Case("pwr7", true)
                            .Case("pwr8", true)
                            .Case("pwr9", true)
                            .Case("ppc64", true)
                            .Case("ppc64le", true)
                            .Default(false);

  Features["power9-vector"] = (CPU == "pwr9");
  Features["crypto"] = llvm::StringSwitch<bool>(CPU)
                           .Case("ppc64le", true)
                           .Case("pwr9", true)
                           .Case("pwr8", true)
                           .Default(false);
  Features["power8-vector"] = llvm::StringSwitch<bool>(CPU)
                                  .Case("ppc64le", true)
                                  .Case("pwr9", true)
                                  .Case("pwr8", true)
                                  .Default(false);
  Features["bpermd"] = llvm::StringSwitch<bool>(CPU)
                           .Case("ppc64le", true)
                           .Case("pwr9", true)
                           .Case("pwr8", true)
                           .Case("pwr7", true)
                           .Default(false);
  Features["extdiv"] = llvm::StringSwitch<bool>(CPU)
                           .Case("ppc64le", true)
                           .Case("pwr9", true)
                           .Case("pwr8", true)
                           .Case("pwr7", true)
                           .Default(false);
  Features["direct-move"] = llvm::StringSwitch<bool>(CPU)
                                .Case("ppc64le", true)
                                .Case("pwr9", true)
                                .Case("pwr8", true)
                                .Default(false);
  Features["vsx"] = llvm::StringSwitch<bool>(CPU)
                        .Case("ppc64le", true)
                        .Case("pwr9", true)
                        .Case("pwr8", true)
                        .Case("pwr7", true)
                        .Default(false);
  Features["htm"] = llvm::StringSwitch<bool>(CPU)
                        .Case("ppc64le", true)
                        .Case("pwr9", true)
                        .Case("pwr8", true)
                        .Default(false);
<<<<<<< HEAD
=======

  // ROP Protection is off by default.
  Features["rop-protection"] = false;
>>>>>>> 2e412c55

  Features["spe"] = llvm::StringSwitch<bool>(CPU)
                        .Case("8548", true)
                        .Case("e500", true)
                        .Default(false);

  // Power10 includes all the same features as Power9 plus any features specific
  // to the Power10 core.
  if (CPU == "pwr10" || CPU == "power10") {
    initFeatureMap(Features, Diags, "pwr9", FeaturesVec);
    addP10SpecificFeatures(Features);
  }

  // Future CPU should include all of the features of Power 10 as well as any
  // additional features (yet to be determined) specific to it.
  if (CPU == "future") {
    initFeatureMap(Features, Diags, "pwr10", FeaturesVec);
    addFutureSpecificFeatures(Features);
  }

  if (!ppcUserFeaturesCheck(Diags, FeaturesVec))
    return false;

  if (!(ArchDefs & ArchDefinePwr9) && (ArchDefs & ArchDefinePpcgr) &&
      llvm::find(FeaturesVec, "+float128") != FeaturesVec.end()) {
    // We have __float128 on PPC but not power 9 and above.
    Diags.Report(diag::err_opt_not_valid_with_opt) << "-mfloat128" << CPU;
    return false;
  }

  if (!(ArchDefs & ArchDefinePwr10) &&
      llvm::find(FeaturesVec, "+mma") != FeaturesVec.end()) {
    // We have MMA on PPC but not power 10 and above.
    Diags.Report(diag::err_opt_not_valid_with_opt) << "-mmma" << CPU;
    return false;
  }

  if (!(ArchDefs & ArchDefinePwr8) &&
      llvm::find(FeaturesVec, "+rop-protection") != FeaturesVec.end()) {
    // We can turn on ROP Protection on Power 8 and above.
    Diags.Report(diag::err_opt_not_valid_with_opt) << "-mrop-protection" << CPU;
    return false;
  }

  return TargetInfo::initFeatureMap(Features, Diags, CPU, FeaturesVec);
}

// Add any Power10 specific features.
void PPCTargetInfo::addP10SpecificFeatures(
    llvm::StringMap<bool> &Features) const {
  Features["htm"] = false; // HTM was removed for P10.
  Features["paired-vector-memops"] = true;
  Features["mma"] = true;
  Features["power10-vector"] = true;
  Features["pcrelative-memops"] = true;
  return;
}

// Add features specific to the "Future" CPU.
void PPCTargetInfo::addFutureSpecificFeatures(
    llvm::StringMap<bool> &Features) const {
  return;
}

bool PPCTargetInfo::hasFeature(StringRef Feature) const {
  return llvm::StringSwitch<bool>(Feature)
      .Case("powerpc", true)
      .Case("altivec", HasAltivec)
      .Case("vsx", HasVSX)
      .Case("power8-vector", HasP8Vector)
      .Case("crypto", HasP8Crypto)
      .Case("direct-move", HasDirectMove)
      .Case("htm", HasHTM)
      .Case("bpermd", HasBPERMD)
      .Case("extdiv", HasExtDiv)
      .Case("float128", HasFloat128)
      .Case("power9-vector", HasP9Vector)
      .Case("paired-vector-memops", PairedVectorMemops)
      .Case("power10-vector", HasP10Vector)
      .Case("pcrelative-memops", HasPCRelativeMemops)
      .Case("spe", HasSPE)
      .Case("mma", HasMMA)
      .Case("rop-protection", HasROPProtection)
      .Default(false);
}

void PPCTargetInfo::setFeatureEnabled(llvm::StringMap<bool> &Features,
                                      StringRef Name, bool Enabled) const {
  if (Enabled) {
    if (Name == "efpu2")
      Features["spe"] = true;
    // If we're enabling any of the vsx based features then enable vsx and
    // altivec. We'll diagnose any problems later.
    bool FeatureHasVSX = llvm::StringSwitch<bool>(Name)
                             .Case("vsx", true)
                             .Case("direct-move", true)
                             .Case("power8-vector", true)
                             .Case("power9-vector", true)
                             .Case("paired-vector-memops", true)
                             .Case("power10-vector", true)
                             .Case("float128", true)
                             .Case("mma", true)
                             .Default(false);
    if (FeatureHasVSX)
      Features["vsx"] = Features["altivec"] = true;
    if (Name == "power9-vector")
      Features["power8-vector"] = true;
    else if (Name == "power10-vector")
      Features["power8-vector"] = Features["power9-vector"] = true;
    if (Name == "pcrel")
      Features["pcrelative-memops"] = true;
    else
      Features[Name] = true;
  } else {
    if (Name == "spe")
      Features["efpu2"] = false;
    // If we're disabling altivec or vsx go ahead and disable all of the vsx
    // features.
    if ((Name == "altivec") || (Name == "vsx"))
      Features["vsx"] = Features["direct-move"] = Features["power8-vector"] =
          Features["float128"] = Features["power9-vector"] =
              Features["paired-vector-memops"] = Features["mma"] =
                  Features["power10-vector"] = false;
    if (Name == "power8-vector")
      Features["power9-vector"] = Features["paired-vector-memops"] =
          Features["mma"] = Features["power10-vector"] = false;
    else if (Name == "power9-vector")
      Features["paired-vector-memops"] = Features["mma"] =
          Features["power10-vector"] = false;
    if (Name == "pcrel")
      Features["pcrelative-memops"] = false;
    else
      Features[Name] = false;
  }
}

const char *const PPCTargetInfo::GCCRegNames[] = {
    "r0",  "r1",     "r2",   "r3",      "r4",      "r5",  "r6",  "r7",  "r8",
    "r9",  "r10",    "r11",  "r12",     "r13",     "r14", "r15", "r16", "r17",
    "r18", "r19",    "r20",  "r21",     "r22",     "r23", "r24", "r25", "r26",
    "r27", "r28",    "r29",  "r30",     "r31",     "f0",  "f1",  "f2",  "f3",
    "f4",  "f5",     "f6",   "f7",      "f8",      "f9",  "f10", "f11", "f12",
    "f13", "f14",    "f15",  "f16",     "f17",     "f18", "f19", "f20", "f21",
    "f22", "f23",    "f24",  "f25",     "f26",     "f27", "f28", "f29", "f30",
    "f31", "mq",     "lr",   "ctr",     "ap",      "cr0", "cr1", "cr2", "cr3",
    "cr4", "cr5",    "cr6",  "cr7",     "xer",     "v0",  "v1",  "v2",  "v3",
    "v4",  "v5",     "v6",   "v7",      "v8",      "v9",  "v10", "v11", "v12",
    "v13", "v14",    "v15",  "v16",     "v17",     "v18", "v19", "v20", "v21",
    "v22", "v23",    "v24",  "v25",     "v26",     "v27", "v28", "v29", "v30",
    "v31", "vrsave", "vscr", "spe_acc", "spefscr", "sfp"
};

ArrayRef<const char *> PPCTargetInfo::getGCCRegNames() const {
  return llvm::makeArrayRef(GCCRegNames);
}

const TargetInfo::GCCRegAlias PPCTargetInfo::GCCRegAliases[] = {
    // While some of these aliases do map to different registers
    // they still share the same register name.
    {{"0"}, "r0"},     {{"1"}, "r1"},     {{"2"}, "r2"},     {{"3"}, "r3"},
    {{"4"}, "r4"},     {{"5"}, "r5"},     {{"6"}, "r6"},     {{"7"}, "r7"},
    {{"8"}, "r8"},     {{"9"}, "r9"},     {{"10"}, "r10"},   {{"11"}, "r11"},
    {{"12"}, "r12"},   {{"13"}, "r13"},   {{"14"}, "r14"},   {{"15"}, "r15"},
    {{"16"}, "r16"},   {{"17"}, "r17"},   {{"18"}, "r18"},   {{"19"}, "r19"},
    {{"20"}, "r20"},   {{"21"}, "r21"},   {{"22"}, "r22"},   {{"23"}, "r23"},
    {{"24"}, "r24"},   {{"25"}, "r25"},   {{"26"}, "r26"},   {{"27"}, "r27"},
    {{"28"}, "r28"},   {{"29"}, "r29"},   {{"30"}, "r30"},   {{"31"}, "r31"},
    {{"fr0"}, "f0"},   {{"fr1"}, "f1"},   {{"fr2"}, "f2"},   {{"fr3"}, "f3"},
    {{"fr4"}, "f4"},   {{"fr5"}, "f5"},   {{"fr6"}, "f6"},   {{"fr7"}, "f7"},
    {{"fr8"}, "f8"},   {{"fr9"}, "f9"},   {{"fr10"}, "f10"}, {{"fr11"}, "f11"},
    {{"fr12"}, "f12"}, {{"fr13"}, "f13"}, {{"fr14"}, "f14"}, {{"fr15"}, "f15"},
    {{"fr16"}, "f16"}, {{"fr17"}, "f17"}, {{"fr18"}, "f18"}, {{"fr19"}, "f19"},
    {{"fr20"}, "f20"}, {{"fr21"}, "f21"}, {{"fr22"}, "f22"}, {{"fr23"}, "f23"},
    {{"fr24"}, "f24"}, {{"fr25"}, "f25"}, {{"fr26"}, "f26"}, {{"fr27"}, "f27"},
    {{"fr28"}, "f28"}, {{"fr29"}, "f29"}, {{"fr30"}, "f30"}, {{"fr31"}, "f31"},
    {{"cc"}, "cr0"},
};

ArrayRef<TargetInfo::GCCRegAlias> PPCTargetInfo::getGCCRegAliases() const {
  return llvm::makeArrayRef(GCCRegAliases);
}

// PPC ELFABIv2 DWARF Definitoin "Table 2.26. Mappings of Common Registers".
// vs0 ~ vs31 is mapping to 32 - 63,
// vs32 ~ vs63 is mapping to 77 - 108. 
const TargetInfo::AddlRegName GCCAddlRegNames[] = {
    // Table of additional register names to use in user input.
    {{"vs0"}, 32},   {{"vs1"}, 33},   {{"vs2"}, 34},   {{"vs3"}, 35}, 
    {{"vs4"}, 36},   {{"vs5"}, 37},   {{"vs6"}, 38},   {{"vs7"}, 39},
    {{"vs8"}, 40},   {{"vs9"}, 41},   {{"vs10"}, 42},  {{"vs11"}, 43},
    {{"vs12"}, 44},  {{"vs13"}, 45},  {{"vs14"}, 46},  {{"vs15"}, 47},
    {{"vs16"}, 48},  {{"vs17"}, 49},  {{"vs18"}, 50},  {{"vs19"}, 51},
    {{"vs20"}, 52},  {{"vs21"}, 53},  {{"vs22"}, 54},  {{"vs23"}, 55},
    {{"vs24"}, 56},  {{"vs25"}, 57},  {{"vs26"}, 58},  {{"vs27"}, 59},
    {{"vs28"}, 60},  {{"vs29"}, 61},  {{"vs30"}, 62},  {{"vs31"}, 63},
    {{"vs32"}, 77},  {{"vs33"}, 78},  {{"vs34"}, 79},  {{"vs35"}, 80},
    {{"vs36"}, 81},  {{"vs37"}, 82},  {{"vs38"}, 83},  {{"vs39"}, 84},
    {{"vs40"}, 85},  {{"vs41"}, 86},  {{"vs42"}, 87},  {{"vs43"}, 88},
    {{"vs44"}, 89},  {{"vs45"}, 90},  {{"vs46"}, 91},  {{"vs47"}, 92},
    {{"vs48"}, 93},  {{"vs49"}, 94},  {{"vs50"}, 95},  {{"vs51"}, 96},
    {{"vs52"}, 97},  {{"vs53"}, 98},  {{"vs54"}, 99},  {{"vs55"}, 100},
    {{"vs56"}, 101}, {{"vs57"}, 102}, {{"vs58"}, 103}, {{"vs59"}, 104},
    {{"vs60"}, 105}, {{"vs61"}, 106}, {{"vs62"}, 107}, {{"vs63"}, 108},
};

ArrayRef<TargetInfo::AddlRegName> PPCTargetInfo::getGCCAddlRegNames() const {
  if (ABI == "elfv2")
    return llvm::makeArrayRef(GCCAddlRegNames);
  else 
    return TargetInfo::getGCCAddlRegNames(); 
}

static constexpr llvm::StringLiteral ValidCPUNames[] = {
    {"generic"}, {"440"},     {"450"},       {"601"},     {"602"},
    {"603"},     {"603e"},    {"603ev"},     {"604"},     {"604e"},
    {"620"},     {"630"},     {"g3"},        {"7400"},    {"g4"},
    {"7450"},    {"g4+"},     {"750"},       {"8548"},    {"970"},
    {"g5"},      {"a2"},      {"e500"},      {"e500mc"},  {"e5500"},
    {"power3"},  {"pwr3"},    {"power4"},    {"pwr4"},    {"power5"},
    {"pwr5"},    {"power5x"}, {"pwr5x"},     {"power6"},  {"pwr6"},
    {"power6x"}, {"pwr6x"},   {"power7"},    {"pwr7"},    {"power8"},
    {"pwr8"},    {"power9"},  {"pwr9"},      {"power10"}, {"pwr10"},
    {"powerpc"}, {"ppc"},     {"powerpc64"}, {"ppc64"},   {"powerpc64le"},
    {"ppc64le"}, {"future"}};

bool PPCTargetInfo::isValidCPUName(StringRef Name) const {
  return llvm::find(ValidCPUNames, Name) != std::end(ValidCPUNames);
}

void PPCTargetInfo::fillValidCPUList(SmallVectorImpl<StringRef> &Values) const {
  Values.append(std::begin(ValidCPUNames), std::end(ValidCPUNames));
}

void PPCTargetInfo::adjust(LangOptions &Opts) {
  if (HasAltivec)
    Opts.AltiVec = 1;
  TargetInfo::adjust(Opts);
  if (LongDoubleFormat != &llvm::APFloat::IEEEdouble())
    LongDoubleFormat = Opts.PPCIEEELongDouble
                           ? &llvm::APFloat::IEEEquad()
                           : &llvm::APFloat::PPCDoubleDouble();
}

ArrayRef<Builtin::Info> PPCTargetInfo::getTargetBuiltins() const {
  return llvm::makeArrayRef(BuiltinInfo, clang::PPC::LastTSBuiltin -
                                             Builtin::FirstTSBuiltin);
}<|MERGE_RESOLUTION|>--- conflicted
+++ resolved
@@ -322,12 +322,9 @@
                         .Case("pwr9", true)
                         .Case("pwr8", true)
                         .Default(false);
-<<<<<<< HEAD
-=======
 
   // ROP Protection is off by default.
   Features["rop-protection"] = false;
->>>>>>> 2e412c55
 
   Features["spe"] = llvm::StringSwitch<bool>(CPU)
                         .Case("8548", true)
