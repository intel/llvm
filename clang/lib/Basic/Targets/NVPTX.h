--- conflicted
+++ resolved
@@ -170,7 +170,6 @@
     Opts["cl_khr_global_int32_extended_atomics"] = true;
     Opts["cl_khr_local_int32_base_atomics"] = true;
     Opts["cl_khr_local_int32_extended_atomics"] = true;
-<<<<<<< HEAD
     // PTX actually supports 64 bits operations even if the Nvidia OpenCL
     // runtime does not report support for it.
     // This is required for libclc to compile 64 bits atomic functions.
@@ -179,10 +178,8 @@
     Opts["cl_khr_int64_extended_atomics"] = true;
     Opts["cl_khr_fp16"] = true;
     Opts["cl_khr_3d_image_writes"] = true;
-=======
 
     Opts["__opencl_c_generic_address_space"] = true;
->>>>>>> 6553dc30
   }
 
   const llvm::omp::GV &getGridValue() const override {
