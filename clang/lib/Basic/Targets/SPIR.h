//===--- SPIR.h - Declare SPIR and SPIR-V target feature support *- C++ -*-===//
//
// Part of the LLVM Project, under the Apache License v2.0 with LLVM Exceptions.
// See https://llvm.org/LICENSE.txt for license information.
// SPDX-License-Identifier: Apache-2.0 WITH LLVM-exception
//
//===----------------------------------------------------------------------===//
//
// This file declares SPIR and SPIR-V TargetInfo objects.
//
//===----------------------------------------------------------------------===//

#ifndef LLVM_CLANG_LIB_BASIC_TARGETS_SPIR_H
#define LLVM_CLANG_LIB_BASIC_TARGETS_SPIR_H

#include "Targets.h"
#include "clang/Basic/TargetInfo.h"
#include "clang/Basic/TargetOptions.h"
#include "llvm/IR/DataLayout.h"
#include "llvm/Support/Compiler.h"
#include "OSTargets.h"
#include "llvm/Support/Compiler.h"
#include "llvm/Support/VersionTuple.h"
#include "llvm/TargetParser/Triple.h"
#include <optional>

namespace clang {
namespace targets {

// Used by both the SPIR and SPIR-V targets.
static const unsigned SPIRDefIsPrivMap[] = {
    0, // Default
    1, // opencl_global
    3, // opencl_local
    2, // opencl_constant
    0, // opencl_private
    4, // opencl_generic
    5, // opencl_global_device
    6, // opencl_global_host
    0, // cuda_device
    0, // cuda_constant
    0, // cuda_shared
    // SYCL address space values for this map are dummy
    0,  // sycl_global
    0,  // sycl_global_device
    0,  // sycl_global_host
    0,  // sycl_local
    0,  // sycl_private
    0,  // ptr32_sptr
    0,  // ptr32_uptr
    0,  // ptr64
    0,  // hlsl_groupshared
    12, // hlsl_constant
    10, // hlsl_private
    11, // hlsl_device
    7,  // hlsl_input
    // Wasm address space values for this target are dummy values,
    // as it is only enabled for Wasm targets.
    20, // wasm_funcref
};

// Used by both the SPIR and SPIR-V targets.
static const unsigned SPIRDefIsGenMap[] = {
    4, // Default
    1, // opencl_global
    3, // opencl_local
    2, // opencl_constant
    0, // opencl_private
    4, // opencl_generic
    5, // opencl_global_device
    6, // opencl_global_host
    // cuda_* address space mapping is intended for HIPSPV (HIP to SPIR-V
    // translation). This mapping is enabled when the language mode is HIP.
    1, // cuda_device
    // cuda_constant pointer can be casted to default/"flat" pointer, but in
    // SPIR-V casts between constant and generic pointers are not allowed. For
    // this reason cuda_constant is mapped to SPIR-V CrossWorkgroup.
    1,  // cuda_constant
    3,  // cuda_shared
    1,  // sycl_global
    5,  // sycl_global_device
    6,  // sycl_global_host
    3,  // sycl_local
    0,  // sycl_private
    0,  // ptr32_sptr
    0,  // ptr32_uptr
    0,  // ptr64
    0,  // hlsl_groupshared
    0,  // hlsl_constant
    10, // hlsl_private
    11, // hlsl_device
    7,  // hlsl_input
    // Wasm address space values for this target are dummy values,
    // as it is only enabled for Wasm targets.
    20, // wasm_funcref
};

// Base class for SPIR and SPIR-V target info.
class LLVM_LIBRARY_VISIBILITY BaseSPIRTargetInfo : public TargetInfo {
  std::unique_ptr<TargetInfo> HostTarget;

protected:
  BaseSPIRTargetInfo(const llvm::Triple &Triple, const TargetOptions &Opts)
      : TargetInfo(Triple) {
    assert((Triple.isSPIR() || Triple.isSPIRV()) &&
           "Invalid architecture for SPIR or SPIR-V.");
    TLSSupported = false;
    VLASupported = false;
    LongWidth = LongAlign = 64;
    AddrSpaceMap = &SPIRDefIsPrivMap;
    UseAddrSpaceMapMangling = true;
    HasLegalHalfType = true;
    HasFloat16 = true;
    // Define available target features
    // These must be defined in sorted order!
    NoAsmVariants = true;

    llvm::Triple HostTriple(Opts.HostTriple);
    if (!HostTriple.isSPIR() && !HostTriple.isSPIRV() &&
        HostTriple.getArch() != llvm::Triple::UnknownArch) {
      HostTarget = AllocateTarget(llvm::Triple(Opts.HostTriple), Opts);

      // Copy properties from host target.
      BoolWidth = HostTarget->getBoolWidth();
      BoolAlign = HostTarget->getBoolAlign();
      IntWidth = HostTarget->getIntWidth();
      IntAlign = HostTarget->getIntAlign();
      HalfWidth = HostTarget->getHalfWidth();
      HalfAlign = HostTarget->getHalfAlign();
      FloatWidth = HostTarget->getFloatWidth();
      FloatAlign = HostTarget->getFloatAlign();
      DoubleWidth = HostTarget->getDoubleWidth();
      DoubleAlign = HostTarget->getDoubleAlign();
      LongWidth = HostTarget->getLongWidth();
      LongAlign = HostTarget->getLongAlign();
      LongLongWidth = HostTarget->getLongLongWidth();
      LongLongAlign = HostTarget->getLongLongAlign();
      MinGlobalAlign =
          HostTarget->getMinGlobalAlign(/* TypeSize = */ 0,
                                        /* HasNonWeakDef = */ true);
      NewAlign = HostTarget->getNewAlign();
      DefaultAlignForAttributeAligned =
          HostTarget->getDefaultAlignForAttributeAligned();
      IntMaxType = HostTarget->getIntMaxType();
      WCharType = HostTarget->getWCharType();
      WIntType = HostTarget->getWIntType();
      Char16Type = HostTarget->getChar16Type();
      Char32Type = HostTarget->getChar32Type();
      Int64Type = HostTarget->getInt64Type();
      SigAtomicType = HostTarget->getSigAtomicType();
      ProcessIDType = HostTarget->getProcessIDType();

      UseBitFieldTypeAlignment = HostTarget->useBitFieldTypeAlignment();
      UseZeroLengthBitfieldAlignment =
          HostTarget->useZeroLengthBitfieldAlignment();
      UseExplicitBitFieldAlignment = HostTarget->useExplicitBitFieldAlignment();
      ZeroLengthBitfieldBoundary = HostTarget->getZeroLengthBitfieldBoundary();

      // This is a bit of a lie, but it controls __GCC_ATOMIC_XXX_LOCK_FREE, and
      // we need those macros to be identical on host and device, because (among
      // other things) they affect which standard library classes are defined,
      // and we need all classes to be defined on both the host and device.
      MaxAtomicInlineWidth = HostTarget->getMaxAtomicInlineWidth();
    }
  }

public:
  // SPIR supports the half type and the only llvm intrinsic allowed in SPIR is
  // memcpy as per section 3 of the SPIR spec.
  bool useFP16ConversionIntrinsics() const override { return false; }

  llvm::SmallVector<Builtin::InfosShard> getTargetBuiltins() const override {
    return {};
  }

  std::string_view getClobbers() const override { return ""; }

  ArrayRef<const char *> getGCCRegNames() const override { return {}; }

  bool validateAsmConstraint(const char *&Name,
                             TargetInfo::ConstraintInfo &info) const override {
    return true;
  }

  ArrayRef<TargetInfo::GCCRegAlias> getGCCRegAliases() const override {
    return {};
  }

  BuiltinVaListKind getBuiltinVaListKind() const override {
    return TargetInfo::VoidPtrBuiltinVaList;
  }

  std::optional<unsigned>
  getDWARFAddressSpace(unsigned AddressSpace) const override {
    return AddressSpace;
  }

  CallingConvCheckResult checkCallingConvention(CallingConv CC) const override {
<<<<<<< HEAD
    return (CC == CC_SpirFunction || CC == CC_OpenCLKernel ||
            // Permit CC_X86RegCall which is used to mark external functions
            // with explicit simd or structure type arguments to pass them via
            // registers.
            CC == CC_X86RegCall)
               ? CCCR_OK
               : CCCR_Warning;
=======
    return (CC == CC_SpirFunction || CC == CC_DeviceKernel) ? CCCR_OK
                                                            : CCCR_Warning;
>>>>>>> 3b9ebe92
  }

  CallingConv getDefaultCallingConv() const override {
    return CC_SpirFunction;
  }

  void setAddressSpaceMap(bool DefaultIsGeneric) {
    AddrSpaceMap = DefaultIsGeneric ? &SPIRDefIsGenMap : &SPIRDefIsPrivMap;
  }

  void adjust(DiagnosticsEngine &Diags, LangOptions &Opts) override {
    TargetInfo::adjust(Diags, Opts);
    // NOTE: SYCL specification considers unannotated pointers and references
    // to be pointing to the generic address space. See section 5.9.3 of
    // SYCL 2020 specification.
    // Currently, there is no way of representing SYCL's and HIP/CUDA's default
    // address space language semantic along with the semantics of embedded C's
    // default address space in the same address space map. Hence the map needs
    // to be reset to allow mapping to the desired value of 'Default' entry for
    // SYCL and HIP/CUDA.
    setAddressSpaceMap(
        /*DefaultIsGeneric=*/Opts.SYCLIsDevice ||
        // The address mapping from HIP/CUDA language for device code is only
        // defined for SPIR-V.
        (getTriple().isSPIRV() && Opts.CUDAIsDevice));
  }

  void setSupportedOpenCLOpts() override {
    // Assume all OpenCL extensions and optional core features are supported
    // for SPIR and SPIR-V since they are generic targets.
    supportAllOpenCLOpts();
  }

  bool hasBitIntType() const override { return true; }

  bool hasInt128Type() const override { return false; }
};

class LLVM_LIBRARY_VISIBILITY SPIRTargetInfo : public BaseSPIRTargetInfo {
public:
  SPIRTargetInfo(const llvm::Triple &Triple, const TargetOptions &Opts)
      : BaseSPIRTargetInfo(Triple, Opts) {
    assert(Triple.isSPIR() && "Invalid architecture for SPIR.");
  }

  void getTargetDefines(const LangOptions &Opts,
                        MacroBuilder &Builder) const override;

  bool hasFeature(StringRef Feature) const override {
    return Feature == "spir";
  }

  bool checkArithmeticFenceSupported() const override { return true; }
};

class LLVM_LIBRARY_VISIBILITY SPIR32TargetInfo : public SPIRTargetInfo {
public:
  SPIR32TargetInfo(const llvm::Triple &Triple, const TargetOptions &Opts)
      : SPIRTargetInfo(Triple, Opts) {
    assert(Triple.getArch() == llvm::Triple::spir &&
           "Invalid architecture for 32-bit SPIR.");
    PointerWidth = PointerAlign = 32;
    SizeType = TargetInfo::UnsignedInt;
    PtrDiffType = IntPtrType = TargetInfo::SignedInt;
    resetDataLayout(
        "e-p:32:32-i64:64-v16:16-v24:32-v32:32-v48:64-"
        "v96:128-v192:256-v256:256-v512:512-v1024:1024-n8:16:32:64-G1");
  }

  void getTargetDefines(const LangOptions &Opts,
                        MacroBuilder &Builder) const override;
};

class LLVM_LIBRARY_VISIBILITY SPIR64TargetInfo : public SPIRTargetInfo {
public:
  SPIR64TargetInfo(const llvm::Triple &Triple, const TargetOptions &Opts)
      : SPIRTargetInfo(Triple, Opts) {
    assert(Triple.getArch() == llvm::Triple::spir64 &&
           "Invalid architecture for 64-bit SPIR.");
    PointerWidth = PointerAlign = 64;
    SizeType = TargetInfo::UnsignedLong;
    PtrDiffType = IntPtrType = TargetInfo::SignedLong;

    resetDataLayout(
        "e-i64:64-v16:16-v24:32-v32:32-v48:64-"
        "v96:128-v192:256-v256:256-v512:512-v1024:1024-n8:16:32:64-G1");
  }

  void getTargetDefines(const LangOptions &Opts,
                        MacroBuilder &Builder) const override;
};

// spir64_fpga target
class LLVM_LIBRARY_VISIBILITY SPIR64FPGATargetInfo : public SPIR64TargetInfo {
public:
  SPIR64FPGATargetInfo(const llvm::Triple &Triple, const TargetOptions &Opts)
      : SPIR64TargetInfo(Triple, Opts) {}
  virtual size_t getMaxBitIntWidth() const override { return 4096; }
};

// x86-32 SPIR Windows target
class LLVM_LIBRARY_VISIBILITY WindowsX86_32SPIRTargetInfo
    : public WindowsTargetInfo<SPIR32TargetInfo> {
public:
  WindowsX86_32SPIRTargetInfo(const llvm::Triple &Triple,
                              const TargetOptions &Opts)
      : WindowsTargetInfo<SPIR32TargetInfo>(Triple, Opts) {
    DoubleAlign = LongLongAlign = 64;
    WCharType = UnsignedShort;
  }

  BuiltinVaListKind getBuiltinVaListKind() const override {
    return TargetInfo::CharPtrBuiltinVaList;
  }

  CallingConvCheckResult checkCallingConvention(CallingConv CC) const override {
    if (CC == CC_X86VectorCall)
      // Permit CC_X86VectorCall which is used in Microsoft headers
      return CCCR_OK;
    return (CC == CC_SpirFunction || CC == CC_OpenCLKernel) ? CCCR_OK
                                    : CCCR_Warning;
  }
};

// x86-32 SPIR Windows Visual Studio target
class LLVM_LIBRARY_VISIBILITY MicrosoftX86_32SPIRTargetInfo
    : public WindowsX86_32SPIRTargetInfo {
public:
  MicrosoftX86_32SPIRTargetInfo(const llvm::Triple &Triple,
                            const TargetOptions &Opts)
      : WindowsX86_32SPIRTargetInfo(Triple, Opts) {
  }

  void getTargetDefines(const LangOptions &Opts,
                        MacroBuilder &Builder) const override {
    WindowsX86_32SPIRTargetInfo::getTargetDefines(Opts, Builder);
    // The value of the following reflects processor type.
    // 300=386, 400=486, 500=Pentium, 600=Blend (default)
    // We lost the original triple, so we use the default.
    // TBD should we keep these lines?  Copied from X86.h.
    Builder.defineMacro("_M_IX86", "600");
  }
};

// x86-64 SPIR64 Windows target
class LLVM_LIBRARY_VISIBILITY WindowsX86_64_SPIR64TargetInfo
    : public WindowsTargetInfo<SPIR64TargetInfo> {
public:
  WindowsX86_64_SPIR64TargetInfo(const llvm::Triple &Triple,
                                 const TargetOptions &Opts)
      : WindowsTargetInfo<SPIR64TargetInfo>(Triple, Opts) {
    LongWidth = LongAlign = 32;
    DoubleAlign = LongLongAlign = 64;
    IntMaxType = SignedLongLong;
    Int64Type = SignedLongLong;
    SizeType = UnsignedLongLong;
    PtrDiffType = SignedLongLong;
    IntPtrType = SignedLongLong;
    WCharType = UnsignedShort;
  }

  BuiltinVaListKind getBuiltinVaListKind() const override {
    return TargetInfo::CharPtrBuiltinVaList;
  }

  CallingConvCheckResult checkCallingConvention(CallingConv CC) const override {
    if (CC == CC_X86VectorCall || CC == CC_X86RegCall)
      // Permit CC_X86VectorCall which is used in Microsoft headers
      // Permit CC_X86RegCall which is used to mark external functions with
      // explicit simd or structure type arguments to pass them via registers.
      return CCCR_OK;
    return (CC == CC_SpirFunction || CC == CC_OpenCLKernel) ? CCCR_OK
                                    : CCCR_Warning;
  }
};

// x86-64 SPIR64 Windows Visual Studio target
class LLVM_LIBRARY_VISIBILITY MicrosoftX86_64_SPIR64TargetInfo
    : public WindowsX86_64_SPIR64TargetInfo {
public:
  MicrosoftX86_64_SPIR64TargetInfo(const llvm::Triple &Triple,
                            const TargetOptions &Opts)
      : WindowsX86_64_SPIR64TargetInfo(Triple, Opts) {
  }

  void getTargetDefines(const LangOptions &Opts,
                        MacroBuilder &Builder) const override {
    WindowsX86_64_SPIR64TargetInfo::getTargetDefines(Opts, Builder);
    Builder.defineMacro("_M_X64", "100");
    Builder.defineMacro("_M_AMD64", "100");
  }
};

class LLVM_LIBRARY_VISIBILITY BaseSPIRVTargetInfo : public BaseSPIRTargetInfo {
public:
  BaseSPIRVTargetInfo(const llvm::Triple &Triple, const TargetOptions &Opts)
      : BaseSPIRTargetInfo(Triple, Opts) {
    assert(Triple.isSPIRV() && "Invalid architecture for SPIR-V.");
  }

  llvm::SmallVector<Builtin::InfosShard> getTargetBuiltins() const override;

  bool hasFeature(StringRef Feature) const override {
    return Feature == "spirv";
  }

  void getTargetDefines(const LangOptions &Opts,
                        MacroBuilder &Builder) const override;
};

class LLVM_LIBRARY_VISIBILITY SPIRVTargetInfo : public BaseSPIRVTargetInfo {
public:
  SPIRVTargetInfo(const llvm::Triple &Triple, const TargetOptions &Opts)
      : BaseSPIRVTargetInfo(Triple, Opts) {
    assert(Triple.getArch() == llvm::Triple::spirv &&
           "Invalid architecture for Logical SPIR-V.");
    assert(Triple.getOS() == llvm::Triple::Vulkan &&
           Triple.getVulkanVersion() != llvm::VersionTuple(0) &&
           "Logical SPIR-V requires a valid Vulkan environment.");
    assert(Triple.getEnvironment() >= llvm::Triple::Pixel &&
           Triple.getEnvironment() <= llvm::Triple::Amplification &&
           "Logical SPIR-V environment must be a valid shader stage.");
    PointerWidth = PointerAlign = 64;

    // SPIR-V IDs are represented with a single 32-bit word.
    SizeType = TargetInfo::UnsignedInt;
    resetDataLayout("e-i64:64-v16:16-v24:32-v32:32-v48:64-v96:128-v192:256-"
                    "v256:256-v512:512-v1024:1024-n8:16:32:64-G10");
  }

  void getTargetDefines(const LangOptions &Opts,
                        MacroBuilder &Builder) const override;
};

class LLVM_LIBRARY_VISIBILITY SPIRV32TargetInfo : public BaseSPIRVTargetInfo {
public:
  SPIRV32TargetInfo(const llvm::Triple &Triple, const TargetOptions &Opts)
      : BaseSPIRVTargetInfo(Triple, Opts) {
    assert(Triple.getArch() == llvm::Triple::spirv32 &&
           "Invalid architecture for 32-bit SPIR-V.");
    assert(getTriple().getOS() == llvm::Triple::UnknownOS &&
           "32-bit SPIR-V target must use unknown OS");
    assert(getTriple().getEnvironment() == llvm::Triple::UnknownEnvironment &&
           "32-bit SPIR-V target must use unknown environment type");
    PointerWidth = PointerAlign = 32;
    SizeType = TargetInfo::UnsignedInt;
    PtrDiffType = IntPtrType = TargetInfo::SignedInt;
    // SPIR-V has core support for atomic ops, and Int32 is always available;
    // we take the maximum because it's possible the Host supports wider types.
    MaxAtomicInlineWidth = std::max<unsigned char>(MaxAtomicInlineWidth, 32);
    resetDataLayout("e-p:32:32-i64:64-v16:16-v24:32-v32:32-v48:64-v96:128-"
                    "v192:256-v256:256-v512:512-v1024:1024-n8:16:32:64-G1");
  }

  void getTargetDefines(const LangOptions &Opts,
                        MacroBuilder &Builder) const override;
};

class LLVM_LIBRARY_VISIBILITY SPIRV64TargetInfo : public BaseSPIRVTargetInfo {
public:
  SPIRV64TargetInfo(const llvm::Triple &Triple, const TargetOptions &Opts)
      : BaseSPIRVTargetInfo(Triple, Opts) {
    assert(Triple.getArch() == llvm::Triple::spirv64 &&
           "Invalid architecture for 64-bit SPIR-V.");
    assert(getTriple().getOS() == llvm::Triple::UnknownOS &&
           "64-bit SPIR-V target must use unknown OS");
    assert(getTriple().getEnvironment() == llvm::Triple::UnknownEnvironment &&
           "64-bit SPIR-V target must use unknown environment type");
    PointerWidth = PointerAlign = 64;
    SizeType = TargetInfo::UnsignedLong;
    PtrDiffType = IntPtrType = TargetInfo::SignedLong;
    // SPIR-V has core support for atomic ops, and Int64 is always available;
    // we take the maximum because it's possible the Host supports wider types.
    MaxAtomicInlineWidth = std::max<unsigned char>(MaxAtomicInlineWidth, 64);
    resetDataLayout("e-i64:64-v16:16-v24:32-v32:32-v48:64-v96:128-v192:256-"
                    "v256:256-v512:512-v1024:1024-n8:16:32:64-G1");
  }

  void getTargetDefines(const LangOptions &Opts,
                        MacroBuilder &Builder) const override;

  const llvm::omp::GV &getGridValue() const override {
    return llvm::omp::SPIRVGridValues;
  }

  std::optional<LangAS> getConstantAddressSpace() const override {
    return ConstantAS;
  }
  void adjust(DiagnosticsEngine &Diags, LangOptions &Opts) override {
    BaseSPIRVTargetInfo::adjust(Diags, Opts);
    // opencl_constant will map to UniformConstant in SPIR-V
    if (Opts.OpenCL)
      ConstantAS = LangAS::opencl_constant;
  }

private:
  // opencl_global will map to CrossWorkgroup in SPIR-V
  LangAS ConstantAS = LangAS::opencl_global;
};

// x86-32 SPIRV32 Windows target
class LLVM_LIBRARY_VISIBILITY WindowsX86_32SPIRV32TargetInfo
    : public WindowsTargetInfo<SPIRV32TargetInfo> {
public:
  WindowsX86_32SPIRV32TargetInfo(const llvm::Triple &Triple,
                                 const TargetOptions &Opts)
      : WindowsTargetInfo<SPIRV32TargetInfo>(Triple, Opts) {
    DoubleAlign = LongLongAlign = 64;
    WCharType = UnsignedShort;
  }

  BuiltinVaListKind getBuiltinVaListKind() const override {
    return TargetInfo::CharPtrBuiltinVaList;
  }

  CallingConvCheckResult checkCallingConvention(CallingConv CC) const override {
    if (CC == CC_X86VectorCall)
      // Permit CC_X86VectorCall which is used in Microsoft headers
      return CCCR_OK;
    return (CC == CC_SpirFunction || CC == CC_OpenCLKernel) ? CCCR_OK
                                                            : CCCR_Warning;
  }
};

// x86-32 SPIRV32 Windows Visual Studio target
class LLVM_LIBRARY_VISIBILITY MicrosoftX86_32SPIRV32TargetInfo
    : public WindowsX86_32SPIRV32TargetInfo {
public:
  MicrosoftX86_32SPIRV32TargetInfo(const llvm::Triple &Triple,
                                   const TargetOptions &Opts)
      : WindowsX86_32SPIRV32TargetInfo(Triple, Opts) {}

  void getTargetDefines(const LangOptions &Opts,
                        MacroBuilder &Builder) const override {
    WindowsX86_32SPIRV32TargetInfo::getTargetDefines(Opts, Builder);
    // The value of the following reflects processor type.
    // 300=386, 400=486, 500=Pentium, 600=Blend (default)
    // We lost the original triple, so we use the default.
    Builder.defineMacro("_M_IX86", "600");
  }
};

// x86-64 SPIRV64 Windows target
class LLVM_LIBRARY_VISIBILITY WindowsX86_64_SPIRV64TargetInfo
    : public WindowsTargetInfo<SPIRV64TargetInfo> {
public:
  WindowsX86_64_SPIRV64TargetInfo(const llvm::Triple &Triple,
                                  const TargetOptions &Opts)
      : WindowsTargetInfo<SPIRV64TargetInfo>(Triple, Opts) {
    LongWidth = LongAlign = 32;
    DoubleAlign = LongLongAlign = 64;
    IntMaxType = SignedLongLong;
    Int64Type = SignedLongLong;
    SizeType = UnsignedLongLong;
    PtrDiffType = SignedLongLong;
    IntPtrType = SignedLongLong;
    WCharType = UnsignedShort;
  }

  BuiltinVaListKind getBuiltinVaListKind() const override {
    return TargetInfo::CharPtrBuiltinVaList;
  }

  CallingConvCheckResult checkCallingConvention(CallingConv CC) const override {
    if (CC == CC_X86VectorCall || CC == CC_X86RegCall)
      // Permit CC_X86VectorCall which is used in Microsoft headers
      // Permit CC_X86RegCall which is used to mark external functions with
      // explicit simd or structure type arguments to pass them via registers.
      return CCCR_OK;
    return (CC == CC_SpirFunction || CC == CC_OpenCLKernel) ? CCCR_OK
                                                            : CCCR_Warning;
  }
};

// x86-64 SPIRV64 Windows Visual Studio target
class LLVM_LIBRARY_VISIBILITY MicrosoftX86_64_SPIRV64TargetInfo
    : public WindowsX86_64_SPIRV64TargetInfo {
public:
  MicrosoftX86_64_SPIRV64TargetInfo(const llvm::Triple &Triple,
                                    const TargetOptions &Opts)
      : WindowsX86_64_SPIRV64TargetInfo(Triple, Opts) {}

  void getTargetDefines(const LangOptions &Opts,
                        MacroBuilder &Builder) const override {
    WindowsX86_64_SPIRV64TargetInfo::getTargetDefines(Opts, Builder);
    Builder.defineMacro("_M_X64", "100");
    Builder.defineMacro("_M_AMD64", "100");
  }
};

class LLVM_LIBRARY_VISIBILITY SPIRV64AMDGCNTargetInfo final
    : public BaseSPIRVTargetInfo {
public:
  SPIRV64AMDGCNTargetInfo(const llvm::Triple &Triple, const TargetOptions &Opts)
      : BaseSPIRVTargetInfo(Triple, Opts) {
    assert(Triple.getArch() == llvm::Triple::spirv64 &&
           "Invalid architecture for 64-bit AMDGCN SPIR-V.");
    assert(Triple.getVendor() == llvm::Triple::VendorType::AMD &&
           "64-bit AMDGCN SPIR-V target must use AMD vendor");
    assert(getTriple().getOS() == llvm::Triple::OSType::AMDHSA &&
           "64-bit AMDGCN SPIR-V target must use AMDHSA OS");
    assert(getTriple().getEnvironment() == llvm::Triple::UnknownEnvironment &&
           "64-bit SPIR-V target must use unknown environment type");
    PointerWidth = PointerAlign = 64;
    SizeType = TargetInfo::UnsignedLong;
    PtrDiffType = IntPtrType = TargetInfo::SignedLong;
    AddrSpaceMap = &SPIRDefIsGenMap;

    resetDataLayout("e-i64:64-v16:16-v24:32-v32:32-v48:64-v96:128-v192:256-"
                    "v256:256-v512:512-v1024:1024-n32:64-S32-G1-P4-A0");

    BFloat16Width = BFloat16Align = 16;
    BFloat16Format = &llvm::APFloat::BFloat();

    HasLegalHalfType = true;
    HasFloat16 = true;
    HalfArgsAndReturns = true;

    MaxAtomicPromoteWidth = MaxAtomicInlineWidth = 64;
  }

  bool hasBFloat16Type() const override { return true; }

  ArrayRef<const char *> getGCCRegNames() const override;

  bool initFeatureMap(llvm::StringMap<bool> &Features, DiagnosticsEngine &Diags,
                      StringRef,
                      const std::vector<std::string> &) const override;

  bool validateAsmConstraint(const char *&Name,
                             TargetInfo::ConstraintInfo &Info) const override;

  std::string convertConstraint(const char *&Constraint) const override;

  llvm::SmallVector<Builtin::InfosShard> getTargetBuiltins() const override;

  void getTargetDefines(const LangOptions &Opts,
                        MacroBuilder &Builder) const override;

  void setAuxTarget(const TargetInfo *Aux) override;

  void adjust(DiagnosticsEngine &Diags, LangOptions &Opts) override {
    TargetInfo::adjust(Diags, Opts);
  }

  bool hasInt128Type() const override { return TargetInfo::hasInt128Type(); }
};

} // namespace targets
} // namespace clang
#endif // LLVM_CLANG_LIB_BASIC_TARGETS_SPIR_H<|MERGE_RESOLUTION|>--- conflicted
+++ resolved
@@ -196,18 +196,13 @@
   }
 
   CallingConvCheckResult checkCallingConvention(CallingConv CC) const override {
-<<<<<<< HEAD
-    return (CC == CC_SpirFunction || CC == CC_OpenCLKernel ||
+    return (CC == CC_SpirFunction || CC == CC_DeviceKernel ||
             // Permit CC_X86RegCall which is used to mark external functions
             // with explicit simd or structure type arguments to pass them via
             // registers.
             CC == CC_X86RegCall)
                ? CCCR_OK
                : CCCR_Warning;
-=======
-    return (CC == CC_SpirFunction || CC == CC_DeviceKernel) ? CCCR_OK
-                                                            : CCCR_Warning;
->>>>>>> 3b9ebe92
   }
 
   CallingConv getDefaultCallingConv() const override {
@@ -327,7 +322,7 @@
     if (CC == CC_X86VectorCall)
       // Permit CC_X86VectorCall which is used in Microsoft headers
       return CCCR_OK;
-    return (CC == CC_SpirFunction || CC == CC_OpenCLKernel) ? CCCR_OK
+    return (CC == CC_SpirFunction || CC == CC_DeviceKernel) ? CCCR_OK
                                     : CCCR_Warning;
   }
 };
@@ -379,7 +374,7 @@
       // Permit CC_X86RegCall which is used to mark external functions with
       // explicit simd or structure type arguments to pass them via registers.
       return CCCR_OK;
-    return (CC == CC_SpirFunction || CC == CC_OpenCLKernel) ? CCCR_OK
+    return (CC == CC_SpirFunction || CC == CC_DeviceKernel) ? CCCR_OK
                                     : CCCR_Warning;
   }
 };
@@ -527,7 +522,7 @@
     if (CC == CC_X86VectorCall)
       // Permit CC_X86VectorCall which is used in Microsoft headers
       return CCCR_OK;
-    return (CC == CC_SpirFunction || CC == CC_OpenCLKernel) ? CCCR_OK
+    return (CC == CC_SpirFunction || CC == CC_DeviceKernel) ? CCCR_OK
                                                             : CCCR_Warning;
   }
 };
@@ -577,7 +572,7 @@
       // Permit CC_X86RegCall which is used to mark external functions with
       // explicit simd or structure type arguments to pass them via registers.
       return CCCR_OK;
-    return (CC == CC_SpirFunction || CC == CC_OpenCLKernel) ? CCCR_OK
+    return (CC == CC_SpirFunction || CC == CC_DeviceKernel) ? CCCR_OK
                                                             : CCCR_Warning;
   }
 };
