//===--- SPIR.h - Declare SPIR and SPIR-V target feature support *- C++ -*-===//
//
// Part of the LLVM Project, under the Apache License v2.0 with LLVM Exceptions.
// See https://llvm.org/LICENSE.txt for license information.
// SPDX-License-Identifier: Apache-2.0 WITH LLVM-exception
//
//===----------------------------------------------------------------------===//
//
// This file declares SPIR and SPIR-V TargetInfo objects.
//
//===----------------------------------------------------------------------===//

#ifndef LLVM_CLANG_LIB_BASIC_TARGETS_SPIR_H
#define LLVM_CLANG_LIB_BASIC_TARGETS_SPIR_H

#include "Targets.h"
#include "clang/Basic/TargetInfo.h"
#include "clang/Basic/TargetOptions.h"
#include "llvm/IR/DataLayout.h"
#include "llvm/Support/Compiler.h"
#include "OSTargets.h"
#include "llvm/Support/Compiler.h"
#include "llvm/Support/VersionTuple.h"
#include "llvm/TargetParser/Triple.h"
#include <optional>

namespace clang {
namespace targets {

// Used by both the SPIR and SPIR-V targets.
static const unsigned SPIRDefIsPrivMap[] = {
    0, // Default
    1, // opencl_global
    3, // opencl_local
    2, // opencl_constant
    0, // opencl_private
    4, // opencl_generic
    5, // opencl_global_device
    6, // opencl_global_host
    0, // cuda_device
    0, // cuda_constant
    0, // cuda_shared
    // SYCL address space values for this map are dummy
    0,  // sycl_global
    0,  // sycl_global_device
    0,  // sycl_global_host
    0,  // sycl_local
    0,  // sycl_private
    0,  // ptr32_sptr
    0,  // ptr32_uptr
    0,  // ptr64
    0,  // hlsl_groupshared
    2,  // hlsl_constant
    10, // hlsl_private
    11, // hlsl_device
    // Wasm address space values for this target are dummy values,
    // as it is only enabled for Wasm targets.
    20, // wasm_funcref
};

// Used by both the SPIR and SPIR-V targets.
static const unsigned SPIRDefIsGenMap[] = {
    4, // Default
<<<<<<< HEAD
    // OpenCL address space values for this map are dummy and they can't be used
    // FIXME: reset opencl_global entry to 0. Currently CodeGen libary uses
    // opencl_global in SYCL language mode, but we should switch to using
    // sycl_global instead.
=======
    // Some OpenCL address space values for this map are dummy and they can't be
    // used
>>>>>>> 52a96491
    1, // opencl_global
    0, // opencl_local
    2, // opencl_constant
    0, // opencl_private
    0, // opencl_generic
    0, // opencl_global_device
    0, // opencl_global_host
    // cuda_* address space mapping is intended for HIPSPV (HIP to SPIR-V
    // translation). This mapping is enabled when the language mode is HIP.
    1, // cuda_device
    // cuda_constant pointer can be casted to default/"flat" pointer, but in
    // SPIR-V casts between constant and generic pointers are not allowed. For
    // this reason cuda_constant is mapped to SPIR-V CrossWorkgroup.
    1,  // cuda_constant
    3,  // cuda_shared
    1,  // sycl_global
    5,  // sycl_global_device
    6,  // sycl_global_host
    3,  // sycl_local
    0,  // sycl_private
    0,  // ptr32_sptr
    0,  // ptr32_uptr
    0,  // ptr64
    0,  // hlsl_groupshared
    0,  // hlsl_constant
    10, // hlsl_private
    11, // hlsl_device
    // Wasm address space values for this target are dummy values,
    // as it is only enabled for Wasm targets.
    20, // wasm_funcref
};

// Base class for SPIR and SPIR-V target info.
class LLVM_LIBRARY_VISIBILITY BaseSPIRTargetInfo : public TargetInfo {
  std::unique_ptr<TargetInfo> HostTarget;

protected:
  BaseSPIRTargetInfo(const llvm::Triple &Triple, const TargetOptions &Opts)
      : TargetInfo(Triple) {
    assert((Triple.isSPIR() || Triple.isSPIRV()) &&
           "Invalid architecture for SPIR or SPIR-V.");
    TLSSupported = false;
    VLASupported = false;
    LongWidth = LongAlign = 64;
    AddrSpaceMap = &SPIRDefIsPrivMap;
    UseAddrSpaceMapMangling = true;
    HasLegalHalfType = true;
    HasFloat16 = true;
    // Define available target features
    // These must be defined in sorted order!
    NoAsmVariants = true;

    llvm::Triple HostTriple(Opts.HostTriple);
    if (!HostTriple.isSPIR() && !HostTriple.isSPIRV() &&
        HostTriple.getArch() != llvm::Triple::UnknownArch) {
      HostTarget = AllocateTarget(llvm::Triple(Opts.HostTriple), Opts);

      // Copy properties from host target.
      BoolWidth = HostTarget->getBoolWidth();
      BoolAlign = HostTarget->getBoolAlign();
      IntWidth = HostTarget->getIntWidth();
      IntAlign = HostTarget->getIntAlign();
      HalfWidth = HostTarget->getHalfWidth();
      HalfAlign = HostTarget->getHalfAlign();
      FloatWidth = HostTarget->getFloatWidth();
      FloatAlign = HostTarget->getFloatAlign();
      DoubleWidth = HostTarget->getDoubleWidth();
      DoubleAlign = HostTarget->getDoubleAlign();
      LongWidth = HostTarget->getLongWidth();
      LongAlign = HostTarget->getLongAlign();
      LongLongWidth = HostTarget->getLongLongWidth();
      LongLongAlign = HostTarget->getLongLongAlign();
      MinGlobalAlign =
          HostTarget->getMinGlobalAlign(/* TypeSize = */ 0,
                                        /* HasNonWeakDef = */ true);
      NewAlign = HostTarget->getNewAlign();
      DefaultAlignForAttributeAligned =
          HostTarget->getDefaultAlignForAttributeAligned();
      IntMaxType = HostTarget->getIntMaxType();
      WCharType = HostTarget->getWCharType();
      WIntType = HostTarget->getWIntType();
      Char16Type = HostTarget->getChar16Type();
      Char32Type = HostTarget->getChar32Type();
      Int64Type = HostTarget->getInt64Type();
      SigAtomicType = HostTarget->getSigAtomicType();
      ProcessIDType = HostTarget->getProcessIDType();

      UseBitFieldTypeAlignment = HostTarget->useBitFieldTypeAlignment();
      UseZeroLengthBitfieldAlignment =
          HostTarget->useZeroLengthBitfieldAlignment();
      UseExplicitBitFieldAlignment = HostTarget->useExplicitBitFieldAlignment();
      ZeroLengthBitfieldBoundary = HostTarget->getZeroLengthBitfieldBoundary();

      // This is a bit of a lie, but it controls __GCC_ATOMIC_XXX_LOCK_FREE, and
      // we need those macros to be identical on host and device, because (among
      // other things) they affect which standard library classes are defined,
      // and we need all classes to be defined on both the host and device.
      MaxAtomicInlineWidth = HostTarget->getMaxAtomicInlineWidth();
    }
  }

public:
  // SPIR supports the half type and the only llvm intrinsic allowed in SPIR is
  // memcpy as per section 3 of the SPIR spec.
  bool useFP16ConversionIntrinsics() const override { return false; }

  llvm::SmallVector<Builtin::InfosShard> getTargetBuiltins() const override {
    return {};
  }

  std::string_view getClobbers() const override { return ""; }

  ArrayRef<const char *> getGCCRegNames() const override { return {}; }

  bool validateAsmConstraint(const char *&Name,
                             TargetInfo::ConstraintInfo &info) const override {
    return true;
  }

  ArrayRef<TargetInfo::GCCRegAlias> getGCCRegAliases() const override {
    return {};
  }

  BuiltinVaListKind getBuiltinVaListKind() const override {
    return TargetInfo::VoidPtrBuiltinVaList;
  }

  std::optional<unsigned>
  getDWARFAddressSpace(unsigned AddressSpace) const override {
    return AddressSpace;
  }

  CallingConvCheckResult checkCallingConvention(CallingConv CC) const override {
    return (CC == CC_SpirFunction || CC == CC_OpenCLKernel ||
            // Permit CC_X86RegCall which is used to mark external functions
            // with explicit simd or structure type arguments to pass them via
            // registers.
            CC == CC_X86RegCall)
               ? CCCR_OK
               : CCCR_Warning;
  }

  CallingConv getDefaultCallingConv() const override {
    return CC_SpirFunction;
  }

  void setAddressSpaceMap(bool DefaultIsGeneric) {
    AddrSpaceMap = DefaultIsGeneric ? &SPIRDefIsGenMap : &SPIRDefIsPrivMap;
  }

  void adjust(DiagnosticsEngine &Diags, LangOptions &Opts) override {
    TargetInfo::adjust(Diags, Opts);
    // NOTE: SYCL specification considers unannotated pointers and references
    // to be pointing to the generic address space. See section 5.9.3 of
    // SYCL 2020 specification.
    // Currently, there is no way of representing SYCL's and HIP/CUDA's default
    // address space language semantic along with the semantics of embedded C's
    // default address space in the same address space map. Hence the map needs
    // to be reset to allow mapping to the desired value of 'Default' entry for
    // SYCL and HIP/CUDA.
    setAddressSpaceMap(
        /*DefaultIsGeneric=*/Opts.SYCLIsDevice ||
        // The address mapping from HIP/CUDA language for device code is only
        // defined for SPIR-V.
        (getTriple().isSPIRV() && Opts.CUDAIsDevice));
  }

  void setSupportedOpenCLOpts() override {
    // Assume all OpenCL extensions and optional core features are supported
    // for SPIR and SPIR-V since they are generic targets.
    supportAllOpenCLOpts();
  }

  bool hasBitIntType() const override { return true; }

  bool hasInt128Type() const override { return false; }
};

class LLVM_LIBRARY_VISIBILITY SPIRTargetInfo : public BaseSPIRTargetInfo {
public:
  SPIRTargetInfo(const llvm::Triple &Triple, const TargetOptions &Opts)
      : BaseSPIRTargetInfo(Triple, Opts) {
    assert(Triple.isSPIR() && "Invalid architecture for SPIR.");
  }

  void getTargetDefines(const LangOptions &Opts,
                        MacroBuilder &Builder) const override;

  bool hasFeature(StringRef Feature) const override {
    return Feature == "spir";
  }

  bool checkArithmeticFenceSupported() const override { return true; }
};

class LLVM_LIBRARY_VISIBILITY SPIR32TargetInfo : public SPIRTargetInfo {
public:
  SPIR32TargetInfo(const llvm::Triple &Triple, const TargetOptions &Opts)
      : SPIRTargetInfo(Triple, Opts) {
    assert(Triple.getArch() == llvm::Triple::spir &&
           "Invalid architecture for 32-bit SPIR.");
    PointerWidth = PointerAlign = 32;
    SizeType = TargetInfo::UnsignedInt;
    PtrDiffType = IntPtrType = TargetInfo::SignedInt;
    resetDataLayout(
        "e-p:32:32-i64:64-v16:16-v24:32-v32:32-v48:64-"
        "v96:128-v192:256-v256:256-v512:512-v1024:1024-n8:16:32:64-G1");
  }

  void getTargetDefines(const LangOptions &Opts,
                        MacroBuilder &Builder) const override;
};

class LLVM_LIBRARY_VISIBILITY SPIR64TargetInfo : public SPIRTargetInfo {
public:
  SPIR64TargetInfo(const llvm::Triple &Triple, const TargetOptions &Opts)
      : SPIRTargetInfo(Triple, Opts) {
    assert(Triple.getArch() == llvm::Triple::spir64 &&
           "Invalid architecture for 64-bit SPIR.");
    PointerWidth = PointerAlign = 64;
    SizeType = TargetInfo::UnsignedLong;
    PtrDiffType = IntPtrType = TargetInfo::SignedLong;

    resetDataLayout(
        "e-i64:64-v16:16-v24:32-v32:32-v48:64-"
        "v96:128-v192:256-v256:256-v512:512-v1024:1024-n8:16:32:64-G1");
  }

  void getTargetDefines(const LangOptions &Opts,
                        MacroBuilder &Builder) const override;
};

// spir64_fpga target
class LLVM_LIBRARY_VISIBILITY SPIR64FPGATargetInfo : public SPIR64TargetInfo {
public:
  SPIR64FPGATargetInfo(const llvm::Triple &Triple, const TargetOptions &Opts)
      : SPIR64TargetInfo(Triple, Opts) {}
  virtual size_t getMaxBitIntWidth() const override { return 4096; }
};

// x86-32 SPIR Windows target
class LLVM_LIBRARY_VISIBILITY WindowsX86_32SPIRTargetInfo
    : public WindowsTargetInfo<SPIR32TargetInfo> {
public:
  WindowsX86_32SPIRTargetInfo(const llvm::Triple &Triple,
                              const TargetOptions &Opts)
      : WindowsTargetInfo<SPIR32TargetInfo>(Triple, Opts) {
    DoubleAlign = LongLongAlign = 64;
    WCharType = UnsignedShort;
  }

  BuiltinVaListKind getBuiltinVaListKind() const override {
    return TargetInfo::CharPtrBuiltinVaList;
  }

  CallingConvCheckResult checkCallingConvention(CallingConv CC) const override {
    if (CC == CC_X86VectorCall)
      // Permit CC_X86VectorCall which is used in Microsoft headers
      return CCCR_OK;
    return (CC == CC_SpirFunction || CC == CC_OpenCLKernel) ? CCCR_OK
                                    : CCCR_Warning;
  }
};

// x86-32 SPIR Windows Visual Studio target
class LLVM_LIBRARY_VISIBILITY MicrosoftX86_32SPIRTargetInfo
    : public WindowsX86_32SPIRTargetInfo {
public:
  MicrosoftX86_32SPIRTargetInfo(const llvm::Triple &Triple,
                            const TargetOptions &Opts)
      : WindowsX86_32SPIRTargetInfo(Triple, Opts) {
  }

  void getTargetDefines(const LangOptions &Opts,
                        MacroBuilder &Builder) const override {
    WindowsX86_32SPIRTargetInfo::getTargetDefines(Opts, Builder);
    // The value of the following reflects processor type.
    // 300=386, 400=486, 500=Pentium, 600=Blend (default)
    // We lost the original triple, so we use the default.
    // TBD should we keep these lines?  Copied from X86.h.
    Builder.defineMacro("_M_IX86", "600");
  }
};

// x86-64 SPIR64 Windows target
class LLVM_LIBRARY_VISIBILITY WindowsX86_64_SPIR64TargetInfo
    : public WindowsTargetInfo<SPIR64TargetInfo> {
public:
  WindowsX86_64_SPIR64TargetInfo(const llvm::Triple &Triple,
                                 const TargetOptions &Opts)
      : WindowsTargetInfo<SPIR64TargetInfo>(Triple, Opts) {
    LongWidth = LongAlign = 32;
    DoubleAlign = LongLongAlign = 64;
    IntMaxType = SignedLongLong;
    Int64Type = SignedLongLong;
    SizeType = UnsignedLongLong;
    PtrDiffType = SignedLongLong;
    IntPtrType = SignedLongLong;
    WCharType = UnsignedShort;
  }

  BuiltinVaListKind getBuiltinVaListKind() const override {
    return TargetInfo::CharPtrBuiltinVaList;
  }

  CallingConvCheckResult checkCallingConvention(CallingConv CC) const override {
    if (CC == CC_X86VectorCall || CC == CC_X86RegCall)
      // Permit CC_X86VectorCall which is used in Microsoft headers
      // Permit CC_X86RegCall which is used to mark external functions with
      // explicit simd or structure type arguments to pass them via registers.
      return CCCR_OK;
    return (CC == CC_SpirFunction || CC == CC_OpenCLKernel) ? CCCR_OK
                                    : CCCR_Warning;
  }
};

// x86-64 SPIR64 Windows Visual Studio target
class LLVM_LIBRARY_VISIBILITY MicrosoftX86_64_SPIR64TargetInfo
    : public WindowsX86_64_SPIR64TargetInfo {
public:
  MicrosoftX86_64_SPIR64TargetInfo(const llvm::Triple &Triple,
                            const TargetOptions &Opts)
      : WindowsX86_64_SPIR64TargetInfo(Triple, Opts) {
  }

  void getTargetDefines(const LangOptions &Opts,
                        MacroBuilder &Builder) const override {
    WindowsX86_64_SPIR64TargetInfo::getTargetDefines(Opts, Builder);
    Builder.defineMacro("_M_X64", "100");
    Builder.defineMacro("_M_AMD64", "100");
  }
};

class LLVM_LIBRARY_VISIBILITY BaseSPIRVTargetInfo : public BaseSPIRTargetInfo {
public:
  BaseSPIRVTargetInfo(const llvm::Triple &Triple, const TargetOptions &Opts)
      : BaseSPIRTargetInfo(Triple, Opts) {
    assert(Triple.isSPIRV() && "Invalid architecture for SPIR-V.");
  }

  bool hasFeature(StringRef Feature) const override {
    return Feature == "spirv";
  }

  void getTargetDefines(const LangOptions &Opts,
                        MacroBuilder &Builder) const override;
};

class LLVM_LIBRARY_VISIBILITY SPIRVTargetInfo : public BaseSPIRVTargetInfo {
public:
  SPIRVTargetInfo(const llvm::Triple &Triple, const TargetOptions &Opts)
      : BaseSPIRVTargetInfo(Triple, Opts) {
    assert(Triple.getArch() == llvm::Triple::spirv &&
           "Invalid architecture for Logical SPIR-V.");
    assert(Triple.getOS() == llvm::Triple::Vulkan &&
           Triple.getVulkanVersion() != llvm::VersionTuple(0) &&
           "Logical SPIR-V requires a valid Vulkan environment.");
    assert(Triple.getEnvironment() >= llvm::Triple::Pixel &&
           Triple.getEnvironment() <= llvm::Triple::Amplification &&
           "Logical SPIR-V environment must be a valid shader stage.");
    PointerWidth = PointerAlign = 64;

    // SPIR-V IDs are represented with a single 32-bit word.
    SizeType = TargetInfo::UnsignedInt;
    resetDataLayout("e-i64:64-v16:16-v24:32-v32:32-v48:64-v96:128-v192:256-"
                    "v256:256-v512:512-v1024:1024-n8:16:32:64-G10");
  }

  llvm::SmallVector<Builtin::InfosShard> getTargetBuiltins() const override;

  void getTargetDefines(const LangOptions &Opts,
                        MacroBuilder &Builder) const override;
};

class LLVM_LIBRARY_VISIBILITY SPIRV32TargetInfo : public BaseSPIRVTargetInfo {
public:
  SPIRV32TargetInfo(const llvm::Triple &Triple, const TargetOptions &Opts)
      : BaseSPIRVTargetInfo(Triple, Opts) {
    assert(Triple.getArch() == llvm::Triple::spirv32 &&
           "Invalid architecture for 32-bit SPIR-V.");
    assert(getTriple().getOS() == llvm::Triple::UnknownOS &&
           "32-bit SPIR-V target must use unknown OS");
    assert(getTriple().getEnvironment() == llvm::Triple::UnknownEnvironment &&
           "32-bit SPIR-V target must use unknown environment type");
    PointerWidth = PointerAlign = 32;
    SizeType = TargetInfo::UnsignedInt;
    PtrDiffType = IntPtrType = TargetInfo::SignedInt;
    // SPIR-V has core support for atomic ops, and Int32 is always available;
    // we take the maximum because it's possible the Host supports wider types.
    MaxAtomicInlineWidth = std::max<unsigned char>(MaxAtomicInlineWidth, 32);
    resetDataLayout("e-p:32:32-i64:64-v16:16-v24:32-v32:32-v48:64-v96:128-"
                    "v192:256-v256:256-v512:512-v1024:1024-n8:16:32:64-G1");
  }

  void getTargetDefines(const LangOptions &Opts,
                        MacroBuilder &Builder) const override;
};

class LLVM_LIBRARY_VISIBILITY SPIRV64TargetInfo : public BaseSPIRVTargetInfo {
public:
  SPIRV64TargetInfo(const llvm::Triple &Triple, const TargetOptions &Opts)
      : BaseSPIRVTargetInfo(Triple, Opts) {
    assert(Triple.getArch() == llvm::Triple::spirv64 &&
           "Invalid architecture for 64-bit SPIR-V.");
    assert(getTriple().getOS() == llvm::Triple::UnknownOS &&
           "64-bit SPIR-V target must use unknown OS");
    assert(getTriple().getEnvironment() == llvm::Triple::UnknownEnvironment &&
           "64-bit SPIR-V target must use unknown environment type");
    PointerWidth = PointerAlign = 64;
    SizeType = TargetInfo::UnsignedLong;
    PtrDiffType = IntPtrType = TargetInfo::SignedLong;
    // SPIR-V has core support for atomic ops, and Int64 is always available;
    // we take the maximum because it's possible the Host supports wider types.
    MaxAtomicInlineWidth = std::max<unsigned char>(MaxAtomicInlineWidth, 64);
    resetDataLayout("e-i64:64-v16:16-v24:32-v32:32-v48:64-v96:128-v192:256-"
                    "v256:256-v512:512-v1024:1024-n8:16:32:64-G1");
  }

  void getTargetDefines(const LangOptions &Opts,
                        MacroBuilder &Builder) const override;

  const llvm::omp::GV &getGridValue() const override {
    return llvm::omp::SPIRVGridValues;
  }

  std::optional<LangAS> getConstantAddressSpace() const override {
    return ConstantAS;
  }
  void adjust(DiagnosticsEngine &Diags, LangOptions &Opts) override {
    BaseSPIRVTargetInfo::adjust(Diags, Opts);
    // opencl_constant will map to UniformConstant in SPIR-V
    if (Opts.OpenCL)
      ConstantAS = LangAS::opencl_constant;
  }

private:
  // opencl_global will map to CrossWorkgroup in SPIR-V
  LangAS ConstantAS = LangAS::opencl_global;
};

// x86-32 SPIRV32 Windows target
class LLVM_LIBRARY_VISIBILITY WindowsX86_32SPIRV32TargetInfo
    : public WindowsTargetInfo<SPIRV32TargetInfo> {
public:
  WindowsX86_32SPIRV32TargetInfo(const llvm::Triple &Triple,
                                 const TargetOptions &Opts)
      : WindowsTargetInfo<SPIRV32TargetInfo>(Triple, Opts) {
    DoubleAlign = LongLongAlign = 64;
    WCharType = UnsignedShort;
  }

  BuiltinVaListKind getBuiltinVaListKind() const override {
    return TargetInfo::CharPtrBuiltinVaList;
  }

  CallingConvCheckResult checkCallingConvention(CallingConv CC) const override {
    if (CC == CC_X86VectorCall)
      // Permit CC_X86VectorCall which is used in Microsoft headers
      return CCCR_OK;
    return (CC == CC_SpirFunction || CC == CC_OpenCLKernel) ? CCCR_OK
                                                            : CCCR_Warning;
  }
};

// x86-32 SPIRV32 Windows Visual Studio target
class LLVM_LIBRARY_VISIBILITY MicrosoftX86_32SPIRV32TargetInfo
    : public WindowsX86_32SPIRV32TargetInfo {
public:
  MicrosoftX86_32SPIRV32TargetInfo(const llvm::Triple &Triple,
                                   const TargetOptions &Opts)
      : WindowsX86_32SPIRV32TargetInfo(Triple, Opts) {}

  void getTargetDefines(const LangOptions &Opts,
                        MacroBuilder &Builder) const override {
    WindowsX86_32SPIRV32TargetInfo::getTargetDefines(Opts, Builder);
    // The value of the following reflects processor type.
    // 300=386, 400=486, 500=Pentium, 600=Blend (default)
    // We lost the original triple, so we use the default.
    Builder.defineMacro("_M_IX86", "600");
  }
};

// x86-64 SPIRV64 Windows target
class LLVM_LIBRARY_VISIBILITY WindowsX86_64_SPIRV64TargetInfo
    : public WindowsTargetInfo<SPIRV64TargetInfo> {
public:
  WindowsX86_64_SPIRV64TargetInfo(const llvm::Triple &Triple,
                                  const TargetOptions &Opts)
      : WindowsTargetInfo<SPIRV64TargetInfo>(Triple, Opts) {
    LongWidth = LongAlign = 32;
    DoubleAlign = LongLongAlign = 64;
    IntMaxType = SignedLongLong;
    Int64Type = SignedLongLong;
    SizeType = UnsignedLongLong;
    PtrDiffType = SignedLongLong;
    IntPtrType = SignedLongLong;
    WCharType = UnsignedShort;
  }

  BuiltinVaListKind getBuiltinVaListKind() const override {
    return TargetInfo::CharPtrBuiltinVaList;
  }

  CallingConvCheckResult checkCallingConvention(CallingConv CC) const override {
    if (CC == CC_X86VectorCall || CC == CC_X86RegCall)
      // Permit CC_X86VectorCall which is used in Microsoft headers
      // Permit CC_X86RegCall which is used to mark external functions with
      // explicit simd or structure type arguments to pass them via registers.
      return CCCR_OK;
    return (CC == CC_SpirFunction || CC == CC_OpenCLKernel) ? CCCR_OK
                                                            : CCCR_Warning;
  }
};

// x86-64 SPIRV64 Windows Visual Studio target
class LLVM_LIBRARY_VISIBILITY MicrosoftX86_64_SPIRV64TargetInfo
    : public WindowsX86_64_SPIRV64TargetInfo {
public:
  MicrosoftX86_64_SPIRV64TargetInfo(const llvm::Triple &Triple,
                                    const TargetOptions &Opts)
      : WindowsX86_64_SPIRV64TargetInfo(Triple, Opts) {}

  void getTargetDefines(const LangOptions &Opts,
                        MacroBuilder &Builder) const override {
    WindowsX86_64_SPIRV64TargetInfo::getTargetDefines(Opts, Builder);
    Builder.defineMacro("_M_X64", "100");
    Builder.defineMacro("_M_AMD64", "100");
  }
};

class LLVM_LIBRARY_VISIBILITY SPIRV64AMDGCNTargetInfo final
    : public BaseSPIRVTargetInfo {
public:
  SPIRV64AMDGCNTargetInfo(const llvm::Triple &Triple, const TargetOptions &Opts)
      : BaseSPIRVTargetInfo(Triple, Opts) {
    assert(Triple.getArch() == llvm::Triple::spirv64 &&
           "Invalid architecture for 64-bit AMDGCN SPIR-V.");
    assert(Triple.getVendor() == llvm::Triple::VendorType::AMD &&
           "64-bit AMDGCN SPIR-V target must use AMD vendor");
    assert(getTriple().getOS() == llvm::Triple::OSType::AMDHSA &&
           "64-bit AMDGCN SPIR-V target must use AMDHSA OS");
    assert(getTriple().getEnvironment() == llvm::Triple::UnknownEnvironment &&
           "64-bit SPIR-V target must use unknown environment type");
    PointerWidth = PointerAlign = 64;
    SizeType = TargetInfo::UnsignedLong;
    PtrDiffType = IntPtrType = TargetInfo::SignedLong;
    AddrSpaceMap = &SPIRDefIsGenMap;

    resetDataLayout("e-i64:64-v16:16-v24:32-v32:32-v48:64-v96:128-v192:256-"
                    "v256:256-v512:512-v1024:1024-n32:64-S32-G1-P4-A0");

    BFloat16Width = BFloat16Align = 16;
    BFloat16Format = &llvm::APFloat::BFloat();

    HasLegalHalfType = true;
    HasFloat16 = true;
    HalfArgsAndReturns = true;

    MaxAtomicPromoteWidth = MaxAtomicInlineWidth = 64;
  }

  bool hasBFloat16Type() const override { return true; }

  ArrayRef<const char *> getGCCRegNames() const override;

  bool initFeatureMap(llvm::StringMap<bool> &Features, DiagnosticsEngine &Diags,
                      StringRef,
                      const std::vector<std::string> &) const override;

  bool validateAsmConstraint(const char *&Name,
                             TargetInfo::ConstraintInfo &Info) const override;

  std::string convertConstraint(const char *&Constraint) const override;

  llvm::SmallVector<Builtin::InfosShard> getTargetBuiltins() const override;

  void getTargetDefines(const LangOptions &Opts,
                        MacroBuilder &Builder) const override;

  void setAuxTarget(const TargetInfo *Aux) override;

  void adjust(DiagnosticsEngine &Diags, LangOptions &Opts) override {
    TargetInfo::adjust(Diags, Opts);
  }

  bool hasInt128Type() const override { return TargetInfo::hasInt128Type(); }
};

} // namespace targets
} // namespace clang
#endif // LLVM_CLANG_LIB_BASIC_TARGETS_SPIR_H<|MERGE_RESOLUTION|>--- conflicted
+++ resolved
@@ -61,15 +61,8 @@
 // Used by both the SPIR and SPIR-V targets.
 static const unsigned SPIRDefIsGenMap[] = {
     4, // Default
-<<<<<<< HEAD
-    // OpenCL address space values for this map are dummy and they can't be used
-    // FIXME: reset opencl_global entry to 0. Currently CodeGen libary uses
-    // opencl_global in SYCL language mode, but we should switch to using
-    // sycl_global instead.
-=======
     // Some OpenCL address space values for this map are dummy and they can't be
     // used
->>>>>>> 52a96491
     1, // opencl_global
     0, // opencl_local
     2, // opencl_constant
