--- conflicted
+++ resolved
@@ -268,17 +268,12 @@
     PointerWidth = PointerAlign = 32;
     SizeType = TargetInfo::UnsignedInt;
     PtrDiffType = IntPtrType = TargetInfo::SignedInt;
-<<<<<<< HEAD
+    // SPIR32 has support for atomic ops if atomic extension is enabled.
+    // Take the maximum because it's possible the Host supports wider types.
+    MaxAtomicInlineWidth = std::max<unsigned char>(MaxAtomicInlineWidth, 32);
     resetDataLayout(
         "e-p:32:32-i64:64-v16:16-v24:32-v32:32-v48:64-"
         "v96:128-v192:256-v256:256-v512:512-v1024:1024-n8:16:32:64-G1");
-=======
-    // SPIR32 has support for atomic ops if atomic extension is enabled.
-    // Take the maximum because it's possible the Host supports wider types.
-    MaxAtomicInlineWidth = std::max<unsigned char>(MaxAtomicInlineWidth, 32);
-    resetDataLayout("e-p:32:32-i64:64-v16:16-v24:32-v32:32-v48:64-"
-                    "v96:128-v192:256-v256:256-v512:512-v1024:1024-G1");
->>>>>>> b4139829
   }
 
   void getTargetDefines(const LangOptions &Opts,
@@ -294,18 +289,12 @@
     PointerWidth = PointerAlign = 64;
     SizeType = TargetInfo::UnsignedLong;
     PtrDiffType = IntPtrType = TargetInfo::SignedLong;
-<<<<<<< HEAD
-
+    // SPIR64 has support for atomic ops if atomic extension is enabled.
+    // Take the maximum because it's possible the Host supports wider types.
+    MaxAtomicInlineWidth = std::max<unsigned char>(MaxAtomicInlineWidth, 64);
     resetDataLayout(
         "e-i64:64-v16:16-v24:32-v32:32-v48:64-"
         "v96:128-v192:256-v256:256-v512:512-v1024:1024-n8:16:32:64-G1");
-=======
-    // SPIR64 has support for atomic ops if atomic extension is enabled.
-    // Take the maximum because it's possible the Host supports wider types.
-    MaxAtomicInlineWidth = std::max<unsigned char>(MaxAtomicInlineWidth, 64);
-    resetDataLayout("e-i64:64-v16:16-v24:32-v32:32-v48:64-"
-                    "v96:128-v192:256-v256:256-v512:512-v1024:1024-G1");
->>>>>>> b4139829
   }
 
   void getTargetDefines(const LangOptions &Opts,
