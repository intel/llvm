//===--- AMDGPU.cpp - Implement AMDGPU target feature support -------------===//
//
// Part of the LLVM Project, under the Apache License v2.0 with LLVM Exceptions.
// See https://llvm.org/LICENSE.txt for license information.
// SPDX-License-Identifier: Apache-2.0 WITH LLVM-exception
//
//===----------------------------------------------------------------------===//
//
// This file implements AMDGPU TargetInfo objects.
//
//===----------------------------------------------------------------------===//

#include "AMDGPU.h"
#include "clang/Basic/Builtins.h"
#include "clang/Basic/CodeGenOptions.h"
#include "clang/Basic/LangOptions.h"
#include "clang/Basic/MacroBuilder.h"
#include "clang/Basic/TargetBuiltins.h"
#include "llvm/ADT/StringSwitch.h"

using namespace clang;
using namespace clang::targets;

namespace clang {
namespace targets {

// If you edit the description strings, make sure you update
// getPointerWidthV().

static const char *const DataLayoutStringR600 =
    "e-p:32:32-i64:64-v16:16-v24:32-v32:32-v48:64-v96:128"
    "-v192:256-v256:256-v512:512-v1024:1024-v2048:2048-n32:64-S32-A5-G1";

static const char *const DataLayoutStringAMDGCN =
    "e-p:64:64-p1:64:64-p2:32:32-p3:32:32-p4:64:64-p5:32:32-p6:32:32"
    "-i64:64-v16:16-v24:32-v32:32-v48:64-v96:128"
    "-v192:256-v256:256-v512:512-v1024:1024-v2048:2048-n32:64-S32-A5-G1"
    "-ni:7";

const LangASMap AMDGPUTargetInfo::AMDGPUDefIsGenMap = {
    Generic,  // Default
    Global,   // opencl_global
    Local,    // opencl_local
    Constant, // opencl_constant
    Private,  // opencl_private
    Generic,  // opencl_generic
    Global,   // opencl_global_device
    Global,   // opencl_global_host
    Global,   // cuda_device
    Constant, // cuda_constant
    Local,    // cuda_shared
    Global,   // sycl_global
    Global,   // sycl_global_device
    Global,   // sycl_global_host
    Local,    // sycl_local
    Private,  // sycl_private
    Generic,  // ptr32_sptr
    Generic,  // ptr32_uptr
    Generic   // ptr64
};

const LangASMap AMDGPUTargetInfo::AMDGPUDefIsPrivMap = {
    Private,  // Default
    Global,   // opencl_global
    Local,    // opencl_local
    Constant, // opencl_constant
    Private,  // opencl_private
    Generic,  // opencl_generic
    Global,   // opencl_global_device
    Global,   // opencl_global_host
    Global,   // cuda_device
    Constant, // cuda_constant
    Local,    // cuda_shared
    // SYCL address space values for this map are dummy
    Generic,  // sycl_global
    Generic,  // sycl_global_device
    Generic,  // sycl_global_host
    Generic,  // sycl_local
    Generic,  // sycl_private
    Generic,  // ptr32_sptr
    Generic,  // ptr32_uptr
    Generic   // ptr64

};
} // namespace targets
} // namespace clang

const Builtin::Info AMDGPUTargetInfo::BuiltinInfo[] = {
#define BUILTIN(ID, TYPE, ATTRS)                                               \
  {#ID, TYPE, ATTRS, nullptr, ALL_LANGUAGES, nullptr},
#define TARGET_BUILTIN(ID, TYPE, ATTRS, FEATURE)                               \
  {#ID, TYPE, ATTRS, nullptr, ALL_LANGUAGES, FEATURE},
#include "clang/Basic/BuiltinsAMDGPU.def"
};

const char *const AMDGPUTargetInfo::GCCRegNames[] = {
  "v0", "v1", "v2", "v3", "v4", "v5", "v6", "v7", "v8",
  "v9", "v10", "v11", "v12", "v13", "v14", "v15", "v16", "v17",
  "v18", "v19", "v20", "v21", "v22", "v23", "v24", "v25", "v26",
  "v27", "v28", "v29", "v30", "v31", "v32", "v33", "v34", "v35",
  "v36", "v37", "v38", "v39", "v40", "v41", "v42", "v43", "v44",
  "v45", "v46", "v47", "v48", "v49", "v50", "v51", "v52", "v53",
  "v54", "v55", "v56", "v57", "v58", "v59", "v60", "v61", "v62",
  "v63", "v64", "v65", "v66", "v67", "v68", "v69", "v70", "v71",
  "v72", "v73", "v74", "v75", "v76", "v77", "v78", "v79", "v80",
  "v81", "v82", "v83", "v84", "v85", "v86", "v87", "v88", "v89",
  "v90", "v91", "v92", "v93", "v94", "v95", "v96", "v97", "v98",
  "v99", "v100", "v101", "v102", "v103", "v104", "v105", "v106", "v107",
  "v108", "v109", "v110", "v111", "v112", "v113", "v114", "v115", "v116",
  "v117", "v118", "v119", "v120", "v121", "v122", "v123", "v124", "v125",
  "v126", "v127", "v128", "v129", "v130", "v131", "v132", "v133", "v134",
  "v135", "v136", "v137", "v138", "v139", "v140", "v141", "v142", "v143",
  "v144", "v145", "v146", "v147", "v148", "v149", "v150", "v151", "v152",
  "v153", "v154", "v155", "v156", "v157", "v158", "v159", "v160", "v161",
  "v162", "v163", "v164", "v165", "v166", "v167", "v168", "v169", "v170",
  "v171", "v172", "v173", "v174", "v175", "v176", "v177", "v178", "v179",
  "v180", "v181", "v182", "v183", "v184", "v185", "v186", "v187", "v188",
  "v189", "v190", "v191", "v192", "v193", "v194", "v195", "v196", "v197",
  "v198", "v199", "v200", "v201", "v202", "v203", "v204", "v205", "v206",
  "v207", "v208", "v209", "v210", "v211", "v212", "v213", "v214", "v215",
  "v216", "v217", "v218", "v219", "v220", "v221", "v222", "v223", "v224",
  "v225", "v226", "v227", "v228", "v229", "v230", "v231", "v232", "v233",
  "v234", "v235", "v236", "v237", "v238", "v239", "v240", "v241", "v242",
  "v243", "v244", "v245", "v246", "v247", "v248", "v249", "v250", "v251",
  "v252", "v253", "v254", "v255", "s0", "s1", "s2", "s3", "s4",
  "s5", "s6", "s7", "s8", "s9", "s10", "s11", "s12", "s13",
  "s14", "s15", "s16", "s17", "s18", "s19", "s20", "s21", "s22",
  "s23", "s24", "s25", "s26", "s27", "s28", "s29", "s30", "s31",
  "s32", "s33", "s34", "s35", "s36", "s37", "s38", "s39", "s40",
  "s41", "s42", "s43", "s44", "s45", "s46", "s47", "s48", "s49",
  "s50", "s51", "s52", "s53", "s54", "s55", "s56", "s57", "s58",
  "s59", "s60", "s61", "s62", "s63", "s64", "s65", "s66", "s67",
  "s68", "s69", "s70", "s71", "s72", "s73", "s74", "s75", "s76",
  "s77", "s78", "s79", "s80", "s81", "s82", "s83", "s84", "s85",
  "s86", "s87", "s88", "s89", "s90", "s91", "s92", "s93", "s94",
  "s95", "s96", "s97", "s98", "s99", "s100", "s101", "s102", "s103",
  "s104", "s105", "s106", "s107", "s108", "s109", "s110", "s111", "s112",
  "s113", "s114", "s115", "s116", "s117", "s118", "s119", "s120", "s121",
  "s122", "s123", "s124", "s125", "s126", "s127", "exec", "vcc", "scc",
  "m0", "flat_scratch", "exec_lo", "exec_hi", "vcc_lo", "vcc_hi",
  "flat_scratch_lo", "flat_scratch_hi",
  "a0", "a1", "a2", "a3", "a4", "a5", "a6", "a7", "a8",
  "a9", "a10", "a11", "a12", "a13", "a14", "a15", "a16", "a17",
  "a18", "a19", "a20", "a21", "a22", "a23", "a24", "a25", "a26",
  "a27", "a28", "a29", "a30", "a31", "a32", "a33", "a34", "a35",
  "a36", "a37", "a38", "a39", "a40", "a41", "a42", "a43", "a44",
  "a45", "a46", "a47", "a48", "a49", "a50", "a51", "a52", "a53",
  "a54", "a55", "a56", "a57", "a58", "a59", "a60", "a61", "a62",
  "a63", "a64", "a65", "a66", "a67", "a68", "a69", "a70", "a71",
  "a72", "a73", "a74", "a75", "a76", "a77", "a78", "a79", "a80",
  "a81", "a82", "a83", "a84", "a85", "a86", "a87", "a88", "a89",
  "a90", "a91", "a92", "a93", "a94", "a95", "a96", "a97", "a98",
  "a99", "a100", "a101", "a102", "a103", "a104", "a105", "a106", "a107",
  "a108", "a109", "a110", "a111", "a112", "a113", "a114", "a115", "a116",
  "a117", "a118", "a119", "a120", "a121", "a122", "a123", "a124", "a125",
  "a126", "a127", "a128", "a129", "a130", "a131", "a132", "a133", "a134",
  "a135", "a136", "a137", "a138", "a139", "a140", "a141", "a142", "a143",
  "a144", "a145", "a146", "a147", "a148", "a149", "a150", "a151", "a152",
  "a153", "a154", "a155", "a156", "a157", "a158", "a159", "a160", "a161",
  "a162", "a163", "a164", "a165", "a166", "a167", "a168", "a169", "a170",
  "a171", "a172", "a173", "a174", "a175", "a176", "a177", "a178", "a179",
  "a180", "a181", "a182", "a183", "a184", "a185", "a186", "a187", "a188",
  "a189", "a190", "a191", "a192", "a193", "a194", "a195", "a196", "a197",
  "a198", "a199", "a200", "a201", "a202", "a203", "a204", "a205", "a206",
  "a207", "a208", "a209", "a210", "a211", "a212", "a213", "a214", "a215",
  "a216", "a217", "a218", "a219", "a220", "a221", "a222", "a223", "a224",
  "a225", "a226", "a227", "a228", "a229", "a230", "a231", "a232", "a233",
  "a234", "a235", "a236", "a237", "a238", "a239", "a240", "a241", "a242",
  "a243", "a244", "a245", "a246", "a247", "a248", "a249", "a250", "a251",
  "a252", "a253", "a254", "a255"
};

ArrayRef<const char *> AMDGPUTargetInfo::getGCCRegNames() const {
  return llvm::makeArrayRef(GCCRegNames);
}

bool AMDGPUTargetInfo::initFeatureMap(
    llvm::StringMap<bool> &Features, DiagnosticsEngine &Diags, StringRef CPU,
    const std::vector<std::string> &FeatureVec) const {

  using namespace llvm::AMDGPU;

  // XXX - What does the member GPU mean if device name string passed here?
  if (isAMDGCN(getTriple())) {
    switch (llvm::AMDGPU::parseArchAMDGCN(CPU)) {
    case GK_GFX1035:
    case GK_GFX1034:
    case GK_GFX1033:
    case GK_GFX1032:
    case GK_GFX1031:
    case GK_GFX1030:
      Features["ci-insts"] = true;
      Features["dot1-insts"] = true;
      Features["dot2-insts"] = true;
      Features["dot5-insts"] = true;
      Features["dot6-insts"] = true;
      Features["dot7-insts"] = true;
      Features["dl-insts"] = true;
      Features["flat-address-space"] = true;
      Features["16-bit-insts"] = true;
      Features["dpp"] = true;
      Features["gfx8-insts"] = true;
      Features["gfx9-insts"] = true;
      Features["gfx10-insts"] = true;
      Features["gfx10-3-insts"] = true;
      Features["s-memrealtime"] = true;
      Features["s-memtime-inst"] = true;
      break;
    case GK_GFX1012:
    case GK_GFX1011:
      Features["dot1-insts"] = true;
      Features["dot2-insts"] = true;
      Features["dot5-insts"] = true;
      Features["dot6-insts"] = true;
      Features["dot7-insts"] = true;
      LLVM_FALLTHROUGH;
    case GK_GFX1013:
    case GK_GFX1010:
      Features["dl-insts"] = true;
      Features["ci-insts"] = true;
      Features["flat-address-space"] = true;
      Features["16-bit-insts"] = true;
      Features["dpp"] = true;
      Features["gfx8-insts"] = true;
      Features["gfx9-insts"] = true;
      Features["gfx10-insts"] = true;
      Features["s-memrealtime"] = true;
      Features["s-memtime-inst"] = true;
      break;
    case GK_GFX90A:
      Features["gfx90a-insts"] = true;
      LLVM_FALLTHROUGH;
    case GK_GFX908:
      Features["dot3-insts"] = true;
      Features["dot4-insts"] = true;
      Features["dot5-insts"] = true;
      Features["dot6-insts"] = true;
      Features["mai-insts"] = true;
      LLVM_FALLTHROUGH;
    case GK_GFX906:
      Features["dl-insts"] = true;
      Features["dot1-insts"] = true;
      Features["dot2-insts"] = true;
      Features["dot7-insts"] = true;
      LLVM_FALLTHROUGH;
    case GK_GFX90C:
    case GK_GFX909:
    case GK_GFX904:
    case GK_GFX902:
    case GK_GFX900:
      Features["gfx9-insts"] = true;
      LLVM_FALLTHROUGH;
    case GK_GFX810:
    case GK_GFX805:
    case GK_GFX803:
    case GK_GFX802:
    case GK_GFX801:
      Features["gfx8-insts"] = true;
      Features["16-bit-insts"] = true;
      Features["dpp"] = true;
      Features["s-memrealtime"] = true;
      LLVM_FALLTHROUGH;
    case GK_GFX705:
    case GK_GFX704:
    case GK_GFX703:
    case GK_GFX702:
    case GK_GFX701:
    case GK_GFX700:
      Features["ci-insts"] = true;
      Features["flat-address-space"] = true;
      LLVM_FALLTHROUGH;
    case GK_GFX602:
    case GK_GFX601:
    case GK_GFX600:
      Features["s-memtime-inst"] = true;
      break;
    case GK_NONE:
      break;
    default:
      llvm_unreachable("Unhandled GPU!");
    }
  } else {
    if (CPU.empty())
      CPU = "r600";

    switch (llvm::AMDGPU::parseArchR600(CPU)) {
    case GK_CAYMAN:
    case GK_CYPRESS:
    case GK_RV770:
    case GK_RV670:
      // TODO: Add fp64 when implemented.
      break;
    case GK_TURKS:
    case GK_CAICOS:
    case GK_BARTS:
    case GK_SUMO:
    case GK_REDWOOD:
    case GK_JUNIPER:
    case GK_CEDAR:
    case GK_RV730:
    case GK_RV710:
    case GK_RS880:
    case GK_R630:
    case GK_R600:
      break;
    default:
      llvm_unreachable("Unhandled GPU!");
    }
  }

  return TargetInfo::initFeatureMap(Features, Diags, CPU, FeatureVec);
}

void AMDGPUTargetInfo::fillValidCPUList(
    SmallVectorImpl<StringRef> &Values) const {
  if (isAMDGCN(getTriple()))
    llvm::AMDGPU::fillValidArchListAMDGCN(Values);
  else
    llvm::AMDGPU::fillValidArchListR600(Values);
}

void AMDGPUTargetInfo::setAddressSpaceMap(bool DefaultIsPrivate) {
  AddrSpaceMap = DefaultIsPrivate ? &AMDGPUDefIsPrivMap : &AMDGPUDefIsGenMap;
}

AMDGPUTargetInfo::AMDGPUTargetInfo(const llvm::Triple &Triple,
                                   const TargetOptions &Opts)
    : TargetInfo(Triple),
      GPUKind(isAMDGCN(Triple) ?
              llvm::AMDGPU::parseArchAMDGCN(Opts.CPU) :
              llvm::AMDGPU::parseArchR600(Opts.CPU)),
      GPUFeatures(isAMDGCN(Triple) ?
                  llvm::AMDGPU::getArchAttrAMDGCN(GPUKind) :
                  llvm::AMDGPU::getArchAttrR600(GPUKind)) {
  resetDataLayout(isAMDGCN(getTriple()) ? DataLayoutStringAMDGCN
                                        : DataLayoutStringR600);
<<<<<<< HEAD
  GridValues = &llvm::omp::AMDGPUGridValues;
=======
>>>>>>> ac168fe6

  setAddressSpaceMap(Triple.getOS() == llvm::Triple::Mesa3D ||
                     !isAMDGCN(Triple));
  UseAddrSpaceMapMangling = true;

  HasLegalHalfType = true;
  HasFloat16 = true;
  WavefrontSize = GPUFeatures & llvm::AMDGPU::FEATURE_WAVE32 ? 32 : 64;
  AllowAMDGPUUnsafeFPAtomics = Opts.AllowAMDGPUUnsafeFPAtomics;

  // Set pointer width and alignment for target address space 0.
  PointerWidth = PointerAlign = getPointerWidthV(Generic);
  if (getMaxPointerWidth() == 64) {
    LongWidth = LongAlign = 64;
    SizeType = UnsignedLong;
    PtrDiffType = SignedLong;
    IntPtrType = SignedLong;
  }

  MaxAtomicPromoteWidth = MaxAtomicInlineWidth = 64;
}

void AMDGPUTargetInfo::adjust(DiagnosticsEngine &Diags, LangOptions &Opts) {
  TargetInfo::adjust(Diags, Opts);
  // ToDo: There are still a few places using default address space as private
  // address space in OpenCL, which needs to be cleaned up, then Opts.OpenCL
  // can be removed from the following line.
  setAddressSpaceMap(/*DefaultIsPrivate=*/Opts.OpenCL ||
                     !isAMDGCN(getTriple()));
}

ArrayRef<Builtin::Info> AMDGPUTargetInfo::getTargetBuiltins() const {
  return llvm::makeArrayRef(BuiltinInfo, clang::AMDGPU::LastTSBuiltin -
                                             Builtin::FirstTSBuiltin);
}

void AMDGPUTargetInfo::getTargetDefines(const LangOptions &Opts,
                                        MacroBuilder &Builder) const {
  Builder.defineMacro("__AMD__");
  Builder.defineMacro("__AMDGPU__");

  if (isAMDGCN(getTriple()))
    Builder.defineMacro("__AMDGCN__");
  else
    Builder.defineMacro("__R600__");

  if (GPUKind != llvm::AMDGPU::GK_NONE) {
    StringRef CanonName = isAMDGCN(getTriple()) ?
      getArchNameAMDGCN(GPUKind) : getArchNameR600(GPUKind);
    Builder.defineMacro(Twine("__") + Twine(CanonName) + Twine("__"));
    if (isAMDGCN(getTriple())) {
      Builder.defineMacro("__amdgcn_processor__",
                          Twine("\"") + Twine(CanonName) + Twine("\""));
      Builder.defineMacro("__amdgcn_target_id__",
                          Twine("\"") + Twine(getTargetID().getValue()) +
                              Twine("\""));
      for (auto F : getAllPossibleTargetIDFeatures(getTriple(), CanonName)) {
        auto Loc = OffloadArchFeatures.find(F);
        if (Loc != OffloadArchFeatures.end()) {
          std::string NewF = F.str();
          std::replace(NewF.begin(), NewF.end(), '-', '_');
          Builder.defineMacro(Twine("__amdgcn_feature_") + Twine(NewF) +
                                  Twine("__"),
                              Loc->second ? "1" : "0");
        }
      }
    }
  }

  // TODO: __HAS_FMAF__, __HAS_LDEXPF__, __HAS_FP64__ are deprecated and will be
  // removed in the near future.
  if (hasFMAF())
    Builder.defineMacro("__HAS_FMAF__");
  if (hasFastFMAF())
    Builder.defineMacro("FP_FAST_FMAF");
  if (hasLDEXPF())
    Builder.defineMacro("__HAS_LDEXPF__");
  if (hasFP64())
    Builder.defineMacro("__HAS_FP64__");
  if (hasFastFMA())
    Builder.defineMacro("FP_FAST_FMA");

  Builder.defineMacro("__AMDGCN_WAVEFRONT_SIZE", Twine(WavefrontSize));
}

void AMDGPUTargetInfo::setAuxTarget(const TargetInfo *Aux) {
  assert(HalfFormat == Aux->HalfFormat);
  assert(FloatFormat == Aux->FloatFormat);
  assert(DoubleFormat == Aux->DoubleFormat);

  // On x86_64 long double is 80-bit extended precision format, which is
  // not supported by AMDGPU. 128-bit floating point format is also not
  // supported by AMDGPU. Therefore keep its own format for these two types.
  auto SaveLongDoubleFormat = LongDoubleFormat;
  auto SaveFloat128Format = Float128Format;
  copyAuxTarget(Aux);
  LongDoubleFormat = SaveLongDoubleFormat;
  Float128Format = SaveFloat128Format;
  // For certain builtin types support on the host target, claim they are
  // support to pass the compilation of the host code during the device-side
  // compilation.
  // FIXME: As the side effect, we also accept `__float128` uses in the device
  // code. To rejct these builtin types supported in the host target but not in
  // the device target, one approach would support `device_builtin` attribute
  // so that we could tell the device builtin types from the host ones. The
  // also solves the different representations of the same builtin type, such
  // as `size_t` in the MSVC environment.
  if (Aux->hasFloat128Type()) {
    HasFloat128 = true;
    Float128Format = DoubleFormat;
  }
}<|MERGE_RESOLUTION|>--- conflicted
+++ resolved
@@ -334,10 +334,6 @@
                   llvm::AMDGPU::getArchAttrR600(GPUKind)) {
   resetDataLayout(isAMDGCN(getTriple()) ? DataLayoutStringAMDGCN
                                         : DataLayoutStringR600);
-<<<<<<< HEAD
-  GridValues = &llvm::omp::AMDGPUGridValues;
-=======
->>>>>>> ac168fe6
 
   setAddressSpaceMap(Triple.getOS() == llvm::Triple::Mesa3D ||
                      !isAMDGCN(Triple));
