//===--- RISCV.cpp - Implement RISCV target feature support ---------------===//
//
// Part of the LLVM Project, under the Apache License v2.0 with LLVM Exceptions.
// See https://llvm.org/LICENSE.txt for license information.
// SPDX-License-Identifier: Apache-2.0 WITH LLVM-exception
//
//===----------------------------------------------------------------------===//
//
// This file implements RISCV TargetInfo objects.
//
//===----------------------------------------------------------------------===//

#include "RISCV.h"
#include "clang/Basic/MacroBuilder.h"
#include "clang/Basic/TargetBuiltins.h"
#include "llvm/ADT/StringSwitch.h"
#include "llvm/Support/TargetParser.h"

using namespace clang;
using namespace clang::targets;

ArrayRef<const char *> RISCVTargetInfo::getGCCRegNames() const {
  static const char *const GCCRegNames[] = {
      // Integer registers
      "x0",  "x1",  "x2",  "x3",  "x4",  "x5",  "x6",  "x7",
      "x8",  "x9",  "x10", "x11", "x12", "x13", "x14", "x15",
      "x16", "x17", "x18", "x19", "x20", "x21", "x22", "x23",
      "x24", "x25", "x26", "x27", "x28", "x29", "x30", "x31",

      // Floating point registers
      "f0",  "f1",  "f2",  "f3",  "f4",  "f5",  "f6",  "f7",
      "f8",  "f9",  "f10", "f11", "f12", "f13", "f14", "f15",
      "f16", "f17", "f18", "f19", "f20", "f21", "f22", "f23",
      "f24", "f25", "f26", "f27", "f28", "f29", "f30", "f31"};
  return llvm::makeArrayRef(GCCRegNames);
}

ArrayRef<TargetInfo::GCCRegAlias> RISCVTargetInfo::getGCCRegAliases() const {
  static const TargetInfo::GCCRegAlias GCCRegAliases[] = {
      {{"zero"}, "x0"}, {{"ra"}, "x1"},   {{"sp"}, "x2"},    {{"gp"}, "x3"},
      {{"tp"}, "x4"},   {{"t0"}, "x5"},   {{"t1"}, "x6"},    {{"t2"}, "x7"},
      {{"s0"}, "x8"},   {{"s1"}, "x9"},   {{"a0"}, "x10"},   {{"a1"}, "x11"},
      {{"a2"}, "x12"},  {{"a3"}, "x13"},  {{"a4"}, "x14"},   {{"a5"}, "x15"},
      {{"a6"}, "x16"},  {{"a7"}, "x17"},  {{"s2"}, "x18"},   {{"s3"}, "x19"},
      {{"s4"}, "x20"},  {{"s5"}, "x21"},  {{"s6"}, "x22"},   {{"s7"}, "x23"},
      {{"s8"}, "x24"},  {{"s9"}, "x25"},  {{"s10"}, "x26"},  {{"s11"}, "x27"},
      {{"t3"}, "x28"},  {{"t4"}, "x29"},  {{"t5"}, "x30"},   {{"t6"}, "x31"},
      {{"ft0"}, "f0"},  {{"ft1"}, "f1"},  {{"ft2"}, "f2"},   {{"ft3"}, "f3"},
      {{"ft4"}, "f4"},  {{"ft5"}, "f5"},  {{"ft6"}, "f6"},   {{"ft7"}, "f7"},
      {{"fs0"}, "f8"},  {{"fs1"}, "f9"},  {{"fa0"}, "f10"},  {{"fa1"}, "f11"},
      {{"fa2"}, "f12"}, {{"fa3"}, "f13"}, {{"fa4"}, "f14"},  {{"fa5"}, "f15"},
      {{"fa6"}, "f16"}, {{"fa7"}, "f17"}, {{"fs2"}, "f18"},  {{"fs3"}, "f19"},
      {{"fs4"}, "f20"}, {{"fs5"}, "f21"}, {{"fs6"}, "f22"},  {{"fs7"}, "f23"},
      {{"fs8"}, "f24"}, {{"fs9"}, "f25"}, {{"fs10"}, "f26"}, {{"fs11"}, "f27"},
      {{"ft8"}, "f28"}, {{"ft9"}, "f29"}, {{"ft10"}, "f30"}, {{"ft11"}, "f31"}};
  return llvm::makeArrayRef(GCCRegAliases);
}

bool RISCVTargetInfo::validateAsmConstraint(
    const char *&Name, TargetInfo::ConstraintInfo &Info) const {
  switch (*Name) {
  default:
    return false;
  case 'I':
    // A 12-bit signed immediate.
    Info.setRequiresImmediate(-2048, 2047);
    return true;
  case 'J':
    // Integer zero.
    Info.setRequiresImmediate(0);
    return true;
  case 'K':
    // A 5-bit unsigned immediate for CSR access instructions.
    Info.setRequiresImmediate(0, 31);
    return true;
  case 'f':
    // A floating-point register.
    Info.setAllowsRegister();
    return true;
  case 'A':
    // An address that is held in a general-purpose register.
    Info.setAllowsMemory();
    return true;
  }
}

void RISCVTargetInfo::getTargetDefines(const LangOptions &Opts,
                                       MacroBuilder &Builder) const {
  Builder.defineMacro("__ELF__");
  Builder.defineMacro("__riscv");
  bool Is64Bit = getTriple().getArch() == llvm::Triple::riscv64;
  Builder.defineMacro("__riscv_xlen", Is64Bit ? "64" : "32");
  StringRef CodeModel = getTargetOpts().CodeModel;
  if (CodeModel == "default")
    CodeModel = "small";

  if (CodeModel == "small")
    Builder.defineMacro("__riscv_cmodel_medlow");
  else if (CodeModel == "medium")
    Builder.defineMacro("__riscv_cmodel_medany");

  StringRef ABIName = getABI();
  if (ABIName == "ilp32f" || ABIName == "lp64f")
    Builder.defineMacro("__riscv_float_abi_single");
  else if (ABIName == "ilp32d" || ABIName == "lp64d")
    Builder.defineMacro("__riscv_float_abi_double");
  else
    Builder.defineMacro("__riscv_float_abi_soft");

  if (ABIName == "ilp32e")
    Builder.defineMacro("__riscv_abi_rve");

  Builder.defineMacro("__riscv_arch_test");
  Builder.defineMacro("__riscv_i", "2000000");

  if (HasM) {
    Builder.defineMacro("__riscv_m", "2000000");
    Builder.defineMacro("__riscv_mul");
    Builder.defineMacro("__riscv_div");
    Builder.defineMacro("__riscv_muldiv");
  }

  if (HasA) {
    Builder.defineMacro("__riscv_a", "2000000");
    Builder.defineMacro("__riscv_atomic");
    Builder.defineMacro("__GCC_HAVE_SYNC_COMPARE_AND_SWAP_1");
    Builder.defineMacro("__GCC_HAVE_SYNC_COMPARE_AND_SWAP_2");
    Builder.defineMacro("__GCC_HAVE_SYNC_COMPARE_AND_SWAP_4");
    if (Is64Bit)
      Builder.defineMacro("__GCC_HAVE_SYNC_COMPARE_AND_SWAP_8");
  }

  if (HasF || HasD) {
    Builder.defineMacro("__riscv_f", "2000000");
    Builder.defineMacro("__riscv_flen", HasD ? "64" : "32");
    Builder.defineMacro("__riscv_fdiv");
    Builder.defineMacro("__riscv_fsqrt");
  }

  if (HasD)
    Builder.defineMacro("__riscv_d", "2000000");

  if (HasC) {
    Builder.defineMacro("__riscv_c", "2000000");
    Builder.defineMacro("__riscv_compressed");
  }

  if (HasB) {
    Builder.defineMacro("__riscv_b", "93000");
    Builder.defineMacro("__riscv_bitmanip");
  }

  if (HasV) {
    Builder.defineMacro("__riscv_v", "10000");
    Builder.defineMacro("__riscv_vector");
  }

  if (HasZba)
    Builder.defineMacro("__riscv_zba", "93000");

  if (HasZbb)
    Builder.defineMacro("__riscv_zbb", "93000");

  if (HasZbc)
    Builder.defineMacro("__riscv_zbc", "93000");

  if (HasZbe)
    Builder.defineMacro("__riscv_zbe", "93000");

  if (HasZbf)
    Builder.defineMacro("__riscv_zbf", "93000");

  if (HasZbm)
    Builder.defineMacro("__riscv_zbm", "93000");

  if (HasZbp)
    Builder.defineMacro("__riscv_zbp", "93000");

  if (HasZbproposedc)
    Builder.defineMacro("__riscv_zbproposedc", "93000");

  if (HasZbr)
    Builder.defineMacro("__riscv_zbr", "93000");

  if (HasZbs)
    Builder.defineMacro("__riscv_zbs", "93000");

  if (HasZbt)
    Builder.defineMacro("__riscv_zbt", "93000");

  if (HasZfh)
    Builder.defineMacro("__riscv_zfh", "1000");

  if (HasZvamo)
    Builder.defineMacro("__riscv_zvamo", "10000");

  if (HasZvlsseg)
    Builder.defineMacro("__riscv_zvlsseg", "10000");
<<<<<<< HEAD
=======
}

const Builtin::Info RISCVTargetInfo::BuiltinInfo[] = {
#define BUILTIN(ID, TYPE, ATTRS)                                               \
  {#ID, TYPE, ATTRS, nullptr, ALL_LANGUAGES, nullptr},
#include "clang/Basic/BuiltinsRISCV.def"
};

ArrayRef<Builtin::Info> RISCVTargetInfo::getTargetBuiltins() const {
  return llvm::makeArrayRef(BuiltinInfo, clang::RISCV::LastTSBuiltin -
                                             Builtin::FirstTSBuiltin);
>>>>>>> 2e412c55
}

/// Return true if has this feature, need to sync with handleTargetFeatures.
bool RISCVTargetInfo::hasFeature(StringRef Feature) const {
  bool Is64Bit = getTriple().getArch() == llvm::Triple::riscv64;
  return llvm::StringSwitch<bool>(Feature)
      .Case("riscv", true)
      .Case("riscv32", !Is64Bit)
      .Case("riscv64", Is64Bit)
      .Case("m", HasM)
      .Case("a", HasA)
      .Case("f", HasF)
      .Case("d", HasD)
      .Case("c", HasC)
      .Case("experimental-b", HasB)
      .Case("experimental-v", HasV)
      .Case("experimental-zba", HasZba)
      .Case("experimental-zbb", HasZbb)
      .Case("experimental-zbc", HasZbc)
      .Case("experimental-zbe", HasZbe)
      .Case("experimental-zbf", HasZbf)
      .Case("experimental-zbm", HasZbm)
      .Case("experimental-zbp", HasZbp)
      .Case("experimental-zbproposedc", HasZbproposedc)
      .Case("experimental-zbr", HasZbr)
      .Case("experimental-zbs", HasZbs)
      .Case("experimental-zbt", HasZbt)
      .Case("experimental-zfh", HasZfh)
      .Case("experimental-zvamo", HasZvamo)
      .Case("experimental-zvlsseg", HasZvlsseg)
      .Default(false);
}

/// Perform initialization based on the user configured set of features.
bool RISCVTargetInfo::handleTargetFeatures(std::vector<std::string> &Features,
                                           DiagnosticsEngine &Diags) {
  for (const auto &Feature : Features) {
    if (Feature == "+m")
      HasM = true;
    else if (Feature == "+a")
      HasA = true;
    else if (Feature == "+f")
      HasF = true;
    else if (Feature == "+d")
      HasD = true;
    else if (Feature == "+c")
      HasC = true;
    else if (Feature == "+experimental-b")
      HasB = true;
    else if (Feature == "+experimental-v")
      HasV = true;
    else if (Feature == "+experimental-zba")
      HasZba = true;
    else if (Feature == "+experimental-zbb")
      HasZbb = true;
    else if (Feature == "+experimental-zbc")
      HasZbc = true;
    else if (Feature == "+experimental-zbe")
      HasZbe = true;
    else if (Feature == "+experimental-zbf")
      HasZbf = true;
    else if (Feature == "+experimental-zbm")
      HasZbm = true;
    else if (Feature == "+experimental-zbp")
      HasZbp = true;
    else if (Feature == "+experimental-zbproposedc")
      HasZbproposedc = true;
    else if (Feature == "+experimental-zbr")
      HasZbr = true;
    else if (Feature == "+experimental-zbs")
      HasZbs = true;
    else if (Feature == "+experimental-zbt")
      HasZbt = true;
    else if (Feature == "+experimental-zfh")
      HasZfh = true;
    else if (Feature == "+experimental-zvamo")
      HasZvamo = true;
    else if (Feature == "+experimental-zvlsseg")
      HasZvlsseg = true;
  }

  return true;
}

bool RISCV32TargetInfo::isValidCPUName(StringRef Name) const {
  return llvm::RISCV::checkCPUKind(llvm::RISCV::parseCPUKind(Name),
                                   /*Is64Bit=*/false);
}

void RISCV32TargetInfo::fillValidCPUList(
    SmallVectorImpl<StringRef> &Values) const {
  llvm::RISCV::fillValidCPUArchList(Values, false);
}

bool RISCV32TargetInfo::isValidTuneCPUName(StringRef Name) const {
  return llvm::RISCV::checkTuneCPUKind(
      llvm::RISCV::parseTuneCPUKind(Name, false),
      /*Is64Bit=*/false);
}

void RISCV32TargetInfo::fillValidTuneCPUList(
    SmallVectorImpl<StringRef> &Values) const {
  llvm::RISCV::fillValidTuneCPUArchList(Values, false);
}

bool RISCV64TargetInfo::isValidCPUName(StringRef Name) const {
  return llvm::RISCV::checkCPUKind(llvm::RISCV::parseCPUKind(Name),
                                   /*Is64Bit=*/true);
}

void RISCV64TargetInfo::fillValidCPUList(
    SmallVectorImpl<StringRef> &Values) const {
  llvm::RISCV::fillValidCPUArchList(Values, true);
}

bool RISCV64TargetInfo::isValidTuneCPUName(StringRef Name) const {
  return llvm::RISCV::checkTuneCPUKind(
      llvm::RISCV::parseTuneCPUKind(Name, true),
      /*Is64Bit=*/true);
}

void RISCV64TargetInfo::fillValidTuneCPUList(
    SmallVectorImpl<StringRef> &Values) const {
  llvm::RISCV::fillValidTuneCPUArchList(Values, true);
}<|MERGE_RESOLUTION|>--- conflicted
+++ resolved
@@ -196,8 +196,6 @@
 
   if (HasZvlsseg)
     Builder.defineMacro("__riscv_zvlsseg", "10000");
-<<<<<<< HEAD
-=======
 }
 
 const Builtin::Info RISCVTargetInfo::BuiltinInfo[] = {
@@ -209,7 +207,6 @@
 ArrayRef<Builtin::Info> RISCVTargetInfo::getTargetBuiltins() const {
   return llvm::makeArrayRef(BuiltinInfo, clang::RISCV::LastTSBuiltin -
                                              Builtin::FirstTSBuiltin);
->>>>>>> 2e412c55
 }
 
 /// Return true if has this feature, need to sync with handleTargetFeatures.
