//===--- LoongArch.cpp - Implement LoongArch target feature support -------===//
//
// Part of the LLVM Project, under the Apache License v2.0 with LLVM Exceptions.
// See https://llvm.org/LICENSE.txt for license information.
// SPDX-License-Identifier: Apache-2.0 WITH LLVM-exception
//
//===----------------------------------------------------------------------===//
//
// This file implements LoongArch TargetInfo objects.
//
//===----------------------------------------------------------------------===//

#include "LoongArch.h"
#include "clang/Basic/Diagnostic.h"
#include "clang/Basic/MacroBuilder.h"
#include "clang/Basic/TargetBuiltins.h"
#include "llvm/Support/raw_ostream.h"
#include "llvm/TargetParser/LoongArchTargetParser.h"

using namespace clang;
using namespace clang::targets;

ArrayRef<const char *> LoongArchTargetInfo::getGCCRegNames() const {
  static const char *const GCCRegNames[] = {
      // General purpose registers.
      "$r0", "$r1", "$r2", "$r3", "$r4", "$r5", "$r6", "$r7", "$r8", "$r9",
      "$r10", "$r11", "$r12", "$r13", "$r14", "$r15", "$r16", "$r17", "$r18",
      "$r19", "$r20", "$r21", "$r22", "$r23", "$r24", "$r25", "$r26", "$r27",
      "$r28", "$r29", "$r30", "$r31",
      // Floating point registers.
      "$f0", "$f1", "$f2", "$f3", "$f4", "$f5", "$f6", "$f7", "$f8", "$f9",
      "$f10", "$f11", "$f12", "$f13", "$f14", "$f15", "$f16", "$f17", "$f18",
      "$f19", "$f20", "$f21", "$f22", "$f23", "$f24", "$f25", "$f26", "$f27",
      "$f28", "$f29", "$f30", "$f31",
      // Condition flag registers.
      "$fcc0", "$fcc1", "$fcc2", "$fcc3", "$fcc4", "$fcc5", "$fcc6", "$fcc7",
      // 128-bit vector registers.
      "$vr0", "$vr1", "$vr2", "$vr3", "$vr4", "$vr5", "$vr6", "$vr7", "$vr8",
      "$vr9", "$vr10", "$vr11", "$vr12", "$vr13", "$vr14", "$vr15", "$vr16",
      "$vr17", "$vr18", "$vr19", "$vr20", "$vr21", "$vr22", "$vr23", "$vr24",
      "$vr25", "$vr26", "$vr27", "$vr28", "$vr29", "$vr30", "$vr31",
      // 256-bit vector registers.
      "$xr0", "$xr1", "$xr2", "$xr3", "$xr4", "$xr5", "$xr6", "$xr7", "$xr8",
      "$xr9", "$xr10", "$xr11", "$xr12", "$xr13", "$xr14", "$xr15", "$xr16",
      "$xr17", "$xr18", "$xr19", "$xr20", "$xr21", "$xr22", "$xr23", "$xr24",
      "$xr25", "$xr26", "$xr27", "$xr28", "$xr29", "$xr30", "$xr31"};
  return llvm::ArrayRef(GCCRegNames);
}

ArrayRef<TargetInfo::GCCRegAlias>
LoongArchTargetInfo::getGCCRegAliases() const {
  static const TargetInfo::GCCRegAlias GCCRegAliases[] = {
      {{"zero", "$zero", "r0"}, "$r0"},
      {{"ra", "$ra", "r1"}, "$r1"},
      {{"tp", "$tp", "r2"}, "$r2"},
      {{"sp", "$sp", "r3"}, "$r3"},
      {{"a0", "$a0", "r4"}, "$r4"},
      {{"a1", "$a1", "r5"}, "$r5"},
      {{"a2", "$a2", "r6"}, "$r6"},
      {{"a3", "$a3", "r7"}, "$r7"},
      {{"a4", "$a4", "r8"}, "$r8"},
      {{"a5", "$a5", "r9"}, "$r9"},
      {{"a6", "$a6", "r10"}, "$r10"},
      {{"a7", "$a7", "r11"}, "$r11"},
      {{"t0", "$t0", "r12"}, "$r12"},
      {{"t1", "$t1", "r13"}, "$r13"},
      {{"t2", "$t2", "r14"}, "$r14"},
      {{"t3", "$t3", "r15"}, "$r15"},
      {{"t4", "$t4", "r16"}, "$r16"},
      {{"t5", "$t5", "r17"}, "$r17"},
      {{"t6", "$t6", "r18"}, "$r18"},
      {{"t7", "$t7", "r19"}, "$r19"},
      {{"t8", "$t8", "r20"}, "$r20"},
      {{"r21"}, "$r21"},
      {{"s9", "$s9", "r22", "fp", "$fp"}, "$r22"},
      {{"s0", "$s0", "r23"}, "$r23"},
      {{"s1", "$s1", "r24"}, "$r24"},
      {{"s2", "$s2", "r25"}, "$r25"},
      {{"s3", "$s3", "r26"}, "$r26"},
      {{"s4", "$s4", "r27"}, "$r27"},
      {{"s5", "$s5", "r28"}, "$r28"},
      {{"s6", "$s6", "r29"}, "$r29"},
      {{"s7", "$s7", "r30"}, "$r30"},
      {{"s8", "$s8", "r31"}, "$r31"},
      {{"$fa0"}, "$f0"},
      {{"$fa1"}, "$f1"},
      {{"$fa2"}, "$f2"},
      {{"$fa3"}, "$f3"},
      {{"$fa4"}, "$f4"},
      {{"$fa5"}, "$f5"},
      {{"$fa6"}, "$f6"},
      {{"$fa7"}, "$f7"},
      {{"$ft0"}, "$f8"},
      {{"$ft1"}, "$f9"},
      {{"$ft2"}, "$f10"},
      {{"$ft3"}, "$f11"},
      {{"$ft4"}, "$f12"},
      {{"$ft5"}, "$f13"},
      {{"$ft6"}, "$f14"},
      {{"$ft7"}, "$f15"},
      {{"$ft8"}, "$f16"},
      {{"$ft9"}, "$f17"},
      {{"$ft10"}, "$f18"},
      {{"$ft11"}, "$f19"},
      {{"$ft12"}, "$f20"},
      {{"$ft13"}, "$f21"},
      {{"$ft14"}, "$f22"},
      {{"$ft15"}, "$f23"},
      {{"$fs0"}, "$f24"},
      {{"$fs1"}, "$f25"},
      {{"$fs2"}, "$f26"},
      {{"$fs3"}, "$f27"},
      {{"$fs4"}, "$f28"},
      {{"$fs5"}, "$f29"},
      {{"$fs6"}, "$f30"},
      {{"$fs7"}, "$f31"},
  };
  return llvm::ArrayRef(GCCRegAliases);
}

bool LoongArchTargetInfo::validateAsmConstraint(
    const char *&Name, TargetInfo::ConstraintInfo &Info) const {
  // See the GCC definitions here:
  // https://gcc.gnu.org/onlinedocs/gccint/Machine-Constraints.html
  // Note that the 'm' constraint is handled in TargetInfo.
  switch (*Name) {
  default:
    return false;
  case 'f':
    // A floating-point register (if available).
    Info.setAllowsRegister();
    return true;
  case 'k':
    // A memory operand whose address is formed by a base register and
    // (optionally scaled) index register.
    Info.setAllowsMemory();
    return true;
  case 'l':
    // A signed 16-bit constant.
    Info.setRequiresImmediate(-32768, 32767);
    return true;
  case 'I':
    // A signed 12-bit constant (for arithmetic instructions).
    Info.setRequiresImmediate(-2048, 2047);
    return true;
  case 'J':
    // Integer zero.
    Info.setRequiresImmediate(0);
    return true;
  case 'K':
    // An unsigned 12-bit constant (for logic instructions).
    Info.setRequiresImmediate(0, 4095);
    return true;
  case 'Z':
    // ZB: An address that is held in a general-purpose register. The offset is
    //     zero.
    // ZC: A memory operand whose address is formed by a base register
    //     and offset that is suitable for use in instructions with the same
    //     addressing mode as ll.w and sc.w.
    if (Name[1] == 'C' || Name[1] == 'B') {
      Info.setAllowsMemory();
      ++Name; // Skip over 'Z'.
      return true;
    }
    return false;
  }
}

std::string
LoongArchTargetInfo::convertConstraint(const char *&Constraint) const {
  std::string R;
  switch (*Constraint) {
  case 'Z':
    // "ZC"/"ZB" are two-character constraints; add "^" hint for later
    // parsing.
    R = "^" + std::string(Constraint, 2);
    ++Constraint;
    break;
  default:
    R = TargetInfo::convertConstraint(Constraint);
    break;
  }
  return R;
}

void LoongArchTargetInfo::getTargetDefines(const LangOptions &Opts,
                                           MacroBuilder &Builder) const {
  Builder.defineMacro("__loongarch__");
  unsigned GRLen = getRegisterWidth();
  Builder.defineMacro("__loongarch_grlen", Twine(GRLen));
  if (GRLen == 64)
    Builder.defineMacro("__loongarch64");

  if (HasFeatureD)
    Builder.defineMacro("__loongarch_frlen", "64");
  else if (HasFeatureF)
    Builder.defineMacro("__loongarch_frlen", "32");
  else
    Builder.defineMacro("__loongarch_frlen", "0");

  // Define __loongarch_arch.
  StringRef ArchName = getCPU();
  if (ArchName == "loongarch64") {
    if (HasFeatureLSX) {
      // TODO: As more features of the V1.1 ISA are supported, a unified "v1.1"
      // arch feature set will be used to include all sub-features belonging to
      // the V1.1 ISA version.
<<<<<<< HEAD
      if (HasFeatureFrecipe && HasFeatureLAM_BH)
=======
      if (HasFeatureFrecipe && HasFeatureLAM_BH && HasFeatureLD_SEQ_SA)
>>>>>>> a8d96e15
        Builder.defineMacro("__loongarch_arch",
                            Twine('"') + "la64v1.1" + Twine('"'));
      else
        Builder.defineMacro("__loongarch_arch",
                            Twine('"') + "la64v1.0" + Twine('"'));
    } else {
      Builder.defineMacro("__loongarch_arch",
                          Twine('"') + ArchName + Twine('"'));
    }
  } else {
    Builder.defineMacro("__loongarch_arch", Twine('"') + ArchName + Twine('"'));
  }

  // Define __loongarch_tune.
  StringRef TuneCPU = getTargetOpts().TuneCPU;
  if (TuneCPU.empty())
    TuneCPU = ArchName;
  Builder.defineMacro("__loongarch_tune", Twine('"') + TuneCPU + Twine('"'));

  if (HasFeatureLASX) {
    Builder.defineMacro("__loongarch_simd_width", "256");
    Builder.defineMacro("__loongarch_sx", Twine(1));
    Builder.defineMacro("__loongarch_asx", Twine(1));
  } else if (HasFeatureLSX) {
    Builder.defineMacro("__loongarch_simd_width", "128");
    Builder.defineMacro("__loongarch_sx", Twine(1));
  }
  if (HasFeatureFrecipe)
    Builder.defineMacro("__loongarch_frecipe", Twine(1));

  if (HasFeatureLAM_BH)
    Builder.defineMacro("__loongarch_lam_bh", Twine(1));

<<<<<<< HEAD
=======
  if (HasFeatureLD_SEQ_SA)
    Builder.defineMacro("__loongarch_ld_seq_sa", Twine(1));

>>>>>>> a8d96e15
  StringRef ABI = getABI();
  if (ABI == "lp64d" || ABI == "lp64f" || ABI == "lp64s")
    Builder.defineMacro("__loongarch_lp64");

  if (ABI == "lp64d" || ABI == "ilp32d") {
    Builder.defineMacro("__loongarch_hard_float");
    Builder.defineMacro("__loongarch_double_float");
  } else if (ABI == "lp64f" || ABI == "ilp32f") {
    Builder.defineMacro("__loongarch_hard_float");
    Builder.defineMacro("__loongarch_single_float");
  } else if (ABI == "lp64s" || ABI == "ilp32s") {
    Builder.defineMacro("__loongarch_soft_float");
  }

  Builder.defineMacro("__GCC_HAVE_SYNC_COMPARE_AND_SWAP_1");
  Builder.defineMacro("__GCC_HAVE_SYNC_COMPARE_AND_SWAP_2");
  Builder.defineMacro("__GCC_HAVE_SYNC_COMPARE_AND_SWAP_4");
  if (GRLen == 64)
    Builder.defineMacro("__GCC_HAVE_SYNC_COMPARE_AND_SWAP_8");
}

static constexpr Builtin::Info BuiltinInfo[] = {
#define BUILTIN(ID, TYPE, ATTRS)                                               \
  {#ID, TYPE, ATTRS, nullptr, HeaderDesc::NO_HEADER, ALL_LANGUAGES},
#define TARGET_BUILTIN(ID, TYPE, ATTRS, FEATURE)                               \
  {#ID, TYPE, ATTRS, FEATURE, HeaderDesc::NO_HEADER, ALL_LANGUAGES},
#include "clang/Basic/BuiltinsLoongArch.def"
};

bool LoongArchTargetInfo::initFeatureMap(
    llvm::StringMap<bool> &Features, DiagnosticsEngine &Diags, StringRef CPU,
    const std::vector<std::string> &FeaturesVec) const {
  if (getTriple().getArch() == llvm::Triple::loongarch64)
    Features["64bit"] = true;
  if (getTriple().getArch() == llvm::Triple::loongarch32)
    Features["32bit"] = true;

  return TargetInfo::initFeatureMap(Features, Diags, CPU, FeaturesVec);
}

/// Return true if has this feature.
bool LoongArchTargetInfo::hasFeature(StringRef Feature) const {
  bool Is64Bit = getTriple().getArch() == llvm::Triple::loongarch64;
  // TODO: Handle more features.
  return llvm::StringSwitch<bool>(Feature)
      .Case("loongarch32", !Is64Bit)
      .Case("loongarch64", Is64Bit)
      .Case("32bit", !Is64Bit)
      .Case("64bit", Is64Bit)
      .Case("lsx", HasFeatureLSX)
      .Case("lasx", HasFeatureLASX)
      .Default(false);
}

ArrayRef<Builtin::Info> LoongArchTargetInfo::getTargetBuiltins() const {
  return llvm::ArrayRef(BuiltinInfo, clang::LoongArch::LastTSBuiltin -
                                         Builtin::FirstTSBuiltin);
}

bool LoongArchTargetInfo::handleTargetFeatures(
    std::vector<std::string> &Features, DiagnosticsEngine &Diags) {
  for (const auto &Feature : Features) {
    if (Feature == "+d" || Feature == "+f") {
      // "d" implies "f".
      HasFeatureF = true;
      if (Feature == "+d") {
        HasFeatureD = true;
      }
    } else if (Feature == "+lsx")
      HasFeatureLSX = true;
    else if (Feature == "+lasx")
      HasFeatureLASX = true;
    else if (Feature == "-ual")
      HasUnalignedAccess = false;
    else if (Feature == "+frecipe")
      HasFeatureFrecipe = true;
    else if (Feature == "+lam-bh")
      HasFeatureLAM_BH = true;
<<<<<<< HEAD
=======
    else if (Feature == "+ld-seq-sa")
      HasFeatureLD_SEQ_SA = true;
>>>>>>> a8d96e15
  }
  return true;
}

bool LoongArchTargetInfo::isValidCPUName(StringRef Name) const {
  return llvm::LoongArch::isValidCPUName(Name);
}

void LoongArchTargetInfo::fillValidCPUList(
    SmallVectorImpl<StringRef> &Values) const {
  llvm::LoongArch::fillValidCPUList(Values);
}<|MERGE_RESOLUTION|>--- conflicted
+++ resolved
@@ -205,11 +205,7 @@
       // TODO: As more features of the V1.1 ISA are supported, a unified "v1.1"
       // arch feature set will be used to include all sub-features belonging to
       // the V1.1 ISA version.
-<<<<<<< HEAD
-      if (HasFeatureFrecipe && HasFeatureLAM_BH)
-=======
       if (HasFeatureFrecipe && HasFeatureLAM_BH && HasFeatureLD_SEQ_SA)
->>>>>>> a8d96e15
         Builder.defineMacro("__loongarch_arch",
                             Twine('"') + "la64v1.1" + Twine('"'));
       else
@@ -243,12 +239,9 @@
   if (HasFeatureLAM_BH)
     Builder.defineMacro("__loongarch_lam_bh", Twine(1));
 
-<<<<<<< HEAD
-=======
   if (HasFeatureLD_SEQ_SA)
     Builder.defineMacro("__loongarch_ld_seq_sa", Twine(1));
 
->>>>>>> a8d96e15
   StringRef ABI = getABI();
   if (ABI == "lp64d" || ABI == "lp64f" || ABI == "lp64s")
     Builder.defineMacro("__loongarch_lp64");
@@ -327,11 +320,8 @@
       HasFeatureFrecipe = true;
     else if (Feature == "+lam-bh")
       HasFeatureLAM_BH = true;
-<<<<<<< HEAD
-=======
     else if (Feature == "+ld-seq-sa")
       HasFeatureLD_SEQ_SA = true;
->>>>>>> a8d96e15
   }
   return true;
 }
