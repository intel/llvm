--- conflicted
+++ resolved
@@ -269,29 +269,6 @@
   }
 }
 
-<<<<<<< HEAD
-static bool isPointerLikeType(QualType QT) {
-  QT = QT.getNonReferenceType();
-  if (QT->isPointerType())
-    return true;
-  auto *RD = QT->getAsCXXRecordDecl();
-  if (!RD)
-    return false;
-  if (auto *CTSD = dyn_cast<ClassTemplateSpecializationDecl>(RD))
-    RD = CTSD->getSpecializedTemplate()->getTemplatedDecl();
-  return RD->hasAttr<PointerAttr>();
-}
-
-void Sema::inferLifetimeCaptureByAttribute(FunctionDecl *FD) {
-  if (!FD)
-    return;
-  auto *MD = dyn_cast<CXXMethodDecl>(FD);
-  if (!MD || !MD->getIdentifier() || !MD->getParent()->isInStdNamespace())
-    return;
-  // FIXME: Infer for operator[] for map-like containers. For example:
-  //    std::map<string_view, ...> m;
-  //    m[ReturnString(..)] = ...;
-=======
 void Sema::inferLifetimeCaptureByAttribute(FunctionDecl *FD) {
   auto *MD = dyn_cast_if_present<CXXMethodDecl>(FD);
   if (!MD || !MD->getParent()->isInStdNamespace())
@@ -330,26 +307,11 @@
       Annotate(MD);
     return;
   }
->>>>>>> 93e44d24
   static const llvm::StringSet<> CapturingMethods{"insert", "push",
                                                   "push_front", "push_back"};
   if (!CapturingMethods.contains(MD->getName()))
     return;
-<<<<<<< HEAD
-  // Do not infer if any parameter is explicitly annotated.
-  for (ParmVarDecl *PVD : MD->parameters())
-    if (PVD->hasAttr<LifetimeCaptureByAttr>())
-      return;
-  for (ParmVarDecl *PVD : MD->parameters()) {
-    if (isPointerLikeType(PVD->getType())) {
-      int CaptureByThis[] = {LifetimeCaptureByAttr::THIS};
-      PVD->addAttr(
-          LifetimeCaptureByAttr::CreateImplicit(Context, CaptureByThis, 1));
-    }
-  }
-=======
   Annotate(MD);
->>>>>>> 93e44d24
 }
 
 void Sema::inferNullableClassAttribute(CXXRecordDecl *CRD) {
