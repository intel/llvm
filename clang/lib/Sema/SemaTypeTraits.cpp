--- conflicted
+++ resolved
@@ -121,11 +121,7 @@
 
   CXXMethodDecl *Decl =
       LookupSpecialMemberFromXValue(SemaRef, D, /*Assign=*/false);
-<<<<<<< HEAD
-  return Decl && Decl->isUserProvided() == AllowUserDefined &&
-=======
   return Decl && (AllowUserDefined || !Decl->isUserProvided()) &&
->>>>>>> 5ee67ebe
          !Decl->isDeleted();
 }
 
@@ -141,11 +137,7 @@
   if (!Decl)
     return false;
 
-<<<<<<< HEAD
-  return Decl && Decl->isUserProvided() == AllowUserDefined &&
-=======
   return Decl && (AllowUserDefined || !Decl->isUserProvided()) &&
->>>>>>> 5ee67ebe
          !Decl->isDeleted();
 }
 
@@ -1968,12 +1960,9 @@
             TypeTrait::UTT_IsCppTriviallyRelocatable)
       .Case("is_replaceable", TypeTrait::UTT_IsReplaceable)
       .Case("is_trivially_copyable", TypeTrait::UTT_IsTriviallyCopyable)
-<<<<<<< HEAD
-=======
       .Case("is_assignable", TypeTrait::BTT_IsAssignable)
       .Case("is_empty", TypeTrait::UTT_IsEmpty)
       .Case("is_standard_layout", TypeTrait::UTT_IsStandardLayout)
->>>>>>> 5ee67ebe
       .Default(std::nullopt);
 }
 
@@ -2149,7 +2138,6 @@
       SemaRef.Diag(Loc, diag::note_unsatisfied_trait_reason)
           << diag::TraitNotSatisfiedReason::NonReplaceableBase << B.getType()
           << B.getSourceRange();
-<<<<<<< HEAD
   }
   for (const FieldDecl *Field : D->fields()) {
     if (!SemaRef.IsCXXReplaceableType(Field->getType()))
@@ -2157,15 +2145,6 @@
           << diag::TraitNotSatisfiedReason::NonReplaceableField << Field
           << Field->getType() << Field->getSourceRange();
   }
-=======
-  }
-  for (const FieldDecl *Field : D->fields()) {
-    if (!SemaRef.IsCXXReplaceableType(Field->getType()))
-      SemaRef.Diag(Loc, diag::note_unsatisfied_trait_reason)
-          << diag::TraitNotSatisfiedReason::NonReplaceableField << Field
-          << Field->getType() << Field->getSourceRange();
-  }
->>>>>>> 5ee67ebe
   if (D->hasDeletedDestructor())
     SemaRef.Diag(Loc, diag::note_unsatisfied_trait_reason)
         << diag::TraitNotSatisfiedReason::DeletedDtr << /*Deleted*/ 0
@@ -2309,8 +2288,6 @@
 
   if (D->hasDefinition())
     DiagnoseNonTriviallyCopyableReason(SemaRef, Loc, D);
-<<<<<<< HEAD
-=======
 
   SemaRef.Diag(D->getLocation(), diag::note_defined_here) << D;
 }
@@ -2549,7 +2526,6 @@
 
   if (D->hasDefinition())
     DiagnoseNonStandardLayoutReason(SemaRef, Loc, D);
->>>>>>> 5ee67ebe
 
   SemaRef.Diag(D->getLocation(), diag::note_defined_here) << D;
 }
@@ -2574,8 +2550,6 @@
   case UTT_IsTriviallyCopyable:
     DiagnoseNonTriviallyCopyableReason(*this, E->getBeginLoc(), Args[0]);
     break;
-<<<<<<< HEAD
-=======
   case BTT_IsAssignable:
     DiagnoseNonAssignableReason(*this, E->getBeginLoc(), Args[0], Args[1]);
     break;
@@ -2585,7 +2559,6 @@
   case UTT_IsStandardLayout:
     DiagnoseNonStandardLayoutReason(*this, E->getBeginLoc(), Args[0]);
     break;
->>>>>>> 5ee67ebe
   default:
     break;
   }
