//===----- SemaTypeTraits.cpp - Semantic Analysis for C++ Type Traits -----===//
//
// Part of the LLVM Project, under the Apache License v2.0 with LLVM Exceptions.
// See https://llvm.org/LICENSE.txt for license information.
// SPDX-License-Identifier: Apache-2.0 WITH LLVM-exception
//
//===----------------------------------------------------------------------===//
//
//  This file implements semantic analysis for C++ type traits.
//
//===----------------------------------------------------------------------===//

#include "clang/AST/DeclCXX.h"
#include "clang/AST/TemplateBase.h"
#include "clang/AST/Type.h"
#include "clang/Basic/DiagnosticIDs.h"
#include "clang/Basic/DiagnosticParse.h"
#include "clang/Basic/DiagnosticSema.h"
#include "clang/Basic/Specifiers.h"
#include "clang/Basic/TypeTraits.h"
#include "clang/Sema/EnterExpressionEvaluationContext.h"
#include "clang/Sema/Initialization.h"
#include "clang/Sema/Lookup.h"
#include "clang/Sema/Overload.h"
#include "clang/Sema/Sema.h"
#include "clang/Sema/SemaHLSL.h"
#include "llvm/ADT/STLExtras.h"

using namespace clang;

static CXXMethodDecl *LookupSpecialMemberFromXValue(Sema &SemaRef,
                                                    const CXXRecordDecl *RD,
                                                    bool Assign) {
  RD = RD->getDefinition();
  SourceLocation LookupLoc = RD->getLocation();

  CanQualType CanTy = SemaRef.getASTContext().getCanonicalTagType(RD);
  DeclarationName Name;
  Expr *Arg = nullptr;
  unsigned NumArgs;

  QualType ArgType = CanTy;
  ExprValueKind VK = clang::VK_XValue;

  if (Assign)
    Name =
        SemaRef.getASTContext().DeclarationNames.getCXXOperatorName(OO_Equal);
  else
    Name =
        SemaRef.getASTContext().DeclarationNames.getCXXConstructorName(CanTy);

  OpaqueValueExpr FakeArg(LookupLoc, ArgType, VK);
  NumArgs = 1;
  Arg = &FakeArg;

  // Create the object argument
  QualType ThisTy = CanTy;
  Expr::Classification Classification =
      OpaqueValueExpr(LookupLoc, ThisTy, VK_LValue)
          .Classify(SemaRef.getASTContext());

  // Now we perform lookup on the name we computed earlier and do overload
  // resolution. Lookup is only performed directly into the class since there
  // will always be a (possibly implicit) declaration to shadow any others.
  OverloadCandidateSet OCS(LookupLoc, OverloadCandidateSet::CSK_Normal);
  DeclContext::lookup_result R = RD->lookup(Name);

  if (R.empty())
    return nullptr;

  // Copy the candidates as our processing of them may load new declarations
  // from an external source and invalidate lookup_result.
  SmallVector<NamedDecl *, 8> Candidates(R.begin(), R.end());

  for (NamedDecl *CandDecl : Candidates) {
    if (CandDecl->isInvalidDecl())
      continue;

    DeclAccessPair Cand = DeclAccessPair::make(CandDecl, clang::AS_none);
    auto CtorInfo = getConstructorInfo(Cand);
    if (CXXMethodDecl *M = dyn_cast<CXXMethodDecl>(Cand->getUnderlyingDecl())) {
      if (Assign)
        SemaRef.AddMethodCandidate(M, Cand, const_cast<CXXRecordDecl *>(RD),
                                   ThisTy, Classification,
                                   llvm::ArrayRef(&Arg, NumArgs), OCS, true);
      else {
        assert(CtorInfo);
        SemaRef.AddOverloadCandidate(CtorInfo.Constructor, CtorInfo.FoundDecl,
                                     llvm::ArrayRef(&Arg, NumArgs), OCS,
                                     /*SuppressUserConversions*/ true);
      }
    } else if (FunctionTemplateDecl *Tmpl =
                   dyn_cast<FunctionTemplateDecl>(Cand->getUnderlyingDecl())) {
      if (Assign)
        SemaRef.AddMethodTemplateCandidate(
            Tmpl, Cand, const_cast<CXXRecordDecl *>(RD), nullptr, ThisTy,
            Classification, llvm::ArrayRef(&Arg, NumArgs), OCS, true);
      else {
        assert(CtorInfo);
        SemaRef.AddTemplateOverloadCandidate(
            CtorInfo.ConstructorTmpl, CtorInfo.FoundDecl, nullptr,
            llvm::ArrayRef(&Arg, NumArgs), OCS, true);
      }
    }
  }

  OverloadCandidateSet::iterator Best;
  switch (OCS.BestViableFunction(SemaRef, LookupLoc, Best)) {
  case OR_Success:
  case OR_Deleted:
    return cast<CXXMethodDecl>(Best->Function)->getCanonicalDecl();
  default:
    return nullptr;
  }
}

static bool hasSuitableConstructorForRelocation(Sema &SemaRef,
                                                const CXXRecordDecl *D,
                                                bool AllowUserDefined) {
  assert(D->hasDefinition() && !D->isInvalidDecl());

  if (D->hasSimpleMoveConstructor() || D->hasSimpleCopyConstructor())
    return true;

  CXXMethodDecl *Decl =
      LookupSpecialMemberFromXValue(SemaRef, D, /*Assign=*/false);
  return Decl && (AllowUserDefined || !Decl->isUserProvided()) &&
         !Decl->isDeleted();
}

static bool hasSuitableMoveAssignmentOperatorForRelocation(
    Sema &SemaRef, const CXXRecordDecl *D, bool AllowUserDefined) {
  assert(D->hasDefinition() && !D->isInvalidDecl());

  if (D->hasSimpleMoveAssignment() || D->hasSimpleCopyAssignment())
    return true;

  CXXMethodDecl *Decl =
      LookupSpecialMemberFromXValue(SemaRef, D, /*Assign=*/true);
  if (!Decl)
    return false;

  return Decl && (AllowUserDefined || !Decl->isUserProvided()) &&
         !Decl->isDeleted();
}

// [C++26][class.prop]
// A class C is default-movable if
// - overload resolution for direct-initializing an object of type C
// from an xvalue of type C selects a constructor that is a direct member of C
// and is neither user-provided nor deleted,
// - overload resolution for assigning to an lvalue of type C from an xvalue of
// type C selects an assignment operator function that is a direct member of C
// and is neither user-provided nor deleted, and C has a destructor that is
// neither user-provided nor deleted.
static bool IsDefaultMovable(Sema &SemaRef, const CXXRecordDecl *D) {
  if (!hasSuitableConstructorForRelocation(SemaRef, D,
                                           /*AllowUserDefined=*/false))
    return false;

  if (!hasSuitableMoveAssignmentOperatorForRelocation(
          SemaRef, D, /*AllowUserDefined=*/false))
    return false;

  CXXDestructorDecl *Dtr = D->getDestructor();

  if (!Dtr)
    return true;

  Dtr = Dtr->getCanonicalDecl();

  if (Dtr->isUserProvided() && (!Dtr->isDefaulted() || Dtr->isDeleted()))
    return false;

  return !Dtr->isDeleted();
}

// [C++26][class.prop]
// A class is eligible for trivial relocation unless it...
static bool IsEligibleForTrivialRelocation(Sema &SemaRef,
                                           const CXXRecordDecl *D) {

  for (const CXXBaseSpecifier &B : D->bases()) {
    const auto *BaseDecl = B.getType()->getAsCXXRecordDecl();
    if (!BaseDecl)
      continue;
    // ... has any virtual base classes
    // ... has a base class that is not a trivially relocatable class
    if (B.isVirtual() || (!BaseDecl->isDependentType() &&
                          !SemaRef.IsCXXTriviallyRelocatableType(B.getType())))
      return false;
  }

  bool IsUnion = D->isUnion();
  for (const FieldDecl *Field : D->fields()) {
    if (Field->getType()->isDependentType())
      continue;
    if (Field->getType()->isReferenceType())
      continue;
    // ... has a non-static data member of an object type that is not
    // of a trivially relocatable type
    if (!SemaRef.IsCXXTriviallyRelocatableType(Field->getType()))
      return false;

    // A union contains values with address discriminated pointer auth
    // cannot be relocated.
    if (IsUnion && SemaRef.Context.containsAddressDiscriminatedPointerAuth(
                       Field->getType()))
      return false;
  }
  return !D->hasDeletedDestructor();
}

// [C++26][class.prop]
// A class C is eligible for replacement unless
static bool IsEligibleForReplacement(Sema &SemaRef, const CXXRecordDecl *D) {

  for (const CXXBaseSpecifier &B : D->bases()) {
    const auto *BaseDecl = B.getType()->getAsCXXRecordDecl();
    if (!BaseDecl)
      continue;
    // it has a base class that is not a replaceable class
    if (!BaseDecl->isDependentType() &&
        !SemaRef.IsCXXReplaceableType(B.getType()))
      return false;
  }

  for (const FieldDecl *Field : D->fields()) {
    if (Field->getType()->isDependentType())
      continue;

    // it has a non-static data member that is not of a replaceable type,
    if (!SemaRef.IsCXXReplaceableType(Field->getType()))
      return false;
  }
  return !D->hasDeletedDestructor();
}

ASTContext::CXXRecordDeclRelocationInfo
Sema::CheckCXX2CRelocatableAndReplaceable(const CXXRecordDecl *D) {
  ASTContext::CXXRecordDeclRelocationInfo Info{false, false};

  if (!getLangOpts().CPlusPlus || D->isInvalidDecl())
    return Info;

  assert(D->hasDefinition());

  // This is part of "eligible for replacement", however we defer it
  // to avoid extraneous computations.
  auto HasSuitableSMP = [&] {
    return hasSuitableConstructorForRelocation(*this, D,
                                               /*AllowUserDefined=*/true) &&
           hasSuitableMoveAssignmentOperatorForRelocation(
               *this, D, /*AllowUserDefined=*/true);
  };

  auto IsUnion = [&, Is = std::optional<bool>{}]() mutable {
    if (!Is.has_value())
      Is = D->isUnion() && !D->hasUserDeclaredCopyConstructor() &&
           !D->hasUserDeclaredCopyAssignment() &&
           !D->hasUserDeclaredMoveOperation() &&
           !D->hasUserDeclaredDestructor();
    return *Is;
  };

  auto IsDefaultMovable = [&, Is = std::optional<bool>{}]() mutable {
    if (!Is.has_value())
      Is = ::IsDefaultMovable(*this, D);
    return *Is;
  };

  Info.IsRelocatable = [&] {
    if (D->isDependentType())
      return false;

    // if it is eligible for trivial relocation
    if (!IsEligibleForTrivialRelocation(*this, D))
      return false;

    // has the trivially_relocatable_if_eligible class-property-specifier,
    if (D->hasAttr<TriviallyRelocatableAttr>())
      return true;

    // is a union with no user-declared special member functions, or
    if (IsUnion())
      return true;

    // is default-movable.
    return IsDefaultMovable();
  }();

  Info.IsReplaceable = [&] {
    if (D->isDependentType())
      return false;

    // A class C is a replaceable class if it is eligible for replacement
    if (!IsEligibleForReplacement(*this, D))
      return false;

    // has the replaceable_if_eligible class-property-specifier
    if (D->hasAttr<ReplaceableAttr>())
      return HasSuitableSMP();

    // is a union with no user-declared special member functions, or
    if (IsUnion())
      return HasSuitableSMP();

    // is default-movable.
    return IsDefaultMovable();
  }();

  return Info;
}

bool Sema::IsCXXTriviallyRelocatableType(const CXXRecordDecl &RD) {
  if (std::optional<ASTContext::CXXRecordDeclRelocationInfo> Info =
          getASTContext().getRelocationInfoForCXXRecord(&RD))
    return Info->IsRelocatable;
  ASTContext::CXXRecordDeclRelocationInfo Info =
      CheckCXX2CRelocatableAndReplaceable(&RD);
  getASTContext().setRelocationInfoForCXXRecord(&RD, Info);
  return Info.IsRelocatable;
}

bool Sema::IsCXXTriviallyRelocatableType(QualType Type) {
  QualType BaseElementType = getASTContext().getBaseElementType(Type);

  if (Type->isVariableArrayType())
    return false;

  if (BaseElementType.hasNonTrivialObjCLifetime())
    return false;

  if (BaseElementType->isIncompleteType())
    return false;

  if (Context.containsNonRelocatablePointerAuth(Type))
    return false;

  if (BaseElementType->isScalarType() || BaseElementType->isVectorType())
    return true;

  if (const auto *RD = BaseElementType->getAsCXXRecordDecl())
    return IsCXXTriviallyRelocatableType(*RD);

  return false;
}

static bool IsCXXReplaceableType(Sema &S, const CXXRecordDecl *RD) {
  if (std::optional<ASTContext::CXXRecordDeclRelocationInfo> Info =
          S.getASTContext().getRelocationInfoForCXXRecord(RD))
    return Info->IsReplaceable;
  ASTContext::CXXRecordDeclRelocationInfo Info =
      S.CheckCXX2CRelocatableAndReplaceable(RD);
  S.getASTContext().setRelocationInfoForCXXRecord(RD, Info);
  return Info.IsReplaceable;
}

bool Sema::IsCXXReplaceableType(QualType Type) {
  if (Type.isConstQualified() || Type.isVolatileQualified())
    return false;

  if (Type->isVariableArrayType())
    return false;

  QualType BaseElementType =
      getASTContext().getBaseElementType(Type.getUnqualifiedType());
  if (BaseElementType->isIncompleteType())
    return false;
  if (BaseElementType->isScalarType())
    return true;
  if (const auto *RD = BaseElementType->getAsCXXRecordDecl())
    return ::IsCXXReplaceableType(*this, RD);
  return false;
}

/// Checks that type T is not a VLA.
///
/// @returns @c true if @p T is VLA and a diagnostic was emitted,
/// @c false otherwise.
static bool DiagnoseVLAInCXXTypeTrait(Sema &S, const TypeSourceInfo *T,
                                      clang::tok::TokenKind TypeTraitID) {
  if (!T->getType()->isVariableArrayType())
    return false;

  S.Diag(T->getTypeLoc().getBeginLoc(), diag::err_vla_unsupported)
      << 1 << TypeTraitID;
  return true;
}

/// Checks that type T is not an atomic type (_Atomic).
///
/// @returns @c true if @p T is VLA and a diagnostic was emitted,
/// @c false otherwise.
static bool DiagnoseAtomicInCXXTypeTrait(Sema &S, const TypeSourceInfo *T,
                                         clang::tok::TokenKind TypeTraitID) {
  if (!T->getType()->isAtomicType())
    return false;

  S.Diag(T->getTypeLoc().getBeginLoc(), diag::err_atomic_unsupported)
      << TypeTraitID;
  return true;
}

/// Check the completeness of a type in a unary type trait.
///
/// If the particular type trait requires a complete type, tries to complete
/// it. If completing the type fails, a diagnostic is emitted and false
/// returned. If completing the type succeeds or no completion was required,
/// returns true.
static bool CheckUnaryTypeTraitTypeCompleteness(Sema &S, TypeTrait UTT,
                                                SourceLocation Loc,
                                                QualType ArgTy) {
  // C++0x [meta.unary.prop]p3:
  //   For all of the class templates X declared in this Clause, instantiating
  //   that template with a template argument that is a class template
  //   specialization may result in the implicit instantiation of the template
  //   argument if and only if the semantics of X require that the argument
  //   must be a complete type.
  // We apply this rule to all the type trait expressions used to implement
  // these class templates. We also try to follow any GCC documented behavior
  // in these expressions to ensure portability of standard libraries.
  switch (UTT) {
  default:
    llvm_unreachable("not a UTT");
    // is_complete_type somewhat obviously cannot require a complete type.
  case UTT_IsCompleteType:
    // Fall-through

    // These traits are modeled on the type predicates in C++0x
    // [meta.unary.cat] and [meta.unary.comp]. They are not specified as
    // requiring a complete type, as whether or not they return true cannot be
    // impacted by the completeness of the type.
  case UTT_IsVoid:
  case UTT_IsIntegral:
  case UTT_IsFloatingPoint:
  case UTT_IsArray:
  case UTT_IsBoundedArray:
  case UTT_IsPointer:
  case UTT_IsLvalueReference:
  case UTT_IsRvalueReference:
  case UTT_IsMemberFunctionPointer:
  case UTT_IsMemberObjectPointer:
  case UTT_IsEnum:
  case UTT_IsScopedEnum:
  case UTT_IsUnion:
  case UTT_IsClass:
  case UTT_IsFunction:
  case UTT_IsReference:
  case UTT_IsArithmetic:
  case UTT_IsFundamental:
  case UTT_IsObject:
  case UTT_IsScalar:
  case UTT_IsCompound:
  case UTT_IsMemberPointer:
  case UTT_IsTypedResourceElementCompatible:
    // Fall-through

    // These traits are modeled on type predicates in C++0x [meta.unary.prop]
    // which requires some of its traits to have the complete type. However,
    // the completeness of the type cannot impact these traits' semantics, and
    // so they don't require it. This matches the comments on these traits in
    // Table 49.
  case UTT_IsConst:
  case UTT_IsVolatile:
  case UTT_IsSigned:
  case UTT_IsUnboundedArray:
  case UTT_IsUnsigned:

    // This type trait always returns false, checking the type is moot.
  case UTT_IsInterfaceClass:
    return true;

    // We diagnose incomplete class types later.
  case UTT_StructuredBindingSize:
    return true;

    // C++14 [meta.unary.prop]:
    //   If T is a non-union class type, T shall be a complete type.
  case UTT_IsEmpty:
  case UTT_IsPolymorphic:
  case UTT_IsAbstract:
    if (const auto *RD = ArgTy->getAsCXXRecordDecl())
      if (!RD->isUnion())
        return !S.RequireCompleteType(
            Loc, ArgTy, diag::err_incomplete_type_used_in_type_trait_expr);
    return true;

    // C++14 [meta.unary.prop]:
    //   If T is a class type, T shall be a complete type.
  case UTT_IsFinal:
  case UTT_IsSealed:
    if (ArgTy->getAsCXXRecordDecl())
      return !S.RequireCompleteType(
          Loc, ArgTy, diag::err_incomplete_type_used_in_type_trait_expr);
    return true;

    // LWG3823: T shall be an array type, a complete type, or cv void.
  case UTT_IsAggregate:
  case UTT_IsImplicitLifetime:
    if (ArgTy->isArrayType() || ArgTy->isVoidType())
      return true;

    return !S.RequireCompleteType(
        Loc, ArgTy, diag::err_incomplete_type_used_in_type_trait_expr);

    // has_unique_object_representations<T>
    // remove_all_extents_t<T> shall be a complete type or cv void (LWG4113).
  case UTT_HasUniqueObjectRepresentations:
    ArgTy = QualType(ArgTy->getBaseElementTypeUnsafe(), 0);
    if (ArgTy->isVoidType())
      return true;
    return !S.RequireCompleteType(
        Loc, ArgTy, diag::err_incomplete_type_used_in_type_trait_expr);

    // C++1z [meta.unary.prop]:
    //   remove_all_extents_t<T> shall be a complete type or cv void.
  case UTT_IsTrivial:
  case UTT_IsTriviallyCopyable:
  case UTT_IsStandardLayout:
  case UTT_IsPOD:
  case UTT_IsLiteral:
  case UTT_IsBitwiseCloneable:
  // By analogy, is_trivially_relocatable and is_trivially_equality_comparable
  // impose the same constraints.
  case UTT_IsTriviallyRelocatable:
  case UTT_IsTriviallyEqualityComparable:
  case UTT_IsCppTriviallyRelocatable:
  case UTT_IsReplaceable:
  case UTT_CanPassInRegs:
  // Per the GCC type traits documentation, T shall be a complete type, cv void,
  // or an array of unknown bound. But GCC actually imposes the same constraints
  // as above.
  case UTT_HasNothrowAssign:
  case UTT_HasNothrowMoveAssign:
  case UTT_HasNothrowConstructor:
  case UTT_HasNothrowCopy:
  case UTT_HasTrivialAssign:
  case UTT_HasTrivialMoveAssign:
  case UTT_HasTrivialDefaultConstructor:
  case UTT_HasTrivialMoveConstructor:
  case UTT_HasTrivialCopy:
  case UTT_HasTrivialDestructor:
  case UTT_HasVirtualDestructor:
    ArgTy = QualType(ArgTy->getBaseElementTypeUnsafe(), 0);
    [[fallthrough]];
  // C++1z [meta.unary.prop]:
  //   T shall be a complete type, cv void, or an array of unknown bound.
  case UTT_IsDestructible:
  case UTT_IsNothrowDestructible:
  case UTT_IsTriviallyDestructible:
  case UTT_IsIntangibleType:
    if (ArgTy->isIncompleteArrayType() || ArgTy->isVoidType())
      return true;

    return !S.RequireCompleteType(
        Loc, ArgTy, diag::err_incomplete_type_used_in_type_trait_expr);
  }
}

static bool HasNoThrowOperator(CXXRecordDecl *RD, OverloadedOperatorKind Op,
                               Sema &Self, SourceLocation KeyLoc, ASTContext &C,
                               bool (CXXRecordDecl::*HasTrivial)() const,
                               bool (CXXRecordDecl::*HasNonTrivial)() const,
                               bool (CXXMethodDecl::*IsDesiredOp)() const) {
  if ((RD->*HasTrivial)() && !(RD->*HasNonTrivial)())
    return true;

  DeclarationName Name = C.DeclarationNames.getCXXOperatorName(Op);
  DeclarationNameInfo NameInfo(Name, KeyLoc);
  LookupResult Res(Self, NameInfo, Sema::LookupOrdinaryName);
  if (Self.LookupQualifiedName(Res, RD)) {
    bool FoundOperator = false;
    Res.suppressDiagnostics();
    for (LookupResult::iterator Op = Res.begin(), OpEnd = Res.end();
         Op != OpEnd; ++Op) {
      if (isa<FunctionTemplateDecl>(*Op))
        continue;

      CXXMethodDecl *Operator = cast<CXXMethodDecl>(*Op);
      if ((Operator->*IsDesiredOp)()) {
        FoundOperator = true;
        auto *CPT = Operator->getType()->castAs<FunctionProtoType>();
        CPT = Self.ResolveExceptionSpec(KeyLoc, CPT);
        if (!CPT || !CPT->isNothrow())
          return false;
      }
    }
    return FoundOperator;
  }
  return false;
}

static bool HasNonDeletedDefaultedEqualityComparison(Sema &S,
                                                     const CXXRecordDecl *Decl,
                                                     SourceLocation KeyLoc) {
  if (Decl->isUnion())
    return false;
  if (Decl->isLambda())
    return Decl->isCapturelessLambda();

  CanQualType T = S.Context.getCanonicalTagType(Decl);
  {
    EnterExpressionEvaluationContext UnevaluatedContext(
        S, Sema::ExpressionEvaluationContext::Unevaluated);
    Sema::SFINAETrap SFINAE(S, /*ForValidityCheck=*/true);
    Sema::ContextRAII TUContext(S, S.Context.getTranslationUnitDecl());

    // const ClassT& obj;
    OpaqueValueExpr Operand(KeyLoc, T.withConst(), ExprValueKind::VK_LValue);
    UnresolvedSet<16> Functions;
    // obj == obj;
    S.LookupBinOp(S.TUScope, {}, BinaryOperatorKind::BO_EQ, Functions);

    auto Result = S.CreateOverloadedBinOp(KeyLoc, BinaryOperatorKind::BO_EQ,
                                          Functions, &Operand, &Operand);
    if (Result.isInvalid() || SFINAE.hasErrorOccurred())
      return false;

    const auto *CallExpr = dyn_cast<CXXOperatorCallExpr>(Result.get());
    if (!CallExpr)
      return false;
    const auto *Callee = CallExpr->getDirectCallee();
    auto ParamT = Callee->getParamDecl(0)->getType();
    if (!Callee->isDefaulted())
      return false;
    if (!ParamT->isReferenceType() && !Decl->isTriviallyCopyable())
      return false;
    if (!S.Context.hasSameUnqualifiedType(ParamT.getNonReferenceType(), T))
      return false;
  }

  return llvm::all_of(Decl->bases(),
                      [&](const CXXBaseSpecifier &BS) {
                        if (const auto *RD = BS.getType()->getAsCXXRecordDecl())
                          return HasNonDeletedDefaultedEqualityComparison(
                              S, RD, KeyLoc);
                        return true;
                      }) &&
         llvm::all_of(Decl->fields(), [&](const FieldDecl *FD) {
           auto Type = FD->getType();
           if (Type->isArrayType())
             Type = Type->getBaseElementTypeUnsafe()
                        ->getCanonicalTypeUnqualified();

           if (Type->isReferenceType() || Type->isEnumeralType())
             return false;
           if (const auto *RD = Type->getAsCXXRecordDecl())
             return HasNonDeletedDefaultedEqualityComparison(S, RD, KeyLoc);
           return true;
         });
}

static bool isTriviallyEqualityComparableType(Sema &S, QualType Type,
                                              SourceLocation KeyLoc) {
  QualType CanonicalType = Type.getCanonicalType();
  if (CanonicalType->isIncompleteType() || CanonicalType->isDependentType() ||
      CanonicalType->isEnumeralType() || CanonicalType->isArrayType())
    return false;

  if (const auto *RD = CanonicalType->getAsCXXRecordDecl()) {
    if (!HasNonDeletedDefaultedEqualityComparison(S, RD, KeyLoc))
      return false;
  }

  return S.getASTContext().hasUniqueObjectRepresentations(
      CanonicalType, /*CheckIfTriviallyCopyable=*/false);
}

static bool IsTriviallyRelocatableType(Sema &SemaRef, QualType T) {
  QualType BaseElementType = SemaRef.getASTContext().getBaseElementType(T);

  if (BaseElementType->isIncompleteType())
    return false;
  if (!BaseElementType->isObjectType())
    return false;

  // The deprecated __builtin_is_trivially_relocatable does not have
  // an equivalent to __builtin_trivially_relocate, so there is no
  // safe way to use it if there are any address discriminated values.
  if (SemaRef.getASTContext().containsAddressDiscriminatedPointerAuth(T))
    return false;

  if (const auto *RD = BaseElementType->getAsCXXRecordDecl();
      RD && !RD->isPolymorphic() && SemaRef.IsCXXTriviallyRelocatableType(*RD))
    return true;

  if (const auto *RD = BaseElementType->getAsRecordDecl())
    return RD->canPassInRegisters();

  if (BaseElementType.isTriviallyCopyableType(SemaRef.getASTContext()))
    return true;

  switch (T.isNonTrivialToPrimitiveDestructiveMove()) {
  case QualType::PCK_Trivial:
    return !T.isDestructedType();
  case QualType::PCK_ARCStrong:
    return true;
  default:
    return false;
  }
}

static bool EvaluateUnaryTypeTrait(Sema &Self, TypeTrait UTT,
                                   SourceLocation KeyLoc,
                                   TypeSourceInfo *TInfo) {
  QualType T = TInfo->getType();
  assert(!T->isDependentType() && "Cannot evaluate traits of dependent type");

  ASTContext &C = Self.Context;
  switch (UTT) {
  default:
    llvm_unreachable("not a UTT");
    // Type trait expressions corresponding to the primary type category
    // predicates in C++0x [meta.unary.cat].
  case UTT_IsVoid:
    return T->isVoidType();
  case UTT_IsIntegral:
    return T->isIntegralType(C);
  case UTT_IsFloatingPoint:
    return T->isFloatingType();
  case UTT_IsArray:
    // Zero-sized arrays aren't considered arrays in partial specializations,
    // so __is_array shouldn't consider them arrays either.
    if (const auto *CAT = C.getAsConstantArrayType(T))
      return CAT->getSize() != 0;
    return T->isArrayType();
  case UTT_IsBoundedArray:
    if (DiagnoseVLAInCXXTypeTrait(Self, TInfo, tok::kw___is_bounded_array))
      return false;
    // Zero-sized arrays aren't considered arrays in partial specializations,
    // so __is_bounded_array shouldn't consider them arrays either.
    if (const auto *CAT = C.getAsConstantArrayType(T))
      return CAT->getSize() != 0;
    return T->isArrayType() && !T->isIncompleteArrayType();
  case UTT_IsUnboundedArray:
    if (DiagnoseVLAInCXXTypeTrait(Self, TInfo, tok::kw___is_unbounded_array))
      return false;
    return T->isIncompleteArrayType();
  case UTT_IsPointer:
    return T->isAnyPointerType();
  case UTT_IsLvalueReference:
    return T->isLValueReferenceType();
  case UTT_IsRvalueReference:
    return T->isRValueReferenceType();
  case UTT_IsMemberFunctionPointer:
    return T->isMemberFunctionPointerType();
  case UTT_IsMemberObjectPointer:
    return T->isMemberDataPointerType();
  case UTT_IsEnum:
    return T->isEnumeralType();
  case UTT_IsScopedEnum:
    return T->isScopedEnumeralType();
  case UTT_IsUnion:
    return T->isUnionType();
  case UTT_IsClass:
    return T->isClassType() || T->isStructureType() || T->isInterfaceType();
  case UTT_IsFunction:
    return T->isFunctionType();

    // Type trait expressions which correspond to the convenient composition
    // predicates in C++0x [meta.unary.comp].
  case UTT_IsReference:
    return T->isReferenceType();
  case UTT_IsArithmetic:
    return T->isArithmeticType() && !T->isEnumeralType();
  case UTT_IsFundamental:
    return T->isFundamentalType();
  case UTT_IsObject:
    return T->isObjectType();
  case UTT_IsScalar:
    // Note: semantic analysis depends on Objective-C lifetime types to be
    // considered scalar types. However, such types do not actually behave
    // like scalar types at run time (since they may require retain/release
    // operations), so we report them as non-scalar.
    if (T->isObjCLifetimeType()) {
      switch (T.getObjCLifetime()) {
      case Qualifiers::OCL_None:
      case Qualifiers::OCL_ExplicitNone:
        return true;

      case Qualifiers::OCL_Strong:
      case Qualifiers::OCL_Weak:
      case Qualifiers::OCL_Autoreleasing:
        return false;
      }
    }

    return T->isScalarType();
  case UTT_IsCompound:
    return T->isCompoundType();
  case UTT_IsMemberPointer:
    return T->isMemberPointerType();

    // Type trait expressions which correspond to the type property predicates
    // in C++0x [meta.unary.prop].
  case UTT_IsConst:
    return T.isConstQualified();
  case UTT_IsVolatile:
    return T.isVolatileQualified();
  case UTT_IsTrivial:
    return T.isTrivialType(C);
  case UTT_IsTriviallyCopyable:
    return T.isTriviallyCopyableType(C);
  case UTT_IsStandardLayout:
    return T->isStandardLayoutType();
  case UTT_IsPOD:
    return T.isPODType(C);
  case UTT_IsLiteral:
    return T->isLiteralType(C);
  case UTT_IsEmpty:
    if (const CXXRecordDecl *RD = T->getAsCXXRecordDecl())
      return !RD->isUnion() && RD->isEmpty();
    return false;
  case UTT_IsPolymorphic:
    if (const CXXRecordDecl *RD = T->getAsCXXRecordDecl())
      return !RD->isUnion() && RD->isPolymorphic();
    return false;
  case UTT_IsAbstract:
    if (const CXXRecordDecl *RD = T->getAsCXXRecordDecl())
      return !RD->isUnion() && RD->isAbstract();
    return false;
  case UTT_IsAggregate:
    // Report vector extensions and complex types as aggregates because they
    // support aggregate initialization. GCC mirrors this behavior for vectors
    // but not _Complex.
    return T->isAggregateType() || T->isVectorType() || T->isExtVectorType() ||
           T->isAnyComplexType();
  // __is_interface_class only returns true when CL is invoked in /CLR mode and
  // even then only when it is used with the 'interface struct ...' syntax
  // Clang doesn't support /CLR which makes this type trait moot.
  case UTT_IsInterfaceClass:
    return false;
  case UTT_IsFinal:
  case UTT_IsSealed:
    if (const CXXRecordDecl *RD = T->getAsCXXRecordDecl())
      return RD->hasAttr<FinalAttr>();
    return false;
  case UTT_IsSigned:
    // Enum types should always return false.
    // Floating points should always return true.
    return T->isFloatingType() ||
           (T->isSignedIntegerType() && !T->isEnumeralType());
  case UTT_IsUnsigned:
    // Enum types should always return false.
    return T->isUnsignedIntegerType() && !T->isEnumeralType();

    // Type trait expressions which query classes regarding their construction,
    // destruction, and copying. Rather than being based directly on the
    // related type predicates in the standard, they are specified by both
    // GCC[1] and the Embarcadero C++ compiler[2], and Clang implements those
    // specifications.
    //
    //   1: http://gcc.gnu.org/onlinedocs/gcc/Type-Traits.html
    //   2:
    //   http://docwiki.embarcadero.com/RADStudio/XE/en/Type_Trait_Functions_(C%2B%2B0x)_Index
    //
    // Note that these builtins do not behave as documented in g++: if a class
    // has both a trivial and a non-trivial special member of a particular kind,
    // they return false! For now, we emulate this behavior.
    // FIXME: This appears to be a g++ bug: more complex cases reveal that it
    // does not correctly compute triviality in the presence of multiple special
    // members of the same kind. Revisit this once the g++ bug is fixed.
  case UTT_HasTrivialDefaultConstructor:
    // http://gcc.gnu.org/onlinedocs/gcc/Type-Traits.html:
    //   If __is_pod (type) is true then the trait is true, else if type is
    //   a cv class or union type (or array thereof) with a trivial default
    //   constructor ([class.ctor]) then the trait is true, else it is false.
    if (T.isPODType(C))
      return true;
    if (CXXRecordDecl *RD = C.getBaseElementType(T)->getAsCXXRecordDecl())
      return RD->hasTrivialDefaultConstructor() &&
             !RD->hasNonTrivialDefaultConstructor();
    return false;
  case UTT_HasTrivialMoveConstructor:
    //  This trait is implemented by MSVC 2012 and needed to parse the
    //  standard library headers. Specifically this is used as the logic
    //  behind std::is_trivially_move_constructible (20.9.4.3).
    if (T.isPODType(C))
      return true;
    if (CXXRecordDecl *RD = C.getBaseElementType(T)->getAsCXXRecordDecl())
      return RD->hasTrivialMoveConstructor() &&
             !RD->hasNonTrivialMoveConstructor();
    return false;
  case UTT_HasTrivialCopy:
    // http://gcc.gnu.org/onlinedocs/gcc/Type-Traits.html:
    //   If __is_pod (type) is true or type is a reference type then
    //   the trait is true, else if type is a cv class or union type
    //   with a trivial copy constructor ([class.copy]) then the trait
    //   is true, else it is false.
    if (T.isPODType(C) || T->isReferenceType())
      return true;
    if (CXXRecordDecl *RD = T->getAsCXXRecordDecl())
      return RD->hasTrivialCopyConstructor() &&
             !RD->hasNonTrivialCopyConstructor();
    return false;
  case UTT_HasTrivialMoveAssign:
    //  This trait is implemented by MSVC 2012 and needed to parse the
    //  standard library headers. Specifically it is used as the logic
    //  behind std::is_trivially_move_assignable (20.9.4.3)
    if (T.isPODType(C))
      return true;
    if (CXXRecordDecl *RD = C.getBaseElementType(T)->getAsCXXRecordDecl())
      return RD->hasTrivialMoveAssignment() &&
             !RD->hasNonTrivialMoveAssignment();
    return false;
  case UTT_HasTrivialAssign:
    // http://gcc.gnu.org/onlinedocs/gcc/Type-Traits.html:
    //   If type is const qualified or is a reference type then the
    //   trait is false. Otherwise if __is_pod (type) is true then the
    //   trait is true, else if type is a cv class or union type with
    //   a trivial copy assignment ([class.copy]) then the trait is
    //   true, else it is false.
    // Note: the const and reference restrictions are interesting,
    // given that const and reference members don't prevent a class
    // from having a trivial copy assignment operator (but do cause
    // errors if the copy assignment operator is actually used, q.v.
    // [class.copy]p12).

    if (T.isConstQualified())
      return false;
    if (T.isPODType(C))
      return true;
    if (CXXRecordDecl *RD = T->getAsCXXRecordDecl())
      return RD->hasTrivialCopyAssignment() &&
             !RD->hasNonTrivialCopyAssignment();
    return false;
  case UTT_IsDestructible:
  case UTT_IsTriviallyDestructible:
  case UTT_IsNothrowDestructible:
    // C++14 [meta.unary.prop]:
    //   For reference types, is_destructible<T>::value is true.
    if (T->isReferenceType())
      return true;

    // Objective-C++ ARC: autorelease types don't require destruction.
    if (T->isObjCLifetimeType() &&
        T.getObjCLifetime() == Qualifiers::OCL_Autoreleasing)
      return true;

    // C++14 [meta.unary.prop]:
    //   For incomplete types and function types, is_destructible<T>::value is
    //   false.
    if (T->isIncompleteType() || T->isFunctionType())
      return false;

    // A type that requires destruction (via a non-trivial destructor or ARC
    // lifetime semantics) is not trivially-destructible.
    if (UTT == UTT_IsTriviallyDestructible && T.isDestructedType())
      return false;

    // C++14 [meta.unary.prop]:
    //   For object types and given U equal to remove_all_extents_t<T>, if the
    //   expression std::declval<U&>().~U() is well-formed when treated as an
    //   unevaluated operand (Clause 5), then is_destructible<T>::value is true
    if (auto *RD = C.getBaseElementType(T)->getAsCXXRecordDecl()) {
      CXXDestructorDecl *Destructor = Self.LookupDestructor(RD);
      if (!Destructor)
        return false;
      //  C++14 [dcl.fct.def.delete]p2:
      //    A program that refers to a deleted function implicitly or
      //    explicitly, other than to declare it, is ill-formed.
      if (Destructor->isDeleted())
        return false;
      if (C.getLangOpts().AccessControl && Destructor->getAccess() != AS_public)
        return false;
      if (UTT == UTT_IsNothrowDestructible) {
        auto *CPT = Destructor->getType()->castAs<FunctionProtoType>();
        CPT = Self.ResolveExceptionSpec(KeyLoc, CPT);
        if (!CPT || !CPT->isNothrow())
          return false;
      }
    }
    return true;

  case UTT_HasTrivialDestructor:
    // http://gcc.gnu.org/onlinedocs/gcc/Type-Traits.html
    //   If __is_pod (type) is true or type is a reference type
    //   then the trait is true, else if type is a cv class or union
    //   type (or array thereof) with a trivial destructor
    //   ([class.dtor]) then the trait is true, else it is
    //   false.
    if (T.isPODType(C) || T->isReferenceType())
      return true;

    // Objective-C++ ARC: autorelease types don't require destruction.
    if (T->isObjCLifetimeType() &&
        T.getObjCLifetime() == Qualifiers::OCL_Autoreleasing)
      return true;

    if (CXXRecordDecl *RD = C.getBaseElementType(T)->getAsCXXRecordDecl())
      return RD->hasTrivialDestructor();
    return false;
  // TODO: Propagate nothrowness for implicitly declared special members.
  case UTT_HasNothrowAssign:
    // http://gcc.gnu.org/onlinedocs/gcc/Type-Traits.html:
    //   If type is const qualified or is a reference type then the
    //   trait is false. Otherwise if __has_trivial_assign (type)
    //   is true then the trait is true, else if type is a cv class
    //   or union type with copy assignment operators that are known
    //   not to throw an exception then the trait is true, else it is
    //   false.
    if (C.getBaseElementType(T).isConstQualified())
      return false;
    if (T->isReferenceType())
      return false;
    if (T.isPODType(C) || T->isObjCLifetimeType())
      return true;

    if (auto *RD = T->getAsCXXRecordDecl())
      return HasNoThrowOperator(RD, OO_Equal, Self, KeyLoc, C,
                                &CXXRecordDecl::hasTrivialCopyAssignment,
                                &CXXRecordDecl::hasNonTrivialCopyAssignment,
                                &CXXMethodDecl::isCopyAssignmentOperator);
    return false;
  case UTT_HasNothrowMoveAssign:
    //  This trait is implemented by MSVC 2012 and needed to parse the
    //  standard library headers. Specifically this is used as the logic
    //  behind std::is_nothrow_move_assignable (20.9.4.3).
    if (T.isPODType(C))
      return true;

    if (auto *RD = C.getBaseElementType(T)->getAsCXXRecordDecl())
      return HasNoThrowOperator(RD, OO_Equal, Self, KeyLoc, C,
                                &CXXRecordDecl::hasTrivialMoveAssignment,
                                &CXXRecordDecl::hasNonTrivialMoveAssignment,
                                &CXXMethodDecl::isMoveAssignmentOperator);
    return false;
  case UTT_HasNothrowCopy:
    // http://gcc.gnu.org/onlinedocs/gcc/Type-Traits.html:
    //   If __has_trivial_copy (type) is true then the trait is true, else
    //   if type is a cv class or union type with copy constructors that are
    //   known not to throw an exception then the trait is true, else it is
    //   false.
    if (T.isPODType(C) || T->isReferenceType() || T->isObjCLifetimeType())
      return true;
    if (CXXRecordDecl *RD = T->getAsCXXRecordDecl()) {
      if (RD->hasTrivialCopyConstructor() &&
          !RD->hasNonTrivialCopyConstructor())
        return true;

      bool FoundConstructor = false;
      unsigned FoundTQs;
      for (const auto *ND : Self.LookupConstructors(RD)) {
        // A template constructor is never a copy constructor.
        // FIXME: However, it may actually be selected at the actual overload
        // resolution point.
        if (isa<FunctionTemplateDecl>(ND->getUnderlyingDecl()))
          continue;
        // UsingDecl itself is not a constructor
        if (isa<UsingDecl>(ND))
          continue;
        auto *Constructor = cast<CXXConstructorDecl>(ND->getUnderlyingDecl());
        if (Constructor->isCopyConstructor(FoundTQs)) {
          FoundConstructor = true;
          auto *CPT = Constructor->getType()->castAs<FunctionProtoType>();
          CPT = Self.ResolveExceptionSpec(KeyLoc, CPT);
          if (!CPT)
            return false;
          // TODO: check whether evaluating default arguments can throw.
          // For now, we'll be conservative and assume that they can throw.
          if (!CPT->isNothrow() || CPT->getNumParams() > 1)
            return false;
        }
      }

      return FoundConstructor;
    }
    return false;
  case UTT_HasNothrowConstructor:
    // http://gcc.gnu.org/onlinedocs/gcc/Type-Traits.html
    //   If __has_trivial_constructor (type) is true then the trait is
    //   true, else if type is a cv class or union type (or array
    //   thereof) with a default constructor that is known not to
    //   throw an exception then the trait is true, else it is false.
    if (T.isPODType(C) || T->isObjCLifetimeType())
      return true;
    if (CXXRecordDecl *RD = C.getBaseElementType(T)->getAsCXXRecordDecl()) {
      if (RD->hasTrivialDefaultConstructor())
        return true;

      bool FoundConstructor = false;
      for (const auto *ND : Self.LookupConstructors(RD)) {
        // FIXME: In C++0x, a constructor template can be a default constructor.
        if (isa<FunctionTemplateDecl>(ND->getUnderlyingDecl()))
          continue;
        // UsingDecl itself is not a constructor
        if (isa<UsingDecl>(ND))
          continue;
        auto *Constructor = cast<CXXConstructorDecl>(ND->getUnderlyingDecl());
        if (Constructor->isDefaultConstructor()) {
          FoundConstructor = true;
          auto *CPT = Constructor->getType()->castAs<FunctionProtoType>();
          CPT = Self.ResolveExceptionSpec(KeyLoc, CPT);
          if (!CPT)
            return false;
          // FIXME: check whether evaluating default arguments can throw.
          // For now, we'll be conservative and assume that they can throw.
          if (!CPT->isNothrow() || CPT->getNumParams() > 0)
            return false;
        }
      }
      return FoundConstructor;
    }
    return false;
  case UTT_HasVirtualDestructor:
    // http://gcc.gnu.org/onlinedocs/gcc/Type-Traits.html:
    //   If type is a class type with a virtual destructor ([class.dtor])
    //   then the trait is true, else it is false.
    if (CXXRecordDecl *RD = T->getAsCXXRecordDecl())
      if (CXXDestructorDecl *Destructor = Self.LookupDestructor(RD))
        return Destructor->isVirtual();
    return false;

    // These type trait expressions are modeled on the specifications for the
    // Embarcadero C++0x type trait functions:
    //   http://docwiki.embarcadero.com/RADStudio/XE/en/Type_Trait_Functions_(C%2B%2B0x)_Index
  case UTT_IsCompleteType:
    // http://docwiki.embarcadero.com/RADStudio/XE/en/Is_complete_type_(typename_T_):
    //   Returns True if and only if T is a complete type at the point of the
    //   function call.
    return !T->isIncompleteType();
  case UTT_HasUniqueObjectRepresentations:
    return C.hasUniqueObjectRepresentations(T);
  case UTT_IsTriviallyRelocatable:
    return IsTriviallyRelocatableType(Self, T);
  case UTT_IsBitwiseCloneable:
    return T.isBitwiseCloneableType(C);
  case UTT_IsCppTriviallyRelocatable:
    return Self.IsCXXTriviallyRelocatableType(T);
  case UTT_IsReplaceable:
    return Self.IsCXXReplaceableType(T);
  case UTT_CanPassInRegs:
    if (CXXRecordDecl *RD = T->getAsCXXRecordDecl(); RD && !T.hasQualifiers())
      return RD->canPassInRegisters();
    Self.Diag(KeyLoc, diag::err_builtin_pass_in_regs_non_class) << T;
    return false;
  case UTT_IsTriviallyEqualityComparable:
    return isTriviallyEqualityComparableType(Self, T, KeyLoc);
  case UTT_IsImplicitLifetime: {
    DiagnoseVLAInCXXTypeTrait(Self, TInfo,
                              tok::kw___builtin_is_implicit_lifetime);
    DiagnoseAtomicInCXXTypeTrait(Self, TInfo,
                                 tok::kw___builtin_is_implicit_lifetime);

    // [basic.types.general] p9
    // Scalar types, implicit-lifetime class types ([class.prop]),
    // array types, and cv-qualified versions of these types
    // are collectively called implicit-lifetime types.
    QualType UnqualT = T->getCanonicalTypeUnqualified();
    if (UnqualT->isScalarType())
      return true;
    if (UnqualT->isArrayType() || UnqualT->isVectorType())
      return true;
    const CXXRecordDecl *RD = UnqualT->getAsCXXRecordDecl();
    if (!RD)
      return false;

    // [class.prop] p9
    // A class S is an implicit-lifetime class if
    //   - it is an aggregate whose destructor is not user-provided or
    //   - it has at least one trivial eligible constructor and a trivial,
    //     non-deleted destructor.
    const CXXDestructorDecl *Dtor = RD->getDestructor();
    if (UnqualT->isAggregateType() && (!Dtor || !Dtor->isUserProvided()))
      return true;
<<<<<<< HEAD
    if (RD->hasTrivialDestructor() && (!Dtor || !Dtor->isDeleted())) {
      for (CXXConstructorDecl *Ctr : RD->ctors()) {
        if (Ctr->isIneligibleOrNotSelected() || Ctr->isDeleted())
          continue;
        if (Ctr->isTrivial())
          return true;
      }
    }
=======
    bool HasTrivialNonDeletedDtr =
        RD->hasTrivialDestructor() && (!Dtor || !Dtor->isDeleted());
    if (!HasTrivialNonDeletedDtr)
      return false;
    for (CXXConstructorDecl *Ctr : RD->ctors()) {
      if (Ctr->isIneligibleOrNotSelected() || Ctr->isDeleted())
        continue;
      if (Ctr->isTrivial())
        return true;
    }
    if (RD->needsImplicitDefaultConstructor() &&
        RD->hasTrivialDefaultConstructor() &&
        !RD->hasNonTrivialDefaultConstructor())
      return true;
    if (RD->needsImplicitCopyConstructor() && RD->hasTrivialCopyConstructor() &&
        !RD->defaultedCopyConstructorIsDeleted())
      return true;
    if (RD->needsImplicitMoveConstructor() && RD->hasTrivialMoveConstructor() &&
        !RD->defaultedMoveConstructorIsDeleted())
      return true;
>>>>>>> 54c4ef26
    return false;
  }
  case UTT_IsIntangibleType:
    assert(Self.getLangOpts().HLSL && "intangible types are HLSL-only feature");
    if (!T->isVoidType() && !T->isIncompleteArrayType())
      if (Self.RequireCompleteType(TInfo->getTypeLoc().getBeginLoc(), T,
                                   diag::err_incomplete_type))
        return false;
    if (DiagnoseVLAInCXXTypeTrait(Self, TInfo,
                                  tok::kw___builtin_hlsl_is_intangible))
      return false;
    return T->isHLSLIntangibleType();

  case UTT_IsTypedResourceElementCompatible:
    assert(Self.getLangOpts().HLSL &&
           "typed resource element compatible types are an HLSL-only feature");
    if (T->isIncompleteType())
      return false;

    return Self.HLSL().IsTypedResourceElementCompatible(T);
  }
}

static bool EvaluateBinaryTypeTrait(Sema &Self, TypeTrait BTT,
                                    const TypeSourceInfo *Lhs,
                                    const TypeSourceInfo *Rhs,
                                    SourceLocation KeyLoc);

static ExprResult CheckConvertibilityForTypeTraits(
    Sema &Self, const TypeSourceInfo *Lhs, const TypeSourceInfo *Rhs,
    SourceLocation KeyLoc, llvm::BumpPtrAllocator &OpaqueExprAllocator) {

  QualType LhsT = Lhs->getType();
  QualType RhsT = Rhs->getType();

  // C++0x [meta.rel]p4:
  //   Given the following function prototype:
  //
  //     template <class T>
  //       typename add_rvalue_reference<T>::type create();
  //
  //   the predicate condition for a template specialization
  //   is_convertible<From, To> shall be satisfied if and only if
  //   the return expression in the following code would be
  //   well-formed, including any implicit conversions to the return
  //   type of the function:
  //
  //     To test() {
  //       return create<From>();
  //     }
  //
  //   Access checking is performed as if in a context unrelated to To and
  //   From. Only the validity of the immediate context of the expression
  //   of the return-statement (including conversions to the return type)
  //   is considered.
  //
  // We model the initialization as a copy-initialization of a temporary
  // of the appropriate type, which for this expression is identical to the
  // return statement (since NRVO doesn't apply).

  // Functions aren't allowed to return function or array types.
  if (RhsT->isFunctionType() || RhsT->isArrayType())
    return ExprError();

  // A function definition requires a complete, non-abstract return type.
  if (!Self.isCompleteType(Rhs->getTypeLoc().getBeginLoc(), RhsT) ||
      Self.isAbstractType(Rhs->getTypeLoc().getBeginLoc(), RhsT))
    return ExprError();

  // Compute the result of add_rvalue_reference.
  if (LhsT->isObjectType() || LhsT->isFunctionType())
    LhsT = Self.Context.getRValueReferenceType(LhsT);

  // Build a fake source and destination for initialization.
  InitializedEntity To(InitializedEntity::InitializeTemporary(RhsT));
  Expr *From = new (OpaqueExprAllocator.Allocate<OpaqueValueExpr>())
      OpaqueValueExpr(KeyLoc, LhsT.getNonLValueExprType(Self.Context),
                      Expr::getValueKindForType(LhsT));
  InitializationKind Kind =
      InitializationKind::CreateCopy(KeyLoc, SourceLocation());

  // Perform the initialization in an unevaluated context within a SFINAE
  // trap at translation unit scope.
  EnterExpressionEvaluationContext Unevaluated(
      Self, Sema::ExpressionEvaluationContext::Unevaluated);
  Sema::SFINAETrap SFINAE(Self, /*ForValidityCheck=*/true);
  Sema::ContextRAII TUContext(Self, Self.Context.getTranslationUnitDecl());
  InitializationSequence Init(Self, To, Kind, From);
  if (Init.Failed())
    return ExprError();

  ExprResult Result = Init.Perform(Self, To, Kind, From);
  if (Result.isInvalid() || SFINAE.hasErrorOccurred())
    return ExprError();

  return Result;
}

static APValue EvaluateSizeTTypeTrait(Sema &S, TypeTrait Kind,
                                      SourceLocation KWLoc,
                                      ArrayRef<TypeSourceInfo *> Args,
                                      SourceLocation RParenLoc,
                                      bool IsDependent) {
  if (IsDependent)
    return APValue();

  switch (Kind) {
  case TypeTrait::UTT_StructuredBindingSize: {
    QualType T = Args[0]->getType();
    SourceRange ArgRange = Args[0]->getTypeLoc().getSourceRange();
    UnsignedOrNone Size =
        S.GetDecompositionElementCount(T, ArgRange.getBegin());
    if (!Size) {
      S.Diag(KWLoc, diag::err_arg_is_not_destructurable) << T << ArgRange;
      return APValue();
    }
    return APValue(
        S.getASTContext().MakeIntValue(*Size, S.getASTContext().getSizeType()));
    break;
  }
  default:
    llvm_unreachable("Not a SizeT type trait");
  }
}

static bool EvaluateBooleanTypeTrait(Sema &S, TypeTrait Kind,
                                     SourceLocation KWLoc,
                                     ArrayRef<TypeSourceInfo *> Args,
                                     SourceLocation RParenLoc,
                                     bool IsDependent) {
  if (IsDependent)
    return false;

  if (Kind <= UTT_Last)
    return EvaluateUnaryTypeTrait(S, Kind, KWLoc, Args[0]);

  // Evaluate ReferenceBindsToTemporary and ReferenceConstructsFromTemporary
  // alongside the IsConstructible traits to avoid duplication.
  if (Kind <= BTT_Last && Kind != BTT_ReferenceBindsToTemporary &&
      Kind != BTT_ReferenceConstructsFromTemporary &&
      Kind != BTT_ReferenceConvertsFromTemporary)
    return EvaluateBinaryTypeTrait(S, Kind, Args[0], Args[1], RParenLoc);

  switch (Kind) {
  case clang::BTT_ReferenceBindsToTemporary:
  case clang::BTT_ReferenceConstructsFromTemporary:
  case clang::BTT_ReferenceConvertsFromTemporary:
  case clang::TT_IsConstructible:
  case clang::TT_IsNothrowConstructible:
  case clang::TT_IsTriviallyConstructible: {
    // C++11 [meta.unary.prop]:
    //   is_trivially_constructible is defined as:
    //
    //     is_constructible<T, Args...>::value is true and the variable
    //     definition for is_constructible, as defined below, is known to call
    //     no operation that is not trivial.
    //
    //   The predicate condition for a template specialization
    //   is_constructible<T, Args...> shall be satisfied if and only if the
    //   following variable definition would be well-formed for some invented
    //   variable t:
    //
    //     T t(create<Args>()...);
    assert(!Args.empty());

    // Precondition: T and all types in the parameter pack Args shall be
    // complete types, (possibly cv-qualified) void, or arrays of
    // unknown bound.
    for (const auto *TSI : Args) {
      QualType ArgTy = TSI->getType();
      if (ArgTy->isVoidType() || ArgTy->isIncompleteArrayType())
        continue;

      if (S.RequireCompleteType(
              KWLoc, ArgTy, diag::err_incomplete_type_used_in_type_trait_expr))
        return false;
    }

    // Make sure the first argument is not incomplete nor a function type.
    QualType T = Args[0]->getType();
    if (T->isIncompleteType() || T->isFunctionType())
      return false;

    // Make sure the first argument is not an abstract type.
    CXXRecordDecl *RD = T->getAsCXXRecordDecl();
    if (RD && RD->isAbstract())
      return false;

    // LWG3819: For reference_meows_from_temporary traits, && is not added to
    // the source object type.
    // Otherwise, compute the result of add_rvalue_reference_t.
    bool UseRawObjectType =
        Kind == clang::BTT_ReferenceBindsToTemporary ||
        Kind == clang::BTT_ReferenceConstructsFromTemporary ||
        Kind == clang::BTT_ReferenceConvertsFromTemporary;

    llvm::BumpPtrAllocator OpaqueExprAllocator;
    SmallVector<Expr *, 2> ArgExprs;
    ArgExprs.reserve(Args.size() - 1);
    for (unsigned I = 1, N = Args.size(); I != N; ++I) {
      QualType ArgTy = Args[I]->getType();
      if ((ArgTy->isObjectType() && !UseRawObjectType) ||
          ArgTy->isFunctionType())
        ArgTy = S.Context.getRValueReferenceType(ArgTy);
      ArgExprs.push_back(
          new (OpaqueExprAllocator.Allocate<OpaqueValueExpr>())
              OpaqueValueExpr(Args[I]->getTypeLoc().getBeginLoc(),
                              ArgTy.getNonLValueExprType(S.Context),
                              Expr::getValueKindForType(ArgTy)));
    }

    // Perform the initialization in an unevaluated context within a SFINAE
    // trap at translation unit scope.
    EnterExpressionEvaluationContext Unevaluated(
        S, Sema::ExpressionEvaluationContext::Unevaluated);
    Sema::SFINAETrap SFINAE(S, /*ForValidityCheck=*/true);
    Sema::ContextRAII TUContext(S, S.Context.getTranslationUnitDecl());
    InitializedEntity To(
        InitializedEntity::InitializeTemporary(S.Context, Args[0]));
    InitializationKind InitKind(
        Kind == clang::BTT_ReferenceConvertsFromTemporary
            ? InitializationKind::CreateCopy(KWLoc, KWLoc)
            : InitializationKind::CreateDirect(KWLoc, KWLoc, RParenLoc));
    InitializationSequence Init(S, To, InitKind, ArgExprs);
    if (Init.Failed())
      return false;

    ExprResult Result = Init.Perform(S, To, InitKind, ArgExprs);
    if (Result.isInvalid() || SFINAE.hasErrorOccurred())
      return false;

    if (Kind == clang::TT_IsConstructible)
      return true;

    if (Kind == clang::BTT_ReferenceBindsToTemporary ||
        Kind == clang::BTT_ReferenceConstructsFromTemporary ||
        Kind == clang::BTT_ReferenceConvertsFromTemporary) {
      if (!T->isReferenceType())
        return false;

      // A function reference never binds to a temporary object.
      if (T.getNonReferenceType()->isFunctionType())
        return false;

      if (!Init.isDirectReferenceBinding())
        return true;

      if (Kind == clang::BTT_ReferenceBindsToTemporary)
        return false;

      QualType U = Args[1]->getType();
      if (U->isReferenceType())
        return false;

      TypeSourceInfo *TPtr = S.Context.CreateTypeSourceInfo(
          S.Context.getPointerType(T.getNonReferenceType()));
      TypeSourceInfo *UPtr = S.Context.CreateTypeSourceInfo(
          S.Context.getPointerType(U.getNonReferenceType()));
      return !CheckConvertibilityForTypeTraits(S, UPtr, TPtr, RParenLoc,
                                               OpaqueExprAllocator)
                  .isInvalid();
    }

    if (Kind == clang::TT_IsNothrowConstructible)
      return S.canThrow(Result.get()) == CT_Cannot;

    if (Kind == clang::TT_IsTriviallyConstructible) {
      // Under Objective-C ARC and Weak, if the destination has non-trivial
      // Objective-C lifetime, this is a non-trivial construction.
      if (T.getNonReferenceType().hasNonTrivialObjCLifetime())
        return false;

      // The initialization succeeded; now make sure there are no non-trivial
      // calls.
      return !Result.get()->hasNonTrivialCall(S.Context);
    }

    llvm_unreachable("unhandled type trait");
    return false;
  }
  default:
    llvm_unreachable("not a TT");
  }

  return false;
}

namespace {
void DiagnoseBuiltinDeprecation(Sema &S, TypeTrait Kind, SourceLocation KWLoc) {
  TypeTrait Replacement;
  switch (Kind) {
  case UTT_HasNothrowAssign:
  case UTT_HasNothrowMoveAssign:
    Replacement = BTT_IsNothrowAssignable;
    break;
  case UTT_HasNothrowCopy:
  case UTT_HasNothrowConstructor:
    Replacement = TT_IsNothrowConstructible;
    break;
  case UTT_HasTrivialAssign:
  case UTT_HasTrivialMoveAssign:
    Replacement = BTT_IsTriviallyAssignable;
    break;
  case UTT_HasTrivialCopy:
    Replacement = UTT_IsTriviallyCopyable;
    break;
  case UTT_HasTrivialDefaultConstructor:
  case UTT_HasTrivialMoveConstructor:
    Replacement = TT_IsTriviallyConstructible;
    break;
  case UTT_HasTrivialDestructor:
    Replacement = UTT_IsTriviallyDestructible;
    break;
  case UTT_IsTriviallyRelocatable:
    Replacement = clang::UTT_IsCppTriviallyRelocatable;
    break;
  case BTT_ReferenceBindsToTemporary:
    Replacement = clang::BTT_ReferenceConstructsFromTemporary;
    break;
  default:
    return;
  }
  S.Diag(KWLoc, diag::warn_deprecated_builtin)
      << getTraitSpelling(Kind) << getTraitSpelling(Replacement);
}
} // namespace

bool Sema::CheckTypeTraitArity(unsigned Arity, SourceLocation Loc, size_t N) {
  if (Arity && N != Arity) {
    Diag(Loc, diag::err_type_trait_arity)
        << Arity << 0 << (Arity > 1) << (int)N << SourceRange(Loc);
    return false;
  }

  if (!Arity && N == 0) {
    Diag(Loc, diag::err_type_trait_arity)
        << 1 << 1 << 1 << (int)N << SourceRange(Loc);
    return false;
  }
  return true;
}

enum class TypeTraitReturnType {
  Bool,
  SizeT,
};

static TypeTraitReturnType GetReturnType(TypeTrait Kind) {
  if (Kind == TypeTrait::UTT_StructuredBindingSize)
    return TypeTraitReturnType::SizeT;
  return TypeTraitReturnType::Bool;
}

ExprResult Sema::BuildTypeTrait(TypeTrait Kind, SourceLocation KWLoc,
                                ArrayRef<TypeSourceInfo *> Args,
                                SourceLocation RParenLoc) {
  if (!CheckTypeTraitArity(getTypeTraitArity(Kind), KWLoc, Args.size()))
    return ExprError();

  if (Kind <= UTT_Last && !CheckUnaryTypeTraitTypeCompleteness(
                              *this, Kind, KWLoc, Args[0]->getType()))
    return ExprError();

  DiagnoseBuiltinDeprecation(*this, Kind, KWLoc);

  bool Dependent = false;
  for (unsigned I = 0, N = Args.size(); I != N; ++I) {
    if (Args[I]->getType()->isDependentType()) {
      Dependent = true;
      break;
    }
  }

  switch (GetReturnType(Kind)) {
  case TypeTraitReturnType::Bool: {
    bool Result = EvaluateBooleanTypeTrait(*this, Kind, KWLoc, Args, RParenLoc,
                                           Dependent);
    return TypeTraitExpr::Create(Context, Context.getLogicalOperationType(),
                                 KWLoc, Kind, Args, RParenLoc, Result);
  }
  case TypeTraitReturnType::SizeT: {
    APValue Result =
        EvaluateSizeTTypeTrait(*this, Kind, KWLoc, Args, RParenLoc, Dependent);
    return TypeTraitExpr::Create(Context, Context.getSizeType(), KWLoc, Kind,
                                 Args, RParenLoc, Result);
  }
  }
  llvm_unreachable("unhandled type trait return type");
}

ExprResult Sema::ActOnTypeTrait(TypeTrait Kind, SourceLocation KWLoc,
                                ArrayRef<ParsedType> Args,
                                SourceLocation RParenLoc) {
  SmallVector<TypeSourceInfo *, 4> ConvertedArgs;
  ConvertedArgs.reserve(Args.size());

  for (unsigned I = 0, N = Args.size(); I != N; ++I) {
    TypeSourceInfo *TInfo;
    QualType T = GetTypeFromParser(Args[I], &TInfo);
    if (!TInfo)
      TInfo = Context.getTrivialTypeSourceInfo(T, KWLoc);

    ConvertedArgs.push_back(TInfo);
  }

  return BuildTypeTrait(Kind, KWLoc, ConvertedArgs, RParenLoc);
}

bool Sema::BuiltinIsBaseOf(SourceLocation RhsTLoc, QualType LhsT,
                           QualType RhsT) {
  // C++0x [meta.rel]p2
  // Base is a base class of Derived without regard to cv-qualifiers or
  // Base and Derived are not unions and name the same class type without
  // regard to cv-qualifiers.

  const RecordType *lhsRecord = LhsT->getAsCanonical<RecordType>();
  const RecordType *rhsRecord = RhsT->getAsCanonical<RecordType>();
  if (!rhsRecord || !lhsRecord) {
    const ObjCObjectType *LHSObjTy = LhsT->getAs<ObjCObjectType>();
    const ObjCObjectType *RHSObjTy = RhsT->getAs<ObjCObjectType>();
    if (!LHSObjTy || !RHSObjTy)
      return false;

    ObjCInterfaceDecl *BaseInterface = LHSObjTy->getInterface();
    ObjCInterfaceDecl *DerivedInterface = RHSObjTy->getInterface();
    if (!BaseInterface || !DerivedInterface)
      return false;

    if (RequireCompleteType(RhsTLoc, RhsT,
                            diag::err_incomplete_type_used_in_type_trait_expr))
      return false;

    return BaseInterface->isSuperClassOf(DerivedInterface);
  }

  assert(Context.hasSameUnqualifiedType(LhsT, RhsT) ==
         (lhsRecord == rhsRecord));

  // Unions are never base classes, and never have base classes.
  // It doesn't matter if they are complete or not. See PR#41843
  if (lhsRecord && lhsRecord->getDecl()->isUnion())
    return false;
  if (rhsRecord && rhsRecord->getDecl()->isUnion())
    return false;

  if (lhsRecord == rhsRecord)
    return true;

  // C++0x [meta.rel]p2:
  //   If Base and Derived are class types and are different types
  //   (ignoring possible cv-qualifiers) then Derived shall be a
  //   complete type.
  if (RequireCompleteType(RhsTLoc, RhsT,
                          diag::err_incomplete_type_used_in_type_trait_expr))
    return false;

  return cast<CXXRecordDecl>(rhsRecord->getDecl())
      ->isDerivedFrom(cast<CXXRecordDecl>(lhsRecord->getDecl()));
}

static bool EvaluateBinaryTypeTrait(Sema &Self, TypeTrait BTT,
                                    const TypeSourceInfo *Lhs,
                                    const TypeSourceInfo *Rhs,
                                    SourceLocation KeyLoc) {
  QualType LhsT = Lhs->getType();
  QualType RhsT = Rhs->getType();

  assert(!LhsT->isDependentType() && !RhsT->isDependentType() &&
         "Cannot evaluate traits of dependent types");

  switch (BTT) {
  case BTT_IsBaseOf:
    return Self.BuiltinIsBaseOf(Rhs->getTypeLoc().getBeginLoc(), LhsT, RhsT);

  case BTT_IsVirtualBaseOf: {
    const RecordType *BaseRecord = LhsT->getAsCanonical<RecordType>();
    const RecordType *DerivedRecord = RhsT->getAsCanonical<RecordType>();

    if (!BaseRecord || !DerivedRecord) {
      DiagnoseVLAInCXXTypeTrait(Self, Lhs,
                                tok::kw___builtin_is_virtual_base_of);
      DiagnoseVLAInCXXTypeTrait(Self, Rhs,
                                tok::kw___builtin_is_virtual_base_of);
      return false;
    }

    if (BaseRecord->isUnionType() || DerivedRecord->isUnionType())
      return false;

    if (!BaseRecord->isStructureOrClassType() ||
        !DerivedRecord->isStructureOrClassType())
      return false;

    if (Self.RequireCompleteType(Rhs->getTypeLoc().getBeginLoc(), RhsT,
                                 diag::err_incomplete_type))
      return false;

    return cast<CXXRecordDecl>(DerivedRecord->getDecl())
        ->isVirtuallyDerivedFrom(cast<CXXRecordDecl>(BaseRecord->getDecl()));
  }
  case BTT_IsSame:
    return Self.Context.hasSameType(LhsT, RhsT);
  case BTT_TypeCompatible: {
    // GCC ignores cv-qualifiers on arrays for this builtin.
    Qualifiers LhsQuals, RhsQuals;
    QualType Lhs = Self.getASTContext().getUnqualifiedArrayType(LhsT, LhsQuals);
    QualType Rhs = Self.getASTContext().getUnqualifiedArrayType(RhsT, RhsQuals);
    return Self.Context.typesAreCompatible(Lhs, Rhs);
  }
  case BTT_IsConvertible:
  case BTT_IsConvertibleTo:
  case BTT_IsNothrowConvertible: {
    if (RhsT->isVoidType())
      return LhsT->isVoidType();
    llvm::BumpPtrAllocator OpaqueExprAllocator;
    ExprResult Result = CheckConvertibilityForTypeTraits(Self, Lhs, Rhs, KeyLoc,
                                                         OpaqueExprAllocator);
    if (Result.isInvalid())
      return false;

    if (BTT != BTT_IsNothrowConvertible)
      return true;

    return Self.canThrow(Result.get()) == CT_Cannot;
  }

  case BTT_IsAssignable:
  case BTT_IsNothrowAssignable:
  case BTT_IsTriviallyAssignable: {
    // C++11 [meta.unary.prop]p3:
    //   is_trivially_assignable is defined as:
    //     is_assignable<T, U>::value is true and the assignment, as defined by
    //     is_assignable, is known to call no operation that is not trivial
    //
    //   is_assignable is defined as:
    //     The expression declval<T>() = declval<U>() is well-formed when
    //     treated as an unevaluated operand (Clause 5).
    //
    //   For both, T and U shall be complete types, (possibly cv-qualified)
    //   void, or arrays of unknown bound.
    if (!LhsT->isVoidType() && !LhsT->isIncompleteArrayType() &&
        Self.RequireCompleteType(
            Lhs->getTypeLoc().getBeginLoc(), LhsT,
            diag::err_incomplete_type_used_in_type_trait_expr))
      return false;
    if (!RhsT->isVoidType() && !RhsT->isIncompleteArrayType() &&
        Self.RequireCompleteType(
            Rhs->getTypeLoc().getBeginLoc(), RhsT,
            diag::err_incomplete_type_used_in_type_trait_expr))
      return false;

    // cv void is never assignable.
    if (LhsT->isVoidType() || RhsT->isVoidType())
      return false;

    // Build expressions that emulate the effect of declval<T>() and
    // declval<U>().
    auto createDeclValExpr = [&](QualType Ty) -> OpaqueValueExpr {
      if (Ty->isObjectType() || Ty->isFunctionType())
        Ty = Self.Context.getRValueReferenceType(Ty);
      return {KeyLoc, Ty.getNonLValueExprType(Self.Context),
              Expr::getValueKindForType(Ty)};
    };

    auto Lhs = createDeclValExpr(LhsT);
    auto Rhs = createDeclValExpr(RhsT);

    // Attempt the assignment in an unevaluated context within a SFINAE
    // trap at translation unit scope.
    EnterExpressionEvaluationContext Unevaluated(
        Self, Sema::ExpressionEvaluationContext::Unevaluated);
    Sema::SFINAETrap SFINAE(Self, /*ForValidityCheck=*/true);
    Sema::ContextRAII TUContext(Self, Self.Context.getTranslationUnitDecl());
    ExprResult Result =
        Self.BuildBinOp(/*S=*/nullptr, KeyLoc, BO_Assign, &Lhs, &Rhs);
    if (Result.isInvalid())
      return false;

    // Treat the assignment as unused for the purpose of -Wdeprecated-volatile.
    Self.CheckUnusedVolatileAssignment(Result.get());

    if (SFINAE.hasErrorOccurred())
      return false;

    if (BTT == BTT_IsAssignable)
      return true;

    if (BTT == BTT_IsNothrowAssignable)
      return Self.canThrow(Result.get()) == CT_Cannot;

    if (BTT == BTT_IsTriviallyAssignable) {
      // Under Objective-C ARC and Weak, if the destination has non-trivial
      // Objective-C lifetime, this is a non-trivial assignment.
      if (LhsT.getNonReferenceType().hasNonTrivialObjCLifetime())
        return false;
      const ASTContext &Context = Self.getASTContext();
      if (Context.containsAddressDiscriminatedPointerAuth(LhsT) ||
          Context.containsAddressDiscriminatedPointerAuth(RhsT))
        return false;
      return !Result.get()->hasNonTrivialCall(Self.Context);
    }

    llvm_unreachable("unhandled type trait");
    return false;
  }
  case BTT_IsLayoutCompatible: {
    if (!LhsT->isVoidType() && !LhsT->isIncompleteArrayType())
      Self.RequireCompleteType(Lhs->getTypeLoc().getBeginLoc(), LhsT,
                               diag::err_incomplete_type);
    if (!RhsT->isVoidType() && !RhsT->isIncompleteArrayType())
      Self.RequireCompleteType(Rhs->getTypeLoc().getBeginLoc(), RhsT,
                               diag::err_incomplete_type);

    DiagnoseVLAInCXXTypeTrait(Self, Lhs, tok::kw___is_layout_compatible);
    DiagnoseVLAInCXXTypeTrait(Self, Rhs, tok::kw___is_layout_compatible);

    return Self.IsLayoutCompatible(LhsT, RhsT);
  }
  case BTT_IsPointerInterconvertibleBaseOf: {
    if (LhsT->isStructureOrClassType() && RhsT->isStructureOrClassType() &&
        !Self.getASTContext().hasSameUnqualifiedType(LhsT, RhsT)) {
      Self.RequireCompleteType(Rhs->getTypeLoc().getBeginLoc(), RhsT,
                               diag::err_incomplete_type);
    }

    DiagnoseVLAInCXXTypeTrait(Self, Lhs,
                              tok::kw___is_pointer_interconvertible_base_of);
    DiagnoseVLAInCXXTypeTrait(Self, Rhs,
                              tok::kw___is_pointer_interconvertible_base_of);

    return Self.IsPointerInterconvertibleBaseOf(Lhs, Rhs);
  }
  case BTT_IsDeducible: {
    const auto *TSTToBeDeduced = cast<DeducedTemplateSpecializationType>(LhsT);
    sema::TemplateDeductionInfo Info(KeyLoc);
    return Self.DeduceTemplateArgumentsFromType(
               TSTToBeDeduced->getTemplateName().getAsTemplateDecl(), RhsT,
               Info) == TemplateDeductionResult::Success;
  }
  case BTT_IsScalarizedLayoutCompatible: {
    if (!LhsT->isVoidType() && !LhsT->isIncompleteArrayType() &&
        Self.RequireCompleteType(Lhs->getTypeLoc().getBeginLoc(), LhsT,
                                 diag::err_incomplete_type))
      return true;
    if (!RhsT->isVoidType() && !RhsT->isIncompleteArrayType() &&
        Self.RequireCompleteType(Rhs->getTypeLoc().getBeginLoc(), RhsT,
                                 diag::err_incomplete_type))
      return true;

    DiagnoseVLAInCXXTypeTrait(
        Self, Lhs, tok::kw___builtin_hlsl_is_scalarized_layout_compatible);
    DiagnoseVLAInCXXTypeTrait(
        Self, Rhs, tok::kw___builtin_hlsl_is_scalarized_layout_compatible);

    return Self.HLSL().IsScalarizedLayoutCompatible(LhsT, RhsT);
  }
  case BTT_LtSynthesizesFromSpaceship:
  case BTT_LeSynthesizesFromSpaceship:
  case BTT_GtSynthesizesFromSpaceship:
  case BTT_GeSynthesizesFromSpaceship: {
    EnterExpressionEvaluationContext UnevaluatedContext(
        Self, Sema::ExpressionEvaluationContext::Unevaluated);
    Sema::SFINAETrap SFINAE(Self, /*ForValidityCheck=*/true);
    Sema::ContextRAII TUContext(Self, Self.Context.getTranslationUnitDecl());

    OpaqueValueExpr LHS(KeyLoc, LhsT.getNonReferenceType(),
                        LhsT->isLValueReferenceType() ? ExprValueKind::VK_LValue
                        : LhsT->isRValueReferenceType()
                            ? ExprValueKind::VK_XValue
                            : ExprValueKind::VK_PRValue);
    OpaqueValueExpr RHS(KeyLoc, RhsT.getNonReferenceType(),
                        RhsT->isLValueReferenceType() ? ExprValueKind::VK_LValue
                        : RhsT->isRValueReferenceType()
                            ? ExprValueKind::VK_XValue
                            : ExprValueKind::VK_PRValue);

    auto OpKind = [&] {
      switch (BTT) {
      case BTT_LtSynthesizesFromSpaceship:
        return BinaryOperatorKind::BO_LT;
      case BTT_LeSynthesizesFromSpaceship:
        return BinaryOperatorKind::BO_LE;
      case BTT_GtSynthesizesFromSpaceship:
        return BinaryOperatorKind::BO_GT;
      case BTT_GeSynthesizesFromSpaceship:
        return BinaryOperatorKind::BO_GE;
      default:
        llvm_unreachable("Trying to Synthesize non-comparison operator?");
      }
    }();

    UnresolvedSet<16> Functions;
    Self.LookupBinOp(Self.TUScope, KeyLoc, OpKind, Functions);

    ExprResult Result =
        Self.CreateOverloadedBinOp(KeyLoc, OpKind, Functions, &LHS, &RHS);
    if (Result.isInvalid() || SFINAE.hasErrorOccurred())
      return false;

    return isa<CXXRewrittenBinaryOperator>(Result.get());
  }
  default:
    llvm_unreachable("not a BTT");
  }
  llvm_unreachable("Unknown type trait or not implemented");
}

ExprResult Sema::ActOnArrayTypeTrait(ArrayTypeTrait ATT, SourceLocation KWLoc,
                                     ParsedType Ty, Expr *DimExpr,
                                     SourceLocation RParen) {
  TypeSourceInfo *TSInfo;
  QualType T = GetTypeFromParser(Ty, &TSInfo);
  if (!TSInfo)
    TSInfo = Context.getTrivialTypeSourceInfo(T);

  return BuildArrayTypeTrait(ATT, KWLoc, TSInfo, DimExpr, RParen);
}

static uint64_t EvaluateArrayTypeTrait(Sema &Self, ArrayTypeTrait ATT,
                                       QualType T, Expr *DimExpr,
                                       SourceLocation KeyLoc) {
  assert(!T->isDependentType() && "Cannot evaluate traits of dependent type");

  switch (ATT) {
  case ATT_ArrayRank:
    if (T->isArrayType()) {
      unsigned Dim = 0;
      while (const ArrayType *AT = Self.Context.getAsArrayType(T)) {
        ++Dim;
        T = AT->getElementType();
      }
      return Dim;
    }
    return 0;

  case ATT_ArrayExtent: {
    llvm::APSInt Value;
    uint64_t Dim;
    if (Self.VerifyIntegerConstantExpression(
                DimExpr, &Value, diag::err_dimension_expr_not_constant_integer)
            .isInvalid())
      return 0;
    if (Value.isSigned() && Value.isNegative()) {
      Self.Diag(KeyLoc, diag::err_dimension_expr_not_constant_integer)
          << DimExpr->getSourceRange();
      return 0;
    }
    Dim = Value.getLimitedValue();

    if (T->isArrayType()) {
      unsigned D = 0;
      bool Matched = false;
      while (const ArrayType *AT = Self.Context.getAsArrayType(T)) {
        if (Dim == D) {
          Matched = true;
          break;
        }
        ++D;
        T = AT->getElementType();
      }

      if (Matched && T->isArrayType()) {
        if (const ConstantArrayType *CAT =
                Self.Context.getAsConstantArrayType(T))
          return CAT->getLimitedSize();
      }
    }
    return 0;
  }
  }
  llvm_unreachable("Unknown type trait or not implemented");
}

ExprResult Sema::BuildArrayTypeTrait(ArrayTypeTrait ATT, SourceLocation KWLoc,
                                     TypeSourceInfo *TSInfo, Expr *DimExpr,
                                     SourceLocation RParen) {
  QualType T = TSInfo->getType();

  // FIXME: This should likely be tracked as an APInt to remove any host
  // assumptions about the width of size_t on the target.
  uint64_t Value = 0;
  if (!T->isDependentType())
    Value = EvaluateArrayTypeTrait(*this, ATT, T, DimExpr, KWLoc);

  // While the specification for these traits from the Embarcadero C++
  // compiler's documentation says the return type is 'unsigned int', Clang
  // returns 'size_t'. On Windows, the primary platform for the Embarcadero
  // compiler, there is no difference. On several other platforms this is an
  // important distinction.
  return new (Context) ArrayTypeTraitExpr(KWLoc, ATT, TSInfo, Value, DimExpr,
                                          RParen, Context.getSizeType());
}

ExprResult Sema::ActOnExpressionTrait(ExpressionTrait ET, SourceLocation KWLoc,
                                      Expr *Queried, SourceLocation RParen) {
  // If error parsing the expression, ignore.
  if (!Queried)
    return ExprError();

  ExprResult Result = BuildExpressionTrait(ET, KWLoc, Queried, RParen);

  return Result;
}

static bool EvaluateExpressionTrait(ExpressionTrait ET, Expr *E) {
  switch (ET) {
  case ET_IsLValueExpr:
    return E->isLValue();
  case ET_IsRValueExpr:
    return E->isPRValue();
  }
  llvm_unreachable("Expression trait not covered by switch");
}

ExprResult Sema::BuildExpressionTrait(ExpressionTrait ET, SourceLocation KWLoc,
                                      Expr *Queried, SourceLocation RParen) {
  if (Queried->isTypeDependent()) {
    // Delay type-checking for type-dependent expressions.
  } else if (Queried->hasPlaceholderType()) {
    ExprResult PE = CheckPlaceholderExpr(Queried);
    if (PE.isInvalid())
      return ExprError();
    return BuildExpressionTrait(ET, KWLoc, PE.get(), RParen);
  }

  bool Value = EvaluateExpressionTrait(ET, Queried);

  return new (Context)
      ExpressionTraitExpr(KWLoc, ET, Queried, Value, RParen, Context.BoolTy);
}

static std::optional<TypeTrait> StdNameToTypeTrait(StringRef Name) {
  return llvm::StringSwitch<std::optional<TypeTrait>>(Name)
      .Case("is_trivially_relocatable",
            TypeTrait::UTT_IsCppTriviallyRelocatable)
      .Case("is_replaceable", TypeTrait::UTT_IsReplaceable)
      .Case("is_trivially_copyable", TypeTrait::UTT_IsTriviallyCopyable)
      .Case("is_assignable", TypeTrait::BTT_IsAssignable)
      .Case("is_empty", TypeTrait::UTT_IsEmpty)
      .Case("is_standard_layout", TypeTrait::UTT_IsStandardLayout)
      .Case("is_aggregate", TypeTrait::UTT_IsAggregate)
      .Case("is_constructible", TypeTrait::TT_IsConstructible)
      .Case("is_final", TypeTrait::UTT_IsFinal)
      .Case("is_abstract", TypeTrait::UTT_IsAbstract)
      .Default(std::nullopt);
}

using ExtractedTypeTraitInfo =
    std::optional<std::pair<TypeTrait, llvm::SmallVector<QualType, 1>>>;

// Recognize type traits that are builting type traits, or known standard
// type traits in <type_traits>. Note that at this point we assume the
// trait evaluated to false, so we need only to recognize the shape of the
// outer-most symbol.
static ExtractedTypeTraitInfo ExtractTypeTraitFromExpression(const Expr *E) {
  llvm::SmallVector<QualType, 1> Args;
  std::optional<TypeTrait> Trait;

  // builtins
  if (const auto *TraitExpr = dyn_cast<TypeTraitExpr>(E)) {
    Trait = TraitExpr->getTrait();
    for (const auto *Arg : TraitExpr->getArgs())
      Args.push_back(Arg->getType());
    return {{Trait.value(), std::move(Args)}};
  }
  const auto *Ref = dyn_cast<DeclRefExpr>(E);
  if (!Ref)
    return std::nullopt;

  // std::is_xxx_v<>
  if (const auto *VD =
          dyn_cast<VarTemplateSpecializationDecl>(Ref->getDecl())) {
    if (!VD->isInStdNamespace())
      return std::nullopt;
    StringRef Name = VD->getIdentifier()->getName();
    if (!Name.consume_back("_v"))
      return std::nullopt;
    Trait = StdNameToTypeTrait(Name);
    if (!Trait)
      return std::nullopt;
    for (const auto &Arg : VD->getTemplateArgs().asArray()) {
      if (Arg.getKind() == TemplateArgument::ArgKind::Pack) {
        for (const auto &InnerArg : Arg.pack_elements())
          Args.push_back(InnerArg.getAsType());
      } else if (Arg.getKind() == TemplateArgument::ArgKind::Type) {
        Args.push_back(Arg.getAsType());
      } else {
        llvm_unreachable("Unexpected kind");
      }
    }
    return {{Trait.value(), std::move(Args)}};
  }

  // std::is_xxx<>::value
  if (const auto *VD = dyn_cast<VarDecl>(Ref->getDecl());
      Ref->hasQualifier() && VD && VD->getIdentifier()->isStr("value")) {
    NestedNameSpecifier Qualifier = Ref->getQualifier();
    if (Qualifier.getKind() != NestedNameSpecifier::Kind::Type)
      return std::nullopt;
    const auto *Ts = Qualifier.getAsType()->getAs<TemplateSpecializationType>();
    if (!Ts)
      return std::nullopt;
    const TemplateDecl *D = Ts->getTemplateName().getAsTemplateDecl();
    if (!D || !D->isInStdNamespace())
      return std::nullopt;
    Trait = StdNameToTypeTrait(D->getIdentifier()->getName());
    if (!Trait)
      return std::nullopt;
    for (const auto &Arg : Ts->template_arguments())
      Args.push_back(Arg.getAsType());
    return {{Trait.value(), std::move(Args)}};
  }
  return std::nullopt;
}

static void DiagnoseNonDefaultMovable(Sema &SemaRef, SourceLocation Loc,
                                      const CXXRecordDecl *D) {
  if (D->isUnion()) {
    auto DiagSPM = [&](CXXSpecialMemberKind K, bool Has) {
      if (Has)
        SemaRef.Diag(Loc, diag::note_unsatisfied_trait_reason)
            << diag::TraitNotSatisfiedReason::UnionWithUserDeclaredSMF << K;
    };
    DiagSPM(CXXSpecialMemberKind::CopyConstructor,
            D->hasUserDeclaredCopyConstructor());
    DiagSPM(CXXSpecialMemberKind::CopyAssignment,
            D->hasUserDeclaredCopyAssignment());
    DiagSPM(CXXSpecialMemberKind::MoveConstructor,
            D->hasUserDeclaredMoveConstructor());
    DiagSPM(CXXSpecialMemberKind::MoveAssignment,
            D->hasUserDeclaredMoveAssignment());
    return;
  }

  if (!D->hasSimpleMoveConstructor() && !D->hasSimpleCopyConstructor()) {
    const auto *Decl = cast_or_null<CXXConstructorDecl>(
        LookupSpecialMemberFromXValue(SemaRef, D, /*Assign=*/false));
    if (Decl && Decl->isUserProvided())
      SemaRef.Diag(Loc, diag::note_unsatisfied_trait_reason)
          << diag::TraitNotSatisfiedReason::UserProvidedCtr
          << Decl->isMoveConstructor() << Decl->getSourceRange();
  }
  if (!D->hasSimpleMoveAssignment() && !D->hasSimpleCopyAssignment()) {
    CXXMethodDecl *Decl =
        LookupSpecialMemberFromXValue(SemaRef, D, /*Assign=*/true);
    if (Decl && Decl->isUserProvided())
      SemaRef.Diag(Loc, diag::note_unsatisfied_trait_reason)
          << diag::TraitNotSatisfiedReason::UserProvidedAssign
          << Decl->isMoveAssignmentOperator() << Decl->getSourceRange();
  }
  if (CXXDestructorDecl *Dtr = D->getDestructor()) {
    Dtr = Dtr->getCanonicalDecl();
    if (Dtr->isUserProvided() && !Dtr->isDefaulted())
      SemaRef.Diag(Loc, diag::note_unsatisfied_trait_reason)
          << diag::TraitNotSatisfiedReason::DeletedDtr << /*User Provided*/ 1
          << Dtr->getSourceRange();
  }
}

static void DiagnoseNonTriviallyRelocatableReason(Sema &SemaRef,
                                                  SourceLocation Loc,
                                                  const CXXRecordDecl *D) {
  for (const CXXBaseSpecifier &B : D->bases()) {
    assert(B.getType()->getAsCXXRecordDecl() && "invalid base?");
    if (B.isVirtual())
      SemaRef.Diag(Loc, diag::note_unsatisfied_trait_reason)
          << diag::TraitNotSatisfiedReason::VBase << B.getType()
          << B.getSourceRange();
    if (!SemaRef.IsCXXTriviallyRelocatableType(B.getType()))
      SemaRef.Diag(Loc, diag::note_unsatisfied_trait_reason)
          << diag::TraitNotSatisfiedReason::NTRBase << B.getType()
          << B.getSourceRange();
  }
  for (const FieldDecl *Field : D->fields()) {
    if (!Field->getType()->isReferenceType() &&
        !SemaRef.IsCXXTriviallyRelocatableType(Field->getType()))
      SemaRef.Diag(Loc, diag::note_unsatisfied_trait_reason)
          << diag::TraitNotSatisfiedReason::NTRField << Field
          << Field->getType() << Field->getSourceRange();
  }
  if (D->hasDeletedDestructor())
    SemaRef.Diag(Loc, diag::note_unsatisfied_trait_reason)
        << diag::TraitNotSatisfiedReason::DeletedDtr << /*Deleted*/ 0
        << D->getDestructor()->getSourceRange();

  if (D->hasAttr<TriviallyRelocatableAttr>())
    return;
  DiagnoseNonDefaultMovable(SemaRef, Loc, D);
}

static void DiagnoseNonTriviallyRelocatableReason(Sema &SemaRef,
                                                  SourceLocation Loc,
                                                  QualType T) {
  SemaRef.Diag(Loc, diag::note_unsatisfied_trait)
      << T << diag::TraitName::TriviallyRelocatable;
  if (T->isVariablyModifiedType())
    SemaRef.Diag(Loc, diag::note_unsatisfied_trait_reason)
        << diag::TraitNotSatisfiedReason::VLA;

  if (T->isReferenceType())
    SemaRef.Diag(Loc, diag::note_unsatisfied_trait_reason)
        << diag::TraitNotSatisfiedReason::Ref;
  T = T.getNonReferenceType();

  if (T.hasNonTrivialObjCLifetime())
    SemaRef.Diag(Loc, diag::note_unsatisfied_trait_reason)
        << diag::TraitNotSatisfiedReason::HasArcLifetime;

  const CXXRecordDecl *D = T->getAsCXXRecordDecl();
  if (!D || D->isInvalidDecl())
    return;

  if (D->hasDefinition())
    DiagnoseNonTriviallyRelocatableReason(SemaRef, Loc, D);

  SemaRef.Diag(D->getLocation(), diag::note_defined_here) << D;
}

static void DiagnoseNonReplaceableReason(Sema &SemaRef, SourceLocation Loc,
                                         const CXXRecordDecl *D) {
  for (const CXXBaseSpecifier &B : D->bases()) {
    assert(B.getType()->getAsCXXRecordDecl() && "invalid base?");
    if (!SemaRef.IsCXXReplaceableType(B.getType()))
      SemaRef.Diag(Loc, diag::note_unsatisfied_trait_reason)
          << diag::TraitNotSatisfiedReason::NonReplaceableBase << B.getType()
          << B.getSourceRange();
  }
  for (const FieldDecl *Field : D->fields()) {
    if (!SemaRef.IsCXXReplaceableType(Field->getType()))
      SemaRef.Diag(Loc, diag::note_unsatisfied_trait_reason)
          << diag::TraitNotSatisfiedReason::NonReplaceableField << Field
          << Field->getType() << Field->getSourceRange();
  }
  if (D->hasDeletedDestructor())
    SemaRef.Diag(Loc, diag::note_unsatisfied_trait_reason)
        << diag::TraitNotSatisfiedReason::DeletedDtr << /*Deleted*/ 0
        << D->getDestructor()->getSourceRange();

  if (!D->hasSimpleMoveConstructor() && !D->hasSimpleCopyConstructor()) {
    const auto *Decl = cast<CXXConstructorDecl>(
        LookupSpecialMemberFromXValue(SemaRef, D, /*Assign=*/false));
    if (Decl && Decl->isDeleted())
      SemaRef.Diag(Loc, diag::note_unsatisfied_trait_reason)
          << diag::TraitNotSatisfiedReason::DeletedCtr
          << Decl->isMoveConstructor() << Decl->getSourceRange();
  }
  if (!D->hasSimpleMoveAssignment() && !D->hasSimpleCopyAssignment()) {
    CXXMethodDecl *Decl =
        LookupSpecialMemberFromXValue(SemaRef, D, /*Assign=*/true);
    if (Decl && Decl->isDeleted())
      SemaRef.Diag(Loc, diag::note_unsatisfied_trait_reason)
          << diag::TraitNotSatisfiedReason::DeletedAssign
          << Decl->isMoveAssignmentOperator() << Decl->getSourceRange();
  }

  if (D->hasAttr<ReplaceableAttr>())
    return;
  DiagnoseNonDefaultMovable(SemaRef, Loc, D);
}

static void DiagnoseNonReplaceableReason(Sema &SemaRef, SourceLocation Loc,
                                         QualType T) {
  SemaRef.Diag(Loc, diag::note_unsatisfied_trait)
      << T << diag::TraitName::Replaceable;

  if (T->isVariablyModifiedType())
    SemaRef.Diag(Loc, diag::note_unsatisfied_trait_reason)
        << diag::TraitNotSatisfiedReason::VLA;

  if (T->isReferenceType())
    SemaRef.Diag(Loc, diag::note_unsatisfied_trait_reason)
        << diag::TraitNotSatisfiedReason::Ref;
  T = T.getNonReferenceType();

  if (T.isConstQualified())
    SemaRef.Diag(Loc, diag::note_unsatisfied_trait_reason)
        << diag::TraitNotSatisfiedReason::Const;

  if (T.isVolatileQualified())
    SemaRef.Diag(Loc, diag::note_unsatisfied_trait_reason)
        << diag::TraitNotSatisfiedReason::Volatile;

  bool IsArray = T->isArrayType();
  T = SemaRef.getASTContext().getBaseElementType(T.getUnqualifiedType());

  if (T->isScalarType())
    return;

  const CXXRecordDecl *D = T->getAsCXXRecordDecl();
  if (!D) {
    SemaRef.Diag(Loc, diag::note_unsatisfied_trait_reason)
        << diag::TraitNotSatisfiedReason::NotScalarOrClass << IsArray;
    return;
  }

  if (D->isInvalidDecl())
    return;

  if (D->hasDefinition())
    DiagnoseNonReplaceableReason(SemaRef, Loc, D);

  SemaRef.Diag(D->getLocation(), diag::note_defined_here) << D;
}

static void DiagnoseNonTriviallyCopyableReason(Sema &SemaRef,
                                               SourceLocation Loc,
                                               const CXXRecordDecl *D) {
  for (const CXXBaseSpecifier &B : D->bases()) {
    assert(B.getType()->getAsCXXRecordDecl() && "invalid base?");
    if (B.isVirtual())
      SemaRef.Diag(Loc, diag::note_unsatisfied_trait_reason)
          << diag::TraitNotSatisfiedReason::VBase << B.getType()
          << B.getSourceRange();
    if (!B.getType().isTriviallyCopyableType(D->getASTContext())) {
      SemaRef.Diag(Loc, diag::note_unsatisfied_trait_reason)
          << diag::TraitNotSatisfiedReason::NTCBase << B.getType()
          << B.getSourceRange();
    }
  }
  for (const FieldDecl *Field : D->fields()) {
    if (!Field->getType().isTriviallyCopyableType(Field->getASTContext()))
      SemaRef.Diag(Loc, diag::note_unsatisfied_trait_reason)
          << diag::TraitNotSatisfiedReason::NTCField << Field
          << Field->getType() << Field->getSourceRange();
  }
  CXXDestructorDecl *Dtr = D->getDestructor();
  if (D->hasDeletedDestructor() || (Dtr && !Dtr->isTrivial()))
    SemaRef.Diag(Loc, diag::note_unsatisfied_trait_reason)
        << diag::TraitNotSatisfiedReason::DeletedDtr
        << !D->hasDeletedDestructor() << D->getDestructor()->getSourceRange();

  for (const CXXMethodDecl *Method : D->methods()) {
    if (Method->isTrivial() || !Method->isUserProvided()) {
      continue;
    }
    auto SpecialMemberKind =
        SemaRef.getDefaultedFunctionKind(Method).asSpecialMember();
    switch (SpecialMemberKind) {
    case CXXSpecialMemberKind::CopyConstructor:
    case CXXSpecialMemberKind::MoveConstructor:
    case CXXSpecialMemberKind::CopyAssignment:
    case CXXSpecialMemberKind::MoveAssignment: {
      bool IsAssignment =
          SpecialMemberKind == CXXSpecialMemberKind::CopyAssignment ||
          SpecialMemberKind == CXXSpecialMemberKind::MoveAssignment;
      bool IsMove =
          SpecialMemberKind == CXXSpecialMemberKind::MoveConstructor ||
          SpecialMemberKind == CXXSpecialMemberKind::MoveAssignment;

      SemaRef.Diag(Loc, diag::note_unsatisfied_trait_reason)
          << (IsAssignment ? diag::TraitNotSatisfiedReason::UserProvidedAssign
                           : diag::TraitNotSatisfiedReason::UserProvidedCtr)
          << IsMove << Method->getSourceRange();
      break;
    }
    default:
      break;
    }
  }
}

static void DiagnoseNonConstructibleReason(
    Sema &SemaRef, SourceLocation Loc,
    const llvm::SmallVector<clang::QualType, 1> &Ts) {
  if (Ts.empty()) {
    return;
  }

  bool ContainsVoid = false;
  for (const QualType &ArgTy : Ts) {
    ContainsVoid |= ArgTy->isVoidType();
  }

  if (ContainsVoid)
    SemaRef.Diag(Loc, diag::note_unsatisfied_trait_reason)
        << diag::TraitNotSatisfiedReason::CVVoidType;

  QualType T = Ts[0];
  if (T->isFunctionType())
    SemaRef.Diag(Loc, diag::note_unsatisfied_trait_reason)
        << diag::TraitNotSatisfiedReason::FunctionType;

  if (T->isIncompleteArrayType())
    SemaRef.Diag(Loc, diag::note_unsatisfied_trait_reason)
        << diag::TraitNotSatisfiedReason::IncompleteArrayType;

  const CXXRecordDecl *D = T->getAsCXXRecordDecl();
  if (!D || D->isInvalidDecl() || !D->hasDefinition())
    return;

  llvm::BumpPtrAllocator OpaqueExprAllocator;
  SmallVector<Expr *, 2> ArgExprs;
  ArgExprs.reserve(Ts.size() - 1);
  for (unsigned I = 1, N = Ts.size(); I != N; ++I) {
    QualType ArgTy = Ts[I];
    if (ArgTy->isObjectType() || ArgTy->isFunctionType())
      ArgTy = SemaRef.Context.getRValueReferenceType(ArgTy);
    ArgExprs.push_back(
        new (OpaqueExprAllocator.Allocate<OpaqueValueExpr>())
            OpaqueValueExpr(Loc, ArgTy.getNonLValueExprType(SemaRef.Context),
                            Expr::getValueKindForType(ArgTy)));
  }

  EnterExpressionEvaluationContext Unevaluated(
      SemaRef, Sema::ExpressionEvaluationContext::Unevaluated);
  Sema::ContextRAII TUContext(SemaRef,
                              SemaRef.Context.getTranslationUnitDecl());
  InitializedEntity To(InitializedEntity::InitializeTemporary(T));
  InitializationKind InitKind(InitializationKind::CreateDirect(Loc, Loc, Loc));
  InitializationSequence Init(SemaRef, To, InitKind, ArgExprs);

  Init.Diagnose(SemaRef, To, InitKind, ArgExprs);
  SemaRef.Diag(D->getLocation(), diag::note_defined_here) << D;
}

static void DiagnoseNonTriviallyCopyableReason(Sema &SemaRef,
                                               SourceLocation Loc, QualType T) {
  SemaRef.Diag(Loc, diag::note_unsatisfied_trait)
      << T << diag::TraitName::TriviallyCopyable;

  if (T->isReferenceType())
    SemaRef.Diag(Loc, diag::note_unsatisfied_trait_reason)
        << diag::TraitNotSatisfiedReason::Ref;

  const CXXRecordDecl *D = T->getAsCXXRecordDecl();
  if (!D || D->isInvalidDecl())
    return;

  if (D->hasDefinition())
    DiagnoseNonTriviallyCopyableReason(SemaRef, Loc, D);

  SemaRef.Diag(D->getLocation(), diag::note_defined_here) << D;
}

static void DiagnoseNonAssignableReason(Sema &SemaRef, SourceLocation Loc,
                                        QualType T, QualType U) {
  const CXXRecordDecl *D = T->getAsCXXRecordDecl();

  auto createDeclValExpr = [&](QualType Ty) -> OpaqueValueExpr {
    if (Ty->isObjectType() || Ty->isFunctionType())
      Ty = SemaRef.Context.getRValueReferenceType(Ty);
    return {Loc, Ty.getNonLValueExprType(SemaRef.Context),
            Expr::getValueKindForType(Ty)};
  };

  auto LHS = createDeclValExpr(T);
  auto RHS = createDeclValExpr(U);

  EnterExpressionEvaluationContext Unevaluated(
      SemaRef, Sema::ExpressionEvaluationContext::Unevaluated);
  Sema::ContextRAII TUContext(SemaRef,
                              SemaRef.Context.getTranslationUnitDecl());
  SemaRef.BuildBinOp(/*S=*/nullptr, Loc, BO_Assign, &LHS, &RHS);

  if (!D || D->isInvalidDecl())
    return;

  SemaRef.Diag(D->getLocation(), diag::note_defined_here) << D;
}

static void DiagnoseIsEmptyReason(Sema &S, SourceLocation Loc,
                                  const CXXRecordDecl *D) {
  // Non-static data members (ignore zero-width bit‐fields).
  for (const auto *Field : D->fields()) {
    if (Field->isZeroLengthBitField())
      continue;
    if (Field->isBitField()) {
      S.Diag(Loc, diag::note_unsatisfied_trait_reason)
          << diag::TraitNotSatisfiedReason::NonZeroLengthField << Field
          << Field->getSourceRange();
      continue;
    }
    S.Diag(Loc, diag::note_unsatisfied_trait_reason)
        << diag::TraitNotSatisfiedReason::NonEmptyMember << Field
        << Field->getType() << Field->getSourceRange();
  }

  // Virtual functions.
  for (const auto *M : D->methods()) {
    if (M->isVirtual()) {
      S.Diag(Loc, diag::note_unsatisfied_trait_reason)
          << diag::TraitNotSatisfiedReason::VirtualFunction << M
          << M->getSourceRange();
      break;
    }
  }

  // Virtual bases and non-empty bases.
  for (const auto &B : D->bases()) {
    const auto *BR = B.getType()->getAsCXXRecordDecl();
    if (!BR || BR->isInvalidDecl())
      continue;
    if (B.isVirtual()) {
      S.Diag(Loc, diag::note_unsatisfied_trait_reason)
          << diag::TraitNotSatisfiedReason::VBase << B.getType()
          << B.getSourceRange();
    }
    if (!BR->isEmpty()) {
      S.Diag(Loc, diag::note_unsatisfied_trait_reason)
          << diag::TraitNotSatisfiedReason::NonEmptyBase << B.getType()
          << B.getSourceRange();
    }
  }
}

static void DiagnoseIsEmptyReason(Sema &S, SourceLocation Loc, QualType T) {
  // Emit primary "not empty" diagnostic.
  S.Diag(Loc, diag::note_unsatisfied_trait) << T << diag::TraitName::Empty;

  // While diagnosing is_empty<T>, we want to look at the actual type, not a
  // reference or an array of it. So we need to massage the QualType param to
  // strip refs and arrays.
  if (T->isReferenceType())
    S.Diag(Loc, diag::note_unsatisfied_trait_reason)
        << diag::TraitNotSatisfiedReason::Ref;
  T = T.getNonReferenceType();

  if (auto *AT = S.Context.getAsArrayType(T))
    T = AT->getElementType();

  if (auto *D = T->getAsCXXRecordDecl()) {
    if (D->hasDefinition()) {
      DiagnoseIsEmptyReason(S, Loc, D);
      S.Diag(D->getLocation(), diag::note_defined_here) << D;
    }
  }
}

static void DiagnoseIsFinalReason(Sema &S, SourceLocation Loc,
                                  const CXXRecordDecl *D) {
  if (!D || D->isInvalidDecl())
    return;

  // Complete record but not 'final'.
  if (!D->isEffectivelyFinal()) {
    S.Diag(Loc, diag::note_unsatisfied_trait_reason)
        << diag::TraitNotSatisfiedReason::NotMarkedFinal;
    S.Diag(D->getLocation(), diag::note_defined_here) << D;
    return;
  }
}

static void DiagnoseIsFinalReason(Sema &S, SourceLocation Loc, QualType T) {
  // Primary: “%0 is not final”
  S.Diag(Loc, diag::note_unsatisfied_trait) << T << diag::TraitName::Final;
  if (T->isReferenceType()) {
    S.Diag(Loc, diag::note_unsatisfied_trait_reason)
        << diag::TraitNotSatisfiedReason::Ref;
    S.Diag(Loc, diag::note_unsatisfied_trait_reason)
        << diag::TraitNotSatisfiedReason::NotClassOrUnion;
    return;
  }
  // Arrays / functions / non-records → not a class/union.
  if (S.Context.getAsArrayType(T)) {
    S.Diag(Loc, diag::note_unsatisfied_trait_reason)
        << diag::TraitNotSatisfiedReason::NotClassOrUnion;
    return;
  }
  if (T->isFunctionType()) {
    S.Diag(Loc, diag::note_unsatisfied_trait_reason)
        << diag::TraitNotSatisfiedReason::FunctionType;
    S.Diag(Loc, diag::note_unsatisfied_trait_reason)
        << diag::TraitNotSatisfiedReason::NotClassOrUnion;
    return;
  }
  if (!T->isRecordType()) {
    S.Diag(Loc, diag::note_unsatisfied_trait_reason)
        << diag::TraitNotSatisfiedReason::NotClassOrUnion;
    return;
  }
  if (const auto *D = T->getAsCXXRecordDecl())
    DiagnoseIsFinalReason(S, Loc, D);
}

static bool hasMultipleDataBaseClassesWithFields(const CXXRecordDecl *D) {
  int NumBasesWithFields = 0;
  for (const CXXBaseSpecifier &Base : D->bases()) {
    const CXXRecordDecl *BaseRD = Base.getType()->getAsCXXRecordDecl();
    if (!BaseRD || BaseRD->isInvalidDecl())
      continue;

    for (const FieldDecl *Field : BaseRD->fields()) {
      if (!Field->isUnnamedBitField()) {
        if (++NumBasesWithFields > 1)
          return true; // found more than one base class with fields
        break;         // no need to check further fields in this base class
      }
    }
  }
  return false;
}

static void DiagnoseNonStandardLayoutReason(Sema &SemaRef, SourceLocation Loc,
                                            const CXXRecordDecl *D) {
  for (const CXXBaseSpecifier &B : D->bases()) {
    assert(B.getType()->getAsCXXRecordDecl() && "invalid base?");
    if (B.isVirtual()) {
      SemaRef.Diag(Loc, diag::note_unsatisfied_trait_reason)
          << diag::TraitNotSatisfiedReason::VBase << B.getType()
          << B.getSourceRange();
    }
    if (!B.getType()->isStandardLayoutType()) {
      SemaRef.Diag(Loc, diag::note_unsatisfied_trait_reason)
          << diag::TraitNotSatisfiedReason::NonStandardLayoutBase << B.getType()
          << B.getSourceRange();
    }
  }
  // Check for mixed access specifiers in fields.
  const FieldDecl *FirstField = nullptr;
  AccessSpecifier FirstAccess = AS_none;

  for (const FieldDecl *Field : D->fields()) {
    if (Field->isUnnamedBitField())
      continue;

    // Record the first field we see
    if (!FirstField) {
      FirstField = Field;
      FirstAccess = Field->getAccess();
      continue;
    }

    // Check if the field has a different access specifier than the first one.
    if (Field->getAccess() != FirstAccess) {
      // Emit a diagnostic about mixed access specifiers.
      SemaRef.Diag(Loc, diag::note_unsatisfied_trait_reason)
          << diag::TraitNotSatisfiedReason::MixedAccess;

      SemaRef.Diag(FirstField->getLocation(), diag::note_defined_here)
          << FirstField;

      SemaRef.Diag(Field->getLocation(), diag::note_unsatisfied_trait_reason)
          << diag::TraitNotSatisfiedReason::MixedAccessField << Field
          << FirstField;

      // No need to check further fields, as we already found mixed access.
      break;
    }
  }
  if (hasMultipleDataBaseClassesWithFields(D)) {
    SemaRef.Diag(Loc, diag::note_unsatisfied_trait_reason)
        << diag::TraitNotSatisfiedReason::MultipleDataBase;
  }
  if (D->isPolymorphic()) {
    // Find the best location to point “defined here” at.
    const CXXMethodDecl *VirtualMD = nullptr;
    // First, look for a virtual method.
    for (const auto *M : D->methods()) {
      if (M->isVirtual()) {
        VirtualMD = M;
        break;
      }
    }
    if (VirtualMD) {
      SemaRef.Diag(Loc, diag::note_unsatisfied_trait_reason)
          << diag::TraitNotSatisfiedReason::VirtualFunction << VirtualMD;
      SemaRef.Diag(VirtualMD->getLocation(), diag::note_defined_here)
          << VirtualMD;
    } else {
      // If no virtual method, point to the record declaration itself.
      SemaRef.Diag(Loc, diag::note_unsatisfied_trait_reason)
          << diag::TraitNotSatisfiedReason::VirtualFunction << D;
      SemaRef.Diag(D->getLocation(), diag::note_defined_here) << D;
    }
  }
  for (const FieldDecl *Field : D->fields()) {
    if (!Field->getType()->isStandardLayoutType()) {
      SemaRef.Diag(Loc, diag::note_unsatisfied_trait_reason)
          << diag::TraitNotSatisfiedReason::NonStandardLayoutMember << Field
          << Field->getType() << Field->getSourceRange();
    }
  }
  // Find any indirect base classes that have fields.
  if (D->hasDirectFields()) {
    const CXXRecordDecl *Indirect = nullptr;
    D->forallBases([&](const CXXRecordDecl *BaseDef) {
      if (BaseDef->hasDirectFields()) {
        Indirect = BaseDef;
        return false; // stop traversal
      }
      return true; // continue to the next base
    });
    if (Indirect) {
      SemaRef.Diag(Loc, diag::note_unsatisfied_trait_reason)
          << diag::TraitNotSatisfiedReason::IndirectBaseWithFields << Indirect
          << Indirect->getSourceRange();
    }
  }
}

static void DiagnoseNonStandardLayoutReason(Sema &SemaRef, SourceLocation Loc,
                                            QualType T) {
  SemaRef.Diag(Loc, diag::note_unsatisfied_trait)
      << T << diag::TraitName::StandardLayout;

  // Check type-level exclusion first.
  if (T->isVariablyModifiedType()) {
    SemaRef.Diag(Loc, diag::note_unsatisfied_trait_reason)
        << diag::TraitNotSatisfiedReason::VLA;
    return;
  }

  if (T->isReferenceType()) {
    SemaRef.Diag(Loc, diag::note_unsatisfied_trait_reason)
        << diag::TraitNotSatisfiedReason::Ref;
    return;
  }
  T = T.getNonReferenceType();
  const CXXRecordDecl *D = T->getAsCXXRecordDecl();
  if (!D || D->isInvalidDecl())
    return;

  if (D->hasDefinition())
    DiagnoseNonStandardLayoutReason(SemaRef, Loc, D);

  SemaRef.Diag(D->getLocation(), diag::note_defined_here) << D;
}

static void DiagnoseNonAggregateReason(Sema &SemaRef, SourceLocation Loc,
                                       const CXXRecordDecl *D) {
  for (const CXXConstructorDecl *Ctor : D->ctors()) {
    if (Ctor->isUserProvided())
      SemaRef.Diag(Loc, diag::note_unsatisfied_trait_reason)
          << diag::TraitNotSatisfiedReason::UserDeclaredCtr;
    if (Ctor->isInheritingConstructor())
      SemaRef.Diag(Loc, diag::note_unsatisfied_trait_reason)
          << diag::TraitNotSatisfiedReason::InheritedCtr;
  }

  if (llvm::any_of(D->decls(), [](auto const *Sub) {
        return isa<ConstructorUsingShadowDecl>(Sub);
      })) {
    SemaRef.Diag(Loc, diag::note_unsatisfied_trait_reason)
        << diag::TraitNotSatisfiedReason::InheritedCtr;
  }

  if (D->isPolymorphic())
    SemaRef.Diag(Loc, diag::note_unsatisfied_trait_reason)
        << diag::TraitNotSatisfiedReason::PolymorphicType
        << D->getSourceRange();

  for (const CXXBaseSpecifier &B : D->bases()) {
    if (B.isVirtual()) {
      SemaRef.Diag(Loc, diag::note_unsatisfied_trait_reason)
          << diag::TraitNotSatisfiedReason::VBase << B.getType()
          << B.getSourceRange();
      continue;
    }
    auto AccessSpecifier = B.getAccessSpecifier();
    switch (AccessSpecifier) {
    case AS_private:
    case AS_protected:
      SemaRef.Diag(Loc, diag::note_unsatisfied_trait_reason)
          << diag::TraitNotSatisfiedReason::PrivateProtectedDirectBase
          << (AccessSpecifier == AS_protected);
      break;
    default:
      break;
    }
  }

  for (const CXXMethodDecl *Method : D->methods()) {
    if (Method->isVirtual()) {
      SemaRef.Diag(Loc, diag::note_unsatisfied_trait_reason)
          << diag::TraitNotSatisfiedReason::VirtualFunction << Method
          << Method->getSourceRange();
    }
  }

  for (const FieldDecl *Field : D->fields()) {
    auto AccessSpecifier = Field->getAccess();
    switch (AccessSpecifier) {
    case AS_private:
    case AS_protected:
      SemaRef.Diag(Loc, diag::note_unsatisfied_trait_reason)
          << diag::TraitNotSatisfiedReason::PrivateProtectedDirectDataMember
          << (AccessSpecifier == AS_protected);
      break;
    default:
      break;
    }
  }

  SemaRef.Diag(D->getLocation(), diag::note_defined_here) << D;
}

static void DiagnoseNonAggregateReason(Sema &SemaRef, SourceLocation Loc,
                                       QualType T) {
  SemaRef.Diag(Loc, diag::note_unsatisfied_trait)
      << T << diag::TraitName::Aggregate;

  if (T->isVoidType())
    SemaRef.Diag(Loc, diag::note_unsatisfied_trait_reason)
        << diag::TraitNotSatisfiedReason::CVVoidType;

  T = T.getNonReferenceType();
  const CXXRecordDecl *D = T->getAsCXXRecordDecl();
  if (!D || D->isInvalidDecl())
    return;

  if (D->hasDefinition())
    DiagnoseNonAggregateReason(SemaRef, Loc, D);
}

static void DiagnoseNonAbstractReason(Sema &SemaRef, SourceLocation Loc,
                                      const CXXRecordDecl *D) {
  // If this type has any abstract base classes, their respective virtual
  // functions must have been overridden.
  for (const CXXBaseSpecifier &B : D->bases()) {
    if (B.getType()->castAsCXXRecordDecl()->isAbstract()) {
      SemaRef.Diag(Loc, diag::note_unsatisfied_trait_reason)
          << diag::TraitNotSatisfiedReason::OverridesAllPureVirtual
          << B.getType() << B.getSourceRange();
    }
  }
}

static void DiagnoseNonAbstractReason(Sema &SemaRef, SourceLocation Loc,
                                      QualType T) {
  SemaRef.Diag(Loc, diag::note_unsatisfied_trait)
      << T << diag::TraitName::Abstract;

  if (T->isReferenceType()) {
    SemaRef.Diag(Loc, diag::note_unsatisfied_trait_reason)
        << diag::TraitNotSatisfiedReason::Ref;
    SemaRef.Diag(Loc, diag::note_unsatisfied_trait_reason)
        << diag::TraitNotSatisfiedReason::NotStructOrClass;
    return;
  }

  if (T->isUnionType()) {
    SemaRef.Diag(Loc, diag::note_unsatisfied_trait_reason)
        << diag::TraitNotSatisfiedReason::UnionType;
    SemaRef.Diag(Loc, diag::note_unsatisfied_trait_reason)
        << diag::TraitNotSatisfiedReason::NotStructOrClass;
    return;
  }

  if (SemaRef.Context.getAsArrayType(T)) {
    SemaRef.Diag(Loc, diag::note_unsatisfied_trait_reason)
        << diag::TraitNotSatisfiedReason::ArrayType;
    SemaRef.Diag(Loc, diag::note_unsatisfied_trait_reason)
        << diag::TraitNotSatisfiedReason::NotStructOrClass;
    return;
  }

  if (T->isFunctionType()) {
    SemaRef.Diag(Loc, diag::note_unsatisfied_trait_reason)
        << diag::TraitNotSatisfiedReason::FunctionType;
    SemaRef.Diag(Loc, diag::note_unsatisfied_trait_reason)
        << diag::TraitNotSatisfiedReason::NotStructOrClass;
    return;
  }

  if (T->isPointerType()) {
    SemaRef.Diag(Loc, diag::note_unsatisfied_trait_reason)
        << diag::TraitNotSatisfiedReason::PointerType;
    SemaRef.Diag(Loc, diag::note_unsatisfied_trait_reason)
        << diag::TraitNotSatisfiedReason::NotStructOrClass;
    return;
  }

  if (!T->isStructureOrClassType()) {
    SemaRef.Diag(Loc, diag::note_unsatisfied_trait_reason)
        << diag::TraitNotSatisfiedReason::NotStructOrClass;
    return;
  }

  const CXXRecordDecl *D = T->getAsCXXRecordDecl();
  if (D->hasDefinition())
    DiagnoseNonAbstractReason(SemaRef, Loc, D);
}

void Sema::DiagnoseTypeTraitDetails(const Expr *E) {
  E = E->IgnoreParenImpCasts();
  if (E->containsErrors())
    return;

  ExtractedTypeTraitInfo TraitInfo = ExtractTypeTraitFromExpression(E);
  if (!TraitInfo)
    return;

  const auto &[Trait, Args] = TraitInfo.value();
  switch (Trait) {
  case UTT_IsCppTriviallyRelocatable:
    DiagnoseNonTriviallyRelocatableReason(*this, E->getBeginLoc(), Args[0]);
    break;
  case UTT_IsReplaceable:
    DiagnoseNonReplaceableReason(*this, E->getBeginLoc(), Args[0]);
    break;
  case UTT_IsTriviallyCopyable:
    DiagnoseNonTriviallyCopyableReason(*this, E->getBeginLoc(), Args[0]);
    break;
  case BTT_IsAssignable:
    DiagnoseNonAssignableReason(*this, E->getBeginLoc(), Args[0], Args[1]);
    break;
  case UTT_IsEmpty:
    DiagnoseIsEmptyReason(*this, E->getBeginLoc(), Args[0]);
    break;
  case UTT_IsStandardLayout:
    DiagnoseNonStandardLayoutReason(*this, E->getBeginLoc(), Args[0]);
    break;
  case TT_IsConstructible:
    DiagnoseNonConstructibleReason(*this, E->getBeginLoc(), Args);
    break;
  case UTT_IsAggregate:
    DiagnoseNonAggregateReason(*this, E->getBeginLoc(), Args[0]);
    break;
  case UTT_IsFinal: {
    QualType QT = Args[0];
    if (QT->isDependentType())
      break;
    const auto *RD = QT->getAsCXXRecordDecl();
    if (!RD || !RD->isEffectivelyFinal())
      DiagnoseIsFinalReason(*this, E->getBeginLoc(), QT); // unsatisfied
    break;
  }
  case UTT_IsAbstract:
    DiagnoseNonAbstractReason(*this, E->getBeginLoc(), Args[0]);
    break;
  default:
    break;
  }
}<|MERGE_RESOLUTION|>--- conflicted
+++ resolved
@@ -1164,16 +1164,6 @@
     const CXXDestructorDecl *Dtor = RD->getDestructor();
     if (UnqualT->isAggregateType() && (!Dtor || !Dtor->isUserProvided()))
       return true;
-<<<<<<< HEAD
-    if (RD->hasTrivialDestructor() && (!Dtor || !Dtor->isDeleted())) {
-      for (CXXConstructorDecl *Ctr : RD->ctors()) {
-        if (Ctr->isIneligibleOrNotSelected() || Ctr->isDeleted())
-          continue;
-        if (Ctr->isTrivial())
-          return true;
-      }
-    }
-=======
     bool HasTrivialNonDeletedDtr =
         RD->hasTrivialDestructor() && (!Dtor || !Dtor->isDeleted());
     if (!HasTrivialNonDeletedDtr)
@@ -1194,7 +1184,6 @@
     if (RD->needsImplicitMoveConstructor() && RD->hasTrivialMoveConstructor() &&
         !RD->defaultedMoveConstructorIsDeleted())
       return true;
->>>>>>> 54c4ef26
     return false;
   }
   case UTT_IsIntangibleType:
