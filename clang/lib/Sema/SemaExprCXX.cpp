--- conflicted
+++ resolved
@@ -570,13 +570,7 @@
     }
 
     QualType T = E->getType();
-<<<<<<< HEAD
-    if (const RecordType *RecordT = T->getAs<RecordType>()) {
-      CXXRecordDecl *RecordD = cast<CXXRecordDecl>(RecordT->getOriginalDecl())
-                                   ->getDefinitionOrSelf();
-=======
     if (auto *RecordD = T->getAsCXXRecordDecl()) {
->>>>>>> 35227056
       // C++ [expr.typeid]p3:
       //   [...] If the type of the expression is a class type, the class
       //   shall be completely-defined.
@@ -3067,13 +3061,7 @@
   LookupResult FoundDelete(*this, DeleteName, StartLoc, LookupOrdinaryName);
   if (AllocElemType->isRecordType() &&
       DeleteScope != AllocationFunctionScope::Global) {
-<<<<<<< HEAD
-    auto *RD = cast<CXXRecordDecl>(
-                   AllocElemType->castAs<RecordType>()->getOriginalDecl())
-                   ->getDefinitionOrSelf();
-=======
     auto *RD = AllocElemType->castAsCXXRecordDecl();
->>>>>>> 35227056
     LookupQualifiedName(FoundDelete, RD);
   }
   if (FoundDelete.isAmbiguous())
@@ -4086,13 +4074,7 @@
                                    ? diag::err_delete_incomplete
                                    : diag::warn_delete_incomplete,
                                Ex.get())) {
-<<<<<<< HEAD
-        if (const RecordType *RT = PointeeElem->getAs<RecordType>())
-          PointeeRD =
-              cast<CXXRecordDecl>(RT->getOriginalDecl())->getDefinitionOrSelf();
-=======
         PointeeRD = PointeeElem->getAsCXXRecordDecl();
->>>>>>> 35227056
       }
     }
 
@@ -4860,14 +4842,7 @@
     if (FromType->isVectorType() || ToType->isVectorType())
       StepTy = adjustVectorType(Context, FromType, ToType, &ElTy);
     if (ElTy->isBooleanType()) {
-<<<<<<< HEAD
-      assert(FromType->castAs<EnumType>()
-                 ->getOriginalDecl()
-                 ->getDefinitionOrSelf()
-                 ->isFixed() &&
-=======
       assert(FromType->castAsEnumDecl()->isFixed() &&
->>>>>>> 35227056
              SCS.Second == ICK_Integral_Promotion &&
              "only enums with fixed underlying type can promote to bool");
       From = ImpCastExprToType(From, StepTy, CK_IntegralToBoolean, VK_PRValue,
@@ -7552,19 +7527,10 @@
   }
 
   // GCC seems to also exclude expressions of incomplete enum type.
-<<<<<<< HEAD
-  if (const EnumType *T = E->getType()->getAs<EnumType>()) {
-    if (!T->getOriginalDecl()->getDefinitionOrSelf()->isComplete()) {
-      // FIXME: stupid workaround for a codegen bug!
-      E = ImpCastExprToType(E, Context.VoidTy, CK_ToVoid).get();
-      return E;
-    }
-=======
   if (const auto *ED = E->getType()->getAsEnumDecl(); ED && !ED->isComplete()) {
     // FIXME: stupid workaround for a codegen bug!
     E = ImpCastExprToType(E, Context.VoidTy, CK_ToVoid).get();
     return E;
->>>>>>> 35227056
   }
 
   ExprResult Res = DefaultFunctionArrayLvalueConversion(E);
