--- conflicted
+++ resolved
@@ -5729,12 +5729,7 @@
   case UTT_IsTypedResourceElementCompatible:
     assert(Self.getLangOpts().HLSL &&
            "typed resource element compatible types are an HLSL-only feature");
-<<<<<<< HEAD
-    if (Self.RequireCompleteType(TInfo->getTypeLoc().getBeginLoc(), T,
-                                 diag::err_incomplete_type))
-=======
     if (T->isIncompleteType())
->>>>>>> a8d96e15
       return false;
 
     return Self.HLSL().IsTypedResourceElementCompatible(T);
