--- conflicted
+++ resolved
@@ -795,20 +795,11 @@
   // really isn't anything to do here. GCC does some duplicate-finding, though
   // it isn't apparent in the standard where this is justified.
 
-<<<<<<< HEAD
-  llvm::SmallVector<VarDecl *> InitRecipes;
-
-  // Assemble the recipes list.
-  for (const Expr *VarExpr : Clause.getVarList())
-    InitRecipes.push_back(
-        SemaRef.CreateInitRecipe(OpenACCClauseKind::Private, VarExpr).first);
-=======
   llvm::SmallVector<OpenACCPrivateRecipe> InitRecipes;
 
   // Assemble the recipes list.
   for (const Expr *VarExpr : Clause.getVarList())
     InitRecipes.push_back(SemaRef.CreatePrivateInitRecipe(VarExpr));
->>>>>>> 35227056
 
   return OpenACCPrivateClause::Create(
       Ctx, Clause.getBeginLoc(), Clause.getLParenLoc(), Clause.getVarList(),
@@ -825,12 +816,7 @@
 
   // Assemble the recipes list.
   for (const Expr *VarExpr : Clause.getVarList())
-<<<<<<< HEAD
-    InitRecipes.push_back(
-        SemaRef.CreateInitRecipe(OpenACCClauseKind::FirstPrivate, VarExpr));
-=======
     InitRecipes.push_back(SemaRef.CreateFirstPrivateInitRecipe(VarExpr));
->>>>>>> 35227056
 
   return OpenACCFirstPrivateClause::Create(
       Ctx, Clause.getBeginLoc(), Clause.getLParenLoc(), Clause.getVarList(),
@@ -1985,22 +1971,6 @@
   auto EmitDiags = [&](SourceLocation Loc, PartialDiagnostic PD) {
     Diag(Loc, PD);
 
-<<<<<<< HEAD
-    if (!TypeIsValid(EltTy)) {
-      Diag(VarExpr->getExprLoc(), diag::err_acc_reduction_type)
-          << EltTy << /*Sub array base type*/ 1;
-      return ExprError();
-    }
-  } else if (VarExpr->getType()->isArrayType()) {
-    // Arrays are considered an 'aggregate variable' explicitly, so are OK, no
-    // additional checking required.
-    //
-    // Glossary: Aggregate variables – a variable of any non-scalar datatype,
-    // including array or composite variables.
-    //
-    // The next branch (record decl) checks for composite variables.
-  } else if (auto *RD = VarExpr->getType()->getAsRecordDecl()) {
-=======
     for (auto [Loc, PD] : Notes)
       Diag(Loc, PD);
 
@@ -2011,7 +1981,6 @@
   if (IsValidMemberOfComposite(CurType)) {
     // Nothing to do here, is valid.
   } else if (auto *RD = CurType->getAsRecordDecl()) {
->>>>>>> 35227056
     if (!RD->isStruct() && !RD->isClass()) {
       EmitDiags(VarLoc, PDiag(diag::err_acc_reduction_type)
                             << RD << diag::OACCReductionTy::NotClassStruct);
