//===--- SemaOpenACCClause.cpp - Semantic Analysis for OpenACC clause -----===//
//
// Part of the LLVM Project, under the Apache License v2.0 with LLVM Exceptions.
// See https://llvm.org/LICENSE.txt for license information.
// SPDX-License-Identifier: Apache-2.0 WITH LLVM-exception
//
//===----------------------------------------------------------------------===//
/// \file
/// This file implements semantic analysis for OpenACC clauses.
///
//===----------------------------------------------------------------------===//

#include "clang/AST/DeclCXX.h"
#include "clang/AST/ExprCXX.h"
#include "clang/AST/OpenACCClause.h"
#include "clang/Basic/DiagnosticSema.h"
#include "clang/Basic/OpenACCKinds.h"
#include "clang/Sema/SemaOpenACC.h"

using namespace clang;

namespace {
bool doesClauseApplyToDirective(OpenACCDirectiveKind DirectiveKind,
                                OpenACCClauseKind ClauseKind) {
  switch (ClauseKind) {
    // FIXME: For each clause as we implement them, we can add the
    // 'legalization' list here.
  case OpenACCClauseKind::Default:
    switch (DirectiveKind) {
    case OpenACCDirectiveKind::Parallel:
    case OpenACCDirectiveKind::Serial:
    case OpenACCDirectiveKind::Kernels:
    case OpenACCDirectiveKind::ParallelLoop:
    case OpenACCDirectiveKind::SerialLoop:
    case OpenACCDirectiveKind::KernelsLoop:
    case OpenACCDirectiveKind::Data:
      return true;
    default:
      return false;
    }
  case OpenACCClauseKind::If:
    switch (DirectiveKind) {
    case OpenACCDirectiveKind::Parallel:
    case OpenACCDirectiveKind::Serial:
    case OpenACCDirectiveKind::Kernels:
    case OpenACCDirectiveKind::Data:
    case OpenACCDirectiveKind::EnterData:
    case OpenACCDirectiveKind::ExitData:
    case OpenACCDirectiveKind::HostData:
    case OpenACCDirectiveKind::Init:
    case OpenACCDirectiveKind::Shutdown:
    case OpenACCDirectiveKind::Set:
    case OpenACCDirectiveKind::Update:
    case OpenACCDirectiveKind::Wait:
    case OpenACCDirectiveKind::ParallelLoop:
    case OpenACCDirectiveKind::SerialLoop:
    case OpenACCDirectiveKind::KernelsLoop:
      return true;
    default:
      return false;
    }
  case OpenACCClauseKind::Self:
    switch (DirectiveKind) {
    case OpenACCDirectiveKind::Parallel:
    case OpenACCDirectiveKind::Serial:
    case OpenACCDirectiveKind::Kernels:
    case OpenACCDirectiveKind::Update:
    case OpenACCDirectiveKind::ParallelLoop:
    case OpenACCDirectiveKind::SerialLoop:
    case OpenACCDirectiveKind::KernelsLoop:
      return true;
    default:
      return false;
    }
  case OpenACCClauseKind::NumGangs:
  case OpenACCClauseKind::NumWorkers:
  case OpenACCClauseKind::VectorLength:
    switch (DirectiveKind) {
    case OpenACCDirectiveKind::Parallel:
    case OpenACCDirectiveKind::Kernels:
    case OpenACCDirectiveKind::ParallelLoop:
    case OpenACCDirectiveKind::KernelsLoop:
      return true;
    default:
      return false;
    }
  case OpenACCClauseKind::FirstPrivate:
    switch (DirectiveKind) {
    case OpenACCDirectiveKind::Parallel:
    case OpenACCDirectiveKind::Serial:
    case OpenACCDirectiveKind::ParallelLoop:
    case OpenACCDirectiveKind::SerialLoop:
      return true;
    default:
      return false;
    }
  case OpenACCClauseKind::Private:
    switch (DirectiveKind) {
    case OpenACCDirectiveKind::Parallel:
    case OpenACCDirectiveKind::Serial:
    case OpenACCDirectiveKind::Loop:
    case OpenACCDirectiveKind::ParallelLoop:
    case OpenACCDirectiveKind::SerialLoop:
    case OpenACCDirectiveKind::KernelsLoop:
      return true;
    default:
      return false;
    }
  case OpenACCClauseKind::NoCreate:
    switch (DirectiveKind) {
    case OpenACCDirectiveKind::Parallel:
    case OpenACCDirectiveKind::Serial:
    case OpenACCDirectiveKind::Kernels:
    case OpenACCDirectiveKind::Data:
    case OpenACCDirectiveKind::ParallelLoop:
    case OpenACCDirectiveKind::SerialLoop:
    case OpenACCDirectiveKind::KernelsLoop:
      return true;
    default:
      return false;
    }
  case OpenACCClauseKind::Present:
    switch (DirectiveKind) {
    case OpenACCDirectiveKind::Parallel:
    case OpenACCDirectiveKind::Serial:
    case OpenACCDirectiveKind::Kernels:
    case OpenACCDirectiveKind::Data:
    case OpenACCDirectiveKind::Declare:
    case OpenACCDirectiveKind::ParallelLoop:
    case OpenACCDirectiveKind::SerialLoop:
    case OpenACCDirectiveKind::KernelsLoop:
      return true;
    default:
      return false;
    }

  case OpenACCClauseKind::Copy:
  case OpenACCClauseKind::PCopy:
  case OpenACCClauseKind::PresentOrCopy:
    switch (DirectiveKind) {
    case OpenACCDirectiveKind::Parallel:
    case OpenACCDirectiveKind::Serial:
    case OpenACCDirectiveKind::Kernels:
    case OpenACCDirectiveKind::Data:
    case OpenACCDirectiveKind::Declare:
    case OpenACCDirectiveKind::ParallelLoop:
    case OpenACCDirectiveKind::SerialLoop:
    case OpenACCDirectiveKind::KernelsLoop:
      return true;
    default:
      return false;
    }
  case OpenACCClauseKind::CopyIn:
  case OpenACCClauseKind::PCopyIn:
  case OpenACCClauseKind::PresentOrCopyIn:
    switch (DirectiveKind) {
    case OpenACCDirectiveKind::Parallel:
    case OpenACCDirectiveKind::Serial:
    case OpenACCDirectiveKind::Kernels:
    case OpenACCDirectiveKind::Data:
    case OpenACCDirectiveKind::EnterData:
    case OpenACCDirectiveKind::Declare:
    case OpenACCDirectiveKind::ParallelLoop:
    case OpenACCDirectiveKind::SerialLoop:
    case OpenACCDirectiveKind::KernelsLoop:
      return true;
    default:
      return false;
    }
  case OpenACCClauseKind::CopyOut:
  case OpenACCClauseKind::PCopyOut:
  case OpenACCClauseKind::PresentOrCopyOut:
    switch (DirectiveKind) {
    case OpenACCDirectiveKind::Parallel:
    case OpenACCDirectiveKind::Serial:
    case OpenACCDirectiveKind::Kernels:
    case OpenACCDirectiveKind::Data:
    case OpenACCDirectiveKind::ExitData:
    case OpenACCDirectiveKind::Declare:
    case OpenACCDirectiveKind::ParallelLoop:
    case OpenACCDirectiveKind::SerialLoop:
    case OpenACCDirectiveKind::KernelsLoop:
      return true;
    default:
      return false;
    }
  case OpenACCClauseKind::Create:
  case OpenACCClauseKind::PCreate:
  case OpenACCClauseKind::PresentOrCreate:
    switch (DirectiveKind) {
    case OpenACCDirectiveKind::Parallel:
    case OpenACCDirectiveKind::Serial:
    case OpenACCDirectiveKind::Kernels:
    case OpenACCDirectiveKind::Data:
    case OpenACCDirectiveKind::EnterData:
    case OpenACCDirectiveKind::Declare:
    case OpenACCDirectiveKind::ParallelLoop:
    case OpenACCDirectiveKind::SerialLoop:
    case OpenACCDirectiveKind::KernelsLoop:
      return true;
    default:
      return false;
    }

  case OpenACCClauseKind::Attach:
    switch (DirectiveKind) {
    case OpenACCDirectiveKind::Parallel:
    case OpenACCDirectiveKind::Serial:
    case OpenACCDirectiveKind::Kernels:
    case OpenACCDirectiveKind::Data:
    case OpenACCDirectiveKind::EnterData:
    case OpenACCDirectiveKind::ParallelLoop:
    case OpenACCDirectiveKind::SerialLoop:
    case OpenACCDirectiveKind::KernelsLoop:
      return true;
    default:
      return false;
    }
  case OpenACCClauseKind::DevicePtr:
    switch (DirectiveKind) {
    case OpenACCDirectiveKind::Parallel:
    case OpenACCDirectiveKind::Serial:
    case OpenACCDirectiveKind::Kernels:
    case OpenACCDirectiveKind::Data:
    case OpenACCDirectiveKind::Declare:
    case OpenACCDirectiveKind::ParallelLoop:
    case OpenACCDirectiveKind::SerialLoop:
    case OpenACCDirectiveKind::KernelsLoop:
      return true;
    default:
      return false;
    }
  case OpenACCClauseKind::Async:
    switch (DirectiveKind) {
    case OpenACCDirectiveKind::Parallel:
    case OpenACCDirectiveKind::Serial:
    case OpenACCDirectiveKind::Kernels:
    case OpenACCDirectiveKind::Data:
    case OpenACCDirectiveKind::EnterData:
    case OpenACCDirectiveKind::ExitData:
    case OpenACCDirectiveKind::Set:
    case OpenACCDirectiveKind::Update:
    case OpenACCDirectiveKind::Wait:
    case OpenACCDirectiveKind::ParallelLoop:
    case OpenACCDirectiveKind::SerialLoop:
    case OpenACCDirectiveKind::KernelsLoop:
      return true;
    default:
      return false;
    }
  case OpenACCClauseKind::Wait:
    switch (DirectiveKind) {
    case OpenACCDirectiveKind::Parallel:
    case OpenACCDirectiveKind::Serial:
    case OpenACCDirectiveKind::Kernels:
    case OpenACCDirectiveKind::Data:
    case OpenACCDirectiveKind::EnterData:
    case OpenACCDirectiveKind::ExitData:
    case OpenACCDirectiveKind::Update:
    case OpenACCDirectiveKind::ParallelLoop:
    case OpenACCDirectiveKind::SerialLoop:
    case OpenACCDirectiveKind::KernelsLoop:
      return true;
    default:
      return false;
    }

  case OpenACCClauseKind::Seq:
    switch (DirectiveKind) {
    case OpenACCDirectiveKind::Loop:
    case OpenACCDirectiveKind::Routine:
    case OpenACCDirectiveKind::ParallelLoop:
    case OpenACCDirectiveKind::SerialLoop:
    case OpenACCDirectiveKind::KernelsLoop:
      return true;
    default:
      return false;
    }

  case OpenACCClauseKind::Independent:
  case OpenACCClauseKind::Auto:
    switch (DirectiveKind) {
    case OpenACCDirectiveKind::Loop:
    case OpenACCDirectiveKind::ParallelLoop:
    case OpenACCDirectiveKind::SerialLoop:
    case OpenACCDirectiveKind::KernelsLoop:
      return true;
    default:
      return false;
    }

  case OpenACCClauseKind::Reduction:
    switch (DirectiveKind) {
    case OpenACCDirectiveKind::Parallel:
    case OpenACCDirectiveKind::Serial:
    case OpenACCDirectiveKind::Loop:
    case OpenACCDirectiveKind::ParallelLoop:
    case OpenACCDirectiveKind::SerialLoop:
    case OpenACCDirectiveKind::KernelsLoop:
      return true;
    default:
      return false;
    }

  case OpenACCClauseKind::DeviceType:
  case OpenACCClauseKind::DType:
    switch (DirectiveKind) {
    case OpenACCDirectiveKind::Parallel:
    case OpenACCDirectiveKind::Serial:
    case OpenACCDirectiveKind::Kernels:
    case OpenACCDirectiveKind::Data:
    case OpenACCDirectiveKind::Init:
    case OpenACCDirectiveKind::Shutdown:
    case OpenACCDirectiveKind::Set:
    case OpenACCDirectiveKind::Update:
    case OpenACCDirectiveKind::Loop:
    case OpenACCDirectiveKind::Routine:
    case OpenACCDirectiveKind::ParallelLoop:
    case OpenACCDirectiveKind::SerialLoop:
    case OpenACCDirectiveKind::KernelsLoop:
      return true;
    default:
      return false;
    }

  case OpenACCClauseKind::Collapse: {
    switch (DirectiveKind) {
    case OpenACCDirectiveKind::Loop:
    case OpenACCDirectiveKind::ParallelLoop:
    case OpenACCDirectiveKind::SerialLoop:
    case OpenACCDirectiveKind::KernelsLoop:
      return true;
    default:
      return false;
    }
  }
  case OpenACCClauseKind::Tile: {
    switch (DirectiveKind) {
    case OpenACCDirectiveKind::Loop:
    case OpenACCDirectiveKind::ParallelLoop:
    case OpenACCDirectiveKind::SerialLoop:
    case OpenACCDirectiveKind::KernelsLoop:
      return true;
    default:
      return false;
    }
  }

  case OpenACCClauseKind::Gang: {
    switch (DirectiveKind) {
    case OpenACCDirectiveKind::Loop:
    case OpenACCDirectiveKind::ParallelLoop:
    case OpenACCDirectiveKind::SerialLoop:
    case OpenACCDirectiveKind::KernelsLoop:
    case OpenACCDirectiveKind::Routine:
      return true;
    default:
      return false;
    }
  case OpenACCClauseKind::Worker: {
    switch (DirectiveKind) {
    case OpenACCDirectiveKind::Loop:
    case OpenACCDirectiveKind::ParallelLoop:
    case OpenACCDirectiveKind::SerialLoop:
    case OpenACCDirectiveKind::KernelsLoop:
    case OpenACCDirectiveKind::Routine:
      return true;
    default:
      return false;
    }
  }
  case OpenACCClauseKind::Vector: {
    switch (DirectiveKind) {
    case OpenACCDirectiveKind::Loop:
    case OpenACCDirectiveKind::ParallelLoop:
    case OpenACCDirectiveKind::SerialLoop:
    case OpenACCDirectiveKind::KernelsLoop:
    case OpenACCDirectiveKind::Routine:
      return true;
    default:
      return false;
    }
  }
  case OpenACCClauseKind::Finalize: {
    switch (DirectiveKind) {
    case OpenACCDirectiveKind::ExitData:
      return true;
    default:
      return false;
    }
  }
  case OpenACCClauseKind::IfPresent: {
    switch (DirectiveKind) {
    case OpenACCDirectiveKind::HostData:
    case OpenACCDirectiveKind::Update:
      return true;
    default:
      return false;
    }
  }
  case OpenACCClauseKind::Delete: {
    switch (DirectiveKind) {
    case OpenACCDirectiveKind::ExitData:
      return true;
    default:
      return false;
    }
  }

  case OpenACCClauseKind::Detach: {
    switch (DirectiveKind) {
    case OpenACCDirectiveKind::ExitData:
      return true;
    default:
      return false;
    }
  }

  case OpenACCClauseKind::DeviceNum: {
    switch (DirectiveKind) {
    case OpenACCDirectiveKind::Init:
    case OpenACCDirectiveKind::Shutdown:
    case OpenACCDirectiveKind::Set:
      return true;
    default:
      return false;
    }
  }
  case OpenACCClauseKind::Link: {
    switch (DirectiveKind) {
    case OpenACCDirectiveKind::Declare:
      return true;
    default:
      return false;
    }
  }
  case OpenACCClauseKind::DeviceResident: {
    switch (DirectiveKind) {
    case OpenACCDirectiveKind::Declare:
      return true;
    default:
      return false;
    }
  }

  case OpenACCClauseKind::UseDevice: {
    switch (DirectiveKind) {
    case OpenACCDirectiveKind::HostData:
      return true;
    default:
      return false;
    }
  }
  case OpenACCClauseKind::DefaultAsync: {
    switch (DirectiveKind) {
    case OpenACCDirectiveKind::Set:
      return true;
    default:
      return false;
    }
  }
  case OpenACCClauseKind::Device: {
    switch (DirectiveKind) {
    case OpenACCDirectiveKind::Update:
      return true;
    default:
      return false;
    }
  }
  case OpenACCClauseKind::Host: {
    switch (DirectiveKind) {
    case OpenACCDirectiveKind::Update:
      return true;
    default:
      return false;
    }
  }
  case OpenACCClauseKind::NoHost: {
    switch (DirectiveKind) {
    case OpenACCDirectiveKind::Routine:
      return true;
    default:
      return false;
    }
  }
  case OpenACCClauseKind::Bind: {
    switch (DirectiveKind) {
    case OpenACCDirectiveKind::Routine:
      return true;
    default:
      return false;
    }
  }
  }

  default:
    // Do nothing so we can go to the 'unimplemented' diagnostic instead.
    return true;
  }
  llvm_unreachable("Invalid clause kind");
}

bool checkAlreadyHasClauseOfKind(
    SemaOpenACC &S, ArrayRef<const OpenACCClause *> ExistingClauses,
    SemaOpenACC::OpenACCParsedClause &Clause) {
  const auto *Itr = llvm::find_if(ExistingClauses, [&](const OpenACCClause *C) {
    return C->getClauseKind() == Clause.getClauseKind();
  });
  if (Itr != ExistingClauses.end()) {
    S.Diag(Clause.getBeginLoc(), diag::err_acc_duplicate_clause_disallowed)
        << Clause.getDirectiveKind() << Clause.getClauseKind();
    S.Diag((*Itr)->getBeginLoc(), diag::note_acc_previous_clause_here);
    return true;
  }
  return false;
}
bool checkValidAfterDeviceType(
    SemaOpenACC &S, const OpenACCDeviceTypeClause &DeviceTypeClause,
    const SemaOpenACC::OpenACCParsedClause &NewClause) {
  // OpenACC3.3: Section 2.4: Clauses that precede any device_type clause are
  // default clauses.  Clauses that follow a device_type clause up to the end of
  // the directive or up to the next device_type clause are device-specific
  // clauses for the device types specified in the device_type argument.
  //
  // The above implies that despite what the individual text says, these are
  // valid.
  if (NewClause.getClauseKind() == OpenACCClauseKind::DType ||
      NewClause.getClauseKind() == OpenACCClauseKind::DeviceType)
    return false;

  // Implement check from OpenACC3.3: section 2.5.4:
  // Only the async, wait, num_gangs, num_workers, and vector_length clauses may
  // follow a device_type clause.
  if (isOpenACCComputeDirectiveKind(NewClause.getDirectiveKind())) {
    switch (NewClause.getClauseKind()) {
    case OpenACCClauseKind::Async:
    case OpenACCClauseKind::Wait:
    case OpenACCClauseKind::NumGangs:
    case OpenACCClauseKind::NumWorkers:
    case OpenACCClauseKind::VectorLength:
      return false;
    default:
      break;
    }
  } else if (NewClause.getDirectiveKind() == OpenACCDirectiveKind::Loop) {
    // Implement check from OpenACC3.3: section 2.9:
    // Only the collapse, gang, worker, vector, seq, independent, auto, and tile
    // clauses may follow a device_type clause.
    switch (NewClause.getClauseKind()) {
    case OpenACCClauseKind::Collapse:
    case OpenACCClauseKind::Gang:
    case OpenACCClauseKind::Worker:
    case OpenACCClauseKind::Vector:
    case OpenACCClauseKind::Seq:
    case OpenACCClauseKind::Independent:
    case OpenACCClauseKind::Auto:
    case OpenACCClauseKind::Tile:
      return false;
    default:
      break;
    }
  } else if (isOpenACCCombinedDirectiveKind(NewClause.getDirectiveKind())) {
    // This seems like it should be the union of 2.9 and 2.5.4 from above.
    switch (NewClause.getClauseKind()) {
    case OpenACCClauseKind::Async:
    case OpenACCClauseKind::Wait:
    case OpenACCClauseKind::NumGangs:
    case OpenACCClauseKind::NumWorkers:
    case OpenACCClauseKind::VectorLength:
    case OpenACCClauseKind::Collapse:
    case OpenACCClauseKind::Gang:
    case OpenACCClauseKind::Worker:
    case OpenACCClauseKind::Vector:
    case OpenACCClauseKind::Seq:
    case OpenACCClauseKind::Independent:
    case OpenACCClauseKind::Auto:
    case OpenACCClauseKind::Tile:
      return false;
    default:
      break;
    }
  } else if (NewClause.getDirectiveKind() == OpenACCDirectiveKind::Data) {
    // OpenACC3.3 section 2.6.5: Only the async and wait clauses may follow a
    // device_type clause.
    switch (NewClause.getClauseKind()) {
    case OpenACCClauseKind::Async:
    case OpenACCClauseKind::Wait:
      return false;
    default:
      break;
    }
  } else if (NewClause.getDirectiveKind() == OpenACCDirectiveKind::Set ||
             NewClause.getDirectiveKind() == OpenACCDirectiveKind::Init ||
             NewClause.getDirectiveKind() == OpenACCDirectiveKind::Shutdown) {
    // There are no restrictions on 'set', 'init', or 'shutdown'.
    return false;
  } else if (NewClause.getDirectiveKind() == OpenACCDirectiveKind::Update) {
    // OpenACC3.3 section 2.14.4: Only the async and wait clauses may follow a
    // device_type clause.
    switch (NewClause.getClauseKind()) {
    case OpenACCClauseKind::Async:
    case OpenACCClauseKind::Wait:
      return false;
    default:
      break;
    }
  } else if (NewClause.getDirectiveKind() == OpenACCDirectiveKind::Routine) {
    // OpenACC 3.3 section 2.15: Only the 'gang', 'worker', 'vector', 'seq', and
    // 'bind' clauses may follow a device_type clause.
    switch (NewClause.getClauseKind()) {
    case OpenACCClauseKind::Gang:
    case OpenACCClauseKind::Worker:
    case OpenACCClauseKind::Vector:
    case OpenACCClauseKind::Seq:
    case OpenACCClauseKind::Bind:
      return false;
    default:
      break;
    }
  }
  S.Diag(NewClause.getBeginLoc(), diag::err_acc_clause_after_device_type)
      << NewClause.getClauseKind() << DeviceTypeClause.getClauseKind()
      << NewClause.getDirectiveKind();
  S.Diag(DeviceTypeClause.getBeginLoc(), diag::note_acc_previous_clause_here);
  return true;
}

// A temporary function that helps implement the 'not implemented' check at the
// top of each clause checking function. This should only be used in conjunction
// with the one being currently implemented/only updated after the entire
// construct has been implemented.
bool isDirectiveKindImplemented(OpenACCDirectiveKind DK) {
  return DK != OpenACCDirectiveKind::Routine;
}

// GCC looks through linkage specs, but not the other transparent declaration
// contexts for 'declare' restrictions, so this helper function helps get us
// through that.
const DeclContext *removeLinkageSpecDC(const DeclContext *DC) {
  while (isa<LinkageSpecDecl>(DC))
    DC = DC->getParent();

  return DC;
}

class SemaOpenACCClauseVisitor {
  SemaOpenACC &SemaRef;
  ASTContext &Ctx;
  ArrayRef<const OpenACCClause *> ExistingClauses;
  bool NotImplemented = false;

  OpenACCClause *isNotImplemented() {
    NotImplemented = true;
    return nullptr;
  }

  // OpenACC 3.3 2.9:
  // A 'gang', 'worker', or 'vector' clause may not appear if a 'seq' clause
  // appears.
  // -also-
  // OpenACC3.3 2.15: (routine)
  // Exactly one of the 'gang', 'worker', 'vector' or 'seq' clauses must appear.
  bool
  DiagGangWorkerVectorSeqConflict(SemaOpenACC::OpenACCParsedClause &Clause) {
    const auto *Itr =
        Clause.getDirectiveKind() == OpenACCDirectiveKind::Routine
            ? llvm::find_if(
                  ExistingClauses,
                  llvm::IsaPred<OpenACCSeqClause, OpenACCGangClause,
                                OpenACCWorkerClause, OpenACCVectorClause>)
            : llvm::find_if(ExistingClauses, llvm::IsaPred<OpenACCSeqClause>);

    if (Itr != ExistingClauses.end()) {
      SemaRef.Diag(Clause.getBeginLoc(), diag::err_acc_clause_cannot_combine)
          << Clause.getClauseKind() << (*Itr)->getClauseKind()
          << Clause.getDirectiveKind();
      SemaRef.Diag((*Itr)->getBeginLoc(), diag::note_acc_previous_clause_here);

      return true;
    }
    return false;
  }

public:
  SemaOpenACCClauseVisitor(SemaOpenACC &S,
                           ArrayRef<const OpenACCClause *> ExistingClauses)
      : SemaRef(S), Ctx(S.getASTContext()), ExistingClauses(ExistingClauses) {}

  OpenACCClause *Visit(SemaOpenACC::OpenACCParsedClause &Clause) {
    switch (Clause.getClauseKind()) {
#define VISIT_CLAUSE(CLAUSE_NAME)                                              \
  case OpenACCClauseKind::CLAUSE_NAME:                                         \
    return Visit##CLAUSE_NAME##Clause(Clause);
#define CLAUSE_ALIAS(ALIAS, CLAUSE_NAME, DEPRECATED)                           \
  case OpenACCClauseKind::ALIAS:                                               \
  if (DEPRECATED)                                                              \
    SemaRef.Diag(Clause.getBeginLoc(), diag::warn_acc_deprecated_alias_name)   \
        << Clause.getClauseKind() << OpenACCClauseKind::CLAUSE_NAME;           \
  return Visit##CLAUSE_NAME##Clause(Clause);
#include "clang/Basic/OpenACCClauses.def"
    default:
      return isNotImplemented();
    }
    llvm_unreachable("Invalid clause kind");
  }

#define VISIT_CLAUSE(CLAUSE_NAME)                                              \
  OpenACCClause *Visit##CLAUSE_NAME##Clause(                                   \
      SemaOpenACC::OpenACCParsedClause &Clause);
#include "clang/Basic/OpenACCClauses.def"
};

OpenACCClause *SemaOpenACCClauseVisitor::VisitDefaultClause(
    SemaOpenACC::OpenACCParsedClause &Clause) {
  // Don't add an invalid clause to the AST.
  if (Clause.getDefaultClauseKind() == OpenACCDefaultClauseKind::Invalid)
    return nullptr;

  // OpenACC 3.3, Section 2.5.4:
  // At most one 'default' clause may appear, and it must have a value of
  // either 'none' or 'present'.
  // Second half of the sentence is diagnosed during parsing.
  if (checkAlreadyHasClauseOfKind(SemaRef, ExistingClauses, Clause))
    return nullptr;

  return OpenACCDefaultClause::Create(
      Ctx, Clause.getDefaultClauseKind(), Clause.getBeginLoc(),
      Clause.getLParenLoc(), Clause.getEndLoc());
}

OpenACCClause *SemaOpenACCClauseVisitor::VisitTileClause(
    SemaOpenACC::OpenACCParsedClause &Clause) {

  // Duplicates here are not really sensible.  We could possible permit
  // multiples if they all had the same value, but there isn't really a good
  // reason to do so. Also, this simplifies the suppression of duplicates, in
  // that we know if we 'find' one after instantiation, that it is the same
  // clause, which simplifies instantiation/checking/etc.
  if (checkAlreadyHasClauseOfKind(SemaRef, ExistingClauses, Clause))
    return nullptr;

  llvm::SmallVector<Expr *> NewSizeExprs;

  // Make sure these are all positive constant expressions or *.
  for (Expr *E : Clause.getIntExprs()) {
    ExprResult Res = SemaRef.CheckTileSizeExpr(E);

    if (!Res.isUsable())
      return nullptr;

    NewSizeExprs.push_back(Res.get());
  }

  return OpenACCTileClause::Create(Ctx, Clause.getBeginLoc(),
                                   Clause.getLParenLoc(), NewSizeExprs,
                                   Clause.getEndLoc());
}

OpenACCClause *SemaOpenACCClauseVisitor::VisitIfClause(
    SemaOpenACC::OpenACCParsedClause &Clause) {
  // There is no prose in the standard that says duplicates aren't allowed,
  // but this diagnostic is present in other compilers, as well as makes
  // sense. Prose DOES exist for 'data' and 'host_data', 'set', 'enter data' and
  // 'exit data' both don't, but other implmementations do this.  OpenACC issue
  // 519 filed for the latter two. Prose also exists for 'update'.
  // GCC allows this on init/shutdown, presumably for good reason, so we do too.
  if (Clause.getDirectiveKind() != OpenACCDirectiveKind::Init &&
      Clause.getDirectiveKind() != OpenACCDirectiveKind::Shutdown &&
      checkAlreadyHasClauseOfKind(SemaRef, ExistingClauses, Clause))
    return nullptr;

  // The parser has ensured that we have a proper condition expr, so there
  // isn't really much to do here.

  // If the 'if' clause is true, it makes the 'self' clause have no effect,
  // diagnose that here.  This only applies on compute/combined constructs.
  if (Clause.getDirectiveKind() != OpenACCDirectiveKind::Update) {
    const auto *Itr =
        llvm::find_if(ExistingClauses, llvm::IsaPred<OpenACCSelfClause>);
    if (Itr != ExistingClauses.end()) {
      SemaRef.Diag(Clause.getBeginLoc(), diag::warn_acc_if_self_conflict);
      SemaRef.Diag((*Itr)->getBeginLoc(), diag::note_acc_previous_clause_here);
    }
  }

  return OpenACCIfClause::Create(Ctx, Clause.getBeginLoc(),
                                 Clause.getLParenLoc(),
                                 Clause.getConditionExpr(), Clause.getEndLoc());
}

OpenACCClause *SemaOpenACCClauseVisitor::VisitSelfClause(
    SemaOpenACC::OpenACCParsedClause &Clause) {
  // There is no prose in the standard that says duplicates aren't allowed,
  // but this diagnostic is present in other compilers, as well as makes
  // sense.
  if (checkAlreadyHasClauseOfKind(SemaRef, ExistingClauses, Clause))
    return nullptr;

  // If the 'if' clause is true, it makes the 'self' clause have no effect,
  // diagnose that here.  This only applies on compute/combined constructs.
  if (Clause.getDirectiveKind() == OpenACCDirectiveKind::Update)
    return OpenACCSelfClause::Create(Ctx, Clause.getBeginLoc(),
                                     Clause.getLParenLoc(), Clause.getVarList(),
                                     Clause.getEndLoc());

  const auto *Itr =
      llvm::find_if(ExistingClauses, llvm::IsaPred<OpenACCIfClause>);
  if (Itr != ExistingClauses.end()) {
    SemaRef.Diag(Clause.getBeginLoc(), diag::warn_acc_if_self_conflict);
    SemaRef.Diag((*Itr)->getBeginLoc(), diag::note_acc_previous_clause_here);
  }
  return OpenACCSelfClause::Create(
      Ctx, Clause.getBeginLoc(), Clause.getLParenLoc(),
      Clause.getConditionExpr(), Clause.getEndLoc());
}

OpenACCClause *SemaOpenACCClauseVisitor::VisitNumGangsClause(
    SemaOpenACC::OpenACCParsedClause &Clause) {
  // There is no prose in the standard that says duplicates aren't allowed,
  // but this diagnostic is present in other compilers, as well as makes
  // sense.
  if (checkAlreadyHasClauseOfKind(SemaRef, ExistingClauses, Clause))
    return nullptr;

  // num_gangs requires at least 1 int expr in all forms.  Diagnose here, but
  // allow us to continue, an empty clause might be useful for future
  // diagnostics.
  if (Clause.getIntExprs().empty())
    SemaRef.Diag(Clause.getBeginLoc(), diag::err_acc_num_gangs_num_args)
        << /*NoArgs=*/0;

  unsigned MaxArgs =
      (Clause.getDirectiveKind() == OpenACCDirectiveKind::Parallel ||
       Clause.getDirectiveKind() == OpenACCDirectiveKind::ParallelLoop)
          ? 3
          : 1;
  // The max number of args differs between parallel and other constructs.
  // Again, allow us to continue for the purposes of future diagnostics.
  if (Clause.getIntExprs().size() > MaxArgs)
    SemaRef.Diag(Clause.getBeginLoc(), diag::err_acc_num_gangs_num_args)
        << /*NoArgs=*/1 << Clause.getDirectiveKind() << MaxArgs
        << Clause.getIntExprs().size();

  // OpenACC 3.3 Section 2.9.11: A reduction clause may not appear on a loop
  // directive that has a gang clause and is within a compute construct that has
  // a num_gangs clause with more than one explicit argument.
  if (Clause.getIntExprs().size() > 1 &&
      isOpenACCCombinedDirectiveKind(Clause.getDirectiveKind())) {
    auto *GangClauseItr =
        llvm::find_if(ExistingClauses, llvm::IsaPred<OpenACCGangClause>);
    auto *ReductionClauseItr =
        llvm::find_if(ExistingClauses, llvm::IsaPred<OpenACCReductionClause>);

    if (GangClauseItr != ExistingClauses.end() &&
        ReductionClauseItr != ExistingClauses.end()) {
      SemaRef.Diag(Clause.getBeginLoc(),
                   diag::err_acc_gang_reduction_numgangs_conflict)
          << OpenACCClauseKind::Reduction << OpenACCClauseKind::Gang
          << Clause.getDirectiveKind() << /*is on combined directive=*/1;
      SemaRef.Diag((*ReductionClauseItr)->getBeginLoc(),
                   diag::note_acc_previous_clause_here);
      SemaRef.Diag((*GangClauseItr)->getBeginLoc(),
                   diag::note_acc_previous_clause_here);
      return nullptr;
    }
  }

  // OpenACC 3.3 Section 2.5.4:
  // A reduction clause may not appear on a parallel construct with a
  // num_gangs clause that has more than one argument.
  if ((Clause.getDirectiveKind() == OpenACCDirectiveKind::Parallel ||
       Clause.getDirectiveKind() == OpenACCDirectiveKind::ParallelLoop) &&
      Clause.getIntExprs().size() > 1) {
    auto *Parallel =
        llvm::find_if(ExistingClauses, llvm::IsaPred<OpenACCReductionClause>);

    if (Parallel != ExistingClauses.end()) {
      SemaRef.Diag(Clause.getBeginLoc(),
                   diag::err_acc_reduction_num_gangs_conflict)
          << /*>1 arg in first loc=*/1 << Clause.getClauseKind()
          << Clause.getDirectiveKind() << OpenACCClauseKind::Reduction;
      SemaRef.Diag((*Parallel)->getBeginLoc(),
                   diag::note_acc_previous_clause_here);
      return nullptr;
    }
  }

  // OpenACC 3.3 Section 2.9.2:
  // An argument with no keyword or with the 'num' keyword is allowed only when
  // the 'num_gangs' does not appear on the 'kernel' construct.
  if (Clause.getDirectiveKind() == OpenACCDirectiveKind::KernelsLoop) {
    auto GangClauses = llvm::make_filter_range(
        ExistingClauses, llvm::IsaPred<OpenACCGangClause>);

    for (auto *GC : GangClauses) {
      if (cast<OpenACCGangClause>(GC)->hasExprOfKind(OpenACCGangKind::Num)) {
        SemaRef.Diag(Clause.getBeginLoc(),
                     diag::err_acc_num_arg_conflict_reverse)
            << OpenACCClauseKind::NumGangs << OpenACCClauseKind::Gang
            << /*Num argument*/ 1;
        SemaRef.Diag(GC->getBeginLoc(), diag::note_acc_previous_clause_here);
        return nullptr;
      }
    }
  }

  return OpenACCNumGangsClause::Create(
      Ctx, Clause.getBeginLoc(), Clause.getLParenLoc(), Clause.getIntExprs(),
      Clause.getEndLoc());
}

OpenACCClause *SemaOpenACCClauseVisitor::VisitNumWorkersClause(
    SemaOpenACC::OpenACCParsedClause &Clause) {
  // There is no prose in the standard that says duplicates aren't allowed,
  // but this diagnostic is present in other compilers, as well as makes
  // sense.
  if (checkAlreadyHasClauseOfKind(SemaRef, ExistingClauses, Clause))
    return nullptr;

  // OpenACC 3.3 Section 2.9.2:
  // An argument is allowed only when the 'num_workers' does not appear on the
  // kernels construct.
  if (Clause.getDirectiveKind() == OpenACCDirectiveKind::KernelsLoop) {
    auto WorkerClauses = llvm::make_filter_range(
        ExistingClauses, llvm::IsaPred<OpenACCWorkerClause>);

    for (auto *WC : WorkerClauses) {
      if (cast<OpenACCWorkerClause>(WC)->hasIntExpr()) {
        SemaRef.Diag(Clause.getBeginLoc(),
                     diag::err_acc_num_arg_conflict_reverse)
            << OpenACCClauseKind::NumWorkers << OpenACCClauseKind::Worker
            << /*num argument*/ 0;
        SemaRef.Diag(WC->getBeginLoc(), diag::note_acc_previous_clause_here);
        return nullptr;
      }
    }
  }

  assert(Clause.getIntExprs().size() == 1 &&
         "Invalid number of expressions for NumWorkers");
  return OpenACCNumWorkersClause::Create(
      Ctx, Clause.getBeginLoc(), Clause.getLParenLoc(), Clause.getIntExprs()[0],
      Clause.getEndLoc());
}

OpenACCClause *SemaOpenACCClauseVisitor::VisitVectorLengthClause(
    SemaOpenACC::OpenACCParsedClause &Clause) {
  // There is no prose in the standard that says duplicates aren't allowed,
  // but this diagnostic is present in other compilers, as well as makes
  // sense.
  if (checkAlreadyHasClauseOfKind(SemaRef, ExistingClauses, Clause))
    return nullptr;

  // OpenACC 3.3 Section 2.9.4:
  // An argument is allowed only when the 'vector_length' does not appear on the
  // 'kernels' construct.
  if (Clause.getDirectiveKind() == OpenACCDirectiveKind::KernelsLoop) {
    auto VectorClauses = llvm::make_filter_range(
        ExistingClauses, llvm::IsaPred<OpenACCVectorClause>);

    for (auto *VC : VectorClauses) {
      if (cast<OpenACCVectorClause>(VC)->hasIntExpr()) {
        SemaRef.Diag(Clause.getBeginLoc(),
                     diag::err_acc_num_arg_conflict_reverse)
            << OpenACCClauseKind::VectorLength << OpenACCClauseKind::Vector
            << /*num argument*/ 0;
        SemaRef.Diag(VC->getBeginLoc(), diag::note_acc_previous_clause_here);
        return nullptr;
      }
    }
  }

  assert(Clause.getIntExprs().size() == 1 &&
         "Invalid number of expressions for NumWorkers");
  return OpenACCVectorLengthClause::Create(
      Ctx, Clause.getBeginLoc(), Clause.getLParenLoc(), Clause.getIntExprs()[0],
      Clause.getEndLoc());
}

OpenACCClause *SemaOpenACCClauseVisitor::VisitAsyncClause(
    SemaOpenACC::OpenACCParsedClause &Clause) {
  // There is no prose in the standard that says duplicates aren't allowed,
  // but this diagnostic is present in other compilers, as well as makes
  // sense.
  if (checkAlreadyHasClauseOfKind(SemaRef, ExistingClauses, Clause))
    return nullptr;

  assert(Clause.getNumIntExprs() < 2 &&
         "Invalid number of expressions for Async");
  return OpenACCAsyncClause::Create(
      Ctx, Clause.getBeginLoc(), Clause.getLParenLoc(),
      Clause.getNumIntExprs() != 0 ? Clause.getIntExprs()[0] : nullptr,
      Clause.getEndLoc());
}

OpenACCClause *SemaOpenACCClauseVisitor::VisitDeviceNumClause(
    SemaOpenACC::OpenACCParsedClause &Clause) {
  // Restrictions only properly implemented on certain constructs, so skip/treat
  // as unimplemented in those cases.
  if (!isDirectiveKindImplemented(Clause.getDirectiveKind()))
    return isNotImplemented();

  // OpenACC 3.3 2.14.3: Two instances of the same clause may not appear on the
  // same directive.
  if (Clause.getDirectiveKind() == OpenACCDirectiveKind::Set &&
      checkAlreadyHasClauseOfKind(SemaRef, ExistingClauses, Clause))
    return nullptr;

  assert(Clause.getNumIntExprs() == 1 &&
         "Invalid number of expressions for device_num");
  return OpenACCDeviceNumClause::Create(
      Ctx, Clause.getBeginLoc(), Clause.getLParenLoc(), Clause.getIntExprs()[0],
      Clause.getEndLoc());
}

OpenACCClause *SemaOpenACCClauseVisitor::VisitDefaultAsyncClause(
    SemaOpenACC::OpenACCParsedClause &Clause) {
  // OpenACC 3.3 2.14.3: Two instances of the same clause may not appear on the
  // same directive.
  if (checkAlreadyHasClauseOfKind(SemaRef, ExistingClauses, Clause))
    return nullptr;

  assert(Clause.getNumIntExprs() == 1 &&
         "Invalid number of expressions for default_async");
  return OpenACCDefaultAsyncClause::Create(
      Ctx, Clause.getBeginLoc(), Clause.getLParenLoc(), Clause.getIntExprs()[0],
      Clause.getEndLoc());
}

OpenACCClause *SemaOpenACCClauseVisitor::VisitPrivateClause(
    SemaOpenACC::OpenACCParsedClause &Clause) {
  // ActOnVar ensured that everything is a valid variable reference, so there
  // really isn't anything to do here. GCC does some duplicate-finding, though
  // it isn't apparent in the standard where this is justified.

  return OpenACCPrivateClause::Create(Ctx, Clause.getBeginLoc(),
                                      Clause.getLParenLoc(),
                                      Clause.getVarList(), Clause.getEndLoc());
}

OpenACCClause *SemaOpenACCClauseVisitor::VisitFirstPrivateClause(
    SemaOpenACC::OpenACCParsedClause &Clause) {
  // ActOnVar ensured that everything is a valid variable reference, so there
  // really isn't anything to do here. GCC does some duplicate-finding, though
  // it isn't apparent in the standard where this is justified.

  return OpenACCFirstPrivateClause::Create(
      Ctx, Clause.getBeginLoc(), Clause.getLParenLoc(), Clause.getVarList(),
      Clause.getEndLoc());
}

OpenACCClause *SemaOpenACCClauseVisitor::VisitNoCreateClause(
    SemaOpenACC::OpenACCParsedClause &Clause) {
  // ActOnVar ensured that everything is a valid variable reference, so there
  // really isn't anything to do here. GCC does some duplicate-finding, though
  // it isn't apparent in the standard where this is justified.

  return OpenACCNoCreateClause::Create(Ctx, Clause.getBeginLoc(),
                                       Clause.getLParenLoc(),
                                       Clause.getVarList(), Clause.getEndLoc());
}

OpenACCClause *SemaOpenACCClauseVisitor::VisitPresentClause(
    SemaOpenACC::OpenACCParsedClause &Clause) {
  // ActOnVar ensured that everything is a valid variable reference, so there
  // really isn't anything to do here. GCC does some duplicate-finding, though
  // it isn't apparent in the standard where this is justified.

  // 'declare' has some restrictions that need to be enforced separately, so
  // check it here.
  if (SemaRef.CheckDeclareClause(Clause))
    return nullptr;

  return OpenACCPresentClause::Create(Ctx, Clause.getBeginLoc(),
                                      Clause.getLParenLoc(),
                                      Clause.getVarList(), Clause.getEndLoc());
}

OpenACCClause *SemaOpenACCClauseVisitor::VisitHostClause(
    SemaOpenACC::OpenACCParsedClause &Clause) {
  // ActOnVar ensured that everything is a valid variable reference, so there
  // really isn't anything to do here. GCC does some duplicate-finding, though
  // it isn't apparent in the standard where this is justified.

  return OpenACCHostClause::Create(Ctx, Clause.getBeginLoc(),
                                   Clause.getLParenLoc(), Clause.getVarList(),
                                   Clause.getEndLoc());
}

OpenACCClause *SemaOpenACCClauseVisitor::VisitDeviceClause(
    SemaOpenACC::OpenACCParsedClause &Clause) {
  // ActOnVar ensured that everything is a valid variable reference, so there
  // really isn't anything to do here. GCC does some duplicate-finding, though
  // it isn't apparent in the standard where this is justified.

  return OpenACCDeviceClause::Create(Ctx, Clause.getBeginLoc(),
                                     Clause.getLParenLoc(), Clause.getVarList(),
                                     Clause.getEndLoc());
}

OpenACCClause *SemaOpenACCClauseVisitor::VisitCopyClause(
    SemaOpenACC::OpenACCParsedClause &Clause) {
  // ActOnVar ensured that everything is a valid variable reference, so there
  // really isn't anything to do here. GCC does some duplicate-finding, though
  // it isn't apparent in the standard where this is justified.

  // 'declare' has some restrictions that need to be enforced separately, so
  // check it here.
  if (SemaRef.CheckDeclareClause(Clause))
    return nullptr;

  return OpenACCCopyClause::Create(
      Ctx, Clause.getClauseKind(), Clause.getBeginLoc(), Clause.getLParenLoc(),
      Clause.getVarList(), Clause.getEndLoc());
}

OpenACCClause *SemaOpenACCClauseVisitor::VisitLinkClause(
    SemaOpenACC::OpenACCParsedClause &Clause) {
  // 'declare' has some restrictions that need to be enforced separately, so
  // check it here.
  if (SemaRef.CheckDeclareClause(Clause))
    return nullptr;

  Clause.setVarListDetails(SemaRef.CheckLinkClauseVarList(Clause.getVarList()),
                           /*IsReadOnly=*/false, /*IsZero=*/false);

  return OpenACCLinkClause::Create(Ctx, Clause.getBeginLoc(),
                                   Clause.getLParenLoc(), Clause.getVarList(),
                                   Clause.getEndLoc());
}

OpenACCClause *SemaOpenACCClauseVisitor::VisitDeviceResidentClause(
    SemaOpenACC::OpenACCParsedClause &Clause) {
  // 'declare' has some restrictions that need to be enforced separately, so
  // check it here.
  if (SemaRef.CheckDeclareClause(Clause))
    return nullptr;

  return OpenACCDeviceResidentClause::Create(
      Ctx, Clause.getBeginLoc(), Clause.getLParenLoc(), Clause.getVarList(),
      Clause.getEndLoc());
}

OpenACCClause *SemaOpenACCClauseVisitor::VisitCopyInClause(
    SemaOpenACC::OpenACCParsedClause &Clause) {
  // ActOnVar ensured that everything is a valid variable reference, so there
  // really isn't anything to do here. GCC does some duplicate-finding, though
  // it isn't apparent in the standard where this is justified.

  // 'declare' has some restrictions that need to be enforced separately, so
  // check it here.
  if (SemaRef.CheckDeclareClause(Clause))
    return nullptr;

  return OpenACCCopyInClause::Create(
      Ctx, Clause.getClauseKind(), Clause.getBeginLoc(), Clause.getLParenLoc(),
      Clause.isReadOnly(), Clause.getVarList(), Clause.getEndLoc());
}

OpenACCClause *SemaOpenACCClauseVisitor::VisitCopyOutClause(
    SemaOpenACC::OpenACCParsedClause &Clause) {
  // ActOnVar ensured that everything is a valid variable reference, so there
  // really isn't anything to do here. GCC does some duplicate-finding, though
  // it isn't apparent in the standard where this is justified.

  // 'declare' has some restrictions that need to be enforced separately, so
  // check it here.
  if (SemaRef.CheckDeclareClause(Clause))
    return nullptr;

  return OpenACCCopyOutClause::Create(
      Ctx, Clause.getClauseKind(), Clause.getBeginLoc(), Clause.getLParenLoc(),
      Clause.isZero(), Clause.getVarList(), Clause.getEndLoc());
}

OpenACCClause *SemaOpenACCClauseVisitor::VisitCreateClause(
    SemaOpenACC::OpenACCParsedClause &Clause) {
  // ActOnVar ensured that everything is a valid variable reference, so there
  // really isn't anything to do here. GCC does some duplicate-finding, though
  // it isn't apparent in the standard where this is justified.

  // 'declare' has some restrictions that need to be enforced separately, so
  // check it here.
  if (SemaRef.CheckDeclareClause(Clause))
    return nullptr;

  return OpenACCCreateClause::Create(
      Ctx, Clause.getClauseKind(), Clause.getBeginLoc(), Clause.getLParenLoc(),
      Clause.isZero(), Clause.getVarList(), Clause.getEndLoc());
}

OpenACCClause *SemaOpenACCClauseVisitor::VisitAttachClause(
    SemaOpenACC::OpenACCParsedClause &Clause) {
  // ActOnVar ensured that everything is a valid variable reference, but we
  // still have to make sure it is a pointer type.
  llvm::SmallVector<Expr *> VarList{Clause.getVarList()};
  llvm::erase_if(VarList, [&](Expr *E) {
    return SemaRef.CheckVarIsPointerType(OpenACCClauseKind::Attach, E);
  });
  Clause.setVarListDetails(VarList,
                           /*IsReadOnly=*/false, /*IsZero=*/false);
  return OpenACCAttachClause::Create(Ctx, Clause.getBeginLoc(),
                                     Clause.getLParenLoc(), Clause.getVarList(),
                                     Clause.getEndLoc());
}

OpenACCClause *SemaOpenACCClauseVisitor::VisitDetachClause(
    SemaOpenACC::OpenACCParsedClause &Clause) {
  // ActOnVar ensured that everything is a valid variable reference, but we
  // still have to make sure it is a pointer type.
  llvm::SmallVector<Expr *> VarList{Clause.getVarList()};
  llvm::erase_if(VarList, [&](Expr *E) {
    return SemaRef.CheckVarIsPointerType(OpenACCClauseKind::Detach, E);
  });
  Clause.setVarListDetails(VarList,
                           /*IsReadOnly=*/false, /*IsZero=*/false);
  return OpenACCDetachClause::Create(Ctx, Clause.getBeginLoc(),
                                     Clause.getLParenLoc(), Clause.getVarList(),
                                     Clause.getEndLoc());
}

OpenACCClause *SemaOpenACCClauseVisitor::VisitDeleteClause(
    SemaOpenACC::OpenACCParsedClause &Clause) {
  // ActOnVar ensured that everything is a valid variable reference, so there
  // really isn't anything to do here. GCC does some duplicate-finding, though
  // it isn't apparent in the standard where this is justified.
  return OpenACCDeleteClause::Create(Ctx, Clause.getBeginLoc(),
                                     Clause.getLParenLoc(), Clause.getVarList(),
                                     Clause.getEndLoc());
}

OpenACCClause *SemaOpenACCClauseVisitor::VisitUseDeviceClause(
    SemaOpenACC::OpenACCParsedClause &Clause) {
  // ActOnVar ensured that everything is a valid variable or array, so nothing
  // left to do here.
  return OpenACCUseDeviceClause::Create(
      Ctx, Clause.getBeginLoc(), Clause.getLParenLoc(), Clause.getVarList(),
      Clause.getEndLoc());
}

OpenACCClause *SemaOpenACCClauseVisitor::VisitDevicePtrClause(
    SemaOpenACC::OpenACCParsedClause &Clause) {
  // ActOnVar ensured that everything is a valid variable reference, but we
  // still have to make sure it is a pointer type.
  llvm::SmallVector<Expr *> VarList{Clause.getVarList()};
  llvm::erase_if(VarList, [&](Expr *E) {
    return SemaRef.CheckVarIsPointerType(OpenACCClauseKind::DevicePtr, E);
  });
  Clause.setVarListDetails(VarList,
                           /*IsReadOnly=*/false, /*IsZero=*/false);

  // 'declare' has some restrictions that need to be enforced separately, so
  // check it here.
  if (SemaRef.CheckDeclareClause(Clause))
    return nullptr;

  return OpenACCDevicePtrClause::Create(
      Ctx, Clause.getBeginLoc(), Clause.getLParenLoc(), Clause.getVarList(),
      Clause.getEndLoc());
}

OpenACCClause *SemaOpenACCClauseVisitor::VisitWaitClause(
    SemaOpenACC::OpenACCParsedClause &Clause) {
  return OpenACCWaitClause::Create(
      Ctx, Clause.getBeginLoc(), Clause.getLParenLoc(), Clause.getDevNumExpr(),
      Clause.getQueuesLoc(), Clause.getQueueIdExprs(), Clause.getEndLoc());
}

OpenACCClause *SemaOpenACCClauseVisitor::VisitDeviceTypeClause(
    SemaOpenACC::OpenACCParsedClause &Clause) {
  // OpenACC 3.3 2.14.3: Two instances of the same clause may not appear on the
  // same directive.
  if (Clause.getDirectiveKind() == OpenACCDirectiveKind::Set &&
      checkAlreadyHasClauseOfKind(SemaRef, ExistingClauses, Clause))
    return nullptr;

  // TODO OpenACC: Once we get enough of the CodeGen implemented that we have
  // a source for the list of valid architectures, we need to warn on unknown
  // identifiers here.

  return OpenACCDeviceTypeClause::Create(
      Ctx, Clause.getClauseKind(), Clause.getBeginLoc(), Clause.getLParenLoc(),
      Clause.getDeviceTypeArchitectures(), Clause.getEndLoc());
}

OpenACCClause *SemaOpenACCClauseVisitor::VisitAutoClause(
    SemaOpenACC::OpenACCParsedClause &Clause) {
  // OpenACC 3.3 2.9:
  // Only one of the seq, independent, and auto clauses may appear.
  const auto *Itr =
      llvm::find_if(ExistingClauses,
                    llvm::IsaPred<OpenACCAutoClause, OpenACCIndependentClause,
                                  OpenACCSeqClause>);
  if (Itr != ExistingClauses.end()) {
    SemaRef.Diag(Clause.getBeginLoc(), diag::err_acc_loop_spec_conflict)
        << Clause.getClauseKind() << Clause.getDirectiveKind();
    SemaRef.Diag((*Itr)->getBeginLoc(), diag::note_acc_previous_clause_here);
    return nullptr;
  }

  return OpenACCAutoClause::Create(Ctx, Clause.getBeginLoc(),
                                   Clause.getEndLoc());
}

OpenACCClause *SemaOpenACCClauseVisitor::VisitNoHostClause(
    SemaOpenACC::OpenACCParsedClause &Clause) {
  return OpenACCNoHostClause::Create(Ctx, Clause.getBeginLoc(),
                                     Clause.getEndLoc());
}

OpenACCClause *SemaOpenACCClauseVisitor::VisitIndependentClause(
    SemaOpenACC::OpenACCParsedClause &Clause) {
  // OpenACC 3.3 2.9:
  // Only one of the seq, independent, and auto clauses may appear.
  const auto *Itr = llvm::find_if(
      ExistingClauses, llvm::IsaPred<OpenACCIndependentClause,
                                     OpenACCAutoClause, OpenACCSeqClause>);
  if (Itr != ExistingClauses.end()) {
    SemaRef.Diag(Clause.getBeginLoc(), diag::err_acc_loop_spec_conflict)
        << Clause.getClauseKind() << Clause.getDirectiveKind();
    SemaRef.Diag((*Itr)->getBeginLoc(), diag::note_acc_previous_clause_here);
    return nullptr;
  }

  return OpenACCIndependentClause::Create(Ctx, Clause.getBeginLoc(),
                                          Clause.getEndLoc());
}

ExprResult CheckGangStaticExpr(SemaOpenACC &S, Expr *E) {
  if (isa<OpenACCAsteriskSizeExpr>(E))
    return E;
  return S.ActOnIntExpr(OpenACCDirectiveKind::Invalid, OpenACCClauseKind::Gang,
                        E->getBeginLoc(), E);
}

bool IsOrphanLoop(OpenACCDirectiveKind DK, OpenACCDirectiveKind AssocKind) {
  return DK == OpenACCDirectiveKind::Loop &&
         AssocKind == OpenACCDirectiveKind::Invalid;
}

bool HasAssocKind(OpenACCDirectiveKind DK, OpenACCDirectiveKind AssocKind) {
  return DK == OpenACCDirectiveKind::Loop &&
         AssocKind != OpenACCDirectiveKind::Invalid;
}

ExprResult DiagIntArgInvalid(SemaOpenACC &S, Expr *E, OpenACCGangKind GK,
                             OpenACCClauseKind CK, OpenACCDirectiveKind DK,
                             OpenACCDirectiveKind AssocKind) {
  S.Diag(E->getBeginLoc(), diag::err_acc_int_arg_invalid)
      << GK << CK << IsOrphanLoop(DK, AssocKind) << DK
      << HasAssocKind(DK, AssocKind) << AssocKind;
  return ExprError();
}
ExprResult DiagIntArgInvalid(SemaOpenACC &S, Expr *E, StringRef TagKind,
                             OpenACCClauseKind CK, OpenACCDirectiveKind DK,
                             OpenACCDirectiveKind AssocKind) {
  S.Diag(E->getBeginLoc(), diag::err_acc_int_arg_invalid)
      << TagKind << CK << IsOrphanLoop(DK, AssocKind) << DK
      << HasAssocKind(DK, AssocKind) << AssocKind;
  return ExprError();
}

ExprResult CheckGangDimExpr(SemaOpenACC &S, Expr *E) {
  // OpenACC 3.3 2.9.2: When the parent compute construct is a parallel
  // construct, or an orphaned loop construct, the gang clause behaves as
  // follows. ... The dim argument must be a constant positive integer value
  // 1, 2, or 3.
  // -also-
  // OpenACC 3.3 2.15: The 'dim' argument must be a constant positive integer
  // with value 1, 2, or 3.
  if (!E)
    return ExprError();
  ExprResult Res = S.ActOnIntExpr(OpenACCDirectiveKind::Invalid,
                                  OpenACCClauseKind::Gang, E->getBeginLoc(), E);

  if (!Res.isUsable())
    return Res;

  if (Res.get()->isInstantiationDependent())
    return Res;

  std::optional<llvm::APSInt> ICE =
      Res.get()->getIntegerConstantExpr(S.getASTContext());

  if (!ICE || *ICE <= 0 || ICE > 3) {
    S.Diag(Res.get()->getBeginLoc(), diag::err_acc_gang_dim_value)
        << ICE.has_value() << ICE.value_or(llvm::APSInt{}).getExtValue();
    return ExprError();
  }

  return ExprResult{
      ConstantExpr::Create(S.getASTContext(), Res.get(), APValue{*ICE})};
}

ExprResult CheckGangParallelExpr(SemaOpenACC &S, OpenACCDirectiveKind DK,
                                 OpenACCDirectiveKind AssocKind,
                                 OpenACCGangKind GK, Expr *E) {
  switch (GK) {
  case OpenACCGangKind::Static:
    return CheckGangStaticExpr(S, E);
  case OpenACCGangKind::Num:
    // OpenACC 3.3 2.9.2: When the parent compute construct is a parallel
    // construct, or an orphaned loop construct, the gang clause behaves as
    // follows. ... The num argument is not allowed.
    return DiagIntArgInvalid(S, E, GK, OpenACCClauseKind::Gang, DK, AssocKind);
  case OpenACCGangKind::Dim:
    return CheckGangDimExpr(S, E);
  }
  llvm_unreachable("Unknown gang kind in gang parallel check");
}

ExprResult CheckGangKernelsExpr(SemaOpenACC &S,
                                ArrayRef<const OpenACCClause *> ExistingClauses,
                                OpenACCDirectiveKind DK,
                                OpenACCDirectiveKind AssocKind,
                                OpenACCGangKind GK, Expr *E) {
  switch (GK) {
  // OpenACC 3.3 2.9.2: When the parent compute construct is a kernels
  // construct, the gang clause behaves as follows. ... The dim argument is
  // not allowed.
  case OpenACCGangKind::Dim:
    return DiagIntArgInvalid(S, E, GK, OpenACCClauseKind::Gang, DK, AssocKind);
  case OpenACCGangKind::Num: {
    // OpenACC 3.3 2.9.2: When the parent compute construct is a kernels
    // construct, the gang clause behaves as follows. ... An argument with no
    // keyword or with num keyword is only allowed when num_gangs does not
    // appear on the kernels construct. ... The region of a loop with the gang
    // clause may not contain another loop with a gang clause unless within a
    // nested compute region.

    // If this is a 'combined' construct, search the list of existing clauses.
    // Else we need to search the containing 'kernel'.
    auto Collection = isOpenACCCombinedDirectiveKind(DK)
                          ? ExistingClauses
                          : S.getActiveComputeConstructInfo().Clauses;

    const auto *Itr =
        llvm::find_if(Collection, llvm::IsaPred<OpenACCNumGangsClause>);

    if (Itr != Collection.end()) {
      S.Diag(E->getBeginLoc(), diag::err_acc_num_arg_conflict)
          << "num" << OpenACCClauseKind::Gang << DK
          << HasAssocKind(DK, AssocKind) << AssocKind
          << OpenACCClauseKind::NumGangs;

      S.Diag((*Itr)->getBeginLoc(), diag::note_acc_previous_clause_here);
      return ExprError();
    }
    return ExprResult{E};
  }
  case OpenACCGangKind::Static:
    return CheckGangStaticExpr(S, E);
  }
  llvm_unreachable("Unknown gang kind in gang kernels check");
}

ExprResult CheckGangSerialExpr(SemaOpenACC &S, OpenACCDirectiveKind DK,
                               OpenACCDirectiveKind AssocKind,
                               OpenACCGangKind GK, Expr *E) {
  switch (GK) {
  // 'dim' and 'num' don't really make sense on serial, and GCC rejects them
  // too, so we disallow them too.
  case OpenACCGangKind::Dim:
  case OpenACCGangKind::Num:
    return DiagIntArgInvalid(S, E, GK, OpenACCClauseKind::Gang, DK, AssocKind);
  case OpenACCGangKind::Static:
    return CheckGangStaticExpr(S, E);
  }
  llvm_unreachable("Unknown gang kind in gang serial check");
}

ExprResult CheckGangRoutineExpr(SemaOpenACC &S, OpenACCDirectiveKind DK,
                                OpenACCDirectiveKind AssocKind,
                                OpenACCGangKind GK, Expr *E) {
  switch (GK) {
    // Only 'dim' is allowed on a routine, so diallow num and static.
  case OpenACCGangKind::Num:
  case OpenACCGangKind::Static:
    return DiagIntArgInvalid(S, E, GK, OpenACCClauseKind::Gang, DK, AssocKind);
  case OpenACCGangKind::Dim:
    return CheckGangDimExpr(S, E);
  }
  llvm_unreachable("Unknown gang kind in gang serial check");
}

OpenACCClause *SemaOpenACCClauseVisitor::VisitVectorClause(
    SemaOpenACC::OpenACCParsedClause &Clause) {
  if (DiagGangWorkerVectorSeqConflict(Clause))
    return nullptr;

  Expr *IntExpr =
      Clause.getNumIntExprs() != 0 ? Clause.getIntExprs()[0] : nullptr;
  if (IntExpr) {
    switch (Clause.getDirectiveKind()) {
    default:
      llvm_unreachable("Invalid directive kind for this clause");
    case OpenACCDirectiveKind::Loop:
      switch (SemaRef.getActiveComputeConstructInfo().Kind) {
      case OpenACCDirectiveKind::Invalid:
      case OpenACCDirectiveKind::Parallel:
        // No restriction on when 'parallel' can contain an argument.
        break;
      case OpenACCDirectiveKind::Serial:
        // GCC disallows this, and there is no real good reason for us to permit
        // it, so disallow until we come up with a use case that makes sense.
        DiagIntArgInvalid(SemaRef, IntExpr, "length", OpenACCClauseKind::Vector,
                          Clause.getDirectiveKind(),
                          SemaRef.getActiveComputeConstructInfo().Kind);
        IntExpr = nullptr;
        break;
      case OpenACCDirectiveKind::Kernels: {
        const auto *Itr =
            llvm::find_if(SemaRef.getActiveComputeConstructInfo().Clauses,
                          llvm::IsaPred<OpenACCVectorLengthClause>);
        if (Itr != SemaRef.getActiveComputeConstructInfo().Clauses.end()) {
          SemaRef.Diag(IntExpr->getBeginLoc(), diag::err_acc_num_arg_conflict)
              << "length" << OpenACCClauseKind::Vector
              << Clause.getDirectiveKind()
              << HasAssocKind(Clause.getDirectiveKind(),
                              SemaRef.getActiveComputeConstructInfo().Kind)
              << SemaRef.getActiveComputeConstructInfo().Kind
              << OpenACCClauseKind::VectorLength;
          SemaRef.Diag((*Itr)->getBeginLoc(),
                       diag::note_acc_previous_clause_here);

          IntExpr = nullptr;
        }
        break;
      }
      default:
        llvm_unreachable("Non compute construct in active compute construct");
      }
      break;
    case OpenACCDirectiveKind::KernelsLoop: {
      const auto *Itr = llvm::find_if(ExistingClauses,
                                      llvm::IsaPred<OpenACCVectorLengthClause>);
      if (Itr != ExistingClauses.end()) {
        SemaRef.Diag(IntExpr->getBeginLoc(), diag::err_acc_num_arg_conflict)
            << "length" << OpenACCClauseKind::Vector
            << Clause.getDirectiveKind()
            << HasAssocKind(Clause.getDirectiveKind(),
                            SemaRef.getActiveComputeConstructInfo().Kind)
            << SemaRef.getActiveComputeConstructInfo().Kind
            << OpenACCClauseKind::VectorLength;
        SemaRef.Diag((*Itr)->getBeginLoc(),
                     diag::note_acc_previous_clause_here);

        IntExpr = nullptr;
      }
      break;
    }
    case OpenACCDirectiveKind::SerialLoop:
    case OpenACCDirectiveKind::Routine:
      DiagIntArgInvalid(SemaRef, IntExpr, "length", OpenACCClauseKind::Vector,
                        Clause.getDirectiveKind(),
                        SemaRef.getActiveComputeConstructInfo().Kind);
      IntExpr = nullptr;
      break;
    case OpenACCDirectiveKind::ParallelLoop:
      break;
    }
  }

  if (Clause.getDirectiveKind() == OpenACCDirectiveKind::Loop) {
    // OpenACC 3.3 2.9.4: The region of a loop with a 'vector' clause may not
    // contain a loop with a gang, worker, or vector clause unless within a
    // nested compute region.
    if (SemaRef.LoopVectorClauseLoc.isValid()) {
      // This handles the 'inner loop' diagnostic, but we cannot set that we're
      // on one of these until we get to the end of the construct.
      SemaRef.Diag(Clause.getBeginLoc(), diag::err_acc_clause_in_clause_region)
          << OpenACCClauseKind::Vector << OpenACCClauseKind::Vector
          << /*skip kernels construct info*/ 0;
      SemaRef.Diag(SemaRef.LoopVectorClauseLoc,
                   diag::note_acc_previous_clause_here);
      return nullptr;
    }
  }

  return OpenACCVectorClause::Create(Ctx, Clause.getBeginLoc(),
                                     Clause.getLParenLoc(), IntExpr,
                                     Clause.getEndLoc());
}

OpenACCClause *SemaOpenACCClauseVisitor::VisitWorkerClause(
    SemaOpenACC::OpenACCParsedClause &Clause) {
  if (DiagGangWorkerVectorSeqConflict(Clause))
    return nullptr;

  Expr *IntExpr =
      Clause.getNumIntExprs() != 0 ? Clause.getIntExprs()[0] : nullptr;

  if (IntExpr) {
    switch (Clause.getDirectiveKind()) {
    default:
      llvm_unreachable("Invalid directive kind for this clause");
    case OpenACCDirectiveKind::Loop:
      switch (SemaRef.getActiveComputeConstructInfo().Kind) {
      case OpenACCDirectiveKind::Invalid:
      case OpenACCDirectiveKind::ParallelLoop:
      case OpenACCDirectiveKind::SerialLoop:
      case OpenACCDirectiveKind::Parallel:
      case OpenACCDirectiveKind::Serial:
        DiagIntArgInvalid(SemaRef, IntExpr, OpenACCGangKind::Num,
                          OpenACCClauseKind::Worker, Clause.getDirectiveKind(),
                          SemaRef.getActiveComputeConstructInfo().Kind);
        IntExpr = nullptr;
        break;
      case OpenACCDirectiveKind::KernelsLoop:
      case OpenACCDirectiveKind::Kernels: {
        const auto *Itr =
            llvm::find_if(SemaRef.getActiveComputeConstructInfo().Clauses,
                          llvm::IsaPred<OpenACCNumWorkersClause>);
        if (Itr != SemaRef.getActiveComputeConstructInfo().Clauses.end()) {
          SemaRef.Diag(IntExpr->getBeginLoc(), diag::err_acc_num_arg_conflict)
              << "num" << OpenACCClauseKind::Worker << Clause.getDirectiveKind()
              << HasAssocKind(Clause.getDirectiveKind(),
                              SemaRef.getActiveComputeConstructInfo().Kind)
              << SemaRef.getActiveComputeConstructInfo().Kind
              << OpenACCClauseKind::NumWorkers;
          SemaRef.Diag((*Itr)->getBeginLoc(),
                       diag::note_acc_previous_clause_here);

          IntExpr = nullptr;
        }
        break;
      }
      default:
        llvm_unreachable("Non compute construct in active compute construct");
      }
      break;
    case OpenACCDirectiveKind::ParallelLoop:
    case OpenACCDirectiveKind::SerialLoop:
    case OpenACCDirectiveKind::Routine:
      DiagIntArgInvalid(SemaRef, IntExpr, OpenACCGangKind::Num,
                        OpenACCClauseKind::Worker, Clause.getDirectiveKind(),
                        SemaRef.getActiveComputeConstructInfo().Kind);
      IntExpr = nullptr;
      break;
    case OpenACCDirectiveKind::KernelsLoop: {
      const auto *Itr = llvm::find_if(ExistingClauses,
                                      llvm::IsaPred<OpenACCNumWorkersClause>);
      if (Itr != ExistingClauses.end()) {
        SemaRef.Diag(IntExpr->getBeginLoc(), diag::err_acc_num_arg_conflict)
            << "num" << OpenACCClauseKind::Worker << Clause.getDirectiveKind()
            << HasAssocKind(Clause.getDirectiveKind(),
                            SemaRef.getActiveComputeConstructInfo().Kind)
            << SemaRef.getActiveComputeConstructInfo().Kind
            << OpenACCClauseKind::NumWorkers;
        SemaRef.Diag((*Itr)->getBeginLoc(),
                     diag::note_acc_previous_clause_here);

        IntExpr = nullptr;
      }
    }
    }
  }

  if (Clause.getDirectiveKind() == OpenACCDirectiveKind::Loop) {
    // OpenACC 3.3 2.9.3: The region of a loop with a 'worker' clause may not
    // contain a loop with a gang or worker clause unless within a nested
    // compute region.
    if (SemaRef.LoopWorkerClauseLoc.isValid()) {
      // This handles the 'inner loop' diagnostic, but we cannot set that we're
      // on one of these until we get to the end of the construct.
      SemaRef.Diag(Clause.getBeginLoc(), diag::err_acc_clause_in_clause_region)
          << OpenACCClauseKind::Worker << OpenACCClauseKind::Worker
          << /*skip kernels construct info*/ 0;
      SemaRef.Diag(SemaRef.LoopWorkerClauseLoc,
                   diag::note_acc_previous_clause_here);
      return nullptr;
    }

    // OpenACC 3.3 2.9.4: The region of a loop with a 'vector' clause may not
    // contain a loop with a gang, worker, or vector clause unless within a
    // nested compute region.
    if (SemaRef.LoopVectorClauseLoc.isValid()) {
      // This handles the 'inner loop' diagnostic, but we cannot set that we're
      // on one of these until we get to the end of the construct.
      SemaRef.Diag(Clause.getBeginLoc(), diag::err_acc_clause_in_clause_region)
          << OpenACCClauseKind::Worker << OpenACCClauseKind::Vector
          << /*skip kernels construct info*/ 0;
      SemaRef.Diag(SemaRef.LoopVectorClauseLoc,
                   diag::note_acc_previous_clause_here);
      return nullptr;
    }
  }

  return OpenACCWorkerClause::Create(Ctx, Clause.getBeginLoc(),
                                     Clause.getLParenLoc(), IntExpr,
                                     Clause.getEndLoc());
}

OpenACCClause *SemaOpenACCClauseVisitor::VisitGangClause(
    SemaOpenACC::OpenACCParsedClause &Clause) {
  if (DiagGangWorkerVectorSeqConflict(Clause))
    return nullptr;

  // OpenACC 3.3 Section 2.9.11: A reduction clause may not appear on a loop
  // directive that has a gang clause and is within a compute construct that has
  // a num_gangs clause with more than one explicit argument.
  if ((Clause.getDirectiveKind() == OpenACCDirectiveKind::Loop &&
       SemaRef.getActiveComputeConstructInfo().Kind !=
           OpenACCDirectiveKind::Invalid) ||
      isOpenACCCombinedDirectiveKind(Clause.getDirectiveKind())) {
    // num_gangs clause on the active compute construct.
    auto ActiveComputeConstructContainer =
        isOpenACCCombinedDirectiveKind(Clause.getDirectiveKind())
            ? ExistingClauses
            : SemaRef.getActiveComputeConstructInfo().Clauses;
    auto *NumGangsClauseItr = llvm::find_if(
        ActiveComputeConstructContainer, llvm::IsaPred<OpenACCNumGangsClause>);

    if (NumGangsClauseItr != ActiveComputeConstructContainer.end() &&
        cast<OpenACCNumGangsClause>(*NumGangsClauseItr)->getIntExprs().size() >
            1) {
      auto *ReductionClauseItr =
          llvm::find_if(ExistingClauses, llvm::IsaPred<OpenACCReductionClause>);

      if (ReductionClauseItr != ExistingClauses.end()) {
        SemaRef.Diag(Clause.getBeginLoc(),
                     diag::err_acc_gang_reduction_numgangs_conflict)
            << OpenACCClauseKind::Gang << OpenACCClauseKind::Reduction
            << Clause.getDirectiveKind()
            << isOpenACCCombinedDirectiveKind(Clause.getDirectiveKind());
        SemaRef.Diag((*ReductionClauseItr)->getBeginLoc(),
                     diag::note_acc_previous_clause_here);
        SemaRef.Diag((*NumGangsClauseItr)->getBeginLoc(),
                     diag::note_acc_previous_clause_here);
        return nullptr;
      }
    }
  }

  llvm::SmallVector<OpenACCGangKind> GangKinds;
  llvm::SmallVector<Expr *> IntExprs;

  // Store the existing locations, so we can do duplicate checking.  Index is
  // the int-value of the OpenACCGangKind enum.
  SourceLocation ExistingElemLoc[3];

  for (unsigned I = 0; I < Clause.getIntExprs().size(); ++I) {
    OpenACCGangKind GK = Clause.getGangKinds()[I];
    ExprResult ER =
        SemaRef.CheckGangExpr(ExistingClauses, Clause.getDirectiveKind(), GK,
                              Clause.getIntExprs()[I]);

    if (!ER.isUsable())
      continue;

    // OpenACC 3.3 2.9: 'gang-arg-list' may have at most one num, one dim, and
    // one static argument.
    if (ExistingElemLoc[static_cast<unsigned>(GK)].isValid()) {
      SemaRef.Diag(ER.get()->getBeginLoc(), diag::err_acc_gang_multiple_elt)
          << static_cast<unsigned>(GK);
      SemaRef.Diag(ExistingElemLoc[static_cast<unsigned>(GK)],
                   diag::note_acc_previous_expr_here);
      continue;
    }

    ExistingElemLoc[static_cast<unsigned>(GK)] = ER.get()->getBeginLoc();
    GangKinds.push_back(GK);
    IntExprs.push_back(ER.get());
  }

  if (Clause.getDirectiveKind() == OpenACCDirectiveKind::Loop) {
    // OpenACC 3.3 2.9.2: When the parent compute construct is a kernels
    // construct, the gang clause behaves as follows. ... The region of a loop
    // with a gang clause may not contain another loop with a gang clause unless
    // within a nested compute region.
    if (SemaRef.LoopGangClauseOnKernel.Loc.isValid()) {
      // This handles the 'inner loop' diagnostic, but we cannot set that we're
      // on one of these until we get to the end of the construct.
      SemaRef.Diag(Clause.getBeginLoc(), diag::err_acc_clause_in_clause_region)
          << OpenACCClauseKind::Gang << OpenACCClauseKind::Gang
          << /*kernels construct info*/ 1
          << SemaRef.LoopGangClauseOnKernel.DirKind;
      SemaRef.Diag(SemaRef.LoopGangClauseOnKernel.Loc,
                   diag::note_acc_previous_clause_here);
      return nullptr;
    }

    // OpenACC 3.3 2.9.3: The region of a loop with a 'worker' clause may not
    // contain a loop with a gang or worker clause unless within a nested
    // compute region.
    if (SemaRef.LoopWorkerClauseLoc.isValid()) {
      // This handles the 'inner loop' diagnostic, but we cannot set that we're
      // on one of these until we get to the end of the construct.
      SemaRef.Diag(Clause.getBeginLoc(), diag::err_acc_clause_in_clause_region)
          << OpenACCClauseKind::Gang << OpenACCClauseKind::Worker
          << /*!kernels construct info*/ 0;
      SemaRef.Diag(SemaRef.LoopWorkerClauseLoc,
                   diag::note_acc_previous_clause_here);
      return nullptr;
    }

    // OpenACC 3.3 2.9.4: The region of a loop with a 'vector' clause may not
    // contain a loop with a gang, worker, or vector clause unless within a
    // nested compute region.
    if (SemaRef.LoopVectorClauseLoc.isValid()) {
      // This handles the 'inner loop' diagnostic, but we cannot set that we're
      // on one of these until we get to the end of the construct.
      SemaRef.Diag(Clause.getBeginLoc(), diag::err_acc_clause_in_clause_region)
          << OpenACCClauseKind::Gang << OpenACCClauseKind::Vector
          << /*!kernels construct info*/ 0;
      SemaRef.Diag(SemaRef.LoopVectorClauseLoc,
                   diag::note_acc_previous_clause_here);
      return nullptr;
    }
  }

  return SemaRef.CheckGangClause(Clause.getDirectiveKind(), ExistingClauses,
                                 Clause.getBeginLoc(), Clause.getLParenLoc(),
                                 GangKinds, IntExprs, Clause.getEndLoc());
}

OpenACCClause *SemaOpenACCClauseVisitor::VisitFinalizeClause(
    SemaOpenACC::OpenACCParsedClause &Clause) {
  // There isn't anything to do here, this is only valid on one construct, and
  // has no associated rules.
  return OpenACCFinalizeClause::Create(Ctx, Clause.getBeginLoc(),
                                       Clause.getEndLoc());
}

OpenACCClause *SemaOpenACCClauseVisitor::VisitIfPresentClause(
    SemaOpenACC::OpenACCParsedClause &Clause) {
  // There isn't anything to do here, this is only valid on one construct, and
  // has no associated rules.
  return OpenACCIfPresentClause::Create(Ctx, Clause.getBeginLoc(),
                                        Clause.getEndLoc());
}

OpenACCClause *SemaOpenACCClauseVisitor::VisitSeqClause(
    SemaOpenACC::OpenACCParsedClause &Clause) {

  if (Clause.getDirectiveKind() != OpenACCDirectiveKind::Routine) {
    // OpenACC 3.3 2.9:
    // Only one of the seq, independent, and auto clauses may appear.
    const auto *Itr =
        llvm::find_if(ExistingClauses,
                      llvm::IsaPred<OpenACCAutoClause, OpenACCIndependentClause,
                                    OpenACCSeqClause>);
    if (Itr != ExistingClauses.end()) {
      SemaRef.Diag(Clause.getBeginLoc(), diag::err_acc_loop_spec_conflict)
          << Clause.getClauseKind() << Clause.getDirectiveKind();
      SemaRef.Diag((*Itr)->getBeginLoc(), diag::note_acc_previous_clause_here);
      return nullptr;
    }
  }

  // OpenACC 3.3 2.9:
  // A 'gang', 'worker', or 'vector' clause may not appear if a 'seq' clause
  // appears.
  // -also-
  // OpenACC3.3 2.15: (routine)
  // Exactly one of the 'gang', 'worker', 'vector' or 'seq' clauses must appear.
  const auto *Itr =
      Clause.getDirectiveKind() == OpenACCDirectiveKind::Routine
          ? llvm::find_if(ExistingClauses,
                          llvm::IsaPred<OpenACCGangClause, OpenACCWorkerClause,
                                        OpenACCVectorClause, OpenACCSeqClause>)
          : llvm::find_if(ExistingClauses,
                          llvm::IsaPred<OpenACCGangClause, OpenACCWorkerClause,
                                        OpenACCVectorClause>);

  if (Itr != ExistingClauses.end()) {
    SemaRef.Diag(Clause.getBeginLoc(), diag::err_acc_clause_cannot_combine)
        << Clause.getClauseKind() << (*Itr)->getClauseKind()
        << Clause.getDirectiveKind();
    SemaRef.Diag((*Itr)->getBeginLoc(), diag::note_acc_previous_clause_here);
    return nullptr;
  }

  return OpenACCSeqClause::Create(Ctx, Clause.getBeginLoc(),
                                  Clause.getEndLoc());
}

OpenACCClause *SemaOpenACCClauseVisitor::VisitReductionClause(
    SemaOpenACC::OpenACCParsedClause &Clause) {
  // OpenACC 3.3 Section 2.9.11: A reduction clause may not appear on a loop
  // directive that has a gang clause and is within a compute construct that has
  // a num_gangs clause with more than one explicit argument.
  if ((Clause.getDirectiveKind() == OpenACCDirectiveKind::Loop &&
       SemaRef.getActiveComputeConstructInfo().Kind !=
           OpenACCDirectiveKind::Invalid) ||
      isOpenACCCombinedDirectiveKind(Clause.getDirectiveKind())) {
    // num_gangs clause on the active compute construct.
    auto ActiveComputeConstructContainer =
        isOpenACCCombinedDirectiveKind(Clause.getDirectiveKind())
            ? ExistingClauses
            : SemaRef.getActiveComputeConstructInfo().Clauses;
    auto *NumGangsClauseItr = llvm::find_if(
        ActiveComputeConstructContainer, llvm::IsaPred<OpenACCNumGangsClause>);

    if (NumGangsClauseItr != ActiveComputeConstructContainer.end() &&
        cast<OpenACCNumGangsClause>(*NumGangsClauseItr)->getIntExprs().size() >
            1) {
      auto *GangClauseItr =
          llvm::find_if(ExistingClauses, llvm::IsaPred<OpenACCGangClause>);

      if (GangClauseItr != ExistingClauses.end()) {
        SemaRef.Diag(Clause.getBeginLoc(),
                     diag::err_acc_gang_reduction_numgangs_conflict)
            << OpenACCClauseKind::Reduction << OpenACCClauseKind::Gang
            << Clause.getDirectiveKind()
            << isOpenACCCombinedDirectiveKind(Clause.getDirectiveKind());
        SemaRef.Diag((*GangClauseItr)->getBeginLoc(),
                     diag::note_acc_previous_clause_here);
        SemaRef.Diag((*NumGangsClauseItr)->getBeginLoc(),
                     diag::note_acc_previous_clause_here);
        return nullptr;
      }
    }
  }

  // OpenACC3.3 Section 2.9.11: If a variable is involved in a reduction that
  // spans multiple nested loops where two or more of those loops have
  // associated loop directives, a reduction clause containing that variable
  // must appear on each of those loop directives.
  //
  // This can't really be implemented in the CFE, as this requires a level of
  // rechability/useage analysis that we're not really wanting to get into.
  // Additionally, I'm alerted that this restriction is one that the middle-end
  // can just 'figure out' as an extension and isn't really necessary.
  //
  // OpenACC3.3 Section 2.9.11: Every 'var' in a reduction clause appearing on
  // an orphaned loop construct must be private.
  //
  // This again is something we cannot really diagnose, as it requires we see
  // all the uses/scopes of all variables referenced.  The middle end/MLIR might
  // be able to diagnose this.

  // OpenACC 3.3 Section 2.5.4:
  // A reduction clause may not appear on a parallel construct with a
  // num_gangs clause that has more than one argument.
  if (Clause.getDirectiveKind() == OpenACCDirectiveKind::Parallel ||
      Clause.getDirectiveKind() == OpenACCDirectiveKind::ParallelLoop) {
    auto NumGangsClauses = llvm::make_filter_range(
        ExistingClauses, llvm::IsaPred<OpenACCNumGangsClause>);

    for (auto *NGC : NumGangsClauses) {
      unsigned NumExprs =
          cast<OpenACCNumGangsClause>(NGC)->getIntExprs().size();

      if (NumExprs > 1) {
        SemaRef.Diag(Clause.getBeginLoc(),
                     diag::err_acc_reduction_num_gangs_conflict)
            << /*>1 arg in first loc=*/0 << Clause.getClauseKind()
            << Clause.getDirectiveKind() << OpenACCClauseKind::NumGangs;
        SemaRef.Diag(NGC->getBeginLoc(), diag::note_acc_previous_clause_here);
        return nullptr;
      }
    }
  }

  SmallVector<Expr *> ValidVars;

  for (Expr *Var : Clause.getVarList()) {
    ExprResult Res = SemaRef.CheckReductionVar(Clause.getDirectiveKind(),
                                               Clause.getReductionOp(), Var);

    if (Res.isUsable())
      ValidVars.push_back(Res.get());
  }

  return SemaRef.CheckReductionClause(
      ExistingClauses, Clause.getDirectiveKind(), Clause.getBeginLoc(),
      Clause.getLParenLoc(), Clause.getReductionOp(), ValidVars,
      Clause.getEndLoc());
}

OpenACCClause *SemaOpenACCClauseVisitor::VisitCollapseClause(
    SemaOpenACC::OpenACCParsedClause &Clause) {
  // Duplicates here are not really sensible.  We could possible permit
  // multiples if they all had the same value, but there isn't really a good
  // reason to do so. Also, this simplifies the suppression of duplicates, in
  // that we know if we 'find' one after instantiation, that it is the same
  // clause, which simplifies instantiation/checking/etc.
  if (checkAlreadyHasClauseOfKind(SemaRef, ExistingClauses, Clause))
    return nullptr;

  ExprResult LoopCount = SemaRef.CheckCollapseLoopCount(Clause.getLoopCount());

  if (!LoopCount.isUsable())
    return nullptr;

  return OpenACCCollapseClause::Create(Ctx, Clause.getBeginLoc(),
                                       Clause.getLParenLoc(), Clause.isForce(),
                                       LoopCount.get(), Clause.getEndLoc());
}

OpenACCClause *SemaOpenACCClauseVisitor::VisitBindClause(
    SemaOpenACC::OpenACCParsedClause &Clause) {
<<<<<<< HEAD
=======
  if (checkAlreadyHasClauseOfKind(SemaRef, ExistingClauses, Clause))
    return nullptr;

>>>>>>> 5eee2751
  if (std::holds_alternative<StringLiteral *>(Clause.getBindDetails()))
    return OpenACCBindClause::Create(
        Ctx, Clause.getBeginLoc(), Clause.getLParenLoc(),
        std::get<StringLiteral *>(Clause.getBindDetails()), Clause.getEndLoc());
  return OpenACCBindClause::Create(
      Ctx, Clause.getBeginLoc(), Clause.getLParenLoc(),
      std::get<IdentifierInfo *>(Clause.getBindDetails()), Clause.getEndLoc());
}

// Return true if the two vars refer to the same variable, for the purposes of
// equality checking.
bool areVarsEqual(Expr *VarExpr1, Expr *VarExpr2) {
  if (VarExpr1->isInstantiationDependent() ||
      VarExpr2->isInstantiationDependent())
    return false;

  VarExpr1 = VarExpr1->IgnoreParenCasts();
  VarExpr2 = VarExpr2->IgnoreParenCasts();

  // Legal expressions can be: Scalar variable reference, sub-array, array
  // element, or composite variable member.

  // Sub-array.
  if (isa<ArraySectionExpr>(VarExpr1)) {
    auto *Expr2AS = dyn_cast<ArraySectionExpr>(VarExpr2);
    if (!Expr2AS)
      return false;

    auto *Expr1AS = cast<ArraySectionExpr>(VarExpr1);

    if (!areVarsEqual(Expr1AS->getBase(), Expr2AS->getBase()))
      return false;
    // We could possibly check to see if the ranges aren't overlapping, but it
    // isn't clear that the rules allow this.
    return true;
  }

  // Array-element.
  if (isa<ArraySubscriptExpr>(VarExpr1)) {
    auto *Expr2AS = dyn_cast<ArraySubscriptExpr>(VarExpr2);
    if (!Expr2AS)
      return false;

    auto *Expr1AS = cast<ArraySubscriptExpr>(VarExpr1);

    if (!areVarsEqual(Expr1AS->getBase(), Expr2AS->getBase()))
      return false;

    // We could possibly check to see if the elements referenced aren't the
    // same, but it isn't clear by reading of the standard that this is allowed
    // (and that the 'var' refered to isn't the array).
    return true;
  }

  // Scalar variable reference, or composite variable.
  if (isa<DeclRefExpr>(VarExpr1)) {
    auto *Expr2DRE = dyn_cast<DeclRefExpr>(VarExpr2);
    if (!Expr2DRE)
      return false;

    auto *Expr1DRE = cast<DeclRefExpr>(VarExpr1);

    return Expr1DRE->getDecl()->getMostRecentDecl() ==
           Expr2DRE->getDecl()->getMostRecentDecl();
  }

  llvm_unreachable("Unknown variable type encountered");
}
} // namespace

OpenACCClause *
SemaOpenACC::ActOnClause(ArrayRef<const OpenACCClause *> ExistingClauses,
                         OpenACCParsedClause &Clause) {
  if (Clause.getClauseKind() == OpenACCClauseKind::Invalid)
    return nullptr;

  // Diagnose that we don't support this clause on this directive.
  if (!doesClauseApplyToDirective(Clause.getDirectiveKind(),
                                  Clause.getClauseKind())) {
    Diag(Clause.getBeginLoc(), diag::err_acc_clause_appertainment)
        << Clause.getDirectiveKind() << Clause.getClauseKind();
    return nullptr;
  }

  if (const auto *DevTypeClause = llvm::find_if(
          ExistingClauses, llvm::IsaPred<OpenACCDeviceTypeClause>);
      DevTypeClause != ExistingClauses.end()) {
    if (checkValidAfterDeviceType(
            *this, *cast<OpenACCDeviceTypeClause>(*DevTypeClause), Clause))
      return nullptr;
  }

  SemaOpenACCClauseVisitor Visitor{*this, ExistingClauses};
  OpenACCClause *Result = Visitor.Visit(Clause);
  assert((!Result || Result->getClauseKind() == Clause.getClauseKind()) &&
         "Created wrong clause?");

  return Result;
}

/// OpenACC 3.3 section 2.5.15:
/// At a mininmum, the supported data types include ... the numerical data types
/// in C, C++, and Fortran.
///
/// If the reduction var is a composite variable, each
/// member of the composite variable must be a supported datatype for the
/// reduction operation.
ExprResult SemaOpenACC::CheckReductionVar(OpenACCDirectiveKind DirectiveKind,
                                          OpenACCReductionOperator ReductionOp,
                                          Expr *VarExpr) {
  VarExpr = VarExpr->IgnoreParenCasts();

  auto TypeIsValid = [](QualType Ty) {
    return Ty->isDependentType() || Ty->isScalarType();
  };

  if (isa<ArraySectionExpr>(VarExpr)) {
    Expr *ASExpr = VarExpr;
    QualType BaseTy = ArraySectionExpr::getBaseOriginalType(ASExpr);
    QualType EltTy = getASTContext().getBaseElementType(BaseTy);

    if (!TypeIsValid(EltTy)) {
      Diag(VarExpr->getExprLoc(), diag::err_acc_reduction_type)
          << EltTy << /*Sub array base type*/ 1;
      return ExprError();
    }
  } else if (auto *RD = VarExpr->getType()->getAsRecordDecl()) {
    if (!RD->isStruct() && !RD->isClass()) {
      Diag(VarExpr->getExprLoc(), diag::err_acc_reduction_composite_type)
          << /*not class or struct*/ 0 << VarExpr->getType();
      return ExprError();
    }

    if (!RD->isCompleteDefinition()) {
      Diag(VarExpr->getExprLoc(), diag::err_acc_reduction_composite_type)
          << /*incomplete*/ 1 << VarExpr->getType();
      return ExprError();
    }
    if (const auto *CXXRD = dyn_cast<CXXRecordDecl>(RD);
        CXXRD && !CXXRD->isAggregate()) {
      Diag(VarExpr->getExprLoc(), diag::err_acc_reduction_composite_type)
          << /*aggregate*/ 2 << VarExpr->getType();
      return ExprError();
    }

    for (FieldDecl *FD : RD->fields()) {
      if (!TypeIsValid(FD->getType())) {
        Diag(VarExpr->getExprLoc(),
             diag::err_acc_reduction_composite_member_type);
        Diag(FD->getLocation(), diag::note_acc_reduction_composite_member_loc);
        return ExprError();
      }
    }
  } else if (!TypeIsValid(VarExpr->getType())) {
    Diag(VarExpr->getExprLoc(), diag::err_acc_reduction_type)
        << VarExpr->getType() << /*Sub array base type*/ 0;
    return ExprError();
  }

  // OpenACC3.3: 2.9.11: Reduction clauses on nested constructs for the same
  // reduction 'var' must have the same reduction operator.
  if (!VarExpr->isInstantiationDependent()) {

    for (const OpenACCReductionClause *RClause : ActiveReductionClauses) {
      if (RClause->getReductionOp() == ReductionOp)
        break;

      for (Expr *OldVarExpr : RClause->getVarList()) {
        if (OldVarExpr->isInstantiationDependent())
          continue;

        if (areVarsEqual(VarExpr, OldVarExpr)) {
          Diag(VarExpr->getExprLoc(), diag::err_reduction_op_mismatch)
              << ReductionOp << RClause->getReductionOp();
          Diag(OldVarExpr->getExprLoc(), diag::note_acc_previous_clause_here);
          return ExprError();
        }
      }
    }
  }

  return VarExpr;
}

ExprResult SemaOpenACC::CheckTileSizeExpr(Expr *SizeExpr) {
  if (!SizeExpr)
    return ExprError();

  assert((SizeExpr->isInstantiationDependent() ||
          SizeExpr->getType()->isIntegerType()) &&
         "size argument non integer?");

  // If dependent, or an asterisk, the expression is fine.
  if (SizeExpr->isInstantiationDependent() ||
      isa<OpenACCAsteriskSizeExpr>(SizeExpr))
    return ExprResult{SizeExpr};

  std::optional<llvm::APSInt> ICE =
      SizeExpr->getIntegerConstantExpr(getASTContext());

  // OpenACC 3.3 2.9.8
  // where each tile size is a constant positive integer expression or asterisk.
  if (!ICE || *ICE <= 0) {
    Diag(SizeExpr->getBeginLoc(), diag::err_acc_size_expr_value)
        << ICE.has_value() << ICE.value_or(llvm::APSInt{}).getExtValue();
    return ExprError();
  }

  return ExprResult{
      ConstantExpr::Create(getASTContext(), SizeExpr, APValue{*ICE})};
}

ExprResult SemaOpenACC::CheckCollapseLoopCount(Expr *LoopCount) {
  if (!LoopCount)
    return ExprError();

  assert((LoopCount->isInstantiationDependent() ||
          LoopCount->getType()->isIntegerType()) &&
         "Loop argument non integer?");

  // If this is dependent, there really isn't anything we can check.
  if (LoopCount->isInstantiationDependent())
    return ExprResult{LoopCount};

  std::optional<llvm::APSInt> ICE =
      LoopCount->getIntegerConstantExpr(getASTContext());

  // OpenACC 3.3: 2.9.1
  // The argument to the collapse clause must be a constant positive integer
  // expression.
  if (!ICE || *ICE <= 0) {
    Diag(LoopCount->getBeginLoc(), diag::err_acc_collapse_loop_count)
        << ICE.has_value() << ICE.value_or(llvm::APSInt{}).getExtValue();
    return ExprError();
  }

  return ExprResult{
      ConstantExpr::Create(getASTContext(), LoopCount, APValue{*ICE})};
}

ExprResult
SemaOpenACC::CheckGangExpr(ArrayRef<const OpenACCClause *> ExistingClauses,
                           OpenACCDirectiveKind DK, OpenACCGangKind GK,
                           Expr *E) {
  // There are two cases for the enforcement here: the 'current' directive is a
  // 'loop', where we need to check the active compute construct kind, or the
  // current directive is a 'combined' construct, where we have to check the
  // current one.
  switch (DK) {
  case OpenACCDirectiveKind::ParallelLoop:
    return CheckGangParallelExpr(*this, DK, ActiveComputeConstructInfo.Kind, GK,
                                 E);
  case OpenACCDirectiveKind::SerialLoop:
    return CheckGangSerialExpr(*this, DK, ActiveComputeConstructInfo.Kind, GK,
                               E);
  case OpenACCDirectiveKind::KernelsLoop:
    return CheckGangKernelsExpr(*this, ExistingClauses, DK,
                                ActiveComputeConstructInfo.Kind, GK, E);
  case OpenACCDirectiveKind::Routine:
    return CheckGangRoutineExpr(*this, DK, ActiveComputeConstructInfo.Kind, GK,
                                E);
  case OpenACCDirectiveKind::Loop:
    switch (ActiveComputeConstructInfo.Kind) {
    case OpenACCDirectiveKind::Invalid:
    case OpenACCDirectiveKind::Parallel:
    case OpenACCDirectiveKind::ParallelLoop:
      return CheckGangParallelExpr(*this, DK, ActiveComputeConstructInfo.Kind,
                                   GK, E);
    case OpenACCDirectiveKind::SerialLoop:
    case OpenACCDirectiveKind::Serial:
      return CheckGangSerialExpr(*this, DK, ActiveComputeConstructInfo.Kind, GK,
                                 E);
    case OpenACCDirectiveKind::KernelsLoop:
    case OpenACCDirectiveKind::Kernels:
      return CheckGangKernelsExpr(*this, ExistingClauses, DK,
                                  ActiveComputeConstructInfo.Kind, GK, E);
    default:
      llvm_unreachable("Non compute construct in active compute construct?");
    }
  default:
    llvm_unreachable("Invalid directive kind for a Gang clause");
  }
  llvm_unreachable("Compute construct directive not handled?");
}

OpenACCClause *
SemaOpenACC::CheckGangClause(OpenACCDirectiveKind DirKind,
                             ArrayRef<const OpenACCClause *> ExistingClauses,
                             SourceLocation BeginLoc, SourceLocation LParenLoc,
                             ArrayRef<OpenACCGangKind> GangKinds,
                             ArrayRef<Expr *> IntExprs, SourceLocation EndLoc) {
  // Reduction isn't possible on 'routine' so we don't bother checking it here.
  if (DirKind != OpenACCDirectiveKind::Routine) {
    // OpenACC 3.3 2.9.11: A reduction clause may not appear on a loop directive
    // that has a gang clause with a dim: argument whose value is greater
    // than 1.
    const auto *ReductionItr =
        llvm::find_if(ExistingClauses, llvm::IsaPred<OpenACCReductionClause>);

    if (ReductionItr != ExistingClauses.end()) {
      const auto GangZip = llvm::zip_equal(GangKinds, IntExprs);
      const auto GangItr = llvm::find_if(GangZip, [](const auto &Tuple) {
        return std::get<0>(Tuple) == OpenACCGangKind::Dim;
      });

      if (GangItr != GangZip.end()) {
        const Expr *DimExpr = std::get<1>(*GangItr);

        assert((DimExpr->isInstantiationDependent() ||
                isa<ConstantExpr>(DimExpr)) &&
               "Improperly formed gang argument");
        if (const auto *DimVal = dyn_cast<ConstantExpr>(DimExpr);
            DimVal && DimVal->getResultAsAPSInt() > 1) {
          Diag(DimVal->getBeginLoc(), diag::err_acc_gang_reduction_conflict)
              << /*gang/reduction=*/0 << DirKind;
          Diag((*ReductionItr)->getBeginLoc(),
               diag::note_acc_previous_clause_here);
          return nullptr;
        }
      }
    }
  }

  return OpenACCGangClause::Create(getASTContext(), BeginLoc, LParenLoc,
                                   GangKinds, IntExprs, EndLoc);
}

OpenACCClause *SemaOpenACC::CheckReductionClause(
    ArrayRef<const OpenACCClause *> ExistingClauses,
    OpenACCDirectiveKind DirectiveKind, SourceLocation BeginLoc,
    SourceLocation LParenLoc, OpenACCReductionOperator ReductionOp,
    ArrayRef<Expr *> Vars, SourceLocation EndLoc) {
  if (DirectiveKind == OpenACCDirectiveKind::Loop ||
      isOpenACCCombinedDirectiveKind(DirectiveKind)) {
    // OpenACC 3.3 2.9.11: A reduction clause may not appear on a loop directive
    // that has a gang clause with a dim: argument whose value is greater
    // than 1.
    const auto GangClauses = llvm::make_filter_range(
        ExistingClauses, llvm::IsaPred<OpenACCGangClause>);

    for (auto *GC : GangClauses) {
      const auto *GangClause = cast<OpenACCGangClause>(GC);
      for (unsigned I = 0; I < GangClause->getNumExprs(); ++I) {
        std::pair<OpenACCGangKind, const Expr *> EPair = GangClause->getExpr(I);
        if (EPair.first != OpenACCGangKind::Dim)
          continue;

        if (const auto *DimVal = dyn_cast<ConstantExpr>(EPair.second);
            DimVal && DimVal->getResultAsAPSInt() > 1) {
          Diag(BeginLoc, diag::err_acc_gang_reduction_conflict)
              << /*reduction/gang=*/1 << DirectiveKind;
          Diag(GangClause->getBeginLoc(), diag::note_acc_previous_clause_here);
          return nullptr;
        }
      }
    }
  }

  auto *Ret = OpenACCReductionClause::Create(
      getASTContext(), BeginLoc, LParenLoc, ReductionOp, Vars, EndLoc);
  return Ret;
}

llvm::SmallVector<Expr *>
SemaOpenACC::CheckLinkClauseVarList(ArrayRef<Expr *> VarExprs) {
  const DeclContext *DC = removeLinkageSpecDC(getCurContext());

  // Link has no special restrictions on its var list unless it is not at NS/TU
  // scope.
  if (isa<NamespaceDecl, TranslationUnitDecl>(DC))
    return llvm::SmallVector<Expr *>(VarExprs);

  llvm::SmallVector<Expr *> NewVarList;

  for (Expr *VarExpr : VarExprs) {
    if (isa<DependentScopeDeclRefExpr, CXXDependentScopeMemberExpr>(VarExpr)) {
      NewVarList.push_back(VarExpr);
      continue;
    }

    // Field decls can't be global, nor extern, and declare can't refer to
    // non-static fields in class-scope, so this always fails the scope check.
    // BUT for now we add this so it gets diagnosed by the general 'declare'
    // rules.
    if (isa<MemberExpr>(VarExpr)) {
      NewVarList.push_back(VarExpr);
      continue;
    }

    const auto *DRE = cast<DeclRefExpr>(VarExpr);
    const VarDecl *Var = dyn_cast<VarDecl>(DRE->getDecl());

    if (!Var || !Var->hasExternalStorage())
      Diag(VarExpr->getBeginLoc(), diag::err_acc_link_not_extern);
    else
      NewVarList.push_back(VarExpr);
  }

  return NewVarList;
}
bool SemaOpenACC::CheckDeclareClause(SemaOpenACC::OpenACCParsedClause &Clause) {

  if (Clause.getDirectiveKind() != OpenACCDirectiveKind::Declare)
    return false;

  const DeclContext *DC = removeLinkageSpecDC(getCurContext());

  // Whether this is 'create', 'copyin', 'deviceptr', 'device_resident', or
  // 'link', which have 2 special rules.
  bool IsSpecialClause =
      Clause.getClauseKind() == OpenACCClauseKind::Create ||
      Clause.getClauseKind() == OpenACCClauseKind::CopyIn ||
      Clause.getClauseKind() == OpenACCClauseKind::DevicePtr ||
      Clause.getClauseKind() == OpenACCClauseKind::DeviceResident ||
      Clause.getClauseKind() == OpenACCClauseKind::Link;

  // OpenACC 3.3 2.13:
  // In C or C++ global or namespace scope, only 'create',
  // 'copyin', 'deviceptr', 'device_resident', or 'link' clauses are
  // allowed.
  if (!IsSpecialClause && isa<NamespaceDecl, TranslationUnitDecl>(DC)) {
    return Diag(Clause.getBeginLoc(), diag::err_acc_declare_clause_at_global)
           << Clause.getClauseKind();
  }

  llvm::SmallVector<Expr *> FilteredVarList;
  const DeclaratorDecl *CurDecl = nullptr;
  for (Expr *VarExpr : Clause.getVarList()) {
    if (isa<DependentScopeDeclRefExpr, CXXDependentScopeMemberExpr>(VarExpr)) {
      // There isn't really anything we can do here, so we add them anyway and
      // we can check them again when we instantiate this.
    } else if (const auto *MemExpr = dyn_cast<MemberExpr>(VarExpr)) {
      FieldDecl *FD =
          cast<FieldDecl>(MemExpr->getMemberDecl()->getCanonicalDecl());
      CurDecl = FD;

      if (removeLinkageSpecDC(
              FD->getLexicalDeclContext()->getPrimaryContext()) != DC) {
        Diag(MemExpr->getBeginLoc(), diag::err_acc_declare_same_scope)
            << Clause.getClauseKind();
        continue;
      }
    } else {
      const auto *DRE = cast<DeclRefExpr>(VarExpr);
      const VarDecl *Var = dyn_cast<VarDecl>(DRE->getDecl());
      if (Var)
        CurDecl = Var->getCanonicalDecl();

      // OpenACC3.3 2.13:
      // A 'declare' directive must be in the same scope as the declaration of
      // any var that appears in the clauses of the directive or any scope
      // within a C/C++ function.
      // We can't really check 'scope' here, so we check declaration context,
      // which is a reasonable approximation, but misses scopes inside of
      // functions.
      if (removeLinkageSpecDC(Var->getCanonicalDecl()
                                  ->getLexicalDeclContext()
                                  ->getPrimaryContext()) != DC) {
        Diag(VarExpr->getBeginLoc(), diag::err_acc_declare_same_scope)
            << Clause.getClauseKind();
        continue;
      }
      // OpenACC3.3 2.13:
      // C and C++ extern variables may only appear in 'create',
      // 'copyin', 'deviceptr', 'device_resident', or 'link' clauses on a
      // 'declare' directive.
      if (!IsSpecialClause && Var && Var->hasExternalStorage()) {
        Diag(VarExpr->getBeginLoc(), diag::err_acc_declare_extern)
            << Clause.getClauseKind();
        continue;
      }

      // OpenACC3.3 2.13:
      // A var may appear at most once in all the clauses of declare
      // directives for a function, subroutine, program, or module.

      if (CurDecl) {
        auto [Itr, Inserted] = DeclareVarReferences.try_emplace(CurDecl);
        if (!Inserted) {
          Diag(VarExpr->getBeginLoc(), diag::err_acc_multiple_references)
              << Clause.getClauseKind();
          Diag(Itr->second, diag::note_acc_previous_reference);
          continue;
        } else {
          Itr->second = VarExpr->getBeginLoc();
        }
      }
    }
    FilteredVarList.push_back(VarExpr);
  }

  Clause.setVarListDetails(FilteredVarList, Clause.isReadOnly(),
                           Clause.isZero());
  return false;
}<|MERGE_RESOLUTION|>--- conflicted
+++ resolved
@@ -1991,12 +1991,9 @@
 
 OpenACCClause *SemaOpenACCClauseVisitor::VisitBindClause(
     SemaOpenACC::OpenACCParsedClause &Clause) {
-<<<<<<< HEAD
-=======
   if (checkAlreadyHasClauseOfKind(SemaRef, ExistingClauses, Clause))
     return nullptr;
 
->>>>>>> 5eee2751
   if (std::holds_alternative<StringLiteral *>(Clause.getBindDetails()))
     return OpenACCBindClause::Create(
         Ctx, Clause.getBeginLoc(), Clause.getLParenLoc(),
