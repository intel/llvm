//==- SemaRISCVVectorLookup.cpp - Name Lookup for RISC-V Vector Intrinsic -==//
//
// Part of the LLVM Project, under the Apache License v2.0 with LLVM Exceptions.
// See https://llvm.org/LICENSE.txt for license information.
// SPDX-License-Identifier: Apache-2.0 WITH LLVM-exception
//
//===----------------------------------------------------------------------===//
//
//  This file implements name lookup for RISC-V vector intrinsic.
//
//===----------------------------------------------------------------------===//

#include "clang/AST/ASTContext.h"
#include "clang/AST/Decl.h"
#include "clang/Basic/Builtins.h"
#include "clang/Basic/TargetInfo.h"
#include "clang/Lex/Preprocessor.h"
#include "clang/Sema/Lookup.h"
#include "clang/Sema/RISCVIntrinsicManager.h"
#include "clang/Sema/Sema.h"
#include "clang/Support/RISCVVIntrinsicUtils.h"
#include "llvm/ADT/SmallVector.h"
#include <optional>
#include <string>
#include <vector>

using namespace llvm;
using namespace clang;
using namespace clang::RISCV;

using IntrinsicKind = sema::RISCVIntrinsicManager::IntrinsicKind;

namespace {

// Function definition of a RVV intrinsic.
struct RVVIntrinsicDef {
  /// Full function name with suffix, e.g. vadd_vv_i32m1.
  std::string Name;

  /// Overloaded function name, e.g. vadd.
  std::string OverloadName;

  /// Mapping to which clang built-in function, e.g. __builtin_rvv_vadd.
  std::string BuiltinName;

  /// Function signature, first element is return type.
  RVVTypes Signature;
};

struct RVVOverloadIntrinsicDef {
  // Indexes of RISCVIntrinsicManagerImpl::IntrinsicList.
  SmallVector<size_t, 8> Indexes;
};

} // namespace

static const PrototypeDescriptor RVVSignatureTable[] = {
#define DECL_SIGNATURE_TABLE
#include "clang/Basic/riscv_vector_builtin_sema.inc"
#undef DECL_SIGNATURE_TABLE
};

static const PrototypeDescriptor RVSiFiveVectorSignatureTable[] = {
#define DECL_SIGNATURE_TABLE
#include "clang/Basic/riscv_sifive_vector_builtin_sema.inc"
#undef DECL_SIGNATURE_TABLE
};

static const RVVIntrinsicRecord RVVIntrinsicRecords[] = {
#define DECL_INTRINSIC_RECORDS
#include "clang/Basic/riscv_vector_builtin_sema.inc"
#undef DECL_INTRINSIC_RECORDS
};

static const RVVIntrinsicRecord RVSiFiveVectorIntrinsicRecords[] = {
#define DECL_INTRINSIC_RECORDS
#include "clang/Basic/riscv_sifive_vector_builtin_sema.inc"
#undef DECL_INTRINSIC_RECORDS
};

// Get subsequence of signature table.
static ArrayRef<PrototypeDescriptor>
ProtoSeq2ArrayRef(IntrinsicKind K, uint16_t Index, uint8_t Length) {
  switch (K) {
  case IntrinsicKind::RVV:
    return ArrayRef(&RVVSignatureTable[Index], Length);
  case IntrinsicKind::SIFIVE_VECTOR:
    return ArrayRef(&RVSiFiveVectorSignatureTable[Index], Length);
  }
  llvm_unreachable("Unhandled IntrinsicKind");
}

static QualType RVVType2Qual(ASTContext &Context, const RVVType *Type) {
  QualType QT;
  switch (Type->getScalarType()) {
  case ScalarTypeKind::Void:
    QT = Context.VoidTy;
    break;
  case ScalarTypeKind::Size_t:
    QT = Context.getSizeType();
    break;
  case ScalarTypeKind::Ptrdiff_t:
    QT = Context.getPointerDiffType();
    break;
  case ScalarTypeKind::UnsignedLong:
    QT = Context.UnsignedLongTy;
    break;
  case ScalarTypeKind::SignedLong:
    QT = Context.LongTy;
    break;
  case ScalarTypeKind::Boolean:
    QT = Context.BoolTy;
    break;
  case ScalarTypeKind::SignedInteger:
    QT = Context.getIntTypeForBitwidth(Type->getElementBitwidth(), true);
    break;
  case ScalarTypeKind::UnsignedInteger:
    QT = Context.getIntTypeForBitwidth(Type->getElementBitwidth(), false);
    break;
  case ScalarTypeKind::Float:
    switch (Type->getElementBitwidth()) {
    case 64:
      QT = Context.DoubleTy;
      break;
    case 32:
      QT = Context.FloatTy;
      break;
    case 16:
      QT = Context.Float16Ty;
      break;
    default:
      llvm_unreachable("Unsupported floating point width.");
    }
    break;
  case Invalid:
    llvm_unreachable("Unhandled type.");
  }
  if (Type->isVector()) {
    if (Type->isTuple())
      QT = Context.getScalableVectorType(QT, *Type->getScale(), Type->getNF());
    else
      QT = Context.getScalableVectorType(QT, *Type->getScale());
  }

  if (Type->isConstant())
    QT = Context.getConstType(QT);

  // Transform the type to a pointer as the last step, if necessary.
  if (Type->isPointer())
    QT = Context.getPointerType(QT);

  return QT;
}

namespace {
class RISCVIntrinsicManagerImpl : public sema::RISCVIntrinsicManager {
private:
  Sema &S;
  ASTContext &Context;
  RVVTypeCache TypeCache;
  bool ConstructedRISCVVBuiltins;
  bool ConstructedRISCVSiFiveVectorBuiltins;

  // List of all RVV intrinsic.
  std::vector<RVVIntrinsicDef> IntrinsicList;
  // Mapping function name to index of IntrinsicList.
  StringMap<size_t> Intrinsics;
  // Mapping function name to RVVOverloadIntrinsicDef.
  StringMap<RVVOverloadIntrinsicDef> OverloadIntrinsics;


  // Create RVVIntrinsicDef.
  void InitRVVIntrinsic(const RVVIntrinsicRecord &Record, StringRef SuffixStr,
                        StringRef OverloadedSuffixStr, bool IsMask,
                        RVVTypes &Types, bool HasPolicy, Policy PolicyAttrs);

  // Create FunctionDecl for a vector intrinsic.
  void CreateRVVIntrinsicDecl(LookupResult &LR, IdentifierInfo *II,
                              Preprocessor &PP, unsigned Index,
                              bool IsOverload);

  void ConstructRVVIntrinsics(ArrayRef<RVVIntrinsicRecord> Recs,
                              IntrinsicKind K);

public:
  RISCVIntrinsicManagerImpl(clang::Sema &S) : S(S), Context(S.Context) {
    ConstructedRISCVVBuiltins = false;
    ConstructedRISCVSiFiveVectorBuiltins = false;
  }

  // Initialize IntrinsicList
  void InitIntrinsicList() override;

  // Create RISC-V vector intrinsic and insert into symbol table if found, and
  // return true, otherwise return false.
  bool CreateIntrinsicIfFound(LookupResult &LR, IdentifierInfo *II,
                              Preprocessor &PP) override;
};
} // namespace

void RISCVIntrinsicManagerImpl::ConstructRVVIntrinsics(
    ArrayRef<RVVIntrinsicRecord> Recs, IntrinsicKind K) {
  const TargetInfo &TI = Context.getTargetInfo();
  bool HasRV64 = TI.hasFeature("64bit");
  bool HasFullMultiply = TI.hasFeature("v");
  // Construction of RVVIntrinsicRecords need to sync with createRVVIntrinsics
  // in RISCVVEmitter.cpp.
  for (auto &Record : Recs) {
    // Create Intrinsics for each type and LMUL.
    BasicType BaseType = BasicType::Unknown;
    ArrayRef<PrototypeDescriptor> BasicProtoSeq =
        ProtoSeq2ArrayRef(K, Record.PrototypeIndex, Record.PrototypeLength);
    ArrayRef<PrototypeDescriptor> SuffixProto =
        ProtoSeq2ArrayRef(K, Record.SuffixIndex, Record.SuffixLength);
    ArrayRef<PrototypeDescriptor> OverloadedSuffixProto = ProtoSeq2ArrayRef(
        K, Record.OverloadedSuffixIndex, Record.OverloadedSuffixSize);

    PolicyScheme UnMaskedPolicyScheme =
        static_cast<PolicyScheme>(Record.UnMaskedPolicyScheme);
    PolicyScheme MaskedPolicyScheme =
        static_cast<PolicyScheme>(Record.MaskedPolicyScheme);

    const Policy DefaultPolicy;

    llvm::SmallVector<PrototypeDescriptor> ProtoSeq =
        RVVIntrinsic::computeBuiltinTypes(
            BasicProtoSeq, /*IsMasked=*/false,
            /*HasMaskedOffOperand=*/false, Record.HasVL, Record.NF,
            UnMaskedPolicyScheme, DefaultPolicy, Record.IsTuple);

    llvm::SmallVector<PrototypeDescriptor> ProtoMaskSeq =
        RVVIntrinsic::computeBuiltinTypes(
            BasicProtoSeq, /*IsMasked=*/true, Record.HasMaskedOffOperand,
            Record.HasVL, Record.NF, MaskedPolicyScheme, DefaultPolicy,
            Record.IsTuple);

    bool UnMaskedHasPolicy = UnMaskedPolicyScheme != PolicyScheme::SchemeNone;
    bool MaskedHasPolicy = MaskedPolicyScheme != PolicyScheme::SchemeNone;
    SmallVector<Policy> SupportedUnMaskedPolicies =
        RVVIntrinsic::getSupportedUnMaskedPolicies();
    SmallVector<Policy> SupportedMaskedPolicies =
        RVVIntrinsic::getSupportedMaskedPolicies(Record.HasTailPolicy,
                                                 Record.HasMaskPolicy);

    for (unsigned int TypeRangeMaskShift = 0;
         TypeRangeMaskShift <= static_cast<unsigned int>(BasicType::MaxOffset);
         ++TypeRangeMaskShift) {
      unsigned int BaseTypeI = 1 << TypeRangeMaskShift;
      BaseType = static_cast<BasicType>(BaseTypeI);

      if ((BaseTypeI & Record.TypeRangeMask) != BaseTypeI)
        continue;

      // Check requirement.
      if (((Record.RequiredExtensions & RVV_REQ_RV64) == RVV_REQ_RV64) &&
          !HasRV64)
        continue;

      if ((BaseType == BasicType::Int64) &&
          ((Record.RequiredExtensions & RVV_REQ_FullMultiply) ==
           RVV_REQ_FullMultiply) &&
          !HasFullMultiply)
        continue;

      // Expanded with different LMUL.
      for (int Log2LMUL = -3; Log2LMUL <= 3; Log2LMUL++) {
        if (!(Record.Log2LMULMask & (1 << (Log2LMUL + 3))))
          continue;

        std::optional<RVVTypes> Types =
            TypeCache.computeTypes(BaseType, Log2LMUL, Record.NF, ProtoSeq);

        // Ignored to create new intrinsic if there are any illegal types.
        if (!Types.has_value())
          continue;

        std::string SuffixStr = RVVIntrinsic::getSuffixStr(
            TypeCache, BaseType, Log2LMUL, SuffixProto);
        std::string OverloadedSuffixStr = RVVIntrinsic::getSuffixStr(
            TypeCache, BaseType, Log2LMUL, OverloadedSuffixProto);

        // Create non-masked intrinsic.
        InitRVVIntrinsic(Record, SuffixStr, OverloadedSuffixStr, false, *Types,
                         UnMaskedHasPolicy, DefaultPolicy);

        // Create non-masked policy intrinsic.
        if (Record.UnMaskedPolicyScheme != PolicyScheme::SchemeNone) {
          for (auto P : SupportedUnMaskedPolicies) {
            llvm::SmallVector<PrototypeDescriptor> PolicyPrototype =
                RVVIntrinsic::computeBuiltinTypes(
                    BasicProtoSeq, /*IsMasked=*/false,
                    /*HasMaskedOffOperand=*/false, Record.HasVL, Record.NF,
                    UnMaskedPolicyScheme, P, Record.IsTuple);
            std::optional<RVVTypes> PolicyTypes = TypeCache.computeTypes(
                BaseType, Log2LMUL, Record.NF, PolicyPrototype);
            InitRVVIntrinsic(Record, SuffixStr, OverloadedSuffixStr,
                             /*IsMask=*/false, *PolicyTypes, UnMaskedHasPolicy,
                             P);
          }
        }
        if (!Record.HasMasked)
          continue;
        // Create masked intrinsic.
        std::optional<RVVTypes> MaskTypes =
            TypeCache.computeTypes(BaseType, Log2LMUL, Record.NF, ProtoMaskSeq);
        InitRVVIntrinsic(Record, SuffixStr, OverloadedSuffixStr, true,
                         *MaskTypes, MaskedHasPolicy, DefaultPolicy);
        if (Record.MaskedPolicyScheme == PolicyScheme::SchemeNone)
          continue;
        // Create masked policy intrinsic.
        for (auto P : SupportedMaskedPolicies) {
          llvm::SmallVector<PrototypeDescriptor> PolicyPrototype =
              RVVIntrinsic::computeBuiltinTypes(
                  BasicProtoSeq, /*IsMasked=*/true, Record.HasMaskedOffOperand,
                  Record.HasVL, Record.NF, MaskedPolicyScheme, P,
                  Record.IsTuple);
          std::optional<RVVTypes> PolicyTypes = TypeCache.computeTypes(
              BaseType, Log2LMUL, Record.NF, PolicyPrototype);
          InitRVVIntrinsic(Record, SuffixStr, OverloadedSuffixStr,
                           /*IsMask=*/true, *PolicyTypes, MaskedHasPolicy, P);
        }
      } // End for different LMUL
    }   // End for different TypeRange
  }
}

void RISCVIntrinsicManagerImpl::InitIntrinsicList() {

  if (S.DeclareRISCVVBuiltins && !ConstructedRISCVVBuiltins) {
    ConstructedRISCVVBuiltins = true;
    ConstructRVVIntrinsics(RVVIntrinsicRecords,
                           IntrinsicKind::RVV);
<<<<<<< HEAD
  if (S.DeclareRISCVSiFiveVectorBuiltins)
=======
  }
  if (S.DeclareRISCVSiFiveVectorBuiltins &&
      !ConstructedRISCVSiFiveVectorBuiltins) {
    ConstructedRISCVSiFiveVectorBuiltins = true;
>>>>>>> bac3a63c
    ConstructRVVIntrinsics(RVSiFiveVectorIntrinsicRecords,
                           IntrinsicKind::SIFIVE_VECTOR);
  }
}

// Compute name and signatures for intrinsic with practical types.
void RISCVIntrinsicManagerImpl::InitRVVIntrinsic(
    const RVVIntrinsicRecord &Record, StringRef SuffixStr,
    StringRef OverloadedSuffixStr, bool IsMasked, RVVTypes &Signature,
    bool HasPolicy, Policy PolicyAttrs) {
  // Function name, e.g. vadd_vv_i32m1.
  std::string Name = Record.Name;
  if (!SuffixStr.empty())
    Name += "_" + SuffixStr.str();

  // Overloaded function name, e.g. vadd.
  std::string OverloadedName;
  if (!Record.OverloadedName)
    OverloadedName = StringRef(Record.Name).split("_").first.str();
  else
    OverloadedName = Record.OverloadedName;
  if (!OverloadedSuffixStr.empty())
    OverloadedName += "_" + OverloadedSuffixStr.str();

  // clang built-in function name, e.g. __builtin_rvv_vadd.
  std::string BuiltinName = "__builtin_rvv_" + std::string(Record.Name);

  RVVIntrinsic::updateNamesAndPolicy(IsMasked, HasPolicy, Name, BuiltinName,
                                     OverloadedName, PolicyAttrs,
                                     Record.HasFRMRoundModeOp);

  // Put into IntrinsicList.
  size_t Index = IntrinsicList.size();
  IntrinsicList.push_back({Name, OverloadedName, BuiltinName, Signature});

  // Creating mapping to Intrinsics.
  Intrinsics.insert({Name, Index});

  // Get the RVVOverloadIntrinsicDef.
  RVVOverloadIntrinsicDef &OverloadIntrinsicDef =
      OverloadIntrinsics[OverloadedName];

  // And added the index.
  OverloadIntrinsicDef.Indexes.push_back(Index);
}

void RISCVIntrinsicManagerImpl::CreateRVVIntrinsicDecl(LookupResult &LR,
                                                       IdentifierInfo *II,
                                                       Preprocessor &PP,
                                                       unsigned Index,
                                                       bool IsOverload) {
  ASTContext &Context = S.Context;
  RVVIntrinsicDef &IDef = IntrinsicList[Index];
  RVVTypes Sigs = IDef.Signature;
  size_t SigLength = Sigs.size();
  RVVType *ReturnType = Sigs[0];
  QualType RetType = RVVType2Qual(Context, ReturnType);
  SmallVector<QualType, 8> ArgTypes;
  QualType BuiltinFuncType;

  // Skip return type, and convert RVVType to QualType for arguments.
  for (size_t i = 1; i < SigLength; ++i)
    ArgTypes.push_back(RVVType2Qual(Context, Sigs[i]));

  FunctionProtoType::ExtProtoInfo PI(
      Context.getDefaultCallingConvention(false, false, true));

  PI.Variadic = false;

  SourceLocation Loc = LR.getNameLoc();
  BuiltinFuncType = Context.getFunctionType(RetType, ArgTypes, PI);
  DeclContext *Parent = Context.getTranslationUnitDecl();

  FunctionDecl *RVVIntrinsicDecl = FunctionDecl::Create(
      Context, Parent, Loc, Loc, II, BuiltinFuncType, /*TInfo=*/nullptr,
      SC_Extern, S.getCurFPFeatures().isFPConstrained(),
      /*isInlineSpecified*/ false,
      /*hasWrittenPrototype*/ true);

  // Create Decl objects for each parameter, adding them to the
  // FunctionDecl.
  const auto *FP = cast<FunctionProtoType>(BuiltinFuncType);
  SmallVector<ParmVarDecl *, 8> ParmList;
  for (unsigned IParm = 0, E = FP->getNumParams(); IParm != E; ++IParm) {
    ParmVarDecl *Parm =
        ParmVarDecl::Create(Context, RVVIntrinsicDecl, Loc, Loc, nullptr,
                            FP->getParamType(IParm), nullptr, SC_None, nullptr);
    Parm->setScopeInfo(0, IParm);
    ParmList.push_back(Parm);
  }
  RVVIntrinsicDecl->setParams(ParmList);

  // Add function attributes.
  if (IsOverload)
    RVVIntrinsicDecl->addAttr(OverloadableAttr::CreateImplicit(Context));

  // Setup alias to __builtin_rvv_*
  IdentifierInfo &IntrinsicII = PP.getIdentifierTable().get(IDef.BuiltinName);
  RVVIntrinsicDecl->addAttr(
      BuiltinAliasAttr::CreateImplicit(S.Context, &IntrinsicII));

  // Add to symbol table.
  LR.addDecl(RVVIntrinsicDecl);
}

bool RISCVIntrinsicManagerImpl::CreateIntrinsicIfFound(LookupResult &LR,
                                                       IdentifierInfo *II,
                                                       Preprocessor &PP) {
  StringRef Name = II->getName();

  // Lookup the function name from the overload intrinsics first.
  auto OvIItr = OverloadIntrinsics.find(Name);
  if (OvIItr != OverloadIntrinsics.end()) {
    const RVVOverloadIntrinsicDef &OvIntrinsicDef = OvIItr->second;
    for (auto Index : OvIntrinsicDef.Indexes)
      CreateRVVIntrinsicDecl(LR, II, PP, Index,
                             /*IsOverload*/ true);

    // If we added overloads, need to resolve the lookup result.
    LR.resolveKind();
    return true;
  }

  // Lookup the function name from the intrinsics.
  auto Itr = Intrinsics.find(Name);
  if (Itr != Intrinsics.end()) {
    CreateRVVIntrinsicDecl(LR, II, PP, Itr->second,
                           /*IsOverload*/ false);
    return true;
  }

  // It's not an RVV intrinsics.
  return false;
}

namespace clang {
std::unique_ptr<clang::sema::RISCVIntrinsicManager>
CreateRISCVIntrinsicManager(Sema &S) {
  return std::make_unique<RISCVIntrinsicManagerImpl>(S);
}
} // namespace clang<|MERGE_RESOLUTION|>--- conflicted
+++ resolved
@@ -330,14 +330,10 @@
     ConstructedRISCVVBuiltins = true;
     ConstructRVVIntrinsics(RVVIntrinsicRecords,
                            IntrinsicKind::RVV);
-<<<<<<< HEAD
-  if (S.DeclareRISCVSiFiveVectorBuiltins)
-=======
   }
   if (S.DeclareRISCVSiFiveVectorBuiltins &&
       !ConstructedRISCVSiFiveVectorBuiltins) {
     ConstructedRISCVSiFiveVectorBuiltins = true;
->>>>>>> bac3a63c
     ConstructRVVIntrinsics(RVSiFiveVectorIntrinsicRecords,
                            IntrinsicKind::SIFIVE_VECTOR);
   }
