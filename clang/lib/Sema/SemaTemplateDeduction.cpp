//===- SemaTemplateDeduction.cpp - Template Argument Deduction ------------===//
//
// Part of the LLVM Project, under the Apache License v2.0 with LLVM Exceptions.
// See https://llvm.org/LICENSE.txt for license information.
// SPDX-License-Identifier: Apache-2.0 WITH LLVM-exception
//
//===----------------------------------------------------------------------===//
//
// This file implements C++ template argument deduction.
//
//===----------------------------------------------------------------------===//

#include "TreeTransform.h"
#include "TypeLocBuilder.h"
#include "clang/AST/ASTContext.h"
#include "clang/AST/ASTLambda.h"
#include "clang/AST/Decl.h"
#include "clang/AST/DeclAccessPair.h"
#include "clang/AST/DeclBase.h"
#include "clang/AST/DeclCXX.h"
#include "clang/AST/DeclTemplate.h"
#include "clang/AST/DeclarationName.h"
#include "clang/AST/DynamicRecursiveASTVisitor.h"
#include "clang/AST/Expr.h"
#include "clang/AST/ExprCXX.h"
#include "clang/AST/NestedNameSpecifier.h"
#include "clang/AST/TemplateBase.h"
#include "clang/AST/TemplateName.h"
#include "clang/AST/Type.h"
#include "clang/AST/TypeLoc.h"
#include "clang/AST/TypeOrdering.h"
#include "clang/AST/UnresolvedSet.h"
#include "clang/Basic/AddressSpaces.h"
#include "clang/Basic/ExceptionSpecificationType.h"
#include "clang/Basic/LLVM.h"
#include "clang/Basic/LangOptions.h"
#include "clang/Basic/PartialDiagnostic.h"
#include "clang/Basic/SourceLocation.h"
#include "clang/Basic/Specifiers.h"
#include "clang/Basic/TemplateKinds.h"
#include "clang/Sema/EnterExpressionEvaluationContext.h"
#include "clang/Sema/Ownership.h"
#include "clang/Sema/Sema.h"
#include "clang/Sema/Template.h"
#include "clang/Sema/TemplateDeduction.h"
#include "llvm/ADT/APInt.h"
#include "llvm/ADT/APSInt.h"
#include "llvm/ADT/ArrayRef.h"
#include "llvm/ADT/DenseMap.h"
#include "llvm/ADT/FoldingSet.h"
#include "llvm/ADT/SmallBitVector.h"
#include "llvm/ADT/SmallPtrSet.h"
#include "llvm/ADT/SmallVector.h"
#include "llvm/Support/Casting.h"
#include "llvm/Support/Compiler.h"
#include "llvm/Support/ErrorHandling.h"
#include "llvm/Support/SaveAndRestore.h"
#include <algorithm>
#include <cassert>
#include <optional>
#include <tuple>
#include <type_traits>
#include <utility>

namespace clang {

  /// Various flags that control template argument deduction.
  ///
  /// These flags can be bitwise-OR'd together.
  enum TemplateDeductionFlags {
    /// No template argument deduction flags, which indicates the
    /// strictest results for template argument deduction (as used for, e.g.,
    /// matching class template partial specializations).
    TDF_None = 0,

    /// Within template argument deduction from a function call, we are
    /// matching with a parameter type for which the original parameter was
    /// a reference.
    TDF_ParamWithReferenceType = 0x1,

    /// Within template argument deduction from a function call, we
    /// are matching in a case where we ignore cv-qualifiers.
    TDF_IgnoreQualifiers = 0x02,

    /// Within template argument deduction from a function call,
    /// we are matching in a case where we can perform template argument
    /// deduction from a template-id of a derived class of the argument type.
    TDF_DerivedClass = 0x04,

    /// Allow non-dependent types to differ, e.g., when performing
    /// template argument deduction from a function call where conversions
    /// may apply.
    TDF_SkipNonDependent = 0x08,

    /// Whether we are performing template argument deduction for
    /// parameters and arguments in a top-level template argument
    TDF_TopLevelParameterTypeList = 0x10,

    /// Within template argument deduction from overload resolution per
    /// C++ [over.over] allow matching function types that are compatible in
    /// terms of noreturn and default calling convention adjustments, or
    /// similarly matching a declared template specialization against a
    /// possible template, per C++ [temp.deduct.decl]. In either case, permit
    /// deduction where the parameter is a function type that can be converted
    /// to the argument type.
    TDF_AllowCompatibleFunctionType = 0x20,

    /// Within template argument deduction for a conversion function, we are
    /// matching with an argument type for which the original argument was
    /// a reference.
    TDF_ArgWithReferenceType = 0x40,
  };
}

using namespace clang;
using namespace sema;

/// The kind of PartialOrdering we're performing template argument deduction
/// for (C++11 [temp.deduct.partial]).
enum class PartialOrderingKind { None, NonCall, Call };

static TemplateDeductionResult DeduceTemplateArgumentsByTypeMatch(
    Sema &S, TemplateParameterList *TemplateParams, QualType Param,
    QualType Arg, TemplateDeductionInfo &Info,
    SmallVectorImpl<DeducedTemplateArgument> &Deduced, unsigned TDF,
    PartialOrderingKind POK, bool DeducedFromArrayBound,
    bool *HasDeducedAnyParam);

/// What directions packs are allowed to match non-packs.
enum class PackFold { ParameterToArgument, ArgumentToParameter, Both };

static TemplateDeductionResult
DeduceTemplateArguments(Sema &S, TemplateParameterList *TemplateParams,
                        ArrayRef<TemplateArgument> Ps,
                        ArrayRef<TemplateArgument> As,
                        TemplateDeductionInfo &Info,
                        SmallVectorImpl<DeducedTemplateArgument> &Deduced,
                        bool NumberOfArgumentsMustMatch, bool PartialOrdering,
                        PackFold PackFold, bool *HasDeducedAnyParam);

static void MarkUsedTemplateParameters(ASTContext &Ctx,
                                       const TemplateArgument &TemplateArg,
                                       bool OnlyDeduced, unsigned Depth,
                                       llvm::SmallBitVector &Used);

static void MarkUsedTemplateParameters(ASTContext &Ctx, QualType T,
                                       bool OnlyDeduced, unsigned Level,
                                       llvm::SmallBitVector &Deduced);

static const Expr *unwrapExpressionForDeduction(const Expr *E) {
  // If we are within an alias template, the expression may have undergone
  // any number of parameter substitutions already.
  while (true) {
    if (const auto *IC = dyn_cast<ImplicitCastExpr>(E))
      E = IC->getSubExpr();
    else if (const auto *CE = dyn_cast<ConstantExpr>(E))
      E = CE->getSubExpr();
    else if (const auto *Subst = dyn_cast<SubstNonTypeTemplateParmExpr>(E))
      E = Subst->getReplacement();
    else if (const auto *CCE = dyn_cast<CXXConstructExpr>(E)) {
      // Look through implicit copy construction from an lvalue of the same type.
      if (CCE->getParenOrBraceRange().isValid())
        break;
      // Note, there could be default arguments.
      assert(CCE->getNumArgs() >= 1 && "implicit construct expr should have 1 arg");
      E = CCE->getArg(0);
    } else
      break;
  }
  return E;
}

class NonTypeOrVarTemplateParmDecl {
public:
  NonTypeOrVarTemplateParmDecl(const NamedDecl *Template) : Template(Template) {
    assert(
        !Template || isa<NonTypeTemplateParmDecl>(Template) ||
        (isa<TemplateTemplateParmDecl>(Template) &&
         (cast<TemplateTemplateParmDecl>(Template)->templateParameterKind() ==
              TNK_Var_template ||
          cast<TemplateTemplateParmDecl>(Template)->templateParameterKind() ==
              TNK_Concept_template)));
  }

  QualType getType() const {
    if (const auto *NTTP = dyn_cast<NonTypeTemplateParmDecl>(Template))
      return NTTP->getType();
    return getTemplate()->templateParameterKind() == TNK_Concept_template
               ? getTemplate()->getASTContext().BoolTy
               : getTemplate()->getASTContext().DependentTy;
  }

  unsigned getDepth() const {
    if (const auto *NTTP = dyn_cast<NonTypeTemplateParmDecl>(Template))
      return NTTP->getDepth();
    return getTemplate()->getDepth();
  }
<<<<<<< HEAD

  unsigned getIndex() const {
    if (const auto *NTTP = dyn_cast<NonTypeTemplateParmDecl>(Template))
      return NTTP->getIndex();
    return getTemplate()->getIndex();
  }

  const TemplateTemplateParmDecl *getTemplate() const {
    return cast<TemplateTemplateParmDecl>(Template);
  }

  const NonTypeTemplateParmDecl *getNTTP() const {
    return cast<NonTypeTemplateParmDecl>(Template);
  }

  TemplateParameter asTemplateParam() const {
    if (const auto *NTTP = dyn_cast<NonTypeTemplateParmDecl>(Template))
      return const_cast<NonTypeTemplateParmDecl *>(NTTP);
    return const_cast<TemplateTemplateParmDecl *>(getTemplate());
  }

  bool isExpandedParameterPack() const {
    if (const auto *NTTP = dyn_cast<NonTypeTemplateParmDecl>(Template))
      return NTTP->isExpandedParameterPack();
    return getTemplate()->isExpandedParameterPack();
  }

  SourceLocation getLocation() const {
    if (const auto *NTTP = dyn_cast<NonTypeTemplateParmDecl>(Template))
      return NTTP->getLocation();
    return getTemplate()->getLocation();
  }

  operator bool() const { return Template; }

private:
  const NamedDecl *Template;
};

=======

  unsigned getIndex() const {
    if (const auto *NTTP = dyn_cast<NonTypeTemplateParmDecl>(Template))
      return NTTP->getIndex();
    return getTemplate()->getIndex();
  }

  const TemplateTemplateParmDecl *getTemplate() const {
    return cast<TemplateTemplateParmDecl>(Template);
  }

  const NonTypeTemplateParmDecl *getNTTP() const {
    return cast<NonTypeTemplateParmDecl>(Template);
  }

  TemplateParameter asTemplateParam() const {
    if (const auto *NTTP = dyn_cast<NonTypeTemplateParmDecl>(Template))
      return const_cast<NonTypeTemplateParmDecl *>(NTTP);
    return const_cast<TemplateTemplateParmDecl *>(getTemplate());
  }

  bool isExpandedParameterPack() const {
    if (const auto *NTTP = dyn_cast<NonTypeTemplateParmDecl>(Template))
      return NTTP->isExpandedParameterPack();
    return getTemplate()->isExpandedParameterPack();
  }

  SourceLocation getLocation() const {
    if (const auto *NTTP = dyn_cast<NonTypeTemplateParmDecl>(Template))
      return NTTP->getLocation();
    return getTemplate()->getLocation();
  }

  operator bool() const { return Template; }

private:
  const NamedDecl *Template;
};

>>>>>>> 35227056
/// If the given expression is of a form that permits the deduction
/// of a non-type template parameter, return the declaration of that
/// non-type template parameter.
static NonTypeOrVarTemplateParmDecl
getDeducedNTTParameterFromExpr(const Expr *E, unsigned Depth) {
  // If we are within an alias template, the expression may have undergone
  // any number of parameter substitutions already.
  E = unwrapExpressionForDeduction(E);
  if (const auto *DRE = dyn_cast<DeclRefExpr>(E))
    if (const auto *NTTP = dyn_cast<NonTypeTemplateParmDecl>(DRE->getDecl()))
      if (NTTP->getDepth() == Depth)
        return NTTP;

  if (const auto *ULE = dyn_cast<UnresolvedLookupExpr>(E);
      ULE && (ULE->isConceptReference() || ULE->isVarDeclReference())) {
    if (auto *TTP = ULE->getTemplateTemplateDecl()) {

      if (TTP->getDepth() == Depth)
        return TTP;
    }
  }
  return nullptr;
}

static const NonTypeOrVarTemplateParmDecl
getDeducedNTTParameterFromExpr(TemplateDeductionInfo &Info, Expr *E) {
  return getDeducedNTTParameterFromExpr(E, Info.getDeducedDepth());
}

/// Determine whether two declaration pointers refer to the same
/// declaration.
static bool isSameDeclaration(Decl *X, Decl *Y) {
  if (NamedDecl *NX = dyn_cast<NamedDecl>(X))
    X = NX->getUnderlyingDecl();
  if (NamedDecl *NY = dyn_cast<NamedDecl>(Y))
    Y = NY->getUnderlyingDecl();

  return X->getCanonicalDecl() == Y->getCanonicalDecl();
}

/// Verify that the given, deduced template arguments are compatible.
///
/// \returns The deduced template argument, or a NULL template argument if
/// the deduced template arguments were incompatible.
static DeducedTemplateArgument
checkDeducedTemplateArguments(ASTContext &Context,
                              const DeducedTemplateArgument &X,
                              const DeducedTemplateArgument &Y,
                              bool AggregateCandidateDeduction = false) {
  // We have no deduction for one or both of the arguments; they're compatible.
  if (X.isNull())
    return Y;
  if (Y.isNull())
    return X;

  // If we have two non-type template argument values deduced for the same
  // parameter, they must both match the type of the parameter, and thus must
  // match each other's type. As we're only keeping one of them, we must check
  // for that now. The exception is that if either was deduced from an array
  // bound, the type is permitted to differ.
  if (!X.wasDeducedFromArrayBound() && !Y.wasDeducedFromArrayBound()) {
    QualType XType = X.getNonTypeTemplateArgumentType();
    if (!XType.isNull()) {
      QualType YType = Y.getNonTypeTemplateArgumentType();
      if (YType.isNull() || !Context.hasSameType(XType, YType))
        return DeducedTemplateArgument();
    }
  }

  switch (X.getKind()) {
  case TemplateArgument::Null:
    llvm_unreachable("Non-deduced template arguments handled above");

  case TemplateArgument::Type: {
    // If two template type arguments have the same type, they're compatible.
    QualType TX = X.getAsType(), TY = Y.getAsType();
    if (Y.getKind() == TemplateArgument::Type && Context.hasSameType(TX, TY))
      return DeducedTemplateArgument(Context.getCommonSugaredType(TX, TY),
                                     X.wasDeducedFromArrayBound() ||
                                         Y.wasDeducedFromArrayBound());

    // If one of the two arguments was deduced from an array bound, the other
    // supersedes it.
    if (X.wasDeducedFromArrayBound() != Y.wasDeducedFromArrayBound())
      return X.wasDeducedFromArrayBound() ? Y : X;

    // The arguments are not compatible.
    return DeducedTemplateArgument();
  }

  case TemplateArgument::Integral:
    // If we deduced a constant in one case and either a dependent expression or
    // declaration in another case, keep the integral constant.
    // If both are integral constants with the same value, keep that value.
    if (Y.getKind() == TemplateArgument::Expression ||
        Y.getKind() == TemplateArgument::Declaration ||
        (Y.getKind() == TemplateArgument::Integral &&
         llvm::APSInt::isSameValue(X.getAsIntegral(), Y.getAsIntegral())))
      return X.wasDeducedFromArrayBound() ? Y : X;

    // All other combinations are incompatible.
    return DeducedTemplateArgument();

  case TemplateArgument::StructuralValue:
    // If we deduced a value and a dependent expression, keep the value.
    if (Y.getKind() == TemplateArgument::Expression ||
        (Y.getKind() == TemplateArgument::StructuralValue &&
         X.structurallyEquals(Y)))
      return X;

    // All other combinations are incompatible.
    return DeducedTemplateArgument();

  case TemplateArgument::Template:
    if (Y.getKind() == TemplateArgument::Template &&
        Context.hasSameTemplateName(X.getAsTemplate(), Y.getAsTemplate()))
      return X;

    // All other combinations are incompatible.
    return DeducedTemplateArgument();

  case TemplateArgument::TemplateExpansion:
    if (Y.getKind() == TemplateArgument::TemplateExpansion &&
        Context.hasSameTemplateName(X.getAsTemplateOrTemplatePattern(),
                                    Y.getAsTemplateOrTemplatePattern()))
      return X;

    // All other combinations are incompatible.
    return DeducedTemplateArgument();

  case TemplateArgument::Expression: {
    if (Y.getKind() != TemplateArgument::Expression)
      return checkDeducedTemplateArguments(Context, Y, X);

    // Compare the expressions for equality
    llvm::FoldingSetNodeID ID1, ID2;
    X.getAsExpr()->Profile(ID1, Context, true);
    Y.getAsExpr()->Profile(ID2, Context, true);
    if (ID1 == ID2)
      return X.wasDeducedFromArrayBound() ? Y : X;

    // Differing dependent expressions are incompatible.
    return DeducedTemplateArgument();
  }

  case TemplateArgument::Declaration:
    assert(!X.wasDeducedFromArrayBound());

    // If we deduced a declaration and a dependent expression, keep the
    // declaration.
    if (Y.getKind() == TemplateArgument::Expression)
      return X;

    // If we deduced a declaration and an integral constant, keep the
    // integral constant and whichever type did not come from an array
    // bound.
    if (Y.getKind() == TemplateArgument::Integral) {
      if (Y.wasDeducedFromArrayBound())
        return TemplateArgument(Context, Y.getAsIntegral(),
                                X.getParamTypeForDecl());
      return Y;
    }

    // If we deduced two declarations, make sure that they refer to the
    // same declaration.
    if (Y.getKind() == TemplateArgument::Declaration &&
        isSameDeclaration(X.getAsDecl(), Y.getAsDecl()))
      return X;

    // All other combinations are incompatible.
    return DeducedTemplateArgument();

  case TemplateArgument::NullPtr:
    // If we deduced a null pointer and a dependent expression, keep the
    // null pointer.
    if (Y.getKind() == TemplateArgument::Expression)
      return TemplateArgument(Context.getCommonSugaredType(
                                  X.getNullPtrType(), Y.getAsExpr()->getType()),
                              true);

    // If we deduced a null pointer and an integral constant, keep the
    // integral constant.
    if (Y.getKind() == TemplateArgument::Integral)
      return Y;

    // If we deduced two null pointers, they are the same.
    if (Y.getKind() == TemplateArgument::NullPtr)
      return TemplateArgument(
          Context.getCommonSugaredType(X.getNullPtrType(), Y.getNullPtrType()),
          true);

    // All other combinations are incompatible.
    return DeducedTemplateArgument();

  case TemplateArgument::Pack: {
    if (Y.getKind() != TemplateArgument::Pack ||
        (!AggregateCandidateDeduction && X.pack_size() != Y.pack_size()))
      return DeducedTemplateArgument();

    llvm::SmallVector<TemplateArgument, 8> NewPack;
    for (TemplateArgument::pack_iterator
             XA = X.pack_begin(),
             XAEnd = X.pack_end(), YA = Y.pack_begin(), YAEnd = Y.pack_end();
         XA != XAEnd; ++XA) {
      if (YA != YAEnd) {
        TemplateArgument Merged = checkDeducedTemplateArguments(
            Context, DeducedTemplateArgument(*XA, X.wasDeducedFromArrayBound()),
            DeducedTemplateArgument(*YA, Y.wasDeducedFromArrayBound()));
        if (Merged.isNull() && !(XA->isNull() && YA->isNull()))
          return DeducedTemplateArgument();
        NewPack.push_back(Merged);
        ++YA;
      } else {
        NewPack.push_back(*XA);
      }
    }

    return DeducedTemplateArgument(
        TemplateArgument::CreatePackCopy(Context, NewPack),
        X.wasDeducedFromArrayBound() && Y.wasDeducedFromArrayBound());
  }
  }

  llvm_unreachable("Invalid TemplateArgument Kind!");
}

/// Deduce the value of the given non-type template parameter
/// as the given deduced template argument. All non-type template parameter
/// deduction is funneled through here.
static TemplateDeductionResult
DeduceNonTypeTemplateArgument(Sema &S, TemplateParameterList *TemplateParams,
                              const NonTypeOrVarTemplateParmDecl NTTP,
                              const DeducedTemplateArgument &NewDeduced,
                              QualType ValueType, TemplateDeductionInfo &Info,
                              bool PartialOrdering,
                              SmallVectorImpl<DeducedTemplateArgument> &Deduced,
                              bool *HasDeducedAnyParam) {
  assert(NTTP.getDepth() == Info.getDeducedDepth() &&
         "deducing non-type template argument with wrong depth");

  DeducedTemplateArgument Result = checkDeducedTemplateArguments(
      S.Context, Deduced[NTTP.getIndex()], NewDeduced);
  if (Result.isNull()) {
    Info.Param = NTTP.asTemplateParam();
    Info.FirstArg = Deduced[NTTP.getIndex()];
    Info.SecondArg = NewDeduced;
    return TemplateDeductionResult::Inconsistent;
  }
  Deduced[NTTP.getIndex()] = Result;
  if (!S.getLangOpts().CPlusPlus17)
    return TemplateDeductionResult::Success;

  if (NTTP.isExpandedParameterPack())
    // FIXME: We may still need to deduce parts of the type here! But we
    // don't have any way to find which slice of the type to use, and the
    // type stored on the NTTP itself is nonsense. Perhaps the type of an
    // expanded NTTP should be a pack expansion type?
    return TemplateDeductionResult::Success;

  // Get the type of the parameter for deduction. If it's a (dependent) array
  // or function type, we will not have decayed it yet, so do that now.
  QualType ParamType = S.Context.getAdjustedParameterType(NTTP.getType());
  if (auto *Expansion = dyn_cast<PackExpansionType>(ParamType))
    ParamType = Expansion->getPattern();

  // FIXME: It's not clear how deduction of a parameter of reference
  // type from an argument (of non-reference type) should be performed.
  // For now, we just make the argument have same reference type as the
  // parameter.
  if (ParamType->isReferenceType() && !ValueType->isReferenceType()) {
    if (ParamType->isRValueReferenceType())
      ValueType = S.Context.getRValueReferenceType(ValueType);
    else
      ValueType = S.Context.getLValueReferenceType(ValueType);
  }

  return DeduceTemplateArgumentsByTypeMatch(
      S, TemplateParams, ParamType, ValueType, Info, Deduced,
      TDF_SkipNonDependent | TDF_IgnoreQualifiers,
      PartialOrdering ? PartialOrderingKind::NonCall
                      : PartialOrderingKind::None,
      /*ArrayBound=*/NewDeduced.wasDeducedFromArrayBound(), HasDeducedAnyParam);
}

/// Deduce the value of the given non-type template parameter
/// from the given integral constant.
static TemplateDeductionResult DeduceNonTypeTemplateArgument(
    Sema &S, TemplateParameterList *TemplateParams,
    NonTypeOrVarTemplateParmDecl NTTP, const llvm::APSInt &Value,
    QualType ValueType, bool DeducedFromArrayBound, TemplateDeductionInfo &Info,
    bool PartialOrdering, SmallVectorImpl<DeducedTemplateArgument> &Deduced,
    bool *HasDeducedAnyParam) {
  return DeduceNonTypeTemplateArgument(
      S, TemplateParams, NTTP,
      DeducedTemplateArgument(S.Context, Value, ValueType,
                              DeducedFromArrayBound),
      ValueType, Info, PartialOrdering, Deduced, HasDeducedAnyParam);
}

/// Deduce the value of the given non-type template parameter
/// from the given null pointer template argument type.
static TemplateDeductionResult
DeduceNullPtrTemplateArgument(Sema &S, TemplateParameterList *TemplateParams,
                              NonTypeOrVarTemplateParmDecl NTTP,
                              QualType NullPtrType, TemplateDeductionInfo &Info,
                              bool PartialOrdering,
                              SmallVectorImpl<DeducedTemplateArgument> &Deduced,
                              bool *HasDeducedAnyParam) {
  Expr *Value = S.ImpCastExprToType(
                     new (S.Context) CXXNullPtrLiteralExpr(S.Context.NullPtrTy,
                                                           NTTP.getLocation()),
                     NullPtrType,
                     NullPtrType->isMemberPointerType() ? CK_NullToMemberPointer
                                                        : CK_NullToPointer)
                    .get();
  return DeduceNonTypeTemplateArgument(
      S, TemplateParams, NTTP, TemplateArgument(Value, /*IsCanonical=*/false),
      Value->getType(), Info, PartialOrdering, Deduced, HasDeducedAnyParam);
}

/// Deduce the value of the given non-type template parameter
/// from the given type- or value-dependent expression.
///
/// \returns true if deduction succeeded, false otherwise.
static TemplateDeductionResult
DeduceNonTypeTemplateArgument(Sema &S, TemplateParameterList *TemplateParams,
                              NonTypeOrVarTemplateParmDecl NTTP, Expr *Value,
                              TemplateDeductionInfo &Info, bool PartialOrdering,
                              SmallVectorImpl<DeducedTemplateArgument> &Deduced,
                              bool *HasDeducedAnyParam) {
  return DeduceNonTypeTemplateArgument(
      S, TemplateParams, NTTP, TemplateArgument(Value, /*IsCanonical=*/false),
      Value->getType(), Info, PartialOrdering, Deduced, HasDeducedAnyParam);
}

/// Deduce the value of the given non-type template parameter
/// from the given declaration.
///
/// \returns true if deduction succeeded, false otherwise.
static TemplateDeductionResult
DeduceNonTypeTemplateArgument(Sema &S, TemplateParameterList *TemplateParams,
                              NonTypeOrVarTemplateParmDecl NTTP, ValueDecl *D,
                              QualType T, TemplateDeductionInfo &Info,
                              bool PartialOrdering,
                              SmallVectorImpl<DeducedTemplateArgument> &Deduced,
                              bool *HasDeducedAnyParam) {
  TemplateArgument New(D, T);
  return DeduceNonTypeTemplateArgument(
      S, TemplateParams, NTTP, DeducedTemplateArgument(New), T, Info,
      PartialOrdering, Deduced, HasDeducedAnyParam);
}

static TemplateDeductionResult DeduceTemplateArguments(
    Sema &S, TemplateParameterList *TemplateParams, TemplateName Param,
    TemplateName Arg, TemplateDeductionInfo &Info,
    ArrayRef<TemplateArgument> DefaultArguments, bool PartialOrdering,
    SmallVectorImpl<DeducedTemplateArgument> &Deduced,
    bool *HasDeducedAnyParam) {
  TemplateDecl *ParamDecl = Param.getAsTemplateDecl();
  if (!ParamDecl) {
    // The parameter type is dependent and is not a template template parameter,
    // so there is nothing that we can deduce.
    return TemplateDeductionResult::Success;
  }

  if (auto *TempParam = dyn_cast<TemplateTemplateParmDecl>(ParamDecl)) {
    // If we're not deducing at this depth, there's nothing to deduce.
    if (TempParam->getDepth() != Info.getDeducedDepth())
      return TemplateDeductionResult::Success;

    ArrayRef<NamedDecl *> Params =
        ParamDecl->getTemplateParameters()->asArray();
    unsigned StartPos = 0;
    for (unsigned I = 0, E = std::min(Params.size(), DefaultArguments.size());
         I < E; ++I) {
      if (Params[I]->isParameterPack()) {
        StartPos = DefaultArguments.size();
        break;
      }
      StartPos = I + 1;
    }

    // Provisional resolution for CWG2398: If Arg names a template
    // specialization, then we deduce a synthesized template name
    // based on A, but using the TS's extra arguments, relative to P, as
    // defaults.
    DeducedTemplateArgument NewDeduced =
        PartialOrdering
            ? TemplateArgument(S.Context.getDeducedTemplateName(
                  Arg, {StartPos, DefaultArguments.drop_front(StartPos)}))
            : Arg;

    DeducedTemplateArgument Result = checkDeducedTemplateArguments(
        S.Context, Deduced[TempParam->getIndex()], NewDeduced);
    if (Result.isNull()) {
      Info.Param = TempParam;
      Info.FirstArg = Deduced[TempParam->getIndex()];
      Info.SecondArg = NewDeduced;
      return TemplateDeductionResult::Inconsistent;
    }

    Deduced[TempParam->getIndex()] = Result;
    if (HasDeducedAnyParam)
      *HasDeducedAnyParam = true;
    return TemplateDeductionResult::Success;
  }

  // Verify that the two template names are equivalent.
  if (S.Context.hasSameTemplateName(
          Param, Arg, /*IgnoreDeduced=*/DefaultArguments.size() != 0))
    return TemplateDeductionResult::Success;

  // Mismatch of non-dependent template parameter to argument.
  Info.FirstArg = TemplateArgument(Param);
  Info.SecondArg = TemplateArgument(Arg);
  return TemplateDeductionResult::NonDeducedMismatch;
}

/// Deduce the template arguments by comparing the template parameter
/// type (which is a template-id) with the template argument type.
///
/// \param S the Sema
///
/// \param TemplateParams the template parameters that we are deducing
///
/// \param P the parameter type
///
/// \param A the argument type
///
/// \param Info information about the template argument deduction itself
///
/// \param Deduced the deduced template arguments
///
/// \returns the result of template argument deduction so far. Note that a
/// "success" result means that template argument deduction has not yet failed,
/// but it may still fail, later, for other reasons.

static const TemplateSpecializationType *getLastTemplateSpecType(QualType QT) {
  const TemplateSpecializationType *LastTST = nullptr;
  for (const Type *T = QT.getTypePtr(); /**/; /**/) {
    const TemplateSpecializationType *TST =
        T->getAs<TemplateSpecializationType>();
    if (!TST)
      return LastTST;
    if (!TST->isSugared())
      return TST;
    LastTST = TST;
    T = TST->desugar().getTypePtr();
  }
}

static TemplateDeductionResult
DeduceTemplateSpecArguments(Sema &S, TemplateParameterList *TemplateParams,
                            const QualType P, QualType A,
                            TemplateDeductionInfo &Info, bool PartialOrdering,
                            SmallVectorImpl<DeducedTemplateArgument> &Deduced,
                            bool *HasDeducedAnyParam) {
  TemplateName TNP;
  ArrayRef<TemplateArgument> PResolved;
  if (isa<TemplateSpecializationType>(P.getCanonicalType())) {
    const TemplateSpecializationType *TP = ::getLastTemplateSpecType(P);
    TNP = TP->getTemplateName();
    // FIXME: To preserve sugar, the TST needs to carry sugared resolved
    // arguments.
<<<<<<< HEAD
    PResolved = TP->getCanonicalTypeInternal()
                    ->castAs<TemplateSpecializationType>()
                    ->template_arguments();
=======
    PResolved =
        TP->castAsCanonical<TemplateSpecializationType>()->template_arguments();
>>>>>>> 35227056
  } else {
    const auto *TT = P->castAs<InjectedClassNameType>();
    TNP = TT->getTemplateName(S.Context);
    PResolved = TT->getTemplateArgs(S.Context);
  }

  // If the parameter is an alias template, there is nothing to deduce.
  if (const auto *TD = TNP.getAsTemplateDecl(); TD && TD->isTypeAlias())
    return TemplateDeductionResult::Success;
<<<<<<< HEAD
=======
  // Pack-producing templates can only be matched after substitution.
  if (isPackProducingBuiltinTemplateName(TNP))
    return TemplateDeductionResult::Success;
>>>>>>> 35227056

  // Check whether the template argument is a dependent template-id.
  if (isa<TemplateSpecializationType>(A.getCanonicalType())) {
    const TemplateSpecializationType *SA = ::getLastTemplateSpecType(A);
    TemplateName TNA = SA->getTemplateName();

    // If the argument is an alias template, there is nothing to deduce.
    if (const auto *TD = TNA.getAsTemplateDecl(); TD && TD->isTypeAlias())
      return TemplateDeductionResult::Success;

    // FIXME: To preserve sugar, the TST needs to carry sugared resolved
    // arguments.
    ArrayRef<TemplateArgument> AResolved =
        SA->getCanonicalTypeInternal()
            ->castAs<TemplateSpecializationType>()
            ->template_arguments();

    // Perform template argument deduction for the template name.
    if (auto Result = DeduceTemplateArguments(S, TemplateParams, TNP, TNA, Info,
                                              /*DefaultArguments=*/AResolved,
                                              PartialOrdering, Deduced,
                                              HasDeducedAnyParam);
        Result != TemplateDeductionResult::Success)
      return Result;

    // Perform template argument deduction on each template
    // argument. Ignore any missing/extra arguments, since they could be
    // filled in by default arguments.
    return DeduceTemplateArguments(
        S, TemplateParams, PResolved, AResolved, Info, Deduced,
        /*NumberOfArgumentsMustMatch=*/false, PartialOrdering,
        PackFold::ParameterToArgument, HasDeducedAnyParam);
  }

  // If the argument type is a class template specialization, we
  // perform template argument deduction using its template
  // arguments.
  const auto *TA = A->getAs<TagType>();
  TemplateName TNA;
  if (TA) {
    // FIXME: Can't use the template arguments from this TST, as they are not
    // resolved.
    if (const auto *TST = A->getAsNonAliasTemplateSpecializationType())
      TNA = TST->getTemplateName();
    else
      TNA = TA->getTemplateName(S.Context);
  }
  if (TNA.isNull()) {
    Info.FirstArg = TemplateArgument(P);
    Info.SecondArg = TemplateArgument(A);
    return TemplateDeductionResult::NonDeducedMismatch;
  }

  ArrayRef<TemplateArgument> AResolved = TA->getTemplateArgs(S.Context);
  // Perform template argument deduction for the template name.
  if (auto Result =
          DeduceTemplateArguments(S, TemplateParams, TNP, TNA, Info,
                                  /*DefaultArguments=*/AResolved,
                                  PartialOrdering, Deduced, HasDeducedAnyParam);
      Result != TemplateDeductionResult::Success)
    return Result;

  // Perform template argument deduction for the template arguments.
  return DeduceTemplateArguments(
      S, TemplateParams, PResolved, AResolved, Info, Deduced,
      /*NumberOfArgumentsMustMatch=*/true, PartialOrdering,
      PackFold::ParameterToArgument, HasDeducedAnyParam);
}

static bool IsPossiblyOpaquelyQualifiedTypeInternal(const Type *T) {
  assert(T->isCanonicalUnqualified());

  switch (T->getTypeClass()) {
  case Type::TypeOfExpr:
  case Type::TypeOf:
  case Type::DependentName:
  case Type::Decltype:
  case Type::PackIndexing:
  case Type::UnresolvedUsing:
  case Type::TemplateTypeParm:
  case Type::Auto:
    return true;

  case Type::ConstantArray:
  case Type::IncompleteArray:
  case Type::VariableArray:
  case Type::DependentSizedArray:
    return IsPossiblyOpaquelyQualifiedTypeInternal(
        cast<ArrayType>(T)->getElementType().getTypePtr());

  default:
    return false;
  }
}

/// Determines whether the given type is an opaque type that
/// might be more qualified when instantiated.
static bool IsPossiblyOpaquelyQualifiedType(QualType T) {
  return IsPossiblyOpaquelyQualifiedTypeInternal(
      T->getCanonicalTypeInternal().getTypePtr());
}

/// Helper function to build a TemplateParameter when we don't
/// know its type statically.
static TemplateParameter makeTemplateParameter(Decl *D) {
  if (TemplateTypeParmDecl *TTP = dyn_cast<TemplateTypeParmDecl>(D))
    return TemplateParameter(TTP);
  if (NonTypeTemplateParmDecl *NTTP = dyn_cast<NonTypeTemplateParmDecl>(D))
    return TemplateParameter(NTTP);

  return TemplateParameter(cast<TemplateTemplateParmDecl>(D));
}

/// A pack that we're currently deducing.
struct clang::DeducedPack {
  // The index of the pack.
  unsigned Index;

  // The old value of the pack before we started deducing it.
  DeducedTemplateArgument Saved;

  // A deferred value of this pack from an inner deduction, that couldn't be
  // deduced because this deduction hadn't happened yet.
  DeducedTemplateArgument DeferredDeduction;

  // The new value of the pack.
  SmallVector<DeducedTemplateArgument, 4> New;

  // The outer deduction for this pack, if any.
  DeducedPack *Outer = nullptr;

  DeducedPack(unsigned Index) : Index(Index) {}
};

namespace {

/// A scope in which we're performing pack deduction.
class PackDeductionScope {
public:
  /// Prepare to deduce the packs named within Pattern.
  /// \param FinishingDeduction Don't attempt to deduce the pack. Useful when
  /// just checking a previous deduction of the pack.
  PackDeductionScope(Sema &S, TemplateParameterList *TemplateParams,
                     SmallVectorImpl<DeducedTemplateArgument> &Deduced,
                     TemplateDeductionInfo &Info, TemplateArgument Pattern,
                     bool DeducePackIfNotAlreadyDeduced = false,
                     bool FinishingDeduction = false)
      : S(S), TemplateParams(TemplateParams), Deduced(Deduced), Info(Info),
        DeducePackIfNotAlreadyDeduced(DeducePackIfNotAlreadyDeduced),
        FinishingDeduction(FinishingDeduction) {
    unsigned NumNamedPacks = addPacks(Pattern);
    finishConstruction(NumNamedPacks);
  }

  /// Prepare to directly deduce arguments of the parameter with index \p Index.
  PackDeductionScope(Sema &S, TemplateParameterList *TemplateParams,
                     SmallVectorImpl<DeducedTemplateArgument> &Deduced,
                     TemplateDeductionInfo &Info, unsigned Index)
      : S(S), TemplateParams(TemplateParams), Deduced(Deduced), Info(Info) {
    addPack(Index);
    finishConstruction(1);
  }

private:
  void addPack(unsigned Index) {
    // Save the deduced template argument for the parameter pack expanded
    // by this pack expansion, then clear out the deduction.
    DeducedFromEarlierParameter = !Deduced[Index].isNull();
    DeducedPack Pack(Index);
    if (!FinishingDeduction) {
      Pack.Saved = Deduced[Index];
      Deduced[Index] = TemplateArgument();
    }

    // FIXME: What if we encounter multiple packs with different numbers of
    // pre-expanded expansions? (This should already have been diagnosed
    // during substitution.)
    if (UnsignedOrNone ExpandedPackExpansions =
            getExpandedPackSize(TemplateParams->getParam(Index)))
      FixedNumExpansions = ExpandedPackExpansions;

    Packs.push_back(Pack);
  }

  unsigned addPacks(TemplateArgument Pattern) {
    // Compute the set of template parameter indices that correspond to
    // parameter packs expanded by the pack expansion.
    llvm::SmallBitVector SawIndices(TemplateParams->size());
    llvm::SmallVector<TemplateArgument, 4> ExtraDeductions;

    auto AddPack = [&](unsigned Index) {
      if (SawIndices[Index])
        return;
      SawIndices[Index] = true;
      addPack(Index);

      // Deducing a parameter pack that is a pack expansion also constrains the
      // packs appearing in that parameter to have the same deduced arity. Also,
      // in C++17 onwards, deducing a non-type template parameter deduces its
      // type, so we need to collect the pending deduced values for those packs.
      if (auto *NTTP = dyn_cast<NonTypeTemplateParmDecl>(
              TemplateParams->getParam(Index))) {
        if (!NTTP->isExpandedParameterPack())
          // FIXME: CWG2982 suggests a type-constraint forms a non-deduced
          // context, however it is not yet resolved.
          if (auto *Expansion = dyn_cast<PackExpansionType>(
                  S.Context.getUnconstrainedType(NTTP->getType())))
            ExtraDeductions.push_back(Expansion->getPattern());
      }
      // FIXME: Also collect the unexpanded packs in any type and template
      // parameter packs that are pack expansions.
    };

    auto Collect = [&](TemplateArgument Pattern) {
      SmallVector<UnexpandedParameterPack, 2> Unexpanded;
      S.collectUnexpandedParameterPacks(Pattern, Unexpanded);
      for (unsigned I = 0, N = Unexpanded.size(); I != N; ++I) {
        unsigned Depth, Index;
        if (auto DI = getDepthAndIndex(Unexpanded[I]))
          std::tie(Depth, Index) = *DI;
        else
          continue;

        if (Depth == Info.getDeducedDepth())
          AddPack(Index);
      }
    };

    // Look for unexpanded packs in the pattern.
    Collect(Pattern);

    unsigned NumNamedPacks = Packs.size();

    // Also look for unexpanded packs that are indirectly deduced by deducing
    // the sizes of the packs in this pattern.
    while (!ExtraDeductions.empty())
      Collect(ExtraDeductions.pop_back_val());

    return NumNamedPacks;
  }

  void finishConstruction(unsigned NumNamedPacks) {
    // Dig out the partially-substituted pack, if there is one.
    const TemplateArgument *PartialPackArgs = nullptr;
    unsigned NumPartialPackArgs = 0;
    std::pair<unsigned, unsigned> PartialPackDepthIndex(-1u, -1u);
    if (auto *Scope = S.CurrentInstantiationScope)
      if (auto *Partial = Scope->getPartiallySubstitutedPack(
              &PartialPackArgs, &NumPartialPackArgs))
        PartialPackDepthIndex = getDepthAndIndex(Partial);

    // This pack expansion will have been partially or fully expanded if
    // it only names explicitly-specified parameter packs (including the
    // partially-substituted one, if any).
    bool IsExpanded = true;
    for (unsigned I = 0; I != NumNamedPacks; ++I) {
      if (Packs[I].Index >= Info.getNumExplicitArgs()) {
        IsExpanded = false;
        IsPartiallyExpanded = false;
        break;
      }
      if (PartialPackDepthIndex ==
            std::make_pair(Info.getDeducedDepth(), Packs[I].Index)) {
        IsPartiallyExpanded = true;
      }
    }

    // Skip over the pack elements that were expanded into separate arguments.
    // If we partially expanded, this is the number of partial arguments.
    // FIXME: `&& FixedNumExpansions` is a workaround for UB described in
    // https://github.com/llvm/llvm-project/issues/100095
    if (IsPartiallyExpanded)
      PackElements += NumPartialPackArgs;
    else if (IsExpanded && FixedNumExpansions)
      PackElements += *FixedNumExpansions;

    for (auto &Pack : Packs) {
      if (Info.PendingDeducedPacks.size() > Pack.Index)
        Pack.Outer = Info.PendingDeducedPacks[Pack.Index];
      else
        Info.PendingDeducedPacks.resize(Pack.Index + 1);
      Info.PendingDeducedPacks[Pack.Index] = &Pack;

      if (PartialPackDepthIndex ==
            std::make_pair(Info.getDeducedDepth(), Pack.Index)) {
        Pack.New.append(PartialPackArgs, PartialPackArgs + NumPartialPackArgs);
        // We pre-populate the deduced value of the partially-substituted
        // pack with the specified value. This is not entirely correct: the
        // value is supposed to have been substituted, not deduced, but the
        // cases where this is observable require an exact type match anyway.
        //
        // FIXME: If we could represent a "depth i, index j, pack elem k"
        // parameter, we could substitute the partially-substituted pack
        // everywhere and avoid this.
        if (!FinishingDeduction && !IsPartiallyExpanded)
          Deduced[Pack.Index] = Pack.New[PackElements];
      }
    }
  }

public:
  ~PackDeductionScope() {
    for (auto &Pack : Packs)
      Info.PendingDeducedPacks[Pack.Index] = Pack.Outer;
  }

  // Return the size of the saved packs if all of them has the same size.
  UnsignedOrNone getSavedPackSizeIfAllEqual() const {
    unsigned PackSize = Packs[0].Saved.pack_size();

    if (std::all_of(Packs.begin() + 1, Packs.end(), [&PackSize](const auto &P) {
          return P.Saved.pack_size() == PackSize;
        }))
      return PackSize;
    return std::nullopt;
  }

  /// Determine whether this pack has already been deduced from a previous
  /// argument.
  bool isDeducedFromEarlierParameter() const {
    return DeducedFromEarlierParameter;
  }

  /// Determine whether this pack has already been partially expanded into a
  /// sequence of (prior) function parameters / template arguments.
  bool isPartiallyExpanded() { return IsPartiallyExpanded; }

  /// Determine whether this pack expansion scope has a known, fixed arity.
  /// This happens if it involves a pack from an outer template that has
  /// (notionally) already been expanded.
  bool hasFixedArity() { return static_cast<bool>(FixedNumExpansions); }

  /// Determine whether the next element of the argument is still part of this
  /// pack. This is the case unless the pack is already expanded to a fixed
  /// length.
  bool hasNextElement() {
    return !FixedNumExpansions || *FixedNumExpansions > PackElements;
  }

  /// Move to deducing the next element in each pack that is being deduced.
  void nextPackElement() {
    // Capture the deduced template arguments for each parameter pack expanded
    // by this pack expansion, add them to the list of arguments we've deduced
    // for that pack, then clear out the deduced argument.
    if (!FinishingDeduction) {
      for (auto &Pack : Packs) {
        DeducedTemplateArgument &DeducedArg = Deduced[Pack.Index];
        if (!Pack.New.empty() || !DeducedArg.isNull()) {
          while (Pack.New.size() < PackElements)
            Pack.New.push_back(DeducedTemplateArgument());
          if (Pack.New.size() == PackElements)
            Pack.New.push_back(DeducedArg);
          else
            Pack.New[PackElements] = DeducedArg;
          DeducedArg = Pack.New.size() > PackElements + 1
                           ? Pack.New[PackElements + 1]
                           : DeducedTemplateArgument();
        }
      }
    }
    ++PackElements;
  }

  /// Finish template argument deduction for a set of argument packs,
  /// producing the argument packs and checking for consistency with prior
  /// deductions.
  TemplateDeductionResult finish() {
    if (FinishingDeduction)
      return TemplateDeductionResult::Success;
    // Build argument packs for each of the parameter packs expanded by this
    // pack expansion.
    for (auto &Pack : Packs) {
      // Put back the old value for this pack.
      if (!FinishingDeduction)
        Deduced[Pack.Index] = Pack.Saved;

      // Always make sure the size of this pack is correct, even if we didn't
      // deduce any values for it.
      //
      // FIXME: This isn't required by the normative wording, but substitution
      // and post-substitution checking will always fail if the arity of any
      // pack is not equal to the number of elements we processed. (Either that
      // or something else has gone *very* wrong.) We're permitted to skip any
      // hard errors from those follow-on steps by the intent (but not the
      // wording) of C++ [temp.inst]p8:
      //
      //   If the function selected by overload resolution can be determined
      //   without instantiating a class template definition, it is unspecified
      //   whether that instantiation actually takes place
      Pack.New.resize(PackElements);

      // Build or find a new value for this pack.
      DeducedTemplateArgument NewPack;
      if (Pack.New.empty()) {
        // If we deduced an empty argument pack, create it now.
        NewPack = DeducedTemplateArgument(TemplateArgument::getEmptyPack());
      } else {
        TemplateArgument *ArgumentPack =
            new (S.Context) TemplateArgument[Pack.New.size()];
        std::copy(Pack.New.begin(), Pack.New.end(), ArgumentPack);
        NewPack = DeducedTemplateArgument(
            TemplateArgument(llvm::ArrayRef(ArgumentPack, Pack.New.size())),
            // FIXME: This is wrong, it's possible that some pack elements are
            // deduced from an array bound and others are not:
            //   template<typename ...T, T ...V> void g(const T (&...p)[V]);
            //   g({1, 2, 3}, {{}, {}});
            // ... should deduce T = {int, size_t (from array bound)}.
            Pack.New[0].wasDeducedFromArrayBound());
      }

      // Pick where we're going to put the merged pack.
      DeducedTemplateArgument *Loc;
      if (Pack.Outer) {
        if (Pack.Outer->DeferredDeduction.isNull()) {
          // Defer checking this pack until we have a complete pack to compare
          // it against.
          Pack.Outer->DeferredDeduction = NewPack;
          continue;
        }
        Loc = &Pack.Outer->DeferredDeduction;
      } else {
        Loc = &Deduced[Pack.Index];
      }

      // Check the new pack matches any previous value.
      DeducedTemplateArgument OldPack = *Loc;
      DeducedTemplateArgument Result = checkDeducedTemplateArguments(
          S.Context, OldPack, NewPack, DeducePackIfNotAlreadyDeduced);

      Info.AggregateDeductionCandidateHasMismatchedArity =
          OldPack.getKind() == TemplateArgument::Pack &&
          NewPack.getKind() == TemplateArgument::Pack &&
          OldPack.pack_size() != NewPack.pack_size() && !Result.isNull();

      // If we deferred a deduction of this pack, check that one now too.
      if (!Result.isNull() && !Pack.DeferredDeduction.isNull()) {
        OldPack = Result;
        NewPack = Pack.DeferredDeduction;
        Result = checkDeducedTemplateArguments(S.Context, OldPack, NewPack);
      }

      NamedDecl *Param = TemplateParams->getParam(Pack.Index);
      if (Result.isNull()) {
        Info.Param = makeTemplateParameter(Param);
        Info.FirstArg = OldPack;
        Info.SecondArg = NewPack;
        return TemplateDeductionResult::Inconsistent;
      }

      // If we have a pre-expanded pack and we didn't deduce enough elements
      // for it, fail deduction.
      if (UnsignedOrNone Expansions = getExpandedPackSize(Param)) {
        if (*Expansions != PackElements) {
          Info.Param = makeTemplateParameter(Param);
          Info.FirstArg = Result;
          return TemplateDeductionResult::IncompletePack;
        }
      }

      *Loc = Result;
    }

    return TemplateDeductionResult::Success;
  }

private:
  Sema &S;
  TemplateParameterList *TemplateParams;
  SmallVectorImpl<DeducedTemplateArgument> &Deduced;
  TemplateDeductionInfo &Info;
  unsigned PackElements = 0;
  bool IsPartiallyExpanded = false;
  bool DeducePackIfNotAlreadyDeduced = false;
  bool DeducedFromEarlierParameter = false;
  bool FinishingDeduction = false;
  /// The number of expansions, if we have a fully-expanded pack in this scope.
  UnsignedOrNone FixedNumExpansions = std::nullopt;

  SmallVector<DeducedPack, 2> Packs;
};

} // namespace

template <class T>
static TemplateDeductionResult DeduceForEachType(
    Sema &S, TemplateParameterList *TemplateParams, ArrayRef<QualType> Params,
    ArrayRef<QualType> Args, TemplateDeductionInfo &Info,
    SmallVectorImpl<DeducedTemplateArgument> &Deduced, PartialOrderingKind POK,
    bool FinishingDeduction, T &&DeductFunc) {
  // C++0x [temp.deduct.type]p10:
  //   Similarly, if P has a form that contains (T), then each parameter type
  //   Pi of the respective parameter-type- list of P is compared with the
  //   corresponding parameter type Ai of the corresponding parameter-type-list
  //   of A. [...]
  unsigned ArgIdx = 0, ParamIdx = 0;
  for (; ParamIdx != Params.size(); ++ParamIdx) {
    // Check argument types.
    const PackExpansionType *Expansion
                                = dyn_cast<PackExpansionType>(Params[ParamIdx]);
    if (!Expansion) {
      // Simple case: compare the parameter and argument types at this point.

      // Make sure we have an argument.
      if (ArgIdx >= Args.size())
        return TemplateDeductionResult::MiscellaneousDeductionFailure;

      if (isa<PackExpansionType>(Args[ArgIdx])) {
        // C++0x [temp.deduct.type]p22:
        //   If the original function parameter associated with A is a function
        //   parameter pack and the function parameter associated with P is not
        //   a function parameter pack, then template argument deduction fails.
        return TemplateDeductionResult::MiscellaneousDeductionFailure;
      }

      if (TemplateDeductionResult Result =
              DeductFunc(S, TemplateParams, ParamIdx, ArgIdx,
                         Params[ParamIdx].getUnqualifiedType(),
                         Args[ArgIdx].getUnqualifiedType(), Info, Deduced, POK);
          Result != TemplateDeductionResult::Success)
        return Result;

      ++ArgIdx;
      continue;
    }

    // C++0x [temp.deduct.type]p10:
    //   If the parameter-declaration corresponding to Pi is a function
    //   parameter pack, then the type of its declarator- id is compared with
    //   each remaining parameter type in the parameter-type-list of A. Each
    //   comparison deduces template arguments for subsequent positions in the
    //   template parameter packs expanded by the function parameter pack.

    QualType Pattern = Expansion->getPattern();
    PackDeductionScope PackScope(S, TemplateParams, Deduced, Info, Pattern,
                                 /*DeducePackIfNotAlreadyDeduced=*/false,
                                 FinishingDeduction);

    // A pack scope with fixed arity is not really a pack any more, so is not
    // a non-deduced context.
    if (ParamIdx + 1 == Params.size() || PackScope.hasFixedArity()) {
      for (; ArgIdx < Args.size() && PackScope.hasNextElement(); ++ArgIdx) {
        // Deduce template arguments from the pattern.
        if (TemplateDeductionResult Result = DeductFunc(
                S, TemplateParams, ParamIdx, ArgIdx,
                Pattern.getUnqualifiedType(), Args[ArgIdx].getUnqualifiedType(),
                Info, Deduced, POK);
            Result != TemplateDeductionResult::Success)
          return Result;
        PackScope.nextPackElement();
      }
    } else {
      // C++0x [temp.deduct.type]p5:
      //   The non-deduced contexts are:
      //     - A function parameter pack that does not occur at the end of the
      //       parameter-declaration-clause.
      //
      // FIXME: There is no wording to say what we should do in this case. We
      // choose to resolve this by applying the same rule that is applied for a
      // function call: that is, deduce all contained packs to their
      // explicitly-specified values (or to <> if there is no such value).
      //
      // This is seemingly-arbitrarily different from the case of a template-id
      // with a non-trailing pack-expansion in its arguments, which renders the
      // entire template-argument-list a non-deduced context.

      // If the parameter type contains an explicitly-specified pack that we
      // could not expand, skip the number of parameters notionally created
      // by the expansion.
      UnsignedOrNone NumExpansions = Expansion->getNumExpansions();
      if (NumExpansions && !PackScope.isPartiallyExpanded()) {
        for (unsigned I = 0; I != *NumExpansions && ArgIdx < Args.size();
             ++I, ++ArgIdx)
          PackScope.nextPackElement();
      }
    }

    // Build argument packs for each of the parameter packs expanded by this
    // pack expansion.
    if (auto Result = PackScope.finish();
        Result != TemplateDeductionResult::Success)
      return Result;
  }

  // DR692, DR1395
  // C++0x [temp.deduct.type]p10:
  // If the parameter-declaration corresponding to P_i ...
  // During partial ordering, if Ai was originally a function parameter pack:
  // - if P does not contain a function parameter type corresponding to Ai then
  //   Ai is ignored;
  if (POK == PartialOrderingKind::Call && ArgIdx + 1 == Args.size() &&
      isa<PackExpansionType>(Args[ArgIdx]))
    return TemplateDeductionResult::Success;

  // Make sure we don't have any extra arguments.
  if (ArgIdx < Args.size())
    return TemplateDeductionResult::MiscellaneousDeductionFailure;

  return TemplateDeductionResult::Success;
}

/// Deduce the template arguments by comparing the list of parameter
/// types to the list of argument types, as in the parameter-type-lists of
/// function types (C++ [temp.deduct.type]p10).
///
/// \param S The semantic analysis object within which we are deducing
///
/// \param TemplateParams The template parameters that we are deducing
///
/// \param Params The list of parameter types
///
/// \param Args The list of argument types
///
/// \param Info information about the template argument deduction itself
///
/// \param Deduced the deduced template arguments
///
/// \param TDF bitwise OR of the TemplateDeductionFlags bits that describe
/// how template argument deduction is performed.
///
/// \param PartialOrdering If true, we are performing template argument
/// deduction for during partial ordering for a call
/// (C++0x [temp.deduct.partial]).
///
/// \param HasDeducedAnyParam If set, the object pointed at will indicate
/// whether any template parameter was deduced.
///
/// \param HasDeducedParam If set, the bit vector will be used to represent
/// which template parameters were deduced, in order.
///
/// \returns the result of template argument deduction so far. Note that a
/// "success" result means that template argument deduction has not yet failed,
/// but it may still fail, later, for other reasons.
static TemplateDeductionResult DeduceTemplateArguments(
    Sema &S, TemplateParameterList *TemplateParams, ArrayRef<QualType> Params,
    ArrayRef<QualType> Args, TemplateDeductionInfo &Info,
    SmallVectorImpl<DeducedTemplateArgument> &Deduced, unsigned TDF,
    PartialOrderingKind POK, bool *HasDeducedAnyParam,
    llvm::SmallBitVector *HasDeducedParam) {
  return ::DeduceForEachType(
      S, TemplateParams, Params, Args, Info, Deduced, POK,
      /*FinishingDeduction=*/false,
      [&](Sema &S, TemplateParameterList *TemplateParams, int ParamIdx,
          int ArgIdx, QualType P, QualType A, TemplateDeductionInfo &Info,
          SmallVectorImpl<DeducedTemplateArgument> &Deduced,
          PartialOrderingKind POK) {
        bool HasDeducedAnyParamCopy = false;
        TemplateDeductionResult TDR = DeduceTemplateArgumentsByTypeMatch(
            S, TemplateParams, P, A, Info, Deduced, TDF, POK,
            /*DeducedFromArrayBound=*/false, &HasDeducedAnyParamCopy);
        if (HasDeducedAnyParam && HasDeducedAnyParamCopy)
          *HasDeducedAnyParam = true;
        if (HasDeducedParam && HasDeducedAnyParamCopy)
          (*HasDeducedParam)[ParamIdx] = true;
        return TDR;
      });
}

/// Determine whether the parameter has qualifiers that the argument
/// lacks. Put another way, determine whether there is no way to add
/// a deduced set of qualifiers to the ParamType that would result in
/// its qualifiers matching those of the ArgType.
static bool hasInconsistentOrSupersetQualifiersOf(QualType ParamType,
                                                  QualType ArgType) {
  Qualifiers ParamQs = ParamType.getQualifiers();
  Qualifiers ArgQs = ArgType.getQualifiers();

  if (ParamQs == ArgQs)
    return false;

  // Mismatched (but not missing) Objective-C GC attributes.
  if (ParamQs.getObjCGCAttr() != ArgQs.getObjCGCAttr() &&
      ParamQs.hasObjCGCAttr())
    return true;

  // Mismatched (but not missing) address spaces.
  if (ParamQs.getAddressSpace() != ArgQs.getAddressSpace() &&
      ParamQs.hasAddressSpace())
    return true;

  // Mismatched (but not missing) Objective-C lifetime qualifiers.
  if (ParamQs.getObjCLifetime() != ArgQs.getObjCLifetime() &&
      ParamQs.hasObjCLifetime())
    return true;

  // CVR qualifiers inconsistent or a superset.
  return (ParamQs.getCVRQualifiers() & ~ArgQs.getCVRQualifiers()) != 0;
}

bool Sema::isSameOrCompatibleFunctionType(QualType P, QualType A) {
  const FunctionType *PF = P->getAs<FunctionType>(),
                     *AF = A->getAs<FunctionType>();

  // Just compare if not functions.
  if (!PF || !AF)
    return Context.hasSameType(P, A);

  // Noreturn and noexcept adjustment.
  if (QualType AdjustedParam; TryFunctionConversion(P, A, AdjustedParam))
    P = AdjustedParam;

  // FIXME: Compatible calling conventions.
  return Context.hasSameFunctionTypeIgnoringExceptionSpec(P, A);
}

/// Get the index of the first template parameter that was originally from the
/// innermost template-parameter-list. This is 0 except when we concatenate
/// the template parameter lists of a class template and a constructor template
/// when forming an implicit deduction guide.
static unsigned getFirstInnerIndex(FunctionTemplateDecl *FTD) {
  auto *Guide = dyn_cast<CXXDeductionGuideDecl>(FTD->getTemplatedDecl());
  if (!Guide || !Guide->isImplicit())
    return 0;
  return Guide->getDeducedTemplate()->getTemplateParameters()->size();
}

/// Determine whether a type denotes a forwarding reference.
static bool isForwardingReference(QualType Param, unsigned FirstInnerIndex) {
  // C++1z [temp.deduct.call]p3:
  //   A forwarding reference is an rvalue reference to a cv-unqualified
  //   template parameter that does not represent a template parameter of a
  //   class template.
  if (auto *ParamRef = Param->getAs<RValueReferenceType>()) {
    if (ParamRef->getPointeeType().getQualifiers())
      return false;
    auto *TypeParm =
        ParamRef->getPointeeType()->getAsCanonical<TemplateTypeParmType>();
    return TypeParm && TypeParm->getIndex() >= FirstInnerIndex;
  }
  return false;
}

///  Attempt to deduce the template arguments by checking the base types
///  according to (C++20 [temp.deduct.call] p4b3.
///
/// \param S the semantic analysis object within which we are deducing.
///
/// \param RD the top level record object we are deducing against.
///
/// \param TemplateParams the template parameters that we are deducing.
///
/// \param P the template specialization parameter type.
///
/// \param Info information about the template argument deduction itself.
///
/// \param Deduced the deduced template arguments.
///
/// \returns the result of template argument deduction with the bases. "invalid"
/// means no matches, "success" found a single item, and the
/// "MiscellaneousDeductionFailure" result happens when the match is ambiguous.
static TemplateDeductionResult
DeduceTemplateBases(Sema &S, const CXXRecordDecl *RD,
                    TemplateParameterList *TemplateParams, QualType P,
                    TemplateDeductionInfo &Info, bool PartialOrdering,
                    SmallVectorImpl<DeducedTemplateArgument> &Deduced,
                    bool *HasDeducedAnyParam) {
  // C++14 [temp.deduct.call] p4b3:
  //   If P is a class and P has the form simple-template-id, then the
  //   transformed A can be a derived class of the deduced A. Likewise if
  //   P is a pointer to a class of the form simple-template-id, the
  //   transformed A can be a pointer to a derived class pointed to by the
  //   deduced A. However, if there is a class C that is a (direct or
  //   indirect) base class of D and derived (directly or indirectly) from a
  //   class B and that would be a valid deduced A, the deduced A cannot be
  //   B or pointer to B, respectively.
  //
  //   These alternatives are considered only if type deduction would
  //   otherwise fail. If they yield more than one possible deduced A, the
  //   type deduction fails.

  // Use a breadth-first search through the bases to collect the set of
  // successful matches. Visited contains the set of nodes we have already
  // visited, while ToVisit is our stack of records that we still need to
  // visit.  Matches contains a list of matches that have yet to be
  // disqualified.
  llvm::SmallPtrSet<const CXXRecordDecl *, 8> Visited;
  SmallVector<QualType, 8> ToVisit;
  // We iterate over this later, so we have to use MapVector to ensure
  // determinism.
  struct MatchValue {
    SmallVector<DeducedTemplateArgument, 8> Deduced;
    bool HasDeducedAnyParam;
  };
  llvm::MapVector<const CXXRecordDecl *, MatchValue> Matches;

  auto AddBases = [&Visited, &ToVisit](const CXXRecordDecl *RD) {
    for (const auto &Base : RD->bases()) {
      QualType T = Base.getType();
      assert(T->isRecordType() && "Base class that isn't a record?");
      if (Visited.insert(T->getAsCXXRecordDecl()).second)
        ToVisit.push_back(T);
    }
  };

  // Set up the loop by adding all the bases.
  AddBases(RD);

  // Search each path of bases until we either run into a successful match
  // (where all bases of it are invalid), or we run out of bases.
  while (!ToVisit.empty()) {
    QualType NextT = ToVisit.pop_back_val();

    SmallVector<DeducedTemplateArgument, 8> DeducedCopy(Deduced.begin(),
                                                        Deduced.end());
    TemplateDeductionInfo BaseInfo(TemplateDeductionInfo::ForBase, Info);
    bool HasDeducedAnyParamCopy = false;
    TemplateDeductionResult BaseResult = DeduceTemplateSpecArguments(
        S, TemplateParams, P, NextT, BaseInfo, PartialOrdering, DeducedCopy,
        &HasDeducedAnyParamCopy);

    // If this was a successful deduction, add it to the list of matches,
    // otherwise we need to continue searching its bases.
    const CXXRecordDecl *RD = NextT->getAsCXXRecordDecl();
    if (BaseResult == TemplateDeductionResult::Success)
      Matches.insert({RD, {DeducedCopy, HasDeducedAnyParamCopy}});
    else
      AddBases(RD);
  }

  // At this point, 'Matches' contains a list of seemingly valid bases, however
  // in the event that we have more than 1 match, it is possible that the base
  // of one of the matches might be disqualified for being a base of another
  // valid match. We can count on cyclical instantiations being invalid to
  // simplify the disqualifications.  That is, if A & B are both matches, and B
  // inherits from A (disqualifying A), we know that A cannot inherit from B.
  if (Matches.size() > 1) {
    Visited.clear();
    for (const auto &Match : Matches)
      AddBases(Match.first);

    // We can give up once we have a single item (or have run out of things to
    // search) since cyclical inheritance isn't valid.
    while (Matches.size() > 1 && !ToVisit.empty()) {
      const CXXRecordDecl *RD = ToVisit.pop_back_val()->getAsCXXRecordDecl();
      Matches.erase(RD);

      // Always add all bases, since the inheritance tree can contain
      // disqualifications for multiple matches.
      AddBases(RD);
    }
  }

  if (Matches.empty())
    return TemplateDeductionResult::Invalid;
  if (Matches.size() > 1)
    return TemplateDeductionResult::MiscellaneousDeductionFailure;

  std::swap(Matches.front().second.Deduced, Deduced);
  if (bool HasDeducedAnyParamCopy = Matches.front().second.HasDeducedAnyParam;
      HasDeducedAnyParamCopy && HasDeducedAnyParam)
    *HasDeducedAnyParam = HasDeducedAnyParamCopy;
  return TemplateDeductionResult::Success;
}

/// When propagating a partial ordering kind into a NonCall context,
/// this is used to downgrade a 'Call' into a 'NonCall', so that
/// the kind still reflects whether we are in a partial ordering context.
static PartialOrderingKind
degradeCallPartialOrderingKind(PartialOrderingKind POK) {
  return std::min(POK, PartialOrderingKind::NonCall);
}

/// Deduce the template arguments by comparing the parameter type and
/// the argument type (C++ [temp.deduct.type]).
///
/// \param S the semantic analysis object within which we are deducing
///
/// \param TemplateParams the template parameters that we are deducing
///
/// \param P the parameter type
///
/// \param A the argument type
///
/// \param Info information about the template argument deduction itself
///
/// \param Deduced the deduced template arguments
///
/// \param TDF bitwise OR of the TemplateDeductionFlags bits that describe
/// how template argument deduction is performed.
///
/// \param PartialOrdering Whether we're performing template argument deduction
/// in the context of partial ordering (C++0x [temp.deduct.partial]).
///
/// \returns the result of template argument deduction so far. Note that a
/// "success" result means that template argument deduction has not yet failed,
/// but it may still fail, later, for other reasons.
static TemplateDeductionResult DeduceTemplateArgumentsByTypeMatch(
    Sema &S, TemplateParameterList *TemplateParams, QualType P, QualType A,
    TemplateDeductionInfo &Info,
    SmallVectorImpl<DeducedTemplateArgument> &Deduced, unsigned TDF,
    PartialOrderingKind POK, bool DeducedFromArrayBound,
    bool *HasDeducedAnyParam) {

  // If the argument type is a pack expansion, look at its pattern.
  // This isn't explicitly called out
  if (const auto *AExp = dyn_cast<PackExpansionType>(A))
    A = AExp->getPattern();
  assert(!isa<PackExpansionType>(A.getCanonicalType()));

  if (POK == PartialOrderingKind::Call) {
    // C++11 [temp.deduct.partial]p5:
    //   Before the partial ordering is done, certain transformations are
    //   performed on the types used for partial ordering:
    //     - If P is a reference type, P is replaced by the type referred to.
    const ReferenceType *PRef = P->getAs<ReferenceType>();
    if (PRef)
      P = PRef->getPointeeType();

    //     - If A is a reference type, A is replaced by the type referred to.
    const ReferenceType *ARef = A->getAs<ReferenceType>();
    if (ARef)
      A = A->getPointeeType();

    if (PRef && ARef && S.Context.hasSameUnqualifiedType(P, A)) {
      // C++11 [temp.deduct.partial]p9:
      //   If, for a given type, deduction succeeds in both directions (i.e.,
      //   the types are identical after the transformations above) and both
      //   P and A were reference types [...]:
      //     - if [one type] was an lvalue reference and [the other type] was
      //       not, [the other type] is not considered to be at least as
      //       specialized as [the first type]
      //     - if [one type] is more cv-qualified than [the other type],
      //       [the other type] is not considered to be at least as specialized
      //       as [the first type]
      // Objective-C ARC adds:
      //     - [one type] has non-trivial lifetime, [the other type] has
      //       __unsafe_unretained lifetime, and the types are otherwise
      //       identical
      //
      // A is "considered to be at least as specialized" as P iff deduction
      // succeeds, so we model this as a deduction failure. Note that
      // [the first type] is P and [the other type] is A here; the standard
      // gets this backwards.
      Qualifiers PQuals = P.getQualifiers(), AQuals = A.getQualifiers();
      if ((PRef->isLValueReferenceType() && !ARef->isLValueReferenceType()) ||
          PQuals.isStrictSupersetOf(AQuals) ||
          (PQuals.hasNonTrivialObjCLifetime() &&
           AQuals.getObjCLifetime() == Qualifiers::OCL_ExplicitNone &&
           PQuals.withoutObjCLifetime() == AQuals.withoutObjCLifetime())) {
        Info.FirstArg = TemplateArgument(P);
        Info.SecondArg = TemplateArgument(A);
        return TemplateDeductionResult::NonDeducedMismatch;
      }
    }
    Qualifiers DiscardedQuals;
    // C++11 [temp.deduct.partial]p7:
    //   Remove any top-level cv-qualifiers:
    //     - If P is a cv-qualified type, P is replaced by the cv-unqualified
    //       version of P.
    P = S.Context.getUnqualifiedArrayType(P, DiscardedQuals);
    //     - If A is a cv-qualified type, A is replaced by the cv-unqualified
    //       version of A.
    A = S.Context.getUnqualifiedArrayType(A, DiscardedQuals);
  } else {
    // C++0x [temp.deduct.call]p4 bullet 1:
    //   - If the original P is a reference type, the deduced A (i.e., the type
    //     referred to by the reference) can be more cv-qualified than the
    //     transformed A.
    if (TDF & TDF_ParamWithReferenceType) {
      Qualifiers Quals;
      QualType UnqualP = S.Context.getUnqualifiedArrayType(P, Quals);
      Quals.setCVRQualifiers(Quals.getCVRQualifiers() & A.getCVRQualifiers());
      P = S.Context.getQualifiedType(UnqualP, Quals);
    }

    if ((TDF & TDF_TopLevelParameterTypeList) && !P->isFunctionType()) {
      // C++0x [temp.deduct.type]p10:
      //   If P and A are function types that originated from deduction when
      //   taking the address of a function template (14.8.2.2) or when deducing
      //   template arguments from a function declaration (14.8.2.6) and Pi and
      //   Ai are parameters of the top-level parameter-type-list of P and A,
      //   respectively, Pi is adjusted if it is a forwarding reference and Ai
      //   is an lvalue reference, in
      //   which case the type of Pi is changed to be the template parameter
      //   type (i.e., T&& is changed to simply T). [ Note: As a result, when
      //   Pi is T&& and Ai is X&, the adjusted Pi will be T, causing T to be
      //   deduced as X&. - end note ]
      TDF &= ~TDF_TopLevelParameterTypeList;
      if (isForwardingReference(P, /*FirstInnerIndex=*/0) &&
          A->isLValueReferenceType())
        P = P->getPointeeType();
    }
  }

  // C++ [temp.deduct.type]p9:
  //   A template type argument T, a template template argument TT or a
  //   template non-type argument i can be deduced if P and A have one of
  //   the following forms:
  //
  //     T
  //     cv-list T
  if (const auto *TTP = P->getAsCanonical<TemplateTypeParmType>()) {
    // Just skip any attempts to deduce from a placeholder type or a parameter
    // at a different depth.
    if (A->isPlaceholderType() || Info.getDeducedDepth() != TTP->getDepth())
      return TemplateDeductionResult::Success;

    unsigned Index = TTP->getIndex();

    // If the argument type is an array type, move the qualifiers up to the
    // top level, so they can be matched with the qualifiers on the parameter.
    if (A->isArrayType()) {
      Qualifiers Quals;
      A = S.Context.getUnqualifiedArrayType(A, Quals);
      if (Quals)
        A = S.Context.getQualifiedType(A, Quals);
    }

    // The argument type can not be less qualified than the parameter
    // type.
    if (!(TDF & TDF_IgnoreQualifiers) &&
        hasInconsistentOrSupersetQualifiersOf(P, A)) {
      Info.Param = cast<TemplateTypeParmDecl>(TemplateParams->getParam(Index));
      Info.FirstArg = TemplateArgument(P);
      Info.SecondArg = TemplateArgument(A);
      return TemplateDeductionResult::Underqualified;
    }

    // Do not match a function type with a cv-qualified type.
    // http://www.open-std.org/jtc1/sc22/wg21/docs/cwg_active.html#1584
    if (A->isFunctionType() && P.hasQualifiers())
      return TemplateDeductionResult::NonDeducedMismatch;

    assert(TTP->getDepth() == Info.getDeducedDepth() &&
           "saw template type parameter with wrong depth");
    assert(A->getCanonicalTypeInternal() != S.Context.OverloadTy &&
           "Unresolved overloaded function");
    QualType DeducedType = A;

    // Remove any qualifiers on the parameter from the deduced type.
    // We checked the qualifiers for consistency above.
    Qualifiers DeducedQs = DeducedType.getQualifiers();
    Qualifiers ParamQs = P.getQualifiers();
    DeducedQs.removeCVRQualifiers(ParamQs.getCVRQualifiers());
    if (ParamQs.hasObjCGCAttr())
      DeducedQs.removeObjCGCAttr();
    if (ParamQs.hasAddressSpace())
      DeducedQs.removeAddressSpace();
    if (ParamQs.hasObjCLifetime())
      DeducedQs.removeObjCLifetime();

    // Objective-C ARC:
    //   If template deduction would produce a lifetime qualifier on a type
    //   that is not a lifetime type, template argument deduction fails.
    if (ParamQs.hasObjCLifetime() && !DeducedType->isObjCLifetimeType() &&
        !DeducedType->isDependentType()) {
      Info.Param = cast<TemplateTypeParmDecl>(TemplateParams->getParam(Index));
      Info.FirstArg = TemplateArgument(P);
      Info.SecondArg = TemplateArgument(A);
      return TemplateDeductionResult::Underqualified;
    }

    // Objective-C ARC:
    //   If template deduction would produce an argument type with lifetime type
    //   but no lifetime qualifier, the __strong lifetime qualifier is inferred.
    if (S.getLangOpts().ObjCAutoRefCount && DeducedType->isObjCLifetimeType() &&
        !DeducedQs.hasObjCLifetime())
      DeducedQs.setObjCLifetime(Qualifiers::OCL_Strong);

    DeducedType =
        S.Context.getQualifiedType(DeducedType.getUnqualifiedType(), DeducedQs);

    DeducedTemplateArgument NewDeduced(DeducedType, DeducedFromArrayBound);
    DeducedTemplateArgument Result =
        checkDeducedTemplateArguments(S.Context, Deduced[Index], NewDeduced);
    if (Result.isNull()) {
      // We can also get inconsistencies when matching NTTP type.
      switch (NamedDecl *Param = TemplateParams->getParam(Index);
              Param->getKind()) {
      case Decl::TemplateTypeParm:
        Info.Param = cast<TemplateTypeParmDecl>(Param);
        break;
      case Decl::NonTypeTemplateParm:
        Info.Param = cast<NonTypeTemplateParmDecl>(Param);
        break;
      case Decl::TemplateTemplateParm:
        Info.Param = cast<TemplateTemplateParmDecl>(Param);
        break;
      default:
        llvm_unreachable("unexpected kind");
      }
      Info.FirstArg = Deduced[Index];
      Info.SecondArg = NewDeduced;
      return TemplateDeductionResult::Inconsistent;
    }

    Deduced[Index] = Result;
    if (HasDeducedAnyParam)
      *HasDeducedAnyParam = true;
    return TemplateDeductionResult::Success;
  }

  // Set up the template argument deduction information for a failure.
  Info.FirstArg = TemplateArgument(P);
  Info.SecondArg = TemplateArgument(A);

  // If the parameter is an already-substituted template parameter
  // pack, do nothing: we don't know which of its arguments to look
  // at, so we have to wait until all of the parameter packs in this
  // expansion have arguments.
  if (P->getAs<SubstTemplateTypeParmPackType>())
    return TemplateDeductionResult::Success;

  // Check the cv-qualifiers on the parameter and argument types.
  if (!(TDF & TDF_IgnoreQualifiers)) {
    if (TDF & TDF_ParamWithReferenceType) {
      if (hasInconsistentOrSupersetQualifiersOf(P, A))
        return TemplateDeductionResult::NonDeducedMismatch;
    } else if (TDF & TDF_ArgWithReferenceType) {
      // C++ [temp.deduct.conv]p4:
      //   If the original A is a reference type, A can be more cv-qualified
      //   than the deduced A
      if (!A.getQualifiers().compatiblyIncludes(P.getQualifiers(),
                                                S.getASTContext()))
        return TemplateDeductionResult::NonDeducedMismatch;

      // Strip out all extra qualifiers from the argument to figure out the
      // type we're converting to, prior to the qualification conversion.
      Qualifiers Quals;
      A = S.Context.getUnqualifiedArrayType(A, Quals);
      A = S.Context.getQualifiedType(A, P.getQualifiers());
    } else if (!IsPossiblyOpaquelyQualifiedType(P)) {
      if (P.getCVRQualifiers() != A.getCVRQualifiers())
        return TemplateDeductionResult::NonDeducedMismatch;
    }
  }

  // If the parameter type is not dependent, there is nothing to deduce.
  if (!P->isDependentType()) {
    if (TDF & TDF_SkipNonDependent)
      return TemplateDeductionResult::Success;
    if ((TDF & TDF_IgnoreQualifiers) ? S.Context.hasSameUnqualifiedType(P, A)
                                     : S.Context.hasSameType(P, A))
      return TemplateDeductionResult::Success;
    if (TDF & TDF_AllowCompatibleFunctionType &&
        S.isSameOrCompatibleFunctionType(P, A))
      return TemplateDeductionResult::Success;
    if (!(TDF & TDF_IgnoreQualifiers))
      return TemplateDeductionResult::NonDeducedMismatch;
    // Otherwise, when ignoring qualifiers, the types not having the same
    // unqualified type does not mean they do not match, so in this case we
    // must keep going and analyze with a non-dependent parameter type.
  }

  switch (P.getCanonicalType()->getTypeClass()) {
    // Non-canonical types cannot appear here.
#define NON_CANONICAL_TYPE(Class, Base) \
  case Type::Class: llvm_unreachable("deducing non-canonical type: " #Class);
#define TYPE(Class, Base)
#include "clang/AST/TypeNodes.inc"

    case Type::TemplateTypeParm:
    case Type::SubstTemplateTypeParmPack:
    case Type::SubstBuiltinTemplatePack:
      llvm_unreachable("Type nodes handled above");

    case Type::Auto:
      // C++23 [temp.deduct.funcaddr]/3:
      //   A placeholder type in the return type of a function template is a
      //   non-deduced context.
      // There's no corresponding wording for [temp.deduct.decl], but we treat
      // it the same to match other compilers.
      if (P->isDependentType())
        return TemplateDeductionResult::Success;
      [[fallthrough]];
    case Type::Builtin:
    case Type::VariableArray:
    case Type::Vector:
    case Type::FunctionNoProto:
    case Type::Record:
    case Type::Enum:
    case Type::ObjCObject:
    case Type::ObjCInterface:
    case Type::ObjCObjectPointer:
    case Type::BitInt:
      return (TDF & TDF_SkipNonDependent) ||
                     ((TDF & TDF_IgnoreQualifiers)
                          ? S.Context.hasSameUnqualifiedType(P, A)
                          : S.Context.hasSameType(P, A))
                 ? TemplateDeductionResult::Success
                 : TemplateDeductionResult::NonDeducedMismatch;

    //     _Complex T   [placeholder extension]
    case Type::Complex: {
      const auto *CP = P->castAs<ComplexType>(), *CA = A->getAs<ComplexType>();
      if (!CA)
        return TemplateDeductionResult::NonDeducedMismatch;
      return DeduceTemplateArgumentsByTypeMatch(
          S, TemplateParams, CP->getElementType(), CA->getElementType(), Info,
          Deduced, TDF, degradeCallPartialOrderingKind(POK),
          /*DeducedFromArrayBound=*/false, HasDeducedAnyParam);
    }

    //     _Atomic T   [extension]
    case Type::Atomic: {
      const auto *PA = P->castAs<AtomicType>(), *AA = A->getAs<AtomicType>();
      if (!AA)
        return TemplateDeductionResult::NonDeducedMismatch;
      return DeduceTemplateArgumentsByTypeMatch(
          S, TemplateParams, PA->getValueType(), AA->getValueType(), Info,
          Deduced, TDF, degradeCallPartialOrderingKind(POK),
          /*DeducedFromArrayBound=*/false, HasDeducedAnyParam);
    }

    //     T *
    case Type::Pointer: {
      QualType PointeeType;
      if (const auto *PA = A->getAs<PointerType>()) {
        PointeeType = PA->getPointeeType();
      } else if (const auto *PA = A->getAs<ObjCObjectPointerType>()) {
        PointeeType = PA->getPointeeType();
      } else {
        return TemplateDeductionResult::NonDeducedMismatch;
      }
      return DeduceTemplateArgumentsByTypeMatch(
          S, TemplateParams, P->castAs<PointerType>()->getPointeeType(),
          PointeeType, Info, Deduced,
          TDF & (TDF_IgnoreQualifiers | TDF_DerivedClass),
          degradeCallPartialOrderingKind(POK),
          /*DeducedFromArrayBound=*/false, HasDeducedAnyParam);
    }

    //     T &
    case Type::LValueReference: {
      const auto *RP = P->castAs<LValueReferenceType>(),
                 *RA = A->getAs<LValueReferenceType>();
      if (!RA)
        return TemplateDeductionResult::NonDeducedMismatch;

      return DeduceTemplateArgumentsByTypeMatch(
          S, TemplateParams, RP->getPointeeType(), RA->getPointeeType(), Info,
          Deduced, 0, degradeCallPartialOrderingKind(POK),
          /*DeducedFromArrayBound=*/false, HasDeducedAnyParam);
    }

    //     T && [C++0x]
    case Type::RValueReference: {
      const auto *RP = P->castAs<RValueReferenceType>(),
                 *RA = A->getAs<RValueReferenceType>();
      if (!RA)
        return TemplateDeductionResult::NonDeducedMismatch;

      return DeduceTemplateArgumentsByTypeMatch(
          S, TemplateParams, RP->getPointeeType(), RA->getPointeeType(), Info,
          Deduced, 0, degradeCallPartialOrderingKind(POK),
          /*DeducedFromArrayBound=*/false, HasDeducedAnyParam);
    }

    //     T [] (implied, but not stated explicitly)
    case Type::IncompleteArray: {
      const auto *IAA = S.Context.getAsIncompleteArrayType(A);
      if (!IAA)
        return TemplateDeductionResult::NonDeducedMismatch;

      const auto *IAP = S.Context.getAsIncompleteArrayType(P);
      assert(IAP && "Template parameter not of incomplete array type");

      return DeduceTemplateArgumentsByTypeMatch(
          S, TemplateParams, IAP->getElementType(), IAA->getElementType(), Info,
          Deduced, TDF & TDF_IgnoreQualifiers,
          degradeCallPartialOrderingKind(POK),
          /*DeducedFromArrayBound=*/false, HasDeducedAnyParam);
    }

    //     T [integer-constant]
    case Type::ConstantArray: {
      const auto *CAA = S.Context.getAsConstantArrayType(A),
                 *CAP = S.Context.getAsConstantArrayType(P);
      assert(CAP);
      if (!CAA || CAA->getSize() != CAP->getSize())
        return TemplateDeductionResult::NonDeducedMismatch;

      return DeduceTemplateArgumentsByTypeMatch(
          S, TemplateParams, CAP->getElementType(), CAA->getElementType(), Info,
          Deduced, TDF & TDF_IgnoreQualifiers,
          degradeCallPartialOrderingKind(POK),
          /*DeducedFromArrayBound=*/false, HasDeducedAnyParam);
    }

    //     type [i]
    case Type::DependentSizedArray: {
      const auto *AA = S.Context.getAsArrayType(A);
      if (!AA)
        return TemplateDeductionResult::NonDeducedMismatch;

      // Check the element type of the arrays
      const auto *DAP = S.Context.getAsDependentSizedArrayType(P);
      assert(DAP);
      if (auto Result = DeduceTemplateArgumentsByTypeMatch(
              S, TemplateParams, DAP->getElementType(), AA->getElementType(),
              Info, Deduced, TDF & TDF_IgnoreQualifiers,
              degradeCallPartialOrderingKind(POK),
              /*DeducedFromArrayBound=*/false, HasDeducedAnyParam);
          Result != TemplateDeductionResult::Success)
        return Result;

      // Determine the array bound is something we can deduce.
      NonTypeOrVarTemplateParmDecl NTTP =
          getDeducedNTTParameterFromExpr(Info, DAP->getSizeExpr());
      if (!NTTP)
        return TemplateDeductionResult::Success;

      // We can perform template argument deduction for the given non-type
      // template parameter.
      assert(NTTP.getDepth() == Info.getDeducedDepth() &&
             "saw non-type template parameter with wrong depth");
      if (const auto *CAA = dyn_cast<ConstantArrayType>(AA)) {
        llvm::APSInt Size(CAA->getSize());
        return DeduceNonTypeTemplateArgument(
            S, TemplateParams, NTTP, Size, S.Context.getSizeType(),
            /*ArrayBound=*/true, Info, POK != PartialOrderingKind::None,
            Deduced, HasDeducedAnyParam);
      }
      if (const auto *DAA = dyn_cast<DependentSizedArrayType>(AA))
        if (DAA->getSizeExpr())
          return DeduceNonTypeTemplateArgument(
              S, TemplateParams, NTTP, DAA->getSizeExpr(), Info,
              POK != PartialOrderingKind::None, Deduced, HasDeducedAnyParam);

      // Incomplete type does not match a dependently-sized array type
      return TemplateDeductionResult::NonDeducedMismatch;
    }

    //     type(*)(T)
    //     T(*)()
    //     T(*)(T)
    case Type::FunctionProto: {
      const auto *FPP = P->castAs<FunctionProtoType>(),
                 *FPA = A->getAs<FunctionProtoType>();
      if (!FPA)
        return TemplateDeductionResult::NonDeducedMismatch;

      if (FPP->getMethodQuals() != FPA->getMethodQuals() ||
          FPP->getRefQualifier() != FPA->getRefQualifier() ||
          FPP->isVariadic() != FPA->isVariadic())
        return TemplateDeductionResult::NonDeducedMismatch;

      // Check return types.
      if (auto Result = DeduceTemplateArgumentsByTypeMatch(
              S, TemplateParams, FPP->getReturnType(), FPA->getReturnType(),
              Info, Deduced, 0, degradeCallPartialOrderingKind(POK),
              /*DeducedFromArrayBound=*/false, HasDeducedAnyParam);
          Result != TemplateDeductionResult::Success)
        return Result;

      // Check parameter types.
      if (auto Result = DeduceTemplateArguments(
              S, TemplateParams, FPP->param_types(), FPA->param_types(), Info,
              Deduced, TDF & TDF_TopLevelParameterTypeList, POK,
              HasDeducedAnyParam,
              /*HasDeducedParam=*/nullptr);
          Result != TemplateDeductionResult::Success)
        return Result;

      if (TDF & TDF_AllowCompatibleFunctionType)
        return TemplateDeductionResult::Success;

      // FIXME: Per core-2016/10/1019 (no corresponding core issue yet), permit
      // deducing through the noexcept-specifier if it's part of the canonical
      // type. libstdc++ relies on this.
      Expr *NoexceptExpr = FPP->getNoexceptExpr();
      if (NonTypeOrVarTemplateParmDecl NTTP =
              NoexceptExpr ? getDeducedNTTParameterFromExpr(Info, NoexceptExpr)
                           : nullptr) {
        assert(NTTP.getDepth() == Info.getDeducedDepth() &&
               "saw non-type template parameter with wrong depth");

        llvm::APSInt Noexcept(1);
        switch (FPA->canThrow()) {
        case CT_Cannot:
          Noexcept = 1;
          [[fallthrough]];

        case CT_Can:
          // We give E in noexcept(E) the "deduced from array bound" treatment.
          // FIXME: Should we?
          return DeduceNonTypeTemplateArgument(
              S, TemplateParams, NTTP, Noexcept, S.Context.BoolTy,
              /*DeducedFromArrayBound=*/true, Info,
              POK != PartialOrderingKind::None, Deduced, HasDeducedAnyParam);

        case CT_Dependent:
          if (Expr *ArgNoexceptExpr = FPA->getNoexceptExpr())
            return DeduceNonTypeTemplateArgument(
                S, TemplateParams, NTTP, ArgNoexceptExpr, Info,
                POK != PartialOrderingKind::None, Deduced, HasDeducedAnyParam);
          // Can't deduce anything from throw(T...).
          break;
        }
      }
      // FIXME: Detect non-deduced exception specification mismatches?
      //
      // Careful about [temp.deduct.call] and [temp.deduct.conv], which allow
      // top-level differences in noexcept-specifications.

      return TemplateDeductionResult::Success;
    }

    case Type::InjectedClassName:
      // Treat a template's injected-class-name as if the template
      // specialization type had been used.

    //     template-name<T> (where template-name refers to a class template)
    //     template-name<i>
    //     TT<T>
    //     TT<i>
    //     TT<>
    case Type::TemplateSpecialization: {
      // When Arg cannot be a derived class, we can just try to deduce template
      // arguments from the template-id.
      if (!(TDF & TDF_DerivedClass) || !A->isRecordType())
        return DeduceTemplateSpecArguments(S, TemplateParams, P, A, Info,
                                           POK != PartialOrderingKind::None,
                                           Deduced, HasDeducedAnyParam);

      SmallVector<DeducedTemplateArgument, 8> DeducedOrig(Deduced.begin(),
                                                          Deduced.end());

      auto Result = DeduceTemplateSpecArguments(
          S, TemplateParams, P, A, Info, POK != PartialOrderingKind::None,
          Deduced, HasDeducedAnyParam);
      if (Result == TemplateDeductionResult::Success)
        return Result;

      // We cannot inspect base classes as part of deduction when the type
      // is incomplete, so either instantiate any templates necessary to
      // complete the type, or skip over it if it cannot be completed.
      if (!S.isCompleteType(Info.getLocation(), A))
        return Result;

      const CXXRecordDecl *RD = A->getAsCXXRecordDecl();
      if (RD->isInvalidDecl())
        return Result;

      // Reset the incorrectly deduced argument from above.
      Deduced = DeducedOrig;

      // Check bases according to C++14 [temp.deduct.call] p4b3:
      auto BaseResult = DeduceTemplateBases(S, RD, TemplateParams, P, Info,
                                            POK != PartialOrderingKind::None,
                                            Deduced, HasDeducedAnyParam);
      return BaseResult != TemplateDeductionResult::Invalid ? BaseResult
                                                            : Result;
    }

    //     T type::*
    //     T T::*
    //     T (type::*)()
    //     type (T::*)()
    //     type (type::*)(T)
    //     type (T::*)(T)
    //     T (type::*)(T)
    //     T (T::*)()
    //     T (T::*)(T)
    case Type::MemberPointer: {
      const auto *MPP = P->castAs<MemberPointerType>(),
                 *MPA = A->getAs<MemberPointerType>();
      if (!MPA)
        return TemplateDeductionResult::NonDeducedMismatch;

      QualType PPT = MPP->getPointeeType();
      if (PPT->isFunctionType())
        S.adjustMemberFunctionCC(PPT, /*HasThisPointer=*/false,
                                 /*IsCtorOrDtor=*/false, Info.getLocation());
      QualType APT = MPA->getPointeeType();
      if (APT->isFunctionType())
        S.adjustMemberFunctionCC(APT, /*HasThisPointer=*/false,
                                 /*IsCtorOrDtor=*/false, Info.getLocation());

      unsigned SubTDF = TDF & TDF_IgnoreQualifiers;
      if (auto Result = DeduceTemplateArgumentsByTypeMatch(
              S, TemplateParams, PPT, APT, Info, Deduced, SubTDF,
              degradeCallPartialOrderingKind(POK),
              /*DeducedFromArrayBound=*/false, HasDeducedAnyParam);
          Result != TemplateDeductionResult::Success)
        return Result;

      QualType TP =
          MPP->isSugared()
              ? S.Context.getCanonicalTagType(MPP->getMostRecentCXXRecordDecl())
              : QualType(MPP->getQualifier().getAsType(), 0);
      assert(!TP.isNull() && "member pointer with non-type class");

      QualType TA =
          MPA->isSugared()
              ? S.Context.getCanonicalTagType(MPA->getMostRecentCXXRecordDecl())
              : QualType(MPA->getQualifier().getAsType(), 0)
                    .getUnqualifiedType();
      assert(!TA.isNull() && "member pointer with non-type class");

      return DeduceTemplateArgumentsByTypeMatch(
          S, TemplateParams, TP, TA, Info, Deduced, SubTDF,
          degradeCallPartialOrderingKind(POK),
          /*DeducedFromArrayBound=*/false, HasDeducedAnyParam);
    }

    //     (clang extension)
    //
    //     type(^)(T)
    //     T(^)()
    //     T(^)(T)
    case Type::BlockPointer: {
      const auto *BPP = P->castAs<BlockPointerType>(),
                 *BPA = A->getAs<BlockPointerType>();
      if (!BPA)
        return TemplateDeductionResult::NonDeducedMismatch;
      return DeduceTemplateArgumentsByTypeMatch(
          S, TemplateParams, BPP->getPointeeType(), BPA->getPointeeType(), Info,
          Deduced, 0, degradeCallPartialOrderingKind(POK),
          /*DeducedFromArrayBound=*/false, HasDeducedAnyParam);
    }

    //     (clang extension)
    //
    //     T __attribute__(((ext_vector_type(<integral constant>))))
    case Type::ExtVector: {
      const auto *VP = P->castAs<ExtVectorType>();
      QualType ElementType;
      if (const auto *VA = A->getAs<ExtVectorType>()) {
        // Make sure that the vectors have the same number of elements.
        if (VP->getNumElements() != VA->getNumElements())
          return TemplateDeductionResult::NonDeducedMismatch;
        ElementType = VA->getElementType();
      } else if (const auto *VA = A->getAs<DependentSizedExtVectorType>()) {
        // We can't check the number of elements, since the argument has a
        // dependent number of elements. This can only occur during partial
        // ordering.
        ElementType = VA->getElementType();
      } else {
        return TemplateDeductionResult::NonDeducedMismatch;
      }
      // Perform deduction on the element types.
      return DeduceTemplateArgumentsByTypeMatch(
          S, TemplateParams, VP->getElementType(), ElementType, Info, Deduced,
          TDF, degradeCallPartialOrderingKind(POK),
          /*DeducedFromArrayBound=*/false, HasDeducedAnyParam);
    }

    case Type::DependentVector: {
      const auto *VP = P->castAs<DependentVectorType>();

      if (const auto *VA = A->getAs<VectorType>()) {
        // Perform deduction on the element types.
        if (auto Result = DeduceTemplateArgumentsByTypeMatch(
                S, TemplateParams, VP->getElementType(), VA->getElementType(),
                Info, Deduced, TDF, degradeCallPartialOrderingKind(POK),
                /*DeducedFromArrayBound=*/false, HasDeducedAnyParam);
            Result != TemplateDeductionResult::Success)
          return Result;

        // Perform deduction on the vector size, if we can.
        NonTypeOrVarTemplateParmDecl NTTP =
            getDeducedNTTParameterFromExpr(Info, VP->getSizeExpr());
        if (!NTTP)
          return TemplateDeductionResult::Success;

        llvm::APSInt ArgSize(S.Context.getTypeSize(S.Context.IntTy), false);
        ArgSize = VA->getNumElements();
        // Note that we use the "array bound" rules here; just like in that
        // case, we don't have any particular type for the vector size, but
        // we can provide one if necessary.
        return DeduceNonTypeTemplateArgument(
            S, TemplateParams, NTTP, ArgSize, S.Context.UnsignedIntTy, true,
            Info, POK != PartialOrderingKind::None, Deduced,
            HasDeducedAnyParam);
      }

      if (const auto *VA = A->getAs<DependentVectorType>()) {
        // Perform deduction on the element types.
        if (auto Result = DeduceTemplateArgumentsByTypeMatch(
                S, TemplateParams, VP->getElementType(), VA->getElementType(),
                Info, Deduced, TDF, degradeCallPartialOrderingKind(POK),
                /*DeducedFromArrayBound=*/false, HasDeducedAnyParam);
            Result != TemplateDeductionResult::Success)
          return Result;

        // Perform deduction on the vector size, if we can.
        NonTypeOrVarTemplateParmDecl NTTP =
            getDeducedNTTParameterFromExpr(Info, VP->getSizeExpr());
        if (!NTTP)
          return TemplateDeductionResult::Success;

        return DeduceNonTypeTemplateArgument(
            S, TemplateParams, NTTP, VA->getSizeExpr(), Info,
            POK != PartialOrderingKind::None, Deduced, HasDeducedAnyParam);
      }

      return TemplateDeductionResult::NonDeducedMismatch;
    }

    //     (clang extension)
    //
    //     T __attribute__(((ext_vector_type(N))))
    case Type::DependentSizedExtVector: {
      const auto *VP = P->castAs<DependentSizedExtVectorType>();

      if (const auto *VA = A->getAs<ExtVectorType>()) {
        // Perform deduction on the element types.
        if (auto Result = DeduceTemplateArgumentsByTypeMatch(
                S, TemplateParams, VP->getElementType(), VA->getElementType(),
                Info, Deduced, TDF, degradeCallPartialOrderingKind(POK),
                /*DeducedFromArrayBound=*/false, HasDeducedAnyParam);
            Result != TemplateDeductionResult::Success)
          return Result;

        // Perform deduction on the vector size, if we can.
        NonTypeOrVarTemplateParmDecl NTTP =
            getDeducedNTTParameterFromExpr(Info, VP->getSizeExpr());
        if (!NTTP)
          return TemplateDeductionResult::Success;

        llvm::APSInt ArgSize(S.Context.getTypeSize(S.Context.IntTy), false);
        ArgSize = VA->getNumElements();
        // Note that we use the "array bound" rules here; just like in that
        // case, we don't have any particular type for the vector size, but
        // we can provide one if necessary.
        return DeduceNonTypeTemplateArgument(
            S, TemplateParams, NTTP, ArgSize, S.Context.IntTy, true, Info,
            POK != PartialOrderingKind::None, Deduced, HasDeducedAnyParam);
      }

      if (const auto *VA = A->getAs<DependentSizedExtVectorType>()) {
        // Perform deduction on the element types.
        if (auto Result = DeduceTemplateArgumentsByTypeMatch(
                S, TemplateParams, VP->getElementType(), VA->getElementType(),
                Info, Deduced, TDF, degradeCallPartialOrderingKind(POK),
                /*DeducedFromArrayBound=*/false, HasDeducedAnyParam);
            Result != TemplateDeductionResult::Success)
          return Result;

        // Perform deduction on the vector size, if we can.
        NonTypeOrVarTemplateParmDecl NTTP =
            getDeducedNTTParameterFromExpr(Info, VP->getSizeExpr());
        if (!NTTP)
          return TemplateDeductionResult::Success;

        return DeduceNonTypeTemplateArgument(
            S, TemplateParams, NTTP, VA->getSizeExpr(), Info,
            POK != PartialOrderingKind::None, Deduced, HasDeducedAnyParam);
      }

      return TemplateDeductionResult::NonDeducedMismatch;
    }

    //     (clang extension)
    //
    //     T __attribute__((matrix_type(<integral constant>,
    //                                  <integral constant>)))
    case Type::ConstantMatrix: {
      const auto *MP = P->castAs<ConstantMatrixType>(),
                 *MA = A->getAs<ConstantMatrixType>();
      if (!MA)
        return TemplateDeductionResult::NonDeducedMismatch;

      // Check that the dimensions are the same
      if (MP->getNumRows() != MA->getNumRows() ||
          MP->getNumColumns() != MA->getNumColumns()) {
        return TemplateDeductionResult::NonDeducedMismatch;
      }
      // Perform deduction on element types.
      return DeduceTemplateArgumentsByTypeMatch(
          S, TemplateParams, MP->getElementType(), MA->getElementType(), Info,
          Deduced, TDF, degradeCallPartialOrderingKind(POK),
          /*DeducedFromArrayBound=*/false, HasDeducedAnyParam);
    }

    case Type::DependentSizedMatrix: {
      const auto *MP = P->castAs<DependentSizedMatrixType>();
      const auto *MA = A->getAs<MatrixType>();
      if (!MA)
        return TemplateDeductionResult::NonDeducedMismatch;

      // Check the element type of the matrixes.
      if (auto Result = DeduceTemplateArgumentsByTypeMatch(
              S, TemplateParams, MP->getElementType(), MA->getElementType(),
              Info, Deduced, TDF, degradeCallPartialOrderingKind(POK),
              /*DeducedFromArrayBound=*/false, HasDeducedAnyParam);
          Result != TemplateDeductionResult::Success)
        return Result;

      // Try to deduce a matrix dimension.
      auto DeduceMatrixArg =
          [&S, &Info, &Deduced, &TemplateParams, &HasDeducedAnyParam, POK](
              Expr *ParamExpr, const MatrixType *A,
              unsigned (ConstantMatrixType::*GetArgDimension)() const,
              Expr *(DependentSizedMatrixType::*GetArgDimensionExpr)() const) {
            const auto *ACM = dyn_cast<ConstantMatrixType>(A);
            const auto *ADM = dyn_cast<DependentSizedMatrixType>(A);
            if (!ParamExpr->isValueDependent()) {
              std::optional<llvm::APSInt> ParamConst =
                  ParamExpr->getIntegerConstantExpr(S.Context);
              if (!ParamConst)
                return TemplateDeductionResult::NonDeducedMismatch;

              if (ACM) {
                if ((ACM->*GetArgDimension)() == *ParamConst)
                  return TemplateDeductionResult::Success;
                return TemplateDeductionResult::NonDeducedMismatch;
              }

              Expr *ArgExpr = (ADM->*GetArgDimensionExpr)();
              if (std::optional<llvm::APSInt> ArgConst =
                      ArgExpr->getIntegerConstantExpr(S.Context))
                if (*ArgConst == *ParamConst)
                  return TemplateDeductionResult::Success;
              return TemplateDeductionResult::NonDeducedMismatch;
            }

            NonTypeOrVarTemplateParmDecl NTTP =
                getDeducedNTTParameterFromExpr(Info, ParamExpr);
            if (!NTTP)
              return TemplateDeductionResult::Success;

            if (ACM) {
              llvm::APSInt ArgConst(
                  S.Context.getTypeSize(S.Context.getSizeType()));
              ArgConst = (ACM->*GetArgDimension)();
              return DeduceNonTypeTemplateArgument(
                  S, TemplateParams, NTTP, ArgConst, S.Context.getSizeType(),
                  /*ArrayBound=*/true, Info, POK != PartialOrderingKind::None,
                  Deduced, HasDeducedAnyParam);
            }

            return DeduceNonTypeTemplateArgument(
                S, TemplateParams, NTTP, (ADM->*GetArgDimensionExpr)(), Info,
                POK != PartialOrderingKind::None, Deduced, HasDeducedAnyParam);
          };

      if (auto Result = DeduceMatrixArg(MP->getRowExpr(), MA,
                                        &ConstantMatrixType::getNumRows,
                                        &DependentSizedMatrixType::getRowExpr);
          Result != TemplateDeductionResult::Success)
        return Result;

      return DeduceMatrixArg(MP->getColumnExpr(), MA,
                             &ConstantMatrixType::getNumColumns,
                             &DependentSizedMatrixType::getColumnExpr);
    }

    //     (clang extension)
    //
    //     T __attribute__(((address_space(N))))
    case Type::DependentAddressSpace: {
      const auto *ASP = P->castAs<DependentAddressSpaceType>();

      if (const auto *ASA = A->getAs<DependentAddressSpaceType>()) {
        // Perform deduction on the pointer type.
        if (auto Result = DeduceTemplateArgumentsByTypeMatch(
                S, TemplateParams, ASP->getPointeeType(), ASA->getPointeeType(),
                Info, Deduced, TDF, degradeCallPartialOrderingKind(POK),
                /*DeducedFromArrayBound=*/false, HasDeducedAnyParam);
            Result != TemplateDeductionResult::Success)
          return Result;

        // Perform deduction on the address space, if we can.
        NonTypeOrVarTemplateParmDecl NTTP =
            getDeducedNTTParameterFromExpr(Info, ASP->getAddrSpaceExpr());
        if (!NTTP)
          return TemplateDeductionResult::Success;

        return DeduceNonTypeTemplateArgument(
            S, TemplateParams, NTTP, ASA->getAddrSpaceExpr(), Info,
            POK != PartialOrderingKind::None, Deduced, HasDeducedAnyParam);
      }

      if (isTargetAddressSpace(A.getAddressSpace())) {
        llvm::APSInt ArgAddressSpace(S.Context.getTypeSize(S.Context.IntTy),
                                     false);
        ArgAddressSpace = toTargetAddressSpace(A.getAddressSpace());

        // Perform deduction on the pointer types.
        if (auto Result = DeduceTemplateArgumentsByTypeMatch(
                S, TemplateParams, ASP->getPointeeType(),
                S.Context.removeAddrSpaceQualType(A), Info, Deduced, TDF,
                degradeCallPartialOrderingKind(POK),
                /*DeducedFromArrayBound=*/false, HasDeducedAnyParam);
            Result != TemplateDeductionResult::Success)
          return Result;

        // Perform deduction on the address space, if we can.
        NonTypeOrVarTemplateParmDecl NTTP =
            getDeducedNTTParameterFromExpr(Info, ASP->getAddrSpaceExpr());
        if (!NTTP)
          return TemplateDeductionResult::Success;

        return DeduceNonTypeTemplateArgument(
            S, TemplateParams, NTTP, ArgAddressSpace, S.Context.IntTy, true,
            Info, POK != PartialOrderingKind::None, Deduced,
            HasDeducedAnyParam);
      }

      return TemplateDeductionResult::NonDeducedMismatch;
    }
    case Type::DependentBitInt: {
      const auto *IP = P->castAs<DependentBitIntType>();

      if (const auto *IA = A->getAs<BitIntType>()) {
        if (IP->isUnsigned() != IA->isUnsigned())
          return TemplateDeductionResult::NonDeducedMismatch;

        NonTypeOrVarTemplateParmDecl NTTP =
            getDeducedNTTParameterFromExpr(Info, IP->getNumBitsExpr());
        if (!NTTP)
          return TemplateDeductionResult::Success;

        llvm::APSInt ArgSize(S.Context.getTypeSize(S.Context.IntTy), false);
        ArgSize = IA->getNumBits();

        return DeduceNonTypeTemplateArgument(
            S, TemplateParams, NTTP, ArgSize, S.Context.IntTy, true, Info,
            POK != PartialOrderingKind::None, Deduced, HasDeducedAnyParam);
      }

      if (const auto *IA = A->getAs<DependentBitIntType>()) {
        if (IP->isUnsigned() != IA->isUnsigned())
          return TemplateDeductionResult::NonDeducedMismatch;
        return TemplateDeductionResult::Success;
      }

      return TemplateDeductionResult::NonDeducedMismatch;
    }

    case Type::TypeOfExpr:
    case Type::TypeOf:
    case Type::DependentName:
    case Type::UnresolvedUsing:
    case Type::Decltype:
    case Type::UnaryTransform:
    case Type::DeducedTemplateSpecialization:
    case Type::DependentTemplateSpecialization:
    case Type::PackExpansion:
    case Type::Pipe:
    case Type::ArrayParameter:
    case Type::HLSLAttributedResource:
    case Type::HLSLInlineSpirv:
      // No template argument deduction for these types
      return TemplateDeductionResult::Success;

    case Type::PackIndexing: {
      const PackIndexingType *PIT = P->getAs<PackIndexingType>();
      if (PIT->hasSelectedType()) {
        return DeduceTemplateArgumentsByTypeMatch(
            S, TemplateParams, PIT->getSelectedType(), A, Info, Deduced, TDF,
            degradeCallPartialOrderingKind(POK),
            /*DeducedFromArrayBound=*/false, HasDeducedAnyParam);
      }
      return TemplateDeductionResult::IncompletePack;
    }
    }

  llvm_unreachable("Invalid Type Class!");
}

static TemplateDeductionResult
DeduceTemplateArguments(Sema &S, TemplateParameterList *TemplateParams,
                        const TemplateArgument &P, TemplateArgument A,
                        TemplateDeductionInfo &Info, bool PartialOrdering,
                        SmallVectorImpl<DeducedTemplateArgument> &Deduced,
                        bool *HasDeducedAnyParam) {
  // If the template argument is a pack expansion, perform template argument
  // deduction against the pattern of that expansion. This only occurs during
  // partial ordering.
  if (A.isPackExpansion())
    A = A.getPackExpansionPattern();

  switch (P.getKind()) {
  case TemplateArgument::Null:
    llvm_unreachable("Null template argument in parameter list");

  case TemplateArgument::Type:
    if (A.getKind() == TemplateArgument::Type)
      return DeduceTemplateArgumentsByTypeMatch(
          S, TemplateParams, P.getAsType(), A.getAsType(), Info, Deduced, 0,
          PartialOrdering ? PartialOrderingKind::NonCall
                          : PartialOrderingKind::None,
          /*DeducedFromArrayBound=*/false, HasDeducedAnyParam);
    Info.FirstArg = P;
    Info.SecondArg = A;
    return TemplateDeductionResult::NonDeducedMismatch;

  case TemplateArgument::Template:
    // PartialOrdering does not matter here, since template specializations are
    // not being deduced.
    if (A.getKind() == TemplateArgument::Template)
      return DeduceTemplateArguments(
          S, TemplateParams, P.getAsTemplate(), A.getAsTemplate(), Info,
          /*DefaultArguments=*/{}, /*PartialOrdering=*/false, Deduced,
          HasDeducedAnyParam);
    Info.FirstArg = P;
    Info.SecondArg = A;
    return TemplateDeductionResult::NonDeducedMismatch;

  case TemplateArgument::TemplateExpansion:
    llvm_unreachable("caller should handle pack expansions");

  case TemplateArgument::Declaration:
    if (A.getKind() == TemplateArgument::Declaration &&
        isSameDeclaration(P.getAsDecl(), A.getAsDecl()))
      return TemplateDeductionResult::Success;

    Info.FirstArg = P;
    Info.SecondArg = A;
    return TemplateDeductionResult::NonDeducedMismatch;

  case TemplateArgument::NullPtr:
    // 'nullptr' has only one possible value, so it always matches.
    if (A.getKind() == TemplateArgument::NullPtr)
      return TemplateDeductionResult::Success;
    Info.FirstArg = P;
    Info.SecondArg = A;
    return TemplateDeductionResult::NonDeducedMismatch;

  case TemplateArgument::Integral:
    if (A.getKind() == TemplateArgument::Integral) {
      if (llvm::APSInt::isSameValue(P.getAsIntegral(), A.getAsIntegral()))
        return TemplateDeductionResult::Success;
    }
    Info.FirstArg = P;
    Info.SecondArg = A;
    return TemplateDeductionResult::NonDeducedMismatch;

  case TemplateArgument::StructuralValue:
    // FIXME: structural equality will also compare types,
    // but they should match iff they have the same value.
    if (A.getKind() == TemplateArgument::StructuralValue &&
        A.structurallyEquals(P))
      return TemplateDeductionResult::Success;

    Info.FirstArg = P;
    Info.SecondArg = A;
    return TemplateDeductionResult::NonDeducedMismatch;

  case TemplateArgument::Expression:
    if (NonTypeOrVarTemplateParmDecl NTTP =
            getDeducedNTTParameterFromExpr(Info, P.getAsExpr())) {
      switch (A.getKind()) {
      case TemplateArgument::Expression: {
        const Expr *E = A.getAsExpr();
        // When checking NTTP, if either the parameter or the argument is
        // dependent, as there would be otherwise nothing to deduce, we force
        // the argument to the parameter type using this dependent implicit
        // cast, in order to maintain invariants. Now we can deduce the
        // resulting type from the original type, and deduce the original type
        // against the parameter we are checking.
        if (const auto *ICE = dyn_cast<ImplicitCastExpr>(E);
            ICE && ICE->getCastKind() == clang::CK_Dependent) {
          E = ICE->getSubExpr();
          if (auto Result = DeduceTemplateArgumentsByTypeMatch(
                  S, TemplateParams, ICE->getType(), E->getType(), Info,
                  Deduced, TDF_SkipNonDependent,
                  PartialOrdering ? PartialOrderingKind::NonCall
                                  : PartialOrderingKind::None,
                  /*DeducedFromArrayBound=*/false, HasDeducedAnyParam);
              Result != TemplateDeductionResult::Success)
            return Result;
        }
        return DeduceNonTypeTemplateArgument(
            S, TemplateParams, NTTP, DeducedTemplateArgument(A), E->getType(),
            Info, PartialOrdering, Deduced, HasDeducedAnyParam);
      }
      case TemplateArgument::Integral:
      case TemplateArgument::StructuralValue:
        return DeduceNonTypeTemplateArgument(
            S, TemplateParams, NTTP, DeducedTemplateArgument(A),
            A.getNonTypeTemplateArgumentType(), Info, PartialOrdering, Deduced,
            HasDeducedAnyParam);

      case TemplateArgument::NullPtr:
        return DeduceNullPtrTemplateArgument(
            S, TemplateParams, NTTP, A.getNullPtrType(), Info, PartialOrdering,
            Deduced, HasDeducedAnyParam);

      case TemplateArgument::Declaration:
        return DeduceNonTypeTemplateArgument(
            S, TemplateParams, NTTP, A.getAsDecl(), A.getParamTypeForDecl(),
            Info, PartialOrdering, Deduced, HasDeducedAnyParam);

      case TemplateArgument::Null:
      case TemplateArgument::Type:
      case TemplateArgument::Template:
      case TemplateArgument::TemplateExpansion:
      case TemplateArgument::Pack:
        Info.FirstArg = P;
        Info.SecondArg = A;
        return TemplateDeductionResult::NonDeducedMismatch;
      }
      llvm_unreachable("Unknown template argument kind");
    }
    // Can't deduce anything, but that's okay.
    return TemplateDeductionResult::Success;
  case TemplateArgument::Pack:
    llvm_unreachable("Argument packs should be expanded by the caller!");
  }

  llvm_unreachable("Invalid TemplateArgument Kind!");
}

/// Determine whether there is a template argument to be used for
/// deduction.
///
/// This routine "expands" argument packs in-place, overriding its input
/// parameters so that \c Args[ArgIdx] will be the available template argument.
///
/// \returns true if there is another template argument (which will be at
/// \c Args[ArgIdx]), false otherwise.
static bool hasTemplateArgumentForDeduction(ArrayRef<TemplateArgument> &Args,
                                            unsigned &ArgIdx) {
  if (ArgIdx == Args.size())
    return false;

  const TemplateArgument &Arg = Args[ArgIdx];
  if (Arg.getKind() != TemplateArgument::Pack)
    return true;

  assert(ArgIdx == Args.size() - 1 && "Pack not at the end of argument list?");
  Args = Arg.pack_elements();
  ArgIdx = 0;
  return ArgIdx < Args.size();
}

/// Determine whether the given set of template arguments has a pack
/// expansion that is not the last template argument.
static bool hasPackExpansionBeforeEnd(ArrayRef<TemplateArgument> Args) {
  bool FoundPackExpansion = false;
  for (const auto &A : Args) {
    if (FoundPackExpansion)
      return true;

    if (A.getKind() == TemplateArgument::Pack)
      return hasPackExpansionBeforeEnd(A.pack_elements());

    // FIXME: If this is a fixed-arity pack expansion from an outer level of
    // templates, it should not be treated as a pack expansion.
    if (A.isPackExpansion())
      FoundPackExpansion = true;
  }

  return false;
}

static TemplateDeductionResult
DeduceTemplateArguments(Sema &S, TemplateParameterList *TemplateParams,
                        ArrayRef<TemplateArgument> Ps,
                        ArrayRef<TemplateArgument> As,
                        TemplateDeductionInfo &Info,
                        SmallVectorImpl<DeducedTemplateArgument> &Deduced,
                        bool NumberOfArgumentsMustMatch, bool PartialOrdering,
                        PackFold PackFold, bool *HasDeducedAnyParam) {
  bool FoldPackParameter = PackFold == PackFold::ParameterToArgument ||
                           PackFold == PackFold::Both,
       FoldPackArgument = PackFold == PackFold::ArgumentToParameter ||
                          PackFold == PackFold::Both;

  // C++0x [temp.deduct.type]p9:
  //   If the template argument list of P contains a pack expansion that is not
  //   the last template argument, the entire template argument list is a
  //   non-deduced context.
  if (FoldPackParameter && hasPackExpansionBeforeEnd(Ps))
    return TemplateDeductionResult::Success;

  // C++0x [temp.deduct.type]p9:
  //   If P has a form that contains <T> or <i>, then each argument Pi of the
  //   respective template argument list P is compared with the corresponding
  //   argument Ai of the corresponding template argument list of A.
  for (unsigned ArgIdx = 0, ParamIdx = 0; /**/; /**/) {
    if (!hasTemplateArgumentForDeduction(Ps, ParamIdx))
      return !FoldPackParameter && hasTemplateArgumentForDeduction(As, ArgIdx)
                 ? TemplateDeductionResult::MiscellaneousDeductionFailure
                 : TemplateDeductionResult::Success;

    if (!Ps[ParamIdx].isPackExpansion()) {
      // The simple case: deduce template arguments by matching Pi and Ai.

      // Check whether we have enough arguments.
      if (!hasTemplateArgumentForDeduction(As, ArgIdx))
        return !FoldPackArgument && NumberOfArgumentsMustMatch
                   ? TemplateDeductionResult::MiscellaneousDeductionFailure
                   : TemplateDeductionResult::Success;

      if (As[ArgIdx].isPackExpansion()) {
        // C++1z [temp.deduct.type]p9:
        //   During partial ordering, if Ai was originally a pack expansion
        //   [and] Pi is not a pack expansion, template argument deduction
        //   fails.
        if (!FoldPackArgument)
          return TemplateDeductionResult::MiscellaneousDeductionFailure;

        TemplateArgument Pattern = As[ArgIdx].getPackExpansionPattern();
        for (;;) {
          // Deduce template parameters from the pattern.
          if (auto Result = DeduceTemplateArguments(
                  S, TemplateParams, Ps[ParamIdx], Pattern, Info,
                  PartialOrdering, Deduced, HasDeducedAnyParam);
              Result != TemplateDeductionResult::Success)
            return Result;

          ++ParamIdx;
          if (!hasTemplateArgumentForDeduction(Ps, ParamIdx))
            return TemplateDeductionResult::Success;
          if (Ps[ParamIdx].isPackExpansion())
            break;
        }
      } else {
        // Perform deduction for this Pi/Ai pair.
        if (auto Result = DeduceTemplateArguments(
                S, TemplateParams, Ps[ParamIdx], As[ArgIdx], Info,
                PartialOrdering, Deduced, HasDeducedAnyParam);
            Result != TemplateDeductionResult::Success)
          return Result;

        ++ArgIdx;
        ++ParamIdx;
        continue;
      }
    }

    // The parameter is a pack expansion.

    // C++0x [temp.deduct.type]p9:
    //   If Pi is a pack expansion, then the pattern of Pi is compared with
    //   each remaining argument in the template argument list of A. Each
    //   comparison deduces template arguments for subsequent positions in the
    //   template parameter packs expanded by Pi.
    TemplateArgument Pattern = Ps[ParamIdx].getPackExpansionPattern();

    // Prepare to deduce the packs within the pattern.
    PackDeductionScope PackScope(S, TemplateParams, Deduced, Info, Pattern);

    // Keep track of the deduced template arguments for each parameter pack
    // expanded by this pack expansion (the outer index) and for each
    // template argument (the inner SmallVectors).
    for (; hasTemplateArgumentForDeduction(As, ArgIdx) &&
           PackScope.hasNextElement();
         ++ArgIdx) {
      if (!As[ArgIdx].isPackExpansion()) {
        if (!FoldPackParameter)
          return TemplateDeductionResult::MiscellaneousDeductionFailure;
        if (FoldPackArgument)
          Info.setStrictPackMatch();
      }
      // Deduce template arguments from the pattern.
      if (auto Result = DeduceTemplateArguments(
              S, TemplateParams, Pattern, As[ArgIdx], Info, PartialOrdering,
              Deduced, HasDeducedAnyParam);
          Result != TemplateDeductionResult::Success)
        return Result;

      PackScope.nextPackElement();
    }

    // Build argument packs for each of the parameter packs expanded by this
    // pack expansion.
    return PackScope.finish();
  }
}

TemplateDeductionResult Sema::DeduceTemplateArguments(
    TemplateParameterList *TemplateParams, ArrayRef<TemplateArgument> Ps,
    ArrayRef<TemplateArgument> As, sema::TemplateDeductionInfo &Info,
    SmallVectorImpl<DeducedTemplateArgument> &Deduced,
    bool NumberOfArgumentsMustMatch) {
  return ::DeduceTemplateArguments(
      *this, TemplateParams, Ps, As, Info, Deduced, NumberOfArgumentsMustMatch,
      /*PartialOrdering=*/false, PackFold::ParameterToArgument,
      /*HasDeducedAnyParam=*/nullptr);
}

TemplateArgumentLoc
Sema::getTrivialTemplateArgumentLoc(const TemplateArgument &Arg,
                                    QualType NTTPType, SourceLocation Loc,
                                    NamedDecl *TemplateParam) {
  switch (Arg.getKind()) {
  case TemplateArgument::Null:
    llvm_unreachable("Can't get a NULL template argument here");

  case TemplateArgument::Type:
    return TemplateArgumentLoc(
        Arg, Context.getTrivialTypeSourceInfo(Arg.getAsType(), Loc));

  case TemplateArgument::Declaration: {
    if (NTTPType.isNull())
      NTTPType = Arg.getParamTypeForDecl();
    Expr *E = BuildExpressionFromDeclTemplateArgument(Arg, NTTPType, Loc,
                                                      TemplateParam)
                  .getAs<Expr>();
    return TemplateArgumentLoc(TemplateArgument(E, /*IsCanonical=*/false), E);
  }

  case TemplateArgument::NullPtr: {
    if (NTTPType.isNull())
      NTTPType = Arg.getNullPtrType();
    Expr *E = BuildExpressionFromDeclTemplateArgument(Arg, NTTPType, Loc)
                  .getAs<Expr>();
    return TemplateArgumentLoc(TemplateArgument(NTTPType, /*isNullPtr*/true),
                               E);
  }

  case TemplateArgument::Integral:
  case TemplateArgument::StructuralValue: {
    Expr *E = BuildExpressionFromNonTypeTemplateArgument(Arg, Loc).get();
    return TemplateArgumentLoc(TemplateArgument(E, /*IsCanonical=*/false), E);
  }

    case TemplateArgument::Template:
    case TemplateArgument::TemplateExpansion: {
      NestedNameSpecifierLocBuilder Builder;
      TemplateName Template = Arg.getAsTemplateOrTemplatePattern();
      Builder.MakeTrivial(Context, Template.getQualifier(), Loc);
      return TemplateArgumentLoc(
          Context, Arg, Loc, Builder.getWithLocInContext(Context), Loc,
          /*EllipsisLoc=*/Arg.getKind() == TemplateArgument::TemplateExpansion
              ? Loc
              : SourceLocation());
    }

  case TemplateArgument::Expression:
    return TemplateArgumentLoc(Arg, Arg.getAsExpr());

  case TemplateArgument::Pack:
    return TemplateArgumentLoc(Arg, TemplateArgumentLocInfo());
  }

  llvm_unreachable("Invalid TemplateArgument Kind!");
}

TemplateArgumentLoc
Sema::getIdentityTemplateArgumentLoc(NamedDecl *TemplateParm,
                                     SourceLocation Location) {
  return getTrivialTemplateArgumentLoc(
      Context.getInjectedTemplateArg(TemplateParm), QualType(), Location);
}

/// Convert the given deduced template argument and add it to the set of
/// fully-converted template arguments.
static bool
ConvertDeducedTemplateArgument(Sema &S, NamedDecl *Param,
                               DeducedTemplateArgument Arg, NamedDecl *Template,
                               TemplateDeductionInfo &Info, bool IsDeduced,
                               Sema::CheckTemplateArgumentInfo &CTAI) {
  auto ConvertArg = [&](DeducedTemplateArgument Arg,
                        unsigned ArgumentPackIndex) {
    // Convert the deduced template argument into a template
    // argument that we can check, almost as if the user had written
    // the template argument explicitly.
    TemplateArgumentLoc ArgLoc = S.getTrivialTemplateArgumentLoc(
        Arg, QualType(), Info.getLocation(), Param);

    SaveAndRestore _1(CTAI.MatchingTTP, false);
    SaveAndRestore _2(CTAI.StrictPackMatch, false);
    // Check the template argument, converting it as necessary.
    auto Res = S.CheckTemplateArgument(
        Param, ArgLoc, Template, Template->getLocation(),
        Template->getSourceRange().getEnd(), ArgumentPackIndex, CTAI,
        IsDeduced
            ? (Arg.wasDeducedFromArrayBound() ? Sema::CTAK_DeducedFromArrayBound
                                              : Sema::CTAK_Deduced)
            : Sema::CTAK_Specified);
    if (CTAI.StrictPackMatch)
      Info.setStrictPackMatch();
    return Res;
  };

  if (Arg.getKind() == TemplateArgument::Pack) {
    // This is a template argument pack, so check each of its arguments against
    // the template parameter.
    SmallVector<TemplateArgument, 2> SugaredPackedArgsBuilder,
        CanonicalPackedArgsBuilder;
    for (const auto &P : Arg.pack_elements()) {
      // When converting the deduced template argument, append it to the
      // general output list. We need to do this so that the template argument
      // checking logic has all of the prior template arguments available.
      DeducedTemplateArgument InnerArg(P);
      InnerArg.setDeducedFromArrayBound(Arg.wasDeducedFromArrayBound());
      assert(InnerArg.getKind() != TemplateArgument::Pack &&
             "deduced nested pack");
      if (P.isNull()) {
        // We deduced arguments for some elements of this pack, but not for
        // all of them. This happens if we get a conditionally-non-deduced
        // context in a pack expansion (such as an overload set in one of the
        // arguments).
        S.Diag(Param->getLocation(),
               diag::err_template_arg_deduced_incomplete_pack)
          << Arg << Param;
        return true;
      }
      if (ConvertArg(InnerArg, SugaredPackedArgsBuilder.size()))
        return true;

      // Move the converted template argument into our argument pack.
      SugaredPackedArgsBuilder.push_back(CTAI.SugaredConverted.pop_back_val());
      CanonicalPackedArgsBuilder.push_back(
          CTAI.CanonicalConverted.pop_back_val());
    }

    // If the pack is empty, we still need to substitute into the parameter
    // itself, in case that substitution fails.
    if (SugaredPackedArgsBuilder.empty()) {
      LocalInstantiationScope Scope(S);
      MultiLevelTemplateArgumentList Args(Template, CTAI.SugaredConverted,
                                          /*Final=*/true);
      Sema::ArgPackSubstIndexRAII OnlySubstNonPackExpansion(S, std::nullopt);

      if (auto *NTTP = dyn_cast<NonTypeTemplateParmDecl>(Param)) {
        Sema::InstantiatingTemplate Inst(S, Template->getLocation(), Template,
                                         NTTP, CTAI.SugaredConverted,
                                         Template->getSourceRange());
        if (Inst.isInvalid() ||
            S.SubstType(NTTP->getType(), Args, NTTP->getLocation(),
                        NTTP->getDeclName()).isNull())
          return true;
      } else if (auto *TTP = dyn_cast<TemplateTemplateParmDecl>(Param)) {
        Sema::InstantiatingTemplate Inst(S, Template->getLocation(), Template,
                                         TTP, CTAI.SugaredConverted,
                                         Template->getSourceRange());
        if (Inst.isInvalid() || !S.SubstDecl(TTP, S.CurContext, Args))
          return true;
      }
      // For type parameters, no substitution is ever required.
    }

    // Create the resulting argument pack.
    CTAI.SugaredConverted.push_back(
        TemplateArgument::CreatePackCopy(S.Context, SugaredPackedArgsBuilder));
    CTAI.CanonicalConverted.push_back(TemplateArgument::CreatePackCopy(
        S.Context, CanonicalPackedArgsBuilder));
    return false;
  }

  return ConvertArg(Arg, 0);
}

/// \param IsIncomplete When used, we only consider template parameters that
/// were deduced, disregarding any default arguments. After the function
/// finishes, the object pointed at will contain a value indicating if the
/// conversion was actually incomplete.
static TemplateDeductionResult ConvertDeducedTemplateArguments(
    Sema &S, NamedDecl *Template, TemplateParameterList *TemplateParams,
    bool IsDeduced, SmallVectorImpl<DeducedTemplateArgument> &Deduced,
    TemplateDeductionInfo &Info, Sema::CheckTemplateArgumentInfo &CTAI,
    LocalInstantiationScope *CurrentInstantiationScope,
    unsigned NumAlreadyConverted, bool *IsIncomplete) {
  for (unsigned I = 0, N = TemplateParams->size(); I != N; ++I) {
    NamedDecl *Param = TemplateParams->getParam(I);

    // C++0x [temp.arg.explicit]p3:
    //    A trailing template parameter pack (14.5.3) not otherwise deduced will
    //    be deduced to an empty sequence of template arguments.
    // FIXME: Where did the word "trailing" come from?
    if (Deduced[I].isNull() && Param->isTemplateParameterPack()) {
      if (auto Result =
              PackDeductionScope(S, TemplateParams, Deduced, Info, I).finish();
          Result != TemplateDeductionResult::Success)
        return Result;
    }

    if (!Deduced[I].isNull()) {
      if (I < NumAlreadyConverted) {
        // We may have had explicitly-specified template arguments for a
        // template parameter pack (that may or may not have been extended
        // via additional deduced arguments).
        if (Param->isParameterPack() && CurrentInstantiationScope &&
            CurrentInstantiationScope->getPartiallySubstitutedPack() == Param) {
          // Forget the partially-substituted pack; its substitution is now
          // complete.
          CurrentInstantiationScope->ResetPartiallySubstitutedPack();
          // We still need to check the argument in case it was extended by
          // deduction.
        } else {
          // We have already fully type-checked and converted this
          // argument, because it was explicitly-specified. Just record the
          // presence of this argument.
          CTAI.SugaredConverted.push_back(Deduced[I]);
          CTAI.CanonicalConverted.push_back(
              S.Context.getCanonicalTemplateArgument(Deduced[I]));
          continue;
        }
      }

      // We may have deduced this argument, so it still needs to be
      // checked and converted.
      if (ConvertDeducedTemplateArgument(S, Param, Deduced[I], Template, Info,
                                         IsDeduced, CTAI)) {
        Info.Param = makeTemplateParameter(Param);
        // FIXME: These template arguments are temporary. Free them!
        Info.reset(
            TemplateArgumentList::CreateCopy(S.Context, CTAI.SugaredConverted),
            TemplateArgumentList::CreateCopy(S.Context,
                                             CTAI.CanonicalConverted));
        return TemplateDeductionResult::SubstitutionFailure;
      }

      continue;
    }

    // [C++26][temp.deduct.partial]p12 - When partial ordering, it's ok for
    // template parameters to remain not deduced. As a provisional fix for a
    // core issue that does not exist yet, which may be related to CWG2160, only
    // consider template parameters that were deduced, disregarding any default
    // arguments.
    if (IsIncomplete) {
      *IsIncomplete = true;
      CTAI.SugaredConverted.push_back({});
      CTAI.CanonicalConverted.push_back({});
      continue;
    }

    // Substitute into the default template argument, if available.
    bool HasDefaultArg = false;
    TemplateDecl *TD = dyn_cast<TemplateDecl>(Template);
    if (!TD) {
      assert(isa<ClassTemplatePartialSpecializationDecl>(Template) ||
             isa<VarTemplatePartialSpecializationDecl>(Template));
      return TemplateDeductionResult::Incomplete;
    }

    TemplateArgumentLoc DefArg;
    {
      Qualifiers ThisTypeQuals;
      CXXRecordDecl *ThisContext = nullptr;
      if (auto *Rec = dyn_cast<CXXRecordDecl>(TD->getDeclContext()))
        if (Rec->isLambda())
          if (auto *Method = dyn_cast<CXXMethodDecl>(Rec->getDeclContext())) {
            ThisContext = Method->getParent();
            ThisTypeQuals = Method->getMethodQualifiers();
          }

      Sema::CXXThisScopeRAII ThisScope(S, ThisContext, ThisTypeQuals,
                                       S.getLangOpts().CPlusPlus17);

      DefArg = S.SubstDefaultTemplateArgumentIfAvailable(
          TD, /*TemplateKWLoc=*/SourceLocation(), TD->getLocation(),
          TD->getSourceRange().getEnd(), Param, CTAI.SugaredConverted,
          CTAI.CanonicalConverted, HasDefaultArg);
    }

    // If there was no default argument, deduction is incomplete.
    if (DefArg.getArgument().isNull()) {
      Info.Param = makeTemplateParameter(TemplateParams->getParam(I));
      Info.reset(
          TemplateArgumentList::CreateCopy(S.Context, CTAI.SugaredConverted),
          TemplateArgumentList::CreateCopy(S.Context, CTAI.CanonicalConverted));

      return HasDefaultArg ? TemplateDeductionResult::SubstitutionFailure
                           : TemplateDeductionResult::Incomplete;
    }

    SaveAndRestore _1(CTAI.PartialOrdering, false);
    SaveAndRestore _2(CTAI.MatchingTTP, false);
    SaveAndRestore _3(CTAI.StrictPackMatch, false);
    // Check whether we can actually use the default argument.
    if (S.CheckTemplateArgument(
            Param, DefArg, TD, TD->getLocation(), TD->getSourceRange().getEnd(),
            /*ArgumentPackIndex=*/0, CTAI, Sema::CTAK_Specified)) {
      Info.Param = makeTemplateParameter(TemplateParams->getParam(I));
      // FIXME: These template arguments are temporary. Free them!
      Info.reset(
          TemplateArgumentList::CreateCopy(S.Context, CTAI.SugaredConverted),
          TemplateArgumentList::CreateCopy(S.Context, CTAI.CanonicalConverted));
      return TemplateDeductionResult::SubstitutionFailure;
    }

    // If we get here, we successfully used the default template argument.
  }

  return TemplateDeductionResult::Success;
}

static DeclContext *getAsDeclContextOrEnclosing(Decl *D) {
  if (auto *DC = dyn_cast<DeclContext>(D))
    return DC;
  return D->getDeclContext();
}

template<typename T> struct IsPartialSpecialization {
  static constexpr bool value = false;
};
template<>
struct IsPartialSpecialization<ClassTemplatePartialSpecializationDecl> {
  static constexpr bool value = true;
};
template<>
struct IsPartialSpecialization<VarTemplatePartialSpecializationDecl> {
  static constexpr bool value = true;
};

static TemplateDeductionResult
CheckDeducedArgumentConstraints(Sema &S, NamedDecl *Template,
                                ArrayRef<TemplateArgument> SugaredDeducedArgs,
                                ArrayRef<TemplateArgument> CanonicalDeducedArgs,
                                TemplateDeductionInfo &Info) {
  llvm::SmallVector<AssociatedConstraint, 3> AssociatedConstraints;
  bool DeducedArgsNeedReplacement = false;
  if (auto *TD = dyn_cast<ClassTemplatePartialSpecializationDecl>(Template)) {
    TD->getAssociatedConstraints(AssociatedConstraints);
    DeducedArgsNeedReplacement = !TD->isClassScopeExplicitSpecialization();
  } else if (auto *TD =
                 dyn_cast<VarTemplatePartialSpecializationDecl>(Template)) {
    TD->getAssociatedConstraints(AssociatedConstraints);
    DeducedArgsNeedReplacement = !TD->isClassScopeExplicitSpecialization();
  } else {
    cast<TemplateDecl>(Template)->getAssociatedConstraints(
        AssociatedConstraints);
  }

  std::optional<ArrayRef<TemplateArgument>> Innermost;
  // If we don't need to replace the deduced template arguments,
  // we can add them immediately as the inner-most argument list.
  if (!DeducedArgsNeedReplacement)
    Innermost = CanonicalDeducedArgs;

  MultiLevelTemplateArgumentList MLTAL = S.getTemplateInstantiationArgs(
      Template, Template->getDeclContext(), /*Final=*/false, Innermost,
      /*RelativeToPrimary=*/true, /*Pattern=*/
      nullptr, /*ForConstraintInstantiation=*/true);

  // getTemplateInstantiationArgs picks up the non-deduced version of the
  // template args when this is a variable template partial specialization and
  // not class-scope explicit specialization, so replace with Deduced Args
  // instead of adding to inner-most.
  if (!Innermost)
    MLTAL.replaceInnermostTemplateArguments(Template, CanonicalDeducedArgs);

  if (S.CheckConstraintSatisfaction(Template, AssociatedConstraints, MLTAL,
                                    Info.getLocation(),
                                    Info.AssociatedConstraintsSatisfaction) ||
      !Info.AssociatedConstraintsSatisfaction.IsSatisfied) {
    Info.reset(
        TemplateArgumentList::CreateCopy(S.Context, SugaredDeducedArgs),
        TemplateArgumentList::CreateCopy(S.Context, CanonicalDeducedArgs));
    return TemplateDeductionResult::ConstraintsNotSatisfied;
  }
  return TemplateDeductionResult::Success;
}

/// Complete template argument deduction.
static TemplateDeductionResult FinishTemplateArgumentDeduction(
    Sema &S, NamedDecl *Entity, TemplateParameterList *EntityTPL,
    TemplateDecl *Template, bool PartialOrdering,
    ArrayRef<TemplateArgumentLoc> Ps, ArrayRef<TemplateArgument> As,
    SmallVectorImpl<DeducedTemplateArgument> &Deduced,
    TemplateDeductionInfo &Info, bool CopyDeducedArgs) {
  // Unevaluated SFINAE context.
  EnterExpressionEvaluationContext Unevaluated(
      S, Sema::ExpressionEvaluationContext::Unevaluated);

  Sema::ContextRAII SavedContext(S, getAsDeclContextOrEnclosing(Entity));

  // C++ [temp.deduct.type]p2:
  //   [...] or if any template argument remains neither deduced nor
  //   explicitly specified, template argument deduction fails.
  Sema::CheckTemplateArgumentInfo CTAI(PartialOrdering);
  if (auto Result = ConvertDeducedTemplateArguments(
          S, Entity, EntityTPL, /*IsDeduced=*/PartialOrdering, Deduced, Info,
          CTAI,
          /*CurrentInstantiationScope=*/nullptr,
          /*NumAlreadyConverted=*/0U, /*IsIncomplete=*/nullptr);
      Result != TemplateDeductionResult::Success)
    return Result;

  if (CopyDeducedArgs) {
    // Form the template argument list from the deduced template arguments.
    TemplateArgumentList *SugaredDeducedArgumentList =
        TemplateArgumentList::CreateCopy(S.Context, CTAI.SugaredConverted);
    TemplateArgumentList *CanonicalDeducedArgumentList =
        TemplateArgumentList::CreateCopy(S.Context, CTAI.CanonicalConverted);
    Info.reset(SugaredDeducedArgumentList, CanonicalDeducedArgumentList);
  }

  TemplateParameterList *TPL = Template->getTemplateParameters();
  TemplateArgumentListInfo InstArgs(TPL->getLAngleLoc(), TPL->getRAngleLoc());
  MultiLevelTemplateArgumentList MLTAL(Entity, CTAI.SugaredConverted,
                                       /*Final=*/true);
  MLTAL.addOuterRetainedLevels(TPL->getDepth());

  if (S.SubstTemplateArguments(Ps, MLTAL, InstArgs)) {
    unsigned ArgIdx = InstArgs.size(), ParamIdx = ArgIdx;
    if (ParamIdx >= TPL->size())
      ParamIdx = TPL->size() - 1;

    Decl *Param = TPL->getParam(ParamIdx);
    Info.Param = makeTemplateParameter(Param);
    Info.FirstArg = Ps[ArgIdx].getArgument();
    return TemplateDeductionResult::SubstitutionFailure;
  }

  bool ConstraintsNotSatisfied;
  Sema::CheckTemplateArgumentInfo InstCTAI;
  if (S.CheckTemplateArgumentList(Template, Template->getLocation(), InstArgs,
                                  /*DefaultArgs=*/{}, false, InstCTAI,
                                  /*UpdateArgsWithConversions=*/true,
                                  &ConstraintsNotSatisfied))
    return ConstraintsNotSatisfied
               ? TemplateDeductionResult::ConstraintsNotSatisfied
               : TemplateDeductionResult::SubstitutionFailure;

  // Check that we produced the correct argument list.
  SmallVector<ArrayRef<TemplateArgument>, 4> PsStack{InstCTAI.SugaredConverted},
      AsStack{As};
  for (;;) {
    auto take = [](SmallVectorImpl<ArrayRef<TemplateArgument>> &Stack)
        -> std::tuple<ArrayRef<TemplateArgument> &, TemplateArgument> {
      while (!Stack.empty()) {
        auto &Xs = Stack.back();
        if (Xs.empty()) {
          Stack.pop_back();
          continue;
        }
        auto &X = Xs.front();
        if (X.getKind() == TemplateArgument::Pack) {
          Stack.emplace_back(X.getPackAsArray());
          Xs = Xs.drop_front();
          continue;
        }
        assert(!X.isNull());
        return {Xs, X};
      }
      static constexpr ArrayRef<TemplateArgument> None;
      return {const_cast<ArrayRef<TemplateArgument> &>(None),
              TemplateArgument()};
    };
    auto [Ps, P] = take(PsStack);
    auto [As, A] = take(AsStack);
    if (P.isNull() && A.isNull())
      break;
    TemplateArgument PP = P.isPackExpansion() ? P.getPackExpansionPattern() : P,
                     PA = A.isPackExpansion() ? A.getPackExpansionPattern() : A;
    if (!S.Context.isSameTemplateArgument(PP, PA)) {
      if (!P.isPackExpansion() && !A.isPackExpansion()) {
        Info.Param = makeTemplateParameter(TPL->getParam(
            (AsStack.empty() ? As.end() : AsStack.back().begin()) -
            As.begin()));
        Info.FirstArg = P;
        Info.SecondArg = A;
        return TemplateDeductionResult::NonDeducedMismatch;
      }
      if (P.isPackExpansion()) {
        Ps = Ps.drop_front();
        continue;
      }
      if (A.isPackExpansion()) {
        As = As.drop_front();
        continue;
      }
    }
    Ps = Ps.drop_front(P.isPackExpansion() ? 0 : 1);
    As = As.drop_front(A.isPackExpansion() && !P.isPackExpansion() ? 0 : 1);
  }
  assert(PsStack.empty());
  assert(AsStack.empty());

  if (!PartialOrdering) {
    if (auto Result = CheckDeducedArgumentConstraints(
            S, Entity, CTAI.SugaredConverted, CTAI.CanonicalConverted, Info);
        Result != TemplateDeductionResult::Success)
      return Result;
  }

  return TemplateDeductionResult::Success;
}
static TemplateDeductionResult FinishTemplateArgumentDeduction(
    Sema &S, NamedDecl *Entity, TemplateParameterList *EntityTPL,
    TemplateDecl *Template, bool PartialOrdering, ArrayRef<TemplateArgument> Ps,
    ArrayRef<TemplateArgument> As,
    SmallVectorImpl<DeducedTemplateArgument> &Deduced,
    TemplateDeductionInfo &Info, bool CopyDeducedArgs) {
  TemplateParameterList *TPL = Template->getTemplateParameters();
  SmallVector<TemplateArgumentLoc, 8> PsLoc(Ps.size());
  for (unsigned I = 0, N = Ps.size(); I != N; ++I)
    PsLoc[I] = S.getTrivialTemplateArgumentLoc(Ps[I], QualType(),
                                               TPL->getParam(I)->getLocation());
  return FinishTemplateArgumentDeduction(S, Entity, EntityTPL, Template,
                                         PartialOrdering, PsLoc, As, Deduced,
                                         Info, CopyDeducedArgs);
}

/// Complete template argument deduction for DeduceTemplateArgumentsFromType.
/// FIXME: this is mostly duplicated with the above two versions. Deduplicate
/// the three implementations.
static TemplateDeductionResult FinishTemplateArgumentDeduction(
    Sema &S, TemplateDecl *TD,
    SmallVectorImpl<DeducedTemplateArgument> &Deduced,
    TemplateDeductionInfo &Info) {
  // Unevaluated SFINAE context.
  EnterExpressionEvaluationContext Unevaluated(
      S, Sema::ExpressionEvaluationContext::Unevaluated);

  Sema::ContextRAII SavedContext(S, getAsDeclContextOrEnclosing(TD));

  // C++ [temp.deduct.type]p2:
  //   [...] or if any template argument remains neither deduced nor
  //   explicitly specified, template argument deduction fails.
  Sema::CheckTemplateArgumentInfo CTAI;
  if (auto Result = ConvertDeducedTemplateArguments(
          S, TD, TD->getTemplateParameters(), /*IsDeduced=*/false, Deduced,
          Info, CTAI,
          /*CurrentInstantiationScope=*/nullptr, /*NumAlreadyConverted=*/0,
          /*IsIncomplete=*/nullptr);
      Result != TemplateDeductionResult::Success)
    return Result;

  return ::CheckDeducedArgumentConstraints(S, TD, CTAI.SugaredConverted,
                                           CTAI.CanonicalConverted, Info);
}

/// Perform template argument deduction to determine whether the given template
/// arguments match the given class or variable template partial specialization
/// per C++ [temp.class.spec.match].
template <typename T>
static std::enable_if_t<IsPartialSpecialization<T>::value,
                        TemplateDeductionResult>
DeduceTemplateArguments(Sema &S, T *Partial,
                        ArrayRef<TemplateArgument> TemplateArgs,
                        TemplateDeductionInfo &Info) {
  if (Partial->isInvalidDecl())
    return TemplateDeductionResult::Invalid;

  // C++ [temp.class.spec.match]p2:
  //   A partial specialization matches a given actual template
  //   argument list if the template arguments of the partial
  //   specialization can be deduced from the actual template argument
  //   list (14.8.2).

  // Unevaluated SFINAE context.
  EnterExpressionEvaluationContext Unevaluated(
      S, Sema::ExpressionEvaluationContext::Unevaluated);
  Sema::SFINAETrap Trap(S);

  // This deduction has no relation to any outer instantiation we might be
  // performing.
  LocalInstantiationScope InstantiationScope(S);

  SmallVector<DeducedTemplateArgument, 4> Deduced;
  Deduced.resize(Partial->getTemplateParameters()->size());
  if (TemplateDeductionResult Result = ::DeduceTemplateArguments(
          S, Partial->getTemplateParameters(),
          Partial->getTemplateArgs().asArray(), TemplateArgs, Info, Deduced,
          /*NumberOfArgumentsMustMatch=*/false, /*PartialOrdering=*/false,
          PackFold::ParameterToArgument,
          /*HasDeducedAnyParam=*/nullptr);
      Result != TemplateDeductionResult::Success)
    return Result;

  SmallVector<TemplateArgument, 4> DeducedArgs(Deduced.begin(), Deduced.end());
  Sema::InstantiatingTemplate Inst(S, Info.getLocation(), Partial, DeducedArgs,
                                   Info);
  if (Inst.isInvalid())
    return TemplateDeductionResult::InstantiationDepth;

  TemplateDeductionResult Result;
  S.runWithSufficientStackSpace(Info.getLocation(), [&] {
    Result = ::FinishTemplateArgumentDeduction(
        S, Partial, Partial->getTemplateParameters(),
        Partial->getSpecializedTemplate(),
        /*IsPartialOrdering=*/false,
        Partial->getTemplateArgsAsWritten()->arguments(), TemplateArgs, Deduced,
        Info, /*CopyDeducedArgs=*/true);
  });

  if (Result != TemplateDeductionResult::Success)
    return Result;

  if (Trap.hasErrorOccurred())
    return TemplateDeductionResult::SubstitutionFailure;

  return TemplateDeductionResult::Success;
}

TemplateDeductionResult
Sema::DeduceTemplateArguments(ClassTemplatePartialSpecializationDecl *Partial,
                              ArrayRef<TemplateArgument> TemplateArgs,
                              TemplateDeductionInfo &Info) {
  return ::DeduceTemplateArguments(*this, Partial, TemplateArgs, Info);
}
TemplateDeductionResult
Sema::DeduceTemplateArguments(VarTemplatePartialSpecializationDecl *Partial,
                              ArrayRef<TemplateArgument> TemplateArgs,
                              TemplateDeductionInfo &Info) {
  return ::DeduceTemplateArguments(*this, Partial, TemplateArgs, Info);
}

TemplateDeductionResult
Sema::DeduceTemplateArgumentsFromType(TemplateDecl *TD, QualType FromType,
                                      sema::TemplateDeductionInfo &Info) {
  if (TD->isInvalidDecl())
    return TemplateDeductionResult::Invalid;

  QualType PType;
  if (const auto *CTD = dyn_cast<ClassTemplateDecl>(TD)) {
    // Use the InjectedClassNameType.
    PType = Context.getCanonicalTagType(CTD->getTemplatedDecl());
  } else if (const auto *AliasTemplate = dyn_cast<TypeAliasTemplateDecl>(TD)) {
    PType = AliasTemplate->getTemplatedDecl()->getUnderlyingType();
  } else {
    assert(false && "Expected a class or alias template");
  }

  // Unevaluated SFINAE context.
  EnterExpressionEvaluationContext Unevaluated(
      *this, Sema::ExpressionEvaluationContext::Unevaluated);
  SFINAETrap Trap(*this);

  // This deduction has no relation to any outer instantiation we might be
  // performing.
  LocalInstantiationScope InstantiationScope(*this);

  SmallVector<DeducedTemplateArgument> Deduced(
      TD->getTemplateParameters()->size());
  SmallVector<TemplateArgument> PArgs = {TemplateArgument(PType)};
  SmallVector<TemplateArgument> AArgs = {TemplateArgument(FromType)};
  if (auto DeducedResult = DeduceTemplateArguments(
          TD->getTemplateParameters(), PArgs, AArgs, Info, Deduced, false);
      DeducedResult != TemplateDeductionResult::Success) {
    return DeducedResult;
  }

  SmallVector<TemplateArgument, 4> DeducedArgs(Deduced.begin(), Deduced.end());
  InstantiatingTemplate Inst(*this, Info.getLocation(), TD, DeducedArgs, Info);
  if (Inst.isInvalid())
    return TemplateDeductionResult::InstantiationDepth;

  TemplateDeductionResult Result;
  runWithSufficientStackSpace(Info.getLocation(), [&] {
    Result = ::FinishTemplateArgumentDeduction(*this, TD, Deduced, Info);
  });

  if (Result != TemplateDeductionResult::Success)
    return Result;

  if (Trap.hasErrorOccurred())
    return TemplateDeductionResult::SubstitutionFailure;

  return TemplateDeductionResult::Success;
}

/// Determine whether the given type T is a simple-template-id type.
static bool isSimpleTemplateIdType(QualType T) {
  if (const TemplateSpecializationType *Spec
        = T->getAs<TemplateSpecializationType>())
    return Spec->getTemplateName().getAsTemplateDecl() != nullptr;

  // C++17 [temp.local]p2:
  //   the injected-class-name [...] is equivalent to the template-name followed
  //   by the template-arguments of the class template specialization or partial
  //   specialization enclosed in <>
  // ... which means it's equivalent to a simple-template-id.
  //
  // This only arises during class template argument deduction for a copy
  // deduction candidate, where it permits slicing.
  if (isa<InjectedClassNameType>(T.getCanonicalType()))
    return true;

  return false;
}

TemplateDeductionResult Sema::SubstituteExplicitTemplateArguments(
    FunctionTemplateDecl *FunctionTemplate,
    TemplateArgumentListInfo &ExplicitTemplateArgs,
    SmallVectorImpl<DeducedTemplateArgument> &Deduced,
    SmallVectorImpl<QualType> &ParamTypes, QualType *FunctionType,
    TemplateDeductionInfo &Info) {
  FunctionDecl *Function = FunctionTemplate->getTemplatedDecl();
  TemplateParameterList *TemplateParams
    = FunctionTemplate->getTemplateParameters();

  if (ExplicitTemplateArgs.size() == 0) {
    // No arguments to substitute; just copy over the parameter types and
    // fill in the function type.
    for (auto *P : Function->parameters())
      ParamTypes.push_back(P->getType());

    if (FunctionType)
      *FunctionType = Function->getType();
    return TemplateDeductionResult::Success;
  }

  // Unevaluated SFINAE context.
  EnterExpressionEvaluationContext Unevaluated(
      *this, Sema::ExpressionEvaluationContext::Unevaluated);
  SFINAETrap Trap(*this);

  // C++ [temp.arg.explicit]p3:
  //   Template arguments that are present shall be specified in the
  //   declaration order of their corresponding template-parameters. The
  //   template argument list shall not specify more template-arguments than
  //   there are corresponding template-parameters.

  // Enter a new template instantiation context where we check the
  // explicitly-specified template arguments against this function template,
  // and then substitute them into the function parameter types.
  SmallVector<TemplateArgument, 4> DeducedArgs;
  InstantiatingTemplate Inst(
      *this, Info.getLocation(), FunctionTemplate, DeducedArgs,
      CodeSynthesisContext::ExplicitTemplateArgumentSubstitution, Info);
  if (Inst.isInvalid())
    return TemplateDeductionResult::InstantiationDepth;

  CheckTemplateArgumentInfo CTAI;
  if (CheckTemplateArgumentList(FunctionTemplate, SourceLocation(),
                                ExplicitTemplateArgs, /*DefaultArgs=*/{},
                                /*PartialTemplateArgs=*/true, CTAI,
                                /*UpdateArgsWithConversions=*/false) ||
      Trap.hasErrorOccurred()) {
    unsigned Index = CTAI.SugaredConverted.size();
    if (Index >= TemplateParams->size())
      return TemplateDeductionResult::SubstitutionFailure;
    Info.Param = makeTemplateParameter(TemplateParams->getParam(Index));
    return TemplateDeductionResult::InvalidExplicitArguments;
  }

  // Form the template argument list from the explicitly-specified
  // template arguments.
  TemplateArgumentList *SugaredExplicitArgumentList =
      TemplateArgumentList::CreateCopy(Context, CTAI.SugaredConverted);
  TemplateArgumentList *CanonicalExplicitArgumentList =
      TemplateArgumentList::CreateCopy(Context, CTAI.CanonicalConverted);
  Info.setExplicitArgs(SugaredExplicitArgumentList,
                       CanonicalExplicitArgumentList);

  // Template argument deduction and the final substitution should be
  // done in the context of the templated declaration.  Explicit
  // argument substitution, on the other hand, needs to happen in the
  // calling context.
  ContextRAII SavedContext(*this, FunctionTemplate->getTemplatedDecl());

  // If we deduced template arguments for a template parameter pack,
  // note that the template argument pack is partially substituted and record
  // the explicit template arguments. They'll be used as part of deduction
  // for this template parameter pack.
  unsigned PartiallySubstitutedPackIndex = -1u;
  if (!CTAI.SugaredConverted.empty()) {
    const TemplateArgument &Arg = CTAI.SugaredConverted.back();
    if (Arg.getKind() == TemplateArgument::Pack) {
      auto *Param = TemplateParams->getParam(CTAI.SugaredConverted.size() - 1);
      // If this is a fully-saturated fixed-size pack, it should be
      // fully-substituted, not partially-substituted.
      UnsignedOrNone Expansions = getExpandedPackSize(Param);
      if (!Expansions || Arg.pack_size() < *Expansions) {
        PartiallySubstitutedPackIndex = CTAI.SugaredConverted.size() - 1;
        CurrentInstantiationScope->SetPartiallySubstitutedPack(
            Param, Arg.pack_begin(), Arg.pack_size());
      }
    }
  }

  const FunctionProtoType *Proto
    = Function->getType()->getAs<FunctionProtoType>();
  assert(Proto && "Function template does not have a prototype?");

  // Isolate our substituted parameters from our caller.
  LocalInstantiationScope InstScope(*this, /*MergeWithOuterScope*/true);

  ExtParameterInfoBuilder ExtParamInfos;

  MultiLevelTemplateArgumentList MLTAL(FunctionTemplate,
                                       SugaredExplicitArgumentList->asArray(),
                                       /*Final=*/true);

  // Instantiate the types of each of the function parameters given the
  // explicitly-specified template arguments. If the function has a trailing
  // return type, substitute it after the arguments to ensure we substitute
  // in lexical order.
  if (Proto->hasTrailingReturn()) {
    if (SubstParmTypes(Function->getLocation(), Function->parameters(),
                       Proto->getExtParameterInfosOrNull(), MLTAL, ParamTypes,
                       /*params=*/nullptr, ExtParamInfos))
      return TemplateDeductionResult::SubstitutionFailure;
  }

  // Instantiate the return type.
  QualType ResultType;
  {
    // C++11 [expr.prim.general]p3:
    //   If a declaration declares a member function or member function
    //   template of a class X, the expression this is a prvalue of type
    //   "pointer to cv-qualifier-seq X" between the optional cv-qualifer-seq
    //   and the end of the function-definition, member-declarator, or
    //   declarator.
    Qualifiers ThisTypeQuals;
    CXXRecordDecl *ThisContext = nullptr;
    if (CXXMethodDecl *Method = dyn_cast<CXXMethodDecl>(Function)) {
      ThisContext = Method->getParent();
      ThisTypeQuals = Method->getMethodQualifiers();
    }

    CXXThisScopeRAII ThisScope(*this, ThisContext, ThisTypeQuals,
                               getLangOpts().CPlusPlus11);

    ResultType =
        SubstType(Proto->getReturnType(), MLTAL,
                  Function->getTypeSpecStartLoc(), Function->getDeclName());
    if (ResultType.isNull() || Trap.hasErrorOccurred())
      return TemplateDeductionResult::SubstitutionFailure;
    // CUDA: Kernel function must have 'void' return type.
    if (getLangOpts().CUDA)
      if (Function->hasAttr<CUDAGlobalAttr>() && !ResultType->isVoidType()) {
        Diag(Function->getLocation(), diag::err_kern_type_not_void_return)
            << Function->getType() << Function->getSourceRange();
        return TemplateDeductionResult::SubstitutionFailure;
      }
  }

  // Instantiate the types of each of the function parameters given the
  // explicitly-specified template arguments if we didn't do so earlier.
  if (!Proto->hasTrailingReturn() &&
      SubstParmTypes(Function->getLocation(), Function->parameters(),
                     Proto->getExtParameterInfosOrNull(), MLTAL, ParamTypes,
                     /*params*/ nullptr, ExtParamInfos))
    return TemplateDeductionResult::SubstitutionFailure;

  if (FunctionType) {
    auto EPI = Proto->getExtProtoInfo();
    EPI.ExtParameterInfos = ExtParamInfos.getPointerOrNull(ParamTypes.size());
    *FunctionType = BuildFunctionType(ResultType, ParamTypes,
                                      Function->getLocation(),
                                      Function->getDeclName(),
                                      EPI);
    if (FunctionType->isNull() || Trap.hasErrorOccurred())
      return TemplateDeductionResult::SubstitutionFailure;
  }

  // C++ [temp.arg.explicit]p2:
  //   Trailing template arguments that can be deduced (14.8.2) may be
  //   omitted from the list of explicit template-arguments. If all of the
  //   template arguments can be deduced, they may all be omitted; in this
  //   case, the empty template argument list <> itself may also be omitted.
  //
  // Take all of the explicitly-specified arguments and put them into
  // the set of deduced template arguments. The partially-substituted
  // parameter pack, however, will be set to NULL since the deduction
  // mechanism handles the partially-substituted argument pack directly.
  Deduced.reserve(TemplateParams->size());
  for (unsigned I = 0, N = SugaredExplicitArgumentList->size(); I != N; ++I) {
    const TemplateArgument &Arg = SugaredExplicitArgumentList->get(I);
    if (I == PartiallySubstitutedPackIndex)
      Deduced.push_back(DeducedTemplateArgument());
    else
      Deduced.push_back(Arg);
  }

  return TemplateDeductionResult::Success;
}

/// Check whether the deduced argument type for a call to a function
/// template matches the actual argument type per C++ [temp.deduct.call]p4.
static TemplateDeductionResult
CheckOriginalCallArgDeduction(Sema &S, TemplateDeductionInfo &Info,
                              Sema::OriginalCallArg OriginalArg,
                              QualType DeducedA) {
  ASTContext &Context = S.Context;

  auto Failed = [&]() -> TemplateDeductionResult {
    Info.FirstArg = TemplateArgument(DeducedA);
    Info.SecondArg = TemplateArgument(OriginalArg.OriginalArgType);
    Info.CallArgIndex = OriginalArg.ArgIdx;
    return OriginalArg.DecomposedParam
               ? TemplateDeductionResult::DeducedMismatchNested
               : TemplateDeductionResult::DeducedMismatch;
  };

  QualType A = OriginalArg.OriginalArgType;
  QualType OriginalParamType = OriginalArg.OriginalParamType;

  // Check for type equality (top-level cv-qualifiers are ignored).
  if (Context.hasSameUnqualifiedType(A, DeducedA))
    return TemplateDeductionResult::Success;

  // Strip off references on the argument types; they aren't needed for
  // the following checks.
  if (const ReferenceType *DeducedARef = DeducedA->getAs<ReferenceType>())
    DeducedA = DeducedARef->getPointeeType();
  if (const ReferenceType *ARef = A->getAs<ReferenceType>())
    A = ARef->getPointeeType();

  // C++ [temp.deduct.call]p4:
  //   [...] However, there are three cases that allow a difference:
  //     - If the original P is a reference type, the deduced A (i.e., the
  //       type referred to by the reference) can be more cv-qualified than
  //       the transformed A.
  if (const ReferenceType *OriginalParamRef
      = OriginalParamType->getAs<ReferenceType>()) {
    // We don't want to keep the reference around any more.
    OriginalParamType = OriginalParamRef->getPointeeType();

    // FIXME: Resolve core issue (no number yet): if the original P is a
    // reference type and the transformed A is function type "noexcept F",
    // the deduced A can be F.
    if (A->isFunctionType() && S.IsFunctionConversion(A, DeducedA))
      return TemplateDeductionResult::Success;

    Qualifiers AQuals = A.getQualifiers();
    Qualifiers DeducedAQuals = DeducedA.getQualifiers();

    // Under Objective-C++ ARC, the deduced type may have implicitly
    // been given strong or (when dealing with a const reference)
    // unsafe_unretained lifetime. If so, update the original
    // qualifiers to include this lifetime.
    if (S.getLangOpts().ObjCAutoRefCount &&
        ((DeducedAQuals.getObjCLifetime() == Qualifiers::OCL_Strong &&
          AQuals.getObjCLifetime() == Qualifiers::OCL_None) ||
         (DeducedAQuals.hasConst() &&
          DeducedAQuals.getObjCLifetime() == Qualifiers::OCL_ExplicitNone))) {
      AQuals.setObjCLifetime(DeducedAQuals.getObjCLifetime());
    }

    if (AQuals == DeducedAQuals) {
      // Qualifiers match; there's nothing to do.
    } else if (!DeducedAQuals.compatiblyIncludes(AQuals, S.getASTContext())) {
      return Failed();
    } else {
      // Qualifiers are compatible, so have the argument type adopt the
      // deduced argument type's qualifiers as if we had performed the
      // qualification conversion.
      A = Context.getQualifiedType(A.getUnqualifiedType(), DeducedAQuals);
    }
  }

  //    - The transformed A can be another pointer or pointer to member
  //      type that can be converted to the deduced A via a function pointer
  //      conversion and/or a qualification conversion.
  //
  // Also allow conversions which merely strip __attribute__((noreturn)) from
  // function types (recursively).
  bool ObjCLifetimeConversion = false;
  if ((A->isAnyPointerType() || A->isMemberPointerType()) &&
      (S.IsQualificationConversion(A, DeducedA, false,
                                   ObjCLifetimeConversion) ||
       S.IsFunctionConversion(A, DeducedA)))
    return TemplateDeductionResult::Success;

  //    - If P is a class and P has the form simple-template-id, then the
  //      transformed A can be a derived class of the deduced A. [...]
  //     [...] Likewise, if P is a pointer to a class of the form
  //      simple-template-id, the transformed A can be a pointer to a
  //      derived class pointed to by the deduced A.
  if (const PointerType *OriginalParamPtr
      = OriginalParamType->getAs<PointerType>()) {
    if (const PointerType *DeducedAPtr = DeducedA->getAs<PointerType>()) {
      if (const PointerType *APtr = A->getAs<PointerType>()) {
        if (A->getPointeeType()->isRecordType()) {
          OriginalParamType = OriginalParamPtr->getPointeeType();
          DeducedA = DeducedAPtr->getPointeeType();
          A = APtr->getPointeeType();
        }
      }
    }
  }

  if (Context.hasSameUnqualifiedType(A, DeducedA))
    return TemplateDeductionResult::Success;

  if (A->isRecordType() && isSimpleTemplateIdType(OriginalParamType) &&
      S.IsDerivedFrom(Info.getLocation(), A, DeducedA))
    return TemplateDeductionResult::Success;

  return Failed();
}

/// Find the pack index for a particular parameter index in an instantiation of
/// a function template with specific arguments.
///
/// \return The pack index for whichever pack produced this parameter, or -1
///         if this was not produced by a parameter. Intended to be used as the
///         ArgumentPackSubstitutionIndex for further substitutions.
// FIXME: We should track this in OriginalCallArgs so we don't need to
// reconstruct it here.
static UnsignedOrNone
getPackIndexForParam(Sema &S, FunctionTemplateDecl *FunctionTemplate,
                     const MultiLevelTemplateArgumentList &Args,
                     unsigned ParamIdx) {
  unsigned Idx = 0;
  for (auto *PD : FunctionTemplate->getTemplatedDecl()->parameters()) {
    if (PD->isParameterPack()) {
      UnsignedOrNone NumArgs =
          S.getNumArgumentsInExpansion(PD->getType(), Args);
      unsigned NumExpansions = NumArgs ? *NumArgs : 1;
      if (Idx + NumExpansions > ParamIdx)
        return ParamIdx - Idx;
      Idx += NumExpansions;
    } else {
      if (Idx == ParamIdx)
        return std::nullopt; // Not a pack expansion
      ++Idx;
    }
  }

  llvm_unreachable("parameter index would not be produced from template");
}

// if `Specialization` is a `CXXConstructorDecl` or `CXXConversionDecl`,
// we'll try to instantiate and update its explicit specifier after constraint
// checking.
static TemplateDeductionResult instantiateExplicitSpecifierDeferred(
    Sema &S, FunctionDecl *Specialization,
    const MultiLevelTemplateArgumentList &SubstArgs,
    TemplateDeductionInfo &Info, FunctionTemplateDecl *FunctionTemplate,
    ArrayRef<TemplateArgument> DeducedArgs) {
  auto GetExplicitSpecifier = [](FunctionDecl *D) {
    return isa<CXXConstructorDecl>(D)
               ? cast<CXXConstructorDecl>(D)->getExplicitSpecifier()
               : cast<CXXConversionDecl>(D)->getExplicitSpecifier();
  };
  auto SetExplicitSpecifier = [](FunctionDecl *D, ExplicitSpecifier ES) {
    isa<CXXConstructorDecl>(D)
        ? cast<CXXConstructorDecl>(D)->setExplicitSpecifier(ES)
        : cast<CXXConversionDecl>(D)->setExplicitSpecifier(ES);
  };

  ExplicitSpecifier ES = GetExplicitSpecifier(Specialization);
  Expr *ExplicitExpr = ES.getExpr();
  if (!ExplicitExpr)
    return TemplateDeductionResult::Success;
  if (!ExplicitExpr->isValueDependent())
    return TemplateDeductionResult::Success;

  Sema::InstantiatingTemplate Inst(
      S, Info.getLocation(), FunctionTemplate, DeducedArgs,
      Sema::CodeSynthesisContext::DeducedTemplateArgumentSubstitution, Info);
  if (Inst.isInvalid())
    return TemplateDeductionResult::InstantiationDepth;
  Sema::SFINAETrap Trap(S);
  const ExplicitSpecifier InstantiatedES =
      S.instantiateExplicitSpecifier(SubstArgs, ES);
  if (InstantiatedES.isInvalid() || Trap.hasErrorOccurred()) {
    Specialization->setInvalidDecl(true);
    return TemplateDeductionResult::SubstitutionFailure;
  }
  SetExplicitSpecifier(Specialization, InstantiatedES);
  return TemplateDeductionResult::Success;
}

TemplateDeductionResult Sema::FinishTemplateArgumentDeduction(
    FunctionTemplateDecl *FunctionTemplate,
    SmallVectorImpl<DeducedTemplateArgument> &Deduced,
    unsigned NumExplicitlySpecified, FunctionDecl *&Specialization,
    TemplateDeductionInfo &Info,
    SmallVectorImpl<OriginalCallArg> const *OriginalCallArgs,
    bool PartialOverloading, bool PartialOrdering,
    bool ForOverloadSetAddressResolution,
    llvm::function_ref<bool(bool)> CheckNonDependent) {
  // Unevaluated SFINAE context.
  EnterExpressionEvaluationContext Unevaluated(
      *this, Sema::ExpressionEvaluationContext::Unevaluated);
  SFINAETrap Trap(*this);

  // Enter a new template instantiation context while we instantiate the
  // actual function declaration.
  SmallVector<TemplateArgument, 4> DeducedArgs(Deduced.begin(), Deduced.end());
  InstantiatingTemplate Inst(
      *this, Info.getLocation(), FunctionTemplate, DeducedArgs,
      CodeSynthesisContext::DeducedTemplateArgumentSubstitution, Info);
  if (Inst.isInvalid())
    return TemplateDeductionResult::InstantiationDepth;

  ContextRAII SavedContext(*this, FunctionTemplate->getTemplatedDecl());

  // C++ [temp.deduct.type]p2:
  //   [...] or if any template argument remains neither deduced nor
  //   explicitly specified, template argument deduction fails.
  bool IsIncomplete = false;
  CheckTemplateArgumentInfo CTAI(PartialOrdering);
  if (auto Result = ConvertDeducedTemplateArguments(
          *this, FunctionTemplate, FunctionTemplate->getTemplateParameters(),
          /*IsDeduced=*/true, Deduced, Info, CTAI, CurrentInstantiationScope,
          NumExplicitlySpecified, PartialOverloading ? &IsIncomplete : nullptr);
      Result != TemplateDeductionResult::Success)
    return Result;

  // Form the template argument list from the deduced template arguments.
  TemplateArgumentList *SugaredDeducedArgumentList =
      TemplateArgumentList::CreateCopy(Context, CTAI.SugaredConverted);
  TemplateArgumentList *CanonicalDeducedArgumentList =
      TemplateArgumentList::CreateCopy(Context, CTAI.CanonicalConverted);
  Info.reset(SugaredDeducedArgumentList, CanonicalDeducedArgumentList);

  // Substitute the deduced template arguments into the function template
  // declaration to produce the function template specialization.
  DeclContext *Owner = FunctionTemplate->getDeclContext();
  if (FunctionTemplate->getFriendObjectKind())
    Owner = FunctionTemplate->getLexicalDeclContext();
  FunctionDecl *FD = FunctionTemplate->getTemplatedDecl();

  if (CheckNonDependent(/*OnlyInitializeNonUserDefinedConversions=*/true))
    return TemplateDeductionResult::NonDependentConversionFailure;

  // C++20 [temp.deduct.general]p5: [CWG2369]
  //   If the function template has associated constraints, those constraints
  //   are checked for satisfaction. If the constraints are not satisfied, type
  //   deduction fails.
  //
  // FIXME: We haven't implemented CWG2369 for lambdas yet, because we need
  // to figure out how to instantiate lambda captures to the scope without
  // first instantiating the lambda.
  bool IsLambda = isLambdaCallOperator(FD) || isLambdaConversionOperator(FD);
  if (!IsLambda && !IsIncomplete) {
    if (CheckFunctionTemplateConstraints(
            Info.getLocation(),
            FunctionTemplate->getCanonicalDecl()->getTemplatedDecl(),
            CTAI.CanonicalConverted, Info.AssociatedConstraintsSatisfaction))
      return TemplateDeductionResult::MiscellaneousDeductionFailure;
    if (!Info.AssociatedConstraintsSatisfaction.IsSatisfied) {
      Info.reset(Info.takeSugared(), TemplateArgumentList::CreateCopy(
                                         Context, CTAI.CanonicalConverted));
      return TemplateDeductionResult::ConstraintsNotSatisfied;
    }
  }
  // C++ [temp.deduct.call]p10: [CWG1391]
  //   If deduction succeeds for all parameters that contain
  //   template-parameters that participate in template argument deduction,
  //   and all template arguments are explicitly specified, deduced, or
  //   obtained from default template arguments, remaining parameters are then
  //   compared with the corresponding arguments. For each remaining parameter
  //   P with a type that was non-dependent before substitution of any
  //   explicitly-specified template arguments, if the corresponding argument
  //   A cannot be implicitly converted to P, deduction fails.
  if (CheckNonDependent(/*OnlyInitializeNonUserDefinedConversions=*/false))
    return TemplateDeductionResult::NonDependentConversionFailure;

  MultiLevelTemplateArgumentList SubstArgs(
      FunctionTemplate, CanonicalDeducedArgumentList->asArray(),
      /*Final=*/false);
  Specialization = cast_or_null<FunctionDecl>(
      SubstDecl(FD, Owner, SubstArgs));
  if (!Specialization || Specialization->isInvalidDecl())
    return TemplateDeductionResult::SubstitutionFailure;

  assert(isSameDeclaration(Specialization->getPrimaryTemplate(),
                           FunctionTemplate));

  // If the template argument list is owned by the function template
  // specialization, release it.
  if (Specialization->getTemplateSpecializationArgs() ==
          CanonicalDeducedArgumentList &&
      !Trap.hasErrorOccurred())
    Info.takeCanonical();

  // There may have been an error that did not prevent us from constructing a
  // declaration. Mark the declaration invalid and return with a substitution
  // failure.
  if (Trap.hasErrorOccurred()) {
    Specialization->setInvalidDecl(true);
    return TemplateDeductionResult::SubstitutionFailure;
  }

  // C++2a [temp.deduct]p5
  //   [...] When all template arguments have been deduced [...] all uses of
  //   template parameters [...] are replaced with the corresponding deduced
  //   or default argument values.
  //   [...] If the function template has associated constraints
  //   ([temp.constr.decl]), those constraints are checked for satisfaction
  //   ([temp.constr.constr]). If the constraints are not satisfied, type
  //   deduction fails.
  if (IsLambda && !IsIncomplete) {
    if (CheckFunctionTemplateConstraints(
            Info.getLocation(), Specialization, CTAI.CanonicalConverted,
            Info.AssociatedConstraintsSatisfaction))
      return TemplateDeductionResult::MiscellaneousDeductionFailure;

    if (!Info.AssociatedConstraintsSatisfaction.IsSatisfied) {
      Info.reset(Info.takeSugared(), TemplateArgumentList::CreateCopy(
                                         Context, CTAI.CanonicalConverted));
      return TemplateDeductionResult::ConstraintsNotSatisfied;
    }
  }

  // We skipped the instantiation of the explicit-specifier during the
  // substitution of `FD` before. So, we try to instantiate it back if
  // `Specialization` is either a constructor or a conversion function.
  if (isa<CXXConstructorDecl, CXXConversionDecl>(Specialization)) {
    if (TemplateDeductionResult::Success !=
        instantiateExplicitSpecifierDeferred(*this, Specialization, SubstArgs,
                                             Info, FunctionTemplate,
                                             DeducedArgs)) {
      return TemplateDeductionResult::SubstitutionFailure;
    }
  }

  if (OriginalCallArgs) {
    // C++ [temp.deduct.call]p4:
    //   In general, the deduction process attempts to find template argument
    //   values that will make the deduced A identical to A (after the type A
    //   is transformed as described above). [...]
    llvm::SmallDenseMap<std::pair<unsigned, QualType>, QualType> DeducedATypes;
    for (unsigned I = 0, N = OriginalCallArgs->size(); I != N; ++I) {
      OriginalCallArg OriginalArg = (*OriginalCallArgs)[I];

      auto ParamIdx = OriginalArg.ArgIdx;
      unsigned ExplicitOffset =
          (Specialization->hasCXXExplicitFunctionObjectParameter() &&
           !ForOverloadSetAddressResolution)
              ? 1
              : 0;
      if (ParamIdx >= Specialization->getNumParams() - ExplicitOffset)
        // FIXME: This presumably means a pack ended up smaller than we
        // expected while deducing. Should this not result in deduction
        // failure? Can it even happen?
        continue;

      QualType DeducedA;
      if (!OriginalArg.DecomposedParam) {
        // P is one of the function parameters, just look up its substituted
        // type.
        DeducedA =
            Specialization->getParamDecl(ParamIdx + ExplicitOffset)->getType();
      } else {
        // P is a decomposed element of a parameter corresponding to a
        // braced-init-list argument. Substitute back into P to find the
        // deduced A.
        QualType &CacheEntry =
            DeducedATypes[{ParamIdx, OriginalArg.OriginalParamType}];
        if (CacheEntry.isNull()) {
          ArgPackSubstIndexRAII PackIndex(
              *this, getPackIndexForParam(*this, FunctionTemplate, SubstArgs,
                                          ParamIdx));
          CacheEntry =
              SubstType(OriginalArg.OriginalParamType, SubstArgs,
                        Specialization->getTypeSpecStartLoc(),
                        Specialization->getDeclName());
        }
        DeducedA = CacheEntry;
      }

      if (auto TDK =
              CheckOriginalCallArgDeduction(*this, Info, OriginalArg, DeducedA);
          TDK != TemplateDeductionResult::Success)
        return TDK;
    }
  }

  // If we suppressed any diagnostics while performing template argument
  // deduction, and if we haven't already instantiated this declaration,
  // keep track of these diagnostics. They'll be emitted if this specialization
  // is actually used.
  if (Info.diag_begin() != Info.diag_end()) {
    auto [Pos, Inserted] =
        SuppressedDiagnostics.try_emplace(Specialization->getCanonicalDecl());
    if (Inserted)
      Pos->second.append(Info.diag_begin(), Info.diag_end());
  }

  return TemplateDeductionResult::Success;
}

/// Gets the type of a function for template-argument-deducton
/// purposes when it's considered as part of an overload set.
static QualType GetTypeOfFunction(Sema &S, const OverloadExpr::FindResult &R,
                                  FunctionDecl *Fn) {
  // We may need to deduce the return type of the function now.
  if (S.getLangOpts().CPlusPlus14 && Fn->getReturnType()->isUndeducedType() &&
      S.DeduceReturnType(Fn, R.Expression->getExprLoc(), /*Diagnose*/ false))
    return {};

  if (CXXMethodDecl *Method = dyn_cast<CXXMethodDecl>(Fn))
    if (Method->isImplicitObjectMemberFunction()) {
      // An instance method that's referenced in a form that doesn't
      // look like a member pointer is just invalid.
      if (!R.HasFormOfMemberPointer)
        return {};

      return S.Context.getMemberPointerType(
          Fn->getType(), /*Qualifier=*/std::nullopt, Method->getParent());
    }

  if (!R.IsAddressOfOperand) return Fn->getType();
  return S.Context.getPointerType(Fn->getType());
}

/// Apply the deduction rules for overload sets.
///
/// \return the null type if this argument should be treated as an
/// undeduced context
static QualType
ResolveOverloadForDeduction(Sema &S, TemplateParameterList *TemplateParams,
                            Expr *Arg, QualType ParamType,
                            bool ParamWasReference,
                            TemplateSpecCandidateSet *FailedTSC = nullptr) {

  OverloadExpr::FindResult R = OverloadExpr::find(Arg);

  OverloadExpr *Ovl = R.Expression;

  // C++0x [temp.deduct.call]p4
  unsigned TDF = 0;
  if (ParamWasReference)
    TDF |= TDF_ParamWithReferenceType;
  if (R.IsAddressOfOperand)
    TDF |= TDF_IgnoreQualifiers;

  // C++0x [temp.deduct.call]p6:
  //   When P is a function type, pointer to function type, or pointer
  //   to member function type:

  if (!ParamType->isFunctionType() &&
      !ParamType->isFunctionPointerType() &&
      !ParamType->isMemberFunctionPointerType()) {
    if (Ovl->hasExplicitTemplateArgs()) {
      // But we can still look for an explicit specialization.
      if (FunctionDecl *ExplicitSpec =
              S.ResolveSingleFunctionTemplateSpecialization(
                  Ovl, /*Complain=*/false,
                  /*Found=*/nullptr, FailedTSC,
                  /*ForTypeDeduction=*/true))
        return GetTypeOfFunction(S, R, ExplicitSpec);
    }

    DeclAccessPair DAP;
    if (FunctionDecl *Viable =
            S.resolveAddressOfSingleOverloadCandidate(Arg, DAP))
      return GetTypeOfFunction(S, R, Viable);

    return {};
  }

  // Gather the explicit template arguments, if any.
  TemplateArgumentListInfo ExplicitTemplateArgs;
  if (Ovl->hasExplicitTemplateArgs())
    Ovl->copyTemplateArgumentsInto(ExplicitTemplateArgs);
  QualType Match;
  for (UnresolvedSetIterator I = Ovl->decls_begin(),
         E = Ovl->decls_end(); I != E; ++I) {
    NamedDecl *D = (*I)->getUnderlyingDecl();

    if (FunctionTemplateDecl *FunTmpl = dyn_cast<FunctionTemplateDecl>(D)) {
      //   - If the argument is an overload set containing one or more
      //     function templates, the parameter is treated as a
      //     non-deduced context.
      if (!Ovl->hasExplicitTemplateArgs())
        return {};

      // Otherwise, see if we can resolve a function type
      FunctionDecl *Specialization = nullptr;
      TemplateDeductionInfo Info(Ovl->getNameLoc());
      if (S.DeduceTemplateArguments(FunTmpl, &ExplicitTemplateArgs,
                                    Specialization,
                                    Info) != TemplateDeductionResult::Success)
        continue;

      D = Specialization;
    }

    FunctionDecl *Fn = cast<FunctionDecl>(D);
    QualType ArgType = GetTypeOfFunction(S, R, Fn);
    if (ArgType.isNull()) continue;

    // Function-to-pointer conversion.
    if (!ParamWasReference && ParamType->isPointerType() &&
        ArgType->isFunctionType())
      ArgType = S.Context.getPointerType(ArgType);

    //   - If the argument is an overload set (not containing function
    //     templates), trial argument deduction is attempted using each
    //     of the members of the set. If deduction succeeds for only one
    //     of the overload set members, that member is used as the
    //     argument value for the deduction. If deduction succeeds for
    //     more than one member of the overload set the parameter is
    //     treated as a non-deduced context.

    // We do all of this in a fresh context per C++0x [temp.deduct.type]p2:
    //   Type deduction is done independently for each P/A pair, and
    //   the deduced template argument values are then combined.
    // So we do not reject deductions which were made elsewhere.
    SmallVector<DeducedTemplateArgument, 8>
      Deduced(TemplateParams->size());
    TemplateDeductionInfo Info(Ovl->getNameLoc());
    TemplateDeductionResult Result = DeduceTemplateArgumentsByTypeMatch(
        S, TemplateParams, ParamType, ArgType, Info, Deduced, TDF,
        PartialOrderingKind::None, /*DeducedFromArrayBound=*/false,
        /*HasDeducedAnyParam=*/nullptr);
    if (Result != TemplateDeductionResult::Success)
      continue;
    // C++ [temp.deduct.call]p6:
    //   [...] If all successful deductions yield the same deduced A, that
    //   deduced A is the result of deduction; otherwise, the parameter is
    //   treated as a non-deduced context. [...]
    if (!Match.isNull() && !S.isSameOrCompatibleFunctionType(Match, ArgType))
      return {};
    Match = ArgType;
  }

  return Match;
}

/// Perform the adjustments to the parameter and argument types
/// described in C++ [temp.deduct.call].
///
/// \returns true if the caller should not attempt to perform any template
/// argument deduction based on this P/A pair because the argument is an
/// overloaded function set that could not be resolved.
static bool AdjustFunctionParmAndArgTypesForDeduction(
    Sema &S, TemplateParameterList *TemplateParams, unsigned FirstInnerIndex,
    QualType &ParamType, QualType &ArgType,
    Expr::Classification ArgClassification, Expr *Arg, unsigned &TDF,
    TemplateSpecCandidateSet *FailedTSC = nullptr) {
  // C++0x [temp.deduct.call]p3:
  //   If P is a cv-qualified type, the top level cv-qualifiers of P's type
  //   are ignored for type deduction.
  if (ParamType.hasQualifiers())
    ParamType = ParamType.getUnqualifiedType();

  //   [...] If P is a reference type, the type referred to by P is
  //   used for type deduction.
  const ReferenceType *ParamRefType = ParamType->getAs<ReferenceType>();
  if (ParamRefType)
    ParamType = ParamRefType->getPointeeType();

  // Overload sets usually make this parameter an undeduced context,
  // but there are sometimes special circumstances.  Typically
  // involving a template-id-expr.
  if (ArgType == S.Context.OverloadTy) {
    assert(Arg && "expected a non-null arg expression");
    ArgType = ResolveOverloadForDeduction(S, TemplateParams, Arg, ParamType,
                                          ParamRefType != nullptr, FailedTSC);
    if (ArgType.isNull())
      return true;
  }

  if (ParamRefType) {
    // If the argument has incomplete array type, try to complete its type.
    if (ArgType->isIncompleteArrayType()) {
      assert(Arg && "expected a non-null arg expression");
      ArgType = S.getCompletedType(Arg);
    }

    // C++1z [temp.deduct.call]p3:
    //   If P is a forwarding reference and the argument is an lvalue, the type
    //   "lvalue reference to A" is used in place of A for type deduction.
    if (isForwardingReference(QualType(ParamRefType, 0), FirstInnerIndex) &&
        ArgClassification.isLValue()) {
      if (S.getLangOpts().OpenCL && !ArgType.hasAddressSpace())
        ArgType = S.Context.getAddrSpaceQualType(
            ArgType, S.Context.getDefaultOpenCLPointeeAddrSpace());
      ArgType = S.Context.getLValueReferenceType(ArgType);
    }
  } else {
    // C++ [temp.deduct.call]p2:
    //   If P is not a reference type:
    //   - If A is an array type, the pointer type produced by the
    //     array-to-pointer standard conversion (4.2) is used in place of
    //     A for type deduction; otherwise,
    //   - If A is a function type, the pointer type produced by the
    //     function-to-pointer standard conversion (4.3) is used in place
    //     of A for type deduction; otherwise,
    if (ArgType->canDecayToPointerType())
      ArgType = S.Context.getDecayedType(ArgType);
    else {
      // - If A is a cv-qualified type, the top level cv-qualifiers of A's
      //   type are ignored for type deduction.
      ArgType = ArgType.getUnqualifiedType();
    }
  }

  // C++0x [temp.deduct.call]p4:
  //   In general, the deduction process attempts to find template argument
  //   values that will make the deduced A identical to A (after the type A
  //   is transformed as described above). [...]
  TDF = TDF_SkipNonDependent;

  //     - If the original P is a reference type, the deduced A (i.e., the
  //       type referred to by the reference) can be more cv-qualified than
  //       the transformed A.
  if (ParamRefType)
    TDF |= TDF_ParamWithReferenceType;
  //     - The transformed A can be another pointer or pointer to member
  //       type that can be converted to the deduced A via a qualification
  //       conversion (4.4).
  if (ArgType->isPointerType() || ArgType->isMemberPointerType() ||
      ArgType->isObjCObjectPointerType())
    TDF |= TDF_IgnoreQualifiers;
  //     - If P is a class and P has the form simple-template-id, then the
  //       transformed A can be a derived class of the deduced A. Likewise,
  //       if P is a pointer to a class of the form simple-template-id, the
  //       transformed A can be a pointer to a derived class pointed to by
  //       the deduced A.
  if (isSimpleTemplateIdType(ParamType) ||
      (ParamType->getAs<PointerType>() &&
       isSimpleTemplateIdType(
           ParamType->castAs<PointerType>()->getPointeeType())))
    TDF |= TDF_DerivedClass;

  return false;
}

static bool
hasDeducibleTemplateParameters(Sema &S, FunctionTemplateDecl *FunctionTemplate,
                               QualType T);

static TemplateDeductionResult DeduceTemplateArgumentsFromCallArgument(
    Sema &S, TemplateParameterList *TemplateParams, unsigned FirstInnerIndex,
    QualType ParamType, QualType ArgType,
    Expr::Classification ArgClassification, Expr *Arg,
    TemplateDeductionInfo &Info,
    SmallVectorImpl<DeducedTemplateArgument> &Deduced,
    SmallVectorImpl<Sema::OriginalCallArg> &OriginalCallArgs,
    bool DecomposedParam, unsigned ArgIdx, unsigned TDF,
    TemplateSpecCandidateSet *FailedTSC = nullptr);

/// Attempt template argument deduction from an initializer list
///        deemed to be an argument in a function call.
static TemplateDeductionResult DeduceFromInitializerList(
    Sema &S, TemplateParameterList *TemplateParams, QualType AdjustedParamType,
    InitListExpr *ILE, TemplateDeductionInfo &Info,
    SmallVectorImpl<DeducedTemplateArgument> &Deduced,
    SmallVectorImpl<Sema::OriginalCallArg> &OriginalCallArgs, unsigned ArgIdx,
    unsigned TDF) {
  // C++ [temp.deduct.call]p1: (CWG 1591)
  //   If removing references and cv-qualifiers from P gives
  //   std::initializer_list<P0> or P0[N] for some P0 and N and the argument is
  //   a non-empty initializer list, then deduction is performed instead for
  //   each element of the initializer list, taking P0 as a function template
  //   parameter type and the initializer element as its argument
  //
  // We've already removed references and cv-qualifiers here.
  if (!ILE->getNumInits())
    return TemplateDeductionResult::Success;

  QualType ElTy;
  auto *ArrTy = S.Context.getAsArrayType(AdjustedParamType);
  if (ArrTy)
    ElTy = ArrTy->getElementType();
  else if (!S.isStdInitializerList(AdjustedParamType, &ElTy)) {
    //   Otherwise, an initializer list argument causes the parameter to be
    //   considered a non-deduced context
    return TemplateDeductionResult::Success;
  }

  // Resolving a core issue: a braced-init-list containing any designators is
  // a non-deduced context.
  for (Expr *E : ILE->inits())
    if (isa<DesignatedInitExpr>(E))
      return TemplateDeductionResult::Success;

  // Deduction only needs to be done for dependent types.
  if (ElTy->isDependentType()) {
    for (Expr *E : ILE->inits()) {
      if (auto Result = DeduceTemplateArgumentsFromCallArgument(
              S, TemplateParams, 0, ElTy, E->getType(),
              E->Classify(S.getASTContext()), E, Info, Deduced,
              OriginalCallArgs, true, ArgIdx, TDF);
          Result != TemplateDeductionResult::Success)
        return Result;
    }
  }

  //   in the P0[N] case, if N is a non-type template parameter, N is deduced
  //   from the length of the initializer list.
  if (auto *DependentArrTy = dyn_cast_or_null<DependentSizedArrayType>(ArrTy)) {
    // Determine the array bound is something we can deduce.
    if (NonTypeOrVarTemplateParmDecl NTTP = getDeducedNTTParameterFromExpr(
            Info, DependentArrTy->getSizeExpr())) {
      // We can perform template argument deduction for the given non-type
      // template parameter.
      // C++ [temp.deduct.type]p13:
      //   The type of N in the type T[N] is std::size_t.
      QualType T = S.Context.getSizeType();
      llvm::APInt Size(S.Context.getIntWidth(T),
                       ILE->getNumInitsWithEmbedExpanded());
      if (auto Result = DeduceNonTypeTemplateArgument(
              S, TemplateParams, NTTP, llvm::APSInt(Size), T,
              /*ArrayBound=*/true, Info, /*PartialOrdering=*/false, Deduced,
              /*HasDeducedAnyParam=*/nullptr);
          Result != TemplateDeductionResult::Success)
        return Result;
    }
  }

  return TemplateDeductionResult::Success;
}

/// Perform template argument deduction per [temp.deduct.call] for a
///        single parameter / argument pair.
static TemplateDeductionResult DeduceTemplateArgumentsFromCallArgument(
    Sema &S, TemplateParameterList *TemplateParams, unsigned FirstInnerIndex,
    QualType ParamType, QualType ArgType,
    Expr::Classification ArgClassification, Expr *Arg,
    TemplateDeductionInfo &Info,
    SmallVectorImpl<DeducedTemplateArgument> &Deduced,
    SmallVectorImpl<Sema::OriginalCallArg> &OriginalCallArgs,
    bool DecomposedParam, unsigned ArgIdx, unsigned TDF,
    TemplateSpecCandidateSet *FailedTSC) {

  QualType OrigParamType = ParamType;

  //   If P is a reference type [...]
  //   If P is a cv-qualified type [...]
  if (AdjustFunctionParmAndArgTypesForDeduction(
          S, TemplateParams, FirstInnerIndex, ParamType, ArgType,
          ArgClassification, Arg, TDF, FailedTSC))
    return TemplateDeductionResult::Success;

  //   If [...] the argument is a non-empty initializer list [...]
  if (InitListExpr *ILE = dyn_cast_if_present<InitListExpr>(Arg))
    return DeduceFromInitializerList(S, TemplateParams, ParamType, ILE, Info,
                                     Deduced, OriginalCallArgs, ArgIdx, TDF);

  //   [...] the deduction process attempts to find template argument values
  //   that will make the deduced A identical to A
  //
  // Keep track of the argument type and corresponding parameter index,
  // so we can check for compatibility between the deduced A and A.
  if (Arg)
    OriginalCallArgs.push_back(
        Sema::OriginalCallArg(OrigParamType, DecomposedParam, ArgIdx, ArgType));
  return DeduceTemplateArgumentsByTypeMatch(
      S, TemplateParams, ParamType, ArgType, Info, Deduced, TDF,
      PartialOrderingKind::None, /*DeducedFromArrayBound=*/false,
      /*HasDeducedAnyParam=*/nullptr);
}

TemplateDeductionResult Sema::DeduceTemplateArguments(
    FunctionTemplateDecl *FunctionTemplate,
    TemplateArgumentListInfo *ExplicitTemplateArgs, ArrayRef<Expr *> Args,
    FunctionDecl *&Specialization, TemplateDeductionInfo &Info,
    bool PartialOverloading, bool AggregateDeductionCandidate,
    bool PartialOrdering, QualType ObjectType,
    Expr::Classification ObjectClassification,
    bool ForOverloadSetAddressResolution,
    llvm::function_ref<bool(ArrayRef<QualType>, bool)> CheckNonDependent) {
  if (FunctionTemplate->isInvalidDecl())
    return TemplateDeductionResult::Invalid;

  FunctionDecl *Function = FunctionTemplate->getTemplatedDecl();
  unsigned NumParams = Function->getNumParams();
  bool HasExplicitObject = false;
  int ExplicitObjectOffset = 0;

  // [C++26] [over.call.func]p3
  // If the primary-expression is the address of an overload set,
  // the argument list is the same as the expression-list in the call.
  // Otherwise, the argument list is the expression-list in the call augmented
  // by the addition of an implied object argument as in a qualified function
  // call.
  if (!ForOverloadSetAddressResolution &&
      Function->hasCXXExplicitFunctionObjectParameter()) {
    HasExplicitObject = true;
    ExplicitObjectOffset = 1;
  }

  unsigned FirstInnerIndex = getFirstInnerIndex(FunctionTemplate);

  // C++ [temp.deduct.call]p1:
  //   Template argument deduction is done by comparing each function template
  //   parameter type (call it P) with the type of the corresponding argument
  //   of the call (call it A) as described below.
  if (Args.size() < Function->getMinRequiredExplicitArguments() &&
      !PartialOverloading)
    return TemplateDeductionResult::TooFewArguments;
  else if (TooManyArguments(NumParams, Args.size() + ExplicitObjectOffset,
                            PartialOverloading)) {
    const auto *Proto = Function->getType()->castAs<FunctionProtoType>();
    if (Proto->isTemplateVariadic())
      /* Do nothing */;
    else if (!Proto->isVariadic())
      return TemplateDeductionResult::TooManyArguments;
  }

  // The types of the parameters from which we will perform template argument
  // deduction.
  LocalInstantiationScope InstScope(*this);
  TemplateParameterList *TemplateParams
    = FunctionTemplate->getTemplateParameters();
  SmallVector<DeducedTemplateArgument, 4> Deduced;
  SmallVector<QualType, 8> ParamTypes;
  unsigned NumExplicitlySpecified = 0;
  if (ExplicitTemplateArgs) {
    TemplateDeductionResult Result;
    runWithSufficientStackSpace(Info.getLocation(), [&] {
      Result = SubstituteExplicitTemplateArguments(
          FunctionTemplate, *ExplicitTemplateArgs, Deduced, ParamTypes, nullptr,
          Info);
    });
    if (Result != TemplateDeductionResult::Success)
      return Result;

    NumExplicitlySpecified = Deduced.size();
  } else {
    // Just fill in the parameter types from the function declaration.
    for (unsigned I = 0; I != NumParams; ++I)
      ParamTypes.push_back(Function->getParamDecl(I)->getType());
  }

  SmallVector<OriginalCallArg, 8> OriginalCallArgs;

  // Deduce an argument of type ParamType from an expression with index ArgIdx.
  auto DeduceCallArgument = [&](QualType ParamType, unsigned ArgIdx,
                                bool ExplicitObjectArgument) {
    // C++ [demp.deduct.call]p1: (DR1391)
    //   Template argument deduction is done by comparing each function template
    //   parameter that contains template-parameters that participate in
    //   template argument deduction ...
    if (!hasDeducibleTemplateParameters(*this, FunctionTemplate, ParamType))
      return TemplateDeductionResult::Success;

    if (ExplicitObjectArgument) {
      //   ... with the type of the corresponding argument
      return DeduceTemplateArgumentsFromCallArgument(
          *this, TemplateParams, FirstInnerIndex, ParamType, ObjectType,
          ObjectClassification,
          /*Arg=*/nullptr, Info, Deduced, OriginalCallArgs,
          /*Decomposed*/ false, ArgIdx, /*TDF*/ 0);
    }

    //   ... with the type of the corresponding argument
    return DeduceTemplateArgumentsFromCallArgument(
        *this, TemplateParams, FirstInnerIndex, ParamType,
        Args[ArgIdx]->getType(), Args[ArgIdx]->Classify(getASTContext()),
        Args[ArgIdx], Info, Deduced, OriginalCallArgs, /*Decomposed*/ false,
        ArgIdx, /*TDF*/ 0);
  };

  // Deduce template arguments from the function parameters.
  Deduced.resize(TemplateParams->size());
  SmallVector<QualType, 8> ParamTypesForArgChecking;
  for (unsigned ParamIdx = 0, NumParamTypes = ParamTypes.size(), ArgIdx = 0;
       ParamIdx != NumParamTypes; ++ParamIdx) {
    QualType ParamType = ParamTypes[ParamIdx];

    const PackExpansionType *ParamExpansion =
        dyn_cast<PackExpansionType>(ParamType);
    if (!ParamExpansion) {
      // Simple case: matching a function parameter to a function argument.
      if (ArgIdx >= Args.size() && !(HasExplicitObject && ParamIdx == 0))
        break;

      ParamTypesForArgChecking.push_back(ParamType);

      if (ParamIdx == 0 && HasExplicitObject) {
        if (ObjectType.isNull())
          return TemplateDeductionResult::InvalidExplicitArguments;

        if (auto Result = DeduceCallArgument(ParamType, 0,
                                             /*ExplicitObjectArgument=*/true);
            Result != TemplateDeductionResult::Success)
          return Result;
        continue;
      }

      if (auto Result = DeduceCallArgument(ParamType, ArgIdx++,
                                           /*ExplicitObjectArgument=*/false);
          Result != TemplateDeductionResult::Success)
        return Result;

      continue;
    }

    bool IsTrailingPack = ParamIdx + 1 == NumParamTypes;

    QualType ParamPattern = ParamExpansion->getPattern();
    PackDeductionScope PackScope(*this, TemplateParams, Deduced, Info,
                                 ParamPattern,
                                 AggregateDeductionCandidate && IsTrailingPack);

    // C++0x [temp.deduct.call]p1:
    //   For a function parameter pack that occurs at the end of the
    //   parameter-declaration-list, the type A of each remaining argument of
    //   the call is compared with the type P of the declarator-id of the
    //   function parameter pack. Each comparison deduces template arguments
    //   for subsequent positions in the template parameter packs expanded by
    //   the function parameter pack. When a function parameter pack appears
    //   in a non-deduced context [not at the end of the list], the type of
    //   that parameter pack is never deduced.
    //
    // FIXME: The above rule allows the size of the parameter pack to change
    // after we skip it (in the non-deduced case). That makes no sense, so
    // we instead notionally deduce the pack against N arguments, where N is
    // the length of the explicitly-specified pack if it's expanded by the
    // parameter pack and 0 otherwise, and we treat each deduction as a
    // non-deduced context.
    if (IsTrailingPack || PackScope.hasFixedArity()) {
      for (; ArgIdx < Args.size() && PackScope.hasNextElement();
           PackScope.nextPackElement(), ++ArgIdx) {
        ParamTypesForArgChecking.push_back(ParamPattern);
        if (auto Result = DeduceCallArgument(ParamPattern, ArgIdx,
                                             /*ExplicitObjectArgument=*/false);
            Result != TemplateDeductionResult::Success)
          return Result;
      }
    } else {
      // If the parameter type contains an explicitly-specified pack that we
      // could not expand, skip the number of parameters notionally created
      // by the expansion.
      UnsignedOrNone NumExpansions = ParamExpansion->getNumExpansions();
      if (NumExpansions && !PackScope.isPartiallyExpanded()) {
        for (unsigned I = 0; I != *NumExpansions && ArgIdx < Args.size();
             ++I, ++ArgIdx) {
          ParamTypesForArgChecking.push_back(ParamPattern);
          // FIXME: Should we add OriginalCallArgs for these? What if the
          // corresponding argument is a list?
          PackScope.nextPackElement();
        }
      } else if (!IsTrailingPack && !PackScope.isPartiallyExpanded() &&
                 PackScope.isDeducedFromEarlierParameter()) {
        // [temp.deduct.general#3]
        // When all template arguments have been deduced
        // or obtained from default template arguments, all uses of template
        // parameters in the template parameter list of the template are
        // replaced with the corresponding deduced or default argument values
        //
        // If we have a trailing parameter pack, that has been deduced
        // previously we substitute the pack here in a similar fashion as
        // above with the trailing parameter packs. The main difference here is
        // that, in this case we are not processing all of the remaining
        // arguments. We are only process as many arguments as we have in
        // the already deduced parameter.
        UnsignedOrNone ArgPosAfterSubstitution =
            PackScope.getSavedPackSizeIfAllEqual();
        if (!ArgPosAfterSubstitution)
          continue;

        unsigned PackArgEnd = ArgIdx + *ArgPosAfterSubstitution;
        for (; ArgIdx < PackArgEnd && ArgIdx < Args.size(); ArgIdx++) {
          ParamTypesForArgChecking.push_back(ParamPattern);
          if (auto Result =
                  DeduceCallArgument(ParamPattern, ArgIdx,
                                     /*ExplicitObjectArgument=*/false);
              Result != TemplateDeductionResult::Success)
            return Result;

          PackScope.nextPackElement();
        }
      }
    }

    // Build argument packs for each of the parameter packs expanded by this
    // pack expansion.
    if (auto Result = PackScope.finish();
        Result != TemplateDeductionResult::Success)
      return Result;
  }

  // Capture the context in which the function call is made. This is the context
  // that is needed when the accessibility of template arguments is checked.
  DeclContext *CallingCtx = CurContext;

  TemplateDeductionResult Result;
  runWithSufficientStackSpace(Info.getLocation(), [&] {
    Result = FinishTemplateArgumentDeduction(
        FunctionTemplate, Deduced, NumExplicitlySpecified, Specialization, Info,
        &OriginalCallArgs, PartialOverloading, PartialOrdering,
        ForOverloadSetAddressResolution,
        [&, CallingCtx](bool OnlyInitializeNonUserDefinedConversions) {
          ContextRAII SavedContext(*this, CallingCtx);
          return CheckNonDependent(ParamTypesForArgChecking,
                                   OnlyInitializeNonUserDefinedConversions);
        });
  });
  return Result;
}

QualType Sema::adjustCCAndNoReturn(QualType ArgFunctionType,
                                   QualType FunctionType,
                                   bool AdjustExceptionSpec) {
  if (ArgFunctionType.isNull())
    return ArgFunctionType;

  const auto *FunctionTypeP = FunctionType->castAs<FunctionProtoType>();
  const auto *ArgFunctionTypeP = ArgFunctionType->castAs<FunctionProtoType>();
  FunctionProtoType::ExtProtoInfo EPI = ArgFunctionTypeP->getExtProtoInfo();
  bool Rebuild = false;

  CallingConv CC = FunctionTypeP->getCallConv();
  if (EPI.ExtInfo.getCC() != CC) {
    EPI.ExtInfo = EPI.ExtInfo.withCallingConv(CC);
    Rebuild = true;
  }

  bool NoReturn = FunctionTypeP->getNoReturnAttr();
  if (EPI.ExtInfo.getNoReturn() != NoReturn) {
    EPI.ExtInfo = EPI.ExtInfo.withNoReturn(NoReturn);
    Rebuild = true;
  }

  if (AdjustExceptionSpec && (FunctionTypeP->hasExceptionSpec() ||
                              ArgFunctionTypeP->hasExceptionSpec())) {
    EPI.ExceptionSpec = FunctionTypeP->getExtProtoInfo().ExceptionSpec;
    Rebuild = true;
  }

  if (!Rebuild)
    return ArgFunctionType;

  return Context.getFunctionType(ArgFunctionTypeP->getReturnType(),
                                 ArgFunctionTypeP->getParamTypes(), EPI);
}

TemplateDeductionResult Sema::DeduceTemplateArguments(
    FunctionTemplateDecl *FunctionTemplate,
    TemplateArgumentListInfo *ExplicitTemplateArgs, QualType ArgFunctionType,
    FunctionDecl *&Specialization, TemplateDeductionInfo &Info,
    bool IsAddressOfFunction) {
  if (FunctionTemplate->isInvalidDecl())
    return TemplateDeductionResult::Invalid;

  FunctionDecl *Function = FunctionTemplate->getTemplatedDecl();
  TemplateParameterList *TemplateParams
    = FunctionTemplate->getTemplateParameters();
  QualType FunctionType = Function->getType();

  // Substitute any explicit template arguments.
  LocalInstantiationScope InstScope(*this);
  SmallVector<DeducedTemplateArgument, 4> Deduced;
  unsigned NumExplicitlySpecified = 0;
  SmallVector<QualType, 4> ParamTypes;
  if (ExplicitTemplateArgs) {
    TemplateDeductionResult Result;
    runWithSufficientStackSpace(Info.getLocation(), [&] {
      Result = SubstituteExplicitTemplateArguments(
          FunctionTemplate, *ExplicitTemplateArgs, Deduced, ParamTypes,
          &FunctionType, Info);
    });
    if (Result != TemplateDeductionResult::Success)
      return Result;

    NumExplicitlySpecified = Deduced.size();
  }

  // When taking the address of a function, we require convertibility of
  // the resulting function type. Otherwise, we allow arbitrary mismatches
  // of calling convention and noreturn.
  if (!IsAddressOfFunction)
    ArgFunctionType = adjustCCAndNoReturn(ArgFunctionType, FunctionType,
                                          /*AdjustExceptionSpec*/false);

  // Unevaluated SFINAE context.
  std::optional<EnterExpressionEvaluationContext> Unevaluated(
      std::in_place, *this, Sema::ExpressionEvaluationContext::Unevaluated);
  SFINAETrap Trap(*this);

  Deduced.resize(TemplateParams->size());

  // If the function has a deduced return type, substitute it for a dependent
  // type so that we treat it as a non-deduced context in what follows.
  bool HasDeducedReturnType = false;
  if (getLangOpts().CPlusPlus14 &&
      Function->getReturnType()->getContainedAutoType()) {
    FunctionType = SubstAutoTypeDependent(FunctionType);
    HasDeducedReturnType = true;
  }

  if (!ArgFunctionType.isNull() && !FunctionType.isNull()) {
    unsigned TDF =
        TDF_TopLevelParameterTypeList | TDF_AllowCompatibleFunctionType;
    // Deduce template arguments from the function type.
    if (TemplateDeductionResult Result = DeduceTemplateArgumentsByTypeMatch(
            *this, TemplateParams, FunctionType, ArgFunctionType, Info, Deduced,
            TDF, PartialOrderingKind::None, /*DeducedFromArrayBound=*/false,
            /*HasDeducedAnyParam=*/nullptr);
        Result != TemplateDeductionResult::Success)
      return Result;
  }

  TemplateDeductionResult Result;
  runWithSufficientStackSpace(Info.getLocation(), [&] {
    Result = FinishTemplateArgumentDeduction(
        FunctionTemplate, Deduced, NumExplicitlySpecified, Specialization, Info,
        /*OriginalCallArgs=*/nullptr, /*PartialOverloading=*/false,
        /*PartialOrdering=*/true, IsAddressOfFunction);
  });
  if (Result != TemplateDeductionResult::Success)
    return Result;

  // If the function has a deduced return type, deduce it now, so we can check
  // that the deduced function type matches the requested type.
  if (HasDeducedReturnType && IsAddressOfFunction &&
      Specialization->getReturnType()->isUndeducedType() &&
      DeduceReturnType(Specialization, Info.getLocation(), false))
    return TemplateDeductionResult::MiscellaneousDeductionFailure;

  Unevaluated = std::nullopt;
  // [C++26][expr.const]/p17
  // An expression or conversion is immediate-escalating if it is not initially
  // in an immediate function context and it is [...]
  // a potentially-evaluated id-expression that denotes an immediate function.
  if (IsAddressOfFunction && getLangOpts().CPlusPlus20 &&
      Specialization->isImmediateEscalating() &&
      currentEvaluationContext().isPotentiallyEvaluated() &&
      CheckIfFunctionSpecializationIsImmediate(Specialization,
                                               Info.getLocation()))
    return TemplateDeductionResult::MiscellaneousDeductionFailure;

  // Adjust the exception specification of the argument to match the
  // substituted and resolved type we just formed. (Calling convention and
  // noreturn can't be dependent, so we don't actually need this for them
  // right now.)
  QualType SpecializationType = Specialization->getType();
  if (!IsAddressOfFunction) {
    ArgFunctionType = adjustCCAndNoReturn(ArgFunctionType, SpecializationType,
                                          /*AdjustExceptionSpec*/true);

    // Revert placeholder types in the return type back to undeduced types so
    // that the comparison below compares the declared return types.
    if (HasDeducedReturnType) {
      SpecializationType = SubstAutoType(SpecializationType, QualType());
      ArgFunctionType = SubstAutoType(ArgFunctionType, QualType());
    }
  }

  // If the requested function type does not match the actual type of the
  // specialization with respect to arguments of compatible pointer to function
  // types, template argument deduction fails.
  if (!ArgFunctionType.isNull()) {
    if (IsAddressOfFunction ? !isSameOrCompatibleFunctionType(
                                  SpecializationType, ArgFunctionType)
                            : !Context.hasSameFunctionTypeIgnoringExceptionSpec(
                                  SpecializationType, ArgFunctionType)) {
      Info.FirstArg = TemplateArgument(SpecializationType);
      Info.SecondArg = TemplateArgument(ArgFunctionType);
      return TemplateDeductionResult::NonDeducedMismatch;
    }
  }

  return TemplateDeductionResult::Success;
}

TemplateDeductionResult Sema::DeduceTemplateArguments(
    FunctionTemplateDecl *ConversionTemplate, QualType ObjectType,
    Expr::Classification ObjectClassification, QualType A,
    CXXConversionDecl *&Specialization, TemplateDeductionInfo &Info) {
  if (ConversionTemplate->isInvalidDecl())
    return TemplateDeductionResult::Invalid;

  CXXConversionDecl *ConversionGeneric
    = cast<CXXConversionDecl>(ConversionTemplate->getTemplatedDecl());

  QualType P = ConversionGeneric->getConversionType();
  bool IsReferenceP = P->isReferenceType();
  bool IsReferenceA = A->isReferenceType();

  // C++0x [temp.deduct.conv]p2:
  //   If P is a reference type, the type referred to by P is used for
  //   type deduction.
  if (const ReferenceType *PRef = P->getAs<ReferenceType>())
    P = PRef->getPointeeType();

  // C++0x [temp.deduct.conv]p4:
  //   [...] If A is a reference type, the type referred to by A is used
  //   for type deduction.
  if (const ReferenceType *ARef = A->getAs<ReferenceType>()) {
    A = ARef->getPointeeType();
    // We work around a defect in the standard here: cv-qualifiers are also
    // removed from P and A in this case, unless P was a reference type. This
    // seems to mostly match what other compilers are doing.
    if (!IsReferenceP) {
      A = A.getUnqualifiedType();
      P = P.getUnqualifiedType();
    }

  // C++ [temp.deduct.conv]p3:
  //
  //   If A is not a reference type:
  } else {
    assert(!A->isReferenceType() && "Reference types were handled above");

    //   - If P is an array type, the pointer type produced by the
    //     array-to-pointer standard conversion (4.2) is used in place
    //     of P for type deduction; otherwise,
    if (P->isArrayType())
      P = Context.getArrayDecayedType(P);
    //   - If P is a function type, the pointer type produced by the
    //     function-to-pointer standard conversion (4.3) is used in
    //     place of P for type deduction; otherwise,
    else if (P->isFunctionType())
      P = Context.getPointerType(P);
    //   - If P is a cv-qualified type, the top level cv-qualifiers of
    //     P's type are ignored for type deduction.
    else
      P = P.getUnqualifiedType();

    // C++0x [temp.deduct.conv]p4:
    //   If A is a cv-qualified type, the top level cv-qualifiers of A's
    //   type are ignored for type deduction. If A is a reference type, the type
    //   referred to by A is used for type deduction.
    A = A.getUnqualifiedType();
  }

  // Unevaluated SFINAE context.
  EnterExpressionEvaluationContext Unevaluated(
      *this, Sema::ExpressionEvaluationContext::Unevaluated);
  SFINAETrap Trap(*this);

  // C++ [temp.deduct.conv]p1:
  //   Template argument deduction is done by comparing the return
  //   type of the template conversion function (call it P) with the
  //   type that is required as the result of the conversion (call it
  //   A) as described in 14.8.2.4.
  TemplateParameterList *TemplateParams
    = ConversionTemplate->getTemplateParameters();
  SmallVector<DeducedTemplateArgument, 4> Deduced;
  Deduced.resize(TemplateParams->size());

  // C++0x [temp.deduct.conv]p4:
  //   In general, the deduction process attempts to find template
  //   argument values that will make the deduced A identical to
  //   A. However, there are two cases that allow a difference:
  unsigned TDF = 0;
  //     - If the original A is a reference type, A can be more
  //       cv-qualified than the deduced A (i.e., the type referred to
  //       by the reference)
  if (IsReferenceA)
    TDF |= TDF_ArgWithReferenceType;
  //     - The deduced A can be another pointer or pointer to member
  //       type that can be converted to A via a qualification
  //       conversion.
  //
  // (C++0x [temp.deduct.conv]p6 clarifies that this only happens when
  // both P and A are pointers or member pointers. In this case, we
  // just ignore cv-qualifiers completely).
  if ((P->isPointerType() && A->isPointerType()) ||
      (P->isMemberPointerType() && A->isMemberPointerType()))
    TDF |= TDF_IgnoreQualifiers;

  SmallVector<Sema::OriginalCallArg, 1> OriginalCallArgs;
  if (ConversionGeneric->isExplicitObjectMemberFunction()) {
    QualType ParamType = ConversionGeneric->getParamDecl(0)->getType();
    if (TemplateDeductionResult Result =
            DeduceTemplateArgumentsFromCallArgument(
                *this, TemplateParams, getFirstInnerIndex(ConversionTemplate),
                ParamType, ObjectType, ObjectClassification,
                /*Arg=*/nullptr, Info, Deduced, OriginalCallArgs,
                /*Decomposed*/ false, 0, /*TDF*/ 0);
        Result != TemplateDeductionResult::Success)
      return Result;
  }

  if (TemplateDeductionResult Result = DeduceTemplateArgumentsByTypeMatch(
          *this, TemplateParams, P, A, Info, Deduced, TDF,
          PartialOrderingKind::None, /*DeducedFromArrayBound=*/false,
          /*HasDeducedAnyParam=*/nullptr);
      Result != TemplateDeductionResult::Success)
    return Result;

  // Create an Instantiation Scope for finalizing the operator.
  LocalInstantiationScope InstScope(*this);
  // Finish template argument deduction.
  FunctionDecl *ConversionSpecialized = nullptr;
  TemplateDeductionResult Result;
  runWithSufficientStackSpace(Info.getLocation(), [&] {
    Result = FinishTemplateArgumentDeduction(
        ConversionTemplate, Deduced, 0, ConversionSpecialized, Info,
        &OriginalCallArgs, /*PartialOverloading=*/false,
        /*PartialOrdering=*/false, /*ForOverloadSetAddressResolution*/ false);
  });
  Specialization = cast_or_null<CXXConversionDecl>(ConversionSpecialized);
  return Result;
}

TemplateDeductionResult
Sema::DeduceTemplateArguments(FunctionTemplateDecl *FunctionTemplate,
                              TemplateArgumentListInfo *ExplicitTemplateArgs,
                              FunctionDecl *&Specialization,
                              TemplateDeductionInfo &Info,
                              bool IsAddressOfFunction) {
  return DeduceTemplateArguments(FunctionTemplate, ExplicitTemplateArgs,
                                 QualType(), Specialization, Info,
                                 IsAddressOfFunction);
}

namespace {
  struct DependentAuto { bool IsPack; };

  /// Substitute the 'auto' specifier or deduced template specialization type
  /// specifier within a type for a given replacement type.
  class SubstituteDeducedTypeTransform :
      public TreeTransform<SubstituteDeducedTypeTransform> {
    QualType Replacement;
    bool ReplacementIsPack;
    bool UseTypeSugar;
    using inherited = TreeTransform<SubstituteDeducedTypeTransform>;

  public:
    SubstituteDeducedTypeTransform(Sema &SemaRef, DependentAuto DA)
        : TreeTransform<SubstituteDeducedTypeTransform>(SemaRef),
          ReplacementIsPack(DA.IsPack), UseTypeSugar(true) {}

    SubstituteDeducedTypeTransform(Sema &SemaRef, QualType Replacement,
                                   bool UseTypeSugar = true)
        : TreeTransform<SubstituteDeducedTypeTransform>(SemaRef),
          Replacement(Replacement), ReplacementIsPack(false),
          UseTypeSugar(UseTypeSugar) {}

    QualType TransformDesugared(TypeLocBuilder &TLB, DeducedTypeLoc TL) {
      assert(isa<TemplateTypeParmType>(Replacement) &&
             "unexpected unsugared replacement kind");
      QualType Result = Replacement;
      TemplateTypeParmTypeLoc NewTL = TLB.push<TemplateTypeParmTypeLoc>(Result);
      NewTL.setNameLoc(TL.getNameLoc());
      return Result;
    }

    QualType TransformAutoType(TypeLocBuilder &TLB, AutoTypeLoc TL) {
      // If we're building the type pattern to deduce against, don't wrap the
      // substituted type in an AutoType. Certain template deduction rules
      // apply only when a template type parameter appears directly (and not if
      // the parameter is found through desugaring). For instance:
      //   auto &&lref = lvalue;
      // must transform into "rvalue reference to T" not "rvalue reference to
      // auto type deduced as T" in order for [temp.deduct.call]p3 to apply.
      //
      // FIXME: Is this still necessary?
      if (!UseTypeSugar)
        return TransformDesugared(TLB, TL);

      QualType Result = SemaRef.Context.getAutoType(
          Replacement, TL.getTypePtr()->getKeyword(), Replacement.isNull(),
          ReplacementIsPack, TL.getTypePtr()->getTypeConstraintConcept(),
          TL.getTypePtr()->getTypeConstraintArguments());
      auto NewTL = TLB.push<AutoTypeLoc>(Result);
      NewTL.copy(TL);
      return Result;
    }

    QualType TransformDeducedTemplateSpecializationType(
        TypeLocBuilder &TLB, DeducedTemplateSpecializationTypeLoc TL) {
      if (!UseTypeSugar)
        return TransformDesugared(TLB, TL);

      QualType Result = SemaRef.Context.getDeducedTemplateSpecializationType(
          TL.getTypePtr()->getKeyword(), TL.getTypePtr()->getTemplateName(),
          Replacement, Replacement.isNull());
      auto NewTL = TLB.push<DeducedTemplateSpecializationTypeLoc>(Result);
      NewTL.setElaboratedKeywordLoc(TL.getElaboratedKeywordLoc());
      NewTL.setNameLoc(TL.getNameLoc());
      NewTL.setQualifierLoc(TL.getQualifierLoc());
      return Result;
    }

    ExprResult TransformLambdaExpr(LambdaExpr *E) {
      // Lambdas never need to be transformed.
      return E;
    }
    bool TransformExceptionSpec(SourceLocation Loc,
                                FunctionProtoType::ExceptionSpecInfo &ESI,
                                SmallVectorImpl<QualType> &Exceptions,
                                bool &Changed) {
      if (ESI.Type == EST_Uninstantiated) {
        ESI.instantiate();
        Changed = true;
      }
      return inherited::TransformExceptionSpec(Loc, ESI, Exceptions, Changed);
    }

    QualType Apply(TypeLoc TL) {
      // Create some scratch storage for the transformed type locations.
      // FIXME: We're just going to throw this information away. Don't build it.
      TypeLocBuilder TLB;
      TLB.reserve(TL.getFullDataSize());
      return TransformType(TLB, TL);
    }
  };

} // namespace

static bool CheckDeducedPlaceholderConstraints(Sema &S, const AutoType &Type,
                                               AutoTypeLoc TypeLoc,
                                               QualType Deduced) {
  ConstraintSatisfaction Satisfaction;
  ConceptDecl *Concept = cast<ConceptDecl>(Type.getTypeConstraintConcept());
  TemplateArgumentListInfo TemplateArgs(TypeLoc.getLAngleLoc(),
                                        TypeLoc.getRAngleLoc());
  TemplateArgs.addArgument(
      TemplateArgumentLoc(TemplateArgument(Deduced),
                          S.Context.getTrivialTypeSourceInfo(
                              Deduced, TypeLoc.getNameLoc())));
  for (unsigned I = 0, C = TypeLoc.getNumArgs(); I != C; ++I)
    TemplateArgs.addArgument(TypeLoc.getArgLoc(I));

  Sema::CheckTemplateArgumentInfo CTAI;
  if (S.CheckTemplateArgumentList(Concept, SourceLocation(), TemplateArgs,
                                  /*DefaultArgs=*/{},
                                  /*PartialTemplateArgs=*/false, CTAI))
    return true;
  MultiLevelTemplateArgumentList MLTAL(Concept, CTAI.CanonicalConverted,
                                       /*Final=*/false);
  // Build up an EvaluationContext with an ImplicitConceptSpecializationDecl so
  // that the template arguments of the constraint can be preserved. For
  // example:
  //
  //  template <class T>
  //  concept C = []<D U = void>() { return true; }();
  //
  // We need the argument for T while evaluating type constraint D in
  // building the CallExpr to the lambda.
  EnterExpressionEvaluationContext EECtx(
      S, Sema::ExpressionEvaluationContext::Unevaluated,
      ImplicitConceptSpecializationDecl::Create(
          S.getASTContext(), Concept->getDeclContext(), Concept->getLocation(),
          CTAI.CanonicalConverted));
  if (S.CheckConstraintSatisfaction(
          Concept, AssociatedConstraint(Concept->getConstraintExpr()), MLTAL,
          TypeLoc.getLocalSourceRange(), Satisfaction))
    return true;
  if (!Satisfaction.IsSatisfied) {
    std::string Buf;
    llvm::raw_string_ostream OS(Buf);
    OS << "'" << Concept->getName();
    if (TypeLoc.hasExplicitTemplateArgs()) {
      printTemplateArgumentList(
          OS, Type.getTypeConstraintArguments(), S.getPrintingPolicy(),
          Type.getTypeConstraintConcept()->getTemplateParameters());
    }
    OS << "'";
    S.Diag(TypeLoc.getConceptNameLoc(),
           diag::err_placeholder_constraints_not_satisfied)
        << Deduced << Buf << TypeLoc.getLocalSourceRange();
    S.DiagnoseUnsatisfiedConstraint(Satisfaction);
    return true;
  }
  return false;
}

TemplateDeductionResult
Sema::DeduceAutoType(TypeLoc Type, Expr *Init, QualType &Result,
                     TemplateDeductionInfo &Info, bool DependentDeduction,
                     bool IgnoreConstraints,
                     TemplateSpecCandidateSet *FailedTSC) {
  assert(DependentDeduction || Info.getDeducedDepth() == 0);
  if (Init->containsErrors())
    return TemplateDeductionResult::AlreadyDiagnosed;

  const AutoType *AT = Type.getType()->getContainedAutoType();
  assert(AT);

  if (Init->getType()->isNonOverloadPlaceholderType() || AT->isDecltypeAuto()) {
    ExprResult NonPlaceholder = CheckPlaceholderExpr(Init);
    if (NonPlaceholder.isInvalid())
      return TemplateDeductionResult::AlreadyDiagnosed;
    Init = NonPlaceholder.get();
  }

  DependentAuto DependentResult = {
      /*.IsPack = */ (bool)Type.getAs<PackExpansionTypeLoc>()};

  if (!DependentDeduction &&
      (Type.getType()->isDependentType() || Init->isTypeDependent() ||
       Init->containsUnexpandedParameterPack())) {
    Result = SubstituteDeducedTypeTransform(*this, DependentResult).Apply(Type);
    assert(!Result.isNull() && "substituting DependentTy can't fail");
    return TemplateDeductionResult::Success;
  }

  // Make sure that we treat 'char[]' equaly as 'char*' in C23 mode.
  auto *String = dyn_cast<StringLiteral>(Init);
  if (getLangOpts().C23 && String && Type.getType()->isArrayType()) {
    Diag(Type.getBeginLoc(), diag::ext_c23_auto_non_plain_identifier);
    TypeLoc TL = TypeLoc(Init->getType(), Type.getOpaqueData());
    Result = SubstituteDeducedTypeTransform(*this, DependentResult).Apply(TL);
    assert(!Result.isNull() && "substituting DependentTy can't fail");
    return TemplateDeductionResult::Success;
  }

  // Emit a warning if 'auto*' is used in pedantic and in C23 mode.
  if (getLangOpts().C23 && Type.getType()->isPointerType()) {
    Diag(Type.getBeginLoc(), diag::ext_c23_auto_non_plain_identifier);
  }

  auto *InitList = dyn_cast<InitListExpr>(Init);
  if (!getLangOpts().CPlusPlus && InitList) {
    Diag(Init->getBeginLoc(), diag::err_auto_init_list_from_c)
        << (int)AT->getKeyword() << getLangOpts().C23;
    return TemplateDeductionResult::AlreadyDiagnosed;
  }

  // Deduce type of TemplParam in Func(Init)
  SmallVector<DeducedTemplateArgument, 1> Deduced;
  Deduced.resize(1);

  // If deduction failed, don't diagnose if the initializer is dependent; it
  // might acquire a matching type in the instantiation.
  auto DeductionFailed = [&](TemplateDeductionResult TDK) {
    if (Init->isTypeDependent()) {
      Result =
          SubstituteDeducedTypeTransform(*this, DependentResult).Apply(Type);
      assert(!Result.isNull() && "substituting DependentTy can't fail");
      return TemplateDeductionResult::Success;
    }
    return TDK;
  };

  SmallVector<OriginalCallArg, 4> OriginalCallArgs;

  QualType DeducedType;
  // If this is a 'decltype(auto)' specifier, do the decltype dance.
  if (AT->isDecltypeAuto()) {
    if (InitList) {
      Diag(Init->getBeginLoc(), diag::err_decltype_auto_initializer_list);
      return TemplateDeductionResult::AlreadyDiagnosed;
    }

    DeducedType = getDecltypeForExpr(Init);
    assert(!DeducedType.isNull());
  } else {
    LocalInstantiationScope InstScope(*this);

    // Build template<class TemplParam> void Func(FuncParam);
    SourceLocation Loc = Init->getExprLoc();
    TemplateTypeParmDecl *TemplParam = TemplateTypeParmDecl::Create(
        Context, nullptr, SourceLocation(), Loc, Info.getDeducedDepth(), 0,
        nullptr, false, false, false);
    QualType TemplArg = QualType(TemplParam->getTypeForDecl(), 0);
    NamedDecl *TemplParamPtr = TemplParam;
    FixedSizeTemplateParameterListStorage<1, false> TemplateParamsSt(
        Context, Loc, Loc, TemplParamPtr, Loc, nullptr);

    if (InitList) {
      // Notionally, we substitute std::initializer_list<T> for 'auto' and
      // deduce against that. Such deduction only succeeds if removing
      // cv-qualifiers and references results in std::initializer_list<T>.
      if (!Type.getType().getNonReferenceType()->getAs<AutoType>())
        return TemplateDeductionResult::Invalid;

      SourceRange DeducedFromInitRange;
      for (Expr *Init : InitList->inits()) {
        // Resolving a core issue: a braced-init-list containing any designators
        // is a non-deduced context.
        if (isa<DesignatedInitExpr>(Init))
          return TemplateDeductionResult::Invalid;
        if (auto TDK = DeduceTemplateArgumentsFromCallArgument(
                *this, TemplateParamsSt.get(), 0, TemplArg, Init->getType(),
                Init->Classify(getASTContext()), Init, Info, Deduced,
                OriginalCallArgs,
                /*Decomposed=*/true,
                /*ArgIdx=*/0, /*TDF=*/0);
            TDK != TemplateDeductionResult::Success) {
          if (TDK == TemplateDeductionResult::Inconsistent) {
            Diag(Info.getLocation(), diag::err_auto_inconsistent_deduction)
                << Info.FirstArg << Info.SecondArg << DeducedFromInitRange
                << Init->getSourceRange();
            return DeductionFailed(TemplateDeductionResult::AlreadyDiagnosed);
          }
          return DeductionFailed(TDK);
        }

        if (DeducedFromInitRange.isInvalid() &&
            Deduced[0].getKind() != TemplateArgument::Null)
          DeducedFromInitRange = Init->getSourceRange();
      }
    } else {
      if (!getLangOpts().CPlusPlus && Init->refersToBitField()) {
        Diag(Loc, diag::err_auto_bitfield);
        return TemplateDeductionResult::AlreadyDiagnosed;
      }
      QualType FuncParam =
          SubstituteDeducedTypeTransform(*this, TemplArg).Apply(Type);
      assert(!FuncParam.isNull() &&
             "substituting template parameter for 'auto' failed");
      if (auto TDK = DeduceTemplateArgumentsFromCallArgument(
              *this, TemplateParamsSt.get(), 0, FuncParam, Init->getType(),
              Init->Classify(getASTContext()), Init, Info, Deduced,
              OriginalCallArgs,
              /*Decomposed=*/false, /*ArgIdx=*/0, /*TDF=*/0, FailedTSC);
          TDK != TemplateDeductionResult::Success)
        return DeductionFailed(TDK);
    }

    // Could be null if somehow 'auto' appears in a non-deduced context.
    if (Deduced[0].getKind() != TemplateArgument::Type)
      return DeductionFailed(TemplateDeductionResult::Incomplete);
    DeducedType = Deduced[0].getAsType();

    if (InitList) {
      DeducedType = BuildStdInitializerList(DeducedType, Loc);
      if (DeducedType.isNull())
        return TemplateDeductionResult::AlreadyDiagnosed;
    }
  }

  if (!Result.isNull()) {
    if (!Context.hasSameType(DeducedType, Result)) {
      Info.FirstArg = Result;
      Info.SecondArg = DeducedType;
      return DeductionFailed(TemplateDeductionResult::Inconsistent);
    }
    DeducedType = Context.getCommonSugaredType(Result, DeducedType);
  }

  if (AT->isConstrained() && !IgnoreConstraints &&
      CheckDeducedPlaceholderConstraints(
          *this, *AT, Type.getContainedAutoTypeLoc(), DeducedType))
    return TemplateDeductionResult::AlreadyDiagnosed;

  Result = SubstituteDeducedTypeTransform(*this, DeducedType).Apply(Type);
  if (Result.isNull())
    return TemplateDeductionResult::AlreadyDiagnosed;

  // Check that the deduced argument type is compatible with the original
  // argument type per C++ [temp.deduct.call]p4.
  QualType DeducedA = InitList ? Deduced[0].getAsType() : Result;
  for (const OriginalCallArg &OriginalArg : OriginalCallArgs) {
    assert((bool)InitList == OriginalArg.DecomposedParam &&
           "decomposed non-init-list in auto deduction?");
    if (auto TDK =
            CheckOriginalCallArgDeduction(*this, Info, OriginalArg, DeducedA);
        TDK != TemplateDeductionResult::Success) {
      Result = QualType();
      return DeductionFailed(TDK);
    }
  }

  return TemplateDeductionResult::Success;
}

QualType Sema::SubstAutoType(QualType TypeWithAuto,
                             QualType TypeToReplaceAuto) {
  assert(TypeToReplaceAuto != Context.DependentTy);
  return SubstituteDeducedTypeTransform(*this, TypeToReplaceAuto)
      .TransformType(TypeWithAuto);
}

TypeSourceInfo *Sema::SubstAutoTypeSourceInfo(TypeSourceInfo *TypeWithAuto,
                                              QualType TypeToReplaceAuto) {
  assert(TypeToReplaceAuto != Context.DependentTy);
  return SubstituteDeducedTypeTransform(*this, TypeToReplaceAuto)
      .TransformType(TypeWithAuto);
}

QualType Sema::SubstAutoTypeDependent(QualType TypeWithAuto) {
  return SubstituteDeducedTypeTransform(*this, DependentAuto{false})
      .TransformType(TypeWithAuto);
}

TypeSourceInfo *
Sema::SubstAutoTypeSourceInfoDependent(TypeSourceInfo *TypeWithAuto) {
  return SubstituteDeducedTypeTransform(*this, DependentAuto{false})
      .TransformType(TypeWithAuto);
}

QualType Sema::ReplaceAutoType(QualType TypeWithAuto,
                               QualType TypeToReplaceAuto) {
  return SubstituteDeducedTypeTransform(*this, TypeToReplaceAuto,
                                        /*UseTypeSugar*/ false)
      .TransformType(TypeWithAuto);
}

TypeSourceInfo *Sema::ReplaceAutoTypeSourceInfo(TypeSourceInfo *TypeWithAuto,
                                                QualType TypeToReplaceAuto) {
  return SubstituteDeducedTypeTransform(*this, TypeToReplaceAuto,
                                        /*UseTypeSugar*/ false)
      .TransformType(TypeWithAuto);
}

void Sema::DiagnoseAutoDeductionFailure(const VarDecl *VDecl,
                                        const Expr *Init) {
  if (isa<InitListExpr>(Init))
    Diag(VDecl->getLocation(),
         VDecl->isInitCapture()
             ? diag::err_init_capture_deduction_failure_from_init_list
             : diag::err_auto_var_deduction_failure_from_init_list)
      << VDecl->getDeclName() << VDecl->getType() << Init->getSourceRange();
  else
    Diag(VDecl->getLocation(),
         VDecl->isInitCapture() ? diag::err_init_capture_deduction_failure
                                : diag::err_auto_var_deduction_failure)
      << VDecl->getDeclName() << VDecl->getType() << Init->getType()
      << Init->getSourceRange();
}

bool Sema::DeduceReturnType(FunctionDecl *FD, SourceLocation Loc,
                            bool Diagnose) {
  assert(FD->getReturnType()->isUndeducedType());

  // For a lambda's conversion operator, deduce any 'auto' or 'decltype(auto)'
  // within the return type from the call operator's type.
  if (isLambdaConversionOperator(FD)) {
    CXXRecordDecl *Lambda = cast<CXXMethodDecl>(FD)->getParent();
    FunctionDecl *CallOp = Lambda->getLambdaCallOperator();

    // For a generic lambda, instantiate the call operator if needed.
    if (auto *Args = FD->getTemplateSpecializationArgs()) {
      CallOp = InstantiateFunctionDeclaration(
          CallOp->getDescribedFunctionTemplate(), Args, Loc);
      if (!CallOp || CallOp->isInvalidDecl())
        return true;

      // We might need to deduce the return type by instantiating the definition
      // of the operator() function.
      if (CallOp->getReturnType()->isUndeducedType()) {
        runWithSufficientStackSpace(Loc, [&] {
          InstantiateFunctionDefinition(Loc, CallOp);
        });
      }
    }

    if (CallOp->isInvalidDecl())
      return true;
    assert(!CallOp->getReturnType()->isUndeducedType() &&
           "failed to deduce lambda return type");

    // Build the new return type from scratch.
    CallingConv RetTyCC = FD->getReturnType()
                              ->getPointeeType()
                              ->castAs<FunctionType>()
                              ->getCallConv();
    QualType RetType = getLambdaConversionFunctionResultType(
        CallOp->getType()->castAs<FunctionProtoType>(), RetTyCC);
    if (FD->getReturnType()->getAs<PointerType>())
      RetType = Context.getPointerType(RetType);
    else {
      assert(FD->getReturnType()->getAs<BlockPointerType>());
      RetType = Context.getBlockPointerType(RetType);
    }
    Context.adjustDeducedFunctionResultType(FD, RetType);
    return false;
  }

  if (FD->getTemplateInstantiationPattern()) {
    runWithSufficientStackSpace(Loc, [&] {
      InstantiateFunctionDefinition(Loc, FD);
    });
  }

  bool StillUndeduced = FD->getReturnType()->isUndeducedType();
  if (StillUndeduced && Diagnose && !FD->isInvalidDecl()) {
    Diag(Loc, diag::err_auto_fn_used_before_defined) << FD;
    Diag(FD->getLocation(), diag::note_callee_decl) << FD;
  }

  return StillUndeduced;
}

bool Sema::CheckIfFunctionSpecializationIsImmediate(FunctionDecl *FD,
                                                    SourceLocation Loc) {
  assert(FD->isImmediateEscalating());

  if (isLambdaConversionOperator(FD)) {
    CXXRecordDecl *Lambda = cast<CXXMethodDecl>(FD)->getParent();
    FunctionDecl *CallOp = Lambda->getLambdaCallOperator();

    // For a generic lambda, instantiate the call operator if needed.
    if (auto *Args = FD->getTemplateSpecializationArgs()) {
      CallOp = InstantiateFunctionDeclaration(
          CallOp->getDescribedFunctionTemplate(), Args, Loc);
      if (!CallOp || CallOp->isInvalidDecl())
        return true;
      runWithSufficientStackSpace(
          Loc, [&] { InstantiateFunctionDefinition(Loc, CallOp); });
    }
    return CallOp->isInvalidDecl();
  }

  if (FD->getTemplateInstantiationPattern()) {
    runWithSufficientStackSpace(
        Loc, [&] { InstantiateFunctionDefinition(Loc, FD); });
  }
  return false;
}

static QualType GetImplicitObjectParameterType(ASTContext &Context,
                                               const CXXMethodDecl *Method,
                                               QualType RawType,
                                               bool IsOtherRvr) {
  // C++20 [temp.func.order]p3.1, p3.2:
  //  - The type X(M) is "rvalue reference to cv A" if the optional
  //    ref-qualifier of M is && or if M has no ref-qualifier and the
  //    positionally-corresponding parameter of the other transformed template
  //    has rvalue reference type; if this determination depends recursively
  //    upon whether X(M) is an rvalue reference type, it is not considered to
  //    have rvalue reference type.
  //
  //  - Otherwise, X(M) is "lvalue reference to cv A".
  assert(Method && !Method->isExplicitObjectMemberFunction() &&
         "expected a member function with no explicit object parameter");

  RawType = Context.getQualifiedType(RawType, Method->getMethodQualifiers());
  if (Method->getRefQualifier() == RQ_RValue ||
      (IsOtherRvr && Method->getRefQualifier() == RQ_None))
    return Context.getRValueReferenceType(RawType);
  return Context.getLValueReferenceType(RawType);
}

static TemplateDeductionResult CheckDeductionConsistency(
    Sema &S, FunctionTemplateDecl *FTD, UnsignedOrNone ArgIdx, QualType P,
    QualType A, ArrayRef<TemplateArgument> DeducedArgs, bool CheckConsistency) {
  MultiLevelTemplateArgumentList MLTAL(FTD, DeducedArgs,
                                       /*Final=*/true);
  Sema::ArgPackSubstIndexRAII PackIndex(
      S,
      ArgIdx ? ::getPackIndexForParam(S, FTD, MLTAL, *ArgIdx) : std::nullopt);
  bool IsIncompleteSubstitution = false;
  // FIXME: A substitution can be incomplete on a non-structural part of the
  // type. Use the canonical type for now, until the TemplateInstantiator can
  // deal with that.

  // Workaround: Implicit deduction guides use InjectedClassNameTypes, whereas
  // the explicit guides don't. The substitution doesn't transform these types,
  // so let it transform their specializations instead.
  bool IsDeductionGuide = isa<CXXDeductionGuideDecl>(FTD->getTemplatedDecl());
  if (IsDeductionGuide) {
<<<<<<< HEAD
    if (auto *Injected = P->getAs<InjectedClassNameType>())
=======
    if (auto *Injected = P->getAsCanonical<InjectedClassNameType>())
>>>>>>> 35227056
      P = Injected->getOriginalDecl()->getCanonicalTemplateSpecializationType(
          S.Context);
  }
  QualType InstP = S.SubstType(P.getCanonicalType(), MLTAL, FTD->getLocation(),
                               FTD->getDeclName(), &IsIncompleteSubstitution);
  if (InstP.isNull() && !IsIncompleteSubstitution)
    return TemplateDeductionResult::SubstitutionFailure;
  if (!CheckConsistency)
    return TemplateDeductionResult::Success;
  if (IsIncompleteSubstitution)
    return TemplateDeductionResult::Incomplete;

  // [temp.deduct.call]/4 - Check we produced a consistent deduction.
  // This handles just the cases that can appear when partial ordering.
  if (auto *PA = dyn_cast<PackExpansionType>(A);
      PA && !isa<PackExpansionType>(InstP))
    A = PA->getPattern();
  auto T1 = S.Context.getUnqualifiedArrayType(InstP.getNonReferenceType());
  auto T2 = S.Context.getUnqualifiedArrayType(A.getNonReferenceType());
  if (IsDeductionGuide) {
<<<<<<< HEAD
    if (auto *Injected = T1->getAs<InjectedClassNameType>())
      T1 = Injected->getOriginalDecl()->getCanonicalTemplateSpecializationType(
          S.Context);
    if (auto *Injected = T2->getAs<InjectedClassNameType>())
=======
    if (auto *Injected = T1->getAsCanonical<InjectedClassNameType>())
      T1 = Injected->getOriginalDecl()->getCanonicalTemplateSpecializationType(
          S.Context);
    if (auto *Injected = T2->getAsCanonical<InjectedClassNameType>())
>>>>>>> 35227056
      T2 = Injected->getOriginalDecl()->getCanonicalTemplateSpecializationType(
          S.Context);
  }
  if (!S.Context.hasSameType(T1, T2))
    return TemplateDeductionResult::NonDeducedMismatch;
  return TemplateDeductionResult::Success;
}

template <class T>
static TemplateDeductionResult FinishTemplateArgumentDeduction(
    Sema &S, FunctionTemplateDecl *FTD,
    SmallVectorImpl<DeducedTemplateArgument> &Deduced,
    TemplateDeductionInfo &Info, T &&CheckDeductionConsistency) {
  EnterExpressionEvaluationContext Unevaluated(
      S, Sema::ExpressionEvaluationContext::Unevaluated);
  Sema::SFINAETrap Trap(S);

  Sema::ContextRAII SavedContext(S, getAsDeclContextOrEnclosing(FTD));

  // C++26 [temp.deduct.type]p2:
  //   [...] or if any template argument remains neither deduced nor
  //   explicitly specified, template argument deduction fails.
  bool IsIncomplete = false;
  Sema::CheckTemplateArgumentInfo CTAI(/*PartialOrdering=*/true);
  if (auto Result = ConvertDeducedTemplateArguments(
          S, FTD, FTD->getTemplateParameters(), /*IsDeduced=*/true, Deduced,
          Info, CTAI,
          /*CurrentInstantiationScope=*/nullptr,
          /*NumAlreadyConverted=*/0, &IsIncomplete);
      Result != TemplateDeductionResult::Success)
    return Result;

  // Form the template argument list from the deduced template arguments.
  TemplateArgumentList *SugaredDeducedArgumentList =
      TemplateArgumentList::CreateCopy(S.Context, CTAI.SugaredConverted);
  TemplateArgumentList *CanonicalDeducedArgumentList =
      TemplateArgumentList::CreateCopy(S.Context, CTAI.CanonicalConverted);

  Info.reset(SugaredDeducedArgumentList, CanonicalDeducedArgumentList);

  // Substitute the deduced template arguments into the argument
  // and verify that the instantiated argument is both valid
  // and equivalent to the parameter.
  LocalInstantiationScope InstScope(S);

  if (auto TDR = CheckDeductionConsistency(S, FTD, CTAI.SugaredConverted);
      TDR != TemplateDeductionResult::Success)
    return TDR;

  return Trap.hasErrorOccurred() ? TemplateDeductionResult::SubstitutionFailure
                                 : TemplateDeductionResult::Success;
}

/// Determine whether the function template \p FT1 is at least as
/// specialized as \p FT2.
static bool isAtLeastAsSpecializedAs(
    Sema &S, SourceLocation Loc, FunctionTemplateDecl *FT1,
    FunctionTemplateDecl *FT2, TemplatePartialOrderingContext TPOC,
    ArrayRef<QualType> Args1, ArrayRef<QualType> Args2, bool Args1Offset) {
  FunctionDecl *FD1 = FT1->getTemplatedDecl();
  FunctionDecl *FD2 = FT2->getTemplatedDecl();
  const FunctionProtoType *Proto1 = FD1->getType()->getAs<FunctionProtoType>();
  const FunctionProtoType *Proto2 = FD2->getType()->getAs<FunctionProtoType>();
  assert(Proto1 && Proto2 && "Function templates must have prototypes");

  // C++26 [temp.deduct.partial]p3:
  //   The types used to determine the ordering depend on the context in which
  //   the partial ordering is done:
  //   - In the context of a function call, the types used are those function
  //     parameter types for which the function call has arguments.
  //   - In the context of a call to a conversion operator, the return types
  //     of the conversion function templates are used.
  //   - In other contexts (14.6.6.2) the function template's function type
  //     is used.

  if (TPOC == TPOC_Other) {
    // We wouldn't be partial ordering these candidates if these didn't match.
    assert(Proto1->getMethodQuals() == Proto2->getMethodQuals() &&
           Proto1->getRefQualifier() == Proto2->getRefQualifier() &&
           Proto1->isVariadic() == Proto2->isVariadic() &&
           "shouldn't partial order functions with different qualifiers in a "
           "context where the function type is used");

    assert(Args1.empty() && Args2.empty() &&
           "Only call context should have arguments");
    Args1 = Proto1->getParamTypes();
    Args2 = Proto2->getParamTypes();
  }

  TemplateParameterList *TemplateParams = FT2->getTemplateParameters();
  SmallVector<DeducedTemplateArgument, 4> Deduced(TemplateParams->size());
  TemplateDeductionInfo Info(Loc);

  bool HasDeducedAnyParamFromReturnType = false;
  if (TPOC != TPOC_Call) {
    if (DeduceTemplateArgumentsByTypeMatch(
            S, TemplateParams, Proto2->getReturnType(), Proto1->getReturnType(),
            Info, Deduced, TDF_None, PartialOrderingKind::Call,
            /*DeducedFromArrayBound=*/false,
            &HasDeducedAnyParamFromReturnType) !=
        TemplateDeductionResult::Success)
      return false;
  }

  llvm::SmallBitVector HasDeducedParam;
  if (TPOC != TPOC_Conversion) {
    HasDeducedParam.resize(Args2.size());
    if (DeduceTemplateArguments(S, TemplateParams, Args2, Args1, Info, Deduced,
                                TDF_None, PartialOrderingKind::Call,
                                /*HasDeducedAnyParam=*/nullptr,
                                &HasDeducedParam) !=
        TemplateDeductionResult::Success)
      return false;
  }

  SmallVector<TemplateArgument, 4> DeducedArgs(Deduced.begin(), Deduced.end());
  Sema::InstantiatingTemplate Inst(
      S, Info.getLocation(), FT2, DeducedArgs,
      Sema::CodeSynthesisContext::DeducedTemplateArgumentSubstitution, Info);
  if (Inst.isInvalid())
    return false;

  bool AtLeastAsSpecialized;
  S.runWithSufficientStackSpace(Info.getLocation(), [&] {
    AtLeastAsSpecialized =
        ::FinishTemplateArgumentDeduction(
            S, FT2, Deduced, Info,
            [&](Sema &S, FunctionTemplateDecl *FTD,
                ArrayRef<TemplateArgument> DeducedArgs) {
              // As a provisional fix for a core issue that does not
              // exist yet, which may be related to CWG2160, only check the
              // consistency of parameters and return types which participated
              // in deduction. We will still try to substitute them though.
              if (TPOC != TPOC_Call) {
                if (auto TDR = ::CheckDeductionConsistency(
                        S, FTD, /*ArgIdx=*/std::nullopt,
                        Proto2->getReturnType(), Proto1->getReturnType(),
                        DeducedArgs,
                        /*CheckConsistency=*/HasDeducedAnyParamFromReturnType);
                    TDR != TemplateDeductionResult::Success)
                  return TDR;
              }

              if (TPOC == TPOC_Conversion)
                return TemplateDeductionResult::Success;

              return ::DeduceForEachType(
                  S, TemplateParams, Args2, Args1, Info, Deduced,
                  PartialOrderingKind::Call, /*FinishingDeduction=*/true,
                  [&](Sema &S, TemplateParameterList *, int ParamIdx,
                      UnsignedOrNone ArgIdx, QualType P, QualType A,
                      TemplateDeductionInfo &Info,
                      SmallVectorImpl<DeducedTemplateArgument> &Deduced,
                      PartialOrderingKind) {
                    if (ArgIdx && *ArgIdx >= static_cast<unsigned>(Args1Offset))
                      ArgIdx = *ArgIdx - Args1Offset;
                    else
                      ArgIdx = std::nullopt;
                    return ::CheckDeductionConsistency(
                        S, FTD, ArgIdx, P, A, DeducedArgs,
                        /*CheckConsistency=*/HasDeducedParam[ParamIdx]);
                  });
            }) == TemplateDeductionResult::Success;
  });
  if (!AtLeastAsSpecialized)
    return false;

  // C++0x [temp.deduct.partial]p11:
  //   In most cases, all template parameters must have values in order for
  //   deduction to succeed, but for partial ordering purposes a template
  //   parameter may remain without a value provided it is not used in the
  //   types being used for partial ordering. [ Note: a template parameter used
  //   in a non-deduced context is considered used. -end note]
  unsigned ArgIdx = 0, NumArgs = Deduced.size();
  for (; ArgIdx != NumArgs; ++ArgIdx)
    if (Deduced[ArgIdx].isNull())
      break;

  if (ArgIdx == NumArgs) {
    // All template arguments were deduced. FT1 is at least as specialized
    // as FT2.
    return true;
  }

  // Figure out which template parameters were used.
  llvm::SmallBitVector UsedParameters(TemplateParams->size());
  switch (TPOC) {
  case TPOC_Call:
    for (unsigned I = 0, N = Args2.size(); I != N; ++I)
      ::MarkUsedTemplateParameters(S.Context, Args2[I], /*OnlyDeduced=*/false,
                                   TemplateParams->getDepth(), UsedParameters);
    break;

  case TPOC_Conversion:
    ::MarkUsedTemplateParameters(S.Context, Proto2->getReturnType(),
                                 /*OnlyDeduced=*/false,
                                 TemplateParams->getDepth(), UsedParameters);
    break;

  case TPOC_Other:
    // We do not deduce template arguments from the exception specification
    // when determining the primary template of a function template
    // specialization or when taking the address of a function template.
    // Therefore, we do not mark template parameters in the exception
    // specification as used during partial ordering to prevent the following
    // from being ambiguous:
    //
    //   template<typename T, typename U>
    //   void f(U) noexcept(noexcept(T())); // #1
    //
    //   template<typename T>
    //   void f(T*) noexcept; // #2
    //
    //   template<>
    //   void f<int>(int*) noexcept; // explicit specialization of #2
    //
    // Although there is no corresponding wording in the standard, this seems
    // to be the intended behavior given the definition of
    // 'deduction substitution loci' in [temp.deduct].
    ::MarkUsedTemplateParameters(
        S.Context,
        S.Context.getFunctionTypeWithExceptionSpec(FD2->getType(), EST_None),
        /*OnlyDeduced=*/false, TemplateParams->getDepth(), UsedParameters);
    break;
  }

  for (; ArgIdx != NumArgs; ++ArgIdx)
    // If this argument had no value deduced but was used in one of the types
    // used for partial ordering, then deduction fails.
    if (Deduced[ArgIdx].isNull() && UsedParameters[ArgIdx])
      return false;

  return true;
}

enum class MoreSpecializedTrailingPackTieBreakerResult { Equal, Less, More };

// This a speculative fix for CWG1432 (Similar to the fix for CWG1395) that
// there is no wording or even resolution for this issue.
static MoreSpecializedTrailingPackTieBreakerResult
getMoreSpecializedTrailingPackTieBreaker(
    const TemplateSpecializationType *TST1,
    const TemplateSpecializationType *TST2) {
  ArrayRef<TemplateArgument> As1 = TST1->template_arguments(),
                             As2 = TST2->template_arguments();
  const TemplateArgument &TA1 = As1.back(), &TA2 = As2.back();
  bool IsPack = TA1.getKind() == TemplateArgument::Pack;
  assert(IsPack == (TA2.getKind() == TemplateArgument::Pack));
  if (!IsPack)
    return MoreSpecializedTrailingPackTieBreakerResult::Equal;
  assert(As1.size() == As2.size());

  unsigned PackSize1 = TA1.pack_size(), PackSize2 = TA2.pack_size();
  bool IsPackExpansion1 =
      PackSize1 && TA1.pack_elements().back().isPackExpansion();
  bool IsPackExpansion2 =
      PackSize2 && TA2.pack_elements().back().isPackExpansion();
  if (PackSize1 == PackSize2 && IsPackExpansion1 == IsPackExpansion2)
    return MoreSpecializedTrailingPackTieBreakerResult::Equal;
  if (PackSize1 > PackSize2 && IsPackExpansion1)
    return MoreSpecializedTrailingPackTieBreakerResult::More;
  if (PackSize1 < PackSize2 && IsPackExpansion2)
    return MoreSpecializedTrailingPackTieBreakerResult::Less;
  return MoreSpecializedTrailingPackTieBreakerResult::Equal;
}

FunctionTemplateDecl *Sema::getMoreSpecializedTemplate(
    FunctionTemplateDecl *FT1, FunctionTemplateDecl *FT2, SourceLocation Loc,
    TemplatePartialOrderingContext TPOC, unsigned NumCallArguments1,
    QualType RawObj1Ty, QualType RawObj2Ty, bool Reversed,
    bool PartialOverloading) {
  SmallVector<QualType> Args1;
  SmallVector<QualType> Args2;
  const FunctionDecl *FD1 = FT1->getTemplatedDecl();
  const FunctionDecl *FD2 = FT2->getTemplatedDecl();
  bool ShouldConvert1 = false;
  bool ShouldConvert2 = false;
  bool Args1Offset = false;
  bool Args2Offset = false;
  QualType Obj1Ty;
  QualType Obj2Ty;
  if (TPOC == TPOC_Call) {
    const FunctionProtoType *Proto1 =
        FD1->getType()->castAs<FunctionProtoType>();
    const FunctionProtoType *Proto2 =
        FD2->getType()->castAs<FunctionProtoType>();

    //   - In the context of a function call, the function parameter types are
    //     used.
    const CXXMethodDecl *Method1 = dyn_cast<CXXMethodDecl>(FD1);
    const CXXMethodDecl *Method2 = dyn_cast<CXXMethodDecl>(FD2);
    // C++20 [temp.func.order]p3
    //   [...] Each function template M that is a member function is
    //   considered to have a new first parameter of type
    //   X(M), described below, inserted in its function parameter list.
    //
    // Note that we interpret "that is a member function" as
    // "that is a member function with no expicit object argument".
    // Otherwise the ordering rules for methods with expicit objet arguments
    // against anything else make no sense.

    bool NonStaticMethod1 = Method1 && !Method1->isStatic(),
         NonStaticMethod2 = Method2 && !Method2->isStatic();

    auto Params1Begin = Proto1->param_type_begin(),
         Params2Begin = Proto2->param_type_begin();

    size_t NumComparedArguments = NumCallArguments1;

    if (auto OO = FD1->getOverloadedOperator();
        (NonStaticMethod1 && NonStaticMethod2) ||
        (OO != OO_None && OO != OO_Call && OO != OO_Subscript)) {
      ShouldConvert1 =
          NonStaticMethod1 && !Method1->hasCXXExplicitFunctionObjectParameter();
      ShouldConvert2 =
          NonStaticMethod2 && !Method2->hasCXXExplicitFunctionObjectParameter();
      NumComparedArguments += 1;

      if (ShouldConvert1) {
        bool IsRValRef2 =
            ShouldConvert2
                ? Method2->getRefQualifier() == RQ_RValue
                : Proto2->param_type_begin()[0]->isRValueReferenceType();
        // Compare 'this' from Method1 against first parameter from Method2.
        Obj1Ty = GetImplicitObjectParameterType(this->Context, Method1,
                                                RawObj1Ty, IsRValRef2);
        Args1.push_back(Obj1Ty);
        Args1Offset = true;
      }
      if (ShouldConvert2) {
        bool IsRValRef1 =
            ShouldConvert1
                ? Method1->getRefQualifier() == RQ_RValue
                : Proto1->param_type_begin()[0]->isRValueReferenceType();
        // Compare 'this' from Method2 against first parameter from Method1.
        Obj2Ty = GetImplicitObjectParameterType(this->Context, Method2,
                                                RawObj2Ty, IsRValRef1);
        Args2.push_back(Obj2Ty);
        Args2Offset = true;
      }
    } else {
      if (NonStaticMethod1 && Method1->hasCXXExplicitFunctionObjectParameter())
        Params1Begin += 1;
      if (NonStaticMethod2 && Method2->hasCXXExplicitFunctionObjectParameter())
        Params2Begin += 1;
    }
    Args1.insert(Args1.end(), Params1Begin, Proto1->param_type_end());
    Args2.insert(Args2.end(), Params2Begin, Proto2->param_type_end());

    // C++ [temp.func.order]p5:
    //   The presence of unused ellipsis and default arguments has no effect on
    //   the partial ordering of function templates.
    Args1.resize(std::min(Args1.size(), NumComparedArguments));
    Args2.resize(std::min(Args2.size(), NumComparedArguments));

    if (Reversed)
      std::reverse(Args2.begin(), Args2.end());
  } else {
    assert(!Reversed && "Only call context could have reversed arguments");
  }
  bool Better1 = isAtLeastAsSpecializedAs(*this, Loc, FT1, FT2, TPOC, Args1,
                                          Args2, Args2Offset);
  bool Better2 = isAtLeastAsSpecializedAs(*this, Loc, FT2, FT1, TPOC, Args2,
                                          Args1, Args1Offset);
  // C++ [temp.deduct.partial]p10:
  //   F is more specialized than G if F is at least as specialized as G and G
  //   is not at least as specialized as F.
  if (Better1 != Better2) // We have a clear winner
    return Better1 ? FT1 : FT2;

  if (!Better1 && !Better2) // Neither is better than the other
    return nullptr;

  // C++ [temp.deduct.partial]p11:
  //   ... and if G has a trailing function parameter pack for which F does not
  //   have a corresponding parameter, and if F does not have a trailing
  //   function parameter pack, then F is more specialized than G.

  SmallVector<QualType> Param1;
  Param1.reserve(FD1->param_size() + ShouldConvert1);
  if (ShouldConvert1)
    Param1.push_back(Obj1Ty);
  for (const auto &P : FD1->parameters())
    Param1.push_back(P->getType());

  SmallVector<QualType> Param2;
  Param2.reserve(FD2->param_size() + ShouldConvert2);
  if (ShouldConvert2)
    Param2.push_back(Obj2Ty);
  for (const auto &P : FD2->parameters())
    Param2.push_back(P->getType());

  unsigned NumParams1 = Param1.size();
  unsigned NumParams2 = Param2.size();

  bool Variadic1 =
      FD1->param_size() && FD1->parameters().back()->isParameterPack();
  bool Variadic2 =
      FD2->param_size() && FD2->parameters().back()->isParameterPack();
  if (Variadic1 != Variadic2) {
    if (Variadic1 && NumParams1 > NumParams2)
      return FT2;
    if (Variadic2 && NumParams2 > NumParams1)
      return FT1;
  }

  // Skip this tie breaker if we are performing overload resolution with partial
  // arguments, as this breaks some assumptions about how closely related the
  // candidates are.
  for (int i = 0, e = std::min(NumParams1, NumParams2);
       !PartialOverloading && i < e; ++i) {
    QualType T1 = Param1[i].getCanonicalType();
    QualType T2 = Param2[i].getCanonicalType();
    auto *TST1 = dyn_cast<TemplateSpecializationType>(T1);
    auto *TST2 = dyn_cast<TemplateSpecializationType>(T2);
    if (!TST1 || !TST2)
      continue;
    switch (getMoreSpecializedTrailingPackTieBreaker(TST1, TST2)) {
    case MoreSpecializedTrailingPackTieBreakerResult::Less:
      return FT1;
    case MoreSpecializedTrailingPackTieBreakerResult::More:
      return FT2;
    case MoreSpecializedTrailingPackTieBreakerResult::Equal:
      continue;
    }
    llvm_unreachable(
        "unknown MoreSpecializedTrailingPackTieBreakerResult value");
  }

  if (!Context.getLangOpts().CPlusPlus20)
    return nullptr;

  // Match GCC on not implementing [temp.func.order]p6.2.1.

  // C++20 [temp.func.order]p6:
  //   If deduction against the other template succeeds for both transformed
  //   templates, constraints can be considered as follows:

  // C++20 [temp.func.order]p6.1:
  //   If their template-parameter-lists (possibly including template-parameters
  //   invented for an abbreviated function template ([dcl.fct])) or function
  //   parameter lists differ in length, neither template is more specialized
  //   than the other.
  TemplateParameterList *TPL1 = FT1->getTemplateParameters();
  TemplateParameterList *TPL2 = FT2->getTemplateParameters();
  if (TPL1->size() != TPL2->size() || NumParams1 != NumParams2)
    return nullptr;

  // C++20 [temp.func.order]p6.2.2:
  //   Otherwise, if the corresponding template-parameters of the
  //   template-parameter-lists are not equivalent ([temp.over.link]) or if the
  //   function parameters that positionally correspond between the two
  //   templates are not of the same type, neither template is more specialized
  //   than the other.
  if (!TemplateParameterListsAreEqual(TPL1, TPL2, false,
                                      Sema::TPL_TemplateParamsEquivalent))
    return nullptr;

  // [dcl.fct]p5:
  // Any top-level cv-qualifiers modifying a parameter type are deleted when
  // forming the function type.
  for (unsigned i = 0; i < NumParams1; ++i)
    if (!Context.hasSameUnqualifiedType(Param1[i], Param2[i]))
      return nullptr;

  // C++20 [temp.func.order]p6.3:
  //   Otherwise, if the context in which the partial ordering is done is
  //   that of a call to a conversion function and the return types of the
  //   templates are not the same, then neither template is more specialized
  //   than the other.
  if (TPOC == TPOC_Conversion &&
      !Context.hasSameType(FD1->getReturnType(), FD2->getReturnType()))
    return nullptr;

  llvm::SmallVector<AssociatedConstraint, 3> AC1, AC2;
  FT1->getAssociatedConstraints(AC1);
  FT2->getAssociatedConstraints(AC2);
  bool AtLeastAsConstrained1, AtLeastAsConstrained2;
  if (IsAtLeastAsConstrained(FT1, AC1, FT2, AC2, AtLeastAsConstrained1))
    return nullptr;
  if (IsAtLeastAsConstrained(FT2, AC2, FT1, AC1, AtLeastAsConstrained2))
    return nullptr;
  if (AtLeastAsConstrained1 == AtLeastAsConstrained2)
    return nullptr;
  return AtLeastAsConstrained1 ? FT1 : FT2;
}

UnresolvedSetIterator Sema::getMostSpecialized(
    UnresolvedSetIterator SpecBegin, UnresolvedSetIterator SpecEnd,
    TemplateSpecCandidateSet &FailedCandidates,
    SourceLocation Loc, const PartialDiagnostic &NoneDiag,
    const PartialDiagnostic &AmbigDiag, const PartialDiagnostic &CandidateDiag,
    bool Complain, QualType TargetType) {
  if (SpecBegin == SpecEnd) {
    if (Complain) {
      Diag(Loc, NoneDiag);
      FailedCandidates.NoteCandidates(*this, Loc);
    }
    return SpecEnd;
  }

  if (SpecBegin + 1 == SpecEnd)
    return SpecBegin;

  // Find the function template that is better than all of the templates it
  // has been compared to.
  UnresolvedSetIterator Best = SpecBegin;
  FunctionTemplateDecl *BestTemplate
    = cast<FunctionDecl>(*Best)->getPrimaryTemplate();
  assert(BestTemplate && "Not a function template specialization?");
  for (UnresolvedSetIterator I = SpecBegin + 1; I != SpecEnd; ++I) {
    FunctionTemplateDecl *Challenger
      = cast<FunctionDecl>(*I)->getPrimaryTemplate();
    assert(Challenger && "Not a function template specialization?");
    if (declaresSameEntity(getMoreSpecializedTemplate(BestTemplate, Challenger,
                                                      Loc, TPOC_Other, 0),
                           Challenger)) {
      Best = I;
      BestTemplate = Challenger;
    }
  }

  // Make sure that the "best" function template is more specialized than all
  // of the others.
  bool Ambiguous = false;
  for (UnresolvedSetIterator I = SpecBegin; I != SpecEnd; ++I) {
    FunctionTemplateDecl *Challenger
      = cast<FunctionDecl>(*I)->getPrimaryTemplate();
    if (I != Best &&
        !declaresSameEntity(getMoreSpecializedTemplate(BestTemplate, Challenger,
                                                       Loc, TPOC_Other, 0),
                            BestTemplate)) {
      Ambiguous = true;
      break;
    }
  }

  if (!Ambiguous) {
    // We found an answer. Return it.
    return Best;
  }

  // Diagnose the ambiguity.
  if (Complain) {
    Diag(Loc, AmbigDiag);

    // FIXME: Can we order the candidates in some sane way?
    for (UnresolvedSetIterator I = SpecBegin; I != SpecEnd; ++I) {
      PartialDiagnostic PD = CandidateDiag;
      const auto *FD = cast<FunctionDecl>(*I);
      PD << FD << getTemplateArgumentBindingsText(
                      FD->getPrimaryTemplate()->getTemplateParameters(),
                      *FD->getTemplateSpecializationArgs());
      if (!TargetType.isNull())
        HandleFunctionTypeMismatch(PD, FD->getType(), TargetType);
      Diag((*I)->getLocation(), PD);
    }
  }

  return SpecEnd;
}

FunctionDecl *Sema::getMoreConstrainedFunction(FunctionDecl *FD1,
                                               FunctionDecl *FD2) {
  assert(!FD1->getDescribedTemplate() && !FD2->getDescribedTemplate() &&
         "not for function templates");
  assert(!FD1->isFunctionTemplateSpecialization() ||
         (isa<CXXConversionDecl, CXXConstructorDecl>(FD1)));
  assert(!FD2->isFunctionTemplateSpecialization() ||
         (isa<CXXConversionDecl, CXXConstructorDecl>(FD2)));

  FunctionDecl *F1 = FD1;
  if (FunctionDecl *P = FD1->getTemplateInstantiationPattern(false))
    F1 = P;

  FunctionDecl *F2 = FD2;
  if (FunctionDecl *P = FD2->getTemplateInstantiationPattern(false))
    F2 = P;

  llvm::SmallVector<AssociatedConstraint, 1> AC1, AC2;
  F1->getAssociatedConstraints(AC1);
  F2->getAssociatedConstraints(AC2);
  bool AtLeastAsConstrained1, AtLeastAsConstrained2;
  if (IsAtLeastAsConstrained(F1, AC1, F2, AC2, AtLeastAsConstrained1))
    return nullptr;
  if (IsAtLeastAsConstrained(F2, AC2, F1, AC1, AtLeastAsConstrained2))
    return nullptr;
  if (AtLeastAsConstrained1 == AtLeastAsConstrained2)
    return nullptr;
  return AtLeastAsConstrained1 ? FD1 : FD2;
}

/// Determine whether one template specialization, P1, is at least as
/// specialized than another, P2.
///
/// \tparam TemplateLikeDecl The kind of P2, which must be a
/// TemplateDecl or {Class,Var}TemplatePartialSpecializationDecl.
/// \param T1 The injected-class-name of P1 (faked for a variable template).
/// \param T2 The injected-class-name of P2 (faked for a variable template).
/// \param Template The primary template of P2, in case it is a partial
/// specialization, the same as P2 otherwise.
template <typename TemplateLikeDecl>
static bool isAtLeastAsSpecializedAs(Sema &S, QualType T1, QualType T2,
                                     TemplateLikeDecl *P2,
                                     TemplateDecl *Template,
                                     TemplateDeductionInfo &Info) {
  // C++ [temp.class.order]p1:
  //   For two class template partial specializations, the first is at least as
  //   specialized as the second if, given the following rewrite to two
  //   function templates, the first function template is at least as
  //   specialized as the second according to the ordering rules for function
  //   templates (14.6.6.2):
  //     - the first function template has the same template parameters as the
  //       first partial specialization and has a single function parameter
  //       whose type is a class template specialization with the template
  //       arguments of the first partial specialization, and
  //     - the second function template has the same template parameters as the
  //       second partial specialization and has a single function parameter
  //       whose type is a class template specialization with the template
  //       arguments of the second partial specialization.
  //
  // Rather than synthesize function templates, we merely perform the
  // equivalent partial ordering by performing deduction directly on
  // the template arguments of the class template partial
  // specializations. This computation is slightly simpler than the
  // general problem of function template partial ordering, because
  // class template partial specializations are more constrained. We
  // know that every template parameter is deducible from the class
  // template partial specialization's template arguments, for
  // example.
  SmallVector<DeducedTemplateArgument, 4> Deduced;

  // Determine whether P1 is at least as specialized as P2.
  Deduced.resize(P2->getTemplateParameters()->size());
  if (DeduceTemplateArgumentsByTypeMatch(
          S, P2->getTemplateParameters(), T2, T1, Info, Deduced, TDF_None,
          PartialOrderingKind::Call, /*DeducedFromArrayBound=*/false,
          /*HasDeducedAnyParam=*/nullptr) != TemplateDeductionResult::Success)
    return false;

  SmallVector<TemplateArgument, 4> DeducedArgs(Deduced.begin(),
                                               Deduced.end());
  Sema::InstantiatingTemplate Inst(S, Info.getLocation(), P2, DeducedArgs,
                                   Info);
  if (Inst.isInvalid())
    return false;

  ArrayRef<TemplateArgument>
      Ps = cast<TemplateSpecializationType>(T2)->template_arguments(),
      As = cast<TemplateSpecializationType>(T1)->template_arguments();

  Sema::SFINAETrap Trap(S);

  TemplateDeductionResult Result;
  S.runWithSufficientStackSpace(Info.getLocation(), [&] {
    Result = ::FinishTemplateArgumentDeduction(
        S, P2, P2->getTemplateParameters(), Template,
        /*IsPartialOrdering=*/true, Ps, As, Deduced, Info,
        /*CopyDeducedArgs=*/false);
  });

  if (Result != TemplateDeductionResult::Success)
    return false;

  if (Trap.hasErrorOccurred())
    return false;

  return true;
}

namespace {
// A dummy class to return nullptr instead of P2 when performing "more
// specialized than primary" check.
struct GetP2 {
  template <typename T1, typename T2,
            std::enable_if_t<std::is_same_v<T1, T2>, bool> = true>
  T2 *operator()(T1 *, T2 *P2) {
    return P2;
  }
  template <typename T1, typename T2,
            std::enable_if_t<!std::is_same_v<T1, T2>, bool> = true>
  T1 *operator()(T1 *, T2 *) {
    return nullptr;
  }
};

// The assumption is that two template argument lists have the same size.
struct TemplateArgumentListAreEqual {
  ASTContext &Ctx;
  TemplateArgumentListAreEqual(ASTContext &Ctx) : Ctx(Ctx) {}

  template <typename T1, typename T2,
            std::enable_if_t<std::is_same_v<T1, T2>, bool> = true>
  bool operator()(T1 *PS1, T2 *PS2) {
    ArrayRef<TemplateArgument> Args1 = PS1->getTemplateArgs().asArray(),
                               Args2 = PS2->getTemplateArgs().asArray();

    for (unsigned I = 0, E = Args1.size(); I < E; ++I) {
      // We use profile, instead of structural comparison of the arguments,
      // because canonicalization can't do the right thing for dependent
      // expressions.
      llvm::FoldingSetNodeID IDA, IDB;
      Args1[I].Profile(IDA, Ctx);
      Args2[I].Profile(IDB, Ctx);
      if (IDA != IDB)
        return false;
    }
    return true;
  }

  template <typename T1, typename T2,
            std::enable_if_t<!std::is_same_v<T1, T2>, bool> = true>
  bool operator()(T1 *Spec, T2 *Primary) {
    ArrayRef<TemplateArgument> Args1 = Spec->getTemplateArgs().asArray(),
                               Args2 = Primary->getInjectedTemplateArgs(Ctx);

    for (unsigned I = 0, E = Args1.size(); I < E; ++I) {
      // We use profile, instead of structural comparison of the arguments,
      // because canonicalization can't do the right thing for dependent
      // expressions.
      llvm::FoldingSetNodeID IDA, IDB;
      Args1[I].Profile(IDA, Ctx);
      // Unlike the specialization arguments, the injected arguments are not
      // always canonical.
      Ctx.getCanonicalTemplateArgument(Args2[I]).Profile(IDB, Ctx);
      if (IDA != IDB)
        return false;
    }
    return true;
  }
};
} // namespace

/// Returns the more specialized template specialization between T1/P1 and
/// T2/P2.
/// - If IsMoreSpecialThanPrimaryCheck is true, T1/P1 is the partial
///   specialization and T2/P2 is the primary template.
/// - otherwise, both T1/P1 and T2/P2 are the partial specialization.
///
/// \param T1 the type of the first template partial specialization
///
/// \param T2 if IsMoreSpecialThanPrimaryCheck is true, the type of the second
///           template partial specialization; otherwise, the type of the
///           primary template.
///
/// \param P1 the first template partial specialization
///
/// \param P2 if IsMoreSpecialThanPrimaryCheck is true, the second template
///           partial specialization; otherwise, the primary template.
///
/// \returns - If IsMoreSpecialThanPrimaryCheck is true, returns P1 if P1 is
///            more specialized, returns nullptr if P1 is not more specialized.
///          - otherwise, returns the more specialized template partial
///            specialization. If neither partial specialization is more
///            specialized, returns NULL.
template <typename TemplateLikeDecl, typename PrimaryDel>
static TemplateLikeDecl *
getMoreSpecialized(Sema &S, QualType T1, QualType T2, TemplateLikeDecl *P1,
                   PrimaryDel *P2, TemplateDeductionInfo &Info) {
  constexpr bool IsMoreSpecialThanPrimaryCheck =
      !std::is_same_v<TemplateLikeDecl, PrimaryDel>;

  TemplateDecl *P2T;
  if constexpr (IsMoreSpecialThanPrimaryCheck)
    P2T = P2;
  else
    P2T = P2->getSpecializedTemplate();

  bool Better1 = isAtLeastAsSpecializedAs(S, T1, T2, P2, P2T, Info);
  if (IsMoreSpecialThanPrimaryCheck && !Better1)
    return nullptr;

  bool Better2 = isAtLeastAsSpecializedAs(S, T2, T1, P1,
                                          P1->getSpecializedTemplate(), Info);
  if (IsMoreSpecialThanPrimaryCheck && !Better2)
    return P1;

  // C++ [temp.deduct.partial]p10:
  //   F is more specialized than G if F is at least as specialized as G and G
  //   is not at least as specialized as F.
  if (Better1 != Better2) // We have a clear winner
    return Better1 ? P1 : GetP2()(P1, P2);

  if (!Better1 && !Better2)
    return nullptr;

  switch (getMoreSpecializedTrailingPackTieBreaker(
      cast<TemplateSpecializationType>(T1),
      cast<TemplateSpecializationType>(T2))) {
  case MoreSpecializedTrailingPackTieBreakerResult::Less:
    return P1;
  case MoreSpecializedTrailingPackTieBreakerResult::More:
    return GetP2()(P1, P2);
  case MoreSpecializedTrailingPackTieBreakerResult::Equal:
    break;
  }

  if (!S.Context.getLangOpts().CPlusPlus20)
    return nullptr;

  // Match GCC on not implementing [temp.func.order]p6.2.1.

  // C++20 [temp.func.order]p6:
  //   If deduction against the other template succeeds for both transformed
  //   templates, constraints can be considered as follows:

  TemplateParameterList *TPL1 = P1->getTemplateParameters();
  TemplateParameterList *TPL2 = P2->getTemplateParameters();
  if (TPL1->size() != TPL2->size())
    return nullptr;

  // C++20 [temp.func.order]p6.2.2:
  // Otherwise, if the corresponding template-parameters of the
  // template-parameter-lists are not equivalent ([temp.over.link]) or if the
  // function parameters that positionally correspond between the two
  // templates are not of the same type, neither template is more specialized
  // than the other.
  if (!S.TemplateParameterListsAreEqual(TPL1, TPL2, false,
                                        Sema::TPL_TemplateParamsEquivalent))
    return nullptr;

  if (!TemplateArgumentListAreEqual(S.getASTContext())(P1, P2))
    return nullptr;

  llvm::SmallVector<AssociatedConstraint, 3> AC1, AC2;
  P1->getAssociatedConstraints(AC1);
  P2->getAssociatedConstraints(AC2);
  bool AtLeastAsConstrained1, AtLeastAsConstrained2;
  if (S.IsAtLeastAsConstrained(P1, AC1, P2, AC2, AtLeastAsConstrained1) ||
      (IsMoreSpecialThanPrimaryCheck && !AtLeastAsConstrained1))
    return nullptr;
  if (S.IsAtLeastAsConstrained(P2, AC2, P1, AC1, AtLeastAsConstrained2))
    return nullptr;
  if (AtLeastAsConstrained1 == AtLeastAsConstrained2)
    return nullptr;
  return AtLeastAsConstrained1 ? P1 : GetP2()(P1, P2);
}

ClassTemplatePartialSpecializationDecl *
Sema::getMoreSpecializedPartialSpecialization(
                                  ClassTemplatePartialSpecializationDecl *PS1,
                                  ClassTemplatePartialSpecializationDecl *PS2,
                                              SourceLocation Loc) {
  QualType PT1 = PS1->getCanonicalInjectedSpecializationType(Context);
  QualType PT2 = PS2->getCanonicalInjectedSpecializationType(Context);

  TemplateDeductionInfo Info(Loc);
  return getMoreSpecialized(*this, PT1, PT2, PS1, PS2, Info);
}

bool Sema::isMoreSpecializedThanPrimary(
    ClassTemplatePartialSpecializationDecl *Spec, TemplateDeductionInfo &Info) {
  ClassTemplateDecl *Primary = Spec->getSpecializedTemplate();
  QualType PrimaryT = Primary->getCanonicalInjectedSpecializationType(Context);
  QualType PartialT = Spec->getCanonicalInjectedSpecializationType(Context);

  ClassTemplatePartialSpecializationDecl *MaybeSpec =
      getMoreSpecialized(*this, PartialT, PrimaryT, Spec, Primary, Info);
  if (MaybeSpec)
    Info.clearSFINAEDiagnostic();
  return MaybeSpec;
}

VarTemplatePartialSpecializationDecl *
Sema::getMoreSpecializedPartialSpecialization(
    VarTemplatePartialSpecializationDecl *PS1,
    VarTemplatePartialSpecializationDecl *PS2, SourceLocation Loc) {
  // Pretend the variable template specializations are class template
  // specializations and form a fake injected class name type for comparison.
  assert(PS1->getSpecializedTemplate() == PS2->getSpecializedTemplate() &&
         "the partial specializations being compared should specialize"
         " the same template.");
  TemplateName Name(PS1->getSpecializedTemplate()->getCanonicalDecl());
  QualType PT1 = Context.getCanonicalTemplateSpecializationType(
      Name, PS1->getTemplateArgs().asArray());
  QualType PT2 = Context.getCanonicalTemplateSpecializationType(
      Name, PS2->getTemplateArgs().asArray());

  TemplateDeductionInfo Info(Loc);
  return getMoreSpecialized(*this, PT1, PT2, PS1, PS2, Info);
}

bool Sema::isMoreSpecializedThanPrimary(
    VarTemplatePartialSpecializationDecl *Spec, TemplateDeductionInfo &Info) {
  VarTemplateDecl *Primary = Spec->getSpecializedTemplate();
  TemplateName Name(Primary->getCanonicalDecl());

  SmallVector<TemplateArgument, 8> PrimaryCanonArgs(
      Primary->getInjectedTemplateArgs(Context));
  Context.canonicalizeTemplateArguments(PrimaryCanonArgs);

  QualType PrimaryT =
      Context.getCanonicalTemplateSpecializationType(Name, PrimaryCanonArgs);
  QualType PartialT = Context.getCanonicalTemplateSpecializationType(
      Name, Spec->getTemplateArgs().asArray());

  VarTemplatePartialSpecializationDecl *MaybeSpec =
      getMoreSpecialized(*this, PartialT, PrimaryT, Spec, Primary, Info);
  if (MaybeSpec)
    Info.clearSFINAEDiagnostic();
  return MaybeSpec;
}

bool Sema::isTemplateTemplateParameterAtLeastAsSpecializedAs(
    TemplateParameterList *P, TemplateDecl *PArg, TemplateDecl *AArg,
    const DefaultArguments &DefaultArgs, SourceLocation ArgLoc,
    bool PartialOrdering, bool *StrictPackMatch) {
  // C++1z [temp.arg.template]p4: (DR 150)
  //   A template template-parameter P is at least as specialized as a
  //   template template-argument A if, given the following rewrite to two
  //   function templates...

  // Rather than synthesize function templates, we merely perform the
  // equivalent partial ordering by performing deduction directly on
  // the template parameter lists of the template template parameters.
  //
  TemplateParameterList *A = AArg->getTemplateParameters();

  Sema::InstantiatingTemplate Inst(
      *this, ArgLoc, Sema::InstantiatingTemplate::PartialOrderingTTP(), PArg,
      SourceRange(P->getTemplateLoc(), P->getRAngleLoc()));
  if (Inst.isInvalid())
    return false;

  //   Given an invented class template X with the template parameter list of
  //   A (including default arguments):
  //    - Each function template has a single function parameter whose type is
  //      a specialization of X with template arguments corresponding to the
  //      template parameters from the respective function template
  SmallVector<TemplateArgument, 8> AArgs(A->getInjectedTemplateArgs(Context));

  // Check P's arguments against A's parameter list. This will fill in default
  // template arguments as needed. AArgs are already correct by construction.
  // We can't just use CheckTemplateIdType because that will expand alias
  // templates.
  SmallVector<TemplateArgument, 4> PArgs(P->getInjectedTemplateArgs(Context));
  {
    TemplateArgumentListInfo PArgList(P->getLAngleLoc(),
                                      P->getRAngleLoc());
    for (unsigned I = 0, N = P->size(); I != N; ++I) {
      // Unwrap packs that getInjectedTemplateArgs wrapped around pack
      // expansions, to form an "as written" argument list.
      TemplateArgument Arg = PArgs[I];
      if (Arg.getKind() == TemplateArgument::Pack) {
        assert(Arg.pack_size() == 1 && Arg.pack_begin()->isPackExpansion());
        Arg = *Arg.pack_begin();
      }
      PArgList.addArgument(getTrivialTemplateArgumentLoc(
          Arg, QualType(), P->getParam(I)->getLocation()));
    }
    PArgs.clear();

    // C++1z [temp.arg.template]p3:
    //   If the rewrite produces an invalid type, then P is not at least as
    //   specialized as A.
    CheckTemplateArgumentInfo CTAI(
        /*PartialOrdering=*/false, /*MatchingTTP=*/true);
    CTAI.SugaredConverted = std::move(PArgs);
    if (CheckTemplateArgumentList(AArg, ArgLoc, PArgList, DefaultArgs,
                                  /*PartialTemplateArgs=*/false, CTAI,
                                  /*UpdateArgsWithConversions=*/true,
                                  /*ConstraintsNotSatisfied=*/nullptr))
      return false;
    PArgs = std::move(CTAI.SugaredConverted);
    if (StrictPackMatch)
      *StrictPackMatch |= CTAI.StrictPackMatch;
  }

  // Determine whether P1 is at least as specialized as P2.
  TemplateDeductionInfo Info(ArgLoc, A->getDepth());
  SmallVector<DeducedTemplateArgument, 4> Deduced;
  Deduced.resize(A->size());

  //   ... the function template corresponding to P is at least as specialized
  //   as the function template corresponding to A according to the partial
  //   ordering rules for function templates.

  // Provisional resolution for CWG2398: Regarding temp.arg.template]p4, when
  // applying the partial ordering rules for function templates on
  // the rewritten template template parameters:
  //   - In a deduced context, the matching of packs versus fixed-size needs to
  //   be inverted between Ps and As. On non-deduced context, matching needs to
  //   happen both ways, according to [temp.arg.template]p3, but this is
  //   currently implemented as a special case elsewhere.
  switch (::DeduceTemplateArguments(
      *this, A, AArgs, PArgs, Info, Deduced,
      /*NumberOfArgumentsMustMatch=*/false, /*PartialOrdering=*/true,
      PartialOrdering ? PackFold::ArgumentToParameter : PackFold::Both,
      /*HasDeducedAnyParam=*/nullptr)) {
  case clang::TemplateDeductionResult::Success:
    if (StrictPackMatch && Info.hasStrictPackMatch())
      *StrictPackMatch = true;
    break;

  case TemplateDeductionResult::MiscellaneousDeductionFailure:
    Diag(AArg->getLocation(), diag::err_template_param_list_different_arity)
        << (A->size() > P->size()) << /*isTemplateTemplateParameter=*/true
        << SourceRange(A->getTemplateLoc(), P->getRAngleLoc());
    return false;
  case TemplateDeductionResult::NonDeducedMismatch:
    Diag(AArg->getLocation(), diag::err_non_deduced_mismatch)
        << Info.FirstArg << Info.SecondArg;
    return false;
  case TemplateDeductionResult::Inconsistent:
    Diag(getAsNamedDecl(Info.Param)->getLocation(),
         diag::err_inconsistent_deduction)
        << Info.FirstArg << Info.SecondArg;
    return false;
  case TemplateDeductionResult::AlreadyDiagnosed:
    return false;

  // None of these should happen for a plain deduction.
  case TemplateDeductionResult::Invalid:
  case TemplateDeductionResult::InstantiationDepth:
  case TemplateDeductionResult::Incomplete:
  case TemplateDeductionResult::IncompletePack:
  case TemplateDeductionResult::Underqualified:
  case TemplateDeductionResult::SubstitutionFailure:
  case TemplateDeductionResult::DeducedMismatch:
  case TemplateDeductionResult::DeducedMismatchNested:
  case TemplateDeductionResult::TooManyArguments:
  case TemplateDeductionResult::TooFewArguments:
  case TemplateDeductionResult::InvalidExplicitArguments:
  case TemplateDeductionResult::NonDependentConversionFailure:
  case TemplateDeductionResult::ConstraintsNotSatisfied:
  case TemplateDeductionResult::CUDATargetMismatch:
    llvm_unreachable("Unexpected Result");
  }

  TemplateDeductionResult TDK;
  runWithSufficientStackSpace(Info.getLocation(), [&] {
    TDK = ::FinishTemplateArgumentDeduction(
        *this, AArg, AArg->getTemplateParameters(), AArg, PartialOrdering,
        AArgs, PArgs, Deduced, Info, /*CopyDeducedArgs=*/false);
  });
  switch (TDK) {
  case TemplateDeductionResult::Success:
    return true;

  // It doesn't seem possible to get a non-deduced mismatch when partial
  // ordering TTPs, except with an invalid template parameter list which has
  // a parameter after a pack.
  case TemplateDeductionResult::NonDeducedMismatch:
    assert(PArg->isInvalidDecl() && "Unexpected NonDeducedMismatch");
    return false;

  // Substitution failures should have already been diagnosed.
  case TemplateDeductionResult::AlreadyDiagnosed:
  case TemplateDeductionResult::SubstitutionFailure:
  case TemplateDeductionResult::InstantiationDepth:
    return false;

  // None of these should happen when just converting deduced arguments.
  case TemplateDeductionResult::Invalid:
  case TemplateDeductionResult::Incomplete:
  case TemplateDeductionResult::IncompletePack:
  case TemplateDeductionResult::Inconsistent:
  case TemplateDeductionResult::Underqualified:
  case TemplateDeductionResult::DeducedMismatch:
  case TemplateDeductionResult::DeducedMismatchNested:
  case TemplateDeductionResult::TooManyArguments:
  case TemplateDeductionResult::TooFewArguments:
  case TemplateDeductionResult::InvalidExplicitArguments:
  case TemplateDeductionResult::NonDependentConversionFailure:
  case TemplateDeductionResult::ConstraintsNotSatisfied:
  case TemplateDeductionResult::MiscellaneousDeductionFailure:
  case TemplateDeductionResult::CUDATargetMismatch:
    llvm_unreachable("Unexpected Result");
  }
  llvm_unreachable("Unexpected TDK");
}

namespace {
struct MarkUsedTemplateParameterVisitor : DynamicRecursiveASTVisitor {
  llvm::SmallBitVector &Used;
  unsigned Depth;

  MarkUsedTemplateParameterVisitor(llvm::SmallBitVector &Used,
                                   unsigned Depth)
      : Used(Used), Depth(Depth) { }

  bool VisitTemplateTypeParmType(TemplateTypeParmType *T) override {
    if (T->getDepth() == Depth)
      Used[T->getIndex()] = true;
    return true;
  }

  bool TraverseTemplateName(TemplateName Template) override {
    if (auto *TTP = llvm::dyn_cast_or_null<TemplateTemplateParmDecl>(
            Template.getAsTemplateDecl()))
      if (TTP->getDepth() == Depth)
        Used[TTP->getIndex()] = true;
    DynamicRecursiveASTVisitor::TraverseTemplateName(Template);
    return true;
  }

  bool VisitDeclRefExpr(DeclRefExpr *E) override {
    if (auto *NTTP = dyn_cast<NonTypeTemplateParmDecl>(E->getDecl()))
      if (NTTP->getDepth() == Depth)
        Used[NTTP->getIndex()] = true;
    return true;
  }

  bool VisitUnresolvedLookupExpr(UnresolvedLookupExpr *ULE) override {
    if (ULE->isConceptReference() || ULE->isVarDeclReference()) {
      if (auto *TTP = ULE->getTemplateTemplateDecl()) {
        if (TTP->getDepth() == Depth)
          Used[TTP->getIndex()] = true;
      }
      for (auto &TLoc : ULE->template_arguments())
        DynamicRecursiveASTVisitor::TraverseTemplateArgumentLoc(TLoc);
    }
    return true;
  }
};
}

/// Mark the template parameters that are used by the given
/// expression.
static void
MarkUsedTemplateParameters(ASTContext &Ctx,
                           const Expr *E,
                           bool OnlyDeduced,
                           unsigned Depth,
                           llvm::SmallBitVector &Used) {
  if (!OnlyDeduced) {
    MarkUsedTemplateParameterVisitor(Used, Depth)
        .TraverseStmt(const_cast<Expr *>(E));
    return;
  }

  // We can deduce from a pack expansion.
  if (const PackExpansionExpr *Expansion = dyn_cast<PackExpansionExpr>(E))
    E = Expansion->getPattern();

  E = unwrapExpressionForDeduction(E);
  if (const auto *ULE = dyn_cast<UnresolvedLookupExpr>(E);
      ULE && (ULE->isConceptReference() || ULE->isVarDeclReference())) {
    if (const auto *TTP = ULE->getTemplateTemplateDecl())
      Used[TTP->getIndex()] = true;
    for (auto &TLoc : ULE->template_arguments())
      MarkUsedTemplateParameters(Ctx, TLoc.getArgument(), OnlyDeduced, Depth,
                                 Used);
    return;
  }

  const NonTypeOrVarTemplateParmDecl NTTP =
      getDeducedNTTParameterFromExpr(E, Depth);
  if (!NTTP)
    return;
  if (NTTP.getDepth() == Depth)
    Used[NTTP.getIndex()] = true;

  // In C++17 mode, additional arguments may be deduced from the type of a
  // non-type argument.
  if (Ctx.getLangOpts().CPlusPlus17)
    MarkUsedTemplateParameters(Ctx, NTTP.getType(), OnlyDeduced, Depth, Used);
}

/// Mark the template parameters that are used by the given
/// nested name specifier.
static void MarkUsedTemplateParameters(ASTContext &Ctx, NestedNameSpecifier NNS,
                                       bool OnlyDeduced, unsigned Depth,
                                       llvm::SmallBitVector &Used) {
  if (NNS.getKind() != NestedNameSpecifier::Kind::Type)
    return;
  MarkUsedTemplateParameters(Ctx, QualType(NNS.getAsType(), 0), OnlyDeduced,
                             Depth, Used);
}

/// Mark the template parameters that are used by the given
/// template name.
static void
MarkUsedTemplateParameters(ASTContext &Ctx,
                           TemplateName Name,
                           bool OnlyDeduced,
                           unsigned Depth,
                           llvm::SmallBitVector &Used) {
  if (TemplateDecl *Template = Name.getAsTemplateDecl()) {
    if (TemplateTemplateParmDecl *TTP
          = dyn_cast<TemplateTemplateParmDecl>(Template)) {
      if (TTP->getDepth() == Depth)
        Used[TTP->getIndex()] = true;
    }
    return;
  }

  if (QualifiedTemplateName *QTN = Name.getAsQualifiedTemplateName())
    MarkUsedTemplateParameters(Ctx, QTN->getQualifier(), OnlyDeduced,
                               Depth, Used);
  if (DependentTemplateName *DTN = Name.getAsDependentTemplateName())
    MarkUsedTemplateParameters(Ctx, DTN->getQualifier(), OnlyDeduced,
                               Depth, Used);
}

/// Mark the template parameters that are used by the given
/// type.
static void
MarkUsedTemplateParameters(ASTContext &Ctx, QualType T,
                           bool OnlyDeduced,
                           unsigned Depth,
                           llvm::SmallBitVector &Used) {
  if (T.isNull())
    return;

  // Non-dependent types have nothing deducible
  if (!T->isDependentType())
    return;

  T = Ctx.getCanonicalType(T);
  switch (T->getTypeClass()) {
  case Type::Pointer:
    MarkUsedTemplateParameters(Ctx,
                               cast<PointerType>(T)->getPointeeType(),
                               OnlyDeduced,
                               Depth,
                               Used);
    break;

  case Type::BlockPointer:
    MarkUsedTemplateParameters(Ctx,
                               cast<BlockPointerType>(T)->getPointeeType(),
                               OnlyDeduced,
                               Depth,
                               Used);
    break;

  case Type::LValueReference:
  case Type::RValueReference:
    MarkUsedTemplateParameters(Ctx,
                               cast<ReferenceType>(T)->getPointeeType(),
                               OnlyDeduced,
                               Depth,
                               Used);
    break;

  case Type::MemberPointer: {
    const MemberPointerType *MemPtr = cast<MemberPointerType>(T.getTypePtr());
    MarkUsedTemplateParameters(Ctx, MemPtr->getPointeeType(), OnlyDeduced,
                               Depth, Used);
    MarkUsedTemplateParameters(Ctx,
                               QualType(MemPtr->getQualifier().getAsType(), 0),
                               OnlyDeduced, Depth, Used);
    break;
  }

  case Type::DependentSizedArray:
    MarkUsedTemplateParameters(Ctx,
                               cast<DependentSizedArrayType>(T)->getSizeExpr(),
                               OnlyDeduced, Depth, Used);
    // Fall through to check the element type
    [[fallthrough]];

  case Type::ConstantArray:
  case Type::IncompleteArray:
  case Type::ArrayParameter:
    MarkUsedTemplateParameters(Ctx,
                               cast<ArrayType>(T)->getElementType(),
                               OnlyDeduced, Depth, Used);
    break;
  case Type::Vector:
  case Type::ExtVector:
    MarkUsedTemplateParameters(Ctx,
                               cast<VectorType>(T)->getElementType(),
                               OnlyDeduced, Depth, Used);
    break;

  case Type::DependentVector: {
    const auto *VecType = cast<DependentVectorType>(T);
    MarkUsedTemplateParameters(Ctx, VecType->getElementType(), OnlyDeduced,
                               Depth, Used);
    MarkUsedTemplateParameters(Ctx, VecType->getSizeExpr(), OnlyDeduced, Depth,
                               Used);
    break;
  }
  case Type::DependentSizedExtVector: {
    const DependentSizedExtVectorType *VecType
      = cast<DependentSizedExtVectorType>(T);
    MarkUsedTemplateParameters(Ctx, VecType->getElementType(), OnlyDeduced,
                               Depth, Used);
    MarkUsedTemplateParameters(Ctx, VecType->getSizeExpr(), OnlyDeduced,
                               Depth, Used);
    break;
  }

  case Type::DependentAddressSpace: {
    const DependentAddressSpaceType *DependentASType =
        cast<DependentAddressSpaceType>(T);
    MarkUsedTemplateParameters(Ctx, DependentASType->getPointeeType(),
                               OnlyDeduced, Depth, Used);
    MarkUsedTemplateParameters(Ctx,
                               DependentASType->getAddrSpaceExpr(),
                               OnlyDeduced, Depth, Used);
    break;
  }

  case Type::ConstantMatrix: {
    const ConstantMatrixType *MatType = cast<ConstantMatrixType>(T);
    MarkUsedTemplateParameters(Ctx, MatType->getElementType(), OnlyDeduced,
                               Depth, Used);
    break;
  }

  case Type::DependentSizedMatrix: {
    const DependentSizedMatrixType *MatType = cast<DependentSizedMatrixType>(T);
    MarkUsedTemplateParameters(Ctx, MatType->getElementType(), OnlyDeduced,
                               Depth, Used);
    MarkUsedTemplateParameters(Ctx, MatType->getRowExpr(), OnlyDeduced, Depth,
                               Used);
    MarkUsedTemplateParameters(Ctx, MatType->getColumnExpr(), OnlyDeduced,
                               Depth, Used);
    break;
  }

  case Type::FunctionProto: {
    const FunctionProtoType *Proto = cast<FunctionProtoType>(T);
    MarkUsedTemplateParameters(Ctx, Proto->getReturnType(), OnlyDeduced, Depth,
                               Used);
    for (unsigned I = 0, N = Proto->getNumParams(); I != N; ++I) {
      // C++17 [temp.deduct.type]p5:
      //   The non-deduced contexts are: [...]
      //   -- A function parameter pack that does not occur at the end of the
      //      parameter-declaration-list.
      if (!OnlyDeduced || I + 1 == N ||
          !Proto->getParamType(I)->getAs<PackExpansionType>()) {
        MarkUsedTemplateParameters(Ctx, Proto->getParamType(I), OnlyDeduced,
                                   Depth, Used);
      } else {
        // FIXME: C++17 [temp.deduct.call]p1:
        //   When a function parameter pack appears in a non-deduced context,
        //   the type of that pack is never deduced.
        //
        // We should also track a set of "never deduced" parameters, and
        // subtract that from the list of deduced parameters after marking.
      }
    }
    if (auto *E = Proto->getNoexceptExpr())
      MarkUsedTemplateParameters(Ctx, E, OnlyDeduced, Depth, Used);
    break;
  }

  case Type::TemplateTypeParm: {
    const TemplateTypeParmType *TTP = cast<TemplateTypeParmType>(T);
    if (TTP->getDepth() == Depth)
      Used[TTP->getIndex()] = true;
    break;
  }

  case Type::SubstTemplateTypeParmPack: {
    const SubstTemplateTypeParmPackType *Subst
      = cast<SubstTemplateTypeParmPackType>(T);
    if (Subst->getReplacedParameter()->getDepth() == Depth)
      Used[Subst->getIndex()] = true;
    MarkUsedTemplateParameters(Ctx, Subst->getArgumentPack(), OnlyDeduced,
                               Depth, Used);
    break;
  }
  case Type::SubstBuiltinTemplatePack: {
    MarkUsedTemplateParameters(Ctx, cast<SubstPackType>(T)->getArgumentPack(),
                               OnlyDeduced, Depth, Used);
    break;
  }

  case Type::InjectedClassName:
    T = cast<InjectedClassNameType>(T)
            ->getOriginalDecl()
            ->getCanonicalTemplateSpecializationType(Ctx);
    [[fallthrough]];

  case Type::TemplateSpecialization: {
    const TemplateSpecializationType *Spec
      = cast<TemplateSpecializationType>(T);
    MarkUsedTemplateParameters(Ctx, Spec->getTemplateName(), OnlyDeduced,
                               Depth, Used);

    // C++0x [temp.deduct.type]p9:
    //   If the template argument list of P contains a pack expansion that is
    //   not the last template argument, the entire template argument list is a
    //   non-deduced context.
    if (OnlyDeduced &&
        hasPackExpansionBeforeEnd(Spec->template_arguments()))
      break;

    for (const auto &Arg : Spec->template_arguments())
      MarkUsedTemplateParameters(Ctx, Arg, OnlyDeduced, Depth, Used);
    break;
  }

  case Type::Complex:
    if (!OnlyDeduced)
      MarkUsedTemplateParameters(Ctx,
                                 cast<ComplexType>(T)->getElementType(),
                                 OnlyDeduced, Depth, Used);
    break;

  case Type::Atomic:
    if (!OnlyDeduced)
      MarkUsedTemplateParameters(Ctx,
                                 cast<AtomicType>(T)->getValueType(),
                                 OnlyDeduced, Depth, Used);
    break;

  case Type::DependentName:
    if (!OnlyDeduced)
      MarkUsedTemplateParameters(Ctx,
                                 cast<DependentNameType>(T)->getQualifier(),
                                 OnlyDeduced, Depth, Used);
    break;

  case Type::DependentTemplateSpecialization: {
    // C++14 [temp.deduct.type]p5:
    //   The non-deduced contexts are:
    //     -- The nested-name-specifier of a type that was specified using a
    //        qualified-id
    //
    // C++14 [temp.deduct.type]p6:
    //   When a type name is specified in a way that includes a non-deduced
    //   context, all of the types that comprise that type name are also
    //   non-deduced.
    if (OnlyDeduced)
      break;

    const DependentTemplateSpecializationType *Spec
      = cast<DependentTemplateSpecializationType>(T);

    MarkUsedTemplateParameters(Ctx,
                               Spec->getDependentTemplateName().getQualifier(),
                               OnlyDeduced, Depth, Used);

    for (const auto &Arg : Spec->template_arguments())
      MarkUsedTemplateParameters(Ctx, Arg, OnlyDeduced, Depth, Used);
    break;
  }

  case Type::TypeOf:
    if (!OnlyDeduced)
      MarkUsedTemplateParameters(Ctx, cast<TypeOfType>(T)->getUnmodifiedType(),
                                 OnlyDeduced, Depth, Used);
    break;

  case Type::TypeOfExpr:
    if (!OnlyDeduced)
      MarkUsedTemplateParameters(Ctx,
                                 cast<TypeOfExprType>(T)->getUnderlyingExpr(),
                                 OnlyDeduced, Depth, Used);
    break;

  case Type::Decltype:
    if (!OnlyDeduced)
      MarkUsedTemplateParameters(Ctx,
                                 cast<DecltypeType>(T)->getUnderlyingExpr(),
                                 OnlyDeduced, Depth, Used);
    break;

  case Type::PackIndexing:
    if (!OnlyDeduced) {
      MarkUsedTemplateParameters(Ctx, cast<PackIndexingType>(T)->getPattern(),
                                 OnlyDeduced, Depth, Used);
      MarkUsedTemplateParameters(Ctx, cast<PackIndexingType>(T)->getIndexExpr(),
                                 OnlyDeduced, Depth, Used);
    }
    break;

  case Type::UnaryTransform:
    if (!OnlyDeduced)
      MarkUsedTemplateParameters(Ctx,
                                 cast<UnaryTransformType>(T)->getUnderlyingType(),
                                 OnlyDeduced, Depth, Used);
    break;

  case Type::PackExpansion:
    MarkUsedTemplateParameters(Ctx,
                               cast<PackExpansionType>(T)->getPattern(),
                               OnlyDeduced, Depth, Used);
    break;

  case Type::Auto:
  case Type::DeducedTemplateSpecialization:
    MarkUsedTemplateParameters(Ctx,
                               cast<DeducedType>(T)->getDeducedType(),
                               OnlyDeduced, Depth, Used);
    break;
  case Type::DependentBitInt:
    MarkUsedTemplateParameters(Ctx,
                               cast<DependentBitIntType>(T)->getNumBitsExpr(),
                               OnlyDeduced, Depth, Used);
    break;

  case Type::HLSLAttributedResource:
    MarkUsedTemplateParameters(
        Ctx, cast<HLSLAttributedResourceType>(T)->getWrappedType(), OnlyDeduced,
        Depth, Used);
    if (cast<HLSLAttributedResourceType>(T)->hasContainedType())
      MarkUsedTemplateParameters(
          Ctx, cast<HLSLAttributedResourceType>(T)->getContainedType(),
          OnlyDeduced, Depth, Used);
    break;

  // None of these types have any template parameters in them.
  case Type::Builtin:
  case Type::VariableArray:
  case Type::FunctionNoProto:
  case Type::Record:
  case Type::Enum:
  case Type::ObjCInterface:
  case Type::ObjCObject:
  case Type::ObjCObjectPointer:
  case Type::UnresolvedUsing:
  case Type::Pipe:
  case Type::BitInt:
  case Type::HLSLInlineSpirv:
#define TYPE(Class, Base)
#define ABSTRACT_TYPE(Class, Base)
#define DEPENDENT_TYPE(Class, Base)
#define NON_CANONICAL_TYPE(Class, Base) case Type::Class:
#include "clang/AST/TypeNodes.inc"
    break;
  }
}

/// Mark the template parameters that are used by this
/// template argument.
static void
MarkUsedTemplateParameters(ASTContext &Ctx,
                           const TemplateArgument &TemplateArg,
                           bool OnlyDeduced,
                           unsigned Depth,
                           llvm::SmallBitVector &Used) {
  switch (TemplateArg.getKind()) {
  case TemplateArgument::Null:
  case TemplateArgument::Integral:
  case TemplateArgument::Declaration:
  case TemplateArgument::NullPtr:
  case TemplateArgument::StructuralValue:
    break;

  case TemplateArgument::Type:
    MarkUsedTemplateParameters(Ctx, TemplateArg.getAsType(), OnlyDeduced,
                               Depth, Used);
    break;

  case TemplateArgument::Template:
  case TemplateArgument::TemplateExpansion:
    MarkUsedTemplateParameters(Ctx,
                               TemplateArg.getAsTemplateOrTemplatePattern(),
                               OnlyDeduced, Depth, Used);
    break;

  case TemplateArgument::Expression:
    MarkUsedTemplateParameters(Ctx, TemplateArg.getAsExpr(), OnlyDeduced,
                               Depth, Used);
    break;

  case TemplateArgument::Pack:
    for (const auto &P : TemplateArg.pack_elements())
      MarkUsedTemplateParameters(Ctx, P, OnlyDeduced, Depth, Used);
    break;
  }
}

void
Sema::MarkUsedTemplateParameters(const Expr *E, bool OnlyDeduced,
                                 unsigned Depth,
                                 llvm::SmallBitVector &Used) {
  ::MarkUsedTemplateParameters(Context, E, OnlyDeduced, Depth, Used);
}

void
Sema::MarkUsedTemplateParameters(const TemplateArgumentList &TemplateArgs,
                                 bool OnlyDeduced, unsigned Depth,
                                 llvm::SmallBitVector &Used) {
  // C++0x [temp.deduct.type]p9:
  //   If the template argument list of P contains a pack expansion that is not
  //   the last template argument, the entire template argument list is a
  //   non-deduced context.
  if (OnlyDeduced &&
      hasPackExpansionBeforeEnd(TemplateArgs.asArray()))
    return;

  for (unsigned I = 0, N = TemplateArgs.size(); I != N; ++I)
    ::MarkUsedTemplateParameters(Context, TemplateArgs[I], OnlyDeduced,
                                 Depth, Used);
}

void Sema::MarkUsedTemplateParameters(ArrayRef<TemplateArgument> TemplateArgs,
                                      unsigned Depth,
                                      llvm::SmallBitVector &Used) {
  for (unsigned I = 0, N = TemplateArgs.size(); I != N; ++I)
    ::MarkUsedTemplateParameters(Context, TemplateArgs[I],
                                 /*OnlyDeduced=*/false, Depth, Used);
}

void Sema::MarkDeducedTemplateParameters(
    ASTContext &Ctx, const FunctionTemplateDecl *FunctionTemplate,
    llvm::SmallBitVector &Deduced) {
  TemplateParameterList *TemplateParams
    = FunctionTemplate->getTemplateParameters();
  Deduced.clear();
  Deduced.resize(TemplateParams->size());

  FunctionDecl *Function = FunctionTemplate->getTemplatedDecl();
  for (unsigned I = 0, N = Function->getNumParams(); I != N; ++I)
    ::MarkUsedTemplateParameters(Ctx, Function->getParamDecl(I)->getType(),
                                 true, TemplateParams->getDepth(), Deduced);
}

bool hasDeducibleTemplateParameters(Sema &S,
                                    FunctionTemplateDecl *FunctionTemplate,
                                    QualType T) {
  if (!T->isDependentType())
    return false;

  TemplateParameterList *TemplateParams
    = FunctionTemplate->getTemplateParameters();
  llvm::SmallBitVector Deduced(TemplateParams->size());
  ::MarkUsedTemplateParameters(S.Context, T, true, TemplateParams->getDepth(),
                               Deduced);

  return Deduced.any();
}<|MERGE_RESOLUTION|>--- conflicted
+++ resolved
@@ -195,7 +195,6 @@
       return NTTP->getDepth();
     return getTemplate()->getDepth();
   }
-<<<<<<< HEAD
 
   unsigned getIndex() const {
     if (const auto *NTTP = dyn_cast<NonTypeTemplateParmDecl>(Template))
@@ -235,47 +234,6 @@
   const NamedDecl *Template;
 };
 
-=======
-
-  unsigned getIndex() const {
-    if (const auto *NTTP = dyn_cast<NonTypeTemplateParmDecl>(Template))
-      return NTTP->getIndex();
-    return getTemplate()->getIndex();
-  }
-
-  const TemplateTemplateParmDecl *getTemplate() const {
-    return cast<TemplateTemplateParmDecl>(Template);
-  }
-
-  const NonTypeTemplateParmDecl *getNTTP() const {
-    return cast<NonTypeTemplateParmDecl>(Template);
-  }
-
-  TemplateParameter asTemplateParam() const {
-    if (const auto *NTTP = dyn_cast<NonTypeTemplateParmDecl>(Template))
-      return const_cast<NonTypeTemplateParmDecl *>(NTTP);
-    return const_cast<TemplateTemplateParmDecl *>(getTemplate());
-  }
-
-  bool isExpandedParameterPack() const {
-    if (const auto *NTTP = dyn_cast<NonTypeTemplateParmDecl>(Template))
-      return NTTP->isExpandedParameterPack();
-    return getTemplate()->isExpandedParameterPack();
-  }
-
-  SourceLocation getLocation() const {
-    if (const auto *NTTP = dyn_cast<NonTypeTemplateParmDecl>(Template))
-      return NTTP->getLocation();
-    return getTemplate()->getLocation();
-  }
-
-  operator bool() const { return Template; }
-
-private:
-  const NamedDecl *Template;
-};
-
->>>>>>> 35227056
 /// If the given expression is of a form that permits the deduction
 /// of a non-type template parameter, return the declaration of that
 /// non-type template parameter.
@@ -740,14 +698,8 @@
     TNP = TP->getTemplateName();
     // FIXME: To preserve sugar, the TST needs to carry sugared resolved
     // arguments.
-<<<<<<< HEAD
-    PResolved = TP->getCanonicalTypeInternal()
-                    ->castAs<TemplateSpecializationType>()
-                    ->template_arguments();
-=======
     PResolved =
         TP->castAsCanonical<TemplateSpecializationType>()->template_arguments();
->>>>>>> 35227056
   } else {
     const auto *TT = P->castAs<InjectedClassNameType>();
     TNP = TT->getTemplateName(S.Context);
@@ -757,12 +709,9 @@
   // If the parameter is an alias template, there is nothing to deduce.
   if (const auto *TD = TNP.getAsTemplateDecl(); TD && TD->isTypeAlias())
     return TemplateDeductionResult::Success;
-<<<<<<< HEAD
-=======
   // Pack-producing templates can only be matched after substitution.
   if (isPackProducingBuiltinTemplateName(TNP))
     return TemplateDeductionResult::Success;
->>>>>>> 35227056
 
   // Check whether the template argument is a dependent template-id.
   if (isa<TemplateSpecializationType>(A.getCanonicalType())) {
@@ -5647,11 +5596,7 @@
   // so let it transform their specializations instead.
   bool IsDeductionGuide = isa<CXXDeductionGuideDecl>(FTD->getTemplatedDecl());
   if (IsDeductionGuide) {
-<<<<<<< HEAD
-    if (auto *Injected = P->getAs<InjectedClassNameType>())
-=======
     if (auto *Injected = P->getAsCanonical<InjectedClassNameType>())
->>>>>>> 35227056
       P = Injected->getOriginalDecl()->getCanonicalTemplateSpecializationType(
           S.Context);
   }
@@ -5672,17 +5617,10 @@
   auto T1 = S.Context.getUnqualifiedArrayType(InstP.getNonReferenceType());
   auto T2 = S.Context.getUnqualifiedArrayType(A.getNonReferenceType());
   if (IsDeductionGuide) {
-<<<<<<< HEAD
-    if (auto *Injected = T1->getAs<InjectedClassNameType>())
-      T1 = Injected->getOriginalDecl()->getCanonicalTemplateSpecializationType(
-          S.Context);
-    if (auto *Injected = T2->getAs<InjectedClassNameType>())
-=======
     if (auto *Injected = T1->getAsCanonical<InjectedClassNameType>())
       T1 = Injected->getOriginalDecl()->getCanonicalTemplateSpecializationType(
           S.Context);
     if (auto *Injected = T2->getAsCanonical<InjectedClassNameType>())
->>>>>>> 35227056
       T2 = Injected->getOriginalDecl()->getCanonicalTemplateSpecializationType(
           S.Context);
   }
