//===--------------------- SemaLookup.cpp - Name Lookup  ------------------===//
//
// Part of the LLVM Project, under the Apache License v2.0 with LLVM Exceptions.
// See https://llvm.org/LICENSE.txt for license information.
// SPDX-License-Identifier: Apache-2.0 WITH LLVM-exception
//
//===----------------------------------------------------------------------===//
//
//  This file implements name lookup for C, C++, Objective-C, and
//  Objective-C++.
//
//===----------------------------------------------------------------------===//

#include "clang/AST/ASTContext.h"
#include "clang/AST/CXXInheritance.h"
#include "clang/AST/Decl.h"
#include "clang/AST/DeclCXX.h"
#include "clang/AST/DeclLookups.h"
#include "clang/AST/DeclObjC.h"
#include "clang/AST/DeclTemplate.h"
#include "clang/AST/Expr.h"
#include "clang/AST/ExprCXX.h"
#include "clang/Basic/Builtins.h"
#include "clang/Basic/FileManager.h"
#include "clang/Basic/LangOptions.h"
#include "clang/Lex/HeaderSearch.h"
#include "clang/Lex/ModuleLoader.h"
#include "clang/Lex/Preprocessor.h"
#include "clang/Sema/DeclSpec.h"
#include "clang/Sema/Lookup.h"
#include "clang/Sema/Overload.h"
#include "clang/Sema/Scope.h"
#include "clang/Sema/ScopeInfo.h"
#include "clang/Sema/Sema.h"
#include "clang/Sema/SemaInternal.h"
#include "clang/Sema/TemplateDeduction.h"
#include "clang/Sema/TypoCorrection.h"
#include "llvm/ADT/STLExtras.h"
#include "llvm/ADT/SmallPtrSet.h"
#include "llvm/ADT/TinyPtrVector.h"
#include "llvm/ADT/edit_distance.h"
#include "llvm/Support/ErrorHandling.h"
#include <algorithm>
#include <iterator>
#include <list>
#include <set>
#include <utility>
#include <vector>

static inline clang::QualType GetFloat16Type(clang::ASTContext &Context);

#include "OpenCLBuiltins.inc"
#include "SPIRVBuiltins.inc"

using namespace clang;
using namespace sema;

namespace {
  class UnqualUsingEntry {
    const DeclContext *Nominated;
    const DeclContext *CommonAncestor;

  public:
    UnqualUsingEntry(const DeclContext *Nominated,
                     const DeclContext *CommonAncestor)
      : Nominated(Nominated), CommonAncestor(CommonAncestor) {
    }

    const DeclContext *getCommonAncestor() const {
      return CommonAncestor;
    }

    const DeclContext *getNominatedNamespace() const {
      return Nominated;
    }

    // Sort by the pointer value of the common ancestor.
    struct Comparator {
      bool operator()(const UnqualUsingEntry &L, const UnqualUsingEntry &R) {
        return L.getCommonAncestor() < R.getCommonAncestor();
      }

      bool operator()(const UnqualUsingEntry &E, const DeclContext *DC) {
        return E.getCommonAncestor() < DC;
      }

      bool operator()(const DeclContext *DC, const UnqualUsingEntry &E) {
        return DC < E.getCommonAncestor();
      }
    };
  };

  /// A collection of using directives, as used by C++ unqualified
  /// lookup.
  class UnqualUsingDirectiveSet {
    Sema &SemaRef;

    typedef SmallVector<UnqualUsingEntry, 8> ListTy;

    ListTy list;
    llvm::SmallPtrSet<DeclContext*, 8> visited;

  public:
    UnqualUsingDirectiveSet(Sema &SemaRef) : SemaRef(SemaRef) {}

    void visitScopeChain(Scope *S, Scope *InnermostFileScope) {
      // C++ [namespace.udir]p1:
      //   During unqualified name lookup, the names appear as if they
      //   were declared in the nearest enclosing namespace which contains
      //   both the using-directive and the nominated namespace.
      DeclContext *InnermostFileDC = InnermostFileScope->getEntity();
      assert(InnermostFileDC && InnermostFileDC->isFileContext());

      for (; S; S = S->getParent()) {
        // C++ [namespace.udir]p1:
        //   A using-directive shall not appear in class scope, but may
        //   appear in namespace scope or in block scope.
        DeclContext *Ctx = S->getEntity();
        if (Ctx && Ctx->isFileContext()) {
          visit(Ctx, Ctx);
        } else if (!Ctx || Ctx->isFunctionOrMethod()) {
          for (auto *I : S->using_directives())
            if (SemaRef.isVisible(I))
              visit(I, InnermostFileDC);
        }
      }
    }

    // Visits a context and collect all of its using directives
    // recursively.  Treats all using directives as if they were
    // declared in the context.
    //
    // A given context is only every visited once, so it is important
    // that contexts be visited from the inside out in order to get
    // the effective DCs right.
    void visit(DeclContext *DC, DeclContext *EffectiveDC) {
      if (!visited.insert(DC).second)
        return;

      addUsingDirectives(DC, EffectiveDC);
    }

    // Visits a using directive and collects all of its using
    // directives recursively.  Treats all using directives as if they
    // were declared in the effective DC.
    void visit(UsingDirectiveDecl *UD, DeclContext *EffectiveDC) {
      DeclContext *NS = UD->getNominatedNamespace();
      if (!visited.insert(NS).second)
        return;

      addUsingDirective(UD, EffectiveDC);
      addUsingDirectives(NS, EffectiveDC);
    }

    // Adds all the using directives in a context (and those nominated
    // by its using directives, transitively) as if they appeared in
    // the given effective context.
    void addUsingDirectives(DeclContext *DC, DeclContext *EffectiveDC) {
      SmallVector<DeclContext*, 4> queue;
      while (true) {
        for (auto UD : DC->using_directives()) {
          DeclContext *NS = UD->getNominatedNamespace();
          if (SemaRef.isVisible(UD) && visited.insert(NS).second) {
            addUsingDirective(UD, EffectiveDC);
            queue.push_back(NS);
          }
        }

        if (queue.empty())
          return;

        DC = queue.pop_back_val();
      }
    }

    // Add a using directive as if it had been declared in the given
    // context.  This helps implement C++ [namespace.udir]p3:
    //   The using-directive is transitive: if a scope contains a
    //   using-directive that nominates a second namespace that itself
    //   contains using-directives, the effect is as if the
    //   using-directives from the second namespace also appeared in
    //   the first.
    void addUsingDirective(UsingDirectiveDecl *UD, DeclContext *EffectiveDC) {
      // Find the common ancestor between the effective context and
      // the nominated namespace.
      DeclContext *Common = UD->getNominatedNamespace();
      while (!Common->Encloses(EffectiveDC))
        Common = Common->getParent();
      Common = Common->getPrimaryContext();

      list.push_back(UnqualUsingEntry(UD->getNominatedNamespace(), Common));
    }

    void done() { llvm::sort(list, UnqualUsingEntry::Comparator()); }

    typedef ListTy::const_iterator const_iterator;

    const_iterator begin() const { return list.begin(); }
    const_iterator end() const { return list.end(); }

    llvm::iterator_range<const_iterator>
    getNamespacesFor(DeclContext *DC) const {
      return llvm::make_range(std::equal_range(begin(), end(),
                                               DC->getPrimaryContext(),
                                               UnqualUsingEntry::Comparator()));
    }
  };
} // end anonymous namespace

// Retrieve the set of identifier namespaces that correspond to a
// specific kind of name lookup.
static inline unsigned getIDNS(Sema::LookupNameKind NameKind,
                               bool CPlusPlus,
                               bool Redeclaration) {
  unsigned IDNS = 0;
  switch (NameKind) {
  case Sema::LookupObjCImplicitSelfParam:
  case Sema::LookupOrdinaryName:
  case Sema::LookupRedeclarationWithLinkage:
  case Sema::LookupLocalFriendName:
  case Sema::LookupDestructorName:
    IDNS = Decl::IDNS_Ordinary;
    if (CPlusPlus) {
      IDNS |= Decl::IDNS_Tag | Decl::IDNS_Member | Decl::IDNS_Namespace;
      if (Redeclaration)
        IDNS |= Decl::IDNS_TagFriend | Decl::IDNS_OrdinaryFriend;
    }
    if (Redeclaration)
      IDNS |= Decl::IDNS_LocalExtern;
    break;

  case Sema::LookupOperatorName:
    // Operator lookup is its own crazy thing;  it is not the same
    // as (e.g.) looking up an operator name for redeclaration.
    assert(!Redeclaration && "cannot do redeclaration operator lookup");
    IDNS = Decl::IDNS_NonMemberOperator;
    break;

  case Sema::LookupTagName:
    if (CPlusPlus) {
      IDNS = Decl::IDNS_Type;

      // When looking for a redeclaration of a tag name, we add:
      // 1) TagFriend to find undeclared friend decls
      // 2) Namespace because they can't "overload" with tag decls.
      // 3) Tag because it includes class templates, which can't
      //    "overload" with tag decls.
      if (Redeclaration)
        IDNS |= Decl::IDNS_Tag | Decl::IDNS_TagFriend | Decl::IDNS_Namespace;
    } else {
      IDNS = Decl::IDNS_Tag;
    }
    break;

  case Sema::LookupLabel:
    IDNS = Decl::IDNS_Label;
    break;

  case Sema::LookupMemberName:
    IDNS = Decl::IDNS_Member;
    if (CPlusPlus)
      IDNS |= Decl::IDNS_Tag | Decl::IDNS_Ordinary;
    break;

  case Sema::LookupNestedNameSpecifierName:
    IDNS = Decl::IDNS_Type | Decl::IDNS_Namespace;
    break;

  case Sema::LookupNamespaceName:
    IDNS = Decl::IDNS_Namespace;
    break;

  case Sema::LookupUsingDeclName:
    assert(Redeclaration && "should only be used for redecl lookup");
    IDNS = Decl::IDNS_Ordinary | Decl::IDNS_Tag | Decl::IDNS_Member |
           Decl::IDNS_Using | Decl::IDNS_TagFriend | Decl::IDNS_OrdinaryFriend |
           Decl::IDNS_LocalExtern;
    break;

  case Sema::LookupObjCProtocolName:
    IDNS = Decl::IDNS_ObjCProtocol;
    break;

  case Sema::LookupOMPReductionName:
    IDNS = Decl::IDNS_OMPReduction;
    break;

  case Sema::LookupOMPMapperName:
    IDNS = Decl::IDNS_OMPMapper;
    break;

  case Sema::LookupAnyName:
    IDNS = Decl::IDNS_Ordinary | Decl::IDNS_Tag | Decl::IDNS_Member
      | Decl::IDNS_Using | Decl::IDNS_Namespace | Decl::IDNS_ObjCProtocol
      | Decl::IDNS_Type;
    break;
  }
  return IDNS;
}

void LookupResult::configure() {
  IDNS = getIDNS(LookupKind, getSema().getLangOpts().CPlusPlus,
                 isForRedeclaration());

  // If we're looking for one of the allocation or deallocation
  // operators, make sure that the implicitly-declared new and delete
  // operators can be found.
  switch (NameInfo.getName().getCXXOverloadedOperator()) {
  case OO_New:
  case OO_Delete:
  case OO_Array_New:
  case OO_Array_Delete:
    getSema().DeclareGlobalNewDelete();
    break;

  default:
    break;
  }

  // Compiler builtins are always visible, regardless of where they end
  // up being declared.
  if (IdentifierInfo *Id = NameInfo.getName().getAsIdentifierInfo()) {
    if (unsigned BuiltinID = Id->getBuiltinID()) {
      if (!getSema().Context.BuiltinInfo.isPredefinedLibFunction(BuiltinID))
        AllowHidden = true;
    }
  }
}

bool LookupResult::sanity() const {
  // This function is never called by NDEBUG builds.
  assert(ResultKind != NotFound || Decls.size() == 0);
  assert(ResultKind != Found || Decls.size() == 1);
  assert(ResultKind != FoundOverloaded || Decls.size() > 1 ||
         (Decls.size() == 1 &&
          isa<FunctionTemplateDecl>((*begin())->getUnderlyingDecl())));
  assert(ResultKind != FoundUnresolvedValue || sanityCheckUnresolved());
  assert(ResultKind != Ambiguous || Decls.size() > 1 ||
         (Decls.size() == 1 && (Ambiguity == AmbiguousBaseSubobjects ||
                                Ambiguity == AmbiguousBaseSubobjectTypes)));
  assert((Paths != nullptr) == (ResultKind == Ambiguous &&
                                (Ambiguity == AmbiguousBaseSubobjectTypes ||
                                 Ambiguity == AmbiguousBaseSubobjects)));
  return true;
}

// Necessary because CXXBasePaths is not complete in Sema.h
void LookupResult::deletePaths(CXXBasePaths *Paths) {
  delete Paths;
}

/// Get a representative context for a declaration such that two declarations
/// will have the same context if they were found within the same scope.
static DeclContext *getContextForScopeMatching(Decl *D) {
  // For function-local declarations, use that function as the context. This
  // doesn't account for scopes within the function; the caller must deal with
  // those.
  DeclContext *DC = D->getLexicalDeclContext();
  if (DC->isFunctionOrMethod())
    return DC;

  // Otherwise, look at the semantic context of the declaration. The
  // declaration must have been found there.
  return D->getDeclContext()->getRedeclContext();
}

/// Determine whether \p D is a better lookup result than \p Existing,
/// given that they declare the same entity.
static bool isPreferredLookupResult(Sema &S, Sema::LookupNameKind Kind,
                                    NamedDecl *D, NamedDecl *Existing) {
  // When looking up redeclarations of a using declaration, prefer a using
  // shadow declaration over any other declaration of the same entity.
  if (Kind == Sema::LookupUsingDeclName && isa<UsingShadowDecl>(D) &&
      !isa<UsingShadowDecl>(Existing))
    return true;

  auto *DUnderlying = D->getUnderlyingDecl();
  auto *EUnderlying = Existing->getUnderlyingDecl();

  // If they have different underlying declarations, prefer a typedef over the
  // original type (this happens when two type declarations denote the same
  // type), per a generous reading of C++ [dcl.typedef]p3 and p4. The typedef
  // might carry additional semantic information, such as an alignment override.
  // However, per C++ [dcl.typedef]p5, when looking up a tag name, prefer a tag
  // declaration over a typedef. Also prefer a tag over a typedef for
  // destructor name lookup because in some contexts we only accept a
  // class-name in a destructor declaration.
  if (DUnderlying->getCanonicalDecl() != EUnderlying->getCanonicalDecl()) {
    assert(isa<TypeDecl>(DUnderlying) && isa<TypeDecl>(EUnderlying));
    bool HaveTag = isa<TagDecl>(EUnderlying);
    bool WantTag =
        Kind == Sema::LookupTagName || Kind == Sema::LookupDestructorName;
    return HaveTag != WantTag;
  }

  // Pick the function with more default arguments.
  // FIXME: In the presence of ambiguous default arguments, we should keep both,
  //        so we can diagnose the ambiguity if the default argument is needed.
  //        See C++ [over.match.best]p3.
  if (auto *DFD = dyn_cast<FunctionDecl>(DUnderlying)) {
    auto *EFD = cast<FunctionDecl>(EUnderlying);
    unsigned DMin = DFD->getMinRequiredArguments();
    unsigned EMin = EFD->getMinRequiredArguments();
    // If D has more default arguments, it is preferred.
    if (DMin != EMin)
      return DMin < EMin;
    // FIXME: When we track visibility for default function arguments, check
    // that we pick the declaration with more visible default arguments.
  }

  // Pick the template with more default template arguments.
  if (auto *DTD = dyn_cast<TemplateDecl>(DUnderlying)) {
    auto *ETD = cast<TemplateDecl>(EUnderlying);
    unsigned DMin = DTD->getTemplateParameters()->getMinRequiredArguments();
    unsigned EMin = ETD->getTemplateParameters()->getMinRequiredArguments();
    // If D has more default arguments, it is preferred. Note that default
    // arguments (and their visibility) is monotonically increasing across the
    // redeclaration chain, so this is a quick proxy for "is more recent".
    if (DMin != EMin)
      return DMin < EMin;
    // If D has more *visible* default arguments, it is preferred. Note, an
    // earlier default argument being visible does not imply that a later
    // default argument is visible, so we can't just check the first one.
    for (unsigned I = DMin, N = DTD->getTemplateParameters()->size();
        I != N; ++I) {
      if (!S.hasVisibleDefaultArgument(
              ETD->getTemplateParameters()->getParam(I)) &&
          S.hasVisibleDefaultArgument(
              DTD->getTemplateParameters()->getParam(I)))
        return true;
    }
  }

  // VarDecl can have incomplete array types, prefer the one with more complete
  // array type.
  if (VarDecl *DVD = dyn_cast<VarDecl>(DUnderlying)) {
    VarDecl *EVD = cast<VarDecl>(EUnderlying);
    if (EVD->getType()->isIncompleteType() &&
        !DVD->getType()->isIncompleteType()) {
      // Prefer the decl with a more complete type if visible.
      return S.isVisible(DVD);
    }
    return false; // Avoid picking up a newer decl, just because it was newer.
  }

  // For most kinds of declaration, it doesn't really matter which one we pick.
  if (!isa<FunctionDecl>(DUnderlying) && !isa<VarDecl>(DUnderlying)) {
    // If the existing declaration is hidden, prefer the new one. Otherwise,
    // keep what we've got.
    return !S.isVisible(Existing);
  }

  // Pick the newer declaration; it might have a more precise type.
  for (Decl *Prev = DUnderlying->getPreviousDecl(); Prev;
       Prev = Prev->getPreviousDecl())
    if (Prev == EUnderlying)
      return true;
  return false;
}

/// Determine whether \p D can hide a tag declaration.
static bool canHideTag(NamedDecl *D) {
  // C++ [basic.scope.declarative]p4:
  //   Given a set of declarations in a single declarative region [...]
  //   exactly one declaration shall declare a class name or enumeration name
  //   that is not a typedef name and the other declarations shall all refer to
  //   the same variable, non-static data member, or enumerator, or all refer
  //   to functions and function templates; in this case the class name or
  //   enumeration name is hidden.
  // C++ [basic.scope.hiding]p2:
  //   A class name or enumeration name can be hidden by the name of a
  //   variable, data member, function, or enumerator declared in the same
  //   scope.
  // An UnresolvedUsingValueDecl always instantiates to one of these.
  D = D->getUnderlyingDecl();
  return isa<VarDecl>(D) || isa<EnumConstantDecl>(D) || isa<FunctionDecl>(D) ||
         isa<FunctionTemplateDecl>(D) || isa<FieldDecl>(D) ||
         isa<UnresolvedUsingValueDecl>(D);
}

/// Resolves the result kind of this lookup.
void LookupResult::resolveKind() {
  unsigned N = Decls.size();

  // Fast case: no possible ambiguity.
  if (N == 0) {
    assert(ResultKind == NotFound ||
           ResultKind == NotFoundInCurrentInstantiation);
    return;
  }

  // If there's a single decl, we need to examine it to decide what
  // kind of lookup this is.
  if (N == 1) {
    NamedDecl *D = (*Decls.begin())->getUnderlyingDecl();
    if (isa<FunctionTemplateDecl>(D))
      ResultKind = FoundOverloaded;
    else if (isa<UnresolvedUsingValueDecl>(D))
      ResultKind = FoundUnresolvedValue;
    return;
  }

  // Don't do any extra resolution if we've already resolved as ambiguous.
  if (ResultKind == Ambiguous) return;

  llvm::SmallDenseMap<NamedDecl*, unsigned, 16> Unique;
  llvm::SmallDenseMap<QualType, unsigned, 16> UniqueTypes;

  bool Ambiguous = false;
  bool HasTag = false, HasFunction = false;
  bool HasFunctionTemplate = false, HasUnresolved = false;
  NamedDecl *HasNonFunction = nullptr;

  llvm::SmallVector<NamedDecl*, 4> EquivalentNonFunctions;

  unsigned UniqueTagIndex = 0;

  unsigned I = 0;
  while (I < N) {
    NamedDecl *D = Decls[I]->getUnderlyingDecl();
    D = cast<NamedDecl>(D->getCanonicalDecl());

    // Ignore an invalid declaration unless it's the only one left.
    if (D->isInvalidDecl() && !(I == 0 && N == 1)) {
      Decls[I] = Decls[--N];
      continue;
    }

    llvm::Optional<unsigned> ExistingI;

    // Redeclarations of types via typedef can occur both within a scope
    // and, through using declarations and directives, across scopes. There is
    // no ambiguity if they all refer to the same type, so unique based on the
    // canonical type.
    if (TypeDecl *TD = dyn_cast<TypeDecl>(D)) {
      QualType T = getSema().Context.getTypeDeclType(TD);
      auto UniqueResult = UniqueTypes.insert(
          std::make_pair(getSema().Context.getCanonicalType(T), I));
      if (!UniqueResult.second) {
        // The type is not unique.
        ExistingI = UniqueResult.first->second;
      }
    }

    // For non-type declarations, check for a prior lookup result naming this
    // canonical declaration.
    if (!ExistingI) {
      auto UniqueResult = Unique.insert(std::make_pair(D, I));
      if (!UniqueResult.second) {
        // We've seen this entity before.
        ExistingI = UniqueResult.first->second;
      }
    }

    if (ExistingI) {
      // This is not a unique lookup result. Pick one of the results and
      // discard the other.
      if (isPreferredLookupResult(getSema(), getLookupKind(), Decls[I],
                                  Decls[*ExistingI]))
        Decls[*ExistingI] = Decls[I];
      Decls[I] = Decls[--N];
      continue;
    }

    // Otherwise, do some decl type analysis and then continue.

    if (isa<UnresolvedUsingValueDecl>(D)) {
      HasUnresolved = true;
    } else if (isa<TagDecl>(D)) {
      if (HasTag)
        Ambiguous = true;
      UniqueTagIndex = I;
      HasTag = true;
    } else if (isa<FunctionTemplateDecl>(D)) {
      HasFunction = true;
      HasFunctionTemplate = true;
    } else if (isa<FunctionDecl>(D)) {
      HasFunction = true;
    } else {
      if (HasNonFunction) {
        // If we're about to create an ambiguity between two declarations that
        // are equivalent, but one is an internal linkage declaration from one
        // module and the other is an internal linkage declaration from another
        // module, just skip it.
        if (getSema().isEquivalentInternalLinkageDeclaration(HasNonFunction,
                                                             D)) {
          EquivalentNonFunctions.push_back(D);
          Decls[I] = Decls[--N];
          continue;
        }

        Ambiguous = true;
      }
      HasNonFunction = D;
    }
    I++;
  }

  // C++ [basic.scope.hiding]p2:
  //   A class name or enumeration name can be hidden by the name of
  //   an object, function, or enumerator declared in the same
  //   scope. If a class or enumeration name and an object, function,
  //   or enumerator are declared in the same scope (in any order)
  //   with the same name, the class or enumeration name is hidden
  //   wherever the object, function, or enumerator name is visible.
  // But it's still an error if there are distinct tag types found,
  // even if they're not visible. (ref?)
  if (N > 1 && HideTags && HasTag && !Ambiguous &&
      (HasFunction || HasNonFunction || HasUnresolved)) {
    NamedDecl *OtherDecl = Decls[UniqueTagIndex ? 0 : N - 1];
    if (isa<TagDecl>(Decls[UniqueTagIndex]->getUnderlyingDecl()) &&
        getContextForScopeMatching(Decls[UniqueTagIndex])->Equals(
            getContextForScopeMatching(OtherDecl)) &&
        canHideTag(OtherDecl))
      Decls[UniqueTagIndex] = Decls[--N];
    else
      Ambiguous = true;
  }

  // FIXME: This diagnostic should really be delayed until we're done with
  // the lookup result, in case the ambiguity is resolved by the caller.
  if (!EquivalentNonFunctions.empty() && !Ambiguous)
    getSema().diagnoseEquivalentInternalLinkageDeclarations(
        getNameLoc(), HasNonFunction, EquivalentNonFunctions);

  Decls.set_size(N);

  if (HasNonFunction && (HasFunction || HasUnresolved))
    Ambiguous = true;

  if (Ambiguous)
    setAmbiguous(LookupResult::AmbiguousReference);
  else if (HasUnresolved)
    ResultKind = LookupResult::FoundUnresolvedValue;
  else if (N > 1 || HasFunctionTemplate)
    ResultKind = LookupResult::FoundOverloaded;
  else
    ResultKind = LookupResult::Found;
}

void LookupResult::addDeclsFromBasePaths(const CXXBasePaths &P) {
  CXXBasePaths::const_paths_iterator I, E;
  for (I = P.begin(), E = P.end(); I != E; ++I)
    for (DeclContext::lookup_iterator DI = I->Decls, DE = DI.end(); DI != DE;
         ++DI)
      addDecl(*DI);
}

void LookupResult::setAmbiguousBaseSubobjects(CXXBasePaths &P) {
  Paths = new CXXBasePaths;
  Paths->swap(P);
  addDeclsFromBasePaths(*Paths);
  resolveKind();
  setAmbiguous(AmbiguousBaseSubobjects);
}

void LookupResult::setAmbiguousBaseSubobjectTypes(CXXBasePaths &P) {
  Paths = new CXXBasePaths;
  Paths->swap(P);
  addDeclsFromBasePaths(*Paths);
  resolveKind();
  setAmbiguous(AmbiguousBaseSubobjectTypes);
}

void LookupResult::print(raw_ostream &Out) {
  Out << Decls.size() << " result(s)";
  if (isAmbiguous()) Out << ", ambiguous";
  if (Paths) Out << ", base paths present";

  for (iterator I = begin(), E = end(); I != E; ++I) {
    Out << "\n";
    (*I)->print(Out, 2);
  }
}

LLVM_DUMP_METHOD void LookupResult::dump() {
  llvm::errs() << "lookup results for " << getLookupName().getAsString()
               << ":\n";
  for (NamedDecl *D : *this)
    D->dump();
}

static inline QualType GetFloat16Type(clang::ASTContext &Context) {
  return Context.getLangOpts().OpenCL ? Context.HalfTy : Context.Float16Ty;
}

/// Diagnose a missing builtin type.
static QualType diagOpenCLBuiltinTypeError(Sema &S, llvm::StringRef TypeClass,
                                           llvm::StringRef Name) {
  S.Diag(SourceLocation(), diag::err_opencl_type_not_found)
      << TypeClass << Name;
  return S.Context.VoidTy;
}

/// Lookup an OpenCL enum type.
static QualType getOpenCLEnumType(Sema &S, llvm::StringRef Name) {
  LookupResult Result(S, &S.Context.Idents.get(Name), SourceLocation(),
                      Sema::LookupTagName);
  S.LookupName(Result, S.TUScope);
  if (Result.empty())
    return diagOpenCLBuiltinTypeError(S, "enum", Name);
  EnumDecl *Decl = Result.getAsSingle<EnumDecl>();
  if (!Decl)
    return diagOpenCLBuiltinTypeError(S, "enum", Name);
  return S.Context.getEnumType(Decl);
}

/// Lookup an OpenCL typedef type.
static QualType getOpenCLTypedefType(Sema &S, llvm::StringRef Name) {
  LookupResult Result(S, &S.Context.Idents.get(Name), SourceLocation(),
                      Sema::LookupOrdinaryName);
  S.LookupName(Result, S.TUScope);
  if (Result.empty())
    return diagOpenCLBuiltinTypeError(S, "typedef", Name);
  TypedefNameDecl *Decl = Result.getAsSingle<TypedefNameDecl>();
  if (!Decl)
    return diagOpenCLBuiltinTypeError(S, "typedef", Name);
  return S.Context.getTypedefType(Decl);
}

/// Get the QualType instances of the return type and arguments for a ProgModel
/// builtin function signature.
/// \param Context (in) The Context instance.
/// \param Builtin (in) The signature currently handled.
/// \param GenTypeMaxCnt (out) Maximum number of types contained in a generic
///        type used as return type or as argument.
///        Only meaningful for generic types, otherwise equals 1.
/// \param RetTypes (out) List of the possible return types.
/// \param ArgTypes (out) List of the possible argument types.  For each
///        argument, ArgTypes contains QualTypes for the Cartesian product
///        of (vector sizes) x (types) .
template <typename ProgModel>
static void GetQualTypesForProgModelBuiltin(
    Sema &S, const typename ProgModel::BuiltinStruct &Builtin,
    unsigned &GenTypeMaxCnt, SmallVector<QualType, 1> &RetTypes,
    SmallVector<SmallVector<QualType, 1>, 5> &ArgTypes) {
  // Get the QualType instances of the return types.
  unsigned Sig = ProgModel::SignatureTable[Builtin.SigTableIndex];
  ProgModel::Bultin2Qual(S, ProgModel::TypeTable[Sig], RetTypes);
  GenTypeMaxCnt = RetTypes.size();

  // Get the QualType instances of the arguments.
  // First type is the return type, skip it.
  for (unsigned Index = 1; Index < Builtin.NumTypes; Index++) {
    SmallVector<QualType, 1> Ty;
    ProgModel::Bultin2Qual(
        S,
        ProgModel::TypeTable[ProgModel::SignatureTable[Builtin.SigTableIndex +
                                                       Index]],
        Ty);
    GenTypeMaxCnt = (Ty.size() > GenTypeMaxCnt) ? Ty.size() : GenTypeMaxCnt;
    ArgTypes.push_back(std::move(Ty));
  }
}

/// Create a list of the candidate function overloads for a ProgModel builtin
/// function.
/// \param Context (in) The ASTContext instance.
/// \param GenTypeMaxCnt (in) Maximum number of types contained in a generic
///        type used as return type or as argument.
///        Only meaningful for generic types, otherwise equals 1.
/// \param FunctionList (out) List of FunctionTypes.
/// \param RetTypes (in) List of the possible return types.
/// \param ArgTypes (in) List of the possible types for the arguments.
static void GetProgModelBuiltinFctOverloads(
    ASTContext &Context, unsigned GenTypeMaxCnt,
    std::vector<QualType> &FunctionList, SmallVector<QualType, 1> &RetTypes,
    SmallVector<SmallVector<QualType, 1>, 5> &ArgTypes, bool IsVariadic) {
  FunctionProtoType::ExtProtoInfo PI(
      Context.getDefaultCallingConvention(false, false, true));
  PI.Variadic = IsVariadic;

  // Create FunctionTypes for each (gen)type.
  for (unsigned IGenType = 0; IGenType < GenTypeMaxCnt; IGenType++) {
    SmallVector<QualType, 5> ArgList;

    for (unsigned A = 0; A < ArgTypes.size(); A++) {
      // Builtins such as "max" have an "sgentype" argument that represents
      // the corresponding scalar type of a gentype.  The number of gentypes
      // must be a multiple of the number of sgentypes.
      assert(GenTypeMaxCnt % ArgTypes[A].size() == 0 &&
             "argument type count not compatible with gentype type count");
      unsigned Idx = IGenType % ArgTypes[A].size();
      ArgList.push_back(ArgTypes[A][Idx]);
    }

    FunctionList.push_back(Context.getFunctionType(
        RetTypes[(RetTypes.size() != 1) ? IGenType : 0], ArgList, PI));
  }
}

/// When trying to resolve a function name, if ProgModel::isBuiltin() returns a
/// non-null <Index, Len> pair, then the name is referencing a
/// builtin function.  Add all candidate signatures to the LookUpResult.
///
/// \param S (in) The Sema instance.
/// \param LR (inout) The LookupResult instance.
/// \param II (in) The identifier being resolved.
/// \param FctIndex (in) Starting index in the BuiltinTable.
/// \param Len (in) The signature list has Len elements.
template <typename ProgModel>
static void InsertBuiltinDeclarationsFromTable(
    Sema &S, unsigned BuiltinSetVersion, LookupResult &LR, IdentifierInfo *II,
    const unsigned FctIndex, const unsigned Len,
    std::function<void(const typename ProgModel::BuiltinStruct &,
                       FunctionDecl &)>
        ProgModelFinalizer) {
  // The builtin function declaration uses generic types (gentype).
  bool HasGenType = false;

  // Maximum number of types contained in a generic type used as return type or
  // as argument.  Only meaningful for generic types, otherwise equals 1.
  unsigned GenTypeMaxCnt;

  ASTContext &Context = S.Context;

  for (unsigned SignatureIndex = 0; SignatureIndex < Len; SignatureIndex++) {
<<<<<<< HEAD
    const typename ProgModel::BuiltinStruct &Builtin =
        ProgModel::BuiltinTable[FctIndex + SignatureIndex];
    ASTContext &Context = S.Context;

    // Ignore this BIF if its version does not match the language options.
    if (BuiltinSetVersion) {
      if (BuiltinSetVersion < Builtin.MinVersion)
        continue;
      if ((Builtin.MaxVersion != 0) &&
          (BuiltinSetVersion >= Builtin.MaxVersion))
        continue;
    }
=======
    const OpenCLBuiltinStruct &OpenCLBuiltin =
        BuiltinTable[FctIndex + SignatureIndex];

    // Ignore this builtin function if it is not available in the currently
    // selected language version.
    if (!isOpenCLVersionContainedInMask(Context.getLangOpts(),
                                        OpenCLBuiltin.Versions))
      continue;
>>>>>>> 6cb7631d

    // Ignore this builtin function if it carries an extension macro that is
    // not defined. This indicates that the extension is not supported by the
    // target, so the builtin function should not be available.
    StringRef Extensions = ProgModel::FunctionExtensionTable[Builtin.Extension];
    if (!Extensions.empty()) {
      SmallVector<StringRef, 2> ExtVec;
      Extensions.split(ExtVec, " ");
      bool AllExtensionsDefined = true;
      for (StringRef Ext : ExtVec) {
        if (!S.getPreprocessor().isMacroDefined(Ext)) {
          AllExtensionsDefined = false;
          break;
        }
      }
      if (!AllExtensionsDefined)
        continue;
    }

    SmallVector<QualType, 1> RetTypes;
    SmallVector<SmallVector<QualType, 1>, 5> ArgTypes;

    // Obtain QualType lists for the function signature.
    GetQualTypesForProgModelBuiltin<ProgModel>(S, Builtin, GenTypeMaxCnt,
                                               RetTypes, ArgTypes);
    if (GenTypeMaxCnt > 1) {
      HasGenType = true;
    }

    // Create function overload for each type combination.
    std::vector<QualType> FunctionList;
    GetProgModelBuiltinFctOverloads(Context, GenTypeMaxCnt, FunctionList,
                                    RetTypes, ArgTypes, Builtin.IsVariadic);

    SourceLocation Loc = LR.getNameLoc();
    DeclContext *Parent = Context.getTranslationUnitDecl();
    FunctionDecl *NewBuiltin;

    for (const auto &FTy : FunctionList) {
      NewBuiltin = FunctionDecl::Create(
          Context, Parent, Loc, Loc, II, FTy, /*TInfo=*/nullptr, SC_Extern,
          false, FTy->isFunctionProtoType());
      NewBuiltin->setImplicit();

      // Create Decl objects for each parameter, adding them to the
      // FunctionDecl.
      const auto *FP = cast<FunctionProtoType>(FTy);
      SmallVector<ParmVarDecl *, 4> ParmList;
      for (unsigned IParm = 0, e = FP->getNumParams(); IParm != e; ++IParm) {
        ParmVarDecl *Parm = ParmVarDecl::Create(
            Context, NewBuiltin, SourceLocation(), SourceLocation(),
            nullptr, FP->getParamType(IParm), nullptr, SC_None, nullptr);
        Parm->setScopeInfo(0, IParm);
        ParmList.push_back(Parm);
      }
      NewBuiltin->setParams(ParmList);

      // Add function attributes.
      if (Builtin.IsPure)
        NewBuiltin->addAttr(PureAttr::CreateImplicit(Context));
      if (Builtin.IsConst)
        NewBuiltin->addAttr(ConstAttr::CreateImplicit(Context));
      if (Builtin.IsConv)
        NewBuiltin->addAttr(ConvergentAttr::CreateImplicit(Context));
      if (!S.getLangOpts().OpenCLCPlusPlus)
        NewBuiltin->addAttr(OverloadableAttr::CreateImplicit(Context));

      ProgModelFinalizer(Builtin, *NewBuiltin);
      LR.addDecl(NewBuiltin);
    }
  }

  // If we added overloads, need to resolve the lookup result.
  if (Len > 1 || HasGenType)
    LR.resolveKind();
}

/// Lookup a builtin function, when name lookup would otherwise
/// fail.
bool Sema::LookupBuiltin(LookupResult &R) {
  Sema::LookupNameKind NameKind = R.getLookupKind();

  // If we didn't find a use of this identifier, and if the identifier
  // corresponds to a compiler builtin, create the decl object for the builtin
  // now, injecting it into translation unit scope, and return it.
  if (NameKind == Sema::LookupOrdinaryName ||
      NameKind == Sema::LookupRedeclarationWithLinkage) {
    IdentifierInfo *II = R.getLookupName().getAsIdentifierInfo();
    if (II) {
      if (getLangOpts().CPlusPlus && NameKind == Sema::LookupOrdinaryName) {
        if (II == getASTContext().getMakeIntegerSeqName()) {
          R.addDecl(getASTContext().getMakeIntegerSeqDecl());
          return true;
        } else if (II == getASTContext().getTypePackElementName()) {
          R.addDecl(getASTContext().getTypePackElementDecl());
          return true;
        }
      }

      // Check if this is an OpenCL Builtin, and if so, insert its overloads.
      if (getLangOpts().OpenCL && getLangOpts().DeclareOpenCLBuiltins) {
        auto Index = OpenCLBuiltin::isBuiltin(II->getName());
        if (Index.first) {
          unsigned OpenCLVersion = Context.getLangOpts().OpenCLVersion;
          if (Context.getLangOpts().OpenCLCPlusPlus)
            OpenCLVersion = 200;
          InsertBuiltinDeclarationsFromTable<OpenCLBuiltin>(
              *this, OpenCLVersion, R, II, Index.first - 1, Index.second,
              [this](const OpenCLBuiltin::BuiltinStruct &OpenCLBuiltin,
                     FunctionDecl &NewOpenCLBuiltin) {
                if (!this->getLangOpts().OpenCLCPlusPlus)
                  NewOpenCLBuiltin.addAttr(
                      OverloadableAttr::CreateImplicit(Context));
              });
          return true;
        }
      }

      // Check if this is a SPIR-V Builtin, and if so, insert its overloads.
      if (getLangOpts().DeclareSPIRVBuiltins) {
        auto Index = SPIRVBuiltin::isBuiltin(II->getName());
        if (Index.first) {
          InsertBuiltinDeclarationsFromTable<SPIRVBuiltin>(
              *this, 0, R, II, Index.first - 1, Index.second,
              [this](const SPIRVBuiltin::BuiltinStruct &,
                     FunctionDecl &NewBuiltin) {
                if (!this->getLangOpts().CPlusPlus)
                  NewBuiltin.addAttr(OverloadableAttr::CreateImplicit(Context));
                if (this->getLangOpts().SYCLIsDevice)
                  NewBuiltin.addAttr(
                      SYCLDeviceAttr::CreateImplicit(this->Context));
              });
          return true;
        }
      }

      // If this is a builtin on this (or all) targets, create the decl.
      if (unsigned BuiltinID = II->getBuiltinID()) {
        // In C++ and OpenCL (spec v1.2 s6.9.f), we don't have any predefined
        // library functions like 'malloc'. Instead, we'll just error.
        if ((getLangOpts().CPlusPlus || getLangOpts().OpenCL) &&
            Context.BuiltinInfo.isPredefinedLibFunction(BuiltinID))
          return false;

        if (NamedDecl *D =
                LazilyCreateBuiltin(II, BuiltinID, TUScope,
                                    R.isForRedeclaration(), R.getNameLoc())) {
          R.addDecl(D);
          return true;
        }
      }
    }
  }

  return false;
}

/// Looks up the declaration of "struct objc_super" and
/// saves it for later use in building builtin declaration of
/// objc_msgSendSuper and objc_msgSendSuper_stret.
static void LookupPredefedObjCSuperType(Sema &Sema, Scope *S) {
  ASTContext &Context = Sema.Context;
  LookupResult Result(Sema, &Context.Idents.get("objc_super"), SourceLocation(),
                      Sema::LookupTagName);
  Sema.LookupName(Result, S);
  if (Result.getResultKind() == LookupResult::Found)
    if (const TagDecl *TD = Result.getAsSingle<TagDecl>())
      Context.setObjCSuperType(Context.getTagDeclType(TD));
}

void Sema::LookupNecessaryTypesForBuiltin(Scope *S, unsigned ID) {
  if (ID == Builtin::BIobjc_msgSendSuper)
    LookupPredefedObjCSuperType(*this, S);
}

/// Determine whether we can declare a special member function within
/// the class at this point.
static bool CanDeclareSpecialMemberFunction(const CXXRecordDecl *Class) {
  // We need to have a definition for the class.
  if (!Class->getDefinition() || Class->isDependentContext())
    return false;

  // We can't be in the middle of defining the class.
  return !Class->isBeingDefined();
}

void Sema::ForceDeclarationOfImplicitMembers(CXXRecordDecl *Class) {
  if (!CanDeclareSpecialMemberFunction(Class))
    return;

  // If the default constructor has not yet been declared, do so now.
  if (Class->needsImplicitDefaultConstructor())
    DeclareImplicitDefaultConstructor(Class);

  // If the copy constructor has not yet been declared, do so now.
  if (Class->needsImplicitCopyConstructor())
    DeclareImplicitCopyConstructor(Class);

  // If the copy assignment operator has not yet been declared, do so now.
  if (Class->needsImplicitCopyAssignment())
    DeclareImplicitCopyAssignment(Class);

  if (getLangOpts().CPlusPlus11) {
    // If the move constructor has not yet been declared, do so now.
    if (Class->needsImplicitMoveConstructor())
      DeclareImplicitMoveConstructor(Class);

    // If the move assignment operator has not yet been declared, do so now.
    if (Class->needsImplicitMoveAssignment())
      DeclareImplicitMoveAssignment(Class);
  }

  // If the destructor has not yet been declared, do so now.
  if (Class->needsImplicitDestructor())
    DeclareImplicitDestructor(Class);
}

/// Determine whether this is the name of an implicitly-declared
/// special member function.
static bool isImplicitlyDeclaredMemberFunctionName(DeclarationName Name) {
  switch (Name.getNameKind()) {
  case DeclarationName::CXXConstructorName:
  case DeclarationName::CXXDestructorName:
    return true;

  case DeclarationName::CXXOperatorName:
    return Name.getCXXOverloadedOperator() == OO_Equal;

  default:
    break;
  }

  return false;
}

/// If there are any implicit member functions with the given name
/// that need to be declared in the given declaration context, do so.
static void DeclareImplicitMemberFunctionsWithName(Sema &S,
                                                   DeclarationName Name,
                                                   SourceLocation Loc,
                                                   const DeclContext *DC) {
  if (!DC)
    return;

  switch (Name.getNameKind()) {
  case DeclarationName::CXXConstructorName:
    if (const CXXRecordDecl *Record = dyn_cast<CXXRecordDecl>(DC))
      if (Record->getDefinition() && CanDeclareSpecialMemberFunction(Record)) {
        CXXRecordDecl *Class = const_cast<CXXRecordDecl *>(Record);
        if (Record->needsImplicitDefaultConstructor())
          S.DeclareImplicitDefaultConstructor(Class);
        if (Record->needsImplicitCopyConstructor())
          S.DeclareImplicitCopyConstructor(Class);
        if (S.getLangOpts().CPlusPlus11 &&
            Record->needsImplicitMoveConstructor())
          S.DeclareImplicitMoveConstructor(Class);
      }
    break;

  case DeclarationName::CXXDestructorName:
    if (const CXXRecordDecl *Record = dyn_cast<CXXRecordDecl>(DC))
      if (Record->getDefinition() && Record->needsImplicitDestructor() &&
          CanDeclareSpecialMemberFunction(Record))
        S.DeclareImplicitDestructor(const_cast<CXXRecordDecl *>(Record));
    break;

  case DeclarationName::CXXOperatorName:
    if (Name.getCXXOverloadedOperator() != OO_Equal)
      break;

    if (const CXXRecordDecl *Record = dyn_cast<CXXRecordDecl>(DC)) {
      if (Record->getDefinition() && CanDeclareSpecialMemberFunction(Record)) {
        CXXRecordDecl *Class = const_cast<CXXRecordDecl *>(Record);
        if (Record->needsImplicitCopyAssignment())
          S.DeclareImplicitCopyAssignment(Class);
        if (S.getLangOpts().CPlusPlus11 &&
            Record->needsImplicitMoveAssignment())
          S.DeclareImplicitMoveAssignment(Class);
      }
    }
    break;

  case DeclarationName::CXXDeductionGuideName:
    S.DeclareImplicitDeductionGuides(Name.getCXXDeductionGuideTemplate(), Loc);
    break;

  default:
    break;
  }
}

// Adds all qualifying matches for a name within a decl context to the
// given lookup result.  Returns true if any matches were found.
static bool LookupDirect(Sema &S, LookupResult &R, const DeclContext *DC) {
  bool Found = false;

  // Lazily declare C++ special member functions.
  if (S.getLangOpts().CPlusPlus)
    DeclareImplicitMemberFunctionsWithName(S, R.getLookupName(), R.getNameLoc(),
                                           DC);

  // Perform lookup into this declaration context.
  DeclContext::lookup_result DR = DC->lookup(R.getLookupName());
  for (NamedDecl *D : DR) {
    if ((D = R.getAcceptableDecl(D))) {
      R.addDecl(D);
      Found = true;
    }
  }

  if (!Found && DC->isTranslationUnit() && S.LookupBuiltin(R))
    return true;

  if (R.getLookupName().getNameKind()
        != DeclarationName::CXXConversionFunctionName ||
      R.getLookupName().getCXXNameType()->isDependentType() ||
      !isa<CXXRecordDecl>(DC))
    return Found;

  // C++ [temp.mem]p6:
  //   A specialization of a conversion function template is not found by
  //   name lookup. Instead, any conversion function templates visible in the
  //   context of the use are considered. [...]
  const CXXRecordDecl *Record = cast<CXXRecordDecl>(DC);
  if (!Record->isCompleteDefinition())
    return Found;

  // For conversion operators, 'operator auto' should only match
  // 'operator auto'.  Since 'auto' is not a type, it shouldn't be considered
  // as a candidate for template substitution.
  auto *ContainedDeducedType =
      R.getLookupName().getCXXNameType()->getContainedDeducedType();
  if (R.getLookupName().getNameKind() ==
          DeclarationName::CXXConversionFunctionName &&
      ContainedDeducedType && ContainedDeducedType->isUndeducedType())
    return Found;

  for (CXXRecordDecl::conversion_iterator U = Record->conversion_begin(),
         UEnd = Record->conversion_end(); U != UEnd; ++U) {
    FunctionTemplateDecl *ConvTemplate = dyn_cast<FunctionTemplateDecl>(*U);
    if (!ConvTemplate)
      continue;

    // When we're performing lookup for the purposes of redeclaration, just
    // add the conversion function template. When we deduce template
    // arguments for specializations, we'll end up unifying the return
    // type of the new declaration with the type of the function template.
    if (R.isForRedeclaration()) {
      R.addDecl(ConvTemplate);
      Found = true;
      continue;
    }

    // C++ [temp.mem]p6:
    //   [...] For each such operator, if argument deduction succeeds
    //   (14.9.2.3), the resulting specialization is used as if found by
    //   name lookup.
    //
    // When referencing a conversion function for any purpose other than
    // a redeclaration (such that we'll be building an expression with the
    // result), perform template argument deduction and place the
    // specialization into the result set. We do this to avoid forcing all
    // callers to perform special deduction for conversion functions.
    TemplateDeductionInfo Info(R.getNameLoc());
    FunctionDecl *Specialization = nullptr;

    const FunctionProtoType *ConvProto
      = ConvTemplate->getTemplatedDecl()->getType()->getAs<FunctionProtoType>();
    assert(ConvProto && "Nonsensical conversion function template type");

    // Compute the type of the function that we would expect the conversion
    // function to have, if it were to match the name given.
    // FIXME: Calling convention!
    FunctionProtoType::ExtProtoInfo EPI = ConvProto->getExtProtoInfo();
    EPI.ExtInfo = EPI.ExtInfo.withCallingConv(CC_C);
    EPI.ExceptionSpec = EST_None;
    QualType ExpectedType
      = R.getSema().Context.getFunctionType(R.getLookupName().getCXXNameType(),
                                            None, EPI);

    // Perform template argument deduction against the type that we would
    // expect the function to have.
    if (R.getSema().DeduceTemplateArguments(ConvTemplate, nullptr, ExpectedType,
                                            Specialization, Info)
          == Sema::TDK_Success) {
      R.addDecl(Specialization);
      Found = true;
    }
  }

  return Found;
}

// Performs C++ unqualified lookup into the given file context.
static bool
CppNamespaceLookup(Sema &S, LookupResult &R, ASTContext &Context,
                   DeclContext *NS, UnqualUsingDirectiveSet &UDirs) {

  assert(NS && NS->isFileContext() && "CppNamespaceLookup() requires namespace!");

  // Perform direct name lookup into the LookupCtx.
  bool Found = LookupDirect(S, R, NS);

  // Perform direct name lookup into the namespaces nominated by the
  // using directives whose common ancestor is this namespace.
  for (const UnqualUsingEntry &UUE : UDirs.getNamespacesFor(NS))
    if (LookupDirect(S, R, UUE.getNominatedNamespace()))
      Found = true;

  R.resolveKind();

  return Found;
}

static bool isNamespaceOrTranslationUnitScope(Scope *S) {
  if (DeclContext *Ctx = S->getEntity())
    return Ctx->isFileContext();
  return false;
}

/// Find the outer declaration context from this scope. This indicates the
/// context that we should search up to (exclusive) before considering the
/// parent of the specified scope.
static DeclContext *findOuterContext(Scope *S) {
  for (Scope *OuterS = S->getParent(); OuterS; OuterS = OuterS->getParent())
    if (DeclContext *DC = OuterS->getLookupEntity())
      return DC;
  return nullptr;
}

namespace {
/// An RAII object to specify that we want to find block scope extern
/// declarations.
struct FindLocalExternScope {
  FindLocalExternScope(LookupResult &R)
      : R(R), OldFindLocalExtern(R.getIdentifierNamespace() &
                                 Decl::IDNS_LocalExtern) {
    R.setFindLocalExtern(R.getIdentifierNamespace() &
                         (Decl::IDNS_Ordinary | Decl::IDNS_NonMemberOperator));
  }
  void restore() {
    R.setFindLocalExtern(OldFindLocalExtern);
  }
  ~FindLocalExternScope() {
    restore();
  }
  LookupResult &R;
  bool OldFindLocalExtern;
};
} // end anonymous namespace

bool Sema::CppLookupName(LookupResult &R, Scope *S) {
  assert(getLangOpts().CPlusPlus && "Can perform only C++ lookup");

  DeclarationName Name = R.getLookupName();
  Sema::LookupNameKind NameKind = R.getLookupKind();

  // If this is the name of an implicitly-declared special member function,
  // go through the scope stack to implicitly declare
  if (isImplicitlyDeclaredMemberFunctionName(Name)) {
    for (Scope *PreS = S; PreS; PreS = PreS->getParent())
      if (DeclContext *DC = PreS->getEntity())
        DeclareImplicitMemberFunctionsWithName(*this, Name, R.getNameLoc(), DC);
  }

  // Implicitly declare member functions with the name we're looking for, if in
  // fact we are in a scope where it matters.

  Scope *Initial = S;
  IdentifierResolver::iterator
    I = IdResolver.begin(Name),
    IEnd = IdResolver.end();

  // First we lookup local scope.
  // We don't consider using-directives, as per 7.3.4.p1 [namespace.udir]
  // ...During unqualified name lookup (3.4.1), the names appear as if
  // they were declared in the nearest enclosing namespace which contains
  // both the using-directive and the nominated namespace.
  // [Note: in this context, "contains" means "contains directly or
  // indirectly".
  //
  // For example:
  // namespace A { int i; }
  // void foo() {
  //   int i;
  //   {
  //     using namespace A;
  //     ++i; // finds local 'i', A::i appears at global scope
  //   }
  // }
  //
  UnqualUsingDirectiveSet UDirs(*this);
  bool VisitedUsingDirectives = false;
  bool LeftStartingScope = false;

  // When performing a scope lookup, we want to find local extern decls.
  FindLocalExternScope FindLocals(R);

  for (; S && !isNamespaceOrTranslationUnitScope(S); S = S->getParent()) {
    bool SearchNamespaceScope = true;
    // Check whether the IdResolver has anything in this scope.
    for (; I != IEnd && S->isDeclScope(*I); ++I) {
      if (NamedDecl *ND = R.getAcceptableDecl(*I)) {
        if (NameKind == LookupRedeclarationWithLinkage &&
            !(*I)->isTemplateParameter()) {
          // If it's a template parameter, we still find it, so we can diagnose
          // the invalid redeclaration.

          // Determine whether this (or a previous) declaration is
          // out-of-scope.
          if (!LeftStartingScope && !Initial->isDeclScope(*I))
            LeftStartingScope = true;

          // If we found something outside of our starting scope that
          // does not have linkage, skip it.
          if (LeftStartingScope && !((*I)->hasLinkage())) {
            R.setShadowed();
            continue;
          }
        } else {
          // We found something in this scope, we should not look at the
          // namespace scope
          SearchNamespaceScope = false;
        }
        R.addDecl(ND);
      }
    }
    if (!SearchNamespaceScope) {
      R.resolveKind();
      if (S->isClassScope())
        if (CXXRecordDecl *Record =
                dyn_cast_or_null<CXXRecordDecl>(S->getEntity()))
          R.setNamingClass(Record);
      return true;
    }

    if (NameKind == LookupLocalFriendName && !S->isClassScope()) {
      // C++11 [class.friend]p11:
      //   If a friend declaration appears in a local class and the name
      //   specified is an unqualified name, a prior declaration is
      //   looked up without considering scopes that are outside the
      //   innermost enclosing non-class scope.
      return false;
    }

    if (DeclContext *Ctx = S->getLookupEntity()) {
      DeclContext *OuterCtx = findOuterContext(S);
      for (; Ctx && !Ctx->Equals(OuterCtx); Ctx = Ctx->getLookupParent()) {
        // We do not directly look into transparent contexts, since
        // those entities will be found in the nearest enclosing
        // non-transparent context.
        if (Ctx->isTransparentContext())
          continue;

        // We do not look directly into function or method contexts,
        // since all of the local variables and parameters of the
        // function/method are present within the Scope.
        if (Ctx->isFunctionOrMethod()) {
          // If we have an Objective-C instance method, look for ivars
          // in the corresponding interface.
          if (ObjCMethodDecl *Method = dyn_cast<ObjCMethodDecl>(Ctx)) {
            if (Method->isInstanceMethod() && Name.getAsIdentifierInfo())
              if (ObjCInterfaceDecl *Class = Method->getClassInterface()) {
                ObjCInterfaceDecl *ClassDeclared;
                if (ObjCIvarDecl *Ivar = Class->lookupInstanceVariable(
                                                 Name.getAsIdentifierInfo(),
                                                             ClassDeclared)) {
                  if (NamedDecl *ND = R.getAcceptableDecl(Ivar)) {
                    R.addDecl(ND);
                    R.resolveKind();
                    return true;
                  }
                }
              }
          }

          continue;
        }

        // If this is a file context, we need to perform unqualified name
        // lookup considering using directives.
        if (Ctx->isFileContext()) {
          // If we haven't handled using directives yet, do so now.
          if (!VisitedUsingDirectives) {
            // Add using directives from this context up to the top level.
            for (DeclContext *UCtx = Ctx; UCtx; UCtx = UCtx->getParent()) {
              if (UCtx->isTransparentContext())
                continue;

              UDirs.visit(UCtx, UCtx);
            }

            // Find the innermost file scope, so we can add using directives
            // from local scopes.
            Scope *InnermostFileScope = S;
            while (InnermostFileScope &&
                   !isNamespaceOrTranslationUnitScope(InnermostFileScope))
              InnermostFileScope = InnermostFileScope->getParent();
            UDirs.visitScopeChain(Initial, InnermostFileScope);

            UDirs.done();

            VisitedUsingDirectives = true;
          }

          if (CppNamespaceLookup(*this, R, Context, Ctx, UDirs)) {
            R.resolveKind();
            return true;
          }

          continue;
        }

        // Perform qualified name lookup into this context.
        // FIXME: In some cases, we know that every name that could be found by
        // this qualified name lookup will also be on the identifier chain. For
        // example, inside a class without any base classes, we never need to
        // perform qualified lookup because all of the members are on top of the
        // identifier chain.
        if (LookupQualifiedName(R, Ctx, /*InUnqualifiedLookup=*/true))
          return true;
      }
    }
  }

  // Stop if we ran out of scopes.
  // FIXME:  This really, really shouldn't be happening.
  if (!S) return false;

  // If we are looking for members, no need to look into global/namespace scope.
  if (NameKind == LookupMemberName)
    return false;

  // Collect UsingDirectiveDecls in all scopes, and recursively all
  // nominated namespaces by those using-directives.
  //
  // FIXME: Cache this sorted list in Scope structure, and DeclContext, so we
  // don't build it for each lookup!
  if (!VisitedUsingDirectives) {
    UDirs.visitScopeChain(Initial, S);
    UDirs.done();
  }

  // If we're not performing redeclaration lookup, do not look for local
  // extern declarations outside of a function scope.
  if (!R.isForRedeclaration())
    FindLocals.restore();

  // Lookup namespace scope, and global scope.
  // Unqualified name lookup in C++ requires looking into scopes
  // that aren't strictly lexical, and therefore we walk through the
  // context as well as walking through the scopes.
  for (; S; S = S->getParent()) {
    // Check whether the IdResolver has anything in this scope.
    bool Found = false;
    for (; I != IEnd && S->isDeclScope(*I); ++I) {
      if (NamedDecl *ND = R.getAcceptableDecl(*I)) {
        // We found something.  Look for anything else in our scope
        // with this same name and in an acceptable identifier
        // namespace, so that we can construct an overload set if we
        // need to.
        Found = true;
        R.addDecl(ND);
      }
    }

    if (Found && S->isTemplateParamScope()) {
      R.resolveKind();
      return true;
    }

    DeclContext *Ctx = S->getLookupEntity();
    if (Ctx) {
      DeclContext *OuterCtx = findOuterContext(S);
      for (; Ctx && !Ctx->Equals(OuterCtx); Ctx = Ctx->getLookupParent()) {
        // We do not directly look into transparent contexts, since
        // those entities will be found in the nearest enclosing
        // non-transparent context.
        if (Ctx->isTransparentContext())
          continue;

        // If we have a context, and it's not a context stashed in the
        // template parameter scope for an out-of-line definition, also
        // look into that context.
        if (!(Found && S->isTemplateParamScope())) {
          assert(Ctx->isFileContext() &&
              "We should have been looking only at file context here already.");

          // Look into context considering using-directives.
          if (CppNamespaceLookup(*this, R, Context, Ctx, UDirs))
            Found = true;
        }

        if (Found) {
          R.resolveKind();
          return true;
        }

        if (R.isForRedeclaration() && !Ctx->isTransparentContext())
          return false;
      }
    }

    if (R.isForRedeclaration() && Ctx && !Ctx->isTransparentContext())
      return false;
  }

  return !R.empty();
}

void Sema::makeMergedDefinitionVisible(NamedDecl *ND) {
  if (auto *M = getCurrentModule())
    Context.mergeDefinitionIntoModule(ND, M);
  else
    // We're not building a module; just make the definition visible.
    ND->setVisibleDespiteOwningModule();

  // If ND is a template declaration, make the template parameters
  // visible too. They're not (necessarily) within a mergeable DeclContext.
  if (auto *TD = dyn_cast<TemplateDecl>(ND))
    for (auto *Param : *TD->getTemplateParameters())
      makeMergedDefinitionVisible(Param);
}

/// Find the module in which the given declaration was defined.
static Module *getDefiningModule(Sema &S, Decl *Entity) {
  if (FunctionDecl *FD = dyn_cast<FunctionDecl>(Entity)) {
    // If this function was instantiated from a template, the defining module is
    // the module containing the pattern.
    if (FunctionDecl *Pattern = FD->getTemplateInstantiationPattern())
      Entity = Pattern;
  } else if (CXXRecordDecl *RD = dyn_cast<CXXRecordDecl>(Entity)) {
    if (CXXRecordDecl *Pattern = RD->getTemplateInstantiationPattern())
      Entity = Pattern;
  } else if (EnumDecl *ED = dyn_cast<EnumDecl>(Entity)) {
    if (auto *Pattern = ED->getTemplateInstantiationPattern())
      Entity = Pattern;
  } else if (VarDecl *VD = dyn_cast<VarDecl>(Entity)) {
    if (VarDecl *Pattern = VD->getTemplateInstantiationPattern())
      Entity = Pattern;
  }

  // Walk up to the containing context. That might also have been instantiated
  // from a template.
  DeclContext *Context = Entity->getLexicalDeclContext();
  if (Context->isFileContext())
    return S.getOwningModule(Entity);
  return getDefiningModule(S, cast<Decl>(Context));
}

llvm::DenseSet<Module*> &Sema::getLookupModules() {
  unsigned N = CodeSynthesisContexts.size();
  for (unsigned I = CodeSynthesisContextLookupModules.size();
       I != N; ++I) {
    Module *M = CodeSynthesisContexts[I].Entity ?
                getDefiningModule(*this, CodeSynthesisContexts[I].Entity) :
                nullptr;
    if (M && !LookupModulesCache.insert(M).second)
      M = nullptr;
    CodeSynthesisContextLookupModules.push_back(M);
  }
  return LookupModulesCache;
}

/// Determine whether the module M is part of the current module from the
/// perspective of a module-private visibility check.
static bool isInCurrentModule(const Module *M, const LangOptions &LangOpts) {
  // If M is the global module fragment of a module that we've not yet finished
  // parsing, then it must be part of the current module.
  return M->getTopLevelModuleName() == LangOpts.CurrentModule ||
         (M->Kind == Module::GlobalModuleFragment && !M->Parent);
}

bool Sema::hasVisibleMergedDefinition(NamedDecl *Def) {
  for (const Module *Merged : Context.getModulesWithMergedDefinition(Def))
    if (isModuleVisible(Merged))
      return true;
  return false;
}

bool Sema::hasMergedDefinitionInCurrentModule(NamedDecl *Def) {
  for (const Module *Merged : Context.getModulesWithMergedDefinition(Def))
    if (isInCurrentModule(Merged, getLangOpts()))
      return true;
  return false;
}

template<typename ParmDecl>
static bool
hasVisibleDefaultArgument(Sema &S, const ParmDecl *D,
                          llvm::SmallVectorImpl<Module *> *Modules) {
  if (!D->hasDefaultArgument())
    return false;

  while (D) {
    auto &DefaultArg = D->getDefaultArgStorage();
    if (!DefaultArg.isInherited() && S.isVisible(D))
      return true;

    if (!DefaultArg.isInherited() && Modules) {
      auto *NonConstD = const_cast<ParmDecl*>(D);
      Modules->push_back(S.getOwningModule(NonConstD));
    }

    // If there was a previous default argument, maybe its parameter is visible.
    D = DefaultArg.getInheritedFrom();
  }
  return false;
}

bool Sema::hasVisibleDefaultArgument(const NamedDecl *D,
                                     llvm::SmallVectorImpl<Module *> *Modules) {
  if (auto *P = dyn_cast<TemplateTypeParmDecl>(D))
    return ::hasVisibleDefaultArgument(*this, P, Modules);
  if (auto *P = dyn_cast<NonTypeTemplateParmDecl>(D))
    return ::hasVisibleDefaultArgument(*this, P, Modules);
  return ::hasVisibleDefaultArgument(*this, cast<TemplateTemplateParmDecl>(D),
                                     Modules);
}

template<typename Filter>
static bool hasVisibleDeclarationImpl(Sema &S, const NamedDecl *D,
                                      llvm::SmallVectorImpl<Module *> *Modules,
                                      Filter F) {
  bool HasFilteredRedecls = false;

  for (auto *Redecl : D->redecls()) {
    auto *R = cast<NamedDecl>(Redecl);
    if (!F(R))
      continue;

    if (S.isVisible(R))
      return true;

    HasFilteredRedecls = true;

    if (Modules)
      Modules->push_back(R->getOwningModule());
  }

  // Only return false if there is at least one redecl that is not filtered out.
  if (HasFilteredRedecls)
    return false;

  return true;
}

bool Sema::hasVisibleExplicitSpecialization(
    const NamedDecl *D, llvm::SmallVectorImpl<Module *> *Modules) {
  return hasVisibleDeclarationImpl(*this, D, Modules, [](const NamedDecl *D) {
    if (auto *RD = dyn_cast<CXXRecordDecl>(D))
      return RD->getTemplateSpecializationKind() == TSK_ExplicitSpecialization;
    if (auto *FD = dyn_cast<FunctionDecl>(D))
      return FD->getTemplateSpecializationKind() == TSK_ExplicitSpecialization;
    if (auto *VD = dyn_cast<VarDecl>(D))
      return VD->getTemplateSpecializationKind() == TSK_ExplicitSpecialization;
    llvm_unreachable("unknown explicit specialization kind");
  });
}

bool Sema::hasVisibleMemberSpecialization(
    const NamedDecl *D, llvm::SmallVectorImpl<Module *> *Modules) {
  assert(isa<CXXRecordDecl>(D->getDeclContext()) &&
         "not a member specialization");
  return hasVisibleDeclarationImpl(*this, D, Modules, [](const NamedDecl *D) {
    // If the specialization is declared at namespace scope, then it's a member
    // specialization declaration. If it's lexically inside the class
    // definition then it was instantiated.
    //
    // FIXME: This is a hack. There should be a better way to determine this.
    // FIXME: What about MS-style explicit specializations declared within a
    //        class definition?
    return D->getLexicalDeclContext()->isFileContext();
  });
}

/// Determine whether a declaration is visible to name lookup.
///
/// This routine determines whether the declaration D is visible in the current
/// lookup context, taking into account the current template instantiation
/// stack. During template instantiation, a declaration is visible if it is
/// visible from a module containing any entity on the template instantiation
/// path (by instantiating a template, you allow it to see the declarations that
/// your module can see, including those later on in your module).
bool LookupResult::isVisibleSlow(Sema &SemaRef, NamedDecl *D) {
  assert(!D->isUnconditionallyVisible() &&
         "should not call this: not in slow case");

  Module *DeclModule = SemaRef.getOwningModule(D);
  assert(DeclModule && "hidden decl has no owning module");

  // If the owning module is visible, the decl is visible.
  if (SemaRef.isModuleVisible(DeclModule, D->isModulePrivate()))
    return true;

  // Determine whether a decl context is a file context for the purpose of
  // visibility. This looks through some (export and linkage spec) transparent
  // contexts, but not others (enums).
  auto IsEffectivelyFileContext = [](const DeclContext *DC) {
    return DC->isFileContext() || isa<LinkageSpecDecl>(DC) ||
           isa<ExportDecl>(DC);
  };

  // If this declaration is not at namespace scope
  // then it is visible if its lexical parent has a visible definition.
  DeclContext *DC = D->getLexicalDeclContext();
  if (DC && !IsEffectivelyFileContext(DC)) {
    // For a parameter, check whether our current template declaration's
    // lexical context is visible, not whether there's some other visible
    // definition of it, because parameters aren't "within" the definition.
    //
    // In C++ we need to check for a visible definition due to ODR merging,
    // and in C we must not because each declaration of a function gets its own
    // set of declarations for tags in prototype scope.
    bool VisibleWithinParent;
    if (D->isTemplateParameter()) {
      bool SearchDefinitions = true;
      if (const auto *DCD = dyn_cast<Decl>(DC)) {
        if (const auto *TD = DCD->getDescribedTemplate()) {
          TemplateParameterList *TPL = TD->getTemplateParameters();
          auto Index = getDepthAndIndex(D).second;
          SearchDefinitions = Index >= TPL->size() || TPL->getParam(Index) != D;
        }
      }
      if (SearchDefinitions)
        VisibleWithinParent = SemaRef.hasVisibleDefinition(cast<NamedDecl>(DC));
      else
        VisibleWithinParent = isVisible(SemaRef, cast<NamedDecl>(DC));
    } else if (isa<ParmVarDecl>(D) ||
               (isa<FunctionDecl>(DC) && !SemaRef.getLangOpts().CPlusPlus))
      VisibleWithinParent = isVisible(SemaRef, cast<NamedDecl>(DC));
    else if (D->isModulePrivate()) {
      // A module-private declaration is only visible if an enclosing lexical
      // parent was merged with another definition in the current module.
      VisibleWithinParent = false;
      do {
        if (SemaRef.hasMergedDefinitionInCurrentModule(cast<NamedDecl>(DC))) {
          VisibleWithinParent = true;
          break;
        }
        DC = DC->getLexicalParent();
      } while (!IsEffectivelyFileContext(DC));
    } else {
      VisibleWithinParent = SemaRef.hasVisibleDefinition(cast<NamedDecl>(DC));
    }

    if (VisibleWithinParent && SemaRef.CodeSynthesisContexts.empty() &&
        // FIXME: Do something better in this case.
        !SemaRef.getLangOpts().ModulesLocalVisibility) {
      // Cache the fact that this declaration is implicitly visible because
      // its parent has a visible definition.
      D->setVisibleDespiteOwningModule();
    }
    return VisibleWithinParent;
  }

  return false;
}

bool Sema::isModuleVisible(const Module *M, bool ModulePrivate) {
  // The module might be ordinarily visible. For a module-private query, that
  // means it is part of the current module. For any other query, that means it
  // is in our visible module set.
  if (ModulePrivate) {
    if (isInCurrentModule(M, getLangOpts()))
      return true;
  } else {
    if (VisibleModules.isVisible(M))
      return true;
  }

  // Otherwise, it might be visible by virtue of the query being within a
  // template instantiation or similar that is permitted to look inside M.

  // Find the extra places where we need to look.
  const auto &LookupModules = getLookupModules();
  if (LookupModules.empty())
    return false;

  // If our lookup set contains the module, it's visible.
  if (LookupModules.count(M))
    return true;

  // For a module-private query, that's everywhere we get to look.
  if (ModulePrivate)
    return false;

  // Check whether M is transitively exported to an import of the lookup set.
  return llvm::any_of(LookupModules, [&](const Module *LookupM) {
    return LookupM->isModuleVisible(M);
  });
}

bool Sema::isVisibleSlow(const NamedDecl *D) {
  return LookupResult::isVisible(*this, const_cast<NamedDecl*>(D));
}

bool Sema::shouldLinkPossiblyHiddenDecl(LookupResult &R, const NamedDecl *New) {
  // FIXME: If there are both visible and hidden declarations, we need to take
  // into account whether redeclaration is possible. Example:
  //
  // Non-imported module:
  //   int f(T);        // #1
  // Some TU:
  //   static int f(U); // #2, not a redeclaration of #1
  //   int f(T);        // #3, finds both, should link with #1 if T != U, but
  //                    // with #2 if T == U; neither should be ambiguous.
  for (auto *D : R) {
    if (isVisible(D))
      return true;
    assert(D->isExternallyDeclarable() &&
           "should not have hidden, non-externally-declarable result here");
  }

  // This function is called once "New" is essentially complete, but before a
  // previous declaration is attached. We can't query the linkage of "New" in
  // general, because attaching the previous declaration can change the
  // linkage of New to match the previous declaration.
  //
  // However, because we've just determined that there is no *visible* prior
  // declaration, we can compute the linkage here. There are two possibilities:
  //
  //  * This is not a redeclaration; it's safe to compute the linkage now.
  //
  //  * This is a redeclaration of a prior declaration that is externally
  //    redeclarable. In that case, the linkage of the declaration is not
  //    changed by attaching the prior declaration, because both are externally
  //    declarable (and thus ExternalLinkage or VisibleNoLinkage).
  //
  // FIXME: This is subtle and fragile.
  return New->isExternallyDeclarable();
}

/// Retrieve the visible declaration corresponding to D, if any.
///
/// This routine determines whether the declaration D is visible in the current
/// module, with the current imports. If not, it checks whether any
/// redeclaration of D is visible, and if so, returns that declaration.
///
/// \returns D, or a visible previous declaration of D, whichever is more recent
/// and visible. If no declaration of D is visible, returns null.
static NamedDecl *findAcceptableDecl(Sema &SemaRef, NamedDecl *D,
                                     unsigned IDNS) {
  assert(!LookupResult::isVisible(SemaRef, D) && "not in slow case");

  for (auto RD : D->redecls()) {
    // Don't bother with extra checks if we already know this one isn't visible.
    if (RD == D)
      continue;

    auto ND = cast<NamedDecl>(RD);
    // FIXME: This is wrong in the case where the previous declaration is not
    // visible in the same scope as D. This needs to be done much more
    // carefully.
    if (ND->isInIdentifierNamespace(IDNS) &&
        LookupResult::isVisible(SemaRef, ND))
      return ND;
  }

  return nullptr;
}

bool Sema::hasVisibleDeclarationSlow(const NamedDecl *D,
                                     llvm::SmallVectorImpl<Module *> *Modules) {
  assert(!isVisible(D) && "not in slow case");
  return hasVisibleDeclarationImpl(*this, D, Modules,
                                   [](const NamedDecl *) { return true; });
}

NamedDecl *LookupResult::getAcceptableDeclSlow(NamedDecl *D) const {
  if (auto *ND = dyn_cast<NamespaceDecl>(D)) {
    // Namespaces are a bit of a special case: we expect there to be a lot of
    // redeclarations of some namespaces, all declarations of a namespace are
    // essentially interchangeable, all declarations are found by name lookup
    // if any is, and namespaces are never looked up during template
    // instantiation. So we benefit from caching the check in this case, and
    // it is correct to do so.
    auto *Key = ND->getCanonicalDecl();
    if (auto *Acceptable = getSema().VisibleNamespaceCache.lookup(Key))
      return Acceptable;
    auto *Acceptable = isVisible(getSema(), Key)
                           ? Key
                           : findAcceptableDecl(getSema(), Key, IDNS);
    if (Acceptable)
      getSema().VisibleNamespaceCache.insert(std::make_pair(Key, Acceptable));
    return Acceptable;
  }

  return findAcceptableDecl(getSema(), D, IDNS);
}

/// Perform unqualified name lookup starting from a given
/// scope.
///
/// Unqualified name lookup (C++ [basic.lookup.unqual], C99 6.2.1) is
/// used to find names within the current scope. For example, 'x' in
/// @code
/// int x;
/// int f() {
///   return x; // unqualified name look finds 'x' in the global scope
/// }
/// @endcode
///
/// Different lookup criteria can find different names. For example, a
/// particular scope can have both a struct and a function of the same
/// name, and each can be found by certain lookup criteria. For more
/// information about lookup criteria, see the documentation for the
/// class LookupCriteria.
///
/// @param S        The scope from which unqualified name lookup will
/// begin. If the lookup criteria permits, name lookup may also search
/// in the parent scopes.
///
/// @param [in,out] R Specifies the lookup to perform (e.g., the name to
/// look up and the lookup kind), and is updated with the results of lookup
/// including zero or more declarations and possibly additional information
/// used to diagnose ambiguities.
///
/// @returns \c true if lookup succeeded and false otherwise.
bool Sema::LookupName(LookupResult &R, Scope *S, bool AllowBuiltinCreation) {
  DeclarationName Name = R.getLookupName();
  if (!Name) return false;

  LookupNameKind NameKind = R.getLookupKind();

  if (!getLangOpts().CPlusPlus) {
    // Unqualified name lookup in C/Objective-C is purely lexical, so
    // search in the declarations attached to the name.
    if (NameKind == Sema::LookupRedeclarationWithLinkage) {
      // Find the nearest non-transparent declaration scope.
      while (!(S->getFlags() & Scope::DeclScope) ||
             (S->getEntity() && S->getEntity()->isTransparentContext()))
        S = S->getParent();
    }

    // When performing a scope lookup, we want to find local extern decls.
    FindLocalExternScope FindLocals(R);

    // Scan up the scope chain looking for a decl that matches this
    // identifier that is in the appropriate namespace.  This search
    // should not take long, as shadowing of names is uncommon, and
    // deep shadowing is extremely uncommon.
    bool LeftStartingScope = false;

    for (IdentifierResolver::iterator I = IdResolver.begin(Name),
                                   IEnd = IdResolver.end();
         I != IEnd; ++I)
      if (NamedDecl *D = R.getAcceptableDecl(*I)) {
        if (NameKind == LookupRedeclarationWithLinkage) {
          // Determine whether this (or a previous) declaration is
          // out-of-scope.
          if (!LeftStartingScope && !S->isDeclScope(*I))
            LeftStartingScope = true;

          // If we found something outside of our starting scope that
          // does not have linkage, skip it.
          if (LeftStartingScope && !((*I)->hasLinkage())) {
            R.setShadowed();
            continue;
          }
        }
        else if (NameKind == LookupObjCImplicitSelfParam &&
                 !isa<ImplicitParamDecl>(*I))
          continue;

        R.addDecl(D);

        // Check whether there are any other declarations with the same name
        // and in the same scope.
        if (I != IEnd) {
          // Find the scope in which this declaration was declared (if it
          // actually exists in a Scope).
          while (S && !S->isDeclScope(D))
            S = S->getParent();

          // If the scope containing the declaration is the translation unit,
          // then we'll need to perform our checks based on the matching
          // DeclContexts rather than matching scopes.
          if (S && isNamespaceOrTranslationUnitScope(S))
            S = nullptr;

          // Compute the DeclContext, if we need it.
          DeclContext *DC = nullptr;
          if (!S)
            DC = (*I)->getDeclContext()->getRedeclContext();

          IdentifierResolver::iterator LastI = I;
          for (++LastI; LastI != IEnd; ++LastI) {
            if (S) {
              // Match based on scope.
              if (!S->isDeclScope(*LastI))
                break;
            } else {
              // Match based on DeclContext.
              DeclContext *LastDC
                = (*LastI)->getDeclContext()->getRedeclContext();
              if (!LastDC->Equals(DC))
                break;
            }

            // If the declaration is in the right namespace and visible, add it.
            if (NamedDecl *LastD = R.getAcceptableDecl(*LastI))
              R.addDecl(LastD);
          }

          R.resolveKind();
        }

        return true;
      }
  } else {
    // Perform C++ unqualified name lookup.
    if (CppLookupName(R, S))
      return true;
  }

  // If we didn't find a use of this identifier, and if the identifier
  // corresponds to a compiler builtin, create the decl object for the builtin
  // now, injecting it into translation unit scope, and return it.
  if (AllowBuiltinCreation && LookupBuiltin(R))
    return true;

  // If we didn't find a use of this identifier, the ExternalSource
  // may be able to handle the situation.
  // Note: some lookup failures are expected!
  // See e.g. R.isForRedeclaration().
  return (ExternalSource && ExternalSource->LookupUnqualified(R, S));
}

/// Perform qualified name lookup in the namespaces nominated by
/// using directives by the given context.
///
/// C++98 [namespace.qual]p2:
///   Given X::m (where X is a user-declared namespace), or given \::m
///   (where X is the global namespace), let S be the set of all
///   declarations of m in X and in the transitive closure of all
///   namespaces nominated by using-directives in X and its used
///   namespaces, except that using-directives are ignored in any
///   namespace, including X, directly containing one or more
///   declarations of m. No namespace is searched more than once in
///   the lookup of a name. If S is the empty set, the program is
///   ill-formed. Otherwise, if S has exactly one member, or if the
///   context of the reference is a using-declaration
///   (namespace.udecl), S is the required set of declarations of
///   m. Otherwise if the use of m is not one that allows a unique
///   declaration to be chosen from S, the program is ill-formed.
///
/// C++98 [namespace.qual]p5:
///   During the lookup of a qualified namespace member name, if the
///   lookup finds more than one declaration of the member, and if one
///   declaration introduces a class name or enumeration name and the
///   other declarations either introduce the same object, the same
///   enumerator or a set of functions, the non-type name hides the
///   class or enumeration name if and only if the declarations are
///   from the same namespace; otherwise (the declarations are from
///   different namespaces), the program is ill-formed.
static bool LookupQualifiedNameInUsingDirectives(Sema &S, LookupResult &R,
                                                 DeclContext *StartDC) {
  assert(StartDC->isFileContext() && "start context is not a file context");

  // We have not yet looked into these namespaces, much less added
  // their "using-children" to the queue.
  SmallVector<NamespaceDecl*, 8> Queue;

  // We have at least added all these contexts to the queue.
  llvm::SmallPtrSet<DeclContext*, 8> Visited;
  Visited.insert(StartDC);

  // We have already looked into the initial namespace; seed the queue
  // with its using-children.
  for (auto *I : StartDC->using_directives()) {
    NamespaceDecl *ND = I->getNominatedNamespace()->getOriginalNamespace();
    if (S.isVisible(I) && Visited.insert(ND).second)
      Queue.push_back(ND);
  }

  // The easiest way to implement the restriction in [namespace.qual]p5
  // is to check whether any of the individual results found a tag
  // and, if so, to declare an ambiguity if the final result is not
  // a tag.
  bool FoundTag = false;
  bool FoundNonTag = false;

  LookupResult LocalR(LookupResult::Temporary, R);

  bool Found = false;
  while (!Queue.empty()) {
    NamespaceDecl *ND = Queue.pop_back_val();

    // We go through some convolutions here to avoid copying results
    // between LookupResults.
    bool UseLocal = !R.empty();
    LookupResult &DirectR = UseLocal ? LocalR : R;
    bool FoundDirect = LookupDirect(S, DirectR, ND);

    if (FoundDirect) {
      // First do any local hiding.
      DirectR.resolveKind();

      // If the local result is a tag, remember that.
      if (DirectR.isSingleTagDecl())
        FoundTag = true;
      else
        FoundNonTag = true;

      // Append the local results to the total results if necessary.
      if (UseLocal) {
        R.addAllDecls(LocalR);
        LocalR.clear();
      }
    }

    // If we find names in this namespace, ignore its using directives.
    if (FoundDirect) {
      Found = true;
      continue;
    }

    for (auto I : ND->using_directives()) {
      NamespaceDecl *Nom = I->getNominatedNamespace();
      if (S.isVisible(I) && Visited.insert(Nom).second)
        Queue.push_back(Nom);
    }
  }

  if (Found) {
    if (FoundTag && FoundNonTag)
      R.setAmbiguousQualifiedTagHiding();
    else
      R.resolveKind();
  }

  return Found;
}

/// Perform qualified name lookup into a given context.
///
/// Qualified name lookup (C++ [basic.lookup.qual]) is used to find
/// names when the context of those names is explicit specified, e.g.,
/// "std::vector" or "x->member", or as part of unqualified name lookup.
///
/// Different lookup criteria can find different names. For example, a
/// particular scope can have both a struct and a function of the same
/// name, and each can be found by certain lookup criteria. For more
/// information about lookup criteria, see the documentation for the
/// class LookupCriteria.
///
/// \param R captures both the lookup criteria and any lookup results found.
///
/// \param LookupCtx The context in which qualified name lookup will
/// search. If the lookup criteria permits, name lookup may also search
/// in the parent contexts or (for C++ classes) base classes.
///
/// \param InUnqualifiedLookup true if this is qualified name lookup that
/// occurs as part of unqualified name lookup.
///
/// \returns true if lookup succeeded, false if it failed.
bool Sema::LookupQualifiedName(LookupResult &R, DeclContext *LookupCtx,
                               bool InUnqualifiedLookup) {
  assert(LookupCtx && "Sema::LookupQualifiedName requires a lookup context");

  if (!R.getLookupName())
    return false;

  // Make sure that the declaration context is complete.
  assert((!isa<TagDecl>(LookupCtx) ||
          LookupCtx->isDependentContext() ||
          cast<TagDecl>(LookupCtx)->isCompleteDefinition() ||
          cast<TagDecl>(LookupCtx)->isBeingDefined()) &&
         "Declaration context must already be complete!");

  struct QualifiedLookupInScope {
    bool oldVal;
    DeclContext *Context;
    // Set flag in DeclContext informing debugger that we're looking for qualified name
    QualifiedLookupInScope(DeclContext *ctx) : Context(ctx) {
      oldVal = ctx->setUseQualifiedLookup();
    }
    ~QualifiedLookupInScope() {
      Context->setUseQualifiedLookup(oldVal);
    }
  } QL(LookupCtx);

  if (LookupDirect(*this, R, LookupCtx)) {
    R.resolveKind();
    if (isa<CXXRecordDecl>(LookupCtx))
      R.setNamingClass(cast<CXXRecordDecl>(LookupCtx));
    return true;
  }

  // Don't descend into implied contexts for redeclarations.
  // C++98 [namespace.qual]p6:
  //   In a declaration for a namespace member in which the
  //   declarator-id is a qualified-id, given that the qualified-id
  //   for the namespace member has the form
  //     nested-name-specifier unqualified-id
  //   the unqualified-id shall name a member of the namespace
  //   designated by the nested-name-specifier.
  // See also [class.mfct]p5 and [class.static.data]p2.
  if (R.isForRedeclaration())
    return false;

  // If this is a namespace, look it up in the implied namespaces.
  if (LookupCtx->isFileContext())
    return LookupQualifiedNameInUsingDirectives(*this, R, LookupCtx);

  // If this isn't a C++ class, we aren't allowed to look into base
  // classes, we're done.
  CXXRecordDecl *LookupRec = dyn_cast<CXXRecordDecl>(LookupCtx);
  if (!LookupRec || !LookupRec->getDefinition())
    return false;

  // We're done for lookups that can never succeed for C++ classes.
  if (R.getLookupKind() == LookupOperatorName ||
      R.getLookupKind() == LookupNamespaceName ||
      R.getLookupKind() == LookupObjCProtocolName ||
      R.getLookupKind() == LookupLabel)
    return false;

  // If we're performing qualified name lookup into a dependent class,
  // then we are actually looking into a current instantiation. If we have any
  // dependent base classes, then we either have to delay lookup until
  // template instantiation time (at which point all bases will be available)
  // or we have to fail.
  if (!InUnqualifiedLookup && LookupRec->isDependentContext() &&
      LookupRec->hasAnyDependentBases()) {
    R.setNotFoundInCurrentInstantiation();
    return false;
  }

  // Perform lookup into our base classes.

  DeclarationName Name = R.getLookupName();
  unsigned IDNS = R.getIdentifierNamespace();

  // Look for this member in our base classes.
  auto BaseCallback = [Name, IDNS](const CXXBaseSpecifier *Specifier,
                                   CXXBasePath &Path) -> bool {
    CXXRecordDecl *BaseRecord = Specifier->getType()->getAsCXXRecordDecl();
    // Drop leading non-matching lookup results from the declaration list so
    // we don't need to consider them again below.
    for (Path.Decls = BaseRecord->lookup(Name).begin();
         Path.Decls != Path.Decls.end(); ++Path.Decls) {
      if ((*Path.Decls)->isInIdentifierNamespace(IDNS))
        return true;
    }
    return false;
  };

  CXXBasePaths Paths;
  Paths.setOrigin(LookupRec);
  if (!LookupRec->lookupInBases(BaseCallback, Paths))
    return false;

  R.setNamingClass(LookupRec);

  // C++ [class.member.lookup]p2:
  //   [...] If the resulting set of declarations are not all from
  //   sub-objects of the same type, or the set has a nonstatic member
  //   and includes members from distinct sub-objects, there is an
  //   ambiguity and the program is ill-formed. Otherwise that set is
  //   the result of the lookup.
  QualType SubobjectType;
  int SubobjectNumber = 0;
  AccessSpecifier SubobjectAccess = AS_none;

  // Check whether the given lookup result contains only static members.
  auto HasOnlyStaticMembers = [&](DeclContext::lookup_iterator Result) {
    for (DeclContext::lookup_iterator I = Result, E = I.end(); I != E; ++I)
      if ((*I)->isInIdentifierNamespace(IDNS) && (*I)->isCXXInstanceMember())
        return false;
    return true;
  };

  bool TemplateNameLookup = R.isTemplateNameLookup();

  // Determine whether two sets of members contain the same members, as
  // required by C++ [class.member.lookup]p6.
  auto HasSameDeclarations = [&](DeclContext::lookup_iterator A,
                                 DeclContext::lookup_iterator B) {
    using Iterator = DeclContextLookupResult::iterator;
    using Result = const void *;

    auto Next = [&](Iterator &It, Iterator End) -> Result {
      while (It != End) {
        NamedDecl *ND = *It++;
        if (!ND->isInIdentifierNamespace(IDNS))
          continue;

        // C++ [temp.local]p3:
        //   A lookup that finds an injected-class-name (10.2) can result in
        //   an ambiguity in certain cases (for example, if it is found in
        //   more than one base class). If all of the injected-class-names
        //   that are found refer to specializations of the same class
        //   template, and if the name is used as a template-name, the
        //   reference refers to the class template itself and not a
        //   specialization thereof, and is not ambiguous.
        if (TemplateNameLookup)
          if (auto *TD = getAsTemplateNameDecl(ND))
            ND = TD;

        // C++ [class.member.lookup]p3:
        //   type declarations (including injected-class-names) are replaced by
        //   the types they designate
        if (const TypeDecl *TD = dyn_cast<TypeDecl>(ND->getUnderlyingDecl())) {
          QualType T = Context.getTypeDeclType(TD);
          return T.getCanonicalType().getAsOpaquePtr();
        }

        return ND->getUnderlyingDecl()->getCanonicalDecl();
      }
      return nullptr;
    };

    // We'll often find the declarations are in the same order. Handle this
    // case (and the special case of only one declaration) efficiently.
    Iterator AIt = A, BIt = B, AEnd, BEnd;
    while (true) {
      Result AResult = Next(AIt, AEnd);
      Result BResult = Next(BIt, BEnd);
      if (!AResult && !BResult)
        return true;
      if (!AResult || !BResult)
        return false;
      if (AResult != BResult) {
        // Found a mismatch; carefully check both lists, accounting for the
        // possibility of declarations appearing more than once.
        llvm::SmallDenseMap<Result, bool, 32> AResults;
        for (; AResult; AResult = Next(AIt, AEnd))
          AResults.insert({AResult, /*FoundInB*/false});
        unsigned Found = 0;
        for (; BResult; BResult = Next(BIt, BEnd)) {
          auto It = AResults.find(BResult);
          if (It == AResults.end())
            return false;
          if (!It->second) {
            It->second = true;
            ++Found;
          }
        }
        return AResults.size() == Found;
      }
    }
  };

  for (CXXBasePaths::paths_iterator Path = Paths.begin(), PathEnd = Paths.end();
       Path != PathEnd; ++Path) {
    const CXXBasePathElement &PathElement = Path->back();

    // Pick the best (i.e. most permissive i.e. numerically lowest) access
    // across all paths.
    SubobjectAccess = std::min(SubobjectAccess, Path->Access);

    // Determine whether we're looking at a distinct sub-object or not.
    if (SubobjectType.isNull()) {
      // This is the first subobject we've looked at. Record its type.
      SubobjectType = Context.getCanonicalType(PathElement.Base->getType());
      SubobjectNumber = PathElement.SubobjectNumber;
      continue;
    }

    if (SubobjectType !=
        Context.getCanonicalType(PathElement.Base->getType())) {
      // We found members of the given name in two subobjects of
      // different types. If the declaration sets aren't the same, this
      // lookup is ambiguous.
      //
      // FIXME: The language rule says that this applies irrespective of
      // whether the sets contain only static members.
      if (HasOnlyStaticMembers(Path->Decls) &&
          HasSameDeclarations(Paths.begin()->Decls, Path->Decls))
        continue;

      R.setAmbiguousBaseSubobjectTypes(Paths);
      return true;
    }

    // FIXME: This language rule no longer exists. Checking for ambiguous base
    // subobjects should be done as part of formation of a class member access
    // expression (when converting the object parameter to the member's type).
    if (SubobjectNumber != PathElement.SubobjectNumber) {
      // We have a different subobject of the same type.

      // C++ [class.member.lookup]p5:
      //   A static member, a nested type or an enumerator defined in
      //   a base class T can unambiguously be found even if an object
      //   has more than one base class subobject of type T.
      if (HasOnlyStaticMembers(Path->Decls))
        continue;

      // We have found a nonstatic member name in multiple, distinct
      // subobjects. Name lookup is ambiguous.
      R.setAmbiguousBaseSubobjects(Paths);
      return true;
    }
  }

  // Lookup in a base class succeeded; return these results.

  for (DeclContext::lookup_iterator I = Paths.front().Decls, E = I.end();
       I != E; ++I) {
    AccessSpecifier AS = CXXRecordDecl::MergeAccess(SubobjectAccess,
                                                    (*I)->getAccess());
    if (NamedDecl *ND = R.getAcceptableDecl(*I))
      R.addDecl(ND, AS);
  }
  R.resolveKind();
  return true;
}

/// Performs qualified name lookup or special type of lookup for
/// "__super::" scope specifier.
///
/// This routine is a convenience overload meant to be called from contexts
/// that need to perform a qualified name lookup with an optional C++ scope
/// specifier that might require special kind of lookup.
///
/// \param R captures both the lookup criteria and any lookup results found.
///
/// \param LookupCtx The context in which qualified name lookup will
/// search.
///
/// \param SS An optional C++ scope-specifier.
///
/// \returns true if lookup succeeded, false if it failed.
bool Sema::LookupQualifiedName(LookupResult &R, DeclContext *LookupCtx,
                               CXXScopeSpec &SS) {
  auto *NNS = SS.getScopeRep();
  if (NNS && NNS->getKind() == NestedNameSpecifier::Super)
    return LookupInSuper(R, NNS->getAsRecordDecl());
  else

    return LookupQualifiedName(R, LookupCtx);
}

/// Performs name lookup for a name that was parsed in the
/// source code, and may contain a C++ scope specifier.
///
/// This routine is a convenience routine meant to be called from
/// contexts that receive a name and an optional C++ scope specifier
/// (e.g., "N::M::x"). It will then perform either qualified or
/// unqualified name lookup (with LookupQualifiedName or LookupName,
/// respectively) on the given name and return those results. It will
/// perform a special type of lookup for "__super::" scope specifier.
///
/// @param S        The scope from which unqualified name lookup will
/// begin.
///
/// @param SS       An optional C++ scope-specifier, e.g., "::N::M".
///
/// @param EnteringContext Indicates whether we are going to enter the
/// context of the scope-specifier SS (if present).
///
/// @returns True if any decls were found (but possibly ambiguous)
bool Sema::LookupParsedName(LookupResult &R, Scope *S, CXXScopeSpec *SS,
                            bool AllowBuiltinCreation, bool EnteringContext) {
  if (SS && SS->isInvalid()) {
    // When the scope specifier is invalid, don't even look for
    // anything.
    return false;
  }

  if (SS && SS->isSet()) {
    NestedNameSpecifier *NNS = SS->getScopeRep();
    if (NNS->getKind() == NestedNameSpecifier::Super)
      return LookupInSuper(R, NNS->getAsRecordDecl());

    if (DeclContext *DC = computeDeclContext(*SS, EnteringContext)) {
      // We have resolved the scope specifier to a particular declaration
      // contex, and will perform name lookup in that context.
      if (!DC->isDependentContext() && RequireCompleteDeclContext(*SS, DC))
        return false;

      R.setContextRange(SS->getRange());
      return LookupQualifiedName(R, DC);
    }

    // We could not resolve the scope specified to a specific declaration
    // context, which means that SS refers to an unknown specialization.
    // Name lookup can't find anything in this case.
    R.setNotFoundInCurrentInstantiation();
    R.setContextRange(SS->getRange());
    return false;
  }

  // Perform unqualified name lookup starting in the given scope.
  return LookupName(R, S, AllowBuiltinCreation);
}

/// Perform qualified name lookup into all base classes of the given
/// class.
///
/// \param R captures both the lookup criteria and any lookup results found.
///
/// \param Class The context in which qualified name lookup will
/// search. Name lookup will search in all base classes merging the results.
///
/// @returns True if any decls were found (but possibly ambiguous)
bool Sema::LookupInSuper(LookupResult &R, CXXRecordDecl *Class) {
  // The access-control rules we use here are essentially the rules for
  // doing a lookup in Class that just magically skipped the direct
  // members of Class itself.  That is, the naming class is Class, and the
  // access includes the access of the base.
  for (const auto &BaseSpec : Class->bases()) {
    CXXRecordDecl *RD = cast<CXXRecordDecl>(
        BaseSpec.getType()->castAs<RecordType>()->getDecl());
    LookupResult Result(*this, R.getLookupNameInfo(), R.getLookupKind());
    Result.setBaseObjectType(Context.getRecordType(Class));
    LookupQualifiedName(Result, RD);

    // Copy the lookup results into the target, merging the base's access into
    // the path access.
    for (auto I = Result.begin(), E = Result.end(); I != E; ++I) {
      R.addDecl(I.getDecl(),
                CXXRecordDecl::MergeAccess(BaseSpec.getAccessSpecifier(),
                                           I.getAccess()));
    }

    Result.suppressDiagnostics();
  }

  R.resolveKind();
  R.setNamingClass(Class);

  return !R.empty();
}

/// Produce a diagnostic describing the ambiguity that resulted
/// from name lookup.
///
/// \param Result The result of the ambiguous lookup to be diagnosed.
void Sema::DiagnoseAmbiguousLookup(LookupResult &Result) {
  assert(Result.isAmbiguous() && "Lookup result must be ambiguous");

  DeclarationName Name = Result.getLookupName();
  SourceLocation NameLoc = Result.getNameLoc();
  SourceRange LookupRange = Result.getContextRange();

  switch (Result.getAmbiguityKind()) {
  case LookupResult::AmbiguousBaseSubobjects: {
    CXXBasePaths *Paths = Result.getBasePaths();
    QualType SubobjectType = Paths->front().back().Base->getType();
    Diag(NameLoc, diag::err_ambiguous_member_multiple_subobjects)
      << Name << SubobjectType << getAmbiguousPathsDisplayString(*Paths)
      << LookupRange;

    DeclContext::lookup_iterator Found = Paths->front().Decls;
    while (isa<CXXMethodDecl>(*Found) &&
           cast<CXXMethodDecl>(*Found)->isStatic())
      ++Found;

    Diag((*Found)->getLocation(), diag::note_ambiguous_member_found);
    break;
  }

  case LookupResult::AmbiguousBaseSubobjectTypes: {
    Diag(NameLoc, diag::err_ambiguous_member_multiple_subobject_types)
      << Name << LookupRange;

    CXXBasePaths *Paths = Result.getBasePaths();
    std::set<const NamedDecl *> DeclsPrinted;
    for (CXXBasePaths::paths_iterator Path = Paths->begin(),
                                      PathEnd = Paths->end();
         Path != PathEnd; ++Path) {
      const NamedDecl *D = *Path->Decls;
      if (!D->isInIdentifierNamespace(Result.getIdentifierNamespace()))
        continue;
      if (DeclsPrinted.insert(D).second) {
        if (const auto *TD = dyn_cast<TypedefNameDecl>(D->getUnderlyingDecl()))
          Diag(D->getLocation(), diag::note_ambiguous_member_type_found)
              << TD->getUnderlyingType();
        else if (const auto *TD = dyn_cast<TypeDecl>(D->getUnderlyingDecl()))
          Diag(D->getLocation(), diag::note_ambiguous_member_type_found)
              << Context.getTypeDeclType(TD);
        else
          Diag(D->getLocation(), diag::note_ambiguous_member_found);
      }
    }
    break;
  }

  case LookupResult::AmbiguousTagHiding: {
    Diag(NameLoc, diag::err_ambiguous_tag_hiding) << Name << LookupRange;

    llvm::SmallPtrSet<NamedDecl*, 8> TagDecls;

    for (auto *D : Result)
      if (TagDecl *TD = dyn_cast<TagDecl>(D)) {
        TagDecls.insert(TD);
        Diag(TD->getLocation(), diag::note_hidden_tag);
      }

    for (auto *D : Result)
      if (!isa<TagDecl>(D))
        Diag(D->getLocation(), diag::note_hiding_object);

    // For recovery purposes, go ahead and implement the hiding.
    LookupResult::Filter F = Result.makeFilter();
    while (F.hasNext()) {
      if (TagDecls.count(F.next()))
        F.erase();
    }
    F.done();
    break;
  }

  case LookupResult::AmbiguousReference: {
    Diag(NameLoc, diag::err_ambiguous_reference) << Name << LookupRange;

    for (auto *D : Result)
      Diag(D->getLocation(), diag::note_ambiguous_candidate) << D;
    break;
  }
  }
}

namespace {
  struct AssociatedLookup {
    AssociatedLookup(Sema &S, SourceLocation InstantiationLoc,
                     Sema::AssociatedNamespaceSet &Namespaces,
                     Sema::AssociatedClassSet &Classes)
      : S(S), Namespaces(Namespaces), Classes(Classes),
        InstantiationLoc(InstantiationLoc) {
    }

    bool addClassTransitive(CXXRecordDecl *RD) {
      Classes.insert(RD);
      return ClassesTransitive.insert(RD);
    }

    Sema &S;
    Sema::AssociatedNamespaceSet &Namespaces;
    Sema::AssociatedClassSet &Classes;
    SourceLocation InstantiationLoc;

  private:
    Sema::AssociatedClassSet ClassesTransitive;
  };
} // end anonymous namespace

static void
addAssociatedClassesAndNamespaces(AssociatedLookup &Result, QualType T);

// Given the declaration context \param Ctx of a class, class template or
// enumeration, add the associated namespaces to \param Namespaces as described
// in [basic.lookup.argdep]p2.
static void CollectEnclosingNamespace(Sema::AssociatedNamespaceSet &Namespaces,
                                      DeclContext *Ctx) {
  // The exact wording has been changed in C++14 as a result of
  // CWG 1691 (see also CWG 1690 and CWG 1692). We apply it unconditionally
  // to all language versions since it is possible to return a local type
  // from a lambda in C++11.
  //
  // C++14 [basic.lookup.argdep]p2:
  //   If T is a class type [...]. Its associated namespaces are the innermost
  //   enclosing namespaces of its associated classes. [...]
  //
  //   If T is an enumeration type, its associated namespace is the innermost
  //   enclosing namespace of its declaration. [...]

  // We additionally skip inline namespaces. The innermost non-inline namespace
  // contains all names of all its nested inline namespaces anyway, so we can
  // replace the entire inline namespace tree with its root.
  while (!Ctx->isFileContext() || Ctx->isInlineNamespace())
    Ctx = Ctx->getParent();

  Namespaces.insert(Ctx->getPrimaryContext());
}

// Add the associated classes and namespaces for argument-dependent
// lookup that involves a template argument (C++ [basic.lookup.argdep]p2).
static void
addAssociatedClassesAndNamespaces(AssociatedLookup &Result,
                                  const TemplateArgument &Arg) {
  // C++ [basic.lookup.argdep]p2, last bullet:
  //   -- [...] ;
  switch (Arg.getKind()) {
    case TemplateArgument::Null:
      break;

    case TemplateArgument::Type:
      // [...] the namespaces and classes associated with the types of the
      // template arguments provided for template type parameters (excluding
      // template template parameters)
      addAssociatedClassesAndNamespaces(Result, Arg.getAsType());
      break;

    case TemplateArgument::Template:
    case TemplateArgument::TemplateExpansion: {
      // [...] the namespaces in which any template template arguments are
      // defined; and the classes in which any member templates used as
      // template template arguments are defined.
      TemplateName Template = Arg.getAsTemplateOrTemplatePattern();
      if (ClassTemplateDecl *ClassTemplate
                 = dyn_cast<ClassTemplateDecl>(Template.getAsTemplateDecl())) {
        DeclContext *Ctx = ClassTemplate->getDeclContext();
        if (CXXRecordDecl *EnclosingClass = dyn_cast<CXXRecordDecl>(Ctx))
          Result.Classes.insert(EnclosingClass);
        // Add the associated namespace for this class.
        CollectEnclosingNamespace(Result.Namespaces, Ctx);
      }
      break;
    }

    case TemplateArgument::Declaration:
    case TemplateArgument::Integral:
    case TemplateArgument::Expression:
    case TemplateArgument::NullPtr:
      // [Note: non-type template arguments do not contribute to the set of
      //  associated namespaces. ]
      break;

    case TemplateArgument::Pack:
      for (const auto &P : Arg.pack_elements())
        addAssociatedClassesAndNamespaces(Result, P);
      break;
  }
}

// Add the associated classes and namespaces for argument-dependent lookup
// with an argument of class type (C++ [basic.lookup.argdep]p2).
static void
addAssociatedClassesAndNamespaces(AssociatedLookup &Result,
                                  CXXRecordDecl *Class) {

  // Just silently ignore anything whose name is __va_list_tag.
  if (Class->getDeclName() == Result.S.VAListTagName)
    return;

  // C++ [basic.lookup.argdep]p2:
  //   [...]
  //     -- If T is a class type (including unions), its associated
  //        classes are: the class itself; the class of which it is a
  //        member, if any; and its direct and indirect base classes.
  //        Its associated namespaces are the innermost enclosing
  //        namespaces of its associated classes.

  // Add the class of which it is a member, if any.
  DeclContext *Ctx = Class->getDeclContext();
  if (CXXRecordDecl *EnclosingClass = dyn_cast<CXXRecordDecl>(Ctx))
    Result.Classes.insert(EnclosingClass);

  // Add the associated namespace for this class.
  CollectEnclosingNamespace(Result.Namespaces, Ctx);

  // -- If T is a template-id, its associated namespaces and classes are
  //    the namespace in which the template is defined; for member
  //    templates, the member template's class; the namespaces and classes
  //    associated with the types of the template arguments provided for
  //    template type parameters (excluding template template parameters); the
  //    namespaces in which any template template arguments are defined; and
  //    the classes in which any member templates used as template template
  //    arguments are defined. [Note: non-type template arguments do not
  //    contribute to the set of associated namespaces. ]
  if (ClassTemplateSpecializationDecl *Spec
        = dyn_cast<ClassTemplateSpecializationDecl>(Class)) {
    DeclContext *Ctx = Spec->getSpecializedTemplate()->getDeclContext();
    if (CXXRecordDecl *EnclosingClass = dyn_cast<CXXRecordDecl>(Ctx))
      Result.Classes.insert(EnclosingClass);
    // Add the associated namespace for this class.
    CollectEnclosingNamespace(Result.Namespaces, Ctx);

    const TemplateArgumentList &TemplateArgs = Spec->getTemplateArgs();
    for (unsigned I = 0, N = TemplateArgs.size(); I != N; ++I)
      addAssociatedClassesAndNamespaces(Result, TemplateArgs[I]);
  }

  // Add the class itself. If we've already transitively visited this class,
  // we don't need to visit base classes.
  if (!Result.addClassTransitive(Class))
    return;

  // Only recurse into base classes for complete types.
  if (!Result.S.isCompleteType(Result.InstantiationLoc,
                               Result.S.Context.getRecordType(Class)))
    return;

  // Add direct and indirect base classes along with their associated
  // namespaces.
  SmallVector<CXXRecordDecl *, 32> Bases;
  Bases.push_back(Class);
  while (!Bases.empty()) {
    // Pop this class off the stack.
    Class = Bases.pop_back_val();

    // Visit the base classes.
    for (const auto &Base : Class->bases()) {
      const RecordType *BaseType = Base.getType()->getAs<RecordType>();
      // In dependent contexts, we do ADL twice, and the first time around,
      // the base type might be a dependent TemplateSpecializationType, or a
      // TemplateTypeParmType. If that happens, simply ignore it.
      // FIXME: If we want to support export, we probably need to add the
      // namespace of the template in a TemplateSpecializationType, or even
      // the classes and namespaces of known non-dependent arguments.
      if (!BaseType)
        continue;
      CXXRecordDecl *BaseDecl = cast<CXXRecordDecl>(BaseType->getDecl());
      if (Result.addClassTransitive(BaseDecl)) {
        // Find the associated namespace for this base class.
        DeclContext *BaseCtx = BaseDecl->getDeclContext();
        CollectEnclosingNamespace(Result.Namespaces, BaseCtx);

        // Make sure we visit the bases of this base class.
        if (BaseDecl->bases_begin() != BaseDecl->bases_end())
          Bases.push_back(BaseDecl);
      }
    }
  }
}

// Add the associated classes and namespaces for
// argument-dependent lookup with an argument of type T
// (C++ [basic.lookup.koenig]p2).
static void
addAssociatedClassesAndNamespaces(AssociatedLookup &Result, QualType Ty) {
  // C++ [basic.lookup.koenig]p2:
  //
  //   For each argument type T in the function call, there is a set
  //   of zero or more associated namespaces and a set of zero or more
  //   associated classes to be considered. The sets of namespaces and
  //   classes is determined entirely by the types of the function
  //   arguments (and the namespace of any template template
  //   argument). Typedef names and using-declarations used to specify
  //   the types do not contribute to this set. The sets of namespaces
  //   and classes are determined in the following way:

  SmallVector<const Type *, 16> Queue;
  const Type *T = Ty->getCanonicalTypeInternal().getTypePtr();

  while (true) {
    switch (T->getTypeClass()) {

#define TYPE(Class, Base)
#define DEPENDENT_TYPE(Class, Base) case Type::Class:
#define NON_CANONICAL_TYPE(Class, Base) case Type::Class:
#define NON_CANONICAL_UNLESS_DEPENDENT_TYPE(Class, Base) case Type::Class:
#define ABSTRACT_TYPE(Class, Base)
#include "clang/AST/TypeNodes.inc"
      // T is canonical.  We can also ignore dependent types because
      // we don't need to do ADL at the definition point, but if we
      // wanted to implement template export (or if we find some other
      // use for associated classes and namespaces...) this would be
      // wrong.
      break;

    //    -- If T is a pointer to U or an array of U, its associated
    //       namespaces and classes are those associated with U.
    case Type::Pointer:
      T = cast<PointerType>(T)->getPointeeType().getTypePtr();
      continue;
    case Type::ConstantArray:
    case Type::IncompleteArray:
    case Type::VariableArray:
      T = cast<ArrayType>(T)->getElementType().getTypePtr();
      continue;

    //     -- If T is a fundamental type, its associated sets of
    //        namespaces and classes are both empty.
    case Type::Builtin:
      break;

    //     -- If T is a class type (including unions), its associated
    //        classes are: the class itself; the class of which it is
    //        a member, if any; and its direct and indirect base classes.
    //        Its associated namespaces are the innermost enclosing
    //        namespaces of its associated classes.
    case Type::Record: {
      CXXRecordDecl *Class =
          cast<CXXRecordDecl>(cast<RecordType>(T)->getDecl());
      addAssociatedClassesAndNamespaces(Result, Class);
      break;
    }

    //     -- If T is an enumeration type, its associated namespace
    //        is the innermost enclosing namespace of its declaration.
    //        If it is a class member, its associated class is the
    //        member’s class; else it has no associated class.
    case Type::Enum: {
      EnumDecl *Enum = cast<EnumType>(T)->getDecl();

      DeclContext *Ctx = Enum->getDeclContext();
      if (CXXRecordDecl *EnclosingClass = dyn_cast<CXXRecordDecl>(Ctx))
        Result.Classes.insert(EnclosingClass);

      // Add the associated namespace for this enumeration.
      CollectEnclosingNamespace(Result.Namespaces, Ctx);

      break;
    }

    //     -- If T is a function type, its associated namespaces and
    //        classes are those associated with the function parameter
    //        types and those associated with the return type.
    case Type::FunctionProto: {
      const FunctionProtoType *Proto = cast<FunctionProtoType>(T);
      for (const auto &Arg : Proto->param_types())
        Queue.push_back(Arg.getTypePtr());
      // fallthrough
      LLVM_FALLTHROUGH;
    }
    case Type::FunctionNoProto: {
      const FunctionType *FnType = cast<FunctionType>(T);
      T = FnType->getReturnType().getTypePtr();
      continue;
    }

    //     -- If T is a pointer to a member function of a class X, its
    //        associated namespaces and classes are those associated
    //        with the function parameter types and return type,
    //        together with those associated with X.
    //
    //     -- If T is a pointer to a data member of class X, its
    //        associated namespaces and classes are those associated
    //        with the member type together with those associated with
    //        X.
    case Type::MemberPointer: {
      const MemberPointerType *MemberPtr = cast<MemberPointerType>(T);

      // Queue up the class type into which this points.
      Queue.push_back(MemberPtr->getClass());

      // And directly continue with the pointee type.
      T = MemberPtr->getPointeeType().getTypePtr();
      continue;
    }

    // As an extension, treat this like a normal pointer.
    case Type::BlockPointer:
      T = cast<BlockPointerType>(T)->getPointeeType().getTypePtr();
      continue;

    // References aren't covered by the standard, but that's such an
    // obvious defect that we cover them anyway.
    case Type::LValueReference:
    case Type::RValueReference:
      T = cast<ReferenceType>(T)->getPointeeType().getTypePtr();
      continue;

    // These are fundamental types.
    case Type::Vector:
    case Type::ExtVector:
    case Type::ConstantMatrix:
    case Type::Complex:
    case Type::ExtInt:
      break;

    // Non-deduced auto types only get here for error cases.
    case Type::Auto:
    case Type::DeducedTemplateSpecialization:
      break;

    // If T is an Objective-C object or interface type, or a pointer to an
    // object or interface type, the associated namespace is the global
    // namespace.
    case Type::ObjCObject:
    case Type::ObjCInterface:
    case Type::ObjCObjectPointer:
      Result.Namespaces.insert(Result.S.Context.getTranslationUnitDecl());
      break;

    // Atomic types are just wrappers; use the associations of the
    // contained type.
    case Type::Atomic:
      T = cast<AtomicType>(T)->getValueType().getTypePtr();
      continue;
    case Type::Pipe:
      T = cast<PipeType>(T)->getElementType().getTypePtr();
      continue;
    }

    if (Queue.empty())
      break;
    T = Queue.pop_back_val();
  }
}

/// Find the associated classes and namespaces for
/// argument-dependent lookup for a call with the given set of
/// arguments.
///
/// This routine computes the sets of associated classes and associated
/// namespaces searched by argument-dependent lookup
/// (C++ [basic.lookup.argdep]) for a given set of arguments.
void Sema::FindAssociatedClassesAndNamespaces(
    SourceLocation InstantiationLoc, ArrayRef<Expr *> Args,
    AssociatedNamespaceSet &AssociatedNamespaces,
    AssociatedClassSet &AssociatedClasses) {
  AssociatedNamespaces.clear();
  AssociatedClasses.clear();

  AssociatedLookup Result(*this, InstantiationLoc,
                          AssociatedNamespaces, AssociatedClasses);

  // C++ [basic.lookup.koenig]p2:
  //   For each argument type T in the function call, there is a set
  //   of zero or more associated namespaces and a set of zero or more
  //   associated classes to be considered. The sets of namespaces and
  //   classes is determined entirely by the types of the function
  //   arguments (and the namespace of any template template
  //   argument).
  for (unsigned ArgIdx = 0; ArgIdx != Args.size(); ++ArgIdx) {
    Expr *Arg = Args[ArgIdx];

    if (Arg->getType() != Context.OverloadTy) {
      addAssociatedClassesAndNamespaces(Result, Arg->getType());
      continue;
    }

    // [...] In addition, if the argument is the name or address of a
    // set of overloaded functions and/or function templates, its
    // associated classes and namespaces are the union of those
    // associated with each of the members of the set: the namespace
    // in which the function or function template is defined and the
    // classes and namespaces associated with its (non-dependent)
    // parameter types and return type.
    OverloadExpr *OE = OverloadExpr::find(Arg).Expression;

    for (const NamedDecl *D : OE->decls()) {
      // Look through any using declarations to find the underlying function.
      const FunctionDecl *FDecl = D->getUnderlyingDecl()->getAsFunction();

      // Add the classes and namespaces associated with the parameter
      // types and return type of this function.
      addAssociatedClassesAndNamespaces(Result, FDecl->getType());
    }
  }
}

NamedDecl *Sema::LookupSingleName(Scope *S, DeclarationName Name,
                                  SourceLocation Loc,
                                  LookupNameKind NameKind,
                                  RedeclarationKind Redecl) {
  LookupResult R(*this, Name, Loc, NameKind, Redecl);
  LookupName(R, S);
  return R.getAsSingle<NamedDecl>();
}

/// Find the protocol with the given name, if any.
ObjCProtocolDecl *Sema::LookupProtocol(IdentifierInfo *II,
                                       SourceLocation IdLoc,
                                       RedeclarationKind Redecl) {
  Decl *D = LookupSingleName(TUScope, II, IdLoc,
                             LookupObjCProtocolName, Redecl);
  return cast_or_null<ObjCProtocolDecl>(D);
}

void Sema::LookupOverloadedOperatorName(OverloadedOperatorKind Op, Scope *S,
                                        UnresolvedSetImpl &Functions) {
  // C++ [over.match.oper]p3:
  //     -- The set of non-member candidates is the result of the
  //        unqualified lookup of operator@ in the context of the
  //        expression according to the usual rules for name lookup in
  //        unqualified function calls (3.4.2) except that all member
  //        functions are ignored.
  DeclarationName OpName = Context.DeclarationNames.getCXXOperatorName(Op);
  LookupResult Operators(*this, OpName, SourceLocation(), LookupOperatorName);
  LookupName(Operators, S);

  assert(!Operators.isAmbiguous() && "Operator lookup cannot be ambiguous");
  Functions.append(Operators.begin(), Operators.end());
}

Sema::SpecialMemberOverloadResult Sema::LookupSpecialMember(CXXRecordDecl *RD,
                                                           CXXSpecialMember SM,
                                                           bool ConstArg,
                                                           bool VolatileArg,
                                                           bool RValueThis,
                                                           bool ConstThis,
                                                           bool VolatileThis) {
  assert(CanDeclareSpecialMemberFunction(RD) &&
         "doing special member lookup into record that isn't fully complete");
  RD = RD->getDefinition();
  if (RValueThis || ConstThis || VolatileThis)
    assert((SM == CXXCopyAssignment || SM == CXXMoveAssignment) &&
           "constructors and destructors always have unqualified lvalue this");
  if (ConstArg || VolatileArg)
    assert((SM != CXXDefaultConstructor && SM != CXXDestructor) &&
           "parameter-less special members can't have qualified arguments");

  // FIXME: Get the caller to pass in a location for the lookup.
  SourceLocation LookupLoc = RD->getLocation();

  llvm::FoldingSetNodeID ID;
  ID.AddPointer(RD);
  ID.AddInteger(SM);
  ID.AddInteger(ConstArg);
  ID.AddInteger(VolatileArg);
  ID.AddInteger(RValueThis);
  ID.AddInteger(ConstThis);
  ID.AddInteger(VolatileThis);

  void *InsertPoint;
  SpecialMemberOverloadResultEntry *Result =
    SpecialMemberCache.FindNodeOrInsertPos(ID, InsertPoint);

  // This was already cached
  if (Result)
    return *Result;

  Result = BumpAlloc.Allocate<SpecialMemberOverloadResultEntry>();
  Result = new (Result) SpecialMemberOverloadResultEntry(ID);
  SpecialMemberCache.InsertNode(Result, InsertPoint);

  if (SM == CXXDestructor) {
    if (RD->needsImplicitDestructor()) {
      runWithSufficientStackSpace(RD->getLocation(), [&] {
        DeclareImplicitDestructor(RD);
      });
    }
    CXXDestructorDecl *DD = RD->getDestructor();
    Result->setMethod(DD);
    Result->setKind(DD && !DD->isDeleted()
                        ? SpecialMemberOverloadResult::Success
                        : SpecialMemberOverloadResult::NoMemberOrDeleted);
    return *Result;
  }

  // Prepare for overload resolution. Here we construct a synthetic argument
  // if necessary and make sure that implicit functions are declared.
  CanQualType CanTy = Context.getCanonicalType(Context.getTagDeclType(RD));
  DeclarationName Name;
  Expr *Arg = nullptr;
  unsigned NumArgs;

  QualType ArgType = CanTy;
  ExprValueKind VK = VK_LValue;

  if (SM == CXXDefaultConstructor) {
    Name = Context.DeclarationNames.getCXXConstructorName(CanTy);
    NumArgs = 0;
    if (RD->needsImplicitDefaultConstructor()) {
      runWithSufficientStackSpace(RD->getLocation(), [&] {
        DeclareImplicitDefaultConstructor(RD);
      });
    }
  } else {
    if (SM == CXXCopyConstructor || SM == CXXMoveConstructor) {
      Name = Context.DeclarationNames.getCXXConstructorName(CanTy);
      if (RD->needsImplicitCopyConstructor()) {
        runWithSufficientStackSpace(RD->getLocation(), [&] {
          DeclareImplicitCopyConstructor(RD);
        });
      }
      if (getLangOpts().CPlusPlus11 && RD->needsImplicitMoveConstructor()) {
        runWithSufficientStackSpace(RD->getLocation(), [&] {
          DeclareImplicitMoveConstructor(RD);
        });
      }
    } else {
      Name = Context.DeclarationNames.getCXXOperatorName(OO_Equal);
      if (RD->needsImplicitCopyAssignment()) {
        runWithSufficientStackSpace(RD->getLocation(), [&] {
          DeclareImplicitCopyAssignment(RD);
        });
      }
      if (getLangOpts().CPlusPlus11 && RD->needsImplicitMoveAssignment()) {
        runWithSufficientStackSpace(RD->getLocation(), [&] {
          DeclareImplicitMoveAssignment(RD);
        });
      }
    }

    if (ConstArg)
      ArgType.addConst();
    if (VolatileArg)
      ArgType.addVolatile();

    // This isn't /really/ specified by the standard, but it's implied
    // we should be working from an RValue in the case of move to ensure
    // that we prefer to bind to rvalue references, and an LValue in the
    // case of copy to ensure we don't bind to rvalue references.
    // Possibly an XValue is actually correct in the case of move, but
    // there is no semantic difference for class types in this restricted
    // case.
    if (SM == CXXCopyConstructor || SM == CXXCopyAssignment)
      VK = VK_LValue;
    else
      VK = VK_RValue;
  }

  OpaqueValueExpr FakeArg(LookupLoc, ArgType, VK);

  if (SM != CXXDefaultConstructor) {
    NumArgs = 1;
    Arg = &FakeArg;
  }

  // Create the object argument
  QualType ThisTy = CanTy;
  if (ConstThis)
    ThisTy.addConst();
  if (VolatileThis)
    ThisTy.addVolatile();
  Expr::Classification Classification =
    OpaqueValueExpr(LookupLoc, ThisTy,
                    RValueThis ? VK_RValue : VK_LValue).Classify(Context);

  // Now we perform lookup on the name we computed earlier and do overload
  // resolution. Lookup is only performed directly into the class since there
  // will always be a (possibly implicit) declaration to shadow any others.
  OverloadCandidateSet OCS(LookupLoc, OverloadCandidateSet::CSK_Normal);
  DeclContext::lookup_result R = RD->lookup(Name);

  if (R.empty()) {
    // We might have no default constructor because we have a lambda's closure
    // type, rather than because there's some other declared constructor.
    // Every class has a copy/move constructor, copy/move assignment, and
    // destructor.
    assert(SM == CXXDefaultConstructor &&
           "lookup for a constructor or assignment operator was empty");
    Result->setMethod(nullptr);
    Result->setKind(SpecialMemberOverloadResult::NoMemberOrDeleted);
    return *Result;
  }

  // Copy the candidates as our processing of them may load new declarations
  // from an external source and invalidate lookup_result.
  SmallVector<NamedDecl *, 8> Candidates(R.begin(), R.end());

  for (NamedDecl *CandDecl : Candidates) {
    if (CandDecl->isInvalidDecl())
      continue;

    DeclAccessPair Cand = DeclAccessPair::make(CandDecl, AS_public);
    auto CtorInfo = getConstructorInfo(Cand);
    if (CXXMethodDecl *M = dyn_cast<CXXMethodDecl>(Cand->getUnderlyingDecl())) {
      if (SM == CXXCopyAssignment || SM == CXXMoveAssignment)
        AddMethodCandidate(M, Cand, RD, ThisTy, Classification,
                           llvm::makeArrayRef(&Arg, NumArgs), OCS, true);
      else if (CtorInfo)
        AddOverloadCandidate(CtorInfo.Constructor, CtorInfo.FoundDecl,
                             llvm::makeArrayRef(&Arg, NumArgs), OCS,
                             /*SuppressUserConversions*/ true);
      else
        AddOverloadCandidate(M, Cand, llvm::makeArrayRef(&Arg, NumArgs), OCS,
                             /*SuppressUserConversions*/ true);
    } else if (FunctionTemplateDecl *Tmpl =
                 dyn_cast<FunctionTemplateDecl>(Cand->getUnderlyingDecl())) {
      if (SM == CXXCopyAssignment || SM == CXXMoveAssignment)
        AddMethodTemplateCandidate(
            Tmpl, Cand, RD, nullptr, ThisTy, Classification,
            llvm::makeArrayRef(&Arg, NumArgs), OCS, true);
      else if (CtorInfo)
        AddTemplateOverloadCandidate(
            CtorInfo.ConstructorTmpl, CtorInfo.FoundDecl, nullptr,
            llvm::makeArrayRef(&Arg, NumArgs), OCS, true);
      else
        AddTemplateOverloadCandidate(
            Tmpl, Cand, nullptr, llvm::makeArrayRef(&Arg, NumArgs), OCS, true);
    } else {
      assert(isa<UsingDecl>(Cand.getDecl()) &&
             "illegal Kind of operator = Decl");
    }
  }

  OverloadCandidateSet::iterator Best;
  switch (OCS.BestViableFunction(*this, LookupLoc, Best)) {
    case OR_Success:
      Result->setMethod(cast<CXXMethodDecl>(Best->Function));
      Result->setKind(SpecialMemberOverloadResult::Success);
      break;

    case OR_Deleted:
      Result->setMethod(cast<CXXMethodDecl>(Best->Function));
      Result->setKind(SpecialMemberOverloadResult::NoMemberOrDeleted);
      break;

    case OR_Ambiguous:
      Result->setMethod(nullptr);
      Result->setKind(SpecialMemberOverloadResult::Ambiguous);
      break;

    case OR_No_Viable_Function:
      Result->setMethod(nullptr);
      Result->setKind(SpecialMemberOverloadResult::NoMemberOrDeleted);
      break;
  }

  return *Result;
}

/// Look up the default constructor for the given class.
CXXConstructorDecl *Sema::LookupDefaultConstructor(CXXRecordDecl *Class) {
  SpecialMemberOverloadResult Result =
    LookupSpecialMember(Class, CXXDefaultConstructor, false, false, false,
                        false, false);

  return cast_or_null<CXXConstructorDecl>(Result.getMethod());
}

/// Look up the copying constructor for the given class.
CXXConstructorDecl *Sema::LookupCopyingConstructor(CXXRecordDecl *Class,
                                                   unsigned Quals) {
  assert(!(Quals & ~(Qualifiers::Const | Qualifiers::Volatile)) &&
         "non-const, non-volatile qualifiers for copy ctor arg");
  SpecialMemberOverloadResult Result =
    LookupSpecialMember(Class, CXXCopyConstructor, Quals & Qualifiers::Const,
                        Quals & Qualifiers::Volatile, false, false, false);

  return cast_or_null<CXXConstructorDecl>(Result.getMethod());
}

/// Look up the moving constructor for the given class.
CXXConstructorDecl *Sema::LookupMovingConstructor(CXXRecordDecl *Class,
                                                  unsigned Quals) {
  SpecialMemberOverloadResult Result =
    LookupSpecialMember(Class, CXXMoveConstructor, Quals & Qualifiers::Const,
                        Quals & Qualifiers::Volatile, false, false, false);

  return cast_or_null<CXXConstructorDecl>(Result.getMethod());
}

/// Look up the constructors for the given class.
DeclContext::lookup_result Sema::LookupConstructors(CXXRecordDecl *Class) {
  // If the implicit constructors have not yet been declared, do so now.
  if (CanDeclareSpecialMemberFunction(Class)) {
    runWithSufficientStackSpace(Class->getLocation(), [&] {
      if (Class->needsImplicitDefaultConstructor())
        DeclareImplicitDefaultConstructor(Class);
      if (Class->needsImplicitCopyConstructor())
        DeclareImplicitCopyConstructor(Class);
      if (getLangOpts().CPlusPlus11 && Class->needsImplicitMoveConstructor())
        DeclareImplicitMoveConstructor(Class);
    });
  }

  CanQualType T = Context.getCanonicalType(Context.getTypeDeclType(Class));
  DeclarationName Name = Context.DeclarationNames.getCXXConstructorName(T);
  return Class->lookup(Name);
}

/// Look up the copying assignment operator for the given class.
CXXMethodDecl *Sema::LookupCopyingAssignment(CXXRecordDecl *Class,
                                             unsigned Quals, bool RValueThis,
                                             unsigned ThisQuals) {
  assert(!(Quals & ~(Qualifiers::Const | Qualifiers::Volatile)) &&
         "non-const, non-volatile qualifiers for copy assignment arg");
  assert(!(ThisQuals & ~(Qualifiers::Const | Qualifiers::Volatile)) &&
         "non-const, non-volatile qualifiers for copy assignment this");
  SpecialMemberOverloadResult Result =
    LookupSpecialMember(Class, CXXCopyAssignment, Quals & Qualifiers::Const,
                        Quals & Qualifiers::Volatile, RValueThis,
                        ThisQuals & Qualifiers::Const,
                        ThisQuals & Qualifiers::Volatile);

  return Result.getMethod();
}

/// Look up the moving assignment operator for the given class.
CXXMethodDecl *Sema::LookupMovingAssignment(CXXRecordDecl *Class,
                                            unsigned Quals,
                                            bool RValueThis,
                                            unsigned ThisQuals) {
  assert(!(ThisQuals & ~(Qualifiers::Const | Qualifiers::Volatile)) &&
         "non-const, non-volatile qualifiers for copy assignment this");
  SpecialMemberOverloadResult Result =
    LookupSpecialMember(Class, CXXMoveAssignment, Quals & Qualifiers::Const,
                        Quals & Qualifiers::Volatile, RValueThis,
                        ThisQuals & Qualifiers::Const,
                        ThisQuals & Qualifiers::Volatile);

  return Result.getMethod();
}

/// Look for the destructor of the given class.
///
/// During semantic analysis, this routine should be used in lieu of
/// CXXRecordDecl::getDestructor().
///
/// \returns The destructor for this class.
CXXDestructorDecl *Sema::LookupDestructor(CXXRecordDecl *Class) {
  return cast<CXXDestructorDecl>(LookupSpecialMember(Class, CXXDestructor,
                                                     false, false, false,
                                                     false, false).getMethod());
}

/// LookupLiteralOperator - Determine which literal operator should be used for
/// a user-defined literal, per C++11 [lex.ext].
///
/// Normal overload resolution is not used to select which literal operator to
/// call for a user-defined literal. Look up the provided literal operator name,
/// and filter the results to the appropriate set for the given argument types.
Sema::LiteralOperatorLookupResult
Sema::LookupLiteralOperator(Scope *S, LookupResult &R,
                            ArrayRef<QualType> ArgTys, bool AllowRaw,
                            bool AllowTemplate, bool AllowStringTemplatePack,
                            bool DiagnoseMissing, StringLiteral *StringLit) {
  LookupName(R, S);
  assert(R.getResultKind() != LookupResult::Ambiguous &&
         "literal operator lookup can't be ambiguous");

  // Filter the lookup results appropriately.
  LookupResult::Filter F = R.makeFilter();

  bool AllowCooked = true;
  bool FoundRaw = false;
  bool FoundTemplate = false;
  bool FoundStringTemplatePack = false;
  bool FoundCooked = false;

  while (F.hasNext()) {
    Decl *D = F.next();
    if (UsingShadowDecl *USD = dyn_cast<UsingShadowDecl>(D))
      D = USD->getTargetDecl();

    // If the declaration we found is invalid, skip it.
    if (D->isInvalidDecl()) {
      F.erase();
      continue;
    }

    bool IsRaw = false;
    bool IsTemplate = false;
    bool IsStringTemplatePack = false;
    bool IsCooked = false;

    if (FunctionDecl *FD = dyn_cast<FunctionDecl>(D)) {
      if (FD->getNumParams() == 1 &&
          FD->getParamDecl(0)->getType()->getAs<PointerType>())
        IsRaw = true;
      else if (FD->getNumParams() == ArgTys.size()) {
        IsCooked = true;
        for (unsigned ArgIdx = 0; ArgIdx != ArgTys.size(); ++ArgIdx) {
          QualType ParamTy = FD->getParamDecl(ArgIdx)->getType();
          if (!Context.hasSameUnqualifiedType(ArgTys[ArgIdx], ParamTy)) {
            IsCooked = false;
            break;
          }
        }
      }
    }
    if (FunctionTemplateDecl *FD = dyn_cast<FunctionTemplateDecl>(D)) {
      TemplateParameterList *Params = FD->getTemplateParameters();
      if (Params->size() == 1) {
        IsTemplate = true;
        if (!Params->getParam(0)->isTemplateParameterPack() && !StringLit) {
          // Implied but not stated: user-defined integer and floating literals
          // only ever use numeric literal operator templates, not templates
          // taking a parameter of class type.
          F.erase();
          continue;
        }

        // A string literal template is only considered if the string literal
        // is a well-formed template argument for the template parameter.
        if (StringLit) {
          SFINAETrap Trap(*this);
          SmallVector<TemplateArgument, 1> Checked;
          TemplateArgumentLoc Arg(TemplateArgument(StringLit), StringLit);
          if (CheckTemplateArgument(Params->getParam(0), Arg, FD,
                                    R.getNameLoc(), R.getNameLoc(), 0,
                                    Checked) ||
              Trap.hasErrorOccurred())
            IsTemplate = false;
        }
      } else {
        IsStringTemplatePack = true;
      }
    }

    if (AllowTemplate && StringLit && IsTemplate) {
      FoundTemplate = true;
      AllowRaw = false;
      AllowCooked = false;
      AllowStringTemplatePack = false;
      if (FoundRaw || FoundCooked || FoundStringTemplatePack) {
        F.restart();
        FoundRaw = FoundCooked = FoundStringTemplatePack = false;
      }
    } else if (AllowCooked && IsCooked) {
      FoundCooked = true;
      AllowRaw = false;
      AllowTemplate = StringLit;
      AllowStringTemplatePack = false;
      if (FoundRaw || FoundTemplate || FoundStringTemplatePack) {
        // Go through again and remove the raw and template decls we've
        // already found.
        F.restart();
        FoundRaw = FoundTemplate = FoundStringTemplatePack = false;
      }
    } else if (AllowRaw && IsRaw) {
      FoundRaw = true;
    } else if (AllowTemplate && IsTemplate) {
      FoundTemplate = true;
    } else if (AllowStringTemplatePack && IsStringTemplatePack) {
      FoundStringTemplatePack = true;
    } else {
      F.erase();
    }
  }

  F.done();

  // Per C++20 [lex.ext]p5, we prefer the template form over the non-template
  // form for string literal operator templates.
  if (StringLit && FoundTemplate)
    return LOLR_Template;

  // C++11 [lex.ext]p3, p4: If S contains a literal operator with a matching
  // parameter type, that is used in preference to a raw literal operator
  // or literal operator template.
  if (FoundCooked)
    return LOLR_Cooked;

  // C++11 [lex.ext]p3, p4: S shall contain a raw literal operator or a literal
  // operator template, but not both.
  if (FoundRaw && FoundTemplate) {
    Diag(R.getNameLoc(), diag::err_ovl_ambiguous_call) << R.getLookupName();
    for (LookupResult::iterator I = R.begin(), E = R.end(); I != E; ++I)
      NoteOverloadCandidate(*I, (*I)->getUnderlyingDecl()->getAsFunction());
    return LOLR_Error;
  }

  if (FoundRaw)
    return LOLR_Raw;

  if (FoundTemplate)
    return LOLR_Template;

  if (FoundStringTemplatePack)
    return LOLR_StringTemplatePack;

  // Didn't find anything we could use.
  if (DiagnoseMissing) {
    Diag(R.getNameLoc(), diag::err_ovl_no_viable_literal_operator)
        << R.getLookupName() << (int)ArgTys.size() << ArgTys[0]
        << (ArgTys.size() == 2 ? ArgTys[1] : QualType()) << AllowRaw
        << (AllowTemplate || AllowStringTemplatePack);
    return LOLR_Error;
  }

  return LOLR_ErrorNoDiagnostic;
}

void ADLResult::insert(NamedDecl *New) {
  NamedDecl *&Old = Decls[cast<NamedDecl>(New->getCanonicalDecl())];

  // If we haven't yet seen a decl for this key, or the last decl
  // was exactly this one, we're done.
  if (Old == nullptr || Old == New) {
    Old = New;
    return;
  }

  // Otherwise, decide which is a more recent redeclaration.
  FunctionDecl *OldFD = Old->getAsFunction();
  FunctionDecl *NewFD = New->getAsFunction();

  FunctionDecl *Cursor = NewFD;
  while (true) {
    Cursor = Cursor->getPreviousDecl();

    // If we got to the end without finding OldFD, OldFD is the newer
    // declaration;  leave things as they are.
    if (!Cursor) return;

    // If we do find OldFD, then NewFD is newer.
    if (Cursor == OldFD) break;

    // Otherwise, keep looking.
  }

  Old = New;
}

void Sema::ArgumentDependentLookup(DeclarationName Name, SourceLocation Loc,
                                   ArrayRef<Expr *> Args, ADLResult &Result) {
  // Find all of the associated namespaces and classes based on the
  // arguments we have.
  AssociatedNamespaceSet AssociatedNamespaces;
  AssociatedClassSet AssociatedClasses;
  FindAssociatedClassesAndNamespaces(Loc, Args,
                                     AssociatedNamespaces,
                                     AssociatedClasses);

  // C++ [basic.lookup.argdep]p3:
  //   Let X be the lookup set produced by unqualified lookup (3.4.1)
  //   and let Y be the lookup set produced by argument dependent
  //   lookup (defined as follows). If X contains [...] then Y is
  //   empty. Otherwise Y is the set of declarations found in the
  //   namespaces associated with the argument types as described
  //   below. The set of declarations found by the lookup of the name
  //   is the union of X and Y.
  //
  // Here, we compute Y and add its members to the overloaded
  // candidate set.
  for (auto *NS : AssociatedNamespaces) {
    //   When considering an associated namespace, the lookup is the
    //   same as the lookup performed when the associated namespace is
    //   used as a qualifier (3.4.3.2) except that:
    //
    //     -- Any using-directives in the associated namespace are
    //        ignored.
    //
    //     -- Any namespace-scope friend functions declared in
    //        associated classes are visible within their respective
    //        namespaces even if they are not visible during an ordinary
    //        lookup (11.4).
    DeclContext::lookup_result R = NS->lookup(Name);
    for (auto *D : R) {
      auto *Underlying = D;
      if (auto *USD = dyn_cast<UsingShadowDecl>(D))
        Underlying = USD->getTargetDecl();

      if (!isa<FunctionDecl>(Underlying) &&
          !isa<FunctionTemplateDecl>(Underlying))
        continue;

      // The declaration is visible to argument-dependent lookup if either
      // it's ordinarily visible or declared as a friend in an associated
      // class.
      bool Visible = false;
      for (D = D->getMostRecentDecl(); D;
           D = cast_or_null<NamedDecl>(D->getPreviousDecl())) {
        if (D->getIdentifierNamespace() & Decl::IDNS_Ordinary) {
          if (isVisible(D)) {
            Visible = true;
            break;
          }
        } else if (D->getFriendObjectKind()) {
          auto *RD = cast<CXXRecordDecl>(D->getLexicalDeclContext());
          if (AssociatedClasses.count(RD) && isVisible(D)) {
            Visible = true;
            break;
          }
        }
      }

      // FIXME: Preserve D as the FoundDecl.
      if (Visible)
        Result.insert(Underlying);
    }
  }
}

//----------------------------------------------------------------------------
// Search for all visible declarations.
//----------------------------------------------------------------------------
VisibleDeclConsumer::~VisibleDeclConsumer() { }

bool VisibleDeclConsumer::includeHiddenDecls() const { return false; }

namespace {

class ShadowContextRAII;

class VisibleDeclsRecord {
public:
  /// An entry in the shadow map, which is optimized to store a
  /// single declaration (the common case) but can also store a list
  /// of declarations.
  typedef llvm::TinyPtrVector<NamedDecl*> ShadowMapEntry;

private:
  /// A mapping from declaration names to the declarations that have
  /// this name within a particular scope.
  typedef llvm::DenseMap<DeclarationName, ShadowMapEntry> ShadowMap;

  /// A list of shadow maps, which is used to model name hiding.
  std::list<ShadowMap> ShadowMaps;

  /// The declaration contexts we have already visited.
  llvm::SmallPtrSet<DeclContext *, 8> VisitedContexts;

  friend class ShadowContextRAII;

public:
  /// Determine whether we have already visited this context
  /// (and, if not, note that we are going to visit that context now).
  bool visitedContext(DeclContext *Ctx) {
    return !VisitedContexts.insert(Ctx).second;
  }

  bool alreadyVisitedContext(DeclContext *Ctx) {
    return VisitedContexts.count(Ctx);
  }

  /// Determine whether the given declaration is hidden in the
  /// current scope.
  ///
  /// \returns the declaration that hides the given declaration, or
  /// NULL if no such declaration exists.
  NamedDecl *checkHidden(NamedDecl *ND);

  /// Add a declaration to the current shadow map.
  void add(NamedDecl *ND) {
    ShadowMaps.back()[ND->getDeclName()].push_back(ND);
  }
};

/// RAII object that records when we've entered a shadow context.
class ShadowContextRAII {
  VisibleDeclsRecord &Visible;

  typedef VisibleDeclsRecord::ShadowMap ShadowMap;

public:
  ShadowContextRAII(VisibleDeclsRecord &Visible) : Visible(Visible) {
    Visible.ShadowMaps.emplace_back();
  }

  ~ShadowContextRAII() {
    Visible.ShadowMaps.pop_back();
  }
};

} // end anonymous namespace

NamedDecl *VisibleDeclsRecord::checkHidden(NamedDecl *ND) {
  unsigned IDNS = ND->getIdentifierNamespace();
  std::list<ShadowMap>::reverse_iterator SM = ShadowMaps.rbegin();
  for (std::list<ShadowMap>::reverse_iterator SMEnd = ShadowMaps.rend();
       SM != SMEnd; ++SM) {
    ShadowMap::iterator Pos = SM->find(ND->getDeclName());
    if (Pos == SM->end())
      continue;

    for (auto *D : Pos->second) {
      // A tag declaration does not hide a non-tag declaration.
      if (D->hasTagIdentifierNamespace() &&
          (IDNS & (Decl::IDNS_Member | Decl::IDNS_Ordinary |
                   Decl::IDNS_ObjCProtocol)))
        continue;

      // Protocols are in distinct namespaces from everything else.
      if (((D->getIdentifierNamespace() & Decl::IDNS_ObjCProtocol)
           || (IDNS & Decl::IDNS_ObjCProtocol)) &&
          D->getIdentifierNamespace() != IDNS)
        continue;

      // Functions and function templates in the same scope overload
      // rather than hide.  FIXME: Look for hiding based on function
      // signatures!
      if (D->getUnderlyingDecl()->isFunctionOrFunctionTemplate() &&
          ND->getUnderlyingDecl()->isFunctionOrFunctionTemplate() &&
          SM == ShadowMaps.rbegin())
        continue;

      // A shadow declaration that's created by a resolved using declaration
      // is not hidden by the same using declaration.
      if (isa<UsingShadowDecl>(ND) && isa<UsingDecl>(D) &&
          cast<UsingShadowDecl>(ND)->getUsingDecl() == D)
        continue;

      // We've found a declaration that hides this one.
      return D;
    }
  }

  return nullptr;
}

namespace {
class LookupVisibleHelper {
public:
  LookupVisibleHelper(VisibleDeclConsumer &Consumer, bool IncludeDependentBases,
                      bool LoadExternal)
      : Consumer(Consumer), IncludeDependentBases(IncludeDependentBases),
        LoadExternal(LoadExternal) {}

  void lookupVisibleDecls(Sema &SemaRef, Scope *S, Sema::LookupNameKind Kind,
                          bool IncludeGlobalScope) {
    // Determine the set of using directives available during
    // unqualified name lookup.
    Scope *Initial = S;
    UnqualUsingDirectiveSet UDirs(SemaRef);
    if (SemaRef.getLangOpts().CPlusPlus) {
      // Find the first namespace or translation-unit scope.
      while (S && !isNamespaceOrTranslationUnitScope(S))
        S = S->getParent();

      UDirs.visitScopeChain(Initial, S);
    }
    UDirs.done();

    // Look for visible declarations.
    LookupResult Result(SemaRef, DeclarationName(), SourceLocation(), Kind);
    Result.setAllowHidden(Consumer.includeHiddenDecls());
    if (!IncludeGlobalScope)
      Visited.visitedContext(SemaRef.getASTContext().getTranslationUnitDecl());
    ShadowContextRAII Shadow(Visited);
    lookupInScope(Initial, Result, UDirs);
  }

  void lookupVisibleDecls(Sema &SemaRef, DeclContext *Ctx,
                          Sema::LookupNameKind Kind, bool IncludeGlobalScope) {
    LookupResult Result(SemaRef, DeclarationName(), SourceLocation(), Kind);
    Result.setAllowHidden(Consumer.includeHiddenDecls());
    if (!IncludeGlobalScope)
      Visited.visitedContext(SemaRef.getASTContext().getTranslationUnitDecl());

    ShadowContextRAII Shadow(Visited);
    lookupInDeclContext(Ctx, Result, /*QualifiedNameLookup=*/true,
                        /*InBaseClass=*/false);
  }

private:
  void lookupInDeclContext(DeclContext *Ctx, LookupResult &Result,
                           bool QualifiedNameLookup, bool InBaseClass) {
    if (!Ctx)
      return;

    // Make sure we don't visit the same context twice.
    if (Visited.visitedContext(Ctx->getPrimaryContext()))
      return;

    Consumer.EnteredContext(Ctx);

    // Outside C++, lookup results for the TU live on identifiers.
    if (isa<TranslationUnitDecl>(Ctx) &&
        !Result.getSema().getLangOpts().CPlusPlus) {
      auto &S = Result.getSema();
      auto &Idents = S.Context.Idents;

      // Ensure all external identifiers are in the identifier table.
      if (LoadExternal)
        if (IdentifierInfoLookup *External =
                Idents.getExternalIdentifierLookup()) {
          std::unique_ptr<IdentifierIterator> Iter(External->getIdentifiers());
          for (StringRef Name = Iter->Next(); !Name.empty();
               Name = Iter->Next())
            Idents.get(Name);
        }

      // Walk all lookup results in the TU for each identifier.
      for (const auto &Ident : Idents) {
        for (auto I = S.IdResolver.begin(Ident.getValue()),
                  E = S.IdResolver.end();
             I != E; ++I) {
          if (S.IdResolver.isDeclInScope(*I, Ctx)) {
            if (NamedDecl *ND = Result.getAcceptableDecl(*I)) {
              Consumer.FoundDecl(ND, Visited.checkHidden(ND), Ctx, InBaseClass);
              Visited.add(ND);
            }
          }
        }
      }

      return;
    }

    if (CXXRecordDecl *Class = dyn_cast<CXXRecordDecl>(Ctx))
      Result.getSema().ForceDeclarationOfImplicitMembers(Class);

    // We sometimes skip loading namespace-level results (they tend to be huge).
    bool Load = LoadExternal ||
                !(isa<TranslationUnitDecl>(Ctx) || isa<NamespaceDecl>(Ctx));
    // Enumerate all of the results in this context.
    for (DeclContextLookupResult R :
         Load ? Ctx->lookups()
              : Ctx->noload_lookups(/*PreserveInternalState=*/false)) {
      for (auto *D : R) {
        if (auto *ND = Result.getAcceptableDecl(D)) {
          Consumer.FoundDecl(ND, Visited.checkHidden(ND), Ctx, InBaseClass);
          Visited.add(ND);
        }
      }
    }

    // Traverse using directives for qualified name lookup.
    if (QualifiedNameLookup) {
      ShadowContextRAII Shadow(Visited);
      for (auto I : Ctx->using_directives()) {
        if (!Result.getSema().isVisible(I))
          continue;
        lookupInDeclContext(I->getNominatedNamespace(), Result,
                            QualifiedNameLookup, InBaseClass);
      }
    }

    // Traverse the contexts of inherited C++ classes.
    if (CXXRecordDecl *Record = dyn_cast<CXXRecordDecl>(Ctx)) {
      if (!Record->hasDefinition())
        return;

      for (const auto &B : Record->bases()) {
        QualType BaseType = B.getType();

        RecordDecl *RD;
        if (BaseType->isDependentType()) {
          if (!IncludeDependentBases) {
            // Don't look into dependent bases, because name lookup can't look
            // there anyway.
            continue;
          }
          const auto *TST = BaseType->getAs<TemplateSpecializationType>();
          if (!TST)
            continue;
          TemplateName TN = TST->getTemplateName();
          const auto *TD =
              dyn_cast_or_null<ClassTemplateDecl>(TN.getAsTemplateDecl());
          if (!TD)
            continue;
          RD = TD->getTemplatedDecl();
        } else {
          const auto *Record = BaseType->getAs<RecordType>();
          if (!Record)
            continue;
          RD = Record->getDecl();
        }

        // FIXME: It would be nice to be able to determine whether referencing
        // a particular member would be ambiguous. For example, given
        //
        //   struct A { int member; };
        //   struct B { int member; };
        //   struct C : A, B { };
        //
        //   void f(C *c) { c->### }
        //
        // accessing 'member' would result in an ambiguity. However, we
        // could be smart enough to qualify the member with the base
        // class, e.g.,
        //
        //   c->B::member
        //
        // or
        //
        //   c->A::member

        // Find results in this base class (and its bases).
        ShadowContextRAII Shadow(Visited);
        lookupInDeclContext(RD, Result, QualifiedNameLookup,
                            /*InBaseClass=*/true);
      }
    }

    // Traverse the contexts of Objective-C classes.
    if (ObjCInterfaceDecl *IFace = dyn_cast<ObjCInterfaceDecl>(Ctx)) {
      // Traverse categories.
      for (auto *Cat : IFace->visible_categories()) {
        ShadowContextRAII Shadow(Visited);
        lookupInDeclContext(Cat, Result, QualifiedNameLookup,
                            /*InBaseClass=*/false);
      }

      // Traverse protocols.
      for (auto *I : IFace->all_referenced_protocols()) {
        ShadowContextRAII Shadow(Visited);
        lookupInDeclContext(I, Result, QualifiedNameLookup,
                            /*InBaseClass=*/false);
      }

      // Traverse the superclass.
      if (IFace->getSuperClass()) {
        ShadowContextRAII Shadow(Visited);
        lookupInDeclContext(IFace->getSuperClass(), Result, QualifiedNameLookup,
                            /*InBaseClass=*/true);
      }

      // If there is an implementation, traverse it. We do this to find
      // synthesized ivars.
      if (IFace->getImplementation()) {
        ShadowContextRAII Shadow(Visited);
        lookupInDeclContext(IFace->getImplementation(), Result,
                            QualifiedNameLookup, InBaseClass);
      }
    } else if (ObjCProtocolDecl *Protocol = dyn_cast<ObjCProtocolDecl>(Ctx)) {
      for (auto *I : Protocol->protocols()) {
        ShadowContextRAII Shadow(Visited);
        lookupInDeclContext(I, Result, QualifiedNameLookup,
                            /*InBaseClass=*/false);
      }
    } else if (ObjCCategoryDecl *Category = dyn_cast<ObjCCategoryDecl>(Ctx)) {
      for (auto *I : Category->protocols()) {
        ShadowContextRAII Shadow(Visited);
        lookupInDeclContext(I, Result, QualifiedNameLookup,
                            /*InBaseClass=*/false);
      }

      // If there is an implementation, traverse it.
      if (Category->getImplementation()) {
        ShadowContextRAII Shadow(Visited);
        lookupInDeclContext(Category->getImplementation(), Result,
                            QualifiedNameLookup, /*InBaseClass=*/true);
      }
    }
  }

  void lookupInScope(Scope *S, LookupResult &Result,
                     UnqualUsingDirectiveSet &UDirs) {
    // No clients run in this mode and it's not supported. Please add tests and
    // remove the assertion if you start relying on it.
    assert(!IncludeDependentBases && "Unsupported flag for lookupInScope");

    if (!S)
      return;

    if (!S->getEntity() ||
        (!S->getParent() && !Visited.alreadyVisitedContext(S->getEntity())) ||
        (S->getEntity())->isFunctionOrMethod()) {
      FindLocalExternScope FindLocals(Result);
      // Walk through the declarations in this Scope. The consumer might add new
      // decls to the scope as part of deserialization, so make a copy first.
      SmallVector<Decl *, 8> ScopeDecls(S->decls().begin(), S->decls().end());
      for (Decl *D : ScopeDecls) {
        if (NamedDecl *ND = dyn_cast<NamedDecl>(D))
          if ((ND = Result.getAcceptableDecl(ND))) {
            Consumer.FoundDecl(ND, Visited.checkHidden(ND), nullptr, false);
            Visited.add(ND);
          }
      }
    }

    DeclContext *Entity = S->getLookupEntity();
    if (Entity) {
      // Look into this scope's declaration context, along with any of its
      // parent lookup contexts (e.g., enclosing classes), up to the point
      // where we hit the context stored in the next outer scope.
      DeclContext *OuterCtx = findOuterContext(S);

      for (DeclContext *Ctx = Entity; Ctx && !Ctx->Equals(OuterCtx);
           Ctx = Ctx->getLookupParent()) {
        if (ObjCMethodDecl *Method = dyn_cast<ObjCMethodDecl>(Ctx)) {
          if (Method->isInstanceMethod()) {
            // For instance methods, look for ivars in the method's interface.
            LookupResult IvarResult(Result.getSema(), Result.getLookupName(),
                                    Result.getNameLoc(),
                                    Sema::LookupMemberName);
            if (ObjCInterfaceDecl *IFace = Method->getClassInterface()) {
              lookupInDeclContext(IFace, IvarResult,
                                  /*QualifiedNameLookup=*/false,
                                  /*InBaseClass=*/false);
            }
          }

          // We've already performed all of the name lookup that we need
          // to for Objective-C methods; the next context will be the
          // outer scope.
          break;
        }

        if (Ctx->isFunctionOrMethod())
          continue;

        lookupInDeclContext(Ctx, Result, /*QualifiedNameLookup=*/false,
                            /*InBaseClass=*/false);
      }
    } else if (!S->getParent()) {
      // Look into the translation unit scope. We walk through the translation
      // unit's declaration context, because the Scope itself won't have all of
      // the declarations if we loaded a precompiled header.
      // FIXME: We would like the translation unit's Scope object to point to
      // the translation unit, so we don't need this special "if" branch.
      // However, doing so would force the normal C++ name-lookup code to look
      // into the translation unit decl when the IdentifierInfo chains would
      // suffice. Once we fix that problem (which is part of a more general
      // "don't look in DeclContexts unless we have to" optimization), we can
      // eliminate this.
      Entity = Result.getSema().Context.getTranslationUnitDecl();
      lookupInDeclContext(Entity, Result, /*QualifiedNameLookup=*/false,
                          /*InBaseClass=*/false);
    }

    if (Entity) {
      // Lookup visible declarations in any namespaces found by using
      // directives.
      for (const UnqualUsingEntry &UUE : UDirs.getNamespacesFor(Entity))
        lookupInDeclContext(
            const_cast<DeclContext *>(UUE.getNominatedNamespace()), Result,
            /*QualifiedNameLookup=*/false,
            /*InBaseClass=*/false);
    }

    // Lookup names in the parent scope.
    ShadowContextRAII Shadow(Visited);
    lookupInScope(S->getParent(), Result, UDirs);
  }

private:
  VisibleDeclsRecord Visited;
  VisibleDeclConsumer &Consumer;
  bool IncludeDependentBases;
  bool LoadExternal;
};
} // namespace

void Sema::LookupVisibleDecls(Scope *S, LookupNameKind Kind,
                              VisibleDeclConsumer &Consumer,
                              bool IncludeGlobalScope, bool LoadExternal) {
  LookupVisibleHelper H(Consumer, /*IncludeDependentBases=*/false,
                        LoadExternal);
  H.lookupVisibleDecls(*this, S, Kind, IncludeGlobalScope);
}

void Sema::LookupVisibleDecls(DeclContext *Ctx, LookupNameKind Kind,
                              VisibleDeclConsumer &Consumer,
                              bool IncludeGlobalScope,
                              bool IncludeDependentBases, bool LoadExternal) {
  LookupVisibleHelper H(Consumer, IncludeDependentBases, LoadExternal);
  H.lookupVisibleDecls(*this, Ctx, Kind, IncludeGlobalScope);
}

/// LookupOrCreateLabel - Do a name lookup of a label with the specified name.
/// If GnuLabelLoc is a valid source location, then this is a definition
/// of an __label__ label name, otherwise it is a normal label definition
/// or use.
LabelDecl *Sema::LookupOrCreateLabel(IdentifierInfo *II, SourceLocation Loc,
                                     SourceLocation GnuLabelLoc) {
  // Do a lookup to see if we have a label with this name already.
  NamedDecl *Res = nullptr;

  if (GnuLabelLoc.isValid()) {
    // Local label definitions always shadow existing labels.
    Res = LabelDecl::Create(Context, CurContext, Loc, II, GnuLabelLoc);
    Scope *S = CurScope;
    PushOnScopeChains(Res, S, true);
    return cast<LabelDecl>(Res);
  }

  // Not a GNU local label.
  Res = LookupSingleName(CurScope, II, Loc, LookupLabel, NotForRedeclaration);
  // If we found a label, check to see if it is in the same context as us.
  // When in a Block, we don't want to reuse a label in an enclosing function.
  if (Res && Res->getDeclContext() != CurContext)
    Res = nullptr;
  if (!Res) {
    // If not forward referenced or defined already, create the backing decl.
    Res = LabelDecl::Create(Context, CurContext, Loc, II);
    Scope *S = CurScope->getFnParent();
    assert(S && "Not in a function?");
    PushOnScopeChains(Res, S, true);
  }
  return cast<LabelDecl>(Res);
}

//===----------------------------------------------------------------------===//
// Typo correction
//===----------------------------------------------------------------------===//

static bool isCandidateViable(CorrectionCandidateCallback &CCC,
                              TypoCorrection &Candidate) {
  Candidate.setCallbackDistance(CCC.RankCandidate(Candidate));
  return Candidate.getEditDistance(false) != TypoCorrection::InvalidDistance;
}

static void LookupPotentialTypoResult(Sema &SemaRef,
                                      LookupResult &Res,
                                      IdentifierInfo *Name,
                                      Scope *S, CXXScopeSpec *SS,
                                      DeclContext *MemberContext,
                                      bool EnteringContext,
                                      bool isObjCIvarLookup,
                                      bool FindHidden);

/// Check whether the declarations found for a typo correction are
/// visible. Set the correction's RequiresImport flag to true if none of the
/// declarations are visible, false otherwise.
static void checkCorrectionVisibility(Sema &SemaRef, TypoCorrection &TC) {
  TypoCorrection::decl_iterator DI = TC.begin(), DE = TC.end();

  for (/**/; DI != DE; ++DI)
    if (!LookupResult::isVisible(SemaRef, *DI))
      break;
  // No filtering needed if all decls are visible.
  if (DI == DE) {
    TC.setRequiresImport(false);
    return;
  }

  llvm::SmallVector<NamedDecl*, 4> NewDecls(TC.begin(), DI);
  bool AnyVisibleDecls = !NewDecls.empty();

  for (/**/; DI != DE; ++DI) {
    if (LookupResult::isVisible(SemaRef, *DI)) {
      if (!AnyVisibleDecls) {
        // Found a visible decl, discard all hidden ones.
        AnyVisibleDecls = true;
        NewDecls.clear();
      }
      NewDecls.push_back(*DI);
    } else if (!AnyVisibleDecls && !(*DI)->isModulePrivate())
      NewDecls.push_back(*DI);
  }

  if (NewDecls.empty())
    TC = TypoCorrection();
  else {
    TC.setCorrectionDecls(NewDecls);
    TC.setRequiresImport(!AnyVisibleDecls);
  }
}

// Fill the supplied vector with the IdentifierInfo pointers for each piece of
// the given NestedNameSpecifier (i.e. given a NestedNameSpecifier "foo::bar::",
// fill the vector with the IdentifierInfo pointers for "foo" and "bar").
static void getNestedNameSpecifierIdentifiers(
    NestedNameSpecifier *NNS,
    SmallVectorImpl<const IdentifierInfo*> &Identifiers) {
  if (NestedNameSpecifier *Prefix = NNS->getPrefix())
    getNestedNameSpecifierIdentifiers(Prefix, Identifiers);
  else
    Identifiers.clear();

  const IdentifierInfo *II = nullptr;

  switch (NNS->getKind()) {
  case NestedNameSpecifier::Identifier:
    II = NNS->getAsIdentifier();
    break;

  case NestedNameSpecifier::Namespace:
    if (NNS->getAsNamespace()->isAnonymousNamespace())
      return;
    II = NNS->getAsNamespace()->getIdentifier();
    break;

  case NestedNameSpecifier::NamespaceAlias:
    II = NNS->getAsNamespaceAlias()->getIdentifier();
    break;

  case NestedNameSpecifier::TypeSpecWithTemplate:
  case NestedNameSpecifier::TypeSpec:
    II = QualType(NNS->getAsType(), 0).getBaseTypeIdentifier();
    break;

  case NestedNameSpecifier::Global:
  case NestedNameSpecifier::Super:
    return;
  }

  if (II)
    Identifiers.push_back(II);
}

void TypoCorrectionConsumer::FoundDecl(NamedDecl *ND, NamedDecl *Hiding,
                                       DeclContext *Ctx, bool InBaseClass) {
  // Don't consider hidden names for typo correction.
  if (Hiding)
    return;

  // Only consider entities with identifiers for names, ignoring
  // special names (constructors, overloaded operators, selectors,
  // etc.).
  IdentifierInfo *Name = ND->getIdentifier();
  if (!Name)
    return;

  // Only consider visible declarations and declarations from modules with
  // names that exactly match.
  if (!LookupResult::isVisible(SemaRef, ND) && Name != Typo)
    return;

  FoundName(Name->getName());
}

void TypoCorrectionConsumer::FoundName(StringRef Name) {
  // Compute the edit distance between the typo and the name of this
  // entity, and add the identifier to the list of results.
  addName(Name, nullptr);
}

void TypoCorrectionConsumer::addKeywordResult(StringRef Keyword) {
  // Compute the edit distance between the typo and this keyword,
  // and add the keyword to the list of results.
  addName(Keyword, nullptr, nullptr, true);
}

void TypoCorrectionConsumer::addName(StringRef Name, NamedDecl *ND,
                                     NestedNameSpecifier *NNS, bool isKeyword) {
  // Use a simple length-based heuristic to determine the minimum possible
  // edit distance. If the minimum isn't good enough, bail out early.
  StringRef TypoStr = Typo->getName();
  unsigned MinED = abs((int)Name.size() - (int)TypoStr.size());
  if (MinED && TypoStr.size() / MinED < 3)
    return;

  // Compute an upper bound on the allowable edit distance, so that the
  // edit-distance algorithm can short-circuit.
  unsigned UpperBound = (TypoStr.size() + 2) / 3;
  unsigned ED = TypoStr.edit_distance(Name, true, UpperBound);
  if (ED > UpperBound) return;

  TypoCorrection TC(&SemaRef.Context.Idents.get(Name), ND, NNS, ED);
  if (isKeyword) TC.makeKeyword();
  TC.setCorrectionRange(nullptr, Result.getLookupNameInfo());
  addCorrection(TC);
}

static const unsigned MaxTypoDistanceResultSets = 5;

void TypoCorrectionConsumer::addCorrection(TypoCorrection Correction) {
  StringRef TypoStr = Typo->getName();
  StringRef Name = Correction.getCorrectionAsIdentifierInfo()->getName();

  // For very short typos, ignore potential corrections that have a different
  // base identifier from the typo or which have a normalized edit distance
  // longer than the typo itself.
  if (TypoStr.size() < 3 &&
      (Name != TypoStr || Correction.getEditDistance(true) > TypoStr.size()))
    return;

  // If the correction is resolved but is not viable, ignore it.
  if (Correction.isResolved()) {
    checkCorrectionVisibility(SemaRef, Correction);
    if (!Correction || !isCandidateViable(*CorrectionValidator, Correction))
      return;
  }

  TypoResultList &CList =
      CorrectionResults[Correction.getEditDistance(false)][Name];

  if (!CList.empty() && !CList.back().isResolved())
    CList.pop_back();
  if (NamedDecl *NewND = Correction.getCorrectionDecl()) {
    std::string CorrectionStr = Correction.getAsString(SemaRef.getLangOpts());
    for (TypoResultList::iterator RI = CList.begin(), RIEnd = CList.end();
         RI != RIEnd; ++RI) {
      // If the Correction refers to a decl already in the result list,
      // replace the existing result if the string representation of Correction
      // comes before the current result alphabetically, then stop as there is
      // nothing more to be done to add Correction to the candidate set.
      if (RI->getCorrectionDecl() == NewND) {
        if (CorrectionStr < RI->getAsString(SemaRef.getLangOpts()))
          *RI = Correction;
        return;
      }
    }
  }
  if (CList.empty() || Correction.isResolved())
    CList.push_back(Correction);

  while (CorrectionResults.size() > MaxTypoDistanceResultSets)
    CorrectionResults.erase(std::prev(CorrectionResults.end()));
}

void TypoCorrectionConsumer::addNamespaces(
    const llvm::MapVector<NamespaceDecl *, bool> &KnownNamespaces) {
  SearchNamespaces = true;

  for (auto KNPair : KnownNamespaces)
    Namespaces.addNameSpecifier(KNPair.first);

  bool SSIsTemplate = false;
  if (NestedNameSpecifier *NNS =
          (SS && SS->isValid()) ? SS->getScopeRep() : nullptr) {
    if (const Type *T = NNS->getAsType())
      SSIsTemplate = T->getTypeClass() == Type::TemplateSpecialization;
  }
  // Do not transform this into an iterator-based loop. The loop body can
  // trigger the creation of further types (through lazy deserialization) and
  // invalid iterators into this list.
  auto &Types = SemaRef.getASTContext().getTypes();
  for (unsigned I = 0; I != Types.size(); ++I) {
    const auto *TI = Types[I];
    if (CXXRecordDecl *CD = TI->getAsCXXRecordDecl()) {
      CD = CD->getCanonicalDecl();
      if (!CD->isDependentType() && !CD->isAnonymousStructOrUnion() &&
          !CD->isUnion() && CD->getIdentifier() &&
          (SSIsTemplate || !isa<ClassTemplateSpecializationDecl>(CD)) &&
          (CD->isBeingDefined() || CD->isCompleteDefinition()))
        Namespaces.addNameSpecifier(CD);
    }
  }
}

const TypoCorrection &TypoCorrectionConsumer::getNextCorrection() {
  if (++CurrentTCIndex < ValidatedCorrections.size())
    return ValidatedCorrections[CurrentTCIndex];

  CurrentTCIndex = ValidatedCorrections.size();
  while (!CorrectionResults.empty()) {
    auto DI = CorrectionResults.begin();
    if (DI->second.empty()) {
      CorrectionResults.erase(DI);
      continue;
    }

    auto RI = DI->second.begin();
    if (RI->second.empty()) {
      DI->second.erase(RI);
      performQualifiedLookups();
      continue;
    }

    TypoCorrection TC = RI->second.pop_back_val();
    if (TC.isResolved() || TC.requiresImport() || resolveCorrection(TC)) {
      ValidatedCorrections.push_back(TC);
      return ValidatedCorrections[CurrentTCIndex];
    }
  }
  return ValidatedCorrections[0];  // The empty correction.
}

bool TypoCorrectionConsumer::resolveCorrection(TypoCorrection &Candidate) {
  IdentifierInfo *Name = Candidate.getCorrectionAsIdentifierInfo();
  DeclContext *TempMemberContext = MemberContext;
  CXXScopeSpec *TempSS = SS.get();
retry_lookup:
  LookupPotentialTypoResult(SemaRef, Result, Name, S, TempSS, TempMemberContext,
                            EnteringContext,
                            CorrectionValidator->IsObjCIvarLookup,
                            Name == Typo && !Candidate.WillReplaceSpecifier());
  switch (Result.getResultKind()) {
  case LookupResult::NotFound:
  case LookupResult::NotFoundInCurrentInstantiation:
  case LookupResult::FoundUnresolvedValue:
    if (TempSS) {
      // Immediately retry the lookup without the given CXXScopeSpec
      TempSS = nullptr;
      Candidate.WillReplaceSpecifier(true);
      goto retry_lookup;
    }
    if (TempMemberContext) {
      if (SS && !TempSS)
        TempSS = SS.get();
      TempMemberContext = nullptr;
      goto retry_lookup;
    }
    if (SearchNamespaces)
      QualifiedResults.push_back(Candidate);
    break;

  case LookupResult::Ambiguous:
    // We don't deal with ambiguities.
    break;

  case LookupResult::Found:
  case LookupResult::FoundOverloaded:
    // Store all of the Decls for overloaded symbols
    for (auto *TRD : Result)
      Candidate.addCorrectionDecl(TRD);
    checkCorrectionVisibility(SemaRef, Candidate);
    if (!isCandidateViable(*CorrectionValidator, Candidate)) {
      if (SearchNamespaces)
        QualifiedResults.push_back(Candidate);
      break;
    }
    Candidate.setCorrectionRange(SS.get(), Result.getLookupNameInfo());
    return true;
  }
  return false;
}

void TypoCorrectionConsumer::performQualifiedLookups() {
  unsigned TypoLen = Typo->getName().size();
  for (const TypoCorrection &QR : QualifiedResults) {
    for (const auto &NSI : Namespaces) {
      DeclContext *Ctx = NSI.DeclCtx;
      const Type *NSType = NSI.NameSpecifier->getAsType();

      // If the current NestedNameSpecifier refers to a class and the
      // current correction candidate is the name of that class, then skip
      // it as it is unlikely a qualified version of the class' constructor
      // is an appropriate correction.
      if (CXXRecordDecl *NSDecl = NSType ? NSType->getAsCXXRecordDecl() :
                                           nullptr) {
        if (NSDecl->getIdentifier() == QR.getCorrectionAsIdentifierInfo())
          continue;
      }

      TypoCorrection TC(QR);
      TC.ClearCorrectionDecls();
      TC.setCorrectionSpecifier(NSI.NameSpecifier);
      TC.setQualifierDistance(NSI.EditDistance);
      TC.setCallbackDistance(0); // Reset the callback distance

      // If the current correction candidate and namespace combination are
      // too far away from the original typo based on the normalized edit
      // distance, then skip performing a qualified name lookup.
      unsigned TmpED = TC.getEditDistance(true);
      if (QR.getCorrectionAsIdentifierInfo() != Typo && TmpED &&
          TypoLen / TmpED < 3)
        continue;

      Result.clear();
      Result.setLookupName(QR.getCorrectionAsIdentifierInfo());
      if (!SemaRef.LookupQualifiedName(Result, Ctx))
        continue;

      // Any corrections added below will be validated in subsequent
      // iterations of the main while() loop over the Consumer's contents.
      switch (Result.getResultKind()) {
      case LookupResult::Found:
      case LookupResult::FoundOverloaded: {
        if (SS && SS->isValid()) {
          std::string NewQualified = TC.getAsString(SemaRef.getLangOpts());
          std::string OldQualified;
          llvm::raw_string_ostream OldOStream(OldQualified);
          SS->getScopeRep()->print(OldOStream, SemaRef.getPrintingPolicy());
          OldOStream << Typo->getName();
          // If correction candidate would be an identical written qualified
          // identifier, then the existing CXXScopeSpec probably included a
          // typedef that didn't get accounted for properly.
          if (OldOStream.str() == NewQualified)
            break;
        }
        for (LookupResult::iterator TRD = Result.begin(), TRDEnd = Result.end();
             TRD != TRDEnd; ++TRD) {
          if (SemaRef.CheckMemberAccess(TC.getCorrectionRange().getBegin(),
                                        NSType ? NSType->getAsCXXRecordDecl()
                                               : nullptr,
                                        TRD.getPair()) == Sema::AR_accessible)
            TC.addCorrectionDecl(*TRD);
        }
        if (TC.isResolved()) {
          TC.setCorrectionRange(SS.get(), Result.getLookupNameInfo());
          addCorrection(TC);
        }
        break;
      }
      case LookupResult::NotFound:
      case LookupResult::NotFoundInCurrentInstantiation:
      case LookupResult::Ambiguous:
      case LookupResult::FoundUnresolvedValue:
        break;
      }
    }
  }
  QualifiedResults.clear();
}

TypoCorrectionConsumer::NamespaceSpecifierSet::NamespaceSpecifierSet(
    ASTContext &Context, DeclContext *CurContext, CXXScopeSpec *CurScopeSpec)
    : Context(Context), CurContextChain(buildContextChain(CurContext)) {
  if (NestedNameSpecifier *NNS =
          CurScopeSpec ? CurScopeSpec->getScopeRep() : nullptr) {
    llvm::raw_string_ostream SpecifierOStream(CurNameSpecifier);
    NNS->print(SpecifierOStream, Context.getPrintingPolicy());

    getNestedNameSpecifierIdentifiers(NNS, CurNameSpecifierIdentifiers);
  }
  // Build the list of identifiers that would be used for an absolute
  // (from the global context) NestedNameSpecifier referring to the current
  // context.
  for (DeclContext *C : llvm::reverse(CurContextChain)) {
    if (auto *ND = dyn_cast_or_null<NamespaceDecl>(C))
      CurContextIdentifiers.push_back(ND->getIdentifier());
  }

  // Add the global context as a NestedNameSpecifier
  SpecifierInfo SI = {cast<DeclContext>(Context.getTranslationUnitDecl()),
                      NestedNameSpecifier::GlobalSpecifier(Context), 1};
  DistanceMap[1].push_back(SI);
}

auto TypoCorrectionConsumer::NamespaceSpecifierSet::buildContextChain(
    DeclContext *Start) -> DeclContextList {
  assert(Start && "Building a context chain from a null context");
  DeclContextList Chain;
  for (DeclContext *DC = Start->getPrimaryContext(); DC != nullptr;
       DC = DC->getLookupParent()) {
    NamespaceDecl *ND = dyn_cast_or_null<NamespaceDecl>(DC);
    if (!DC->isInlineNamespace() && !DC->isTransparentContext() &&
        !(ND && ND->isAnonymousNamespace()))
      Chain.push_back(DC->getPrimaryContext());
  }
  return Chain;
}

unsigned
TypoCorrectionConsumer::NamespaceSpecifierSet::buildNestedNameSpecifier(
    DeclContextList &DeclChain, NestedNameSpecifier *&NNS) {
  unsigned NumSpecifiers = 0;
  for (DeclContext *C : llvm::reverse(DeclChain)) {
    if (auto *ND = dyn_cast_or_null<NamespaceDecl>(C)) {
      NNS = NestedNameSpecifier::Create(Context, NNS, ND);
      ++NumSpecifiers;
    } else if (auto *RD = dyn_cast_or_null<RecordDecl>(C)) {
      NNS = NestedNameSpecifier::Create(Context, NNS, RD->isTemplateDecl(),
                                        RD->getTypeForDecl());
      ++NumSpecifiers;
    }
  }
  return NumSpecifiers;
}

void TypoCorrectionConsumer::NamespaceSpecifierSet::addNameSpecifier(
    DeclContext *Ctx) {
  NestedNameSpecifier *NNS = nullptr;
  unsigned NumSpecifiers = 0;
  DeclContextList NamespaceDeclChain(buildContextChain(Ctx));
  DeclContextList FullNamespaceDeclChain(NamespaceDeclChain);

  // Eliminate common elements from the two DeclContext chains.
  for (DeclContext *C : llvm::reverse(CurContextChain)) {
    if (NamespaceDeclChain.empty() || NamespaceDeclChain.back() != C)
      break;
    NamespaceDeclChain.pop_back();
  }

  // Build the NestedNameSpecifier from what is left of the NamespaceDeclChain
  NumSpecifiers = buildNestedNameSpecifier(NamespaceDeclChain, NNS);

  // Add an explicit leading '::' specifier if needed.
  if (NamespaceDeclChain.empty()) {
    // Rebuild the NestedNameSpecifier as a globally-qualified specifier.
    NNS = NestedNameSpecifier::GlobalSpecifier(Context);
    NumSpecifiers =
        buildNestedNameSpecifier(FullNamespaceDeclChain, NNS);
  } else if (NamedDecl *ND =
                 dyn_cast_or_null<NamedDecl>(NamespaceDeclChain.back())) {
    IdentifierInfo *Name = ND->getIdentifier();
    bool SameNameSpecifier = false;
    if (std::find(CurNameSpecifierIdentifiers.begin(),
                  CurNameSpecifierIdentifiers.end(),
                  Name) != CurNameSpecifierIdentifiers.end()) {
      std::string NewNameSpecifier;
      llvm::raw_string_ostream SpecifierOStream(NewNameSpecifier);
      SmallVector<const IdentifierInfo *, 4> NewNameSpecifierIdentifiers;
      getNestedNameSpecifierIdentifiers(NNS, NewNameSpecifierIdentifiers);
      NNS->print(SpecifierOStream, Context.getPrintingPolicy());
      SpecifierOStream.flush();
      SameNameSpecifier = NewNameSpecifier == CurNameSpecifier;
    }
    if (SameNameSpecifier || llvm::find(CurContextIdentifiers, Name) !=
                                 CurContextIdentifiers.end()) {
      // Rebuild the NestedNameSpecifier as a globally-qualified specifier.
      NNS = NestedNameSpecifier::GlobalSpecifier(Context);
      NumSpecifiers =
          buildNestedNameSpecifier(FullNamespaceDeclChain, NNS);
    }
  }

  // If the built NestedNameSpecifier would be replacing an existing
  // NestedNameSpecifier, use the number of component identifiers that
  // would need to be changed as the edit distance instead of the number
  // of components in the built NestedNameSpecifier.
  if (NNS && !CurNameSpecifierIdentifiers.empty()) {
    SmallVector<const IdentifierInfo*, 4> NewNameSpecifierIdentifiers;
    getNestedNameSpecifierIdentifiers(NNS, NewNameSpecifierIdentifiers);
    NumSpecifiers = llvm::ComputeEditDistance(
        llvm::makeArrayRef(CurNameSpecifierIdentifiers),
        llvm::makeArrayRef(NewNameSpecifierIdentifiers));
  }

  SpecifierInfo SI = {Ctx, NNS, NumSpecifiers};
  DistanceMap[NumSpecifiers].push_back(SI);
}

/// Perform name lookup for a possible result for typo correction.
static void LookupPotentialTypoResult(Sema &SemaRef,
                                      LookupResult &Res,
                                      IdentifierInfo *Name,
                                      Scope *S, CXXScopeSpec *SS,
                                      DeclContext *MemberContext,
                                      bool EnteringContext,
                                      bool isObjCIvarLookup,
                                      bool FindHidden) {
  Res.suppressDiagnostics();
  Res.clear();
  Res.setLookupName(Name);
  Res.setAllowHidden(FindHidden);
  if (MemberContext) {
    if (ObjCInterfaceDecl *Class = dyn_cast<ObjCInterfaceDecl>(MemberContext)) {
      if (isObjCIvarLookup) {
        if (ObjCIvarDecl *Ivar = Class->lookupInstanceVariable(Name)) {
          Res.addDecl(Ivar);
          Res.resolveKind();
          return;
        }
      }

      if (ObjCPropertyDecl *Prop = Class->FindPropertyDeclaration(
              Name, ObjCPropertyQueryKind::OBJC_PR_query_instance)) {
        Res.addDecl(Prop);
        Res.resolveKind();
        return;
      }
    }

    SemaRef.LookupQualifiedName(Res, MemberContext);
    return;
  }

  SemaRef.LookupParsedName(Res, S, SS, /*AllowBuiltinCreation=*/false,
                           EnteringContext);

  // Fake ivar lookup; this should really be part of
  // LookupParsedName.
  if (ObjCMethodDecl *Method = SemaRef.getCurMethodDecl()) {
    if (Method->isInstanceMethod() && Method->getClassInterface() &&
        (Res.empty() ||
         (Res.isSingleResult() &&
          Res.getFoundDecl()->isDefinedOutsideFunctionOrMethod()))) {
       if (ObjCIvarDecl *IV
             = Method->getClassInterface()->lookupInstanceVariable(Name)) {
         Res.addDecl(IV);
         Res.resolveKind();
       }
     }
  }
}

/// Add keywords to the consumer as possible typo corrections.
static void AddKeywordsToConsumer(Sema &SemaRef,
                                  TypoCorrectionConsumer &Consumer,
                                  Scope *S, CorrectionCandidateCallback &CCC,
                                  bool AfterNestedNameSpecifier) {
  if (AfterNestedNameSpecifier) {
    // For 'X::', we know exactly which keywords can appear next.
    Consumer.addKeywordResult("template");
    if (CCC.WantExpressionKeywords)
      Consumer.addKeywordResult("operator");
    return;
  }

  if (CCC.WantObjCSuper)
    Consumer.addKeywordResult("super");

  if (CCC.WantTypeSpecifiers) {
    // Add type-specifier keywords to the set of results.
    static const char *const CTypeSpecs[] = {
      "char", "const", "double", "enum", "float", "int", "long", "short",
      "signed", "struct", "union", "unsigned", "void", "volatile",
      "_Complex", "_Imaginary",
      // storage-specifiers as well
      "extern", "inline", "static", "typedef"
    };

    const unsigned NumCTypeSpecs = llvm::array_lengthof(CTypeSpecs);
    for (unsigned I = 0; I != NumCTypeSpecs; ++I)
      Consumer.addKeywordResult(CTypeSpecs[I]);

    if (SemaRef.getLangOpts().C99)
      Consumer.addKeywordResult("restrict");
    if (SemaRef.getLangOpts().Bool || SemaRef.getLangOpts().CPlusPlus)
      Consumer.addKeywordResult("bool");
    else if (SemaRef.getLangOpts().C99)
      Consumer.addKeywordResult("_Bool");

    if (SemaRef.getLangOpts().CPlusPlus) {
      Consumer.addKeywordResult("class");
      Consumer.addKeywordResult("typename");
      Consumer.addKeywordResult("wchar_t");

      if (SemaRef.getLangOpts().CPlusPlus11) {
        Consumer.addKeywordResult("char16_t");
        Consumer.addKeywordResult("char32_t");
        Consumer.addKeywordResult("constexpr");
        Consumer.addKeywordResult("decltype");
        Consumer.addKeywordResult("thread_local");
      }
    }

    if (SemaRef.getLangOpts().GNUKeywords)
      Consumer.addKeywordResult("typeof");
  } else if (CCC.WantFunctionLikeCasts) {
    static const char *const CastableTypeSpecs[] = {
      "char", "double", "float", "int", "long", "short",
      "signed", "unsigned", "void"
    };
    for (auto *kw : CastableTypeSpecs)
      Consumer.addKeywordResult(kw);
  }

  if (CCC.WantCXXNamedCasts && SemaRef.getLangOpts().CPlusPlus) {
    Consumer.addKeywordResult("const_cast");
    Consumer.addKeywordResult("dynamic_cast");
    Consumer.addKeywordResult("reinterpret_cast");
    Consumer.addKeywordResult("static_cast");
  }

  if (CCC.WantExpressionKeywords) {
    Consumer.addKeywordResult("sizeof");
    if (SemaRef.getLangOpts().Bool || SemaRef.getLangOpts().CPlusPlus) {
      Consumer.addKeywordResult("false");
      Consumer.addKeywordResult("true");
    }

    if (SemaRef.getLangOpts().CPlusPlus) {
      static const char *const CXXExprs[] = {
        "delete", "new", "operator", "throw", "typeid"
      };
      const unsigned NumCXXExprs = llvm::array_lengthof(CXXExprs);
      for (unsigned I = 0; I != NumCXXExprs; ++I)
        Consumer.addKeywordResult(CXXExprs[I]);

      if (isa<CXXMethodDecl>(SemaRef.CurContext) &&
          cast<CXXMethodDecl>(SemaRef.CurContext)->isInstance())
        Consumer.addKeywordResult("this");

      if (SemaRef.getLangOpts().CPlusPlus11) {
        Consumer.addKeywordResult("alignof");
        Consumer.addKeywordResult("nullptr");
      }
    }

    if (SemaRef.getLangOpts().C11) {
      // FIXME: We should not suggest _Alignof if the alignof macro
      // is present.
      Consumer.addKeywordResult("_Alignof");
    }
  }

  if (CCC.WantRemainingKeywords) {
    if (SemaRef.getCurFunctionOrMethodDecl() || SemaRef.getCurBlock()) {
      // Statements.
      static const char *const CStmts[] = {
        "do", "else", "for", "goto", "if", "return", "switch", "while" };
      const unsigned NumCStmts = llvm::array_lengthof(CStmts);
      for (unsigned I = 0; I != NumCStmts; ++I)
        Consumer.addKeywordResult(CStmts[I]);

      if (SemaRef.getLangOpts().CPlusPlus) {
        Consumer.addKeywordResult("catch");
        Consumer.addKeywordResult("try");
      }

      if (S && S->getBreakParent())
        Consumer.addKeywordResult("break");

      if (S && S->getContinueParent())
        Consumer.addKeywordResult("continue");

      if (SemaRef.getCurFunction() &&
          !SemaRef.getCurFunction()->SwitchStack.empty()) {
        Consumer.addKeywordResult("case");
        Consumer.addKeywordResult("default");
      }
    } else {
      if (SemaRef.getLangOpts().CPlusPlus) {
        Consumer.addKeywordResult("namespace");
        Consumer.addKeywordResult("template");
      }

      if (S && S->isClassScope()) {
        Consumer.addKeywordResult("explicit");
        Consumer.addKeywordResult("friend");
        Consumer.addKeywordResult("mutable");
        Consumer.addKeywordResult("private");
        Consumer.addKeywordResult("protected");
        Consumer.addKeywordResult("public");
        Consumer.addKeywordResult("virtual");
      }
    }

    if (SemaRef.getLangOpts().CPlusPlus) {
      Consumer.addKeywordResult("using");

      if (SemaRef.getLangOpts().CPlusPlus11)
        Consumer.addKeywordResult("static_assert");
    }
  }
}

std::unique_ptr<TypoCorrectionConsumer> Sema::makeTypoCorrectionConsumer(
    const DeclarationNameInfo &TypoName, Sema::LookupNameKind LookupKind,
    Scope *S, CXXScopeSpec *SS, CorrectionCandidateCallback &CCC,
    DeclContext *MemberContext, bool EnteringContext,
    const ObjCObjectPointerType *OPT, bool ErrorRecovery) {

  if (Diags.hasFatalErrorOccurred() || !getLangOpts().SpellChecking ||
      DisableTypoCorrection)
    return nullptr;

  // In Microsoft mode, don't perform typo correction in a template member
  // function dependent context because it interferes with the "lookup into
  // dependent bases of class templates" feature.
  if (getLangOpts().MSVCCompat && CurContext->isDependentContext() &&
      isa<CXXMethodDecl>(CurContext))
    return nullptr;

  // We only attempt to correct typos for identifiers.
  IdentifierInfo *Typo = TypoName.getName().getAsIdentifierInfo();
  if (!Typo)
    return nullptr;

  // If the scope specifier itself was invalid, don't try to correct
  // typos.
  if (SS && SS->isInvalid())
    return nullptr;

  // Never try to correct typos during any kind of code synthesis.
  if (!CodeSynthesisContexts.empty())
    return nullptr;

  // Don't try to correct 'super'.
  if (S && S->isInObjcMethodScope() && Typo == getSuperIdentifier())
    return nullptr;

  // Abort if typo correction already failed for this specific typo.
  IdentifierSourceLocations::iterator locs = TypoCorrectionFailures.find(Typo);
  if (locs != TypoCorrectionFailures.end() &&
      locs->second.count(TypoName.getLoc()))
    return nullptr;

  // Don't try to correct the identifier "vector" when in AltiVec mode.
  // TODO: Figure out why typo correction misbehaves in this case, fix it, and
  // remove this workaround.
  if ((getLangOpts().AltiVec || getLangOpts().ZVector) && Typo->isStr("vector"))
    return nullptr;

  // Provide a stop gap for files that are just seriously broken.  Trying
  // to correct all typos can turn into a HUGE performance penalty, causing
  // some files to take minutes to get rejected by the parser.
  unsigned Limit = getDiagnostics().getDiagnosticOptions().SpellCheckingLimit;
  if (Limit && TyposCorrected >= Limit)
    return nullptr;
  ++TyposCorrected;

  // If we're handling a missing symbol error, using modules, and the
  // special search all modules option is used, look for a missing import.
  if (ErrorRecovery && getLangOpts().Modules &&
      getLangOpts().ModulesSearchAll) {
    // The following has the side effect of loading the missing module.
    getModuleLoader().lookupMissingImports(Typo->getName(),
                                           TypoName.getBeginLoc());
  }

  // Extend the lifetime of the callback. We delayed this until here
  // to avoid allocations in the hot path (which is where no typo correction
  // occurs). Note that CorrectionCandidateCallback is polymorphic and
  // initially stack-allocated.
  std::unique_ptr<CorrectionCandidateCallback> ClonedCCC = CCC.clone();
  auto Consumer = std::make_unique<TypoCorrectionConsumer>(
      *this, TypoName, LookupKind, S, SS, std::move(ClonedCCC), MemberContext,
      EnteringContext);

  // Perform name lookup to find visible, similarly-named entities.
  bool IsUnqualifiedLookup = false;
  DeclContext *QualifiedDC = MemberContext;
  if (MemberContext) {
    LookupVisibleDecls(MemberContext, LookupKind, *Consumer);

    // Look in qualified interfaces.
    if (OPT) {
      for (auto *I : OPT->quals())
        LookupVisibleDecls(I, LookupKind, *Consumer);
    }
  } else if (SS && SS->isSet()) {
    QualifiedDC = computeDeclContext(*SS, EnteringContext);
    if (!QualifiedDC)
      return nullptr;

    LookupVisibleDecls(QualifiedDC, LookupKind, *Consumer);
  } else {
    IsUnqualifiedLookup = true;
  }

  // Determine whether we are going to search in the various namespaces for
  // corrections.
  bool SearchNamespaces
    = getLangOpts().CPlusPlus &&
      (IsUnqualifiedLookup || (SS && SS->isSet()));

  if (IsUnqualifiedLookup || SearchNamespaces) {
    // For unqualified lookup, look through all of the names that we have
    // seen in this translation unit.
    // FIXME: Re-add the ability to skip very unlikely potential corrections.
    for (const auto &I : Context.Idents)
      Consumer->FoundName(I.getKey());

    // Walk through identifiers in external identifier sources.
    // FIXME: Re-add the ability to skip very unlikely potential corrections.
    if (IdentifierInfoLookup *External
                            = Context.Idents.getExternalIdentifierLookup()) {
      std::unique_ptr<IdentifierIterator> Iter(External->getIdentifiers());
      do {
        StringRef Name = Iter->Next();
        if (Name.empty())
          break;

        Consumer->FoundName(Name);
      } while (true);
    }
  }

  AddKeywordsToConsumer(*this, *Consumer, S,
                        *Consumer->getCorrectionValidator(),
                        SS && SS->isNotEmpty());

  // Build the NestedNameSpecifiers for the KnownNamespaces, if we're going
  // to search those namespaces.
  if (SearchNamespaces) {
    // Load any externally-known namespaces.
    if (ExternalSource && !LoadedExternalKnownNamespaces) {
      SmallVector<NamespaceDecl *, 4> ExternalKnownNamespaces;
      LoadedExternalKnownNamespaces = true;
      ExternalSource->ReadKnownNamespaces(ExternalKnownNamespaces);
      for (auto *N : ExternalKnownNamespaces)
        KnownNamespaces[N] = true;
    }

    Consumer->addNamespaces(KnownNamespaces);
  }

  return Consumer;
}

/// Try to "correct" a typo in the source code by finding
/// visible declarations whose names are similar to the name that was
/// present in the source code.
///
/// \param TypoName the \c DeclarationNameInfo structure that contains
/// the name that was present in the source code along with its location.
///
/// \param LookupKind the name-lookup criteria used to search for the name.
///
/// \param S the scope in which name lookup occurs.
///
/// \param SS the nested-name-specifier that precedes the name we're
/// looking for, if present.
///
/// \param CCC A CorrectionCandidateCallback object that provides further
/// validation of typo correction candidates. It also provides flags for
/// determining the set of keywords permitted.
///
/// \param MemberContext if non-NULL, the context in which to look for
/// a member access expression.
///
/// \param EnteringContext whether we're entering the context described by
/// the nested-name-specifier SS.
///
/// \param OPT when non-NULL, the search for visible declarations will
/// also walk the protocols in the qualified interfaces of \p OPT.
///
/// \returns a \c TypoCorrection containing the corrected name if the typo
/// along with information such as the \c NamedDecl where the corrected name
/// was declared, and any additional \c NestedNameSpecifier needed to access
/// it (C++ only). The \c TypoCorrection is empty if there is no correction.
TypoCorrection Sema::CorrectTypo(const DeclarationNameInfo &TypoName,
                                 Sema::LookupNameKind LookupKind,
                                 Scope *S, CXXScopeSpec *SS,
                                 CorrectionCandidateCallback &CCC,
                                 CorrectTypoKind Mode,
                                 DeclContext *MemberContext,
                                 bool EnteringContext,
                                 const ObjCObjectPointerType *OPT,
                                 bool RecordFailure) {
  // Always let the ExternalSource have the first chance at correction, even
  // if we would otherwise have given up.
  if (ExternalSource) {
    if (TypoCorrection Correction =
            ExternalSource->CorrectTypo(TypoName, LookupKind, S, SS, CCC,
                                        MemberContext, EnteringContext, OPT))
      return Correction;
  }

  // Ugly hack equivalent to CTC == CTC_ObjCMessageReceiver;
  // WantObjCSuper is only true for CTC_ObjCMessageReceiver and for
  // some instances of CTC_Unknown, while WantRemainingKeywords is true
  // for CTC_Unknown but not for CTC_ObjCMessageReceiver.
  bool ObjCMessageReceiver = CCC.WantObjCSuper && !CCC.WantRemainingKeywords;

  IdentifierInfo *Typo = TypoName.getName().getAsIdentifierInfo();
  auto Consumer = makeTypoCorrectionConsumer(TypoName, LookupKind, S, SS, CCC,
                                             MemberContext, EnteringContext,
                                             OPT, Mode == CTK_ErrorRecovery);

  if (!Consumer)
    return TypoCorrection();

  // If we haven't found anything, we're done.
  if (Consumer->empty())
    return FailedCorrection(Typo, TypoName.getLoc(), RecordFailure);

  // Make sure the best edit distance (prior to adding any namespace qualifiers)
  // is not more that about a third of the length of the typo's identifier.
  unsigned ED = Consumer->getBestEditDistance(true);
  unsigned TypoLen = Typo->getName().size();
  if (ED > 0 && TypoLen / ED < 3)
    return FailedCorrection(Typo, TypoName.getLoc(), RecordFailure);

  TypoCorrection BestTC = Consumer->getNextCorrection();
  TypoCorrection SecondBestTC = Consumer->getNextCorrection();
  if (!BestTC)
    return FailedCorrection(Typo, TypoName.getLoc(), RecordFailure);

  ED = BestTC.getEditDistance();

  if (TypoLen >= 3 && ED > 0 && TypoLen / ED < 3) {
    // If this was an unqualified lookup and we believe the callback
    // object wouldn't have filtered out possible corrections, note
    // that no correction was found.
    return FailedCorrection(Typo, TypoName.getLoc(), RecordFailure);
  }

  // If only a single name remains, return that result.
  if (!SecondBestTC ||
      SecondBestTC.getEditDistance(false) > BestTC.getEditDistance(false)) {
    const TypoCorrection &Result = BestTC;

    // Don't correct to a keyword that's the same as the typo; the keyword
    // wasn't actually in scope.
    if (ED == 0 && Result.isKeyword())
      return FailedCorrection(Typo, TypoName.getLoc(), RecordFailure);

    TypoCorrection TC = Result;
    TC.setCorrectionRange(SS, TypoName);
    checkCorrectionVisibility(*this, TC);
    return TC;
  } else if (SecondBestTC && ObjCMessageReceiver) {
    // Prefer 'super' when we're completing in a message-receiver
    // context.

    if (BestTC.getCorrection().getAsString() != "super") {
      if (SecondBestTC.getCorrection().getAsString() == "super")
        BestTC = SecondBestTC;
      else if ((*Consumer)["super"].front().isKeyword())
        BestTC = (*Consumer)["super"].front();
    }
    // Don't correct to a keyword that's the same as the typo; the keyword
    // wasn't actually in scope.
    if (BestTC.getEditDistance() == 0 ||
        BestTC.getCorrection().getAsString() != "super")
      return FailedCorrection(Typo, TypoName.getLoc(), RecordFailure);

    BestTC.setCorrectionRange(SS, TypoName);
    return BestTC;
  }

  // Record the failure's location if needed and return an empty correction. If
  // this was an unqualified lookup and we believe the callback object did not
  // filter out possible corrections, also cache the failure for the typo.
  return FailedCorrection(Typo, TypoName.getLoc(), RecordFailure && !SecondBestTC);
}

/// Try to "correct" a typo in the source code by finding
/// visible declarations whose names are similar to the name that was
/// present in the source code.
///
/// \param TypoName the \c DeclarationNameInfo structure that contains
/// the name that was present in the source code along with its location.
///
/// \param LookupKind the name-lookup criteria used to search for the name.
///
/// \param S the scope in which name lookup occurs.
///
/// \param SS the nested-name-specifier that precedes the name we're
/// looking for, if present.
///
/// \param CCC A CorrectionCandidateCallback object that provides further
/// validation of typo correction candidates. It also provides flags for
/// determining the set of keywords permitted.
///
/// \param TDG A TypoDiagnosticGenerator functor that will be used to print
/// diagnostics when the actual typo correction is attempted.
///
/// \param TRC A TypoRecoveryCallback functor that will be used to build an
/// Expr from a typo correction candidate.
///
/// \param MemberContext if non-NULL, the context in which to look for
/// a member access expression.
///
/// \param EnteringContext whether we're entering the context described by
/// the nested-name-specifier SS.
///
/// \param OPT when non-NULL, the search for visible declarations will
/// also walk the protocols in the qualified interfaces of \p OPT.
///
/// \returns a new \c TypoExpr that will later be replaced in the AST with an
/// Expr representing the result of performing typo correction, or nullptr if
/// typo correction is not possible. If nullptr is returned, no diagnostics will
/// be emitted and it is the responsibility of the caller to emit any that are
/// needed.
TypoExpr *Sema::CorrectTypoDelayed(
    const DeclarationNameInfo &TypoName, Sema::LookupNameKind LookupKind,
    Scope *S, CXXScopeSpec *SS, CorrectionCandidateCallback &CCC,
    TypoDiagnosticGenerator TDG, TypoRecoveryCallback TRC, CorrectTypoKind Mode,
    DeclContext *MemberContext, bool EnteringContext,
    const ObjCObjectPointerType *OPT) {
  auto Consumer = makeTypoCorrectionConsumer(TypoName, LookupKind, S, SS, CCC,
                                             MemberContext, EnteringContext,
                                             OPT, Mode == CTK_ErrorRecovery);

  // Give the external sema source a chance to correct the typo.
  TypoCorrection ExternalTypo;
  if (ExternalSource && Consumer) {
    ExternalTypo = ExternalSource->CorrectTypo(
        TypoName, LookupKind, S, SS, *Consumer->getCorrectionValidator(),
        MemberContext, EnteringContext, OPT);
    if (ExternalTypo)
      Consumer->addCorrection(ExternalTypo);
  }

  if (!Consumer || Consumer->empty())
    return nullptr;

  // Make sure the best edit distance (prior to adding any namespace qualifiers)
  // is not more that about a third of the length of the typo's identifier.
  unsigned ED = Consumer->getBestEditDistance(true);
  IdentifierInfo *Typo = TypoName.getName().getAsIdentifierInfo();
  if (!ExternalTypo && ED > 0 && Typo->getName().size() / ED < 3)
    return nullptr;
  ExprEvalContexts.back().NumTypos++;
  return createDelayedTypo(std::move(Consumer), std::move(TDG), std::move(TRC),
                           TypoName.getLoc());
}

void TypoCorrection::addCorrectionDecl(NamedDecl *CDecl) {
  if (!CDecl) return;

  if (isKeyword())
    CorrectionDecls.clear();

  CorrectionDecls.push_back(CDecl);

  if (!CorrectionName)
    CorrectionName = CDecl->getDeclName();
}

std::string TypoCorrection::getAsString(const LangOptions &LO) const {
  if (CorrectionNameSpec) {
    std::string tmpBuffer;
    llvm::raw_string_ostream PrefixOStream(tmpBuffer);
    CorrectionNameSpec->print(PrefixOStream, PrintingPolicy(LO));
    PrefixOStream << CorrectionName;
    return PrefixOStream.str();
  }

  return CorrectionName.getAsString();
}

bool CorrectionCandidateCallback::ValidateCandidate(
    const TypoCorrection &candidate) {
  if (!candidate.isResolved())
    return true;

  if (candidate.isKeyword())
    return WantTypeSpecifiers || WantExpressionKeywords || WantCXXNamedCasts ||
           WantRemainingKeywords || WantObjCSuper;

  bool HasNonType = false;
  bool HasStaticMethod = false;
  bool HasNonStaticMethod = false;
  for (Decl *D : candidate) {
    if (FunctionTemplateDecl *FTD = dyn_cast<FunctionTemplateDecl>(D))
      D = FTD->getTemplatedDecl();
    if (CXXMethodDecl *Method = dyn_cast<CXXMethodDecl>(D)) {
      if (Method->isStatic())
        HasStaticMethod = true;
      else
        HasNonStaticMethod = true;
    }
    if (!isa<TypeDecl>(D))
      HasNonType = true;
  }

  if (IsAddressOfOperand && HasNonStaticMethod && !HasStaticMethod &&
      !candidate.getCorrectionSpecifier())
    return false;

  return WantTypeSpecifiers || HasNonType;
}

FunctionCallFilterCCC::FunctionCallFilterCCC(Sema &SemaRef, unsigned NumArgs,
                                             bool HasExplicitTemplateArgs,
                                             MemberExpr *ME)
    : NumArgs(NumArgs), HasExplicitTemplateArgs(HasExplicitTemplateArgs),
      CurContext(SemaRef.CurContext), MemberFn(ME) {
  WantTypeSpecifiers = false;
  WantFunctionLikeCasts = SemaRef.getLangOpts().CPlusPlus &&
                          !HasExplicitTemplateArgs && NumArgs == 1;
  WantCXXNamedCasts = HasExplicitTemplateArgs && NumArgs == 1;
  WantRemainingKeywords = false;
}

bool FunctionCallFilterCCC::ValidateCandidate(const TypoCorrection &candidate) {
  if (!candidate.getCorrectionDecl())
    return candidate.isKeyword();

  for (auto *C : candidate) {
    FunctionDecl *FD = nullptr;
    NamedDecl *ND = C->getUnderlyingDecl();
    if (FunctionTemplateDecl *FTD = dyn_cast<FunctionTemplateDecl>(ND))
      FD = FTD->getTemplatedDecl();
    if (!HasExplicitTemplateArgs && !FD) {
      if (!(FD = dyn_cast<FunctionDecl>(ND)) && isa<ValueDecl>(ND)) {
        // If the Decl is neither a function nor a template function,
        // determine if it is a pointer or reference to a function. If so,
        // check against the number of arguments expected for the pointee.
        QualType ValType = cast<ValueDecl>(ND)->getType();
        if (ValType.isNull())
          continue;
        if (ValType->isAnyPointerType() || ValType->isReferenceType())
          ValType = ValType->getPointeeType();
        if (const FunctionProtoType *FPT = ValType->getAs<FunctionProtoType>())
          if (FPT->getNumParams() == NumArgs)
            return true;
      }
    }

    // A typo for a function-style cast can look like a function call in C++.
    if ((HasExplicitTemplateArgs ? getAsTypeTemplateDecl(ND) != nullptr
                                 : isa<TypeDecl>(ND)) &&
        CurContext->getParentASTContext().getLangOpts().CPlusPlus)
      // Only a class or class template can take two or more arguments.
      return NumArgs <= 1 || HasExplicitTemplateArgs || isa<CXXRecordDecl>(ND);

    // Skip the current candidate if it is not a FunctionDecl or does not accept
    // the current number of arguments.
    if (!FD || !(FD->getNumParams() >= NumArgs &&
                 FD->getMinRequiredArguments() <= NumArgs))
      continue;

    // If the current candidate is a non-static C++ method, skip the candidate
    // unless the method being corrected--or the current DeclContext, if the
    // function being corrected is not a method--is a method in the same class
    // or a descendent class of the candidate's parent class.
    if (CXXMethodDecl *MD = dyn_cast<CXXMethodDecl>(FD)) {
      if (MemberFn || !MD->isStatic()) {
        CXXMethodDecl *CurMD =
            MemberFn
                ? dyn_cast_or_null<CXXMethodDecl>(MemberFn->getMemberDecl())
                : dyn_cast_or_null<CXXMethodDecl>(CurContext);
        CXXRecordDecl *CurRD =
            CurMD ? CurMD->getParent()->getCanonicalDecl() : nullptr;
        CXXRecordDecl *RD = MD->getParent()->getCanonicalDecl();
        if (!CurRD || (CurRD != RD && !CurRD->isDerivedFrom(RD)))
          continue;
      }
    }
    return true;
  }
  return false;
}

void Sema::diagnoseTypo(const TypoCorrection &Correction,
                        const PartialDiagnostic &TypoDiag,
                        bool ErrorRecovery) {
  diagnoseTypo(Correction, TypoDiag, PDiag(diag::note_previous_decl),
               ErrorRecovery);
}

/// Find which declaration we should import to provide the definition of
/// the given declaration.
static NamedDecl *getDefinitionToImport(NamedDecl *D) {
  if (VarDecl *VD = dyn_cast<VarDecl>(D))
    return VD->getDefinition();
  if (FunctionDecl *FD = dyn_cast<FunctionDecl>(D))
    return FD->getDefinition();
  if (TagDecl *TD = dyn_cast<TagDecl>(D))
    return TD->getDefinition();
  // The first definition for this ObjCInterfaceDecl might be in the TU
  // and not associated with any module. Use the one we know to be complete
  // and have just seen in a module.
  if (ObjCInterfaceDecl *ID = dyn_cast<ObjCInterfaceDecl>(D))
    return ID;
  if (ObjCProtocolDecl *PD = dyn_cast<ObjCProtocolDecl>(D))
    return PD->getDefinition();
  if (TemplateDecl *TD = dyn_cast<TemplateDecl>(D))
    if (NamedDecl *TTD = TD->getTemplatedDecl())
      return getDefinitionToImport(TTD);
  return nullptr;
}

void Sema::diagnoseMissingImport(SourceLocation Loc, NamedDecl *Decl,
                                 MissingImportKind MIK, bool Recover) {
  // Suggest importing a module providing the definition of this entity, if
  // possible.
  NamedDecl *Def = getDefinitionToImport(Decl);
  if (!Def)
    Def = Decl;

  Module *Owner = getOwningModule(Def);
  assert(Owner && "definition of hidden declaration is not in a module");

  llvm::SmallVector<Module*, 8> OwningModules;
  OwningModules.push_back(Owner);
  auto Merged = Context.getModulesWithMergedDefinition(Def);
  OwningModules.insert(OwningModules.end(), Merged.begin(), Merged.end());

  diagnoseMissingImport(Loc, Def, Def->getLocation(), OwningModules, MIK,
                        Recover);
}

/// Get a "quoted.h" or <angled.h> include path to use in a diagnostic
/// suggesting the addition of a #include of the specified file.
static std::string getHeaderNameForHeader(Preprocessor &PP, const FileEntry *E,
                                          llvm::StringRef IncludingFile) {
  bool IsSystem = false;
  auto Path = PP.getHeaderSearchInfo().suggestPathToFileForDiagnostics(
      E, IncludingFile, &IsSystem);
  return (IsSystem ? '<' : '"') + Path + (IsSystem ? '>' : '"');
}

void Sema::diagnoseMissingImport(SourceLocation UseLoc, NamedDecl *Decl,
                                 SourceLocation DeclLoc,
                                 ArrayRef<Module *> Modules,
                                 MissingImportKind MIK, bool Recover) {
  assert(!Modules.empty());

  auto NotePrevious = [&] {
    // FIXME: Suppress the note backtrace even under
    // -fdiagnostics-show-note-include-stack. We don't care how this
    // declaration was previously reached.
    Diag(DeclLoc, diag::note_unreachable_entity) << (int)MIK;
  };

  // Weed out duplicates from module list.
  llvm::SmallVector<Module*, 8> UniqueModules;
  llvm::SmallDenseSet<Module*, 8> UniqueModuleSet;
  for (auto *M : Modules) {
    if (M->Kind == Module::GlobalModuleFragment)
      continue;
    if (UniqueModuleSet.insert(M).second)
      UniqueModules.push_back(M);
  }

  // Try to find a suitable header-name to #include.
  std::string HeaderName;
  if (const FileEntry *Header =
          PP.getHeaderToIncludeForDiagnostics(UseLoc, DeclLoc)) {
    if (const FileEntry *FE =
            SourceMgr.getFileEntryForID(SourceMgr.getFileID(UseLoc)))
      HeaderName = getHeaderNameForHeader(PP, Header, FE->tryGetRealPathName());
  }

  // If we have a #include we should suggest, or if all definition locations
  // were in global module fragments, don't suggest an import.
  if (!HeaderName.empty() || UniqueModules.empty()) {
    // FIXME: Find a smart place to suggest inserting a #include, and add
    // a FixItHint there.
    Diag(UseLoc, diag::err_module_unimported_use_header)
        << (int)MIK << Decl << !HeaderName.empty() << HeaderName;
    // Produce a note showing where the entity was declared.
    NotePrevious();
    if (Recover)
      createImplicitModuleImportForErrorRecovery(UseLoc, Modules[0]);
    return;
  }

  Modules = UniqueModules;

  if (Modules.size() > 1) {
    std::string ModuleList;
    unsigned N = 0;
    for (Module *M : Modules) {
      ModuleList += "\n        ";
      if (++N == 5 && N != Modules.size()) {
        ModuleList += "[...]";
        break;
      }
      ModuleList += M->getFullModuleName();
    }

    Diag(UseLoc, diag::err_module_unimported_use_multiple)
      << (int)MIK << Decl << ModuleList;
  } else {
    // FIXME: Add a FixItHint that imports the corresponding module.
    Diag(UseLoc, diag::err_module_unimported_use)
      << (int)MIK << Decl << Modules[0]->getFullModuleName();
  }

  NotePrevious();

  // Try to recover by implicitly importing this module.
  if (Recover)
    createImplicitModuleImportForErrorRecovery(UseLoc, Modules[0]);
}

/// Diagnose a successfully-corrected typo. Separated from the correction
/// itself to allow external validation of the result, etc.
///
/// \param Correction The result of performing typo correction.
/// \param TypoDiag The diagnostic to produce. This will have the corrected
///        string added to it (and usually also a fixit).
/// \param PrevNote A note to use when indicating the location of the entity to
///        which we are correcting. Will have the correction string added to it.
/// \param ErrorRecovery If \c true (the default), the caller is going to
///        recover from the typo as if the corrected string had been typed.
///        In this case, \c PDiag must be an error, and we will attach a fixit
///        to it.
void Sema::diagnoseTypo(const TypoCorrection &Correction,
                        const PartialDiagnostic &TypoDiag,
                        const PartialDiagnostic &PrevNote,
                        bool ErrorRecovery) {
  std::string CorrectedStr = Correction.getAsString(getLangOpts());
  std::string CorrectedQuotedStr = Correction.getQuoted(getLangOpts());
  FixItHint FixTypo = FixItHint::CreateReplacement(
      Correction.getCorrectionRange(), CorrectedStr);

  // Maybe we're just missing a module import.
  if (Correction.requiresImport()) {
    NamedDecl *Decl = Correction.getFoundDecl();
    assert(Decl && "import required but no declaration to import");

    diagnoseMissingImport(Correction.getCorrectionRange().getBegin(), Decl,
                          MissingImportKind::Declaration, ErrorRecovery);
    return;
  }

  Diag(Correction.getCorrectionRange().getBegin(), TypoDiag)
    << CorrectedQuotedStr << (ErrorRecovery ? FixTypo : FixItHint());

  NamedDecl *ChosenDecl =
      Correction.isKeyword() ? nullptr : Correction.getFoundDecl();
  if (PrevNote.getDiagID() && ChosenDecl)
    Diag(ChosenDecl->getLocation(), PrevNote)
      << CorrectedQuotedStr << (ErrorRecovery ? FixItHint() : FixTypo);

  // Add any extra diagnostics.
  for (const PartialDiagnostic &PD : Correction.getExtraDiagnostics())
    Diag(Correction.getCorrectionRange().getBegin(), PD);
}

TypoExpr *Sema::createDelayedTypo(std::unique_ptr<TypoCorrectionConsumer> TCC,
                                  TypoDiagnosticGenerator TDG,
                                  TypoRecoveryCallback TRC,
                                  SourceLocation TypoLoc) {
  assert(TCC && "createDelayedTypo requires a valid TypoCorrectionConsumer");
  auto TE = new (Context) TypoExpr(Context.DependentTy, TypoLoc);
  auto &State = DelayedTypos[TE];
  State.Consumer = std::move(TCC);
  State.DiagHandler = std::move(TDG);
  State.RecoveryHandler = std::move(TRC);
  if (TE)
    TypoExprs.push_back(TE);
  return TE;
}

const Sema::TypoExprState &Sema::getTypoExprState(TypoExpr *TE) const {
  auto Entry = DelayedTypos.find(TE);
  assert(Entry != DelayedTypos.end() &&
         "Failed to get the state for a TypoExpr!");
  return Entry->second;
}

void Sema::clearDelayedTypo(TypoExpr *TE) {
  DelayedTypos.erase(TE);
}

void Sema::ActOnPragmaDump(Scope *S, SourceLocation IILoc, IdentifierInfo *II) {
  DeclarationNameInfo Name(II, IILoc);
  LookupResult R(*this, Name, LookupAnyName, Sema::NotForRedeclaration);
  R.suppressDiagnostics();
  R.setHideTags(false);
  LookupName(R, S);
  R.dump();
}<|MERGE_RESOLUTION|>--- conflicted
+++ resolved
@@ -789,6 +789,20 @@
   }
 }
 
+template <typename ProgModel>
+static bool isVersionInMask(const LangOptions &O, unsigned Mask);
+template <>
+bool isVersionInMask<OpenCLBuiltin>(const LangOptions &LO, unsigned Mask) {
+  return isOpenCLVersionContainedInMask(LO, Mask);
+}
+
+// SPIRV Builtins are always permitted, since all builtins are 'SPIRV_ALL'. We
+// have no corresponding language option to check, so we always include them.
+template <>
+bool isVersionInMask<SPIRVBuiltin>(const LangOptions &LO, unsigned Mask) {
+  return true;
+}
+
 /// When trying to resolve a function name, if ProgModel::isBuiltin() returns a
 /// non-null <Index, Len> pair, then the name is referencing a
 /// builtin function.  Add all candidate signatures to the LookUpResult.
@@ -800,8 +814,8 @@
 /// \param Len (in) The signature list has Len elements.
 template <typename ProgModel>
 static void InsertBuiltinDeclarationsFromTable(
-    Sema &S, unsigned BuiltinSetVersion, LookupResult &LR, IdentifierInfo *II,
-    const unsigned FctIndex, const unsigned Len,
+    Sema &S, LookupResult &LR, IdentifierInfo *II, const unsigned FctIndex,
+    const unsigned Len,
     std::function<void(const typename ProgModel::BuiltinStruct &,
                        FunctionDecl &)>
         ProgModelFinalizer) {
@@ -815,29 +829,13 @@
   ASTContext &Context = S.Context;
 
   for (unsigned SignatureIndex = 0; SignatureIndex < Len; SignatureIndex++) {
-<<<<<<< HEAD
     const typename ProgModel::BuiltinStruct &Builtin =
         ProgModel::BuiltinTable[FctIndex + SignatureIndex];
-    ASTContext &Context = S.Context;
-
-    // Ignore this BIF if its version does not match the language options.
-    if (BuiltinSetVersion) {
-      if (BuiltinSetVersion < Builtin.MinVersion)
-        continue;
-      if ((Builtin.MaxVersion != 0) &&
-          (BuiltinSetVersion >= Builtin.MaxVersion))
-        continue;
-    }
-=======
-    const OpenCLBuiltinStruct &OpenCLBuiltin =
-        BuiltinTable[FctIndex + SignatureIndex];
 
     // Ignore this builtin function if it is not available in the currently
     // selected language version.
-    if (!isOpenCLVersionContainedInMask(Context.getLangOpts(),
-                                        OpenCLBuiltin.Versions))
+    if (!isVersionInMask<ProgModel>(Context.getLangOpts(), Builtin.Versions))
       continue;
->>>>>>> 6cb7631d
 
     // Ignore this builtin function if it carries an extension macro that is
     // not defined. This indicates that the extension is not supported by the
@@ -941,11 +939,8 @@
       if (getLangOpts().OpenCL && getLangOpts().DeclareOpenCLBuiltins) {
         auto Index = OpenCLBuiltin::isBuiltin(II->getName());
         if (Index.first) {
-          unsigned OpenCLVersion = Context.getLangOpts().OpenCLVersion;
-          if (Context.getLangOpts().OpenCLCPlusPlus)
-            OpenCLVersion = 200;
           InsertBuiltinDeclarationsFromTable<OpenCLBuiltin>(
-              *this, OpenCLVersion, R, II, Index.first - 1, Index.second,
+              *this, R, II, Index.first - 1, Index.second,
               [this](const OpenCLBuiltin::BuiltinStruct &OpenCLBuiltin,
                      FunctionDecl &NewOpenCLBuiltin) {
                 if (!this->getLangOpts().OpenCLCPlusPlus)
@@ -961,7 +956,7 @@
         auto Index = SPIRVBuiltin::isBuiltin(II->getName());
         if (Index.first) {
           InsertBuiltinDeclarationsFromTable<SPIRVBuiltin>(
-              *this, 0, R, II, Index.first - 1, Index.second,
+              *this, R, II, Index.first - 1, Index.second,
               [this](const SPIRVBuiltin::BuiltinStruct &,
                      FunctionDecl &NewBuiltin) {
                 if (!this->getLangOpts().CPlusPlus)
