--- conflicted
+++ resolved
@@ -789,11 +789,7 @@
     std::vector<QualType> &FunctionList, SmallVector<QualType, 1> &RetTypes,
     SmallVector<SmallVector<QualType, 1>, 5> &ArgTypes, bool IsVariadic) {
   FunctionProtoType::ExtProtoInfo PI(
-<<<<<<< HEAD
-      Context.getTargetInfo().getDefaultCallingConv());
-=======
       Context.getTargetInfo().getLibclcCallingConv());
->>>>>>> 25fbd1f7
   PI.Variadic = IsVariadic;
   PI.ExceptionSpec = FunctionProtoType::ExceptionSpecInfo{EST_BasicNoexcept};
 
