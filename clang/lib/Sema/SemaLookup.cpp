//===--------------------- SemaLookup.cpp - Name Lookup  ------------------===//
//
// Part of the LLVM Project, under the Apache License v2.0 with LLVM Exceptions.
// See https://llvm.org/LICENSE.txt for license information.
// SPDX-License-Identifier: Apache-2.0 WITH LLVM-exception
//
//===----------------------------------------------------------------------===//
//
//  This file implements name lookup for C, C++, Objective-C, and
//  Objective-C++.
//
//===----------------------------------------------------------------------===//

#include "clang/AST/ASTContext.h"
#include "clang/AST/CXXInheritance.h"
#include "clang/AST/Decl.h"
#include "clang/AST/DeclCXX.h"
#include "clang/AST/DeclLookups.h"
#include "clang/AST/DeclObjC.h"
#include "clang/AST/DeclTemplate.h"
#include "clang/AST/Expr.h"
#include "clang/AST/ExprCXX.h"
#include "clang/Basic/Builtins.h"
#include "clang/Basic/LangOptions.h"
#include "clang/Basic/TargetInfo.h"
#include "clang/Lex/HeaderSearch.h"
#include "clang/Lex/ModuleLoader.h"
#include "clang/Lex/Preprocessor.h"
#include "clang/Sema/DeclSpec.h"
#include "clang/Sema/Lookup.h"
#include "clang/Sema/Overload.h"
#include "clang/Sema/RISCVIntrinsicManager.h"
#include "clang/Sema/Scope.h"
#include "clang/Sema/ScopeInfo.h"
#include "clang/Sema/Sema.h"
#include "clang/Sema/SemaInternal.h"
#include "clang/Sema/SemaRISCV.h"
#include "clang/Sema/TemplateDeduction.h"
#include "clang/Sema/TypoCorrection.h"
#include "llvm/ADT/STLExtras.h"
#include "llvm/ADT/STLForwardCompat.h"
#include "llvm/ADT/SmallPtrSet.h"
#include "llvm/ADT/TinyPtrVector.h"
#include "llvm/ADT/edit_distance.h"
#include "llvm/Support/Casting.h"
#include "llvm/Support/ErrorHandling.h"
#include <algorithm>
#include <iterator>
#include <list>
#include <optional>
#include <set>
#include <utility>
#include <vector>

static inline clang::QualType GetFloat16Type(clang::ASTContext &Context);

#include "OpenCLBuiltins.inc"
#include "SPIRVBuiltins.inc"

using namespace clang;
using namespace sema;

namespace {
  class UnqualUsingEntry {
    const DeclContext *Nominated;
    const DeclContext *CommonAncestor;

  public:
    UnqualUsingEntry(const DeclContext *Nominated,
                     const DeclContext *CommonAncestor)
      : Nominated(Nominated), CommonAncestor(CommonAncestor) {
    }

    const DeclContext *getCommonAncestor() const {
      return CommonAncestor;
    }

    const DeclContext *getNominatedNamespace() const {
      return Nominated;
    }

    // Sort by the pointer value of the common ancestor.
    struct Comparator {
      bool operator()(const UnqualUsingEntry &L, const UnqualUsingEntry &R) {
        return L.getCommonAncestor() < R.getCommonAncestor();
      }

      bool operator()(const UnqualUsingEntry &E, const DeclContext *DC) {
        return E.getCommonAncestor() < DC;
      }

      bool operator()(const DeclContext *DC, const UnqualUsingEntry &E) {
        return DC < E.getCommonAncestor();
      }
    };
  };

  /// A collection of using directives, as used by C++ unqualified
  /// lookup.
  class UnqualUsingDirectiveSet {
    Sema &SemaRef;

    typedef SmallVector<UnqualUsingEntry, 8> ListTy;

    ListTy list;
    llvm::SmallPtrSet<DeclContext*, 8> visited;

  public:
    UnqualUsingDirectiveSet(Sema &SemaRef) : SemaRef(SemaRef) {}

    void visitScopeChain(Scope *S, Scope *InnermostFileScope) {
      // C++ [namespace.udir]p1:
      //   During unqualified name lookup, the names appear as if they
      //   were declared in the nearest enclosing namespace which contains
      //   both the using-directive and the nominated namespace.
      DeclContext *InnermostFileDC = InnermostFileScope->getEntity();
      assert(InnermostFileDC && InnermostFileDC->isFileContext());

      for (; S; S = S->getParent()) {
        // C++ [namespace.udir]p1:
        //   A using-directive shall not appear in class scope, but may
        //   appear in namespace scope or in block scope.
        DeclContext *Ctx = S->getEntity();
        if (Ctx && Ctx->isFileContext()) {
          visit(Ctx, Ctx);
        } else if (!Ctx || Ctx->isFunctionOrMethod()) {
          for (auto *I : S->using_directives())
            if (SemaRef.isVisible(I))
              visit(I, InnermostFileDC);
        }
      }
    }

    // Visits a context and collect all of its using directives
    // recursively.  Treats all using directives as if they were
    // declared in the context.
    //
    // A given context is only every visited once, so it is important
    // that contexts be visited from the inside out in order to get
    // the effective DCs right.
    void visit(DeclContext *DC, DeclContext *EffectiveDC) {
      if (!visited.insert(DC).second)
        return;

      addUsingDirectives(DC, EffectiveDC);
    }

    // Visits a using directive and collects all of its using
    // directives recursively.  Treats all using directives as if they
    // were declared in the effective DC.
    void visit(UsingDirectiveDecl *UD, DeclContext *EffectiveDC) {
      DeclContext *NS = UD->getNominatedNamespace();
      if (!visited.insert(NS).second)
        return;

      addUsingDirective(UD, EffectiveDC);
      addUsingDirectives(NS, EffectiveDC);
    }

    // Adds all the using directives in a context (and those nominated
    // by its using directives, transitively) as if they appeared in
    // the given effective context.
    void addUsingDirectives(DeclContext *DC, DeclContext *EffectiveDC) {
      SmallVector<DeclContext*, 4> queue;
      while (true) {
        for (auto *UD : DC->using_directives()) {
          DeclContext *NS = UD->getNominatedNamespace();
          if (SemaRef.isVisible(UD) && visited.insert(NS).second) {
            addUsingDirective(UD, EffectiveDC);
            queue.push_back(NS);
          }
        }

        if (queue.empty())
          return;

        DC = queue.pop_back_val();
      }
    }

    // Add a using directive as if it had been declared in the given
    // context.  This helps implement C++ [namespace.udir]p3:
    //   The using-directive is transitive: if a scope contains a
    //   using-directive that nominates a second namespace that itself
    //   contains using-directives, the effect is as if the
    //   using-directives from the second namespace also appeared in
    //   the first.
    void addUsingDirective(UsingDirectiveDecl *UD, DeclContext *EffectiveDC) {
      // Find the common ancestor between the effective context and
      // the nominated namespace.
      DeclContext *Common = UD->getNominatedNamespace();
      while (!Common->Encloses(EffectiveDC))
        Common = Common->getParent();
      Common = Common->getPrimaryContext();

      list.push_back(UnqualUsingEntry(UD->getNominatedNamespace(), Common));
    }

    void done() { llvm::sort(list, UnqualUsingEntry::Comparator()); }

    typedef ListTy::const_iterator const_iterator;

    const_iterator begin() const { return list.begin(); }
    const_iterator end() const { return list.end(); }

    llvm::iterator_range<const_iterator>
    getNamespacesFor(const DeclContext *DC) const {
      return llvm::make_range(std::equal_range(begin(), end(),
                                               DC->getPrimaryContext(),
                                               UnqualUsingEntry::Comparator()));
    }
  };
} // end anonymous namespace

// Retrieve the set of identifier namespaces that correspond to a
// specific kind of name lookup.
static inline unsigned getIDNS(Sema::LookupNameKind NameKind,
                               bool CPlusPlus,
                               bool Redeclaration) {
  unsigned IDNS = 0;
  switch (NameKind) {
  case Sema::LookupObjCImplicitSelfParam:
  case Sema::LookupOrdinaryName:
  case Sema::LookupRedeclarationWithLinkage:
  case Sema::LookupLocalFriendName:
  case Sema::LookupDestructorName:
    IDNS = Decl::IDNS_Ordinary;
    if (CPlusPlus) {
      IDNS |= Decl::IDNS_Tag | Decl::IDNS_Member | Decl::IDNS_Namespace;
      if (Redeclaration)
        IDNS |= Decl::IDNS_TagFriend | Decl::IDNS_OrdinaryFriend;
    }
    if (Redeclaration)
      IDNS |= Decl::IDNS_LocalExtern;
    break;

  case Sema::LookupOperatorName:
    // Operator lookup is its own crazy thing;  it is not the same
    // as (e.g.) looking up an operator name for redeclaration.
    assert(!Redeclaration && "cannot do redeclaration operator lookup");
    IDNS = Decl::IDNS_NonMemberOperator;
    break;

  case Sema::LookupTagName:
    if (CPlusPlus) {
      IDNS = Decl::IDNS_Type;

      // When looking for a redeclaration of a tag name, we add:
      // 1) TagFriend to find undeclared friend decls
      // 2) Namespace because they can't "overload" with tag decls.
      // 3) Tag because it includes class templates, which can't
      //    "overload" with tag decls.
      if (Redeclaration)
        IDNS |= Decl::IDNS_Tag | Decl::IDNS_TagFriend | Decl::IDNS_Namespace;
    } else {
      IDNS = Decl::IDNS_Tag;
    }
    break;

  case Sema::LookupLabel:
    IDNS = Decl::IDNS_Label;
    break;

  case Sema::LookupMemberName:
    IDNS = Decl::IDNS_Member;
    if (CPlusPlus)
      IDNS |= Decl::IDNS_Tag | Decl::IDNS_Ordinary;
    break;

  case Sema::LookupNestedNameSpecifierName:
    IDNS = Decl::IDNS_Type | Decl::IDNS_Namespace;
    break;

  case Sema::LookupNamespaceName:
    IDNS = Decl::IDNS_Namespace;
    break;

  case Sema::LookupUsingDeclName:
    assert(Redeclaration && "should only be used for redecl lookup");
    IDNS = Decl::IDNS_Ordinary | Decl::IDNS_Tag | Decl::IDNS_Member |
           Decl::IDNS_Using | Decl::IDNS_TagFriend | Decl::IDNS_OrdinaryFriend |
           Decl::IDNS_LocalExtern;
    break;

  case Sema::LookupObjCProtocolName:
    IDNS = Decl::IDNS_ObjCProtocol;
    break;

  case Sema::LookupOMPReductionName:
    IDNS = Decl::IDNS_OMPReduction;
    break;

  case Sema::LookupOMPMapperName:
    IDNS = Decl::IDNS_OMPMapper;
    break;

  case Sema::LookupAnyName:
    IDNS = Decl::IDNS_Ordinary | Decl::IDNS_Tag | Decl::IDNS_Member
      | Decl::IDNS_Using | Decl::IDNS_Namespace | Decl::IDNS_ObjCProtocol
      | Decl::IDNS_Type;
    break;
  }
  return IDNS;
}

void LookupResult::configure() {
  IDNS = getIDNS(LookupKind, getSema().getLangOpts().CPlusPlus,
                 isForRedeclaration());

  // If we're looking for one of the allocation or deallocation
  // operators, make sure that the implicitly-declared new and delete
  // operators can be found.
  switch (NameInfo.getName().getCXXOverloadedOperator()) {
  case OO_New:
  case OO_Delete:
  case OO_Array_New:
  case OO_Array_Delete:
    getSema().DeclareGlobalNewDelete();
    break;

  default:
    break;
  }

  // Compiler builtins are always visible, regardless of where they end
  // up being declared.
  if (IdentifierInfo *Id = NameInfo.getName().getAsIdentifierInfo()) {
    if (unsigned BuiltinID = Id->getBuiltinID()) {
      if (!getSema().Context.BuiltinInfo.isPredefinedLibFunction(BuiltinID))
        AllowHidden = true;
    }
  }
}

bool LookupResult::checkDebugAssumptions() const {
  // This function is never called by NDEBUG builds.
  assert(ResultKind != LookupResultKind::NotFound || Decls.size() == 0);
  assert(ResultKind != LookupResultKind::Found || Decls.size() == 1);
  assert(ResultKind != LookupResultKind::FoundOverloaded || Decls.size() > 1 ||
         (Decls.size() == 1 &&
          isa<FunctionTemplateDecl>((*begin())->getUnderlyingDecl())));
  assert(ResultKind != LookupResultKind::FoundUnresolvedValue ||
         checkUnresolved());
  assert(ResultKind != LookupResultKind::Ambiguous || Decls.size() > 1 ||
         (Decls.size() == 1 &&
          (Ambiguity == LookupAmbiguityKind::AmbiguousBaseSubobjects ||
           Ambiguity == LookupAmbiguityKind::AmbiguousBaseSubobjectTypes)));
  assert((Paths != nullptr) ==
         (ResultKind == LookupResultKind::Ambiguous &&
          (Ambiguity == LookupAmbiguityKind::AmbiguousBaseSubobjectTypes ||
           Ambiguity == LookupAmbiguityKind::AmbiguousBaseSubobjects)));
  return true;
}

// Necessary because CXXBasePaths is not complete in Sema.h
void LookupResult::deletePaths(CXXBasePaths *Paths) {
  delete Paths;
}

/// Get a representative context for a declaration such that two declarations
/// will have the same context if they were found within the same scope.
static const DeclContext *getContextForScopeMatching(const Decl *D) {
  // For function-local declarations, use that function as the context. This
  // doesn't account for scopes within the function; the caller must deal with
  // those.
  if (const DeclContext *DC = D->getLexicalDeclContext();
      DC->isFunctionOrMethod())
    return DC;

  // Otherwise, look at the semantic context of the declaration. The
  // declaration must have been found there.
  return D->getDeclContext()->getRedeclContext();
}

/// Determine whether \p D is a better lookup result than \p Existing,
/// given that they declare the same entity.
static bool isPreferredLookupResult(Sema &S, Sema::LookupNameKind Kind,
                                    const NamedDecl *D,
                                    const NamedDecl *Existing) {
  // When looking up redeclarations of a using declaration, prefer a using
  // shadow declaration over any other declaration of the same entity.
  if (Kind == Sema::LookupUsingDeclName && isa<UsingShadowDecl>(D) &&
      !isa<UsingShadowDecl>(Existing))
    return true;

  const auto *DUnderlying = D->getUnderlyingDecl();
  const auto *EUnderlying = Existing->getUnderlyingDecl();

  // If they have different underlying declarations, prefer a typedef over the
  // original type (this happens when two type declarations denote the same
  // type), per a generous reading of C++ [dcl.typedef]p3 and p4. The typedef
  // might carry additional semantic information, such as an alignment override.
  // However, per C++ [dcl.typedef]p5, when looking up a tag name, prefer a tag
  // declaration over a typedef. Also prefer a tag over a typedef for
  // destructor name lookup because in some contexts we only accept a
  // class-name in a destructor declaration.
  if (DUnderlying->getCanonicalDecl() != EUnderlying->getCanonicalDecl()) {
    assert(isa<TypeDecl>(DUnderlying) && isa<TypeDecl>(EUnderlying));
    bool HaveTag = isa<TagDecl>(EUnderlying);
    bool WantTag =
        Kind == Sema::LookupTagName || Kind == Sema::LookupDestructorName;
    return HaveTag != WantTag;
  }

  // Pick the function with more default arguments.
  // FIXME: In the presence of ambiguous default arguments, we should keep both,
  //        so we can diagnose the ambiguity if the default argument is needed.
  //        See C++ [over.match.best]p3.
  if (const auto *DFD = dyn_cast<FunctionDecl>(DUnderlying)) {
    const auto *EFD = cast<FunctionDecl>(EUnderlying);
    unsigned DMin = DFD->getMinRequiredArguments();
    unsigned EMin = EFD->getMinRequiredArguments();
    // If D has more default arguments, it is preferred.
    if (DMin != EMin)
      return DMin < EMin;
    // FIXME: When we track visibility for default function arguments, check
    // that we pick the declaration with more visible default arguments.
  }

  // Pick the template with more default template arguments.
  if (const auto *DTD = dyn_cast<TemplateDecl>(DUnderlying)) {
    const auto *ETD = cast<TemplateDecl>(EUnderlying);
    unsigned DMin = DTD->getTemplateParameters()->getMinRequiredArguments();
    unsigned EMin = ETD->getTemplateParameters()->getMinRequiredArguments();
    // If D has more default arguments, it is preferred. Note that default
    // arguments (and their visibility) is monotonically increasing across the
    // redeclaration chain, so this is a quick proxy for "is more recent".
    if (DMin != EMin)
      return DMin < EMin;
    // If D has more *visible* default arguments, it is preferred. Note, an
    // earlier default argument being visible does not imply that a later
    // default argument is visible, so we can't just check the first one.
    for (unsigned I = DMin, N = DTD->getTemplateParameters()->size();
        I != N; ++I) {
      if (!S.hasVisibleDefaultArgument(
              ETD->getTemplateParameters()->getParam(I)) &&
          S.hasVisibleDefaultArgument(
              DTD->getTemplateParameters()->getParam(I)))
        return true;
    }
  }

  // VarDecl can have incomplete array types, prefer the one with more complete
  // array type.
  if (const auto *DVD = dyn_cast<VarDecl>(DUnderlying)) {
    const auto *EVD = cast<VarDecl>(EUnderlying);
    if (EVD->getType()->isIncompleteType() &&
        !DVD->getType()->isIncompleteType()) {
      // Prefer the decl with a more complete type if visible.
      return S.isVisible(DVD);
    }
    return false; // Avoid picking up a newer decl, just because it was newer.
  }

  // For most kinds of declaration, it doesn't really matter which one we pick.
  if (!isa<FunctionDecl>(DUnderlying) && !isa<VarDecl>(DUnderlying)) {
    // If the existing declaration is hidden, prefer the new one. Otherwise,
    // keep what we've got.
    return !S.isVisible(Existing);
  }

  // Pick the newer declaration; it might have a more precise type.
  for (const Decl *Prev = DUnderlying->getPreviousDecl(); Prev;
       Prev = Prev->getPreviousDecl())
    if (Prev == EUnderlying)
      return true;
  return false;
}

/// Determine whether \p D can hide a tag declaration.
static bool canHideTag(const NamedDecl *D) {
  // C++ [basic.scope.declarative]p4:
  //   Given a set of declarations in a single declarative region [...]
  //   exactly one declaration shall declare a class name or enumeration name
  //   that is not a typedef name and the other declarations shall all refer to
  //   the same variable, non-static data member, or enumerator, or all refer
  //   to functions and function templates; in this case the class name or
  //   enumeration name is hidden.
  // C++ [basic.scope.hiding]p2:
  //   A class name or enumeration name can be hidden by the name of a
  //   variable, data member, function, or enumerator declared in the same
  //   scope.
  // An UnresolvedUsingValueDecl always instantiates to one of these.
  D = D->getUnderlyingDecl();
  return isa<VarDecl>(D) || isa<EnumConstantDecl>(D) || isa<FunctionDecl>(D) ||
         isa<FunctionTemplateDecl>(D) || isa<FieldDecl>(D) ||
         isa<UnresolvedUsingValueDecl>(D);
}

/// Resolves the result kind of this lookup.
void LookupResult::resolveKind() {
  unsigned N = Decls.size();

  // Fast case: no possible ambiguity.
  if (N == 0) {
    assert(ResultKind == LookupResultKind::NotFound ||
           ResultKind == LookupResultKind::NotFoundInCurrentInstantiation);
    return;
  }

  // If there's a single decl, we need to examine it to decide what
  // kind of lookup this is.
  if (N == 1) {
    const NamedDecl *D = (*Decls.begin())->getUnderlyingDecl();
    if (isa<FunctionTemplateDecl>(D))
      ResultKind = LookupResultKind::FoundOverloaded;
    else if (isa<UnresolvedUsingValueDecl>(D))
      ResultKind = LookupResultKind::FoundUnresolvedValue;
    return;
  }

  // Don't do any extra resolution if we've already resolved as ambiguous.
  if (ResultKind == LookupResultKind::Ambiguous)
    return;

  llvm::SmallDenseMap<const NamedDecl *, unsigned, 16> Unique;
  llvm::SmallDenseMap<QualType, unsigned, 16> UniqueTypes;

  bool Ambiguous = false;
  bool ReferenceToPlaceHolderVariable = false;
  bool HasTag = false, HasFunction = false;
  bool HasFunctionTemplate = false, HasUnresolved = false;
  const NamedDecl *HasNonFunction = nullptr;

  llvm::SmallVector<const NamedDecl *, 4> EquivalentNonFunctions;
  llvm::BitVector RemovedDecls(N);

  for (unsigned I = 0; I < N; I++) {
    const NamedDecl *D = Decls[I]->getUnderlyingDecl();
    D = cast<NamedDecl>(D->getCanonicalDecl());

    // Ignore an invalid declaration unless it's the only one left.
    // Also ignore HLSLBufferDecl which not have name conflict with other Decls.
    if ((D->isInvalidDecl() || isa<HLSLBufferDecl>(D)) &&
        N - RemovedDecls.count() > 1) {
      RemovedDecls.set(I);
      continue;
    }

    // C++ [basic.scope.hiding]p2:
    //   A class name or enumeration name can be hidden by the name of
    //   an object, function, or enumerator declared in the same
    //   scope. If a class or enumeration name and an object, function,
    //   or enumerator are declared in the same scope (in any order)
    //   with the same name, the class or enumeration name is hidden
    //   wherever the object, function, or enumerator name is visible.
    if (HideTags && isa<TagDecl>(D)) {
      bool Hidden = false;
      for (auto *OtherDecl : Decls) {
        if (canHideTag(OtherDecl) && !OtherDecl->isInvalidDecl() &&
            getContextForScopeMatching(OtherDecl)->Equals(
                getContextForScopeMatching(Decls[I]))) {
          RemovedDecls.set(I);
          Hidden = true;
          break;
        }
      }
      if (Hidden)
        continue;
    }

    std::optional<unsigned> ExistingI;

    // Redeclarations of types via typedef can occur both within a scope
    // and, through using declarations and directives, across scopes. There is
    // no ambiguity if they all refer to the same type, so unique based on the
    // canonical type.
    if (const auto *TD = dyn_cast<TypeDecl>(D)) {
      auto UniqueResult = UniqueTypes.insert(
          std::make_pair(getSema().Context.getCanonicalTypeDeclType(TD), I));
      if (!UniqueResult.second) {
        // The type is not unique.
        ExistingI = UniqueResult.first->second;
      }
    }

    // For non-type declarations, check for a prior lookup result naming this
    // canonical declaration.
    if (!ExistingI) {
      auto UniqueResult = Unique.insert(std::make_pair(D, I));
      if (!UniqueResult.second) {
        // We've seen this entity before.
        ExistingI = UniqueResult.first->second;
      }
    }

    if (ExistingI) {
      // This is not a unique lookup result. Pick one of the results and
      // discard the other.
      if (isPreferredLookupResult(getSema(), getLookupKind(), Decls[I],
                                  Decls[*ExistingI]))
        Decls[*ExistingI] = Decls[I];
      RemovedDecls.set(I);
      continue;
    }

    // Otherwise, do some decl type analysis and then continue.

    if (isa<UnresolvedUsingValueDecl>(D)) {
      HasUnresolved = true;
    } else if (isa<TagDecl>(D)) {
      if (HasTag)
        Ambiguous = true;
      HasTag = true;
    } else if (isa<FunctionTemplateDecl>(D)) {
      HasFunction = true;
      HasFunctionTemplate = true;
    } else if (isa<FunctionDecl>(D)) {
      HasFunction = true;
    } else {
      if (HasNonFunction) {
        // If we're about to create an ambiguity between two declarations that
        // are equivalent, but one is an internal linkage declaration from one
        // module and the other is an internal linkage declaration from another
        // module, just skip it.
        if (getSema().isEquivalentInternalLinkageDeclaration(HasNonFunction,
                                                             D)) {
          EquivalentNonFunctions.push_back(D);
          RemovedDecls.set(I);
          continue;
        }
        if (D->isPlaceholderVar(getSema().getLangOpts()) &&
            getContextForScopeMatching(D) ==
                getContextForScopeMatching(Decls[I])) {
          ReferenceToPlaceHolderVariable = true;
        }
        Ambiguous = true;
      }
      HasNonFunction = D;
    }
  }

  // FIXME: This diagnostic should really be delayed until we're done with
  // the lookup result, in case the ambiguity is resolved by the caller.
  if (!EquivalentNonFunctions.empty() && !Ambiguous)
    getSema().diagnoseEquivalentInternalLinkageDeclarations(
        getNameLoc(), HasNonFunction, EquivalentNonFunctions);

  // Remove decls by replacing them with decls from the end (which
  // means that we need to iterate from the end) and then truncating
  // to the new size.
  for (int I = RemovedDecls.find_last(); I >= 0; I = RemovedDecls.find_prev(I))
    Decls[I] = Decls[--N];
  Decls.truncate(N);

  if ((HasNonFunction && (HasFunction || HasUnresolved)) ||
      (HideTags && HasTag && (HasFunction || HasNonFunction || HasUnresolved)))
    Ambiguous = true;

  if (Ambiguous && ReferenceToPlaceHolderVariable)
    setAmbiguous(LookupAmbiguityKind::AmbiguousReferenceToPlaceholderVariable);
  else if (Ambiguous)
    setAmbiguous(LookupAmbiguityKind::AmbiguousReference);
  else if (HasUnresolved)
    ResultKind = LookupResultKind::FoundUnresolvedValue;
  else if (N > 1 || HasFunctionTemplate)
    ResultKind = LookupResultKind::FoundOverloaded;
  else
    ResultKind = LookupResultKind::Found;
}

void LookupResult::addDeclsFromBasePaths(const CXXBasePaths &P) {
  CXXBasePaths::const_paths_iterator I, E;
  for (I = P.begin(), E = P.end(); I != E; ++I)
    for (DeclContext::lookup_iterator DI = I->Decls, DE = DI.end(); DI != DE;
         ++DI)
      addDecl(*DI);
}

void LookupResult::setAmbiguousBaseSubobjects(CXXBasePaths &P) {
  Paths = new CXXBasePaths;
  Paths->swap(P);
  addDeclsFromBasePaths(*Paths);
  resolveKind();
  setAmbiguous(LookupAmbiguityKind::AmbiguousBaseSubobjects);
}

void LookupResult::setAmbiguousBaseSubobjectTypes(CXXBasePaths &P) {
  Paths = new CXXBasePaths;
  Paths->swap(P);
  addDeclsFromBasePaths(*Paths);
  resolveKind();
  setAmbiguous(LookupAmbiguityKind::AmbiguousBaseSubobjectTypes);
}

void LookupResult::print(raw_ostream &Out) {
  Out << Decls.size() << " result(s)";
  if (isAmbiguous()) Out << ", ambiguous";
  if (Paths) Out << ", base paths present";

  for (iterator I = begin(), E = end(); I != E; ++I) {
    Out << "\n";
    (*I)->print(Out, 2);
  }
}

LLVM_DUMP_METHOD void LookupResult::dump() {
  llvm::errs() << "lookup results for " << getLookupName().getAsString()
               << ":\n";
  for (NamedDecl *D : *this)
    D->dump();
}

static inline QualType GetFloat16Type(clang::ASTContext &Context) {
  return Context.getLangOpts().OpenCL ? Context.HalfTy : Context.Float16Ty;
}

/// Diagnose a missing builtin type.
static QualType diagOpenCLBuiltinTypeError(Sema &S, llvm::StringRef TypeClass,
                                           llvm::StringRef Name) {
  S.Diag(SourceLocation(), diag::err_opencl_type_not_found)
      << TypeClass << Name;
  return S.Context.VoidTy;
}

/// Lookup an OpenCL enum type.
static QualType getOpenCLEnumType(Sema &S, llvm::StringRef Name) {
  LookupResult Result(S, &S.Context.Idents.get(Name), SourceLocation(),
                      Sema::LookupTagName);
  S.LookupName(Result, S.TUScope);
  if (Result.empty())
    return diagOpenCLBuiltinTypeError(S, "enum", Name);
  EnumDecl *Decl = Result.getAsSingle<EnumDecl>();
  if (!Decl)
    return diagOpenCLBuiltinTypeError(S, "enum", Name);
  return S.Context.getCanonicalTagType(Decl);
}

/// Lookup an OpenCL typedef type.
static QualType getOpenCLTypedefType(Sema &S, llvm::StringRef Name) {
  LookupResult Result(S, &S.Context.Idents.get(Name), SourceLocation(),
                      Sema::LookupOrdinaryName);
  S.LookupName(Result, S.TUScope);
  if (Result.empty())
    return diagOpenCLBuiltinTypeError(S, "typedef", Name);
  TypedefNameDecl *Decl = Result.getAsSingle<TypedefNameDecl>();
  if (!Decl)
    return diagOpenCLBuiltinTypeError(S, "typedef", Name);
  return S.Context.getTypedefType(ElaboratedTypeKeyword::None,
                                  /*Qualifier=*/std::nullopt, Decl);
}

/// Get the QualType instances of the return type and arguments for a ProgModel
/// builtin function signature.
/// \param Context (in) The Context instance.
/// \param Builtin (in) The signature currently handled.
/// \param GenTypeMaxCnt (out) Maximum number of types contained in a generic
///        type used as return type or as argument.
///        Only meaningful for generic types, otherwise equals 1.
/// \param RetTypes (out) List of the possible return types.
/// \param ArgTypes (out) List of the possible argument types.  For each
///        argument, ArgTypes contains QualTypes for the Cartesian product
///        of (vector sizes) x (types) .
template <typename ProgModel>
static void GetQualTypesForProgModelBuiltin(
    Sema &S, const typename ProgModel::BuiltinStruct &Builtin,
    unsigned &GenTypeMaxCnt, SmallVector<QualType, 1> &RetTypes,
    SmallVector<SmallVector<QualType, 1>, 5> &ArgTypes) {
  // Get the QualType instances of the return types.
  unsigned Sig = ProgModel::SignatureTable[Builtin.SigTableIndex];
  ProgModel::Bultin2Qual(S, ProgModel::TypeTable[Sig], RetTypes);
  GenTypeMaxCnt = RetTypes.size();

  // Get the QualType instances of the arguments.
  // First type is the return type, skip it.
  for (unsigned Index = 1; Index < Builtin.NumTypes; Index++) {
    SmallVector<QualType, 1> Ty;
    ProgModel::Bultin2Qual(
        S,
        ProgModel::TypeTable[ProgModel::SignatureTable[Builtin.SigTableIndex +
                                                       Index]],
        Ty);
    GenTypeMaxCnt = (Ty.size() > GenTypeMaxCnt) ? Ty.size() : GenTypeMaxCnt;
    ArgTypes.push_back(std::move(Ty));
  }
}

/// Create a list of the candidate function overloads for a ProgModel builtin
/// function.
/// \param Context (in) The ASTContext instance.
/// \param GenTypeMaxCnt (in) Maximum number of types contained in a generic
///        type used as return type or as argument.
///        Only meaningful for generic types, otherwise equals 1.
/// \param FunctionList (out) List of FunctionTypes.
/// \param RetTypes (in) List of the possible return types.
/// \param ArgTypes (in) List of the possible types for the arguments.
static void GetProgModelBuiltinFctOverloads(
    ASTContext &Context, unsigned GenTypeMaxCnt,
    std::vector<QualType> &FunctionList, SmallVector<QualType, 1> &RetTypes,
    SmallVector<SmallVector<QualType, 1>, 5> &ArgTypes, bool IsVariadic) {
  FunctionProtoType::ExtProtoInfo PI(
      Context.getTargetInfo().getLibclcCallingConv());
  PI.Variadic = IsVariadic;
  PI.ExceptionSpec = FunctionProtoType::ExceptionSpecInfo{EST_BasicNoexcept};

  // Do not attempt to create any FunctionTypes if there are no return types,
  // which happens when a type belongs to a disabled extension.
  if (RetTypes.size() == 0)
    return;

  // Create FunctionTypes for each (gen)type.
  for (unsigned IGenType = 0; IGenType < GenTypeMaxCnt; IGenType++) {
    SmallVector<QualType, 5> ArgList;

    for (unsigned A = 0; A < ArgTypes.size(); A++) {
      // Bail out if there is an argument that has no available types.
      if (ArgTypes[A].size() == 0)
        return;

      // Builtins such as "max" have an "sgentype" argument that represents
      // the corresponding scalar type of a gentype.  The number of gentypes
      // must be a multiple of the number of sgentypes.
      assert(GenTypeMaxCnt % ArgTypes[A].size() == 0 &&
             "argument type count not compatible with gentype type count");
      unsigned Idx = IGenType % ArgTypes[A].size();
      ArgList.push_back(ArgTypes[A][Idx]);
    }

    FunctionList.push_back(Context.getFunctionType(
        RetTypes[(RetTypes.size() != 1) ? IGenType : 0], ArgList, PI));
  }
}

template <typename ProgModel>
static bool isVersionInMask(const LangOptions &O, unsigned Mask);
template <>
bool isVersionInMask<OpenCLBuiltin>(const LangOptions &LO, unsigned Mask) {
  return isOpenCLVersionContainedInMask(LO, Mask);
}

// SPIRV Builtins are always permitted, since all builtins are 'SPIRV_ALL'. We
// have no corresponding language option to check, so we always include them.
template <>
bool isVersionInMask<SPIRVBuiltin>(const LangOptions &LO, unsigned Mask) {
  return true;
}

/// When trying to resolve a function name, if ProgModel::isBuiltin() returns a
/// non-null <Index, Len> pair, then the name is referencing a
/// builtin function.  Add all candidate signatures to the LookUpResult.
///
/// \param S (in) The Sema instance.
/// \param LR (inout) The LookupResult instance.
/// \param II (in) The identifier being resolved.
/// \param FctIndex (in) Starting index in the BuiltinTable.
/// \param Len (in) The signature list has Len elements.
template <typename ProgModel>
static void InsertBuiltinDeclarationsFromTable(
    Sema &S, LookupResult &LR, IdentifierInfo *II, const unsigned FctIndex,
    const unsigned Len,
    std::function<void(const typename ProgModel::BuiltinStruct &,
                       FunctionDecl &)>
        ProgModelFinalizer) {
  // The builtin function declaration uses generic types (gentype).
  bool HasGenType = false;

  // Maximum number of types contained in a generic type used as return type or
  // as argument.  Only meaningful for generic types, otherwise equals 1.
  unsigned GenTypeMaxCnt;

  ASTContext &Context = S.Context;

  for (unsigned SignatureIndex = 0; SignatureIndex < Len; SignatureIndex++) {
    const typename ProgModel::BuiltinStruct &Builtin =
        ProgModel::BuiltinTable[FctIndex + SignatureIndex];

    // Ignore this builtin function if it is not available in the currently
    // selected language version.
    if (!isVersionInMask<ProgModel>(Context.getLangOpts(), Builtin.Versions))
      continue;

    // Ignore this builtin function if it carries an extension macro that is
    // not defined. This indicates that the extension is not supported by the
    // target, so the builtin function should not be available.
    StringRef Extensions = ProgModel::FunctionExtensionTable[Builtin.Extension];
    if (!Extensions.empty()) {
      SmallVector<StringRef, 2> ExtVec;
      Extensions.split(ExtVec, " ");
      bool AllExtensionsDefined = true;
      for (StringRef Ext : ExtVec) {
        if (!S.getPreprocessor().isMacroDefined(Ext)) {
          AllExtensionsDefined = false;
          break;
        }
      }
      if (!AllExtensionsDefined)
        continue;
    }

    SmallVector<QualType, 1> RetTypes;
    SmallVector<SmallVector<QualType, 1>, 5> ArgTypes;

    // Obtain QualType lists for the function signature.
    GetQualTypesForProgModelBuiltin<ProgModel>(S, Builtin, GenTypeMaxCnt,
                                               RetTypes, ArgTypes);
    if (GenTypeMaxCnt > 1) {
      HasGenType = true;
    }

    // Create function overload for each type combination.
    std::vector<QualType> FunctionList;
    GetProgModelBuiltinFctOverloads(Context, GenTypeMaxCnt, FunctionList,
                                    RetTypes, ArgTypes, Builtin.IsVariadic);

    SourceLocation Loc = LR.getNameLoc();
    DeclContext *Parent = Context.getTranslationUnitDecl();
    FunctionDecl *NewBuiltin;

    for (const auto &FTy : FunctionList) {
      NewBuiltin = FunctionDecl::Create(
          Context, Parent, Loc, Loc, II, FTy, /*TInfo=*/nullptr, SC_Extern,
          S.getCurFPFeatures().isFPConstrained(), false,
          FTy->isFunctionProtoType());
      NewBuiltin->setImplicit();

      // Create Decl objects for each parameter, adding them to the
      // FunctionDecl.
      const auto *FP = cast<FunctionProtoType>(FTy);
      SmallVector<ParmVarDecl *, 4> ParmList;
      for (unsigned IParm = 0, e = FP->getNumParams(); IParm != e; ++IParm) {
        ParmVarDecl *Parm = ParmVarDecl::Create(
            Context, NewBuiltin, SourceLocation(), SourceLocation(),
            nullptr, FP->getParamType(IParm), nullptr, SC_None, nullptr);
        Parm->setScopeInfo(0, IParm);
        ParmList.push_back(Parm);
      }
      NewBuiltin->setParams(ParmList);

      // Add function attributes.
      if (Builtin.IsPure)
        NewBuiltin->addAttr(PureAttr::CreateImplicit(Context));
      if (Builtin.IsConst)
        NewBuiltin->addAttr(ConstAttr::CreateImplicit(Context));
      if (Builtin.IsConv)
        NewBuiltin->addAttr(ConvergentAttr::CreateImplicit(Context));
      if (!S.getLangOpts().OpenCLCPlusPlus)
        NewBuiltin->addAttr(OverloadableAttr::CreateImplicit(Context));

      ProgModelFinalizer(Builtin, *NewBuiltin);
      LR.addDecl(NewBuiltin);
    }
  }

  // If we added overloads, need to resolve the lookup result.
  if (Len > 1 || HasGenType)
    LR.resolveKind();
}

bool Sema::LookupBuiltin(LookupResult &R) {
  Sema::LookupNameKind NameKind = R.getLookupKind();

  // If we didn't find a use of this identifier, and if the identifier
  // corresponds to a compiler builtin, create the decl object for the builtin
  // now, injecting it into translation unit scope, and return it.
  if (NameKind == Sema::LookupOrdinaryName ||
      NameKind == Sema::LookupRedeclarationWithLinkage) {
    IdentifierInfo *II = R.getLookupName().getAsIdentifierInfo();
    if (II) {
      if (NameKind == Sema::LookupOrdinaryName) {
        if (getLangOpts().CPlusPlus) {
#define BuiltinTemplate(BIName)
#define CPlusPlusBuiltinTemplate(BIName)                                       \
  if (II == getASTContext().get##BIName##Name()) {                             \
    R.addDecl(getASTContext().get##BIName##Decl());                            \
    return true;                                                               \
  }
#include "clang/Basic/BuiltinTemplates.inc"
        }
        if (getLangOpts().HLSL) {
#define BuiltinTemplate(BIName)
#define HLSLBuiltinTemplate(BIName)                                            \
  if (II == getASTContext().get##BIName##Name()) {                             \
    R.addDecl(getASTContext().get##BIName##Decl());                            \
    return true;                                                               \
  }
#include "clang/Basic/BuiltinTemplates.inc"
        }
      }

      // Check if this is an OpenCL Builtin, and if so, insert its overloads.
      if (getLangOpts().OpenCL && getLangOpts().DeclareOpenCLBuiltins) {
        auto Index = OpenCLBuiltin::isBuiltin(II->getName());
        if (Index.first) {
          InsertBuiltinDeclarationsFromTable<OpenCLBuiltin>(
              *this, R, II, Index.first - 1, Index.second,
              [this](const OpenCLBuiltin::BuiltinStruct &OpenCLBuiltin,
                     FunctionDecl &NewOpenCLBuiltin) {
                if (!this->getLangOpts().OpenCLCPlusPlus)
                  NewOpenCLBuiltin.addAttr(
                      OverloadableAttr::CreateImplicit(Context));
              });
          return true;
        }
      }

      // Check if this is a SPIR-V Builtin, and if so, insert its overloads.
      if (getLangOpts().DeclareSPIRVBuiltins) {
        auto Index = SPIRVBuiltin::isBuiltin(II->getName());
        if (Index.first) {
          InsertBuiltinDeclarationsFromTable<SPIRVBuiltin>(
              *this, R, II, Index.first - 1, Index.second,
              [this](const SPIRVBuiltin::BuiltinStruct &,
                     FunctionDecl &NewBuiltin) {
                if (!this->getLangOpts().CPlusPlus)
                  NewBuiltin.addAttr(OverloadableAttr::CreateImplicit(Context));
                if (this->getLangOpts().SYCLIsDevice)
                  NewBuiltin.addAttr(
                      SYCLDeviceAttr::CreateImplicit(this->Context));
              });
          return true;
        }
      }

      if (RISCV().DeclareRVVBuiltins || RISCV().DeclareSiFiveVectorBuiltins ||
          RISCV().DeclareAndesVectorBuiltins) {
        if (!RISCV().IntrinsicManager)
          RISCV().IntrinsicManager = CreateRISCVIntrinsicManager(*this);

        RISCV().IntrinsicManager->InitIntrinsicList();

        if (RISCV().IntrinsicManager->CreateIntrinsicIfFound(R, II, PP))
          return true;
      }

      // If this is a builtin on this (or all) targets, create the decl.
      if (unsigned BuiltinID = II->getBuiltinID()) {
        // In C++ and OpenCL (spec v1.2 s6.9.f), we don't have any predefined
        // library functions like 'malloc'. Instead, we'll just error.
        if ((getLangOpts().CPlusPlus || getLangOpts().OpenCL) &&
            Context.BuiltinInfo.isPredefinedLibFunction(BuiltinID))
          return false;

        if (NamedDecl *D =
                LazilyCreateBuiltin(II, BuiltinID, TUScope,
                                    R.isForRedeclaration(), R.getNameLoc())) {
          R.addDecl(D);
          return true;
        }
      }
    }
  }

  return false;
}

/// Looks up the declaration of "struct objc_super" and
/// saves it for later use in building builtin declaration of
/// objc_msgSendSuper and objc_msgSendSuper_stret.
static void LookupPredefedObjCSuperType(Sema &Sema, Scope *S) {
  ASTContext &Context = Sema.Context;
  LookupResult Result(Sema, &Context.Idents.get("objc_super"), SourceLocation(),
                      Sema::LookupTagName);
  Sema.LookupName(Result, S);
  if (Result.getResultKind() == LookupResultKind::Found)
    if (const TagDecl *TD = Result.getAsSingle<TagDecl>())
      Context.setObjCSuperType(Context.getCanonicalTagType(TD));
}

void Sema::LookupNecessaryTypesForBuiltin(Scope *S, unsigned ID) {
  if (ID == Builtin::BIobjc_msgSendSuper)
    LookupPredefedObjCSuperType(*this, S);
}

/// Determine whether we can declare a special member function within
/// the class at this point.
static bool CanDeclareSpecialMemberFunction(const CXXRecordDecl *Class) {
  // We need to have a definition for the class.
  if (!Class->getDefinition() || Class->isDependentContext())
    return false;

  // We can't be in the middle of defining the class.
  return !Class->isBeingDefined();
}

void Sema::ForceDeclarationOfImplicitMembers(CXXRecordDecl *Class) {
  if (!CanDeclareSpecialMemberFunction(Class))
    return;

  // If the default constructor has not yet been declared, do so now.
  if (Class->needsImplicitDefaultConstructor())
    DeclareImplicitDefaultConstructor(Class);

  // If the copy constructor has not yet been declared, do so now.
  if (Class->needsImplicitCopyConstructor())
    DeclareImplicitCopyConstructor(Class);

  // If the copy assignment operator has not yet been declared, do so now.
  if (Class->needsImplicitCopyAssignment())
    DeclareImplicitCopyAssignment(Class);

  if (getLangOpts().CPlusPlus11) {
    // If the move constructor has not yet been declared, do so now.
    if (Class->needsImplicitMoveConstructor())
      DeclareImplicitMoveConstructor(Class);

    // If the move assignment operator has not yet been declared, do so now.
    if (Class->needsImplicitMoveAssignment())
      DeclareImplicitMoveAssignment(Class);
  }

  // If the destructor has not yet been declared, do so now.
  if (Class->needsImplicitDestructor())
    DeclareImplicitDestructor(Class);
}

/// Determine whether this is the name of an implicitly-declared
/// special member function.
static bool isImplicitlyDeclaredMemberFunctionName(DeclarationName Name) {
  switch (Name.getNameKind()) {
  case DeclarationName::CXXConstructorName:
  case DeclarationName::CXXDestructorName:
    return true;

  case DeclarationName::CXXOperatorName:
    return Name.getCXXOverloadedOperator() == OO_Equal;

  default:
    break;
  }

  return false;
}

/// If there are any implicit member functions with the given name
/// that need to be declared in the given declaration context, do so.
static void DeclareImplicitMemberFunctionsWithName(Sema &S,
                                                   DeclarationName Name,
                                                   SourceLocation Loc,
                                                   const DeclContext *DC) {
  if (!DC)
    return;

  switch (Name.getNameKind()) {
  case DeclarationName::CXXConstructorName:
    if (const CXXRecordDecl *Record = dyn_cast<CXXRecordDecl>(DC))
      if (Record->getDefinition() && CanDeclareSpecialMemberFunction(Record)) {
        CXXRecordDecl *Class = const_cast<CXXRecordDecl *>(Record);
        if (Record->needsImplicitDefaultConstructor())
          S.DeclareImplicitDefaultConstructor(Class);
        if (Record->needsImplicitCopyConstructor())
          S.DeclareImplicitCopyConstructor(Class);
        if (S.getLangOpts().CPlusPlus11 &&
            Record->needsImplicitMoveConstructor())
          S.DeclareImplicitMoveConstructor(Class);
      }
    break;

  case DeclarationName::CXXDestructorName:
    if (const CXXRecordDecl *Record = dyn_cast<CXXRecordDecl>(DC))
      if (Record->getDefinition() && Record->needsImplicitDestructor() &&
          CanDeclareSpecialMemberFunction(Record))
        S.DeclareImplicitDestructor(const_cast<CXXRecordDecl *>(Record));
    break;

  case DeclarationName::CXXOperatorName:
    if (Name.getCXXOverloadedOperator() != OO_Equal)
      break;

    if (const CXXRecordDecl *Record = dyn_cast<CXXRecordDecl>(DC)) {
      if (Record->getDefinition() && CanDeclareSpecialMemberFunction(Record)) {
        CXXRecordDecl *Class = const_cast<CXXRecordDecl *>(Record);
        if (Record->needsImplicitCopyAssignment())
          S.DeclareImplicitCopyAssignment(Class);
        if (S.getLangOpts().CPlusPlus11 &&
            Record->needsImplicitMoveAssignment())
          S.DeclareImplicitMoveAssignment(Class);
      }
    }
    break;

  case DeclarationName::CXXDeductionGuideName:
    S.DeclareImplicitDeductionGuides(Name.getCXXDeductionGuideTemplate(), Loc);
    break;

  default:
    break;
  }
}

// Adds all qualifying matches for a name within a decl context to the
// given lookup result.  Returns true if any matches were found.
static bool LookupDirect(Sema &S, LookupResult &R, const DeclContext *DC) {
  bool Found = false;

  // Lazily declare C++ special member functions.
  if (S.getLangOpts().CPlusPlus)
    DeclareImplicitMemberFunctionsWithName(S, R.getLookupName(), R.getNameLoc(),
                                           DC);

  // Perform lookup into this declaration context.
  DeclContext::lookup_result DR = DC->lookup(R.getLookupName());
  for (NamedDecl *D : DR) {
    if ((D = R.getAcceptableDecl(D))) {
      R.addDecl(D);
      Found = true;
    }
  }

  if (!Found && DC->isTranslationUnit() && S.LookupBuiltin(R))
    return true;

  if (R.getLookupName().getNameKind()
        != DeclarationName::CXXConversionFunctionName ||
      R.getLookupName().getCXXNameType()->isDependentType() ||
      !isa<CXXRecordDecl>(DC))
    return Found;

  // C++ [temp.mem]p6:
  //   A specialization of a conversion function template is not found by
  //   name lookup. Instead, any conversion function templates visible in the
  //   context of the use are considered. [...]
  const CXXRecordDecl *Record = cast<CXXRecordDecl>(DC);
  if (!Record->isCompleteDefinition())
    return Found;

  // For conversion operators, 'operator auto' should only match
  // 'operator auto'.  Since 'auto' is not a type, it shouldn't be considered
  // as a candidate for template substitution.
  auto *ContainedDeducedType =
      R.getLookupName().getCXXNameType()->getContainedDeducedType();
  if (R.getLookupName().getNameKind() ==
          DeclarationName::CXXConversionFunctionName &&
      ContainedDeducedType && ContainedDeducedType->isUndeducedType())
    return Found;

  for (CXXRecordDecl::conversion_iterator U = Record->conversion_begin(),
         UEnd = Record->conversion_end(); U != UEnd; ++U) {
    FunctionTemplateDecl *ConvTemplate = dyn_cast<FunctionTemplateDecl>(*U);
    if (!ConvTemplate)
      continue;

    // When we're performing lookup for the purposes of redeclaration, just
    // add the conversion function template. When we deduce template
    // arguments for specializations, we'll end up unifying the return
    // type of the new declaration with the type of the function template.
    if (R.isForRedeclaration()) {
      R.addDecl(ConvTemplate);
      Found = true;
      continue;
    }

    // C++ [temp.mem]p6:
    //   [...] For each such operator, if argument deduction succeeds
    //   (14.9.2.3), the resulting specialization is used as if found by
    //   name lookup.
    //
    // When referencing a conversion function for any purpose other than
    // a redeclaration (such that we'll be building an expression with the
    // result), perform template argument deduction and place the
    // specialization into the result set. We do this to avoid forcing all
    // callers to perform special deduction for conversion functions.
    TemplateDeductionInfo Info(R.getNameLoc());
    FunctionDecl *Specialization = nullptr;

    const FunctionProtoType *ConvProto
      = ConvTemplate->getTemplatedDecl()->getType()->getAs<FunctionProtoType>();
    assert(ConvProto && "Nonsensical conversion function template type");

    // Compute the type of the function that we would expect the conversion
    // function to have, if it were to match the name given.
    // FIXME: Calling convention!
    FunctionProtoType::ExtProtoInfo EPI = ConvProto->getExtProtoInfo();
    EPI.ExtInfo = EPI.ExtInfo.withCallingConv(CC_C);
    EPI.ExceptionSpec = EST_None;
    QualType ExpectedType = R.getSema().Context.getFunctionType(
        R.getLookupName().getCXXNameType(), {}, EPI);

    // Perform template argument deduction against the type that we would
    // expect the function to have.
    if (R.getSema().DeduceTemplateArguments(ConvTemplate, nullptr, ExpectedType,
                                            Specialization, Info) ==
        TemplateDeductionResult::Success) {
      R.addDecl(Specialization);
      Found = true;
    }
  }

  return Found;
}

// Performs C++ unqualified lookup into the given file context.
static bool CppNamespaceLookup(Sema &S, LookupResult &R, ASTContext &Context,
                               const DeclContext *NS,
                               UnqualUsingDirectiveSet &UDirs) {

  assert(NS && NS->isFileContext() && "CppNamespaceLookup() requires namespace!");

  // Perform direct name lookup into the LookupCtx.
  bool Found = LookupDirect(S, R, NS);

  // Perform direct name lookup into the namespaces nominated by the
  // using directives whose common ancestor is this namespace.
  for (const UnqualUsingEntry &UUE : UDirs.getNamespacesFor(NS))
    if (LookupDirect(S, R, UUE.getNominatedNamespace()))
      Found = true;

  R.resolveKind();

  return Found;
}

static bool isNamespaceOrTranslationUnitScope(Scope *S) {
  if (DeclContext *Ctx = S->getEntity())
    return Ctx->isFileContext();
  return false;
}

/// Find the outer declaration context from this scope. This indicates the
/// context that we should search up to (exclusive) before considering the
/// parent of the specified scope.
static DeclContext *findOuterContext(Scope *S) {
  for (Scope *OuterS = S->getParent(); OuterS; OuterS = OuterS->getParent())
    if (DeclContext *DC = OuterS->getLookupEntity())
      return DC;
  return nullptr;
}

namespace {
/// An RAII object to specify that we want to find block scope extern
/// declarations.
struct FindLocalExternScope {
  FindLocalExternScope(LookupResult &R)
      : R(R), OldFindLocalExtern(R.getIdentifierNamespace() &
                                 Decl::IDNS_LocalExtern) {
    R.setFindLocalExtern(R.getIdentifierNamespace() &
                         (Decl::IDNS_Ordinary | Decl::IDNS_NonMemberOperator));
  }
  void restore() {
    R.setFindLocalExtern(OldFindLocalExtern);
  }
  ~FindLocalExternScope() {
    restore();
  }
  LookupResult &R;
  bool OldFindLocalExtern;
};
} // end anonymous namespace

bool Sema::CppLookupName(LookupResult &R, Scope *S) {
  assert(getLangOpts().CPlusPlus && "Can perform only C++ lookup");

  DeclarationName Name = R.getLookupName();
  Sema::LookupNameKind NameKind = R.getLookupKind();

  // If this is the name of an implicitly-declared special member function,
  // go through the scope stack to implicitly declare
  if (isImplicitlyDeclaredMemberFunctionName(Name)) {
    for (Scope *PreS = S; PreS; PreS = PreS->getParent())
      if (DeclContext *DC = PreS->getEntity())
        DeclareImplicitMemberFunctionsWithName(*this, Name, R.getNameLoc(), DC);
  }

  // C++23 [temp.dep.general]p2:
  //   The component name of an unqualified-id is dependent if
  //   - it is a conversion-function-id whose conversion-type-id
  //     is dependent, or
  //   - it is operator= and the current class is a templated entity, or
  //   - the unqualified-id is the postfix-expression in a dependent call.
  if (Name.getNameKind() == DeclarationName::CXXConversionFunctionName &&
      Name.getCXXNameType()->isDependentType()) {
    R.setNotFoundInCurrentInstantiation();
    return false;
  }

  // Implicitly declare member functions with the name we're looking for, if in
  // fact we are in a scope where it matters.

  Scope *Initial = S;
  IdentifierResolver::iterator
    I = IdResolver.begin(Name),
    IEnd = IdResolver.end();

  // First we lookup local scope.
  // We don't consider using-directives, as per 7.3.4.p1 [namespace.udir]
  // ...During unqualified name lookup (3.4.1), the names appear as if
  // they were declared in the nearest enclosing namespace which contains
  // both the using-directive and the nominated namespace.
  // [Note: in this context, "contains" means "contains directly or
  // indirectly".
  //
  // For example:
  // namespace A { int i; }
  // void foo() {
  //   int i;
  //   {
  //     using namespace A;
  //     ++i; // finds local 'i', A::i appears at global scope
  //   }
  // }
  //
  UnqualUsingDirectiveSet UDirs(*this);
  bool VisitedUsingDirectives = false;
  bool LeftStartingScope = false;

  // When performing a scope lookup, we want to find local extern decls.
  FindLocalExternScope FindLocals(R);

  for (; S && !isNamespaceOrTranslationUnitScope(S); S = S->getParent()) {
    bool SearchNamespaceScope = true;
    // Check whether the IdResolver has anything in this scope.
    for (; I != IEnd && S->isDeclScope(*I); ++I) {
      if (NamedDecl *ND = R.getAcceptableDecl(*I)) {
        if (NameKind == LookupRedeclarationWithLinkage &&
            !(*I)->isTemplateParameter()) {
          // If it's a template parameter, we still find it, so we can diagnose
          // the invalid redeclaration.

          // Determine whether this (or a previous) declaration is
          // out-of-scope.
          if (!LeftStartingScope && !Initial->isDeclScope(*I))
            LeftStartingScope = true;

          // If we found something outside of our starting scope that
          // does not have linkage, skip it.
          if (LeftStartingScope && !((*I)->hasLinkage())) {
            R.setShadowed();
            continue;
          }
        } else {
          // We found something in this scope, we should not look at the
          // namespace scope
          SearchNamespaceScope = false;
        }
        R.addDecl(ND);
      }
    }
    if (!SearchNamespaceScope) {
      R.resolveKind();
      if (S->isClassScope())
        if (auto *Record = dyn_cast_if_present<CXXRecordDecl>(S->getEntity()))
          R.setNamingClass(Record);
      return true;
    }

    if (NameKind == LookupLocalFriendName && !S->isClassScope()) {
      // C++11 [class.friend]p11:
      //   If a friend declaration appears in a local class and the name
      //   specified is an unqualified name, a prior declaration is
      //   looked up without considering scopes that are outside the
      //   innermost enclosing non-class scope.
      return false;
    }

    if (DeclContext *Ctx = S->getLookupEntity()) {
      DeclContext *OuterCtx = findOuterContext(S);
      for (; Ctx && !Ctx->Equals(OuterCtx); Ctx = Ctx->getLookupParent()) {
        // We do not directly look into transparent contexts, since
        // those entities will be found in the nearest enclosing
        // non-transparent context.
        if (Ctx->isTransparentContext())
          continue;

        // We do not look directly into function or method contexts,
        // since all of the local variables and parameters of the
        // function/method are present within the Scope.
        if (Ctx->isFunctionOrMethod()) {
          // If we have an Objective-C instance method, look for ivars
          // in the corresponding interface.
          if (ObjCMethodDecl *Method = dyn_cast<ObjCMethodDecl>(Ctx)) {
            if (Method->isInstanceMethod() && Name.getAsIdentifierInfo())
              if (ObjCInterfaceDecl *Class = Method->getClassInterface()) {
                ObjCInterfaceDecl *ClassDeclared;
                if (ObjCIvarDecl *Ivar = Class->lookupInstanceVariable(
                                                 Name.getAsIdentifierInfo(),
                                                             ClassDeclared)) {
                  if (NamedDecl *ND = R.getAcceptableDecl(Ivar)) {
                    R.addDecl(ND);
                    R.resolveKind();
                    return true;
                  }
                }
              }
          }

          continue;
        }

        // If this is a file context, we need to perform unqualified name
        // lookup considering using directives.
        if (Ctx->isFileContext()) {
          // If we haven't handled using directives yet, do so now.
          if (!VisitedUsingDirectives) {
            // Add using directives from this context up to the top level.
            for (DeclContext *UCtx = Ctx; UCtx; UCtx = UCtx->getParent()) {
              if (UCtx->isTransparentContext())
                continue;

              UDirs.visit(UCtx, UCtx);
            }

            // Find the innermost file scope, so we can add using directives
            // from local scopes.
            Scope *InnermostFileScope = S;
            while (InnermostFileScope &&
                   !isNamespaceOrTranslationUnitScope(InnermostFileScope))
              InnermostFileScope = InnermostFileScope->getParent();
            UDirs.visitScopeChain(Initial, InnermostFileScope);

            UDirs.done();

            VisitedUsingDirectives = true;
          }

          if (CppNamespaceLookup(*this, R, Context, Ctx, UDirs)) {
            R.resolveKind();
            return true;
          }

          continue;
        }

        // Perform qualified name lookup into this context.
        // FIXME: In some cases, we know that every name that could be found by
        // this qualified name lookup will also be on the identifier chain. For
        // example, inside a class without any base classes, we never need to
        // perform qualified lookup because all of the members are on top of the
        // identifier chain.
        if (LookupQualifiedName(R, Ctx, /*InUnqualifiedLookup=*/true))
          return true;
      }
    }
  }

  // Stop if we ran out of scopes.
  // FIXME:  This really, really shouldn't be happening.
  if (!S) return false;

  // If we are looking for members, no need to look into global/namespace scope.
  if (NameKind == LookupMemberName)
    return false;

  // Collect UsingDirectiveDecls in all scopes, and recursively all
  // nominated namespaces by those using-directives.
  //
  // FIXME: Cache this sorted list in Scope structure, and DeclContext, so we
  // don't build it for each lookup!
  if (!VisitedUsingDirectives) {
    UDirs.visitScopeChain(Initial, S);
    UDirs.done();
  }

  // If we're not performing redeclaration lookup, do not look for local
  // extern declarations outside of a function scope.
  if (!R.isForRedeclaration())
    FindLocals.restore();

  // Lookup namespace scope, and global scope.
  // Unqualified name lookup in C++ requires looking into scopes
  // that aren't strictly lexical, and therefore we walk through the
  // context as well as walking through the scopes.
  for (; S; S = S->getParent()) {
    // Check whether the IdResolver has anything in this scope.
    bool Found = false;
    for (; I != IEnd && S->isDeclScope(*I); ++I) {
      if (NamedDecl *ND = R.getAcceptableDecl(*I)) {
        // We found something.  Look for anything else in our scope
        // with this same name and in an acceptable identifier
        // namespace, so that we can construct an overload set if we
        // need to.
        Found = true;
        R.addDecl(ND);
      }
    }

    if (Found && S->isTemplateParamScope()) {
      R.resolveKind();
      return true;
    }

    DeclContext *Ctx = S->getLookupEntity();
    if (Ctx) {
      DeclContext *OuterCtx = findOuterContext(S);
      for (; Ctx && !Ctx->Equals(OuterCtx); Ctx = Ctx->getLookupParent()) {
        // We do not directly look into transparent contexts, since
        // those entities will be found in the nearest enclosing
        // non-transparent context.
        if (Ctx->isTransparentContext())
          continue;

        // If we have a context, and it's not a context stashed in the
        // template parameter scope for an out-of-line definition, also
        // look into that context.
        if (!(Found && S->isTemplateParamScope())) {
          assert(Ctx->isFileContext() &&
              "We should have been looking only at file context here already.");

          // Look into context considering using-directives.
          if (CppNamespaceLookup(*this, R, Context, Ctx, UDirs))
            Found = true;
        }

        if (Found) {
          R.resolveKind();
          return true;
        }

        if (R.isForRedeclaration() && !Ctx->isTransparentContext())
          return false;
      }
    }

    if (R.isForRedeclaration() && Ctx && !Ctx->isTransparentContext())
      return false;
  }

  return !R.empty();
}

void Sema::makeMergedDefinitionVisible(NamedDecl *ND) {
  if (auto *M = getCurrentModule())
    Context.mergeDefinitionIntoModule(ND, M);
  else
    // We're not building a module; just make the definition visible.
    ND->setVisibleDespiteOwningModule();

  // If ND is a template declaration, make the template parameters
  // visible too. They're not (necessarily) within a mergeable DeclContext.
  if (auto *TD = dyn_cast<TemplateDecl>(ND))
    for (auto *Param : *TD->getTemplateParameters())
      makeMergedDefinitionVisible(Param);

  // If we import a named module which contains a header, and then we include a
  // header which contains a definition of enums, we will skip parsing the enums
  // in the current TU. But we need to ensure the visibility of the enum
  // contants, since they are able to be found with the parents of their
  // parents.
  if (auto *ED = dyn_cast<EnumDecl>(ND);
      ED && ED->isFromGlobalModule() && !ED->isScoped()) {
    for (auto *ECD : ED->enumerators()) {
      ECD->setVisibleDespiteOwningModule();
      DeclContext *RedeclCtx = ED->getDeclContext()->getRedeclContext();
      if (RedeclCtx->lookup(ECD->getDeclName()).empty())
        RedeclCtx->makeDeclVisibleInContext(ECD);
    }
  }
}

/// Find the module in which the given declaration was defined.
static Module *getDefiningModule(Sema &S, Decl *Entity) {
  if (FunctionDecl *FD = dyn_cast<FunctionDecl>(Entity)) {
    // If this function was instantiated from a template, the defining module is
    // the module containing the pattern.
    if (FunctionDecl *Pattern = FD->getTemplateInstantiationPattern())
      Entity = Pattern;
  } else if (CXXRecordDecl *RD = dyn_cast<CXXRecordDecl>(Entity)) {
    if (CXXRecordDecl *Pattern = RD->getTemplateInstantiationPattern())
      Entity = Pattern;
  } else if (EnumDecl *ED = dyn_cast<EnumDecl>(Entity)) {
    if (auto *Pattern = ED->getTemplateInstantiationPattern())
      Entity = Pattern;
  } else if (VarDecl *VD = dyn_cast<VarDecl>(Entity)) {
    if (VarDecl *Pattern = VD->getTemplateInstantiationPattern())
      Entity = Pattern;
  }

  // Walk up to the containing context. That might also have been instantiated
  // from a template.
  DeclContext *Context = Entity->getLexicalDeclContext();
  if (Context->isFileContext())
    return S.getOwningModule(Entity);
  return getDefiningModule(S, cast<Decl>(Context));
}

llvm::DenseSet<Module*> &Sema::getLookupModules() {
  unsigned N = CodeSynthesisContexts.size();
  for (unsigned I = CodeSynthesisContextLookupModules.size();
       I != N; ++I) {
    Module *M = CodeSynthesisContexts[I].Entity ?
                getDefiningModule(*this, CodeSynthesisContexts[I].Entity) :
                nullptr;
    if (M && !LookupModulesCache.insert(M).second)
      M = nullptr;
    CodeSynthesisContextLookupModules.push_back(M);
  }
  return LookupModulesCache;
}

bool Sema::isUsableModule(const Module *M) {
  assert(M && "We shouldn't check nullness for module here");
  // Return quickly if we cached the result.
  if (UsableModuleUnitsCache.count(M))
    return true;

  // If M is the global module fragment of the current translation unit. So it
  // should be usable.
  // [module.global.frag]p1:
  //   The global module fragment can be used to provide declarations that are
  //   attached to the global module and usable within the module unit.
  if (M == TheGlobalModuleFragment || M == TheImplicitGlobalModuleFragment) {
    UsableModuleUnitsCache.insert(M);
    return true;
  }

  // Otherwise, the global module fragment from other translation unit is not
  // directly usable.
  if (M->isExplicitGlobalModule())
    return false;

  Module *Current = getCurrentModule();

  // If we're not parsing a module, we can't use all the declarations from
  // another module easily.
  if (!Current)
    return false;

  // For implicit global module, the decls in the same modules with the parent
  // module should be visible to the decls in the implicit global module.
  if (Current->isImplicitGlobalModule())
    Current = Current->getTopLevelModule();
  if (M->isImplicitGlobalModule())
    M = M->getTopLevelModule();

  // If M is the module we're parsing or M and the current module unit lives in
  // the same module, M should be usable.
  //
  // Note: It should be fine to search the vector `ModuleScopes` linearly since
  // it should be generally small enough. There should be rare module fragments
  // in a named module unit.
  if (llvm::count_if(ModuleScopes,
                     [&M](const ModuleScope &MS) { return MS.Module == M; }) ||
      getASTContext().isInSameModule(M, Current)) {
    UsableModuleUnitsCache.insert(M);
    return true;
  }

  return false;
}

bool Sema::hasVisibleMergedDefinition(const NamedDecl *Def) {
  for (const Module *Merged : Context.getModulesWithMergedDefinition(Def))
    if (isModuleVisible(Merged))
      return true;
  return false;
}

bool Sema::hasMergedDefinitionInCurrentModule(const NamedDecl *Def) {
  for (const Module *Merged : Context.getModulesWithMergedDefinition(Def))
    if (isUsableModule(Merged))
      return true;
  return false;
}

template <typename ParmDecl>
static bool
hasAcceptableDefaultArgument(Sema &S, const ParmDecl *D,
                             llvm::SmallVectorImpl<Module *> *Modules,
                             Sema::AcceptableKind Kind) {
  if (!D->hasDefaultArgument())
    return false;

  llvm::SmallPtrSet<const ParmDecl *, 4> Visited;
  while (D && Visited.insert(D).second) {
    auto &DefaultArg = D->getDefaultArgStorage();
    if (!DefaultArg.isInherited() && S.isAcceptable(D, Kind))
      return true;

    if (!DefaultArg.isInherited() && Modules) {
      auto *NonConstD = const_cast<ParmDecl*>(D);
      Modules->push_back(S.getOwningModule(NonConstD));
    }

    // If there was a previous default argument, maybe its parameter is
    // acceptable.
    D = DefaultArg.getInheritedFrom();
  }
  return false;
}

bool Sema::hasAcceptableDefaultArgument(
    const NamedDecl *D, llvm::SmallVectorImpl<Module *> *Modules,
    Sema::AcceptableKind Kind) {
  if (auto *P = dyn_cast<TemplateTypeParmDecl>(D))
    return ::hasAcceptableDefaultArgument(*this, P, Modules, Kind);

  if (auto *P = dyn_cast<NonTypeTemplateParmDecl>(D))
    return ::hasAcceptableDefaultArgument(*this, P, Modules, Kind);

  return ::hasAcceptableDefaultArgument(
      *this, cast<TemplateTemplateParmDecl>(D), Modules, Kind);
}

bool Sema::hasVisibleDefaultArgument(const NamedDecl *D,
                                     llvm::SmallVectorImpl<Module *> *Modules) {
  return hasAcceptableDefaultArgument(D, Modules,
                                      Sema::AcceptableKind::Visible);
}

bool Sema::hasReachableDefaultArgument(
    const NamedDecl *D, llvm::SmallVectorImpl<Module *> *Modules) {
  return hasAcceptableDefaultArgument(D, Modules,
                                      Sema::AcceptableKind::Reachable);
}

template <typename Filter>
static bool
hasAcceptableDeclarationImpl(Sema &S, const NamedDecl *D,
                             llvm::SmallVectorImpl<Module *> *Modules, Filter F,
                             Sema::AcceptableKind Kind) {
  bool HasFilteredRedecls = false;

  for (auto *Redecl : D->redecls()) {
    auto *R = cast<NamedDecl>(Redecl);
    if (!F(R))
      continue;

    if (S.isAcceptable(R, Kind))
      return true;

    HasFilteredRedecls = true;

    if (Modules)
      Modules->push_back(R->getOwningModule());
  }

  // Only return false if there is at least one redecl that is not filtered out.
  if (HasFilteredRedecls)
    return false;

  return true;
}

static bool
hasAcceptableExplicitSpecialization(Sema &S, const NamedDecl *D,
                                    llvm::SmallVectorImpl<Module *> *Modules,
                                    Sema::AcceptableKind Kind) {
  return hasAcceptableDeclarationImpl(
      S, D, Modules,
      [](const NamedDecl *D) {
        if (auto *RD = dyn_cast<CXXRecordDecl>(D))
          return RD->getTemplateSpecializationKind() ==
                 TSK_ExplicitSpecialization;
        if (auto *FD = dyn_cast<FunctionDecl>(D))
          return FD->getTemplateSpecializationKind() ==
                 TSK_ExplicitSpecialization;
        if (auto *VD = dyn_cast<VarDecl>(D))
          return VD->getTemplateSpecializationKind() ==
                 TSK_ExplicitSpecialization;
        llvm_unreachable("unknown explicit specialization kind");
      },
      Kind);
}

bool Sema::hasVisibleExplicitSpecialization(
    const NamedDecl *D, llvm::SmallVectorImpl<Module *> *Modules) {
  return ::hasAcceptableExplicitSpecialization(*this, D, Modules,
                                               Sema::AcceptableKind::Visible);
}

bool Sema::hasReachableExplicitSpecialization(
    const NamedDecl *D, llvm::SmallVectorImpl<Module *> *Modules) {
  return ::hasAcceptableExplicitSpecialization(*this, D, Modules,
                                               Sema::AcceptableKind::Reachable);
}

static bool
hasAcceptableMemberSpecialization(Sema &S, const NamedDecl *D,
                                  llvm::SmallVectorImpl<Module *> *Modules,
                                  Sema::AcceptableKind Kind) {
  assert(isa<CXXRecordDecl>(D->getDeclContext()) &&
         "not a member specialization");
  return hasAcceptableDeclarationImpl(
      S, D, Modules,
      [](const NamedDecl *D) {
        // If the specialization is declared at namespace scope, then it's a
        // member specialization declaration. If it's lexically inside the class
        // definition then it was instantiated.
        //
        // FIXME: This is a hack. There should be a better way to determine
        // this.
        // FIXME: What about MS-style explicit specializations declared within a
        //        class definition?
        return D->getLexicalDeclContext()->isFileContext();
      },
      Kind);
}

bool Sema::hasVisibleMemberSpecialization(
    const NamedDecl *D, llvm::SmallVectorImpl<Module *> *Modules) {
  return hasAcceptableMemberSpecialization(*this, D, Modules,
                                           Sema::AcceptableKind::Visible);
}

bool Sema::hasReachableMemberSpecialization(
    const NamedDecl *D, llvm::SmallVectorImpl<Module *> *Modules) {
  return hasAcceptableMemberSpecialization(*this, D, Modules,
                                           Sema::AcceptableKind::Reachable);
}

/// Determine whether a declaration is acceptable to name lookup.
///
/// This routine determines whether the declaration D is acceptable in the
/// current lookup context, taking into account the current template
/// instantiation stack. During template instantiation, a declaration is
/// acceptable if it is acceptable from a module containing any entity on the
/// template instantiation path (by instantiating a template, you allow it to
/// see the declarations that your module can see, including those later on in
/// your module).
bool LookupResult::isAcceptableSlow(Sema &SemaRef, NamedDecl *D,
                                    Sema::AcceptableKind Kind) {
  assert(!D->isUnconditionallyVisible() &&
         "should not call this: not in slow case");

  Module *DeclModule = SemaRef.getOwningModule(D);
  assert(DeclModule && "hidden decl has no owning module");

  // If the owning module is visible, the decl is acceptable.
  if (SemaRef.isModuleVisible(DeclModule,
                              D->isInvisibleOutsideTheOwningModule()))
    return true;

  // Determine whether a decl context is a file context for the purpose of
  // visibility/reachability. This looks through some (export and linkage spec)
  // transparent contexts, but not others (enums).
  auto IsEffectivelyFileContext = [](const DeclContext *DC) {
    return DC->isFileContext() || isa<LinkageSpecDecl>(DC) ||
           isa<ExportDecl>(DC);
  };

  // If this declaration is not at namespace scope
  // then it is acceptable if its lexical parent has a acceptable definition.
  DeclContext *DC = D->getLexicalDeclContext();
  if (DC && !IsEffectivelyFileContext(DC)) {
    // For a parameter, check whether our current template declaration's
    // lexical context is acceptable, not whether there's some other acceptable
    // definition of it, because parameters aren't "within" the definition.
    //
    // In C++ we need to check for a acceptable definition due to ODR merging,
    // and in C we must not because each declaration of a function gets its own
    // set of declarations for tags in prototype scope.
    bool AcceptableWithinParent;
    if (D->isTemplateParameter()) {
      bool SearchDefinitions = true;
      if (const auto *DCD = dyn_cast<Decl>(DC)) {
        if (const auto *TD = DCD->getDescribedTemplate()) {
          TemplateParameterList *TPL = TD->getTemplateParameters();
          auto Index = getDepthAndIndex(D).second;
          SearchDefinitions = Index >= TPL->size() || TPL->getParam(Index) != D;
        }
      }
      if (SearchDefinitions)
        AcceptableWithinParent =
            SemaRef.hasAcceptableDefinition(cast<NamedDecl>(DC), Kind);
      else
        AcceptableWithinParent =
            isAcceptable(SemaRef, cast<NamedDecl>(DC), Kind);
    } else if (isa<ParmVarDecl>(D) ||
               (isa<FunctionDecl>(DC) && !SemaRef.getLangOpts().CPlusPlus))
      AcceptableWithinParent = isAcceptable(SemaRef, cast<NamedDecl>(DC), Kind);
    else if (D->isModulePrivate()) {
      // A module-private declaration is only acceptable if an enclosing lexical
      // parent was merged with another definition in the current module.
      AcceptableWithinParent = false;
      do {
        if (SemaRef.hasMergedDefinitionInCurrentModule(cast<NamedDecl>(DC))) {
          AcceptableWithinParent = true;
          break;
        }
        DC = DC->getLexicalParent();
      } while (!IsEffectivelyFileContext(DC));
    } else {
      AcceptableWithinParent =
          SemaRef.hasAcceptableDefinition(cast<NamedDecl>(DC), Kind);
    }

    if (AcceptableWithinParent && SemaRef.CodeSynthesisContexts.empty() &&
        Kind == Sema::AcceptableKind::Visible &&
        // FIXME: Do something better in this case.
        !SemaRef.getLangOpts().ModulesLocalVisibility) {
      // Cache the fact that this declaration is implicitly visible because
      // its parent has a visible definition.
      D->setVisibleDespiteOwningModule();
    }
    return AcceptableWithinParent;
  }

  if (Kind == Sema::AcceptableKind::Visible)
    return false;

  assert(Kind == Sema::AcceptableKind::Reachable &&
         "Additional Sema::AcceptableKind?");
  return isReachableSlow(SemaRef, D);
}

bool Sema::isModuleVisible(const Module *M, bool ModulePrivate) {
  // The module might be ordinarily visible. For a module-private query, that
  // means it is part of the current module.
  if (ModulePrivate && isUsableModule(M))
    return true;

  // For a query which is not module-private, that means it is in our visible
  // module set.
  if (!ModulePrivate && VisibleModules.isVisible(M))
    return true;

  // Otherwise, it might be visible by virtue of the query being within a
  // template instantiation or similar that is permitted to look inside M.

  // Find the extra places where we need to look.
  const auto &LookupModules = getLookupModules();
  if (LookupModules.empty())
    return false;

  // If our lookup set contains the module, it's visible.
  if (LookupModules.count(M))
    return true;

  // The global module fragments are visible to its corresponding module unit.
  // So the global module fragment should be visible if the its corresponding
  // module unit is visible.
  if (M->isGlobalModule() && LookupModules.count(M->getTopLevelModule()))
    return true;

  // For a module-private query, that's everywhere we get to look.
  if (ModulePrivate)
    return false;

  // Check whether M is transitively exported to an import of the lookup set.
  return llvm::any_of(LookupModules, [&](const Module *LookupM) {
    return LookupM->isModuleVisible(M);
  });
}

// FIXME: Return false directly if we don't have an interface dependency on the
// translation unit containing D.
bool LookupResult::isReachableSlow(Sema &SemaRef, NamedDecl *D) {
  assert(!isVisible(SemaRef, D) && "Shouldn't call the slow case.\n");

  Module *DeclModule = SemaRef.getOwningModule(D);
  assert(DeclModule && "hidden decl has no owning module");

  // Entities in header like modules are reachable only if they're visible.
  if (DeclModule->isHeaderLikeModule())
    return false;

  if (!D->isInAnotherModuleUnit())
    return true;

  // [module.reach]/p3:
  // A declaration D is reachable from a point P if:
  // ...
  // - D is not discarded ([module.global.frag]), appears in a translation unit
  //   that is reachable from P, and does not appear within a private module
  //   fragment.
  //
  // A declaration that's discarded in the GMF should be module-private.
  if (D->isModulePrivate())
    return false;

  Module *DeclTopModule = DeclModule->getTopLevelModule();

  // [module.reach]/p1
  //   A translation unit U is necessarily reachable from a point P if U is a
  //   module interface unit on which the translation unit containing P has an
  //   interface dependency, or the translation unit containing P imports U, in
  //   either case prior to P ([module.import]).
  //
  // [module.import]/p10
  //   A translation unit has an interface dependency on a translation unit U if
  //   it contains a declaration (possibly a module-declaration) that imports U
  //   or if it has an interface dependency on a translation unit that has an
  //   interface dependency on U.
  //
  // So we could conclude the module unit U is necessarily reachable if:
  // (1) The module unit U is module interface unit.
  // (2) The current unit has an interface dependency on the module unit U.
  //
  // Here we only check for the first condition. Since we couldn't see
  // DeclModule if it isn't (transitively) imported.
  if (DeclTopModule->isModuleInterfaceUnit())
    return true;

  // [module.reach]/p1,2
  //   A translation unit U is necessarily reachable from a point P if U is a
  //   module interface unit on which the translation unit containing P has an
  //   interface dependency, or the translation unit containing P imports U, in
  //   either case prior to P
  //
  //   Additional translation units on
  //   which the point within the program has an interface dependency may be
  //   considered reachable, but it is unspecified which are and under what
  //   circumstances.
  Module *CurrentM = SemaRef.getCurrentModule();

  // Directly imported module are necessarily reachable.
  // Since we can't export import a module implementation partition unit, we
  // don't need to count for Exports here.
  if (CurrentM && CurrentM->getTopLevelModule()->Imports.count(DeclTopModule))
    return true;

  // Then we treat all module implementation partition unit as unreachable.
  return false;
}

bool Sema::isAcceptableSlow(const NamedDecl *D, Sema::AcceptableKind Kind) {
  return LookupResult::isAcceptable(*this, const_cast<NamedDecl *>(D), Kind);
}

bool Sema::shouldLinkPossiblyHiddenDecl(LookupResult &R, const NamedDecl *New) {
  // FIXME: If there are both visible and hidden declarations, we need to take
  // into account whether redeclaration is possible. Example:
  //
  // Non-imported module:
  //   int f(T);        // #1
  // Some TU:
  //   static int f(U); // #2, not a redeclaration of #1
  //   int f(T);        // #3, finds both, should link with #1 if T != U, but
  //                    // with #2 if T == U; neither should be ambiguous.
  for (auto *D : R) {
    if (isVisible(D))
      return true;
    assert(D->isExternallyDeclarable() &&
           "should not have hidden, non-externally-declarable result here");
  }

  // This function is called once "New" is essentially complete, but before a
  // previous declaration is attached. We can't query the linkage of "New" in
  // general, because attaching the previous declaration can change the
  // linkage of New to match the previous declaration.
  //
  // However, because we've just determined that there is no *visible* prior
  // declaration, we can compute the linkage here. There are two possibilities:
  //
  //  * This is not a redeclaration; it's safe to compute the linkage now.
  //
  //  * This is a redeclaration of a prior declaration that is externally
  //    redeclarable. In that case, the linkage of the declaration is not
  //    changed by attaching the prior declaration, because both are externally
  //    declarable (and thus ExternalLinkage or VisibleNoLinkage).
  //
  // FIXME: This is subtle and fragile.
  return New->isExternallyDeclarable();
}

/// Retrieve the visible declaration corresponding to D, if any.
///
/// This routine determines whether the declaration D is visible in the current
/// module, with the current imports. If not, it checks whether any
/// redeclaration of D is visible, and if so, returns that declaration.
///
/// \returns D, or a visible previous declaration of D, whichever is more recent
/// and visible. If no declaration of D is visible, returns null.
static NamedDecl *findAcceptableDecl(Sema &SemaRef, NamedDecl *D,
                                     unsigned IDNS) {
  assert(!LookupResult::isAvailableForLookup(SemaRef, D) && "not in slow case");

  for (auto *RD : D->redecls()) {
    // Don't bother with extra checks if we already know this one isn't visible.
    if (RD == D)
      continue;

    auto ND = cast<NamedDecl>(RD);
    // FIXME: This is wrong in the case where the previous declaration is not
    // visible in the same scope as D. This needs to be done much more
    // carefully.
    if (ND->isInIdentifierNamespace(IDNS) &&
        LookupResult::isAvailableForLookup(SemaRef, ND))
      return ND;
  }

  return nullptr;
}

bool Sema::hasVisibleDeclarationSlow(const NamedDecl *D,
                                     llvm::SmallVectorImpl<Module *> *Modules) {
  assert(!isVisible(D) && "not in slow case");
  return hasAcceptableDeclarationImpl(
      *this, D, Modules, [](const NamedDecl *) { return true; },
      Sema::AcceptableKind::Visible);
}

bool Sema::hasReachableDeclarationSlow(
    const NamedDecl *D, llvm::SmallVectorImpl<Module *> *Modules) {
  assert(!isReachable(D) && "not in slow case");
  return hasAcceptableDeclarationImpl(
      *this, D, Modules, [](const NamedDecl *) { return true; },
      Sema::AcceptableKind::Reachable);
}

NamedDecl *LookupResult::getAcceptableDeclSlow(NamedDecl *D) const {
  if (auto *ND = dyn_cast<NamespaceDecl>(D)) {
    // Namespaces are a bit of a special case: we expect there to be a lot of
    // redeclarations of some namespaces, all declarations of a namespace are
    // essentially interchangeable, all declarations are found by name lookup
    // if any is, and namespaces are never looked up during template
    // instantiation. So we benefit from caching the check in this case, and
    // it is correct to do so.
    auto *Key = ND->getCanonicalDecl();
    if (auto *Acceptable = getSema().VisibleNamespaceCache.lookup(Key))
      return Acceptable;
    auto *Acceptable = isVisible(getSema(), Key)
                           ? Key
                           : findAcceptableDecl(getSema(), Key, IDNS);
    if (Acceptable)
      getSema().VisibleNamespaceCache.insert(std::make_pair(Key, Acceptable));
    return Acceptable;
  }

  return findAcceptableDecl(getSema(), D, IDNS);
}

bool LookupResult::isVisible(Sema &SemaRef, NamedDecl *D) {
  // If this declaration is already visible, return it directly.
  if (D->isUnconditionallyVisible())
    return true;

  // During template instantiation, we can refer to hidden declarations, if
  // they were visible in any module along the path of instantiation.
  return isAcceptableSlow(SemaRef, D, Sema::AcceptableKind::Visible);
}

bool LookupResult::isReachable(Sema &SemaRef, NamedDecl *D) {
  if (D->isUnconditionallyVisible())
    return true;

  return isAcceptableSlow(SemaRef, D, Sema::AcceptableKind::Reachable);
}

bool LookupResult::isAvailableForLookup(Sema &SemaRef, NamedDecl *ND) {
  // We should check the visibility at the callsite already.
  if (isVisible(SemaRef, ND))
    return true;

  // Deduction guide lives in namespace scope generally, but it is just a
  // hint to the compilers. What we actually lookup for is the generated member
  // of the corresponding template. So it is sufficient to check the
  // reachability of the template decl.
  if (auto *DeductionGuide = ND->getDeclName().getCXXDeductionGuideTemplate())
    return SemaRef.hasReachableDefinition(DeductionGuide);

  // FIXME: The lookup for allocation function is a standalone process.
  // (We can find the logics in Sema::FindAllocationFunctions)
  //
  // Such structure makes it a problem when we instantiate a template
  // declaration using placement allocation function if the placement
  // allocation function is invisible.
  // (See https://github.com/llvm/llvm-project/issues/59601)
  //
  // Here we workaround it by making the placement allocation functions
  // always acceptable. The downside is that we can't diagnose the direct
  // use of the invisible placement allocation functions. (Although such uses
  // should be rare).
  if (auto *FD = dyn_cast<FunctionDecl>(ND);
      FD && FD->isReservedGlobalPlacementOperator())
    return true;

  auto *DC = ND->getDeclContext();
  // If ND is not visible and it is at namespace scope, it shouldn't be found
  // by name lookup.
  if (DC->isFileContext())
    return false;

  // [module.interface]p7
  // Class and enumeration member names can be found by name lookup in any
  // context in which a definition of the type is reachable.
  //
  // NOTE: The above wording may be problematic. See
  // https://github.com/llvm/llvm-project/issues/131058 But it is much complext
  // to adjust it in Sema's lookup process. Now we hacked it in ASTWriter. See
  // the comments in ASTDeclContextNameLookupTrait::getLookupVisibility.
  if (auto *TD = dyn_cast<TagDecl>(DC))
    return SemaRef.hasReachableDefinition(TD);

  return false;
}

bool Sema::LookupName(LookupResult &R, Scope *S, bool AllowBuiltinCreation,
                      bool ForceNoCPlusPlus) {
  DeclarationName Name = R.getLookupName();
  if (!Name) return false;

  LookupNameKind NameKind = R.getLookupKind();

  if (!getLangOpts().CPlusPlus || ForceNoCPlusPlus) {
    // Unqualified name lookup in C/Objective-C is purely lexical, so
    // search in the declarations attached to the name.
    if (NameKind == Sema::LookupRedeclarationWithLinkage) {
      // Find the nearest non-transparent declaration scope.
      while (!(S->getFlags() & Scope::DeclScope) ||
             (S->getEntity() && S->getEntity()->isTransparentContext()))
        S = S->getParent();
    }

    // When performing a scope lookup, we want to find local extern decls.
    FindLocalExternScope FindLocals(R);

    // Scan up the scope chain looking for a decl that matches this
    // identifier that is in the appropriate namespace.  This search
    // should not take long, as shadowing of names is uncommon, and
    // deep shadowing is extremely uncommon.
    bool LeftStartingScope = false;

    for (IdentifierResolver::iterator I = IdResolver.begin(Name),
                                   IEnd = IdResolver.end();
         I != IEnd; ++I)
      if (NamedDecl *D = R.getAcceptableDecl(*I)) {
        if (NameKind == LookupRedeclarationWithLinkage) {
          // Determine whether this (or a previous) declaration is
          // out-of-scope.
          if (!LeftStartingScope && !S->isDeclScope(*I))
            LeftStartingScope = true;

          // If we found something outside of our starting scope that
          // does not have linkage, skip it.
          if (LeftStartingScope && !((*I)->hasLinkage())) {
            R.setShadowed();
            continue;
          }
        }
        else if (NameKind == LookupObjCImplicitSelfParam &&
                 !isa<ImplicitParamDecl>(*I))
          continue;

        R.addDecl(D);

        // Check whether there are any other declarations with the same name
        // and in the same scope.
        if (I != IEnd) {
          // Find the scope in which this declaration was declared (if it
          // actually exists in a Scope).
          while (S && !S->isDeclScope(D))
            S = S->getParent();

          // If the scope containing the declaration is the translation unit,
          // then we'll need to perform our checks based on the matching
          // DeclContexts rather than matching scopes.
          if (S && isNamespaceOrTranslationUnitScope(S))
            S = nullptr;

          // Compute the DeclContext, if we need it.
          DeclContext *DC = nullptr;
          if (!S)
            DC = (*I)->getDeclContext()->getRedeclContext();

          IdentifierResolver::iterator LastI = I;
          for (++LastI; LastI != IEnd; ++LastI) {
            if (S) {
              // Match based on scope.
              if (!S->isDeclScope(*LastI))
                break;
            } else {
              // Match based on DeclContext.
              DeclContext *LastDC
                = (*LastI)->getDeclContext()->getRedeclContext();
              if (!LastDC->Equals(DC))
                break;
            }

            // If the declaration is in the right namespace and visible, add it.
            if (NamedDecl *LastD = R.getAcceptableDecl(*LastI))
              R.addDecl(LastD);
          }

          R.resolveKind();
        }

        return true;
      }
  } else {
    // Perform C++ unqualified name lookup.
    if (CppLookupName(R, S))
      return true;
  }

  // If we didn't find a use of this identifier, and if the identifier
  // corresponds to a compiler builtin, create the decl object for the builtin
  // now, injecting it into translation unit scope, and return it.
  if (AllowBuiltinCreation && LookupBuiltin(R))
    return true;

  // If we didn't find a use of this identifier, the ExternalSource
  // may be able to handle the situation.
  // Note: some lookup failures are expected!
  // See e.g. R.isForRedeclaration().
  return (ExternalSource && ExternalSource->LookupUnqualified(R, S));
}

/// Perform qualified name lookup in the namespaces nominated by
/// using directives by the given context.
///
/// C++98 [namespace.qual]p2:
///   Given X::m (where X is a user-declared namespace), or given \::m
///   (where X is the global namespace), let S be the set of all
///   declarations of m in X and in the transitive closure of all
///   namespaces nominated by using-directives in X and its used
///   namespaces, except that using-directives are ignored in any
///   namespace, including X, directly containing one or more
///   declarations of m. No namespace is searched more than once in
///   the lookup of a name. If S is the empty set, the program is
///   ill-formed. Otherwise, if S has exactly one member, or if the
///   context of the reference is a using-declaration
///   (namespace.udecl), S is the required set of declarations of
///   m. Otherwise if the use of m is not one that allows a unique
///   declaration to be chosen from S, the program is ill-formed.
///
/// C++98 [namespace.qual]p5:
///   During the lookup of a qualified namespace member name, if the
///   lookup finds more than one declaration of the member, and if one
///   declaration introduces a class name or enumeration name and the
///   other declarations either introduce the same object, the same
///   enumerator or a set of functions, the non-type name hides the
///   class or enumeration name if and only if the declarations are
///   from the same namespace; otherwise (the declarations are from
///   different namespaces), the program is ill-formed.
static bool LookupQualifiedNameInUsingDirectives(Sema &S, LookupResult &R,
                                                 DeclContext *StartDC) {
  assert(StartDC->isFileContext() && "start context is not a file context");

  // We have not yet looked into these namespaces, much less added
  // their "using-children" to the queue.
  SmallVector<NamespaceDecl*, 8> Queue;

  // We have at least added all these contexts to the queue.
  llvm::SmallPtrSet<DeclContext*, 8> Visited;
  Visited.insert(StartDC);

  // We have already looked into the initial namespace; seed the queue
  // with its using-children.
  for (auto *I : StartDC->using_directives()) {
    NamespaceDecl *ND = I->getNominatedNamespace()->getFirstDecl();
    if (S.isVisible(I) && Visited.insert(ND).second)
      Queue.push_back(ND);
  }

  // The easiest way to implement the restriction in [namespace.qual]p5
  // is to check whether any of the individual results found a tag
  // and, if so, to declare an ambiguity if the final result is not
  // a tag.
  bool FoundTag = false;
  bool FoundNonTag = false;

  LookupResult LocalR(LookupResult::Temporary, R);

  bool Found = false;
  while (!Queue.empty()) {
    NamespaceDecl *ND = Queue.pop_back_val();

    // We go through some convolutions here to avoid copying results
    // between LookupResults.
    bool UseLocal = !R.empty();
    LookupResult &DirectR = UseLocal ? LocalR : R;
    bool FoundDirect = LookupDirect(S, DirectR, ND);

    if (FoundDirect) {
      // First do any local hiding.
      DirectR.resolveKind();

      // If the local result is a tag, remember that.
      if (DirectR.isSingleTagDecl())
        FoundTag = true;
      else
        FoundNonTag = true;

      // Append the local results to the total results if necessary.
      if (UseLocal) {
        R.addAllDecls(LocalR);
        LocalR.clear();
      }
    }

    // If we find names in this namespace, ignore its using directives.
    if (FoundDirect) {
      Found = true;
      continue;
    }

    for (auto *I : ND->using_directives()) {
      NamespaceDecl *Nom = I->getNominatedNamespace();
      if (S.isVisible(I) && Visited.insert(Nom).second)
        Queue.push_back(Nom);
    }
  }

  if (Found) {
    if (FoundTag && FoundNonTag)
      R.setAmbiguousQualifiedTagHiding();
    else
      R.resolveKind();
  }

  return Found;
}

bool Sema::LookupQualifiedName(LookupResult &R, DeclContext *LookupCtx,
                               bool InUnqualifiedLookup) {
  assert(LookupCtx && "Sema::LookupQualifiedName requires a lookup context");

  if (!R.getLookupName())
    return false;

#ifndef NDEBUG
  // Make sure that the declaration context is complete.
  if (const auto *TD = dyn_cast<TagDecl>(LookupCtx);
      TD && !TD->isDependentType() && TD->getDefinition() == nullptr)
    llvm_unreachable("Declaration context must already be complete!");
#endif

  struct QualifiedLookupInScope {
    bool oldVal;
    DeclContext *Context;
    // Set flag in DeclContext informing debugger that we're looking for qualified name
    QualifiedLookupInScope(DeclContext *ctx)
        : oldVal(ctx->shouldUseQualifiedLookup()), Context(ctx) {
      ctx->setUseQualifiedLookup();
    }
    ~QualifiedLookupInScope() {
      Context->setUseQualifiedLookup(oldVal);
    }
  } QL(LookupCtx);

  CXXRecordDecl *LookupRec = dyn_cast<CXXRecordDecl>(LookupCtx);
  // FIXME: Per [temp.dep.general]p2, an unqualified name is also dependent
  // if it's a dependent conversion-function-id or operator= where the current
  // class is a templated entity. This should be handled in LookupName.
  if (!InUnqualifiedLookup && !R.isForRedeclaration()) {
    // C++23 [temp.dep.type]p5:
    //   A qualified name is dependent if
    //   - it is a conversion-function-id whose conversion-type-id
    //     is dependent, or
    //   - [...]
    //   - its lookup context is the current instantiation and it
    //     is operator=, or
    //   - [...]
    if (DeclarationName Name = R.getLookupName();
        Name.getNameKind() == DeclarationName::CXXConversionFunctionName &&
        Name.getCXXNameType()->isDependentType()) {
      R.setNotFoundInCurrentInstantiation();
      return false;
    }
  }

  if (LookupDirect(*this, R, LookupCtx)) {
    R.resolveKind();
    if (LookupRec)
      R.setNamingClass(LookupRec);
    return true;
  }

  // Don't descend into implied contexts for redeclarations.
  // C++98 [namespace.qual]p6:
  //   In a declaration for a namespace member in which the
  //   declarator-id is a qualified-id, given that the qualified-id
  //   for the namespace member has the form
  //     nested-name-specifier unqualified-id
  //   the unqualified-id shall name a member of the namespace
  //   designated by the nested-name-specifier.
  // See also [class.mfct]p5 and [class.static.data]p2.
  if (R.isForRedeclaration())
    return false;

  // If this is a namespace, look it up in the implied namespaces.
  if (LookupCtx->isFileContext())
    return LookupQualifiedNameInUsingDirectives(*this, R, LookupCtx);

  // If this isn't a C++ class, we aren't allowed to look into base
  // classes, we're done.
  if (!LookupRec || !LookupRec->getDefinition())
    return false;

  // We're done for lookups that can never succeed for C++ classes.
  if (R.getLookupKind() == LookupOperatorName ||
      R.getLookupKind() == LookupNamespaceName ||
      R.getLookupKind() == LookupObjCProtocolName ||
      R.getLookupKind() == LookupLabel)
    return false;

  // If we're performing qualified name lookup into a dependent class,
  // then we are actually looking into a current instantiation. If we have any
  // dependent base classes, then we either have to delay lookup until
  // template instantiation time (at which point all bases will be available)
  // or we have to fail.
  if (!InUnqualifiedLookup && LookupRec->isDependentContext() &&
      LookupRec->hasAnyDependentBases()) {
    R.setNotFoundInCurrentInstantiation();
    return false;
  }

  // Perform lookup into our base classes.

  DeclarationName Name = R.getLookupName();
  unsigned IDNS = R.getIdentifierNamespace();

  // Look for this member in our base classes.
  auto BaseCallback = [Name, IDNS](const CXXBaseSpecifier *Specifier,
                                   CXXBasePath &Path) -> bool {
    CXXRecordDecl *BaseRecord = Specifier->getType()->getAsCXXRecordDecl();
    // Drop leading non-matching lookup results from the declaration list so
    // we don't need to consider them again below.
    for (Path.Decls = BaseRecord->lookup(Name).begin();
         Path.Decls != Path.Decls.end(); ++Path.Decls) {
      if ((*Path.Decls)->isInIdentifierNamespace(IDNS))
        return true;
    }
    return false;
  };

  CXXBasePaths Paths;
  Paths.setOrigin(LookupRec);
  if (!LookupRec->lookupInBases(BaseCallback, Paths))
    return false;

  R.setNamingClass(LookupRec);

  // C++ [class.member.lookup]p2:
  //   [...] If the resulting set of declarations are not all from
  //   sub-objects of the same type, or the set has a nonstatic member
  //   and includes members from distinct sub-objects, there is an
  //   ambiguity and the program is ill-formed. Otherwise that set is
  //   the result of the lookup.
  QualType SubobjectType;
  int SubobjectNumber = 0;
  AccessSpecifier SubobjectAccess = AS_none;

  // Check whether the given lookup result contains only static members.
  auto HasOnlyStaticMembers = [&](DeclContext::lookup_iterator Result) {
    for (DeclContext::lookup_iterator I = Result, E = I.end(); I != E; ++I)
      if ((*I)->isInIdentifierNamespace(IDNS) && (*I)->isCXXInstanceMember())
        return false;
    return true;
  };

  bool TemplateNameLookup = R.isTemplateNameLookup();

  // Determine whether two sets of members contain the same members, as
  // required by C++ [class.member.lookup]p6.
  auto HasSameDeclarations = [&](DeclContext::lookup_iterator A,
                                 DeclContext::lookup_iterator B) {
    using Iterator = DeclContextLookupResult::iterator;
    using Result = const void *;

    auto Next = [&](Iterator &It, Iterator End) -> Result {
      while (It != End) {
        NamedDecl *ND = *It++;
        if (!ND->isInIdentifierNamespace(IDNS))
          continue;

        // C++ [temp.local]p3:
        //   A lookup that finds an injected-class-name (10.2) can result in
        //   an ambiguity in certain cases (for example, if it is found in
        //   more than one base class). If all of the injected-class-names
        //   that are found refer to specializations of the same class
        //   template, and if the name is used as a template-name, the
        //   reference refers to the class template itself and not a
        //   specialization thereof, and is not ambiguous.
        if (TemplateNameLookup)
          if (auto *TD = getAsTemplateNameDecl(ND))
            ND = TD;

        // C++ [class.member.lookup]p3:
        //   type declarations (including injected-class-names) are replaced by
        //   the types they designate
        if (const TypeDecl *TD = dyn_cast<TypeDecl>(ND->getUnderlyingDecl()))
          return Context.getCanonicalTypeDeclType(TD).getAsOpaquePtr();

        return ND->getUnderlyingDecl()->getCanonicalDecl();
      }
      return nullptr;
    };

    // We'll often find the declarations are in the same order. Handle this
    // case (and the special case of only one declaration) efficiently.
    Iterator AIt = A, BIt = B, AEnd, BEnd;
    while (true) {
      Result AResult = Next(AIt, AEnd);
      Result BResult = Next(BIt, BEnd);
      if (!AResult && !BResult)
        return true;
      if (!AResult || !BResult)
        return false;
      if (AResult != BResult) {
        // Found a mismatch; carefully check both lists, accounting for the
        // possibility of declarations appearing more than once.
        llvm::SmallDenseMap<Result, bool, 32> AResults;
        for (; AResult; AResult = Next(AIt, AEnd))
          AResults.insert({AResult, /*FoundInB*/false});
        unsigned Found = 0;
        for (; BResult; BResult = Next(BIt, BEnd)) {
          auto It = AResults.find(BResult);
          if (It == AResults.end())
            return false;
          if (!It->second) {
            It->second = true;
            ++Found;
          }
        }
        return AResults.size() == Found;
      }
    }
  };

  for (CXXBasePaths::paths_iterator Path = Paths.begin(), PathEnd = Paths.end();
       Path != PathEnd; ++Path) {
    const CXXBasePathElement &PathElement = Path->back();

    // Pick the best (i.e. most permissive i.e. numerically lowest) access
    // across all paths.
    SubobjectAccess = std::min(SubobjectAccess, Path->Access);

    // Determine whether we're looking at a distinct sub-object or not.
    if (SubobjectType.isNull()) {
      // This is the first subobject we've looked at. Record its type.
      SubobjectType = Context.getCanonicalType(PathElement.Base->getType());
      SubobjectNumber = PathElement.SubobjectNumber;
      continue;
    }

    if (SubobjectType !=
        Context.getCanonicalType(PathElement.Base->getType())) {
      // We found members of the given name in two subobjects of
      // different types. If the declaration sets aren't the same, this
      // lookup is ambiguous.
      //
      // FIXME: The language rule says that this applies irrespective of
      // whether the sets contain only static members.
      if (HasOnlyStaticMembers(Path->Decls) &&
          HasSameDeclarations(Paths.begin()->Decls, Path->Decls))
        continue;

      R.setAmbiguousBaseSubobjectTypes(Paths);
      return true;
    }

    // FIXME: This language rule no longer exists. Checking for ambiguous base
    // subobjects should be done as part of formation of a class member access
    // expression (when converting the object parameter to the member's type).
    if (SubobjectNumber != PathElement.SubobjectNumber) {
      // We have a different subobject of the same type.

      // C++ [class.member.lookup]p5:
      //   A static member, a nested type or an enumerator defined in
      //   a base class T can unambiguously be found even if an object
      //   has more than one base class subobject of type T.
      if (HasOnlyStaticMembers(Path->Decls))
        continue;

      // We have found a nonstatic member name in multiple, distinct
      // subobjects. Name lookup is ambiguous.
      R.setAmbiguousBaseSubobjects(Paths);
      return true;
    }
  }

  // Lookup in a base class succeeded; return these results.

  for (DeclContext::lookup_iterator I = Paths.front().Decls, E = I.end();
       I != E; ++I) {
    AccessSpecifier AS = CXXRecordDecl::MergeAccess(SubobjectAccess,
                                                    (*I)->getAccess());
    if (NamedDecl *ND = R.getAcceptableDecl(*I))
      R.addDecl(ND, AS);
  }
  R.resolveKind();
  return true;
}

bool Sema::LookupQualifiedName(LookupResult &R, DeclContext *LookupCtx,
                               CXXScopeSpec &SS) {
  NestedNameSpecifier Qualifier = SS.getScopeRep();
  if (Qualifier.getKind() == NestedNameSpecifier::Kind::MicrosoftSuper)
    return LookupInSuper(R, Qualifier.getAsMicrosoftSuper());
  return LookupQualifiedName(R, LookupCtx);
}

bool Sema::LookupParsedName(LookupResult &R, Scope *S, CXXScopeSpec *SS,
                            QualType ObjectType, bool AllowBuiltinCreation,
                            bool EnteringContext) {
  // When the scope specifier is invalid, don't even look for anything.
  if (SS && SS->isInvalid())
    return false;

  // Determine where to perform name lookup
  DeclContext *DC = nullptr;
  bool IsDependent = false;
  if (!ObjectType.isNull()) {
    // This nested-name-specifier occurs in a member access expression, e.g.,
    // x->B::f, and we are looking into the type of the object.
    assert((!SS || SS->isEmpty()) &&
           "ObjectType and scope specifier cannot coexist");
    DC = computeDeclContext(ObjectType);
    IsDependent = !DC && ObjectType->isDependentType();
    assert(((!DC && ObjectType->isDependentType()) ||
            !ObjectType->isIncompleteType() || !ObjectType->getAs<TagType>() ||
            ObjectType->castAs<TagType>()
                ->getOriginalDecl()
                ->isEntityBeingDefined()) &&
           "Caller should have completed object type");
  } else if (SS && SS->isNotEmpty()) {
    // This nested-name-specifier occurs after another nested-name-specifier,
    // so long into the context associated with the prior nested-name-specifier.
    if ((DC = computeDeclContext(*SS, EnteringContext))) {
      // The declaration context must be complete.
      if (!DC->isDependentContext() && RequireCompleteDeclContext(*SS, DC))
        return false;
      R.setContextRange(SS->getRange());
      // FIXME: '__super' lookup semantics could be implemented by a
      // LookupResult::isSuperLookup flag which skips the initial search of
      // the lookup context in LookupQualified.
      if (NestedNameSpecifier Qualifier = SS->getScopeRep();
          Qualifier.getKind() == NestedNameSpecifier::Kind::MicrosoftSuper)
        return LookupInSuper(R, Qualifier.getAsMicrosoftSuper());
    }
    IsDependent = !DC && isDependentScopeSpecifier(*SS);
  } else {
    // Perform unqualified name lookup starting in the given scope.
    return LookupName(R, S, AllowBuiltinCreation);
  }

  // If we were able to compute a declaration context, perform qualified name
  // lookup in that context.
  if (DC)
    return LookupQualifiedName(R, DC);
  else if (IsDependent)
    // We could not resolve the scope specified to a specific declaration
    // context, which means that SS refers to an unknown specialization.
    // Name lookup can't find anything in this case.
    R.setNotFoundInCurrentInstantiation();
  return false;
}

bool Sema::LookupInSuper(LookupResult &R, CXXRecordDecl *Class) {
  // The access-control rules we use here are essentially the rules for
  // doing a lookup in Class that just magically skipped the direct
  // members of Class itself.  That is, the naming class is Class, and the
  // access includes the access of the base.
  for (const auto &BaseSpec : Class->bases()) {
<<<<<<< HEAD
    CXXRecordDecl *RD =
        cast<CXXRecordDecl>(
            BaseSpec.getType()->castAs<RecordType>()->getOriginalDecl())
            ->getDefinitionOrSelf();
=======
    auto *RD = BaseSpec.getType()->castAsCXXRecordDecl();
>>>>>>> 35227056
    LookupResult Result(*this, R.getLookupNameInfo(), R.getLookupKind());
    Result.setBaseObjectType(Context.getCanonicalTagType(Class));
    LookupQualifiedName(Result, RD);

    // Copy the lookup results into the target, merging the base's access into
    // the path access.
    for (auto I = Result.begin(), E = Result.end(); I != E; ++I) {
      R.addDecl(I.getDecl(),
                CXXRecordDecl::MergeAccess(BaseSpec.getAccessSpecifier(),
                                           I.getAccess()));
    }

    Result.suppressDiagnostics();
  }

  R.resolveKind();
  R.setNamingClass(Class);

  return !R.empty();
}

void Sema::DiagnoseAmbiguousLookup(LookupResult &Result) {
  assert(Result.isAmbiguous() && "Lookup result must be ambiguous");

  DeclarationName Name = Result.getLookupName();
  SourceLocation NameLoc = Result.getNameLoc();
  SourceRange LookupRange = Result.getContextRange();

  switch (Result.getAmbiguityKind()) {
  case LookupAmbiguityKind::AmbiguousBaseSubobjects: {
    CXXBasePaths *Paths = Result.getBasePaths();
    QualType SubobjectType = Paths->front().back().Base->getType();
    Diag(NameLoc, diag::err_ambiguous_member_multiple_subobjects)
      << Name << SubobjectType << getAmbiguousPathsDisplayString(*Paths)
      << LookupRange;

    DeclContext::lookup_iterator Found = Paths->front().Decls;
    while (isa<CXXMethodDecl>(*Found) &&
           cast<CXXMethodDecl>(*Found)->isStatic())
      ++Found;

    Diag((*Found)->getLocation(), diag::note_ambiguous_member_found);
    break;
  }

  case LookupAmbiguityKind::AmbiguousBaseSubobjectTypes: {
    Diag(NameLoc, diag::err_ambiguous_member_multiple_subobject_types)
      << Name << LookupRange;

    CXXBasePaths *Paths = Result.getBasePaths();
    std::set<const NamedDecl *> DeclsPrinted;
    for (CXXBasePaths::paths_iterator Path = Paths->begin(),
                                      PathEnd = Paths->end();
         Path != PathEnd; ++Path) {
      const NamedDecl *D = *Path->Decls;
      if (!D->isInIdentifierNamespace(Result.getIdentifierNamespace()))
        continue;
      if (DeclsPrinted.insert(D).second) {
        if (const auto *TD = dyn_cast<TypedefNameDecl>(D->getUnderlyingDecl()))
          Diag(D->getLocation(), diag::note_ambiguous_member_type_found)
              << TD->getUnderlyingType();
        else if (const auto *TD = dyn_cast<TypeDecl>(D->getUnderlyingDecl()))
          Diag(D->getLocation(), diag::note_ambiguous_member_type_found)
              << Context.getTypeDeclType(TD);
        else
          Diag(D->getLocation(), diag::note_ambiguous_member_found);
      }
    }
    break;
  }

  case LookupAmbiguityKind::AmbiguousTagHiding: {
    Diag(NameLoc, diag::err_ambiguous_tag_hiding) << Name << LookupRange;

    llvm::SmallPtrSet<NamedDecl*, 8> TagDecls;

    for (auto *D : Result)
      if (TagDecl *TD = dyn_cast<TagDecl>(D)) {
        TagDecls.insert(TD);
        Diag(TD->getLocation(), diag::note_hidden_tag);
      }

    for (auto *D : Result)
      if (!isa<TagDecl>(D))
        Diag(D->getLocation(), diag::note_hiding_object);

    // For recovery purposes, go ahead and implement the hiding.
    LookupResult::Filter F = Result.makeFilter();
    while (F.hasNext()) {
      if (TagDecls.count(F.next()))
        F.erase();
    }
    F.done();
    break;
  }

  case LookupAmbiguityKind::AmbiguousReferenceToPlaceholderVariable: {
    Diag(NameLoc, diag::err_using_placeholder_variable) << Name << LookupRange;
    DeclContext *DC = nullptr;
    for (auto *D : Result) {
      Diag(D->getLocation(), diag::note_reference_placeholder) << D;
      if (DC != nullptr && DC != D->getDeclContext())
        break;
      DC = D->getDeclContext();
    }
    break;
  }

  case LookupAmbiguityKind::AmbiguousReference: {
    Diag(NameLoc, diag::err_ambiguous_reference) << Name << LookupRange;

    for (auto *D : Result)
      Diag(D->getLocation(), diag::note_ambiguous_candidate) << D;
    break;
  }
  }
}

namespace {
  struct AssociatedLookup {
    AssociatedLookup(Sema &S, SourceLocation InstantiationLoc,
                     Sema::AssociatedNamespaceSet &Namespaces,
                     Sema::AssociatedClassSet &Classes)
      : S(S), Namespaces(Namespaces), Classes(Classes),
        InstantiationLoc(InstantiationLoc) {
    }

    bool addClassTransitive(CXXRecordDecl *RD) {
      Classes.insert(RD);
      return ClassesTransitive.insert(RD);
    }

    Sema &S;
    Sema::AssociatedNamespaceSet &Namespaces;
    Sema::AssociatedClassSet &Classes;
    SourceLocation InstantiationLoc;

  private:
    Sema::AssociatedClassSet ClassesTransitive;
  };
} // end anonymous namespace

static void
addAssociatedClassesAndNamespaces(AssociatedLookup &Result, QualType T);

// Given the declaration context \param Ctx of a class, class template or
// enumeration, add the associated namespaces to \param Namespaces as described
// in [basic.lookup.argdep]p2.
static void CollectEnclosingNamespace(Sema::AssociatedNamespaceSet &Namespaces,
                                      DeclContext *Ctx) {
  // The exact wording has been changed in C++14 as a result of
  // CWG 1691 (see also CWG 1690 and CWG 1692). We apply it unconditionally
  // to all language versions since it is possible to return a local type
  // from a lambda in C++11.
  //
  // C++14 [basic.lookup.argdep]p2:
  //   If T is a class type [...]. Its associated namespaces are the innermost
  //   enclosing namespaces of its associated classes. [...]
  //
  //   If T is an enumeration type, its associated namespace is the innermost
  //   enclosing namespace of its declaration. [...]

  // We additionally skip inline namespaces. The innermost non-inline namespace
  // contains all names of all its nested inline namespaces anyway, so we can
  // replace the entire inline namespace tree with its root.
  while (!Ctx->isFileContext() || Ctx->isInlineNamespace())
    Ctx = Ctx->getParent();

  // Actually it is fine to always do `Namespaces.insert(Ctx);` simply. But it
  // may cause more allocations in Namespaces and more unnecessary lookups. So
  // we'd like to insert the representative namespace only.
  DeclContext *PrimaryCtx = Ctx->getPrimaryContext();
  Decl *PrimaryD = cast<Decl>(PrimaryCtx);
  Decl *D = cast<Decl>(Ctx);
  ASTContext &AST = D->getASTContext();

  // TODO: Technically it is better to insert one namespace per module. e.g.,
  //
  // ```
  // //--- first.cppm
  // export module first;
  // namespace ns { ... } // first namespace
  //
  // //--- m-partA.cppm
  // export module m:partA;
  // import first;
  //
  // namespace ns { ... }
  // namespace ns { ... }
  //
  // //--- m-partB.cppm
  // export module m:partB;
  // import first;
  // import :partA;
  //
  // namespace ns { ... }
  // namespace ns { ... }
  //
  // ...
  //
  // //--- m-partN.cppm
  // export module m:partN;
  // import first;
  // import :partA;
  // ...
  // import :part$(N-1);
  //
  // namespace ns { ... }
  // namespace ns { ... }
  //
  // consume(ns::any_decl); // the lookup
  // ```
  //
  // We should only insert once for all namespaces in module m.
  if (D->isInNamedModule() &&
      !AST.isInSameModule(D->getOwningModule(), PrimaryD->getOwningModule()))
    Namespaces.insert(Ctx);
  else
    Namespaces.insert(PrimaryCtx);
}

// Add the associated classes and namespaces for argument-dependent
// lookup that involves a template argument (C++ [basic.lookup.argdep]p2).
static void
addAssociatedClassesAndNamespaces(AssociatedLookup &Result,
                                  const TemplateArgument &Arg) {
  // C++ [basic.lookup.argdep]p2, last bullet:
  //   -- [...] ;
  switch (Arg.getKind()) {
    case TemplateArgument::Null:
      break;

    case TemplateArgument::Type:
      // [...] the namespaces and classes associated with the types of the
      // template arguments provided for template type parameters (excluding
      // template template parameters)
      addAssociatedClassesAndNamespaces(Result, Arg.getAsType());
      break;

    case TemplateArgument::Template:
    case TemplateArgument::TemplateExpansion: {
      // [...] the namespaces in which any template template arguments are
      // defined; and the classes in which any member templates used as
      // template template arguments are defined.
      TemplateName Template = Arg.getAsTemplateOrTemplatePattern();
      if (ClassTemplateDecl *ClassTemplate
                 = dyn_cast<ClassTemplateDecl>(Template.getAsTemplateDecl())) {
        DeclContext *Ctx = ClassTemplate->getDeclContext();
        if (CXXRecordDecl *EnclosingClass = dyn_cast<CXXRecordDecl>(Ctx))
          Result.Classes.insert(EnclosingClass);
        // Add the associated namespace for this class.
        CollectEnclosingNamespace(Result.Namespaces, Ctx);
      }
      break;
    }

    case TemplateArgument::Declaration:
    case TemplateArgument::Integral:
    case TemplateArgument::Expression:
    case TemplateArgument::NullPtr:
    case TemplateArgument::StructuralValue:
      // [Note: non-type template arguments do not contribute to the set of
      //  associated namespaces. ]
      break;

    case TemplateArgument::Pack:
      for (const auto &P : Arg.pack_elements())
        addAssociatedClassesAndNamespaces(Result, P);
      break;
  }
}

// Add the associated classes and namespaces for argument-dependent lookup
// with an argument of class type (C++ [basic.lookup.argdep]p2).
static void
addAssociatedClassesAndNamespaces(AssociatedLookup &Result,
                                  CXXRecordDecl *Class) {

  // Just silently ignore anything whose name is __va_list_tag.
  if (Class->getDeclName() == Result.S.VAListTagName)
    return;

  // C++ [basic.lookup.argdep]p2:
  //   [...]
  //     -- If T is a class type (including unions), its associated
  //        classes are: the class itself; the class of which it is a
  //        member, if any; and its direct and indirect base classes.
  //        Its associated namespaces are the innermost enclosing
  //        namespaces of its associated classes.

  // Add the class of which it is a member, if any.
  DeclContext *Ctx = Class->getDeclContext();
  if (CXXRecordDecl *EnclosingClass = dyn_cast<CXXRecordDecl>(Ctx))
    Result.Classes.insert(EnclosingClass);

  // Add the associated namespace for this class.
  CollectEnclosingNamespace(Result.Namespaces, Ctx);

  // -- If T is a template-id, its associated namespaces and classes are
  //    the namespace in which the template is defined; for member
  //    templates, the member template's class; the namespaces and classes
  //    associated with the types of the template arguments provided for
  //    template type parameters (excluding template template parameters); the
  //    namespaces in which any template template arguments are defined; and
  //    the classes in which any member templates used as template template
  //    arguments are defined. [Note: non-type template arguments do not
  //    contribute to the set of associated namespaces. ]
  if (ClassTemplateSpecializationDecl *Spec
        = dyn_cast<ClassTemplateSpecializationDecl>(Class)) {
    DeclContext *Ctx = Spec->getSpecializedTemplate()->getDeclContext();
    if (CXXRecordDecl *EnclosingClass = dyn_cast<CXXRecordDecl>(Ctx))
      Result.Classes.insert(EnclosingClass);
    // Add the associated namespace for this class.
    CollectEnclosingNamespace(Result.Namespaces, Ctx);

    const TemplateArgumentList &TemplateArgs = Spec->getTemplateArgs();
    for (unsigned I = 0, N = TemplateArgs.size(); I != N; ++I)
      addAssociatedClassesAndNamespaces(Result, TemplateArgs[I]);
  }

  // Add the class itself. If we've already transitively visited this class,
  // we don't need to visit base classes.
  if (!Result.addClassTransitive(Class))
    return;

  // Only recurse into base classes for complete types.
  if (!Result.S.isCompleteType(Result.InstantiationLoc,
                               Result.S.Context.getCanonicalTagType(Class)))
    return;

  // Add direct and indirect base classes along with their associated
  // namespaces.
  SmallVector<CXXRecordDecl *, 32> Bases;
  Bases.push_back(Class);
  while (!Bases.empty()) {
    // Pop this class off the stack.
    Class = Bases.pop_back_val();

    // Visit the base classes.
    for (const auto &Base : Class->bases()) {
      CXXRecordDecl *BaseDecl = Base.getType()->getAsCXXRecordDecl();
      // In dependent contexts, we do ADL twice, and the first time around,
      // the base type might be a dependent TemplateSpecializationType, or a
      // TemplateTypeParmType. If that happens, simply ignore it.
      // FIXME: If we want to support export, we probably need to add the
      // namespace of the template in a TemplateSpecializationType, or even
      // the classes and namespaces of known non-dependent arguments.
      if (!BaseDecl)
        continue;
<<<<<<< HEAD
      CXXRecordDecl *BaseDecl = cast<CXXRecordDecl>(BaseType->getOriginalDecl())
                                    ->getDefinitionOrSelf();
=======
>>>>>>> 35227056
      if (Result.addClassTransitive(BaseDecl)) {
        // Find the associated namespace for this base class.
        DeclContext *BaseCtx = BaseDecl->getDeclContext();
        CollectEnclosingNamespace(Result.Namespaces, BaseCtx);

        // Make sure we visit the bases of this base class.
        if (!BaseDecl->bases().empty())
          Bases.push_back(BaseDecl);
      }
    }
  }
}

// Add the associated classes and namespaces for
// argument-dependent lookup with an argument of type T
// (C++ [basic.lookup.koenig]p2).
static void
addAssociatedClassesAndNamespaces(AssociatedLookup &Result, QualType Ty) {
  // C++ [basic.lookup.koenig]p2:
  //
  //   For each argument type T in the function call, there is a set
  //   of zero or more associated namespaces and a set of zero or more
  //   associated classes to be considered. The sets of namespaces and
  //   classes is determined entirely by the types of the function
  //   arguments (and the namespace of any template template
  //   argument). Typedef names and using-declarations used to specify
  //   the types do not contribute to this set. The sets of namespaces
  //   and classes are determined in the following way:

  SmallVector<const Type *, 16> Queue;
  const Type *T = Ty->getCanonicalTypeInternal().getTypePtr();

  while (true) {
    switch (T->getTypeClass()) {

#define TYPE(Class, Base)
#define DEPENDENT_TYPE(Class, Base) case Type::Class:
#define NON_CANONICAL_TYPE(Class, Base) case Type::Class:
#define NON_CANONICAL_UNLESS_DEPENDENT_TYPE(Class, Base) case Type::Class:
#define ABSTRACT_TYPE(Class, Base)
#include "clang/AST/TypeNodes.inc"
      // T is canonical.  We can also ignore dependent types because
      // we don't need to do ADL at the definition point, but if we
      // wanted to implement template export (or if we find some other
      // use for associated classes and namespaces...) this would be
      // wrong.
      break;

    //    -- If T is a pointer to U or an array of U, its associated
    //       namespaces and classes are those associated with U.
    case Type::Pointer:
      T = cast<PointerType>(T)->getPointeeType().getTypePtr();
      continue;
    case Type::ConstantArray:
    case Type::IncompleteArray:
    case Type::VariableArray:
      T = cast<ArrayType>(T)->getElementType().getTypePtr();
      continue;

    //     -- If T is a fundamental type, its associated sets of
    //        namespaces and classes are both empty.
    case Type::Builtin:
      break;

    //     -- If T is a class type (including unions), its associated
    //        classes are: the class itself; the class of which it is
    //        a member, if any; and its direct and indirect base classes.
    //        Its associated namespaces are the innermost enclosing
    //        namespaces of its associated classes.
    case Type::Record: {
      // FIXME: This should use the original decl.
      CXXRecordDecl *Class =
          cast<CXXRecordDecl>(cast<RecordType>(T)->getOriginalDecl())
              ->getDefinitionOrSelf();
      addAssociatedClassesAndNamespaces(Result, Class);
      break;
    }

    //     -- If T is an enumeration type, its associated namespace
    //        is the innermost enclosing namespace of its declaration.
    //        If it is a class member, its associated class is the
    //        member’s class; else it has no associated class.
    case Type::Enum: {
      // FIXME: This should use the original decl.
<<<<<<< HEAD
      EnumDecl *Enum =
          cast<EnumType>(T)->getOriginalDecl()->getDefinitionOrSelf();
=======
      auto *Enum = T->castAsEnumDecl();
>>>>>>> 35227056

      DeclContext *Ctx = Enum->getDeclContext();
      if (CXXRecordDecl *EnclosingClass = dyn_cast<CXXRecordDecl>(Ctx))
        Result.Classes.insert(EnclosingClass);

      // Add the associated namespace for this enumeration.
      CollectEnclosingNamespace(Result.Namespaces, Ctx);

      break;
    }

    //     -- If T is a function type, its associated namespaces and
    //        classes are those associated with the function parameter
    //        types and those associated with the return type.
    case Type::FunctionProto: {
      const FunctionProtoType *Proto = cast<FunctionProtoType>(T);
      for (const auto &Arg : Proto->param_types())
        Queue.push_back(Arg.getTypePtr());
      // fallthrough
      [[fallthrough]];
    }
    case Type::FunctionNoProto: {
      const FunctionType *FnType = cast<FunctionType>(T);
      T = FnType->getReturnType().getTypePtr();
      continue;
    }

    //     -- If T is a pointer to a member function of a class X, its
    //        associated namespaces and classes are those associated
    //        with the function parameter types and return type,
    //        together with those associated with X.
    //
    //     -- If T is a pointer to a data member of class X, its
    //        associated namespaces and classes are those associated
    //        with the member type together with those associated with
    //        X.
    case Type::MemberPointer: {
      const MemberPointerType *MemberPtr = cast<MemberPointerType>(T);
      if (CXXRecordDecl *Class = MemberPtr->getMostRecentCXXRecordDecl())
        addAssociatedClassesAndNamespaces(Result, Class);
      T = MemberPtr->getPointeeType().getTypePtr();
      continue;
    }

    // As an extension, treat this like a normal pointer.
    case Type::BlockPointer:
      T = cast<BlockPointerType>(T)->getPointeeType().getTypePtr();
      continue;

    // References aren't covered by the standard, but that's such an
    // obvious defect that we cover them anyway.
    case Type::LValueReference:
    case Type::RValueReference:
      T = cast<ReferenceType>(T)->getPointeeType().getTypePtr();
      continue;

    // These are fundamental types.
    case Type::Vector:
    case Type::ExtVector:
    case Type::ConstantMatrix:
    case Type::Complex:
    case Type::BitInt:
      break;

    // Non-deduced auto types only get here for error cases.
    case Type::Auto:
    case Type::DeducedTemplateSpecialization:
      break;

    // If T is an Objective-C object or interface type, or a pointer to an
    // object or interface type, the associated namespace is the global
    // namespace.
    case Type::ObjCObject:
    case Type::ObjCInterface:
    case Type::ObjCObjectPointer:
      Result.Namespaces.insert(Result.S.Context.getTranslationUnitDecl());
      break;

    // Atomic types are just wrappers; use the associations of the
    // contained type.
    case Type::Atomic:
      T = cast<AtomicType>(T)->getValueType().getTypePtr();
      continue;
    case Type::Pipe:
      T = cast<PipeType>(T)->getElementType().getTypePtr();
      continue;

    // Array parameter types are treated as fundamental types.
    case Type::ArrayParameter:
      break;

    case Type::HLSLAttributedResource:
      T = cast<HLSLAttributedResourceType>(T)->getWrappedType().getTypePtr();
      break;

    // Inline SPIR-V types are treated as fundamental types.
    case Type::HLSLInlineSpirv:
      break;
    }

    if (Queue.empty())
      break;
    T = Queue.pop_back_val();
  }
}

void Sema::FindAssociatedClassesAndNamespaces(
    SourceLocation InstantiationLoc, ArrayRef<Expr *> Args,
    AssociatedNamespaceSet &AssociatedNamespaces,
    AssociatedClassSet &AssociatedClasses) {
  AssociatedNamespaces.clear();
  AssociatedClasses.clear();

  AssociatedLookup Result(*this, InstantiationLoc,
                          AssociatedNamespaces, AssociatedClasses);

  // C++ [basic.lookup.koenig]p2:
  //   For each argument type T in the function call, there is a set
  //   of zero or more associated namespaces and a set of zero or more
  //   associated classes to be considered. The sets of namespaces and
  //   classes is determined entirely by the types of the function
  //   arguments (and the namespace of any template template
  //   argument).
  for (unsigned ArgIdx = 0; ArgIdx != Args.size(); ++ArgIdx) {
    Expr *Arg = Args[ArgIdx];

    if (Arg->getType() != Context.OverloadTy) {
      addAssociatedClassesAndNamespaces(Result, Arg->getType());
      continue;
    }

    // [...] In addition, if the argument is the name or address of a
    // set of overloaded functions and/or function templates, its
    // associated classes and namespaces are the union of those
    // associated with each of the members of the set: the namespace
    // in which the function or function template is defined and the
    // classes and namespaces associated with its (non-dependent)
    // parameter types and return type.
    OverloadExpr *OE = OverloadExpr::find(Arg).Expression;

    for (const NamedDecl *D : OE->decls()) {
      // Look through any using declarations to find the underlying function.
      const FunctionDecl *FDecl = D->getUnderlyingDecl()->getAsFunction();

      // Add the classes and namespaces associated with the parameter
      // types and return type of this function.
      addAssociatedClassesAndNamespaces(Result, FDecl->getType());
    }
  }
}

NamedDecl *Sema::LookupSingleName(Scope *S, DeclarationName Name,
                                  SourceLocation Loc,
                                  LookupNameKind NameKind,
                                  RedeclarationKind Redecl) {
  LookupResult R(*this, Name, Loc, NameKind, Redecl);
  LookupName(R, S);
  return R.getAsSingle<NamedDecl>();
}

void Sema::LookupOverloadedOperatorName(OverloadedOperatorKind Op, Scope *S,
                                        UnresolvedSetImpl &Functions) {
  // C++ [over.match.oper]p3:
  //     -- The set of non-member candidates is the result of the
  //        unqualified lookup of operator@ in the context of the
  //        expression according to the usual rules for name lookup in
  //        unqualified function calls (3.4.2) except that all member
  //        functions are ignored.
  DeclarationName OpName = Context.DeclarationNames.getCXXOperatorName(Op);
  LookupResult Operators(*this, OpName, SourceLocation(), LookupOperatorName);
  LookupName(Operators, S);

  assert(!Operators.isAmbiguous() && "Operator lookup cannot be ambiguous");
  Functions.append(Operators.begin(), Operators.end());
}

Sema::SpecialMemberOverloadResult
Sema::LookupSpecialMember(CXXRecordDecl *RD, CXXSpecialMemberKind SM,
                          bool ConstArg, bool VolatileArg, bool RValueThis,
                          bool ConstThis, bool VolatileThis) {
  assert(CanDeclareSpecialMemberFunction(RD) &&
         "doing special member lookup into record that isn't fully complete");
  RD = RD->getDefinition();
  if (RValueThis || ConstThis || VolatileThis)
    assert((SM == CXXSpecialMemberKind::CopyAssignment ||
            SM == CXXSpecialMemberKind::MoveAssignment) &&
           "constructors and destructors always have unqualified lvalue this");
  if (ConstArg || VolatileArg)
    assert((SM != CXXSpecialMemberKind::DefaultConstructor &&
            SM != CXXSpecialMemberKind::Destructor) &&
           "parameter-less special members can't have qualified arguments");

  // FIXME: Get the caller to pass in a location for the lookup.
  SourceLocation LookupLoc = RD->getLocation();

  llvm::FoldingSetNodeID ID;
  ID.AddPointer(RD);
  ID.AddInteger(llvm::to_underlying(SM));
  ID.AddInteger(ConstArg);
  ID.AddInteger(VolatileArg);
  ID.AddInteger(RValueThis);
  ID.AddInteger(ConstThis);
  ID.AddInteger(VolatileThis);

  void *InsertPoint;
  SpecialMemberOverloadResultEntry *Result =
    SpecialMemberCache.FindNodeOrInsertPos(ID, InsertPoint);

  // This was already cached
  if (Result)
    return *Result;

  Result = BumpAlloc.Allocate<SpecialMemberOverloadResultEntry>();
  Result = new (Result) SpecialMemberOverloadResultEntry(ID);
  SpecialMemberCache.InsertNode(Result, InsertPoint);

  if (SM == CXXSpecialMemberKind::Destructor) {
    if (RD->needsImplicitDestructor()) {
      runWithSufficientStackSpace(RD->getLocation(), [&] {
        DeclareImplicitDestructor(RD);
      });
    }
    CXXDestructorDecl *DD = RD->getDestructor();
    Result->setMethod(DD);
    Result->setKind(DD && !DD->isDeleted()
                        ? SpecialMemberOverloadResult::Success
                        : SpecialMemberOverloadResult::NoMemberOrDeleted);
    return *Result;
  }

  // Prepare for overload resolution. Here we construct a synthetic argument
  // if necessary and make sure that implicit functions are declared.
  CanQualType CanTy = Context.getCanonicalTagType(RD);
  DeclarationName Name;
  Expr *Arg = nullptr;
  unsigned NumArgs;

  QualType ArgType = CanTy;
  ExprValueKind VK = VK_LValue;

  if (SM == CXXSpecialMemberKind::DefaultConstructor) {
    Name = Context.DeclarationNames.getCXXConstructorName(CanTy);
    NumArgs = 0;
    if (RD->needsImplicitDefaultConstructor()) {
      runWithSufficientStackSpace(RD->getLocation(), [&] {
        DeclareImplicitDefaultConstructor(RD);
      });
    }
  } else {
    if (SM == CXXSpecialMemberKind::CopyConstructor ||
        SM == CXXSpecialMemberKind::MoveConstructor) {
      Name = Context.DeclarationNames.getCXXConstructorName(CanTy);
      if (RD->needsImplicitCopyConstructor()) {
        runWithSufficientStackSpace(RD->getLocation(), [&] {
          DeclareImplicitCopyConstructor(RD);
        });
      }
      if (getLangOpts().CPlusPlus11 && RD->needsImplicitMoveConstructor()) {
        runWithSufficientStackSpace(RD->getLocation(), [&] {
          DeclareImplicitMoveConstructor(RD);
        });
      }
    } else {
      Name = Context.DeclarationNames.getCXXOperatorName(OO_Equal);
      if (RD->needsImplicitCopyAssignment()) {
        runWithSufficientStackSpace(RD->getLocation(), [&] {
          DeclareImplicitCopyAssignment(RD);
        });
      }
      if (getLangOpts().CPlusPlus11 && RD->needsImplicitMoveAssignment()) {
        runWithSufficientStackSpace(RD->getLocation(), [&] {
          DeclareImplicitMoveAssignment(RD);
        });
      }
    }

    if (ConstArg)
      ArgType.addConst();
    if (VolatileArg)
      ArgType.addVolatile();

    // This isn't /really/ specified by the standard, but it's implied
    // we should be working from a PRValue in the case of move to ensure
    // that we prefer to bind to rvalue references, and an LValue in the
    // case of copy to ensure we don't bind to rvalue references.
    // Possibly an XValue is actually correct in the case of move, but
    // there is no semantic difference for class types in this restricted
    // case.
    if (SM == CXXSpecialMemberKind::CopyConstructor ||
        SM == CXXSpecialMemberKind::CopyAssignment)
      VK = VK_LValue;
    else
      VK = VK_PRValue;
  }

  OpaqueValueExpr FakeArg(LookupLoc, ArgType, VK);

  if (SM != CXXSpecialMemberKind::DefaultConstructor) {
    NumArgs = 1;
    Arg = &FakeArg;
  }

  // Create the object argument
  QualType ThisTy = CanTy;
  if (ConstThis)
    ThisTy.addConst();
  if (VolatileThis)
    ThisTy.addVolatile();
  Expr::Classification Classification =
      OpaqueValueExpr(LookupLoc, ThisTy, RValueThis ? VK_PRValue : VK_LValue)
          .Classify(Context);

  // Now we perform lookup on the name we computed earlier and do overload
  // resolution. Lookup is only performed directly into the class since there
  // will always be a (possibly implicit) declaration to shadow any others.
  OverloadCandidateSet OCS(LookupLoc, OverloadCandidateSet::CSK_Normal);
  DeclContext::lookup_result R = RD->lookup(Name);

  if (R.empty()) {
    // We might have no default constructor because we have a lambda's closure
    // type, rather than because there's some other declared constructor.
    // Every class has a copy/move constructor, copy/move assignment, and
    // destructor.
    assert(SM == CXXSpecialMemberKind::DefaultConstructor &&
           "lookup for a constructor or assignment operator was empty");
    Result->setMethod(nullptr);
    Result->setKind(SpecialMemberOverloadResult::NoMemberOrDeleted);
    return *Result;
  }

  // Copy the candidates as our processing of them may load new declarations
  // from an external source and invalidate lookup_result.
  SmallVector<NamedDecl *, 8> Candidates(R.begin(), R.end());

  for (NamedDecl *CandDecl : Candidates) {
    if (CandDecl->isInvalidDecl())
      continue;

    DeclAccessPair Cand = DeclAccessPair::make(CandDecl, AS_public);
    auto CtorInfo = getConstructorInfo(Cand);
    if (CXXMethodDecl *M = dyn_cast<CXXMethodDecl>(Cand->getUnderlyingDecl())) {
      if (SM == CXXSpecialMemberKind::CopyAssignment ||
          SM == CXXSpecialMemberKind::MoveAssignment)
        AddMethodCandidate(M, Cand, RD, ThisTy, Classification,
                           llvm::ArrayRef(&Arg, NumArgs), OCS, true);
      else if (CtorInfo)
        AddOverloadCandidate(CtorInfo.Constructor, CtorInfo.FoundDecl,
                             llvm::ArrayRef(&Arg, NumArgs), OCS,
                             /*SuppressUserConversions*/ true);
      else
        AddOverloadCandidate(M, Cand, llvm::ArrayRef(&Arg, NumArgs), OCS,
                             /*SuppressUserConversions*/ true);
    } else if (FunctionTemplateDecl *Tmpl =
                 dyn_cast<FunctionTemplateDecl>(Cand->getUnderlyingDecl())) {
      if (SM == CXXSpecialMemberKind::CopyAssignment ||
          SM == CXXSpecialMemberKind::MoveAssignment)
        AddMethodTemplateCandidate(Tmpl, Cand, RD, nullptr, ThisTy,
                                   Classification,
                                   llvm::ArrayRef(&Arg, NumArgs), OCS, true);
      else if (CtorInfo)
        AddTemplateOverloadCandidate(CtorInfo.ConstructorTmpl,
                                     CtorInfo.FoundDecl, nullptr,
                                     llvm::ArrayRef(&Arg, NumArgs), OCS, true);
      else
        AddTemplateOverloadCandidate(Tmpl, Cand, nullptr,
                                     llvm::ArrayRef(&Arg, NumArgs), OCS, true);
    } else {
      assert(isa<UsingDecl>(Cand.getDecl()) &&
             "illegal Kind of operator = Decl");
    }
  }

  OverloadCandidateSet::iterator Best;
  switch (OCS.BestViableFunction(*this, LookupLoc, Best)) {
    case OR_Success:
      Result->setMethod(cast<CXXMethodDecl>(Best->Function));
      Result->setKind(SpecialMemberOverloadResult::Success);
      break;

    case OR_Deleted:
      Result->setMethod(cast<CXXMethodDecl>(Best->Function));
      Result->setKind(SpecialMemberOverloadResult::NoMemberOrDeleted);
      break;

    case OR_Ambiguous:
      Result->setMethod(nullptr);
      Result->setKind(SpecialMemberOverloadResult::Ambiguous);
      break;

    case OR_No_Viable_Function:
      Result->setMethod(nullptr);
      Result->setKind(SpecialMemberOverloadResult::NoMemberOrDeleted);
      break;
  }

  return *Result;
}

CXXConstructorDecl *Sema::LookupDefaultConstructor(CXXRecordDecl *Class) {
  SpecialMemberOverloadResult Result =
      LookupSpecialMember(Class, CXXSpecialMemberKind::DefaultConstructor,
                          false, false, false, false, false);

  return cast_or_null<CXXConstructorDecl>(Result.getMethod());
}

CXXConstructorDecl *Sema::LookupCopyingConstructor(CXXRecordDecl *Class,
                                                   unsigned Quals) {
  assert(!(Quals & ~(Qualifiers::Const | Qualifiers::Volatile)) &&
         "non-const, non-volatile qualifiers for copy ctor arg");
  SpecialMemberOverloadResult Result = LookupSpecialMember(
      Class, CXXSpecialMemberKind::CopyConstructor, Quals & Qualifiers::Const,
      Quals & Qualifiers::Volatile, false, false, false);

  return cast_or_null<CXXConstructorDecl>(Result.getMethod());
}

CXXConstructorDecl *Sema::LookupMovingConstructor(CXXRecordDecl *Class,
                                                  unsigned Quals) {
  SpecialMemberOverloadResult Result = LookupSpecialMember(
      Class, CXXSpecialMemberKind::MoveConstructor, Quals & Qualifiers::Const,
      Quals & Qualifiers::Volatile, false, false, false);

  return cast_or_null<CXXConstructorDecl>(Result.getMethod());
}

DeclContext::lookup_result Sema::LookupConstructors(CXXRecordDecl *Class) {
  // If the implicit constructors have not yet been declared, do so now.
  if (CanDeclareSpecialMemberFunction(Class)) {
    runWithSufficientStackSpace(Class->getLocation(), [&] {
      if (Class->needsImplicitDefaultConstructor())
        DeclareImplicitDefaultConstructor(Class);
      if (Class->needsImplicitCopyConstructor())
        DeclareImplicitCopyConstructor(Class);
      if (getLangOpts().CPlusPlus11 && Class->needsImplicitMoveConstructor())
        DeclareImplicitMoveConstructor(Class);
    });
  }

  CanQualType T = Context.getCanonicalTagType(Class);
  DeclarationName Name = Context.DeclarationNames.getCXXConstructorName(T);
  return Class->lookup(Name);
}

CXXMethodDecl *Sema::LookupCopyingAssignment(CXXRecordDecl *Class,
                                             unsigned Quals, bool RValueThis,
                                             unsigned ThisQuals) {
  assert(!(Quals & ~(Qualifiers::Const | Qualifiers::Volatile)) &&
         "non-const, non-volatile qualifiers for copy assignment arg");
  assert(!(ThisQuals & ~(Qualifiers::Const | Qualifiers::Volatile)) &&
         "non-const, non-volatile qualifiers for copy assignment this");
  SpecialMemberOverloadResult Result = LookupSpecialMember(
      Class, CXXSpecialMemberKind::CopyAssignment, Quals & Qualifiers::Const,
      Quals & Qualifiers::Volatile, RValueThis, ThisQuals & Qualifiers::Const,
      ThisQuals & Qualifiers::Volatile);

  return Result.getMethod();
}

CXXMethodDecl *Sema::LookupMovingAssignment(CXXRecordDecl *Class,
                                            unsigned Quals,
                                            bool RValueThis,
                                            unsigned ThisQuals) {
  assert(!(ThisQuals & ~(Qualifiers::Const | Qualifiers::Volatile)) &&
         "non-const, non-volatile qualifiers for copy assignment this");
  SpecialMemberOverloadResult Result = LookupSpecialMember(
      Class, CXXSpecialMemberKind::MoveAssignment, Quals & Qualifiers::Const,
      Quals & Qualifiers::Volatile, RValueThis, ThisQuals & Qualifiers::Const,
      ThisQuals & Qualifiers::Volatile);

  return Result.getMethod();
}

CXXDestructorDecl *Sema::LookupDestructor(CXXRecordDecl *Class) {
  return cast_or_null<CXXDestructorDecl>(
      LookupSpecialMember(Class, CXXSpecialMemberKind::Destructor, false, false,
                          false, false, false)
          .getMethod());
}

Sema::LiteralOperatorLookupResult
Sema::LookupLiteralOperator(Scope *S, LookupResult &R,
                            ArrayRef<QualType> ArgTys, bool AllowRaw,
                            bool AllowTemplate, bool AllowStringTemplatePack,
                            bool DiagnoseMissing, StringLiteral *StringLit) {
  LookupName(R, S);
  assert(R.getResultKind() != LookupResultKind::Ambiguous &&
         "literal operator lookup can't be ambiguous");

  // Filter the lookup results appropriately.
  LookupResult::Filter F = R.makeFilter();

  bool AllowCooked = true;
  bool FoundRaw = false;
  bool FoundTemplate = false;
  bool FoundStringTemplatePack = false;
  bool FoundCooked = false;

  while (F.hasNext()) {
    Decl *D = F.next();
    if (UsingShadowDecl *USD = dyn_cast<UsingShadowDecl>(D))
      D = USD->getTargetDecl();

    // If the declaration we found is invalid, skip it.
    if (D->isInvalidDecl()) {
      F.erase();
      continue;
    }

    bool IsRaw = false;
    bool IsTemplate = false;
    bool IsStringTemplatePack = false;
    bool IsCooked = false;

    if (FunctionDecl *FD = dyn_cast<FunctionDecl>(D)) {
      if (FD->getNumParams() == 1 &&
          FD->getParamDecl(0)->getType()->getAs<PointerType>())
        IsRaw = true;
      else if (FD->getNumParams() == ArgTys.size()) {
        IsCooked = true;
        for (unsigned ArgIdx = 0; ArgIdx != ArgTys.size(); ++ArgIdx) {
          QualType ParamTy = FD->getParamDecl(ArgIdx)->getType();
          if (!Context.hasSameUnqualifiedType(ArgTys[ArgIdx], ParamTy)) {
            IsCooked = false;
            break;
          }
        }
      }
    }
    if (FunctionTemplateDecl *FD = dyn_cast<FunctionTemplateDecl>(D)) {
      TemplateParameterList *Params = FD->getTemplateParameters();
      if (Params->size() == 1) {
        IsTemplate = true;
        if (!Params->getParam(0)->isTemplateParameterPack() && !StringLit) {
          // Implied but not stated: user-defined integer and floating literals
          // only ever use numeric literal operator templates, not templates
          // taking a parameter of class type.
          F.erase();
          continue;
        }

        // A string literal template is only considered if the string literal
        // is a well-formed template argument for the template parameter.
        if (StringLit) {
          SFINAETrap Trap(*this);
          CheckTemplateArgumentInfo CTAI;
          TemplateArgumentLoc Arg(
              TemplateArgument(StringLit, /*IsCanonical=*/false), StringLit);
          if (CheckTemplateArgument(
                  Params->getParam(0), Arg, FD, R.getNameLoc(), R.getNameLoc(),
                  /*ArgumentPackIndex=*/0, CTAI, CTAK_Specified) ||
              Trap.hasErrorOccurred())
            IsTemplate = false;
        }
      } else {
        IsStringTemplatePack = true;
      }
    }

    if (AllowTemplate && StringLit && IsTemplate) {
      FoundTemplate = true;
      AllowRaw = false;
      AllowCooked = false;
      AllowStringTemplatePack = false;
      if (FoundRaw || FoundCooked || FoundStringTemplatePack) {
        F.restart();
        FoundRaw = FoundCooked = FoundStringTemplatePack = false;
      }
    } else if (AllowCooked && IsCooked) {
      FoundCooked = true;
      AllowRaw = false;
      AllowTemplate = StringLit;
      AllowStringTemplatePack = false;
      if (FoundRaw || FoundTemplate || FoundStringTemplatePack) {
        // Go through again and remove the raw and template decls we've
        // already found.
        F.restart();
        FoundRaw = FoundTemplate = FoundStringTemplatePack = false;
      }
    } else if (AllowRaw && IsRaw) {
      FoundRaw = true;
    } else if (AllowTemplate && IsTemplate) {
      FoundTemplate = true;
    } else if (AllowStringTemplatePack && IsStringTemplatePack) {
      FoundStringTemplatePack = true;
    } else {
      F.erase();
    }
  }

  F.done();

  // Per C++20 [lex.ext]p5, we prefer the template form over the non-template
  // form for string literal operator templates.
  if (StringLit && FoundTemplate)
    return LOLR_Template;

  // C++11 [lex.ext]p3, p4: If S contains a literal operator with a matching
  // parameter type, that is used in preference to a raw literal operator
  // or literal operator template.
  if (FoundCooked)
    return LOLR_Cooked;

  // C++11 [lex.ext]p3, p4: S shall contain a raw literal operator or a literal
  // operator template, but not both.
  if (FoundRaw && FoundTemplate) {
    Diag(R.getNameLoc(), diag::err_ovl_ambiguous_call) << R.getLookupName();
    for (const NamedDecl *D : R)
      NoteOverloadCandidate(D, D->getUnderlyingDecl()->getAsFunction());
    return LOLR_Error;
  }

  if (FoundRaw)
    return LOLR_Raw;

  if (FoundTemplate)
    return LOLR_Template;

  if (FoundStringTemplatePack)
    return LOLR_StringTemplatePack;

  // Didn't find anything we could use.
  if (DiagnoseMissing) {
    Diag(R.getNameLoc(), diag::err_ovl_no_viable_literal_operator)
        << R.getLookupName() << (int)ArgTys.size() << ArgTys[0]
        << (ArgTys.size() == 2 ? ArgTys[1] : QualType()) << AllowRaw
        << (AllowTemplate || AllowStringTemplatePack);
    return LOLR_Error;
  }

  return LOLR_ErrorNoDiagnostic;
}

void ADLResult::insert(NamedDecl *New) {
  NamedDecl *&Old = Decls[cast<NamedDecl>(New->getCanonicalDecl())];

  // If we haven't yet seen a decl for this key, or the last decl
  // was exactly this one, we're done.
  if (Old == nullptr || Old == New) {
    Old = New;
    return;
  }

  // Otherwise, decide which is a more recent redeclaration.
  FunctionDecl *OldFD = Old->getAsFunction();
  FunctionDecl *NewFD = New->getAsFunction();

  FunctionDecl *Cursor = NewFD;
  while (true) {
    Cursor = Cursor->getPreviousDecl();

    // If we got to the end without finding OldFD, OldFD is the newer
    // declaration;  leave things as they are.
    if (!Cursor) return;

    // If we do find OldFD, then NewFD is newer.
    if (Cursor == OldFD) break;

    // Otherwise, keep looking.
  }

  Old = New;
}

void Sema::ArgumentDependentLookup(DeclarationName Name, SourceLocation Loc,
                                   ArrayRef<Expr *> Args, ADLResult &Result) {
  // Find all of the associated namespaces and classes based on the
  // arguments we have.
  AssociatedNamespaceSet AssociatedNamespaces;
  AssociatedClassSet AssociatedClasses;
  FindAssociatedClassesAndNamespaces(Loc, Args,
                                     AssociatedNamespaces,
                                     AssociatedClasses);

  // C++ [basic.lookup.argdep]p3:
  //   Let X be the lookup set produced by unqualified lookup (3.4.1)
  //   and let Y be the lookup set produced by argument dependent
  //   lookup (defined as follows). If X contains [...] then Y is
  //   empty. Otherwise Y is the set of declarations found in the
  //   namespaces associated with the argument types as described
  //   below. The set of declarations found by the lookup of the name
  //   is the union of X and Y.
  //
  // Here, we compute Y and add its members to the overloaded
  // candidate set.
  for (auto *NS : AssociatedNamespaces) {
    //   When considering an associated namespace, the lookup is the
    //   same as the lookup performed when the associated namespace is
    //   used as a qualifier (3.4.3.2) except that:
    //
    //     -- Any using-directives in the associated namespace are
    //        ignored.
    //
    //     -- Any namespace-scope friend functions declared in
    //        associated classes are visible within their respective
    //        namespaces even if they are not visible during an ordinary
    //        lookup (11.4).
    //
    // C++20 [basic.lookup.argdep] p4.3
    //     -- are exported, are attached to a named module M, do not appear
    //        in the translation unit containing the point of the lookup, and
    //        have the same innermost enclosing non-inline namespace scope as
    //        a declaration of an associated entity attached to M.
    DeclContext::lookup_result R = NS->lookup(Name);
    for (auto *D : R) {
      auto *Underlying = D;
      if (auto *USD = dyn_cast<UsingShadowDecl>(D))
        Underlying = USD->getTargetDecl();

      if (!isa<FunctionDecl>(Underlying) &&
          !isa<FunctionTemplateDecl>(Underlying))
        continue;

      // The declaration is visible to argument-dependent lookup if either
      // it's ordinarily visible or declared as a friend in an associated
      // class.
      bool Visible = false;
      for (D = D->getMostRecentDecl(); D;
           D = cast_or_null<NamedDecl>(D->getPreviousDecl())) {
        if (D->getIdentifierNamespace() & Decl::IDNS_Ordinary) {
          if (isVisible(D)) {
            Visible = true;
            break;
          }

          if (!getLangOpts().CPlusPlusModules)
            continue;

          if (D->isInExportDeclContext()) {
            Module *FM = D->getOwningModule();
            // C++20 [basic.lookup.argdep] p4.3 .. are exported ...
            // exports are only valid in module purview and outside of any
            // PMF (although a PMF should not even be present in a module
            // with an import).
            assert(FM &&
                   (FM->isNamedModule() || FM->isImplicitGlobalModule()) &&
                   !FM->isPrivateModule() && "bad export context");
            // .. are attached to a named module M, do not appear in the
            // translation unit containing the point of the lookup..
            if (D->isInAnotherModuleUnit() &&
                llvm::any_of(AssociatedClasses, [&](auto *E) {
                  // ... and have the same innermost enclosing non-inline
                  // namespace scope as a declaration of an associated entity
                  // attached to M
                  if (E->getOwningModule() != FM)
                    return false;
                  // TODO: maybe this could be cached when generating the
                  // associated namespaces / entities.
                  DeclContext *Ctx = E->getDeclContext();
                  while (!Ctx->isFileContext() || Ctx->isInlineNamespace())
                    Ctx = Ctx->getParent();
                  return Ctx == NS;
                })) {
              Visible = true;
              break;
            }
          }
        } else if (D->getFriendObjectKind()) {
          auto *RD = cast<CXXRecordDecl>(D->getLexicalDeclContext());
          // [basic.lookup.argdep]p4:
          //   Argument-dependent lookup finds all declarations of functions and
          //   function templates that
          //  - ...
          //  - are declared as a friend ([class.friend]) of any class with a
          //  reachable definition in the set of associated entities,
          //
          // FIXME: If there's a merged definition of D that is reachable, then
          // the friend declaration should be considered.
          if (AssociatedClasses.count(RD) && isReachable(D)) {
            Visible = true;
            break;
          }
        }
      }

      // FIXME: Preserve D as the FoundDecl.
      if (Visible)
        Result.insert(Underlying);
    }
  }
}

//----------------------------------------------------------------------------
// Search for all visible declarations.
//----------------------------------------------------------------------------
VisibleDeclConsumer::~VisibleDeclConsumer() { }

bool VisibleDeclConsumer::includeHiddenDecls() const { return false; }

namespace {

class ShadowContextRAII;

class VisibleDeclsRecord {
public:
  /// An entry in the shadow map, which is optimized to store a
  /// single declaration (the common case) but can also store a list
  /// of declarations.
  typedef llvm::TinyPtrVector<NamedDecl*> ShadowMapEntry;

private:
  /// A mapping from declaration names to the declarations that have
  /// this name within a particular scope.
  typedef llvm::DenseMap<DeclarationName, ShadowMapEntry> ShadowMap;

  /// A list of shadow maps, which is used to model name hiding.
  std::list<ShadowMap> ShadowMaps;

  /// The declaration contexts we have already visited.
  llvm::SmallPtrSet<DeclContext *, 8> VisitedContexts;

  friend class ShadowContextRAII;

public:
  /// Determine whether we have already visited this context
  /// (and, if not, note that we are going to visit that context now).
  bool visitedContext(DeclContext *Ctx) {
    return !VisitedContexts.insert(Ctx).second;
  }

  bool alreadyVisitedContext(DeclContext *Ctx) {
    return VisitedContexts.count(Ctx);
  }

  /// Determine whether the given declaration is hidden in the
  /// current scope.
  ///
  /// \returns the declaration that hides the given declaration, or
  /// NULL if no such declaration exists.
  NamedDecl *checkHidden(NamedDecl *ND);

  /// Add a declaration to the current shadow map.
  void add(NamedDecl *ND) {
    ShadowMaps.back()[ND->getDeclName()].push_back(ND);
  }
};

/// RAII object that records when we've entered a shadow context.
class ShadowContextRAII {
  VisibleDeclsRecord &Visible;

  typedef VisibleDeclsRecord::ShadowMap ShadowMap;

public:
  ShadowContextRAII(VisibleDeclsRecord &Visible) : Visible(Visible) {
    Visible.ShadowMaps.emplace_back();
  }

  ~ShadowContextRAII() {
    Visible.ShadowMaps.pop_back();
  }
};

} // end anonymous namespace

NamedDecl *VisibleDeclsRecord::checkHidden(NamedDecl *ND) {
  unsigned IDNS = ND->getIdentifierNamespace();
  std::list<ShadowMap>::reverse_iterator SM = ShadowMaps.rbegin();
  for (std::list<ShadowMap>::reverse_iterator SMEnd = ShadowMaps.rend();
       SM != SMEnd; ++SM) {
    ShadowMap::iterator Pos = SM->find(ND->getDeclName());
    if (Pos == SM->end())
      continue;

    for (auto *D : Pos->second) {
      // A tag declaration does not hide a non-tag declaration.
      if (D->hasTagIdentifierNamespace() &&
          (IDNS & (Decl::IDNS_Member | Decl::IDNS_Ordinary |
                   Decl::IDNS_ObjCProtocol)))
        continue;

      // Protocols are in distinct namespaces from everything else.
      if (((D->getIdentifierNamespace() & Decl::IDNS_ObjCProtocol)
           || (IDNS & Decl::IDNS_ObjCProtocol)) &&
          D->getIdentifierNamespace() != IDNS)
        continue;

      // Functions and function templates in the same scope overload
      // rather than hide.  FIXME: Look for hiding based on function
      // signatures!
      if (D->getUnderlyingDecl()->isFunctionOrFunctionTemplate() &&
          ND->getUnderlyingDecl()->isFunctionOrFunctionTemplate() &&
          SM == ShadowMaps.rbegin())
        continue;

      // A shadow declaration that's created by a resolved using declaration
      // is not hidden by the same using declaration.
      if (isa<UsingShadowDecl>(ND) && isa<UsingDecl>(D) &&
          cast<UsingShadowDecl>(ND)->getIntroducer() == D)
        continue;

      // We've found a declaration that hides this one.
      return D;
    }
  }

  return nullptr;
}

namespace {
class LookupVisibleHelper {
public:
  LookupVisibleHelper(VisibleDeclConsumer &Consumer, bool IncludeDependentBases,
                      bool LoadExternal)
      : Consumer(Consumer), IncludeDependentBases(IncludeDependentBases),
        LoadExternal(LoadExternal) {}

  void lookupVisibleDecls(Sema &SemaRef, Scope *S, Sema::LookupNameKind Kind,
                          bool IncludeGlobalScope) {
    // Determine the set of using directives available during
    // unqualified name lookup.
    Scope *Initial = S;
    UnqualUsingDirectiveSet UDirs(SemaRef);
    if (SemaRef.getLangOpts().CPlusPlus) {
      // Find the first namespace or translation-unit scope.
      while (S && !isNamespaceOrTranslationUnitScope(S))
        S = S->getParent();

      UDirs.visitScopeChain(Initial, S);
    }
    UDirs.done();

    // Look for visible declarations.
    LookupResult Result(SemaRef, DeclarationName(), SourceLocation(), Kind);
    Result.setAllowHidden(Consumer.includeHiddenDecls());
    if (!IncludeGlobalScope)
      Visited.visitedContext(SemaRef.getASTContext().getTranslationUnitDecl());
    ShadowContextRAII Shadow(Visited);
    lookupInScope(Initial, Result, UDirs);
  }

  void lookupVisibleDecls(Sema &SemaRef, DeclContext *Ctx,
                          Sema::LookupNameKind Kind, bool IncludeGlobalScope) {
    LookupResult Result(SemaRef, DeclarationName(), SourceLocation(), Kind);
    Result.setAllowHidden(Consumer.includeHiddenDecls());
    if (!IncludeGlobalScope)
      Visited.visitedContext(SemaRef.getASTContext().getTranslationUnitDecl());

    ShadowContextRAII Shadow(Visited);
    lookupInDeclContext(Ctx, Result, /*QualifiedNameLookup=*/true,
                        /*InBaseClass=*/false);
  }

private:
  void lookupInDeclContext(DeclContext *Ctx, LookupResult &Result,
                           bool QualifiedNameLookup, bool InBaseClass) {
    if (!Ctx)
      return;

    // Make sure we don't visit the same context twice.
    if (Visited.visitedContext(Ctx->getPrimaryContext()))
      return;

    Consumer.EnteredContext(Ctx);

    // Outside C++, lookup results for the TU live on identifiers.
    if (isa<TranslationUnitDecl>(Ctx) &&
        !Result.getSema().getLangOpts().CPlusPlus) {
      auto &S = Result.getSema();
      auto &Idents = S.Context.Idents;

      // Ensure all external identifiers are in the identifier table.
      if (LoadExternal)
        if (IdentifierInfoLookup *External =
                Idents.getExternalIdentifierLookup()) {
          std::unique_ptr<IdentifierIterator> Iter(External->getIdentifiers());
          for (StringRef Name = Iter->Next(); !Name.empty();
               Name = Iter->Next())
            Idents.get(Name);
        }

      // Walk all lookup results in the TU for each identifier.
      for (const auto &Ident : Idents) {
        for (auto I = S.IdResolver.begin(Ident.getValue()),
                  E = S.IdResolver.end();
             I != E; ++I) {
          if (S.IdResolver.isDeclInScope(*I, Ctx)) {
            if (NamedDecl *ND = Result.getAcceptableDecl(*I)) {
              Consumer.FoundDecl(ND, Visited.checkHidden(ND), Ctx, InBaseClass);
              Visited.add(ND);
            }
          }
        }
      }

      return;
    }

    if (CXXRecordDecl *Class = dyn_cast<CXXRecordDecl>(Ctx))
      Result.getSema().ForceDeclarationOfImplicitMembers(Class);

    llvm::SmallVector<NamedDecl *, 4> DeclsToVisit;
    // We sometimes skip loading namespace-level results (they tend to be huge).
    bool Load = LoadExternal ||
                !(isa<TranslationUnitDecl>(Ctx) || isa<NamespaceDecl>(Ctx));
    // Enumerate all of the results in this context.
    for (DeclContextLookupResult R :
         Load ? Ctx->lookups()
              : Ctx->noload_lookups(/*PreserveInternalState=*/false))
      for (auto *D : R)
        // Rather than visit immediately, we put ND into a vector and visit
        // all decls, in order, outside of this loop. The reason is that
        // Consumer.FoundDecl() and LookupResult::getAcceptableDecl(D)
        // may invalidate the iterators used in the two
        // loops above.
        DeclsToVisit.push_back(D);

    for (auto *D : DeclsToVisit)
      if (auto *ND = Result.getAcceptableDecl(D)) {
        Consumer.FoundDecl(ND, Visited.checkHidden(ND), Ctx, InBaseClass);
        Visited.add(ND);
      }

    DeclsToVisit.clear();

    // Traverse using directives for qualified name lookup.
    if (QualifiedNameLookup) {
      ShadowContextRAII Shadow(Visited);
      for (auto *I : Ctx->using_directives()) {
        if (!Result.getSema().isVisible(I))
          continue;
        lookupInDeclContext(I->getNominatedNamespace(), Result,
                            QualifiedNameLookup, InBaseClass);
      }
    }

    // Traverse the contexts of inherited C++ classes.
    if (CXXRecordDecl *Record = dyn_cast<CXXRecordDecl>(Ctx)) {
      if (!Record->hasDefinition())
        return;

      for (const auto &B : Record->bases()) {
        QualType BaseType = B.getType();

        RecordDecl *RD;
        if (BaseType->isDependentType()) {
          if (!IncludeDependentBases) {
            // Don't look into dependent bases, because name lookup can't look
            // there anyway.
            continue;
          }
          const auto *TST = BaseType->getAs<TemplateSpecializationType>();
          if (!TST)
            continue;
          TemplateName TN = TST->getTemplateName();
          const auto *TD =
              dyn_cast_or_null<ClassTemplateDecl>(TN.getAsTemplateDecl());
          if (!TD)
            continue;
          RD = TD->getTemplatedDecl();
        } else {
          RD = BaseType->getAsCXXRecordDecl();
          if (!RD)
            continue;
<<<<<<< HEAD
          RD = Record->getOriginalDecl()->getDefinitionOrSelf();
=======
>>>>>>> 35227056
        }

        // FIXME: It would be nice to be able to determine whether referencing
        // a particular member would be ambiguous. For example, given
        //
        //   struct A { int member; };
        //   struct B { int member; };
        //   struct C : A, B { };
        //
        //   void f(C *c) { c->### }
        //
        // accessing 'member' would result in an ambiguity. However, we
        // could be smart enough to qualify the member with the base
        // class, e.g.,
        //
        //   c->B::member
        //
        // or
        //
        //   c->A::member

        // Find results in this base class (and its bases).
        ShadowContextRAII Shadow(Visited);
        lookupInDeclContext(RD, Result, QualifiedNameLookup,
                            /*InBaseClass=*/true);
      }
    }

    // Traverse the contexts of Objective-C classes.
    if (ObjCInterfaceDecl *IFace = dyn_cast<ObjCInterfaceDecl>(Ctx)) {
      // Traverse categories.
      for (auto *Cat : IFace->visible_categories()) {
        ShadowContextRAII Shadow(Visited);
        lookupInDeclContext(Cat, Result, QualifiedNameLookup,
                            /*InBaseClass=*/false);
      }

      // Traverse protocols.
      for (auto *I : IFace->all_referenced_protocols()) {
        ShadowContextRAII Shadow(Visited);
        lookupInDeclContext(I, Result, QualifiedNameLookup,
                            /*InBaseClass=*/false);
      }

      // Traverse the superclass.
      if (IFace->getSuperClass()) {
        ShadowContextRAII Shadow(Visited);
        lookupInDeclContext(IFace->getSuperClass(), Result, QualifiedNameLookup,
                            /*InBaseClass=*/true);
      }

      // If there is an implementation, traverse it. We do this to find
      // synthesized ivars.
      if (IFace->getImplementation()) {
        ShadowContextRAII Shadow(Visited);
        lookupInDeclContext(IFace->getImplementation(), Result,
                            QualifiedNameLookup, InBaseClass);
      }
    } else if (ObjCProtocolDecl *Protocol = dyn_cast<ObjCProtocolDecl>(Ctx)) {
      for (auto *I : Protocol->protocols()) {
        ShadowContextRAII Shadow(Visited);
        lookupInDeclContext(I, Result, QualifiedNameLookup,
                            /*InBaseClass=*/false);
      }
    } else if (ObjCCategoryDecl *Category = dyn_cast<ObjCCategoryDecl>(Ctx)) {
      for (auto *I : Category->protocols()) {
        ShadowContextRAII Shadow(Visited);
        lookupInDeclContext(I, Result, QualifiedNameLookup,
                            /*InBaseClass=*/false);
      }

      // If there is an implementation, traverse it.
      if (Category->getImplementation()) {
        ShadowContextRAII Shadow(Visited);
        lookupInDeclContext(Category->getImplementation(), Result,
                            QualifiedNameLookup, /*InBaseClass=*/true);
      }
    }
  }

  void lookupInScope(Scope *S, LookupResult &Result,
                     UnqualUsingDirectiveSet &UDirs) {
    // No clients run in this mode and it's not supported. Please add tests and
    // remove the assertion if you start relying on it.
    assert(!IncludeDependentBases && "Unsupported flag for lookupInScope");

    if (!S)
      return;

    if (!S->getEntity() ||
        (!S->getParent() && !Visited.alreadyVisitedContext(S->getEntity())) ||
        (S->getEntity())->isFunctionOrMethod()) {
      FindLocalExternScope FindLocals(Result);
      // Walk through the declarations in this Scope. The consumer might add new
      // decls to the scope as part of deserialization, so make a copy first.
      SmallVector<Decl *, 8> ScopeDecls(S->decls().begin(), S->decls().end());
      for (Decl *D : ScopeDecls) {
        if (NamedDecl *ND = dyn_cast<NamedDecl>(D))
          if ((ND = Result.getAcceptableDecl(ND))) {
            Consumer.FoundDecl(ND, Visited.checkHidden(ND), nullptr, false);
            Visited.add(ND);
          }
      }
    }

    DeclContext *Entity = S->getLookupEntity();
    if (Entity) {
      // Look into this scope's declaration context, along with any of its
      // parent lookup contexts (e.g., enclosing classes), up to the point
      // where we hit the context stored in the next outer scope.
      DeclContext *OuterCtx = findOuterContext(S);

      for (DeclContext *Ctx = Entity; Ctx && !Ctx->Equals(OuterCtx);
           Ctx = Ctx->getLookupParent()) {
        if (ObjCMethodDecl *Method = dyn_cast<ObjCMethodDecl>(Ctx)) {
          if (Method->isInstanceMethod()) {
            // For instance methods, look for ivars in the method's interface.
            LookupResult IvarResult(Result.getSema(), Result.getLookupName(),
                                    Result.getNameLoc(),
                                    Sema::LookupMemberName);
            if (ObjCInterfaceDecl *IFace = Method->getClassInterface()) {
              lookupInDeclContext(IFace, IvarResult,
                                  /*QualifiedNameLookup=*/false,
                                  /*InBaseClass=*/false);
            }
          }

          // We've already performed all of the name lookup that we need
          // to for Objective-C methods; the next context will be the
          // outer scope.
          break;
        }

        if (Ctx->isFunctionOrMethod())
          continue;

        lookupInDeclContext(Ctx, Result, /*QualifiedNameLookup=*/false,
                            /*InBaseClass=*/false);
      }
    } else if (!S->getParent()) {
      // Look into the translation unit scope. We walk through the translation
      // unit's declaration context, because the Scope itself won't have all of
      // the declarations if we loaded a precompiled header.
      // FIXME: We would like the translation unit's Scope object to point to
      // the translation unit, so we don't need this special "if" branch.
      // However, doing so would force the normal C++ name-lookup code to look
      // into the translation unit decl when the IdentifierInfo chains would
      // suffice. Once we fix that problem (which is part of a more general
      // "don't look in DeclContexts unless we have to" optimization), we can
      // eliminate this.
      Entity = Result.getSema().Context.getTranslationUnitDecl();
      lookupInDeclContext(Entity, Result, /*QualifiedNameLookup=*/false,
                          /*InBaseClass=*/false);
    }

    if (Entity) {
      // Lookup visible declarations in any namespaces found by using
      // directives.
      for (const UnqualUsingEntry &UUE : UDirs.getNamespacesFor(Entity))
        lookupInDeclContext(
            const_cast<DeclContext *>(UUE.getNominatedNamespace()), Result,
            /*QualifiedNameLookup=*/false,
            /*InBaseClass=*/false);
    }

    // Lookup names in the parent scope.
    ShadowContextRAII Shadow(Visited);
    lookupInScope(S->getParent(), Result, UDirs);
  }

private:
  VisibleDeclsRecord Visited;
  VisibleDeclConsumer &Consumer;
  bool IncludeDependentBases;
  bool LoadExternal;
};
} // namespace

void Sema::LookupVisibleDecls(Scope *S, LookupNameKind Kind,
                              VisibleDeclConsumer &Consumer,
                              bool IncludeGlobalScope, bool LoadExternal) {
  LookupVisibleHelper H(Consumer, /*IncludeDependentBases=*/false,
                        LoadExternal);
  H.lookupVisibleDecls(*this, S, Kind, IncludeGlobalScope);
}

void Sema::LookupVisibleDecls(DeclContext *Ctx, LookupNameKind Kind,
                              VisibleDeclConsumer &Consumer,
                              bool IncludeGlobalScope,
                              bool IncludeDependentBases, bool LoadExternal) {
  LookupVisibleHelper H(Consumer, IncludeDependentBases, LoadExternal);
  H.lookupVisibleDecls(*this, Ctx, Kind, IncludeGlobalScope);
}

LabelDecl *Sema::LookupExistingLabel(IdentifierInfo *II, SourceLocation Loc) {
  NamedDecl *Res = LookupSingleName(CurScope, II, Loc, LookupLabel,
                                    RedeclarationKind::NotForRedeclaration);
  // If we found a label, check to see if it is in the same context as us.
  // When in a Block, we don't want to reuse a label in an enclosing function.
  if (!Res || Res->getDeclContext() != CurContext)
    return nullptr;
  return cast<LabelDecl>(Res);
}

LabelDecl *Sema::LookupOrCreateLabel(IdentifierInfo *II, SourceLocation Loc,
                                     SourceLocation GnuLabelLoc) {
  if (GnuLabelLoc.isValid()) {
    // Local label definitions always shadow existing labels.
    auto *Res = LabelDecl::Create(Context, CurContext, Loc, II, GnuLabelLoc);
    Scope *S = CurScope;
    PushOnScopeChains(Res, S, true);
    return cast<LabelDecl>(Res);
  }

  // Not a GNU local label.
  LabelDecl *Res = LookupExistingLabel(II, Loc);
  if (!Res) {
    // If not forward referenced or defined already, create the backing decl.
    Res = LabelDecl::Create(Context, CurContext, Loc, II);
    Scope *S = CurScope->getFnParent();
    assert(S && "Not in a function?");
    PushOnScopeChains(Res, S, true);
  }
  return Res;
}

//===----------------------------------------------------------------------===//
// Typo correction
//===----------------------------------------------------------------------===//

static bool isCandidateViable(CorrectionCandidateCallback &CCC,
                              TypoCorrection &Candidate) {
  Candidate.setCallbackDistance(CCC.RankCandidate(Candidate));
  return Candidate.getEditDistance(false) != TypoCorrection::InvalidDistance;
}

static void LookupPotentialTypoResult(Sema &SemaRef,
                                      LookupResult &Res,
                                      IdentifierInfo *Name,
                                      Scope *S, CXXScopeSpec *SS,
                                      DeclContext *MemberContext,
                                      bool EnteringContext,
                                      bool isObjCIvarLookup,
                                      bool FindHidden);

/// Check whether the declarations found for a typo correction are
/// visible. Set the correction's RequiresImport flag to true if none of the
/// declarations are visible, false otherwise.
static void checkCorrectionVisibility(Sema &SemaRef, TypoCorrection &TC) {
  TypoCorrection::decl_iterator DI = TC.begin(), DE = TC.end();

  for (/**/; DI != DE; ++DI)
    if (!LookupResult::isVisible(SemaRef, *DI))
      break;
  // No filtering needed if all decls are visible.
  if (DI == DE) {
    TC.setRequiresImport(false);
    return;
  }

  llvm::SmallVector<NamedDecl*, 4> NewDecls(TC.begin(), DI);
  bool AnyVisibleDecls = !NewDecls.empty();

  for (/**/; DI != DE; ++DI) {
    if (LookupResult::isVisible(SemaRef, *DI)) {
      if (!AnyVisibleDecls) {
        // Found a visible decl, discard all hidden ones.
        AnyVisibleDecls = true;
        NewDecls.clear();
      }
      NewDecls.push_back(*DI);
    } else if (!AnyVisibleDecls && !(*DI)->isModulePrivate())
      NewDecls.push_back(*DI);
  }

  if (NewDecls.empty())
    TC = TypoCorrection();
  else {
    TC.setCorrectionDecls(NewDecls);
    TC.setRequiresImport(!AnyVisibleDecls);
  }
}

// Fill the supplied vector with the IdentifierInfo pointers for each piece of
// the given NestedNameSpecifier (i.e. given a NestedNameSpecifier "foo::bar::",
// fill the vector with the IdentifierInfo pointers for "foo" and "bar").
static void getNestedNameSpecifierIdentifiers(
    NestedNameSpecifier NNS,
    SmallVectorImpl<const IdentifierInfo *> &Identifiers) {
  switch (NNS.getKind()) {
  case NestedNameSpecifier::Kind::Null:
    Identifiers.clear();
    return;

  case NestedNameSpecifier::Kind::Namespace: {
    auto [Namespace, Prefix] = NNS.getAsNamespaceAndPrefix();
    getNestedNameSpecifierIdentifiers(Prefix, Identifiers);
    if (const auto *NS = dyn_cast<NamespaceDecl>(Namespace);
        NS && NS->isAnonymousNamespace())
      return;
    Identifiers.push_back(Namespace->getIdentifier());
    return;
  }

  case NestedNameSpecifier::Kind::Type: {
    for (const Type *T = NNS.getAsType(); /**/; /**/) {
      switch (T->getTypeClass()) {
      case Type::DependentName: {
        auto *DT = cast<DependentNameType>(T);
        getNestedNameSpecifierIdentifiers(DT->getQualifier(), Identifiers);
        Identifiers.push_back(DT->getIdentifier());
        return;
      }
      case Type::TemplateSpecialization: {
        TemplateName Name =
            cast<TemplateSpecializationType>(T)->getTemplateName();
        if (const QualifiedTemplateName *QTN =
<<<<<<< HEAD
                Name.getAsAdjustedQualifiedTemplateName()) {
=======
                Name.getAsQualifiedTemplateName()) {
>>>>>>> 35227056
          getNestedNameSpecifierIdentifiers(QTN->getQualifier(), Identifiers);
          Name = QTN->getUnderlyingTemplate();
        }
        if (const auto *TD = Name.getAsTemplateDecl(/*IgnoreDeduced=*/true))
          Identifiers.push_back(TD->getIdentifier());
        return;
      }
      case Type::DependentTemplateSpecialization: {
        const DependentTemplateStorage &S =
            cast<DependentTemplateSpecializationType>(T)
                ->getDependentTemplateName();
        getNestedNameSpecifierIdentifiers(S.getQualifier(), Identifiers);
        // FIXME: Should this dig into the Name as well?
        // Identifiers.push_back(S.getName().getIdentifier());
        return;
      }
      case Type::SubstTemplateTypeParm:
        T = cast<SubstTemplateTypeParmType>(T)
                ->getReplacementType()
                .getTypePtr();
        continue;
      case Type::TemplateTypeParm:
        Identifiers.push_back(cast<TemplateTypeParmType>(T)->getIdentifier());
        return;
      case Type::Decltype:
        return;
      case Type::Enum:
      case Type::Record:
      case Type::InjectedClassName: {
        auto *TT = cast<TagType>(T);
        getNestedNameSpecifierIdentifiers(TT->getQualifier(), Identifiers);
        Identifiers.push_back(TT->getOriginalDecl()->getIdentifier());
        return;
      }
      case Type::Typedef: {
        auto *TT = cast<TypedefType>(T);
        getNestedNameSpecifierIdentifiers(TT->getQualifier(), Identifiers);
        Identifiers.push_back(TT->getDecl()->getIdentifier());
        return;
      }
      case Type::Using: {
        auto *TT = cast<UsingType>(T);
        getNestedNameSpecifierIdentifiers(TT->getQualifier(), Identifiers);
        Identifiers.push_back(TT->getDecl()->getIdentifier());
        return;
      }
      case Type::UnresolvedUsing: {
        auto *TT = cast<UnresolvedUsingType>(T);
        getNestedNameSpecifierIdentifiers(TT->getQualifier(), Identifiers);
        Identifiers.push_back(TT->getDecl()->getIdentifier());
        return;
      }
      default:
        Identifiers.push_back(QualType(T, 0).getBaseTypeIdentifier());
        return;
      }
    }
    break;
  }

  case NestedNameSpecifier::Kind::Global:
  case NestedNameSpecifier::Kind::MicrosoftSuper:
    return;
  }
}

void TypoCorrectionConsumer::FoundDecl(NamedDecl *ND, NamedDecl *Hiding,
                                       DeclContext *Ctx, bool InBaseClass) {
  // Don't consider hidden names for typo correction.
  if (Hiding)
    return;

  // Only consider entities with identifiers for names, ignoring
  // special names (constructors, overloaded operators, selectors,
  // etc.).
  IdentifierInfo *Name = ND->getIdentifier();
  if (!Name)
    return;

  // Only consider visible declarations and declarations from modules with
  // names that exactly match.
  if (!LookupResult::isVisible(SemaRef, ND) && Name != Typo)
    return;

  FoundName(Name->getName());
}

void TypoCorrectionConsumer::FoundName(StringRef Name) {
  // Compute the edit distance between the typo and the name of this
  // entity, and add the identifier to the list of results.
  addName(Name, nullptr);
}

void TypoCorrectionConsumer::addKeywordResult(StringRef Keyword) {
  // Compute the edit distance between the typo and this keyword,
  // and add the keyword to the list of results.
  addName(Keyword, /*ND=*/nullptr, /*NNS=*/std::nullopt, /*isKeyword=*/true);
}

void TypoCorrectionConsumer::addName(StringRef Name, NamedDecl *ND,
                                     NestedNameSpecifier NNS, bool isKeyword) {
  // Use a simple length-based heuristic to determine the minimum possible
  // edit distance. If the minimum isn't good enough, bail out early.
  StringRef TypoStr = Typo->getName();
  unsigned MinED = abs((int)Name.size() - (int)TypoStr.size());
  if (MinED && TypoStr.size() / MinED < 3)
    return;

  // Compute an upper bound on the allowable edit distance, so that the
  // edit-distance algorithm can short-circuit.
  unsigned UpperBound = (TypoStr.size() + 2) / 3;
  unsigned ED = TypoStr.edit_distance(Name, true, UpperBound);
  if (ED > UpperBound) return;

  TypoCorrection TC(&SemaRef.Context.Idents.get(Name), ND, NNS, ED);
  if (isKeyword) TC.makeKeyword();
  TC.setCorrectionRange(nullptr, Result.getLookupNameInfo());
  addCorrection(TC);
}

static const unsigned MaxTypoDistanceResultSets = 5;

void TypoCorrectionConsumer::addCorrection(TypoCorrection Correction) {
  StringRef TypoStr = Typo->getName();
  StringRef Name = Correction.getCorrectionAsIdentifierInfo()->getName();

  // For very short typos, ignore potential corrections that have a different
  // base identifier from the typo or which have a normalized edit distance
  // longer than the typo itself.
  if (TypoStr.size() < 3 &&
      (Name != TypoStr || Correction.getEditDistance(true) > TypoStr.size()))
    return;

  // If the correction is resolved but is not viable, ignore it.
  if (Correction.isResolved()) {
    checkCorrectionVisibility(SemaRef, Correction);
    if (!Correction || !isCandidateViable(*CorrectionValidator, Correction))
      return;
  }

  TypoResultList &CList =
      CorrectionResults[Correction.getEditDistance(false)][Name];

  if (!CList.empty() && !CList.back().isResolved())
    CList.pop_back();
  if (NamedDecl *NewND = Correction.getCorrectionDecl()) {
    auto RI = llvm::find_if(CList, [NewND](const TypoCorrection &TypoCorr) {
      return TypoCorr.getCorrectionDecl() == NewND;
    });
    if (RI != CList.end()) {
      // The Correction refers to a decl already in the list. No insertion is
      // necessary and all further cases will return.

      auto IsDeprecated = [](Decl *D) {
        while (D) {
          if (D->isDeprecated())
            return true;
          D = llvm::dyn_cast_or_null<NamespaceDecl>(D->getDeclContext());
        }
        return false;
      };

      // Prefer non deprecated Corrections over deprecated and only then
      // sort using an alphabetical order.
      std::pair<bool, std::string> NewKey = {
          IsDeprecated(Correction.getFoundDecl()),
          Correction.getAsString(SemaRef.getLangOpts())};

      std::pair<bool, std::string> PrevKey = {
          IsDeprecated(RI->getFoundDecl()),
          RI->getAsString(SemaRef.getLangOpts())};

      if (NewKey < PrevKey)
        *RI = Correction;
      return;
    }
  }
  if (CList.empty() || Correction.isResolved())
    CList.push_back(Correction);

  while (CorrectionResults.size() > MaxTypoDistanceResultSets)
    CorrectionResults.erase(std::prev(CorrectionResults.end()));
}

void TypoCorrectionConsumer::addNamespaces(
    const llvm::MapVector<NamespaceDecl *, bool> &KnownNamespaces) {
  SearchNamespaces = true;

  for (auto KNPair : KnownNamespaces)
    Namespaces.addNameSpecifier(KNPair.first);

  bool SSIsTemplate = false;
  if (NestedNameSpecifier NNS = (SS ? SS->getScopeRep() : std::nullopt)) {
    if (NNS.getKind() == NestedNameSpecifier::Kind::Type)
      SSIsTemplate =
          NNS.getAsType()->getTypeClass() == Type::TemplateSpecialization;
  }
  // Do not transform this into an iterator-based loop. The loop body can
  // trigger the creation of further types (through lazy deserialization) and
  // invalid iterators into this list.
  auto &Types = SemaRef.getASTContext().getTypes();
  for (unsigned I = 0; I != Types.size(); ++I) {
    const auto *TI = Types[I];
    if (CXXRecordDecl *CD = TI->getAsCXXRecordDecl()) {
      CD = CD->getCanonicalDecl();
      if (!CD->isDependentType() && !CD->isAnonymousStructOrUnion() &&
          !CD->isUnion() && CD->getIdentifier() &&
          (SSIsTemplate || !isa<ClassTemplateSpecializationDecl>(CD)) &&
          (CD->isBeingDefined() || CD->isCompleteDefinition()))
        Namespaces.addNameSpecifier(CD);
    }
  }
}

const TypoCorrection &TypoCorrectionConsumer::getNextCorrection() {
  if (++CurrentTCIndex < ValidatedCorrections.size())
    return ValidatedCorrections[CurrentTCIndex];

  CurrentTCIndex = ValidatedCorrections.size();
  while (!CorrectionResults.empty()) {
    auto DI = CorrectionResults.begin();
    if (DI->second.empty()) {
      CorrectionResults.erase(DI);
      continue;
    }

    auto RI = DI->second.begin();
    if (RI->second.empty()) {
      DI->second.erase(RI);
      performQualifiedLookups();
      continue;
    }

    TypoCorrection TC = RI->second.pop_back_val();
    if (TC.isResolved() || TC.requiresImport() || resolveCorrection(TC)) {
      ValidatedCorrections.push_back(TC);
      return ValidatedCorrections[CurrentTCIndex];
    }
  }
  return ValidatedCorrections[0];  // The empty correction.
}

bool TypoCorrectionConsumer::resolveCorrection(TypoCorrection &Candidate) {
  IdentifierInfo *Name = Candidate.getCorrectionAsIdentifierInfo();
  DeclContext *TempMemberContext = MemberContext;
  CXXScopeSpec *TempSS = SS.get();
retry_lookup:
  LookupPotentialTypoResult(SemaRef, Result, Name, S, TempSS, TempMemberContext,
                            EnteringContext,
                            CorrectionValidator->IsObjCIvarLookup,
                            Name == Typo && !Candidate.WillReplaceSpecifier());
  switch (Result.getResultKind()) {
  case LookupResultKind::NotFound:
  case LookupResultKind::NotFoundInCurrentInstantiation:
  case LookupResultKind::FoundUnresolvedValue:
    if (TempSS) {
      // Immediately retry the lookup without the given CXXScopeSpec
      TempSS = nullptr;
      Candidate.WillReplaceSpecifier(true);
      goto retry_lookup;
    }
    if (TempMemberContext) {
      if (SS && !TempSS)
        TempSS = SS.get();
      TempMemberContext = nullptr;
      goto retry_lookup;
    }
    if (SearchNamespaces)
      QualifiedResults.push_back(Candidate);
    break;

  case LookupResultKind::Ambiguous:
    // We don't deal with ambiguities.
    break;

  case LookupResultKind::Found:
  case LookupResultKind::FoundOverloaded:
    // Store all of the Decls for overloaded symbols
    for (auto *TRD : Result)
      Candidate.addCorrectionDecl(TRD);
    checkCorrectionVisibility(SemaRef, Candidate);
    if (!isCandidateViable(*CorrectionValidator, Candidate)) {
      if (SearchNamespaces)
        QualifiedResults.push_back(Candidate);
      break;
    }
    Candidate.setCorrectionRange(SS.get(), Result.getLookupNameInfo());
    return true;
  }
  return false;
}

void TypoCorrectionConsumer::performQualifiedLookups() {
  unsigned TypoLen = Typo->getName().size();
  for (const TypoCorrection &QR : QualifiedResults) {
    for (const auto &NSI : Namespaces) {
      DeclContext *Ctx = NSI.DeclCtx;
      CXXRecordDecl *NamingClass = NSI.NameSpecifier.getAsRecordDecl();

      // If the current NestedNameSpecifier refers to a class and the
      // current correction candidate is the name of that class, then skip
      // it as it is unlikely a qualified version of the class' constructor
      // is an appropriate correction.
      if (NamingClass &&
          NamingClass->getIdentifier() == QR.getCorrectionAsIdentifierInfo())
        continue;

      TypoCorrection TC(QR);
      TC.ClearCorrectionDecls();
      TC.setCorrectionSpecifier(NSI.NameSpecifier);
      TC.setQualifierDistance(NSI.EditDistance);
      TC.setCallbackDistance(0); // Reset the callback distance

      // If the current correction candidate and namespace combination are
      // too far away from the original typo based on the normalized edit
      // distance, then skip performing a qualified name lookup.
      unsigned TmpED = TC.getEditDistance(true);
      if (QR.getCorrectionAsIdentifierInfo() != Typo && TmpED &&
          TypoLen / TmpED < 3)
        continue;

      Result.clear();
      Result.setLookupName(QR.getCorrectionAsIdentifierInfo());
      if (!SemaRef.LookupQualifiedName(Result, Ctx))
        continue;

      // Any corrections added below will be validated in subsequent
      // iterations of the main while() loop over the Consumer's contents.
      switch (Result.getResultKind()) {
      case LookupResultKind::Found:
      case LookupResultKind::FoundOverloaded: {
        if (SS && SS->isValid()) {
          std::string NewQualified = TC.getAsString(SemaRef.getLangOpts());
          std::string OldQualified;
          llvm::raw_string_ostream OldOStream(OldQualified);
          SS->getScopeRep().print(OldOStream, SemaRef.getPrintingPolicy());
          OldOStream << Typo->getName();
          // If correction candidate would be an identical written qualified
          // identifier, then the existing CXXScopeSpec probably included a
          // typedef that didn't get accounted for properly.
          if (OldOStream.str() == NewQualified)
            break;
        }
        for (LookupResult::iterator TRD = Result.begin(), TRDEnd = Result.end();
             TRD != TRDEnd; ++TRD) {
          if (SemaRef.CheckMemberAccess(TC.getCorrectionRange().getBegin(),
                                        NamingClass,
                                        TRD.getPair()) == Sema::AR_accessible)
            TC.addCorrectionDecl(*TRD);
        }
        if (TC.isResolved()) {
          TC.setCorrectionRange(SS.get(), Result.getLookupNameInfo());
          addCorrection(TC);
        }
        break;
      }
      case LookupResultKind::NotFound:
      case LookupResultKind::NotFoundInCurrentInstantiation:
      case LookupResultKind::Ambiguous:
      case LookupResultKind::FoundUnresolvedValue:
        break;
      }
    }
  }
  QualifiedResults.clear();
}

TypoCorrectionConsumer::NamespaceSpecifierSet::NamespaceSpecifierSet(
    ASTContext &Context, DeclContext *CurContext, CXXScopeSpec *CurScopeSpec)
    : Context(Context), CurContextChain(buildContextChain(CurContext)) {
  if (NestedNameSpecifier NNS =
          CurScopeSpec ? CurScopeSpec->getScopeRep() : std::nullopt) {
    llvm::raw_string_ostream SpecifierOStream(CurNameSpecifier);
    NNS.print(SpecifierOStream, Context.getPrintingPolicy());

    getNestedNameSpecifierIdentifiers(NNS, CurNameSpecifierIdentifiers);
  }
  // Build the list of identifiers that would be used for an absolute
  // (from the global context) NestedNameSpecifier referring to the current
  // context.
  for (DeclContext *C : llvm::reverse(CurContextChain)) {
    if (auto *ND = dyn_cast_or_null<NamespaceDecl>(C))
      CurContextIdentifiers.push_back(ND->getIdentifier());
  }

  // Add the global context as a NestedNameSpecifier
  SpecifierInfo SI = {cast<DeclContext>(Context.getTranslationUnitDecl()),
                      NestedNameSpecifier::getGlobal(), 1};
  DistanceMap[1].push_back(SI);
}

auto TypoCorrectionConsumer::NamespaceSpecifierSet::buildContextChain(
    DeclContext *Start) -> DeclContextList {
  assert(Start && "Building a context chain from a null context");
  DeclContextList Chain;
  for (DeclContext *DC = Start->getPrimaryContext(); DC != nullptr;
       DC = DC->getLookupParent()) {
    NamespaceDecl *ND = dyn_cast_or_null<NamespaceDecl>(DC);
    if (!DC->isInlineNamespace() && !DC->isTransparentContext() &&
        !(ND && ND->isAnonymousNamespace()))
      Chain.push_back(DC->getPrimaryContext());
  }
  return Chain;
}

unsigned
TypoCorrectionConsumer::NamespaceSpecifierSet::buildNestedNameSpecifier(
    DeclContextList &DeclChain, NestedNameSpecifier &NNS) {
  unsigned NumSpecifiers = 0;
  for (DeclContext *C : llvm::reverse(DeclChain)) {
    if (auto *ND = dyn_cast_or_null<NamespaceDecl>(C)) {
      NNS = NestedNameSpecifier(Context, ND, NNS);
      ++NumSpecifiers;
    } else if (auto *RD = dyn_cast_or_null<RecordDecl>(C)) {
      QualType T = Context.getTagType(ElaboratedTypeKeyword::None, NNS, RD,
                                      /*OwnsTag=*/false);
      NNS = NestedNameSpecifier(T.getTypePtr());
      ++NumSpecifiers;
    }
  }
  return NumSpecifiers;
}

void TypoCorrectionConsumer::NamespaceSpecifierSet::addNameSpecifier(
    DeclContext *Ctx) {
  NestedNameSpecifier NNS = std::nullopt;
  unsigned NumSpecifiers = 0;
  DeclContextList NamespaceDeclChain(buildContextChain(Ctx));
  DeclContextList FullNamespaceDeclChain(NamespaceDeclChain);

  // Eliminate common elements from the two DeclContext chains.
  for (DeclContext *C : llvm::reverse(CurContextChain)) {
    if (NamespaceDeclChain.empty() || NamespaceDeclChain.back() != C)
      break;
    NamespaceDeclChain.pop_back();
  }

  // Build the NestedNameSpecifier from what is left of the NamespaceDeclChain
  NumSpecifiers = buildNestedNameSpecifier(NamespaceDeclChain, NNS);

  // Add an explicit leading '::' specifier if needed.
  if (NamespaceDeclChain.empty()) {
    // Rebuild the NestedNameSpecifier as a globally-qualified specifier.
    NNS = NestedNameSpecifier::getGlobal();
    NumSpecifiers =
        buildNestedNameSpecifier(FullNamespaceDeclChain, NNS);
  } else if (NamedDecl *ND =
                 dyn_cast_or_null<NamedDecl>(NamespaceDeclChain.back())) {
    IdentifierInfo *Name = ND->getIdentifier();
    bool SameNameSpecifier = false;
    if (llvm::is_contained(CurNameSpecifierIdentifiers, Name)) {
      std::string NewNameSpecifier;
      llvm::raw_string_ostream SpecifierOStream(NewNameSpecifier);
      SmallVector<const IdentifierInfo *, 4> NewNameSpecifierIdentifiers;
      getNestedNameSpecifierIdentifiers(NNS, NewNameSpecifierIdentifiers);
      NNS.print(SpecifierOStream, Context.getPrintingPolicy());
      SameNameSpecifier = NewNameSpecifier == CurNameSpecifier;
    }
    if (SameNameSpecifier || llvm::is_contained(CurContextIdentifiers, Name)) {
      // Rebuild the NestedNameSpecifier as a globally-qualified specifier.
      NNS = NestedNameSpecifier::getGlobal();
      NumSpecifiers =
          buildNestedNameSpecifier(FullNamespaceDeclChain, NNS);
    }
  }

  // If the built NestedNameSpecifier would be replacing an existing
  // NestedNameSpecifier, use the number of component identifiers that
  // would need to be changed as the edit distance instead of the number
  // of components in the built NestedNameSpecifier.
  if (NNS && !CurNameSpecifierIdentifiers.empty()) {
    SmallVector<const IdentifierInfo*, 4> NewNameSpecifierIdentifiers;
    getNestedNameSpecifierIdentifiers(NNS, NewNameSpecifierIdentifiers);
    NumSpecifiers =
        llvm::ComputeEditDistance(llvm::ArrayRef(CurNameSpecifierIdentifiers),
                                  llvm::ArrayRef(NewNameSpecifierIdentifiers));
  }

  SpecifierInfo SI = {Ctx, NNS, NumSpecifiers};
  DistanceMap[NumSpecifiers].push_back(SI);
}

/// Perform name lookup for a possible result for typo correction.
static void LookupPotentialTypoResult(Sema &SemaRef,
                                      LookupResult &Res,
                                      IdentifierInfo *Name,
                                      Scope *S, CXXScopeSpec *SS,
                                      DeclContext *MemberContext,
                                      bool EnteringContext,
                                      bool isObjCIvarLookup,
                                      bool FindHidden) {
  Res.suppressDiagnostics();
  Res.clear();
  Res.setLookupName(Name);
  Res.setAllowHidden(FindHidden);
  if (MemberContext) {
    if (ObjCInterfaceDecl *Class = dyn_cast<ObjCInterfaceDecl>(MemberContext)) {
      if (isObjCIvarLookup) {
        if (ObjCIvarDecl *Ivar = Class->lookupInstanceVariable(Name)) {
          Res.addDecl(Ivar);
          Res.resolveKind();
          return;
        }
      }

      if (ObjCPropertyDecl *Prop = Class->FindPropertyDeclaration(
              Name, ObjCPropertyQueryKind::OBJC_PR_query_instance)) {
        Res.addDecl(Prop);
        Res.resolveKind();
        return;
      }
    }

    SemaRef.LookupQualifiedName(Res, MemberContext);
    return;
  }

  SemaRef.LookupParsedName(Res, S, SS,
                           /*ObjectType=*/QualType(),
                           /*AllowBuiltinCreation=*/false, EnteringContext);

  // Fake ivar lookup; this should really be part of
  // LookupParsedName.
  if (ObjCMethodDecl *Method = SemaRef.getCurMethodDecl()) {
    if (Method->isInstanceMethod() && Method->getClassInterface() &&
        (Res.empty() ||
         (Res.isSingleResult() &&
          Res.getFoundDecl()->isDefinedOutsideFunctionOrMethod()))) {
       if (ObjCIvarDecl *IV
             = Method->getClassInterface()->lookupInstanceVariable(Name)) {
         Res.addDecl(IV);
         Res.resolveKind();
       }
     }
  }
}

/// Add keywords to the consumer as possible typo corrections.
static void AddKeywordsToConsumer(Sema &SemaRef,
                                  TypoCorrectionConsumer &Consumer,
                                  Scope *S, CorrectionCandidateCallback &CCC,
                                  bool AfterNestedNameSpecifier) {
  if (AfterNestedNameSpecifier) {
    // For 'X::', we know exactly which keywords can appear next.
    Consumer.addKeywordResult("template");
    if (CCC.WantExpressionKeywords)
      Consumer.addKeywordResult("operator");
    return;
  }

  if (CCC.WantObjCSuper)
    Consumer.addKeywordResult("super");

  if (CCC.WantTypeSpecifiers) {
    // Add type-specifier keywords to the set of results.
    static const char *const CTypeSpecs[] = {
      "char", "const", "double", "enum", "float", "int", "long", "short",
      "signed", "struct", "union", "unsigned", "void", "volatile",
      "_Complex",
      // storage-specifiers as well
      "extern", "inline", "static", "typedef"
    };

    for (const auto *CTS : CTypeSpecs)
      Consumer.addKeywordResult(CTS);

    if (SemaRef.getLangOpts().C99 && !SemaRef.getLangOpts().C2y)
      Consumer.addKeywordResult("_Imaginary");

    if (SemaRef.getLangOpts().C99)
      Consumer.addKeywordResult("restrict");
    if (SemaRef.getLangOpts().Bool || SemaRef.getLangOpts().CPlusPlus)
      Consumer.addKeywordResult("bool");
    else if (SemaRef.getLangOpts().C99)
      Consumer.addKeywordResult("_Bool");

    if (SemaRef.getLangOpts().CPlusPlus) {
      Consumer.addKeywordResult("class");
      Consumer.addKeywordResult("typename");
      Consumer.addKeywordResult("wchar_t");

      if (SemaRef.getLangOpts().CPlusPlus11) {
        Consumer.addKeywordResult("char16_t");
        Consumer.addKeywordResult("char32_t");
        Consumer.addKeywordResult("constexpr");
        Consumer.addKeywordResult("decltype");
        Consumer.addKeywordResult("thread_local");
      }
    }

    if (SemaRef.getLangOpts().GNUKeywords)
      Consumer.addKeywordResult("typeof");
  } else if (CCC.WantFunctionLikeCasts) {
    static const char *const CastableTypeSpecs[] = {
      "char", "double", "float", "int", "long", "short",
      "signed", "unsigned", "void"
    };
    for (auto *kw : CastableTypeSpecs)
      Consumer.addKeywordResult(kw);
  }

  if (CCC.WantCXXNamedCasts && SemaRef.getLangOpts().CPlusPlus) {
    Consumer.addKeywordResult("const_cast");
    Consumer.addKeywordResult("dynamic_cast");
    Consumer.addKeywordResult("reinterpret_cast");
    Consumer.addKeywordResult("static_cast");
  }

  if (CCC.WantExpressionKeywords) {
    Consumer.addKeywordResult("sizeof");
    if (SemaRef.getLangOpts().Bool || SemaRef.getLangOpts().CPlusPlus) {
      Consumer.addKeywordResult("false");
      Consumer.addKeywordResult("true");
    }

    if (SemaRef.getLangOpts().CPlusPlus) {
      static const char *const CXXExprs[] = {
        "delete", "new", "operator", "throw", "typeid"
      };
      for (const auto *CE : CXXExprs)
        Consumer.addKeywordResult(CE);

      if (isa<CXXMethodDecl>(SemaRef.CurContext) &&
          cast<CXXMethodDecl>(SemaRef.CurContext)->isInstance())
        Consumer.addKeywordResult("this");

      if (SemaRef.getLangOpts().CPlusPlus11) {
        Consumer.addKeywordResult("alignof");
        Consumer.addKeywordResult("nullptr");
      }
    }

    if (SemaRef.getLangOpts().C11) {
      // FIXME: We should not suggest _Alignof if the alignof macro
      // is present.
      Consumer.addKeywordResult("_Alignof");
    }
  }

  if (CCC.WantRemainingKeywords) {
    if (SemaRef.getCurFunctionOrMethodDecl() || SemaRef.getCurBlock()) {
      // Statements.
      static const char *const CStmts[] = {
        "do", "else", "for", "goto", "if", "return", "switch", "while" };
      for (const auto *CS : CStmts)
        Consumer.addKeywordResult(CS);

      if (SemaRef.getLangOpts().CPlusPlus) {
        Consumer.addKeywordResult("catch");
        Consumer.addKeywordResult("try");
      }

      if (S && S->getBreakParent())
        Consumer.addKeywordResult("break");

      if (S && S->getContinueParent())
        Consumer.addKeywordResult("continue");

      if (SemaRef.getCurFunction() &&
          !SemaRef.getCurFunction()->SwitchStack.empty()) {
        Consumer.addKeywordResult("case");
        Consumer.addKeywordResult("default");
      }
    } else {
      if (SemaRef.getLangOpts().CPlusPlus) {
        Consumer.addKeywordResult("namespace");
        Consumer.addKeywordResult("template");
      }

      if (S && S->isClassScope()) {
        Consumer.addKeywordResult("explicit");
        Consumer.addKeywordResult("friend");
        Consumer.addKeywordResult("mutable");
        Consumer.addKeywordResult("private");
        Consumer.addKeywordResult("protected");
        Consumer.addKeywordResult("public");
        Consumer.addKeywordResult("virtual");
      }
    }

    if (SemaRef.getLangOpts().CPlusPlus) {
      Consumer.addKeywordResult("using");

      if (SemaRef.getLangOpts().CPlusPlus11)
        Consumer.addKeywordResult("static_assert");
    }
  }
}

std::unique_ptr<TypoCorrectionConsumer> Sema::makeTypoCorrectionConsumer(
    const DeclarationNameInfo &TypoName, Sema::LookupNameKind LookupKind,
    Scope *S, CXXScopeSpec *SS, CorrectionCandidateCallback &CCC,
    DeclContext *MemberContext, bool EnteringContext,
    const ObjCObjectPointerType *OPT, bool ErrorRecovery) {

  if (Diags.hasFatalErrorOccurred() || !getLangOpts().SpellChecking ||
      DisableTypoCorrection)
    return nullptr;

  // In Microsoft mode, don't perform typo correction in a template member
  // function dependent context because it interferes with the "lookup into
  // dependent bases of class templates" feature.
  if (getLangOpts().MSVCCompat && CurContext->isDependentContext() &&
      isa<CXXMethodDecl>(CurContext))
    return nullptr;

  // We only attempt to correct typos for identifiers.
  IdentifierInfo *Typo = TypoName.getName().getAsIdentifierInfo();
  if (!Typo)
    return nullptr;

  // If the scope specifier itself was invalid, don't try to correct
  // typos.
  if (SS && SS->isInvalid())
    return nullptr;

  // Never try to correct typos during any kind of code synthesis.
  if (!CodeSynthesisContexts.empty())
    return nullptr;

  // Don't try to correct 'super'.
  if (S && S->isInObjcMethodScope() && Typo == getSuperIdentifier())
    return nullptr;

  // Abort if typo correction already failed for this specific typo.
  IdentifierSourceLocations::iterator locs = TypoCorrectionFailures.find(Typo);
  if (locs != TypoCorrectionFailures.end() &&
      locs->second.count(TypoName.getLoc()))
    return nullptr;

  // Don't try to correct the identifier "vector" when in AltiVec mode.
  // TODO: Figure out why typo correction misbehaves in this case, fix it, and
  // remove this workaround.
  if ((getLangOpts().AltiVec || getLangOpts().ZVector) && Typo->isStr("vector"))
    return nullptr;

  // Provide a stop gap for files that are just seriously broken.  Trying
  // to correct all typos can turn into a HUGE performance penalty, causing
  // some files to take minutes to get rejected by the parser.
  unsigned Limit = getDiagnostics().getDiagnosticOptions().SpellCheckingLimit;
  if (Limit && TyposCorrected >= Limit)
    return nullptr;
  ++TyposCorrected;

  // If we're handling a missing symbol error, using modules, and the
  // special search all modules option is used, look for a missing import.
  if (ErrorRecovery && getLangOpts().Modules &&
      getLangOpts().ModulesSearchAll) {
    // The following has the side effect of loading the missing module.
    getModuleLoader().lookupMissingImports(Typo->getName(),
                                           TypoName.getBeginLoc());
  }

  // Extend the lifetime of the callback. We delayed this until here
  // to avoid allocations in the hot path (which is where no typo correction
  // occurs). Note that CorrectionCandidateCallback is polymorphic and
  // initially stack-allocated.
  std::unique_ptr<CorrectionCandidateCallback> ClonedCCC = CCC.clone();
  auto Consumer = std::make_unique<TypoCorrectionConsumer>(
      *this, TypoName, LookupKind, S, SS, std::move(ClonedCCC), MemberContext,
      EnteringContext);

  // Perform name lookup to find visible, similarly-named entities.
  bool IsUnqualifiedLookup = false;
  DeclContext *QualifiedDC = MemberContext;
  if (MemberContext) {
    LookupVisibleDecls(MemberContext, LookupKind, *Consumer);

    // Look in qualified interfaces.
    if (OPT) {
      for (auto *I : OPT->quals())
        LookupVisibleDecls(I, LookupKind, *Consumer);
    }
  } else if (SS && SS->isSet()) {
    QualifiedDC = computeDeclContext(*SS, EnteringContext);
    if (!QualifiedDC)
      return nullptr;

    LookupVisibleDecls(QualifiedDC, LookupKind, *Consumer);
  } else {
    IsUnqualifiedLookup = true;
  }

  // Determine whether we are going to search in the various namespaces for
  // corrections.
  bool SearchNamespaces
    = getLangOpts().CPlusPlus &&
      (IsUnqualifiedLookup || (SS && SS->isSet()));

  if (IsUnqualifiedLookup || SearchNamespaces) {
    // For unqualified lookup, look through all of the names that we have
    // seen in this translation unit.
    // FIXME: Re-add the ability to skip very unlikely potential corrections.
    for (const auto &I : Context.Idents)
      Consumer->FoundName(I.getKey());

    // Walk through identifiers in external identifier sources.
    // FIXME: Re-add the ability to skip very unlikely potential corrections.
    if (IdentifierInfoLookup *External
                            = Context.Idents.getExternalIdentifierLookup()) {
      std::unique_ptr<IdentifierIterator> Iter(External->getIdentifiers());
      do {
        StringRef Name = Iter->Next();
        if (Name.empty())
          break;

        Consumer->FoundName(Name);
      } while (true);
    }
  }

  AddKeywordsToConsumer(*this, *Consumer, S,
                        *Consumer->getCorrectionValidator(),
                        SS && SS->isNotEmpty());

  // Build the NestedNameSpecifiers for the KnownNamespaces, if we're going
  // to search those namespaces.
  if (SearchNamespaces) {
    // Load any externally-known namespaces.
    if (ExternalSource && !LoadedExternalKnownNamespaces) {
      SmallVector<NamespaceDecl *, 4> ExternalKnownNamespaces;
      LoadedExternalKnownNamespaces = true;
      ExternalSource->ReadKnownNamespaces(ExternalKnownNamespaces);
      for (auto *N : ExternalKnownNamespaces)
        KnownNamespaces[N] = true;
    }

    Consumer->addNamespaces(KnownNamespaces);
  }

  return Consumer;
}

TypoCorrection Sema::CorrectTypo(const DeclarationNameInfo &TypoName,
                                 Sema::LookupNameKind LookupKind,
                                 Scope *S, CXXScopeSpec *SS,
                                 CorrectionCandidateCallback &CCC,
                                 CorrectTypoKind Mode,
                                 DeclContext *MemberContext,
                                 bool EnteringContext,
                                 const ObjCObjectPointerType *OPT,
                                 bool RecordFailure) {
  // Always let the ExternalSource have the first chance at correction, even
  // if we would otherwise have given up.
  if (ExternalSource) {
    if (TypoCorrection Correction =
            ExternalSource->CorrectTypo(TypoName, LookupKind, S, SS, CCC,
                                        MemberContext, EnteringContext, OPT))
      return Correction;
  }

  // Ugly hack equivalent to CTC == CTC_ObjCMessageReceiver;
  // WantObjCSuper is only true for CTC_ObjCMessageReceiver and for
  // some instances of CTC_Unknown, while WantRemainingKeywords is true
  // for CTC_Unknown but not for CTC_ObjCMessageReceiver.
  bool ObjCMessageReceiver = CCC.WantObjCSuper && !CCC.WantRemainingKeywords;

  IdentifierInfo *Typo = TypoName.getName().getAsIdentifierInfo();
  auto Consumer = makeTypoCorrectionConsumer(
      TypoName, LookupKind, S, SS, CCC, MemberContext, EnteringContext, OPT,
      Mode == CorrectTypoKind::ErrorRecovery);

  if (!Consumer)
    return TypoCorrection();

  // If we haven't found anything, we're done.
  if (Consumer->empty())
    return FailedCorrection(Typo, TypoName.getLoc(), RecordFailure);

  // Make sure the best edit distance (prior to adding any namespace qualifiers)
  // is not more that about a third of the length of the typo's identifier.
  unsigned ED = Consumer->getBestEditDistance(true);
  unsigned TypoLen = Typo->getName().size();
  if (ED > 0 && TypoLen / ED < 3)
    return FailedCorrection(Typo, TypoName.getLoc(), RecordFailure);

  TypoCorrection BestTC = Consumer->getNextCorrection();
  TypoCorrection SecondBestTC = Consumer->getNextCorrection();
  if (!BestTC)
    return FailedCorrection(Typo, TypoName.getLoc(), RecordFailure);

  ED = BestTC.getEditDistance();

  if (TypoLen >= 3 && ED > 0 && TypoLen / ED < 3) {
    // If this was an unqualified lookup and we believe the callback
    // object wouldn't have filtered out possible corrections, note
    // that no correction was found.
    return FailedCorrection(Typo, TypoName.getLoc(), RecordFailure);
  }

  // If only a single name remains, return that result.
  if (!SecondBestTC ||
      SecondBestTC.getEditDistance(false) > BestTC.getEditDistance(false)) {
    const TypoCorrection &Result = BestTC;

    // Don't correct to a keyword that's the same as the typo; the keyword
    // wasn't actually in scope.
    if (ED == 0 && Result.isKeyword())
      return FailedCorrection(Typo, TypoName.getLoc(), RecordFailure);

    TypoCorrection TC = Result;
    TC.setCorrectionRange(SS, TypoName);
    checkCorrectionVisibility(*this, TC);
    return TC;
  } else if (SecondBestTC && ObjCMessageReceiver) {
    // Prefer 'super' when we're completing in a message-receiver
    // context.

    if (BestTC.getCorrection().getAsString() != "super") {
      if (SecondBestTC.getCorrection().getAsString() == "super")
        BestTC = SecondBestTC;
      else if ((*Consumer)["super"].front().isKeyword())
        BestTC = (*Consumer)["super"].front();
    }
    // Don't correct to a keyword that's the same as the typo; the keyword
    // wasn't actually in scope.
    if (BestTC.getEditDistance() == 0 ||
        BestTC.getCorrection().getAsString() != "super")
      return FailedCorrection(Typo, TypoName.getLoc(), RecordFailure);

    BestTC.setCorrectionRange(SS, TypoName);
    return BestTC;
  }

  // Record the failure's location if needed and return an empty correction. If
  // this was an unqualified lookup and we believe the callback object did not
  // filter out possible corrections, also cache the failure for the typo.
  return FailedCorrection(Typo, TypoName.getLoc(), RecordFailure && !SecondBestTC);
}

void TypoCorrection::addCorrectionDecl(NamedDecl *CDecl) {
  if (!CDecl) return;

  if (isKeyword())
    CorrectionDecls.clear();

  CorrectionDecls.push_back(CDecl);

  if (!CorrectionName)
    CorrectionName = CDecl->getDeclName();
}

std::string TypoCorrection::getAsString(const LangOptions &LO) const {
  if (CorrectionNameSpec) {
    std::string tmpBuffer;
    llvm::raw_string_ostream PrefixOStream(tmpBuffer);
    CorrectionNameSpec.print(PrefixOStream, PrintingPolicy(LO));
    PrefixOStream << CorrectionName;
    return PrefixOStream.str();
  }

  return CorrectionName.getAsString();
}

bool CorrectionCandidateCallback::ValidateCandidate(
    const TypoCorrection &candidate) {
  if (!candidate.isResolved())
    return true;

  if (candidate.isKeyword())
    return WantTypeSpecifiers || WantExpressionKeywords || WantCXXNamedCasts ||
           WantRemainingKeywords || WantObjCSuper;

  bool HasNonType = false;
  bool HasStaticMethod = false;
  bool HasNonStaticMethod = false;
  for (Decl *D : candidate) {
    if (FunctionTemplateDecl *FTD = dyn_cast<FunctionTemplateDecl>(D))
      D = FTD->getTemplatedDecl();
    if (CXXMethodDecl *Method = dyn_cast<CXXMethodDecl>(D)) {
      if (Method->isStatic())
        HasStaticMethod = true;
      else
        HasNonStaticMethod = true;
    }
    if (!isa<TypeDecl>(D))
      HasNonType = true;
  }

  if (IsAddressOfOperand && HasNonStaticMethod && !HasStaticMethod &&
      !candidate.getCorrectionSpecifier())
    return false;

  return WantTypeSpecifiers || HasNonType;
}

FunctionCallFilterCCC::FunctionCallFilterCCC(Sema &SemaRef, unsigned NumArgs,
                                             bool HasExplicitTemplateArgs,
                                             MemberExpr *ME)
    : NumArgs(NumArgs), HasExplicitTemplateArgs(HasExplicitTemplateArgs),
      CurContext(SemaRef.CurContext), MemberFn(ME) {
  WantTypeSpecifiers = false;
  WantFunctionLikeCasts = SemaRef.getLangOpts().CPlusPlus &&
                          !HasExplicitTemplateArgs && NumArgs == 1;
  WantCXXNamedCasts = HasExplicitTemplateArgs && NumArgs == 1;
  WantRemainingKeywords = false;
}

bool FunctionCallFilterCCC::ValidateCandidate(const TypoCorrection &candidate) {
  if (!candidate.getCorrectionDecl())
    return candidate.isKeyword();

  for (auto *C : candidate) {
    FunctionDecl *FD = nullptr;
    NamedDecl *ND = C->getUnderlyingDecl();
    if (FunctionTemplateDecl *FTD = dyn_cast<FunctionTemplateDecl>(ND))
      FD = FTD->getTemplatedDecl();
    if (!HasExplicitTemplateArgs && !FD) {
      if (!(FD = dyn_cast<FunctionDecl>(ND)) && isa<ValueDecl>(ND)) {
        // If the Decl is neither a function nor a template function,
        // determine if it is a pointer or reference to a function. If so,
        // check against the number of arguments expected for the pointee.
        QualType ValType = cast<ValueDecl>(ND)->getType();
        if (ValType.isNull())
          continue;
        if (ValType->isAnyPointerType() || ValType->isReferenceType())
          ValType = ValType->getPointeeType();
        if (const FunctionProtoType *FPT = ValType->getAs<FunctionProtoType>())
          if (FPT->getNumParams() == NumArgs)
            return true;
      }
    }

    // A typo for a function-style cast can look like a function call in C++.
    if ((HasExplicitTemplateArgs ? getAsTypeTemplateDecl(ND) != nullptr
                                 : isa<TypeDecl>(ND)) &&
        CurContext->getParentASTContext().getLangOpts().CPlusPlus)
      // Only a class or class template can take two or more arguments.
      return NumArgs <= 1 || HasExplicitTemplateArgs || isa<CXXRecordDecl>(ND);

    // Skip the current candidate if it is not a FunctionDecl or does not accept
    // the current number of arguments.
    if (!FD || !(FD->getNumParams() >= NumArgs &&
                 FD->getMinRequiredArguments() <= NumArgs))
      continue;

    // If the current candidate is a non-static C++ method, skip the candidate
    // unless the method being corrected--or the current DeclContext, if the
    // function being corrected is not a method--is a method in the same class
    // or a descendent class of the candidate's parent class.
    if (const auto *MD = dyn_cast<CXXMethodDecl>(FD)) {
      if (MemberFn || !MD->isStatic()) {
        const auto *CurMD =
            MemberFn
                ? dyn_cast_if_present<CXXMethodDecl>(MemberFn->getMemberDecl())
                : dyn_cast_if_present<CXXMethodDecl>(CurContext);
        const CXXRecordDecl *CurRD =
            CurMD ? CurMD->getParent()->getCanonicalDecl() : nullptr;
        const CXXRecordDecl *RD = MD->getParent()->getCanonicalDecl();
        if (!CurRD || (CurRD != RD && !CurRD->isDerivedFrom(RD)))
          continue;
      }
    }
    return true;
  }
  return false;
}

void Sema::diagnoseTypo(const TypoCorrection &Correction,
                        const PartialDiagnostic &TypoDiag,
                        bool ErrorRecovery) {
  diagnoseTypo(Correction, TypoDiag, PDiag(diag::note_previous_decl),
               ErrorRecovery);
}

/// Find which declaration we should import to provide the definition of
/// the given declaration.
static const NamedDecl *getDefinitionToImport(const NamedDecl *D) {
  if (const auto *VD = dyn_cast<VarDecl>(D))
    return VD->getDefinition();
  if (const auto *FD = dyn_cast<FunctionDecl>(D))
    return FD->getDefinition();
  if (const auto *TD = dyn_cast<TagDecl>(D))
    return TD->getDefinition();
  if (const auto *ID = dyn_cast<ObjCInterfaceDecl>(D))
    return ID->getDefinition();
  if (const auto *PD = dyn_cast<ObjCProtocolDecl>(D))
    return PD->getDefinition();
  if (const auto *TD = dyn_cast<TemplateDecl>(D))
    if (const NamedDecl *TTD = TD->getTemplatedDecl())
      return getDefinitionToImport(TTD);
  return nullptr;
}

void Sema::diagnoseMissingImport(SourceLocation Loc, const NamedDecl *Decl,
                                 MissingImportKind MIK, bool Recover) {
  // Suggest importing a module providing the definition of this entity, if
  // possible.
  const NamedDecl *Def = getDefinitionToImport(Decl);
  if (!Def)
    Def = Decl;

  Module *Owner = getOwningModule(Def);
  assert(Owner && "definition of hidden declaration is not in a module");

  llvm::SmallVector<Module*, 8> OwningModules;
  OwningModules.push_back(Owner);
  auto Merged = Context.getModulesWithMergedDefinition(Def);
  llvm::append_range(OwningModules, Merged);

  diagnoseMissingImport(Loc, Def, Def->getLocation(), OwningModules, MIK,
                        Recover);
}

/// Get a "quoted.h" or <angled.h> include path to use in a diagnostic
/// suggesting the addition of a #include of the specified file.
static std::string getHeaderNameForHeader(Preprocessor &PP, FileEntryRef E,
                                          llvm::StringRef IncludingFile) {
  bool IsAngled = false;
  auto Path = PP.getHeaderSearchInfo().suggestPathToFileForDiagnostics(
      E, IncludingFile, &IsAngled);
  return (IsAngled ? '<' : '"') + Path + (IsAngled ? '>' : '"');
}

void Sema::diagnoseMissingImport(SourceLocation UseLoc, const NamedDecl *Decl,
                                 SourceLocation DeclLoc,
                                 ArrayRef<Module *> Modules,
                                 MissingImportKind MIK, bool Recover) {
  assert(!Modules.empty());

  // See https://github.com/llvm/llvm-project/issues/73893. It is generally
  // confusing than helpful to show the namespace is not visible.
  if (isa<NamespaceDecl>(Decl))
    return;

  auto NotePrevious = [&] {
    // FIXME: Suppress the note backtrace even under
    // -fdiagnostics-show-note-include-stack. We don't care how this
    // declaration was previously reached.
    Diag(DeclLoc, diag::note_unreachable_entity) << (int)MIK;
  };

  // Weed out duplicates from module list.
  llvm::SmallVector<Module*, 8> UniqueModules;
  llvm::SmallDenseSet<Module*, 8> UniqueModuleSet;
  for (auto *M : Modules) {
    if (M->isExplicitGlobalModule() || M->isPrivateModule())
      continue;
    if (UniqueModuleSet.insert(M).second)
      UniqueModules.push_back(M);
  }

  // Try to find a suitable header-name to #include.
  std::string HeaderName;
  if (OptionalFileEntryRef Header =
          PP.getHeaderToIncludeForDiagnostics(UseLoc, DeclLoc)) {
    if (const FileEntry *FE =
            SourceMgr.getFileEntryForID(SourceMgr.getFileID(UseLoc)))
      HeaderName =
          getHeaderNameForHeader(PP, *Header, FE->tryGetRealPathName());
  }

  // If we have a #include we should suggest, or if all definition locations
  // were in global module fragments, don't suggest an import.
  if (!HeaderName.empty() || UniqueModules.empty()) {
    // FIXME: Find a smart place to suggest inserting a #include, and add
    // a FixItHint there.
    Diag(UseLoc, diag::err_module_unimported_use_header)
        << (int)MIK << Decl << !HeaderName.empty() << HeaderName;
    // Produce a note showing where the entity was declared.
    NotePrevious();
    if (Recover)
      createImplicitModuleImportForErrorRecovery(UseLoc, Modules[0]);
    return;
  }

  Modules = UniqueModules;

  auto GetModuleNameForDiagnostic = [this](const Module *M) -> std::string {
    if (M->isModuleMapModule())
      return M->getFullModuleName();

    if (M->isImplicitGlobalModule())
      M = M->getTopLevelModule();

    // If the current module unit is in the same module with M, it is OK to show
    // the partition name. Otherwise, it'll be sufficient to show the primary
    // module name.
    if (getASTContext().isInSameModule(M, getCurrentModule()))
      return M->getTopLevelModuleName().str();
    else
      return M->getPrimaryModuleInterfaceName().str();
  };

  if (Modules.size() > 1) {
    std::string ModuleList;
    unsigned N = 0;
    for (const auto *M : Modules) {
      ModuleList += "\n        ";
      if (++N == 5 && N != Modules.size()) {
        ModuleList += "[...]";
        break;
      }
      ModuleList += GetModuleNameForDiagnostic(M);
    }

    Diag(UseLoc, diag::err_module_unimported_use_multiple)
      << (int)MIK << Decl << ModuleList;
  } else {
    // FIXME: Add a FixItHint that imports the corresponding module.
    Diag(UseLoc, diag::err_module_unimported_use)
        << (int)MIK << Decl << GetModuleNameForDiagnostic(Modules[0]);
  }

  NotePrevious();

  // Try to recover by implicitly importing this module.
  if (Recover)
    createImplicitModuleImportForErrorRecovery(UseLoc, Modules[0]);
}

void Sema::diagnoseTypo(const TypoCorrection &Correction,
                        const PartialDiagnostic &TypoDiag,
                        const PartialDiagnostic &PrevNote,
                        bool ErrorRecovery) {
  std::string CorrectedStr = Correction.getAsString(getLangOpts());
  std::string CorrectedQuotedStr = Correction.getQuoted(getLangOpts());
  FixItHint FixTypo = FixItHint::CreateReplacement(
      Correction.getCorrectionRange(), CorrectedStr);

  // Maybe we're just missing a module import.
  if (Correction.requiresImport()) {
    NamedDecl *Decl = Correction.getFoundDecl();
    assert(Decl && "import required but no declaration to import");

    diagnoseMissingImport(Correction.getCorrectionRange().getBegin(), Decl,
                          MissingImportKind::Declaration, ErrorRecovery);
    return;
  }

  Diag(Correction.getCorrectionRange().getBegin(), TypoDiag)
    << CorrectedQuotedStr << (ErrorRecovery ? FixTypo : FixItHint());

  NamedDecl *ChosenDecl =
      Correction.isKeyword() ? nullptr : Correction.getFoundDecl();

  // For builtin functions which aren't declared anywhere in source,
  // don't emit the "declared here" note.
  if (const auto *FD = dyn_cast_if_present<FunctionDecl>(ChosenDecl);
      FD && FD->getBuiltinID() &&
      PrevNote.getDiagID() == diag::note_previous_decl &&
      Correction.getCorrectionRange().getBegin() == FD->getBeginLoc()) {
    ChosenDecl = nullptr;
  }

  if (PrevNote.getDiagID() && ChosenDecl)
    Diag(ChosenDecl->getLocation(), PrevNote)
      << CorrectedQuotedStr << (ErrorRecovery ? FixItHint() : FixTypo);

  // Add any extra diagnostics.
  for (const PartialDiagnostic &PD : Correction.getExtraDiagnostics())
    Diag(Correction.getCorrectionRange().getBegin(), PD);
}

void Sema::ActOnPragmaDump(Scope *S, SourceLocation IILoc, IdentifierInfo *II) {
  DeclarationNameInfo Name(II, IILoc);
  LookupResult R(*this, Name, LookupAnyName,
                 RedeclarationKind::NotForRedeclaration);
  R.suppressDiagnostics();
  R.setHideTags(false);
  LookupName(R, S);
  R.dump();
}

void Sema::ActOnPragmaDump(Expr *E) {
  E->dump();
}

RedeclarationKind Sema::forRedeclarationInCurContext() const {
  // A declaration with an owning module for linkage can never link against
  // anything that is not visible. We don't need to check linkage here; if
  // the context has internal linkage, redeclaration lookup won't find things
  // from other TUs, and we can't safely compute linkage yet in general.
  if (cast<Decl>(CurContext)->getOwningModuleForLinkage())
    return RedeclarationKind::ForVisibleRedeclaration;
  return RedeclarationKind::ForExternalRedeclaration;
}<|MERGE_RESOLUTION|>--- conflicted
+++ resolved
@@ -2822,14 +2822,7 @@
   // members of Class itself.  That is, the naming class is Class, and the
   // access includes the access of the base.
   for (const auto &BaseSpec : Class->bases()) {
-<<<<<<< HEAD
-    CXXRecordDecl *RD =
-        cast<CXXRecordDecl>(
-            BaseSpec.getType()->castAs<RecordType>()->getOriginalDecl())
-            ->getDefinitionOrSelf();
-=======
     auto *RD = BaseSpec.getType()->castAsCXXRecordDecl();
->>>>>>> 35227056
     LookupResult Result(*this, R.getLookupNameInfo(), R.getLookupKind());
     Result.setBaseObjectType(Context.getCanonicalTagType(Class));
     LookupQualifiedName(Result, RD);
@@ -3179,11 +3172,6 @@
       // the classes and namespaces of known non-dependent arguments.
       if (!BaseDecl)
         continue;
-<<<<<<< HEAD
-      CXXRecordDecl *BaseDecl = cast<CXXRecordDecl>(BaseType->getOriginalDecl())
-                                    ->getDefinitionOrSelf();
-=======
->>>>>>> 35227056
       if (Result.addClassTransitive(BaseDecl)) {
         // Find the associated namespace for this base class.
         DeclContext *BaseCtx = BaseDecl->getDeclContext();
@@ -3268,12 +3256,7 @@
     //        member’s class; else it has no associated class.
     case Type::Enum: {
       // FIXME: This should use the original decl.
-<<<<<<< HEAD
-      EnumDecl *Enum =
-          cast<EnumType>(T)->getOriginalDecl()->getDefinitionOrSelf();
-=======
       auto *Enum = T->castAsEnumDecl();
->>>>>>> 35227056
 
       DeclContext *Ctx = Enum->getDeclContext();
       if (CXXRecordDecl *EnclosingClass = dyn_cast<CXXRecordDecl>(Ctx))
@@ -4328,10 +4311,6 @@
           RD = BaseType->getAsCXXRecordDecl();
           if (!RD)
             continue;
-<<<<<<< HEAD
-          RD = Record->getOriginalDecl()->getDefinitionOrSelf();
-=======
->>>>>>> 35227056
         }
 
         // FIXME: It would be nice to be able to determine whether referencing
@@ -4649,11 +4628,7 @@
         TemplateName Name =
             cast<TemplateSpecializationType>(T)->getTemplateName();
         if (const QualifiedTemplateName *QTN =
-<<<<<<< HEAD
-                Name.getAsAdjustedQualifiedTemplateName()) {
-=======
                 Name.getAsQualifiedTemplateName()) {
->>>>>>> 35227056
           getNestedNameSpecifierIdentifiers(QTN->getQualifier(), Identifiers);
           Name = QTN->getUnderlyingTemplate();
         }
