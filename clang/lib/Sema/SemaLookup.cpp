--- conflicted
+++ resolved
@@ -789,14 +789,9 @@
     std::vector<QualType> &FunctionList, SmallVector<QualType, 1> &RetTypes,
     SmallVector<SmallVector<QualType, 1>, 5> &ArgTypes, bool IsVariadic) {
   FunctionProtoType::ExtProtoInfo PI(
-<<<<<<< HEAD
-      Context.getDefaultCallingConvention(false, false, true));
+      Context.getTargetInfo().getDefaultCallingConv());
   PI.Variadic = IsVariadic;
   PI.ExceptionSpec = FunctionProtoType::ExceptionSpecInfo{EST_BasicNoexcept};
-=======
-      Context.getTargetInfo().getDefaultCallingConv());
-  PI.Variadic = false;
->>>>>>> 66e707ec
 
   // Do not attempt to create any FunctionTypes if there are no return types,
   // which happens when a type belongs to a disabled extension.
