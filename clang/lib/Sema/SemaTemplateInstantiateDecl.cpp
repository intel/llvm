--- conflicted
+++ resolved
@@ -959,17 +959,14 @@
           *this, TemplateArgs, SYCLIntelMaxWorkGroupSize, New);
       continue;
     }
-<<<<<<< HEAD
     if (const auto *SYCLIntelMaxConcurrency =
             dyn_cast<SYCLIntelFPGAMaxConcurrencyAttr>(TmplAttr)) {
       instantiateSYCLIntelFPGAMaxConcurrencyAttr(*this, TemplateArgs,
                                                  SYCLIntelMaxConcurrency, New);
-=======
     if (const auto *SYCLIntelFPGAInitiationInterval =
             dyn_cast<SYCLIntelFPGAInitiationIntervalAttr>(TmplAttr)) {
       instantiateSYCLIntelFPGAInitiationIntervalAttr(
           *this, TemplateArgs, SYCLIntelFPGAInitiationInterval, New);
->>>>>>> 4c6ea6e2
       continue;
     }
     // Existing DLL attribute on the instantiation takes precedence.
