//===--- SemaTemplateInstantiateDecl.cpp - C++ Template Decl Instantiation ===/
//
// Part of the LLVM Project, under the Apache License v2.0 with LLVM Exceptions.
// See https://llvm.org/LICENSE.txt for license information.
// SPDX-License-Identifier: Apache-2.0 WITH LLVM-exception
//===----------------------------------------------------------------------===/
//
//  This file implements C++ template instantiation for declarations.
//
//===----------------------------------------------------------------------===/

#include "clang/AST/ASTConsumer.h"
#include "clang/AST/ASTContext.h"
#include "clang/AST/ASTMutationListener.h"
#include "clang/AST/DeclTemplate.h"
#include "clang/AST/DeclVisitor.h"
#include "clang/AST/DependentDiagnostic.h"
#include "clang/AST/Expr.h"
#include "clang/AST/ExprCXX.h"
#include "clang/AST/Mangle.h"
#include "clang/AST/PrettyDeclStackTrace.h"
#include "clang/AST/TypeLoc.h"
#include "clang/Basic/SourceManager.h"
#include "clang/Basic/TargetInfo.h"
#include "clang/Sema/Initialization.h"
#include "clang/Sema/Lookup.h"
#include "clang/Sema/SemaInternal.h"
#include "clang/Sema/Template.h"
#include "clang/Sema/TemplateInstCallback.h"
#include "llvm/Support/TimeProfiler.h"

using namespace clang;

static bool isDeclWithinFunction(const Decl *D) {
  const DeclContext *DC = D->getDeclContext();
  if (DC->isFunctionOrMethod())
    return true;

  if (DC->isRecord())
    return cast<CXXRecordDecl>(DC)->isLocalClass();

  return false;
}

template<typename DeclT>
static bool SubstQualifier(Sema &SemaRef, const DeclT *OldDecl, DeclT *NewDecl,
                           const MultiLevelTemplateArgumentList &TemplateArgs) {
  if (!OldDecl->getQualifierLoc())
    return false;

  assert((NewDecl->getFriendObjectKind() ||
          !OldDecl->getLexicalDeclContext()->isDependentContext()) &&
         "non-friend with qualified name defined in dependent context");
  Sema::ContextRAII SavedContext(
      SemaRef,
      const_cast<DeclContext *>(NewDecl->getFriendObjectKind()
                                    ? NewDecl->getLexicalDeclContext()
                                    : OldDecl->getLexicalDeclContext()));

  NestedNameSpecifierLoc NewQualifierLoc
      = SemaRef.SubstNestedNameSpecifierLoc(OldDecl->getQualifierLoc(),
                                            TemplateArgs);

  if (!NewQualifierLoc)
    return true;

  NewDecl->setQualifierInfo(NewQualifierLoc);
  return false;
}

bool TemplateDeclInstantiator::SubstQualifier(const DeclaratorDecl *OldDecl,
                                              DeclaratorDecl *NewDecl) {
  return ::SubstQualifier(SemaRef, OldDecl, NewDecl, TemplateArgs);
}

bool TemplateDeclInstantiator::SubstQualifier(const TagDecl *OldDecl,
                                              TagDecl *NewDecl) {
  return ::SubstQualifier(SemaRef, OldDecl, NewDecl, TemplateArgs);
}

// Include attribute instantiation code.
#include "clang/Sema/AttrTemplateInstantiate.inc"

static void instantiateDependentAlignedAttr(
    Sema &S, const MultiLevelTemplateArgumentList &TemplateArgs,
    const AlignedAttr *Aligned, Decl *New, bool IsPackExpansion) {
  if (Aligned->isAlignmentExpr()) {
    // The alignment expression is a constant expression.
    EnterExpressionEvaluationContext Unevaluated(
        S, Sema::ExpressionEvaluationContext::ConstantEvaluated);
    ExprResult Result = S.SubstExpr(Aligned->getAlignmentExpr(), TemplateArgs);
    if (!Result.isInvalid())
      S.AddAlignedAttr(New, *Aligned, Result.getAs<Expr>(), IsPackExpansion);
  } else {
    TypeSourceInfo *Result = S.SubstType(Aligned->getAlignmentType(),
                                         TemplateArgs, Aligned->getLocation(),
                                         DeclarationName());
    if (Result)
      S.AddAlignedAttr(New, *Aligned, Result, IsPackExpansion);
  }
}

static void instantiateDependentAlignedAttr(
    Sema &S, const MultiLevelTemplateArgumentList &TemplateArgs,
    const AlignedAttr *Aligned, Decl *New) {
  if (!Aligned->isPackExpansion()) {
    instantiateDependentAlignedAttr(S, TemplateArgs, Aligned, New, false);
    return;
  }

  SmallVector<UnexpandedParameterPack, 2> Unexpanded;
  if (Aligned->isAlignmentExpr())
    S.collectUnexpandedParameterPacks(Aligned->getAlignmentExpr(),
                                      Unexpanded);
  else
    S.collectUnexpandedParameterPacks(Aligned->getAlignmentType()->getTypeLoc(),
                                      Unexpanded);
  assert(!Unexpanded.empty() && "Pack expansion without parameter packs?");

  // Determine whether we can expand this attribute pack yet.
  bool Expand = true, RetainExpansion = false;
  Optional<unsigned> NumExpansions;
  // FIXME: Use the actual location of the ellipsis.
  SourceLocation EllipsisLoc = Aligned->getLocation();
  if (S.CheckParameterPacksForExpansion(EllipsisLoc, Aligned->getRange(),
                                        Unexpanded, TemplateArgs, Expand,
                                        RetainExpansion, NumExpansions))
    return;

  if (!Expand) {
    Sema::ArgumentPackSubstitutionIndexRAII SubstIndex(S, -1);
    instantiateDependentAlignedAttr(S, TemplateArgs, Aligned, New, true);
  } else {
    for (unsigned I = 0; I != *NumExpansions; ++I) {
      Sema::ArgumentPackSubstitutionIndexRAII SubstIndex(S, I);
      instantiateDependentAlignedAttr(S, TemplateArgs, Aligned, New, false);
    }
  }
}

static void instantiateDependentAssumeAlignedAttr(
    Sema &S, const MultiLevelTemplateArgumentList &TemplateArgs,
    const AssumeAlignedAttr *Aligned, Decl *New) {
  // The alignment expression is a constant expression.
  EnterExpressionEvaluationContext Unevaluated(
      S, Sema::ExpressionEvaluationContext::ConstantEvaluated);

  Expr *E, *OE = nullptr;
  ExprResult Result = S.SubstExpr(Aligned->getAlignment(), TemplateArgs);
  if (Result.isInvalid())
    return;
  E = Result.getAs<Expr>();

  if (Aligned->getOffset()) {
    Result = S.SubstExpr(Aligned->getOffset(), TemplateArgs);
    if (Result.isInvalid())
      return;
    OE = Result.getAs<Expr>();
  }

  S.AddAssumeAlignedAttr(New, *Aligned, E, OE);
}

static void instantiateDependentAlignValueAttr(
    Sema &S, const MultiLevelTemplateArgumentList &TemplateArgs,
    const AlignValueAttr *Aligned, Decl *New) {
  // The alignment expression is a constant expression.
  EnterExpressionEvaluationContext Unevaluated(
      S, Sema::ExpressionEvaluationContext::ConstantEvaluated);
  ExprResult Result = S.SubstExpr(Aligned->getAlignment(), TemplateArgs);
  if (!Result.isInvalid())
    S.AddAlignValueAttr(New, *Aligned, Result.getAs<Expr>());
}

static void instantiateDependentAllocAlignAttr(
    Sema &S, const MultiLevelTemplateArgumentList &TemplateArgs,
    const AllocAlignAttr *Align, Decl *New) {
  Expr *Param = IntegerLiteral::Create(
      S.getASTContext(),
      llvm::APInt(64, Align->getParamIndex().getSourceIndex()),
      S.getASTContext().UnsignedLongLongTy, Align->getLocation());
  S.AddAllocAlignAttr(New, *Align, Param);
}

static void instantiateDependentAnnotationAttr(
    Sema &S, const MultiLevelTemplateArgumentList &TemplateArgs,
    const AnnotateAttr *Attr, Decl *New) {
  EnterExpressionEvaluationContext Unevaluated(
      S, Sema::ExpressionEvaluationContext::ConstantEvaluated);
  SmallVector<Expr *, 4> Args;
  Args.reserve(Attr->args_size());
  for (auto *E : Attr->args()) {
    ExprResult Result = S.SubstExpr(E, TemplateArgs);
    if (!Result.isUsable())
      return;
    Args.push_back(Result.get());
  }
  S.AddAnnotationAttr(New, *Attr, Attr->getAnnotation(), Args);
}

static Expr *instantiateDependentFunctionAttrCondition(
    Sema &S, const MultiLevelTemplateArgumentList &TemplateArgs,
    const Attr *A, Expr *OldCond, const Decl *Tmpl, FunctionDecl *New) {
  Expr *Cond = nullptr;
  {
    Sema::ContextRAII SwitchContext(S, New);
    EnterExpressionEvaluationContext Unevaluated(
        S, Sema::ExpressionEvaluationContext::ConstantEvaluated);
    ExprResult Result = S.SubstExpr(OldCond, TemplateArgs);
    if (Result.isInvalid())
      return nullptr;
    Cond = Result.getAs<Expr>();
  }
  if (!Cond->isTypeDependent()) {
    ExprResult Converted = S.PerformContextuallyConvertToBool(Cond);
    if (Converted.isInvalid())
      return nullptr;
    Cond = Converted.get();
  }

  SmallVector<PartialDiagnosticAt, 8> Diags;
  if (OldCond->isValueDependent() && !Cond->isValueDependent() &&
      !Expr::isPotentialConstantExprUnevaluated(Cond, New, Diags)) {
    S.Diag(A->getLocation(), diag::err_attr_cond_never_constant_expr) << A;
    for (const auto &P : Diags)
      S.Diag(P.first, P.second);
    return nullptr;
  }
  return Cond;
}

static void instantiateDependentEnableIfAttr(
    Sema &S, const MultiLevelTemplateArgumentList &TemplateArgs,
    const EnableIfAttr *EIA, const Decl *Tmpl, FunctionDecl *New) {
  Expr *Cond = instantiateDependentFunctionAttrCondition(
      S, TemplateArgs, EIA, EIA->getCond(), Tmpl, New);

  if (Cond)
    New->addAttr(new (S.getASTContext()) EnableIfAttr(S.getASTContext(), *EIA,
                                                      Cond, EIA->getMessage()));
}

static void instantiateDependentDiagnoseIfAttr(
    Sema &S, const MultiLevelTemplateArgumentList &TemplateArgs,
    const DiagnoseIfAttr *DIA, const Decl *Tmpl, FunctionDecl *New) {
  Expr *Cond = instantiateDependentFunctionAttrCondition(
      S, TemplateArgs, DIA, DIA->getCond(), Tmpl, New);

  if (Cond)
    New->addAttr(new (S.getASTContext()) DiagnoseIfAttr(
        S.getASTContext(), *DIA, Cond, DIA->getMessage(),
        DIA->getDiagnosticType(), DIA->getArgDependent(), New));
}

// Constructs and adds to New a new instance of CUDALaunchBoundsAttr using
// template A as the base and arguments from TemplateArgs.
static void instantiateDependentCUDALaunchBoundsAttr(
    Sema &S, const MultiLevelTemplateArgumentList &TemplateArgs,
    const CUDALaunchBoundsAttr &Attr, Decl *New) {
  // The alignment expression is a constant expression.
  EnterExpressionEvaluationContext Unevaluated(
      S, Sema::ExpressionEvaluationContext::ConstantEvaluated);

  ExprResult Result = S.SubstExpr(Attr.getMaxThreads(), TemplateArgs);
  if (Result.isInvalid())
    return;
  Expr *MaxThreads = Result.getAs<Expr>();

  Expr *MinBlocks = nullptr;
  if (Attr.getMinBlocks()) {
    Result = S.SubstExpr(Attr.getMinBlocks(), TemplateArgs);
    if (Result.isInvalid())
      return;
    MinBlocks = Result.getAs<Expr>();
  }

  S.AddLaunchBoundsAttr(New, Attr, MaxThreads, MinBlocks);
}

static void
instantiateDependentModeAttr(Sema &S,
                             const MultiLevelTemplateArgumentList &TemplateArgs,
                             const ModeAttr &Attr, Decl *New) {
  S.AddModeAttr(New, Attr, Attr.getMode(),
                /*InInstantiation=*/true);
}

/// Instantiation of 'declare simd' attribute and its arguments.
static void instantiateOMPDeclareSimdDeclAttr(
    Sema &S, const MultiLevelTemplateArgumentList &TemplateArgs,
    const OMPDeclareSimdDeclAttr &Attr, Decl *New) {
  // Allow 'this' in clauses with varlists.
  if (auto *FTD = dyn_cast<FunctionTemplateDecl>(New))
    New = FTD->getTemplatedDecl();
  auto *FD = cast<FunctionDecl>(New);
  auto *ThisContext = dyn_cast_or_null<CXXRecordDecl>(FD->getDeclContext());
  SmallVector<Expr *, 4> Uniforms, Aligneds, Alignments, Linears, Steps;
  SmallVector<unsigned, 4> LinModifiers;

  auto SubstExpr = [&](Expr *E) -> ExprResult {
    if (auto *DRE = dyn_cast<DeclRefExpr>(E->IgnoreParenImpCasts()))
      if (auto *PVD = dyn_cast<ParmVarDecl>(DRE->getDecl())) {
        Sema::ContextRAII SavedContext(S, FD);
        LocalInstantiationScope Local(S);
        if (FD->getNumParams() > PVD->getFunctionScopeIndex())
          Local.InstantiatedLocal(
              PVD, FD->getParamDecl(PVD->getFunctionScopeIndex()));
        return S.SubstExpr(E, TemplateArgs);
      }
    Sema::CXXThisScopeRAII ThisScope(S, ThisContext, Qualifiers(),
                                     FD->isCXXInstanceMember());
    return S.SubstExpr(E, TemplateArgs);
  };

  // Substitute a single OpenMP clause, which is a potentially-evaluated
  // full-expression.
  auto Subst = [&](Expr *E) -> ExprResult {
    EnterExpressionEvaluationContext Evaluated(
        S, Sema::ExpressionEvaluationContext::PotentiallyEvaluated);
    ExprResult Res = SubstExpr(E);
    if (Res.isInvalid())
      return Res;
    return S.ActOnFinishFullExpr(Res.get(), false);
  };

  ExprResult Simdlen;
  if (auto *E = Attr.getSimdlen())
    Simdlen = Subst(E);

  if (Attr.uniforms_size() > 0) {
    for(auto *E : Attr.uniforms()) {
      ExprResult Inst = Subst(E);
      if (Inst.isInvalid())
        continue;
      Uniforms.push_back(Inst.get());
    }
  }

  auto AI = Attr.alignments_begin();
  for (auto *E : Attr.aligneds()) {
    ExprResult Inst = Subst(E);
    if (Inst.isInvalid())
      continue;
    Aligneds.push_back(Inst.get());
    Inst = ExprEmpty();
    if (*AI)
      Inst = S.SubstExpr(*AI, TemplateArgs);
    Alignments.push_back(Inst.get());
    ++AI;
  }

  auto SI = Attr.steps_begin();
  for (auto *E : Attr.linears()) {
    ExprResult Inst = Subst(E);
    if (Inst.isInvalid())
      continue;
    Linears.push_back(Inst.get());
    Inst = ExprEmpty();
    if (*SI)
      Inst = S.SubstExpr(*SI, TemplateArgs);
    Steps.push_back(Inst.get());
    ++SI;
  }
  LinModifiers.append(Attr.modifiers_begin(), Attr.modifiers_end());
  (void)S.ActOnOpenMPDeclareSimdDirective(
      S.ConvertDeclToDeclGroup(New), Attr.getBranchState(), Simdlen.get(),
      Uniforms, Aligneds, Alignments, Linears, LinModifiers, Steps,
      Attr.getRange());
}

/// Instantiation of 'declare variant' attribute and its arguments.
static void instantiateOMPDeclareVariantAttr(
    Sema &S, const MultiLevelTemplateArgumentList &TemplateArgs,
    const OMPDeclareVariantAttr &Attr, Decl *New) {
  // Allow 'this' in clauses with varlists.
  if (auto *FTD = dyn_cast<FunctionTemplateDecl>(New))
    New = FTD->getTemplatedDecl();
  auto *FD = cast<FunctionDecl>(New);
  auto *ThisContext = dyn_cast_or_null<CXXRecordDecl>(FD->getDeclContext());

  auto &&SubstExpr = [FD, ThisContext, &S, &TemplateArgs](Expr *E) {
    if (auto *DRE = dyn_cast<DeclRefExpr>(E->IgnoreParenImpCasts()))
      if (auto *PVD = dyn_cast<ParmVarDecl>(DRE->getDecl())) {
        Sema::ContextRAII SavedContext(S, FD);
        LocalInstantiationScope Local(S);
        if (FD->getNumParams() > PVD->getFunctionScopeIndex())
          Local.InstantiatedLocal(
              PVD, FD->getParamDecl(PVD->getFunctionScopeIndex()));
        return S.SubstExpr(E, TemplateArgs);
      }
    Sema::CXXThisScopeRAII ThisScope(S, ThisContext, Qualifiers(),
                                     FD->isCXXInstanceMember());
    return S.SubstExpr(E, TemplateArgs);
  };

  // Substitute a single OpenMP clause, which is a potentially-evaluated
  // full-expression.
  auto &&Subst = [&SubstExpr, &S](Expr *E) {
    EnterExpressionEvaluationContext Evaluated(
        S, Sema::ExpressionEvaluationContext::PotentiallyEvaluated);
    ExprResult Res = SubstExpr(E);
    if (Res.isInvalid())
      return Res;
    return S.ActOnFinishFullExpr(Res.get(), false);
  };

  ExprResult VariantFuncRef;
  if (Expr *E = Attr.getVariantFuncRef()) {
    // Do not mark function as is used to prevent its emission if this is the
    // only place where it is used.
    EnterExpressionEvaluationContext Unevaluated(
        S, Sema::ExpressionEvaluationContext::ConstantEvaluated);
    VariantFuncRef = Subst(E);
  }

  // Copy the template version of the OMPTraitInfo and run substitute on all
  // score and condition expressiosn.
  OMPTraitInfo &TI = S.getASTContext().getNewOMPTraitInfo();
  TI = *Attr.getTraitInfos();

  // Try to substitute template parameters in score and condition expressions.
  auto SubstScoreOrConditionExpr = [&S, Subst](Expr *&E, bool) {
    if (E) {
      EnterExpressionEvaluationContext Unevaluated(
          S, Sema::ExpressionEvaluationContext::ConstantEvaluated);
      ExprResult ER = Subst(E);
      if (ER.isUsable())
        E = ER.get();
      else
        return true;
    }
    return false;
  };
  if (TI.anyScoreOrCondition(SubstScoreOrConditionExpr))
    return;

  Expr *E = VariantFuncRef.get();
  // Check function/variant ref for `omp declare variant` but not for `omp
  // begin declare variant` (which use implicit attributes).
  Optional<std::pair<FunctionDecl *, Expr *>> DeclVarData =
      S.checkOpenMPDeclareVariantFunction(S.ConvertDeclToDeclGroup(New),
                                          VariantFuncRef.get(), TI,
                                          Attr.getRange());

  if (!DeclVarData)
    return;

  E = DeclVarData.getValue().second;
  FD = DeclVarData.getValue().first;

  if (auto *VariantDRE = dyn_cast<DeclRefExpr>(E->IgnoreParenImpCasts())) {
    if (auto *VariantFD = dyn_cast<FunctionDecl>(VariantDRE->getDecl())) {
      if (auto *VariantFTD = VariantFD->getDescribedFunctionTemplate()) {
        if (!VariantFTD->isThisDeclarationADefinition())
          return;
        Sema::TentativeAnalysisScope Trap(S);
        const TemplateArgumentList *TAL = TemplateArgumentList::CreateCopy(
            S.Context, TemplateArgs.getInnermost());

        auto *SubstFD = S.InstantiateFunctionDeclaration(VariantFTD, TAL,
                                                         New->getLocation());
        if (!SubstFD)
          return;
        QualType NewType = S.Context.mergeFunctionTypes(
            SubstFD->getType(), FD->getType(),
            /* OfBlockPointer */ false,
            /* Unqualified */ false, /* AllowCXX */ true);
        if (NewType.isNull())
          return;
        S.InstantiateFunctionDefinition(
            New->getLocation(), SubstFD, /* Recursive */ true,
            /* DefinitionRequired */ false, /* AtEndOfTU */ false);
        SubstFD->setInstantiationIsPending(!SubstFD->isDefined());
        E = DeclRefExpr::Create(S.Context, NestedNameSpecifierLoc(),
                                SourceLocation(), SubstFD,
                                /* RefersToEnclosingVariableOrCapture */ false,
                                /* NameLoc */ SubstFD->getLocation(),
                                SubstFD->getType(), ExprValueKind::VK_RValue);
      }
    }
  }

  S.ActOnOpenMPDeclareVariantDirective(FD, E, TI, Attr.getRange());
}

static void instantiateDependentAMDGPUFlatWorkGroupSizeAttr(
    Sema &S, const MultiLevelTemplateArgumentList &TemplateArgs,
    const AMDGPUFlatWorkGroupSizeAttr &Attr, Decl *New) {
  // Both min and max expression are constant expressions.
  EnterExpressionEvaluationContext Unevaluated(
      S, Sema::ExpressionEvaluationContext::ConstantEvaluated);

  ExprResult Result = S.SubstExpr(Attr.getMin(), TemplateArgs);
  if (Result.isInvalid())
    return;
  Expr *MinExpr = Result.getAs<Expr>();

  Result = S.SubstExpr(Attr.getMax(), TemplateArgs);
  if (Result.isInvalid())
    return;
  Expr *MaxExpr = Result.getAs<Expr>();

  S.addAMDGPUFlatWorkGroupSizeAttr(New, Attr, MinExpr, MaxExpr);
}

static ExplicitSpecifier
instantiateExplicitSpecifier(Sema &S,
                             const MultiLevelTemplateArgumentList &TemplateArgs,
                             ExplicitSpecifier ES, FunctionDecl *New) {
  if (!ES.getExpr())
    return ES;
  Expr *OldCond = ES.getExpr();
  Expr *Cond = nullptr;
  {
    EnterExpressionEvaluationContext Unevaluated(
        S, Sema::ExpressionEvaluationContext::ConstantEvaluated);
    ExprResult SubstResult = S.SubstExpr(OldCond, TemplateArgs);
    if (SubstResult.isInvalid()) {
      return ExplicitSpecifier::Invalid();
    }
    Cond = SubstResult.get();
  }
  ExplicitSpecifier Result(Cond, ES.getKind());
  if (!Cond->isTypeDependent())
    S.tryResolveExplicitSpecifier(Result);
  return Result;
}

static void instantiateDependentAMDGPUWavesPerEUAttr(
    Sema &S, const MultiLevelTemplateArgumentList &TemplateArgs,
    const AMDGPUWavesPerEUAttr &Attr, Decl *New) {
  // Both min and max expression are constant expressions.
  EnterExpressionEvaluationContext Unevaluated(
      S, Sema::ExpressionEvaluationContext::ConstantEvaluated);

  ExprResult Result = S.SubstExpr(Attr.getMin(), TemplateArgs);
  if (Result.isInvalid())
    return;
  Expr *MinExpr = Result.getAs<Expr>();

  Expr *MaxExpr = nullptr;
  if (auto Max = Attr.getMax()) {
    Result = S.SubstExpr(Max, TemplateArgs);
    if (Result.isInvalid())
      return;
    MaxExpr = Result.getAs<Expr>();
  }

  S.addAMDGPUWavesPerEUAttr(New, Attr, MinExpr, MaxExpr);
}

<<<<<<< HEAD
template <typename AttrName>
static void instantiateIntelSYCTripleLFunctionAttr(
    Sema &S, const MultiLevelTemplateArgumentList &TemplateArgs,
    const AttrName *Attr, Decl *New) {
  EnterExpressionEvaluationContext Unevaluated(
      S, Sema::ExpressionEvaluationContext::ConstantEvaluated);

  ExprResult Result = S.SubstExpr(Attr->getXDim(), TemplateArgs);
  if (Result.isInvalid())
    return;
  Expr *XDimExpr = Result.getAs<Expr>();

  Result = S.SubstExpr(Attr->getYDim(), TemplateArgs);
  if (Result.isInvalid())
    return;
  Expr *YDimExpr = Result.getAs<Expr>();

  Result = S.SubstExpr(Attr->getZDim(), TemplateArgs);
  if (Result.isInvalid())
    return;
  Expr *ZDimExpr = Result.getAs<Expr>();

  S.addIntelTripleArgAttr<AttrName>(New, *Attr, XDimExpr, YDimExpr, ZDimExpr);
}

static void instantiateIntelFPGAForcePow2DepthAttr(
    Sema &S, const MultiLevelTemplateArgumentList &TemplateArgs,
    const IntelFPGAForcePow2DepthAttr *Attr, Decl *New) {
  EnterExpressionEvaluationContext Unevaluated(
      S, Sema::ExpressionEvaluationContext::ConstantEvaluated);
  ExprResult Result = S.SubstExpr(Attr->getValue(), TemplateArgs);
  if (!Result.isInvalid())
    return S.AddIntelFPGAForcePow2DepthAttr(New, *Attr, Result.getAs<Expr>());
}

static void instantiateIntelFPGABankWidthAttr(
    Sema &S, const MultiLevelTemplateArgumentList &TemplateArgs,
    const IntelFPGABankWidthAttr *Attr, Decl *New) {
  EnterExpressionEvaluationContext Unevaluated(
      S, Sema::ExpressionEvaluationContext::ConstantEvaluated);
  ExprResult Result = S.SubstExpr(Attr->getValue(), TemplateArgs);
  if (!Result.isInvalid())
    S.AddOneConstantPowerTwoValueAttr<IntelFPGABankWidthAttr>(
        New, *Attr, Result.getAs<Expr>());
}

static void instantiateIntelFPGANumBanksAttr(
    Sema &S, const MultiLevelTemplateArgumentList &TemplateArgs,
    const IntelFPGANumBanksAttr *Attr, Decl *New) {
  EnterExpressionEvaluationContext Unevaluated(
      S, Sema::ExpressionEvaluationContext::ConstantEvaluated);
  ExprResult Result = S.SubstExpr(Attr->getValue(), TemplateArgs);
  if (!Result.isInvalid())
    S.AddOneConstantPowerTwoValueAttr<IntelFPGANumBanksAttr>(
        New, *Attr, Result.getAs<Expr>());
}

static void instantiateIntelFPGABankBitsAttr(
    Sema &S, const MultiLevelTemplateArgumentList &TemplateArgs,
    const IntelFPGABankBitsAttr *Attr, Decl *New) {
  EnterExpressionEvaluationContext Unevaluated(
      S, Sema::ExpressionEvaluationContext::ConstantEvaluated);
  SmallVector<Expr *, 8> Args;
  for (auto I : Attr->args()) {
    ExprResult Result = S.SubstExpr(I, TemplateArgs);
    if (Result.isInvalid())
      return;
    Args.push_back(Result.getAs<Expr>());
  }
  S.AddIntelFPGABankBitsAttr(New, *Attr, Args.data(), Args.size());
}

static void instantiateSYCLIntelPipeIOAttr(
    Sema &S, const MultiLevelTemplateArgumentList &TemplateArgs,
    const SYCLIntelPipeIOAttr *Attr, Decl *New) {
  // The ID expression is a constant expression.
  EnterExpressionEvaluationContext Unevaluated(
      S, Sema::ExpressionEvaluationContext::ConstantEvaluated);
  ExprResult Result = S.SubstExpr(Attr->getID(), TemplateArgs);
  if (!Result.isInvalid())
    S.addSYCLIntelPipeIOAttr(New, *Attr, Result.getAs<Expr>());
}

static void instantiateSYCLIntelLoopFuseAttr(
    Sema &S, const MultiLevelTemplateArgumentList &TemplateArgs,
    const SYCLIntelLoopFuseAttr *Attr, Decl *New) {
  EnterExpressionEvaluationContext Unevaluated(
      S, Sema::ExpressionEvaluationContext::ConstantEvaluated);
  ExprResult Result = S.SubstExpr(Attr->getValue(), TemplateArgs);
  if (!Result.isInvalid())
    S.AddSYCLIntelLoopFuseAttr(New, *Attr, Result.getAs<Expr>());
}

static void instantiateIntelReqdSubGroupSize(
    Sema &S, const MultiLevelTemplateArgumentList &TemplateArgs,
    const IntelReqdSubGroupSizeAttr *A, Decl *New) {
  EnterExpressionEvaluationContext Unevaluated(
      S, Sema::ExpressionEvaluationContext::ConstantEvaluated);
  ExprResult Result = S.SubstExpr(A->getValue(), TemplateArgs);
  if (!Result.isInvalid())
    S.AddIntelReqdSubGroupSize(New, *A, Result.getAs<Expr>());
}

static void instantiateSYCLIntelNumSimdWorkItemsAttr(
    Sema &S, const MultiLevelTemplateArgumentList &TemplateArgs,
    const SYCLIntelNumSimdWorkItemsAttr *A, Decl *New) {
  EnterExpressionEvaluationContext Unevaluated(
      S, Sema::ExpressionEvaluationContext::ConstantEvaluated);
  ExprResult Result = S.SubstExpr(A->getValue(), TemplateArgs);
  if (!Result.isInvalid())
    S.AddSYCLIntelNumSimdWorkItemsAttr(New, *A, Result.getAs<Expr>());
}

static void instantiateSYCLIntelSchedulerTargetFmaxMhzAttr(
    Sema &S, const MultiLevelTemplateArgumentList &TemplateArgs,
    const SYCLIntelSchedulerTargetFmaxMhzAttr *A, Decl *New) {
  EnterExpressionEvaluationContext Unevaluated(
      S, Sema::ExpressionEvaluationContext::ConstantEvaluated);
  ExprResult Result = S.SubstExpr(A->getValue(), TemplateArgs);
  if (!Result.isInvalid())
    S.AddSYCLIntelSchedulerTargetFmaxMhzAttr(New, *A, Result.getAs<Expr>());
}

static void instantiateSYCLIntelNoGlobalWorkOffsetAttr(
    Sema &S, const MultiLevelTemplateArgumentList &TemplateArgs,
    const SYCLIntelNoGlobalWorkOffsetAttr *A, Decl *New) {
  EnterExpressionEvaluationContext Unevaluated(
      S, Sema::ExpressionEvaluationContext::ConstantEvaluated);
  ExprResult Result = S.SubstExpr(A->getValue(), TemplateArgs);
  if (!Result.isInvalid())
    S.AddSYCLIntelNoGlobalWorkOffsetAttr(New, *A, Result.getAs<Expr>());
}

static void instantiateSYCLIntelMaxGlobalWorkDimAttr(
    Sema &S, const MultiLevelTemplateArgumentList &TemplateArgs,
    const SYCLIntelMaxGlobalWorkDimAttr *A, Decl *New) {
  EnterExpressionEvaluationContext Unevaluated(
      S, Sema::ExpressionEvaluationContext::ConstantEvaluated);
  ExprResult Result = S.SubstExpr(A->getValue(), TemplateArgs);
  if (!Result.isInvalid())
    S.AddSYCLIntelMaxGlobalWorkDimAttr(New, *A, Result.getAs<Expr>());
}

static void instantiateSYCLIntelFPGAMaxConcurrencyAttr(
    Sema &S, const MultiLevelTemplateArgumentList &TemplateArgs,
    const SYCLIntelFPGAMaxConcurrencyAttr *A, Decl *New) {
  EnterExpressionEvaluationContext Unevaluated(
      S, Sema::ExpressionEvaluationContext::ConstantEvaluated);
  ExprResult Result = S.SubstExpr(A->getNThreadsExpr(), TemplateArgs);
  if (!Result.isInvalid())
    S.AddSYCLIntelFPGAMaxConcurrencyAttr(New, *A, Result.getAs<Expr>());
}

static void instantiateIntelFPGAPrivateCopiesAttr(
    Sema &S, const MultiLevelTemplateArgumentList &TemplateArgs,
    const IntelFPGAPrivateCopiesAttr *A, Decl *New) {
  EnterExpressionEvaluationContext Unevaluated(
      S, Sema::ExpressionEvaluationContext::ConstantEvaluated);
  ExprResult Result = S.SubstExpr(A->getValue(), TemplateArgs);
  if (!Result.isInvalid())
    S.AddIntelFPGAPrivateCopiesAttr(New, *A, Result.getAs<Expr>());
}

static void instantiateIntelFPGAMaxReplicatesAttr(
    Sema &S, const MultiLevelTemplateArgumentList &TemplateArgs,
    const IntelFPGAMaxReplicatesAttr *A, Decl *New) {
  EnterExpressionEvaluationContext Unevaluated(
      S, Sema::ExpressionEvaluationContext::ConstantEvaluated);
  ExprResult Result = S.SubstExpr(A->getValue(), TemplateArgs);
  if (!Result.isInvalid())
    S.AddIntelFPGAMaxReplicatesAttr(New, *A, Result.getAs<Expr>());
}

static void instantiateSYCLIntelFPGAInitiationIntervalAttr(
    Sema &S, const MultiLevelTemplateArgumentList &TemplateArgs,
    const SYCLIntelFPGAInitiationIntervalAttr *A, Decl *New) {
  EnterExpressionEvaluationContext Unevaluated(
      S, Sema::ExpressionEvaluationContext::ConstantEvaluated);
  ExprResult Result = S.SubstExpr(A->getIntervalExpr(), TemplateArgs);
  if (!Result.isInvalid())
    S.AddSYCLIntelFPGAInitiationIntervalAttr(New, *A, Result.getAs<Expr>());
}

static void instantiateSYCLIntelESimdVectorizeAttr(
    Sema &S, const MultiLevelTemplateArgumentList &TemplateArgs,
    const SYCLIntelESimdVectorizeAttr *A, Decl *New) {
  EnterExpressionEvaluationContext Unevaluated(
      S, Sema::ExpressionEvaluationContext::ConstantEvaluated);
  ExprResult Result = S.SubstExpr(A->getValue(), TemplateArgs);
  if (!Result.isInvalid())
    S.AddSYCLIntelESimdVectorizeAttr(New, *A, Result.getAs<Expr>());
}

static void instantiateWorkGroupSizeHintAttr(
    Sema &S, const MultiLevelTemplateArgumentList &TemplateArgs,
    const WorkGroupSizeHintAttr *A, Decl *New) {
  EnterExpressionEvaluationContext Unevaluated(
      S, Sema::ExpressionEvaluationContext::ConstantEvaluated);
  ExprResult XResult = S.SubstExpr(A->getXDim(), TemplateArgs);
  if (XResult.isInvalid())
    return;
  ExprResult YResult = S.SubstExpr(A->getYDim(), TemplateArgs);
  if (YResult.isInvalid())
    return;
  ExprResult ZResult = S.SubstExpr(A->getZDim(), TemplateArgs);
  if (ZResult.isInvalid())
    return;

  S.AddWorkGroupSizeHintAttr(New, *A, XResult.get(), YResult.get(),
                             ZResult.get());
=======
// This doesn't take any template parameters, but we have a custom action that
// needs to happen when the kernel itself is instantiated. We need to run the
// ItaniumMangler to mark the names required to name this kernel.
static void instantiateDependentSYCLKernelAttr(
    Sema &S, const MultiLevelTemplateArgumentList &TemplateArgs,
    const SYCLKernelAttr &Attr, Decl *New) {
  // Functions cannot be partially specialized, so if we are being instantiated,
  // we are obviously a complete specialization. Since this attribute is only
  // valid on function template declarations, we know that this is a full
  // instantiation of a kernel.
  S.AddSYCLKernelLambda(cast<FunctionDecl>(New));

  // Evaluate whether this would change any of the already evaluated
  // __builtin_sycl_unique_stable_name values.
  for (auto &Itr : S.Context.SYCLUniqueStableNameEvaluatedValues) {
    const std::string &CurName = Itr.first->ComputeName(S.Context);
    if (Itr.second != CurName) {
      S.Diag(New->getLocation(),
             diag::err_kernel_invalidates_sycl_unique_stable_name);
      S.Diag(Itr.first->getLocation(),
             diag::note_sycl_unique_stable_name_evaluated_here);
      // Update this so future diagnostics work correctly.
      Itr.second = CurName;
    }
  }

  New->addAttr(Attr.clone(S.getASTContext()));
>>>>>>> eba69b59
}

/// Determine whether the attribute A might be relevent to the declaration D.
/// If not, we can skip instantiating it. The attribute may or may not have
/// been instantiated yet.
static bool isRelevantAttr(Sema &S, const Decl *D, const Attr *A) {
  // 'preferred_name' is only relevant to the matching specialization of the
  // template.
  if (const auto *PNA = dyn_cast<PreferredNameAttr>(A)) {
    QualType T = PNA->getTypedefType();
    const auto *RD = cast<CXXRecordDecl>(D);
    if (!T->isDependentType() && !RD->isDependentContext() &&
        !declaresSameEntity(T->getAsCXXRecordDecl(), RD))
      return false;
    for (const auto *ExistingPNA : D->specific_attrs<PreferredNameAttr>())
      if (S.Context.hasSameType(ExistingPNA->getTypedefType(),
                                PNA->getTypedefType()))
        return false;
    return true;
  }

  return true;
}

void Sema::InstantiateAttrsForDecl(
    const MultiLevelTemplateArgumentList &TemplateArgs, const Decl *Tmpl,
    Decl *New, LateInstantiatedAttrVec *LateAttrs,
    LocalInstantiationScope *OuterMostScope) {
  if (NamedDecl *ND = dyn_cast<NamedDecl>(New)) {
    // FIXME: This function is called multiple times for the same template
    // specialization. We should only instantiate attributes that were added
    // since the previous instantiation.
    for (const auto *TmplAttr : Tmpl->attrs()) {
      if (!isRelevantAttr(*this, New, TmplAttr))
        continue;

      // FIXME: If any of the special case versions from InstantiateAttrs become
      // applicable to template declaration, we'll need to add them here.
      CXXThisScopeRAII ThisScope(
          *this, dyn_cast_or_null<CXXRecordDecl>(ND->getDeclContext()),
          Qualifiers(), ND->isCXXInstanceMember());

      Attr *NewAttr = sema::instantiateTemplateAttributeForDecl(
          TmplAttr, Context, *this, TemplateArgs);
      if (NewAttr && isRelevantAttr(*this, New, NewAttr))
        New->addAttr(NewAttr);
    }
  }
}

static Sema::RetainOwnershipKind
attrToRetainOwnershipKind(const Attr *A) {
  switch (A->getKind()) {
  case clang::attr::CFConsumed:
    return Sema::RetainOwnershipKind::CF;
  case clang::attr::OSConsumed:
    return Sema::RetainOwnershipKind::OS;
  case clang::attr::NSConsumed:
    return Sema::RetainOwnershipKind::NS;
  default:
    llvm_unreachable("Wrong argument supplied");
  }
}

void Sema::InstantiateAttrs(const MultiLevelTemplateArgumentList &TemplateArgs,
                            const Decl *Tmpl, Decl *New,
                            LateInstantiatedAttrVec *LateAttrs,
                            LocalInstantiationScope *OuterMostScope) {
  for (const auto *TmplAttr : Tmpl->attrs()) {
    if (!isRelevantAttr(*this, New, TmplAttr))
      continue;

    // FIXME: This should be generalized to more than just the AlignedAttr.
    const AlignedAttr *Aligned = dyn_cast<AlignedAttr>(TmplAttr);
    if (Aligned && Aligned->isAlignmentDependent()) {
      instantiateDependentAlignedAttr(*this, TemplateArgs, Aligned, New);
      continue;
    }

    if (const auto *AssumeAligned = dyn_cast<AssumeAlignedAttr>(TmplAttr)) {
      instantiateDependentAssumeAlignedAttr(*this, TemplateArgs, AssumeAligned, New);
      continue;
    }

    if (const auto *AlignValue = dyn_cast<AlignValueAttr>(TmplAttr)) {
      instantiateDependentAlignValueAttr(*this, TemplateArgs, AlignValue, New);
      continue;
    }

    if (const auto *AllocAlign = dyn_cast<AllocAlignAttr>(TmplAttr)) {
      instantiateDependentAllocAlignAttr(*this, TemplateArgs, AllocAlign, New);
      continue;
    }

    if (const auto *Annotate = dyn_cast<AnnotateAttr>(TmplAttr)) {
      instantiateDependentAnnotationAttr(*this, TemplateArgs, Annotate, New);
      continue;
    }

    if (const auto *EnableIf = dyn_cast<EnableIfAttr>(TmplAttr)) {
      instantiateDependentEnableIfAttr(*this, TemplateArgs, EnableIf, Tmpl,
                                       cast<FunctionDecl>(New));
      continue;
    }

    if (const auto *DiagnoseIf = dyn_cast<DiagnoseIfAttr>(TmplAttr)) {
      instantiateDependentDiagnoseIfAttr(*this, TemplateArgs, DiagnoseIf, Tmpl,
                                         cast<FunctionDecl>(New));
      continue;
    }

    if (const auto *CUDALaunchBounds =
            dyn_cast<CUDALaunchBoundsAttr>(TmplAttr)) {
      instantiateDependentCUDALaunchBoundsAttr(*this, TemplateArgs,
                                               *CUDALaunchBounds, New);
      continue;
    }

    if (const auto *Mode = dyn_cast<ModeAttr>(TmplAttr)) {
      instantiateDependentModeAttr(*this, TemplateArgs, *Mode, New);
      continue;
    }

    if (const auto *OMPAttr = dyn_cast<OMPDeclareSimdDeclAttr>(TmplAttr)) {
      instantiateOMPDeclareSimdDeclAttr(*this, TemplateArgs, *OMPAttr, New);
      continue;
    }

    if (const auto *OMPAttr = dyn_cast<OMPDeclareVariantAttr>(TmplAttr)) {
      instantiateOMPDeclareVariantAttr(*this, TemplateArgs, *OMPAttr, New);
      continue;
    }

    if (const auto *AMDGPUFlatWorkGroupSize =
            dyn_cast<AMDGPUFlatWorkGroupSizeAttr>(TmplAttr)) {
      instantiateDependentAMDGPUFlatWorkGroupSizeAttr(
          *this, TemplateArgs, *AMDGPUFlatWorkGroupSize, New);
    }

    if (const auto *AMDGPUFlatWorkGroupSize =
            dyn_cast<AMDGPUWavesPerEUAttr>(TmplAttr)) {
      instantiateDependentAMDGPUWavesPerEUAttr(*this, TemplateArgs,
                                               *AMDGPUFlatWorkGroupSize, New);
    }

    if (const auto *IntelFPGABankWidth =
            dyn_cast<IntelFPGABankWidthAttr>(TmplAttr)) {
      instantiateIntelFPGABankWidthAttr(*this, TemplateArgs, IntelFPGABankWidth,
                                        New);
    }

    if (const auto *IntelFPGANumBanks =
            dyn_cast<IntelFPGANumBanksAttr>(TmplAttr)) {
      instantiateIntelFPGANumBanksAttr(*this, TemplateArgs, IntelFPGANumBanks,
                                       New);
    }
    if (const auto *IntelFPGAPrivateCopies =
            dyn_cast<IntelFPGAPrivateCopiesAttr>(TmplAttr)) {
      instantiateIntelFPGAPrivateCopiesAttr(*this, TemplateArgs,
                                            IntelFPGAPrivateCopies, New);
    }
    if (const auto *IntelFPGAMaxReplicates =
            dyn_cast<IntelFPGAMaxReplicatesAttr>(TmplAttr)) {
      instantiateIntelFPGAMaxReplicatesAttr(*this, TemplateArgs,
                                            IntelFPGAMaxReplicates, New);
    }
    if (const auto *IntelFPGABankBits =
            dyn_cast<IntelFPGABankBitsAttr>(TmplAttr)) {
      instantiateIntelFPGABankBitsAttr(*this, TemplateArgs, IntelFPGABankBits,
                                       New);
    }
    if (const auto *IntelFPGAForcePow2Depth =
            dyn_cast<IntelFPGAForcePow2DepthAttr>(TmplAttr)) {
      instantiateIntelFPGAForcePow2DepthAttr(*this, TemplateArgs,
                                             IntelFPGAForcePow2Depth, New);
    }
    if (const auto *SYCLIntelPipeIO = dyn_cast<SYCLIntelPipeIOAttr>(TmplAttr)) {
      instantiateSYCLIntelPipeIOAttr(*this, TemplateArgs, SYCLIntelPipeIO, New);
      continue;
    }
    if (const auto *IntelReqdSubGroupSize =
            dyn_cast<IntelReqdSubGroupSizeAttr>(TmplAttr)) {
      instantiateIntelReqdSubGroupSize(*this, TemplateArgs,
                                       IntelReqdSubGroupSize, New);
      continue;
    }
    if (const auto *SYCLIntelNumSimdWorkItems =
            dyn_cast<SYCLIntelNumSimdWorkItemsAttr>(TmplAttr)) {
      instantiateSYCLIntelNumSimdWorkItemsAttr(*this, TemplateArgs,
                                               SYCLIntelNumSimdWorkItems, New);
      continue;
    }
    if (const auto *SYCLIntelSchedulerTargetFmaxMhz =
            dyn_cast<SYCLIntelSchedulerTargetFmaxMhzAttr>(TmplAttr)) {
      instantiateSYCLIntelSchedulerTargetFmaxMhzAttr(
          *this, TemplateArgs, SYCLIntelSchedulerTargetFmaxMhz, New);
      continue;
    }
    if (const auto *SYCLIntelMaxGlobalWorkDim =
            dyn_cast<SYCLIntelMaxGlobalWorkDimAttr>(TmplAttr)) {
      instantiateSYCLIntelMaxGlobalWorkDimAttr(*this, TemplateArgs,
                                               SYCLIntelMaxGlobalWorkDim, New);
      continue;
    }
    if (const auto *SYCLIntelLoopFuse =
            dyn_cast<SYCLIntelLoopFuseAttr>(TmplAttr)) {
      instantiateSYCLIntelLoopFuseAttr(*this, TemplateArgs, SYCLIntelLoopFuse,
                                       New);
      continue;
    }
    if (const auto *SYCLIntelNoGlobalWorkOffset =
            dyn_cast<SYCLIntelNoGlobalWorkOffsetAttr>(TmplAttr)) {
      instantiateSYCLIntelNoGlobalWorkOffsetAttr(
          *this, TemplateArgs, SYCLIntelNoGlobalWorkOffset, New);
      continue;
    }
    if (const auto *ReqdWorkGroupSize =
            dyn_cast<ReqdWorkGroupSizeAttr>(TmplAttr)) {
      instantiateIntelSYCTripleLFunctionAttr<ReqdWorkGroupSizeAttr>(
          *this, TemplateArgs, ReqdWorkGroupSize, New);
      continue;
    }
    if (const auto *SYCLIntelMaxWorkGroupSize =
            dyn_cast<SYCLIntelMaxWorkGroupSizeAttr>(TmplAttr)) {
      instantiateIntelSYCTripleLFunctionAttr<SYCLIntelMaxWorkGroupSizeAttr>(
          *this, TemplateArgs, SYCLIntelMaxWorkGroupSize, New);
      continue;
    }
    if (const auto *SYCLIntelMaxConcurrency =
            dyn_cast<SYCLIntelFPGAMaxConcurrencyAttr>(TmplAttr)) {
      instantiateSYCLIntelFPGAMaxConcurrencyAttr(*this, TemplateArgs,
                                                 SYCLIntelMaxConcurrency, New);
    }
    if (const auto *SYCLIntelFPGAInitiationInterval =
            dyn_cast<SYCLIntelFPGAInitiationIntervalAttr>(TmplAttr)) {
      instantiateSYCLIntelFPGAInitiationIntervalAttr(
          *this, TemplateArgs, SYCLIntelFPGAInitiationInterval, New);
      continue;
    }
    if (const auto *SYCLIntelESimdVectorize =
            dyn_cast<SYCLIntelESimdVectorizeAttr>(TmplAttr)) {
      instantiateSYCLIntelESimdVectorizeAttr(*this, TemplateArgs,
                                             SYCLIntelESimdVectorize, New);
      continue;
    }
    if (const auto *A = dyn_cast<WorkGroupSizeHintAttr>(TmplAttr)) {
      instantiateWorkGroupSizeHintAttr(*this, TemplateArgs, A, New);
      continue;
    }
    // Existing DLL attribute on the instantiation takes precedence.
    if (TmplAttr->getKind() == attr::DLLExport ||
        TmplAttr->getKind() == attr::DLLImport) {
      if (New->hasAttr<DLLExportAttr>() || New->hasAttr<DLLImportAttr>()) {
        continue;
      }
    }

    if (const auto *ABIAttr = dyn_cast<ParameterABIAttr>(TmplAttr)) {
      AddParameterABIAttr(New, *ABIAttr, ABIAttr->getABI());
      continue;
    }

    if (isa<NSConsumedAttr>(TmplAttr) || isa<OSConsumedAttr>(TmplAttr) ||
        isa<CFConsumedAttr>(TmplAttr)) {
      AddXConsumedAttr(New, *TmplAttr, attrToRetainOwnershipKind(TmplAttr),
                       /*template instantiation=*/true);
      continue;
    }

    if (auto *A = dyn_cast<PointerAttr>(TmplAttr)) {
      if (!New->hasAttr<PointerAttr>())
        New->addAttr(A->clone(Context));
      continue;
    }

    if (auto *A = dyn_cast<OwnerAttr>(TmplAttr)) {
      if (!New->hasAttr<OwnerAttr>())
        New->addAttr(A->clone(Context));
      continue;
    }

    if (auto *A = dyn_cast<SYCLKernelAttr>(TmplAttr)) {
      instantiateDependentSYCLKernelAttr(*this, TemplateArgs, *A, New);
      continue;
    }

    assert(!TmplAttr->isPackExpansion());
    if (TmplAttr->isLateParsed() && LateAttrs) {
      // Late parsed attributes must be instantiated and attached after the
      // enclosing class has been instantiated.  See Sema::InstantiateClass.
      LocalInstantiationScope *Saved = nullptr;
      if (CurrentInstantiationScope)
        Saved = CurrentInstantiationScope->cloneScopes(OuterMostScope);
      LateAttrs->push_back(LateInstantiatedAttribute(TmplAttr, Saved, New));
    } else {
      // Allow 'this' within late-parsed attributes.
      auto *ND = cast<NamedDecl>(New);
      auto *ThisContext = dyn_cast_or_null<CXXRecordDecl>(ND->getDeclContext());
      CXXThisScopeRAII ThisScope(*this, ThisContext, Qualifiers(),
                                 ND->isCXXInstanceMember());

      Attr *NewAttr = sema::instantiateTemplateAttribute(TmplAttr, Context,
                                                         *this, TemplateArgs);
      if (NewAttr && isRelevantAttr(*this, New, TmplAttr))
        New->addAttr(NewAttr);
    }
  }
}

/// In the MS ABI, we need to instantiate default arguments of dllexported
/// default constructors along with the constructor definition. This allows IR
/// gen to emit a constructor closure which calls the default constructor with
/// its default arguments.
void Sema::InstantiateDefaultCtorDefaultArgs(CXXConstructorDecl *Ctor) {
  assert(Context.getTargetInfo().getCXXABI().isMicrosoft() &&
         Ctor->isDefaultConstructor());
  unsigned NumParams = Ctor->getNumParams();
  if (NumParams == 0)
    return;
  DLLExportAttr *Attr = Ctor->getAttr<DLLExportAttr>();
  if (!Attr)
    return;
  for (unsigned I = 0; I != NumParams; ++I) {
    (void)CheckCXXDefaultArgExpr(Attr->getLocation(), Ctor,
                                   Ctor->getParamDecl(I));
    DiscardCleanupsInEvaluationContext();
  }
}

/// Get the previous declaration of a declaration for the purposes of template
/// instantiation. If this finds a previous declaration, then the previous
/// declaration of the instantiation of D should be an instantiation of the
/// result of this function.
template<typename DeclT>
static DeclT *getPreviousDeclForInstantiation(DeclT *D) {
  DeclT *Result = D->getPreviousDecl();

  // If the declaration is within a class, and the previous declaration was
  // merged from a different definition of that class, then we don't have a
  // previous declaration for the purpose of template instantiation.
  if (Result && isa<CXXRecordDecl>(D->getDeclContext()) &&
      D->getLexicalDeclContext() != Result->getLexicalDeclContext())
    return nullptr;

  return Result;
}

Decl *
TemplateDeclInstantiator::VisitTranslationUnitDecl(TranslationUnitDecl *D) {
  llvm_unreachable("Translation units cannot be instantiated");
}

Decl *
TemplateDeclInstantiator::VisitPragmaCommentDecl(PragmaCommentDecl *D) {
  llvm_unreachable("pragma comment cannot be instantiated");
}

Decl *TemplateDeclInstantiator::VisitPragmaDetectMismatchDecl(
    PragmaDetectMismatchDecl *D) {
  llvm_unreachable("pragma comment cannot be instantiated");
}

Decl *
TemplateDeclInstantiator::VisitExternCContextDecl(ExternCContextDecl *D) {
  llvm_unreachable("extern \"C\" context cannot be instantiated");
}

Decl *TemplateDeclInstantiator::VisitMSGuidDecl(MSGuidDecl *D) {
  llvm_unreachable("GUID declaration cannot be instantiated");
}

Decl *TemplateDeclInstantiator::VisitTemplateParamObjectDecl(
    TemplateParamObjectDecl *D) {
  llvm_unreachable("template parameter objects cannot be instantiated");
}

Decl *
TemplateDeclInstantiator::VisitLabelDecl(LabelDecl *D) {
  LabelDecl *Inst = LabelDecl::Create(SemaRef.Context, Owner, D->getLocation(),
                                      D->getIdentifier());
  Owner->addDecl(Inst);
  return Inst;
}

Decl *
TemplateDeclInstantiator::VisitNamespaceDecl(NamespaceDecl *D) {
  llvm_unreachable("Namespaces cannot be instantiated");
}

Decl *
TemplateDeclInstantiator::VisitNamespaceAliasDecl(NamespaceAliasDecl *D) {
  NamespaceAliasDecl *Inst
    = NamespaceAliasDecl::Create(SemaRef.Context, Owner,
                                 D->getNamespaceLoc(),
                                 D->getAliasLoc(),
                                 D->getIdentifier(),
                                 D->getQualifierLoc(),
                                 D->getTargetNameLoc(),
                                 D->getNamespace());
  Owner->addDecl(Inst);
  return Inst;
}

Decl *TemplateDeclInstantiator::InstantiateTypedefNameDecl(TypedefNameDecl *D,
                                                           bool IsTypeAlias) {
  bool Invalid = false;
  TypeSourceInfo *DI = D->getTypeSourceInfo();
  if (DI->getType()->isInstantiationDependentType() ||
      DI->getType()->isVariablyModifiedType()) {
    DI = SemaRef.SubstType(DI, TemplateArgs,
                           D->getLocation(), D->getDeclName());
    if (!DI) {
      Invalid = true;
      DI = SemaRef.Context.getTrivialTypeSourceInfo(SemaRef.Context.IntTy);
    }
  } else {
    SemaRef.MarkDeclarationsReferencedInType(D->getLocation(), DI->getType());
  }

  // HACK: 2012-10-23 g++ has a bug where it gets the value kind of ?: wrong.
  // libstdc++ relies upon this bug in its implementation of common_type.  If we
  // happen to be processing that implementation, fake up the g++ ?:
  // semantics. See LWG issue 2141 for more information on the bug.  The bugs
  // are fixed in g++ and libstdc++ 4.9.0 (2014-04-22).
  const DecltypeType *DT = DI->getType()->getAs<DecltypeType>();
  CXXRecordDecl *RD = dyn_cast<CXXRecordDecl>(D->getDeclContext());
  if (DT && RD && isa<ConditionalOperator>(DT->getUnderlyingExpr()) &&
      DT->isReferenceType() &&
      RD->getEnclosingNamespaceContext() == SemaRef.getStdNamespace() &&
      RD->getIdentifier() && RD->getIdentifier()->isStr("common_type") &&
      D->getIdentifier() && D->getIdentifier()->isStr("type") &&
      SemaRef.getSourceManager().isInSystemHeader(D->getBeginLoc()))
    // Fold it to the (non-reference) type which g++ would have produced.
    DI = SemaRef.Context.getTrivialTypeSourceInfo(
      DI->getType().getNonReferenceType());

  // Create the new typedef
  TypedefNameDecl *Typedef;
  if (IsTypeAlias)
    Typedef = TypeAliasDecl::Create(SemaRef.Context, Owner, D->getBeginLoc(),
                                    D->getLocation(), D->getIdentifier(), DI);
  else
    Typedef = TypedefDecl::Create(SemaRef.Context, Owner, D->getBeginLoc(),
                                  D->getLocation(), D->getIdentifier(), DI);
  if (Invalid)
    Typedef->setInvalidDecl();

  // If the old typedef was the name for linkage purposes of an anonymous
  // tag decl, re-establish that relationship for the new typedef.
  if (const TagType *oldTagType = D->getUnderlyingType()->getAs<TagType>()) {
    TagDecl *oldTag = oldTagType->getDecl();
    if (oldTag->getTypedefNameForAnonDecl() == D && !Invalid) {
      TagDecl *newTag = DI->getType()->castAs<TagType>()->getDecl();
      assert(!newTag->hasNameForLinkage());
      newTag->setTypedefNameForAnonDecl(Typedef);
    }
  }

  if (TypedefNameDecl *Prev = getPreviousDeclForInstantiation(D)) {
    NamedDecl *InstPrev = SemaRef.FindInstantiatedDecl(D->getLocation(), Prev,
                                                       TemplateArgs);
    if (!InstPrev)
      return nullptr;

    TypedefNameDecl *InstPrevTypedef = cast<TypedefNameDecl>(InstPrev);

    // If the typedef types are not identical, reject them.
    SemaRef.isIncompatibleTypedef(InstPrevTypedef, Typedef);

    Typedef->setPreviousDecl(InstPrevTypedef);
  }

  SemaRef.InstantiateAttrs(TemplateArgs, D, Typedef);

  if (D->getUnderlyingType()->getAs<DependentNameType>())
    SemaRef.inferGslPointerAttribute(Typedef);

  Typedef->setAccess(D->getAccess());

  return Typedef;
}

Decl *TemplateDeclInstantiator::VisitTypedefDecl(TypedefDecl *D) {
  Decl *Typedef = InstantiateTypedefNameDecl(D, /*IsTypeAlias=*/false);
  if (Typedef)
    Owner->addDecl(Typedef);
  return Typedef;
}

Decl *TemplateDeclInstantiator::VisitTypeAliasDecl(TypeAliasDecl *D) {
  Decl *Typedef = InstantiateTypedefNameDecl(D, /*IsTypeAlias=*/true);
  if (Typedef)
    Owner->addDecl(Typedef);
  return Typedef;
}

Decl *
TemplateDeclInstantiator::VisitTypeAliasTemplateDecl(TypeAliasTemplateDecl *D) {
  // Create a local instantiation scope for this type alias template, which
  // will contain the instantiations of the template parameters.
  LocalInstantiationScope Scope(SemaRef);

  TemplateParameterList *TempParams = D->getTemplateParameters();
  TemplateParameterList *InstParams = SubstTemplateParams(TempParams);
  if (!InstParams)
    return nullptr;

  TypeAliasDecl *Pattern = D->getTemplatedDecl();

  TypeAliasTemplateDecl *PrevAliasTemplate = nullptr;
  if (getPreviousDeclForInstantiation<TypedefNameDecl>(Pattern)) {
    DeclContext::lookup_result Found = Owner->lookup(Pattern->getDeclName());
    if (!Found.empty()) {
      PrevAliasTemplate = dyn_cast<TypeAliasTemplateDecl>(Found.front());
    }
  }

  TypeAliasDecl *AliasInst = cast_or_null<TypeAliasDecl>(
    InstantiateTypedefNameDecl(Pattern, /*IsTypeAlias=*/true));
  if (!AliasInst)
    return nullptr;

  TypeAliasTemplateDecl *Inst
    = TypeAliasTemplateDecl::Create(SemaRef.Context, Owner, D->getLocation(),
                                    D->getDeclName(), InstParams, AliasInst);
  AliasInst->setDescribedAliasTemplate(Inst);
  if (PrevAliasTemplate)
    Inst->setPreviousDecl(PrevAliasTemplate);

  Inst->setAccess(D->getAccess());

  if (!PrevAliasTemplate)
    Inst->setInstantiatedFromMemberTemplate(D);

  Owner->addDecl(Inst);

  return Inst;
}

Decl *TemplateDeclInstantiator::VisitBindingDecl(BindingDecl *D) {
  auto *NewBD = BindingDecl::Create(SemaRef.Context, Owner, D->getLocation(),
                                    D->getIdentifier());
  NewBD->setReferenced(D->isReferenced());
  SemaRef.CurrentInstantiationScope->InstantiatedLocal(D, NewBD);
  return NewBD;
}

Decl *TemplateDeclInstantiator::VisitDecompositionDecl(DecompositionDecl *D) {
  // Transform the bindings first.
  SmallVector<BindingDecl*, 16> NewBindings;
  for (auto *OldBD : D->bindings())
    NewBindings.push_back(cast<BindingDecl>(VisitBindingDecl(OldBD)));
  ArrayRef<BindingDecl*> NewBindingArray = NewBindings;

  auto *NewDD = cast_or_null<DecompositionDecl>(
      VisitVarDecl(D, /*InstantiatingVarTemplate=*/false, &NewBindingArray));

  if (!NewDD || NewDD->isInvalidDecl())
    for (auto *NewBD : NewBindings)
      NewBD->setInvalidDecl();

  return NewDD;
}

Decl *TemplateDeclInstantiator::VisitVarDecl(VarDecl *D) {
  return VisitVarDecl(D, /*InstantiatingVarTemplate=*/false);
}

Decl *TemplateDeclInstantiator::VisitVarDecl(VarDecl *D,
                                             bool InstantiatingVarTemplate,
                                             ArrayRef<BindingDecl*> *Bindings) {

  // Do substitution on the type of the declaration
  TypeSourceInfo *DI = SemaRef.SubstType(
      D->getTypeSourceInfo(), TemplateArgs, D->getTypeSpecStartLoc(),
      D->getDeclName(), /*AllowDeducedTST*/true);
  if (!DI)
    return nullptr;

  if (DI->getType()->isFunctionType()) {
    SemaRef.Diag(D->getLocation(), diag::err_variable_instantiates_to_function)
      << D->isStaticDataMember() << DI->getType();
    return nullptr;
  }

  DeclContext *DC = Owner;
  if (D->isLocalExternDecl())
    SemaRef.adjustContextForLocalExternDecl(DC);

  // Build the instantiated declaration.
  VarDecl *Var;
  if (Bindings)
    Var = DecompositionDecl::Create(SemaRef.Context, DC, D->getInnerLocStart(),
                                    D->getLocation(), DI->getType(), DI,
                                    D->getStorageClass(), *Bindings);
  else
    Var = VarDecl::Create(SemaRef.Context, DC, D->getInnerLocStart(),
                          D->getLocation(), D->getIdentifier(), DI->getType(),
                          DI, D->getStorageClass());

  // In ARC, infer 'retaining' for variables of retainable type.
  if (SemaRef.getLangOpts().ObjCAutoRefCount &&
      SemaRef.inferObjCARCLifetime(Var))
    Var->setInvalidDecl();

  if (SemaRef.getLangOpts().OpenCL)
    SemaRef.deduceOpenCLAddressSpace(Var);

  // Substitute the nested name specifier, if any.
  if (SubstQualifier(D, Var))
    return nullptr;

  SemaRef.BuildVariableInstantiation(Var, D, TemplateArgs, LateAttrs, Owner,
                                     StartingScope, InstantiatingVarTemplate);

  if (D->isNRVOVariable()) {
    QualType ReturnType = cast<FunctionDecl>(DC)->getReturnType();
    if (SemaRef.isCopyElisionCandidate(ReturnType, Var, Sema::CES_Strict))
      Var->setNRVOVariable(true);
  }

  Var->setImplicit(D->isImplicit());

  if (Var->isStaticLocal())
    SemaRef.CheckStaticLocalForDllExport(Var);

  SemaRef.addSyclVarDecl(Var);
  return Var;
}

Decl *TemplateDeclInstantiator::VisitAccessSpecDecl(AccessSpecDecl *D) {
  AccessSpecDecl* AD
    = AccessSpecDecl::Create(SemaRef.Context, D->getAccess(), Owner,
                             D->getAccessSpecifierLoc(), D->getColonLoc());
  Owner->addHiddenDecl(AD);
  return AD;
}

Decl *TemplateDeclInstantiator::VisitFieldDecl(FieldDecl *D) {
  bool Invalid = false;
  TypeSourceInfo *DI = D->getTypeSourceInfo();
  if (DI->getType()->isInstantiationDependentType() ||
      DI->getType()->isVariablyModifiedType())  {
    DI = SemaRef.SubstType(DI, TemplateArgs,
                           D->getLocation(), D->getDeclName());
    if (!DI) {
      DI = D->getTypeSourceInfo();
      Invalid = true;
    } else if (DI->getType()->isFunctionType()) {
      // C++ [temp.arg.type]p3:
      //   If a declaration acquires a function type through a type
      //   dependent on a template-parameter and this causes a
      //   declaration that does not use the syntactic form of a
      //   function declarator to have function type, the program is
      //   ill-formed.
      SemaRef.Diag(D->getLocation(), diag::err_field_instantiates_to_function)
        << DI->getType();
      Invalid = true;
    }
  } else {
    SemaRef.MarkDeclarationsReferencedInType(D->getLocation(), DI->getType());
  }

  Expr *BitWidth = D->getBitWidth();
  if (Invalid)
    BitWidth = nullptr;
  else if (BitWidth) {
    // The bit-width expression is a constant expression.
    EnterExpressionEvaluationContext Unevaluated(
        SemaRef, Sema::ExpressionEvaluationContext::ConstantEvaluated);

    ExprResult InstantiatedBitWidth
      = SemaRef.SubstExpr(BitWidth, TemplateArgs);
    if (InstantiatedBitWidth.isInvalid()) {
      Invalid = true;
      BitWidth = nullptr;
    } else
      BitWidth = InstantiatedBitWidth.getAs<Expr>();
  }

  FieldDecl *Field = SemaRef.CheckFieldDecl(D->getDeclName(),
                                            DI->getType(), DI,
                                            cast<RecordDecl>(Owner),
                                            D->getLocation(),
                                            D->isMutable(),
                                            BitWidth,
                                            D->getInClassInitStyle(),
                                            D->getInnerLocStart(),
                                            D->getAccess(),
                                            nullptr);
  if (!Field) {
    cast<Decl>(Owner)->setInvalidDecl();
    return nullptr;
  }

  SemaRef.InstantiateAttrs(TemplateArgs, D, Field, LateAttrs, StartingScope);

  if (Field->hasAttrs())
    SemaRef.CheckAlignasUnderalignment(Field);

  if (Invalid)
    Field->setInvalidDecl();

  if (!Field->getDeclName()) {
    // Keep track of where this decl came from.
    SemaRef.Context.setInstantiatedFromUnnamedFieldDecl(Field, D);
  }
  if (CXXRecordDecl *Parent= dyn_cast<CXXRecordDecl>(Field->getDeclContext())) {
    if (Parent->isAnonymousStructOrUnion() &&
        Parent->getRedeclContext()->isFunctionOrMethod())
      SemaRef.CurrentInstantiationScope->InstantiatedLocal(D, Field);
  }

  Field->setImplicit(D->isImplicit());
  Field->setAccess(D->getAccess());
  Owner->addDecl(Field);

  return Field;
}

Decl *TemplateDeclInstantiator::VisitMSPropertyDecl(MSPropertyDecl *D) {
  bool Invalid = false;
  TypeSourceInfo *DI = D->getTypeSourceInfo();

  if (DI->getType()->isVariablyModifiedType()) {
    SemaRef.Diag(D->getLocation(), diag::err_property_is_variably_modified)
      << D;
    Invalid = true;
  } else if (DI->getType()->isInstantiationDependentType())  {
    DI = SemaRef.SubstType(DI, TemplateArgs,
                           D->getLocation(), D->getDeclName());
    if (!DI) {
      DI = D->getTypeSourceInfo();
      Invalid = true;
    } else if (DI->getType()->isFunctionType()) {
      // C++ [temp.arg.type]p3:
      //   If a declaration acquires a function type through a type
      //   dependent on a template-parameter and this causes a
      //   declaration that does not use the syntactic form of a
      //   function declarator to have function type, the program is
      //   ill-formed.
      SemaRef.Diag(D->getLocation(), diag::err_field_instantiates_to_function)
      << DI->getType();
      Invalid = true;
    }
  } else {
    SemaRef.MarkDeclarationsReferencedInType(D->getLocation(), DI->getType());
  }

  MSPropertyDecl *Property = MSPropertyDecl::Create(
      SemaRef.Context, Owner, D->getLocation(), D->getDeclName(), DI->getType(),
      DI, D->getBeginLoc(), D->getGetterId(), D->getSetterId());

  SemaRef.InstantiateAttrs(TemplateArgs, D, Property, LateAttrs,
                           StartingScope);

  if (Invalid)
    Property->setInvalidDecl();

  Property->setAccess(D->getAccess());
  Owner->addDecl(Property);

  return Property;
}

Decl *TemplateDeclInstantiator::VisitIndirectFieldDecl(IndirectFieldDecl *D) {
  NamedDecl **NamedChain =
    new (SemaRef.Context)NamedDecl*[D->getChainingSize()];

  int i = 0;
  for (auto *PI : D->chain()) {
    NamedDecl *Next = SemaRef.FindInstantiatedDecl(D->getLocation(), PI,
                                              TemplateArgs);
    if (!Next)
      return nullptr;

    NamedChain[i++] = Next;
  }

  QualType T = cast<FieldDecl>(NamedChain[i-1])->getType();
  IndirectFieldDecl *IndirectField = IndirectFieldDecl::Create(
      SemaRef.Context, Owner, D->getLocation(), D->getIdentifier(), T,
      {NamedChain, D->getChainingSize()});

  for (const auto *Attr : D->attrs())
    IndirectField->addAttr(Attr->clone(SemaRef.Context));

  IndirectField->setImplicit(D->isImplicit());
  IndirectField->setAccess(D->getAccess());
  Owner->addDecl(IndirectField);
  return IndirectField;
}

Decl *TemplateDeclInstantiator::VisitFriendDecl(FriendDecl *D) {
  // Handle friend type expressions by simply substituting template
  // parameters into the pattern type and checking the result.
  if (TypeSourceInfo *Ty = D->getFriendType()) {
    TypeSourceInfo *InstTy;
    // If this is an unsupported friend, don't bother substituting template
    // arguments into it. The actual type referred to won't be used by any
    // parts of Clang, and may not be valid for instantiating. Just use the
    // same info for the instantiated friend.
    if (D->isUnsupportedFriend()) {
      InstTy = Ty;
    } else {
      InstTy = SemaRef.SubstType(Ty, TemplateArgs,
                                 D->getLocation(), DeclarationName());
    }
    if (!InstTy)
      return nullptr;

    FriendDecl *FD = SemaRef.CheckFriendTypeDecl(D->getBeginLoc(),
                                                 D->getFriendLoc(), InstTy);
    if (!FD)
      return nullptr;

    FD->setAccess(AS_public);
    FD->setUnsupportedFriend(D->isUnsupportedFriend());
    Owner->addDecl(FD);
    return FD;
  }

  NamedDecl *ND = D->getFriendDecl();
  assert(ND && "friend decl must be a decl or a type!");

  // All of the Visit implementations for the various potential friend
  // declarations have to be carefully written to work for friend
  // objects, with the most important detail being that the target
  // decl should almost certainly not be placed in Owner.
  Decl *NewND = Visit(ND);
  if (!NewND) return nullptr;

  FriendDecl *FD =
    FriendDecl::Create(SemaRef.Context, Owner, D->getLocation(),
                       cast<NamedDecl>(NewND), D->getFriendLoc());
  FD->setAccess(AS_public);
  FD->setUnsupportedFriend(D->isUnsupportedFriend());
  Owner->addDecl(FD);
  return FD;
}

Decl *TemplateDeclInstantiator::VisitStaticAssertDecl(StaticAssertDecl *D) {
  Expr *AssertExpr = D->getAssertExpr();

  // The expression in a static assertion is a constant expression.
  EnterExpressionEvaluationContext Unevaluated(
      SemaRef, Sema::ExpressionEvaluationContext::ConstantEvaluated);

  ExprResult InstantiatedAssertExpr
    = SemaRef.SubstExpr(AssertExpr, TemplateArgs);
  if (InstantiatedAssertExpr.isInvalid())
    return nullptr;

  return SemaRef.BuildStaticAssertDeclaration(D->getLocation(),
                                              InstantiatedAssertExpr.get(),
                                              D->getMessage(),
                                              D->getRParenLoc(),
                                              D->isFailed());
}

Decl *TemplateDeclInstantiator::VisitEnumDecl(EnumDecl *D) {
  EnumDecl *PrevDecl = nullptr;
  if (EnumDecl *PatternPrev = getPreviousDeclForInstantiation(D)) {
    NamedDecl *Prev = SemaRef.FindInstantiatedDecl(D->getLocation(),
                                                   PatternPrev,
                                                   TemplateArgs);
    if (!Prev) return nullptr;
    PrevDecl = cast<EnumDecl>(Prev);
  }

  EnumDecl *Enum =
      EnumDecl::Create(SemaRef.Context, Owner, D->getBeginLoc(),
                       D->getLocation(), D->getIdentifier(), PrevDecl,
                       D->isScoped(), D->isScopedUsingClassTag(), D->isFixed());
  if (D->isFixed()) {
    if (TypeSourceInfo *TI = D->getIntegerTypeSourceInfo()) {
      // If we have type source information for the underlying type, it means it
      // has been explicitly set by the user. Perform substitution on it before
      // moving on.
      SourceLocation UnderlyingLoc = TI->getTypeLoc().getBeginLoc();
      TypeSourceInfo *NewTI = SemaRef.SubstType(TI, TemplateArgs, UnderlyingLoc,
                                                DeclarationName());
      if (!NewTI || SemaRef.CheckEnumUnderlyingType(NewTI))
        Enum->setIntegerType(SemaRef.Context.IntTy);
      else
        Enum->setIntegerTypeSourceInfo(NewTI);
    } else {
      assert(!D->getIntegerType()->isDependentType()
             && "Dependent type without type source info");
      Enum->setIntegerType(D->getIntegerType());
    }
  }

  SemaRef.InstantiateAttrs(TemplateArgs, D, Enum);

  Enum->setInstantiationOfMemberEnum(D, TSK_ImplicitInstantiation);
  Enum->setAccess(D->getAccess());
  // Forward the mangling number from the template to the instantiated decl.
  SemaRef.Context.setManglingNumber(Enum, SemaRef.Context.getManglingNumber(D));
  // See if the old tag was defined along with a declarator.
  // If it did, mark the new tag as being associated with that declarator.
  if (DeclaratorDecl *DD = SemaRef.Context.getDeclaratorForUnnamedTagDecl(D))
    SemaRef.Context.addDeclaratorForUnnamedTagDecl(Enum, DD);
  // See if the old tag was defined along with a typedef.
  // If it did, mark the new tag as being associated with that typedef.
  if (TypedefNameDecl *TND = SemaRef.Context.getTypedefNameForUnnamedTagDecl(D))
    SemaRef.Context.addTypedefNameForUnnamedTagDecl(Enum, TND);
  if (SubstQualifier(D, Enum)) return nullptr;
  Owner->addDecl(Enum);

  EnumDecl *Def = D->getDefinition();
  if (Def && Def != D) {
    // If this is an out-of-line definition of an enum member template, check
    // that the underlying types match in the instantiation of both
    // declarations.
    if (TypeSourceInfo *TI = Def->getIntegerTypeSourceInfo()) {
      SourceLocation UnderlyingLoc = TI->getTypeLoc().getBeginLoc();
      QualType DefnUnderlying =
        SemaRef.SubstType(TI->getType(), TemplateArgs,
                          UnderlyingLoc, DeclarationName());
      SemaRef.CheckEnumRedeclaration(Def->getLocation(), Def->isScoped(),
                                     DefnUnderlying, /*IsFixed=*/true, Enum);
    }
  }

  // C++11 [temp.inst]p1: The implicit instantiation of a class template
  // specialization causes the implicit instantiation of the declarations, but
  // not the definitions of scoped member enumerations.
  //
  // DR1484 clarifies that enumeration definitions inside of a template
  // declaration aren't considered entities that can be separately instantiated
  // from the rest of the entity they are declared inside of.
  if (isDeclWithinFunction(D) ? D == Def : Def && !Enum->isScoped()) {
    SemaRef.CurrentInstantiationScope->InstantiatedLocal(D, Enum);
    InstantiateEnumDefinition(Enum, Def);
  }

  return Enum;
}

void TemplateDeclInstantiator::InstantiateEnumDefinition(
    EnumDecl *Enum, EnumDecl *Pattern) {
  Enum->startDefinition();

  // Update the location to refer to the definition.
  Enum->setLocation(Pattern->getLocation());

  SmallVector<Decl*, 4> Enumerators;

  EnumConstantDecl *LastEnumConst = nullptr;
  for (auto *EC : Pattern->enumerators()) {
    // The specified value for the enumerator.
    ExprResult Value((Expr *)nullptr);
    if (Expr *UninstValue = EC->getInitExpr()) {
      // The enumerator's value expression is a constant expression.
      EnterExpressionEvaluationContext Unevaluated(
          SemaRef, Sema::ExpressionEvaluationContext::ConstantEvaluated);

      Value = SemaRef.SubstExpr(UninstValue, TemplateArgs);
    }

    // Drop the initial value and continue.
    bool isInvalid = false;
    if (Value.isInvalid()) {
      Value = nullptr;
      isInvalid = true;
    }

    EnumConstantDecl *EnumConst
      = SemaRef.CheckEnumConstant(Enum, LastEnumConst,
                                  EC->getLocation(), EC->getIdentifier(),
                                  Value.get());

    if (isInvalid) {
      if (EnumConst)
        EnumConst->setInvalidDecl();
      Enum->setInvalidDecl();
    }

    if (EnumConst) {
      SemaRef.InstantiateAttrs(TemplateArgs, EC, EnumConst);

      EnumConst->setAccess(Enum->getAccess());
      Enum->addDecl(EnumConst);
      Enumerators.push_back(EnumConst);
      LastEnumConst = EnumConst;

      if (Pattern->getDeclContext()->isFunctionOrMethod() &&
          !Enum->isScoped()) {
        // If the enumeration is within a function or method, record the enum
        // constant as a local.
        SemaRef.CurrentInstantiationScope->InstantiatedLocal(EC, EnumConst);
      }
    }
  }

  SemaRef.ActOnEnumBody(Enum->getLocation(), Enum->getBraceRange(), Enum,
                        Enumerators, nullptr, ParsedAttributesView());
}

Decl *TemplateDeclInstantiator::VisitEnumConstantDecl(EnumConstantDecl *D) {
  llvm_unreachable("EnumConstantDecls can only occur within EnumDecls.");
}

Decl *
TemplateDeclInstantiator::VisitBuiltinTemplateDecl(BuiltinTemplateDecl *D) {
  llvm_unreachable("BuiltinTemplateDecls cannot be instantiated.");
}

Decl *TemplateDeclInstantiator::VisitClassTemplateDecl(ClassTemplateDecl *D) {
  bool isFriend = (D->getFriendObjectKind() != Decl::FOK_None);

  // Create a local instantiation scope for this class template, which
  // will contain the instantiations of the template parameters.
  LocalInstantiationScope Scope(SemaRef);
  TemplateParameterList *TempParams = D->getTemplateParameters();
  TemplateParameterList *InstParams = SubstTemplateParams(TempParams);
  if (!InstParams)
    return nullptr;

  CXXRecordDecl *Pattern = D->getTemplatedDecl();

  // Instantiate the qualifier.  We have to do this first in case
  // we're a friend declaration, because if we are then we need to put
  // the new declaration in the appropriate context.
  NestedNameSpecifierLoc QualifierLoc = Pattern->getQualifierLoc();
  if (QualifierLoc) {
    QualifierLoc = SemaRef.SubstNestedNameSpecifierLoc(QualifierLoc,
                                                       TemplateArgs);
    if (!QualifierLoc)
      return nullptr;
  }

  CXXRecordDecl *PrevDecl = nullptr;
  ClassTemplateDecl *PrevClassTemplate = nullptr;

  if (!isFriend && getPreviousDeclForInstantiation(Pattern)) {
    DeclContext::lookup_result Found = Owner->lookup(Pattern->getDeclName());
    if (!Found.empty()) {
      PrevClassTemplate = dyn_cast<ClassTemplateDecl>(Found.front());
      if (PrevClassTemplate)
        PrevDecl = PrevClassTemplate->getTemplatedDecl();
    }
  }

  // If this isn't a friend, then it's a member template, in which
  // case we just want to build the instantiation in the
  // specialization.  If it is a friend, we want to build it in
  // the appropriate context.
  DeclContext *DC = Owner;
  if (isFriend) {
    if (QualifierLoc) {
      CXXScopeSpec SS;
      SS.Adopt(QualifierLoc);
      DC = SemaRef.computeDeclContext(SS);
      if (!DC) return nullptr;
    } else {
      DC = SemaRef.FindInstantiatedContext(Pattern->getLocation(),
                                           Pattern->getDeclContext(),
                                           TemplateArgs);
    }

    // Look for a previous declaration of the template in the owning
    // context.
    LookupResult R(SemaRef, Pattern->getDeclName(), Pattern->getLocation(),
                   Sema::LookupOrdinaryName,
                   SemaRef.forRedeclarationInCurContext());
    SemaRef.LookupQualifiedName(R, DC);

    if (R.isSingleResult()) {
      PrevClassTemplate = R.getAsSingle<ClassTemplateDecl>();
      if (PrevClassTemplate)
        PrevDecl = PrevClassTemplate->getTemplatedDecl();
    }

    if (!PrevClassTemplate && QualifierLoc) {
      SemaRef.Diag(Pattern->getLocation(), diag::err_not_tag_in_scope)
        << D->getTemplatedDecl()->getTagKind() << Pattern->getDeclName() << DC
        << QualifierLoc.getSourceRange();
      return nullptr;
    }

    if (PrevClassTemplate) {
      TemplateParameterList *PrevParams
        = PrevClassTemplate->getMostRecentDecl()->getTemplateParameters();

      // Make sure the parameter lists match.
      if (!SemaRef.TemplateParameterListsAreEqual(InstParams, PrevParams, true,
                                                  Sema::TPL_TemplateMatch))
        return nullptr;

      // Do some additional validation, then merge default arguments
      // from the existing declarations.
      if (SemaRef.CheckTemplateParameterList(InstParams, PrevParams,
                                             Sema::TPC_ClassTemplate))
        return nullptr;
    }
  }

  CXXRecordDecl *RecordInst = CXXRecordDecl::Create(
      SemaRef.Context, Pattern->getTagKind(), DC, Pattern->getBeginLoc(),
      Pattern->getLocation(), Pattern->getIdentifier(), PrevDecl,
      /*DelayTypeCreation=*/true);

  if (QualifierLoc)
    RecordInst->setQualifierInfo(QualifierLoc);

  SemaRef.InstantiateAttrsForDecl(TemplateArgs, Pattern, RecordInst, LateAttrs,
                                                              StartingScope);

  ClassTemplateDecl *Inst
    = ClassTemplateDecl::Create(SemaRef.Context, DC, D->getLocation(),
                                D->getIdentifier(), InstParams, RecordInst);
  assert(!(isFriend && Owner->isDependentContext()));
  Inst->setPreviousDecl(PrevClassTemplate);

  RecordInst->setDescribedClassTemplate(Inst);

  if (isFriend) {
    if (PrevClassTemplate)
      Inst->setAccess(PrevClassTemplate->getAccess());
    else
      Inst->setAccess(D->getAccess());

    Inst->setObjectOfFriendDecl();
    // TODO: do we want to track the instantiation progeny of this
    // friend target decl?
  } else {
    Inst->setAccess(D->getAccess());
    if (!PrevClassTemplate)
      Inst->setInstantiatedFromMemberTemplate(D);
  }

  // Trigger creation of the type for the instantiation.
  SemaRef.Context.getInjectedClassNameType(RecordInst,
                                    Inst->getInjectedClassNameSpecialization());

  // Finish handling of friends.
  if (isFriend) {
    DC->makeDeclVisibleInContext(Inst);
    Inst->setLexicalDeclContext(Owner);
    RecordInst->setLexicalDeclContext(Owner);
    return Inst;
  }

  if (D->isOutOfLine()) {
    Inst->setLexicalDeclContext(D->getLexicalDeclContext());
    RecordInst->setLexicalDeclContext(D->getLexicalDeclContext());
  }

  Owner->addDecl(Inst);

  if (!PrevClassTemplate) {
    // Queue up any out-of-line partial specializations of this member
    // class template; the client will force their instantiation once
    // the enclosing class has been instantiated.
    SmallVector<ClassTemplatePartialSpecializationDecl *, 4> PartialSpecs;
    D->getPartialSpecializations(PartialSpecs);
    for (unsigned I = 0, N = PartialSpecs.size(); I != N; ++I)
      if (PartialSpecs[I]->getFirstDecl()->isOutOfLine())
        OutOfLinePartialSpecs.push_back(std::make_pair(Inst, PartialSpecs[I]));
  }

  return Inst;
}

Decl *
TemplateDeclInstantiator::VisitClassTemplatePartialSpecializationDecl(
                                   ClassTemplatePartialSpecializationDecl *D) {
  ClassTemplateDecl *ClassTemplate = D->getSpecializedTemplate();

  // Lookup the already-instantiated declaration in the instantiation
  // of the class template and return that.
  DeclContext::lookup_result Found
    = Owner->lookup(ClassTemplate->getDeclName());
  if (Found.empty())
    return nullptr;

  ClassTemplateDecl *InstClassTemplate
    = dyn_cast<ClassTemplateDecl>(Found.front());
  if (!InstClassTemplate)
    return nullptr;

  if (ClassTemplatePartialSpecializationDecl *Result
        = InstClassTemplate->findPartialSpecInstantiatedFromMember(D))
    return Result;

  return InstantiateClassTemplatePartialSpecialization(InstClassTemplate, D);
}

Decl *TemplateDeclInstantiator::VisitVarTemplateDecl(VarTemplateDecl *D) {
  assert(D->getTemplatedDecl()->isStaticDataMember() &&
         "Only static data member templates are allowed.");

  // Create a local instantiation scope for this variable template, which
  // will contain the instantiations of the template parameters.
  LocalInstantiationScope Scope(SemaRef);
  TemplateParameterList *TempParams = D->getTemplateParameters();
  TemplateParameterList *InstParams = SubstTemplateParams(TempParams);
  if (!InstParams)
    return nullptr;

  VarDecl *Pattern = D->getTemplatedDecl();
  VarTemplateDecl *PrevVarTemplate = nullptr;

  if (getPreviousDeclForInstantiation(Pattern)) {
    DeclContext::lookup_result Found = Owner->lookup(Pattern->getDeclName());
    if (!Found.empty())
      PrevVarTemplate = dyn_cast<VarTemplateDecl>(Found.front());
  }

  VarDecl *VarInst =
      cast_or_null<VarDecl>(VisitVarDecl(Pattern,
                                         /*InstantiatingVarTemplate=*/true));
  if (!VarInst) return nullptr;

  DeclContext *DC = Owner;

  VarTemplateDecl *Inst = VarTemplateDecl::Create(
      SemaRef.Context, DC, D->getLocation(), D->getIdentifier(), InstParams,
      VarInst);
  VarInst->setDescribedVarTemplate(Inst);
  Inst->setPreviousDecl(PrevVarTemplate);

  Inst->setAccess(D->getAccess());
  if (!PrevVarTemplate)
    Inst->setInstantiatedFromMemberTemplate(D);

  if (D->isOutOfLine()) {
    Inst->setLexicalDeclContext(D->getLexicalDeclContext());
    VarInst->setLexicalDeclContext(D->getLexicalDeclContext());
  }

  Owner->addDecl(Inst);

  if (!PrevVarTemplate) {
    // Queue up any out-of-line partial specializations of this member
    // variable template; the client will force their instantiation once
    // the enclosing class has been instantiated.
    SmallVector<VarTemplatePartialSpecializationDecl *, 4> PartialSpecs;
    D->getPartialSpecializations(PartialSpecs);
    for (unsigned I = 0, N = PartialSpecs.size(); I != N; ++I)
      if (PartialSpecs[I]->getFirstDecl()->isOutOfLine())
        OutOfLineVarPartialSpecs.push_back(
            std::make_pair(Inst, PartialSpecs[I]));
  }

  return Inst;
}

Decl *TemplateDeclInstantiator::VisitVarTemplatePartialSpecializationDecl(
    VarTemplatePartialSpecializationDecl *D) {
  assert(D->isStaticDataMember() &&
         "Only static data member templates are allowed.");

  VarTemplateDecl *VarTemplate = D->getSpecializedTemplate();

  // Lookup the already-instantiated declaration and return that.
  DeclContext::lookup_result Found = Owner->lookup(VarTemplate->getDeclName());
  assert(!Found.empty() && "Instantiation found nothing?");

  VarTemplateDecl *InstVarTemplate = dyn_cast<VarTemplateDecl>(Found.front());
  assert(InstVarTemplate && "Instantiation did not find a variable template?");

  if (VarTemplatePartialSpecializationDecl *Result =
          InstVarTemplate->findPartialSpecInstantiatedFromMember(D))
    return Result;

  return InstantiateVarTemplatePartialSpecialization(InstVarTemplate, D);
}

Decl *
TemplateDeclInstantiator::VisitFunctionTemplateDecl(FunctionTemplateDecl *D) {
  // Create a local instantiation scope for this function template, which
  // will contain the instantiations of the template parameters and then get
  // merged with the local instantiation scope for the function template
  // itself.
  LocalInstantiationScope Scope(SemaRef);

  TemplateParameterList *TempParams = D->getTemplateParameters();
  TemplateParameterList *InstParams = SubstTemplateParams(TempParams);
  if (!InstParams)
    return nullptr;

  FunctionDecl *Instantiated = nullptr;
  if (CXXMethodDecl *DMethod = dyn_cast<CXXMethodDecl>(D->getTemplatedDecl()))
    Instantiated = cast_or_null<FunctionDecl>(VisitCXXMethodDecl(DMethod,
                                                                 InstParams));
  else
    Instantiated = cast_or_null<FunctionDecl>(VisitFunctionDecl(
                                                          D->getTemplatedDecl(),
                                                                InstParams));

  if (!Instantiated)
    return nullptr;

  // Link the instantiated function template declaration to the function
  // template from which it was instantiated.
  FunctionTemplateDecl *InstTemplate
    = Instantiated->getDescribedFunctionTemplate();
  InstTemplate->setAccess(D->getAccess());
  assert(InstTemplate &&
         "VisitFunctionDecl/CXXMethodDecl didn't create a template!");

  bool isFriend = (InstTemplate->getFriendObjectKind() != Decl::FOK_None);

  // Link the instantiation back to the pattern *unless* this is a
  // non-definition friend declaration.
  if (!InstTemplate->getInstantiatedFromMemberTemplate() &&
      !(isFriend && !D->getTemplatedDecl()->isThisDeclarationADefinition()))
    InstTemplate->setInstantiatedFromMemberTemplate(D);

  // Make declarations visible in the appropriate context.
  if (!isFriend) {
    Owner->addDecl(InstTemplate);
  } else if (InstTemplate->getDeclContext()->isRecord() &&
             !getPreviousDeclForInstantiation(D)) {
    SemaRef.CheckFriendAccess(InstTemplate);
  }

  return InstTemplate;
}

Decl *TemplateDeclInstantiator::VisitCXXRecordDecl(CXXRecordDecl *D) {
  CXXRecordDecl *PrevDecl = nullptr;
  if (D->isInjectedClassName())
    PrevDecl = cast<CXXRecordDecl>(Owner);
  else if (CXXRecordDecl *PatternPrev = getPreviousDeclForInstantiation(D)) {
    NamedDecl *Prev = SemaRef.FindInstantiatedDecl(D->getLocation(),
                                                   PatternPrev,
                                                   TemplateArgs);
    if (!Prev) return nullptr;
    PrevDecl = cast<CXXRecordDecl>(Prev);
  }

  CXXRecordDecl *Record = CXXRecordDecl::Create(
      SemaRef.Context, D->getTagKind(), Owner, D->getBeginLoc(),
      D->getLocation(), D->getIdentifier(), PrevDecl);

  // Substitute the nested name specifier, if any.
  if (SubstQualifier(D, Record))
    return nullptr;

  SemaRef.InstantiateAttrsForDecl(TemplateArgs, D, Record, LateAttrs,
                                                              StartingScope);

  Record->setImplicit(D->isImplicit());
  // FIXME: Check against AS_none is an ugly hack to work around the issue that
  // the tag decls introduced by friend class declarations don't have an access
  // specifier. Remove once this area of the code gets sorted out.
  if (D->getAccess() != AS_none)
    Record->setAccess(D->getAccess());
  if (!D->isInjectedClassName())
    Record->setInstantiationOfMemberClass(D, TSK_ImplicitInstantiation);

  // If the original function was part of a friend declaration,
  // inherit its namespace state.
  if (D->getFriendObjectKind())
    Record->setObjectOfFriendDecl();

  // Make sure that anonymous structs and unions are recorded.
  if (D->isAnonymousStructOrUnion())
    Record->setAnonymousStructOrUnion(true);

  if (D->isLocalClass())
    SemaRef.CurrentInstantiationScope->InstantiatedLocal(D, Record);

  // Forward the mangling number from the template to the instantiated decl.
  SemaRef.Context.setManglingNumber(Record,
                                    SemaRef.Context.getManglingNumber(D));

  // See if the old tag was defined along with a declarator.
  // If it did, mark the new tag as being associated with that declarator.
  if (DeclaratorDecl *DD = SemaRef.Context.getDeclaratorForUnnamedTagDecl(D))
    SemaRef.Context.addDeclaratorForUnnamedTagDecl(Record, DD);

  // See if the old tag was defined along with a typedef.
  // If it did, mark the new tag as being associated with that typedef.
  if (TypedefNameDecl *TND = SemaRef.Context.getTypedefNameForUnnamedTagDecl(D))
    SemaRef.Context.addTypedefNameForUnnamedTagDecl(Record, TND);

  Owner->addDecl(Record);

  // DR1484 clarifies that the members of a local class are instantiated as part
  // of the instantiation of their enclosing entity.
  if (D->isCompleteDefinition() && D->isLocalClass()) {
    Sema::LocalEagerInstantiationScope LocalInstantiations(SemaRef);

    SemaRef.InstantiateClass(D->getLocation(), Record, D, TemplateArgs,
                             TSK_ImplicitInstantiation,
                             /*Complain=*/true);

    // For nested local classes, we will instantiate the members when we
    // reach the end of the outermost (non-nested) local class.
    if (!D->isCXXClassMember())
      SemaRef.InstantiateClassMembers(D->getLocation(), Record, TemplateArgs,
                                      TSK_ImplicitInstantiation);

    // This class may have local implicit instantiations that need to be
    // performed within this scope.
    LocalInstantiations.perform();
  }

  SemaRef.DiagnoseUnusedNestedTypedefs(Record);

  return Record;
}

/// Adjust the given function type for an instantiation of the
/// given declaration, to cope with modifications to the function's type that
/// aren't reflected in the type-source information.
///
/// \param D The declaration we're instantiating.
/// \param TInfo The already-instantiated type.
static QualType adjustFunctionTypeForInstantiation(ASTContext &Context,
                                                   FunctionDecl *D,
                                                   TypeSourceInfo *TInfo) {
  const FunctionProtoType *OrigFunc
    = D->getType()->castAs<FunctionProtoType>();
  const FunctionProtoType *NewFunc
    = TInfo->getType()->castAs<FunctionProtoType>();
  if (OrigFunc->getExtInfo() == NewFunc->getExtInfo())
    return TInfo->getType();

  FunctionProtoType::ExtProtoInfo NewEPI = NewFunc->getExtProtoInfo();
  NewEPI.ExtInfo = OrigFunc->getExtInfo();
  return Context.getFunctionType(NewFunc->getReturnType(),
                                 NewFunc->getParamTypes(), NewEPI);
}

/// Normal class members are of more specific types and therefore
/// don't make it here.  This function serves three purposes:
///   1) instantiating function templates
///   2) substituting friend declarations
///   3) substituting deduction guide declarations for nested class templates
Decl *TemplateDeclInstantiator::VisitFunctionDecl(
    FunctionDecl *D, TemplateParameterList *TemplateParams,
    RewriteKind FunctionRewriteKind) {
  // Check whether there is already a function template specialization for
  // this declaration.
  FunctionTemplateDecl *FunctionTemplate = D->getDescribedFunctionTemplate();
  if (FunctionTemplate && !TemplateParams) {
    ArrayRef<TemplateArgument> Innermost = TemplateArgs.getInnermost();

    void *InsertPos = nullptr;
    FunctionDecl *SpecFunc
      = FunctionTemplate->findSpecialization(Innermost, InsertPos);

    // If we already have a function template specialization, return it.
    if (SpecFunc)
      return SpecFunc;
  }

  bool isFriend;
  if (FunctionTemplate)
    isFriend = (FunctionTemplate->getFriendObjectKind() != Decl::FOK_None);
  else
    isFriend = (D->getFriendObjectKind() != Decl::FOK_None);

  bool MergeWithParentScope = (TemplateParams != nullptr) ||
    Owner->isFunctionOrMethod() ||
    !(isa<Decl>(Owner) &&
      cast<Decl>(Owner)->isDefinedOutsideFunctionOrMethod());
  LocalInstantiationScope Scope(SemaRef, MergeWithParentScope);

  ExplicitSpecifier InstantiatedExplicitSpecifier;
  if (auto *DGuide = dyn_cast<CXXDeductionGuideDecl>(D)) {
    InstantiatedExplicitSpecifier = instantiateExplicitSpecifier(
        SemaRef, TemplateArgs, DGuide->getExplicitSpecifier(), DGuide);
    if (InstantiatedExplicitSpecifier.isInvalid())
      return nullptr;
  }

  SmallVector<ParmVarDecl *, 4> Params;
  TypeSourceInfo *TInfo = SubstFunctionType(D, Params);
  if (!TInfo)
    return nullptr;
  QualType T = adjustFunctionTypeForInstantiation(SemaRef.Context, D, TInfo);

  if (TemplateParams && TemplateParams->size()) {
    auto *LastParam =
        dyn_cast<TemplateTypeParmDecl>(TemplateParams->asArray().back());
    if (LastParam && LastParam->isImplicit() &&
        LastParam->hasTypeConstraint()) {
      // In abbreviated templates, the type-constraints of invented template
      // type parameters are instantiated with the function type, invalidating
      // the TemplateParameterList which relied on the template type parameter
      // not having a type constraint. Recreate the TemplateParameterList with
      // the updated parameter list.
      TemplateParams = TemplateParameterList::Create(
          SemaRef.Context, TemplateParams->getTemplateLoc(),
          TemplateParams->getLAngleLoc(), TemplateParams->asArray(),
          TemplateParams->getRAngleLoc(), TemplateParams->getRequiresClause());
    }
  }

  NestedNameSpecifierLoc QualifierLoc = D->getQualifierLoc();
  if (QualifierLoc) {
    QualifierLoc = SemaRef.SubstNestedNameSpecifierLoc(QualifierLoc,
                                                       TemplateArgs);
    if (!QualifierLoc)
      return nullptr;
  }

  // FIXME: Concepts: Do not substitute into constraint expressions
  Expr *TrailingRequiresClause = D->getTrailingRequiresClause();
  if (TrailingRequiresClause) {
    EnterExpressionEvaluationContext ConstantEvaluated(
        SemaRef, Sema::ExpressionEvaluationContext::Unevaluated);
    ExprResult SubstRC = SemaRef.SubstExpr(TrailingRequiresClause,
                                           TemplateArgs);
    if (SubstRC.isInvalid())
      return nullptr;
    TrailingRequiresClause = SubstRC.get();
    if (!SemaRef.CheckConstraintExpression(TrailingRequiresClause))
      return nullptr;
  }

  // If we're instantiating a local function declaration, put the result
  // in the enclosing namespace; otherwise we need to find the instantiated
  // context.
  DeclContext *DC;
  if (D->isLocalExternDecl()) {
    DC = Owner;
    SemaRef.adjustContextForLocalExternDecl(DC);
  } else if (isFriend && QualifierLoc) {
    CXXScopeSpec SS;
    SS.Adopt(QualifierLoc);
    DC = SemaRef.computeDeclContext(SS);
    if (!DC) return nullptr;
  } else {
    DC = SemaRef.FindInstantiatedContext(D->getLocation(), D->getDeclContext(),
                                         TemplateArgs);
  }

  DeclarationNameInfo NameInfo
    = SemaRef.SubstDeclarationNameInfo(D->getNameInfo(), TemplateArgs);

  if (FunctionRewriteKind != RewriteKind::None)
    adjustForRewrite(FunctionRewriteKind, D, T, TInfo, NameInfo);

  FunctionDecl *Function;
  if (auto *DGuide = dyn_cast<CXXDeductionGuideDecl>(D)) {
    Function = CXXDeductionGuideDecl::Create(
        SemaRef.Context, DC, D->getInnerLocStart(),
        InstantiatedExplicitSpecifier, NameInfo, T, TInfo,
        D->getSourceRange().getEnd());
    if (DGuide->isCopyDeductionCandidate())
      cast<CXXDeductionGuideDecl>(Function)->setIsCopyDeductionCandidate();
    Function->setAccess(D->getAccess());
  } else {
    Function = FunctionDecl::Create(
        SemaRef.Context, DC, D->getInnerLocStart(), NameInfo, T, TInfo,
        D->getCanonicalDecl()->getStorageClass(), D->isInlineSpecified(),
        D->hasWrittenPrototype(), D->getConstexprKind(),
        TrailingRequiresClause);
    Function->setRangeEnd(D->getSourceRange().getEnd());
  }

  if (D->isInlined())
    Function->setImplicitlyInline();

  if (QualifierLoc)
    Function->setQualifierInfo(QualifierLoc);

  if (D->isLocalExternDecl())
    Function->setLocalExternDecl();

  DeclContext *LexicalDC = Owner;
  if (!isFriend && D->isOutOfLine() && !D->isLocalExternDecl()) {
    assert(D->getDeclContext()->isFileContext());
    LexicalDC = D->getDeclContext();
  }

  Function->setLexicalDeclContext(LexicalDC);

  // Attach the parameters
  for (unsigned P = 0; P < Params.size(); ++P)
    if (Params[P])
      Params[P]->setOwningFunction(Function);
  Function->setParams(Params);

  if (TrailingRequiresClause)
    Function->setTrailingRequiresClause(TrailingRequiresClause);

  if (TemplateParams) {
    // Our resulting instantiation is actually a function template, since we
    // are substituting only the outer template parameters. For example, given
    //
    //   template<typename T>
    //   struct X {
    //     template<typename U> friend void f(T, U);
    //   };
    //
    //   X<int> x;
    //
    // We are instantiating the friend function template "f" within X<int>,
    // which means substituting int for T, but leaving "f" as a friend function
    // template.
    // Build the function template itself.
    FunctionTemplate = FunctionTemplateDecl::Create(SemaRef.Context, DC,
                                                    Function->getLocation(),
                                                    Function->getDeclName(),
                                                    TemplateParams, Function);
    Function->setDescribedFunctionTemplate(FunctionTemplate);

    FunctionTemplate->setLexicalDeclContext(LexicalDC);

    if (isFriend && D->isThisDeclarationADefinition()) {
      FunctionTemplate->setInstantiatedFromMemberTemplate(
                                           D->getDescribedFunctionTemplate());
    }
  } else if (FunctionTemplate) {
    // Record this function template specialization.
    ArrayRef<TemplateArgument> Innermost = TemplateArgs.getInnermost();
    Function->setFunctionTemplateSpecialization(FunctionTemplate,
                            TemplateArgumentList::CreateCopy(SemaRef.Context,
                                                             Innermost),
                                                /*InsertPos=*/nullptr);
  } else if (isFriend && D->isThisDeclarationADefinition()) {
    // Do not connect the friend to the template unless it's actually a
    // definition. We don't want non-template functions to be marked as being
    // template instantiations.
    Function->setInstantiationOfMemberFunction(D, TSK_ImplicitInstantiation);
  }

  if (isFriend) {
    Function->setObjectOfFriendDecl();
    if (FunctionTemplateDecl *FT = Function->getDescribedFunctionTemplate())
      FT->setObjectOfFriendDecl();
  }

  if (InitFunctionInstantiation(Function, D))
    Function->setInvalidDecl();

  bool IsExplicitSpecialization = false;

  LookupResult Previous(
      SemaRef, Function->getDeclName(), SourceLocation(),
      D->isLocalExternDecl() ? Sema::LookupRedeclarationWithLinkage
                             : Sema::LookupOrdinaryName,
      D->isLocalExternDecl() ? Sema::ForExternalRedeclaration
                             : SemaRef.forRedeclarationInCurContext());

  if (DependentFunctionTemplateSpecializationInfo *Info
        = D->getDependentSpecializationInfo()) {
    assert(isFriend && "non-friend has dependent specialization info?");

    // Instantiate the explicit template arguments.
    TemplateArgumentListInfo ExplicitArgs(Info->getLAngleLoc(),
                                          Info->getRAngleLoc());
    if (SemaRef.Subst(Info->getTemplateArgs(), Info->getNumTemplateArgs(),
                      ExplicitArgs, TemplateArgs))
      return nullptr;

    // Map the candidate templates to their instantiations.
    for (unsigned I = 0, E = Info->getNumTemplates(); I != E; ++I) {
      Decl *Temp = SemaRef.FindInstantiatedDecl(D->getLocation(),
                                                Info->getTemplate(I),
                                                TemplateArgs);
      if (!Temp) return nullptr;

      Previous.addDecl(cast<FunctionTemplateDecl>(Temp));
    }

    if (SemaRef.CheckFunctionTemplateSpecialization(Function,
                                                    &ExplicitArgs,
                                                    Previous))
      Function->setInvalidDecl();

    IsExplicitSpecialization = true;
  } else if (const ASTTemplateArgumentListInfo *Info =
                 D->getTemplateSpecializationArgsAsWritten()) {
    // The name of this function was written as a template-id.
    SemaRef.LookupQualifiedName(Previous, DC);

    // Instantiate the explicit template arguments.
    TemplateArgumentListInfo ExplicitArgs(Info->getLAngleLoc(),
                                          Info->getRAngleLoc());
    if (SemaRef.Subst(Info->getTemplateArgs(), Info->getNumTemplateArgs(),
                      ExplicitArgs, TemplateArgs))
      return nullptr;

    if (SemaRef.CheckFunctionTemplateSpecialization(Function,
                                                    &ExplicitArgs,
                                                    Previous))
      Function->setInvalidDecl();

    IsExplicitSpecialization = true;
  } else if (TemplateParams || !FunctionTemplate) {
    // Look only into the namespace where the friend would be declared to
    // find a previous declaration. This is the innermost enclosing namespace,
    // as described in ActOnFriendFunctionDecl.
    SemaRef.LookupQualifiedName(Previous, DC->getRedeclContext());

    // In C++, the previous declaration we find might be a tag type
    // (class or enum). In this case, the new declaration will hide the
    // tag type. Note that this does does not apply if we're declaring a
    // typedef (C++ [dcl.typedef]p4).
    if (Previous.isSingleTagDecl())
      Previous.clear();

    // Filter out previous declarations that don't match the scope. The only
    // effect this has is to remove declarations found in inline namespaces
    // for friend declarations with unqualified names.
    SemaRef.FilterLookupForScope(Previous, DC, /*Scope*/ nullptr,
                                 /*ConsiderLinkage*/ true,
                                 QualifierLoc.hasQualifier());
  }

  SemaRef.CheckFunctionDeclaration(/*Scope*/ nullptr, Function, Previous,
                                   IsExplicitSpecialization);

  // Check the template parameter list against the previous declaration. The
  // goal here is to pick up default arguments added since the friend was
  // declared; we know the template parameter lists match, since otherwise
  // we would not have picked this template as the previous declaration.
  if (isFriend && TemplateParams && FunctionTemplate->getPreviousDecl()) {
    SemaRef.CheckTemplateParameterList(
        TemplateParams,
        FunctionTemplate->getPreviousDecl()->getTemplateParameters(),
        Function->isThisDeclarationADefinition()
            ? Sema::TPC_FriendFunctionTemplateDefinition
            : Sema::TPC_FriendFunctionTemplate);
  }

  // If we're introducing a friend definition after the first use, trigger
  // instantiation.
  // FIXME: If this is a friend function template definition, we should check
  // to see if any specializations have been used.
  if (isFriend && D->isThisDeclarationADefinition() && Function->isUsed(false)) {
    if (MemberSpecializationInfo *MSInfo =
            Function->getMemberSpecializationInfo()) {
      if (MSInfo->getPointOfInstantiation().isInvalid()) {
        SourceLocation Loc = D->getLocation(); // FIXME
        MSInfo->setPointOfInstantiation(Loc);
        SemaRef.PendingLocalImplicitInstantiations.push_back(
            std::make_pair(Function, Loc));
      }
    }
  }

  if (D->isExplicitlyDefaulted()) {
    if (SubstDefaultedFunction(Function, D))
      return nullptr;
  }
  if (D->isDeleted())
    SemaRef.SetDeclDeleted(Function, D->getLocation());

  NamedDecl *PrincipalDecl =
      (TemplateParams ? cast<NamedDecl>(FunctionTemplate) : Function);

  // If this declaration lives in a different context from its lexical context,
  // add it to the corresponding lookup table.
  if (isFriend ||
      (Function->isLocalExternDecl() && !Function->getPreviousDecl()))
    DC->makeDeclVisibleInContext(PrincipalDecl);

  if (Function->isOverloadedOperator() && !DC->isRecord() &&
      PrincipalDecl->isInIdentifierNamespace(Decl::IDNS_Ordinary))
    PrincipalDecl->setNonMemberOperator();

  return Function;
}

Decl *TemplateDeclInstantiator::VisitCXXMethodDecl(
    CXXMethodDecl *D, TemplateParameterList *TemplateParams,
    Optional<const ASTTemplateArgumentListInfo *> ClassScopeSpecializationArgs,
    RewriteKind FunctionRewriteKind) {
  FunctionTemplateDecl *FunctionTemplate = D->getDescribedFunctionTemplate();
  if (FunctionTemplate && !TemplateParams) {
    // We are creating a function template specialization from a function
    // template. Check whether there is already a function template
    // specialization for this particular set of template arguments.
    ArrayRef<TemplateArgument> Innermost = TemplateArgs.getInnermost();

    void *InsertPos = nullptr;
    FunctionDecl *SpecFunc
      = FunctionTemplate->findSpecialization(Innermost, InsertPos);

    // If we already have a function template specialization, return it.
    if (SpecFunc)
      return SpecFunc;
  }

  bool isFriend;
  if (FunctionTemplate)
    isFriend = (FunctionTemplate->getFriendObjectKind() != Decl::FOK_None);
  else
    isFriend = (D->getFriendObjectKind() != Decl::FOK_None);

  bool MergeWithParentScope = (TemplateParams != nullptr) ||
    !(isa<Decl>(Owner) &&
      cast<Decl>(Owner)->isDefinedOutsideFunctionOrMethod());
  LocalInstantiationScope Scope(SemaRef, MergeWithParentScope);

  // Instantiate enclosing template arguments for friends.
  SmallVector<TemplateParameterList *, 4> TempParamLists;
  unsigned NumTempParamLists = 0;
  if (isFriend && (NumTempParamLists = D->getNumTemplateParameterLists())) {
    TempParamLists.resize(NumTempParamLists);
    for (unsigned I = 0; I != NumTempParamLists; ++I) {
      TemplateParameterList *TempParams = D->getTemplateParameterList(I);
      TemplateParameterList *InstParams = SubstTemplateParams(TempParams);
      if (!InstParams)
        return nullptr;
      TempParamLists[I] = InstParams;
    }
  }

  ExplicitSpecifier InstantiatedExplicitSpecifier =
      instantiateExplicitSpecifier(SemaRef, TemplateArgs,
                                   ExplicitSpecifier::getFromDecl(D), D);
  if (InstantiatedExplicitSpecifier.isInvalid())
    return nullptr;

  SmallVector<ParmVarDecl *, 4> Params;
  TypeSourceInfo *TInfo = SubstFunctionType(D, Params);
  if (!TInfo)
    return nullptr;
  QualType T = adjustFunctionTypeForInstantiation(SemaRef.Context, D, TInfo);

  if (TemplateParams && TemplateParams->size()) {
    auto *LastParam =
        dyn_cast<TemplateTypeParmDecl>(TemplateParams->asArray().back());
    if (LastParam && LastParam->isImplicit() &&
        LastParam->hasTypeConstraint()) {
      // In abbreviated templates, the type-constraints of invented template
      // type parameters are instantiated with the function type, invalidating
      // the TemplateParameterList which relied on the template type parameter
      // not having a type constraint. Recreate the TemplateParameterList with
      // the updated parameter list.
      TemplateParams = TemplateParameterList::Create(
          SemaRef.Context, TemplateParams->getTemplateLoc(),
          TemplateParams->getLAngleLoc(), TemplateParams->asArray(),
          TemplateParams->getRAngleLoc(), TemplateParams->getRequiresClause());
    }
  }

  NestedNameSpecifierLoc QualifierLoc = D->getQualifierLoc();
  if (QualifierLoc) {
    QualifierLoc = SemaRef.SubstNestedNameSpecifierLoc(QualifierLoc,
                                                 TemplateArgs);
    if (!QualifierLoc)
      return nullptr;
  }

  // FIXME: Concepts: Do not substitute into constraint expressions
  Expr *TrailingRequiresClause = D->getTrailingRequiresClause();
  if (TrailingRequiresClause) {
    EnterExpressionEvaluationContext ConstantEvaluated(
        SemaRef, Sema::ExpressionEvaluationContext::Unevaluated);
    auto *ThisContext = dyn_cast_or_null<CXXRecordDecl>(Owner);
    Sema::CXXThisScopeRAII ThisScope(SemaRef, ThisContext,
                                     D->getMethodQualifiers(), ThisContext);
    ExprResult SubstRC = SemaRef.SubstExpr(TrailingRequiresClause,
                                           TemplateArgs);
    if (SubstRC.isInvalid())
      return nullptr;
    TrailingRequiresClause = SubstRC.get();
    if (!SemaRef.CheckConstraintExpression(TrailingRequiresClause))
      return nullptr;
  }

  DeclContext *DC = Owner;
  if (isFriend) {
    if (QualifierLoc) {
      CXXScopeSpec SS;
      SS.Adopt(QualifierLoc);
      DC = SemaRef.computeDeclContext(SS);

      if (DC && SemaRef.RequireCompleteDeclContext(SS, DC))
        return nullptr;
    } else {
      DC = SemaRef.FindInstantiatedContext(D->getLocation(),
                                           D->getDeclContext(),
                                           TemplateArgs);
    }
    if (!DC) return nullptr;
  }

  DeclarationNameInfo NameInfo
    = SemaRef.SubstDeclarationNameInfo(D->getNameInfo(), TemplateArgs);

  if (FunctionRewriteKind != RewriteKind::None)
    adjustForRewrite(FunctionRewriteKind, D, T, TInfo, NameInfo);

  // Build the instantiated method declaration.
  CXXRecordDecl *Record = cast<CXXRecordDecl>(DC);
  CXXMethodDecl *Method = nullptr;

  SourceLocation StartLoc = D->getInnerLocStart();
  if (CXXConstructorDecl *Constructor = dyn_cast<CXXConstructorDecl>(D)) {
    Method = CXXConstructorDecl::Create(
        SemaRef.Context, Record, StartLoc, NameInfo, T, TInfo,
        InstantiatedExplicitSpecifier, Constructor->isInlineSpecified(), false,
        Constructor->getConstexprKind(), InheritedConstructor(),
        TrailingRequiresClause);
    Method->setRangeEnd(Constructor->getEndLoc());
  } else if (CXXDestructorDecl *Destructor = dyn_cast<CXXDestructorDecl>(D)) {
    Method = CXXDestructorDecl::Create(
        SemaRef.Context, Record, StartLoc, NameInfo, T, TInfo,
        Destructor->isInlineSpecified(), false, Destructor->getConstexprKind(),
        TrailingRequiresClause);
    Method->setRangeEnd(Destructor->getEndLoc());
  } else if (CXXConversionDecl *Conversion = dyn_cast<CXXConversionDecl>(D)) {
    Method = CXXConversionDecl::Create(
        SemaRef.Context, Record, StartLoc, NameInfo, T, TInfo,
        Conversion->isInlineSpecified(), InstantiatedExplicitSpecifier,
        Conversion->getConstexprKind(), Conversion->getEndLoc(),
        TrailingRequiresClause);
  } else {
    StorageClass SC = D->isStatic() ? SC_Static : SC_None;
    Method = CXXMethodDecl::Create(SemaRef.Context, Record, StartLoc, NameInfo,
                                   T, TInfo, SC, D->isInlineSpecified(),
                                   D->getConstexprKind(), D->getEndLoc(),
                                   TrailingRequiresClause);
  }

  if (D->isInlined())
    Method->setImplicitlyInline();

  if (QualifierLoc)
    Method->setQualifierInfo(QualifierLoc);

  if (TemplateParams) {
    // Our resulting instantiation is actually a function template, since we
    // are substituting only the outer template parameters. For example, given
    //
    //   template<typename T>
    //   struct X {
    //     template<typename U> void f(T, U);
    //   };
    //
    //   X<int> x;
    //
    // We are instantiating the member template "f" within X<int>, which means
    // substituting int for T, but leaving "f" as a member function template.
    // Build the function template itself.
    FunctionTemplate = FunctionTemplateDecl::Create(SemaRef.Context, Record,
                                                    Method->getLocation(),
                                                    Method->getDeclName(),
                                                    TemplateParams, Method);
    if (isFriend) {
      FunctionTemplate->setLexicalDeclContext(Owner);
      FunctionTemplate->setObjectOfFriendDecl();
    } else if (D->isOutOfLine())
      FunctionTemplate->setLexicalDeclContext(D->getLexicalDeclContext());
    Method->setDescribedFunctionTemplate(FunctionTemplate);
  } else if (FunctionTemplate) {
    // Record this function template specialization.
    ArrayRef<TemplateArgument> Innermost = TemplateArgs.getInnermost();
    Method->setFunctionTemplateSpecialization(FunctionTemplate,
                         TemplateArgumentList::CreateCopy(SemaRef.Context,
                                                          Innermost),
                                              /*InsertPos=*/nullptr);
  } else if (!isFriend) {
    // Record that this is an instantiation of a member function.
    Method->setInstantiationOfMemberFunction(D, TSK_ImplicitInstantiation);
  }

  // If we are instantiating a member function defined
  // out-of-line, the instantiation will have the same lexical
  // context (which will be a namespace scope) as the template.
  if (isFriend) {
    if (NumTempParamLists)
      Method->setTemplateParameterListsInfo(
          SemaRef.Context,
          llvm::makeArrayRef(TempParamLists.data(), NumTempParamLists));

    Method->setLexicalDeclContext(Owner);
    Method->setObjectOfFriendDecl();
  } else if (D->isOutOfLine())
    Method->setLexicalDeclContext(D->getLexicalDeclContext());

  // Attach the parameters
  for (unsigned P = 0; P < Params.size(); ++P)
    Params[P]->setOwningFunction(Method);
  Method->setParams(Params);

  if (InitMethodInstantiation(Method, D))
    Method->setInvalidDecl();

  LookupResult Previous(SemaRef, NameInfo, Sema::LookupOrdinaryName,
                        Sema::ForExternalRedeclaration);

  bool IsExplicitSpecialization = false;

  // If the name of this function was written as a template-id, instantiate
  // the explicit template arguments.
  if (DependentFunctionTemplateSpecializationInfo *Info
        = D->getDependentSpecializationInfo()) {
    assert(isFriend && "non-friend has dependent specialization info?");

    // Instantiate the explicit template arguments.
    TemplateArgumentListInfo ExplicitArgs(Info->getLAngleLoc(),
                                          Info->getRAngleLoc());
    if (SemaRef.Subst(Info->getTemplateArgs(), Info->getNumTemplateArgs(),
                      ExplicitArgs, TemplateArgs))
      return nullptr;

    // Map the candidate templates to their instantiations.
    for (unsigned I = 0, E = Info->getNumTemplates(); I != E; ++I) {
      Decl *Temp = SemaRef.FindInstantiatedDecl(D->getLocation(),
                                                Info->getTemplate(I),
                                                TemplateArgs);
      if (!Temp) return nullptr;

      Previous.addDecl(cast<FunctionTemplateDecl>(Temp));
    }

    if (SemaRef.CheckFunctionTemplateSpecialization(Method,
                                                    &ExplicitArgs,
                                                    Previous))
      Method->setInvalidDecl();

    IsExplicitSpecialization = true;
  } else if (const ASTTemplateArgumentListInfo *Info =
                 ClassScopeSpecializationArgs.getValueOr(
                     D->getTemplateSpecializationArgsAsWritten())) {
    SemaRef.LookupQualifiedName(Previous, DC);

    TemplateArgumentListInfo ExplicitArgs(Info->getLAngleLoc(),
                                          Info->getRAngleLoc());
    if (SemaRef.Subst(Info->getTemplateArgs(), Info->getNumTemplateArgs(),
                      ExplicitArgs, TemplateArgs))
      return nullptr;

    if (SemaRef.CheckFunctionTemplateSpecialization(Method,
                                                    &ExplicitArgs,
                                                    Previous))
      Method->setInvalidDecl();

    IsExplicitSpecialization = true;
  } else if (ClassScopeSpecializationArgs) {
    // Class-scope explicit specialization written without explicit template
    // arguments.
    SemaRef.LookupQualifiedName(Previous, DC);
    if (SemaRef.CheckFunctionTemplateSpecialization(Method, nullptr, Previous))
      Method->setInvalidDecl();

    IsExplicitSpecialization = true;
  } else if (!FunctionTemplate || TemplateParams || isFriend) {
    SemaRef.LookupQualifiedName(Previous, Record);

    // In C++, the previous declaration we find might be a tag type
    // (class or enum). In this case, the new declaration will hide the
    // tag type. Note that this does does not apply if we're declaring a
    // typedef (C++ [dcl.typedef]p4).
    if (Previous.isSingleTagDecl())
      Previous.clear();
  }

  SemaRef.CheckFunctionDeclaration(nullptr, Method, Previous,
                                   IsExplicitSpecialization);

  if (D->isPure())
    SemaRef.CheckPureMethod(Method, SourceRange());

  // Propagate access.  For a non-friend declaration, the access is
  // whatever we're propagating from.  For a friend, it should be the
  // previous declaration we just found.
  if (isFriend && Method->getPreviousDecl())
    Method->setAccess(Method->getPreviousDecl()->getAccess());
  else
    Method->setAccess(D->getAccess());
  if (FunctionTemplate)
    FunctionTemplate->setAccess(Method->getAccess());

  SemaRef.CheckOverrideControl(Method);

  // If a function is defined as defaulted or deleted, mark it as such now.
  if (D->isExplicitlyDefaulted()) {
    if (SubstDefaultedFunction(Method, D))
      return nullptr;
  }
  if (D->isDeletedAsWritten())
    SemaRef.SetDeclDeleted(Method, Method->getLocation());

  // If this is an explicit specialization, mark the implicitly-instantiated
  // template specialization as being an explicit specialization too.
  // FIXME: Is this necessary?
  if (IsExplicitSpecialization && !isFriend)
    SemaRef.CompleteMemberSpecialization(Method, Previous);

  // If there's a function template, let our caller handle it.
  if (FunctionTemplate) {
    // do nothing

  // Don't hide a (potentially) valid declaration with an invalid one.
  } else if (Method->isInvalidDecl() && !Previous.empty()) {
    // do nothing

  // Otherwise, check access to friends and make them visible.
  } else if (isFriend) {
    // We only need to re-check access for methods which we didn't
    // manage to match during parsing.
    if (!D->getPreviousDecl())
      SemaRef.CheckFriendAccess(Method);

    Record->makeDeclVisibleInContext(Method);

  // Otherwise, add the declaration.  We don't need to do this for
  // class-scope specializations because we'll have matched them with
  // the appropriate template.
  } else {
    Owner->addDecl(Method);
  }

  // PR17480: Honor the used attribute to instantiate member function
  // definitions
  if (Method->hasAttr<UsedAttr>()) {
    if (const auto *A = dyn_cast<CXXRecordDecl>(Owner)) {
      SourceLocation Loc;
      if (const MemberSpecializationInfo *MSInfo =
              A->getMemberSpecializationInfo())
        Loc = MSInfo->getPointOfInstantiation();
      else if (const auto *Spec = dyn_cast<ClassTemplateSpecializationDecl>(A))
        Loc = Spec->getPointOfInstantiation();
      SemaRef.MarkFunctionReferenced(Loc, Method);
    }
  }

  return Method;
}

Decl *TemplateDeclInstantiator::VisitCXXConstructorDecl(CXXConstructorDecl *D) {
  return VisitCXXMethodDecl(D);
}

Decl *TemplateDeclInstantiator::VisitCXXDestructorDecl(CXXDestructorDecl *D) {
  return VisitCXXMethodDecl(D);
}

Decl *TemplateDeclInstantiator::VisitCXXConversionDecl(CXXConversionDecl *D) {
  return VisitCXXMethodDecl(D);
}

Decl *TemplateDeclInstantiator::VisitParmVarDecl(ParmVarDecl *D) {
  return SemaRef.SubstParmVarDecl(D, TemplateArgs, /*indexAdjustment*/ 0, None,
                                  /*ExpectParameterPack=*/ false);
}

Decl *TemplateDeclInstantiator::VisitTemplateTypeParmDecl(
                                                    TemplateTypeParmDecl *D) {
  assert(D->getTypeForDecl()->isTemplateTypeParmType());

  Optional<unsigned> NumExpanded;

  if (const TypeConstraint *TC = D->getTypeConstraint()) {
    if (D->isPackExpansion() && !D->isExpandedParameterPack()) {
      assert(TC->getTemplateArgsAsWritten() &&
             "type parameter can only be an expansion when explicit arguments "
             "are specified");
      // The template type parameter pack's type is a pack expansion of types.
      // Determine whether we need to expand this parameter pack into separate
      // types.
      SmallVector<UnexpandedParameterPack, 2> Unexpanded;
      for (auto &ArgLoc : TC->getTemplateArgsAsWritten()->arguments())
        SemaRef.collectUnexpandedParameterPacks(ArgLoc, Unexpanded);

      // Determine whether the set of unexpanded parameter packs can and should
      // be expanded.
      bool Expand = true;
      bool RetainExpansion = false;
      if (SemaRef.CheckParameterPacksForExpansion(
              cast<CXXFoldExpr>(TC->getImmediatelyDeclaredConstraint())
                  ->getEllipsisLoc(),
              SourceRange(TC->getConceptNameLoc(),
                          TC->hasExplicitTemplateArgs() ?
                          TC->getTemplateArgsAsWritten()->getRAngleLoc() :
                          TC->getConceptNameInfo().getEndLoc()),
              Unexpanded, TemplateArgs, Expand, RetainExpansion, NumExpanded))
        return nullptr;
    }
  }

  TemplateTypeParmDecl *Inst = TemplateTypeParmDecl::Create(
      SemaRef.Context, Owner, D->getBeginLoc(), D->getLocation(),
      D->getDepth() - TemplateArgs.getNumSubstitutedLevels(), D->getIndex(),
      D->getIdentifier(), D->wasDeclaredWithTypename(), D->isParameterPack(),
      D->hasTypeConstraint(), NumExpanded);

  Inst->setAccess(AS_public);
  Inst->setImplicit(D->isImplicit());
  if (auto *TC = D->getTypeConstraint()) {
    if (!D->isImplicit()) {
      // Invented template parameter type constraints will be instantiated with
      // the corresponding auto-typed parameter as it might reference other
      // parameters.

      // TODO: Concepts: do not instantiate the constraint (delayed constraint
      // substitution)
      const ASTTemplateArgumentListInfo *TemplArgInfo
        = TC->getTemplateArgsAsWritten();
      TemplateArgumentListInfo InstArgs;

      if (TemplArgInfo) {
        InstArgs.setLAngleLoc(TemplArgInfo->LAngleLoc);
        InstArgs.setRAngleLoc(TemplArgInfo->RAngleLoc);
        if (SemaRef.Subst(TemplArgInfo->getTemplateArgs(),
                          TemplArgInfo->NumTemplateArgs,
                          InstArgs, TemplateArgs))
          return nullptr;
      }
      if (SemaRef.AttachTypeConstraint(
              TC->getNestedNameSpecifierLoc(), TC->getConceptNameInfo(),
              TC->getNamedConcept(), &InstArgs, Inst,
              D->isParameterPack()
                  ? cast<CXXFoldExpr>(TC->getImmediatelyDeclaredConstraint())
                      ->getEllipsisLoc()
                  : SourceLocation()))
        return nullptr;
    }
  }
  if (D->hasDefaultArgument() && !D->defaultArgumentWasInherited()) {
    TypeSourceInfo *InstantiatedDefaultArg =
        SemaRef.SubstType(D->getDefaultArgumentInfo(), TemplateArgs,
                          D->getDefaultArgumentLoc(), D->getDeclName());
    if (InstantiatedDefaultArg)
      Inst->setDefaultArgument(InstantiatedDefaultArg);
  }

  // Introduce this template parameter's instantiation into the instantiation
  // scope.
  SemaRef.CurrentInstantiationScope->InstantiatedLocal(D, Inst);

  return Inst;
}

Decl *TemplateDeclInstantiator::VisitNonTypeTemplateParmDecl(
                                                 NonTypeTemplateParmDecl *D) {
  // Substitute into the type of the non-type template parameter.
  TypeLoc TL = D->getTypeSourceInfo()->getTypeLoc();
  SmallVector<TypeSourceInfo *, 4> ExpandedParameterPackTypesAsWritten;
  SmallVector<QualType, 4> ExpandedParameterPackTypes;
  bool IsExpandedParameterPack = false;
  TypeSourceInfo *DI;
  QualType T;
  bool Invalid = false;

  if (D->isExpandedParameterPack()) {
    // The non-type template parameter pack is an already-expanded pack
    // expansion of types. Substitute into each of the expanded types.
    ExpandedParameterPackTypes.reserve(D->getNumExpansionTypes());
    ExpandedParameterPackTypesAsWritten.reserve(D->getNumExpansionTypes());
    for (unsigned I = 0, N = D->getNumExpansionTypes(); I != N; ++I) {
      TypeSourceInfo *NewDI =
          SemaRef.SubstType(D->getExpansionTypeSourceInfo(I), TemplateArgs,
                            D->getLocation(), D->getDeclName());
      if (!NewDI)
        return nullptr;

      QualType NewT =
          SemaRef.CheckNonTypeTemplateParameterType(NewDI, D->getLocation());
      if (NewT.isNull())
        return nullptr;

      ExpandedParameterPackTypesAsWritten.push_back(NewDI);
      ExpandedParameterPackTypes.push_back(NewT);
    }

    IsExpandedParameterPack = true;
    DI = D->getTypeSourceInfo();
    T = DI->getType();
  } else if (D->isPackExpansion()) {
    // The non-type template parameter pack's type is a pack expansion of types.
    // Determine whether we need to expand this parameter pack into separate
    // types.
    PackExpansionTypeLoc Expansion = TL.castAs<PackExpansionTypeLoc>();
    TypeLoc Pattern = Expansion.getPatternLoc();
    SmallVector<UnexpandedParameterPack, 2> Unexpanded;
    SemaRef.collectUnexpandedParameterPacks(Pattern, Unexpanded);

    // Determine whether the set of unexpanded parameter packs can and should
    // be expanded.
    bool Expand = true;
    bool RetainExpansion = false;
    Optional<unsigned> OrigNumExpansions
      = Expansion.getTypePtr()->getNumExpansions();
    Optional<unsigned> NumExpansions = OrigNumExpansions;
    if (SemaRef.CheckParameterPacksForExpansion(Expansion.getEllipsisLoc(),
                                                Pattern.getSourceRange(),
                                                Unexpanded,
                                                TemplateArgs,
                                                Expand, RetainExpansion,
                                                NumExpansions))
      return nullptr;

    if (Expand) {
      for (unsigned I = 0; I != *NumExpansions; ++I) {
        Sema::ArgumentPackSubstitutionIndexRAII SubstIndex(SemaRef, I);
        TypeSourceInfo *NewDI = SemaRef.SubstType(Pattern, TemplateArgs,
                                                  D->getLocation(),
                                                  D->getDeclName());
        if (!NewDI)
          return nullptr;

        QualType NewT =
            SemaRef.CheckNonTypeTemplateParameterType(NewDI, D->getLocation());
        if (NewT.isNull())
          return nullptr;

        ExpandedParameterPackTypesAsWritten.push_back(NewDI);
        ExpandedParameterPackTypes.push_back(NewT);
      }

      // Note that we have an expanded parameter pack. The "type" of this
      // expanded parameter pack is the original expansion type, but callers
      // will end up using the expanded parameter pack types for type-checking.
      IsExpandedParameterPack = true;
      DI = D->getTypeSourceInfo();
      T = DI->getType();
    } else {
      // We cannot fully expand the pack expansion now, so substitute into the
      // pattern and create a new pack expansion type.
      Sema::ArgumentPackSubstitutionIndexRAII SubstIndex(SemaRef, -1);
      TypeSourceInfo *NewPattern = SemaRef.SubstType(Pattern, TemplateArgs,
                                                     D->getLocation(),
                                                     D->getDeclName());
      if (!NewPattern)
        return nullptr;

      SemaRef.CheckNonTypeTemplateParameterType(NewPattern, D->getLocation());
      DI = SemaRef.CheckPackExpansion(NewPattern, Expansion.getEllipsisLoc(),
                                      NumExpansions);
      if (!DI)
        return nullptr;

      T = DI->getType();
    }
  } else {
    // Simple case: substitution into a parameter that is not a parameter pack.
    DI = SemaRef.SubstType(D->getTypeSourceInfo(), TemplateArgs,
                           D->getLocation(), D->getDeclName());
    if (!DI)
      return nullptr;

    // Check that this type is acceptable for a non-type template parameter.
    T = SemaRef.CheckNonTypeTemplateParameterType(DI, D->getLocation());
    if (T.isNull()) {
      T = SemaRef.Context.IntTy;
      Invalid = true;
    }
  }

  NonTypeTemplateParmDecl *Param;
  if (IsExpandedParameterPack)
    Param = NonTypeTemplateParmDecl::Create(
        SemaRef.Context, Owner, D->getInnerLocStart(), D->getLocation(),
        D->getDepth() - TemplateArgs.getNumSubstitutedLevels(),
        D->getPosition(), D->getIdentifier(), T, DI, ExpandedParameterPackTypes,
        ExpandedParameterPackTypesAsWritten);
  else
    Param = NonTypeTemplateParmDecl::Create(
        SemaRef.Context, Owner, D->getInnerLocStart(), D->getLocation(),
        D->getDepth() - TemplateArgs.getNumSubstitutedLevels(),
        D->getPosition(), D->getIdentifier(), T, D->isParameterPack(), DI);

  if (AutoTypeLoc AutoLoc = DI->getTypeLoc().getContainedAutoTypeLoc())
    if (AutoLoc.isConstrained())
      if (SemaRef.AttachTypeConstraint(
              AutoLoc, Param,
              IsExpandedParameterPack
                ? DI->getTypeLoc().getAs<PackExpansionTypeLoc>()
                    .getEllipsisLoc()
                : SourceLocation()))
        Invalid = true;

  Param->setAccess(AS_public);
  Param->setImplicit(D->isImplicit());
  if (Invalid)
    Param->setInvalidDecl();

  if (D->hasDefaultArgument() && !D->defaultArgumentWasInherited()) {
    EnterExpressionEvaluationContext ConstantEvaluated(
        SemaRef, Sema::ExpressionEvaluationContext::ConstantEvaluated);
    ExprResult Value = SemaRef.SubstExpr(D->getDefaultArgument(), TemplateArgs);
    if (!Value.isInvalid())
      Param->setDefaultArgument(Value.get());
  }

  // Introduce this template parameter's instantiation into the instantiation
  // scope.
  SemaRef.CurrentInstantiationScope->InstantiatedLocal(D, Param);
  return Param;
}

static void collectUnexpandedParameterPacks(
    Sema &S,
    TemplateParameterList *Params,
    SmallVectorImpl<UnexpandedParameterPack> &Unexpanded) {
  for (const auto &P : *Params) {
    if (P->isTemplateParameterPack())
      continue;
    if (NonTypeTemplateParmDecl *NTTP = dyn_cast<NonTypeTemplateParmDecl>(P))
      S.collectUnexpandedParameterPacks(NTTP->getTypeSourceInfo()->getTypeLoc(),
                                        Unexpanded);
    if (TemplateTemplateParmDecl *TTP = dyn_cast<TemplateTemplateParmDecl>(P))
      collectUnexpandedParameterPacks(S, TTP->getTemplateParameters(),
                                      Unexpanded);
  }
}

Decl *
TemplateDeclInstantiator::VisitTemplateTemplateParmDecl(
                                                  TemplateTemplateParmDecl *D) {
  // Instantiate the template parameter list of the template template parameter.
  TemplateParameterList *TempParams = D->getTemplateParameters();
  TemplateParameterList *InstParams;
  SmallVector<TemplateParameterList*, 8> ExpandedParams;

  bool IsExpandedParameterPack = false;

  if (D->isExpandedParameterPack()) {
    // The template template parameter pack is an already-expanded pack
    // expansion of template parameters. Substitute into each of the expanded
    // parameters.
    ExpandedParams.reserve(D->getNumExpansionTemplateParameters());
    for (unsigned I = 0, N = D->getNumExpansionTemplateParameters();
         I != N; ++I) {
      LocalInstantiationScope Scope(SemaRef);
      TemplateParameterList *Expansion =
        SubstTemplateParams(D->getExpansionTemplateParameters(I));
      if (!Expansion)
        return nullptr;
      ExpandedParams.push_back(Expansion);
    }

    IsExpandedParameterPack = true;
    InstParams = TempParams;
  } else if (D->isPackExpansion()) {
    // The template template parameter pack expands to a pack of template
    // template parameters. Determine whether we need to expand this parameter
    // pack into separate parameters.
    SmallVector<UnexpandedParameterPack, 2> Unexpanded;
    collectUnexpandedParameterPacks(SemaRef, D->getTemplateParameters(),
                                    Unexpanded);

    // Determine whether the set of unexpanded parameter packs can and should
    // be expanded.
    bool Expand = true;
    bool RetainExpansion = false;
    Optional<unsigned> NumExpansions;
    if (SemaRef.CheckParameterPacksForExpansion(D->getLocation(),
                                                TempParams->getSourceRange(),
                                                Unexpanded,
                                                TemplateArgs,
                                                Expand, RetainExpansion,
                                                NumExpansions))
      return nullptr;

    if (Expand) {
      for (unsigned I = 0; I != *NumExpansions; ++I) {
        Sema::ArgumentPackSubstitutionIndexRAII SubstIndex(SemaRef, I);
        LocalInstantiationScope Scope(SemaRef);
        TemplateParameterList *Expansion = SubstTemplateParams(TempParams);
        if (!Expansion)
          return nullptr;
        ExpandedParams.push_back(Expansion);
      }

      // Note that we have an expanded parameter pack. The "type" of this
      // expanded parameter pack is the original expansion type, but callers
      // will end up using the expanded parameter pack types for type-checking.
      IsExpandedParameterPack = true;
      InstParams = TempParams;
    } else {
      // We cannot fully expand the pack expansion now, so just substitute
      // into the pattern.
      Sema::ArgumentPackSubstitutionIndexRAII SubstIndex(SemaRef, -1);

      LocalInstantiationScope Scope(SemaRef);
      InstParams = SubstTemplateParams(TempParams);
      if (!InstParams)
        return nullptr;
    }
  } else {
    // Perform the actual substitution of template parameters within a new,
    // local instantiation scope.
    LocalInstantiationScope Scope(SemaRef);
    InstParams = SubstTemplateParams(TempParams);
    if (!InstParams)
      return nullptr;
  }

  // Build the template template parameter.
  TemplateTemplateParmDecl *Param;
  if (IsExpandedParameterPack)
    Param = TemplateTemplateParmDecl::Create(
        SemaRef.Context, Owner, D->getLocation(),
        D->getDepth() - TemplateArgs.getNumSubstitutedLevels(),
        D->getPosition(), D->getIdentifier(), InstParams, ExpandedParams);
  else
    Param = TemplateTemplateParmDecl::Create(
        SemaRef.Context, Owner, D->getLocation(),
        D->getDepth() - TemplateArgs.getNumSubstitutedLevels(),
        D->getPosition(), D->isParameterPack(), D->getIdentifier(), InstParams);
  if (D->hasDefaultArgument() && !D->defaultArgumentWasInherited()) {
    NestedNameSpecifierLoc QualifierLoc =
        D->getDefaultArgument().getTemplateQualifierLoc();
    QualifierLoc =
        SemaRef.SubstNestedNameSpecifierLoc(QualifierLoc, TemplateArgs);
    TemplateName TName = SemaRef.SubstTemplateName(
        QualifierLoc, D->getDefaultArgument().getArgument().getAsTemplate(),
        D->getDefaultArgument().getTemplateNameLoc(), TemplateArgs);
    if (!TName.isNull())
      Param->setDefaultArgument(
          SemaRef.Context,
          TemplateArgumentLoc(SemaRef.Context, TemplateArgument(TName),
                              D->getDefaultArgument().getTemplateQualifierLoc(),
                              D->getDefaultArgument().getTemplateNameLoc()));
  }
  Param->setAccess(AS_public);
  Param->setImplicit(D->isImplicit());

  // Introduce this template parameter's instantiation into the instantiation
  // scope.
  SemaRef.CurrentInstantiationScope->InstantiatedLocal(D, Param);

  return Param;
}

Decl *TemplateDeclInstantiator::VisitUsingDirectiveDecl(UsingDirectiveDecl *D) {
  // Using directives are never dependent (and never contain any types or
  // expressions), so they require no explicit instantiation work.

  UsingDirectiveDecl *Inst
    = UsingDirectiveDecl::Create(SemaRef.Context, Owner, D->getLocation(),
                                 D->getNamespaceKeyLocation(),
                                 D->getQualifierLoc(),
                                 D->getIdentLocation(),
                                 D->getNominatedNamespace(),
                                 D->getCommonAncestor());

  // Add the using directive to its declaration context
  // only if this is not a function or method.
  if (!Owner->isFunctionOrMethod())
    Owner->addDecl(Inst);

  return Inst;
}

Decl *TemplateDeclInstantiator::VisitUsingDecl(UsingDecl *D) {

  // The nested name specifier may be dependent, for example
  //     template <typename T> struct t {
  //       struct s1 { T f1(); };
  //       struct s2 : s1 { using s1::f1; };
  //     };
  //     template struct t<int>;
  // Here, in using s1::f1, s1 refers to t<T>::s1;
  // we need to substitute for t<int>::s1.
  NestedNameSpecifierLoc QualifierLoc
    = SemaRef.SubstNestedNameSpecifierLoc(D->getQualifierLoc(),
                                          TemplateArgs);
  if (!QualifierLoc)
    return nullptr;

  // For an inheriting constructor declaration, the name of the using
  // declaration is the name of a constructor in this class, not in the
  // base class.
  DeclarationNameInfo NameInfo = D->getNameInfo();
  if (NameInfo.getName().getNameKind() == DeclarationName::CXXConstructorName)
    if (auto *RD = dyn_cast<CXXRecordDecl>(SemaRef.CurContext))
      NameInfo.setName(SemaRef.Context.DeclarationNames.getCXXConstructorName(
          SemaRef.Context.getCanonicalType(SemaRef.Context.getRecordType(RD))));

  // We only need to do redeclaration lookups if we're in a class
  // scope (in fact, it's not really even possible in non-class
  // scopes).
  bool CheckRedeclaration = Owner->isRecord();

  LookupResult Prev(SemaRef, NameInfo, Sema::LookupUsingDeclName,
                    Sema::ForVisibleRedeclaration);

  UsingDecl *NewUD = UsingDecl::Create(SemaRef.Context, Owner,
                                       D->getUsingLoc(),
                                       QualifierLoc,
                                       NameInfo,
                                       D->hasTypename());

  CXXScopeSpec SS;
  SS.Adopt(QualifierLoc);
  if (CheckRedeclaration) {
    Prev.setHideTags(false);
    SemaRef.LookupQualifiedName(Prev, Owner);

    // Check for invalid redeclarations.
    if (SemaRef.CheckUsingDeclRedeclaration(D->getUsingLoc(),
                                            D->hasTypename(), SS,
                                            D->getLocation(), Prev))
      NewUD->setInvalidDecl();

  }

  if (!NewUD->isInvalidDecl() &&
      SemaRef.CheckUsingDeclQualifier(D->getUsingLoc(), D->hasTypename(),
                                      SS, NameInfo, D->getLocation()))
    NewUD->setInvalidDecl();

  SemaRef.Context.setInstantiatedFromUsingDecl(NewUD, D);
  NewUD->setAccess(D->getAccess());
  Owner->addDecl(NewUD);

  // Don't process the shadow decls for an invalid decl.
  if (NewUD->isInvalidDecl())
    return NewUD;

  if (NameInfo.getName().getNameKind() == DeclarationName::CXXConstructorName)
    SemaRef.CheckInheritingConstructorUsingDecl(NewUD);

  bool isFunctionScope = Owner->isFunctionOrMethod();

  // Process the shadow decls.
  for (auto *Shadow : D->shadows()) {
    // FIXME: UsingShadowDecl doesn't preserve its immediate target, so
    // reconstruct it in the case where it matters.
    NamedDecl *OldTarget = Shadow->getTargetDecl();
    if (auto *CUSD = dyn_cast<ConstructorUsingShadowDecl>(Shadow))
      if (auto *BaseShadow = CUSD->getNominatedBaseClassShadowDecl())
        OldTarget = BaseShadow;

    NamedDecl *InstTarget =
        cast_or_null<NamedDecl>(SemaRef.FindInstantiatedDecl(
            Shadow->getLocation(), OldTarget, TemplateArgs));
    if (!InstTarget)
      return nullptr;

    UsingShadowDecl *PrevDecl = nullptr;
    if (CheckRedeclaration) {
      if (SemaRef.CheckUsingShadowDecl(NewUD, InstTarget, Prev, PrevDecl))
        continue;
    } else if (UsingShadowDecl *OldPrev =
                   getPreviousDeclForInstantiation(Shadow)) {
      PrevDecl = cast_or_null<UsingShadowDecl>(SemaRef.FindInstantiatedDecl(
          Shadow->getLocation(), OldPrev, TemplateArgs));
    }

    UsingShadowDecl *InstShadow =
        SemaRef.BuildUsingShadowDecl(/*Scope*/nullptr, NewUD, InstTarget,
                                     PrevDecl);
    SemaRef.Context.setInstantiatedFromUsingShadowDecl(InstShadow, Shadow);

    if (isFunctionScope)
      SemaRef.CurrentInstantiationScope->InstantiatedLocal(Shadow, InstShadow);
  }

  return NewUD;
}

Decl *TemplateDeclInstantiator::VisitUsingShadowDecl(UsingShadowDecl *D) {
  // Ignore these;  we handle them in bulk when processing the UsingDecl.
  return nullptr;
}

Decl *TemplateDeclInstantiator::VisitConstructorUsingShadowDecl(
    ConstructorUsingShadowDecl *D) {
  // Ignore these;  we handle them in bulk when processing the UsingDecl.
  return nullptr;
}

template <typename T>
Decl *TemplateDeclInstantiator::instantiateUnresolvedUsingDecl(
    T *D, bool InstantiatingPackElement) {
  // If this is a pack expansion, expand it now.
  if (D->isPackExpansion() && !InstantiatingPackElement) {
    SmallVector<UnexpandedParameterPack, 2> Unexpanded;
    SemaRef.collectUnexpandedParameterPacks(D->getQualifierLoc(), Unexpanded);
    SemaRef.collectUnexpandedParameterPacks(D->getNameInfo(), Unexpanded);

    // Determine whether the set of unexpanded parameter packs can and should
    // be expanded.
    bool Expand = true;
    bool RetainExpansion = false;
    Optional<unsigned> NumExpansions;
    if (SemaRef.CheckParameterPacksForExpansion(
          D->getEllipsisLoc(), D->getSourceRange(), Unexpanded, TemplateArgs,
            Expand, RetainExpansion, NumExpansions))
      return nullptr;

    // This declaration cannot appear within a function template signature,
    // so we can't have a partial argument list for a parameter pack.
    assert(!RetainExpansion &&
           "should never need to retain an expansion for UsingPackDecl");

    if (!Expand) {
      // We cannot fully expand the pack expansion now, so substitute into the
      // pattern and create a new pack expansion.
      Sema::ArgumentPackSubstitutionIndexRAII SubstIndex(SemaRef, -1);
      return instantiateUnresolvedUsingDecl(D, true);
    }

    // Within a function, we don't have any normal way to check for conflicts
    // between shadow declarations from different using declarations in the
    // same pack expansion, but this is always ill-formed because all expansions
    // must produce (conflicting) enumerators.
    //
    // Sadly we can't just reject this in the template definition because it
    // could be valid if the pack is empty or has exactly one expansion.
    if (D->getDeclContext()->isFunctionOrMethod() && *NumExpansions > 1) {
      SemaRef.Diag(D->getEllipsisLoc(),
                   diag::err_using_decl_redeclaration_expansion);
      return nullptr;
    }

    // Instantiate the slices of this pack and build a UsingPackDecl.
    SmallVector<NamedDecl*, 8> Expansions;
    for (unsigned I = 0; I != *NumExpansions; ++I) {
      Sema::ArgumentPackSubstitutionIndexRAII SubstIndex(SemaRef, I);
      Decl *Slice = instantiateUnresolvedUsingDecl(D, true);
      if (!Slice)
        return nullptr;
      // Note that we can still get unresolved using declarations here, if we
      // had arguments for all packs but the pattern also contained other
      // template arguments (this only happens during partial substitution, eg
      // into the body of a generic lambda in a function template).
      Expansions.push_back(cast<NamedDecl>(Slice));
    }

    auto *NewD = SemaRef.BuildUsingPackDecl(D, Expansions);
    if (isDeclWithinFunction(D))
      SemaRef.CurrentInstantiationScope->InstantiatedLocal(D, NewD);
    return NewD;
  }

  UnresolvedUsingTypenameDecl *TD = dyn_cast<UnresolvedUsingTypenameDecl>(D);
  SourceLocation TypenameLoc = TD ? TD->getTypenameLoc() : SourceLocation();

  NestedNameSpecifierLoc QualifierLoc
    = SemaRef.SubstNestedNameSpecifierLoc(D->getQualifierLoc(),
                                          TemplateArgs);
  if (!QualifierLoc)
    return nullptr;

  CXXScopeSpec SS;
  SS.Adopt(QualifierLoc);

  DeclarationNameInfo NameInfo
    = SemaRef.SubstDeclarationNameInfo(D->getNameInfo(), TemplateArgs);

  // Produce a pack expansion only if we're not instantiating a particular
  // slice of a pack expansion.
  bool InstantiatingSlice = D->getEllipsisLoc().isValid() &&
                            SemaRef.ArgumentPackSubstitutionIndex != -1;
  SourceLocation EllipsisLoc =
      InstantiatingSlice ? SourceLocation() : D->getEllipsisLoc();

  NamedDecl *UD = SemaRef.BuildUsingDeclaration(
      /*Scope*/ nullptr, D->getAccess(), D->getUsingLoc(),
      /*HasTypename*/ TD, TypenameLoc, SS, NameInfo, EllipsisLoc,
      ParsedAttributesView(),
      /*IsInstantiation*/ true);
  if (UD)
    SemaRef.Context.setInstantiatedFromUsingDecl(UD, D);

  return UD;
}

Decl *TemplateDeclInstantiator::VisitUnresolvedUsingTypenameDecl(
    UnresolvedUsingTypenameDecl *D) {
  return instantiateUnresolvedUsingDecl(D);
}

Decl *TemplateDeclInstantiator::VisitUnresolvedUsingValueDecl(
    UnresolvedUsingValueDecl *D) {
  return instantiateUnresolvedUsingDecl(D);
}

Decl *TemplateDeclInstantiator::VisitUsingPackDecl(UsingPackDecl *D) {
  SmallVector<NamedDecl*, 8> Expansions;
  for (auto *UD : D->expansions()) {
    if (NamedDecl *NewUD =
            SemaRef.FindInstantiatedDecl(D->getLocation(), UD, TemplateArgs))
      Expansions.push_back(NewUD);
    else
      return nullptr;
  }

  auto *NewD = SemaRef.BuildUsingPackDecl(D, Expansions);
  if (isDeclWithinFunction(D))
    SemaRef.CurrentInstantiationScope->InstantiatedLocal(D, NewD);
  return NewD;
}

Decl *TemplateDeclInstantiator::VisitClassScopeFunctionSpecializationDecl(
    ClassScopeFunctionSpecializationDecl *Decl) {
  CXXMethodDecl *OldFD = Decl->getSpecialization();
  return cast_or_null<CXXMethodDecl>(
      VisitCXXMethodDecl(OldFD, nullptr, Decl->getTemplateArgsAsWritten()));
}

Decl *TemplateDeclInstantiator::VisitOMPThreadPrivateDecl(
                                     OMPThreadPrivateDecl *D) {
  SmallVector<Expr *, 5> Vars;
  for (auto *I : D->varlists()) {
    Expr *Var = SemaRef.SubstExpr(I, TemplateArgs).get();
    assert(isa<DeclRefExpr>(Var) && "threadprivate arg is not a DeclRefExpr");
    Vars.push_back(Var);
  }

  OMPThreadPrivateDecl *TD =
    SemaRef.CheckOMPThreadPrivateDecl(D->getLocation(), Vars);

  TD->setAccess(AS_public);
  Owner->addDecl(TD);

  return TD;
}

Decl *TemplateDeclInstantiator::VisitOMPAllocateDecl(OMPAllocateDecl *D) {
  SmallVector<Expr *, 5> Vars;
  for (auto *I : D->varlists()) {
    Expr *Var = SemaRef.SubstExpr(I, TemplateArgs).get();
    assert(isa<DeclRefExpr>(Var) && "allocate arg is not a DeclRefExpr");
    Vars.push_back(Var);
  }
  SmallVector<OMPClause *, 4> Clauses;
  // Copy map clauses from the original mapper.
  for (OMPClause *C : D->clauselists()) {
    auto *AC = cast<OMPAllocatorClause>(C);
    ExprResult NewE = SemaRef.SubstExpr(AC->getAllocator(), TemplateArgs);
    if (!NewE.isUsable())
      continue;
    OMPClause *IC = SemaRef.ActOnOpenMPAllocatorClause(
        NewE.get(), AC->getBeginLoc(), AC->getLParenLoc(), AC->getEndLoc());
    Clauses.push_back(IC);
  }

  Sema::DeclGroupPtrTy Res = SemaRef.ActOnOpenMPAllocateDirective(
      D->getLocation(), Vars, Clauses, Owner);
  if (Res.get().isNull())
    return nullptr;
  return Res.get().getSingleDecl();
}

Decl *TemplateDeclInstantiator::VisitOMPRequiresDecl(OMPRequiresDecl *D) {
  llvm_unreachable(
      "Requires directive cannot be instantiated within a dependent context");
}

Decl *TemplateDeclInstantiator::VisitOMPDeclareReductionDecl(
    OMPDeclareReductionDecl *D) {
  // Instantiate type and check if it is allowed.
  const bool RequiresInstantiation =
      D->getType()->isDependentType() ||
      D->getType()->isInstantiationDependentType() ||
      D->getType()->containsUnexpandedParameterPack();
  QualType SubstReductionType;
  if (RequiresInstantiation) {
    SubstReductionType = SemaRef.ActOnOpenMPDeclareReductionType(
        D->getLocation(),
        ParsedType::make(SemaRef.SubstType(
            D->getType(), TemplateArgs, D->getLocation(), DeclarationName())));
  } else {
    SubstReductionType = D->getType();
  }
  if (SubstReductionType.isNull())
    return nullptr;
  Expr *Combiner = D->getCombiner();
  Expr *Init = D->getInitializer();
  bool IsCorrect = true;
  // Create instantiated copy.
  std::pair<QualType, SourceLocation> ReductionTypes[] = {
      std::make_pair(SubstReductionType, D->getLocation())};
  auto *PrevDeclInScope = D->getPrevDeclInScope();
  if (PrevDeclInScope && !PrevDeclInScope->isInvalidDecl()) {
    PrevDeclInScope = cast<OMPDeclareReductionDecl>(
        SemaRef.CurrentInstantiationScope->findInstantiationOf(PrevDeclInScope)
            ->get<Decl *>());
  }
  auto DRD = SemaRef.ActOnOpenMPDeclareReductionDirectiveStart(
      /*S=*/nullptr, Owner, D->getDeclName(), ReductionTypes, D->getAccess(),
      PrevDeclInScope);
  auto *NewDRD = cast<OMPDeclareReductionDecl>(DRD.get().getSingleDecl());
  SemaRef.CurrentInstantiationScope->InstantiatedLocal(D, NewDRD);
  Expr *SubstCombiner = nullptr;
  Expr *SubstInitializer = nullptr;
  // Combiners instantiation sequence.
  if (Combiner) {
    SemaRef.ActOnOpenMPDeclareReductionCombinerStart(
        /*S=*/nullptr, NewDRD);
    SemaRef.CurrentInstantiationScope->InstantiatedLocal(
        cast<DeclRefExpr>(D->getCombinerIn())->getDecl(),
        cast<DeclRefExpr>(NewDRD->getCombinerIn())->getDecl());
    SemaRef.CurrentInstantiationScope->InstantiatedLocal(
        cast<DeclRefExpr>(D->getCombinerOut())->getDecl(),
        cast<DeclRefExpr>(NewDRD->getCombinerOut())->getDecl());
    auto *ThisContext = dyn_cast_or_null<CXXRecordDecl>(Owner);
    Sema::CXXThisScopeRAII ThisScope(SemaRef, ThisContext, Qualifiers(),
                                     ThisContext);
    SubstCombiner = SemaRef.SubstExpr(Combiner, TemplateArgs).get();
    SemaRef.ActOnOpenMPDeclareReductionCombinerEnd(NewDRD, SubstCombiner);
  }
  // Initializers instantiation sequence.
  if (Init) {
    VarDecl *OmpPrivParm = SemaRef.ActOnOpenMPDeclareReductionInitializerStart(
        /*S=*/nullptr, NewDRD);
    SemaRef.CurrentInstantiationScope->InstantiatedLocal(
        cast<DeclRefExpr>(D->getInitOrig())->getDecl(),
        cast<DeclRefExpr>(NewDRD->getInitOrig())->getDecl());
    SemaRef.CurrentInstantiationScope->InstantiatedLocal(
        cast<DeclRefExpr>(D->getInitPriv())->getDecl(),
        cast<DeclRefExpr>(NewDRD->getInitPriv())->getDecl());
    if (D->getInitializerKind() == OMPDeclareReductionDecl::CallInit) {
      SubstInitializer = SemaRef.SubstExpr(Init, TemplateArgs).get();
    } else {
      auto *OldPrivParm =
          cast<VarDecl>(cast<DeclRefExpr>(D->getInitPriv())->getDecl());
      IsCorrect = IsCorrect && OldPrivParm->hasInit();
      if (IsCorrect)
        SemaRef.InstantiateVariableInitializer(OmpPrivParm, OldPrivParm,
                                               TemplateArgs);
    }
    SemaRef.ActOnOpenMPDeclareReductionInitializerEnd(NewDRD, SubstInitializer,
                                                      OmpPrivParm);
  }
  IsCorrect = IsCorrect && SubstCombiner &&
              (!Init ||
               (D->getInitializerKind() == OMPDeclareReductionDecl::CallInit &&
                SubstInitializer) ||
               (D->getInitializerKind() != OMPDeclareReductionDecl::CallInit &&
                !SubstInitializer));

  (void)SemaRef.ActOnOpenMPDeclareReductionDirectiveEnd(
      /*S=*/nullptr, DRD, IsCorrect && !D->isInvalidDecl());

  return NewDRD;
}

Decl *
TemplateDeclInstantiator::VisitOMPDeclareMapperDecl(OMPDeclareMapperDecl *D) {
  // Instantiate type and check if it is allowed.
  const bool RequiresInstantiation =
      D->getType()->isDependentType() ||
      D->getType()->isInstantiationDependentType() ||
      D->getType()->containsUnexpandedParameterPack();
  QualType SubstMapperTy;
  DeclarationName VN = D->getVarName();
  if (RequiresInstantiation) {
    SubstMapperTy = SemaRef.ActOnOpenMPDeclareMapperType(
        D->getLocation(),
        ParsedType::make(SemaRef.SubstType(D->getType(), TemplateArgs,
                                           D->getLocation(), VN)));
  } else {
    SubstMapperTy = D->getType();
  }
  if (SubstMapperTy.isNull())
    return nullptr;
  // Create an instantiated copy of mapper.
  auto *PrevDeclInScope = D->getPrevDeclInScope();
  if (PrevDeclInScope && !PrevDeclInScope->isInvalidDecl()) {
    PrevDeclInScope = cast<OMPDeclareMapperDecl>(
        SemaRef.CurrentInstantiationScope->findInstantiationOf(PrevDeclInScope)
            ->get<Decl *>());
  }
  bool IsCorrect = true;
  SmallVector<OMPClause *, 6> Clauses;
  // Instantiate the mapper variable.
  DeclarationNameInfo DirName;
  SemaRef.StartOpenMPDSABlock(llvm::omp::OMPD_declare_mapper, DirName,
                              /*S=*/nullptr,
                              (*D->clauselist_begin())->getBeginLoc());
  ExprResult MapperVarRef = SemaRef.ActOnOpenMPDeclareMapperDirectiveVarDecl(
      /*S=*/nullptr, SubstMapperTy, D->getLocation(), VN);
  SemaRef.CurrentInstantiationScope->InstantiatedLocal(
      cast<DeclRefExpr>(D->getMapperVarRef())->getDecl(),
      cast<DeclRefExpr>(MapperVarRef.get())->getDecl());
  auto *ThisContext = dyn_cast_or_null<CXXRecordDecl>(Owner);
  Sema::CXXThisScopeRAII ThisScope(SemaRef, ThisContext, Qualifiers(),
                                   ThisContext);
  // Instantiate map clauses.
  for (OMPClause *C : D->clauselists()) {
    auto *OldC = cast<OMPMapClause>(C);
    SmallVector<Expr *, 4> NewVars;
    for (Expr *OE : OldC->varlists()) {
      Expr *NE = SemaRef.SubstExpr(OE, TemplateArgs).get();
      if (!NE) {
        IsCorrect = false;
        break;
      }
      NewVars.push_back(NE);
    }
    if (!IsCorrect)
      break;
    NestedNameSpecifierLoc NewQualifierLoc =
        SemaRef.SubstNestedNameSpecifierLoc(OldC->getMapperQualifierLoc(),
                                            TemplateArgs);
    CXXScopeSpec SS;
    SS.Adopt(NewQualifierLoc);
    DeclarationNameInfo NewNameInfo =
        SemaRef.SubstDeclarationNameInfo(OldC->getMapperIdInfo(), TemplateArgs);
    OMPVarListLocTy Locs(OldC->getBeginLoc(), OldC->getLParenLoc(),
                         OldC->getEndLoc());
    OMPClause *NewC = SemaRef.ActOnOpenMPMapClause(
        OldC->getMapTypeModifiers(), OldC->getMapTypeModifiersLoc(), SS,
        NewNameInfo, OldC->getMapType(), OldC->isImplicitMapType(),
        OldC->getMapLoc(), OldC->getColonLoc(), NewVars, Locs);
    Clauses.push_back(NewC);
  }
  SemaRef.EndOpenMPDSABlock(nullptr);
  if (!IsCorrect)
    return nullptr;
  Sema::DeclGroupPtrTy DG = SemaRef.ActOnOpenMPDeclareMapperDirective(
      /*S=*/nullptr, Owner, D->getDeclName(), SubstMapperTy, D->getLocation(),
      VN, D->getAccess(), MapperVarRef.get(), Clauses, PrevDeclInScope);
  Decl *NewDMD = DG.get().getSingleDecl();
  SemaRef.CurrentInstantiationScope->InstantiatedLocal(D, NewDMD);
  return NewDMD;
}

Decl *TemplateDeclInstantiator::VisitOMPCapturedExprDecl(
    OMPCapturedExprDecl * /*D*/) {
  llvm_unreachable("Should not be met in templates");
}

Decl *TemplateDeclInstantiator::VisitFunctionDecl(FunctionDecl *D) {
  return VisitFunctionDecl(D, nullptr);
}

Decl *
TemplateDeclInstantiator::VisitCXXDeductionGuideDecl(CXXDeductionGuideDecl *D) {
  Decl *Inst = VisitFunctionDecl(D, nullptr);
  if (Inst && !D->getDescribedFunctionTemplate())
    Owner->addDecl(Inst);
  return Inst;
}

Decl *TemplateDeclInstantiator::VisitCXXMethodDecl(CXXMethodDecl *D) {
  return VisitCXXMethodDecl(D, nullptr);
}

Decl *TemplateDeclInstantiator::VisitRecordDecl(RecordDecl *D) {
  llvm_unreachable("There are only CXXRecordDecls in C++");
}

Decl *
TemplateDeclInstantiator::VisitClassTemplateSpecializationDecl(
    ClassTemplateSpecializationDecl *D) {
  // As a MS extension, we permit class-scope explicit specialization
  // of member class templates.
  ClassTemplateDecl *ClassTemplate = D->getSpecializedTemplate();
  assert(ClassTemplate->getDeclContext()->isRecord() &&
         D->getTemplateSpecializationKind() == TSK_ExplicitSpecialization &&
         "can only instantiate an explicit specialization "
         "for a member class template");

  // Lookup the already-instantiated declaration in the instantiation
  // of the class template.
  ClassTemplateDecl *InstClassTemplate =
      cast_or_null<ClassTemplateDecl>(SemaRef.FindInstantiatedDecl(
          D->getLocation(), ClassTemplate, TemplateArgs));
  if (!InstClassTemplate)
    return nullptr;

  // Substitute into the template arguments of the class template explicit
  // specialization.
  TemplateSpecializationTypeLoc Loc = D->getTypeAsWritten()->getTypeLoc().
                                        castAs<TemplateSpecializationTypeLoc>();
  TemplateArgumentListInfo InstTemplateArgs(Loc.getLAngleLoc(),
                                            Loc.getRAngleLoc());
  SmallVector<TemplateArgumentLoc, 4> ArgLocs;
  for (unsigned I = 0; I != Loc.getNumArgs(); ++I)
    ArgLocs.push_back(Loc.getArgLoc(I));
  if (SemaRef.Subst(ArgLocs.data(), ArgLocs.size(),
                    InstTemplateArgs, TemplateArgs))
    return nullptr;

  // Check that the template argument list is well-formed for this
  // class template.
  SmallVector<TemplateArgument, 4> Converted;
  if (SemaRef.CheckTemplateArgumentList(InstClassTemplate,
                                        D->getLocation(),
                                        InstTemplateArgs,
                                        false,
                                        Converted,
                                        /*UpdateArgsWithConversion=*/true))
    return nullptr;

  // Figure out where to insert this class template explicit specialization
  // in the member template's set of class template explicit specializations.
  void *InsertPos = nullptr;
  ClassTemplateSpecializationDecl *PrevDecl =
      InstClassTemplate->findSpecialization(Converted, InsertPos);

  // Check whether we've already seen a conflicting instantiation of this
  // declaration (for instance, if there was a prior implicit instantiation).
  bool Ignored;
  if (PrevDecl &&
      SemaRef.CheckSpecializationInstantiationRedecl(D->getLocation(),
                                                     D->getSpecializationKind(),
                                                     PrevDecl,
                                                     PrevDecl->getSpecializationKind(),
                                                     PrevDecl->getPointOfInstantiation(),
                                                     Ignored))
    return nullptr;

  // If PrevDecl was a definition and D is also a definition, diagnose.
  // This happens in cases like:
  //
  //   template<typename T, typename U>
  //   struct Outer {
  //     template<typename X> struct Inner;
  //     template<> struct Inner<T> {};
  //     template<> struct Inner<U> {};
  //   };
  //
  //   Outer<int, int> outer; // error: the explicit specializations of Inner
  //                          // have the same signature.
  if (PrevDecl && PrevDecl->getDefinition() &&
      D->isThisDeclarationADefinition()) {
    SemaRef.Diag(D->getLocation(), diag::err_redefinition) << PrevDecl;
    SemaRef.Diag(PrevDecl->getDefinition()->getLocation(),
                 diag::note_previous_definition);
    return nullptr;
  }

  // Create the class template partial specialization declaration.
  ClassTemplateSpecializationDecl *InstD =
      ClassTemplateSpecializationDecl::Create(
          SemaRef.Context, D->getTagKind(), Owner, D->getBeginLoc(),
          D->getLocation(), InstClassTemplate, Converted, PrevDecl);

  // Add this partial specialization to the set of class template partial
  // specializations.
  if (!PrevDecl)
    InstClassTemplate->AddSpecialization(InstD, InsertPos);

  // Substitute the nested name specifier, if any.
  if (SubstQualifier(D, InstD))
    return nullptr;

  // Build the canonical type that describes the converted template
  // arguments of the class template explicit specialization.
  QualType CanonType = SemaRef.Context.getTemplateSpecializationType(
      TemplateName(InstClassTemplate), Converted,
      SemaRef.Context.getRecordType(InstD));

  // Build the fully-sugared type for this class template
  // specialization as the user wrote in the specialization
  // itself. This means that we'll pretty-print the type retrieved
  // from the specialization's declaration the way that the user
  // actually wrote the specialization, rather than formatting the
  // name based on the "canonical" representation used to store the
  // template arguments in the specialization.
  TypeSourceInfo *WrittenTy = SemaRef.Context.getTemplateSpecializationTypeInfo(
      TemplateName(InstClassTemplate), D->getLocation(), InstTemplateArgs,
      CanonType);

  InstD->setAccess(D->getAccess());
  InstD->setInstantiationOfMemberClass(D, TSK_ImplicitInstantiation);
  InstD->setSpecializationKind(D->getSpecializationKind());
  InstD->setTypeAsWritten(WrittenTy);
  InstD->setExternLoc(D->getExternLoc());
  InstD->setTemplateKeywordLoc(D->getTemplateKeywordLoc());

  Owner->addDecl(InstD);

  // Instantiate the members of the class-scope explicit specialization eagerly.
  // We don't have support for lazy instantiation of an explicit specialization
  // yet, and MSVC eagerly instantiates in this case.
  // FIXME: This is wrong in standard C++.
  if (D->isThisDeclarationADefinition() &&
      SemaRef.InstantiateClass(D->getLocation(), InstD, D, TemplateArgs,
                               TSK_ImplicitInstantiation,
                               /*Complain=*/true))
    return nullptr;

  return InstD;
}

Decl *TemplateDeclInstantiator::VisitVarTemplateSpecializationDecl(
    VarTemplateSpecializationDecl *D) {

  TemplateArgumentListInfo VarTemplateArgsInfo;
  VarTemplateDecl *VarTemplate = D->getSpecializedTemplate();
  assert(VarTemplate &&
         "A template specialization without specialized template?");

  VarTemplateDecl *InstVarTemplate =
      cast_or_null<VarTemplateDecl>(SemaRef.FindInstantiatedDecl(
          D->getLocation(), VarTemplate, TemplateArgs));
  if (!InstVarTemplate)
    return nullptr;

  // Substitute the current template arguments.
  const TemplateArgumentListInfo &TemplateArgsInfo = D->getTemplateArgsInfo();
  VarTemplateArgsInfo.setLAngleLoc(TemplateArgsInfo.getLAngleLoc());
  VarTemplateArgsInfo.setRAngleLoc(TemplateArgsInfo.getRAngleLoc());

  if (SemaRef.Subst(TemplateArgsInfo.getArgumentArray(),
                    TemplateArgsInfo.size(), VarTemplateArgsInfo, TemplateArgs))
    return nullptr;

  // Check that the template argument list is well-formed for this template.
  SmallVector<TemplateArgument, 4> Converted;
  if (SemaRef.CheckTemplateArgumentList(InstVarTemplate, D->getLocation(),
                                        VarTemplateArgsInfo, false, Converted,
                                        /*UpdateArgsWithConversion=*/true))
    return nullptr;

  // Check whether we've already seen a declaration of this specialization.
  void *InsertPos = nullptr;
  VarTemplateSpecializationDecl *PrevDecl =
      InstVarTemplate->findSpecialization(Converted, InsertPos);

  // Check whether we've already seen a conflicting instantiation of this
  // declaration (for instance, if there was a prior implicit instantiation).
  bool Ignored;
  if (PrevDecl && SemaRef.CheckSpecializationInstantiationRedecl(
                      D->getLocation(), D->getSpecializationKind(), PrevDecl,
                      PrevDecl->getSpecializationKind(),
                      PrevDecl->getPointOfInstantiation(), Ignored))
    return nullptr;

  return VisitVarTemplateSpecializationDecl(
      InstVarTemplate, D, VarTemplateArgsInfo, Converted, PrevDecl);
}

Decl *TemplateDeclInstantiator::VisitVarTemplateSpecializationDecl(
    VarTemplateDecl *VarTemplate, VarDecl *D,
    const TemplateArgumentListInfo &TemplateArgsInfo,
    ArrayRef<TemplateArgument> Converted,
    VarTemplateSpecializationDecl *PrevDecl) {

  // Do substitution on the type of the declaration
  TypeSourceInfo *DI =
      SemaRef.SubstType(D->getTypeSourceInfo(), TemplateArgs,
                        D->getTypeSpecStartLoc(), D->getDeclName());
  if (!DI)
    return nullptr;

  if (DI->getType()->isFunctionType()) {
    SemaRef.Diag(D->getLocation(), diag::err_variable_instantiates_to_function)
        << D->isStaticDataMember() << DI->getType();
    return nullptr;
  }

  // Build the instantiated declaration
  VarTemplateSpecializationDecl *Var = VarTemplateSpecializationDecl::Create(
      SemaRef.Context, Owner, D->getInnerLocStart(), D->getLocation(),
      VarTemplate, DI->getType(), DI, D->getStorageClass(), Converted);
  Var->setTemplateArgsInfo(TemplateArgsInfo);
  if (!PrevDecl) {
    void *InsertPos = nullptr;
    VarTemplate->findSpecialization(Converted, InsertPos);
    VarTemplate->AddSpecialization(Var, InsertPos);
  }

  if (SemaRef.getLangOpts().OpenCL)
    SemaRef.deduceOpenCLAddressSpace(Var);

  // Substitute the nested name specifier, if any.
  if (SubstQualifier(D, Var))
    return nullptr;

  SemaRef.BuildVariableInstantiation(Var, D, TemplateArgs, LateAttrs, Owner,
                                     StartingScope, false, PrevDecl);

  return Var;
}

Decl *TemplateDeclInstantiator::VisitObjCAtDefsFieldDecl(ObjCAtDefsFieldDecl *D) {
  llvm_unreachable("@defs is not supported in Objective-C++");
}

Decl *TemplateDeclInstantiator::VisitFriendTemplateDecl(FriendTemplateDecl *D) {
  // FIXME: We need to be able to instantiate FriendTemplateDecls.
  unsigned DiagID = SemaRef.getDiagnostics().getCustomDiagID(
                                               DiagnosticsEngine::Error,
                                               "cannot instantiate %0 yet");
  SemaRef.Diag(D->getLocation(), DiagID)
    << D->getDeclKindName();

  return nullptr;
}

Decl *TemplateDeclInstantiator::VisitConceptDecl(ConceptDecl *D) {
  llvm_unreachable("Concept definitions cannot reside inside a template");
}

Decl *
TemplateDeclInstantiator::VisitRequiresExprBodyDecl(RequiresExprBodyDecl *D) {
  return RequiresExprBodyDecl::Create(SemaRef.Context, D->getDeclContext(),
                                      D->getBeginLoc());
}

Decl *TemplateDeclInstantiator::VisitDecl(Decl *D) {
  llvm_unreachable("Unexpected decl");
}

Decl *Sema::SubstDecl(Decl *D, DeclContext *Owner,
                      const MultiLevelTemplateArgumentList &TemplateArgs) {
  TemplateDeclInstantiator Instantiator(*this, Owner, TemplateArgs);
  if (D->isInvalidDecl())
    return nullptr;

  Decl *SubstD;
  runWithSufficientStackSpace(D->getLocation(), [&] {
    SubstD = Instantiator.Visit(D);
  });
  return SubstD;
}

void TemplateDeclInstantiator::adjustForRewrite(RewriteKind RK,
                                                FunctionDecl *Orig, QualType &T,
                                                TypeSourceInfo *&TInfo,
                                                DeclarationNameInfo &NameInfo) {
  assert(RK == RewriteKind::RewriteSpaceshipAsEqualEqual);

  // C++2a [class.compare.default]p3:
  //   the return type is replaced with bool
  auto *FPT = T->castAs<FunctionProtoType>();
  T = SemaRef.Context.getFunctionType(
      SemaRef.Context.BoolTy, FPT->getParamTypes(), FPT->getExtProtoInfo());

  // Update the return type in the source info too. The most straightforward
  // way is to create new TypeSourceInfo for the new type. Use the location of
  // the '= default' as the location of the new type.
  //
  // FIXME: Set the correct return type when we initially transform the type,
  // rather than delaying it to now.
  TypeSourceInfo *NewTInfo =
      SemaRef.Context.getTrivialTypeSourceInfo(T, Orig->getEndLoc());
  auto OldLoc = TInfo->getTypeLoc().getAsAdjusted<FunctionProtoTypeLoc>();
  assert(OldLoc && "type of function is not a function type?");
  auto NewLoc = NewTInfo->getTypeLoc().castAs<FunctionProtoTypeLoc>();
  for (unsigned I = 0, N = OldLoc.getNumParams(); I != N; ++I)
    NewLoc.setParam(I, OldLoc.getParam(I));
  TInfo = NewTInfo;

  //   and the declarator-id is replaced with operator==
  NameInfo.setName(
      SemaRef.Context.DeclarationNames.getCXXOperatorName(OO_EqualEqual));
}

FunctionDecl *Sema::SubstSpaceshipAsEqualEqual(CXXRecordDecl *RD,
                                               FunctionDecl *Spaceship) {
  if (Spaceship->isInvalidDecl())
    return nullptr;

  // C++2a [class.compare.default]p3:
  //   an == operator function is declared implicitly [...] with the same
  //   access and function-definition and in the same class scope as the
  //   three-way comparison operator function
  MultiLevelTemplateArgumentList NoTemplateArgs;
  NoTemplateArgs.setKind(TemplateSubstitutionKind::Rewrite);
  NoTemplateArgs.addOuterRetainedLevels(RD->getTemplateDepth());
  TemplateDeclInstantiator Instantiator(*this, RD, NoTemplateArgs);
  Decl *R;
  if (auto *MD = dyn_cast<CXXMethodDecl>(Spaceship)) {
    R = Instantiator.VisitCXXMethodDecl(
        MD, nullptr, None,
        TemplateDeclInstantiator::RewriteKind::RewriteSpaceshipAsEqualEqual);
  } else {
    assert(Spaceship->getFriendObjectKind() &&
           "defaulted spaceship is neither a member nor a friend");

    R = Instantiator.VisitFunctionDecl(
        Spaceship, nullptr,
        TemplateDeclInstantiator::RewriteKind::RewriteSpaceshipAsEqualEqual);
    if (!R)
      return nullptr;

    FriendDecl *FD =
        FriendDecl::Create(Context, RD, Spaceship->getLocation(),
                           cast<NamedDecl>(R), Spaceship->getBeginLoc());
    FD->setAccess(AS_public);
    RD->addDecl(FD);
  }
  return cast_or_null<FunctionDecl>(R);
}

/// Instantiates a nested template parameter list in the current
/// instantiation context.
///
/// \param L The parameter list to instantiate
///
/// \returns NULL if there was an error
TemplateParameterList *
TemplateDeclInstantiator::SubstTemplateParams(TemplateParameterList *L) {
  // Get errors for all the parameters before bailing out.
  bool Invalid = false;

  unsigned N = L->size();
  typedef SmallVector<NamedDecl *, 8> ParamVector;
  ParamVector Params;
  Params.reserve(N);
  for (auto &P : *L) {
    NamedDecl *D = cast_or_null<NamedDecl>(Visit(P));
    Params.push_back(D);
    Invalid = Invalid || !D || D->isInvalidDecl();
  }

  // Clean up if we had an error.
  if (Invalid)
    return nullptr;

  // FIXME: Concepts: Substitution into requires clause should only happen when
  // checking satisfaction.
  Expr *InstRequiresClause = nullptr;
  if (Expr *E = L->getRequiresClause()) {
    EnterExpressionEvaluationContext ConstantEvaluated(
        SemaRef, Sema::ExpressionEvaluationContext::Unevaluated);
    ExprResult Res = SemaRef.SubstExpr(E, TemplateArgs);
    if (Res.isInvalid() || !Res.isUsable()) {
      return nullptr;
    }
    InstRequiresClause = Res.get();
  }

  TemplateParameterList *InstL
    = TemplateParameterList::Create(SemaRef.Context, L->getTemplateLoc(),
                                    L->getLAngleLoc(), Params,
                                    L->getRAngleLoc(), InstRequiresClause);
  return InstL;
}

TemplateParameterList *
Sema::SubstTemplateParams(TemplateParameterList *Params, DeclContext *Owner,
                          const MultiLevelTemplateArgumentList &TemplateArgs) {
  TemplateDeclInstantiator Instantiator(*this, Owner, TemplateArgs);
  return Instantiator.SubstTemplateParams(Params);
}

/// Instantiate the declaration of a class template partial
/// specialization.
///
/// \param ClassTemplate the (instantiated) class template that is partially
// specialized by the instantiation of \p PartialSpec.
///
/// \param PartialSpec the (uninstantiated) class template partial
/// specialization that we are instantiating.
///
/// \returns The instantiated partial specialization, if successful; otherwise,
/// NULL to indicate an error.
ClassTemplatePartialSpecializationDecl *
TemplateDeclInstantiator::InstantiateClassTemplatePartialSpecialization(
                                            ClassTemplateDecl *ClassTemplate,
                          ClassTemplatePartialSpecializationDecl *PartialSpec) {
  // Create a local instantiation scope for this class template partial
  // specialization, which will contain the instantiations of the template
  // parameters.
  LocalInstantiationScope Scope(SemaRef);

  // Substitute into the template parameters of the class template partial
  // specialization.
  TemplateParameterList *TempParams = PartialSpec->getTemplateParameters();
  TemplateParameterList *InstParams = SubstTemplateParams(TempParams);
  if (!InstParams)
    return nullptr;

  // Substitute into the template arguments of the class template partial
  // specialization.
  const ASTTemplateArgumentListInfo *TemplArgInfo
    = PartialSpec->getTemplateArgsAsWritten();
  TemplateArgumentListInfo InstTemplateArgs(TemplArgInfo->LAngleLoc,
                                            TemplArgInfo->RAngleLoc);
  if (SemaRef.Subst(TemplArgInfo->getTemplateArgs(),
                    TemplArgInfo->NumTemplateArgs,
                    InstTemplateArgs, TemplateArgs))
    return nullptr;

  // Check that the template argument list is well-formed for this
  // class template.
  SmallVector<TemplateArgument, 4> Converted;
  if (SemaRef.CheckTemplateArgumentList(ClassTemplate,
                                        PartialSpec->getLocation(),
                                        InstTemplateArgs,
                                        false,
                                        Converted))
    return nullptr;

  // Check these arguments are valid for a template partial specialization.
  if (SemaRef.CheckTemplatePartialSpecializationArgs(
          PartialSpec->getLocation(), ClassTemplate, InstTemplateArgs.size(),
          Converted))
    return nullptr;

  // Figure out where to insert this class template partial specialization
  // in the member template's set of class template partial specializations.
  void *InsertPos = nullptr;
  ClassTemplateSpecializationDecl *PrevDecl
    = ClassTemplate->findPartialSpecialization(Converted, InstParams,
                                               InsertPos);

  // Build the canonical type that describes the converted template
  // arguments of the class template partial specialization.
  QualType CanonType
    = SemaRef.Context.getTemplateSpecializationType(TemplateName(ClassTemplate),
                                                    Converted);

  // Build the fully-sugared type for this class template
  // specialization as the user wrote in the specialization
  // itself. This means that we'll pretty-print the type retrieved
  // from the specialization's declaration the way that the user
  // actually wrote the specialization, rather than formatting the
  // name based on the "canonical" representation used to store the
  // template arguments in the specialization.
  TypeSourceInfo *WrittenTy
    = SemaRef.Context.getTemplateSpecializationTypeInfo(
                                                    TemplateName(ClassTemplate),
                                                    PartialSpec->getLocation(),
                                                    InstTemplateArgs,
                                                    CanonType);

  if (PrevDecl) {
    // We've already seen a partial specialization with the same template
    // parameters and template arguments. This can happen, for example, when
    // substituting the outer template arguments ends up causing two
    // class template partial specializations of a member class template
    // to have identical forms, e.g.,
    //
    //   template<typename T, typename U>
    //   struct Outer {
    //     template<typename X, typename Y> struct Inner;
    //     template<typename Y> struct Inner<T, Y>;
    //     template<typename Y> struct Inner<U, Y>;
    //   };
    //
    //   Outer<int, int> outer; // error: the partial specializations of Inner
    //                          // have the same signature.
    SemaRef.Diag(PartialSpec->getLocation(), diag::err_partial_spec_redeclared)
      << WrittenTy->getType();
    SemaRef.Diag(PrevDecl->getLocation(), diag::note_prev_partial_spec_here)
      << SemaRef.Context.getTypeDeclType(PrevDecl);
    return nullptr;
  }


  // Create the class template partial specialization declaration.
  ClassTemplatePartialSpecializationDecl *InstPartialSpec =
      ClassTemplatePartialSpecializationDecl::Create(
          SemaRef.Context, PartialSpec->getTagKind(), Owner,
          PartialSpec->getBeginLoc(), PartialSpec->getLocation(), InstParams,
          ClassTemplate, Converted, InstTemplateArgs, CanonType, nullptr);
  // Substitute the nested name specifier, if any.
  if (SubstQualifier(PartialSpec, InstPartialSpec))
    return nullptr;

  InstPartialSpec->setInstantiatedFromMember(PartialSpec);
  InstPartialSpec->setTypeAsWritten(WrittenTy);

  // Check the completed partial specialization.
  SemaRef.CheckTemplatePartialSpecialization(InstPartialSpec);

  // Add this partial specialization to the set of class template partial
  // specializations.
  ClassTemplate->AddPartialSpecialization(InstPartialSpec,
                                          /*InsertPos=*/nullptr);
  return InstPartialSpec;
}

/// Instantiate the declaration of a variable template partial
/// specialization.
///
/// \param VarTemplate the (instantiated) variable template that is partially
/// specialized by the instantiation of \p PartialSpec.
///
/// \param PartialSpec the (uninstantiated) variable template partial
/// specialization that we are instantiating.
///
/// \returns The instantiated partial specialization, if successful; otherwise,
/// NULL to indicate an error.
VarTemplatePartialSpecializationDecl *
TemplateDeclInstantiator::InstantiateVarTemplatePartialSpecialization(
    VarTemplateDecl *VarTemplate,
    VarTemplatePartialSpecializationDecl *PartialSpec) {
  // Create a local instantiation scope for this variable template partial
  // specialization, which will contain the instantiations of the template
  // parameters.
  LocalInstantiationScope Scope(SemaRef);

  // Substitute into the template parameters of the variable template partial
  // specialization.
  TemplateParameterList *TempParams = PartialSpec->getTemplateParameters();
  TemplateParameterList *InstParams = SubstTemplateParams(TempParams);
  if (!InstParams)
    return nullptr;

  // Substitute into the template arguments of the variable template partial
  // specialization.
  const ASTTemplateArgumentListInfo *TemplArgInfo
    = PartialSpec->getTemplateArgsAsWritten();
  TemplateArgumentListInfo InstTemplateArgs(TemplArgInfo->LAngleLoc,
                                            TemplArgInfo->RAngleLoc);
  if (SemaRef.Subst(TemplArgInfo->getTemplateArgs(),
                    TemplArgInfo->NumTemplateArgs,
                    InstTemplateArgs, TemplateArgs))
    return nullptr;

  // Check that the template argument list is well-formed for this
  // class template.
  SmallVector<TemplateArgument, 4> Converted;
  if (SemaRef.CheckTemplateArgumentList(VarTemplate, PartialSpec->getLocation(),
                                        InstTemplateArgs, false, Converted))
    return nullptr;

  // Check these arguments are valid for a template partial specialization.
  if (SemaRef.CheckTemplatePartialSpecializationArgs(
          PartialSpec->getLocation(), VarTemplate, InstTemplateArgs.size(),
          Converted))
    return nullptr;

  // Figure out where to insert this variable template partial specialization
  // in the member template's set of variable template partial specializations.
  void *InsertPos = nullptr;
  VarTemplateSpecializationDecl *PrevDecl =
      VarTemplate->findPartialSpecialization(Converted, InstParams, InsertPos);

  // Build the canonical type that describes the converted template
  // arguments of the variable template partial specialization.
  QualType CanonType = SemaRef.Context.getTemplateSpecializationType(
      TemplateName(VarTemplate), Converted);

  // Build the fully-sugared type for this variable template
  // specialization as the user wrote in the specialization
  // itself. This means that we'll pretty-print the type retrieved
  // from the specialization's declaration the way that the user
  // actually wrote the specialization, rather than formatting the
  // name based on the "canonical" representation used to store the
  // template arguments in the specialization.
  TypeSourceInfo *WrittenTy = SemaRef.Context.getTemplateSpecializationTypeInfo(
      TemplateName(VarTemplate), PartialSpec->getLocation(), InstTemplateArgs,
      CanonType);

  if (PrevDecl) {
    // We've already seen a partial specialization with the same template
    // parameters and template arguments. This can happen, for example, when
    // substituting the outer template arguments ends up causing two
    // variable template partial specializations of a member variable template
    // to have identical forms, e.g.,
    //
    //   template<typename T, typename U>
    //   struct Outer {
    //     template<typename X, typename Y> pair<X,Y> p;
    //     template<typename Y> pair<T, Y> p;
    //     template<typename Y> pair<U, Y> p;
    //   };
    //
    //   Outer<int, int> outer; // error: the partial specializations of Inner
    //                          // have the same signature.
    SemaRef.Diag(PartialSpec->getLocation(),
                 diag::err_var_partial_spec_redeclared)
        << WrittenTy->getType();
    SemaRef.Diag(PrevDecl->getLocation(),
                 diag::note_var_prev_partial_spec_here);
    return nullptr;
  }

  // Do substitution on the type of the declaration
  TypeSourceInfo *DI = SemaRef.SubstType(
      PartialSpec->getTypeSourceInfo(), TemplateArgs,
      PartialSpec->getTypeSpecStartLoc(), PartialSpec->getDeclName());
  if (!DI)
    return nullptr;

  if (DI->getType()->isFunctionType()) {
    SemaRef.Diag(PartialSpec->getLocation(),
                 diag::err_variable_instantiates_to_function)
        << PartialSpec->isStaticDataMember() << DI->getType();
    return nullptr;
  }

  // Create the variable template partial specialization declaration.
  VarTemplatePartialSpecializationDecl *InstPartialSpec =
      VarTemplatePartialSpecializationDecl::Create(
          SemaRef.Context, Owner, PartialSpec->getInnerLocStart(),
          PartialSpec->getLocation(), InstParams, VarTemplate, DI->getType(),
          DI, PartialSpec->getStorageClass(), Converted, InstTemplateArgs);

  // Substitute the nested name specifier, if any.
  if (SubstQualifier(PartialSpec, InstPartialSpec))
    return nullptr;

  InstPartialSpec->setInstantiatedFromMember(PartialSpec);
  InstPartialSpec->setTypeAsWritten(WrittenTy);

  // Check the completed partial specialization.
  SemaRef.CheckTemplatePartialSpecialization(InstPartialSpec);

  // Add this partial specialization to the set of variable template partial
  // specializations. The instantiation of the initializer is not necessary.
  VarTemplate->AddPartialSpecialization(InstPartialSpec, /*InsertPos=*/nullptr);

  SemaRef.BuildVariableInstantiation(InstPartialSpec, PartialSpec, TemplateArgs,
                                     LateAttrs, Owner, StartingScope);

  return InstPartialSpec;
}

TypeSourceInfo*
TemplateDeclInstantiator::SubstFunctionType(FunctionDecl *D,
                              SmallVectorImpl<ParmVarDecl *> &Params) {
  TypeSourceInfo *OldTInfo = D->getTypeSourceInfo();
  assert(OldTInfo && "substituting function without type source info");
  assert(Params.empty() && "parameter vector is non-empty at start");

  CXXRecordDecl *ThisContext = nullptr;
  Qualifiers ThisTypeQuals;
  if (CXXMethodDecl *Method = dyn_cast<CXXMethodDecl>(D)) {
    ThisContext = cast<CXXRecordDecl>(Owner);
    ThisTypeQuals = Method->getMethodQualifiers();
  }

  TypeSourceInfo *NewTInfo
    = SemaRef.SubstFunctionDeclType(OldTInfo, TemplateArgs,
                                    D->getTypeSpecStartLoc(),
                                    D->getDeclName(),
                                    ThisContext, ThisTypeQuals);
  if (!NewTInfo)
    return nullptr;

  TypeLoc OldTL = OldTInfo->getTypeLoc().IgnoreParens();
  if (FunctionProtoTypeLoc OldProtoLoc = OldTL.getAs<FunctionProtoTypeLoc>()) {
    if (NewTInfo != OldTInfo) {
      // Get parameters from the new type info.
      TypeLoc NewTL = NewTInfo->getTypeLoc().IgnoreParens();
      FunctionProtoTypeLoc NewProtoLoc = NewTL.castAs<FunctionProtoTypeLoc>();
      unsigned NewIdx = 0;
      for (unsigned OldIdx = 0, NumOldParams = OldProtoLoc.getNumParams();
           OldIdx != NumOldParams; ++OldIdx) {
        ParmVarDecl *OldParam = OldProtoLoc.getParam(OldIdx);
        if (!OldParam)
          return nullptr;

        LocalInstantiationScope *Scope = SemaRef.CurrentInstantiationScope;

        Optional<unsigned> NumArgumentsInExpansion;
        if (OldParam->isParameterPack())
          NumArgumentsInExpansion =
              SemaRef.getNumArgumentsInExpansion(OldParam->getType(),
                                                 TemplateArgs);
        if (!NumArgumentsInExpansion) {
          // Simple case: normal parameter, or a parameter pack that's
          // instantiated to a (still-dependent) parameter pack.
          ParmVarDecl *NewParam = NewProtoLoc.getParam(NewIdx++);
          Params.push_back(NewParam);
          Scope->InstantiatedLocal(OldParam, NewParam);
        } else {
          // Parameter pack expansion: make the instantiation an argument pack.
          Scope->MakeInstantiatedLocalArgPack(OldParam);
          for (unsigned I = 0; I != *NumArgumentsInExpansion; ++I) {
            ParmVarDecl *NewParam = NewProtoLoc.getParam(NewIdx++);
            Params.push_back(NewParam);
            Scope->InstantiatedLocalPackArg(OldParam, NewParam);
          }
        }
      }
    } else {
      // The function type itself was not dependent and therefore no
      // substitution occurred. However, we still need to instantiate
      // the function parameters themselves.
      const FunctionProtoType *OldProto =
          cast<FunctionProtoType>(OldProtoLoc.getType());
      for (unsigned i = 0, i_end = OldProtoLoc.getNumParams(); i != i_end;
           ++i) {
        ParmVarDecl *OldParam = OldProtoLoc.getParam(i);
        if (!OldParam) {
          Params.push_back(SemaRef.BuildParmVarDeclForTypedef(
              D, D->getLocation(), OldProto->getParamType(i)));
          continue;
        }

        ParmVarDecl *Parm =
            cast_or_null<ParmVarDecl>(VisitParmVarDecl(OldParam));
        if (!Parm)
          return nullptr;
        Params.push_back(Parm);
      }
    }
  } else {
    // If the type of this function, after ignoring parentheses, is not
    // *directly* a function type, then we're instantiating a function that
    // was declared via a typedef or with attributes, e.g.,
    //
    //   typedef int functype(int, int);
    //   functype func;
    //   int __cdecl meth(int, int);
    //
    // In this case, we'll just go instantiate the ParmVarDecls that we
    // synthesized in the method declaration.
    SmallVector<QualType, 4> ParamTypes;
    Sema::ExtParameterInfoBuilder ExtParamInfos;
    if (SemaRef.SubstParmTypes(D->getLocation(), D->parameters(), nullptr,
                               TemplateArgs, ParamTypes, &Params,
                               ExtParamInfos))
      return nullptr;
  }

  return NewTInfo;
}

/// Introduce the instantiated function parameters into the local
/// instantiation scope, and set the parameter names to those used
/// in the template.
static bool addInstantiatedParametersToScope(Sema &S, FunctionDecl *Function,
                                             const FunctionDecl *PatternDecl,
                                             LocalInstantiationScope &Scope,
                           const MultiLevelTemplateArgumentList &TemplateArgs) {
  unsigned FParamIdx = 0;
  for (unsigned I = 0, N = PatternDecl->getNumParams(); I != N; ++I) {
    const ParmVarDecl *PatternParam = PatternDecl->getParamDecl(I);
    if (!PatternParam->isParameterPack()) {
      // Simple case: not a parameter pack.
      assert(FParamIdx < Function->getNumParams());
      ParmVarDecl *FunctionParam = Function->getParamDecl(FParamIdx);
      FunctionParam->setDeclName(PatternParam->getDeclName());
      // If the parameter's type is not dependent, update it to match the type
      // in the pattern. They can differ in top-level cv-qualifiers, and we want
      // the pattern's type here. If the type is dependent, they can't differ,
      // per core issue 1668. Substitute into the type from the pattern, in case
      // it's instantiation-dependent.
      // FIXME: Updating the type to work around this is at best fragile.
      if (!PatternDecl->getType()->isDependentType()) {
        QualType T = S.SubstType(PatternParam->getType(), TemplateArgs,
                                 FunctionParam->getLocation(),
                                 FunctionParam->getDeclName());
        if (T.isNull())
          return true;
        FunctionParam->setType(T);
      }

      Scope.InstantiatedLocal(PatternParam, FunctionParam);
      ++FParamIdx;
      continue;
    }

    // Expand the parameter pack.
    Scope.MakeInstantiatedLocalArgPack(PatternParam);
    Optional<unsigned> NumArgumentsInExpansion
      = S.getNumArgumentsInExpansion(PatternParam->getType(), TemplateArgs);
    if (NumArgumentsInExpansion) {
      QualType PatternType =
          PatternParam->getType()->castAs<PackExpansionType>()->getPattern();
      for (unsigned Arg = 0; Arg < *NumArgumentsInExpansion; ++Arg) {
        ParmVarDecl *FunctionParam = Function->getParamDecl(FParamIdx);
        FunctionParam->setDeclName(PatternParam->getDeclName());
        if (!PatternDecl->getType()->isDependentType()) {
          Sema::ArgumentPackSubstitutionIndexRAII SubstIndex(S, Arg);
          QualType T = S.SubstType(PatternType, TemplateArgs,
                                   FunctionParam->getLocation(),
                                   FunctionParam->getDeclName());
          if (T.isNull())
            return true;
          FunctionParam->setType(T);
        }

        Scope.InstantiatedLocalPackArg(PatternParam, FunctionParam);
        ++FParamIdx;
      }
    }
  }

  return false;
}

bool Sema::InstantiateDefaultArgument(SourceLocation CallLoc, FunctionDecl *FD,
                                      ParmVarDecl *Param) {
  assert(Param->hasUninstantiatedDefaultArg());
  Expr *UninstExpr = Param->getUninstantiatedDefaultArg();

  EnterExpressionEvaluationContext EvalContext(
      *this, ExpressionEvaluationContext::PotentiallyEvaluated, Param);

  // Instantiate the expression.
  //
  // FIXME: Pass in a correct Pattern argument, otherwise
  // getTemplateInstantiationArgs uses the lexical context of FD, e.g.
  //
  // template<typename T>
  // struct A {
  //   static int FooImpl();
  //
  //   template<typename Tp>
  //   // bug: default argument A<T>::FooImpl() is evaluated with 2-level
  //   // template argument list [[T], [Tp]], should be [[Tp]].
  //   friend A<Tp> Foo(int a);
  // };
  //
  // template<typename T>
  // A<T> Foo(int a = A<T>::FooImpl());
  MultiLevelTemplateArgumentList TemplateArgs
    = getTemplateInstantiationArgs(FD, nullptr, /*RelativeToPrimary=*/true);

  InstantiatingTemplate Inst(*this, CallLoc, Param,
                             TemplateArgs.getInnermost());
  if (Inst.isInvalid())
    return true;
  if (Inst.isAlreadyInstantiating()) {
    Diag(Param->getBeginLoc(), diag::err_recursive_default_argument) << FD;
    Param->setInvalidDecl();
    return true;
  }

  ExprResult Result;
  {
    // C++ [dcl.fct.default]p5:
    //   The names in the [default argument] expression are bound, and
    //   the semantic constraints are checked, at the point where the
    //   default argument expression appears.
    ContextRAII SavedContext(*this, FD);
    LocalInstantiationScope Local(*this);

    FunctionDecl *Pattern = FD->getTemplateInstantiationPattern(
        /*ForDefinition*/ false);
    if (addInstantiatedParametersToScope(*this, FD, Pattern, Local,
                                         TemplateArgs))
      return true;

    runWithSufficientStackSpace(CallLoc, [&] {
      Result = SubstInitializer(UninstExpr, TemplateArgs,
                                /*DirectInit*/false);
    });
  }
  if (Result.isInvalid())
    return true;

  // Check the expression as an initializer for the parameter.
  InitializedEntity Entity
    = InitializedEntity::InitializeParameter(Context, Param);
  InitializationKind Kind = InitializationKind::CreateCopy(
      Param->getLocation(),
      /*FIXME:EqualLoc*/ UninstExpr->getBeginLoc());
  Expr *ResultE = Result.getAs<Expr>();

  InitializationSequence InitSeq(*this, Entity, Kind, ResultE);
  Result = InitSeq.Perform(*this, Entity, Kind, ResultE);
  if (Result.isInvalid())
    return true;

  Result =
      ActOnFinishFullExpr(Result.getAs<Expr>(), Param->getOuterLocStart(),
                          /*DiscardedValue*/ false);
  if (Result.isInvalid())
    return true;

  // Remember the instantiated default argument.
  Param->setDefaultArg(Result.getAs<Expr>());
  if (ASTMutationListener *L = getASTMutationListener())
    L->DefaultArgumentInstantiated(Param);

  return false;
}

void Sema::InstantiateExceptionSpec(SourceLocation PointOfInstantiation,
                                    FunctionDecl *Decl) {
  const FunctionProtoType *Proto = Decl->getType()->castAs<FunctionProtoType>();
  if (Proto->getExceptionSpecType() != EST_Uninstantiated)
    return;

  InstantiatingTemplate Inst(*this, PointOfInstantiation, Decl,
                             InstantiatingTemplate::ExceptionSpecification());
  if (Inst.isInvalid()) {
    // We hit the instantiation depth limit. Clear the exception specification
    // so that our callers don't have to cope with EST_Uninstantiated.
    UpdateExceptionSpec(Decl, EST_None);
    return;
  }
  if (Inst.isAlreadyInstantiating()) {
    // This exception specification indirectly depends on itself. Reject.
    // FIXME: Corresponding rule in the standard?
    Diag(PointOfInstantiation, diag::err_exception_spec_cycle) << Decl;
    UpdateExceptionSpec(Decl, EST_None);
    return;
  }

  // Enter the scope of this instantiation. We don't use
  // PushDeclContext because we don't have a scope.
  Sema::ContextRAII savedContext(*this, Decl);
  LocalInstantiationScope Scope(*this);

  MultiLevelTemplateArgumentList TemplateArgs =
    getTemplateInstantiationArgs(Decl, nullptr, /*RelativeToPrimary*/true);

  // FIXME: We can't use getTemplateInstantiationPattern(false) in general
  // here, because for a non-defining friend declaration in a class template,
  // we don't store enough information to map back to the friend declaration in
  // the template.
  FunctionDecl *Template = Proto->getExceptionSpecTemplate();
  if (addInstantiatedParametersToScope(*this, Decl, Template, Scope,
                                       TemplateArgs)) {
    UpdateExceptionSpec(Decl, EST_None);
    return;
  }

  SubstExceptionSpec(Decl, Template->getType()->castAs<FunctionProtoType>(),
                     TemplateArgs);
}

bool Sema::CheckInstantiatedFunctionTemplateConstraints(
    SourceLocation PointOfInstantiation, FunctionDecl *Decl,
    ArrayRef<TemplateArgument> TemplateArgs,
    ConstraintSatisfaction &Satisfaction) {
  // In most cases we're not going to have constraints, so check for that first.
  FunctionTemplateDecl *Template = Decl->getPrimaryTemplate();
  // Note - code synthesis context for the constraints check is created
  // inside CheckConstraintsSatisfaction.
  SmallVector<const Expr *, 3> TemplateAC;
  Template->getAssociatedConstraints(TemplateAC);
  if (TemplateAC.empty()) {
    Satisfaction.IsSatisfied = true;
    return false;
  }

  // Enter the scope of this instantiation. We don't use
  // PushDeclContext because we don't have a scope.
  Sema::ContextRAII savedContext(*this, Decl);
  LocalInstantiationScope Scope(*this);

  // If this is not an explicit specialization - we need to get the instantiated
  // version of the template arguments and add them to scope for the
  // substitution.
  if (Decl->isTemplateInstantiation()) {
    InstantiatingTemplate Inst(*this, Decl->getPointOfInstantiation(),
        InstantiatingTemplate::ConstraintsCheck{}, Decl->getPrimaryTemplate(),
        TemplateArgs, SourceRange());
    if (Inst.isInvalid())
      return true;
    MultiLevelTemplateArgumentList MLTAL(
        *Decl->getTemplateSpecializationArgs());
    if (addInstantiatedParametersToScope(
            *this, Decl, Decl->getPrimaryTemplate()->getTemplatedDecl(),
            Scope, MLTAL))
      return true;
  }
  Qualifiers ThisQuals;
  CXXRecordDecl *Record = nullptr;
  if (auto *Method = dyn_cast<CXXMethodDecl>(Decl)) {
    ThisQuals = Method->getMethodQualifiers();
    Record = Method->getParent();
  }
  CXXThisScopeRAII ThisScope(*this, Record, ThisQuals, Record != nullptr);
  return CheckConstraintSatisfaction(Template, TemplateAC, TemplateArgs,
                                     PointOfInstantiation, Satisfaction);
}

/// Initializes the common fields of an instantiation function
/// declaration (New) from the corresponding fields of its template (Tmpl).
///
/// \returns true if there was an error
bool
TemplateDeclInstantiator::InitFunctionInstantiation(FunctionDecl *New,
                                                    FunctionDecl *Tmpl) {
  New->setImplicit(Tmpl->isImplicit());

  // Forward the mangling number from the template to the instantiated decl.
  SemaRef.Context.setManglingNumber(New,
                                    SemaRef.Context.getManglingNumber(Tmpl));

  // If we are performing substituting explicitly-specified template arguments
  // or deduced template arguments into a function template and we reach this
  // point, we are now past the point where SFINAE applies and have committed
  // to keeping the new function template specialization. We therefore
  // convert the active template instantiation for the function template
  // into a template instantiation for this specific function template
  // specialization, which is not a SFINAE context, so that we diagnose any
  // further errors in the declaration itself.
  //
  // FIXME: This is a hack.
  typedef Sema::CodeSynthesisContext ActiveInstType;
  ActiveInstType &ActiveInst = SemaRef.CodeSynthesisContexts.back();
  if (ActiveInst.Kind == ActiveInstType::ExplicitTemplateArgumentSubstitution ||
      ActiveInst.Kind == ActiveInstType::DeducedTemplateArgumentSubstitution) {
    if (FunctionTemplateDecl *FunTmpl
          = dyn_cast<FunctionTemplateDecl>(ActiveInst.Entity)) {
      assert(FunTmpl->getTemplatedDecl() == Tmpl &&
             "Deduction from the wrong function template?");
      (void) FunTmpl;
      SemaRef.InstantiatingSpecializations.erase(
          {ActiveInst.Entity->getCanonicalDecl(), ActiveInst.Kind});
      atTemplateEnd(SemaRef.TemplateInstCallbacks, SemaRef, ActiveInst);
      ActiveInst.Kind = ActiveInstType::TemplateInstantiation;
      ActiveInst.Entity = New;
      atTemplateBegin(SemaRef.TemplateInstCallbacks, SemaRef, ActiveInst);
    }
  }

  const FunctionProtoType *Proto = Tmpl->getType()->getAs<FunctionProtoType>();
  assert(Proto && "Function template without prototype?");

  if (Proto->hasExceptionSpec() || Proto->getNoReturnAttr()) {
    FunctionProtoType::ExtProtoInfo EPI = Proto->getExtProtoInfo();

    // DR1330: In C++11, defer instantiation of a non-trivial
    // exception specification.
    // DR1484: Local classes and their members are instantiated along with the
    // containing function.
    if (SemaRef.getLangOpts().CPlusPlus11 &&
        EPI.ExceptionSpec.Type != EST_None &&
        EPI.ExceptionSpec.Type != EST_DynamicNone &&
        EPI.ExceptionSpec.Type != EST_BasicNoexcept &&
        !Tmpl->isInLocalScopeForInstantiation()) {
      FunctionDecl *ExceptionSpecTemplate = Tmpl;
      if (EPI.ExceptionSpec.Type == EST_Uninstantiated)
        ExceptionSpecTemplate = EPI.ExceptionSpec.SourceTemplate;
      ExceptionSpecificationType NewEST = EST_Uninstantiated;
      if (EPI.ExceptionSpec.Type == EST_Unevaluated)
        NewEST = EST_Unevaluated;

      // Mark the function has having an uninstantiated exception specification.
      const FunctionProtoType *NewProto
        = New->getType()->getAs<FunctionProtoType>();
      assert(NewProto && "Template instantiation without function prototype?");
      EPI = NewProto->getExtProtoInfo();
      EPI.ExceptionSpec.Type = NewEST;
      EPI.ExceptionSpec.SourceDecl = New;
      EPI.ExceptionSpec.SourceTemplate = ExceptionSpecTemplate;
      New->setType(SemaRef.Context.getFunctionType(
          NewProto->getReturnType(), NewProto->getParamTypes(), EPI));
    } else {
      Sema::ContextRAII SwitchContext(SemaRef, New);
      SemaRef.SubstExceptionSpec(New, Proto, TemplateArgs);
    }
  }

  // Get the definition. Leaves the variable unchanged if undefined.
  const FunctionDecl *Definition = Tmpl;
  Tmpl->isDefined(Definition);

  SemaRef.InstantiateAttrs(TemplateArgs, Definition, New,
                           LateAttrs, StartingScope);

  return false;
}

/// Initializes common fields of an instantiated method
/// declaration (New) from the corresponding fields of its template
/// (Tmpl).
///
/// \returns true if there was an error
bool
TemplateDeclInstantiator::InitMethodInstantiation(CXXMethodDecl *New,
                                                  CXXMethodDecl *Tmpl) {
  if (InitFunctionInstantiation(New, Tmpl))
    return true;

  if (isa<CXXDestructorDecl>(New) && SemaRef.getLangOpts().CPlusPlus11)
    SemaRef.AdjustDestructorExceptionSpec(cast<CXXDestructorDecl>(New));

  New->setAccess(Tmpl->getAccess());
  if (Tmpl->isVirtualAsWritten())
    New->setVirtualAsWritten(true);

  // FIXME: New needs a pointer to Tmpl
  return false;
}

bool TemplateDeclInstantiator::SubstDefaultedFunction(FunctionDecl *New,
                                                      FunctionDecl *Tmpl) {
  // Transfer across any unqualified lookups.
  if (auto *DFI = Tmpl->getDefaultedFunctionInfo()) {
    SmallVector<DeclAccessPair, 32> Lookups;
    Lookups.reserve(DFI->getUnqualifiedLookups().size());
    bool AnyChanged = false;
    for (DeclAccessPair DA : DFI->getUnqualifiedLookups()) {
      NamedDecl *D = SemaRef.FindInstantiatedDecl(New->getLocation(),
                                                  DA.getDecl(), TemplateArgs);
      if (!D)
        return true;
      AnyChanged |= (D != DA.getDecl());
      Lookups.push_back(DeclAccessPair::make(D, DA.getAccess()));
    }

    // It's unlikely that substitution will change any declarations. Don't
    // store an unnecessary copy in that case.
    New->setDefaultedFunctionInfo(
        AnyChanged ? FunctionDecl::DefaultedFunctionInfo::Create(
                         SemaRef.Context, Lookups)
                   : DFI);
  }

  SemaRef.SetDeclDefaulted(New, Tmpl->getLocation());
  return false;
}

/// Instantiate (or find existing instantiation of) a function template with a
/// given set of template arguments.
///
/// Usually this should not be used, and template argument deduction should be
/// used in its place.
FunctionDecl *
Sema::InstantiateFunctionDeclaration(FunctionTemplateDecl *FTD,
                                     const TemplateArgumentList *Args,
                                     SourceLocation Loc) {
  FunctionDecl *FD = FTD->getTemplatedDecl();

  sema::TemplateDeductionInfo Info(Loc);
  InstantiatingTemplate Inst(
      *this, Loc, FTD, Args->asArray(),
      CodeSynthesisContext::ExplicitTemplateArgumentSubstitution, Info);
  if (Inst.isInvalid())
    return nullptr;

  ContextRAII SavedContext(*this, FD);
  MultiLevelTemplateArgumentList MArgs(*Args);

  return cast_or_null<FunctionDecl>(SubstDecl(FD, FD->getParent(), MArgs));
}

/// Instantiate the definition of the given function from its
/// template.
///
/// \param PointOfInstantiation the point at which the instantiation was
/// required. Note that this is not precisely a "point of instantiation"
/// for the function, but it's close.
///
/// \param Function the already-instantiated declaration of a
/// function template specialization or member function of a class template
/// specialization.
///
/// \param Recursive if true, recursively instantiates any functions that
/// are required by this instantiation.
///
/// \param DefinitionRequired if true, then we are performing an explicit
/// instantiation where the body of the function is required. Complain if
/// there is no such body.
void Sema::InstantiateFunctionDefinition(SourceLocation PointOfInstantiation,
                                         FunctionDecl *Function,
                                         bool Recursive,
                                         bool DefinitionRequired,
                                         bool AtEndOfTU) {
  if (Function->isInvalidDecl() || isa<CXXDeductionGuideDecl>(Function))
    return;

  // Never instantiate an explicit specialization except if it is a class scope
  // explicit specialization.
  TemplateSpecializationKind TSK =
      Function->getTemplateSpecializationKindForInstantiation();
  if (TSK == TSK_ExplicitSpecialization)
    return;

  // Don't instantiate a definition if we already have one.
  const FunctionDecl *ExistingDefn = nullptr;
  if (Function->isDefined(ExistingDefn,
                          /*CheckForPendingFriendDefinition=*/true)) {
    if (ExistingDefn->isThisDeclarationADefinition())
      return;

    // If we're asked to instantiate a function whose body comes from an
    // instantiated friend declaration, attach the instantiated body to the
    // corresponding declaration of the function.
    assert(ExistingDefn->isThisDeclarationInstantiatedFromAFriendDefinition());
    Function = const_cast<FunctionDecl*>(ExistingDefn);
  }

  // Find the function body that we'll be substituting.
  const FunctionDecl *PatternDecl = Function->getTemplateInstantiationPattern();
  assert(PatternDecl && "instantiating a non-template");

  const FunctionDecl *PatternDef = PatternDecl->getDefinition();
  Stmt *Pattern = nullptr;
  if (PatternDef) {
    Pattern = PatternDef->getBody(PatternDef);
    PatternDecl = PatternDef;
    if (PatternDef->willHaveBody())
      PatternDef = nullptr;
  }

  // FIXME: We need to track the instantiation stack in order to know which
  // definitions should be visible within this instantiation.
  if (DiagnoseUninstantiableTemplate(PointOfInstantiation, Function,
                                Function->getInstantiatedFromMemberFunction(),
                                     PatternDecl, PatternDef, TSK,
                                     /*Complain*/DefinitionRequired)) {
    if (DefinitionRequired)
      Function->setInvalidDecl();
    else if (TSK == TSK_ExplicitInstantiationDefinition) {
      // Try again at the end of the translation unit (at which point a
      // definition will be required).
      assert(!Recursive);
      Function->setInstantiationIsPending(true);
      PendingInstantiations.push_back(
        std::make_pair(Function, PointOfInstantiation));
    } else if (TSK == TSK_ImplicitInstantiation) {
      if (AtEndOfTU && !getDiagnostics().hasErrorOccurred() &&
          !getSourceManager().isInSystemHeader(PatternDecl->getBeginLoc())) {
        Diag(PointOfInstantiation, diag::warn_func_template_missing)
          << Function;
        Diag(PatternDecl->getLocation(), diag::note_forward_template_decl);
        if (getLangOpts().CPlusPlus11)
          Diag(PointOfInstantiation, diag::note_inst_declaration_hint)
            << Function;
      }
    }

    return;
  }

  // Postpone late parsed template instantiations.
  if (PatternDecl->isLateTemplateParsed() &&
      !LateTemplateParser) {
    Function->setInstantiationIsPending(true);
    LateParsedInstantiations.push_back(
        std::make_pair(Function, PointOfInstantiation));
    return;
  }

  llvm::TimeTraceScope TimeScope("InstantiateFunction", [&]() {
    std::string Name;
    llvm::raw_string_ostream OS(Name);
    Function->getNameForDiagnostic(OS, getPrintingPolicy(),
                                   /*Qualified=*/true);
    return Name;
  });

  // If we're performing recursive template instantiation, create our own
  // queue of pending implicit instantiations that we will instantiate later,
  // while we're still within our own instantiation context.
  // This has to happen before LateTemplateParser below is called, so that
  // it marks vtables used in late parsed templates as used.
  GlobalEagerInstantiationScope GlobalInstantiations(*this,
                                                     /*Enabled=*/Recursive);
  LocalEagerInstantiationScope LocalInstantiations(*this);

  // Call the LateTemplateParser callback if there is a need to late parse
  // a templated function definition.
  if (!Pattern && PatternDecl->isLateTemplateParsed() &&
      LateTemplateParser) {
    // FIXME: Optimize to allow individual templates to be deserialized.
    if (PatternDecl->isFromASTFile())
      ExternalSource->ReadLateParsedTemplates(LateParsedTemplateMap);

    auto LPTIter = LateParsedTemplateMap.find(PatternDecl);
    assert(LPTIter != LateParsedTemplateMap.end() &&
           "missing LateParsedTemplate");
    LateTemplateParser(OpaqueParser, *LPTIter->second);
    Pattern = PatternDecl->getBody(PatternDecl);
  }

  // Note, we should never try to instantiate a deleted function template.
  assert((Pattern || PatternDecl->isDefaulted() ||
          PatternDecl->hasSkippedBody()) &&
         "unexpected kind of function template definition");

  // C++1y [temp.explicit]p10:
  //   Except for inline functions, declarations with types deduced from their
  //   initializer or return value, and class template specializations, other
  //   explicit instantiation declarations have the effect of suppressing the
  //   implicit instantiation of the entity to which they refer.
  if (TSK == TSK_ExplicitInstantiationDeclaration &&
      !PatternDecl->isInlined() &&
      !PatternDecl->getReturnType()->getContainedAutoType())
    return;

  if (PatternDecl->isInlined()) {
    // Function, and all later redeclarations of it (from imported modules,
    // for instance), are now implicitly inline.
    for (auto *D = Function->getMostRecentDecl(); /**/;
         D = D->getPreviousDecl()) {
      D->setImplicitlyInline();
      if (D == Function)
        break;
    }
  }

  InstantiatingTemplate Inst(*this, PointOfInstantiation, Function);
  if (Inst.isInvalid() || Inst.isAlreadyInstantiating())
    return;
  PrettyDeclStackTraceEntry CrashInfo(Context, Function, SourceLocation(),
                                      "instantiating function definition");

  // The instantiation is visible here, even if it was first declared in an
  // unimported module.
  Function->setVisibleDespiteOwningModule();

  // Copy the inner loc start from the pattern.
  Function->setInnerLocStart(PatternDecl->getInnerLocStart());

  EnterExpressionEvaluationContext EvalContext(
      *this, Sema::ExpressionEvaluationContext::PotentiallyEvaluated);

  // Introduce a new scope where local variable instantiations will be
  // recorded, unless we're actually a member function within a local
  // class, in which case we need to merge our results with the parent
  // scope (of the enclosing function).
  bool MergeWithParentScope = false;
  if (CXXRecordDecl *Rec = dyn_cast<CXXRecordDecl>(Function->getDeclContext()))
    MergeWithParentScope = Rec->isLocalClass();

  LocalInstantiationScope Scope(*this, MergeWithParentScope);

  if (PatternDecl->isDefaulted())
    SetDeclDefaulted(Function, PatternDecl->getLocation());
  else {
    MultiLevelTemplateArgumentList TemplateArgs =
      getTemplateInstantiationArgs(Function, nullptr, false, PatternDecl);

    // Substitute into the qualifier; we can get a substitution failure here
    // through evil use of alias templates.
    // FIXME: Is CurContext correct for this? Should we go to the (instantiation
    // of the) lexical context of the pattern?
    SubstQualifier(*this, PatternDecl, Function, TemplateArgs);

    ActOnStartOfFunctionDef(nullptr, Function);

    // Enter the scope of this instantiation. We don't use
    // PushDeclContext because we don't have a scope.
    Sema::ContextRAII savedContext(*this, Function);

    if (addInstantiatedParametersToScope(*this, Function, PatternDecl, Scope,
                                         TemplateArgs))
      return;

    StmtResult Body;
    if (PatternDecl->hasSkippedBody()) {
      ActOnSkippedFunctionBody(Function);
      Body = nullptr;
    } else {
      if (CXXConstructorDecl *Ctor = dyn_cast<CXXConstructorDecl>(Function)) {
        // If this is a constructor, instantiate the member initializers.
        InstantiateMemInitializers(Ctor, cast<CXXConstructorDecl>(PatternDecl),
                                   TemplateArgs);

        // If this is an MS ABI dllexport default constructor, instantiate any
        // default arguments.
        if (Context.getTargetInfo().getCXXABI().isMicrosoft() &&
            Ctor->isDefaultConstructor()) {
          InstantiateDefaultCtorDefaultArgs(Ctor);
        }
      }

      // Instantiate the function body.
      Body = SubstStmt(Pattern, TemplateArgs);

      if (Body.isInvalid())
        Function->setInvalidDecl();
    }
    // FIXME: finishing the function body while in an expression evaluation
    // context seems wrong. Investigate more.
    ActOnFinishFunctionBody(Function, Body.get(), /*IsInstantiation=*/true);

    PerformDependentDiagnostics(PatternDecl, TemplateArgs);

    if (auto *Listener = getASTMutationListener())
      Listener->FunctionDefinitionInstantiated(Function);

    savedContext.pop();
  }

  DeclGroupRef DG(Function);
  Consumer.HandleTopLevelDecl(DG);

  // This class may have local implicit instantiations that need to be
  // instantiation within this scope.
  LocalInstantiations.perform();
  Scope.Exit();
  GlobalInstantiations.perform();
}

VarTemplateSpecializationDecl *Sema::BuildVarTemplateInstantiation(
    VarTemplateDecl *VarTemplate, VarDecl *FromVar,
    const TemplateArgumentList &TemplateArgList,
    const TemplateArgumentListInfo &TemplateArgsInfo,
    SmallVectorImpl<TemplateArgument> &Converted,
    SourceLocation PointOfInstantiation,
    LateInstantiatedAttrVec *LateAttrs,
    LocalInstantiationScope *StartingScope) {
  if (FromVar->isInvalidDecl())
    return nullptr;

  InstantiatingTemplate Inst(*this, PointOfInstantiation, FromVar);
  if (Inst.isInvalid())
    return nullptr;

  MultiLevelTemplateArgumentList TemplateArgLists;
  TemplateArgLists.addOuterTemplateArguments(&TemplateArgList);

  // Instantiate the first declaration of the variable template: for a partial
  // specialization of a static data member template, the first declaration may
  // or may not be the declaration in the class; if it's in the class, we want
  // to instantiate a member in the class (a declaration), and if it's outside,
  // we want to instantiate a definition.
  //
  // If we're instantiating an explicitly-specialized member template or member
  // partial specialization, don't do this. The member specialization completely
  // replaces the original declaration in this case.
  bool IsMemberSpec = false;
  if (VarTemplatePartialSpecializationDecl *PartialSpec =
          dyn_cast<VarTemplatePartialSpecializationDecl>(FromVar))
    IsMemberSpec = PartialSpec->isMemberSpecialization();
  else if (VarTemplateDecl *FromTemplate = FromVar->getDescribedVarTemplate())
    IsMemberSpec = FromTemplate->isMemberSpecialization();
  if (!IsMemberSpec)
    FromVar = FromVar->getFirstDecl();

  MultiLevelTemplateArgumentList MultiLevelList(TemplateArgList);
  TemplateDeclInstantiator Instantiator(*this, FromVar->getDeclContext(),
                                        MultiLevelList);

  // TODO: Set LateAttrs and StartingScope ...

  return cast_or_null<VarTemplateSpecializationDecl>(
      Instantiator.VisitVarTemplateSpecializationDecl(
          VarTemplate, FromVar, TemplateArgsInfo, Converted));
}

/// Instantiates a variable template specialization by completing it
/// with appropriate type information and initializer.
VarTemplateSpecializationDecl *Sema::CompleteVarTemplateSpecializationDecl(
    VarTemplateSpecializationDecl *VarSpec, VarDecl *PatternDecl,
    const MultiLevelTemplateArgumentList &TemplateArgs) {
  assert(PatternDecl->isThisDeclarationADefinition() &&
         "don't have a definition to instantiate from");

  // Do substitution on the type of the declaration
  TypeSourceInfo *DI =
      SubstType(PatternDecl->getTypeSourceInfo(), TemplateArgs,
                PatternDecl->getTypeSpecStartLoc(), PatternDecl->getDeclName());
  if (!DI)
    return nullptr;

  // Update the type of this variable template specialization.
  VarSpec->setType(DI->getType());

  // Convert the declaration into a definition now.
  VarSpec->setCompleteDefinition();

  // Instantiate the initializer.
  InstantiateVariableInitializer(VarSpec, PatternDecl, TemplateArgs);

  if (getLangOpts().OpenCL)
    deduceOpenCLAddressSpace(VarSpec);

  return VarSpec;
}

/// BuildVariableInstantiation - Used after a new variable has been created.
/// Sets basic variable data and decides whether to postpone the
/// variable instantiation.
void Sema::BuildVariableInstantiation(
    VarDecl *NewVar, VarDecl *OldVar,
    const MultiLevelTemplateArgumentList &TemplateArgs,
    LateInstantiatedAttrVec *LateAttrs, DeclContext *Owner,
    LocalInstantiationScope *StartingScope,
    bool InstantiatingVarTemplate,
    VarTemplateSpecializationDecl *PrevDeclForVarTemplateSpecialization) {
  // Instantiating a partial specialization to produce a partial
  // specialization.
  bool InstantiatingVarTemplatePartialSpec =
      isa<VarTemplatePartialSpecializationDecl>(OldVar) &&
      isa<VarTemplatePartialSpecializationDecl>(NewVar);
  // Instantiating from a variable template (or partial specialization) to
  // produce a variable template specialization.
  bool InstantiatingSpecFromTemplate =
      isa<VarTemplateSpecializationDecl>(NewVar) &&
      (OldVar->getDescribedVarTemplate() ||
       isa<VarTemplatePartialSpecializationDecl>(OldVar));

  // If we are instantiating a local extern declaration, the
  // instantiation belongs lexically to the containing function.
  // If we are instantiating a static data member defined
  // out-of-line, the instantiation will have the same lexical
  // context (which will be a namespace scope) as the template.
  if (OldVar->isLocalExternDecl()) {
    NewVar->setLocalExternDecl();
    NewVar->setLexicalDeclContext(Owner);
  } else if (OldVar->isOutOfLine())
    NewVar->setLexicalDeclContext(OldVar->getLexicalDeclContext());
  NewVar->setTSCSpec(OldVar->getTSCSpec());
  NewVar->setInitStyle(OldVar->getInitStyle());
  NewVar->setCXXForRangeDecl(OldVar->isCXXForRangeDecl());
  NewVar->setObjCForDecl(OldVar->isObjCForDecl());
  NewVar->setConstexpr(OldVar->isConstexpr());
  MaybeAddCUDAConstantAttr(NewVar);
  NewVar->setInitCapture(OldVar->isInitCapture());
  NewVar->setPreviousDeclInSameBlockScope(
      OldVar->isPreviousDeclInSameBlockScope());
  NewVar->setAccess(OldVar->getAccess());

  if (!OldVar->isStaticDataMember()) {
    if (OldVar->isUsed(false))
      NewVar->setIsUsed();
    NewVar->setReferenced(OldVar->isReferenced());
  }

  InstantiateAttrs(TemplateArgs, OldVar, NewVar, LateAttrs, StartingScope);

  LookupResult Previous(
      *this, NewVar->getDeclName(), NewVar->getLocation(),
      NewVar->isLocalExternDecl() ? Sema::LookupRedeclarationWithLinkage
                                  : Sema::LookupOrdinaryName,
      NewVar->isLocalExternDecl() ? Sema::ForExternalRedeclaration
                                  : forRedeclarationInCurContext());

  if (NewVar->isLocalExternDecl() && OldVar->getPreviousDecl() &&
      (!OldVar->getPreviousDecl()->getDeclContext()->isDependentContext() ||
       OldVar->getPreviousDecl()->getDeclContext()==OldVar->getDeclContext())) {
    // We have a previous declaration. Use that one, so we merge with the
    // right type.
    if (NamedDecl *NewPrev = FindInstantiatedDecl(
            NewVar->getLocation(), OldVar->getPreviousDecl(), TemplateArgs))
      Previous.addDecl(NewPrev);
  } else if (!isa<VarTemplateSpecializationDecl>(NewVar) &&
             OldVar->hasLinkage()) {
    LookupQualifiedName(Previous, NewVar->getDeclContext(), false);
  } else if (PrevDeclForVarTemplateSpecialization) {
    Previous.addDecl(PrevDeclForVarTemplateSpecialization);
  }
  CheckVariableDeclaration(NewVar, Previous);

  if (!InstantiatingVarTemplate) {
    NewVar->getLexicalDeclContext()->addHiddenDecl(NewVar);
    if (!NewVar->isLocalExternDecl() || !NewVar->getPreviousDecl())
      NewVar->getDeclContext()->makeDeclVisibleInContext(NewVar);
  }

  if (!OldVar->isOutOfLine()) {
    if (NewVar->getDeclContext()->isFunctionOrMethod())
      CurrentInstantiationScope->InstantiatedLocal(OldVar, NewVar);
  }

  // Link instantiations of static data members back to the template from
  // which they were instantiated.
  //
  // Don't do this when instantiating a template (we link the template itself
  // back in that case) nor when instantiating a static data member template
  // (that's not a member specialization).
  if (NewVar->isStaticDataMember() && !InstantiatingVarTemplate &&
      !InstantiatingSpecFromTemplate)
    NewVar->setInstantiationOfStaticDataMember(OldVar,
                                               TSK_ImplicitInstantiation);

  // If the pattern is an (in-class) explicit specialization, then the result
  // is also an explicit specialization.
  if (VarTemplateSpecializationDecl *OldVTSD =
          dyn_cast<VarTemplateSpecializationDecl>(OldVar)) {
    if (OldVTSD->getSpecializationKind() == TSK_ExplicitSpecialization &&
        !isa<VarTemplatePartialSpecializationDecl>(OldVTSD))
      cast<VarTemplateSpecializationDecl>(NewVar)->setSpecializationKind(
          TSK_ExplicitSpecialization);
  }

  // Forward the mangling number from the template to the instantiated decl.
  Context.setManglingNumber(NewVar, Context.getManglingNumber(OldVar));
  Context.setStaticLocalNumber(NewVar, Context.getStaticLocalNumber(OldVar));

  // Figure out whether to eagerly instantiate the initializer.
  if (InstantiatingVarTemplate || InstantiatingVarTemplatePartialSpec) {
    // We're producing a template. Don't instantiate the initializer yet.
  } else if (NewVar->getType()->isUndeducedType()) {
    // We need the type to complete the declaration of the variable.
    InstantiateVariableInitializer(NewVar, OldVar, TemplateArgs);
  } else if (InstantiatingSpecFromTemplate ||
             (OldVar->isInline() && OldVar->isThisDeclarationADefinition() &&
              !NewVar->isThisDeclarationADefinition())) {
    // Delay instantiation of the initializer for variable template
    // specializations or inline static data members until a definition of the
    // variable is needed.
  } else {
    InstantiateVariableInitializer(NewVar, OldVar, TemplateArgs);
  }

  // Diagnose unused local variables with dependent types, where the diagnostic
  // will have been deferred.
  if (!NewVar->isInvalidDecl() &&
      NewVar->getDeclContext()->isFunctionOrMethod() &&
      OldVar->getType()->isDependentType())
    DiagnoseUnusedDecl(NewVar);
}

/// Instantiate the initializer of a variable.
void Sema::InstantiateVariableInitializer(
    VarDecl *Var, VarDecl *OldVar,
    const MultiLevelTemplateArgumentList &TemplateArgs) {
  if (ASTMutationListener *L = getASTContext().getASTMutationListener())
    L->VariableDefinitionInstantiated(Var);

  // We propagate the 'inline' flag with the initializer, because it
  // would otherwise imply that the variable is a definition for a
  // non-static data member.
  if (OldVar->isInlineSpecified())
    Var->setInlineSpecified();
  else if (OldVar->isInline())
    Var->setImplicitlyInline();

  if (OldVar->getInit()) {
    EnterExpressionEvaluationContext Evaluated(
        *this, Sema::ExpressionEvaluationContext::PotentiallyEvaluated, Var);

    // Instantiate the initializer.
    ExprResult Init;

    {
      ContextRAII SwitchContext(*this, Var->getDeclContext());
      Init = SubstInitializer(OldVar->getInit(), TemplateArgs,
                              OldVar->getInitStyle() == VarDecl::CallInit);
    }

    if (!Init.isInvalid()) {
      Expr *InitExpr = Init.get();

      if (Var->hasAttr<DLLImportAttr>() &&
          (!InitExpr ||
           !InitExpr->isConstantInitializer(getASTContext(), false))) {
        // Do not dynamically initialize dllimport variables.
      } else if (InitExpr) {
        bool DirectInit = OldVar->isDirectInit();
        AddInitializerToDecl(Var, InitExpr, DirectInit);
      } else
        ActOnUninitializedDecl(Var);
    } else {
      // FIXME: Not too happy about invalidating the declaration
      // because of a bogus initializer.
      Var->setInvalidDecl();
    }
  } else {
    // `inline` variables are a definition and declaration all in one; we won't
    // pick up an initializer from anywhere else.
    if (Var->isStaticDataMember() && !Var->isInline()) {
      if (!Var->isOutOfLine())
        return;

      // If the declaration inside the class had an initializer, don't add
      // another one to the out-of-line definition.
      if (OldVar->getFirstDecl()->hasInit())
        return;
    }

    // We'll add an initializer to a for-range declaration later.
    if (Var->isCXXForRangeDecl() || Var->isObjCForDecl())
      return;

    ActOnUninitializedDecl(Var);
  }

  if (getLangOpts().CUDA)
    checkAllowedCUDAInitializer(Var);

  if (getLangOpts().SYCLIsDevice && !checkAllowedSYCLInitializer(Var))
    SYCLDiagIfDeviceCode(Var->getLocation(), diag::err_sycl_restrict)
        << Sema::KernelConstStaticVariable;
}

/// Instantiate the definition of the given variable from its
/// template.
///
/// \param PointOfInstantiation the point at which the instantiation was
/// required. Note that this is not precisely a "point of instantiation"
/// for the variable, but it's close.
///
/// \param Var the already-instantiated declaration of a templated variable.
///
/// \param Recursive if true, recursively instantiates any functions that
/// are required by this instantiation.
///
/// \param DefinitionRequired if true, then we are performing an explicit
/// instantiation where a definition of the variable is required. Complain
/// if there is no such definition.
void Sema::InstantiateVariableDefinition(SourceLocation PointOfInstantiation,
                                         VarDecl *Var, bool Recursive,
                                      bool DefinitionRequired, bool AtEndOfTU) {
  if (Var->isInvalidDecl())
    return;

  // Never instantiate an explicitly-specialized entity.
  TemplateSpecializationKind TSK =
      Var->getTemplateSpecializationKindForInstantiation();
  if (TSK == TSK_ExplicitSpecialization)
    return;

  // Find the pattern and the arguments to substitute into it.
  VarDecl *PatternDecl = Var->getTemplateInstantiationPattern();
  assert(PatternDecl && "no pattern for templated variable");
  MultiLevelTemplateArgumentList TemplateArgs =
      getTemplateInstantiationArgs(Var);

  VarTemplateSpecializationDecl *VarSpec =
      dyn_cast<VarTemplateSpecializationDecl>(Var);
  if (VarSpec) {
    // If this is a static data member template, there might be an
    // uninstantiated initializer on the declaration. If so, instantiate
    // it now.
    //
    // FIXME: This largely duplicates what we would do below. The difference
    // is that along this path we may instantiate an initializer from an
    // in-class declaration of the template and instantiate the definition
    // from a separate out-of-class definition.
    if (PatternDecl->isStaticDataMember() &&
        (PatternDecl = PatternDecl->getFirstDecl())->hasInit() &&
        !Var->hasInit()) {
      // FIXME: Factor out the duplicated instantiation context setup/tear down
      // code here.
      InstantiatingTemplate Inst(*this, PointOfInstantiation, Var);
      if (Inst.isInvalid() || Inst.isAlreadyInstantiating())
        return;
      PrettyDeclStackTraceEntry CrashInfo(Context, Var, SourceLocation(),
                                          "instantiating variable initializer");

      // The instantiation is visible here, even if it was first declared in an
      // unimported module.
      Var->setVisibleDespiteOwningModule();

      // If we're performing recursive template instantiation, create our own
      // queue of pending implicit instantiations that we will instantiate
      // later, while we're still within our own instantiation context.
      GlobalEagerInstantiationScope GlobalInstantiations(*this,
                                                         /*Enabled=*/Recursive);
      LocalInstantiationScope Local(*this);
      LocalEagerInstantiationScope LocalInstantiations(*this);

      // Enter the scope of this instantiation. We don't use
      // PushDeclContext because we don't have a scope.
      ContextRAII PreviousContext(*this, Var->getDeclContext());
      InstantiateVariableInitializer(Var, PatternDecl, TemplateArgs);
      PreviousContext.pop();

      // This variable may have local implicit instantiations that need to be
      // instantiated within this scope.
      LocalInstantiations.perform();
      Local.Exit();
      GlobalInstantiations.perform();
    }
  } else {
    assert(Var->isStaticDataMember() && PatternDecl->isStaticDataMember() &&
           "not a static data member?");
  }

  VarDecl *Def = PatternDecl->getDefinition(getASTContext());

  // If we don't have a definition of the variable template, we won't perform
  // any instantiation. Rather, we rely on the user to instantiate this
  // definition (or provide a specialization for it) in another translation
  // unit.
  if (!Def && !DefinitionRequired) {
    if (TSK == TSK_ExplicitInstantiationDefinition) {
      PendingInstantiations.push_back(
        std::make_pair(Var, PointOfInstantiation));
    } else if (TSK == TSK_ImplicitInstantiation) {
      // Warn about missing definition at the end of translation unit.
      if (AtEndOfTU && !getDiagnostics().hasErrorOccurred() &&
          !getSourceManager().isInSystemHeader(PatternDecl->getBeginLoc())) {
        Diag(PointOfInstantiation, diag::warn_var_template_missing)
          << Var;
        Diag(PatternDecl->getLocation(), diag::note_forward_template_decl);
        if (getLangOpts().CPlusPlus11)
          Diag(PointOfInstantiation, diag::note_inst_declaration_hint) << Var;
      }
      return;
    }
  }

  // FIXME: We need to track the instantiation stack in order to know which
  // definitions should be visible within this instantiation.
  // FIXME: Produce diagnostics when Var->getInstantiatedFromStaticDataMember().
  if (DiagnoseUninstantiableTemplate(PointOfInstantiation, Var,
                                     /*InstantiatedFromMember*/false,
                                     PatternDecl, Def, TSK,
                                     /*Complain*/DefinitionRequired))
    return;

  // C++11 [temp.explicit]p10:
  //   Except for inline functions, const variables of literal types, variables
  //   of reference types, [...] explicit instantiation declarations
  //   have the effect of suppressing the implicit instantiation of the entity
  //   to which they refer.
  //
  // FIXME: That's not exactly the same as "might be usable in constant
  // expressions", which only allows constexpr variables and const integral
  // types, not arbitrary const literal types.
  if (TSK == TSK_ExplicitInstantiationDeclaration &&
      !Var->mightBeUsableInConstantExpressions(getASTContext()))
    return;

  // Make sure to pass the instantiated variable to the consumer at the end.
  struct PassToConsumerRAII {
    Sema &SemaRef;
    ASTConsumer &Consumer;
    VarDecl *Var;

    PassToConsumerRAII(Sema &SemaRef, ASTConsumer &Consumer, VarDecl *Var)
        : SemaRef(SemaRef), Consumer(Consumer), Var(Var) {}

    ~PassToConsumerRAII() {
      // Do not explicitly emit non-const static data member definitions
      // on SYCL device.
      if (!SemaRef.getLangOpts().SYCLIsDevice || !Var->isStaticDataMember() ||
          Var->isConstexpr() ||
          (Var->getType().isConstQualified() && Var->getInit() &&
           Var->getInit()->isConstantInitializer(SemaRef.getASTContext(),
                                                 false)))
        Consumer.HandleCXXStaticMemberVarInstantiation(Var);
    }
  } PassToConsumerRAII(*this, Consumer, Var);

  // If we already have a definition, we're done.
  if (VarDecl *Def = Var->getDefinition()) {
    // We may be explicitly instantiating something we've already implicitly
    // instantiated.
    Def->setTemplateSpecializationKind(Var->getTemplateSpecializationKind(),
                                       PointOfInstantiation);
    return;
  }

  InstantiatingTemplate Inst(*this, PointOfInstantiation, Var);
  if (Inst.isInvalid() || Inst.isAlreadyInstantiating())
    return;
  PrettyDeclStackTraceEntry CrashInfo(Context, Var, SourceLocation(),
                                      "instantiating variable definition");

  // If we're performing recursive template instantiation, create our own
  // queue of pending implicit instantiations that we will instantiate later,
  // while we're still within our own instantiation context.
  GlobalEagerInstantiationScope GlobalInstantiations(*this,
                                                     /*Enabled=*/Recursive);

  // Enter the scope of this instantiation. We don't use
  // PushDeclContext because we don't have a scope.
  ContextRAII PreviousContext(*this, Var->getDeclContext());
  LocalInstantiationScope Local(*this);

  LocalEagerInstantiationScope LocalInstantiations(*this);

  VarDecl *OldVar = Var;
  if (Def->isStaticDataMember() && !Def->isOutOfLine()) {
    // We're instantiating an inline static data member whose definition was
    // provided inside the class.
    InstantiateVariableInitializer(Var, Def, TemplateArgs);
  } else if (!VarSpec) {
    Var = cast_or_null<VarDecl>(SubstDecl(Def, Var->getDeclContext(),
                                          TemplateArgs));
  } else if (Var->isStaticDataMember() &&
             Var->getLexicalDeclContext()->isRecord()) {
    // We need to instantiate the definition of a static data member template,
    // and all we have is the in-class declaration of it. Instantiate a separate
    // declaration of the definition.
    TemplateDeclInstantiator Instantiator(*this, Var->getDeclContext(),
                                          TemplateArgs);
    Var = cast_or_null<VarDecl>(Instantiator.VisitVarTemplateSpecializationDecl(
        VarSpec->getSpecializedTemplate(), Def, VarSpec->getTemplateArgsInfo(),
        VarSpec->getTemplateArgs().asArray(), VarSpec));
    if (Var) {
      llvm::PointerUnion<VarTemplateDecl *,
                         VarTemplatePartialSpecializationDecl *> PatternPtr =
          VarSpec->getSpecializedTemplateOrPartial();
      if (VarTemplatePartialSpecializationDecl *Partial =
          PatternPtr.dyn_cast<VarTemplatePartialSpecializationDecl *>())
        cast<VarTemplateSpecializationDecl>(Var)->setInstantiationOf(
            Partial, &VarSpec->getTemplateInstantiationArgs());

      // Attach the initializer.
      InstantiateVariableInitializer(Var, Def, TemplateArgs);
    }
  } else
    // Complete the existing variable's definition with an appropriately
    // substituted type and initializer.
    Var = CompleteVarTemplateSpecializationDecl(VarSpec, Def, TemplateArgs);

  PreviousContext.pop();

  if (Var) {
    PassToConsumerRAII.Var = Var;
    Var->setTemplateSpecializationKind(OldVar->getTemplateSpecializationKind(),
                                       OldVar->getPointOfInstantiation());
  }

  // This variable may have local implicit instantiations that need to be
  // instantiated within this scope.
  LocalInstantiations.perform();
  Local.Exit();
  GlobalInstantiations.perform();
}

void
Sema::InstantiateMemInitializers(CXXConstructorDecl *New,
                                 const CXXConstructorDecl *Tmpl,
                           const MultiLevelTemplateArgumentList &TemplateArgs) {

  SmallVector<CXXCtorInitializer*, 4> NewInits;
  bool AnyErrors = Tmpl->isInvalidDecl();

  // Instantiate all the initializers.
  for (const auto *Init : Tmpl->inits()) {
    // Only instantiate written initializers, let Sema re-construct implicit
    // ones.
    if (!Init->isWritten())
      continue;

    SourceLocation EllipsisLoc;

    if (Init->isPackExpansion()) {
      // This is a pack expansion. We should expand it now.
      TypeLoc BaseTL = Init->getTypeSourceInfo()->getTypeLoc();
      SmallVector<UnexpandedParameterPack, 4> Unexpanded;
      collectUnexpandedParameterPacks(BaseTL, Unexpanded);
      collectUnexpandedParameterPacks(Init->getInit(), Unexpanded);
      bool ShouldExpand = false;
      bool RetainExpansion = false;
      Optional<unsigned> NumExpansions;
      if (CheckParameterPacksForExpansion(Init->getEllipsisLoc(),
                                          BaseTL.getSourceRange(),
                                          Unexpanded,
                                          TemplateArgs, ShouldExpand,
                                          RetainExpansion,
                                          NumExpansions)) {
        AnyErrors = true;
        New->setInvalidDecl();
        continue;
      }
      assert(ShouldExpand && "Partial instantiation of base initializer?");

      // Loop over all of the arguments in the argument pack(s),
      for (unsigned I = 0; I != *NumExpansions; ++I) {
        Sema::ArgumentPackSubstitutionIndexRAII SubstIndex(*this, I);

        // Instantiate the initializer.
        ExprResult TempInit = SubstInitializer(Init->getInit(), TemplateArgs,
                                               /*CXXDirectInit=*/true);
        if (TempInit.isInvalid()) {
          AnyErrors = true;
          break;
        }

        // Instantiate the base type.
        TypeSourceInfo *BaseTInfo = SubstType(Init->getTypeSourceInfo(),
                                              TemplateArgs,
                                              Init->getSourceLocation(),
                                              New->getDeclName());
        if (!BaseTInfo) {
          AnyErrors = true;
          break;
        }

        // Build the initializer.
        MemInitResult NewInit = BuildBaseInitializer(BaseTInfo->getType(),
                                                     BaseTInfo, TempInit.get(),
                                                     New->getParent(),
                                                     SourceLocation());
        if (NewInit.isInvalid()) {
          AnyErrors = true;
          break;
        }

        NewInits.push_back(NewInit.get());
      }

      continue;
    }

    // Instantiate the initializer.
    ExprResult TempInit = SubstInitializer(Init->getInit(), TemplateArgs,
                                           /*CXXDirectInit=*/true);
    if (TempInit.isInvalid()) {
      AnyErrors = true;
      continue;
    }

    MemInitResult NewInit;
    if (Init->isDelegatingInitializer() || Init->isBaseInitializer()) {
      TypeSourceInfo *TInfo = SubstType(Init->getTypeSourceInfo(),
                                        TemplateArgs,
                                        Init->getSourceLocation(),
                                        New->getDeclName());
      if (!TInfo) {
        AnyErrors = true;
        New->setInvalidDecl();
        continue;
      }

      if (Init->isBaseInitializer())
        NewInit = BuildBaseInitializer(TInfo->getType(), TInfo, TempInit.get(),
                                       New->getParent(), EllipsisLoc);
      else
        NewInit = BuildDelegatingInitializer(TInfo, TempInit.get(),
                                  cast<CXXRecordDecl>(CurContext->getParent()));
    } else if (Init->isMemberInitializer()) {
      FieldDecl *Member = cast_or_null<FieldDecl>(FindInstantiatedDecl(
                                                     Init->getMemberLocation(),
                                                     Init->getMember(),
                                                     TemplateArgs));
      if (!Member) {
        AnyErrors = true;
        New->setInvalidDecl();
        continue;
      }

      NewInit = BuildMemberInitializer(Member, TempInit.get(),
                                       Init->getSourceLocation());
    } else if (Init->isIndirectMemberInitializer()) {
      IndirectFieldDecl *IndirectMember =
         cast_or_null<IndirectFieldDecl>(FindInstantiatedDecl(
                                 Init->getMemberLocation(),
                                 Init->getIndirectMember(), TemplateArgs));

      if (!IndirectMember) {
        AnyErrors = true;
        New->setInvalidDecl();
        continue;
      }

      NewInit = BuildMemberInitializer(IndirectMember, TempInit.get(),
                                       Init->getSourceLocation());
    }

    if (NewInit.isInvalid()) {
      AnyErrors = true;
      New->setInvalidDecl();
    } else {
      NewInits.push_back(NewInit.get());
    }
  }

  // Assign all the initializers to the new constructor.
  ActOnMemInitializers(New,
                       /*FIXME: ColonLoc */
                       SourceLocation(),
                       NewInits,
                       AnyErrors);
}

// TODO: this could be templated if the various decl types used the
// same method name.
static bool isInstantiationOf(ClassTemplateDecl *Pattern,
                              ClassTemplateDecl *Instance) {
  Pattern = Pattern->getCanonicalDecl();

  do {
    Instance = Instance->getCanonicalDecl();
    if (Pattern == Instance) return true;
    Instance = Instance->getInstantiatedFromMemberTemplate();
  } while (Instance);

  return false;
}

static bool isInstantiationOf(FunctionTemplateDecl *Pattern,
                              FunctionTemplateDecl *Instance) {
  Pattern = Pattern->getCanonicalDecl();

  do {
    Instance = Instance->getCanonicalDecl();
    if (Pattern == Instance) return true;
    Instance = Instance->getInstantiatedFromMemberTemplate();
  } while (Instance);

  return false;
}

static bool
isInstantiationOf(ClassTemplatePartialSpecializationDecl *Pattern,
                  ClassTemplatePartialSpecializationDecl *Instance) {
  Pattern
    = cast<ClassTemplatePartialSpecializationDecl>(Pattern->getCanonicalDecl());
  do {
    Instance = cast<ClassTemplatePartialSpecializationDecl>(
                                                Instance->getCanonicalDecl());
    if (Pattern == Instance)
      return true;
    Instance = Instance->getInstantiatedFromMember();
  } while (Instance);

  return false;
}

static bool isInstantiationOf(CXXRecordDecl *Pattern,
                              CXXRecordDecl *Instance) {
  Pattern = Pattern->getCanonicalDecl();

  do {
    Instance = Instance->getCanonicalDecl();
    if (Pattern == Instance) return true;
    Instance = Instance->getInstantiatedFromMemberClass();
  } while (Instance);

  return false;
}

static bool isInstantiationOf(FunctionDecl *Pattern,
                              FunctionDecl *Instance) {
  Pattern = Pattern->getCanonicalDecl();

  do {
    Instance = Instance->getCanonicalDecl();
    if (Pattern == Instance) return true;
    Instance = Instance->getInstantiatedFromMemberFunction();
  } while (Instance);

  return false;
}

static bool isInstantiationOf(EnumDecl *Pattern,
                              EnumDecl *Instance) {
  Pattern = Pattern->getCanonicalDecl();

  do {
    Instance = Instance->getCanonicalDecl();
    if (Pattern == Instance) return true;
    Instance = Instance->getInstantiatedFromMemberEnum();
  } while (Instance);

  return false;
}

static bool isInstantiationOf(UsingShadowDecl *Pattern,
                              UsingShadowDecl *Instance,
                              ASTContext &C) {
  return declaresSameEntity(C.getInstantiatedFromUsingShadowDecl(Instance),
                            Pattern);
}

static bool isInstantiationOf(UsingDecl *Pattern, UsingDecl *Instance,
                              ASTContext &C) {
  return declaresSameEntity(C.getInstantiatedFromUsingDecl(Instance), Pattern);
}

template<typename T>
static bool isInstantiationOfUnresolvedUsingDecl(T *Pattern, Decl *Other,
                                                 ASTContext &Ctx) {
  // An unresolved using declaration can instantiate to an unresolved using
  // declaration, or to a using declaration or a using declaration pack.
  //
  // Multiple declarations can claim to be instantiated from an unresolved
  // using declaration if it's a pack expansion. We want the UsingPackDecl
  // in that case, not the individual UsingDecls within the pack.
  bool OtherIsPackExpansion;
  NamedDecl *OtherFrom;
  if (auto *OtherUUD = dyn_cast<T>(Other)) {
    OtherIsPackExpansion = OtherUUD->isPackExpansion();
    OtherFrom = Ctx.getInstantiatedFromUsingDecl(OtherUUD);
  } else if (auto *OtherUPD = dyn_cast<UsingPackDecl>(Other)) {
    OtherIsPackExpansion = true;
    OtherFrom = OtherUPD->getInstantiatedFromUsingDecl();
  } else if (auto *OtherUD = dyn_cast<UsingDecl>(Other)) {
    OtherIsPackExpansion = false;
    OtherFrom = Ctx.getInstantiatedFromUsingDecl(OtherUD);
  } else {
    return false;
  }
  return Pattern->isPackExpansion() == OtherIsPackExpansion &&
         declaresSameEntity(OtherFrom, Pattern);
}

static bool isInstantiationOfStaticDataMember(VarDecl *Pattern,
                                              VarDecl *Instance) {
  assert(Instance->isStaticDataMember());

  Pattern = Pattern->getCanonicalDecl();

  do {
    Instance = Instance->getCanonicalDecl();
    if (Pattern == Instance) return true;
    Instance = Instance->getInstantiatedFromStaticDataMember();
  } while (Instance);

  return false;
}

// Other is the prospective instantiation
// D is the prospective pattern
static bool isInstantiationOf(ASTContext &Ctx, NamedDecl *D, Decl *Other) {
  if (auto *UUD = dyn_cast<UnresolvedUsingTypenameDecl>(D))
    return isInstantiationOfUnresolvedUsingDecl(UUD, Other, Ctx);

  if (auto *UUD = dyn_cast<UnresolvedUsingValueDecl>(D))
    return isInstantiationOfUnresolvedUsingDecl(UUD, Other, Ctx);

  if (D->getKind() != Other->getKind())
    return false;

  if (auto *Record = dyn_cast<CXXRecordDecl>(Other))
    return isInstantiationOf(cast<CXXRecordDecl>(D), Record);

  if (auto *Function = dyn_cast<FunctionDecl>(Other))
    return isInstantiationOf(cast<FunctionDecl>(D), Function);

  if (auto *Enum = dyn_cast<EnumDecl>(Other))
    return isInstantiationOf(cast<EnumDecl>(D), Enum);

  if (auto *Var = dyn_cast<VarDecl>(Other))
    if (Var->isStaticDataMember())
      return isInstantiationOfStaticDataMember(cast<VarDecl>(D), Var);

  if (auto *Temp = dyn_cast<ClassTemplateDecl>(Other))
    return isInstantiationOf(cast<ClassTemplateDecl>(D), Temp);

  if (auto *Temp = dyn_cast<FunctionTemplateDecl>(Other))
    return isInstantiationOf(cast<FunctionTemplateDecl>(D), Temp);

  if (auto *PartialSpec =
          dyn_cast<ClassTemplatePartialSpecializationDecl>(Other))
    return isInstantiationOf(cast<ClassTemplatePartialSpecializationDecl>(D),
                             PartialSpec);

  if (auto *Field = dyn_cast<FieldDecl>(Other)) {
    if (!Field->getDeclName()) {
      // This is an unnamed field.
      return declaresSameEntity(Ctx.getInstantiatedFromUnnamedFieldDecl(Field),
                                cast<FieldDecl>(D));
    }
  }

  if (auto *Using = dyn_cast<UsingDecl>(Other))
    return isInstantiationOf(cast<UsingDecl>(D), Using, Ctx);

  if (auto *Shadow = dyn_cast<UsingShadowDecl>(Other))
    return isInstantiationOf(cast<UsingShadowDecl>(D), Shadow, Ctx);

  return D->getDeclName() &&
         D->getDeclName() == cast<NamedDecl>(Other)->getDeclName();
}

template<typename ForwardIterator>
static NamedDecl *findInstantiationOf(ASTContext &Ctx,
                                      NamedDecl *D,
                                      ForwardIterator first,
                                      ForwardIterator last) {
  for (; first != last; ++first)
    if (isInstantiationOf(Ctx, D, *first))
      return cast<NamedDecl>(*first);

  return nullptr;
}

/// Finds the instantiation of the given declaration context
/// within the current instantiation.
///
/// \returns NULL if there was an error
DeclContext *Sema::FindInstantiatedContext(SourceLocation Loc, DeclContext* DC,
                          const MultiLevelTemplateArgumentList &TemplateArgs) {
  if (NamedDecl *D = dyn_cast<NamedDecl>(DC)) {
    Decl* ID = FindInstantiatedDecl(Loc, D, TemplateArgs, true);
    return cast_or_null<DeclContext>(ID);
  } else return DC;
}

/// Determine whether the given context is dependent on template parameters at
/// level \p Level or below.
///
/// Sometimes we only substitute an inner set of template arguments and leave
/// the outer templates alone. In such cases, contexts dependent only on the
/// outer levels are not effectively dependent.
static bool isDependentContextAtLevel(DeclContext *DC, unsigned Level) {
  if (!DC->isDependentContext())
    return false;
  if (!Level)
    return true;
  return cast<Decl>(DC)->getTemplateDepth() > Level;
}

/// Find the instantiation of the given declaration within the
/// current instantiation.
///
/// This routine is intended to be used when \p D is a declaration
/// referenced from within a template, that needs to mapped into the
/// corresponding declaration within an instantiation. For example,
/// given:
///
/// \code
/// template<typename T>
/// struct X {
///   enum Kind {
///     KnownValue = sizeof(T)
///   };
///
///   bool getKind() const { return KnownValue; }
/// };
///
/// template struct X<int>;
/// \endcode
///
/// In the instantiation of X<int>::getKind(), we need to map the \p
/// EnumConstantDecl for \p KnownValue (which refers to
/// X<T>::<Kind>::KnownValue) to its instantiation (X<int>::<Kind>::KnownValue).
/// \p FindInstantiatedDecl performs this mapping from within the instantiation
/// of X<int>.
NamedDecl *Sema::FindInstantiatedDecl(SourceLocation Loc, NamedDecl *D,
                          const MultiLevelTemplateArgumentList &TemplateArgs,
                          bool FindingInstantiatedContext) {
  DeclContext *ParentDC = D->getDeclContext();
  // Determine whether our parent context depends on any of the tempalte
  // arguments we're currently substituting.
  bool ParentDependsOnArgs = isDependentContextAtLevel(
      ParentDC, TemplateArgs.getNumRetainedOuterLevels());
  // FIXME: Parmeters of pointer to functions (y below) that are themselves
  // parameters (p below) can have their ParentDC set to the translation-unit
  // - thus we can not consistently check if the ParentDC of such a parameter
  // is Dependent or/and a FunctionOrMethod.
  // For e.g. this code, during Template argument deduction tries to
  // find an instantiated decl for (T y) when the ParentDC for y is
  // the translation unit.
  //   e.g. template <class T> void Foo(auto (*p)(T y) -> decltype(y())) {}
  //   float baz(float(*)()) { return 0.0; }
  //   Foo(baz);
  // The better fix here is perhaps to ensure that a ParmVarDecl, by the time
  // it gets here, always has a FunctionOrMethod as its ParentDC??
  // For now:
  //  - as long as we have a ParmVarDecl whose parent is non-dependent and
  //    whose type is not instantiation dependent, do nothing to the decl
  //  - otherwise find its instantiated decl.
  if (isa<ParmVarDecl>(D) && !ParentDependsOnArgs &&
      !cast<ParmVarDecl>(D)->getType()->isInstantiationDependentType())
    return D;
  if (isa<ParmVarDecl>(D) || isa<NonTypeTemplateParmDecl>(D) ||
      isa<TemplateTypeParmDecl>(D) || isa<TemplateTemplateParmDecl>(D) ||
      (ParentDependsOnArgs && (ParentDC->isFunctionOrMethod() ||
                               isa<OMPDeclareReductionDecl>(ParentDC) ||
                               isa<OMPDeclareMapperDecl>(ParentDC))) ||
      (isa<CXXRecordDecl>(D) && cast<CXXRecordDecl>(D)->isLambda())) {
    // D is a local of some kind. Look into the map of local
    // declarations to their instantiations.
    if (CurrentInstantiationScope) {
      if (auto Found = CurrentInstantiationScope->findInstantiationOf(D)) {
        if (Decl *FD = Found->dyn_cast<Decl *>())
          return cast<NamedDecl>(FD);

        int PackIdx = ArgumentPackSubstitutionIndex;
        assert(PackIdx != -1 &&
               "found declaration pack but not pack expanding");
        typedef LocalInstantiationScope::DeclArgumentPack DeclArgumentPack;
        return cast<NamedDecl>((*Found->get<DeclArgumentPack *>())[PackIdx]);
      }
    }

    // If we're performing a partial substitution during template argument
    // deduction, we may not have values for template parameters yet. They
    // just map to themselves.
    if (isa<NonTypeTemplateParmDecl>(D) || isa<TemplateTypeParmDecl>(D) ||
        isa<TemplateTemplateParmDecl>(D))
      return D;

    if (D->isInvalidDecl())
      return nullptr;

    // Normally this function only searches for already instantiated declaration
    // however we have to make an exclusion for local types used before
    // definition as in the code:
    //
    //   template<typename T> void f1() {
    //     void g1(struct x1);
    //     struct x1 {};
    //   }
    //
    // In this case instantiation of the type of 'g1' requires definition of
    // 'x1', which is defined later. Error recovery may produce an enum used
    // before definition. In these cases we need to instantiate relevant
    // declarations here.
    bool NeedInstantiate = false;
    if (CXXRecordDecl *RD = dyn_cast<CXXRecordDecl>(D))
      NeedInstantiate = RD->isLocalClass();
    else if (isa<TypedefNameDecl>(D) &&
             isa<CXXDeductionGuideDecl>(D->getDeclContext()))
      NeedInstantiate = true;
    else
      NeedInstantiate = isa<EnumDecl>(D);
    if (NeedInstantiate) {
      Decl *Inst = SubstDecl(D, CurContext, TemplateArgs);
      CurrentInstantiationScope->InstantiatedLocal(D, Inst);
      return cast<TypeDecl>(Inst);
    }

    // If we didn't find the decl, then we must have a label decl that hasn't
    // been found yet.  Lazily instantiate it and return it now.
    assert(isa<LabelDecl>(D));

    Decl *Inst = SubstDecl(D, CurContext, TemplateArgs);
    assert(Inst && "Failed to instantiate label??");

    CurrentInstantiationScope->InstantiatedLocal(D, Inst);
    return cast<LabelDecl>(Inst);
  }

  if (CXXRecordDecl *Record = dyn_cast<CXXRecordDecl>(D)) {
    if (!Record->isDependentContext())
      return D;

    // Determine whether this record is the "templated" declaration describing
    // a class template or class template partial specialization.
    ClassTemplateDecl *ClassTemplate = Record->getDescribedClassTemplate();
    if (ClassTemplate)
      ClassTemplate = ClassTemplate->getCanonicalDecl();
    else if (ClassTemplatePartialSpecializationDecl *PartialSpec
               = dyn_cast<ClassTemplatePartialSpecializationDecl>(Record))
      ClassTemplate = PartialSpec->getSpecializedTemplate()->getCanonicalDecl();

    // Walk the current context to find either the record or an instantiation of
    // it.
    DeclContext *DC = CurContext;
    while (!DC->isFileContext()) {
      // If we're performing substitution while we're inside the template
      // definition, we'll find our own context. We're done.
      if (DC->Equals(Record))
        return Record;

      if (CXXRecordDecl *InstRecord = dyn_cast<CXXRecordDecl>(DC)) {
        // Check whether we're in the process of instantiating a class template
        // specialization of the template we're mapping.
        if (ClassTemplateSpecializationDecl *InstSpec
                      = dyn_cast<ClassTemplateSpecializationDecl>(InstRecord)){
          ClassTemplateDecl *SpecTemplate = InstSpec->getSpecializedTemplate();
          if (ClassTemplate && isInstantiationOf(ClassTemplate, SpecTemplate))
            return InstRecord;
        }

        // Check whether we're in the process of instantiating a member class.
        if (isInstantiationOf(Record, InstRecord))
          return InstRecord;
      }

      // Move to the outer template scope.
      if (FunctionDecl *FD = dyn_cast<FunctionDecl>(DC)) {
        if (FD->getFriendObjectKind() && FD->getDeclContext()->isFileContext()){
          DC = FD->getLexicalDeclContext();
          continue;
        }
        // An implicit deduction guide acts as if it's within the class template
        // specialization described by its name and first N template params.
        auto *Guide = dyn_cast<CXXDeductionGuideDecl>(FD);
        if (Guide && Guide->isImplicit()) {
          TemplateDecl *TD = Guide->getDeducedTemplate();
          // Convert the arguments to an "as-written" list.
          TemplateArgumentListInfo Args(Loc, Loc);
          for (TemplateArgument Arg : TemplateArgs.getInnermost().take_front(
                                        TD->getTemplateParameters()->size())) {
            ArrayRef<TemplateArgument> Unpacked(Arg);
            if (Arg.getKind() == TemplateArgument::Pack)
              Unpacked = Arg.pack_elements();
            for (TemplateArgument UnpackedArg : Unpacked)
              Args.addArgument(
                  getTrivialTemplateArgumentLoc(UnpackedArg, QualType(), Loc));
          }
          QualType T = CheckTemplateIdType(TemplateName(TD), Loc, Args);
          if (T.isNull())
            return nullptr;
          auto *SubstRecord = T->getAsCXXRecordDecl();
          assert(SubstRecord && "class template id not a class type?");
          // Check that this template-id names the primary template and not a
          // partial or explicit specialization. (In the latter cases, it's
          // meaningless to attempt to find an instantiation of D within the
          // specialization.)
          // FIXME: The standard doesn't say what should happen here.
          if (FindingInstantiatedContext &&
              usesPartialOrExplicitSpecialization(
                  Loc, cast<ClassTemplateSpecializationDecl>(SubstRecord))) {
            Diag(Loc, diag::err_specialization_not_primary_template)
              << T << (SubstRecord->getTemplateSpecializationKind() ==
                           TSK_ExplicitSpecialization);
            return nullptr;
          }
          DC = SubstRecord;
          continue;
        }
      }

      DC = DC->getParent();
    }

    // Fall through to deal with other dependent record types (e.g.,
    // anonymous unions in class templates).
  }

  if (!ParentDependsOnArgs)
    return D;

  ParentDC = FindInstantiatedContext(Loc, ParentDC, TemplateArgs);
  if (!ParentDC)
    return nullptr;

  if (ParentDC != D->getDeclContext()) {
    // We performed some kind of instantiation in the parent context,
    // so now we need to look into the instantiated parent context to
    // find the instantiation of the declaration D.

    // If our context used to be dependent, we may need to instantiate
    // it before performing lookup into that context.
    bool IsBeingInstantiated = false;
    if (CXXRecordDecl *Spec = dyn_cast<CXXRecordDecl>(ParentDC)) {
      if (!Spec->isDependentContext()) {
        QualType T = Context.getTypeDeclType(Spec);
        const RecordType *Tag = T->getAs<RecordType>();
        assert(Tag && "type of non-dependent record is not a RecordType");
        if (Tag->isBeingDefined())
          IsBeingInstantiated = true;
        if (!Tag->isBeingDefined() &&
            RequireCompleteType(Loc, T, diag::err_incomplete_type))
          return nullptr;

        ParentDC = Tag->getDecl();
      }
    }

    NamedDecl *Result = nullptr;
    // FIXME: If the name is a dependent name, this lookup won't necessarily
    // find it. Does that ever matter?
    if (auto Name = D->getDeclName()) {
      DeclarationNameInfo NameInfo(Name, D->getLocation());
      DeclarationNameInfo NewNameInfo =
          SubstDeclarationNameInfo(NameInfo, TemplateArgs);
      Name = NewNameInfo.getName();
      if (!Name)
        return nullptr;
      DeclContext::lookup_result Found = ParentDC->lookup(Name);

      Result = findInstantiationOf(Context, D, Found.begin(), Found.end());
    } else {
      // Since we don't have a name for the entity we're looking for,
      // our only option is to walk through all of the declarations to
      // find that name. This will occur in a few cases:
      //
      //   - anonymous struct/union within a template
      //   - unnamed class/struct/union/enum within a template
      //
      // FIXME: Find a better way to find these instantiations!
      Result = findInstantiationOf(Context, D,
                                   ParentDC->decls_begin(),
                                   ParentDC->decls_end());
    }

    if (!Result) {
      if (isa<UsingShadowDecl>(D)) {
        // UsingShadowDecls can instantiate to nothing because of using hiding.
      } else if (hasUncompilableErrorOccurred()) {
        // We've already complained about some ill-formed code, so most likely
        // this declaration failed to instantiate. There's no point in
        // complaining further, since this is normal in invalid code.
        // FIXME: Use more fine-grained 'invalid' tracking for this.
      } else if (IsBeingInstantiated) {
        // The class in which this member exists is currently being
        // instantiated, and we haven't gotten around to instantiating this
        // member yet. This can happen when the code uses forward declarations
        // of member classes, and introduces ordering dependencies via
        // template instantiation.
        Diag(Loc, diag::err_member_not_yet_instantiated)
          << D->getDeclName()
          << Context.getTypeDeclType(cast<CXXRecordDecl>(ParentDC));
        Diag(D->getLocation(), diag::note_non_instantiated_member_here);
      } else if (EnumConstantDecl *ED = dyn_cast<EnumConstantDecl>(D)) {
        // This enumeration constant was found when the template was defined,
        // but can't be found in the instantiation. This can happen if an
        // unscoped enumeration member is explicitly specialized.
        EnumDecl *Enum = cast<EnumDecl>(ED->getLexicalDeclContext());
        EnumDecl *Spec = cast<EnumDecl>(FindInstantiatedDecl(Loc, Enum,
                                                             TemplateArgs));
        assert(Spec->getTemplateSpecializationKind() ==
                 TSK_ExplicitSpecialization);
        Diag(Loc, diag::err_enumerator_does_not_exist)
          << D->getDeclName()
          << Context.getTypeDeclType(cast<TypeDecl>(Spec->getDeclContext()));
        Diag(Spec->getLocation(), diag::note_enum_specialized_here)
          << Context.getTypeDeclType(Spec);
      } else {
        // We should have found something, but didn't.
        llvm_unreachable("Unable to find instantiation of declaration!");
      }
    }

    D = Result;
  }

  return D;
}

static void processSYCLKernel(Sema &S, FunctionDecl *FD, MangleContext &MC) {
  if (S.LangOpts.SYCLIsDevice) {
    S.ConstructOpenCLKernel(FD, MC);
  } else if (S.LangOpts.SYCLIsHost) {
    QualType KernelParamTy = (*FD->param_begin())->getType();
    const CXXRecordDecl *CRD = (KernelParamTy->isReferenceType()
                                    ? KernelParamTy->getPointeeCXXRecordDecl()
                                    : KernelParamTy->getAsCXXRecordDecl());
    if (!CRD) {
      S.Diag(FD->getLocation(), diag::err_sycl_kernel_not_function_object);
      FD->setInvalidDecl();
      return;
    }

    for (auto *Method : CRD->methods())
      if (Method->getOverloadedOperator() == OO_Call &&
          !Method->hasAttr<AlwaysInlineAttr>())
        Method->addAttr(AlwaysInlineAttr::CreateImplicit(S.getASTContext()));
  }
}

static void processFunctionInstantiation(Sema &S,
                                         SourceLocation PointOfInstantiation,
                                         FunctionDecl *FD,
                                         bool DefinitionRequired,
                                         MangleContext &MC) {
  S.InstantiateFunctionDefinition(/*FIXME:*/ PointOfInstantiation, FD, true,
                                  DefinitionRequired, true);
  if (!FD->isDefined())
    return;
  if (FD->hasAttr<SYCLKernelAttr>())
    processSYCLKernel(S, FD, MC);
  FD->setInstantiationIsPending(false);
}

/// Performs template instantiation for all implicit template
/// instantiations we have seen until this point.
void Sema::PerformPendingInstantiations(bool LocalOnly) {
  std::unique_ptr<MangleContext> MangleCtx(
      getASTContext().createMangleContext());
  std::deque<PendingImplicitInstantiation> delayedPCHInstantiations;
  while (!PendingLocalImplicitInstantiations.empty() ||
         (!LocalOnly && !PendingInstantiations.empty())) {
    PendingImplicitInstantiation Inst;

    if (PendingLocalImplicitInstantiations.empty()) {
      Inst = PendingInstantiations.front();
      PendingInstantiations.pop_front();
    } else {
      Inst = PendingLocalImplicitInstantiations.front();
      PendingLocalImplicitInstantiations.pop_front();
    }

    // Instantiate function definitions
    if (FunctionDecl *Function = dyn_cast<FunctionDecl>(Inst.first)) {
      bool DefinitionRequired = Function->getTemplateSpecializationKind() ==
                                TSK_ExplicitInstantiationDefinition;
      if (Function->isMultiVersion())
        getASTContext().forEachMultiversionedFunctionVersion(
            Function, [this, Inst, DefinitionRequired,
                       MangleCtx = move(MangleCtx)](FunctionDecl *CurFD) {
              processFunctionInstantiation(*this, Inst.second, CurFD,
                                           DefinitionRequired, *MangleCtx);
            });
      else
        processFunctionInstantiation(*this, Inst.second, Function,
                                     DefinitionRequired, *MangleCtx);
      // Definition of a PCH-ed template declaration may be available only in the TU.
      if (!LocalOnly && LangOpts.PCHInstantiateTemplates &&
          TUKind == TU_Prefix && Function->instantiationIsPending())
        delayedPCHInstantiations.push_back(Inst);
      continue;
    }

    // Instantiate variable definitions
    VarDecl *Var = cast<VarDecl>(Inst.first);

    assert((Var->isStaticDataMember() ||
            isa<VarTemplateSpecializationDecl>(Var)) &&
           "Not a static data member, nor a variable template"
           " specialization?");

    // Don't try to instantiate declarations if the most recent redeclaration
    // is invalid.
    if (Var->getMostRecentDecl()->isInvalidDecl())
      continue;

    // Check if the most recent declaration has changed the specialization kind
    // and removed the need for implicit instantiation.
    switch (Var->getMostRecentDecl()
                ->getTemplateSpecializationKindForInstantiation()) {
    case TSK_Undeclared:
      llvm_unreachable("Cannot instantitiate an undeclared specialization.");
    case TSK_ExplicitInstantiationDeclaration:
    case TSK_ExplicitSpecialization:
      continue;  // No longer need to instantiate this type.
    case TSK_ExplicitInstantiationDefinition:
      // We only need an instantiation if the pending instantiation *is* the
      // explicit instantiation.
      if (Var != Var->getMostRecentDecl())
        continue;
      break;
    case TSK_ImplicitInstantiation:
      break;
    }

    PrettyDeclStackTraceEntry CrashInfo(Context, Var, SourceLocation(),
                                        "instantiating variable definition");
    bool DefinitionRequired = Var->getTemplateSpecializationKind() ==
                              TSK_ExplicitInstantiationDefinition;

    // Instantiate static data member definitions or variable template
    // specializations.
    InstantiateVariableDefinition(/*FIXME:*/ Inst.second, Var, true,
                                  DefinitionRequired, true);
  }

  if (!LocalOnly && LangOpts.PCHInstantiateTemplates)
    PendingInstantiations.swap(delayedPCHInstantiations);
}

void Sema::PerformDependentDiagnostics(const DeclContext *Pattern,
                       const MultiLevelTemplateArgumentList &TemplateArgs) {
  for (auto DD : Pattern->ddiags()) {
    switch (DD->getKind()) {
    case DependentDiagnostic::Access:
      HandleDependentAccessCheck(*DD, TemplateArgs);
      break;
    }
  }
}<|MERGE_RESOLUTION|>--- conflicted
+++ resolved
@@ -549,7 +549,6 @@
   S.addAMDGPUWavesPerEUAttr(New, Attr, MinExpr, MaxExpr);
 }
 
-<<<<<<< HEAD
 template <typename AttrName>
 static void instantiateIntelSYCTripleLFunctionAttr(
     Sema &S, const MultiLevelTemplateArgumentList &TemplateArgs,
@@ -760,7 +759,8 @@
 
   S.AddWorkGroupSizeHintAttr(New, *A, XResult.get(), YResult.get(),
                              ZResult.get());
-=======
+}
+
 // This doesn't take any template parameters, but we have a custom action that
 // needs to happen when the kernel itself is instantiated. We need to run the
 // ItaniumMangler to mark the names required to name this kernel.
@@ -788,7 +788,6 @@
   }
 
   New->addAttr(Attr.clone(S.getASTContext()));
->>>>>>> eba69b59
 }
 
 /// Determine whether the attribute A might be relevent to the declaration D.
