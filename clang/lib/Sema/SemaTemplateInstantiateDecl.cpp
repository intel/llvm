//===--- SemaTemplateInstantiateDecl.cpp - C++ Template Decl Instantiation ===/
//
// Part of the LLVM Project, under the Apache License v2.0 with LLVM Exceptions.
// See https://llvm.org/LICENSE.txt for license information.
// SPDX-License-Identifier: Apache-2.0 WITH LLVM-exception
//===----------------------------------------------------------------------===/
//
//  This file implements C++ template instantiation for declarations.
//
//===----------------------------------------------------------------------===/

#include "clang/AST/ASTConsumer.h"
#include "clang/AST/ASTContext.h"
#include "clang/AST/ASTMutationListener.h"
#include "clang/AST/DeclTemplate.h"
#include "clang/AST/DeclVisitor.h"
#include "clang/AST/DependentDiagnostic.h"
#include "clang/AST/Expr.h"
#include "clang/AST/ExprCXX.h"
#include "clang/AST/Mangle.h"
#include "clang/AST/PrettyDeclStackTrace.h"
#include "clang/AST/TypeLoc.h"
#include "clang/Basic/SourceManager.h"
#include "clang/Basic/TargetInfo.h"
#include "clang/Sema/Initialization.h"
#include "clang/Sema/Lookup.h"
#include "clang/Sema/SemaInternal.h"
#include "clang/Sema/Template.h"
#include "clang/Sema/TemplateInstCallback.h"
#include "llvm/Support/TimeProfiler.h"

using namespace clang;

static bool isDeclWithinFunction(const Decl *D) {
  const DeclContext *DC = D->getDeclContext();
  if (DC->isFunctionOrMethod())
    return true;

  if (DC->isRecord())
    return cast<CXXRecordDecl>(DC)->isLocalClass();

  return false;
}

template<typename DeclT>
static bool SubstQualifier(Sema &SemaRef, const DeclT *OldDecl, DeclT *NewDecl,
                           const MultiLevelTemplateArgumentList &TemplateArgs) {
  if (!OldDecl->getQualifierLoc())
    return false;

  assert((NewDecl->getFriendObjectKind() ||
          !OldDecl->getLexicalDeclContext()->isDependentContext()) &&
         "non-friend with qualified name defined in dependent context");
  Sema::ContextRAII SavedContext(
      SemaRef,
      const_cast<DeclContext *>(NewDecl->getFriendObjectKind()
                                    ? NewDecl->getLexicalDeclContext()
                                    : OldDecl->getLexicalDeclContext()));

  NestedNameSpecifierLoc NewQualifierLoc
      = SemaRef.SubstNestedNameSpecifierLoc(OldDecl->getQualifierLoc(),
                                            TemplateArgs);

  if (!NewQualifierLoc)
    return true;

  NewDecl->setQualifierInfo(NewQualifierLoc);
  return false;
}

bool TemplateDeclInstantiator::SubstQualifier(const DeclaratorDecl *OldDecl,
                                              DeclaratorDecl *NewDecl) {
  return ::SubstQualifier(SemaRef, OldDecl, NewDecl, TemplateArgs);
}

bool TemplateDeclInstantiator::SubstQualifier(const TagDecl *OldDecl,
                                              TagDecl *NewDecl) {
  return ::SubstQualifier(SemaRef, OldDecl, NewDecl, TemplateArgs);
}

// Include attribute instantiation code.
#include "clang/Sema/AttrTemplateInstantiate.inc"

static void instantiateDependentAlignedAttr(
    Sema &S, const MultiLevelTemplateArgumentList &TemplateArgs,
    const AlignedAttr *Aligned, Decl *New, bool IsPackExpansion) {
  if (Aligned->isAlignmentExpr()) {
    // The alignment expression is a constant expression.
    EnterExpressionEvaluationContext Unevaluated(
        S, Sema::ExpressionEvaluationContext::ConstantEvaluated);
    ExprResult Result = S.SubstExpr(Aligned->getAlignmentExpr(), TemplateArgs);
    if (!Result.isInvalid())
      S.AddAlignedAttr(New, *Aligned, Result.getAs<Expr>(), IsPackExpansion);
  } else {
    TypeSourceInfo *Result = S.SubstType(Aligned->getAlignmentType(),
                                         TemplateArgs, Aligned->getLocation(),
                                         DeclarationName());
    if (Result)
      S.AddAlignedAttr(New, *Aligned, Result, IsPackExpansion);
  }
}

static void instantiateDependentAlignedAttr(
    Sema &S, const MultiLevelTemplateArgumentList &TemplateArgs,
    const AlignedAttr *Aligned, Decl *New) {
  if (!Aligned->isPackExpansion()) {
    instantiateDependentAlignedAttr(S, TemplateArgs, Aligned, New, false);
    return;
  }

  SmallVector<UnexpandedParameterPack, 2> Unexpanded;
  if (Aligned->isAlignmentExpr())
    S.collectUnexpandedParameterPacks(Aligned->getAlignmentExpr(),
                                      Unexpanded);
  else
    S.collectUnexpandedParameterPacks(Aligned->getAlignmentType()->getTypeLoc(),
                                      Unexpanded);
  assert(!Unexpanded.empty() && "Pack expansion without parameter packs?");

  // Determine whether we can expand this attribute pack yet.
  bool Expand = true, RetainExpansion = false;
  Optional<unsigned> NumExpansions;
  // FIXME: Use the actual location of the ellipsis.
  SourceLocation EllipsisLoc = Aligned->getLocation();
  if (S.CheckParameterPacksForExpansion(EllipsisLoc, Aligned->getRange(),
                                        Unexpanded, TemplateArgs, Expand,
                                        RetainExpansion, NumExpansions))
    return;

  if (!Expand) {
    Sema::ArgumentPackSubstitutionIndexRAII SubstIndex(S, -1);
    instantiateDependentAlignedAttr(S, TemplateArgs, Aligned, New, true);
  } else {
    for (unsigned I = 0; I != *NumExpansions; ++I) {
      Sema::ArgumentPackSubstitutionIndexRAII SubstIndex(S, I);
      instantiateDependentAlignedAttr(S, TemplateArgs, Aligned, New, false);
    }
  }
}

static void instantiateDependentAssumeAlignedAttr(
    Sema &S, const MultiLevelTemplateArgumentList &TemplateArgs,
    const AssumeAlignedAttr *Aligned, Decl *New) {
  // The alignment expression is a constant expression.
  EnterExpressionEvaluationContext Unevaluated(
      S, Sema::ExpressionEvaluationContext::ConstantEvaluated);

  Expr *E, *OE = nullptr;
  ExprResult Result = S.SubstExpr(Aligned->getAlignment(), TemplateArgs);
  if (Result.isInvalid())
    return;
  E = Result.getAs<Expr>();

  if (Aligned->getOffset()) {
    Result = S.SubstExpr(Aligned->getOffset(), TemplateArgs);
    if (Result.isInvalid())
      return;
    OE = Result.getAs<Expr>();
  }

  S.AddAssumeAlignedAttr(New, *Aligned, E, OE);
}

static void instantiateDependentAlignValueAttr(
    Sema &S, const MultiLevelTemplateArgumentList &TemplateArgs,
    const AlignValueAttr *Aligned, Decl *New) {
  // The alignment expression is a constant expression.
  EnterExpressionEvaluationContext Unevaluated(
      S, Sema::ExpressionEvaluationContext::ConstantEvaluated);
  ExprResult Result = S.SubstExpr(Aligned->getAlignment(), TemplateArgs);
  if (!Result.isInvalid())
    S.AddAlignValueAttr(New, *Aligned, Result.getAs<Expr>());
}

static void instantiateDependentAllocAlignAttr(
    Sema &S, const MultiLevelTemplateArgumentList &TemplateArgs,
    const AllocAlignAttr *Align, Decl *New) {
  Expr *Param = IntegerLiteral::Create(
      S.getASTContext(),
      llvm::APInt(64, Align->getParamIndex().getSourceIndex()),
      S.getASTContext().UnsignedLongLongTy, Align->getLocation());
  S.AddAllocAlignAttr(New, *Align, Param);
}

static void instantiateDependentAnnotationAttr(
    Sema &S, const MultiLevelTemplateArgumentList &TemplateArgs,
    const AnnotateAttr *Attr, Decl *New) {
  EnterExpressionEvaluationContext Unevaluated(
      S, Sema::ExpressionEvaluationContext::ConstantEvaluated);
  SmallVector<Expr *, 4> Args;
  Args.reserve(Attr->args_size());
  for (auto *E : Attr->args()) {
    ExprResult Result = S.SubstExpr(E, TemplateArgs);
    if (!Result.isUsable())
      return;
    Args.push_back(Result.get());
  }
  S.AddAnnotationAttr(New, *Attr, Attr->getAnnotation(), Args);
}

static Expr *instantiateDependentFunctionAttrCondition(
    Sema &S, const MultiLevelTemplateArgumentList &TemplateArgs,
    const Attr *A, Expr *OldCond, const Decl *Tmpl, FunctionDecl *New) {
  Expr *Cond = nullptr;
  {
    Sema::ContextRAII SwitchContext(S, New);
    EnterExpressionEvaluationContext Unevaluated(
        S, Sema::ExpressionEvaluationContext::ConstantEvaluated);
    ExprResult Result = S.SubstExpr(OldCond, TemplateArgs);
    if (Result.isInvalid())
      return nullptr;
    Cond = Result.getAs<Expr>();
  }
  if (!Cond->isTypeDependent()) {
    ExprResult Converted = S.PerformContextuallyConvertToBool(Cond);
    if (Converted.isInvalid())
      return nullptr;
    Cond = Converted.get();
  }

  SmallVector<PartialDiagnosticAt, 8> Diags;
  if (OldCond->isValueDependent() && !Cond->isValueDependent() &&
      !Expr::isPotentialConstantExprUnevaluated(Cond, New, Diags)) {
    S.Diag(A->getLocation(), diag::err_attr_cond_never_constant_expr) << A;
    for (const auto &P : Diags)
      S.Diag(P.first, P.second);
    return nullptr;
  }
  return Cond;
}

static void instantiateDependentEnableIfAttr(
    Sema &S, const MultiLevelTemplateArgumentList &TemplateArgs,
    const EnableIfAttr *EIA, const Decl *Tmpl, FunctionDecl *New) {
  Expr *Cond = instantiateDependentFunctionAttrCondition(
      S, TemplateArgs, EIA, EIA->getCond(), Tmpl, New);

  if (Cond)
    New->addAttr(new (S.getASTContext()) EnableIfAttr(S.getASTContext(), *EIA,
                                                      Cond, EIA->getMessage()));
}

static void instantiateDependentDiagnoseIfAttr(
    Sema &S, const MultiLevelTemplateArgumentList &TemplateArgs,
    const DiagnoseIfAttr *DIA, const Decl *Tmpl, FunctionDecl *New) {
  Expr *Cond = instantiateDependentFunctionAttrCondition(
      S, TemplateArgs, DIA, DIA->getCond(), Tmpl, New);

  if (Cond)
    New->addAttr(new (S.getASTContext()) DiagnoseIfAttr(
        S.getASTContext(), *DIA, Cond, DIA->getMessage(),
        DIA->getDiagnosticType(), DIA->getArgDependent(), New));
}

// Constructs and adds to New a new instance of CUDALaunchBoundsAttr using
// template A as the base and arguments from TemplateArgs.
static void instantiateDependentCUDALaunchBoundsAttr(
    Sema &S, const MultiLevelTemplateArgumentList &TemplateArgs,
    const CUDALaunchBoundsAttr &Attr, Decl *New) {
  // The alignment expression is a constant expression.
  EnterExpressionEvaluationContext Unevaluated(
      S, Sema::ExpressionEvaluationContext::ConstantEvaluated);

  ExprResult Result = S.SubstExpr(Attr.getMaxThreads(), TemplateArgs);
  if (Result.isInvalid())
    return;
  Expr *MaxThreads = Result.getAs<Expr>();

  Expr *MinBlocks = nullptr;
  if (Attr.getMinBlocks()) {
    Result = S.SubstExpr(Attr.getMinBlocks(), TemplateArgs);
    if (Result.isInvalid())
      return;
    MinBlocks = Result.getAs<Expr>();
  }

  S.AddLaunchBoundsAttr(New, Attr, MaxThreads, MinBlocks);
}

static void
instantiateDependentModeAttr(Sema &S,
                             const MultiLevelTemplateArgumentList &TemplateArgs,
                             const ModeAttr &Attr, Decl *New) {
  S.AddModeAttr(New, Attr, Attr.getMode(),
                /*InInstantiation=*/true);
}

/// Instantiation of 'declare simd' attribute and its arguments.
static void instantiateOMPDeclareSimdDeclAttr(
    Sema &S, const MultiLevelTemplateArgumentList &TemplateArgs,
    const OMPDeclareSimdDeclAttr &Attr, Decl *New) {
  // Allow 'this' in clauses with varlists.
  if (auto *FTD = dyn_cast<FunctionTemplateDecl>(New))
    New = FTD->getTemplatedDecl();
  auto *FD = cast<FunctionDecl>(New);
  auto *ThisContext = dyn_cast_or_null<CXXRecordDecl>(FD->getDeclContext());
  SmallVector<Expr *, 4> Uniforms, Aligneds, Alignments, Linears, Steps;
  SmallVector<unsigned, 4> LinModifiers;

  auto SubstExpr = [&](Expr *E) -> ExprResult {
    if (auto *DRE = dyn_cast<DeclRefExpr>(E->IgnoreParenImpCasts()))
      if (auto *PVD = dyn_cast<ParmVarDecl>(DRE->getDecl())) {
        Sema::ContextRAII SavedContext(S, FD);
        LocalInstantiationScope Local(S);
        if (FD->getNumParams() > PVD->getFunctionScopeIndex())
          Local.InstantiatedLocal(
              PVD, FD->getParamDecl(PVD->getFunctionScopeIndex()));
        return S.SubstExpr(E, TemplateArgs);
      }
    Sema::CXXThisScopeRAII ThisScope(S, ThisContext, Qualifiers(),
                                     FD->isCXXInstanceMember());
    return S.SubstExpr(E, TemplateArgs);
  };

  // Substitute a single OpenMP clause, which is a potentially-evaluated
  // full-expression.
  auto Subst = [&](Expr *E) -> ExprResult {
    EnterExpressionEvaluationContext Evaluated(
        S, Sema::ExpressionEvaluationContext::PotentiallyEvaluated);
    ExprResult Res = SubstExpr(E);
    if (Res.isInvalid())
      return Res;
    return S.ActOnFinishFullExpr(Res.get(), false);
  };

  ExprResult Simdlen;
  if (auto *E = Attr.getSimdlen())
    Simdlen = Subst(E);

  if (Attr.uniforms_size() > 0) {
    for(auto *E : Attr.uniforms()) {
      ExprResult Inst = Subst(E);
      if (Inst.isInvalid())
        continue;
      Uniforms.push_back(Inst.get());
    }
  }

  auto AI = Attr.alignments_begin();
  for (auto *E : Attr.aligneds()) {
    ExprResult Inst = Subst(E);
    if (Inst.isInvalid())
      continue;
    Aligneds.push_back(Inst.get());
    Inst = ExprEmpty();
    if (*AI)
      Inst = S.SubstExpr(*AI, TemplateArgs);
    Alignments.push_back(Inst.get());
    ++AI;
  }

  auto SI = Attr.steps_begin();
  for (auto *E : Attr.linears()) {
    ExprResult Inst = Subst(E);
    if (Inst.isInvalid())
      continue;
    Linears.push_back(Inst.get());
    Inst = ExprEmpty();
    if (*SI)
      Inst = S.SubstExpr(*SI, TemplateArgs);
    Steps.push_back(Inst.get());
    ++SI;
  }
  LinModifiers.append(Attr.modifiers_begin(), Attr.modifiers_end());
  (void)S.ActOnOpenMPDeclareSimdDirective(
      S.ConvertDeclToDeclGroup(New), Attr.getBranchState(), Simdlen.get(),
      Uniforms, Aligneds, Alignments, Linears, LinModifiers, Steps,
      Attr.getRange());
}

/// Instantiation of 'declare variant' attribute and its arguments.
static void instantiateOMPDeclareVariantAttr(
    Sema &S, const MultiLevelTemplateArgumentList &TemplateArgs,
    const OMPDeclareVariantAttr &Attr, Decl *New) {
  // Allow 'this' in clauses with varlists.
  if (auto *FTD = dyn_cast<FunctionTemplateDecl>(New))
    New = FTD->getTemplatedDecl();
  auto *FD = cast<FunctionDecl>(New);
  auto *ThisContext = dyn_cast_or_null<CXXRecordDecl>(FD->getDeclContext());

  auto &&SubstExpr = [FD, ThisContext, &S, &TemplateArgs](Expr *E) {
    if (auto *DRE = dyn_cast<DeclRefExpr>(E->IgnoreParenImpCasts()))
      if (auto *PVD = dyn_cast<ParmVarDecl>(DRE->getDecl())) {
        Sema::ContextRAII SavedContext(S, FD);
        LocalInstantiationScope Local(S);
        if (FD->getNumParams() > PVD->getFunctionScopeIndex())
          Local.InstantiatedLocal(
              PVD, FD->getParamDecl(PVD->getFunctionScopeIndex()));
        return S.SubstExpr(E, TemplateArgs);
      }
    Sema::CXXThisScopeRAII ThisScope(S, ThisContext, Qualifiers(),
                                     FD->isCXXInstanceMember());
    return S.SubstExpr(E, TemplateArgs);
  };

  // Substitute a single OpenMP clause, which is a potentially-evaluated
  // full-expression.
  auto &&Subst = [&SubstExpr, &S](Expr *E) {
    EnterExpressionEvaluationContext Evaluated(
        S, Sema::ExpressionEvaluationContext::PotentiallyEvaluated);
    ExprResult Res = SubstExpr(E);
    if (Res.isInvalid())
      return Res;
    return S.ActOnFinishFullExpr(Res.get(), false);
  };

  ExprResult VariantFuncRef;
  if (Expr *E = Attr.getVariantFuncRef()) {
    // Do not mark function as is used to prevent its emission if this is the
    // only place where it is used.
    EnterExpressionEvaluationContext Unevaluated(
        S, Sema::ExpressionEvaluationContext::ConstantEvaluated);
    VariantFuncRef = Subst(E);
  }

  // Copy the template version of the OMPTraitInfo and run substitute on all
  // score and condition expressiosn.
  OMPTraitInfo &TI = S.getASTContext().getNewOMPTraitInfo();
  TI = *Attr.getTraitInfos();

  // Try to substitute template parameters in score and condition expressions.
  auto SubstScoreOrConditionExpr = [&S, Subst](Expr *&E, bool) {
    if (E) {
      EnterExpressionEvaluationContext Unevaluated(
          S, Sema::ExpressionEvaluationContext::ConstantEvaluated);
      ExprResult ER = Subst(E);
      if (ER.isUsable())
        E = ER.get();
      else
        return true;
    }
    return false;
  };
  if (TI.anyScoreOrCondition(SubstScoreOrConditionExpr))
    return;

  Expr *E = VariantFuncRef.get();
  // Check function/variant ref for `omp declare variant` but not for `omp
  // begin declare variant` (which use implicit attributes).
  Optional<std::pair<FunctionDecl *, Expr *>> DeclVarData =
      S.checkOpenMPDeclareVariantFunction(S.ConvertDeclToDeclGroup(New),
                                          VariantFuncRef.get(), TI,
                                          Attr.getRange());

  if (!DeclVarData)
    return;

  E = DeclVarData.getValue().second;
  FD = DeclVarData.getValue().first;

  if (auto *VariantDRE = dyn_cast<DeclRefExpr>(E->IgnoreParenImpCasts())) {
    if (auto *VariantFD = dyn_cast<FunctionDecl>(VariantDRE->getDecl())) {
      if (auto *VariantFTD = VariantFD->getDescribedFunctionTemplate()) {
        if (!VariantFTD->isThisDeclarationADefinition())
          return;
        Sema::TentativeAnalysisScope Trap(S);
        const TemplateArgumentList *TAL = TemplateArgumentList::CreateCopy(
            S.Context, TemplateArgs.getInnermost());

        auto *SubstFD = S.InstantiateFunctionDeclaration(VariantFTD, TAL,
                                                         New->getLocation());
        if (!SubstFD)
          return;
        QualType NewType = S.Context.mergeFunctionTypes(
            SubstFD->getType(), FD->getType(),
            /* OfBlockPointer */ false,
            /* Unqualified */ false, /* AllowCXX */ true);
        if (NewType.isNull())
          return;
        S.InstantiateFunctionDefinition(
            New->getLocation(), SubstFD, /* Recursive */ true,
            /* DefinitionRequired */ false, /* AtEndOfTU */ false);
        SubstFD->setInstantiationIsPending(!SubstFD->isDefined());
        E = DeclRefExpr::Create(S.Context, NestedNameSpecifierLoc(),
                                SourceLocation(), SubstFD,
                                /* RefersToEnclosingVariableOrCapture */ false,
                                /* NameLoc */ SubstFD->getLocation(),
                                SubstFD->getType(), ExprValueKind::VK_RValue);
      }
    }
  }

  S.ActOnOpenMPDeclareVariantDirective(FD, E, TI, Attr.getRange());
}

static void instantiateDependentAMDGPUFlatWorkGroupSizeAttr(
    Sema &S, const MultiLevelTemplateArgumentList &TemplateArgs,
    const AMDGPUFlatWorkGroupSizeAttr &Attr, Decl *New) {
  // Both min and max expression are constant expressions.
  EnterExpressionEvaluationContext Unevaluated(
      S, Sema::ExpressionEvaluationContext::ConstantEvaluated);

  ExprResult Result = S.SubstExpr(Attr.getMin(), TemplateArgs);
  if (Result.isInvalid())
    return;
  Expr *MinExpr = Result.getAs<Expr>();

  Result = S.SubstExpr(Attr.getMax(), TemplateArgs);
  if (Result.isInvalid())
    return;
  Expr *MaxExpr = Result.getAs<Expr>();

  S.addAMDGPUFlatWorkGroupSizeAttr(New, Attr, MinExpr, MaxExpr);
}

static ExplicitSpecifier
instantiateExplicitSpecifier(Sema &S,
                             const MultiLevelTemplateArgumentList &TemplateArgs,
                             ExplicitSpecifier ES, FunctionDecl *New) {
  if (!ES.getExpr())
    return ES;
  Expr *OldCond = ES.getExpr();
  Expr *Cond = nullptr;
  {
    EnterExpressionEvaluationContext Unevaluated(
        S, Sema::ExpressionEvaluationContext::ConstantEvaluated);
    ExprResult SubstResult = S.SubstExpr(OldCond, TemplateArgs);
    if (SubstResult.isInvalid()) {
      return ExplicitSpecifier::Invalid();
    }
    Cond = SubstResult.get();
  }
  ExplicitSpecifier Result(Cond, ES.getKind());
  if (!Cond->isTypeDependent())
    S.tryResolveExplicitSpecifier(Result);
  return Result;
}

static void instantiateDependentAMDGPUWavesPerEUAttr(
    Sema &S, const MultiLevelTemplateArgumentList &TemplateArgs,
    const AMDGPUWavesPerEUAttr &Attr, Decl *New) {
  // Both min and max expression are constant expressions.
  EnterExpressionEvaluationContext Unevaluated(
      S, Sema::ExpressionEvaluationContext::ConstantEvaluated);

  ExprResult Result = S.SubstExpr(Attr.getMin(), TemplateArgs);
  if (Result.isInvalid())
    return;
  Expr *MinExpr = Result.getAs<Expr>();

  Expr *MaxExpr = nullptr;
  if (auto Max = Attr.getMax()) {
    Result = S.SubstExpr(Max, TemplateArgs);
    if (Result.isInvalid())
      return;
    MaxExpr = Result.getAs<Expr>();
  }

  S.addAMDGPUWavesPerEUAttr(New, Attr, MinExpr, MaxExpr);
}

template <typename AttrName>
static void instantiateIntelSYCTripleLFunctionAttr(
    Sema &S, const MultiLevelTemplateArgumentList &TemplateArgs,
    const AttrName *Attr, Decl *New) {
  EnterExpressionEvaluationContext Unevaluated(
      S, Sema::ExpressionEvaluationContext::ConstantEvaluated);

  ExprResult Result = S.SubstExpr(Attr->getXDim(), TemplateArgs);
  if (Result.isInvalid())
    return;
  Expr *XDimExpr = Result.getAs<Expr>();

  Result = S.SubstExpr(Attr->getYDim(), TemplateArgs);
  if (Result.isInvalid())
    return;
  Expr *YDimExpr = Result.getAs<Expr>();

  Result = S.SubstExpr(Attr->getZDim(), TemplateArgs);
  if (Result.isInvalid())
    return;
  Expr *ZDimExpr = Result.getAs<Expr>();

  S.addIntelTripleArgAttr<AttrName>(New, *Attr, XDimExpr, YDimExpr, ZDimExpr);
}

static void instantiateIntelFPGAForcePow2DepthAttr(
    Sema &S, const MultiLevelTemplateArgumentList &TemplateArgs,
    const IntelFPGAForcePow2DepthAttr *Attr, Decl *New) {
  EnterExpressionEvaluationContext Unevaluated(
      S, Sema::ExpressionEvaluationContext::ConstantEvaluated);
  ExprResult Result = S.SubstExpr(Attr->getValue(), TemplateArgs);
  if (!Result.isInvalid())
    return S.AddIntelFPGAForcePow2DepthAttr(New, *Attr, Result.getAs<Expr>());
}

static void instantiateIntelFPGABankWidthAttr(
    Sema &S, const MultiLevelTemplateArgumentList &TemplateArgs,
    const IntelFPGABankWidthAttr *Attr, Decl *New) {
  EnterExpressionEvaluationContext Unevaluated(
      S, Sema::ExpressionEvaluationContext::ConstantEvaluated);
  ExprResult Result = S.SubstExpr(Attr->getValue(), TemplateArgs);
  if (!Result.isInvalid())
    S.AddOneConstantPowerTwoValueAttr<IntelFPGABankWidthAttr>(
        New, *Attr, Result.getAs<Expr>());
}

static void instantiateIntelFPGANumBanksAttr(
    Sema &S, const MultiLevelTemplateArgumentList &TemplateArgs,
    const IntelFPGANumBanksAttr *Attr, Decl *New) {
  EnterExpressionEvaluationContext Unevaluated(
      S, Sema::ExpressionEvaluationContext::ConstantEvaluated);
  ExprResult Result = S.SubstExpr(Attr->getValue(), TemplateArgs);
  if (!Result.isInvalid())
    S.AddOneConstantPowerTwoValueAttr<IntelFPGANumBanksAttr>(
        New, *Attr, Result.getAs<Expr>());
}

static void instantiateIntelFPGABankBitsAttr(
    Sema &S, const MultiLevelTemplateArgumentList &TemplateArgs,
    const IntelFPGABankBitsAttr *Attr, Decl *New) {
  EnterExpressionEvaluationContext Unevaluated(
      S, Sema::ExpressionEvaluationContext::ConstantEvaluated);
  SmallVector<Expr *, 8> Args;
  for (auto I : Attr->args()) {
    ExprResult Result = S.SubstExpr(I, TemplateArgs);
    if (Result.isInvalid())
      return;
    Args.push_back(Result.getAs<Expr>());
  }
  S.AddIntelFPGABankBitsAttr(New, *Attr, Args.data(), Args.size());
}

static void instantiateSYCLIntelPipeIOAttr(
    Sema &S, const MultiLevelTemplateArgumentList &TemplateArgs,
    const SYCLIntelPipeIOAttr *Attr, Decl *New) {
  // The ID expression is a constant expression.
  EnterExpressionEvaluationContext Unevaluated(
      S, Sema::ExpressionEvaluationContext::ConstantEvaluated);
  ExprResult Result = S.SubstExpr(Attr->getID(), TemplateArgs);
  if (!Result.isInvalid())
    S.addSYCLIntelPipeIOAttr(New, *Attr, Result.getAs<Expr>());
}

static void instantiateSYCLIntelLoopFuseAttr(
    Sema &S, const MultiLevelTemplateArgumentList &TemplateArgs,
    const SYCLIntelLoopFuseAttr *Attr, Decl *New) {
  EnterExpressionEvaluationContext Unevaluated(
      S, Sema::ExpressionEvaluationContext::ConstantEvaluated);
  ExprResult Result = S.SubstExpr(Attr->getValue(), TemplateArgs);
  if (!Result.isInvalid())
    S.AddSYCLIntelLoopFuseAttr(New, *Attr, Result.getAs<Expr>());
}

static void instantiateIntelReqdSubGroupSize(
    Sema &S, const MultiLevelTemplateArgumentList &TemplateArgs,
    const IntelReqdSubGroupSizeAttr *A, Decl *New) {
  EnterExpressionEvaluationContext Unevaluated(
      S, Sema::ExpressionEvaluationContext::ConstantEvaluated);
  ExprResult Result = S.SubstExpr(A->getValue(), TemplateArgs);
  if (!Result.isInvalid())
    S.AddIntelReqdSubGroupSize(New, *A, Result.getAs<Expr>());
}

static void instantiateSYCLIntelNumSimdWorkItemsAttr(
    Sema &S, const MultiLevelTemplateArgumentList &TemplateArgs,
    const SYCLIntelNumSimdWorkItemsAttr *A, Decl *New) {
  EnterExpressionEvaluationContext Unevaluated(
      S, Sema::ExpressionEvaluationContext::ConstantEvaluated);
  ExprResult Result = S.SubstExpr(A->getValue(), TemplateArgs);
  if (!Result.isInvalid())
    S.AddSYCLIntelNumSimdWorkItemsAttr(New, *A, Result.getAs<Expr>());
}

static void instantiateSYCLIntelSchedulerTargetFmaxMhzAttr(
    Sema &S, const MultiLevelTemplateArgumentList &TemplateArgs,
    const SYCLIntelSchedulerTargetFmaxMhzAttr *A, Decl *New) {
  EnterExpressionEvaluationContext Unevaluated(
      S, Sema::ExpressionEvaluationContext::ConstantEvaluated);
  ExprResult Result = S.SubstExpr(A->getValue(), TemplateArgs);
  if (!Result.isInvalid())
    S.AddSYCLIntelSchedulerTargetFmaxMhzAttr(New, *A, Result.getAs<Expr>());
}

static void instantiateSYCLIntelNoGlobalWorkOffsetAttr(
    Sema &S, const MultiLevelTemplateArgumentList &TemplateArgs,
    const SYCLIntelNoGlobalWorkOffsetAttr *A, Decl *New) {
  EnterExpressionEvaluationContext Unevaluated(
      S, Sema::ExpressionEvaluationContext::ConstantEvaluated);
  ExprResult Result = S.SubstExpr(A->getValue(), TemplateArgs);
  if (!Result.isInvalid())
    S.AddSYCLIntelNoGlobalWorkOffsetAttr(New, *A, Result.getAs<Expr>());
}

template <typename AttrName>
static void instantiateIntelSYCLFunctionAttr(
    Sema &S, const MultiLevelTemplateArgumentList &TemplateArgs,
    const AttrName *Attr, Decl *New) {
  EnterExpressionEvaluationContext Unevaluated(
      S, Sema::ExpressionEvaluationContext::ConstantEvaluated);
  ExprResult Result = S.SubstExpr(Attr->getValue(), TemplateArgs);
  if (!Result.isInvalid())
    S.addIntelSingleArgAttr<AttrName>(New, *Attr, Result.getAs<Expr>());
}

static void instantiateSYCLIntelFPGAMaxConcurrencyAttr(
    Sema &S, const MultiLevelTemplateArgumentList &TemplateArgs,
    const SYCLIntelFPGAMaxConcurrencyAttr *A, Decl *New) {
  EnterExpressionEvaluationContext Unevaluated(
      S, Sema::ExpressionEvaluationContext::ConstantEvaluated);
  ExprResult Result = S.SubstExpr(A->getNThreadsExpr(), TemplateArgs);
  if (!Result.isInvalid())
    S.AddSYCLIntelFPGAMaxConcurrencyAttr(New, *A, Result.getAs<Expr>());
}

static void instantiateIntelFPGAPrivateCopiesAttr(
    Sema &S, const MultiLevelTemplateArgumentList &TemplateArgs,
    const IntelFPGAPrivateCopiesAttr *A, Decl *New) {
  EnterExpressionEvaluationContext Unevaluated(
      S, Sema::ExpressionEvaluationContext::ConstantEvaluated);
  ExprResult Result = S.SubstExpr(A->getValue(), TemplateArgs);
  if (!Result.isInvalid())
    S.AddIntelFPGAPrivateCopiesAttr(New, *A, Result.getAs<Expr>());
}

static void instantiateIntelFPGAMaxReplicatesAttr(
    Sema &S, const MultiLevelTemplateArgumentList &TemplateArgs,
    const IntelFPGAMaxReplicatesAttr *A, Decl *New) {
  EnterExpressionEvaluationContext Unevaluated(
      S, Sema::ExpressionEvaluationContext::ConstantEvaluated);
  ExprResult Result = S.SubstExpr(A->getValue(), TemplateArgs);
  if (!Result.isInvalid())
    S.AddIntelFPGAMaxReplicatesAttr(New, *A, Result.getAs<Expr>());
}

static void instantiateSYCLIntelFPGAInitiationIntervalAttr(
    Sema &S, const MultiLevelTemplateArgumentList &TemplateArgs,
    const SYCLIntelFPGAInitiationIntervalAttr *A, Decl *New) {
  EnterExpressionEvaluationContext Unevaluated(
      S, Sema::ExpressionEvaluationContext::ConstantEvaluated);
  ExprResult Result = S.SubstExpr(A->getIntervalExpr(), TemplateArgs);
  if (!Result.isInvalid())
    S.AddSYCLIntelFPGAInitiationIntervalAttr(New, *A, Result.getAs<Expr>());
}

<<<<<<< HEAD
// This doesn't take any template parameters, but we have a custom action that
// needs to happen when the kernel itself is instantiated. We need to run the
// ItaniumMangler to mark the names required to name this kernel.
static void instantiateDependentSYCLKernelAttr(
    Sema &S, const MultiLevelTemplateArgumentList &TemplateArgs,
    const SYCLKernelAttr &Attr, Decl *New) {
  // Functions cannot be partially specialized, so if we are being instantiated,
  // we are obviously a complete specialization. Since this attribute is only
  // valid on function template declarations, we know that this is a full
  // instantiation of a kernel.
  S.AddSYCLKernelLambda(cast<FunctionDecl>(New));

  // Evaluate whether this would change any of the already evaluated
  // __builtin_unique_stable_name values.
  for (const auto Itr : S.Context.UniqueStableNameEvaluatedValues) {
    if (Itr.second != Itr.first->ComputeName(S.Context)) {
      S.Diag(New->getLocation(),
             diag::err_kernel_invalidates_unique_stable_name);
      S.Diag(Itr.first->getLocation(),
             diag::note_unique_stable_name_evaluated_here);
      return;
    }
  }

  New->addAttr(Attr.clone(S.getASTContext()));
=======
static void instantiateSYCLIntelESimdVectorizeAttr(
    Sema &S, const MultiLevelTemplateArgumentList &TemplateArgs,
    const SYCLIntelESimdVectorizeAttr *A, Decl *New) {
  EnterExpressionEvaluationContext Unevaluated(
      S, Sema::ExpressionEvaluationContext::ConstantEvaluated);
  ExprResult Result = S.SubstExpr(A->getValue(), TemplateArgs);
  if (!Result.isInvalid())
    S.AddSYCLIntelESimdVectorizeAttr(New, *A, Result.getAs<Expr>());
>>>>>>> 3351916a
}

/// Determine whether the attribute A might be relevent to the declaration D.
/// If not, we can skip instantiating it. The attribute may or may not have
/// been instantiated yet.
static bool isRelevantAttr(Sema &S, const Decl *D, const Attr *A) {
  // 'preferred_name' is only relevant to the matching specialization of the
  // template.
  if (const auto *PNA = dyn_cast<PreferredNameAttr>(A)) {
    QualType T = PNA->getTypedefType();
    const auto *RD = cast<CXXRecordDecl>(D);
    if (!T->isDependentType() && !RD->isDependentContext() &&
        !declaresSameEntity(T->getAsCXXRecordDecl(), RD))
      return false;
    for (const auto *ExistingPNA : D->specific_attrs<PreferredNameAttr>())
      if (S.Context.hasSameType(ExistingPNA->getTypedefType(),
                                PNA->getTypedefType()))
        return false;
    return true;
  }

  return true;
}

void Sema::InstantiateAttrsForDecl(
    const MultiLevelTemplateArgumentList &TemplateArgs, const Decl *Tmpl,
    Decl *New, LateInstantiatedAttrVec *LateAttrs,
    LocalInstantiationScope *OuterMostScope) {
  if (NamedDecl *ND = dyn_cast<NamedDecl>(New)) {
    // FIXME: This function is called multiple times for the same template
    // specialization. We should only instantiate attributes that were added
    // since the previous instantiation.
    for (const auto *TmplAttr : Tmpl->attrs()) {
      if (!isRelevantAttr(*this, New, TmplAttr))
        continue;

      // FIXME: If any of the special case versions from InstantiateAttrs become
      // applicable to template declaration, we'll need to add them here.
      CXXThisScopeRAII ThisScope(
          *this, dyn_cast_or_null<CXXRecordDecl>(ND->getDeclContext()),
          Qualifiers(), ND->isCXXInstanceMember());

      Attr *NewAttr = sema::instantiateTemplateAttributeForDecl(
          TmplAttr, Context, *this, TemplateArgs);
      if (NewAttr && isRelevantAttr(*this, New, NewAttr))
        New->addAttr(NewAttr);
    }
  }
}

static Sema::RetainOwnershipKind
attrToRetainOwnershipKind(const Attr *A) {
  switch (A->getKind()) {
  case clang::attr::CFConsumed:
    return Sema::RetainOwnershipKind::CF;
  case clang::attr::OSConsumed:
    return Sema::RetainOwnershipKind::OS;
  case clang::attr::NSConsumed:
    return Sema::RetainOwnershipKind::NS;
  default:
    llvm_unreachable("Wrong argument supplied");
  }
}

void Sema::InstantiateAttrs(const MultiLevelTemplateArgumentList &TemplateArgs,
                            const Decl *Tmpl, Decl *New,
                            LateInstantiatedAttrVec *LateAttrs,
                            LocalInstantiationScope *OuterMostScope) {
  for (const auto *TmplAttr : Tmpl->attrs()) {
    if (!isRelevantAttr(*this, New, TmplAttr))
      continue;

    // FIXME: This should be generalized to more than just the AlignedAttr.
    const AlignedAttr *Aligned = dyn_cast<AlignedAttr>(TmplAttr);
    if (Aligned && Aligned->isAlignmentDependent()) {
      instantiateDependentAlignedAttr(*this, TemplateArgs, Aligned, New);
      continue;
    }

    if (const auto *AssumeAligned = dyn_cast<AssumeAlignedAttr>(TmplAttr)) {
      instantiateDependentAssumeAlignedAttr(*this, TemplateArgs, AssumeAligned, New);
      continue;
    }

    if (const auto *AlignValue = dyn_cast<AlignValueAttr>(TmplAttr)) {
      instantiateDependentAlignValueAttr(*this, TemplateArgs, AlignValue, New);
      continue;
    }

    if (const auto *AllocAlign = dyn_cast<AllocAlignAttr>(TmplAttr)) {
      instantiateDependentAllocAlignAttr(*this, TemplateArgs, AllocAlign, New);
      continue;
    }

    if (const auto *Annotate = dyn_cast<AnnotateAttr>(TmplAttr)) {
      instantiateDependentAnnotationAttr(*this, TemplateArgs, Annotate, New);
      continue;
    }

    if (const auto *EnableIf = dyn_cast<EnableIfAttr>(TmplAttr)) {
      instantiateDependentEnableIfAttr(*this, TemplateArgs, EnableIf, Tmpl,
                                       cast<FunctionDecl>(New));
      continue;
    }

    if (const auto *DiagnoseIf = dyn_cast<DiagnoseIfAttr>(TmplAttr)) {
      instantiateDependentDiagnoseIfAttr(*this, TemplateArgs, DiagnoseIf, Tmpl,
                                         cast<FunctionDecl>(New));
      continue;
    }

    if (const auto *CUDALaunchBounds =
            dyn_cast<CUDALaunchBoundsAttr>(TmplAttr)) {
      instantiateDependentCUDALaunchBoundsAttr(*this, TemplateArgs,
                                               *CUDALaunchBounds, New);
      continue;
    }

    if (const auto *Mode = dyn_cast<ModeAttr>(TmplAttr)) {
      instantiateDependentModeAttr(*this, TemplateArgs, *Mode, New);
      continue;
    }

    if (const auto *OMPAttr = dyn_cast<OMPDeclareSimdDeclAttr>(TmplAttr)) {
      instantiateOMPDeclareSimdDeclAttr(*this, TemplateArgs, *OMPAttr, New);
      continue;
    }

    if (const auto *OMPAttr = dyn_cast<OMPDeclareVariantAttr>(TmplAttr)) {
      instantiateOMPDeclareVariantAttr(*this, TemplateArgs, *OMPAttr, New);
      continue;
    }

    if (const auto *AMDGPUFlatWorkGroupSize =
            dyn_cast<AMDGPUFlatWorkGroupSizeAttr>(TmplAttr)) {
      instantiateDependentAMDGPUFlatWorkGroupSizeAttr(
          *this, TemplateArgs, *AMDGPUFlatWorkGroupSize, New);
    }

    if (const auto *AMDGPUFlatWorkGroupSize =
            dyn_cast<AMDGPUWavesPerEUAttr>(TmplAttr)) {
      instantiateDependentAMDGPUWavesPerEUAttr(*this, TemplateArgs,
                                               *AMDGPUFlatWorkGroupSize, New);
    }

    if (const auto *IntelFPGABankWidth =
            dyn_cast<IntelFPGABankWidthAttr>(TmplAttr)) {
      instantiateIntelFPGABankWidthAttr(*this, TemplateArgs, IntelFPGABankWidth,
                                        New);
    }

    if (const auto *IntelFPGANumBanks =
            dyn_cast<IntelFPGANumBanksAttr>(TmplAttr)) {
      instantiateIntelFPGANumBanksAttr(*this, TemplateArgs, IntelFPGANumBanks,
                                       New);
    }
    if (const auto *IntelFPGAPrivateCopies =
            dyn_cast<IntelFPGAPrivateCopiesAttr>(TmplAttr)) {
      instantiateIntelFPGAPrivateCopiesAttr(*this, TemplateArgs,
                                            IntelFPGAPrivateCopies, New);
    }
    if (const auto *IntelFPGAMaxReplicates =
            dyn_cast<IntelFPGAMaxReplicatesAttr>(TmplAttr)) {
      instantiateIntelFPGAMaxReplicatesAttr(*this, TemplateArgs,
                                            IntelFPGAMaxReplicates, New);
    }
    if (const auto *IntelFPGABankBits =
            dyn_cast<IntelFPGABankBitsAttr>(TmplAttr)) {
      instantiateIntelFPGABankBitsAttr(*this, TemplateArgs, IntelFPGABankBits,
                                       New);
    }
    if (const auto *IntelFPGAForcePow2Depth =
            dyn_cast<IntelFPGAForcePow2DepthAttr>(TmplAttr)) {
      instantiateIntelFPGAForcePow2DepthAttr(*this, TemplateArgs,
                                             IntelFPGAForcePow2Depth, New);
    }
    if (const auto *SYCLIntelPipeIO = dyn_cast<SYCLIntelPipeIOAttr>(TmplAttr)) {
      instantiateSYCLIntelPipeIOAttr(*this, TemplateArgs, SYCLIntelPipeIO, New);
      continue;
    }
    if (const auto *IntelReqdSubGroupSize =
            dyn_cast<IntelReqdSubGroupSizeAttr>(TmplAttr)) {
      instantiateIntelReqdSubGroupSize(*this, TemplateArgs,
                                       IntelReqdSubGroupSize, New);
      continue;
    }
    if (const auto *SYCLIntelNumSimdWorkItems =
            dyn_cast<SYCLIntelNumSimdWorkItemsAttr>(TmplAttr)) {
      instantiateSYCLIntelNumSimdWorkItemsAttr(*this, TemplateArgs,
                                               SYCLIntelNumSimdWorkItems, New);
      continue;
    }
    if (const auto *SYCLIntelSchedulerTargetFmaxMhz =
            dyn_cast<SYCLIntelSchedulerTargetFmaxMhzAttr>(TmplAttr)) {
      instantiateSYCLIntelSchedulerTargetFmaxMhzAttr(
          *this, TemplateArgs, SYCLIntelSchedulerTargetFmaxMhz, New);
      continue;
    }
    if (const auto *SYCLIntelMaxGlobalWorkDim =
            dyn_cast<SYCLIntelMaxGlobalWorkDimAttr>(TmplAttr)) {
      instantiateIntelSYCLFunctionAttr<SYCLIntelMaxGlobalWorkDimAttr>(
          *this, TemplateArgs, SYCLIntelMaxGlobalWorkDim, New);
      continue;
    }
    if (const auto *SYCLIntelLoopFuse =
            dyn_cast<SYCLIntelLoopFuseAttr>(TmplAttr)) {
      instantiateSYCLIntelLoopFuseAttr(*this, TemplateArgs, SYCLIntelLoopFuse,
                                       New);
      continue;
    }
    if (const auto *SYCLIntelNoGlobalWorkOffset =
            dyn_cast<SYCLIntelNoGlobalWorkOffsetAttr>(TmplAttr)) {
      instantiateSYCLIntelNoGlobalWorkOffsetAttr(
          *this, TemplateArgs, SYCLIntelNoGlobalWorkOffset, New);
      continue;
    }
    if (const auto *ReqdWorkGroupSize =
            dyn_cast<ReqdWorkGroupSizeAttr>(TmplAttr)) {
      instantiateIntelSYCTripleLFunctionAttr<ReqdWorkGroupSizeAttr>(
          *this, TemplateArgs, ReqdWorkGroupSize, New);
      continue;
    }
    if (const auto *SYCLIntelMaxWorkGroupSize =
            dyn_cast<SYCLIntelMaxWorkGroupSizeAttr>(TmplAttr)) {
      instantiateIntelSYCTripleLFunctionAttr<SYCLIntelMaxWorkGroupSizeAttr>(
          *this, TemplateArgs, SYCLIntelMaxWorkGroupSize, New);
      continue;
    }
    if (const auto *SYCLIntelMaxConcurrency =
            dyn_cast<SYCLIntelFPGAMaxConcurrencyAttr>(TmplAttr)) {
      instantiateSYCLIntelFPGAMaxConcurrencyAttr(*this, TemplateArgs,
                                                 SYCLIntelMaxConcurrency, New);
    }
    if (const auto *SYCLIntelFPGAInitiationInterval =
            dyn_cast<SYCLIntelFPGAInitiationIntervalAttr>(TmplAttr)) {
      instantiateSYCLIntelFPGAInitiationIntervalAttr(
          *this, TemplateArgs, SYCLIntelFPGAInitiationInterval, New);
      continue;
    }
    if (const auto *SYCLIntelESimdVectorize =
            dyn_cast<SYCLIntelESimdVectorizeAttr>(TmplAttr)) {
      instantiateSYCLIntelESimdVectorizeAttr(*this, TemplateArgs,
                                             SYCLIntelESimdVectorize, New);
      continue;
    }
    // Existing DLL attribute on the instantiation takes precedence.
    if (TmplAttr->getKind() == attr::DLLExport ||
        TmplAttr->getKind() == attr::DLLImport) {
      if (New->hasAttr<DLLExportAttr>() || New->hasAttr<DLLImportAttr>()) {
        continue;
      }
    }

    if (const auto *ABIAttr = dyn_cast<ParameterABIAttr>(TmplAttr)) {
      AddParameterABIAttr(New, *ABIAttr, ABIAttr->getABI());
      continue;
    }

    if (isa<NSConsumedAttr>(TmplAttr) || isa<OSConsumedAttr>(TmplAttr) ||
        isa<CFConsumedAttr>(TmplAttr)) {
      AddXConsumedAttr(New, *TmplAttr, attrToRetainOwnershipKind(TmplAttr),
                       /*template instantiation=*/true);
      continue;
    }

    if (auto *A = dyn_cast<PointerAttr>(TmplAttr)) {
      if (!New->hasAttr<PointerAttr>())
        New->addAttr(A->clone(Context));
      continue;
    }

    if (auto *A = dyn_cast<OwnerAttr>(TmplAttr)) {
      if (!New->hasAttr<OwnerAttr>())
        New->addAttr(A->clone(Context));
      continue;
    }

    if (auto *A = dyn_cast<SYCLKernelAttr>(TmplAttr)) {
      instantiateDependentSYCLKernelAttr(*this, TemplateArgs, *A, New);
      continue;
    }

    assert(!TmplAttr->isPackExpansion());
    if (TmplAttr->isLateParsed() && LateAttrs) {
      // Late parsed attributes must be instantiated and attached after the
      // enclosing class has been instantiated.  See Sema::InstantiateClass.
      LocalInstantiationScope *Saved = nullptr;
      if (CurrentInstantiationScope)
        Saved = CurrentInstantiationScope->cloneScopes(OuterMostScope);
      LateAttrs->push_back(LateInstantiatedAttribute(TmplAttr, Saved, New));
    } else {
      // Allow 'this' within late-parsed attributes.
      auto *ND = cast<NamedDecl>(New);
      auto *ThisContext = dyn_cast_or_null<CXXRecordDecl>(ND->getDeclContext());
      CXXThisScopeRAII ThisScope(*this, ThisContext, Qualifiers(),
                                 ND->isCXXInstanceMember());

      Attr *NewAttr = sema::instantiateTemplateAttribute(TmplAttr, Context,
                                                         *this, TemplateArgs);
      if (NewAttr && isRelevantAttr(*this, New, TmplAttr))
        New->addAttr(NewAttr);
    }
  }
}

/// In the MS ABI, we need to instantiate default arguments of dllexported
/// default constructors along with the constructor definition. This allows IR
/// gen to emit a constructor closure which calls the default constructor with
/// its default arguments.
void Sema::InstantiateDefaultCtorDefaultArgs(CXXConstructorDecl *Ctor) {
  assert(Context.getTargetInfo().getCXXABI().isMicrosoft() &&
         Ctor->isDefaultConstructor());
  unsigned NumParams = Ctor->getNumParams();
  if (NumParams == 0)
    return;
  DLLExportAttr *Attr = Ctor->getAttr<DLLExportAttr>();
  if (!Attr)
    return;
  for (unsigned I = 0; I != NumParams; ++I) {
    (void)CheckCXXDefaultArgExpr(Attr->getLocation(), Ctor,
                                   Ctor->getParamDecl(I));
    DiscardCleanupsInEvaluationContext();
  }
}

/// Get the previous declaration of a declaration for the purposes of template
/// instantiation. If this finds a previous declaration, then the previous
/// declaration of the instantiation of D should be an instantiation of the
/// result of this function.
template<typename DeclT>
static DeclT *getPreviousDeclForInstantiation(DeclT *D) {
  DeclT *Result = D->getPreviousDecl();

  // If the declaration is within a class, and the previous declaration was
  // merged from a different definition of that class, then we don't have a
  // previous declaration for the purpose of template instantiation.
  if (Result && isa<CXXRecordDecl>(D->getDeclContext()) &&
      D->getLexicalDeclContext() != Result->getLexicalDeclContext())
    return nullptr;

  return Result;
}

Decl *
TemplateDeclInstantiator::VisitTranslationUnitDecl(TranslationUnitDecl *D) {
  llvm_unreachable("Translation units cannot be instantiated");
}

Decl *
TemplateDeclInstantiator::VisitPragmaCommentDecl(PragmaCommentDecl *D) {
  llvm_unreachable("pragma comment cannot be instantiated");
}

Decl *TemplateDeclInstantiator::VisitPragmaDetectMismatchDecl(
    PragmaDetectMismatchDecl *D) {
  llvm_unreachable("pragma comment cannot be instantiated");
}

Decl *
TemplateDeclInstantiator::VisitExternCContextDecl(ExternCContextDecl *D) {
  llvm_unreachable("extern \"C\" context cannot be instantiated");
}

Decl *TemplateDeclInstantiator::VisitMSGuidDecl(MSGuidDecl *D) {
  llvm_unreachable("GUID declaration cannot be instantiated");
}

Decl *TemplateDeclInstantiator::VisitTemplateParamObjectDecl(
    TemplateParamObjectDecl *D) {
  llvm_unreachable("template parameter objects cannot be instantiated");
}

Decl *
TemplateDeclInstantiator::VisitLabelDecl(LabelDecl *D) {
  LabelDecl *Inst = LabelDecl::Create(SemaRef.Context, Owner, D->getLocation(),
                                      D->getIdentifier());
  Owner->addDecl(Inst);
  return Inst;
}

Decl *
TemplateDeclInstantiator::VisitNamespaceDecl(NamespaceDecl *D) {
  llvm_unreachable("Namespaces cannot be instantiated");
}

Decl *
TemplateDeclInstantiator::VisitNamespaceAliasDecl(NamespaceAliasDecl *D) {
  NamespaceAliasDecl *Inst
    = NamespaceAliasDecl::Create(SemaRef.Context, Owner,
                                 D->getNamespaceLoc(),
                                 D->getAliasLoc(),
                                 D->getIdentifier(),
                                 D->getQualifierLoc(),
                                 D->getTargetNameLoc(),
                                 D->getNamespace());
  Owner->addDecl(Inst);
  return Inst;
}

Decl *TemplateDeclInstantiator::InstantiateTypedefNameDecl(TypedefNameDecl *D,
                                                           bool IsTypeAlias) {
  bool Invalid = false;
  TypeSourceInfo *DI = D->getTypeSourceInfo();
  if (DI->getType()->isInstantiationDependentType() ||
      DI->getType()->isVariablyModifiedType()) {
    DI = SemaRef.SubstType(DI, TemplateArgs,
                           D->getLocation(), D->getDeclName());
    if (!DI) {
      Invalid = true;
      DI = SemaRef.Context.getTrivialTypeSourceInfo(SemaRef.Context.IntTy);
    }
  } else {
    SemaRef.MarkDeclarationsReferencedInType(D->getLocation(), DI->getType());
  }

  // HACK: g++ has a bug where it gets the value kind of ?: wrong.
  // libstdc++ relies upon this bug in its implementation of common_type.
  // If we happen to be processing that implementation, fake up the g++ ?:
  // semantics. See LWG issue 2141 for more information on the bug.
  const DecltypeType *DT = DI->getType()->getAs<DecltypeType>();
  CXXRecordDecl *RD = dyn_cast<CXXRecordDecl>(D->getDeclContext());
  if (DT && RD && isa<ConditionalOperator>(DT->getUnderlyingExpr()) &&
      DT->isReferenceType() &&
      RD->getEnclosingNamespaceContext() == SemaRef.getStdNamespace() &&
      RD->getIdentifier() && RD->getIdentifier()->isStr("common_type") &&
      D->getIdentifier() && D->getIdentifier()->isStr("type") &&
      SemaRef.getSourceManager().isInSystemHeader(D->getBeginLoc()))
    // Fold it to the (non-reference) type which g++ would have produced.
    DI = SemaRef.Context.getTrivialTypeSourceInfo(
      DI->getType().getNonReferenceType());

  // Create the new typedef
  TypedefNameDecl *Typedef;
  if (IsTypeAlias)
    Typedef = TypeAliasDecl::Create(SemaRef.Context, Owner, D->getBeginLoc(),
                                    D->getLocation(), D->getIdentifier(), DI);
  else
    Typedef = TypedefDecl::Create(SemaRef.Context, Owner, D->getBeginLoc(),
                                  D->getLocation(), D->getIdentifier(), DI);
  if (Invalid)
    Typedef->setInvalidDecl();

  // If the old typedef was the name for linkage purposes of an anonymous
  // tag decl, re-establish that relationship for the new typedef.
  if (const TagType *oldTagType = D->getUnderlyingType()->getAs<TagType>()) {
    TagDecl *oldTag = oldTagType->getDecl();
    if (oldTag->getTypedefNameForAnonDecl() == D && !Invalid) {
      TagDecl *newTag = DI->getType()->castAs<TagType>()->getDecl();
      assert(!newTag->hasNameForLinkage());
      newTag->setTypedefNameForAnonDecl(Typedef);
    }
  }

  if (TypedefNameDecl *Prev = getPreviousDeclForInstantiation(D)) {
    NamedDecl *InstPrev = SemaRef.FindInstantiatedDecl(D->getLocation(), Prev,
                                                       TemplateArgs);
    if (!InstPrev)
      return nullptr;

    TypedefNameDecl *InstPrevTypedef = cast<TypedefNameDecl>(InstPrev);

    // If the typedef types are not identical, reject them.
    SemaRef.isIncompatibleTypedef(InstPrevTypedef, Typedef);

    Typedef->setPreviousDecl(InstPrevTypedef);
  }

  SemaRef.InstantiateAttrs(TemplateArgs, D, Typedef);

  if (D->getUnderlyingType()->getAs<DependentNameType>())
    SemaRef.inferGslPointerAttribute(Typedef);

  Typedef->setAccess(D->getAccess());

  return Typedef;
}

Decl *TemplateDeclInstantiator::VisitTypedefDecl(TypedefDecl *D) {
  Decl *Typedef = InstantiateTypedefNameDecl(D, /*IsTypeAlias=*/false);
  if (Typedef)
    Owner->addDecl(Typedef);
  return Typedef;
}

Decl *TemplateDeclInstantiator::VisitTypeAliasDecl(TypeAliasDecl *D) {
  Decl *Typedef = InstantiateTypedefNameDecl(D, /*IsTypeAlias=*/true);
  if (Typedef)
    Owner->addDecl(Typedef);
  return Typedef;
}

Decl *
TemplateDeclInstantiator::VisitTypeAliasTemplateDecl(TypeAliasTemplateDecl *D) {
  // Create a local instantiation scope for this type alias template, which
  // will contain the instantiations of the template parameters.
  LocalInstantiationScope Scope(SemaRef);

  TemplateParameterList *TempParams = D->getTemplateParameters();
  TemplateParameterList *InstParams = SubstTemplateParams(TempParams);
  if (!InstParams)
    return nullptr;

  TypeAliasDecl *Pattern = D->getTemplatedDecl();

  TypeAliasTemplateDecl *PrevAliasTemplate = nullptr;
  if (getPreviousDeclForInstantiation<TypedefNameDecl>(Pattern)) {
    DeclContext::lookup_result Found = Owner->lookup(Pattern->getDeclName());
    if (!Found.empty()) {
      PrevAliasTemplate = dyn_cast<TypeAliasTemplateDecl>(Found.front());
    }
  }

  TypeAliasDecl *AliasInst = cast_or_null<TypeAliasDecl>(
    InstantiateTypedefNameDecl(Pattern, /*IsTypeAlias=*/true));
  if (!AliasInst)
    return nullptr;

  TypeAliasTemplateDecl *Inst
    = TypeAliasTemplateDecl::Create(SemaRef.Context, Owner, D->getLocation(),
                                    D->getDeclName(), InstParams, AliasInst);
  AliasInst->setDescribedAliasTemplate(Inst);
  if (PrevAliasTemplate)
    Inst->setPreviousDecl(PrevAliasTemplate);

  Inst->setAccess(D->getAccess());

  if (!PrevAliasTemplate)
    Inst->setInstantiatedFromMemberTemplate(D);

  Owner->addDecl(Inst);

  return Inst;
}

Decl *TemplateDeclInstantiator::VisitBindingDecl(BindingDecl *D) {
  auto *NewBD = BindingDecl::Create(SemaRef.Context, Owner, D->getLocation(),
                                    D->getIdentifier());
  NewBD->setReferenced(D->isReferenced());
  SemaRef.CurrentInstantiationScope->InstantiatedLocal(D, NewBD);
  return NewBD;
}

Decl *TemplateDeclInstantiator::VisitDecompositionDecl(DecompositionDecl *D) {
  // Transform the bindings first.
  SmallVector<BindingDecl*, 16> NewBindings;
  for (auto *OldBD : D->bindings())
    NewBindings.push_back(cast<BindingDecl>(VisitBindingDecl(OldBD)));
  ArrayRef<BindingDecl*> NewBindingArray = NewBindings;

  auto *NewDD = cast_or_null<DecompositionDecl>(
      VisitVarDecl(D, /*InstantiatingVarTemplate=*/false, &NewBindingArray));

  if (!NewDD || NewDD->isInvalidDecl())
    for (auto *NewBD : NewBindings)
      NewBD->setInvalidDecl();

  return NewDD;
}

Decl *TemplateDeclInstantiator::VisitVarDecl(VarDecl *D) {
  return VisitVarDecl(D, /*InstantiatingVarTemplate=*/false);
}

Decl *TemplateDeclInstantiator::VisitVarDecl(VarDecl *D,
                                             bool InstantiatingVarTemplate,
                                             ArrayRef<BindingDecl*> *Bindings) {

  // Do substitution on the type of the declaration
  TypeSourceInfo *DI = SemaRef.SubstType(
      D->getTypeSourceInfo(), TemplateArgs, D->getTypeSpecStartLoc(),
      D->getDeclName(), /*AllowDeducedTST*/true);
  if (!DI)
    return nullptr;

  if (DI->getType()->isFunctionType()) {
    SemaRef.Diag(D->getLocation(), diag::err_variable_instantiates_to_function)
      << D->isStaticDataMember() << DI->getType();
    return nullptr;
  }

  DeclContext *DC = Owner;
  if (D->isLocalExternDecl())
    SemaRef.adjustContextForLocalExternDecl(DC);

  // Build the instantiated declaration.
  VarDecl *Var;
  if (Bindings)
    Var = DecompositionDecl::Create(SemaRef.Context, DC, D->getInnerLocStart(),
                                    D->getLocation(), DI->getType(), DI,
                                    D->getStorageClass(), *Bindings);
  else
    Var = VarDecl::Create(SemaRef.Context, DC, D->getInnerLocStart(),
                          D->getLocation(), D->getIdentifier(), DI->getType(),
                          DI, D->getStorageClass());

  // In ARC, infer 'retaining' for variables of retainable type.
  if (SemaRef.getLangOpts().ObjCAutoRefCount &&
      SemaRef.inferObjCARCLifetime(Var))
    Var->setInvalidDecl();

  if (SemaRef.getLangOpts().OpenCL)
    SemaRef.deduceOpenCLAddressSpace(Var);

  // Substitute the nested name specifier, if any.
  if (SubstQualifier(D, Var))
    return nullptr;

  SemaRef.BuildVariableInstantiation(Var, D, TemplateArgs, LateAttrs, Owner,
                                     StartingScope, InstantiatingVarTemplate);

  if (D->isNRVOVariable()) {
    QualType ReturnType = cast<FunctionDecl>(DC)->getReturnType();
    if (SemaRef.isCopyElisionCandidate(ReturnType, Var, Sema::CES_Strict))
      Var->setNRVOVariable(true);
  }

  Var->setImplicit(D->isImplicit());

  if (Var->isStaticLocal())
    SemaRef.CheckStaticLocalForDllExport(Var);

  SemaRef.addSyclVarDecl(Var);
  return Var;
}

Decl *TemplateDeclInstantiator::VisitAccessSpecDecl(AccessSpecDecl *D) {
  AccessSpecDecl* AD
    = AccessSpecDecl::Create(SemaRef.Context, D->getAccess(), Owner,
                             D->getAccessSpecifierLoc(), D->getColonLoc());
  Owner->addHiddenDecl(AD);
  return AD;
}

Decl *TemplateDeclInstantiator::VisitFieldDecl(FieldDecl *D) {
  bool Invalid = false;
  TypeSourceInfo *DI = D->getTypeSourceInfo();
  if (DI->getType()->isInstantiationDependentType() ||
      DI->getType()->isVariablyModifiedType())  {
    DI = SemaRef.SubstType(DI, TemplateArgs,
                           D->getLocation(), D->getDeclName());
    if (!DI) {
      DI = D->getTypeSourceInfo();
      Invalid = true;
    } else if (DI->getType()->isFunctionType()) {
      // C++ [temp.arg.type]p3:
      //   If a declaration acquires a function type through a type
      //   dependent on a template-parameter and this causes a
      //   declaration that does not use the syntactic form of a
      //   function declarator to have function type, the program is
      //   ill-formed.
      SemaRef.Diag(D->getLocation(), diag::err_field_instantiates_to_function)
        << DI->getType();
      Invalid = true;
    }
  } else {
    SemaRef.MarkDeclarationsReferencedInType(D->getLocation(), DI->getType());
  }

  Expr *BitWidth = D->getBitWidth();
  if (Invalid)
    BitWidth = nullptr;
  else if (BitWidth) {
    // The bit-width expression is a constant expression.
    EnterExpressionEvaluationContext Unevaluated(
        SemaRef, Sema::ExpressionEvaluationContext::ConstantEvaluated);

    ExprResult InstantiatedBitWidth
      = SemaRef.SubstExpr(BitWidth, TemplateArgs);
    if (InstantiatedBitWidth.isInvalid()) {
      Invalid = true;
      BitWidth = nullptr;
    } else
      BitWidth = InstantiatedBitWidth.getAs<Expr>();
  }

  FieldDecl *Field = SemaRef.CheckFieldDecl(D->getDeclName(),
                                            DI->getType(), DI,
                                            cast<RecordDecl>(Owner),
                                            D->getLocation(),
                                            D->isMutable(),
                                            BitWidth,
                                            D->getInClassInitStyle(),
                                            D->getInnerLocStart(),
                                            D->getAccess(),
                                            nullptr);
  if (!Field) {
    cast<Decl>(Owner)->setInvalidDecl();
    return nullptr;
  }

  SemaRef.InstantiateAttrs(TemplateArgs, D, Field, LateAttrs, StartingScope);

  if (Field->hasAttrs())
    SemaRef.CheckAlignasUnderalignment(Field);

  if (Invalid)
    Field->setInvalidDecl();

  if (!Field->getDeclName()) {
    // Keep track of where this decl came from.
    SemaRef.Context.setInstantiatedFromUnnamedFieldDecl(Field, D);
  }
  if (CXXRecordDecl *Parent= dyn_cast<CXXRecordDecl>(Field->getDeclContext())) {
    if (Parent->isAnonymousStructOrUnion() &&
        Parent->getRedeclContext()->isFunctionOrMethod())
      SemaRef.CurrentInstantiationScope->InstantiatedLocal(D, Field);
  }

  Field->setImplicit(D->isImplicit());
  Field->setAccess(D->getAccess());
  Owner->addDecl(Field);

  return Field;
}

Decl *TemplateDeclInstantiator::VisitMSPropertyDecl(MSPropertyDecl *D) {
  bool Invalid = false;
  TypeSourceInfo *DI = D->getTypeSourceInfo();

  if (DI->getType()->isVariablyModifiedType()) {
    SemaRef.Diag(D->getLocation(), diag::err_property_is_variably_modified)
      << D;
    Invalid = true;
  } else if (DI->getType()->isInstantiationDependentType())  {
    DI = SemaRef.SubstType(DI, TemplateArgs,
                           D->getLocation(), D->getDeclName());
    if (!DI) {
      DI = D->getTypeSourceInfo();
      Invalid = true;
    } else if (DI->getType()->isFunctionType()) {
      // C++ [temp.arg.type]p3:
      //   If a declaration acquires a function type through a type
      //   dependent on a template-parameter and this causes a
      //   declaration that does not use the syntactic form of a
      //   function declarator to have function type, the program is
      //   ill-formed.
      SemaRef.Diag(D->getLocation(), diag::err_field_instantiates_to_function)
      << DI->getType();
      Invalid = true;
    }
  } else {
    SemaRef.MarkDeclarationsReferencedInType(D->getLocation(), DI->getType());
  }

  MSPropertyDecl *Property = MSPropertyDecl::Create(
      SemaRef.Context, Owner, D->getLocation(), D->getDeclName(), DI->getType(),
      DI, D->getBeginLoc(), D->getGetterId(), D->getSetterId());

  SemaRef.InstantiateAttrs(TemplateArgs, D, Property, LateAttrs,
                           StartingScope);

  if (Invalid)
    Property->setInvalidDecl();

  Property->setAccess(D->getAccess());
  Owner->addDecl(Property);

  return Property;
}

Decl *TemplateDeclInstantiator::VisitIndirectFieldDecl(IndirectFieldDecl *D) {
  NamedDecl **NamedChain =
    new (SemaRef.Context)NamedDecl*[D->getChainingSize()];

  int i = 0;
  for (auto *PI : D->chain()) {
    NamedDecl *Next = SemaRef.FindInstantiatedDecl(D->getLocation(), PI,
                                              TemplateArgs);
    if (!Next)
      return nullptr;

    NamedChain[i++] = Next;
  }

  QualType T = cast<FieldDecl>(NamedChain[i-1])->getType();
  IndirectFieldDecl *IndirectField = IndirectFieldDecl::Create(
      SemaRef.Context, Owner, D->getLocation(), D->getIdentifier(), T,
      {NamedChain, D->getChainingSize()});

  for (const auto *Attr : D->attrs())
    IndirectField->addAttr(Attr->clone(SemaRef.Context));

  IndirectField->setImplicit(D->isImplicit());
  IndirectField->setAccess(D->getAccess());
  Owner->addDecl(IndirectField);
  return IndirectField;
}

Decl *TemplateDeclInstantiator::VisitFriendDecl(FriendDecl *D) {
  // Handle friend type expressions by simply substituting template
  // parameters into the pattern type and checking the result.
  if (TypeSourceInfo *Ty = D->getFriendType()) {
    TypeSourceInfo *InstTy;
    // If this is an unsupported friend, don't bother substituting template
    // arguments into it. The actual type referred to won't be used by any
    // parts of Clang, and may not be valid for instantiating. Just use the
    // same info for the instantiated friend.
    if (D->isUnsupportedFriend()) {
      InstTy = Ty;
    } else {
      InstTy = SemaRef.SubstType(Ty, TemplateArgs,
                                 D->getLocation(), DeclarationName());
    }
    if (!InstTy)
      return nullptr;

    FriendDecl *FD = SemaRef.CheckFriendTypeDecl(D->getBeginLoc(),
                                                 D->getFriendLoc(), InstTy);
    if (!FD)
      return nullptr;

    FD->setAccess(AS_public);
    FD->setUnsupportedFriend(D->isUnsupportedFriend());
    Owner->addDecl(FD);
    return FD;
  }

  NamedDecl *ND = D->getFriendDecl();
  assert(ND && "friend decl must be a decl or a type!");

  // All of the Visit implementations for the various potential friend
  // declarations have to be carefully written to work for friend
  // objects, with the most important detail being that the target
  // decl should almost certainly not be placed in Owner.
  Decl *NewND = Visit(ND);
  if (!NewND) return nullptr;

  FriendDecl *FD =
    FriendDecl::Create(SemaRef.Context, Owner, D->getLocation(),
                       cast<NamedDecl>(NewND), D->getFriendLoc());
  FD->setAccess(AS_public);
  FD->setUnsupportedFriend(D->isUnsupportedFriend());
  Owner->addDecl(FD);
  return FD;
}

Decl *TemplateDeclInstantiator::VisitStaticAssertDecl(StaticAssertDecl *D) {
  Expr *AssertExpr = D->getAssertExpr();

  // The expression in a static assertion is a constant expression.
  EnterExpressionEvaluationContext Unevaluated(
      SemaRef, Sema::ExpressionEvaluationContext::ConstantEvaluated);

  ExprResult InstantiatedAssertExpr
    = SemaRef.SubstExpr(AssertExpr, TemplateArgs);
  if (InstantiatedAssertExpr.isInvalid())
    return nullptr;

  return SemaRef.BuildStaticAssertDeclaration(D->getLocation(),
                                              InstantiatedAssertExpr.get(),
                                              D->getMessage(),
                                              D->getRParenLoc(),
                                              D->isFailed());
}

Decl *TemplateDeclInstantiator::VisitEnumDecl(EnumDecl *D) {
  EnumDecl *PrevDecl = nullptr;
  if (EnumDecl *PatternPrev = getPreviousDeclForInstantiation(D)) {
    NamedDecl *Prev = SemaRef.FindInstantiatedDecl(D->getLocation(),
                                                   PatternPrev,
                                                   TemplateArgs);
    if (!Prev) return nullptr;
    PrevDecl = cast<EnumDecl>(Prev);
  }

  EnumDecl *Enum =
      EnumDecl::Create(SemaRef.Context, Owner, D->getBeginLoc(),
                       D->getLocation(), D->getIdentifier(), PrevDecl,
                       D->isScoped(), D->isScopedUsingClassTag(), D->isFixed());
  if (D->isFixed()) {
    if (TypeSourceInfo *TI = D->getIntegerTypeSourceInfo()) {
      // If we have type source information for the underlying type, it means it
      // has been explicitly set by the user. Perform substitution on it before
      // moving on.
      SourceLocation UnderlyingLoc = TI->getTypeLoc().getBeginLoc();
      TypeSourceInfo *NewTI = SemaRef.SubstType(TI, TemplateArgs, UnderlyingLoc,
                                                DeclarationName());
      if (!NewTI || SemaRef.CheckEnumUnderlyingType(NewTI))
        Enum->setIntegerType(SemaRef.Context.IntTy);
      else
        Enum->setIntegerTypeSourceInfo(NewTI);
    } else {
      assert(!D->getIntegerType()->isDependentType()
             && "Dependent type without type source info");
      Enum->setIntegerType(D->getIntegerType());
    }
  }

  SemaRef.InstantiateAttrs(TemplateArgs, D, Enum);

  Enum->setInstantiationOfMemberEnum(D, TSK_ImplicitInstantiation);
  Enum->setAccess(D->getAccess());
  // Forward the mangling number from the template to the instantiated decl.
  SemaRef.Context.setManglingNumber(Enum, SemaRef.Context.getManglingNumber(D));
  // See if the old tag was defined along with a declarator.
  // If it did, mark the new tag as being associated with that declarator.
  if (DeclaratorDecl *DD = SemaRef.Context.getDeclaratorForUnnamedTagDecl(D))
    SemaRef.Context.addDeclaratorForUnnamedTagDecl(Enum, DD);
  // See if the old tag was defined along with a typedef.
  // If it did, mark the new tag as being associated with that typedef.
  if (TypedefNameDecl *TND = SemaRef.Context.getTypedefNameForUnnamedTagDecl(D))
    SemaRef.Context.addTypedefNameForUnnamedTagDecl(Enum, TND);
  if (SubstQualifier(D, Enum)) return nullptr;
  Owner->addDecl(Enum);

  EnumDecl *Def = D->getDefinition();
  if (Def && Def != D) {
    // If this is an out-of-line definition of an enum member template, check
    // that the underlying types match in the instantiation of both
    // declarations.
    if (TypeSourceInfo *TI = Def->getIntegerTypeSourceInfo()) {
      SourceLocation UnderlyingLoc = TI->getTypeLoc().getBeginLoc();
      QualType DefnUnderlying =
        SemaRef.SubstType(TI->getType(), TemplateArgs,
                          UnderlyingLoc, DeclarationName());
      SemaRef.CheckEnumRedeclaration(Def->getLocation(), Def->isScoped(),
                                     DefnUnderlying, /*IsFixed=*/true, Enum);
    }
  }

  // C++11 [temp.inst]p1: The implicit instantiation of a class template
  // specialization causes the implicit instantiation of the declarations, but
  // not the definitions of scoped member enumerations.
  //
  // DR1484 clarifies that enumeration definitions inside of a template
  // declaration aren't considered entities that can be separately instantiated
  // from the rest of the entity they are declared inside of.
  if (isDeclWithinFunction(D) ? D == Def : Def && !Enum->isScoped()) {
    SemaRef.CurrentInstantiationScope->InstantiatedLocal(D, Enum);
    InstantiateEnumDefinition(Enum, Def);
  }

  return Enum;
}

void TemplateDeclInstantiator::InstantiateEnumDefinition(
    EnumDecl *Enum, EnumDecl *Pattern) {
  Enum->startDefinition();

  // Update the location to refer to the definition.
  Enum->setLocation(Pattern->getLocation());

  SmallVector<Decl*, 4> Enumerators;

  EnumConstantDecl *LastEnumConst = nullptr;
  for (auto *EC : Pattern->enumerators()) {
    // The specified value for the enumerator.
    ExprResult Value((Expr *)nullptr);
    if (Expr *UninstValue = EC->getInitExpr()) {
      // The enumerator's value expression is a constant expression.
      EnterExpressionEvaluationContext Unevaluated(
          SemaRef, Sema::ExpressionEvaluationContext::ConstantEvaluated);

      Value = SemaRef.SubstExpr(UninstValue, TemplateArgs);
    }

    // Drop the initial value and continue.
    bool isInvalid = false;
    if (Value.isInvalid()) {
      Value = nullptr;
      isInvalid = true;
    }

    EnumConstantDecl *EnumConst
      = SemaRef.CheckEnumConstant(Enum, LastEnumConst,
                                  EC->getLocation(), EC->getIdentifier(),
                                  Value.get());

    if (isInvalid) {
      if (EnumConst)
        EnumConst->setInvalidDecl();
      Enum->setInvalidDecl();
    }

    if (EnumConst) {
      SemaRef.InstantiateAttrs(TemplateArgs, EC, EnumConst);

      EnumConst->setAccess(Enum->getAccess());
      Enum->addDecl(EnumConst);
      Enumerators.push_back(EnumConst);
      LastEnumConst = EnumConst;

      if (Pattern->getDeclContext()->isFunctionOrMethod() &&
          !Enum->isScoped()) {
        // If the enumeration is within a function or method, record the enum
        // constant as a local.
        SemaRef.CurrentInstantiationScope->InstantiatedLocal(EC, EnumConst);
      }
    }
  }

  SemaRef.ActOnEnumBody(Enum->getLocation(), Enum->getBraceRange(), Enum,
                        Enumerators, nullptr, ParsedAttributesView());
}

Decl *TemplateDeclInstantiator::VisitEnumConstantDecl(EnumConstantDecl *D) {
  llvm_unreachable("EnumConstantDecls can only occur within EnumDecls.");
}

Decl *
TemplateDeclInstantiator::VisitBuiltinTemplateDecl(BuiltinTemplateDecl *D) {
  llvm_unreachable("BuiltinTemplateDecls cannot be instantiated.");
}

Decl *TemplateDeclInstantiator::VisitClassTemplateDecl(ClassTemplateDecl *D) {
  bool isFriend = (D->getFriendObjectKind() != Decl::FOK_None);

  // Create a local instantiation scope for this class template, which
  // will contain the instantiations of the template parameters.
  LocalInstantiationScope Scope(SemaRef);
  TemplateParameterList *TempParams = D->getTemplateParameters();
  TemplateParameterList *InstParams = SubstTemplateParams(TempParams);
  if (!InstParams)
    return nullptr;

  CXXRecordDecl *Pattern = D->getTemplatedDecl();

  // Instantiate the qualifier.  We have to do this first in case
  // we're a friend declaration, because if we are then we need to put
  // the new declaration in the appropriate context.
  NestedNameSpecifierLoc QualifierLoc = Pattern->getQualifierLoc();
  if (QualifierLoc) {
    QualifierLoc = SemaRef.SubstNestedNameSpecifierLoc(QualifierLoc,
                                                       TemplateArgs);
    if (!QualifierLoc)
      return nullptr;
  }

  CXXRecordDecl *PrevDecl = nullptr;
  ClassTemplateDecl *PrevClassTemplate = nullptr;

  if (!isFriend && getPreviousDeclForInstantiation(Pattern)) {
    DeclContext::lookup_result Found = Owner->lookup(Pattern->getDeclName());
    if (!Found.empty()) {
      PrevClassTemplate = dyn_cast<ClassTemplateDecl>(Found.front());
      if (PrevClassTemplate)
        PrevDecl = PrevClassTemplate->getTemplatedDecl();
    }
  }

  // If this isn't a friend, then it's a member template, in which
  // case we just want to build the instantiation in the
  // specialization.  If it is a friend, we want to build it in
  // the appropriate context.
  DeclContext *DC = Owner;
  if (isFriend) {
    if (QualifierLoc) {
      CXXScopeSpec SS;
      SS.Adopt(QualifierLoc);
      DC = SemaRef.computeDeclContext(SS);
      if (!DC) return nullptr;
    } else {
      DC = SemaRef.FindInstantiatedContext(Pattern->getLocation(),
                                           Pattern->getDeclContext(),
                                           TemplateArgs);
    }

    // Look for a previous declaration of the template in the owning
    // context.
    LookupResult R(SemaRef, Pattern->getDeclName(), Pattern->getLocation(),
                   Sema::LookupOrdinaryName,
                   SemaRef.forRedeclarationInCurContext());
    SemaRef.LookupQualifiedName(R, DC);

    if (R.isSingleResult()) {
      PrevClassTemplate = R.getAsSingle<ClassTemplateDecl>();
      if (PrevClassTemplate)
        PrevDecl = PrevClassTemplate->getTemplatedDecl();
    }

    if (!PrevClassTemplate && QualifierLoc) {
      SemaRef.Diag(Pattern->getLocation(), diag::err_not_tag_in_scope)
        << D->getTemplatedDecl()->getTagKind() << Pattern->getDeclName() << DC
        << QualifierLoc.getSourceRange();
      return nullptr;
    }

    bool AdoptedPreviousTemplateParams = false;
    if (PrevClassTemplate) {
      bool Complain = true;

      // HACK: libstdc++ 4.2.1 contains an ill-formed friend class
      // template for struct std::tr1::__detail::_Map_base, where the
      // template parameters of the friend declaration don't match the
      // template parameters of the original declaration. In this one
      // case, we don't complain about the ill-formed friend
      // declaration.
      if (isFriend && Pattern->getIdentifier() &&
          Pattern->getIdentifier()->isStr("_Map_base") &&
          DC->isNamespace() &&
          cast<NamespaceDecl>(DC)->getIdentifier() &&
          cast<NamespaceDecl>(DC)->getIdentifier()->isStr("__detail")) {
        DeclContext *DCParent = DC->getParent();
        if (DCParent->isNamespace() &&
            cast<NamespaceDecl>(DCParent)->getIdentifier() &&
            cast<NamespaceDecl>(DCParent)->getIdentifier()->isStr("tr1")) {
          if (cast<Decl>(DCParent)->isInStdNamespace())
            Complain = false;
        }
      }

      TemplateParameterList *PrevParams
        = PrevClassTemplate->getMostRecentDecl()->getTemplateParameters();

      // Make sure the parameter lists match.
      if (!SemaRef.TemplateParameterListsAreEqual(InstParams, PrevParams,
                                                  Complain,
                                                  Sema::TPL_TemplateMatch)) {
        if (Complain)
          return nullptr;

        AdoptedPreviousTemplateParams = true;
        InstParams = PrevParams;
      }

      // Do some additional validation, then merge default arguments
      // from the existing declarations.
      if (!AdoptedPreviousTemplateParams &&
          SemaRef.CheckTemplateParameterList(InstParams, PrevParams,
                                             Sema::TPC_ClassTemplate))
        return nullptr;
    }
  }

  CXXRecordDecl *RecordInst = CXXRecordDecl::Create(
      SemaRef.Context, Pattern->getTagKind(), DC, Pattern->getBeginLoc(),
      Pattern->getLocation(), Pattern->getIdentifier(), PrevDecl,
      /*DelayTypeCreation=*/true);

  if (QualifierLoc)
    RecordInst->setQualifierInfo(QualifierLoc);

  SemaRef.InstantiateAttrsForDecl(TemplateArgs, Pattern, RecordInst, LateAttrs,
                                                              StartingScope);

  ClassTemplateDecl *Inst
    = ClassTemplateDecl::Create(SemaRef.Context, DC, D->getLocation(),
                                D->getIdentifier(), InstParams, RecordInst);
  assert(!(isFriend && Owner->isDependentContext()));
  Inst->setPreviousDecl(PrevClassTemplate);

  RecordInst->setDescribedClassTemplate(Inst);

  if (isFriend) {
    if (PrevClassTemplate)
      Inst->setAccess(PrevClassTemplate->getAccess());
    else
      Inst->setAccess(D->getAccess());

    Inst->setObjectOfFriendDecl();
    // TODO: do we want to track the instantiation progeny of this
    // friend target decl?
  } else {
    Inst->setAccess(D->getAccess());
    if (!PrevClassTemplate)
      Inst->setInstantiatedFromMemberTemplate(D);
  }

  // Trigger creation of the type for the instantiation.
  SemaRef.Context.getInjectedClassNameType(RecordInst,
                                    Inst->getInjectedClassNameSpecialization());

  // Finish handling of friends.
  if (isFriend) {
    DC->makeDeclVisibleInContext(Inst);
    Inst->setLexicalDeclContext(Owner);
    RecordInst->setLexicalDeclContext(Owner);
    return Inst;
  }

  if (D->isOutOfLine()) {
    Inst->setLexicalDeclContext(D->getLexicalDeclContext());
    RecordInst->setLexicalDeclContext(D->getLexicalDeclContext());
  }

  Owner->addDecl(Inst);

  if (!PrevClassTemplate) {
    // Queue up any out-of-line partial specializations of this member
    // class template; the client will force their instantiation once
    // the enclosing class has been instantiated.
    SmallVector<ClassTemplatePartialSpecializationDecl *, 4> PartialSpecs;
    D->getPartialSpecializations(PartialSpecs);
    for (unsigned I = 0, N = PartialSpecs.size(); I != N; ++I)
      if (PartialSpecs[I]->getFirstDecl()->isOutOfLine())
        OutOfLinePartialSpecs.push_back(std::make_pair(Inst, PartialSpecs[I]));
  }

  return Inst;
}

Decl *
TemplateDeclInstantiator::VisitClassTemplatePartialSpecializationDecl(
                                   ClassTemplatePartialSpecializationDecl *D) {
  ClassTemplateDecl *ClassTemplate = D->getSpecializedTemplate();

  // Lookup the already-instantiated declaration in the instantiation
  // of the class template and return that.
  DeclContext::lookup_result Found
    = Owner->lookup(ClassTemplate->getDeclName());
  if (Found.empty())
    return nullptr;

  ClassTemplateDecl *InstClassTemplate
    = dyn_cast<ClassTemplateDecl>(Found.front());
  if (!InstClassTemplate)
    return nullptr;

  if (ClassTemplatePartialSpecializationDecl *Result
        = InstClassTemplate->findPartialSpecInstantiatedFromMember(D))
    return Result;

  return InstantiateClassTemplatePartialSpecialization(InstClassTemplate, D);
}

Decl *TemplateDeclInstantiator::VisitVarTemplateDecl(VarTemplateDecl *D) {
  assert(D->getTemplatedDecl()->isStaticDataMember() &&
         "Only static data member templates are allowed.");

  // Create a local instantiation scope for this variable template, which
  // will contain the instantiations of the template parameters.
  LocalInstantiationScope Scope(SemaRef);
  TemplateParameterList *TempParams = D->getTemplateParameters();
  TemplateParameterList *InstParams = SubstTemplateParams(TempParams);
  if (!InstParams)
    return nullptr;

  VarDecl *Pattern = D->getTemplatedDecl();
  VarTemplateDecl *PrevVarTemplate = nullptr;

  if (getPreviousDeclForInstantiation(Pattern)) {
    DeclContext::lookup_result Found = Owner->lookup(Pattern->getDeclName());
    if (!Found.empty())
      PrevVarTemplate = dyn_cast<VarTemplateDecl>(Found.front());
  }

  VarDecl *VarInst =
      cast_or_null<VarDecl>(VisitVarDecl(Pattern,
                                         /*InstantiatingVarTemplate=*/true));
  if (!VarInst) return nullptr;

  DeclContext *DC = Owner;

  VarTemplateDecl *Inst = VarTemplateDecl::Create(
      SemaRef.Context, DC, D->getLocation(), D->getIdentifier(), InstParams,
      VarInst);
  VarInst->setDescribedVarTemplate(Inst);
  Inst->setPreviousDecl(PrevVarTemplate);

  Inst->setAccess(D->getAccess());
  if (!PrevVarTemplate)
    Inst->setInstantiatedFromMemberTemplate(D);

  if (D->isOutOfLine()) {
    Inst->setLexicalDeclContext(D->getLexicalDeclContext());
    VarInst->setLexicalDeclContext(D->getLexicalDeclContext());
  }

  Owner->addDecl(Inst);

  if (!PrevVarTemplate) {
    // Queue up any out-of-line partial specializations of this member
    // variable template; the client will force their instantiation once
    // the enclosing class has been instantiated.
    SmallVector<VarTemplatePartialSpecializationDecl *, 4> PartialSpecs;
    D->getPartialSpecializations(PartialSpecs);
    for (unsigned I = 0, N = PartialSpecs.size(); I != N; ++I)
      if (PartialSpecs[I]->getFirstDecl()->isOutOfLine())
        OutOfLineVarPartialSpecs.push_back(
            std::make_pair(Inst, PartialSpecs[I]));
  }

  return Inst;
}

Decl *TemplateDeclInstantiator::VisitVarTemplatePartialSpecializationDecl(
    VarTemplatePartialSpecializationDecl *D) {
  assert(D->isStaticDataMember() &&
         "Only static data member templates are allowed.");

  VarTemplateDecl *VarTemplate = D->getSpecializedTemplate();

  // Lookup the already-instantiated declaration and return that.
  DeclContext::lookup_result Found = Owner->lookup(VarTemplate->getDeclName());
  assert(!Found.empty() && "Instantiation found nothing?");

  VarTemplateDecl *InstVarTemplate = dyn_cast<VarTemplateDecl>(Found.front());
  assert(InstVarTemplate && "Instantiation did not find a variable template?");

  if (VarTemplatePartialSpecializationDecl *Result =
          InstVarTemplate->findPartialSpecInstantiatedFromMember(D))
    return Result;

  return InstantiateVarTemplatePartialSpecialization(InstVarTemplate, D);
}

Decl *
TemplateDeclInstantiator::VisitFunctionTemplateDecl(FunctionTemplateDecl *D) {
  // Create a local instantiation scope for this function template, which
  // will contain the instantiations of the template parameters and then get
  // merged with the local instantiation scope for the function template
  // itself.
  LocalInstantiationScope Scope(SemaRef);

  TemplateParameterList *TempParams = D->getTemplateParameters();
  TemplateParameterList *InstParams = SubstTemplateParams(TempParams);
  if (!InstParams)
    return nullptr;

  FunctionDecl *Instantiated = nullptr;
  if (CXXMethodDecl *DMethod = dyn_cast<CXXMethodDecl>(D->getTemplatedDecl()))
    Instantiated = cast_or_null<FunctionDecl>(VisitCXXMethodDecl(DMethod,
                                                                 InstParams));
  else
    Instantiated = cast_or_null<FunctionDecl>(VisitFunctionDecl(
                                                          D->getTemplatedDecl(),
                                                                InstParams));

  if (!Instantiated)
    return nullptr;

  // Link the instantiated function template declaration to the function
  // template from which it was instantiated.
  FunctionTemplateDecl *InstTemplate
    = Instantiated->getDescribedFunctionTemplate();
  InstTemplate->setAccess(D->getAccess());
  assert(InstTemplate &&
         "VisitFunctionDecl/CXXMethodDecl didn't create a template!");

  bool isFriend = (InstTemplate->getFriendObjectKind() != Decl::FOK_None);

  // Link the instantiation back to the pattern *unless* this is a
  // non-definition friend declaration.
  if (!InstTemplate->getInstantiatedFromMemberTemplate() &&
      !(isFriend && !D->getTemplatedDecl()->isThisDeclarationADefinition()))
    InstTemplate->setInstantiatedFromMemberTemplate(D);

  // Make declarations visible in the appropriate context.
  if (!isFriend) {
    Owner->addDecl(InstTemplate);
  } else if (InstTemplate->getDeclContext()->isRecord() &&
             !getPreviousDeclForInstantiation(D)) {
    SemaRef.CheckFriendAccess(InstTemplate);
  }

  return InstTemplate;
}

Decl *TemplateDeclInstantiator::VisitCXXRecordDecl(CXXRecordDecl *D) {
  CXXRecordDecl *PrevDecl = nullptr;
  if (D->isInjectedClassName())
    PrevDecl = cast<CXXRecordDecl>(Owner);
  else if (CXXRecordDecl *PatternPrev = getPreviousDeclForInstantiation(D)) {
    NamedDecl *Prev = SemaRef.FindInstantiatedDecl(D->getLocation(),
                                                   PatternPrev,
                                                   TemplateArgs);
    if (!Prev) return nullptr;
    PrevDecl = cast<CXXRecordDecl>(Prev);
  }

  CXXRecordDecl *Record = CXXRecordDecl::Create(
      SemaRef.Context, D->getTagKind(), Owner, D->getBeginLoc(),
      D->getLocation(), D->getIdentifier(), PrevDecl);

  // Substitute the nested name specifier, if any.
  if (SubstQualifier(D, Record))
    return nullptr;

  SemaRef.InstantiateAttrsForDecl(TemplateArgs, D, Record, LateAttrs,
                                                              StartingScope);

  Record->setImplicit(D->isImplicit());
  // FIXME: Check against AS_none is an ugly hack to work around the issue that
  // the tag decls introduced by friend class declarations don't have an access
  // specifier. Remove once this area of the code gets sorted out.
  if (D->getAccess() != AS_none)
    Record->setAccess(D->getAccess());
  if (!D->isInjectedClassName())
    Record->setInstantiationOfMemberClass(D, TSK_ImplicitInstantiation);

  // If the original function was part of a friend declaration,
  // inherit its namespace state.
  if (D->getFriendObjectKind())
    Record->setObjectOfFriendDecl();

  // Make sure that anonymous structs and unions are recorded.
  if (D->isAnonymousStructOrUnion())
    Record->setAnonymousStructOrUnion(true);

  if (D->isLocalClass())
    SemaRef.CurrentInstantiationScope->InstantiatedLocal(D, Record);

  // Forward the mangling number from the template to the instantiated decl.
  SemaRef.Context.setManglingNumber(Record,
                                    SemaRef.Context.getManglingNumber(D));

  // See if the old tag was defined along with a declarator.
  // If it did, mark the new tag as being associated with that declarator.
  if (DeclaratorDecl *DD = SemaRef.Context.getDeclaratorForUnnamedTagDecl(D))
    SemaRef.Context.addDeclaratorForUnnamedTagDecl(Record, DD);

  // See if the old tag was defined along with a typedef.
  // If it did, mark the new tag as being associated with that typedef.
  if (TypedefNameDecl *TND = SemaRef.Context.getTypedefNameForUnnamedTagDecl(D))
    SemaRef.Context.addTypedefNameForUnnamedTagDecl(Record, TND);

  Owner->addDecl(Record);

  // DR1484 clarifies that the members of a local class are instantiated as part
  // of the instantiation of their enclosing entity.
  if (D->isCompleteDefinition() && D->isLocalClass()) {
    Sema::LocalEagerInstantiationScope LocalInstantiations(SemaRef);

    SemaRef.InstantiateClass(D->getLocation(), Record, D, TemplateArgs,
                             TSK_ImplicitInstantiation,
                             /*Complain=*/true);

    // For nested local classes, we will instantiate the members when we
    // reach the end of the outermost (non-nested) local class.
    if (!D->isCXXClassMember())
      SemaRef.InstantiateClassMembers(D->getLocation(), Record, TemplateArgs,
                                      TSK_ImplicitInstantiation);

    // This class may have local implicit instantiations that need to be
    // performed within this scope.
    LocalInstantiations.perform();
  }

  SemaRef.DiagnoseUnusedNestedTypedefs(Record);

  return Record;
}

/// Adjust the given function type for an instantiation of the
/// given declaration, to cope with modifications to the function's type that
/// aren't reflected in the type-source information.
///
/// \param D The declaration we're instantiating.
/// \param TInfo The already-instantiated type.
static QualType adjustFunctionTypeForInstantiation(ASTContext &Context,
                                                   FunctionDecl *D,
                                                   TypeSourceInfo *TInfo) {
  const FunctionProtoType *OrigFunc
    = D->getType()->castAs<FunctionProtoType>();
  const FunctionProtoType *NewFunc
    = TInfo->getType()->castAs<FunctionProtoType>();
  if (OrigFunc->getExtInfo() == NewFunc->getExtInfo())
    return TInfo->getType();

  FunctionProtoType::ExtProtoInfo NewEPI = NewFunc->getExtProtoInfo();
  NewEPI.ExtInfo = OrigFunc->getExtInfo();
  return Context.getFunctionType(NewFunc->getReturnType(),
                                 NewFunc->getParamTypes(), NewEPI);
}

/// Normal class members are of more specific types and therefore
/// don't make it here.  This function serves three purposes:
///   1) instantiating function templates
///   2) substituting friend declarations
///   3) substituting deduction guide declarations for nested class templates
Decl *TemplateDeclInstantiator::VisitFunctionDecl(
    FunctionDecl *D, TemplateParameterList *TemplateParams,
    RewriteKind FunctionRewriteKind) {
  // Check whether there is already a function template specialization for
  // this declaration.
  FunctionTemplateDecl *FunctionTemplate = D->getDescribedFunctionTemplate();
  if (FunctionTemplate && !TemplateParams) {
    ArrayRef<TemplateArgument> Innermost = TemplateArgs.getInnermost();

    void *InsertPos = nullptr;
    FunctionDecl *SpecFunc
      = FunctionTemplate->findSpecialization(Innermost, InsertPos);

    // If we already have a function template specialization, return it.
    if (SpecFunc)
      return SpecFunc;
  }

  bool isFriend;
  if (FunctionTemplate)
    isFriend = (FunctionTemplate->getFriendObjectKind() != Decl::FOK_None);
  else
    isFriend = (D->getFriendObjectKind() != Decl::FOK_None);

  bool MergeWithParentScope = (TemplateParams != nullptr) ||
    Owner->isFunctionOrMethod() ||
    !(isa<Decl>(Owner) &&
      cast<Decl>(Owner)->isDefinedOutsideFunctionOrMethod());
  LocalInstantiationScope Scope(SemaRef, MergeWithParentScope);

  ExplicitSpecifier InstantiatedExplicitSpecifier;
  if (auto *DGuide = dyn_cast<CXXDeductionGuideDecl>(D)) {
    InstantiatedExplicitSpecifier = instantiateExplicitSpecifier(
        SemaRef, TemplateArgs, DGuide->getExplicitSpecifier(), DGuide);
    if (InstantiatedExplicitSpecifier.isInvalid())
      return nullptr;
  }

  SmallVector<ParmVarDecl *, 4> Params;
  TypeSourceInfo *TInfo = SubstFunctionType(D, Params);
  if (!TInfo)
    return nullptr;
  QualType T = adjustFunctionTypeForInstantiation(SemaRef.Context, D, TInfo);

  if (TemplateParams && TemplateParams->size()) {
    auto *LastParam =
        dyn_cast<TemplateTypeParmDecl>(TemplateParams->asArray().back());
    if (LastParam && LastParam->isImplicit() &&
        LastParam->hasTypeConstraint()) {
      // In abbreviated templates, the type-constraints of invented template
      // type parameters are instantiated with the function type, invalidating
      // the TemplateParameterList which relied on the template type parameter
      // not having a type constraint. Recreate the TemplateParameterList with
      // the updated parameter list.
      TemplateParams = TemplateParameterList::Create(
          SemaRef.Context, TemplateParams->getTemplateLoc(),
          TemplateParams->getLAngleLoc(), TemplateParams->asArray(),
          TemplateParams->getRAngleLoc(), TemplateParams->getRequiresClause());
    }
  }

  NestedNameSpecifierLoc QualifierLoc = D->getQualifierLoc();
  if (QualifierLoc) {
    QualifierLoc = SemaRef.SubstNestedNameSpecifierLoc(QualifierLoc,
                                                       TemplateArgs);
    if (!QualifierLoc)
      return nullptr;
  }

  // FIXME: Concepts: Do not substitute into constraint expressions
  Expr *TrailingRequiresClause = D->getTrailingRequiresClause();
  if (TrailingRequiresClause) {
    EnterExpressionEvaluationContext ConstantEvaluated(
        SemaRef, Sema::ExpressionEvaluationContext::Unevaluated);
    ExprResult SubstRC = SemaRef.SubstExpr(TrailingRequiresClause,
                                           TemplateArgs);
    if (SubstRC.isInvalid())
      return nullptr;
    TrailingRequiresClause = SubstRC.get();
    if (!SemaRef.CheckConstraintExpression(TrailingRequiresClause))
      return nullptr;
  }

  // If we're instantiating a local function declaration, put the result
  // in the enclosing namespace; otherwise we need to find the instantiated
  // context.
  DeclContext *DC;
  if (D->isLocalExternDecl()) {
    DC = Owner;
    SemaRef.adjustContextForLocalExternDecl(DC);
  } else if (isFriend && QualifierLoc) {
    CXXScopeSpec SS;
    SS.Adopt(QualifierLoc);
    DC = SemaRef.computeDeclContext(SS);
    if (!DC) return nullptr;
  } else {
    DC = SemaRef.FindInstantiatedContext(D->getLocation(), D->getDeclContext(),
                                         TemplateArgs);
  }

  DeclarationNameInfo NameInfo
    = SemaRef.SubstDeclarationNameInfo(D->getNameInfo(), TemplateArgs);

  if (FunctionRewriteKind != RewriteKind::None)
    adjustForRewrite(FunctionRewriteKind, D, T, TInfo, NameInfo);

  FunctionDecl *Function;
  if (auto *DGuide = dyn_cast<CXXDeductionGuideDecl>(D)) {
    Function = CXXDeductionGuideDecl::Create(
        SemaRef.Context, DC, D->getInnerLocStart(),
        InstantiatedExplicitSpecifier, NameInfo, T, TInfo,
        D->getSourceRange().getEnd());
    if (DGuide->isCopyDeductionCandidate())
      cast<CXXDeductionGuideDecl>(Function)->setIsCopyDeductionCandidate();
    Function->setAccess(D->getAccess());
  } else {
    Function = FunctionDecl::Create(
        SemaRef.Context, DC, D->getInnerLocStart(), NameInfo, T, TInfo,
        D->getCanonicalDecl()->getStorageClass(), D->isInlineSpecified(),
        D->hasWrittenPrototype(), D->getConstexprKind(),
        TrailingRequiresClause);
    Function->setRangeEnd(D->getSourceRange().getEnd());
  }

  if (D->isInlined())
    Function->setImplicitlyInline();

  if (QualifierLoc)
    Function->setQualifierInfo(QualifierLoc);

  if (D->isLocalExternDecl())
    Function->setLocalExternDecl();

  DeclContext *LexicalDC = Owner;
  if (!isFriend && D->isOutOfLine() && !D->isLocalExternDecl()) {
    assert(D->getDeclContext()->isFileContext());
    LexicalDC = D->getDeclContext();
  }

  Function->setLexicalDeclContext(LexicalDC);

  // Attach the parameters
  for (unsigned P = 0; P < Params.size(); ++P)
    if (Params[P])
      Params[P]->setOwningFunction(Function);
  Function->setParams(Params);

  if (TrailingRequiresClause)
    Function->setTrailingRequiresClause(TrailingRequiresClause);

  if (TemplateParams) {
    // Our resulting instantiation is actually a function template, since we
    // are substituting only the outer template parameters. For example, given
    //
    //   template<typename T>
    //   struct X {
    //     template<typename U> friend void f(T, U);
    //   };
    //
    //   X<int> x;
    //
    // We are instantiating the friend function template "f" within X<int>,
    // which means substituting int for T, but leaving "f" as a friend function
    // template.
    // Build the function template itself.
    FunctionTemplate = FunctionTemplateDecl::Create(SemaRef.Context, DC,
                                                    Function->getLocation(),
                                                    Function->getDeclName(),
                                                    TemplateParams, Function);
    Function->setDescribedFunctionTemplate(FunctionTemplate);

    FunctionTemplate->setLexicalDeclContext(LexicalDC);

    if (isFriend && D->isThisDeclarationADefinition()) {
      FunctionTemplate->setInstantiatedFromMemberTemplate(
                                           D->getDescribedFunctionTemplate());
    }
  } else if (FunctionTemplate) {
    // Record this function template specialization.
    ArrayRef<TemplateArgument> Innermost = TemplateArgs.getInnermost();
    Function->setFunctionTemplateSpecialization(FunctionTemplate,
                            TemplateArgumentList::CreateCopy(SemaRef.Context,
                                                             Innermost),
                                                /*InsertPos=*/nullptr);
  } else if (isFriend && D->isThisDeclarationADefinition()) {
    // Do not connect the friend to the template unless it's actually a
    // definition. We don't want non-template functions to be marked as being
    // template instantiations.
    Function->setInstantiationOfMemberFunction(D, TSK_ImplicitInstantiation);
  }

  if (isFriend) {
    Function->setObjectOfFriendDecl();
    if (FunctionTemplateDecl *FT = Function->getDescribedFunctionTemplate())
      FT->setObjectOfFriendDecl();
  }

  if (InitFunctionInstantiation(Function, D))
    Function->setInvalidDecl();

  bool IsExplicitSpecialization = false;

  LookupResult Previous(
      SemaRef, Function->getDeclName(), SourceLocation(),
      D->isLocalExternDecl() ? Sema::LookupRedeclarationWithLinkage
                             : Sema::LookupOrdinaryName,
      D->isLocalExternDecl() ? Sema::ForExternalRedeclaration
                             : SemaRef.forRedeclarationInCurContext());

  if (DependentFunctionTemplateSpecializationInfo *Info
        = D->getDependentSpecializationInfo()) {
    assert(isFriend && "non-friend has dependent specialization info?");

    // Instantiate the explicit template arguments.
    TemplateArgumentListInfo ExplicitArgs(Info->getLAngleLoc(),
                                          Info->getRAngleLoc());
    if (SemaRef.Subst(Info->getTemplateArgs(), Info->getNumTemplateArgs(),
                      ExplicitArgs, TemplateArgs))
      return nullptr;

    // Map the candidate templates to their instantiations.
    for (unsigned I = 0, E = Info->getNumTemplates(); I != E; ++I) {
      Decl *Temp = SemaRef.FindInstantiatedDecl(D->getLocation(),
                                                Info->getTemplate(I),
                                                TemplateArgs);
      if (!Temp) return nullptr;

      Previous.addDecl(cast<FunctionTemplateDecl>(Temp));
    }

    if (SemaRef.CheckFunctionTemplateSpecialization(Function,
                                                    &ExplicitArgs,
                                                    Previous))
      Function->setInvalidDecl();

    IsExplicitSpecialization = true;
  } else if (const ASTTemplateArgumentListInfo *Info =
                 D->getTemplateSpecializationArgsAsWritten()) {
    // The name of this function was written as a template-id.
    SemaRef.LookupQualifiedName(Previous, DC);

    // Instantiate the explicit template arguments.
    TemplateArgumentListInfo ExplicitArgs(Info->getLAngleLoc(),
                                          Info->getRAngleLoc());
    if (SemaRef.Subst(Info->getTemplateArgs(), Info->getNumTemplateArgs(),
                      ExplicitArgs, TemplateArgs))
      return nullptr;

    if (SemaRef.CheckFunctionTemplateSpecialization(Function,
                                                    &ExplicitArgs,
                                                    Previous))
      Function->setInvalidDecl();

    IsExplicitSpecialization = true;
  } else if (TemplateParams || !FunctionTemplate) {
    // Look only into the namespace where the friend would be declared to
    // find a previous declaration. This is the innermost enclosing namespace,
    // as described in ActOnFriendFunctionDecl.
    SemaRef.LookupQualifiedName(Previous, DC->getRedeclContext());

    // In C++, the previous declaration we find might be a tag type
    // (class or enum). In this case, the new declaration will hide the
    // tag type. Note that this does does not apply if we're declaring a
    // typedef (C++ [dcl.typedef]p4).
    if (Previous.isSingleTagDecl())
      Previous.clear();

    // Filter out previous declarations that don't match the scope. The only
    // effect this has is to remove declarations found in inline namespaces
    // for friend declarations with unqualified names.
    SemaRef.FilterLookupForScope(Previous, DC, /*Scope*/ nullptr,
                                 /*ConsiderLinkage*/ true,
                                 QualifierLoc.hasQualifier());
  }

  SemaRef.CheckFunctionDeclaration(/*Scope*/ nullptr, Function, Previous,
                                   IsExplicitSpecialization);

  // Check the template parameter list against the previous declaration. The
  // goal here is to pick up default arguments added since the friend was
  // declared; we know the template parameter lists match, since otherwise
  // we would not have picked this template as the previous declaration.
  if (isFriend && TemplateParams && FunctionTemplate->getPreviousDecl()) {
    SemaRef.CheckTemplateParameterList(
        TemplateParams,
        FunctionTemplate->getPreviousDecl()->getTemplateParameters(),
        Function->isThisDeclarationADefinition()
            ? Sema::TPC_FriendFunctionTemplateDefinition
            : Sema::TPC_FriendFunctionTemplate);
  }

  // If we're introducing a friend definition after the first use, trigger
  // instantiation.
  // FIXME: If this is a friend function template definition, we should check
  // to see if any specializations have been used.
  if (isFriend && D->isThisDeclarationADefinition() && Function->isUsed(false)) {
    if (MemberSpecializationInfo *MSInfo =
            Function->getMemberSpecializationInfo()) {
      if (MSInfo->getPointOfInstantiation().isInvalid()) {
        SourceLocation Loc = D->getLocation(); // FIXME
        MSInfo->setPointOfInstantiation(Loc);
        SemaRef.PendingLocalImplicitInstantiations.push_back(
            std::make_pair(Function, Loc));
      }
    }
  }

  if (D->isExplicitlyDefaulted()) {
    if (SubstDefaultedFunction(Function, D))
      return nullptr;
  }
  if (D->isDeleted())
    SemaRef.SetDeclDeleted(Function, D->getLocation());

  NamedDecl *PrincipalDecl =
      (TemplateParams ? cast<NamedDecl>(FunctionTemplate) : Function);

  // If this declaration lives in a different context from its lexical context,
  // add it to the corresponding lookup table.
  if (isFriend ||
      (Function->isLocalExternDecl() && !Function->getPreviousDecl()))
    DC->makeDeclVisibleInContext(PrincipalDecl);

  if (Function->isOverloadedOperator() && !DC->isRecord() &&
      PrincipalDecl->isInIdentifierNamespace(Decl::IDNS_Ordinary))
    PrincipalDecl->setNonMemberOperator();

  return Function;
}

Decl *TemplateDeclInstantiator::VisitCXXMethodDecl(
    CXXMethodDecl *D, TemplateParameterList *TemplateParams,
    Optional<const ASTTemplateArgumentListInfo *> ClassScopeSpecializationArgs,
    RewriteKind FunctionRewriteKind) {
  FunctionTemplateDecl *FunctionTemplate = D->getDescribedFunctionTemplate();
  if (FunctionTemplate && !TemplateParams) {
    // We are creating a function template specialization from a function
    // template. Check whether there is already a function template
    // specialization for this particular set of template arguments.
    ArrayRef<TemplateArgument> Innermost = TemplateArgs.getInnermost();

    void *InsertPos = nullptr;
    FunctionDecl *SpecFunc
      = FunctionTemplate->findSpecialization(Innermost, InsertPos);

    // If we already have a function template specialization, return it.
    if (SpecFunc)
      return SpecFunc;
  }

  bool isFriend;
  if (FunctionTemplate)
    isFriend = (FunctionTemplate->getFriendObjectKind() != Decl::FOK_None);
  else
    isFriend = (D->getFriendObjectKind() != Decl::FOK_None);

  bool MergeWithParentScope = (TemplateParams != nullptr) ||
    !(isa<Decl>(Owner) &&
      cast<Decl>(Owner)->isDefinedOutsideFunctionOrMethod());
  LocalInstantiationScope Scope(SemaRef, MergeWithParentScope);

  // Instantiate enclosing template arguments for friends.
  SmallVector<TemplateParameterList *, 4> TempParamLists;
  unsigned NumTempParamLists = 0;
  if (isFriend && (NumTempParamLists = D->getNumTemplateParameterLists())) {
    TempParamLists.resize(NumTempParamLists);
    for (unsigned I = 0; I != NumTempParamLists; ++I) {
      TemplateParameterList *TempParams = D->getTemplateParameterList(I);
      TemplateParameterList *InstParams = SubstTemplateParams(TempParams);
      if (!InstParams)
        return nullptr;
      TempParamLists[I] = InstParams;
    }
  }

  ExplicitSpecifier InstantiatedExplicitSpecifier =
      instantiateExplicitSpecifier(SemaRef, TemplateArgs,
                                   ExplicitSpecifier::getFromDecl(D), D);
  if (InstantiatedExplicitSpecifier.isInvalid())
    return nullptr;

  SmallVector<ParmVarDecl *, 4> Params;
  TypeSourceInfo *TInfo = SubstFunctionType(D, Params);
  if (!TInfo)
    return nullptr;
  QualType T = adjustFunctionTypeForInstantiation(SemaRef.Context, D, TInfo);

  if (TemplateParams && TemplateParams->size()) {
    auto *LastParam =
        dyn_cast<TemplateTypeParmDecl>(TemplateParams->asArray().back());
    if (LastParam && LastParam->isImplicit() &&
        LastParam->hasTypeConstraint()) {
      // In abbreviated templates, the type-constraints of invented template
      // type parameters are instantiated with the function type, invalidating
      // the TemplateParameterList which relied on the template type parameter
      // not having a type constraint. Recreate the TemplateParameterList with
      // the updated parameter list.
      TemplateParams = TemplateParameterList::Create(
          SemaRef.Context, TemplateParams->getTemplateLoc(),
          TemplateParams->getLAngleLoc(), TemplateParams->asArray(),
          TemplateParams->getRAngleLoc(), TemplateParams->getRequiresClause());
    }
  }

  NestedNameSpecifierLoc QualifierLoc = D->getQualifierLoc();
  if (QualifierLoc) {
    QualifierLoc = SemaRef.SubstNestedNameSpecifierLoc(QualifierLoc,
                                                 TemplateArgs);
    if (!QualifierLoc)
      return nullptr;
  }

  // FIXME: Concepts: Do not substitute into constraint expressions
  Expr *TrailingRequiresClause = D->getTrailingRequiresClause();
  if (TrailingRequiresClause) {
    EnterExpressionEvaluationContext ConstantEvaluated(
        SemaRef, Sema::ExpressionEvaluationContext::Unevaluated);
    auto *ThisContext = dyn_cast_or_null<CXXRecordDecl>(Owner);
    Sema::CXXThisScopeRAII ThisScope(SemaRef, ThisContext,
                                     D->getMethodQualifiers(), ThisContext);
    ExprResult SubstRC = SemaRef.SubstExpr(TrailingRequiresClause,
                                           TemplateArgs);
    if (SubstRC.isInvalid())
      return nullptr;
    TrailingRequiresClause = SubstRC.get();
    if (!SemaRef.CheckConstraintExpression(TrailingRequiresClause))
      return nullptr;
  }

  DeclContext *DC = Owner;
  if (isFriend) {
    if (QualifierLoc) {
      CXXScopeSpec SS;
      SS.Adopt(QualifierLoc);
      DC = SemaRef.computeDeclContext(SS);

      if (DC && SemaRef.RequireCompleteDeclContext(SS, DC))
        return nullptr;
    } else {
      DC = SemaRef.FindInstantiatedContext(D->getLocation(),
                                           D->getDeclContext(),
                                           TemplateArgs);
    }
    if (!DC) return nullptr;
  }

  DeclarationNameInfo NameInfo
    = SemaRef.SubstDeclarationNameInfo(D->getNameInfo(), TemplateArgs);

  if (FunctionRewriteKind != RewriteKind::None)
    adjustForRewrite(FunctionRewriteKind, D, T, TInfo, NameInfo);

  // Build the instantiated method declaration.
  CXXRecordDecl *Record = cast<CXXRecordDecl>(DC);
  CXXMethodDecl *Method = nullptr;

  SourceLocation StartLoc = D->getInnerLocStart();
  if (CXXConstructorDecl *Constructor = dyn_cast<CXXConstructorDecl>(D)) {
    Method = CXXConstructorDecl::Create(
        SemaRef.Context, Record, StartLoc, NameInfo, T, TInfo,
        InstantiatedExplicitSpecifier, Constructor->isInlineSpecified(), false,
        Constructor->getConstexprKind(), InheritedConstructor(),
        TrailingRequiresClause);
    Method->setRangeEnd(Constructor->getEndLoc());
  } else if (CXXDestructorDecl *Destructor = dyn_cast<CXXDestructorDecl>(D)) {
    Method = CXXDestructorDecl::Create(
        SemaRef.Context, Record, StartLoc, NameInfo, T, TInfo,
        Destructor->isInlineSpecified(), false, Destructor->getConstexprKind(),
        TrailingRequiresClause);
    Method->setRangeEnd(Destructor->getEndLoc());
  } else if (CXXConversionDecl *Conversion = dyn_cast<CXXConversionDecl>(D)) {
    Method = CXXConversionDecl::Create(
        SemaRef.Context, Record, StartLoc, NameInfo, T, TInfo,
        Conversion->isInlineSpecified(), InstantiatedExplicitSpecifier,
        Conversion->getConstexprKind(), Conversion->getEndLoc(),
        TrailingRequiresClause);
  } else {
    StorageClass SC = D->isStatic() ? SC_Static : SC_None;
    Method = CXXMethodDecl::Create(SemaRef.Context, Record, StartLoc, NameInfo,
                                   T, TInfo, SC, D->isInlineSpecified(),
                                   D->getConstexprKind(), D->getEndLoc(),
                                   TrailingRequiresClause);
  }

  if (D->isInlined())
    Method->setImplicitlyInline();

  if (QualifierLoc)
    Method->setQualifierInfo(QualifierLoc);

  if (TemplateParams) {
    // Our resulting instantiation is actually a function template, since we
    // are substituting only the outer template parameters. For example, given
    //
    //   template<typename T>
    //   struct X {
    //     template<typename U> void f(T, U);
    //   };
    //
    //   X<int> x;
    //
    // We are instantiating the member template "f" within X<int>, which means
    // substituting int for T, but leaving "f" as a member function template.
    // Build the function template itself.
    FunctionTemplate = FunctionTemplateDecl::Create(SemaRef.Context, Record,
                                                    Method->getLocation(),
                                                    Method->getDeclName(),
                                                    TemplateParams, Method);
    if (isFriend) {
      FunctionTemplate->setLexicalDeclContext(Owner);
      FunctionTemplate->setObjectOfFriendDecl();
    } else if (D->isOutOfLine())
      FunctionTemplate->setLexicalDeclContext(D->getLexicalDeclContext());
    Method->setDescribedFunctionTemplate(FunctionTemplate);
  } else if (FunctionTemplate) {
    // Record this function template specialization.
    ArrayRef<TemplateArgument> Innermost = TemplateArgs.getInnermost();
    Method->setFunctionTemplateSpecialization(FunctionTemplate,
                         TemplateArgumentList::CreateCopy(SemaRef.Context,
                                                          Innermost),
                                              /*InsertPos=*/nullptr);
  } else if (!isFriend) {
    // Record that this is an instantiation of a member function.
    Method->setInstantiationOfMemberFunction(D, TSK_ImplicitInstantiation);
  }

  // If we are instantiating a member function defined
  // out-of-line, the instantiation will have the same lexical
  // context (which will be a namespace scope) as the template.
  if (isFriend) {
    if (NumTempParamLists)
      Method->setTemplateParameterListsInfo(
          SemaRef.Context,
          llvm::makeArrayRef(TempParamLists.data(), NumTempParamLists));

    Method->setLexicalDeclContext(Owner);
    Method->setObjectOfFriendDecl();
  } else if (D->isOutOfLine())
    Method->setLexicalDeclContext(D->getLexicalDeclContext());

  // Attach the parameters
  for (unsigned P = 0; P < Params.size(); ++P)
    Params[P]->setOwningFunction(Method);
  Method->setParams(Params);

  if (InitMethodInstantiation(Method, D))
    Method->setInvalidDecl();

  LookupResult Previous(SemaRef, NameInfo, Sema::LookupOrdinaryName,
                        Sema::ForExternalRedeclaration);

  bool IsExplicitSpecialization = false;

  // If the name of this function was written as a template-id, instantiate
  // the explicit template arguments.
  if (DependentFunctionTemplateSpecializationInfo *Info
        = D->getDependentSpecializationInfo()) {
    assert(isFriend && "non-friend has dependent specialization info?");

    // Instantiate the explicit template arguments.
    TemplateArgumentListInfo ExplicitArgs(Info->getLAngleLoc(),
                                          Info->getRAngleLoc());
    if (SemaRef.Subst(Info->getTemplateArgs(), Info->getNumTemplateArgs(),
                      ExplicitArgs, TemplateArgs))
      return nullptr;

    // Map the candidate templates to their instantiations.
    for (unsigned I = 0, E = Info->getNumTemplates(); I != E; ++I) {
      Decl *Temp = SemaRef.FindInstantiatedDecl(D->getLocation(),
                                                Info->getTemplate(I),
                                                TemplateArgs);
      if (!Temp) return nullptr;

      Previous.addDecl(cast<FunctionTemplateDecl>(Temp));
    }

    if (SemaRef.CheckFunctionTemplateSpecialization(Method,
                                                    &ExplicitArgs,
                                                    Previous))
      Method->setInvalidDecl();

    IsExplicitSpecialization = true;
  } else if (const ASTTemplateArgumentListInfo *Info =
                 ClassScopeSpecializationArgs.getValueOr(
                     D->getTemplateSpecializationArgsAsWritten())) {
    SemaRef.LookupQualifiedName(Previous, DC);

    TemplateArgumentListInfo ExplicitArgs(Info->getLAngleLoc(),
                                          Info->getRAngleLoc());
    if (SemaRef.Subst(Info->getTemplateArgs(), Info->getNumTemplateArgs(),
                      ExplicitArgs, TemplateArgs))
      return nullptr;

    if (SemaRef.CheckFunctionTemplateSpecialization(Method,
                                                    &ExplicitArgs,
                                                    Previous))
      Method->setInvalidDecl();

    IsExplicitSpecialization = true;
  } else if (ClassScopeSpecializationArgs) {
    // Class-scope explicit specialization written without explicit template
    // arguments.
    SemaRef.LookupQualifiedName(Previous, DC);
    if (SemaRef.CheckFunctionTemplateSpecialization(Method, nullptr, Previous))
      Method->setInvalidDecl();

    IsExplicitSpecialization = true;
  } else if (!FunctionTemplate || TemplateParams || isFriend) {
    SemaRef.LookupQualifiedName(Previous, Record);

    // In C++, the previous declaration we find might be a tag type
    // (class or enum). In this case, the new declaration will hide the
    // tag type. Note that this does does not apply if we're declaring a
    // typedef (C++ [dcl.typedef]p4).
    if (Previous.isSingleTagDecl())
      Previous.clear();
  }

  SemaRef.CheckFunctionDeclaration(nullptr, Method, Previous,
                                   IsExplicitSpecialization);

  if (D->isPure())
    SemaRef.CheckPureMethod(Method, SourceRange());

  // Propagate access.  For a non-friend declaration, the access is
  // whatever we're propagating from.  For a friend, it should be the
  // previous declaration we just found.
  if (isFriend && Method->getPreviousDecl())
    Method->setAccess(Method->getPreviousDecl()->getAccess());
  else
    Method->setAccess(D->getAccess());
  if (FunctionTemplate)
    FunctionTemplate->setAccess(Method->getAccess());

  SemaRef.CheckOverrideControl(Method);

  // If a function is defined as defaulted or deleted, mark it as such now.
  if (D->isExplicitlyDefaulted()) {
    if (SubstDefaultedFunction(Method, D))
      return nullptr;
  }
  if (D->isDeletedAsWritten())
    SemaRef.SetDeclDeleted(Method, Method->getLocation());

  // If this is an explicit specialization, mark the implicitly-instantiated
  // template specialization as being an explicit specialization too.
  // FIXME: Is this necessary?
  if (IsExplicitSpecialization && !isFriend)
    SemaRef.CompleteMemberSpecialization(Method, Previous);

  // If there's a function template, let our caller handle it.
  if (FunctionTemplate) {
    // do nothing

  // Don't hide a (potentially) valid declaration with an invalid one.
  } else if (Method->isInvalidDecl() && !Previous.empty()) {
    // do nothing

  // Otherwise, check access to friends and make them visible.
  } else if (isFriend) {
    // We only need to re-check access for methods which we didn't
    // manage to match during parsing.
    if (!D->getPreviousDecl())
      SemaRef.CheckFriendAccess(Method);

    Record->makeDeclVisibleInContext(Method);

  // Otherwise, add the declaration.  We don't need to do this for
  // class-scope specializations because we'll have matched them with
  // the appropriate template.
  } else {
    Owner->addDecl(Method);
  }

  // PR17480: Honor the used attribute to instantiate member function
  // definitions
  if (Method->hasAttr<UsedAttr>()) {
    if (const auto *A = dyn_cast<CXXRecordDecl>(Owner)) {
      SourceLocation Loc;
      if (const MemberSpecializationInfo *MSInfo =
              A->getMemberSpecializationInfo())
        Loc = MSInfo->getPointOfInstantiation();
      else if (const auto *Spec = dyn_cast<ClassTemplateSpecializationDecl>(A))
        Loc = Spec->getPointOfInstantiation();
      SemaRef.MarkFunctionReferenced(Loc, Method);
    }
  }

  return Method;
}

Decl *TemplateDeclInstantiator::VisitCXXConstructorDecl(CXXConstructorDecl *D) {
  return VisitCXXMethodDecl(D);
}

Decl *TemplateDeclInstantiator::VisitCXXDestructorDecl(CXXDestructorDecl *D) {
  return VisitCXXMethodDecl(D);
}

Decl *TemplateDeclInstantiator::VisitCXXConversionDecl(CXXConversionDecl *D) {
  return VisitCXXMethodDecl(D);
}

Decl *TemplateDeclInstantiator::VisitParmVarDecl(ParmVarDecl *D) {
  return SemaRef.SubstParmVarDecl(D, TemplateArgs, /*indexAdjustment*/ 0, None,
                                  /*ExpectParameterPack=*/ false);
}

Decl *TemplateDeclInstantiator::VisitTemplateTypeParmDecl(
                                                    TemplateTypeParmDecl *D) {
  // TODO: don't always clone when decls are refcounted.
  assert(D->getTypeForDecl()->isTemplateTypeParmType());

  Optional<unsigned> NumExpanded;

  if (const TypeConstraint *TC = D->getTypeConstraint()) {
    if (D->isPackExpansion() && !D->isExpandedParameterPack()) {
      assert(TC->getTemplateArgsAsWritten() &&
             "type parameter can only be an expansion when explicit arguments "
             "are specified");
      // The template type parameter pack's type is a pack expansion of types.
      // Determine whether we need to expand this parameter pack into separate
      // types.
      SmallVector<UnexpandedParameterPack, 2> Unexpanded;
      for (auto &ArgLoc : TC->getTemplateArgsAsWritten()->arguments())
        SemaRef.collectUnexpandedParameterPacks(ArgLoc, Unexpanded);

      // Determine whether the set of unexpanded parameter packs can and should
      // be expanded.
      bool Expand = true;
      bool RetainExpansion = false;
      if (SemaRef.CheckParameterPacksForExpansion(
              cast<CXXFoldExpr>(TC->getImmediatelyDeclaredConstraint())
                  ->getEllipsisLoc(),
              SourceRange(TC->getConceptNameLoc(),
                          TC->hasExplicitTemplateArgs() ?
                          TC->getTemplateArgsAsWritten()->getRAngleLoc() :
                          TC->getConceptNameInfo().getEndLoc()),
              Unexpanded, TemplateArgs, Expand, RetainExpansion, NumExpanded))
        return nullptr;
    }
  }

  TemplateTypeParmDecl *Inst = TemplateTypeParmDecl::Create(
      SemaRef.Context, Owner, D->getBeginLoc(), D->getLocation(),
      D->getDepth() - TemplateArgs.getNumSubstitutedLevels(), D->getIndex(),
      D->getIdentifier(), D->wasDeclaredWithTypename(), D->isParameterPack(),
      D->hasTypeConstraint(), NumExpanded);

  Inst->setAccess(AS_public);
  Inst->setImplicit(D->isImplicit());
  if (auto *TC = D->getTypeConstraint()) {
    if (!D->isImplicit()) {
      // Invented template parameter type constraints will be instantiated with
      // the corresponding auto-typed parameter as it might reference other
      // parameters.

      // TODO: Concepts: do not instantiate the constraint (delayed constraint
      // substitution)
      const ASTTemplateArgumentListInfo *TemplArgInfo
        = TC->getTemplateArgsAsWritten();
      TemplateArgumentListInfo InstArgs;

      if (TemplArgInfo) {
        InstArgs.setLAngleLoc(TemplArgInfo->LAngleLoc);
        InstArgs.setRAngleLoc(TemplArgInfo->RAngleLoc);
        if (SemaRef.Subst(TemplArgInfo->getTemplateArgs(),
                          TemplArgInfo->NumTemplateArgs,
                          InstArgs, TemplateArgs))
          return nullptr;
      }
      if (SemaRef.AttachTypeConstraint(
              TC->getNestedNameSpecifierLoc(), TC->getConceptNameInfo(),
              TC->getNamedConcept(), &InstArgs, Inst,
              D->isParameterPack()
                  ? cast<CXXFoldExpr>(TC->getImmediatelyDeclaredConstraint())
                      ->getEllipsisLoc()
                  : SourceLocation()))
        return nullptr;
    }
  }
  if (D->hasDefaultArgument() && !D->defaultArgumentWasInherited()) {
    TypeSourceInfo *InstantiatedDefaultArg =
        SemaRef.SubstType(D->getDefaultArgumentInfo(), TemplateArgs,
                          D->getDefaultArgumentLoc(), D->getDeclName());
    if (InstantiatedDefaultArg)
      Inst->setDefaultArgument(InstantiatedDefaultArg);
  }

  // Introduce this template parameter's instantiation into the instantiation
  // scope.
  SemaRef.CurrentInstantiationScope->InstantiatedLocal(D, Inst);

  return Inst;
}

Decl *TemplateDeclInstantiator::VisitNonTypeTemplateParmDecl(
                                                 NonTypeTemplateParmDecl *D) {
  // Substitute into the type of the non-type template parameter.
  TypeLoc TL = D->getTypeSourceInfo()->getTypeLoc();
  SmallVector<TypeSourceInfo *, 4> ExpandedParameterPackTypesAsWritten;
  SmallVector<QualType, 4> ExpandedParameterPackTypes;
  bool IsExpandedParameterPack = false;
  TypeSourceInfo *DI;
  QualType T;
  bool Invalid = false;

  if (D->isExpandedParameterPack()) {
    // The non-type template parameter pack is an already-expanded pack
    // expansion of types. Substitute into each of the expanded types.
    ExpandedParameterPackTypes.reserve(D->getNumExpansionTypes());
    ExpandedParameterPackTypesAsWritten.reserve(D->getNumExpansionTypes());
    for (unsigned I = 0, N = D->getNumExpansionTypes(); I != N; ++I) {
      TypeSourceInfo *NewDI =
          SemaRef.SubstType(D->getExpansionTypeSourceInfo(I), TemplateArgs,
                            D->getLocation(), D->getDeclName());
      if (!NewDI)
        return nullptr;

      QualType NewT =
          SemaRef.CheckNonTypeTemplateParameterType(NewDI, D->getLocation());
      if (NewT.isNull())
        return nullptr;

      ExpandedParameterPackTypesAsWritten.push_back(NewDI);
      ExpandedParameterPackTypes.push_back(NewT);
    }

    IsExpandedParameterPack = true;
    DI = D->getTypeSourceInfo();
    T = DI->getType();
  } else if (D->isPackExpansion()) {
    // The non-type template parameter pack's type is a pack expansion of types.
    // Determine whether we need to expand this parameter pack into separate
    // types.
    PackExpansionTypeLoc Expansion = TL.castAs<PackExpansionTypeLoc>();
    TypeLoc Pattern = Expansion.getPatternLoc();
    SmallVector<UnexpandedParameterPack, 2> Unexpanded;
    SemaRef.collectUnexpandedParameterPacks(Pattern, Unexpanded);

    // Determine whether the set of unexpanded parameter packs can and should
    // be expanded.
    bool Expand = true;
    bool RetainExpansion = false;
    Optional<unsigned> OrigNumExpansions
      = Expansion.getTypePtr()->getNumExpansions();
    Optional<unsigned> NumExpansions = OrigNumExpansions;
    if (SemaRef.CheckParameterPacksForExpansion(Expansion.getEllipsisLoc(),
                                                Pattern.getSourceRange(),
                                                Unexpanded,
                                                TemplateArgs,
                                                Expand, RetainExpansion,
                                                NumExpansions))
      return nullptr;

    if (Expand) {
      for (unsigned I = 0; I != *NumExpansions; ++I) {
        Sema::ArgumentPackSubstitutionIndexRAII SubstIndex(SemaRef, I);
        TypeSourceInfo *NewDI = SemaRef.SubstType(Pattern, TemplateArgs,
                                                  D->getLocation(),
                                                  D->getDeclName());
        if (!NewDI)
          return nullptr;

        QualType NewT =
            SemaRef.CheckNonTypeTemplateParameterType(NewDI, D->getLocation());
        if (NewT.isNull())
          return nullptr;

        ExpandedParameterPackTypesAsWritten.push_back(NewDI);
        ExpandedParameterPackTypes.push_back(NewT);
      }

      // Note that we have an expanded parameter pack. The "type" of this
      // expanded parameter pack is the original expansion type, but callers
      // will end up using the expanded parameter pack types for type-checking.
      IsExpandedParameterPack = true;
      DI = D->getTypeSourceInfo();
      T = DI->getType();
    } else {
      // We cannot fully expand the pack expansion now, so substitute into the
      // pattern and create a new pack expansion type.
      Sema::ArgumentPackSubstitutionIndexRAII SubstIndex(SemaRef, -1);
      TypeSourceInfo *NewPattern = SemaRef.SubstType(Pattern, TemplateArgs,
                                                     D->getLocation(),
                                                     D->getDeclName());
      if (!NewPattern)
        return nullptr;

      SemaRef.CheckNonTypeTemplateParameterType(NewPattern, D->getLocation());
      DI = SemaRef.CheckPackExpansion(NewPattern, Expansion.getEllipsisLoc(),
                                      NumExpansions);
      if (!DI)
        return nullptr;

      T = DI->getType();
    }
  } else {
    // Simple case: substitution into a parameter that is not a parameter pack.
    DI = SemaRef.SubstType(D->getTypeSourceInfo(), TemplateArgs,
                           D->getLocation(), D->getDeclName());
    if (!DI)
      return nullptr;

    // Check that this type is acceptable for a non-type template parameter.
    T = SemaRef.CheckNonTypeTemplateParameterType(DI, D->getLocation());
    if (T.isNull()) {
      T = SemaRef.Context.IntTy;
      Invalid = true;
    }
  }

  NonTypeTemplateParmDecl *Param;
  if (IsExpandedParameterPack)
    Param = NonTypeTemplateParmDecl::Create(
        SemaRef.Context, Owner, D->getInnerLocStart(), D->getLocation(),
        D->getDepth() - TemplateArgs.getNumSubstitutedLevels(),
        D->getPosition(), D->getIdentifier(), T, DI, ExpandedParameterPackTypes,
        ExpandedParameterPackTypesAsWritten);
  else
    Param = NonTypeTemplateParmDecl::Create(
        SemaRef.Context, Owner, D->getInnerLocStart(), D->getLocation(),
        D->getDepth() - TemplateArgs.getNumSubstitutedLevels(),
        D->getPosition(), D->getIdentifier(), T, D->isParameterPack(), DI);

  if (AutoTypeLoc AutoLoc = DI->getTypeLoc().getContainedAutoTypeLoc())
    if (AutoLoc.isConstrained())
      if (SemaRef.AttachTypeConstraint(
              AutoLoc, Param,
              IsExpandedParameterPack
                ? DI->getTypeLoc().getAs<PackExpansionTypeLoc>()
                    .getEllipsisLoc()
                : SourceLocation()))
        Invalid = true;

  Param->setAccess(AS_public);
  Param->setImplicit(D->isImplicit());
  if (Invalid)
    Param->setInvalidDecl();

  if (D->hasDefaultArgument() && !D->defaultArgumentWasInherited()) {
    EnterExpressionEvaluationContext ConstantEvaluated(
        SemaRef, Sema::ExpressionEvaluationContext::ConstantEvaluated);
    ExprResult Value = SemaRef.SubstExpr(D->getDefaultArgument(), TemplateArgs);
    if (!Value.isInvalid())
      Param->setDefaultArgument(Value.get());
  }

  // Introduce this template parameter's instantiation into the instantiation
  // scope.
  SemaRef.CurrentInstantiationScope->InstantiatedLocal(D, Param);
  return Param;
}

static void collectUnexpandedParameterPacks(
    Sema &S,
    TemplateParameterList *Params,
    SmallVectorImpl<UnexpandedParameterPack> &Unexpanded) {
  for (const auto &P : *Params) {
    if (P->isTemplateParameterPack())
      continue;
    if (NonTypeTemplateParmDecl *NTTP = dyn_cast<NonTypeTemplateParmDecl>(P))
      S.collectUnexpandedParameterPacks(NTTP->getTypeSourceInfo()->getTypeLoc(),
                                        Unexpanded);
    if (TemplateTemplateParmDecl *TTP = dyn_cast<TemplateTemplateParmDecl>(P))
      collectUnexpandedParameterPacks(S, TTP->getTemplateParameters(),
                                      Unexpanded);
  }
}

Decl *
TemplateDeclInstantiator::VisitTemplateTemplateParmDecl(
                                                  TemplateTemplateParmDecl *D) {
  // Instantiate the template parameter list of the template template parameter.
  TemplateParameterList *TempParams = D->getTemplateParameters();
  TemplateParameterList *InstParams;
  SmallVector<TemplateParameterList*, 8> ExpandedParams;

  bool IsExpandedParameterPack = false;

  if (D->isExpandedParameterPack()) {
    // The template template parameter pack is an already-expanded pack
    // expansion of template parameters. Substitute into each of the expanded
    // parameters.
    ExpandedParams.reserve(D->getNumExpansionTemplateParameters());
    for (unsigned I = 0, N = D->getNumExpansionTemplateParameters();
         I != N; ++I) {
      LocalInstantiationScope Scope(SemaRef);
      TemplateParameterList *Expansion =
        SubstTemplateParams(D->getExpansionTemplateParameters(I));
      if (!Expansion)
        return nullptr;
      ExpandedParams.push_back(Expansion);
    }

    IsExpandedParameterPack = true;
    InstParams = TempParams;
  } else if (D->isPackExpansion()) {
    // The template template parameter pack expands to a pack of template
    // template parameters. Determine whether we need to expand this parameter
    // pack into separate parameters.
    SmallVector<UnexpandedParameterPack, 2> Unexpanded;
    collectUnexpandedParameterPacks(SemaRef, D->getTemplateParameters(),
                                    Unexpanded);

    // Determine whether the set of unexpanded parameter packs can and should
    // be expanded.
    bool Expand = true;
    bool RetainExpansion = false;
    Optional<unsigned> NumExpansions;
    if (SemaRef.CheckParameterPacksForExpansion(D->getLocation(),
                                                TempParams->getSourceRange(),
                                                Unexpanded,
                                                TemplateArgs,
                                                Expand, RetainExpansion,
                                                NumExpansions))
      return nullptr;

    if (Expand) {
      for (unsigned I = 0; I != *NumExpansions; ++I) {
        Sema::ArgumentPackSubstitutionIndexRAII SubstIndex(SemaRef, I);
        LocalInstantiationScope Scope(SemaRef);
        TemplateParameterList *Expansion = SubstTemplateParams(TempParams);
        if (!Expansion)
          return nullptr;
        ExpandedParams.push_back(Expansion);
      }

      // Note that we have an expanded parameter pack. The "type" of this
      // expanded parameter pack is the original expansion type, but callers
      // will end up using the expanded parameter pack types for type-checking.
      IsExpandedParameterPack = true;
      InstParams = TempParams;
    } else {
      // We cannot fully expand the pack expansion now, so just substitute
      // into the pattern.
      Sema::ArgumentPackSubstitutionIndexRAII SubstIndex(SemaRef, -1);

      LocalInstantiationScope Scope(SemaRef);
      InstParams = SubstTemplateParams(TempParams);
      if (!InstParams)
        return nullptr;
    }
  } else {
    // Perform the actual substitution of template parameters within a new,
    // local instantiation scope.
    LocalInstantiationScope Scope(SemaRef);
    InstParams = SubstTemplateParams(TempParams);
    if (!InstParams)
      return nullptr;
  }

  // Build the template template parameter.
  TemplateTemplateParmDecl *Param;
  if (IsExpandedParameterPack)
    Param = TemplateTemplateParmDecl::Create(
        SemaRef.Context, Owner, D->getLocation(),
        D->getDepth() - TemplateArgs.getNumSubstitutedLevels(),
        D->getPosition(), D->getIdentifier(), InstParams, ExpandedParams);
  else
    Param = TemplateTemplateParmDecl::Create(
        SemaRef.Context, Owner, D->getLocation(),
        D->getDepth() - TemplateArgs.getNumSubstitutedLevels(),
        D->getPosition(), D->isParameterPack(), D->getIdentifier(), InstParams);
  if (D->hasDefaultArgument() && !D->defaultArgumentWasInherited()) {
    NestedNameSpecifierLoc QualifierLoc =
        D->getDefaultArgument().getTemplateQualifierLoc();
    QualifierLoc =
        SemaRef.SubstNestedNameSpecifierLoc(QualifierLoc, TemplateArgs);
    TemplateName TName = SemaRef.SubstTemplateName(
        QualifierLoc, D->getDefaultArgument().getArgument().getAsTemplate(),
        D->getDefaultArgument().getTemplateNameLoc(), TemplateArgs);
    if (!TName.isNull())
      Param->setDefaultArgument(
          SemaRef.Context,
          TemplateArgumentLoc(SemaRef.Context, TemplateArgument(TName),
                              D->getDefaultArgument().getTemplateQualifierLoc(),
                              D->getDefaultArgument().getTemplateNameLoc()));
  }
  Param->setAccess(AS_public);
  Param->setImplicit(D->isImplicit());

  // Introduce this template parameter's instantiation into the instantiation
  // scope.
  SemaRef.CurrentInstantiationScope->InstantiatedLocal(D, Param);

  return Param;
}

Decl *TemplateDeclInstantiator::VisitUsingDirectiveDecl(UsingDirectiveDecl *D) {
  // Using directives are never dependent (and never contain any types or
  // expressions), so they require no explicit instantiation work.

  UsingDirectiveDecl *Inst
    = UsingDirectiveDecl::Create(SemaRef.Context, Owner, D->getLocation(),
                                 D->getNamespaceKeyLocation(),
                                 D->getQualifierLoc(),
                                 D->getIdentLocation(),
                                 D->getNominatedNamespace(),
                                 D->getCommonAncestor());

  // Add the using directive to its declaration context
  // only if this is not a function or method.
  if (!Owner->isFunctionOrMethod())
    Owner->addDecl(Inst);

  return Inst;
}

Decl *TemplateDeclInstantiator::VisitUsingDecl(UsingDecl *D) {

  // The nested name specifier may be dependent, for example
  //     template <typename T> struct t {
  //       struct s1 { T f1(); };
  //       struct s2 : s1 { using s1::f1; };
  //     };
  //     template struct t<int>;
  // Here, in using s1::f1, s1 refers to t<T>::s1;
  // we need to substitute for t<int>::s1.
  NestedNameSpecifierLoc QualifierLoc
    = SemaRef.SubstNestedNameSpecifierLoc(D->getQualifierLoc(),
                                          TemplateArgs);
  if (!QualifierLoc)
    return nullptr;

  // For an inheriting constructor declaration, the name of the using
  // declaration is the name of a constructor in this class, not in the
  // base class.
  DeclarationNameInfo NameInfo = D->getNameInfo();
  if (NameInfo.getName().getNameKind() == DeclarationName::CXXConstructorName)
    if (auto *RD = dyn_cast<CXXRecordDecl>(SemaRef.CurContext))
      NameInfo.setName(SemaRef.Context.DeclarationNames.getCXXConstructorName(
          SemaRef.Context.getCanonicalType(SemaRef.Context.getRecordType(RD))));

  // We only need to do redeclaration lookups if we're in a class
  // scope (in fact, it's not really even possible in non-class
  // scopes).
  bool CheckRedeclaration = Owner->isRecord();

  LookupResult Prev(SemaRef, NameInfo, Sema::LookupUsingDeclName,
                    Sema::ForVisibleRedeclaration);

  UsingDecl *NewUD = UsingDecl::Create(SemaRef.Context, Owner,
                                       D->getUsingLoc(),
                                       QualifierLoc,
                                       NameInfo,
                                       D->hasTypename());

  CXXScopeSpec SS;
  SS.Adopt(QualifierLoc);
  if (CheckRedeclaration) {
    Prev.setHideTags(false);
    SemaRef.LookupQualifiedName(Prev, Owner);

    // Check for invalid redeclarations.
    if (SemaRef.CheckUsingDeclRedeclaration(D->getUsingLoc(),
                                            D->hasTypename(), SS,
                                            D->getLocation(), Prev))
      NewUD->setInvalidDecl();

  }

  if (!NewUD->isInvalidDecl() &&
      SemaRef.CheckUsingDeclQualifier(D->getUsingLoc(), D->hasTypename(),
                                      SS, NameInfo, D->getLocation()))
    NewUD->setInvalidDecl();

  SemaRef.Context.setInstantiatedFromUsingDecl(NewUD, D);
  NewUD->setAccess(D->getAccess());
  Owner->addDecl(NewUD);

  // Don't process the shadow decls for an invalid decl.
  if (NewUD->isInvalidDecl())
    return NewUD;

  if (NameInfo.getName().getNameKind() == DeclarationName::CXXConstructorName)
    SemaRef.CheckInheritingConstructorUsingDecl(NewUD);

  bool isFunctionScope = Owner->isFunctionOrMethod();

  // Process the shadow decls.
  for (auto *Shadow : D->shadows()) {
    // FIXME: UsingShadowDecl doesn't preserve its immediate target, so
    // reconstruct it in the case where it matters.
    NamedDecl *OldTarget = Shadow->getTargetDecl();
    if (auto *CUSD = dyn_cast<ConstructorUsingShadowDecl>(Shadow))
      if (auto *BaseShadow = CUSD->getNominatedBaseClassShadowDecl())
        OldTarget = BaseShadow;

    NamedDecl *InstTarget =
        cast_or_null<NamedDecl>(SemaRef.FindInstantiatedDecl(
            Shadow->getLocation(), OldTarget, TemplateArgs));
    if (!InstTarget)
      return nullptr;

    UsingShadowDecl *PrevDecl = nullptr;
    if (CheckRedeclaration) {
      if (SemaRef.CheckUsingShadowDecl(NewUD, InstTarget, Prev, PrevDecl))
        continue;
    } else if (UsingShadowDecl *OldPrev =
                   getPreviousDeclForInstantiation(Shadow)) {
      PrevDecl = cast_or_null<UsingShadowDecl>(SemaRef.FindInstantiatedDecl(
          Shadow->getLocation(), OldPrev, TemplateArgs));
    }

    UsingShadowDecl *InstShadow =
        SemaRef.BuildUsingShadowDecl(/*Scope*/nullptr, NewUD, InstTarget,
                                     PrevDecl);
    SemaRef.Context.setInstantiatedFromUsingShadowDecl(InstShadow, Shadow);

    if (isFunctionScope)
      SemaRef.CurrentInstantiationScope->InstantiatedLocal(Shadow, InstShadow);
  }

  return NewUD;
}

Decl *TemplateDeclInstantiator::VisitUsingShadowDecl(UsingShadowDecl *D) {
  // Ignore these;  we handle them in bulk when processing the UsingDecl.
  return nullptr;
}

Decl *TemplateDeclInstantiator::VisitConstructorUsingShadowDecl(
    ConstructorUsingShadowDecl *D) {
  // Ignore these;  we handle them in bulk when processing the UsingDecl.
  return nullptr;
}

template <typename T>
Decl *TemplateDeclInstantiator::instantiateUnresolvedUsingDecl(
    T *D, bool InstantiatingPackElement) {
  // If this is a pack expansion, expand it now.
  if (D->isPackExpansion() && !InstantiatingPackElement) {
    SmallVector<UnexpandedParameterPack, 2> Unexpanded;
    SemaRef.collectUnexpandedParameterPacks(D->getQualifierLoc(), Unexpanded);
    SemaRef.collectUnexpandedParameterPacks(D->getNameInfo(), Unexpanded);

    // Determine whether the set of unexpanded parameter packs can and should
    // be expanded.
    bool Expand = true;
    bool RetainExpansion = false;
    Optional<unsigned> NumExpansions;
    if (SemaRef.CheckParameterPacksForExpansion(
          D->getEllipsisLoc(), D->getSourceRange(), Unexpanded, TemplateArgs,
            Expand, RetainExpansion, NumExpansions))
      return nullptr;

    // This declaration cannot appear within a function template signature,
    // so we can't have a partial argument list for a parameter pack.
    assert(!RetainExpansion &&
           "should never need to retain an expansion for UsingPackDecl");

    if (!Expand) {
      // We cannot fully expand the pack expansion now, so substitute into the
      // pattern and create a new pack expansion.
      Sema::ArgumentPackSubstitutionIndexRAII SubstIndex(SemaRef, -1);
      return instantiateUnresolvedUsingDecl(D, true);
    }

    // Within a function, we don't have any normal way to check for conflicts
    // between shadow declarations from different using declarations in the
    // same pack expansion, but this is always ill-formed because all expansions
    // must produce (conflicting) enumerators.
    //
    // Sadly we can't just reject this in the template definition because it
    // could be valid if the pack is empty or has exactly one expansion.
    if (D->getDeclContext()->isFunctionOrMethod() && *NumExpansions > 1) {
      SemaRef.Diag(D->getEllipsisLoc(),
                   diag::err_using_decl_redeclaration_expansion);
      return nullptr;
    }

    // Instantiate the slices of this pack and build a UsingPackDecl.
    SmallVector<NamedDecl*, 8> Expansions;
    for (unsigned I = 0; I != *NumExpansions; ++I) {
      Sema::ArgumentPackSubstitutionIndexRAII SubstIndex(SemaRef, I);
      Decl *Slice = instantiateUnresolvedUsingDecl(D, true);
      if (!Slice)
        return nullptr;
      // Note that we can still get unresolved using declarations here, if we
      // had arguments for all packs but the pattern also contained other
      // template arguments (this only happens during partial substitution, eg
      // into the body of a generic lambda in a function template).
      Expansions.push_back(cast<NamedDecl>(Slice));
    }

    auto *NewD = SemaRef.BuildUsingPackDecl(D, Expansions);
    if (isDeclWithinFunction(D))
      SemaRef.CurrentInstantiationScope->InstantiatedLocal(D, NewD);
    return NewD;
  }

  UnresolvedUsingTypenameDecl *TD = dyn_cast<UnresolvedUsingTypenameDecl>(D);
  SourceLocation TypenameLoc = TD ? TD->getTypenameLoc() : SourceLocation();

  NestedNameSpecifierLoc QualifierLoc
    = SemaRef.SubstNestedNameSpecifierLoc(D->getQualifierLoc(),
                                          TemplateArgs);
  if (!QualifierLoc)
    return nullptr;

  CXXScopeSpec SS;
  SS.Adopt(QualifierLoc);

  DeclarationNameInfo NameInfo
    = SemaRef.SubstDeclarationNameInfo(D->getNameInfo(), TemplateArgs);

  // Produce a pack expansion only if we're not instantiating a particular
  // slice of a pack expansion.
  bool InstantiatingSlice = D->getEllipsisLoc().isValid() &&
                            SemaRef.ArgumentPackSubstitutionIndex != -1;
  SourceLocation EllipsisLoc =
      InstantiatingSlice ? SourceLocation() : D->getEllipsisLoc();

  NamedDecl *UD = SemaRef.BuildUsingDeclaration(
      /*Scope*/ nullptr, D->getAccess(), D->getUsingLoc(),
      /*HasTypename*/ TD, TypenameLoc, SS, NameInfo, EllipsisLoc,
      ParsedAttributesView(),
      /*IsInstantiation*/ true);
  if (UD)
    SemaRef.Context.setInstantiatedFromUsingDecl(UD, D);

  return UD;
}

Decl *TemplateDeclInstantiator::VisitUnresolvedUsingTypenameDecl(
    UnresolvedUsingTypenameDecl *D) {
  return instantiateUnresolvedUsingDecl(D);
}

Decl *TemplateDeclInstantiator::VisitUnresolvedUsingValueDecl(
    UnresolvedUsingValueDecl *D) {
  return instantiateUnresolvedUsingDecl(D);
}

Decl *TemplateDeclInstantiator::VisitUsingPackDecl(UsingPackDecl *D) {
  SmallVector<NamedDecl*, 8> Expansions;
  for (auto *UD : D->expansions()) {
    if (NamedDecl *NewUD =
            SemaRef.FindInstantiatedDecl(D->getLocation(), UD, TemplateArgs))
      Expansions.push_back(NewUD);
    else
      return nullptr;
  }

  auto *NewD = SemaRef.BuildUsingPackDecl(D, Expansions);
  if (isDeclWithinFunction(D))
    SemaRef.CurrentInstantiationScope->InstantiatedLocal(D, NewD);
  return NewD;
}

Decl *TemplateDeclInstantiator::VisitClassScopeFunctionSpecializationDecl(
    ClassScopeFunctionSpecializationDecl *Decl) {
  CXXMethodDecl *OldFD = Decl->getSpecialization();
  return cast_or_null<CXXMethodDecl>(
      VisitCXXMethodDecl(OldFD, nullptr, Decl->getTemplateArgsAsWritten()));
}

Decl *TemplateDeclInstantiator::VisitOMPThreadPrivateDecl(
                                     OMPThreadPrivateDecl *D) {
  SmallVector<Expr *, 5> Vars;
  for (auto *I : D->varlists()) {
    Expr *Var = SemaRef.SubstExpr(I, TemplateArgs).get();
    assert(isa<DeclRefExpr>(Var) && "threadprivate arg is not a DeclRefExpr");
    Vars.push_back(Var);
  }

  OMPThreadPrivateDecl *TD =
    SemaRef.CheckOMPThreadPrivateDecl(D->getLocation(), Vars);

  TD->setAccess(AS_public);
  Owner->addDecl(TD);

  return TD;
}

Decl *TemplateDeclInstantiator::VisitOMPAllocateDecl(OMPAllocateDecl *D) {
  SmallVector<Expr *, 5> Vars;
  for (auto *I : D->varlists()) {
    Expr *Var = SemaRef.SubstExpr(I, TemplateArgs).get();
    assert(isa<DeclRefExpr>(Var) && "allocate arg is not a DeclRefExpr");
    Vars.push_back(Var);
  }
  SmallVector<OMPClause *, 4> Clauses;
  // Copy map clauses from the original mapper.
  for (OMPClause *C : D->clauselists()) {
    auto *AC = cast<OMPAllocatorClause>(C);
    ExprResult NewE = SemaRef.SubstExpr(AC->getAllocator(), TemplateArgs);
    if (!NewE.isUsable())
      continue;
    OMPClause *IC = SemaRef.ActOnOpenMPAllocatorClause(
        NewE.get(), AC->getBeginLoc(), AC->getLParenLoc(), AC->getEndLoc());
    Clauses.push_back(IC);
  }

  Sema::DeclGroupPtrTy Res = SemaRef.ActOnOpenMPAllocateDirective(
      D->getLocation(), Vars, Clauses, Owner);
  if (Res.get().isNull())
    return nullptr;
  return Res.get().getSingleDecl();
}

Decl *TemplateDeclInstantiator::VisitOMPRequiresDecl(OMPRequiresDecl *D) {
  llvm_unreachable(
      "Requires directive cannot be instantiated within a dependent context");
}

Decl *TemplateDeclInstantiator::VisitOMPDeclareReductionDecl(
    OMPDeclareReductionDecl *D) {
  // Instantiate type and check if it is allowed.
  const bool RequiresInstantiation =
      D->getType()->isDependentType() ||
      D->getType()->isInstantiationDependentType() ||
      D->getType()->containsUnexpandedParameterPack();
  QualType SubstReductionType;
  if (RequiresInstantiation) {
    SubstReductionType = SemaRef.ActOnOpenMPDeclareReductionType(
        D->getLocation(),
        ParsedType::make(SemaRef.SubstType(
            D->getType(), TemplateArgs, D->getLocation(), DeclarationName())));
  } else {
    SubstReductionType = D->getType();
  }
  if (SubstReductionType.isNull())
    return nullptr;
  Expr *Combiner = D->getCombiner();
  Expr *Init = D->getInitializer();
  bool IsCorrect = true;
  // Create instantiated copy.
  std::pair<QualType, SourceLocation> ReductionTypes[] = {
      std::make_pair(SubstReductionType, D->getLocation())};
  auto *PrevDeclInScope = D->getPrevDeclInScope();
  if (PrevDeclInScope && !PrevDeclInScope->isInvalidDecl()) {
    PrevDeclInScope = cast<OMPDeclareReductionDecl>(
        SemaRef.CurrentInstantiationScope->findInstantiationOf(PrevDeclInScope)
            ->get<Decl *>());
  }
  auto DRD = SemaRef.ActOnOpenMPDeclareReductionDirectiveStart(
      /*S=*/nullptr, Owner, D->getDeclName(), ReductionTypes, D->getAccess(),
      PrevDeclInScope);
  auto *NewDRD = cast<OMPDeclareReductionDecl>(DRD.get().getSingleDecl());
  SemaRef.CurrentInstantiationScope->InstantiatedLocal(D, NewDRD);
  Expr *SubstCombiner = nullptr;
  Expr *SubstInitializer = nullptr;
  // Combiners instantiation sequence.
  if (Combiner) {
    SemaRef.ActOnOpenMPDeclareReductionCombinerStart(
        /*S=*/nullptr, NewDRD);
    SemaRef.CurrentInstantiationScope->InstantiatedLocal(
        cast<DeclRefExpr>(D->getCombinerIn())->getDecl(),
        cast<DeclRefExpr>(NewDRD->getCombinerIn())->getDecl());
    SemaRef.CurrentInstantiationScope->InstantiatedLocal(
        cast<DeclRefExpr>(D->getCombinerOut())->getDecl(),
        cast<DeclRefExpr>(NewDRD->getCombinerOut())->getDecl());
    auto *ThisContext = dyn_cast_or_null<CXXRecordDecl>(Owner);
    Sema::CXXThisScopeRAII ThisScope(SemaRef, ThisContext, Qualifiers(),
                                     ThisContext);
    SubstCombiner = SemaRef.SubstExpr(Combiner, TemplateArgs).get();
    SemaRef.ActOnOpenMPDeclareReductionCombinerEnd(NewDRD, SubstCombiner);
  }
  // Initializers instantiation sequence.
  if (Init) {
    VarDecl *OmpPrivParm = SemaRef.ActOnOpenMPDeclareReductionInitializerStart(
        /*S=*/nullptr, NewDRD);
    SemaRef.CurrentInstantiationScope->InstantiatedLocal(
        cast<DeclRefExpr>(D->getInitOrig())->getDecl(),
        cast<DeclRefExpr>(NewDRD->getInitOrig())->getDecl());
    SemaRef.CurrentInstantiationScope->InstantiatedLocal(
        cast<DeclRefExpr>(D->getInitPriv())->getDecl(),
        cast<DeclRefExpr>(NewDRD->getInitPriv())->getDecl());
    if (D->getInitializerKind() == OMPDeclareReductionDecl::CallInit) {
      SubstInitializer = SemaRef.SubstExpr(Init, TemplateArgs).get();
    } else {
      auto *OldPrivParm =
          cast<VarDecl>(cast<DeclRefExpr>(D->getInitPriv())->getDecl());
      IsCorrect = IsCorrect && OldPrivParm->hasInit();
      if (IsCorrect)
        SemaRef.InstantiateVariableInitializer(OmpPrivParm, OldPrivParm,
                                               TemplateArgs);
    }
    SemaRef.ActOnOpenMPDeclareReductionInitializerEnd(NewDRD, SubstInitializer,
                                                      OmpPrivParm);
  }
  IsCorrect = IsCorrect && SubstCombiner &&
              (!Init ||
               (D->getInitializerKind() == OMPDeclareReductionDecl::CallInit &&
                SubstInitializer) ||
               (D->getInitializerKind() != OMPDeclareReductionDecl::CallInit &&
                !SubstInitializer));

  (void)SemaRef.ActOnOpenMPDeclareReductionDirectiveEnd(
      /*S=*/nullptr, DRD, IsCorrect && !D->isInvalidDecl());

  return NewDRD;
}

Decl *
TemplateDeclInstantiator::VisitOMPDeclareMapperDecl(OMPDeclareMapperDecl *D) {
  // Instantiate type and check if it is allowed.
  const bool RequiresInstantiation =
      D->getType()->isDependentType() ||
      D->getType()->isInstantiationDependentType() ||
      D->getType()->containsUnexpandedParameterPack();
  QualType SubstMapperTy;
  DeclarationName VN = D->getVarName();
  if (RequiresInstantiation) {
    SubstMapperTy = SemaRef.ActOnOpenMPDeclareMapperType(
        D->getLocation(),
        ParsedType::make(SemaRef.SubstType(D->getType(), TemplateArgs,
                                           D->getLocation(), VN)));
  } else {
    SubstMapperTy = D->getType();
  }
  if (SubstMapperTy.isNull())
    return nullptr;
  // Create an instantiated copy of mapper.
  auto *PrevDeclInScope = D->getPrevDeclInScope();
  if (PrevDeclInScope && !PrevDeclInScope->isInvalidDecl()) {
    PrevDeclInScope = cast<OMPDeclareMapperDecl>(
        SemaRef.CurrentInstantiationScope->findInstantiationOf(PrevDeclInScope)
            ->get<Decl *>());
  }
  bool IsCorrect = true;
  SmallVector<OMPClause *, 6> Clauses;
  // Instantiate the mapper variable.
  DeclarationNameInfo DirName;
  SemaRef.StartOpenMPDSABlock(llvm::omp::OMPD_declare_mapper, DirName,
                              /*S=*/nullptr,
                              (*D->clauselist_begin())->getBeginLoc());
  ExprResult MapperVarRef = SemaRef.ActOnOpenMPDeclareMapperDirectiveVarDecl(
      /*S=*/nullptr, SubstMapperTy, D->getLocation(), VN);
  SemaRef.CurrentInstantiationScope->InstantiatedLocal(
      cast<DeclRefExpr>(D->getMapperVarRef())->getDecl(),
      cast<DeclRefExpr>(MapperVarRef.get())->getDecl());
  auto *ThisContext = dyn_cast_or_null<CXXRecordDecl>(Owner);
  Sema::CXXThisScopeRAII ThisScope(SemaRef, ThisContext, Qualifiers(),
                                   ThisContext);
  // Instantiate map clauses.
  for (OMPClause *C : D->clauselists()) {
    auto *OldC = cast<OMPMapClause>(C);
    SmallVector<Expr *, 4> NewVars;
    for (Expr *OE : OldC->varlists()) {
      Expr *NE = SemaRef.SubstExpr(OE, TemplateArgs).get();
      if (!NE) {
        IsCorrect = false;
        break;
      }
      NewVars.push_back(NE);
    }
    if (!IsCorrect)
      break;
    NestedNameSpecifierLoc NewQualifierLoc =
        SemaRef.SubstNestedNameSpecifierLoc(OldC->getMapperQualifierLoc(),
                                            TemplateArgs);
    CXXScopeSpec SS;
    SS.Adopt(NewQualifierLoc);
    DeclarationNameInfo NewNameInfo =
        SemaRef.SubstDeclarationNameInfo(OldC->getMapperIdInfo(), TemplateArgs);
    OMPVarListLocTy Locs(OldC->getBeginLoc(), OldC->getLParenLoc(),
                         OldC->getEndLoc());
    OMPClause *NewC = SemaRef.ActOnOpenMPMapClause(
        OldC->getMapTypeModifiers(), OldC->getMapTypeModifiersLoc(), SS,
        NewNameInfo, OldC->getMapType(), OldC->isImplicitMapType(),
        OldC->getMapLoc(), OldC->getColonLoc(), NewVars, Locs);
    Clauses.push_back(NewC);
  }
  SemaRef.EndOpenMPDSABlock(nullptr);
  if (!IsCorrect)
    return nullptr;
  Sema::DeclGroupPtrTy DG = SemaRef.ActOnOpenMPDeclareMapperDirective(
      /*S=*/nullptr, Owner, D->getDeclName(), SubstMapperTy, D->getLocation(),
      VN, D->getAccess(), MapperVarRef.get(), Clauses, PrevDeclInScope);
  Decl *NewDMD = DG.get().getSingleDecl();
  SemaRef.CurrentInstantiationScope->InstantiatedLocal(D, NewDMD);
  return NewDMD;
}

Decl *TemplateDeclInstantiator::VisitOMPCapturedExprDecl(
    OMPCapturedExprDecl * /*D*/) {
  llvm_unreachable("Should not be met in templates");
}

Decl *TemplateDeclInstantiator::VisitFunctionDecl(FunctionDecl *D) {
  return VisitFunctionDecl(D, nullptr);
}

Decl *
TemplateDeclInstantiator::VisitCXXDeductionGuideDecl(CXXDeductionGuideDecl *D) {
  Decl *Inst = VisitFunctionDecl(D, nullptr);
  if (Inst && !D->getDescribedFunctionTemplate())
    Owner->addDecl(Inst);
  return Inst;
}

Decl *TemplateDeclInstantiator::VisitCXXMethodDecl(CXXMethodDecl *D) {
  return VisitCXXMethodDecl(D, nullptr);
}

Decl *TemplateDeclInstantiator::VisitRecordDecl(RecordDecl *D) {
  llvm_unreachable("There are only CXXRecordDecls in C++");
}

Decl *
TemplateDeclInstantiator::VisitClassTemplateSpecializationDecl(
    ClassTemplateSpecializationDecl *D) {
  // As a MS extension, we permit class-scope explicit specialization
  // of member class templates.
  ClassTemplateDecl *ClassTemplate = D->getSpecializedTemplate();
  assert(ClassTemplate->getDeclContext()->isRecord() &&
         D->getTemplateSpecializationKind() == TSK_ExplicitSpecialization &&
         "can only instantiate an explicit specialization "
         "for a member class template");

  // Lookup the already-instantiated declaration in the instantiation
  // of the class template.
  ClassTemplateDecl *InstClassTemplate =
      cast_or_null<ClassTemplateDecl>(SemaRef.FindInstantiatedDecl(
          D->getLocation(), ClassTemplate, TemplateArgs));
  if (!InstClassTemplate)
    return nullptr;

  // Substitute into the template arguments of the class template explicit
  // specialization.
  TemplateSpecializationTypeLoc Loc = D->getTypeAsWritten()->getTypeLoc().
                                        castAs<TemplateSpecializationTypeLoc>();
  TemplateArgumentListInfo InstTemplateArgs(Loc.getLAngleLoc(),
                                            Loc.getRAngleLoc());
  SmallVector<TemplateArgumentLoc, 4> ArgLocs;
  for (unsigned I = 0; I != Loc.getNumArgs(); ++I)
    ArgLocs.push_back(Loc.getArgLoc(I));
  if (SemaRef.Subst(ArgLocs.data(), ArgLocs.size(),
                    InstTemplateArgs, TemplateArgs))
    return nullptr;

  // Check that the template argument list is well-formed for this
  // class template.
  SmallVector<TemplateArgument, 4> Converted;
  if (SemaRef.CheckTemplateArgumentList(InstClassTemplate,
                                        D->getLocation(),
                                        InstTemplateArgs,
                                        false,
                                        Converted,
                                        /*UpdateArgsWithConversion=*/true))
    return nullptr;

  // Figure out where to insert this class template explicit specialization
  // in the member template's set of class template explicit specializations.
  void *InsertPos = nullptr;
  ClassTemplateSpecializationDecl *PrevDecl =
      InstClassTemplate->findSpecialization(Converted, InsertPos);

  // Check whether we've already seen a conflicting instantiation of this
  // declaration (for instance, if there was a prior implicit instantiation).
  bool Ignored;
  if (PrevDecl &&
      SemaRef.CheckSpecializationInstantiationRedecl(D->getLocation(),
                                                     D->getSpecializationKind(),
                                                     PrevDecl,
                                                     PrevDecl->getSpecializationKind(),
                                                     PrevDecl->getPointOfInstantiation(),
                                                     Ignored))
    return nullptr;

  // If PrevDecl was a definition and D is also a definition, diagnose.
  // This happens in cases like:
  //
  //   template<typename T, typename U>
  //   struct Outer {
  //     template<typename X> struct Inner;
  //     template<> struct Inner<T> {};
  //     template<> struct Inner<U> {};
  //   };
  //
  //   Outer<int, int> outer; // error: the explicit specializations of Inner
  //                          // have the same signature.
  if (PrevDecl && PrevDecl->getDefinition() &&
      D->isThisDeclarationADefinition()) {
    SemaRef.Diag(D->getLocation(), diag::err_redefinition) << PrevDecl;
    SemaRef.Diag(PrevDecl->getDefinition()->getLocation(),
                 diag::note_previous_definition);
    return nullptr;
  }

  // Create the class template partial specialization declaration.
  ClassTemplateSpecializationDecl *InstD =
      ClassTemplateSpecializationDecl::Create(
          SemaRef.Context, D->getTagKind(), Owner, D->getBeginLoc(),
          D->getLocation(), InstClassTemplate, Converted, PrevDecl);

  // Add this partial specialization to the set of class template partial
  // specializations.
  if (!PrevDecl)
    InstClassTemplate->AddSpecialization(InstD, InsertPos);

  // Substitute the nested name specifier, if any.
  if (SubstQualifier(D, InstD))
    return nullptr;

  // Build the canonical type that describes the converted template
  // arguments of the class template explicit specialization.
  QualType CanonType = SemaRef.Context.getTemplateSpecializationType(
      TemplateName(InstClassTemplate), Converted,
      SemaRef.Context.getRecordType(InstD));

  // Build the fully-sugared type for this class template
  // specialization as the user wrote in the specialization
  // itself. This means that we'll pretty-print the type retrieved
  // from the specialization's declaration the way that the user
  // actually wrote the specialization, rather than formatting the
  // name based on the "canonical" representation used to store the
  // template arguments in the specialization.
  TypeSourceInfo *WrittenTy = SemaRef.Context.getTemplateSpecializationTypeInfo(
      TemplateName(InstClassTemplate), D->getLocation(), InstTemplateArgs,
      CanonType);

  InstD->setAccess(D->getAccess());
  InstD->setInstantiationOfMemberClass(D, TSK_ImplicitInstantiation);
  InstD->setSpecializationKind(D->getSpecializationKind());
  InstD->setTypeAsWritten(WrittenTy);
  InstD->setExternLoc(D->getExternLoc());
  InstD->setTemplateKeywordLoc(D->getTemplateKeywordLoc());

  Owner->addDecl(InstD);

  // Instantiate the members of the class-scope explicit specialization eagerly.
  // We don't have support for lazy instantiation of an explicit specialization
  // yet, and MSVC eagerly instantiates in this case.
  // FIXME: This is wrong in standard C++.
  if (D->isThisDeclarationADefinition() &&
      SemaRef.InstantiateClass(D->getLocation(), InstD, D, TemplateArgs,
                               TSK_ImplicitInstantiation,
                               /*Complain=*/true))
    return nullptr;

  return InstD;
}

Decl *TemplateDeclInstantiator::VisitVarTemplateSpecializationDecl(
    VarTemplateSpecializationDecl *D) {

  TemplateArgumentListInfo VarTemplateArgsInfo;
  VarTemplateDecl *VarTemplate = D->getSpecializedTemplate();
  assert(VarTemplate &&
         "A template specialization without specialized template?");

  VarTemplateDecl *InstVarTemplate =
      cast_or_null<VarTemplateDecl>(SemaRef.FindInstantiatedDecl(
          D->getLocation(), VarTemplate, TemplateArgs));
  if (!InstVarTemplate)
    return nullptr;

  // Substitute the current template arguments.
  const TemplateArgumentListInfo &TemplateArgsInfo = D->getTemplateArgsInfo();
  VarTemplateArgsInfo.setLAngleLoc(TemplateArgsInfo.getLAngleLoc());
  VarTemplateArgsInfo.setRAngleLoc(TemplateArgsInfo.getRAngleLoc());

  if (SemaRef.Subst(TemplateArgsInfo.getArgumentArray(),
                    TemplateArgsInfo.size(), VarTemplateArgsInfo, TemplateArgs))
    return nullptr;

  // Check that the template argument list is well-formed for this template.
  SmallVector<TemplateArgument, 4> Converted;
  if (SemaRef.CheckTemplateArgumentList(InstVarTemplate, D->getLocation(),
                                        VarTemplateArgsInfo, false, Converted,
                                        /*UpdateArgsWithConversion=*/true))
    return nullptr;

  // Check whether we've already seen a declaration of this specialization.
  void *InsertPos = nullptr;
  VarTemplateSpecializationDecl *PrevDecl =
      InstVarTemplate->findSpecialization(Converted, InsertPos);

  // Check whether we've already seen a conflicting instantiation of this
  // declaration (for instance, if there was a prior implicit instantiation).
  bool Ignored;
  if (PrevDecl && SemaRef.CheckSpecializationInstantiationRedecl(
                      D->getLocation(), D->getSpecializationKind(), PrevDecl,
                      PrevDecl->getSpecializationKind(),
                      PrevDecl->getPointOfInstantiation(), Ignored))
    return nullptr;

  return VisitVarTemplateSpecializationDecl(
      InstVarTemplate, D, VarTemplateArgsInfo, Converted, PrevDecl);
}

Decl *TemplateDeclInstantiator::VisitVarTemplateSpecializationDecl(
    VarTemplateDecl *VarTemplate, VarDecl *D,
    const TemplateArgumentListInfo &TemplateArgsInfo,
    ArrayRef<TemplateArgument> Converted,
    VarTemplateSpecializationDecl *PrevDecl) {

  // Do substitution on the type of the declaration
  TypeSourceInfo *DI =
      SemaRef.SubstType(D->getTypeSourceInfo(), TemplateArgs,
                        D->getTypeSpecStartLoc(), D->getDeclName());
  if (!DI)
    return nullptr;

  if (DI->getType()->isFunctionType()) {
    SemaRef.Diag(D->getLocation(), diag::err_variable_instantiates_to_function)
        << D->isStaticDataMember() << DI->getType();
    return nullptr;
  }

  // Build the instantiated declaration
  VarTemplateSpecializationDecl *Var = VarTemplateSpecializationDecl::Create(
      SemaRef.Context, Owner, D->getInnerLocStart(), D->getLocation(),
      VarTemplate, DI->getType(), DI, D->getStorageClass(), Converted);
  Var->setTemplateArgsInfo(TemplateArgsInfo);
  if (!PrevDecl) {
    void *InsertPos = nullptr;
    VarTemplate->findSpecialization(Converted, InsertPos);
    VarTemplate->AddSpecialization(Var, InsertPos);
  }

  if (SemaRef.getLangOpts().OpenCL)
    SemaRef.deduceOpenCLAddressSpace(Var);

  // Substitute the nested name specifier, if any.
  if (SubstQualifier(D, Var))
    return nullptr;

  SemaRef.BuildVariableInstantiation(Var, D, TemplateArgs, LateAttrs, Owner,
                                     StartingScope, false, PrevDecl);

  return Var;
}

Decl *TemplateDeclInstantiator::VisitObjCAtDefsFieldDecl(ObjCAtDefsFieldDecl *D) {
  llvm_unreachable("@defs is not supported in Objective-C++");
}

Decl *TemplateDeclInstantiator::VisitFriendTemplateDecl(FriendTemplateDecl *D) {
  // FIXME: We need to be able to instantiate FriendTemplateDecls.
  unsigned DiagID = SemaRef.getDiagnostics().getCustomDiagID(
                                               DiagnosticsEngine::Error,
                                               "cannot instantiate %0 yet");
  SemaRef.Diag(D->getLocation(), DiagID)
    << D->getDeclKindName();

  return nullptr;
}

Decl *TemplateDeclInstantiator::VisitConceptDecl(ConceptDecl *D) {
  llvm_unreachable("Concept definitions cannot reside inside a template");
}

Decl *
TemplateDeclInstantiator::VisitRequiresExprBodyDecl(RequiresExprBodyDecl *D) {
  return RequiresExprBodyDecl::Create(SemaRef.Context, D->getDeclContext(),
                                      D->getBeginLoc());
}

Decl *TemplateDeclInstantiator::VisitDecl(Decl *D) {
  llvm_unreachable("Unexpected decl");
}

Decl *Sema::SubstDecl(Decl *D, DeclContext *Owner,
                      const MultiLevelTemplateArgumentList &TemplateArgs) {
  TemplateDeclInstantiator Instantiator(*this, Owner, TemplateArgs);
  if (D->isInvalidDecl())
    return nullptr;

  Decl *SubstD;
  runWithSufficientStackSpace(D->getLocation(), [&] {
    SubstD = Instantiator.Visit(D);
  });
  return SubstD;
}

void TemplateDeclInstantiator::adjustForRewrite(RewriteKind RK,
                                                FunctionDecl *Orig, QualType &T,
                                                TypeSourceInfo *&TInfo,
                                                DeclarationNameInfo &NameInfo) {
  assert(RK == RewriteKind::RewriteSpaceshipAsEqualEqual);

  // C++2a [class.compare.default]p3:
  //   the return type is replaced with bool
  auto *FPT = T->castAs<FunctionProtoType>();
  T = SemaRef.Context.getFunctionType(
      SemaRef.Context.BoolTy, FPT->getParamTypes(), FPT->getExtProtoInfo());

  // Update the return type in the source info too. The most straightforward
  // way is to create new TypeSourceInfo for the new type. Use the location of
  // the '= default' as the location of the new type.
  //
  // FIXME: Set the correct return type when we initially transform the type,
  // rather than delaying it to now.
  TypeSourceInfo *NewTInfo =
      SemaRef.Context.getTrivialTypeSourceInfo(T, Orig->getEndLoc());
  auto OldLoc = TInfo->getTypeLoc().getAsAdjusted<FunctionProtoTypeLoc>();
  assert(OldLoc && "type of function is not a function type?");
  auto NewLoc = NewTInfo->getTypeLoc().castAs<FunctionProtoTypeLoc>();
  for (unsigned I = 0, N = OldLoc.getNumParams(); I != N; ++I)
    NewLoc.setParam(I, OldLoc.getParam(I));
  TInfo = NewTInfo;

  //   and the declarator-id is replaced with operator==
  NameInfo.setName(
      SemaRef.Context.DeclarationNames.getCXXOperatorName(OO_EqualEqual));
}

FunctionDecl *Sema::SubstSpaceshipAsEqualEqual(CXXRecordDecl *RD,
                                               FunctionDecl *Spaceship) {
  if (Spaceship->isInvalidDecl())
    return nullptr;

  // C++2a [class.compare.default]p3:
  //   an == operator function is declared implicitly [...] with the same
  //   access and function-definition and in the same class scope as the
  //   three-way comparison operator function
  MultiLevelTemplateArgumentList NoTemplateArgs;
  NoTemplateArgs.setKind(TemplateSubstitutionKind::Rewrite);
  NoTemplateArgs.addOuterRetainedLevels(RD->getTemplateDepth());
  TemplateDeclInstantiator Instantiator(*this, RD, NoTemplateArgs);
  Decl *R;
  if (auto *MD = dyn_cast<CXXMethodDecl>(Spaceship)) {
    R = Instantiator.VisitCXXMethodDecl(
        MD, nullptr, None,
        TemplateDeclInstantiator::RewriteKind::RewriteSpaceshipAsEqualEqual);
  } else {
    assert(Spaceship->getFriendObjectKind() &&
           "defaulted spaceship is neither a member nor a friend");

    R = Instantiator.VisitFunctionDecl(
        Spaceship, nullptr,
        TemplateDeclInstantiator::RewriteKind::RewriteSpaceshipAsEqualEqual);
    if (!R)
      return nullptr;

    FriendDecl *FD =
        FriendDecl::Create(Context, RD, Spaceship->getLocation(),
                           cast<NamedDecl>(R), Spaceship->getBeginLoc());
    FD->setAccess(AS_public);
    RD->addDecl(FD);
  }
  return cast_or_null<FunctionDecl>(R);
}

/// Instantiates a nested template parameter list in the current
/// instantiation context.
///
/// \param L The parameter list to instantiate
///
/// \returns NULL if there was an error
TemplateParameterList *
TemplateDeclInstantiator::SubstTemplateParams(TemplateParameterList *L) {
  // Get errors for all the parameters before bailing out.
  bool Invalid = false;

  unsigned N = L->size();
  typedef SmallVector<NamedDecl *, 8> ParamVector;
  ParamVector Params;
  Params.reserve(N);
  for (auto &P : *L) {
    NamedDecl *D = cast_or_null<NamedDecl>(Visit(P));
    Params.push_back(D);
    Invalid = Invalid || !D || D->isInvalidDecl();
  }

  // Clean up if we had an error.
  if (Invalid)
    return nullptr;

  // FIXME: Concepts: Substitution into requires clause should only happen when
  // checking satisfaction.
  Expr *InstRequiresClause = nullptr;
  if (Expr *E = L->getRequiresClause()) {
    EnterExpressionEvaluationContext ConstantEvaluated(
        SemaRef, Sema::ExpressionEvaluationContext::Unevaluated);
    ExprResult Res = SemaRef.SubstExpr(E, TemplateArgs);
    if (Res.isInvalid() || !Res.isUsable()) {
      return nullptr;
    }
    InstRequiresClause = Res.get();
  }

  TemplateParameterList *InstL
    = TemplateParameterList::Create(SemaRef.Context, L->getTemplateLoc(),
                                    L->getLAngleLoc(), Params,
                                    L->getRAngleLoc(), InstRequiresClause);
  return InstL;
}

TemplateParameterList *
Sema::SubstTemplateParams(TemplateParameterList *Params, DeclContext *Owner,
                          const MultiLevelTemplateArgumentList &TemplateArgs) {
  TemplateDeclInstantiator Instantiator(*this, Owner, TemplateArgs);
  return Instantiator.SubstTemplateParams(Params);
}

/// Instantiate the declaration of a class template partial
/// specialization.
///
/// \param ClassTemplate the (instantiated) class template that is partially
// specialized by the instantiation of \p PartialSpec.
///
/// \param PartialSpec the (uninstantiated) class template partial
/// specialization that we are instantiating.
///
/// \returns The instantiated partial specialization, if successful; otherwise,
/// NULL to indicate an error.
ClassTemplatePartialSpecializationDecl *
TemplateDeclInstantiator::InstantiateClassTemplatePartialSpecialization(
                                            ClassTemplateDecl *ClassTemplate,
                          ClassTemplatePartialSpecializationDecl *PartialSpec) {
  // Create a local instantiation scope for this class template partial
  // specialization, which will contain the instantiations of the template
  // parameters.
  LocalInstantiationScope Scope(SemaRef);

  // Substitute into the template parameters of the class template partial
  // specialization.
  TemplateParameterList *TempParams = PartialSpec->getTemplateParameters();
  TemplateParameterList *InstParams = SubstTemplateParams(TempParams);
  if (!InstParams)
    return nullptr;

  // Substitute into the template arguments of the class template partial
  // specialization.
  const ASTTemplateArgumentListInfo *TemplArgInfo
    = PartialSpec->getTemplateArgsAsWritten();
  TemplateArgumentListInfo InstTemplateArgs(TemplArgInfo->LAngleLoc,
                                            TemplArgInfo->RAngleLoc);
  if (SemaRef.Subst(TemplArgInfo->getTemplateArgs(),
                    TemplArgInfo->NumTemplateArgs,
                    InstTemplateArgs, TemplateArgs))
    return nullptr;

  // Check that the template argument list is well-formed for this
  // class template.
  SmallVector<TemplateArgument, 4> Converted;
  if (SemaRef.CheckTemplateArgumentList(ClassTemplate,
                                        PartialSpec->getLocation(),
                                        InstTemplateArgs,
                                        false,
                                        Converted))
    return nullptr;

  // Check these arguments are valid for a template partial specialization.
  if (SemaRef.CheckTemplatePartialSpecializationArgs(
          PartialSpec->getLocation(), ClassTemplate, InstTemplateArgs.size(),
          Converted))
    return nullptr;

  // Figure out where to insert this class template partial specialization
  // in the member template's set of class template partial specializations.
  void *InsertPos = nullptr;
  ClassTemplateSpecializationDecl *PrevDecl
    = ClassTemplate->findPartialSpecialization(Converted, InstParams,
                                               InsertPos);

  // Build the canonical type that describes the converted template
  // arguments of the class template partial specialization.
  QualType CanonType
    = SemaRef.Context.getTemplateSpecializationType(TemplateName(ClassTemplate),
                                                    Converted);

  // Build the fully-sugared type for this class template
  // specialization as the user wrote in the specialization
  // itself. This means that we'll pretty-print the type retrieved
  // from the specialization's declaration the way that the user
  // actually wrote the specialization, rather than formatting the
  // name based on the "canonical" representation used to store the
  // template arguments in the specialization.
  TypeSourceInfo *WrittenTy
    = SemaRef.Context.getTemplateSpecializationTypeInfo(
                                                    TemplateName(ClassTemplate),
                                                    PartialSpec->getLocation(),
                                                    InstTemplateArgs,
                                                    CanonType);

  if (PrevDecl) {
    // We've already seen a partial specialization with the same template
    // parameters and template arguments. This can happen, for example, when
    // substituting the outer template arguments ends up causing two
    // class template partial specializations of a member class template
    // to have identical forms, e.g.,
    //
    //   template<typename T, typename U>
    //   struct Outer {
    //     template<typename X, typename Y> struct Inner;
    //     template<typename Y> struct Inner<T, Y>;
    //     template<typename Y> struct Inner<U, Y>;
    //   };
    //
    //   Outer<int, int> outer; // error: the partial specializations of Inner
    //                          // have the same signature.
    SemaRef.Diag(PartialSpec->getLocation(), diag::err_partial_spec_redeclared)
      << WrittenTy->getType();
    SemaRef.Diag(PrevDecl->getLocation(), diag::note_prev_partial_spec_here)
      << SemaRef.Context.getTypeDeclType(PrevDecl);
    return nullptr;
  }


  // Create the class template partial specialization declaration.
  ClassTemplatePartialSpecializationDecl *InstPartialSpec =
      ClassTemplatePartialSpecializationDecl::Create(
          SemaRef.Context, PartialSpec->getTagKind(), Owner,
          PartialSpec->getBeginLoc(), PartialSpec->getLocation(), InstParams,
          ClassTemplate, Converted, InstTemplateArgs, CanonType, nullptr);
  // Substitute the nested name specifier, if any.
  if (SubstQualifier(PartialSpec, InstPartialSpec))
    return nullptr;

  InstPartialSpec->setInstantiatedFromMember(PartialSpec);
  InstPartialSpec->setTypeAsWritten(WrittenTy);

  // Check the completed partial specialization.
  SemaRef.CheckTemplatePartialSpecialization(InstPartialSpec);

  // Add this partial specialization to the set of class template partial
  // specializations.
  ClassTemplate->AddPartialSpecialization(InstPartialSpec,
                                          /*InsertPos=*/nullptr);
  return InstPartialSpec;
}

/// Instantiate the declaration of a variable template partial
/// specialization.
///
/// \param VarTemplate the (instantiated) variable template that is partially
/// specialized by the instantiation of \p PartialSpec.
///
/// \param PartialSpec the (uninstantiated) variable template partial
/// specialization that we are instantiating.
///
/// \returns The instantiated partial specialization, if successful; otherwise,
/// NULL to indicate an error.
VarTemplatePartialSpecializationDecl *
TemplateDeclInstantiator::InstantiateVarTemplatePartialSpecialization(
    VarTemplateDecl *VarTemplate,
    VarTemplatePartialSpecializationDecl *PartialSpec) {
  // Create a local instantiation scope for this variable template partial
  // specialization, which will contain the instantiations of the template
  // parameters.
  LocalInstantiationScope Scope(SemaRef);

  // Substitute into the template parameters of the variable template partial
  // specialization.
  TemplateParameterList *TempParams = PartialSpec->getTemplateParameters();
  TemplateParameterList *InstParams = SubstTemplateParams(TempParams);
  if (!InstParams)
    return nullptr;

  // Substitute into the template arguments of the variable template partial
  // specialization.
  const ASTTemplateArgumentListInfo *TemplArgInfo
    = PartialSpec->getTemplateArgsAsWritten();
  TemplateArgumentListInfo InstTemplateArgs(TemplArgInfo->LAngleLoc,
                                            TemplArgInfo->RAngleLoc);
  if (SemaRef.Subst(TemplArgInfo->getTemplateArgs(),
                    TemplArgInfo->NumTemplateArgs,
                    InstTemplateArgs, TemplateArgs))
    return nullptr;

  // Check that the template argument list is well-formed for this
  // class template.
  SmallVector<TemplateArgument, 4> Converted;
  if (SemaRef.CheckTemplateArgumentList(VarTemplate, PartialSpec->getLocation(),
                                        InstTemplateArgs, false, Converted))
    return nullptr;

  // Check these arguments are valid for a template partial specialization.
  if (SemaRef.CheckTemplatePartialSpecializationArgs(
          PartialSpec->getLocation(), VarTemplate, InstTemplateArgs.size(),
          Converted))
    return nullptr;

  // Figure out where to insert this variable template partial specialization
  // in the member template's set of variable template partial specializations.
  void *InsertPos = nullptr;
  VarTemplateSpecializationDecl *PrevDecl =
      VarTemplate->findPartialSpecialization(Converted, InstParams, InsertPos);

  // Build the canonical type that describes the converted template
  // arguments of the variable template partial specialization.
  QualType CanonType = SemaRef.Context.getTemplateSpecializationType(
      TemplateName(VarTemplate), Converted);

  // Build the fully-sugared type for this variable template
  // specialization as the user wrote in the specialization
  // itself. This means that we'll pretty-print the type retrieved
  // from the specialization's declaration the way that the user
  // actually wrote the specialization, rather than formatting the
  // name based on the "canonical" representation used to store the
  // template arguments in the specialization.
  TypeSourceInfo *WrittenTy = SemaRef.Context.getTemplateSpecializationTypeInfo(
      TemplateName(VarTemplate), PartialSpec->getLocation(), InstTemplateArgs,
      CanonType);

  if (PrevDecl) {
    // We've already seen a partial specialization with the same template
    // parameters and template arguments. This can happen, for example, when
    // substituting the outer template arguments ends up causing two
    // variable template partial specializations of a member variable template
    // to have identical forms, e.g.,
    //
    //   template<typename T, typename U>
    //   struct Outer {
    //     template<typename X, typename Y> pair<X,Y> p;
    //     template<typename Y> pair<T, Y> p;
    //     template<typename Y> pair<U, Y> p;
    //   };
    //
    //   Outer<int, int> outer; // error: the partial specializations of Inner
    //                          // have the same signature.
    SemaRef.Diag(PartialSpec->getLocation(),
                 diag::err_var_partial_spec_redeclared)
        << WrittenTy->getType();
    SemaRef.Diag(PrevDecl->getLocation(),
                 diag::note_var_prev_partial_spec_here);
    return nullptr;
  }

  // Do substitution on the type of the declaration
  TypeSourceInfo *DI = SemaRef.SubstType(
      PartialSpec->getTypeSourceInfo(), TemplateArgs,
      PartialSpec->getTypeSpecStartLoc(), PartialSpec->getDeclName());
  if (!DI)
    return nullptr;

  if (DI->getType()->isFunctionType()) {
    SemaRef.Diag(PartialSpec->getLocation(),
                 diag::err_variable_instantiates_to_function)
        << PartialSpec->isStaticDataMember() << DI->getType();
    return nullptr;
  }

  // Create the variable template partial specialization declaration.
  VarTemplatePartialSpecializationDecl *InstPartialSpec =
      VarTemplatePartialSpecializationDecl::Create(
          SemaRef.Context, Owner, PartialSpec->getInnerLocStart(),
          PartialSpec->getLocation(), InstParams, VarTemplate, DI->getType(),
          DI, PartialSpec->getStorageClass(), Converted, InstTemplateArgs);

  // Substitute the nested name specifier, if any.
  if (SubstQualifier(PartialSpec, InstPartialSpec))
    return nullptr;

  InstPartialSpec->setInstantiatedFromMember(PartialSpec);
  InstPartialSpec->setTypeAsWritten(WrittenTy);

  // Check the completed partial specialization.
  SemaRef.CheckTemplatePartialSpecialization(InstPartialSpec);

  // Add this partial specialization to the set of variable template partial
  // specializations. The instantiation of the initializer is not necessary.
  VarTemplate->AddPartialSpecialization(InstPartialSpec, /*InsertPos=*/nullptr);

  SemaRef.BuildVariableInstantiation(InstPartialSpec, PartialSpec, TemplateArgs,
                                     LateAttrs, Owner, StartingScope);

  return InstPartialSpec;
}

TypeSourceInfo*
TemplateDeclInstantiator::SubstFunctionType(FunctionDecl *D,
                              SmallVectorImpl<ParmVarDecl *> &Params) {
  TypeSourceInfo *OldTInfo = D->getTypeSourceInfo();
  assert(OldTInfo && "substituting function without type source info");
  assert(Params.empty() && "parameter vector is non-empty at start");

  CXXRecordDecl *ThisContext = nullptr;
  Qualifiers ThisTypeQuals;
  if (CXXMethodDecl *Method = dyn_cast<CXXMethodDecl>(D)) {
    ThisContext = cast<CXXRecordDecl>(Owner);
    ThisTypeQuals = Method->getMethodQualifiers();
  }

  TypeSourceInfo *NewTInfo
    = SemaRef.SubstFunctionDeclType(OldTInfo, TemplateArgs,
                                    D->getTypeSpecStartLoc(),
                                    D->getDeclName(),
                                    ThisContext, ThisTypeQuals);
  if (!NewTInfo)
    return nullptr;

  TypeLoc OldTL = OldTInfo->getTypeLoc().IgnoreParens();
  if (FunctionProtoTypeLoc OldProtoLoc = OldTL.getAs<FunctionProtoTypeLoc>()) {
    if (NewTInfo != OldTInfo) {
      // Get parameters from the new type info.
      TypeLoc NewTL = NewTInfo->getTypeLoc().IgnoreParens();
      FunctionProtoTypeLoc NewProtoLoc = NewTL.castAs<FunctionProtoTypeLoc>();
      unsigned NewIdx = 0;
      for (unsigned OldIdx = 0, NumOldParams = OldProtoLoc.getNumParams();
           OldIdx != NumOldParams; ++OldIdx) {
        ParmVarDecl *OldParam = OldProtoLoc.getParam(OldIdx);
        if (!OldParam)
          return nullptr;

        LocalInstantiationScope *Scope = SemaRef.CurrentInstantiationScope;

        Optional<unsigned> NumArgumentsInExpansion;
        if (OldParam->isParameterPack())
          NumArgumentsInExpansion =
              SemaRef.getNumArgumentsInExpansion(OldParam->getType(),
                                                 TemplateArgs);
        if (!NumArgumentsInExpansion) {
          // Simple case: normal parameter, or a parameter pack that's
          // instantiated to a (still-dependent) parameter pack.
          ParmVarDecl *NewParam = NewProtoLoc.getParam(NewIdx++);
          Params.push_back(NewParam);
          Scope->InstantiatedLocal(OldParam, NewParam);
        } else {
          // Parameter pack expansion: make the instantiation an argument pack.
          Scope->MakeInstantiatedLocalArgPack(OldParam);
          for (unsigned I = 0; I != *NumArgumentsInExpansion; ++I) {
            ParmVarDecl *NewParam = NewProtoLoc.getParam(NewIdx++);
            Params.push_back(NewParam);
            Scope->InstantiatedLocalPackArg(OldParam, NewParam);
          }
        }
      }
    } else {
      // The function type itself was not dependent and therefore no
      // substitution occurred. However, we still need to instantiate
      // the function parameters themselves.
      const FunctionProtoType *OldProto =
          cast<FunctionProtoType>(OldProtoLoc.getType());
      for (unsigned i = 0, i_end = OldProtoLoc.getNumParams(); i != i_end;
           ++i) {
        ParmVarDecl *OldParam = OldProtoLoc.getParam(i);
        if (!OldParam) {
          Params.push_back(SemaRef.BuildParmVarDeclForTypedef(
              D, D->getLocation(), OldProto->getParamType(i)));
          continue;
        }

        ParmVarDecl *Parm =
            cast_or_null<ParmVarDecl>(VisitParmVarDecl(OldParam));
        if (!Parm)
          return nullptr;
        Params.push_back(Parm);
      }
    }
  } else {
    // If the type of this function, after ignoring parentheses, is not
    // *directly* a function type, then we're instantiating a function that
    // was declared via a typedef or with attributes, e.g.,
    //
    //   typedef int functype(int, int);
    //   functype func;
    //   int __cdecl meth(int, int);
    //
    // In this case, we'll just go instantiate the ParmVarDecls that we
    // synthesized in the method declaration.
    SmallVector<QualType, 4> ParamTypes;
    Sema::ExtParameterInfoBuilder ExtParamInfos;
    if (SemaRef.SubstParmTypes(D->getLocation(), D->parameters(), nullptr,
                               TemplateArgs, ParamTypes, &Params,
                               ExtParamInfos))
      return nullptr;
  }

  return NewTInfo;
}

/// Introduce the instantiated function parameters into the local
/// instantiation scope, and set the parameter names to those used
/// in the template.
static bool addInstantiatedParametersToScope(Sema &S, FunctionDecl *Function,
                                             const FunctionDecl *PatternDecl,
                                             LocalInstantiationScope &Scope,
                           const MultiLevelTemplateArgumentList &TemplateArgs) {
  unsigned FParamIdx = 0;
  for (unsigned I = 0, N = PatternDecl->getNumParams(); I != N; ++I) {
    const ParmVarDecl *PatternParam = PatternDecl->getParamDecl(I);
    if (!PatternParam->isParameterPack()) {
      // Simple case: not a parameter pack.
      assert(FParamIdx < Function->getNumParams());
      ParmVarDecl *FunctionParam = Function->getParamDecl(FParamIdx);
      FunctionParam->setDeclName(PatternParam->getDeclName());
      // If the parameter's type is not dependent, update it to match the type
      // in the pattern. They can differ in top-level cv-qualifiers, and we want
      // the pattern's type here. If the type is dependent, they can't differ,
      // per core issue 1668. Substitute into the type from the pattern, in case
      // it's instantiation-dependent.
      // FIXME: Updating the type to work around this is at best fragile.
      if (!PatternDecl->getType()->isDependentType()) {
        QualType T = S.SubstType(PatternParam->getType(), TemplateArgs,
                                 FunctionParam->getLocation(),
                                 FunctionParam->getDeclName());
        if (T.isNull())
          return true;
        FunctionParam->setType(T);
      }

      Scope.InstantiatedLocal(PatternParam, FunctionParam);
      ++FParamIdx;
      continue;
    }

    // Expand the parameter pack.
    Scope.MakeInstantiatedLocalArgPack(PatternParam);
    Optional<unsigned> NumArgumentsInExpansion
      = S.getNumArgumentsInExpansion(PatternParam->getType(), TemplateArgs);
    if (NumArgumentsInExpansion) {
      QualType PatternType =
          PatternParam->getType()->castAs<PackExpansionType>()->getPattern();
      for (unsigned Arg = 0; Arg < *NumArgumentsInExpansion; ++Arg) {
        ParmVarDecl *FunctionParam = Function->getParamDecl(FParamIdx);
        FunctionParam->setDeclName(PatternParam->getDeclName());
        if (!PatternDecl->getType()->isDependentType()) {
          Sema::ArgumentPackSubstitutionIndexRAII SubstIndex(S, Arg);
          QualType T = S.SubstType(PatternType, TemplateArgs,
                                   FunctionParam->getLocation(),
                                   FunctionParam->getDeclName());
          if (T.isNull())
            return true;
          FunctionParam->setType(T);
        }

        Scope.InstantiatedLocalPackArg(PatternParam, FunctionParam);
        ++FParamIdx;
      }
    }
  }

  return false;
}

bool Sema::InstantiateDefaultArgument(SourceLocation CallLoc, FunctionDecl *FD,
                                      ParmVarDecl *Param) {
  assert(Param->hasUninstantiatedDefaultArg());
  Expr *UninstExpr = Param->getUninstantiatedDefaultArg();

  EnterExpressionEvaluationContext EvalContext(
      *this, ExpressionEvaluationContext::PotentiallyEvaluated, Param);

  // Instantiate the expression.
  //
  // FIXME: Pass in a correct Pattern argument, otherwise
  // getTemplateInstantiationArgs uses the lexical context of FD, e.g.
  //
  // template<typename T>
  // struct A {
  //   static int FooImpl();
  //
  //   template<typename Tp>
  //   // bug: default argument A<T>::FooImpl() is evaluated with 2-level
  //   // template argument list [[T], [Tp]], should be [[Tp]].
  //   friend A<Tp> Foo(int a);
  // };
  //
  // template<typename T>
  // A<T> Foo(int a = A<T>::FooImpl());
  MultiLevelTemplateArgumentList TemplateArgs
    = getTemplateInstantiationArgs(FD, nullptr, /*RelativeToPrimary=*/true);

  InstantiatingTemplate Inst(*this, CallLoc, Param,
                             TemplateArgs.getInnermost());
  if (Inst.isInvalid())
    return true;
  if (Inst.isAlreadyInstantiating()) {
    Diag(Param->getBeginLoc(), diag::err_recursive_default_argument) << FD;
    Param->setInvalidDecl();
    return true;
  }

  ExprResult Result;
  {
    // C++ [dcl.fct.default]p5:
    //   The names in the [default argument] expression are bound, and
    //   the semantic constraints are checked, at the point where the
    //   default argument expression appears.
    ContextRAII SavedContext(*this, FD);
    LocalInstantiationScope Local(*this);

    FunctionDecl *Pattern = FD->getTemplateInstantiationPattern(
        /*ForDefinition*/ false);
    if (addInstantiatedParametersToScope(*this, FD, Pattern, Local,
                                         TemplateArgs))
      return true;

    runWithSufficientStackSpace(CallLoc, [&] {
      Result = SubstInitializer(UninstExpr, TemplateArgs,
                                /*DirectInit*/false);
    });
  }
  if (Result.isInvalid())
    return true;

  // Check the expression as an initializer for the parameter.
  InitializedEntity Entity
    = InitializedEntity::InitializeParameter(Context, Param);
  InitializationKind Kind = InitializationKind::CreateCopy(
      Param->getLocation(),
      /*FIXME:EqualLoc*/ UninstExpr->getBeginLoc());
  Expr *ResultE = Result.getAs<Expr>();

  InitializationSequence InitSeq(*this, Entity, Kind, ResultE);
  Result = InitSeq.Perform(*this, Entity, Kind, ResultE);
  if (Result.isInvalid())
    return true;

  Result =
      ActOnFinishFullExpr(Result.getAs<Expr>(), Param->getOuterLocStart(),
                          /*DiscardedValue*/ false);
  if (Result.isInvalid())
    return true;

  // Remember the instantiated default argument.
  Param->setDefaultArg(Result.getAs<Expr>());
  if (ASTMutationListener *L = getASTMutationListener())
    L->DefaultArgumentInstantiated(Param);

  return false;
}

void Sema::InstantiateExceptionSpec(SourceLocation PointOfInstantiation,
                                    FunctionDecl *Decl) {
  const FunctionProtoType *Proto = Decl->getType()->castAs<FunctionProtoType>();
  if (Proto->getExceptionSpecType() != EST_Uninstantiated)
    return;

  InstantiatingTemplate Inst(*this, PointOfInstantiation, Decl,
                             InstantiatingTemplate::ExceptionSpecification());
  if (Inst.isInvalid()) {
    // We hit the instantiation depth limit. Clear the exception specification
    // so that our callers don't have to cope with EST_Uninstantiated.
    UpdateExceptionSpec(Decl, EST_None);
    return;
  }
  if (Inst.isAlreadyInstantiating()) {
    // This exception specification indirectly depends on itself. Reject.
    // FIXME: Corresponding rule in the standard?
    Diag(PointOfInstantiation, diag::err_exception_spec_cycle) << Decl;
    UpdateExceptionSpec(Decl, EST_None);
    return;
  }

  // Enter the scope of this instantiation. We don't use
  // PushDeclContext because we don't have a scope.
  Sema::ContextRAII savedContext(*this, Decl);
  LocalInstantiationScope Scope(*this);

  MultiLevelTemplateArgumentList TemplateArgs =
    getTemplateInstantiationArgs(Decl, nullptr, /*RelativeToPrimary*/true);

  // FIXME: We can't use getTemplateInstantiationPattern(false) in general
  // here, because for a non-defining friend declaration in a class template,
  // we don't store enough information to map back to the friend declaration in
  // the template.
  FunctionDecl *Template = Proto->getExceptionSpecTemplate();
  if (addInstantiatedParametersToScope(*this, Decl, Template, Scope,
                                       TemplateArgs)) {
    UpdateExceptionSpec(Decl, EST_None);
    return;
  }

  SubstExceptionSpec(Decl, Template->getType()->castAs<FunctionProtoType>(),
                     TemplateArgs);
}

bool Sema::CheckInstantiatedFunctionTemplateConstraints(
    SourceLocation PointOfInstantiation, FunctionDecl *Decl,
    ArrayRef<TemplateArgument> TemplateArgs,
    ConstraintSatisfaction &Satisfaction) {
  // In most cases we're not going to have constraints, so check for that first.
  FunctionTemplateDecl *Template = Decl->getPrimaryTemplate();
  // Note - code synthesis context for the constraints check is created
  // inside CheckConstraintsSatisfaction.
  SmallVector<const Expr *, 3> TemplateAC;
  Template->getAssociatedConstraints(TemplateAC);
  if (TemplateAC.empty()) {
    Satisfaction.IsSatisfied = true;
    return false;
  }

  // Enter the scope of this instantiation. We don't use
  // PushDeclContext because we don't have a scope.
  Sema::ContextRAII savedContext(*this, Decl);
  LocalInstantiationScope Scope(*this);

  // If this is not an explicit specialization - we need to get the instantiated
  // version of the template arguments and add them to scope for the
  // substitution.
  if (Decl->isTemplateInstantiation()) {
    InstantiatingTemplate Inst(*this, Decl->getPointOfInstantiation(),
        InstantiatingTemplate::ConstraintsCheck{}, Decl->getPrimaryTemplate(),
        TemplateArgs, SourceRange());
    if (Inst.isInvalid())
      return true;
    MultiLevelTemplateArgumentList MLTAL(
        *Decl->getTemplateSpecializationArgs());
    if (addInstantiatedParametersToScope(
            *this, Decl, Decl->getPrimaryTemplate()->getTemplatedDecl(),
            Scope, MLTAL))
      return true;
  }
  Qualifiers ThisQuals;
  CXXRecordDecl *Record = nullptr;
  if (auto *Method = dyn_cast<CXXMethodDecl>(Decl)) {
    ThisQuals = Method->getMethodQualifiers();
    Record = Method->getParent();
  }
  CXXThisScopeRAII ThisScope(*this, Record, ThisQuals, Record != nullptr);
  return CheckConstraintSatisfaction(Template, TemplateAC, TemplateArgs,
                                     PointOfInstantiation, Satisfaction);
}

/// Initializes the common fields of an instantiation function
/// declaration (New) from the corresponding fields of its template (Tmpl).
///
/// \returns true if there was an error
bool
TemplateDeclInstantiator::InitFunctionInstantiation(FunctionDecl *New,
                                                    FunctionDecl *Tmpl) {
  New->setImplicit(Tmpl->isImplicit());

  // Forward the mangling number from the template to the instantiated decl.
  SemaRef.Context.setManglingNumber(New,
                                    SemaRef.Context.getManglingNumber(Tmpl));

  // If we are performing substituting explicitly-specified template arguments
  // or deduced template arguments into a function template and we reach this
  // point, we are now past the point where SFINAE applies and have committed
  // to keeping the new function template specialization. We therefore
  // convert the active template instantiation for the function template
  // into a template instantiation for this specific function template
  // specialization, which is not a SFINAE context, so that we diagnose any
  // further errors in the declaration itself.
  //
  // FIXME: This is a hack.
  typedef Sema::CodeSynthesisContext ActiveInstType;
  ActiveInstType &ActiveInst = SemaRef.CodeSynthesisContexts.back();
  if (ActiveInst.Kind == ActiveInstType::ExplicitTemplateArgumentSubstitution ||
      ActiveInst.Kind == ActiveInstType::DeducedTemplateArgumentSubstitution) {
    if (FunctionTemplateDecl *FunTmpl
          = dyn_cast<FunctionTemplateDecl>(ActiveInst.Entity)) {
      assert(FunTmpl->getTemplatedDecl() == Tmpl &&
             "Deduction from the wrong function template?");
      (void) FunTmpl;
      SemaRef.InstantiatingSpecializations.erase(
          {ActiveInst.Entity->getCanonicalDecl(), ActiveInst.Kind});
      atTemplateEnd(SemaRef.TemplateInstCallbacks, SemaRef, ActiveInst);
      ActiveInst.Kind = ActiveInstType::TemplateInstantiation;
      ActiveInst.Entity = New;
      atTemplateBegin(SemaRef.TemplateInstCallbacks, SemaRef, ActiveInst);
    }
  }

  const FunctionProtoType *Proto = Tmpl->getType()->getAs<FunctionProtoType>();
  assert(Proto && "Function template without prototype?");

  if (Proto->hasExceptionSpec() || Proto->getNoReturnAttr()) {
    FunctionProtoType::ExtProtoInfo EPI = Proto->getExtProtoInfo();

    // DR1330: In C++11, defer instantiation of a non-trivial
    // exception specification.
    // DR1484: Local classes and their members are instantiated along with the
    // containing function.
    if (SemaRef.getLangOpts().CPlusPlus11 &&
        EPI.ExceptionSpec.Type != EST_None &&
        EPI.ExceptionSpec.Type != EST_DynamicNone &&
        EPI.ExceptionSpec.Type != EST_BasicNoexcept &&
        !Tmpl->isInLocalScopeForInstantiation()) {
      FunctionDecl *ExceptionSpecTemplate = Tmpl;
      if (EPI.ExceptionSpec.Type == EST_Uninstantiated)
        ExceptionSpecTemplate = EPI.ExceptionSpec.SourceTemplate;
      ExceptionSpecificationType NewEST = EST_Uninstantiated;
      if (EPI.ExceptionSpec.Type == EST_Unevaluated)
        NewEST = EST_Unevaluated;

      // Mark the function has having an uninstantiated exception specification.
      const FunctionProtoType *NewProto
        = New->getType()->getAs<FunctionProtoType>();
      assert(NewProto && "Template instantiation without function prototype?");
      EPI = NewProto->getExtProtoInfo();
      EPI.ExceptionSpec.Type = NewEST;
      EPI.ExceptionSpec.SourceDecl = New;
      EPI.ExceptionSpec.SourceTemplate = ExceptionSpecTemplate;
      New->setType(SemaRef.Context.getFunctionType(
          NewProto->getReturnType(), NewProto->getParamTypes(), EPI));
    } else {
      Sema::ContextRAII SwitchContext(SemaRef, New);
      SemaRef.SubstExceptionSpec(New, Proto, TemplateArgs);
    }
  }

  // Get the definition. Leaves the variable unchanged if undefined.
  const FunctionDecl *Definition = Tmpl;
  Tmpl->isDefined(Definition);

  SemaRef.InstantiateAttrs(TemplateArgs, Definition, New,
                           LateAttrs, StartingScope);

  return false;
}

/// Initializes common fields of an instantiated method
/// declaration (New) from the corresponding fields of its template
/// (Tmpl).
///
/// \returns true if there was an error
bool
TemplateDeclInstantiator::InitMethodInstantiation(CXXMethodDecl *New,
                                                  CXXMethodDecl *Tmpl) {
  if (InitFunctionInstantiation(New, Tmpl))
    return true;

  if (isa<CXXDestructorDecl>(New) && SemaRef.getLangOpts().CPlusPlus11)
    SemaRef.AdjustDestructorExceptionSpec(cast<CXXDestructorDecl>(New));

  New->setAccess(Tmpl->getAccess());
  if (Tmpl->isVirtualAsWritten())
    New->setVirtualAsWritten(true);

  // FIXME: New needs a pointer to Tmpl
  return false;
}

bool TemplateDeclInstantiator::SubstDefaultedFunction(FunctionDecl *New,
                                                      FunctionDecl *Tmpl) {
  // Transfer across any unqualified lookups.
  if (auto *DFI = Tmpl->getDefaultedFunctionInfo()) {
    SmallVector<DeclAccessPair, 32> Lookups;
    Lookups.reserve(DFI->getUnqualifiedLookups().size());
    bool AnyChanged = false;
    for (DeclAccessPair DA : DFI->getUnqualifiedLookups()) {
      NamedDecl *D = SemaRef.FindInstantiatedDecl(New->getLocation(),
                                                  DA.getDecl(), TemplateArgs);
      if (!D)
        return true;
      AnyChanged |= (D != DA.getDecl());
      Lookups.push_back(DeclAccessPair::make(D, DA.getAccess()));
    }

    // It's unlikely that substitution will change any declarations. Don't
    // store an unnecessary copy in that case.
    New->setDefaultedFunctionInfo(
        AnyChanged ? FunctionDecl::DefaultedFunctionInfo::Create(
                         SemaRef.Context, Lookups)
                   : DFI);
  }

  SemaRef.SetDeclDefaulted(New, Tmpl->getLocation());
  return false;
}

/// Instantiate (or find existing instantiation of) a function template with a
/// given set of template arguments.
///
/// Usually this should not be used, and template argument deduction should be
/// used in its place.
FunctionDecl *
Sema::InstantiateFunctionDeclaration(FunctionTemplateDecl *FTD,
                                     const TemplateArgumentList *Args,
                                     SourceLocation Loc) {
  FunctionDecl *FD = FTD->getTemplatedDecl();

  sema::TemplateDeductionInfo Info(Loc);
  InstantiatingTemplate Inst(
      *this, Loc, FTD, Args->asArray(),
      CodeSynthesisContext::ExplicitTemplateArgumentSubstitution, Info);
  if (Inst.isInvalid())
    return nullptr;

  ContextRAII SavedContext(*this, FD);
  MultiLevelTemplateArgumentList MArgs(*Args);

  return cast_or_null<FunctionDecl>(SubstDecl(FD, FD->getParent(), MArgs));
}

/// Instantiate the definition of the given function from its
/// template.
///
/// \param PointOfInstantiation the point at which the instantiation was
/// required. Note that this is not precisely a "point of instantiation"
/// for the function, but it's close.
///
/// \param Function the already-instantiated declaration of a
/// function template specialization or member function of a class template
/// specialization.
///
/// \param Recursive if true, recursively instantiates any functions that
/// are required by this instantiation.
///
/// \param DefinitionRequired if true, then we are performing an explicit
/// instantiation where the body of the function is required. Complain if
/// there is no such body.
void Sema::InstantiateFunctionDefinition(SourceLocation PointOfInstantiation,
                                         FunctionDecl *Function,
                                         bool Recursive,
                                         bool DefinitionRequired,
                                         bool AtEndOfTU) {
  if (Function->isInvalidDecl() || isa<CXXDeductionGuideDecl>(Function))
    return;

  // Never instantiate an explicit specialization except if it is a class scope
  // explicit specialization.
  TemplateSpecializationKind TSK =
      Function->getTemplateSpecializationKindForInstantiation();
  if (TSK == TSK_ExplicitSpecialization)
    return;

  // Don't instantiate a definition if we already have one.
  const FunctionDecl *ExistingDefn = nullptr;
  if (Function->isDefined(ExistingDefn,
                          /*CheckForPendingFriendDefinition=*/true)) {
    if (ExistingDefn->isThisDeclarationADefinition())
      return;

    // If we're asked to instantiate a function whose body comes from an
    // instantiated friend declaration, attach the instantiated body to the
    // corresponding declaration of the function.
    assert(ExistingDefn->isThisDeclarationInstantiatedFromAFriendDefinition());
    Function = const_cast<FunctionDecl*>(ExistingDefn);
  }

  // Find the function body that we'll be substituting.
  const FunctionDecl *PatternDecl = Function->getTemplateInstantiationPattern();
  assert(PatternDecl && "instantiating a non-template");

  const FunctionDecl *PatternDef = PatternDecl->getDefinition();
  Stmt *Pattern = nullptr;
  if (PatternDef) {
    Pattern = PatternDef->getBody(PatternDef);
    PatternDecl = PatternDef;
    if (PatternDef->willHaveBody())
      PatternDef = nullptr;
  }

  // FIXME: We need to track the instantiation stack in order to know which
  // definitions should be visible within this instantiation.
  if (DiagnoseUninstantiableTemplate(PointOfInstantiation, Function,
                                Function->getInstantiatedFromMemberFunction(),
                                     PatternDecl, PatternDef, TSK,
                                     /*Complain*/DefinitionRequired)) {
    if (DefinitionRequired)
      Function->setInvalidDecl();
    else if (TSK == TSK_ExplicitInstantiationDefinition) {
      // Try again at the end of the translation unit (at which point a
      // definition will be required).
      assert(!Recursive);
      Function->setInstantiationIsPending(true);
      PendingInstantiations.push_back(
        std::make_pair(Function, PointOfInstantiation));
    } else if (TSK == TSK_ImplicitInstantiation) {
      if (AtEndOfTU && !getDiagnostics().hasErrorOccurred() &&
          !getSourceManager().isInSystemHeader(PatternDecl->getBeginLoc())) {
        Diag(PointOfInstantiation, diag::warn_func_template_missing)
          << Function;
        Diag(PatternDecl->getLocation(), diag::note_forward_template_decl);
        if (getLangOpts().CPlusPlus11)
          Diag(PointOfInstantiation, diag::note_inst_declaration_hint)
            << Function;
      }
    }

    return;
  }

  // Postpone late parsed template instantiations.
  if (PatternDecl->isLateTemplateParsed() &&
      !LateTemplateParser) {
    Function->setInstantiationIsPending(true);
    LateParsedInstantiations.push_back(
        std::make_pair(Function, PointOfInstantiation));
    return;
  }

  llvm::TimeTraceScope TimeScope("InstantiateFunction", [&]() {
    std::string Name;
    llvm::raw_string_ostream OS(Name);
    Function->getNameForDiagnostic(OS, getPrintingPolicy(),
                                   /*Qualified=*/true);
    return Name;
  });

  // If we're performing recursive template instantiation, create our own
  // queue of pending implicit instantiations that we will instantiate later,
  // while we're still within our own instantiation context.
  // This has to happen before LateTemplateParser below is called, so that
  // it marks vtables used in late parsed templates as used.
  GlobalEagerInstantiationScope GlobalInstantiations(*this,
                                                     /*Enabled=*/Recursive);
  LocalEagerInstantiationScope LocalInstantiations(*this);

  // Call the LateTemplateParser callback if there is a need to late parse
  // a templated function definition.
  if (!Pattern && PatternDecl->isLateTemplateParsed() &&
      LateTemplateParser) {
    // FIXME: Optimize to allow individual templates to be deserialized.
    if (PatternDecl->isFromASTFile())
      ExternalSource->ReadLateParsedTemplates(LateParsedTemplateMap);

    auto LPTIter = LateParsedTemplateMap.find(PatternDecl);
    assert(LPTIter != LateParsedTemplateMap.end() &&
           "missing LateParsedTemplate");
    LateTemplateParser(OpaqueParser, *LPTIter->second);
    Pattern = PatternDecl->getBody(PatternDecl);
  }

  // Note, we should never try to instantiate a deleted function template.
  assert((Pattern || PatternDecl->isDefaulted() ||
          PatternDecl->hasSkippedBody()) &&
         "unexpected kind of function template definition");

  // C++1y [temp.explicit]p10:
  //   Except for inline functions, declarations with types deduced from their
  //   initializer or return value, and class template specializations, other
  //   explicit instantiation declarations have the effect of suppressing the
  //   implicit instantiation of the entity to which they refer.
  if (TSK == TSK_ExplicitInstantiationDeclaration &&
      !PatternDecl->isInlined() &&
      !PatternDecl->getReturnType()->getContainedAutoType())
    return;

  if (PatternDecl->isInlined()) {
    // Function, and all later redeclarations of it (from imported modules,
    // for instance), are now implicitly inline.
    for (auto *D = Function->getMostRecentDecl(); /**/;
         D = D->getPreviousDecl()) {
      D->setImplicitlyInline();
      if (D == Function)
        break;
    }
  }

  InstantiatingTemplate Inst(*this, PointOfInstantiation, Function);
  if (Inst.isInvalid() || Inst.isAlreadyInstantiating())
    return;
  PrettyDeclStackTraceEntry CrashInfo(Context, Function, SourceLocation(),
                                      "instantiating function definition");

  // The instantiation is visible here, even if it was first declared in an
  // unimported module.
  Function->setVisibleDespiteOwningModule();

  // Copy the inner loc start from the pattern.
  Function->setInnerLocStart(PatternDecl->getInnerLocStart());

  EnterExpressionEvaluationContext EvalContext(
      *this, Sema::ExpressionEvaluationContext::PotentiallyEvaluated);

  // Introduce a new scope where local variable instantiations will be
  // recorded, unless we're actually a member function within a local
  // class, in which case we need to merge our results with the parent
  // scope (of the enclosing function).
  bool MergeWithParentScope = false;
  if (CXXRecordDecl *Rec = dyn_cast<CXXRecordDecl>(Function->getDeclContext()))
    MergeWithParentScope = Rec->isLocalClass();

  LocalInstantiationScope Scope(*this, MergeWithParentScope);

  if (PatternDecl->isDefaulted())
    SetDeclDefaulted(Function, PatternDecl->getLocation());
  else {
    MultiLevelTemplateArgumentList TemplateArgs =
      getTemplateInstantiationArgs(Function, nullptr, false, PatternDecl);

    // Substitute into the qualifier; we can get a substitution failure here
    // through evil use of alias templates.
    // FIXME: Is CurContext correct for this? Should we go to the (instantiation
    // of the) lexical context of the pattern?
    SubstQualifier(*this, PatternDecl, Function, TemplateArgs);

    ActOnStartOfFunctionDef(nullptr, Function);

    // Enter the scope of this instantiation. We don't use
    // PushDeclContext because we don't have a scope.
    Sema::ContextRAII savedContext(*this, Function);

    if (addInstantiatedParametersToScope(*this, Function, PatternDecl, Scope,
                                         TemplateArgs))
      return;

    StmtResult Body;
    if (PatternDecl->hasSkippedBody()) {
      ActOnSkippedFunctionBody(Function);
      Body = nullptr;
    } else {
      if (CXXConstructorDecl *Ctor = dyn_cast<CXXConstructorDecl>(Function)) {
        // If this is a constructor, instantiate the member initializers.
        InstantiateMemInitializers(Ctor, cast<CXXConstructorDecl>(PatternDecl),
                                   TemplateArgs);

        // If this is an MS ABI dllexport default constructor, instantiate any
        // default arguments.
        if (Context.getTargetInfo().getCXXABI().isMicrosoft() &&
            Ctor->isDefaultConstructor()) {
          InstantiateDefaultCtorDefaultArgs(Ctor);
        }
      }

      // Instantiate the function body.
      Body = SubstStmt(Pattern, TemplateArgs);

      if (Body.isInvalid())
        Function->setInvalidDecl();
    }
    // FIXME: finishing the function body while in an expression evaluation
    // context seems wrong. Investigate more.
    ActOnFinishFunctionBody(Function, Body.get(), /*IsInstantiation=*/true);

    PerformDependentDiagnostics(PatternDecl, TemplateArgs);

    if (auto *Listener = getASTMutationListener())
      Listener->FunctionDefinitionInstantiated(Function);

    savedContext.pop();
  }

  DeclGroupRef DG(Function);
  Consumer.HandleTopLevelDecl(DG);

  // This class may have local implicit instantiations that need to be
  // instantiation within this scope.
  LocalInstantiations.perform();
  Scope.Exit();
  GlobalInstantiations.perform();
}

VarTemplateSpecializationDecl *Sema::BuildVarTemplateInstantiation(
    VarTemplateDecl *VarTemplate, VarDecl *FromVar,
    const TemplateArgumentList &TemplateArgList,
    const TemplateArgumentListInfo &TemplateArgsInfo,
    SmallVectorImpl<TemplateArgument> &Converted,
    SourceLocation PointOfInstantiation,
    LateInstantiatedAttrVec *LateAttrs,
    LocalInstantiationScope *StartingScope) {
  if (FromVar->isInvalidDecl())
    return nullptr;

  InstantiatingTemplate Inst(*this, PointOfInstantiation, FromVar);
  if (Inst.isInvalid())
    return nullptr;

  MultiLevelTemplateArgumentList TemplateArgLists;
  TemplateArgLists.addOuterTemplateArguments(&TemplateArgList);

  // Instantiate the first declaration of the variable template: for a partial
  // specialization of a static data member template, the first declaration may
  // or may not be the declaration in the class; if it's in the class, we want
  // to instantiate a member in the class (a declaration), and if it's outside,
  // we want to instantiate a definition.
  //
  // If we're instantiating an explicitly-specialized member template or member
  // partial specialization, don't do this. The member specialization completely
  // replaces the original declaration in this case.
  bool IsMemberSpec = false;
  if (VarTemplatePartialSpecializationDecl *PartialSpec =
          dyn_cast<VarTemplatePartialSpecializationDecl>(FromVar))
    IsMemberSpec = PartialSpec->isMemberSpecialization();
  else if (VarTemplateDecl *FromTemplate = FromVar->getDescribedVarTemplate())
    IsMemberSpec = FromTemplate->isMemberSpecialization();
  if (!IsMemberSpec)
    FromVar = FromVar->getFirstDecl();

  MultiLevelTemplateArgumentList MultiLevelList(TemplateArgList);
  TemplateDeclInstantiator Instantiator(*this, FromVar->getDeclContext(),
                                        MultiLevelList);

  // TODO: Set LateAttrs and StartingScope ...

  return cast_or_null<VarTemplateSpecializationDecl>(
      Instantiator.VisitVarTemplateSpecializationDecl(
          VarTemplate, FromVar, TemplateArgsInfo, Converted));
}

/// Instantiates a variable template specialization by completing it
/// with appropriate type information and initializer.
VarTemplateSpecializationDecl *Sema::CompleteVarTemplateSpecializationDecl(
    VarTemplateSpecializationDecl *VarSpec, VarDecl *PatternDecl,
    const MultiLevelTemplateArgumentList &TemplateArgs) {
  assert(PatternDecl->isThisDeclarationADefinition() &&
         "don't have a definition to instantiate from");

  // Do substitution on the type of the declaration
  TypeSourceInfo *DI =
      SubstType(PatternDecl->getTypeSourceInfo(), TemplateArgs,
                PatternDecl->getTypeSpecStartLoc(), PatternDecl->getDeclName());
  if (!DI)
    return nullptr;

  // Update the type of this variable template specialization.
  VarSpec->setType(DI->getType());

  // Convert the declaration into a definition now.
  VarSpec->setCompleteDefinition();

  // Instantiate the initializer.
  InstantiateVariableInitializer(VarSpec, PatternDecl, TemplateArgs);

  if (getLangOpts().OpenCL)
    deduceOpenCLAddressSpace(VarSpec);

  return VarSpec;
}

/// BuildVariableInstantiation - Used after a new variable has been created.
/// Sets basic variable data and decides whether to postpone the
/// variable instantiation.
void Sema::BuildVariableInstantiation(
    VarDecl *NewVar, VarDecl *OldVar,
    const MultiLevelTemplateArgumentList &TemplateArgs,
    LateInstantiatedAttrVec *LateAttrs, DeclContext *Owner,
    LocalInstantiationScope *StartingScope,
    bool InstantiatingVarTemplate,
    VarTemplateSpecializationDecl *PrevDeclForVarTemplateSpecialization) {
  // Instantiating a partial specialization to produce a partial
  // specialization.
  bool InstantiatingVarTemplatePartialSpec =
      isa<VarTemplatePartialSpecializationDecl>(OldVar) &&
      isa<VarTemplatePartialSpecializationDecl>(NewVar);
  // Instantiating from a variable template (or partial specialization) to
  // produce a variable template specialization.
  bool InstantiatingSpecFromTemplate =
      isa<VarTemplateSpecializationDecl>(NewVar) &&
      (OldVar->getDescribedVarTemplate() ||
       isa<VarTemplatePartialSpecializationDecl>(OldVar));

  // If we are instantiating a local extern declaration, the
  // instantiation belongs lexically to the containing function.
  // If we are instantiating a static data member defined
  // out-of-line, the instantiation will have the same lexical
  // context (which will be a namespace scope) as the template.
  if (OldVar->isLocalExternDecl()) {
    NewVar->setLocalExternDecl();
    NewVar->setLexicalDeclContext(Owner);
  } else if (OldVar->isOutOfLine())
    NewVar->setLexicalDeclContext(OldVar->getLexicalDeclContext());
  NewVar->setTSCSpec(OldVar->getTSCSpec());
  NewVar->setInitStyle(OldVar->getInitStyle());
  NewVar->setCXXForRangeDecl(OldVar->isCXXForRangeDecl());
  NewVar->setObjCForDecl(OldVar->isObjCForDecl());
  NewVar->setConstexpr(OldVar->isConstexpr());
  MaybeAddCUDAConstantAttr(NewVar);
  NewVar->setInitCapture(OldVar->isInitCapture());
  NewVar->setPreviousDeclInSameBlockScope(
      OldVar->isPreviousDeclInSameBlockScope());
  NewVar->setAccess(OldVar->getAccess());

  if (!OldVar->isStaticDataMember()) {
    if (OldVar->isUsed(false))
      NewVar->setIsUsed();
    NewVar->setReferenced(OldVar->isReferenced());
  }

  InstantiateAttrs(TemplateArgs, OldVar, NewVar, LateAttrs, StartingScope);

  LookupResult Previous(
      *this, NewVar->getDeclName(), NewVar->getLocation(),
      NewVar->isLocalExternDecl() ? Sema::LookupRedeclarationWithLinkage
                                  : Sema::LookupOrdinaryName,
      NewVar->isLocalExternDecl() ? Sema::ForExternalRedeclaration
                                  : forRedeclarationInCurContext());

  if (NewVar->isLocalExternDecl() && OldVar->getPreviousDecl() &&
      (!OldVar->getPreviousDecl()->getDeclContext()->isDependentContext() ||
       OldVar->getPreviousDecl()->getDeclContext()==OldVar->getDeclContext())) {
    // We have a previous declaration. Use that one, so we merge with the
    // right type.
    if (NamedDecl *NewPrev = FindInstantiatedDecl(
            NewVar->getLocation(), OldVar->getPreviousDecl(), TemplateArgs))
      Previous.addDecl(NewPrev);
  } else if (!isa<VarTemplateSpecializationDecl>(NewVar) &&
             OldVar->hasLinkage()) {
    LookupQualifiedName(Previous, NewVar->getDeclContext(), false);
  } else if (PrevDeclForVarTemplateSpecialization) {
    Previous.addDecl(PrevDeclForVarTemplateSpecialization);
  }
  CheckVariableDeclaration(NewVar, Previous);

  if (!InstantiatingVarTemplate) {
    NewVar->getLexicalDeclContext()->addHiddenDecl(NewVar);
    if (!NewVar->isLocalExternDecl() || !NewVar->getPreviousDecl())
      NewVar->getDeclContext()->makeDeclVisibleInContext(NewVar);
  }

  if (!OldVar->isOutOfLine()) {
    if (NewVar->getDeclContext()->isFunctionOrMethod())
      CurrentInstantiationScope->InstantiatedLocal(OldVar, NewVar);
  }

  // Link instantiations of static data members back to the template from
  // which they were instantiated.
  //
  // Don't do this when instantiating a template (we link the template itself
  // back in that case) nor when instantiating a static data member template
  // (that's not a member specialization).
  if (NewVar->isStaticDataMember() && !InstantiatingVarTemplate &&
      !InstantiatingSpecFromTemplate)
    NewVar->setInstantiationOfStaticDataMember(OldVar,
                                               TSK_ImplicitInstantiation);

  // If the pattern is an (in-class) explicit specialization, then the result
  // is also an explicit specialization.
  if (VarTemplateSpecializationDecl *OldVTSD =
          dyn_cast<VarTemplateSpecializationDecl>(OldVar)) {
    if (OldVTSD->getSpecializationKind() == TSK_ExplicitSpecialization &&
        !isa<VarTemplatePartialSpecializationDecl>(OldVTSD))
      cast<VarTemplateSpecializationDecl>(NewVar)->setSpecializationKind(
          TSK_ExplicitSpecialization);
  }

  // Forward the mangling number from the template to the instantiated decl.
  Context.setManglingNumber(NewVar, Context.getManglingNumber(OldVar));
  Context.setStaticLocalNumber(NewVar, Context.getStaticLocalNumber(OldVar));

  // Figure out whether to eagerly instantiate the initializer.
  if (InstantiatingVarTemplate || InstantiatingVarTemplatePartialSpec) {
    // We're producing a template. Don't instantiate the initializer yet.
  } else if (NewVar->getType()->isUndeducedType()) {
    // We need the type to complete the declaration of the variable.
    InstantiateVariableInitializer(NewVar, OldVar, TemplateArgs);
  } else if (InstantiatingSpecFromTemplate ||
             (OldVar->isInline() && OldVar->isThisDeclarationADefinition() &&
              !NewVar->isThisDeclarationADefinition())) {
    // Delay instantiation of the initializer for variable template
    // specializations or inline static data members until a definition of the
    // variable is needed.
  } else {
    InstantiateVariableInitializer(NewVar, OldVar, TemplateArgs);
  }

  // Diagnose unused local variables with dependent types, where the diagnostic
  // will have been deferred.
  if (!NewVar->isInvalidDecl() &&
      NewVar->getDeclContext()->isFunctionOrMethod() &&
      OldVar->getType()->isDependentType())
    DiagnoseUnusedDecl(NewVar);
}

/// Instantiate the initializer of a variable.
void Sema::InstantiateVariableInitializer(
    VarDecl *Var, VarDecl *OldVar,
    const MultiLevelTemplateArgumentList &TemplateArgs) {
  if (ASTMutationListener *L = getASTContext().getASTMutationListener())
    L->VariableDefinitionInstantiated(Var);

  // We propagate the 'inline' flag with the initializer, because it
  // would otherwise imply that the variable is a definition for a
  // non-static data member.
  if (OldVar->isInlineSpecified())
    Var->setInlineSpecified();
  else if (OldVar->isInline())
    Var->setImplicitlyInline();

  if (OldVar->getInit()) {
    EnterExpressionEvaluationContext Evaluated(
        *this, Sema::ExpressionEvaluationContext::PotentiallyEvaluated, Var);

    // Instantiate the initializer.
    ExprResult Init;

    {
      ContextRAII SwitchContext(*this, Var->getDeclContext());
      Init = SubstInitializer(OldVar->getInit(), TemplateArgs,
                              OldVar->getInitStyle() == VarDecl::CallInit);
    }

    if (!Init.isInvalid()) {
      Expr *InitExpr = Init.get();

      if (Var->hasAttr<DLLImportAttr>() &&
          (!InitExpr ||
           !InitExpr->isConstantInitializer(getASTContext(), false))) {
        // Do not dynamically initialize dllimport variables.
      } else if (InitExpr) {
        bool DirectInit = OldVar->isDirectInit();
        AddInitializerToDecl(Var, InitExpr, DirectInit);
      } else
        ActOnUninitializedDecl(Var);
    } else {
      // FIXME: Not too happy about invalidating the declaration
      // because of a bogus initializer.
      Var->setInvalidDecl();
    }
  } else {
    // `inline` variables are a definition and declaration all in one; we won't
    // pick up an initializer from anywhere else.
    if (Var->isStaticDataMember() && !Var->isInline()) {
      if (!Var->isOutOfLine())
        return;

      // If the declaration inside the class had an initializer, don't add
      // another one to the out-of-line definition.
      if (OldVar->getFirstDecl()->hasInit())
        return;
    }

    // We'll add an initializer to a for-range declaration later.
    if (Var->isCXXForRangeDecl() || Var->isObjCForDecl())
      return;

    ActOnUninitializedDecl(Var);
  }

  if (getLangOpts().CUDA)
    checkAllowedCUDAInitializer(Var);

  if (getLangOpts().SYCLIsDevice && !checkAllowedSYCLInitializer(Var))
    SYCLDiagIfDeviceCode(Var->getLocation(), diag::err_sycl_restrict)
        << Sema::KernelConstStaticVariable;
}

/// Instantiate the definition of the given variable from its
/// template.
///
/// \param PointOfInstantiation the point at which the instantiation was
/// required. Note that this is not precisely a "point of instantiation"
/// for the variable, but it's close.
///
/// \param Var the already-instantiated declaration of a templated variable.
///
/// \param Recursive if true, recursively instantiates any functions that
/// are required by this instantiation.
///
/// \param DefinitionRequired if true, then we are performing an explicit
/// instantiation where a definition of the variable is required. Complain
/// if there is no such definition.
void Sema::InstantiateVariableDefinition(SourceLocation PointOfInstantiation,
                                         VarDecl *Var, bool Recursive,
                                      bool DefinitionRequired, bool AtEndOfTU) {
  if (Var->isInvalidDecl())
    return;

  // Never instantiate an explicitly-specialized entity.
  TemplateSpecializationKind TSK =
      Var->getTemplateSpecializationKindForInstantiation();
  if (TSK == TSK_ExplicitSpecialization)
    return;

  // Find the pattern and the arguments to substitute into it.
  VarDecl *PatternDecl = Var->getTemplateInstantiationPattern();
  assert(PatternDecl && "no pattern for templated variable");
  MultiLevelTemplateArgumentList TemplateArgs =
      getTemplateInstantiationArgs(Var);

  VarTemplateSpecializationDecl *VarSpec =
      dyn_cast<VarTemplateSpecializationDecl>(Var);
  if (VarSpec) {
    // If this is a static data member template, there might be an
    // uninstantiated initializer on the declaration. If so, instantiate
    // it now.
    //
    // FIXME: This largely duplicates what we would do below. The difference
    // is that along this path we may instantiate an initializer from an
    // in-class declaration of the template and instantiate the definition
    // from a separate out-of-class definition.
    if (PatternDecl->isStaticDataMember() &&
        (PatternDecl = PatternDecl->getFirstDecl())->hasInit() &&
        !Var->hasInit()) {
      // FIXME: Factor out the duplicated instantiation context setup/tear down
      // code here.
      InstantiatingTemplate Inst(*this, PointOfInstantiation, Var);
      if (Inst.isInvalid() || Inst.isAlreadyInstantiating())
        return;
      PrettyDeclStackTraceEntry CrashInfo(Context, Var, SourceLocation(),
                                          "instantiating variable initializer");

      // The instantiation is visible here, even if it was first declared in an
      // unimported module.
      Var->setVisibleDespiteOwningModule();

      // If we're performing recursive template instantiation, create our own
      // queue of pending implicit instantiations that we will instantiate
      // later, while we're still within our own instantiation context.
      GlobalEagerInstantiationScope GlobalInstantiations(*this,
                                                         /*Enabled=*/Recursive);
      LocalInstantiationScope Local(*this);
      LocalEagerInstantiationScope LocalInstantiations(*this);

      // Enter the scope of this instantiation. We don't use
      // PushDeclContext because we don't have a scope.
      ContextRAII PreviousContext(*this, Var->getDeclContext());
      InstantiateVariableInitializer(Var, PatternDecl, TemplateArgs);
      PreviousContext.pop();

      // This variable may have local implicit instantiations that need to be
      // instantiated within this scope.
      LocalInstantiations.perform();
      Local.Exit();
      GlobalInstantiations.perform();
    }
  } else {
    assert(Var->isStaticDataMember() && PatternDecl->isStaticDataMember() &&
           "not a static data member?");
  }

  VarDecl *Def = PatternDecl->getDefinition(getASTContext());

  // If we don't have a definition of the variable template, we won't perform
  // any instantiation. Rather, we rely on the user to instantiate this
  // definition (or provide a specialization for it) in another translation
  // unit.
  if (!Def && !DefinitionRequired) {
    if (TSK == TSK_ExplicitInstantiationDefinition) {
      PendingInstantiations.push_back(
        std::make_pair(Var, PointOfInstantiation));
    } else if (TSK == TSK_ImplicitInstantiation) {
      // Warn about missing definition at the end of translation unit.
      if (AtEndOfTU && !getDiagnostics().hasErrorOccurred() &&
          !getSourceManager().isInSystemHeader(PatternDecl->getBeginLoc())) {
        Diag(PointOfInstantiation, diag::warn_var_template_missing)
          << Var;
        Diag(PatternDecl->getLocation(), diag::note_forward_template_decl);
        if (getLangOpts().CPlusPlus11)
          Diag(PointOfInstantiation, diag::note_inst_declaration_hint) << Var;
      }
      return;
    }
  }

  // FIXME: We need to track the instantiation stack in order to know which
  // definitions should be visible within this instantiation.
  // FIXME: Produce diagnostics when Var->getInstantiatedFromStaticDataMember().
  if (DiagnoseUninstantiableTemplate(PointOfInstantiation, Var,
                                     /*InstantiatedFromMember*/false,
                                     PatternDecl, Def, TSK,
                                     /*Complain*/DefinitionRequired))
    return;

  // C++11 [temp.explicit]p10:
  //   Except for inline functions, const variables of literal types, variables
  //   of reference types, [...] explicit instantiation declarations
  //   have the effect of suppressing the implicit instantiation of the entity
  //   to which they refer.
  //
  // FIXME: That's not exactly the same as "might be usable in constant
  // expressions", which only allows constexpr variables and const integral
  // types, not arbitrary const literal types.
  if (TSK == TSK_ExplicitInstantiationDeclaration &&
      !Var->mightBeUsableInConstantExpressions(getASTContext()))
    return;

  // Make sure to pass the instantiated variable to the consumer at the end.
  struct PassToConsumerRAII {
    Sema &SemaRef;
    ASTConsumer &Consumer;
    VarDecl *Var;

    PassToConsumerRAII(Sema &SemaRef, ASTConsumer &Consumer, VarDecl *Var)
        : SemaRef(SemaRef), Consumer(Consumer), Var(Var) {}

    ~PassToConsumerRAII() {
      // Do not explicitly emit non-const static data member definitions
      // on SYCL device.
      if (!SemaRef.getLangOpts().SYCLIsDevice || !Var->isStaticDataMember() ||
          Var->isConstexpr() ||
          (Var->getType().isConstQualified() && Var->getInit() &&
           Var->getInit()->isConstantInitializer(SemaRef.getASTContext(),
                                                 false)))
        Consumer.HandleCXXStaticMemberVarInstantiation(Var);
    }
  } PassToConsumerRAII(*this, Consumer, Var);

  // If we already have a definition, we're done.
  if (VarDecl *Def = Var->getDefinition()) {
    // We may be explicitly instantiating something we've already implicitly
    // instantiated.
    Def->setTemplateSpecializationKind(Var->getTemplateSpecializationKind(),
                                       PointOfInstantiation);
    return;
  }

  InstantiatingTemplate Inst(*this, PointOfInstantiation, Var);
  if (Inst.isInvalid() || Inst.isAlreadyInstantiating())
    return;
  PrettyDeclStackTraceEntry CrashInfo(Context, Var, SourceLocation(),
                                      "instantiating variable definition");

  // If we're performing recursive template instantiation, create our own
  // queue of pending implicit instantiations that we will instantiate later,
  // while we're still within our own instantiation context.
  GlobalEagerInstantiationScope GlobalInstantiations(*this,
                                                     /*Enabled=*/Recursive);

  // Enter the scope of this instantiation. We don't use
  // PushDeclContext because we don't have a scope.
  ContextRAII PreviousContext(*this, Var->getDeclContext());
  LocalInstantiationScope Local(*this);

  LocalEagerInstantiationScope LocalInstantiations(*this);

  VarDecl *OldVar = Var;
  if (Def->isStaticDataMember() && !Def->isOutOfLine()) {
    // We're instantiating an inline static data member whose definition was
    // provided inside the class.
    InstantiateVariableInitializer(Var, Def, TemplateArgs);
  } else if (!VarSpec) {
    Var = cast_or_null<VarDecl>(SubstDecl(Def, Var->getDeclContext(),
                                          TemplateArgs));
  } else if (Var->isStaticDataMember() &&
             Var->getLexicalDeclContext()->isRecord()) {
    // We need to instantiate the definition of a static data member template,
    // and all we have is the in-class declaration of it. Instantiate a separate
    // declaration of the definition.
    TemplateDeclInstantiator Instantiator(*this, Var->getDeclContext(),
                                          TemplateArgs);
    Var = cast_or_null<VarDecl>(Instantiator.VisitVarTemplateSpecializationDecl(
        VarSpec->getSpecializedTemplate(), Def, VarSpec->getTemplateArgsInfo(),
        VarSpec->getTemplateArgs().asArray(), VarSpec));
    if (Var) {
      llvm::PointerUnion<VarTemplateDecl *,
                         VarTemplatePartialSpecializationDecl *> PatternPtr =
          VarSpec->getSpecializedTemplateOrPartial();
      if (VarTemplatePartialSpecializationDecl *Partial =
          PatternPtr.dyn_cast<VarTemplatePartialSpecializationDecl *>())
        cast<VarTemplateSpecializationDecl>(Var)->setInstantiationOf(
            Partial, &VarSpec->getTemplateInstantiationArgs());

      // Attach the initializer.
      InstantiateVariableInitializer(Var, Def, TemplateArgs);
    }
  } else
    // Complete the existing variable's definition with an appropriately
    // substituted type and initializer.
    Var = CompleteVarTemplateSpecializationDecl(VarSpec, Def, TemplateArgs);

  PreviousContext.pop();

  if (Var) {
    PassToConsumerRAII.Var = Var;
    Var->setTemplateSpecializationKind(OldVar->getTemplateSpecializationKind(),
                                       OldVar->getPointOfInstantiation());
  }

  // This variable may have local implicit instantiations that need to be
  // instantiated within this scope.
  LocalInstantiations.perform();
  Local.Exit();
  GlobalInstantiations.perform();
}

void
Sema::InstantiateMemInitializers(CXXConstructorDecl *New,
                                 const CXXConstructorDecl *Tmpl,
                           const MultiLevelTemplateArgumentList &TemplateArgs) {

  SmallVector<CXXCtorInitializer*, 4> NewInits;
  bool AnyErrors = Tmpl->isInvalidDecl();

  // Instantiate all the initializers.
  for (const auto *Init : Tmpl->inits()) {
    // Only instantiate written initializers, let Sema re-construct implicit
    // ones.
    if (!Init->isWritten())
      continue;

    SourceLocation EllipsisLoc;

    if (Init->isPackExpansion()) {
      // This is a pack expansion. We should expand it now.
      TypeLoc BaseTL = Init->getTypeSourceInfo()->getTypeLoc();
      SmallVector<UnexpandedParameterPack, 4> Unexpanded;
      collectUnexpandedParameterPacks(BaseTL, Unexpanded);
      collectUnexpandedParameterPacks(Init->getInit(), Unexpanded);
      bool ShouldExpand = false;
      bool RetainExpansion = false;
      Optional<unsigned> NumExpansions;
      if (CheckParameterPacksForExpansion(Init->getEllipsisLoc(),
                                          BaseTL.getSourceRange(),
                                          Unexpanded,
                                          TemplateArgs, ShouldExpand,
                                          RetainExpansion,
                                          NumExpansions)) {
        AnyErrors = true;
        New->setInvalidDecl();
        continue;
      }
      assert(ShouldExpand && "Partial instantiation of base initializer?");

      // Loop over all of the arguments in the argument pack(s),
      for (unsigned I = 0; I != *NumExpansions; ++I) {
        Sema::ArgumentPackSubstitutionIndexRAII SubstIndex(*this, I);

        // Instantiate the initializer.
        ExprResult TempInit = SubstInitializer(Init->getInit(), TemplateArgs,
                                               /*CXXDirectInit=*/true);
        if (TempInit.isInvalid()) {
          AnyErrors = true;
          break;
        }

        // Instantiate the base type.
        TypeSourceInfo *BaseTInfo = SubstType(Init->getTypeSourceInfo(),
                                              TemplateArgs,
                                              Init->getSourceLocation(),
                                              New->getDeclName());
        if (!BaseTInfo) {
          AnyErrors = true;
          break;
        }

        // Build the initializer.
        MemInitResult NewInit = BuildBaseInitializer(BaseTInfo->getType(),
                                                     BaseTInfo, TempInit.get(),
                                                     New->getParent(),
                                                     SourceLocation());
        if (NewInit.isInvalid()) {
          AnyErrors = true;
          break;
        }

        NewInits.push_back(NewInit.get());
      }

      continue;
    }

    // Instantiate the initializer.
    ExprResult TempInit = SubstInitializer(Init->getInit(), TemplateArgs,
                                           /*CXXDirectInit=*/true);
    if (TempInit.isInvalid()) {
      AnyErrors = true;
      continue;
    }

    MemInitResult NewInit;
    if (Init->isDelegatingInitializer() || Init->isBaseInitializer()) {
      TypeSourceInfo *TInfo = SubstType(Init->getTypeSourceInfo(),
                                        TemplateArgs,
                                        Init->getSourceLocation(),
                                        New->getDeclName());
      if (!TInfo) {
        AnyErrors = true;
        New->setInvalidDecl();
        continue;
      }

      if (Init->isBaseInitializer())
        NewInit = BuildBaseInitializer(TInfo->getType(), TInfo, TempInit.get(),
                                       New->getParent(), EllipsisLoc);
      else
        NewInit = BuildDelegatingInitializer(TInfo, TempInit.get(),
                                  cast<CXXRecordDecl>(CurContext->getParent()));
    } else if (Init->isMemberInitializer()) {
      FieldDecl *Member = cast_or_null<FieldDecl>(FindInstantiatedDecl(
                                                     Init->getMemberLocation(),
                                                     Init->getMember(),
                                                     TemplateArgs));
      if (!Member) {
        AnyErrors = true;
        New->setInvalidDecl();
        continue;
      }

      NewInit = BuildMemberInitializer(Member, TempInit.get(),
                                       Init->getSourceLocation());
    } else if (Init->isIndirectMemberInitializer()) {
      IndirectFieldDecl *IndirectMember =
         cast_or_null<IndirectFieldDecl>(FindInstantiatedDecl(
                                 Init->getMemberLocation(),
                                 Init->getIndirectMember(), TemplateArgs));

      if (!IndirectMember) {
        AnyErrors = true;
        New->setInvalidDecl();
        continue;
      }

      NewInit = BuildMemberInitializer(IndirectMember, TempInit.get(),
                                       Init->getSourceLocation());
    }

    if (NewInit.isInvalid()) {
      AnyErrors = true;
      New->setInvalidDecl();
    } else {
      NewInits.push_back(NewInit.get());
    }
  }

  // Assign all the initializers to the new constructor.
  ActOnMemInitializers(New,
                       /*FIXME: ColonLoc */
                       SourceLocation(),
                       NewInits,
                       AnyErrors);
}

// TODO: this could be templated if the various decl types used the
// same method name.
static bool isInstantiationOf(ClassTemplateDecl *Pattern,
                              ClassTemplateDecl *Instance) {
  Pattern = Pattern->getCanonicalDecl();

  do {
    Instance = Instance->getCanonicalDecl();
    if (Pattern == Instance) return true;
    Instance = Instance->getInstantiatedFromMemberTemplate();
  } while (Instance);

  return false;
}

static bool isInstantiationOf(FunctionTemplateDecl *Pattern,
                              FunctionTemplateDecl *Instance) {
  Pattern = Pattern->getCanonicalDecl();

  do {
    Instance = Instance->getCanonicalDecl();
    if (Pattern == Instance) return true;
    Instance = Instance->getInstantiatedFromMemberTemplate();
  } while (Instance);

  return false;
}

static bool
isInstantiationOf(ClassTemplatePartialSpecializationDecl *Pattern,
                  ClassTemplatePartialSpecializationDecl *Instance) {
  Pattern
    = cast<ClassTemplatePartialSpecializationDecl>(Pattern->getCanonicalDecl());
  do {
    Instance = cast<ClassTemplatePartialSpecializationDecl>(
                                                Instance->getCanonicalDecl());
    if (Pattern == Instance)
      return true;
    Instance = Instance->getInstantiatedFromMember();
  } while (Instance);

  return false;
}

static bool isInstantiationOf(CXXRecordDecl *Pattern,
                              CXXRecordDecl *Instance) {
  Pattern = Pattern->getCanonicalDecl();

  do {
    Instance = Instance->getCanonicalDecl();
    if (Pattern == Instance) return true;
    Instance = Instance->getInstantiatedFromMemberClass();
  } while (Instance);

  return false;
}

static bool isInstantiationOf(FunctionDecl *Pattern,
                              FunctionDecl *Instance) {
  Pattern = Pattern->getCanonicalDecl();

  do {
    Instance = Instance->getCanonicalDecl();
    if (Pattern == Instance) return true;
    Instance = Instance->getInstantiatedFromMemberFunction();
  } while (Instance);

  return false;
}

static bool isInstantiationOf(EnumDecl *Pattern,
                              EnumDecl *Instance) {
  Pattern = Pattern->getCanonicalDecl();

  do {
    Instance = Instance->getCanonicalDecl();
    if (Pattern == Instance) return true;
    Instance = Instance->getInstantiatedFromMemberEnum();
  } while (Instance);

  return false;
}

static bool isInstantiationOf(UsingShadowDecl *Pattern,
                              UsingShadowDecl *Instance,
                              ASTContext &C) {
  return declaresSameEntity(C.getInstantiatedFromUsingShadowDecl(Instance),
                            Pattern);
}

static bool isInstantiationOf(UsingDecl *Pattern, UsingDecl *Instance,
                              ASTContext &C) {
  return declaresSameEntity(C.getInstantiatedFromUsingDecl(Instance), Pattern);
}

template<typename T>
static bool isInstantiationOfUnresolvedUsingDecl(T *Pattern, Decl *Other,
                                                 ASTContext &Ctx) {
  // An unresolved using declaration can instantiate to an unresolved using
  // declaration, or to a using declaration or a using declaration pack.
  //
  // Multiple declarations can claim to be instantiated from an unresolved
  // using declaration if it's a pack expansion. We want the UsingPackDecl
  // in that case, not the individual UsingDecls within the pack.
  bool OtherIsPackExpansion;
  NamedDecl *OtherFrom;
  if (auto *OtherUUD = dyn_cast<T>(Other)) {
    OtherIsPackExpansion = OtherUUD->isPackExpansion();
    OtherFrom = Ctx.getInstantiatedFromUsingDecl(OtherUUD);
  } else if (auto *OtherUPD = dyn_cast<UsingPackDecl>(Other)) {
    OtherIsPackExpansion = true;
    OtherFrom = OtherUPD->getInstantiatedFromUsingDecl();
  } else if (auto *OtherUD = dyn_cast<UsingDecl>(Other)) {
    OtherIsPackExpansion = false;
    OtherFrom = Ctx.getInstantiatedFromUsingDecl(OtherUD);
  } else {
    return false;
  }
  return Pattern->isPackExpansion() == OtherIsPackExpansion &&
         declaresSameEntity(OtherFrom, Pattern);
}

static bool isInstantiationOfStaticDataMember(VarDecl *Pattern,
                                              VarDecl *Instance) {
  assert(Instance->isStaticDataMember());

  Pattern = Pattern->getCanonicalDecl();

  do {
    Instance = Instance->getCanonicalDecl();
    if (Pattern == Instance) return true;
    Instance = Instance->getInstantiatedFromStaticDataMember();
  } while (Instance);

  return false;
}

// Other is the prospective instantiation
// D is the prospective pattern
static bool isInstantiationOf(ASTContext &Ctx, NamedDecl *D, Decl *Other) {
  if (auto *UUD = dyn_cast<UnresolvedUsingTypenameDecl>(D))
    return isInstantiationOfUnresolvedUsingDecl(UUD, Other, Ctx);

  if (auto *UUD = dyn_cast<UnresolvedUsingValueDecl>(D))
    return isInstantiationOfUnresolvedUsingDecl(UUD, Other, Ctx);

  if (D->getKind() != Other->getKind())
    return false;

  if (auto *Record = dyn_cast<CXXRecordDecl>(Other))
    return isInstantiationOf(cast<CXXRecordDecl>(D), Record);

  if (auto *Function = dyn_cast<FunctionDecl>(Other))
    return isInstantiationOf(cast<FunctionDecl>(D), Function);

  if (auto *Enum = dyn_cast<EnumDecl>(Other))
    return isInstantiationOf(cast<EnumDecl>(D), Enum);

  if (auto *Var = dyn_cast<VarDecl>(Other))
    if (Var->isStaticDataMember())
      return isInstantiationOfStaticDataMember(cast<VarDecl>(D), Var);

  if (auto *Temp = dyn_cast<ClassTemplateDecl>(Other))
    return isInstantiationOf(cast<ClassTemplateDecl>(D), Temp);

  if (auto *Temp = dyn_cast<FunctionTemplateDecl>(Other))
    return isInstantiationOf(cast<FunctionTemplateDecl>(D), Temp);

  if (auto *PartialSpec =
          dyn_cast<ClassTemplatePartialSpecializationDecl>(Other))
    return isInstantiationOf(cast<ClassTemplatePartialSpecializationDecl>(D),
                             PartialSpec);

  if (auto *Field = dyn_cast<FieldDecl>(Other)) {
    if (!Field->getDeclName()) {
      // This is an unnamed field.
      return declaresSameEntity(Ctx.getInstantiatedFromUnnamedFieldDecl(Field),
                                cast<FieldDecl>(D));
    }
  }

  if (auto *Using = dyn_cast<UsingDecl>(Other))
    return isInstantiationOf(cast<UsingDecl>(D), Using, Ctx);

  if (auto *Shadow = dyn_cast<UsingShadowDecl>(Other))
    return isInstantiationOf(cast<UsingShadowDecl>(D), Shadow, Ctx);

  return D->getDeclName() &&
         D->getDeclName() == cast<NamedDecl>(Other)->getDeclName();
}

template<typename ForwardIterator>
static NamedDecl *findInstantiationOf(ASTContext &Ctx,
                                      NamedDecl *D,
                                      ForwardIterator first,
                                      ForwardIterator last) {
  for (; first != last; ++first)
    if (isInstantiationOf(Ctx, D, *first))
      return cast<NamedDecl>(*first);

  return nullptr;
}

/// Finds the instantiation of the given declaration context
/// within the current instantiation.
///
/// \returns NULL if there was an error
DeclContext *Sema::FindInstantiatedContext(SourceLocation Loc, DeclContext* DC,
                          const MultiLevelTemplateArgumentList &TemplateArgs) {
  if (NamedDecl *D = dyn_cast<NamedDecl>(DC)) {
    Decl* ID = FindInstantiatedDecl(Loc, D, TemplateArgs, true);
    return cast_or_null<DeclContext>(ID);
  } else return DC;
}

/// Determine whether the given context is dependent on template parameters at
/// level \p Level or below.
///
/// Sometimes we only substitute an inner set of template arguments and leave
/// the outer templates alone. In such cases, contexts dependent only on the
/// outer levels are not effectively dependent.
static bool isDependentContextAtLevel(DeclContext *DC, unsigned Level) {
  if (!DC->isDependentContext())
    return false;
  if (!Level)
    return true;
  return cast<Decl>(DC)->getTemplateDepth() > Level;
}

/// Find the instantiation of the given declaration within the
/// current instantiation.
///
/// This routine is intended to be used when \p D is a declaration
/// referenced from within a template, that needs to mapped into the
/// corresponding declaration within an instantiation. For example,
/// given:
///
/// \code
/// template<typename T>
/// struct X {
///   enum Kind {
///     KnownValue = sizeof(T)
///   };
///
///   bool getKind() const { return KnownValue; }
/// };
///
/// template struct X<int>;
/// \endcode
///
/// In the instantiation of X<int>::getKind(), we need to map the \p
/// EnumConstantDecl for \p KnownValue (which refers to
/// X<T>::<Kind>::KnownValue) to its instantiation (X<int>::<Kind>::KnownValue).
/// \p FindInstantiatedDecl performs this mapping from within the instantiation
/// of X<int>.
NamedDecl *Sema::FindInstantiatedDecl(SourceLocation Loc, NamedDecl *D,
                          const MultiLevelTemplateArgumentList &TemplateArgs,
                          bool FindingInstantiatedContext) {
  DeclContext *ParentDC = D->getDeclContext();
  // Determine whether our parent context depends on any of the tempalte
  // arguments we're currently substituting.
  bool ParentDependsOnArgs = isDependentContextAtLevel(
      ParentDC, TemplateArgs.getNumRetainedOuterLevels());
  // FIXME: Parmeters of pointer to functions (y below) that are themselves
  // parameters (p below) can have their ParentDC set to the translation-unit
  // - thus we can not consistently check if the ParentDC of such a parameter
  // is Dependent or/and a FunctionOrMethod.
  // For e.g. this code, during Template argument deduction tries to
  // find an instantiated decl for (T y) when the ParentDC for y is
  // the translation unit.
  //   e.g. template <class T> void Foo(auto (*p)(T y) -> decltype(y())) {}
  //   float baz(float(*)()) { return 0.0; }
  //   Foo(baz);
  // The better fix here is perhaps to ensure that a ParmVarDecl, by the time
  // it gets here, always has a FunctionOrMethod as its ParentDC??
  // For now:
  //  - as long as we have a ParmVarDecl whose parent is non-dependent and
  //    whose type is not instantiation dependent, do nothing to the decl
  //  - otherwise find its instantiated decl.
  if (isa<ParmVarDecl>(D) && !ParentDependsOnArgs &&
      !cast<ParmVarDecl>(D)->getType()->isInstantiationDependentType())
    return D;
  if (isa<ParmVarDecl>(D) || isa<NonTypeTemplateParmDecl>(D) ||
      isa<TemplateTypeParmDecl>(D) || isa<TemplateTemplateParmDecl>(D) ||
      (ParentDependsOnArgs && (ParentDC->isFunctionOrMethod() ||
                               isa<OMPDeclareReductionDecl>(ParentDC) ||
                               isa<OMPDeclareMapperDecl>(ParentDC))) ||
      (isa<CXXRecordDecl>(D) && cast<CXXRecordDecl>(D)->isLambda())) {
    // D is a local of some kind. Look into the map of local
    // declarations to their instantiations.
    if (CurrentInstantiationScope) {
      if (auto Found = CurrentInstantiationScope->findInstantiationOf(D)) {
        if (Decl *FD = Found->dyn_cast<Decl *>())
          return cast<NamedDecl>(FD);

        int PackIdx = ArgumentPackSubstitutionIndex;
        assert(PackIdx != -1 &&
               "found declaration pack but not pack expanding");
        typedef LocalInstantiationScope::DeclArgumentPack DeclArgumentPack;
        return cast<NamedDecl>((*Found->get<DeclArgumentPack *>())[PackIdx]);
      }
    }

    // If we're performing a partial substitution during template argument
    // deduction, we may not have values for template parameters yet. They
    // just map to themselves.
    if (isa<NonTypeTemplateParmDecl>(D) || isa<TemplateTypeParmDecl>(D) ||
        isa<TemplateTemplateParmDecl>(D))
      return D;

    if (D->isInvalidDecl())
      return nullptr;

    // Normally this function only searches for already instantiated declaration
    // however we have to make an exclusion for local types used before
    // definition as in the code:
    //
    //   template<typename T> void f1() {
    //     void g1(struct x1);
    //     struct x1 {};
    //   }
    //
    // In this case instantiation of the type of 'g1' requires definition of
    // 'x1', which is defined later. Error recovery may produce an enum used
    // before definition. In these cases we need to instantiate relevant
    // declarations here.
    bool NeedInstantiate = false;
    if (CXXRecordDecl *RD = dyn_cast<CXXRecordDecl>(D))
      NeedInstantiate = RD->isLocalClass();
    else if (isa<TypedefNameDecl>(D) &&
             isa<CXXDeductionGuideDecl>(D->getDeclContext()))
      NeedInstantiate = true;
    else
      NeedInstantiate = isa<EnumDecl>(D);
    if (NeedInstantiate) {
      Decl *Inst = SubstDecl(D, CurContext, TemplateArgs);
      CurrentInstantiationScope->InstantiatedLocal(D, Inst);
      return cast<TypeDecl>(Inst);
    }

    // If we didn't find the decl, then we must have a label decl that hasn't
    // been found yet.  Lazily instantiate it and return it now.
    assert(isa<LabelDecl>(D));

    Decl *Inst = SubstDecl(D, CurContext, TemplateArgs);
    assert(Inst && "Failed to instantiate label??");

    CurrentInstantiationScope->InstantiatedLocal(D, Inst);
    return cast<LabelDecl>(Inst);
  }

  if (CXXRecordDecl *Record = dyn_cast<CXXRecordDecl>(D)) {
    if (!Record->isDependentContext())
      return D;

    // Determine whether this record is the "templated" declaration describing
    // a class template or class template partial specialization.
    ClassTemplateDecl *ClassTemplate = Record->getDescribedClassTemplate();
    if (ClassTemplate)
      ClassTemplate = ClassTemplate->getCanonicalDecl();
    else if (ClassTemplatePartialSpecializationDecl *PartialSpec
               = dyn_cast<ClassTemplatePartialSpecializationDecl>(Record))
      ClassTemplate = PartialSpec->getSpecializedTemplate()->getCanonicalDecl();

    // Walk the current context to find either the record or an instantiation of
    // it.
    DeclContext *DC = CurContext;
    while (!DC->isFileContext()) {
      // If we're performing substitution while we're inside the template
      // definition, we'll find our own context. We're done.
      if (DC->Equals(Record))
        return Record;

      if (CXXRecordDecl *InstRecord = dyn_cast<CXXRecordDecl>(DC)) {
        // Check whether we're in the process of instantiating a class template
        // specialization of the template we're mapping.
        if (ClassTemplateSpecializationDecl *InstSpec
                      = dyn_cast<ClassTemplateSpecializationDecl>(InstRecord)){
          ClassTemplateDecl *SpecTemplate = InstSpec->getSpecializedTemplate();
          if (ClassTemplate && isInstantiationOf(ClassTemplate, SpecTemplate))
            return InstRecord;
        }

        // Check whether we're in the process of instantiating a member class.
        if (isInstantiationOf(Record, InstRecord))
          return InstRecord;
      }

      // Move to the outer template scope.
      if (FunctionDecl *FD = dyn_cast<FunctionDecl>(DC)) {
        if (FD->getFriendObjectKind() && FD->getDeclContext()->isFileContext()){
          DC = FD->getLexicalDeclContext();
          continue;
        }
        // An implicit deduction guide acts as if it's within the class template
        // specialization described by its name and first N template params.
        auto *Guide = dyn_cast<CXXDeductionGuideDecl>(FD);
        if (Guide && Guide->isImplicit()) {
          TemplateDecl *TD = Guide->getDeducedTemplate();
          // Convert the arguments to an "as-written" list.
          TemplateArgumentListInfo Args(Loc, Loc);
          for (TemplateArgument Arg : TemplateArgs.getInnermost().take_front(
                                        TD->getTemplateParameters()->size())) {
            ArrayRef<TemplateArgument> Unpacked(Arg);
            if (Arg.getKind() == TemplateArgument::Pack)
              Unpacked = Arg.pack_elements();
            for (TemplateArgument UnpackedArg : Unpacked)
              Args.addArgument(
                  getTrivialTemplateArgumentLoc(UnpackedArg, QualType(), Loc));
          }
          QualType T = CheckTemplateIdType(TemplateName(TD), Loc, Args);
          if (T.isNull())
            return nullptr;
          auto *SubstRecord = T->getAsCXXRecordDecl();
          assert(SubstRecord && "class template id not a class type?");
          // Check that this template-id names the primary template and not a
          // partial or explicit specialization. (In the latter cases, it's
          // meaningless to attempt to find an instantiation of D within the
          // specialization.)
          // FIXME: The standard doesn't say what should happen here.
          if (FindingInstantiatedContext &&
              usesPartialOrExplicitSpecialization(
                  Loc, cast<ClassTemplateSpecializationDecl>(SubstRecord))) {
            Diag(Loc, diag::err_specialization_not_primary_template)
              << T << (SubstRecord->getTemplateSpecializationKind() ==
                           TSK_ExplicitSpecialization);
            return nullptr;
          }
          DC = SubstRecord;
          continue;
        }
      }

      DC = DC->getParent();
    }

    // Fall through to deal with other dependent record types (e.g.,
    // anonymous unions in class templates).
  }

  if (!ParentDependsOnArgs)
    return D;

  ParentDC = FindInstantiatedContext(Loc, ParentDC, TemplateArgs);
  if (!ParentDC)
    return nullptr;

  if (ParentDC != D->getDeclContext()) {
    // We performed some kind of instantiation in the parent context,
    // so now we need to look into the instantiated parent context to
    // find the instantiation of the declaration D.

    // If our context used to be dependent, we may need to instantiate
    // it before performing lookup into that context.
    bool IsBeingInstantiated = false;
    if (CXXRecordDecl *Spec = dyn_cast<CXXRecordDecl>(ParentDC)) {
      if (!Spec->isDependentContext()) {
        QualType T = Context.getTypeDeclType(Spec);
        const RecordType *Tag = T->getAs<RecordType>();
        assert(Tag && "type of non-dependent record is not a RecordType");
        if (Tag->isBeingDefined())
          IsBeingInstantiated = true;
        if (!Tag->isBeingDefined() &&
            RequireCompleteType(Loc, T, diag::err_incomplete_type))
          return nullptr;

        ParentDC = Tag->getDecl();
      }
    }

    NamedDecl *Result = nullptr;
    // FIXME: If the name is a dependent name, this lookup won't necessarily
    // find it. Does that ever matter?
    if (auto Name = D->getDeclName()) {
      DeclarationNameInfo NameInfo(Name, D->getLocation());
      DeclarationNameInfo NewNameInfo =
          SubstDeclarationNameInfo(NameInfo, TemplateArgs);
      Name = NewNameInfo.getName();
      if (!Name)
        return nullptr;
      DeclContext::lookup_result Found = ParentDC->lookup(Name);

      Result = findInstantiationOf(Context, D, Found.begin(), Found.end());
    } else {
      // Since we don't have a name for the entity we're looking for,
      // our only option is to walk through all of the declarations to
      // find that name. This will occur in a few cases:
      //
      //   - anonymous struct/union within a template
      //   - unnamed class/struct/union/enum within a template
      //
      // FIXME: Find a better way to find these instantiations!
      Result = findInstantiationOf(Context, D,
                                   ParentDC->decls_begin(),
                                   ParentDC->decls_end());
    }

    if (!Result) {
      if (isa<UsingShadowDecl>(D)) {
        // UsingShadowDecls can instantiate to nothing because of using hiding.
      } else if (hasUncompilableErrorOccurred()) {
        // We've already complained about some ill-formed code, so most likely
        // this declaration failed to instantiate. There's no point in
        // complaining further, since this is normal in invalid code.
        // FIXME: Use more fine-grained 'invalid' tracking for this.
      } else if (IsBeingInstantiated) {
        // The class in which this member exists is currently being
        // instantiated, and we haven't gotten around to instantiating this
        // member yet. This can happen when the code uses forward declarations
        // of member classes, and introduces ordering dependencies via
        // template instantiation.
        Diag(Loc, diag::err_member_not_yet_instantiated)
          << D->getDeclName()
          << Context.getTypeDeclType(cast<CXXRecordDecl>(ParentDC));
        Diag(D->getLocation(), diag::note_non_instantiated_member_here);
      } else if (EnumConstantDecl *ED = dyn_cast<EnumConstantDecl>(D)) {
        // This enumeration constant was found when the template was defined,
        // but can't be found in the instantiation. This can happen if an
        // unscoped enumeration member is explicitly specialized.
        EnumDecl *Enum = cast<EnumDecl>(ED->getLexicalDeclContext());
        EnumDecl *Spec = cast<EnumDecl>(FindInstantiatedDecl(Loc, Enum,
                                                             TemplateArgs));
        assert(Spec->getTemplateSpecializationKind() ==
                 TSK_ExplicitSpecialization);
        Diag(Loc, diag::err_enumerator_does_not_exist)
          << D->getDeclName()
          << Context.getTypeDeclType(cast<TypeDecl>(Spec->getDeclContext()));
        Diag(Spec->getLocation(), diag::note_enum_specialized_here)
          << Context.getTypeDeclType(Spec);
      } else {
        // We should have found something, but didn't.
        llvm_unreachable("Unable to find instantiation of declaration!");
      }
    }

    D = Result;
  }

  return D;
}

static void processSYCLKernel(Sema &S, FunctionDecl *FD, MangleContext &MC) {
  if (S.LangOpts.SYCLIsDevice) {
    S.ConstructOpenCLKernel(FD, MC);
  } else if (S.LangOpts.SYCLIsHost) {
    QualType KernelParamTy = (*FD->param_begin())->getType();
    const CXXRecordDecl *CRD = (KernelParamTy->isReferenceType()
                                    ? KernelParamTy->getPointeeCXXRecordDecl()
                                    : KernelParamTy->getAsCXXRecordDecl());
    if (!CRD) {
      S.Diag(FD->getLocation(), diag::err_sycl_kernel_not_function_object);
      FD->setInvalidDecl();
      return;
    }

    for (auto *Method : CRD->methods())
      if (Method->getOverloadedOperator() == OO_Call &&
          !Method->hasAttr<AlwaysInlineAttr>())
        Method->addAttr(AlwaysInlineAttr::CreateImplicit(S.getASTContext()));
  }
}

static void processFunctionInstantiation(Sema &S,
                                         SourceLocation PointOfInstantiation,
                                         FunctionDecl *FD,
                                         bool DefinitionRequired,
                                         MangleContext &MC) {
  S.InstantiateFunctionDefinition(/*FIXME:*/ PointOfInstantiation, FD, true,
                                  DefinitionRequired, true);
  if (!FD->isDefined())
    return;
  if (FD->hasAttr<SYCLKernelAttr>())
    processSYCLKernel(S, FD, MC);
  FD->setInstantiationIsPending(false);
}

/// Performs template instantiation for all implicit template
/// instantiations we have seen until this point.
void Sema::PerformPendingInstantiations(bool LocalOnly) {
  std::unique_ptr<MangleContext> MangleCtx(
      getASTContext().createMangleContext());
  std::deque<PendingImplicitInstantiation> delayedPCHInstantiations;
  while (!PendingLocalImplicitInstantiations.empty() ||
         (!LocalOnly && !PendingInstantiations.empty())) {
    PendingImplicitInstantiation Inst;

    if (PendingLocalImplicitInstantiations.empty()) {
      Inst = PendingInstantiations.front();
      PendingInstantiations.pop_front();
    } else {
      Inst = PendingLocalImplicitInstantiations.front();
      PendingLocalImplicitInstantiations.pop_front();
    }

    // Instantiate function definitions
    if (FunctionDecl *Function = dyn_cast<FunctionDecl>(Inst.first)) {
      bool DefinitionRequired = Function->getTemplateSpecializationKind() ==
                                TSK_ExplicitInstantiationDefinition;
      if (Function->isMultiVersion())
        getASTContext().forEachMultiversionedFunctionVersion(
            Function, [this, Inst, DefinitionRequired,
                       MangleCtx = move(MangleCtx)](FunctionDecl *CurFD) {
              processFunctionInstantiation(*this, Inst.second, CurFD,
                                           DefinitionRequired, *MangleCtx);
            });
      else
        processFunctionInstantiation(*this, Inst.second, Function,
                                     DefinitionRequired, *MangleCtx);
      // Definition of a PCH-ed template declaration may be available only in the TU.
      if (!LocalOnly && LangOpts.PCHInstantiateTemplates &&
          TUKind == TU_Prefix && Function->instantiationIsPending())
        delayedPCHInstantiations.push_back(Inst);
      continue;
    }

    // Instantiate variable definitions
    VarDecl *Var = cast<VarDecl>(Inst.first);

    assert((Var->isStaticDataMember() ||
            isa<VarTemplateSpecializationDecl>(Var)) &&
           "Not a static data member, nor a variable template"
           " specialization?");

    // Don't try to instantiate declarations if the most recent redeclaration
    // is invalid.
    if (Var->getMostRecentDecl()->isInvalidDecl())
      continue;

    // Check if the most recent declaration has changed the specialization kind
    // and removed the need for implicit instantiation.
    switch (Var->getMostRecentDecl()
                ->getTemplateSpecializationKindForInstantiation()) {
    case TSK_Undeclared:
      llvm_unreachable("Cannot instantitiate an undeclared specialization.");
    case TSK_ExplicitInstantiationDeclaration:
    case TSK_ExplicitSpecialization:
      continue;  // No longer need to instantiate this type.
    case TSK_ExplicitInstantiationDefinition:
      // We only need an instantiation if the pending instantiation *is* the
      // explicit instantiation.
      if (Var != Var->getMostRecentDecl())
        continue;
      break;
    case TSK_ImplicitInstantiation:
      break;
    }

    PrettyDeclStackTraceEntry CrashInfo(Context, Var, SourceLocation(),
                                        "instantiating variable definition");
    bool DefinitionRequired = Var->getTemplateSpecializationKind() ==
                              TSK_ExplicitInstantiationDefinition;

    // Instantiate static data member definitions or variable template
    // specializations.
    InstantiateVariableDefinition(/*FIXME:*/ Inst.second, Var, true,
                                  DefinitionRequired, true);
  }

  if (!LocalOnly && LangOpts.PCHInstantiateTemplates)
    PendingInstantiations.swap(delayedPCHInstantiations);
}

void Sema::PerformDependentDiagnostics(const DeclContext *Pattern,
                       const MultiLevelTemplateArgumentList &TemplateArgs) {
  for (auto DD : Pattern->ddiags()) {
    switch (DD->getKind()) {
    case DependentDiagnostic::Access:
      HandleDependentAccessCheck(*DD, TemplateArgs);
      break;
    }
  }
}<|MERGE_RESOLUTION|>--- conflicted
+++ resolved
@@ -733,7 +733,6 @@
     S.AddSYCLIntelFPGAInitiationIntervalAttr(New, *A, Result.getAs<Expr>());
 }
 
-<<<<<<< HEAD
 // This doesn't take any template parameters, but we have a custom action that
 // needs to happen when the kernel itself is instantiated. We need to run the
 // ItaniumMangler to mark the names required to name this kernel.
@@ -759,7 +758,8 @@
   }
 
   New->addAttr(Attr.clone(S.getASTContext()));
-=======
+}
+
 static void instantiateSYCLIntelESimdVectorizeAttr(
     Sema &S, const MultiLevelTemplateArgumentList &TemplateArgs,
     const SYCLIntelESimdVectorizeAttr *A, Decl *New) {
@@ -768,7 +768,6 @@
   ExprResult Result = S.SubstExpr(A->getValue(), TemplateArgs);
   if (!Result.isInvalid())
     S.AddSYCLIntelESimdVectorizeAttr(New, *A, Result.getAs<Expr>());
->>>>>>> 3351916a
 }
 
 /// Determine whether the attribute A might be relevent to the declaration D.
