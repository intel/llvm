//===--- SemaTemplateInstantiateDecl.cpp - C++ Template Decl Instantiation ===/
//
// Part of the LLVM Project, under the Apache License v2.0 with LLVM Exceptions.
// See https://llvm.org/LICENSE.txt for license information.
// SPDX-License-Identifier: Apache-2.0 WITH LLVM-exception
//===----------------------------------------------------------------------===/
//
//  This file implements C++ template instantiation for declarations.
//
//===----------------------------------------------------------------------===/

#include "TreeTransform.h"
#include "clang/AST/ASTConsumer.h"
#include "clang/AST/ASTContext.h"
#include "clang/AST/ASTMutationListener.h"
#include "clang/AST/DeclTemplate.h"
#include "clang/AST/DependentDiagnostic.h"
#include "clang/AST/Expr.h"
#include "clang/AST/ExprCXX.h"
#include "clang/AST/Mangle.h"
#include "clang/AST/PrettyDeclStackTrace.h"
#include "clang/AST/TypeLoc.h"
#include "clang/Basic/SourceManager.h"
#include "clang/Basic/TargetInfo.h"
#include "clang/Sema/EnterExpressionEvaluationContext.h"
#include "clang/Sema/Initialization.h"
#include "clang/Sema/Lookup.h"
#include "clang/Sema/ScopeInfo.h"
#include "clang/Sema/SemaAMDGPU.h"
#include "clang/Sema/SemaCUDA.h"
#include "clang/Sema/SemaHLSL.h"
#include "clang/Sema/SemaObjC.h"
#include "clang/Sema/SemaOpenMP.h"
#include "clang/Sema/SemaSwift.h"
#include "clang/Sema/Template.h"
#include "clang/Sema/TemplateInstCallback.h"
#include "llvm/Support/TimeProfiler.h"
#include <optional>

using namespace clang;

static bool isDeclWithinFunction(const Decl *D) {
  const DeclContext *DC = D->getDeclContext();
  if (DC->isFunctionOrMethod())
    return true;

  if (DC->isRecord())
    return cast<CXXRecordDecl>(DC)->isLocalClass();

  return false;
}

template<typename DeclT>
static bool SubstQualifier(Sema &SemaRef, const DeclT *OldDecl, DeclT *NewDecl,
                           const MultiLevelTemplateArgumentList &TemplateArgs) {
  if (!OldDecl->getQualifierLoc())
    return false;

  assert((NewDecl->getFriendObjectKind() ||
          !OldDecl->getLexicalDeclContext()->isDependentContext()) &&
         "non-friend with qualified name defined in dependent context");
  Sema::ContextRAII SavedContext(
      SemaRef,
      const_cast<DeclContext *>(NewDecl->getFriendObjectKind()
                                    ? NewDecl->getLexicalDeclContext()
                                    : OldDecl->getLexicalDeclContext()));

  NestedNameSpecifierLoc NewQualifierLoc
      = SemaRef.SubstNestedNameSpecifierLoc(OldDecl->getQualifierLoc(),
                                            TemplateArgs);

  if (!NewQualifierLoc)
    return true;

  NewDecl->setQualifierInfo(NewQualifierLoc);
  return false;
}

bool TemplateDeclInstantiator::SubstQualifier(const DeclaratorDecl *OldDecl,
                                              DeclaratorDecl *NewDecl) {
  return ::SubstQualifier(SemaRef, OldDecl, NewDecl, TemplateArgs);
}

bool TemplateDeclInstantiator::SubstQualifier(const TagDecl *OldDecl,
                                              TagDecl *NewDecl) {
  return ::SubstQualifier(SemaRef, OldDecl, NewDecl, TemplateArgs);
}

// Include attribute instantiation code.
#include "clang/Sema/AttrTemplateInstantiate.inc"

static void instantiateDependentAlignedAttr(
    Sema &S, const MultiLevelTemplateArgumentList &TemplateArgs,
    const AlignedAttr *Aligned, Decl *New, bool IsPackExpansion) {
  if (Aligned->isAlignmentExpr()) {
    // The alignment expression is a constant expression.
    EnterExpressionEvaluationContext Unevaluated(
        S, Sema::ExpressionEvaluationContext::ConstantEvaluated);
    ExprResult Result = S.SubstExpr(Aligned->getAlignmentExpr(), TemplateArgs);
    if (!Result.isInvalid())
      S.AddAlignedAttr(New, *Aligned, Result.getAs<Expr>(), IsPackExpansion);
  } else {
    if (TypeSourceInfo *Result =
            S.SubstType(Aligned->getAlignmentType(), TemplateArgs,
                        Aligned->getLocation(), DeclarationName())) {
      if (!S.CheckAlignasTypeArgument(Aligned->getSpelling(), Result,
                                      Aligned->getLocation(),
                                      Result->getTypeLoc().getSourceRange()))
        S.AddAlignedAttr(New, *Aligned, Result, IsPackExpansion);
    }
  }
}

static void instantiateDependentAlignedAttr(
    Sema &S, const MultiLevelTemplateArgumentList &TemplateArgs,
    const AlignedAttr *Aligned, Decl *New) {
  if (!Aligned->isPackExpansion()) {
    instantiateDependentAlignedAttr(S, TemplateArgs, Aligned, New, false);
    return;
  }

  SmallVector<UnexpandedParameterPack, 2> Unexpanded;
  if (Aligned->isAlignmentExpr())
    S.collectUnexpandedParameterPacks(Aligned->getAlignmentExpr(),
                                      Unexpanded);
  else
    S.collectUnexpandedParameterPacks(Aligned->getAlignmentType()->getTypeLoc(),
                                      Unexpanded);
  assert(!Unexpanded.empty() && "Pack expansion without parameter packs?");

  // Determine whether we can expand this attribute pack yet.
  bool Expand = true, RetainExpansion = false;
  UnsignedOrNone NumExpansions = std::nullopt;
  // FIXME: Use the actual location of the ellipsis.
  SourceLocation EllipsisLoc = Aligned->getLocation();
  if (S.CheckParameterPacksForExpansion(EllipsisLoc, Aligned->getRange(),
                                        Unexpanded, TemplateArgs,
                                        /*FailOnPackProducingTemplates=*/true,
                                        Expand, RetainExpansion, NumExpansions))
    return;

  if (!Expand) {
    Sema::ArgPackSubstIndexRAII SubstIndex(S, std::nullopt);
    instantiateDependentAlignedAttr(S, TemplateArgs, Aligned, New, true);
  } else {
    for (unsigned I = 0; I != *NumExpansions; ++I) {
      Sema::ArgPackSubstIndexRAII SubstIndex(S, I);
      instantiateDependentAlignedAttr(S, TemplateArgs, Aligned, New, false);
    }
  }
}

static void instantiateDependentAssumeAlignedAttr(
    Sema &S, const MultiLevelTemplateArgumentList &TemplateArgs,
    const AssumeAlignedAttr *Aligned, Decl *New) {
  // The alignment expression is a constant expression.
  EnterExpressionEvaluationContext Unevaluated(
      S, Sema::ExpressionEvaluationContext::ConstantEvaluated);

  Expr *E, *OE = nullptr;
  ExprResult Result = S.SubstExpr(Aligned->getAlignment(), TemplateArgs);
  if (Result.isInvalid())
    return;
  E = Result.getAs<Expr>();

  if (Aligned->getOffset()) {
    Result = S.SubstExpr(Aligned->getOffset(), TemplateArgs);
    if (Result.isInvalid())
      return;
    OE = Result.getAs<Expr>();
  }

  S.AddAssumeAlignedAttr(New, *Aligned, E, OE);
}

static void instantiateDependentAlignValueAttr(
    Sema &S, const MultiLevelTemplateArgumentList &TemplateArgs,
    const AlignValueAttr *Aligned, Decl *New) {
  // The alignment expression is a constant expression.
  EnterExpressionEvaluationContext Unevaluated(
      S, Sema::ExpressionEvaluationContext::ConstantEvaluated);
  ExprResult Result = S.SubstExpr(Aligned->getAlignment(), TemplateArgs);
  if (!Result.isInvalid())
    S.AddAlignValueAttr(New, *Aligned, Result.getAs<Expr>());
}

static void instantiateDependentAllocAlignAttr(
    Sema &S, const MultiLevelTemplateArgumentList &TemplateArgs,
    const AllocAlignAttr *Align, Decl *New) {
  Expr *Param = IntegerLiteral::Create(
      S.getASTContext(),
      llvm::APInt(64, Align->getParamIndex().getSourceIndex()),
      S.getASTContext().UnsignedLongLongTy, Align->getLocation());
  S.AddAllocAlignAttr(New, *Align, Param);
}

static void instantiateDependentAnnotationAttr(
    Sema &S, const MultiLevelTemplateArgumentList &TemplateArgs,
    const AnnotateAttr *Attr, Decl *New) {
  EnterExpressionEvaluationContext Unevaluated(
      S, Sema::ExpressionEvaluationContext::ConstantEvaluated);

  // If the attribute has delayed arguments it will have to instantiate those
  // and handle them as new arguments for the attribute.
  bool HasDelayedArgs = Attr->delayedArgs_size();

  ArrayRef<Expr *> ArgsToInstantiate =
      HasDelayedArgs
          ? ArrayRef<Expr *>{Attr->delayedArgs_begin(), Attr->delayedArgs_end()}
          : ArrayRef<Expr *>{Attr->args_begin(), Attr->args_end()};

  SmallVector<Expr *, 4> Args;
  if (S.SubstExprs(ArgsToInstantiate,
                   /*IsCall=*/false, TemplateArgs, Args))
    return;

  StringRef Str = Attr->getAnnotation();
  if (HasDelayedArgs) {
    if (Args.size() < 1) {
      S.Diag(Attr->getLoc(), diag::err_attribute_too_few_arguments)
          << Attr << 1;
      return;
    }

    if (!S.checkStringLiteralArgumentAttr(*Attr, Args[0], Str))
      return;

    llvm::SmallVector<Expr *, 4> ActualArgs;
    ActualArgs.insert(ActualArgs.begin(), Args.begin() + 1, Args.end());
    std::swap(Args, ActualArgs);
  }
  auto *AA = S.CreateAnnotationAttr(*Attr, Str, Args);
  if (AA) {
    New->addAttr(AA);
  }
}

template <typename Attr>
static void sharedInstantiateConstructorDestructorAttr(
    Sema &S, const MultiLevelTemplateArgumentList &TemplateArgs, const Attr *A,
    Decl *New, ASTContext &C) {
  Expr *tempInstPriority = nullptr;
  {
    EnterExpressionEvaluationContext Unevaluated(
        S, Sema::ExpressionEvaluationContext::Unevaluated);
    ExprResult Result = S.SubstExpr(A->getPriority(), TemplateArgs);
    if (Result.isInvalid())
      return;
    tempInstPriority = Result.get();
    if (std::optional<llvm::APSInt> CE =
            tempInstPriority->getIntegerConstantExpr(C)) {
      // Consistent with non-templated priority arguments, which must fit in a
      // 32-bit unsigned integer.
      if (!CE->isIntN(32)) {
        S.Diag(tempInstPriority->getExprLoc(), diag::err_ice_too_large)
            << toString(*CE, 10, false) << /*Size=*/32 << /*Unsigned=*/1;
        return;
      }
    }
  }
  New->addAttr(Attr::Create(C, tempInstPriority, *A));
}

static Expr *instantiateDependentFunctionAttrCondition(
    Sema &S, const MultiLevelTemplateArgumentList &TemplateArgs,
    const Attr *A, Expr *OldCond, const Decl *Tmpl, FunctionDecl *New) {
  Expr *Cond = nullptr;
  {
    Sema::ContextRAII SwitchContext(S, New);
    EnterExpressionEvaluationContext Unevaluated(
        S, Sema::ExpressionEvaluationContext::ConstantEvaluated);
    ExprResult Result = S.SubstExpr(OldCond, TemplateArgs);
    if (Result.isInvalid())
      return nullptr;
    Cond = Result.getAs<Expr>();
  }
  if (!Cond->isTypeDependent()) {
    ExprResult Converted = S.PerformContextuallyConvertToBool(Cond);
    if (Converted.isInvalid())
      return nullptr;
    Cond = Converted.get();
  }

  SmallVector<PartialDiagnosticAt, 8> Diags;
  if (OldCond->isValueDependent() && !Cond->isValueDependent() &&
      !Expr::isPotentialConstantExprUnevaluated(Cond, New, Diags)) {
    S.Diag(A->getLocation(), diag::err_attr_cond_never_constant_expr) << A;
    for (const auto &P : Diags)
      S.Diag(P.first, P.second);
    return nullptr;
  }
  return Cond;
}

static void instantiateDependentEnableIfAttr(
    Sema &S, const MultiLevelTemplateArgumentList &TemplateArgs,
    const EnableIfAttr *EIA, const Decl *Tmpl, FunctionDecl *New) {
  Expr *Cond = instantiateDependentFunctionAttrCondition(
      S, TemplateArgs, EIA, EIA->getCond(), Tmpl, New);

  if (Cond)
    New->addAttr(new (S.getASTContext()) EnableIfAttr(S.getASTContext(), *EIA,
                                                      Cond, EIA->getMessage()));
}

static void instantiateDependentDiagnoseIfAttr(
    Sema &S, const MultiLevelTemplateArgumentList &TemplateArgs,
    const DiagnoseIfAttr *DIA, const Decl *Tmpl, FunctionDecl *New) {
  Expr *Cond = instantiateDependentFunctionAttrCondition(
      S, TemplateArgs, DIA, DIA->getCond(), Tmpl, New);

  if (Cond)
    New->addAttr(new (S.getASTContext()) DiagnoseIfAttr(
        S.getASTContext(), *DIA, Cond, DIA->getMessage(),
        DIA->getDefaultSeverity(), DIA->getWarningGroup(),
        DIA->getArgDependent(), New));
}

// Constructs and adds to New a new instance of CUDALaunchBoundsAttr using
// template A as the base and arguments from TemplateArgs.
static void instantiateDependentCUDALaunchBoundsAttr(
    Sema &S, const MultiLevelTemplateArgumentList &TemplateArgs,
    const CUDALaunchBoundsAttr &Attr, Decl *New) {
  // The alignment expression is a constant expression.
  EnterExpressionEvaluationContext Unevaluated(
      S, Sema::ExpressionEvaluationContext::ConstantEvaluated);

  ExprResult Result = S.SubstExpr(Attr.getMaxThreads(), TemplateArgs);
  if (Result.isInvalid())
    return;
  Expr *MaxThreads = Result.getAs<Expr>();

  Expr *MinBlocks = nullptr;
  if (Attr.getMinBlocks()) {
    Result = S.SubstExpr(Attr.getMinBlocks(), TemplateArgs);
    if (Result.isInvalid())
      return;
    MinBlocks = Result.getAs<Expr>();
  }

  Expr *MaxBlocks = nullptr;
  if (Attr.getMaxBlocks()) {
    Result = S.SubstExpr(Attr.getMaxBlocks(), TemplateArgs);
    if (Result.isInvalid())
      return;
    MaxBlocks = Result.getAs<Expr>();
  }

  S.AddLaunchBoundsAttr(New, Attr, MaxThreads, MinBlocks, MaxBlocks);
}

static void
instantiateDependentModeAttr(Sema &S,
                             const MultiLevelTemplateArgumentList &TemplateArgs,
                             const ModeAttr &Attr, Decl *New) {
  S.AddModeAttr(New, Attr, Attr.getMode(),
                /*InInstantiation=*/true);
}

/// Instantiation of 'declare simd' attribute and its arguments.
static void instantiateOMPDeclareSimdDeclAttr(
    Sema &S, const MultiLevelTemplateArgumentList &TemplateArgs,
    const OMPDeclareSimdDeclAttr &Attr, Decl *New) {
  // Allow 'this' in clauses with varlist.
  if (auto *FTD = dyn_cast<FunctionTemplateDecl>(New))
    New = FTD->getTemplatedDecl();
  auto *FD = cast<FunctionDecl>(New);
  auto *ThisContext = dyn_cast_or_null<CXXRecordDecl>(FD->getDeclContext());
  SmallVector<Expr *, 4> Uniforms, Aligneds, Alignments, Linears, Steps;
  SmallVector<unsigned, 4> LinModifiers;

  auto SubstExpr = [&](Expr *E) -> ExprResult {
    if (auto *DRE = dyn_cast<DeclRefExpr>(E->IgnoreParenImpCasts()))
      if (auto *PVD = dyn_cast<ParmVarDecl>(DRE->getDecl())) {
        Sema::ContextRAII SavedContext(S, FD);
        LocalInstantiationScope Local(S);
        if (FD->getNumParams() > PVD->getFunctionScopeIndex())
          Local.InstantiatedLocal(
              PVD, FD->getParamDecl(PVD->getFunctionScopeIndex()));
        return S.SubstExpr(E, TemplateArgs);
      }
    Sema::CXXThisScopeRAII ThisScope(S, ThisContext, Qualifiers(),
                                     FD->isCXXInstanceMember());
    return S.SubstExpr(E, TemplateArgs);
  };

  // Substitute a single OpenMP clause, which is a potentially-evaluated
  // full-expression.
  auto Subst = [&](Expr *E) -> ExprResult {
    EnterExpressionEvaluationContext Evaluated(
        S, Sema::ExpressionEvaluationContext::PotentiallyEvaluated);
    ExprResult Res = SubstExpr(E);
    if (Res.isInvalid())
      return Res;
    return S.ActOnFinishFullExpr(Res.get(), false);
  };

  ExprResult Simdlen;
  if (auto *E = Attr.getSimdlen())
    Simdlen = Subst(E);

  if (Attr.uniforms_size() > 0) {
    for(auto *E : Attr.uniforms()) {
      ExprResult Inst = Subst(E);
      if (Inst.isInvalid())
        continue;
      Uniforms.push_back(Inst.get());
    }
  }

  auto AI = Attr.alignments_begin();
  for (auto *E : Attr.aligneds()) {
    ExprResult Inst = Subst(E);
    if (Inst.isInvalid())
      continue;
    Aligneds.push_back(Inst.get());
    Inst = ExprEmpty();
    if (*AI)
      Inst = S.SubstExpr(*AI, TemplateArgs);
    Alignments.push_back(Inst.get());
    ++AI;
  }

  auto SI = Attr.steps_begin();
  for (auto *E : Attr.linears()) {
    ExprResult Inst = Subst(E);
    if (Inst.isInvalid())
      continue;
    Linears.push_back(Inst.get());
    Inst = ExprEmpty();
    if (*SI)
      Inst = S.SubstExpr(*SI, TemplateArgs);
    Steps.push_back(Inst.get());
    ++SI;
  }
  LinModifiers.append(Attr.modifiers_begin(), Attr.modifiers_end());
  (void)S.OpenMP().ActOnOpenMPDeclareSimdDirective(
      S.ConvertDeclToDeclGroup(New), Attr.getBranchState(), Simdlen.get(),
      Uniforms, Aligneds, Alignments, Linears, LinModifiers, Steps,
      Attr.getRange());
}

/// Instantiation of 'declare variant' attribute and its arguments.
static void instantiateOMPDeclareVariantAttr(
    Sema &S, const MultiLevelTemplateArgumentList &TemplateArgs,
    const OMPDeclareVariantAttr &Attr, Decl *New) {
  // Allow 'this' in clauses with varlist.
  if (auto *FTD = dyn_cast<FunctionTemplateDecl>(New))
    New = FTD->getTemplatedDecl();
  auto *FD = cast<FunctionDecl>(New);
  auto *ThisContext = dyn_cast_or_null<CXXRecordDecl>(FD->getDeclContext());

  auto &&SubstExpr = [FD, ThisContext, &S, &TemplateArgs](Expr *E) {
    if (auto *DRE = dyn_cast<DeclRefExpr>(E->IgnoreParenImpCasts()))
      if (auto *PVD = dyn_cast<ParmVarDecl>(DRE->getDecl())) {
        Sema::ContextRAII SavedContext(S, FD);
        LocalInstantiationScope Local(S);
        if (FD->getNumParams() > PVD->getFunctionScopeIndex())
          Local.InstantiatedLocal(
              PVD, FD->getParamDecl(PVD->getFunctionScopeIndex()));
        return S.SubstExpr(E, TemplateArgs);
      }
    Sema::CXXThisScopeRAII ThisScope(S, ThisContext, Qualifiers(),
                                     FD->isCXXInstanceMember());
    return S.SubstExpr(E, TemplateArgs);
  };

  // Substitute a single OpenMP clause, which is a potentially-evaluated
  // full-expression.
  auto &&Subst = [&SubstExpr, &S](Expr *E) {
    EnterExpressionEvaluationContext Evaluated(
        S, Sema::ExpressionEvaluationContext::PotentiallyEvaluated);
    ExprResult Res = SubstExpr(E);
    if (Res.isInvalid())
      return Res;
    return S.ActOnFinishFullExpr(Res.get(), false);
  };

  ExprResult VariantFuncRef;
  if (Expr *E = Attr.getVariantFuncRef()) {
    // Do not mark function as is used to prevent its emission if this is the
    // only place where it is used.
    EnterExpressionEvaluationContext Unevaluated(
        S, Sema::ExpressionEvaluationContext::ConstantEvaluated);
    VariantFuncRef = Subst(E);
  }

  // Copy the template version of the OMPTraitInfo and run substitute on all
  // score and condition expressiosn.
  OMPTraitInfo &TI = S.getASTContext().getNewOMPTraitInfo();
  TI = *Attr.getTraitInfos();

  // Try to substitute template parameters in score and condition expressions.
  auto SubstScoreOrConditionExpr = [&S, Subst](Expr *&E, bool) {
    if (E) {
      EnterExpressionEvaluationContext Unevaluated(
          S, Sema::ExpressionEvaluationContext::ConstantEvaluated);
      ExprResult ER = Subst(E);
      if (ER.isUsable())
        E = ER.get();
      else
        return true;
    }
    return false;
  };
  if (TI.anyScoreOrCondition(SubstScoreOrConditionExpr))
    return;

  Expr *E = VariantFuncRef.get();

  // Check function/variant ref for `omp declare variant` but not for `omp
  // begin declare variant` (which use implicit attributes).
  std::optional<std::pair<FunctionDecl *, Expr *>> DeclVarData =
      S.OpenMP().checkOpenMPDeclareVariantFunction(
          S.ConvertDeclToDeclGroup(New), E, TI, Attr.appendArgs_size(),
          Attr.getRange());

  if (!DeclVarData)
    return;

  E = DeclVarData->second;
  FD = DeclVarData->first;

  if (auto *VariantDRE = dyn_cast<DeclRefExpr>(E->IgnoreParenImpCasts())) {
    if (auto *VariantFD = dyn_cast<FunctionDecl>(VariantDRE->getDecl())) {
      if (auto *VariantFTD = VariantFD->getDescribedFunctionTemplate()) {
        if (!VariantFTD->isThisDeclarationADefinition())
          return;
        Sema::TentativeAnalysisScope Trap(S);
        const TemplateArgumentList *TAL = TemplateArgumentList::CreateCopy(
            S.Context, TemplateArgs.getInnermost());

        auto *SubstFD = S.InstantiateFunctionDeclaration(VariantFTD, TAL,
                                                         New->getLocation());
        if (!SubstFD)
          return;
        QualType NewType = S.Context.mergeFunctionTypes(
            SubstFD->getType(), FD->getType(),
            /* OfBlockPointer */ false,
            /* Unqualified */ false, /* AllowCXX */ true);
        if (NewType.isNull())
          return;
        S.InstantiateFunctionDefinition(
            New->getLocation(), SubstFD, /* Recursive */ true,
            /* DefinitionRequired */ false, /* AtEndOfTU */ false);
        SubstFD->setInstantiationIsPending(!SubstFD->isDefined());
        E = DeclRefExpr::Create(S.Context, NestedNameSpecifierLoc(),
                                SourceLocation(), SubstFD,
                                /* RefersToEnclosingVariableOrCapture */ false,
                                /* NameLoc */ SubstFD->getLocation(),
                                SubstFD->getType(), ExprValueKind::VK_PRValue);
      }
    }
  }

  SmallVector<Expr *, 8> NothingExprs;
  SmallVector<Expr *, 8> NeedDevicePtrExprs;
  SmallVector<Expr *, 8> NeedDeviceAddrExprs;
  SmallVector<OMPInteropInfo, 4> AppendArgs;

  for (Expr *E : Attr.adjustArgsNothing()) {
    ExprResult ER = Subst(E);
    if (ER.isInvalid())
      continue;
    NothingExprs.push_back(ER.get());
  }
  for (Expr *E : Attr.adjustArgsNeedDevicePtr()) {
    ExprResult ER = Subst(E);
    if (ER.isInvalid())
      continue;
    NeedDevicePtrExprs.push_back(ER.get());
  }
  for (Expr *E : Attr.adjustArgsNeedDeviceAddr()) {
    ExprResult ER = Subst(E);
    if (ER.isInvalid())
      continue;
    NeedDeviceAddrExprs.push_back(ER.get());
  }
  for (OMPInteropInfo &II : Attr.appendArgs()) {
    // When prefer_type is implemented for append_args handle them here too.
    AppendArgs.emplace_back(II.IsTarget, II.IsTargetSync);
  }

  S.OpenMP().ActOnOpenMPDeclareVariantDirective(
      FD, E, TI, NothingExprs, NeedDevicePtrExprs, NeedDeviceAddrExprs,
      AppendArgs, SourceLocation(), SourceLocation(), Attr.getRange());
}

static void instantiateDependentAMDGPUFlatWorkGroupSizeAttr(
    Sema &S, const MultiLevelTemplateArgumentList &TemplateArgs,
    const AMDGPUFlatWorkGroupSizeAttr &Attr, Decl *New) {
  // Both min and max expression are constant expressions.
  EnterExpressionEvaluationContext Unevaluated(
      S, Sema::ExpressionEvaluationContext::ConstantEvaluated);

  ExprResult Result = S.SubstExpr(Attr.getMin(), TemplateArgs);
  if (Result.isInvalid())
    return;
  Expr *MinExpr = Result.getAs<Expr>();

  Result = S.SubstExpr(Attr.getMax(), TemplateArgs);
  if (Result.isInvalid())
    return;
  Expr *MaxExpr = Result.getAs<Expr>();

  S.AMDGPU().addAMDGPUFlatWorkGroupSizeAttr(New, Attr, MinExpr, MaxExpr);
}

static void instantiateDependentReqdWorkGroupSizeAttr(
    Sema &S, const MultiLevelTemplateArgumentList &TemplateArgs,
    const ReqdWorkGroupSizeAttr &Attr, Decl *New) {
  // Both min and max expression are constant expressions.
  EnterExpressionEvaluationContext Unevaluated(
      S, Sema::ExpressionEvaluationContext::ConstantEvaluated);

  ExprResult Result = S.SubstExpr(Attr.getXDim(), TemplateArgs);
  if (Result.isInvalid())
    return;
  Expr *X = Result.getAs<Expr>();

  Result = S.SubstExpr(Attr.getYDim(), TemplateArgs);
  if (Result.isInvalid())
    return;
  Expr *Y = Result.getAs<Expr>();

  Result = S.SubstExpr(Attr.getZDim(), TemplateArgs);
  if (Result.isInvalid())
    return;
  Expr *Z = Result.getAs<Expr>();

  ASTContext &Context = S.getASTContext();
  New->addAttr(::new (Context) ReqdWorkGroupSizeAttr(Context, Attr, X, Y, Z));
}

ExplicitSpecifier Sema::instantiateExplicitSpecifier(
    const MultiLevelTemplateArgumentList &TemplateArgs, ExplicitSpecifier ES) {
  if (!ES.getExpr())
    return ES;
  Expr *OldCond = ES.getExpr();
  Expr *Cond = nullptr;
  {
    EnterExpressionEvaluationContext Unevaluated(
        *this, Sema::ExpressionEvaluationContext::ConstantEvaluated);
    ExprResult SubstResult = SubstExpr(OldCond, TemplateArgs);
    if (SubstResult.isInvalid()) {
      return ExplicitSpecifier::Invalid();
    }
    Cond = SubstResult.get();
  }
  ExplicitSpecifier Result(Cond, ES.getKind());
  if (!Cond->isTypeDependent())
    tryResolveExplicitSpecifier(Result);
  return Result;
}

static void instantiateDependentAMDGPUWavesPerEUAttr(
    Sema &S, const MultiLevelTemplateArgumentList &TemplateArgs,
    const AMDGPUWavesPerEUAttr &Attr, Decl *New) {
  // Both min and max expression are constant expressions.
  EnterExpressionEvaluationContext Unevaluated(
      S, Sema::ExpressionEvaluationContext::ConstantEvaluated);

  ExprResult Result = S.SubstExpr(Attr.getMin(), TemplateArgs);
  if (Result.isInvalid())
    return;
  Expr *MinExpr = Result.getAs<Expr>();

  Expr *MaxExpr = nullptr;
  if (auto Max = Attr.getMax()) {
    Result = S.SubstExpr(Max, TemplateArgs);
    if (Result.isInvalid())
      return;
    MaxExpr = Result.getAs<Expr>();
  }

  S.AMDGPU().addAMDGPUWavesPerEUAttr(New, Attr, MinExpr, MaxExpr);
}

static void instantiateDependentAMDGPUMaxNumWorkGroupsAttr(
    Sema &S, const MultiLevelTemplateArgumentList &TemplateArgs,
    const AMDGPUMaxNumWorkGroupsAttr &Attr, Decl *New) {
  EnterExpressionEvaluationContext Unevaluated(
      S, Sema::ExpressionEvaluationContext::ConstantEvaluated);

  Expr *XExpr = nullptr;
  Expr *YExpr = nullptr;
  Expr *ZExpr = nullptr;

  if (Attr.getMaxNumWorkGroupsX()) {
    ExprResult ResultX = S.SubstExpr(Attr.getMaxNumWorkGroupsX(), TemplateArgs);
    if (ResultX.isUsable())
      XExpr = ResultX.getAs<Expr>();
  }

  if (Attr.getMaxNumWorkGroupsY()) {
    ExprResult ResultY = S.SubstExpr(Attr.getMaxNumWorkGroupsY(), TemplateArgs);
    if (ResultY.isUsable())
      YExpr = ResultY.getAs<Expr>();
  }

  if (Attr.getMaxNumWorkGroupsZ()) {
    ExprResult ResultZ = S.SubstExpr(Attr.getMaxNumWorkGroupsZ(), TemplateArgs);
    if (ResultZ.isUsable())
      ZExpr = ResultZ.getAs<Expr>();
  }

  if (XExpr)
    S.AMDGPU().addAMDGPUMaxNumWorkGroupsAttr(New, Attr, XExpr, YExpr, ZExpr);
}

static void instantiateSYCLIntelForcePow2DepthAttr(
    Sema &S, const MultiLevelTemplateArgumentList &TemplateArgs,
    const SYCLIntelForcePow2DepthAttr *Attr, Decl *New) {
  EnterExpressionEvaluationContext Unevaluated(
      S, Sema::ExpressionEvaluationContext::ConstantEvaluated);
  ExprResult Result = S.SubstExpr(Attr->getValue(), TemplateArgs);
  if (!Result.isInvalid())
    return S.SYCL().addSYCLIntelForcePow2DepthAttr(New, *Attr,
                                                   Result.getAs<Expr>());
}

static void instantiateSYCLIntelBankWidthAttr(
    Sema &S, const MultiLevelTemplateArgumentList &TemplateArgs,
    const SYCLIntelBankWidthAttr *Attr, Decl *New) {
  EnterExpressionEvaluationContext Unevaluated(
      S, Sema::ExpressionEvaluationContext::ConstantEvaluated);
  ExprResult Result = S.SubstExpr(Attr->getValue(), TemplateArgs);
  if (!Result.isInvalid())
    S.SYCL().addSYCLIntelBankWidthAttr(New, *Attr, Result.getAs<Expr>());
}

static void instantiateSYCLIntelNumBanksAttr(
    Sema &S, const MultiLevelTemplateArgumentList &TemplateArgs,
    const SYCLIntelNumBanksAttr *Attr, Decl *New) {
  EnterExpressionEvaluationContext Unevaluated(
      S, Sema::ExpressionEvaluationContext::ConstantEvaluated);
  ExprResult Result = S.SubstExpr(Attr->getValue(), TemplateArgs);
  if (!Result.isInvalid())
    S.SYCL().addSYCLIntelNumBanksAttr(New, *Attr, Result.getAs<Expr>());
}

static void instantiateSYCLIntelBankBitsAttr(
    Sema &S, const MultiLevelTemplateArgumentList &TemplateArgs,
    const SYCLIntelBankBitsAttr *Attr, Decl *New) {
  EnterExpressionEvaluationContext Unevaluated(
      S, Sema::ExpressionEvaluationContext::ConstantEvaluated);
  SmallVector<Expr *, 8> Args;
  for (auto I : Attr->args()) {
    ExprResult Result = S.SubstExpr(I, TemplateArgs);
    if (Result.isInvalid())
      return;
    Args.push_back(Result.getAs<Expr>());
  }
  S.SYCL().addSYCLIntelBankBitsAttr(New, *Attr, Args.data(), Args.size());
}

static void
instantiateSYCLDeviceHasAttr(Sema &S,
                             const MultiLevelTemplateArgumentList &TemplateArgs,
                             const SYCLDeviceHasAttr *Attr, Decl *New) {
  EnterExpressionEvaluationContext Unevaluated(
      S, Sema::ExpressionEvaluationContext::ConstantEvaluated);
  SmallVector<Expr *, 8> Args;
  if (S.SubstExprs(ArrayRef<Expr *>(Attr->aspects_begin(), Attr->aspects_end()),
                   /*IsCall=*/false, TemplateArgs, Args))
    return;
  S.SYCL().addSYCLDeviceHasAttr(New, *Attr, Args.data(), Args.size());
}

static void instantiateSYCLUsesAspectsAttr(
    Sema &S, const MultiLevelTemplateArgumentList &TemplateArgs,
    const SYCLUsesAspectsAttr *Attr, Decl *New) {
  EnterExpressionEvaluationContext Unevaluated(
      S, Sema::ExpressionEvaluationContext::ConstantEvaluated);
  SmallVector<Expr *, 8> Args;
  for (auto *I : Attr->aspects()) {
    ExprResult Result = S.SubstExpr(I, TemplateArgs);
    if (Result.isInvalid())
      return;
    Args.push_back(Result.getAs<Expr>());
  }
  S.SYCL().addSYCLUsesAspectsAttr(New, *Attr, Args.data(), Args.size());
}

static void instantiateSYCLIntelPipeIOAttr(
    Sema &S, const MultiLevelTemplateArgumentList &TemplateArgs,
    const SYCLIntelPipeIOAttr *Attr, Decl *New) {
  // The ID expression is a constant expression.
  EnterExpressionEvaluationContext Unevaluated(
      S, Sema::ExpressionEvaluationContext::ConstantEvaluated);
  ExprResult Result = S.SubstExpr(Attr->getID(), TemplateArgs);
  if (!Result.isInvalid())
    S.SYCL().addSYCLIntelPipeIOAttr(New, *Attr, Result.getAs<Expr>());
}

static void instantiateSYCLIntelLoopFuseAttr(
    Sema &S, const MultiLevelTemplateArgumentList &TemplateArgs,
    const SYCLIntelLoopFuseAttr *Attr, Decl *New) {
  EnterExpressionEvaluationContext Unevaluated(
      S, Sema::ExpressionEvaluationContext::ConstantEvaluated);
  ExprResult Result = S.SubstExpr(Attr->getValue(), TemplateArgs);
  if (!Result.isInvalid())
    S.SYCL().addSYCLIntelLoopFuseAttr(New, *Attr, Result.getAs<Expr>());
}

static void instantiateIntelReqdSubGroupSize(
    Sema &S, const MultiLevelTemplateArgumentList &TemplateArgs,
    const IntelReqdSubGroupSizeAttr *A, Decl *New) {
  EnterExpressionEvaluationContext Unevaluated(
      S, Sema::ExpressionEvaluationContext::ConstantEvaluated);
  ExprResult Result = S.SubstExpr(A->getValue(), TemplateArgs);
  if (!Result.isInvalid())
    S.SYCL().addIntelReqdSubGroupSizeAttr(New, *A, Result.getAs<Expr>());
}

static void instantiateSYCLIntelNumSimdWorkItemsAttr(
    Sema &S, const MultiLevelTemplateArgumentList &TemplateArgs,
    const SYCLIntelNumSimdWorkItemsAttr *A, Decl *New) {
  EnterExpressionEvaluationContext Unevaluated(
      S, Sema::ExpressionEvaluationContext::ConstantEvaluated);
  ExprResult Result = S.SubstExpr(A->getValue(), TemplateArgs);
  if (!Result.isInvalid())
    S.SYCL().addSYCLIntelNumSimdWorkItemsAttr(New, *A, Result.getAs<Expr>());
}

static void instantiateSYCLIntelSchedulerTargetFmaxMhzAttr(
    Sema &S, const MultiLevelTemplateArgumentList &TemplateArgs,
    const SYCLIntelSchedulerTargetFmaxMhzAttr *A, Decl *New) {
  EnterExpressionEvaluationContext Unevaluated(
      S, Sema::ExpressionEvaluationContext::ConstantEvaluated);
  ExprResult Result = S.SubstExpr(A->getValue(), TemplateArgs);
  if (!Result.isInvalid())
    S.SYCL().addSYCLIntelSchedulerTargetFmaxMhzAttr(New, *A,
                                                    Result.getAs<Expr>());
}

static void instantiateSYCLIntelNoGlobalWorkOffsetAttr(
    Sema &S, const MultiLevelTemplateArgumentList &TemplateArgs,
    const SYCLIntelNoGlobalWorkOffsetAttr *A, Decl *New) {
  EnterExpressionEvaluationContext Unevaluated(
      S, Sema::ExpressionEvaluationContext::ConstantEvaluated);
  ExprResult Result = S.SubstExpr(A->getValue(), TemplateArgs);
  if (!Result.isInvalid())
    S.SYCL().addSYCLIntelNoGlobalWorkOffsetAttr(New, *A, Result.getAs<Expr>());
}

static void instantiateSYCLIntelMaxGlobalWorkDimAttr(
    Sema &S, const MultiLevelTemplateArgumentList &TemplateArgs,
    const SYCLIntelMaxGlobalWorkDimAttr *A, Decl *New) {
  EnterExpressionEvaluationContext Unevaluated(
      S, Sema::ExpressionEvaluationContext::ConstantEvaluated);
  ExprResult Result = S.SubstExpr(A->getValue(), TemplateArgs);
  if (!Result.isInvalid())
    S.SYCL().addSYCLIntelMaxGlobalWorkDimAttr(New, *A, Result.getAs<Expr>());
}

static void instantiateSYCLIntelMinWorkGroupsPerComputeUnitAttr(
    Sema &S, const MultiLevelTemplateArgumentList &TemplateArgs,
    const SYCLIntelMinWorkGroupsPerComputeUnitAttr *A, Decl *New) {
  EnterExpressionEvaluationContext Unevaluated(
      S, Sema::ExpressionEvaluationContext::ConstantEvaluated);
  ExprResult Result = S.SubstExpr(A->getValue(), TemplateArgs);
  if (!Result.isInvalid())
    S.SYCL().addSYCLIntelMinWorkGroupsPerComputeUnitAttr(New, *A,
                                                         Result.getAs<Expr>());
}

static void instantiateSYCLIntelMaxWorkGroupsPerMultiprocessorAttr(
    Sema &S, const MultiLevelTemplateArgumentList &TemplateArgs,
    const SYCLIntelMaxWorkGroupsPerMultiprocessorAttr *A, Decl *New) {
  EnterExpressionEvaluationContext Unevaluated(
      S, Sema::ExpressionEvaluationContext::ConstantEvaluated);
  ExprResult Result = S.SubstExpr(A->getValue(), TemplateArgs);
  if (!Result.isInvalid())
    S.SYCL().addSYCLIntelMaxWorkGroupsPerMultiprocessorAttr(
        New, *A, Result.getAs<Expr>());
}

static void instantiateSYCLIntelMaxConcurrencyAttr(
    Sema &S, const MultiLevelTemplateArgumentList &TemplateArgs,
    const SYCLIntelMaxConcurrencyAttr *A, Decl *New) {
  EnterExpressionEvaluationContext Unevaluated(
      S, Sema::ExpressionEvaluationContext::ConstantEvaluated);
  ExprResult Result = S.SubstExpr(A->getNExpr(), TemplateArgs);
  if (!Result.isInvalid())
    S.SYCL().addSYCLIntelMaxConcurrencyAttr(New, *A, Result.getAs<Expr>());
}

static void instantiateSYCLIntelPrivateCopiesAttr(
    Sema &S, const MultiLevelTemplateArgumentList &TemplateArgs,
    const SYCLIntelPrivateCopiesAttr *A, Decl *New) {
  EnterExpressionEvaluationContext Unevaluated(
      S, Sema::ExpressionEvaluationContext::ConstantEvaluated);
  ExprResult Result = S.SubstExpr(A->getValue(), TemplateArgs);
  if (!Result.isInvalid())
    S.SYCL().addSYCLIntelPrivateCopiesAttr(New, *A, Result.getAs<Expr>());
}

static void instantiateSYCLIntelMaxReplicatesAttr(
    Sema &S, const MultiLevelTemplateArgumentList &TemplateArgs,
    const SYCLIntelMaxReplicatesAttr *A, Decl *New) {
  EnterExpressionEvaluationContext Unevaluated(
      S, Sema::ExpressionEvaluationContext::ConstantEvaluated);
  ExprResult Result = S.SubstExpr(A->getValue(), TemplateArgs);
  if (!Result.isInvalid())
    S.SYCL().addSYCLIntelMaxReplicatesAttr(New, *A, Result.getAs<Expr>());
}

static void instantiateSYCLIntelInitiationIntervalAttr(
    Sema &S, const MultiLevelTemplateArgumentList &TemplateArgs,
    const SYCLIntelInitiationIntervalAttr *A, Decl *New) {
  EnterExpressionEvaluationContext Unevaluated(
      S, Sema::ExpressionEvaluationContext::ConstantEvaluated);
  ExprResult Result = S.SubstExpr(A->getNExpr(), TemplateArgs);
  if (!Result.isInvalid())
    S.SYCL().addSYCLIntelInitiationIntervalAttr(New, *A, Result.getAs<Expr>());
}

static void instantiateSYCLIntelESimdVectorizeAttr(
    Sema &S, const MultiLevelTemplateArgumentList &TemplateArgs,
    const SYCLIntelESimdVectorizeAttr *A, Decl *New) {
  EnterExpressionEvaluationContext Unevaluated(
      S, Sema::ExpressionEvaluationContext::ConstantEvaluated);
  ExprResult Result = S.SubstExpr(A->getValue(), TemplateArgs);
  if (!Result.isInvalid())
    S.SYCL().addSYCLIntelESimdVectorizeAttr(New, *A, Result.getAs<Expr>());
}

static void instantiateSYCLAddIRAttributesFunctionAttr(
    Sema &S, const MultiLevelTemplateArgumentList &TemplateArgs,
    const SYCLAddIRAttributesFunctionAttr *A, Decl *New) {
  EnterExpressionEvaluationContext Unevaluated(
      S, Sema::ExpressionEvaluationContext::ConstantEvaluated);
  SmallVector<Expr *, 4> Args;
  if (S.SubstExprs(ArrayRef<Expr *>(A->args_begin(), A->args_end()),
                   /*IsCall=*/false, TemplateArgs, Args))
    return;
  S.SYCL().addSYCLAddIRAttributesFunctionAttr(New, *A, Args);
}

static void instantiateSYCLAddIRAttributesKernelParameterAttr(
    Sema &S, const MultiLevelTemplateArgumentList &TemplateArgs,
    const SYCLAddIRAttributesKernelParameterAttr *A, Decl *New) {
  EnterExpressionEvaluationContext Unevaluated(
      S, Sema::ExpressionEvaluationContext::ConstantEvaluated);
  SmallVector<Expr *, 4> Args;
  if (S.SubstExprs(ArrayRef<Expr *>(A->args().begin(), A->args().end()),
                   /*IsCall=*/false, TemplateArgs, Args))
    return;
  S.SYCL().addSYCLAddIRAttributesKernelParameterAttr(New, *A, Args);
}

static void instantiateSYCLAddIRAttributesGlobalVariableAttr(
    Sema &S, const MultiLevelTemplateArgumentList &TemplateArgs,
    const SYCLAddIRAttributesGlobalVariableAttr *A, Decl *New) {
  EnterExpressionEvaluationContext Unevaluated(
      S, Sema::ExpressionEvaluationContext::ConstantEvaluated);
  SmallVector<Expr *, 4> Args;
  if (S.SubstExprs(ArrayRef<Expr *>(A->args().begin(), A->args().end()),
                   /*IsCall=*/false, TemplateArgs, Args))
    return;
  S.SYCL().addSYCLAddIRAttributesGlobalVariableAttr(New, *A, Args);
}

static void instantiateSYCLAddIRAnnotationsMemberAttr(
    Sema &S, const MultiLevelTemplateArgumentList &TemplateArgs,
    const SYCLAddIRAnnotationsMemberAttr *A, Decl *New) {
  EnterExpressionEvaluationContext ConstantEvaluated(
      S, Sema::ExpressionEvaluationContext::ConstantEvaluated);
  SmallVector<Expr *, 4> Args;
  if (S.SubstExprs(ArrayRef<Expr *>(A->args().begin(), A->args().end()),
                   /*IsCall=*/false, TemplateArgs, Args))
    return;
  S.SYCL().addSYCLAddIRAnnotationsMemberAttr(New, *A, Args);
}

static void instantiateSYCLWorkGroupSizeHintAttr(
    Sema &S, const MultiLevelTemplateArgumentList &TemplateArgs,
    const SYCLWorkGroupSizeHintAttr *A, Decl *New) {
  EnterExpressionEvaluationContext Unevaluated(
      S, Sema::ExpressionEvaluationContext::ConstantEvaluated);
  ExprResult XResult = S.SubstExpr(A->getXDim(), TemplateArgs);
  if (XResult.isInvalid())
    return;
  ExprResult YResult = S.SubstExpr(A->getYDim(), TemplateArgs);
  if (YResult.isInvalid())
    return;
  ExprResult ZResult = S.SubstExpr(A->getZDim(), TemplateArgs);
  if (ZResult.isInvalid())
    return;

  S.SYCL().addSYCLWorkGroupSizeHintAttr(New, *A, XResult.get(), YResult.get(),
                                        ZResult.get());
}

static void instantiateSYCLIntelMaxWorkGroupSizeAttr(
    Sema &S, const MultiLevelTemplateArgumentList &TemplateArgs,
    const SYCLIntelMaxWorkGroupSizeAttr *A, Decl *New) {
  EnterExpressionEvaluationContext Unevaluated(
      S, Sema::ExpressionEvaluationContext::ConstantEvaluated);
  ExprResult XResult = S.SubstExpr(A->getXDim(), TemplateArgs);
  if (XResult.isInvalid())
    return;
  ExprResult YResult = S.SubstExpr(A->getYDim(), TemplateArgs);
  if (YResult.isInvalid())
    return;
  ExprResult ZResult = S.SubstExpr(A->getZDim(), TemplateArgs);
  if (ZResult.isInvalid())
    return;

  S.SYCL().addSYCLIntelMaxWorkGroupSizeAttr(New, *A, XResult.get(),
                                            YResult.get(), ZResult.get());
}

static void instantiateSYCLReqdWorkGroupSizeAttr(
    Sema &S, const MultiLevelTemplateArgumentList &TemplateArgs,
    const SYCLReqdWorkGroupSizeAttr *A, Decl *New) {
  EnterExpressionEvaluationContext Unevaluated(
      S, Sema::ExpressionEvaluationContext::ConstantEvaluated);
  ExprResult XResult = S.SubstExpr(A->getXDim(), TemplateArgs);
  if (XResult.isInvalid())
    return;
  ExprResult YResult = S.SubstExpr(A->getYDim(), TemplateArgs);
  if (YResult.isInvalid())
    return;
  ExprResult ZResult = S.SubstExpr(A->getZDim(), TemplateArgs);
  if (ZResult.isInvalid())
    return;

  S.SYCL().addSYCLReqdWorkGroupSizeAttr(New, *A, XResult.get(), YResult.get(),
                                        ZResult.get());
}

static void instantiateDependentCUDAClusterDimsAttr(
    Sema &S, const MultiLevelTemplateArgumentList &TemplateArgs,
    const CUDAClusterDimsAttr &Attr, Decl *New) {
  EnterExpressionEvaluationContext Unevaluated(
      S, Sema::ExpressionEvaluationContext::ConstantEvaluated);

  auto SubstElt = [&S, &TemplateArgs](Expr *E) {
    return E ? S.SubstExpr(E, TemplateArgs).get() : nullptr;
  };

  Expr *XExpr = SubstElt(Attr.getX());
  Expr *YExpr = SubstElt(Attr.getY());
  Expr *ZExpr = SubstElt(Attr.getZ());

  S.addClusterDimsAttr(New, Attr, XExpr, YExpr, ZExpr);
}

// This doesn't take any template parameters, but we have a custom action that
// needs to happen when the kernel itself is instantiated. We need to run the
// ItaniumMangler to mark the names required to name this kernel.
static void instantiateDependentSYCLKernelAttr(
    Sema &S, const MultiLevelTemplateArgumentList &TemplateArgs,
    const SYCLKernelAttr &Attr, Decl *New) {
  New->addAttr(Attr.clone(S.getASTContext()));
}

/// Determine whether the attribute A might be relevant to the declaration D.
/// If not, we can skip instantiating it. The attribute may or may not have
/// been instantiated yet.
static bool isRelevantAttr(Sema &S, const Decl *D, const Attr *A) {
  // 'preferred_name' is only relevant to the matching specialization of the
  // template.
  if (const auto *PNA = dyn_cast<PreferredNameAttr>(A)) {
    QualType T = PNA->getTypedefType();
    const auto *RD = cast<CXXRecordDecl>(D);
    if (!T->isDependentType() && !RD->isDependentContext() &&
        !declaresSameEntity(T->getAsCXXRecordDecl(), RD))
      return false;
    for (const auto *ExistingPNA : D->specific_attrs<PreferredNameAttr>())
      if (S.Context.hasSameType(ExistingPNA->getTypedefType(),
                                PNA->getTypedefType()))
        return false;
    return true;
  }

  if (const auto *BA = dyn_cast<BuiltinAttr>(A)) {
    const FunctionDecl *FD = dyn_cast<FunctionDecl>(D);
    switch (BA->getID()) {
    case Builtin::BIforward:
      // Do not treat 'std::forward' as a builtin if it takes an rvalue reference
      // type and returns an lvalue reference type. The library implementation
      // will produce an error in this case; don't get in its way.
      if (FD && FD->getNumParams() >= 1 &&
          FD->getParamDecl(0)->getType()->isRValueReferenceType() &&
          FD->getReturnType()->isLValueReferenceType()) {
        return false;
      }
      [[fallthrough]];
    case Builtin::BImove:
    case Builtin::BImove_if_noexcept:
      // HACK: Super-old versions of libc++ (3.1 and earlier) provide
      // std::forward and std::move overloads that sometimes return by value
      // instead of by reference when building in C++98 mode. Don't treat such
      // cases as builtins.
      if (FD && !FD->getReturnType()->isReferenceType())
        return false;
      break;
    }
  }

  return true;
}

static void instantiateDependentHLSLParamModifierAttr(
    Sema &S, const MultiLevelTemplateArgumentList &TemplateArgs,
    const HLSLParamModifierAttr *Attr, const Decl *Old, Decl *New) {
  ParmVarDecl *NewParm = cast<ParmVarDecl>(New);
  NewParm->addAttr(Attr->clone(S.getASTContext()));

  const Type *OldParmTy = cast<ParmVarDecl>(Old)->getType().getTypePtr();
  if (OldParmTy->isDependentType() && Attr->isAnyOut())
    NewParm->setType(S.HLSL().getInoutParameterType(NewParm->getType()));

  assert(
      (!Attr->isAnyOut() || (NewParm->getType().isRestrictQualified() &&
                             NewParm->getType()->isReferenceType())) &&
      "out or inout parameter type must be a reference and restrict qualified");
}

void Sema::InstantiateAttrsForDecl(
    const MultiLevelTemplateArgumentList &TemplateArgs, const Decl *Tmpl,
    Decl *New, LateInstantiatedAttrVec *LateAttrs,
    LocalInstantiationScope *OuterMostScope) {
  if (NamedDecl *ND = dyn_cast<NamedDecl>(New)) {
    // FIXME: This function is called multiple times for the same template
    // specialization. We should only instantiate attributes that were added
    // since the previous instantiation.
    for (const auto *TmplAttr : Tmpl->attrs()) {
      if (!isRelevantAttr(*this, New, TmplAttr))
        continue;

      // FIXME: If any of the special case versions from InstantiateAttrs become
      // applicable to template declaration, we'll need to add them here.
      CXXThisScopeRAII ThisScope(
          *this, dyn_cast_or_null<CXXRecordDecl>(ND->getDeclContext()),
          Qualifiers(), ND->isCXXInstanceMember());

      Attr *NewAttr = sema::instantiateTemplateAttributeForDecl(
          TmplAttr, Context, *this, TemplateArgs);
      if (NewAttr && isRelevantAttr(*this, New, NewAttr))
        New->addAttr(NewAttr);
    }
  }
}

static Sema::RetainOwnershipKind
attrToRetainOwnershipKind(const Attr *A) {
  switch (A->getKind()) {
  case clang::attr::CFConsumed:
    return Sema::RetainOwnershipKind::CF;
  case clang::attr::OSConsumed:
    return Sema::RetainOwnershipKind::OS;
  case clang::attr::NSConsumed:
    return Sema::RetainOwnershipKind::NS;
  default:
    llvm_unreachable("Wrong argument supplied");
  }
}

// Implementation is down with the rest of the OpenACC Decl instantiations.
static void instantiateDependentOpenACCRoutineDeclAttr(
    Sema &S, const MultiLevelTemplateArgumentList &TemplateArgs,
    const OpenACCRoutineDeclAttr *OldAttr, const Decl *Old, Decl *New);

void Sema::InstantiateAttrs(const MultiLevelTemplateArgumentList &TemplateArgs,
                            const Decl *Tmpl, Decl *New,
                            LateInstantiatedAttrVec *LateAttrs,
                            LocalInstantiationScope *OuterMostScope) {
  for (const auto *TmplAttr : Tmpl->attrs()) {
    if (!isRelevantAttr(*this, New, TmplAttr))
      continue;

    // FIXME: This should be generalized to more than just the AlignedAttr.
    const AlignedAttr *Aligned = dyn_cast<AlignedAttr>(TmplAttr);
    if (Aligned && Aligned->isAlignmentDependent()) {
      instantiateDependentAlignedAttr(*this, TemplateArgs, Aligned, New);
      continue;
    }

    if (const auto *AssumeAligned = dyn_cast<AssumeAlignedAttr>(TmplAttr)) {
      instantiateDependentAssumeAlignedAttr(*this, TemplateArgs, AssumeAligned, New);
      continue;
    }

    if (const auto *AlignValue = dyn_cast<AlignValueAttr>(TmplAttr)) {
      instantiateDependentAlignValueAttr(*this, TemplateArgs, AlignValue, New);
      continue;
    }

    if (const auto *AllocAlign = dyn_cast<AllocAlignAttr>(TmplAttr)) {
      instantiateDependentAllocAlignAttr(*this, TemplateArgs, AllocAlign, New);
      continue;
    }

    if (const auto *Annotate = dyn_cast<AnnotateAttr>(TmplAttr)) {
      instantiateDependentAnnotationAttr(*this, TemplateArgs, Annotate, New);
      continue;
    }

    if (auto *Constructor = dyn_cast<ConstructorAttr>(TmplAttr)) {
      sharedInstantiateConstructorDestructorAttr(*this, TemplateArgs,
                                                 Constructor, New, Context);
      continue;
    }

    if (auto *Destructor = dyn_cast<DestructorAttr>(TmplAttr)) {
      sharedInstantiateConstructorDestructorAttr(*this, TemplateArgs,
                                                 Destructor, New, Context);
      continue;
    }

    if (const auto *EnableIf = dyn_cast<EnableIfAttr>(TmplAttr)) {
      instantiateDependentEnableIfAttr(*this, TemplateArgs, EnableIf, Tmpl,
                                       cast<FunctionDecl>(New));
      continue;
    }

    if (const auto *DiagnoseIf = dyn_cast<DiagnoseIfAttr>(TmplAttr)) {
      instantiateDependentDiagnoseIfAttr(*this, TemplateArgs, DiagnoseIf, Tmpl,
                                         cast<FunctionDecl>(New));
      continue;
    }

    if (const auto *CUDALaunchBounds =
            dyn_cast<CUDALaunchBoundsAttr>(TmplAttr)) {
      instantiateDependentCUDALaunchBoundsAttr(*this, TemplateArgs,
                                               *CUDALaunchBounds, New);
      continue;
    }

    if (const auto *Mode = dyn_cast<ModeAttr>(TmplAttr)) {
      instantiateDependentModeAttr(*this, TemplateArgs, *Mode, New);
      continue;
    }

    if (const auto *OMPAttr = dyn_cast<OMPDeclareSimdDeclAttr>(TmplAttr)) {
      instantiateOMPDeclareSimdDeclAttr(*this, TemplateArgs, *OMPAttr, New);
      continue;
    }

    if (const auto *OMPAttr = dyn_cast<OMPDeclareVariantAttr>(TmplAttr)) {
      instantiateOMPDeclareVariantAttr(*this, TemplateArgs, *OMPAttr, New);
      continue;
    }

    if (const auto *ReqdWorkGroupSize =
            dyn_cast<ReqdWorkGroupSizeAttr>(TmplAttr)) {
      instantiateDependentReqdWorkGroupSizeAttr(*this, TemplateArgs,
                                                *ReqdWorkGroupSize, New);
    }

    if (const auto *AMDGPUFlatWorkGroupSize =
            dyn_cast<AMDGPUFlatWorkGroupSizeAttr>(TmplAttr)) {
      instantiateDependentAMDGPUFlatWorkGroupSizeAttr(
          *this, TemplateArgs, *AMDGPUFlatWorkGroupSize, New);
    }

    if (const auto *AMDGPUFlatWorkGroupSize =
            dyn_cast<AMDGPUWavesPerEUAttr>(TmplAttr)) {
      instantiateDependentAMDGPUWavesPerEUAttr(*this, TemplateArgs,
                                               *AMDGPUFlatWorkGroupSize, New);
    }

    if (const auto *SYCLIntelBankWidth =
            dyn_cast<SYCLIntelBankWidthAttr>(TmplAttr)) {
      instantiateSYCLIntelBankWidthAttr(*this, TemplateArgs, SYCLIntelBankWidth,
                                        New);
    }

    if (const auto *SYCLIntelNumBanks =
            dyn_cast<SYCLIntelNumBanksAttr>(TmplAttr)) {
      instantiateSYCLIntelNumBanksAttr(*this, TemplateArgs, SYCLIntelNumBanks,
                                       New);
    }
    if (const auto *SYCLIntelPrivateCopies =
            dyn_cast<SYCLIntelPrivateCopiesAttr>(TmplAttr)) {
      instantiateSYCLIntelPrivateCopiesAttr(*this, TemplateArgs,
                                            SYCLIntelPrivateCopies, New);
    }
    if (const auto *SYCLIntelMaxReplicates =
            dyn_cast<SYCLIntelMaxReplicatesAttr>(TmplAttr)) {
      instantiateSYCLIntelMaxReplicatesAttr(*this, TemplateArgs,
                                            SYCLIntelMaxReplicates, New);
    }
    if (const auto *SYCLIntelBankBits =
            dyn_cast<SYCLIntelBankBitsAttr>(TmplAttr)) {
      instantiateSYCLIntelBankBitsAttr(*this, TemplateArgs, SYCLIntelBankBits,
                                       New);
    }
    if (const auto *SYCLIntelForcePow2Depth =
            dyn_cast<SYCLIntelForcePow2DepthAttr>(TmplAttr)) {
      instantiateSYCLIntelForcePow2DepthAttr(*this, TemplateArgs,
                                             SYCLIntelForcePow2Depth, New);
    }
    if (const auto *SYCLIntelPipeIO = dyn_cast<SYCLIntelPipeIOAttr>(TmplAttr)) {
      instantiateSYCLIntelPipeIOAttr(*this, TemplateArgs, SYCLIntelPipeIO, New);
      continue;
    }
    if (const auto *IntelReqdSubGroupSize =
            dyn_cast<IntelReqdSubGroupSizeAttr>(TmplAttr)) {
      instantiateIntelReqdSubGroupSize(*this, TemplateArgs,
                                       IntelReqdSubGroupSize, New);
      continue;
    }
    if (const auto *SYCLIntelNumSimdWorkItems =
            dyn_cast<SYCLIntelNumSimdWorkItemsAttr>(TmplAttr)) {
      instantiateSYCLIntelNumSimdWorkItemsAttr(*this, TemplateArgs,
                                               SYCLIntelNumSimdWorkItems, New);
      continue;
    }
    if (const auto *SYCLIntelSchedulerTargetFmaxMhz =
            dyn_cast<SYCLIntelSchedulerTargetFmaxMhzAttr>(TmplAttr)) {
      instantiateSYCLIntelSchedulerTargetFmaxMhzAttr(
          *this, TemplateArgs, SYCLIntelSchedulerTargetFmaxMhz, New);
      continue;
    }
    if (const auto *SYCLIntelMaxGlobalWorkDim =
            dyn_cast<SYCLIntelMaxGlobalWorkDimAttr>(TmplAttr)) {
      instantiateSYCLIntelMaxGlobalWorkDimAttr(*this, TemplateArgs,
                                               SYCLIntelMaxGlobalWorkDim, New);
      continue;
    }
    if (const auto *SYCLIntelMinWorkGroupsPerComputeUnit =
            dyn_cast<SYCLIntelMinWorkGroupsPerComputeUnitAttr>(TmplAttr)) {
      instantiateSYCLIntelMinWorkGroupsPerComputeUnitAttr(
          *this, TemplateArgs, SYCLIntelMinWorkGroupsPerComputeUnit, New);
      continue;
    }
    if (const auto *SYCLIntelMaxWorkGroupsPerMultiprocessor =
            dyn_cast<SYCLIntelMaxWorkGroupsPerMultiprocessorAttr>(TmplAttr)) {
      instantiateSYCLIntelMaxWorkGroupsPerMultiprocessorAttr(
          *this, TemplateArgs, SYCLIntelMaxWorkGroupsPerMultiprocessor, New);
      continue;
    }
    if (const auto *SYCLIntelLoopFuse =
            dyn_cast<SYCLIntelLoopFuseAttr>(TmplAttr)) {
      instantiateSYCLIntelLoopFuseAttr(*this, TemplateArgs, SYCLIntelLoopFuse,
                                       New);
      continue;
    }
    if (const auto *SYCLIntelNoGlobalWorkOffset =
            dyn_cast<SYCLIntelNoGlobalWorkOffsetAttr>(TmplAttr)) {
      instantiateSYCLIntelNoGlobalWorkOffsetAttr(
          *this, TemplateArgs, SYCLIntelNoGlobalWorkOffset, New);
      continue;
    }
    if (const auto *SYCLReqdWorkGroupSize =
            dyn_cast<SYCLReqdWorkGroupSizeAttr>(TmplAttr)) {
      instantiateSYCLReqdWorkGroupSizeAttr(*this, TemplateArgs,
                                           SYCLReqdWorkGroupSize, New);
      continue;
    }
    if (const auto *SYCLIntelMaxWorkGroupSize =
            dyn_cast<SYCLIntelMaxWorkGroupSizeAttr>(TmplAttr)) {
      instantiateSYCLIntelMaxWorkGroupSizeAttr(*this, TemplateArgs,
                                               SYCLIntelMaxWorkGroupSize, New);
      continue;
    }
    if (const auto *SYCLIntelMaxConcurrency =
            dyn_cast<SYCLIntelMaxConcurrencyAttr>(TmplAttr)) {
      instantiateSYCLIntelMaxConcurrencyAttr(*this, TemplateArgs,
                                                 SYCLIntelMaxConcurrency, New);
    }
    if (const auto *SYCLIntelInitiationInterval =
            dyn_cast<SYCLIntelInitiationIntervalAttr>(TmplAttr)) {
      instantiateSYCLIntelInitiationIntervalAttr(
          *this, TemplateArgs, SYCLIntelInitiationInterval, New);
      continue;
    }
    if (const auto *SYCLIntelESimdVectorize =
            dyn_cast<SYCLIntelESimdVectorizeAttr>(TmplAttr)) {
      instantiateSYCLIntelESimdVectorizeAttr(*this, TemplateArgs,
                                             SYCLIntelESimdVectorize, New);
      continue;
    }
    if (const auto *SYCLAddIRAttributesFunction =
            dyn_cast<SYCLAddIRAttributesFunctionAttr>(TmplAttr)) {
      instantiateSYCLAddIRAttributesFunctionAttr(
          *this, TemplateArgs, SYCLAddIRAttributesFunction, New);
      continue;
    }
    if (const auto *SYCLAddIRAttributesKernelParameter =
            dyn_cast<SYCLAddIRAttributesKernelParameterAttr>(TmplAttr)) {
      instantiateSYCLAddIRAttributesKernelParameterAttr(
          *this, TemplateArgs, SYCLAddIRAttributesKernelParameter, New);
      continue;
    }
    if (const auto *SYCLAddIRAttributesGlobalVariable =
            dyn_cast<SYCLAddIRAttributesGlobalVariableAttr>(TmplAttr)) {
      instantiateSYCLAddIRAttributesGlobalVariableAttr(
          *this, TemplateArgs, SYCLAddIRAttributesGlobalVariable, New);
      continue;
    }
    if (const auto *SYCLAddIRAnnotationsMember =
            dyn_cast<SYCLAddIRAnnotationsMemberAttr>(TmplAttr)) {
      instantiateSYCLAddIRAnnotationsMemberAttr(
          *this, TemplateArgs, SYCLAddIRAnnotationsMember, New);
      continue;
    }
    if (const auto *A = dyn_cast<SYCLWorkGroupSizeHintAttr>(TmplAttr)) {
      instantiateSYCLWorkGroupSizeHintAttr(*this, TemplateArgs, A, New);
      continue;
    }
    if (const auto *A = dyn_cast<SYCLDeviceHasAttr>(TmplAttr)) {
      instantiateSYCLDeviceHasAttr(*this, TemplateArgs, A, New);
      continue;
    }
    if (const auto *A = dyn_cast<SYCLUsesAspectsAttr>(TmplAttr)) {
      instantiateSYCLUsesAspectsAttr(*this, TemplateArgs, A, New);
      continue;
    }

    if (const auto *AMDGPUMaxNumWorkGroups =
            dyn_cast<AMDGPUMaxNumWorkGroupsAttr>(TmplAttr)) {
      instantiateDependentAMDGPUMaxNumWorkGroupsAttr(
          *this, TemplateArgs, *AMDGPUMaxNumWorkGroups, New);
    }

    if (const auto *CUDAClusterDims = dyn_cast<CUDAClusterDimsAttr>(TmplAttr)) {
      instantiateDependentCUDAClusterDimsAttr(*this, TemplateArgs,
                                              *CUDAClusterDims, New);
    }

    if (const auto *ParamAttr = dyn_cast<HLSLParamModifierAttr>(TmplAttr)) {
      instantiateDependentHLSLParamModifierAttr(*this, TemplateArgs, ParamAttr,
                                                Tmpl, New);
      continue;
    }

    if (const auto *RoutineAttr = dyn_cast<OpenACCRoutineDeclAttr>(TmplAttr)) {
      instantiateDependentOpenACCRoutineDeclAttr(*this, TemplateArgs,
                                                 RoutineAttr, Tmpl, New);
      continue;
    }

    // Existing DLL attribute on the instantiation takes precedence.
    if (TmplAttr->getKind() == attr::DLLExport ||
        TmplAttr->getKind() == attr::DLLImport) {
      if (New->hasAttr<DLLExportAttr>() || New->hasAttr<DLLImportAttr>()) {
        continue;
      }
    }

    if (const auto *ABIAttr = dyn_cast<ParameterABIAttr>(TmplAttr)) {
      Swift().AddParameterABIAttr(New, *ABIAttr, ABIAttr->getABI());
      continue;
    }

    if (isa<NSConsumedAttr>(TmplAttr) || isa<OSConsumedAttr>(TmplAttr) ||
        isa<CFConsumedAttr>(TmplAttr)) {
      ObjC().AddXConsumedAttr(New, *TmplAttr,
                              attrToRetainOwnershipKind(TmplAttr),
                              /*template instantiation=*/true);
      continue;
    }

    if (auto *A = dyn_cast<PointerAttr>(TmplAttr)) {
      if (!New->hasAttr<PointerAttr>())
        New->addAttr(A->clone(Context));
      continue;
    }

    if (auto *A = dyn_cast<OwnerAttr>(TmplAttr)) {
      if (!New->hasAttr<OwnerAttr>())
        New->addAttr(A->clone(Context));
      continue;
    }

    if (auto *A = dyn_cast<SYCLKernelAttr>(TmplAttr)) {
      instantiateDependentSYCLKernelAttr(*this, TemplateArgs, *A, New);
      continue;
    }

    if (auto *A = dyn_cast<CUDAGridConstantAttr>(TmplAttr)) {
      if (!New->hasAttr<CUDAGridConstantAttr>())
        New->addAttr(A->clone(Context));
      continue;
    }

    assert(!TmplAttr->isPackExpansion());
    if (TmplAttr->isLateParsed() && LateAttrs) {
      // Late parsed attributes must be instantiated and attached after the
      // enclosing class has been instantiated.  See Sema::InstantiateClass.
      LocalInstantiationScope *Saved = nullptr;
      if (CurrentInstantiationScope)
        Saved = CurrentInstantiationScope->cloneScopes(OuterMostScope);
      LateAttrs->push_back(LateInstantiatedAttribute(TmplAttr, Saved, New));
    } else {
      // Allow 'this' within late-parsed attributes.
      auto *ND = cast<NamedDecl>(New);
      auto *ThisContext = dyn_cast_or_null<CXXRecordDecl>(ND->getDeclContext());
      CXXThisScopeRAII ThisScope(*this, ThisContext, Qualifiers(),
                                 ND->isCXXInstanceMember());

      Attr *NewAttr = sema::instantiateTemplateAttribute(TmplAttr, Context,
                                                         *this, TemplateArgs);
      if (NewAttr && isRelevantAttr(*this, New, TmplAttr))
        New->addAttr(NewAttr);
    }
  }
}

void Sema::updateAttrsForLateParsedTemplate(const Decl *Pattern, Decl *Inst) {
  for (const auto *Attr : Pattern->attrs()) {
    if (auto *A = dyn_cast<StrictFPAttr>(Attr)) {
      if (!Inst->hasAttr<StrictFPAttr>())
        Inst->addAttr(A->clone(getASTContext()));
      continue;
    }
  }
}

void Sema::InstantiateDefaultCtorDefaultArgs(CXXConstructorDecl *Ctor) {
  assert(Context.getTargetInfo().getCXXABI().isMicrosoft() &&
         Ctor->isDefaultConstructor());
  unsigned NumParams = Ctor->getNumParams();
  if (NumParams == 0)
    return;
  DLLExportAttr *Attr = Ctor->getAttr<DLLExportAttr>();
  if (!Attr)
    return;
  for (unsigned I = 0; I != NumParams; ++I) {
    (void)CheckCXXDefaultArgExpr(Attr->getLocation(), Ctor,
                                   Ctor->getParamDecl(I));
    CleanupVarDeclMarking();
  }
}

/// Get the previous declaration of a declaration for the purposes of template
/// instantiation. If this finds a previous declaration, then the previous
/// declaration of the instantiation of D should be an instantiation of the
/// result of this function.
template<typename DeclT>
static DeclT *getPreviousDeclForInstantiation(DeclT *D) {
  DeclT *Result = D->getPreviousDecl();

  // If the declaration is within a class, and the previous declaration was
  // merged from a different definition of that class, then we don't have a
  // previous declaration for the purpose of template instantiation.
  if (Result && isa<CXXRecordDecl>(D->getDeclContext()) &&
      D->getLexicalDeclContext() != Result->getLexicalDeclContext())
    return nullptr;

  return Result;
}

Decl *
TemplateDeclInstantiator::VisitTranslationUnitDecl(TranslationUnitDecl *D) {
  llvm_unreachable("Translation units cannot be instantiated");
}

Decl *TemplateDeclInstantiator::VisitHLSLBufferDecl(HLSLBufferDecl *Decl) {
  llvm_unreachable("HLSL buffer declarations cannot be instantiated");
}

Decl *TemplateDeclInstantiator::VisitHLSLRootSignatureDecl(
    HLSLRootSignatureDecl *Decl) {
  llvm_unreachable("HLSL root signature declarations cannot be instantiated");
}

Decl *
TemplateDeclInstantiator::VisitPragmaCommentDecl(PragmaCommentDecl *D) {
  llvm_unreachable("pragma comment cannot be instantiated");
}

Decl *TemplateDeclInstantiator::VisitPragmaDetectMismatchDecl(
    PragmaDetectMismatchDecl *D) {
  llvm_unreachable("pragma comment cannot be instantiated");
}

Decl *
TemplateDeclInstantiator::VisitExternCContextDecl(ExternCContextDecl *D) {
  llvm_unreachable("extern \"C\" context cannot be instantiated");
}

Decl *TemplateDeclInstantiator::VisitMSGuidDecl(MSGuidDecl *D) {
  llvm_unreachable("GUID declaration cannot be instantiated");
}

Decl *TemplateDeclInstantiator::VisitUnnamedGlobalConstantDecl(
    UnnamedGlobalConstantDecl *D) {
  llvm_unreachable("UnnamedGlobalConstantDecl cannot be instantiated");
}

Decl *TemplateDeclInstantiator::VisitTemplateParamObjectDecl(
    TemplateParamObjectDecl *D) {
  llvm_unreachable("template parameter objects cannot be instantiated");
}

Decl *
TemplateDeclInstantiator::VisitLabelDecl(LabelDecl *D) {
  LabelDecl *Inst = LabelDecl::Create(SemaRef.Context, Owner, D->getLocation(),
                                      D->getIdentifier());
  SemaRef.InstantiateAttrs(TemplateArgs, D, Inst, LateAttrs, StartingScope);
  Owner->addDecl(Inst);
  return Inst;
}

Decl *
TemplateDeclInstantiator::VisitNamespaceDecl(NamespaceDecl *D) {
  llvm_unreachable("Namespaces cannot be instantiated");
}

namespace {
class OpenACCDeclClauseInstantiator final
    : public OpenACCClauseVisitor<OpenACCDeclClauseInstantiator> {
  Sema &SemaRef;
  const MultiLevelTemplateArgumentList &MLTAL;
  ArrayRef<OpenACCClause *> ExistingClauses;
  SemaOpenACC::OpenACCParsedClause &ParsedClause;
  OpenACCClause *NewClause = nullptr;

public:
  OpenACCDeclClauseInstantiator(Sema &S,
                                const MultiLevelTemplateArgumentList &MLTAL,
                                ArrayRef<OpenACCClause *> ExistingClauses,
                                SemaOpenACC::OpenACCParsedClause &ParsedClause)
      : SemaRef(S), MLTAL(MLTAL), ExistingClauses(ExistingClauses),
        ParsedClause(ParsedClause) {}

  OpenACCClause *CreatedClause() { return NewClause; }
#define VISIT_CLAUSE(CLAUSE_NAME)                                              \
  void Visit##CLAUSE_NAME##Clause(const OpenACC##CLAUSE_NAME##Clause &Clause);
#include "clang/Basic/OpenACCClauses.def"

  llvm::SmallVector<Expr *> VisitVarList(ArrayRef<Expr *> VarList) {
    llvm::SmallVector<Expr *> InstantiatedVarList;
    for (Expr *CurVar : VarList) {
      ExprResult Res = SemaRef.SubstExpr(CurVar, MLTAL);

      if (!Res.isUsable())
        continue;

      Res = SemaRef.OpenACC().ActOnVar(ParsedClause.getDirectiveKind(),
                                       ParsedClause.getClauseKind(), Res.get());

      if (Res.isUsable())
        InstantiatedVarList.push_back(Res.get());
    }
    return InstantiatedVarList;
  }
};

#define CLAUSE_NOT_ON_DECLS(CLAUSE_NAME)                                       \
  void OpenACCDeclClauseInstantiator::Visit##CLAUSE_NAME##Clause(              \
      const OpenACC##CLAUSE_NAME##Clause &) {                                  \
    llvm_unreachable("Clause type invalid on declaration construct, or "       \
                     "instantiation not implemented");                         \
  }

CLAUSE_NOT_ON_DECLS(Auto)
CLAUSE_NOT_ON_DECLS(Async)
CLAUSE_NOT_ON_DECLS(Attach)
CLAUSE_NOT_ON_DECLS(Collapse)
CLAUSE_NOT_ON_DECLS(Default)
CLAUSE_NOT_ON_DECLS(DefaultAsync)
CLAUSE_NOT_ON_DECLS(Delete)
CLAUSE_NOT_ON_DECLS(Detach)
CLAUSE_NOT_ON_DECLS(Device)
CLAUSE_NOT_ON_DECLS(DeviceNum)
CLAUSE_NOT_ON_DECLS(Finalize)
CLAUSE_NOT_ON_DECLS(FirstPrivate)
CLAUSE_NOT_ON_DECLS(Host)
CLAUSE_NOT_ON_DECLS(If)
CLAUSE_NOT_ON_DECLS(IfPresent)
CLAUSE_NOT_ON_DECLS(Independent)
CLAUSE_NOT_ON_DECLS(NoCreate)
CLAUSE_NOT_ON_DECLS(NumGangs)
CLAUSE_NOT_ON_DECLS(NumWorkers)
CLAUSE_NOT_ON_DECLS(Private)
CLAUSE_NOT_ON_DECLS(Reduction)
CLAUSE_NOT_ON_DECLS(Self)
CLAUSE_NOT_ON_DECLS(Tile)
CLAUSE_NOT_ON_DECLS(UseDevice)
CLAUSE_NOT_ON_DECLS(VectorLength)
CLAUSE_NOT_ON_DECLS(Wait)
#undef CLAUSE_NOT_ON_DECLS

void OpenACCDeclClauseInstantiator::VisitGangClause(
    const OpenACCGangClause &C) {
  llvm::SmallVector<OpenACCGangKind> TransformedGangKinds;
  llvm::SmallVector<Expr *> TransformedIntExprs;
  assert(C.getNumExprs() <= 1 &&
         "Only 1 expression allowed on gang clause in routine");

  if (C.getNumExprs() > 0) {
    assert(C.getExpr(0).first == OpenACCGangKind::Dim &&
           "Only dim allowed on routine");
    ExprResult ER =
        SemaRef.SubstExpr(const_cast<Expr *>(C.getExpr(0).second), MLTAL);
    if (ER.isUsable()) {
      ER = SemaRef.OpenACC().CheckGangExpr(ExistingClauses,
                                           ParsedClause.getDirectiveKind(),
                                           C.getExpr(0).first, ER.get());
      if (ER.isUsable()) {
        TransformedGangKinds.push_back(OpenACCGangKind::Dim);
        TransformedIntExprs.push_back(ER.get());
      }
    }
  }

  NewClause = SemaRef.OpenACC().CheckGangClause(
      ParsedClause.getDirectiveKind(), ExistingClauses,
      ParsedClause.getBeginLoc(), ParsedClause.getLParenLoc(),
      TransformedGangKinds, TransformedIntExprs, ParsedClause.getEndLoc());
}

void OpenACCDeclClauseInstantiator::VisitSeqClause(const OpenACCSeqClause &C) {
  NewClause = OpenACCSeqClause::Create(SemaRef.getASTContext(),
                                       ParsedClause.getBeginLoc(),
                                       ParsedClause.getEndLoc());
}
void OpenACCDeclClauseInstantiator::VisitNoHostClause(
    const OpenACCNoHostClause &C) {
  NewClause = OpenACCNoHostClause::Create(SemaRef.getASTContext(),
                                          ParsedClause.getBeginLoc(),
                                          ParsedClause.getEndLoc());
}

void OpenACCDeclClauseInstantiator::VisitDeviceTypeClause(
    const OpenACCDeviceTypeClause &C) {
  // Nothing to transform here, just create a new version of 'C'.
  NewClause = OpenACCDeviceTypeClause::Create(
      SemaRef.getASTContext(), C.getClauseKind(), ParsedClause.getBeginLoc(),
      ParsedClause.getLParenLoc(), C.getArchitectures(),
      ParsedClause.getEndLoc());
}

void OpenACCDeclClauseInstantiator::VisitWorkerClause(
    const OpenACCWorkerClause &C) {
  assert(!C.hasIntExpr() && "Int Expr not allowed on routine 'worker' clause");
  NewClause = OpenACCWorkerClause::Create(SemaRef.getASTContext(),
                                          ParsedClause.getBeginLoc(), {},
                                          nullptr, ParsedClause.getEndLoc());
}

void OpenACCDeclClauseInstantiator::VisitVectorClause(
    const OpenACCVectorClause &C) {
  assert(!C.hasIntExpr() && "Int Expr not allowed on routine 'vector' clause");
  NewClause = OpenACCVectorClause::Create(SemaRef.getASTContext(),
                                          ParsedClause.getBeginLoc(), {},
                                          nullptr, ParsedClause.getEndLoc());
}

void OpenACCDeclClauseInstantiator::VisitCopyClause(
    const OpenACCCopyClause &C) {
  ParsedClause.setVarListDetails(VisitVarList(C.getVarList()),
                                 C.getModifierList());
  if (SemaRef.OpenACC().CheckDeclareClause(ParsedClause, C.getModifierList()))
    return;
  NewClause = OpenACCCopyClause::Create(
      SemaRef.getASTContext(), ParsedClause.getClauseKind(),
      ParsedClause.getBeginLoc(), ParsedClause.getLParenLoc(),
      ParsedClause.getModifierList(), ParsedClause.getVarList(),
      ParsedClause.getEndLoc());
}

void OpenACCDeclClauseInstantiator::VisitLinkClause(
    const OpenACCLinkClause &C) {
  ParsedClause.setVarListDetails(
      SemaRef.OpenACC().CheckLinkClauseVarList(VisitVarList(C.getVarList())),
      OpenACCModifierKind::Invalid);

  if (SemaRef.OpenACC().CheckDeclareClause(ParsedClause,
                                           OpenACCModifierKind::Invalid))
    return;

  NewClause = OpenACCLinkClause::Create(
      SemaRef.getASTContext(), ParsedClause.getBeginLoc(),
      ParsedClause.getLParenLoc(), ParsedClause.getVarList(),
      ParsedClause.getEndLoc());
}

void OpenACCDeclClauseInstantiator::VisitDeviceResidentClause(
    const OpenACCDeviceResidentClause &C) {
  ParsedClause.setVarListDetails(VisitVarList(C.getVarList()),
                                 OpenACCModifierKind::Invalid);
  if (SemaRef.OpenACC().CheckDeclareClause(ParsedClause,
                                           OpenACCModifierKind::Invalid))
    return;
  NewClause = OpenACCDeviceResidentClause::Create(
      SemaRef.getASTContext(), ParsedClause.getBeginLoc(),
      ParsedClause.getLParenLoc(), ParsedClause.getVarList(),
      ParsedClause.getEndLoc());
}

void OpenACCDeclClauseInstantiator::VisitCopyInClause(
    const OpenACCCopyInClause &C) {
  ParsedClause.setVarListDetails(VisitVarList(C.getVarList()),
                                 C.getModifierList());

  if (SemaRef.OpenACC().CheckDeclareClause(ParsedClause, C.getModifierList()))
    return;
  NewClause = OpenACCCopyInClause::Create(
      SemaRef.getASTContext(), ParsedClause.getClauseKind(),
      ParsedClause.getBeginLoc(), ParsedClause.getLParenLoc(),
      ParsedClause.getModifierList(), ParsedClause.getVarList(),
      ParsedClause.getEndLoc());
}
void OpenACCDeclClauseInstantiator::VisitCopyOutClause(
    const OpenACCCopyOutClause &C) {
  ParsedClause.setVarListDetails(VisitVarList(C.getVarList()),
                                 C.getModifierList());

  if (SemaRef.OpenACC().CheckDeclareClause(ParsedClause, C.getModifierList()))
    return;
  NewClause = OpenACCCopyOutClause::Create(
      SemaRef.getASTContext(), ParsedClause.getClauseKind(),
      ParsedClause.getBeginLoc(), ParsedClause.getLParenLoc(),
      ParsedClause.getModifierList(), ParsedClause.getVarList(),
      ParsedClause.getEndLoc());
}
void OpenACCDeclClauseInstantiator::VisitCreateClause(
    const OpenACCCreateClause &C) {
  ParsedClause.setVarListDetails(VisitVarList(C.getVarList()),
                                 C.getModifierList());

  if (SemaRef.OpenACC().CheckDeclareClause(ParsedClause, C.getModifierList()))
    return;
  NewClause = OpenACCCreateClause::Create(
      SemaRef.getASTContext(), ParsedClause.getClauseKind(),
      ParsedClause.getBeginLoc(), ParsedClause.getLParenLoc(),
      ParsedClause.getModifierList(), ParsedClause.getVarList(),
      ParsedClause.getEndLoc());
}
void OpenACCDeclClauseInstantiator::VisitPresentClause(
    const OpenACCPresentClause &C) {
  ParsedClause.setVarListDetails(VisitVarList(C.getVarList()),
                                 OpenACCModifierKind::Invalid);
  if (SemaRef.OpenACC().CheckDeclareClause(ParsedClause,
                                           OpenACCModifierKind::Invalid))
    return;
  NewClause = OpenACCPresentClause::Create(
      SemaRef.getASTContext(), ParsedClause.getBeginLoc(),
      ParsedClause.getLParenLoc(), ParsedClause.getVarList(),
      ParsedClause.getEndLoc());
}
void OpenACCDeclClauseInstantiator::VisitDevicePtrClause(
    const OpenACCDevicePtrClause &C) {
  llvm::SmallVector<Expr *> VarList = VisitVarList(C.getVarList());
  // Ensure each var is a pointer type.
  llvm::erase_if(VarList, [&](Expr *E) {
    return SemaRef.OpenACC().CheckVarIsPointerType(OpenACCClauseKind::DevicePtr,
                                                   E);
  });
  ParsedClause.setVarListDetails(VarList, OpenACCModifierKind::Invalid);
  if (SemaRef.OpenACC().CheckDeclareClause(ParsedClause,
                                           OpenACCModifierKind::Invalid))
    return;
  NewClause = OpenACCDevicePtrClause::Create(
      SemaRef.getASTContext(), ParsedClause.getBeginLoc(),
      ParsedClause.getLParenLoc(), ParsedClause.getVarList(),
      ParsedClause.getEndLoc());
}

void OpenACCDeclClauseInstantiator::VisitBindClause(
    const OpenACCBindClause &C) {
  // Nothing to instantiate, we support only string literal or identifier.
  if (C.isStringArgument())
    NewClause = OpenACCBindClause::Create(
        SemaRef.getASTContext(), ParsedClause.getBeginLoc(),
        ParsedClause.getLParenLoc(), C.getStringArgument(),
        ParsedClause.getEndLoc());
  else
    NewClause = OpenACCBindClause::Create(
        SemaRef.getASTContext(), ParsedClause.getBeginLoc(),
        ParsedClause.getLParenLoc(), C.getIdentifierArgument(),
        ParsedClause.getEndLoc());
}

llvm::SmallVector<OpenACCClause *> InstantiateOpenACCClauseList(
    Sema &S, const MultiLevelTemplateArgumentList &MLTAL,
    OpenACCDirectiveKind DK, ArrayRef<const OpenACCClause *> ClauseList) {
  llvm::SmallVector<OpenACCClause *> TransformedClauses;

  for (const auto *Clause : ClauseList) {
    SemaOpenACC::OpenACCParsedClause ParsedClause(DK, Clause->getClauseKind(),
                                                  Clause->getBeginLoc());
    ParsedClause.setEndLoc(Clause->getEndLoc());
    if (const auto *WithParms = dyn_cast<OpenACCClauseWithParams>(Clause))
      ParsedClause.setLParenLoc(WithParms->getLParenLoc());

    OpenACCDeclClauseInstantiator Instantiator{S, MLTAL, TransformedClauses,
                                               ParsedClause};
    Instantiator.Visit(Clause);
    if (Instantiator.CreatedClause())
      TransformedClauses.push_back(Instantiator.CreatedClause());
  }
  return TransformedClauses;
}

} // namespace

static void instantiateDependentOpenACCRoutineDeclAttr(
    Sema &S, const MultiLevelTemplateArgumentList &TemplateArgs,
    const OpenACCRoutineDeclAttr *OldAttr, const Decl *OldDecl, Decl *NewDecl) {
  OpenACCRoutineDeclAttr *A =
      OpenACCRoutineDeclAttr::Create(S.getASTContext(), OldAttr->getLocation());

  if (!OldAttr->Clauses.empty()) {
    llvm::SmallVector<OpenACCClause *> TransformedClauses =
        InstantiateOpenACCClauseList(
            S, TemplateArgs, OpenACCDirectiveKind::Routine, OldAttr->Clauses);
    A->Clauses.assign(TransformedClauses.begin(), TransformedClauses.end());
  }

  // We don't end up having to do any magic-static or bind checking here, since
  // the first phase should have caught this, since we always apply to the
  // functiondecl.
  NewDecl->addAttr(A);
}

Decl *TemplateDeclInstantiator::VisitOpenACCDeclareDecl(OpenACCDeclareDecl *D) {
  SemaRef.OpenACC().ActOnConstruct(D->getDirectiveKind(), D->getBeginLoc());
  llvm::SmallVector<OpenACCClause *> TransformedClauses =
      InstantiateOpenACCClauseList(SemaRef, TemplateArgs, D->getDirectiveKind(),
                                   D->clauses());

  if (SemaRef.OpenACC().ActOnStartDeclDirective(
          D->getDirectiveKind(), D->getBeginLoc(), TransformedClauses))
    return nullptr;

  DeclGroupRef Res = SemaRef.OpenACC().ActOnEndDeclDirective(
      D->getDirectiveKind(), D->getBeginLoc(), D->getDirectiveLoc(), {}, {},
      D->getEndLoc(), TransformedClauses);

  if (Res.isNull())
    return nullptr;

  return Res.getSingleDecl();
}

Decl *TemplateDeclInstantiator::VisitOpenACCRoutineDecl(OpenACCRoutineDecl *D) {
  SemaRef.OpenACC().ActOnConstruct(D->getDirectiveKind(), D->getBeginLoc());
  llvm::SmallVector<OpenACCClause *> TransformedClauses =
      InstantiateOpenACCClauseList(SemaRef, TemplateArgs, D->getDirectiveKind(),
                                   D->clauses());

  ExprResult FuncRef;
  if (D->getFunctionReference()) {
    FuncRef = SemaRef.SubstCXXIdExpr(D->getFunctionReference(), TemplateArgs);
    if (FuncRef.isUsable())
      FuncRef = SemaRef.OpenACC().ActOnRoutineName(FuncRef.get());
    // We don't return early here, we leave the construct in the AST, even if
    // the function decl is empty.
  }

  if (SemaRef.OpenACC().ActOnStartDeclDirective(
          D->getDirectiveKind(), D->getBeginLoc(), TransformedClauses))
    return nullptr;

  DeclGroupRef Res = SemaRef.OpenACC().ActOnEndRoutineDeclDirective(
      D->getBeginLoc(), D->getDirectiveLoc(), D->getLParenLoc(), FuncRef.get(),
      D->getRParenLoc(), TransformedClauses, D->getEndLoc(), nullptr);

  if (Res.isNull())
    return nullptr;

  return Res.getSingleDecl();
}

Decl *
TemplateDeclInstantiator::VisitNamespaceAliasDecl(NamespaceAliasDecl *D) {
  NamespaceAliasDecl *Inst
    = NamespaceAliasDecl::Create(SemaRef.Context, Owner,
                                 D->getNamespaceLoc(),
                                 D->getAliasLoc(),
                                 D->getIdentifier(),
                                 D->getQualifierLoc(),
                                 D->getTargetNameLoc(),
                                 D->getNamespace());
  Owner->addDecl(Inst);
  return Inst;
}

Decl *TemplateDeclInstantiator::InstantiateTypedefNameDecl(TypedefNameDecl *D,
                                                           bool IsTypeAlias) {
  bool Invalid = false;
  TypeSourceInfo *TSI = D->getTypeSourceInfo();
  if (TSI->getType()->isInstantiationDependentType() ||
      TSI->getType()->isVariablyModifiedType()) {
    TSI = SemaRef.SubstType(TSI, TemplateArgs, D->getLocation(),
                            D->getDeclName());
    if (!TSI) {
      Invalid = true;
      TSI = SemaRef.Context.getTrivialTypeSourceInfo(SemaRef.Context.IntTy);
    }
  } else {
    SemaRef.MarkDeclarationsReferencedInType(D->getLocation(), TSI->getType());
  }

  // HACK: 2012-10-23 g++ has a bug where it gets the value kind of ?: wrong.
  // libstdc++ relies upon this bug in its implementation of common_type.  If we
  // happen to be processing that implementation, fake up the g++ ?:
  // semantics. See LWG issue 2141 for more information on the bug.  The bugs
  // are fixed in g++ and libstdc++ 4.9.0 (2014-04-22).
  if (SemaRef.getPreprocessor().NeedsStdLibCxxWorkaroundBefore(2014'04'22)) {
    const DecltypeType *DT = TSI->getType()->getAs<DecltypeType>();
    CXXRecordDecl *RD = dyn_cast<CXXRecordDecl>(D->getDeclContext());
    if (DT && RD && isa<ConditionalOperator>(DT->getUnderlyingExpr()) &&
        DT->isReferenceType() &&
        RD->getEnclosingNamespaceContext() == SemaRef.getStdNamespace() &&
        RD->getIdentifier() && RD->getIdentifier()->isStr("common_type") &&
        D->getIdentifier() && D->getIdentifier()->isStr("type") &&
        SemaRef.getSourceManager().isInSystemHeader(D->getBeginLoc()))
      // Fold it to the (non-reference) type which g++ would have produced.
      TSI = SemaRef.Context.getTrivialTypeSourceInfo(
          TSI->getType().getNonReferenceType());
  }

  // Create the new typedef
  TypedefNameDecl *Typedef;
  if (IsTypeAlias)
    Typedef = TypeAliasDecl::Create(SemaRef.Context, Owner, D->getBeginLoc(),
                                    D->getLocation(), D->getIdentifier(), TSI);
  else
    Typedef = TypedefDecl::Create(SemaRef.Context, Owner, D->getBeginLoc(),
                                  D->getLocation(), D->getIdentifier(), TSI);
  if (Invalid)
    Typedef->setInvalidDecl();

  // If the old typedef was the name for linkage purposes of an anonymous
  // tag decl, re-establish that relationship for the new typedef.
  if (const TagType *oldTagType = D->getUnderlyingType()->getAs<TagType>()) {
    TagDecl *oldTag = oldTagType->getDecl();
    if (oldTag->getTypedefNameForAnonDecl() == D && !Invalid) {
<<<<<<< HEAD
      TagDecl *newTag = DI->getType()->castAs<TagType>()->getDecl();
=======
      TagDecl *newTag = TSI->getType()->castAs<TagType>()->getDecl();
>>>>>>> 811fe024
      assert(!newTag->hasNameForLinkage());
      newTag->setTypedefNameForAnonDecl(Typedef);
    }
  }

  if (TypedefNameDecl *Prev = getPreviousDeclForInstantiation(D)) {
    NamedDecl *InstPrev = SemaRef.FindInstantiatedDecl(D->getLocation(), Prev,
                                                       TemplateArgs);
    if (!InstPrev)
      return nullptr;

    TypedefNameDecl *InstPrevTypedef = cast<TypedefNameDecl>(InstPrev);

    // If the typedef types are not identical, reject them.
    SemaRef.isIncompatibleTypedef(InstPrevTypedef, Typedef);

    Typedef->setPreviousDecl(InstPrevTypedef);
  }

  SemaRef.InstantiateAttrs(TemplateArgs, D, Typedef);

  if (D->getUnderlyingType()->getAs<DependentNameType>())
    SemaRef.inferGslPointerAttribute(Typedef);

  Typedef->setAccess(D->getAccess());
  Typedef->setReferenced(D->isReferenced());

  return Typedef;
}

Decl *TemplateDeclInstantiator::VisitTypedefDecl(TypedefDecl *D) {
  Decl *Typedef = InstantiateTypedefNameDecl(D, /*IsTypeAlias=*/false);
  if (Typedef)
    Owner->addDecl(Typedef);
  return Typedef;
}

Decl *TemplateDeclInstantiator::VisitTypeAliasDecl(TypeAliasDecl *D) {
  Decl *Typedef = InstantiateTypedefNameDecl(D, /*IsTypeAlias=*/true);
  if (Typedef)
    Owner->addDecl(Typedef);
  return Typedef;
}

Decl *TemplateDeclInstantiator::InstantiateTypeAliasTemplateDecl(
    TypeAliasTemplateDecl *D) {
  // Create a local instantiation scope for this type alias template, which
  // will contain the instantiations of the template parameters.
  LocalInstantiationScope Scope(SemaRef);

  TemplateParameterList *TempParams = D->getTemplateParameters();
  TemplateParameterList *InstParams = SubstTemplateParams(TempParams);
  if (!InstParams)
    return nullptr;

  // FIXME: This is a hack for instantiating lambdas in the pattern of the
  // alias. We are not really instantiating the alias at its template level,
  // that only happens in CheckTemplateId, this is only for outer templates
  // which contain it. In getTemplateInstantiationArgs, the template arguments
  // used here would be used for collating the template arguments needed to
  // instantiate the lambda. Pass an empty argument list, so this workaround
  // doesn't get confused if there is an outer alias being instantiated.
  Sema::InstantiatingTemplate InstTemplate(SemaRef, D->getBeginLoc(), D,
                                           ArrayRef<TemplateArgument>());
  if (InstTemplate.isInvalid())
    return nullptr;

  TypeAliasDecl *Pattern = D->getTemplatedDecl();
  TypeAliasTemplateDecl *PrevAliasTemplate = nullptr;
  if (getPreviousDeclForInstantiation<TypedefNameDecl>(Pattern)) {
    DeclContext::lookup_result Found = Owner->lookup(Pattern->getDeclName());
    if (!Found.empty()) {
      PrevAliasTemplate = dyn_cast<TypeAliasTemplateDecl>(Found.front());
    }
  }

  TypeAliasDecl *AliasInst = cast_or_null<TypeAliasDecl>(
    InstantiateTypedefNameDecl(Pattern, /*IsTypeAlias=*/true));
  if (!AliasInst)
    return nullptr;

  TypeAliasTemplateDecl *Inst
    = TypeAliasTemplateDecl::Create(SemaRef.Context, Owner, D->getLocation(),
                                    D->getDeclName(), InstParams, AliasInst);
  AliasInst->setDescribedAliasTemplate(Inst);
  if (PrevAliasTemplate)
    Inst->setPreviousDecl(PrevAliasTemplate);

  Inst->setAccess(D->getAccess());

  if (!PrevAliasTemplate)
    Inst->setInstantiatedFromMemberTemplate(D);

  return Inst;
}

Decl *
TemplateDeclInstantiator::VisitTypeAliasTemplateDecl(TypeAliasTemplateDecl *D) {
  Decl *Inst = InstantiateTypeAliasTemplateDecl(D);
  if (Inst)
    Owner->addDecl(Inst);

  return Inst;
}

Decl *TemplateDeclInstantiator::VisitBindingDecl(BindingDecl *D) {
  auto *NewBD = BindingDecl::Create(SemaRef.Context, Owner, D->getLocation(),
                                    D->getIdentifier(), D->getType());
  NewBD->setReferenced(D->isReferenced());
  SemaRef.CurrentInstantiationScope->InstantiatedLocal(D, NewBD);

  return NewBD;
}

Decl *TemplateDeclInstantiator::VisitDecompositionDecl(DecompositionDecl *D) {
  // Transform the bindings first.
  // The transformed DD will have all of the concrete BindingDecls.
  SmallVector<BindingDecl*, 16> NewBindings;
  BindingDecl *OldBindingPack = nullptr;
  for (auto *OldBD : D->bindings()) {
    Expr *BindingExpr = OldBD->getBinding();
    if (isa_and_present<FunctionParmPackExpr>(BindingExpr)) {
      // We have a resolved pack.
      assert(!OldBindingPack && "no more than one pack is allowed");
      OldBindingPack = OldBD;
    }
    NewBindings.push_back(cast<BindingDecl>(VisitBindingDecl(OldBD)));
  }
  ArrayRef<BindingDecl*> NewBindingArray = NewBindings;

  auto *NewDD = cast_if_present<DecompositionDecl>(
      VisitVarDecl(D, /*InstantiatingVarTemplate=*/false, &NewBindingArray));

  if (!NewDD || NewDD->isInvalidDecl()) {
    for (auto *NewBD : NewBindings)
      NewBD->setInvalidDecl();
  } else if (OldBindingPack) {
    // Mark the bindings in the pack as instantiated.
    auto Bindings = NewDD->bindings();
    BindingDecl *NewBindingPack = *llvm::find_if(
        Bindings, [](BindingDecl *D) -> bool { return D->isParameterPack(); });
    assert(NewBindingPack != nullptr && "new bindings should also have a pack");
    llvm::ArrayRef<BindingDecl *> OldDecls =
        OldBindingPack->getBindingPackDecls();
    llvm::ArrayRef<BindingDecl *> NewDecls =
        NewBindingPack->getBindingPackDecls();
    assert(OldDecls.size() == NewDecls.size());
    for (unsigned I = 0; I < OldDecls.size(); I++)
      SemaRef.CurrentInstantiationScope->InstantiatedLocal(OldDecls[I],
                                                           NewDecls[I]);
  }

  return NewDD;
}

Decl *TemplateDeclInstantiator::VisitVarDecl(VarDecl *D) {
  return VisitVarDecl(D, /*InstantiatingVarTemplate=*/false);
}

Decl *TemplateDeclInstantiator::VisitVarDecl(VarDecl *D,
                                             bool InstantiatingVarTemplate,
                                             ArrayRef<BindingDecl*> *Bindings) {

  // Do substitution on the type of the declaration
  TypeSourceInfo *TSI = SemaRef.SubstType(
      D->getTypeSourceInfo(), TemplateArgs, D->getTypeSpecStartLoc(),
      D->getDeclName(), /*AllowDeducedTST*/ true);
  if (!TSI)
    return nullptr;

  if (TSI->getType()->isFunctionType()) {
    SemaRef.Diag(D->getLocation(), diag::err_variable_instantiates_to_function)
        << D->isStaticDataMember() << TSI->getType();
    return nullptr;
  }

  DeclContext *DC = Owner;
  if (D->isLocalExternDecl())
    SemaRef.adjustContextForLocalExternDecl(DC);

  // Build the instantiated declaration.
  VarDecl *Var;
  if (Bindings)
    Var = DecompositionDecl::Create(SemaRef.Context, DC, D->getInnerLocStart(),
                                    D->getLocation(), TSI->getType(), TSI,
                                    D->getStorageClass(), *Bindings);
  else
    Var = VarDecl::Create(SemaRef.Context, DC, D->getInnerLocStart(),
                          D->getLocation(), D->getIdentifier(), TSI->getType(),
                          TSI, D->getStorageClass());

  // In ARC, infer 'retaining' for variables of retainable type.
  if (SemaRef.getLangOpts().ObjCAutoRefCount &&
      SemaRef.ObjC().inferObjCARCLifetime(Var))
    Var->setInvalidDecl();

  if (SemaRef.getLangOpts().OpenCL)
    SemaRef.deduceOpenCLAddressSpace(Var);

  // Substitute the nested name specifier, if any.
  if (SubstQualifier(D, Var))
    return nullptr;

  SemaRef.BuildVariableInstantiation(Var, D, TemplateArgs, LateAttrs, Owner,
                                     StartingScope, InstantiatingVarTemplate);
  if (D->isNRVOVariable() && !Var->isInvalidDecl()) {
    QualType RT;
    if (auto *F = dyn_cast<FunctionDecl>(DC))
      RT = F->getReturnType();
    else if (isa<BlockDecl>(DC))
      RT = cast<FunctionType>(SemaRef.getCurBlock()->FunctionType)
               ->getReturnType();
    else
      llvm_unreachable("Unknown context type");

    // This is the last chance we have of checking copy elision eligibility
    // for functions in dependent contexts. The sema actions for building
    // the return statement during template instantiation will have no effect
    // regarding copy elision, since NRVO propagation runs on the scope exit
    // actions, and these are not run on instantiation.
    // This might run through some VarDecls which were returned from non-taken
    // 'if constexpr' branches, and these will end up being constructed on the
    // return slot even if they will never be returned, as a sort of accidental
    // 'optimization'. Notably, functions with 'auto' return types won't have it
    // deduced by this point. Coupled with the limitation described
    // previously, this makes it very hard to support copy elision for these.
    Sema::NamedReturnInfo Info = SemaRef.getNamedReturnInfo(Var);
    bool NRVO = SemaRef.getCopyElisionCandidate(Info, RT) != nullptr;
    Var->setNRVOVariable(NRVO);
  }

  Var->setImplicit(D->isImplicit());

  if (Var->isStaticLocal())
    SemaRef.CheckStaticLocalForDllExport(Var);

  // Only add this if we aren't instantiating a variable template.  We'll end up
  // adding the VarTemplateSpecializationDecl later.
  if (!InstantiatingVarTemplate) {
    if (SemaRef.getLangOpts().SYCLIsDevice &&
        SemaRef.SYCL().isTypeDecoratedWithDeclAttribute<SYCLDeviceGlobalAttr>(
            Var->getType())) {
      if (!Var->hasGlobalStorage())
        SemaRef.Diag(D->getLocation(),
                     diag::err_sycl_device_global_incorrect_scope);

      if (Var->getAccess() == AS_private || Var->getAccess() == AS_protected)
        SemaRef.Diag(D->getLocation(),
                     diag::err_sycl_device_global_not_publicly_accessible)
            << Var;

      if (Var->isStaticLocal()) {
        const DeclContext *DC = Var->getDeclContext();
        while (!DC->isTranslationUnit()) {
          if (isa<FunctionDecl>(DC)) {
            SemaRef.Diag(D->getLocation(),
                         diag::err_sycl_device_global_incorrect_scope);
            break;
          }
          DC = DC->getParent();
        }
      }
    }
    if (const auto *SYCLDevice = Var->getAttr<SYCLDeviceAttr>()) {
      if (!SemaRef.SYCL().isTypeDecoratedWithDeclAttribute<SYCLDeviceGlobalAttr>(
              Var->getType()))
        SemaRef.Diag(SYCLDevice->getLoc(),
                     diag::err_sycl_attribute_not_device_global)
            << SYCLDevice;
    }
    SemaRef.SYCL().addSyclVarDecl(Var);
  }

  if (Var->getTLSKind())
    SemaRef.CheckThreadLocalForLargeAlignment(Var);

  if (SemaRef.getLangOpts().OpenACC)
    SemaRef.OpenACC().ActOnVariableDeclarator(Var);

  return Var;
}

Decl *TemplateDeclInstantiator::VisitAccessSpecDecl(AccessSpecDecl *D) {
  AccessSpecDecl* AD
    = AccessSpecDecl::Create(SemaRef.Context, D->getAccess(), Owner,
                             D->getAccessSpecifierLoc(), D->getColonLoc());
  Owner->addHiddenDecl(AD);
  return AD;
}

Decl *TemplateDeclInstantiator::VisitFieldDecl(FieldDecl *D) {
  bool Invalid = false;
  TypeSourceInfo *TSI = D->getTypeSourceInfo();
  if (TSI->getType()->isInstantiationDependentType() ||
      TSI->getType()->isVariablyModifiedType()) {
    TSI = SemaRef.SubstType(TSI, TemplateArgs, D->getLocation(),
                            D->getDeclName());
    if (!TSI) {
      TSI = D->getTypeSourceInfo();
      Invalid = true;
    } else if (TSI->getType()->isFunctionType()) {
      // C++ [temp.arg.type]p3:
      //   If a declaration acquires a function type through a type
      //   dependent on a template-parameter and this causes a
      //   declaration that does not use the syntactic form of a
      //   function declarator to have function type, the program is
      //   ill-formed.
      SemaRef.Diag(D->getLocation(), diag::err_field_instantiates_to_function)
          << TSI->getType();
      Invalid = true;
    }
  } else {
    SemaRef.MarkDeclarationsReferencedInType(D->getLocation(), TSI->getType());
  }

  Expr *BitWidth = D->getBitWidth();
  if (Invalid)
    BitWidth = nullptr;
  else if (BitWidth) {
    // The bit-width expression is a constant expression.
    EnterExpressionEvaluationContext Unevaluated(
        SemaRef, Sema::ExpressionEvaluationContext::ConstantEvaluated);

    ExprResult InstantiatedBitWidth
      = SemaRef.SubstExpr(BitWidth, TemplateArgs);
    if (InstantiatedBitWidth.isInvalid()) {
      Invalid = true;
      BitWidth = nullptr;
    } else
      BitWidth = InstantiatedBitWidth.getAs<Expr>();
  }

  FieldDecl *Field = SemaRef.CheckFieldDecl(
      D->getDeclName(), TSI->getType(), TSI, cast<RecordDecl>(Owner),
      D->getLocation(), D->isMutable(), BitWidth, D->getInClassInitStyle(),
      D->getInnerLocStart(), D->getAccess(), nullptr);
  if (!Field) {
    cast<Decl>(Owner)->setInvalidDecl();
    return nullptr;
  }

  SemaRef.InstantiateAttrs(TemplateArgs, D, Field, LateAttrs, StartingScope);

  if (Field->hasAttrs())
    SemaRef.CheckAlignasUnderalignment(Field);

  if (Invalid)
    Field->setInvalidDecl();

  if (!Field->getDeclName() || Field->isPlaceholderVar(SemaRef.getLangOpts())) {
    // Keep track of where this decl came from.
    SemaRef.Context.setInstantiatedFromUnnamedFieldDecl(Field, D);
  }
  if (CXXRecordDecl *Parent= dyn_cast<CXXRecordDecl>(Field->getDeclContext())) {
    if (Parent->isAnonymousStructOrUnion() &&
        Parent->getRedeclContext()->isFunctionOrMethod())
      SemaRef.CurrentInstantiationScope->InstantiatedLocal(D, Field);
  }

  Field->setImplicit(D->isImplicit());
  Field->setAccess(D->getAccess());
  // Static members are not processed here, so error out if we have a device
  // global without checking access modifier.
  if (SemaRef.getLangOpts().SYCLIsDevice) {
    if (SemaRef.SYCL().isTypeDecoratedWithDeclAttribute<SYCLDeviceGlobalAttr>(
            Field->getType())) {
      SemaRef.Diag(D->getLocation(),
                   diag::err_sycl_device_global_incorrect_scope);
      Field->setInvalidDecl();
      return nullptr;
    }
  }
  Owner->addDecl(Field);

  return Field;
}

Decl *TemplateDeclInstantiator::VisitMSPropertyDecl(MSPropertyDecl *D) {
  bool Invalid = false;
  TypeSourceInfo *TSI = D->getTypeSourceInfo();

  if (TSI->getType()->isVariablyModifiedType()) {
    SemaRef.Diag(D->getLocation(), diag::err_property_is_variably_modified)
      << D;
    Invalid = true;
  } else if (TSI->getType()->isInstantiationDependentType()) {
    TSI = SemaRef.SubstType(TSI, TemplateArgs, D->getLocation(),
                            D->getDeclName());
    if (!TSI) {
      TSI = D->getTypeSourceInfo();
      Invalid = true;
    } else if (TSI->getType()->isFunctionType()) {
      // C++ [temp.arg.type]p3:
      //   If a declaration acquires a function type through a type
      //   dependent on a template-parameter and this causes a
      //   declaration that does not use the syntactic form of a
      //   function declarator to have function type, the program is
      //   ill-formed.
      SemaRef.Diag(D->getLocation(), diag::err_field_instantiates_to_function)
          << TSI->getType();
      Invalid = true;
    }
  } else {
    SemaRef.MarkDeclarationsReferencedInType(D->getLocation(), TSI->getType());
  }

  MSPropertyDecl *Property = MSPropertyDecl::Create(
      SemaRef.Context, Owner, D->getLocation(), D->getDeclName(),
      TSI->getType(), TSI, D->getBeginLoc(), D->getGetterId(),
      D->getSetterId());

  SemaRef.InstantiateAttrs(TemplateArgs, D, Property, LateAttrs,
                           StartingScope);

  if (Invalid)
    Property->setInvalidDecl();

  Property->setAccess(D->getAccess());
  Owner->addDecl(Property);

  return Property;
}

Decl *TemplateDeclInstantiator::VisitIndirectFieldDecl(IndirectFieldDecl *D) {
  NamedDecl **NamedChain =
    new (SemaRef.Context)NamedDecl*[D->getChainingSize()];

  int i = 0;
  for (auto *PI : D->chain()) {
    NamedDecl *Next = SemaRef.FindInstantiatedDecl(D->getLocation(), PI,
                                              TemplateArgs);
    if (!Next)
      return nullptr;

    NamedChain[i++] = Next;
  }

  QualType T = cast<FieldDecl>(NamedChain[i-1])->getType();
  IndirectFieldDecl *IndirectField = IndirectFieldDecl::Create(
      SemaRef.Context, Owner, D->getLocation(), D->getIdentifier(), T,
      {NamedChain, D->getChainingSize()});

  for (const auto *Attr : D->attrs())
    IndirectField->addAttr(Attr->clone(SemaRef.Context));

  IndirectField->setImplicit(D->isImplicit());
  IndirectField->setAccess(D->getAccess());
  Owner->addDecl(IndirectField);
  return IndirectField;
}

Decl *TemplateDeclInstantiator::VisitFriendDecl(FriendDecl *D) {
  // Handle friend type expressions by simply substituting template
  // parameters into the pattern type and checking the result.
  if (TypeSourceInfo *Ty = D->getFriendType()) {
    TypeSourceInfo *InstTy;
    // If this is an unsupported friend, don't bother substituting template
    // arguments into it. The actual type referred to won't be used by any
    // parts of Clang, and may not be valid for instantiating. Just use the
    // same info for the instantiated friend.
    if (D->isUnsupportedFriend()) {
      InstTy = Ty;
    } else {
      if (D->isPackExpansion()) {
        SmallVector<UnexpandedParameterPack, 2> Unexpanded;
        SemaRef.collectUnexpandedParameterPacks(Ty->getTypeLoc(), Unexpanded);
        assert(!Unexpanded.empty() && "Pack expansion without packs");

        bool ShouldExpand = true;
        bool RetainExpansion = false;
        UnsignedOrNone NumExpansions = std::nullopt;
        if (SemaRef.CheckParameterPacksForExpansion(
                D->getEllipsisLoc(), D->getSourceRange(), Unexpanded,
                TemplateArgs, /*FailOnPackProducingTemplates=*/true,
                ShouldExpand, RetainExpansion, NumExpansions))
          return nullptr;

        assert(!RetainExpansion &&
               "should never retain an expansion for a variadic friend decl");

        if (ShouldExpand) {
          SmallVector<FriendDecl *> Decls;
          for (unsigned I = 0; I != *NumExpansions; I++) {
            Sema::ArgPackSubstIndexRAII SubstIndex(SemaRef, I);
            TypeSourceInfo *TSI = SemaRef.SubstType(
                Ty, TemplateArgs, D->getEllipsisLoc(), DeclarationName());
            if (!TSI)
              return nullptr;

            auto FD =
                FriendDecl::Create(SemaRef.Context, Owner, D->getLocation(),
                                   TSI, D->getFriendLoc());

            FD->setAccess(AS_public);
            Owner->addDecl(FD);
            Decls.push_back(FD);
          }

          // Just drop this node; we have no use for it anymore.
          return nullptr;
        }
      }

      InstTy = SemaRef.SubstType(Ty, TemplateArgs, D->getLocation(),
                                 DeclarationName());
    }
    if (!InstTy)
      return nullptr;

    FriendDecl *FD = FriendDecl::Create(
        SemaRef.Context, Owner, D->getLocation(), InstTy, D->getFriendLoc());
    FD->setAccess(AS_public);
    FD->setUnsupportedFriend(D->isUnsupportedFriend());
    Owner->addDecl(FD);
    return FD;
  }

  NamedDecl *ND = D->getFriendDecl();
  assert(ND && "friend decl must be a decl or a type!");

  // All of the Visit implementations for the various potential friend
  // declarations have to be carefully written to work for friend
  // objects, with the most important detail being that the target
  // decl should almost certainly not be placed in Owner.
  Decl *NewND = Visit(ND);
  if (!NewND) return nullptr;

  FriendDecl *FD =
    FriendDecl::Create(SemaRef.Context, Owner, D->getLocation(),
                       cast<NamedDecl>(NewND), D->getFriendLoc());
  FD->setAccess(AS_public);
  FD->setUnsupportedFriend(D->isUnsupportedFriend());
  Owner->addDecl(FD);
  return FD;
}

Decl *TemplateDeclInstantiator::VisitStaticAssertDecl(StaticAssertDecl *D) {
  Expr *AssertExpr = D->getAssertExpr();

  // The expression in a static assertion is a constant expression.
  EnterExpressionEvaluationContext Unevaluated(
      SemaRef, Sema::ExpressionEvaluationContext::ConstantEvaluated);

  ExprResult InstantiatedAssertExpr
    = SemaRef.SubstExpr(AssertExpr, TemplateArgs);
  if (InstantiatedAssertExpr.isInvalid())
    return nullptr;

  ExprResult InstantiatedMessageExpr =
      SemaRef.SubstExpr(D->getMessage(), TemplateArgs);
  if (InstantiatedMessageExpr.isInvalid())
    return nullptr;

  return SemaRef.BuildStaticAssertDeclaration(
      D->getLocation(), InstantiatedAssertExpr.get(),
      InstantiatedMessageExpr.get(), D->getRParenLoc(), D->isFailed());
}

Decl *TemplateDeclInstantiator::VisitEnumDecl(EnumDecl *D) {
  EnumDecl *PrevDecl = nullptr;
  if (EnumDecl *PatternPrev = getPreviousDeclForInstantiation(D)) {
    NamedDecl *Prev = SemaRef.FindInstantiatedDecl(D->getLocation(),
                                                   PatternPrev,
                                                   TemplateArgs);
    if (!Prev) return nullptr;
    PrevDecl = cast<EnumDecl>(Prev);
  }

  EnumDecl *Enum =
      EnumDecl::Create(SemaRef.Context, Owner, D->getBeginLoc(),
                       D->getLocation(), D->getIdentifier(), PrevDecl,
                       D->isScoped(), D->isScopedUsingClassTag(), D->isFixed());
  if (D->isFixed()) {
    if (TypeSourceInfo *TI = D->getIntegerTypeSourceInfo()) {
      // If we have type source information for the underlying type, it means it
      // has been explicitly set by the user. Perform substitution on it before
      // moving on.
      SourceLocation UnderlyingLoc = TI->getTypeLoc().getBeginLoc();
      TypeSourceInfo *NewTI = SemaRef.SubstType(TI, TemplateArgs, UnderlyingLoc,
                                                DeclarationName());
      if (!NewTI || SemaRef.CheckEnumUnderlyingType(NewTI))
        Enum->setIntegerType(SemaRef.Context.IntTy);
      else {
        // If the underlying type is atomic, we need to adjust the type before
        // continuing. See C23 6.7.3.3p5 and Sema::ActOnTag(). FIXME: same as
        // within ActOnTag(), it would be nice to have an easy way to get a
        // derived TypeSourceInfo which strips qualifiers including the weird
        // ones like _Atomic where it forms a different type.
        if (NewTI->getType()->isAtomicType())
          Enum->setIntegerType(NewTI->getType().getAtomicUnqualifiedType());
        else
          Enum->setIntegerTypeSourceInfo(NewTI);
      }

      // C++23 [conv.prom]p4
      // if integral promotion can be applied to its underlying type, a prvalue
      // of an unscoped enumeration type whose underlying type is fixed can also
      // be converted to a prvalue of the promoted underlying type.
      //
      // FIXME: that logic is already implemented in ActOnEnumBody, factor out
      // into (Re)BuildEnumBody.
      QualType UnderlyingType = Enum->getIntegerType();
      Enum->setPromotionType(
          SemaRef.Context.isPromotableIntegerType(UnderlyingType)
              ? SemaRef.Context.getPromotedIntegerType(UnderlyingType)
              : UnderlyingType);
    } else {
      assert(!D->getIntegerType()->isDependentType()
             && "Dependent type without type source info");
      Enum->setIntegerType(D->getIntegerType());
    }
  }

  SemaRef.InstantiateAttrs(TemplateArgs, D, Enum);

  Enum->setInstantiationOfMemberEnum(D, TSK_ImplicitInstantiation);
  Enum->setAccess(D->getAccess());
  // Forward the mangling number from the template to the instantiated decl.
  SemaRef.Context.setManglingNumber(Enum, SemaRef.Context.getManglingNumber(D));
  // See if the old tag was defined along with a declarator.
  // If it did, mark the new tag as being associated with that declarator.
  if (DeclaratorDecl *DD = SemaRef.Context.getDeclaratorForUnnamedTagDecl(D))
    SemaRef.Context.addDeclaratorForUnnamedTagDecl(Enum, DD);
  // See if the old tag was defined along with a typedef.
  // If it did, mark the new tag as being associated with that typedef.
  if (TypedefNameDecl *TND = SemaRef.Context.getTypedefNameForUnnamedTagDecl(D))
    SemaRef.Context.addTypedefNameForUnnamedTagDecl(Enum, TND);
  if (SubstQualifier(D, Enum)) return nullptr;
  Owner->addDecl(Enum);

  EnumDecl *Def = D->getDefinition();
  if (Def && Def != D) {
    // If this is an out-of-line definition of an enum member template, check
    // that the underlying types match in the instantiation of both
    // declarations.
    if (TypeSourceInfo *TI = Def->getIntegerTypeSourceInfo()) {
      SourceLocation UnderlyingLoc = TI->getTypeLoc().getBeginLoc();
      QualType DefnUnderlying =
        SemaRef.SubstType(TI->getType(), TemplateArgs,
                          UnderlyingLoc, DeclarationName());
      SemaRef.CheckEnumRedeclaration(Def->getLocation(), Def->isScoped(),
                                     DefnUnderlying, /*IsFixed=*/true, Enum);
    }
  }

  // C++11 [temp.inst]p1: The implicit instantiation of a class template
  // specialization causes the implicit instantiation of the declarations, but
  // not the definitions of scoped member enumerations.
  //
  // DR1484 clarifies that enumeration definitions inside a template
  // declaration aren't considered entities that can be separately instantiated
  // from the rest of the entity they are declared inside.
  if (isDeclWithinFunction(D) ? D == Def : Def && !Enum->isScoped()) {
    // Prevent redundant instantiation of the enumerator-definition if the
    // definition has already been instantiated due to a prior
    // opaque-enum-declaration.
    if (PrevDecl == nullptr) {
      SemaRef.CurrentInstantiationScope->InstantiatedLocal(D, Enum);
      InstantiateEnumDefinition(Enum, Def);
    }
  }

  return Enum;
}

void TemplateDeclInstantiator::InstantiateEnumDefinition(
    EnumDecl *Enum, EnumDecl *Pattern) {
  Enum->startDefinition();

  // Update the location to refer to the definition.
  Enum->setLocation(Pattern->getLocation());

  SmallVector<Decl*, 4> Enumerators;

  EnumConstantDecl *LastEnumConst = nullptr;
  for (auto *EC : Pattern->enumerators()) {
    // The specified value for the enumerator.
    ExprResult Value((Expr *)nullptr);
    if (Expr *UninstValue = EC->getInitExpr()) {
      // The enumerator's value expression is a constant expression.
      EnterExpressionEvaluationContext Unevaluated(
          SemaRef, Sema::ExpressionEvaluationContext::ConstantEvaluated);

      Value = SemaRef.SubstExpr(UninstValue, TemplateArgs);
    }

    // Drop the initial value and continue.
    bool isInvalid = false;
    if (Value.isInvalid()) {
      Value = nullptr;
      isInvalid = true;
    }

    EnumConstantDecl *EnumConst
      = SemaRef.CheckEnumConstant(Enum, LastEnumConst,
                                  EC->getLocation(), EC->getIdentifier(),
                                  Value.get());

    if (isInvalid) {
      if (EnumConst)
        EnumConst->setInvalidDecl();
      Enum->setInvalidDecl();
    }

    if (EnumConst) {
      SemaRef.InstantiateAttrs(TemplateArgs, EC, EnumConst);

      EnumConst->setAccess(Enum->getAccess());
      Enum->addDecl(EnumConst);
      Enumerators.push_back(EnumConst);
      LastEnumConst = EnumConst;

      if (Pattern->getDeclContext()->isFunctionOrMethod() &&
          !Enum->isScoped()) {
        // If the enumeration is within a function or method, record the enum
        // constant as a local.
        SemaRef.CurrentInstantiationScope->InstantiatedLocal(EC, EnumConst);
      }
    }
  }

  SemaRef.ActOnEnumBody(Enum->getLocation(), Enum->getBraceRange(), Enum,
                        Enumerators, nullptr, ParsedAttributesView());
}

Decl *TemplateDeclInstantiator::VisitEnumConstantDecl(EnumConstantDecl *D) {
  llvm_unreachable("EnumConstantDecls can only occur within EnumDecls.");
}

Decl *
TemplateDeclInstantiator::VisitBuiltinTemplateDecl(BuiltinTemplateDecl *D) {
  llvm_unreachable("BuiltinTemplateDecls cannot be instantiated.");
}

Decl *TemplateDeclInstantiator::VisitClassTemplateDecl(ClassTemplateDecl *D) {
  bool isFriend = (D->getFriendObjectKind() != Decl::FOK_None);

  // Create a local instantiation scope for this class template, which
  // will contain the instantiations of the template parameters.
  LocalInstantiationScope Scope(SemaRef);
  TemplateParameterList *TempParams = D->getTemplateParameters();
  TemplateParameterList *InstParams = SubstTemplateParams(TempParams);
  if (!InstParams)
    return nullptr;

  CXXRecordDecl *Pattern = D->getTemplatedDecl();

  // Instantiate the qualifier.  We have to do this first in case
  // we're a friend declaration, because if we are then we need to put
  // the new declaration in the appropriate context.
  NestedNameSpecifierLoc QualifierLoc = Pattern->getQualifierLoc();
  if (QualifierLoc) {
    QualifierLoc = SemaRef.SubstNestedNameSpecifierLoc(QualifierLoc,
                                                       TemplateArgs);
    if (!QualifierLoc)
      return nullptr;
  }

  CXXRecordDecl *PrevDecl = nullptr;
  ClassTemplateDecl *PrevClassTemplate = nullptr;

  if (!isFriend && getPreviousDeclForInstantiation(Pattern)) {
    DeclContext::lookup_result Found = Owner->lookup(Pattern->getDeclName());
    if (!Found.empty()) {
      PrevClassTemplate = dyn_cast<ClassTemplateDecl>(Found.front());
      if (PrevClassTemplate)
        PrevDecl = PrevClassTemplate->getTemplatedDecl();
    }
  }

  // If this isn't a friend, then it's a member template, in which
  // case we just want to build the instantiation in the
  // specialization.  If it is a friend, we want to build it in
  // the appropriate context.
  DeclContext *DC = Owner;
  if (isFriend) {
    if (QualifierLoc) {
      CXXScopeSpec SS;
      SS.Adopt(QualifierLoc);
      DC = SemaRef.computeDeclContext(SS);
      if (!DC) return nullptr;
    } else {
      DC = SemaRef.FindInstantiatedContext(Pattern->getLocation(),
                                           Pattern->getDeclContext(),
                                           TemplateArgs);
    }

    // Look for a previous declaration of the template in the owning
    // context.
    LookupResult R(SemaRef, Pattern->getDeclName(), Pattern->getLocation(),
                   Sema::LookupOrdinaryName,
                   SemaRef.forRedeclarationInCurContext());
    SemaRef.LookupQualifiedName(R, DC);

    if (R.isSingleResult()) {
      PrevClassTemplate = R.getAsSingle<ClassTemplateDecl>();
      if (PrevClassTemplate)
        PrevDecl = PrevClassTemplate->getTemplatedDecl();
    }

    if (!PrevClassTemplate && QualifierLoc) {
      SemaRef.Diag(Pattern->getLocation(), diag::err_not_tag_in_scope)
          << D->getTemplatedDecl()->getTagKind() << Pattern->getDeclName() << DC
          << QualifierLoc.getSourceRange();
      return nullptr;
    }
  }

  CXXRecordDecl *RecordInst = CXXRecordDecl::Create(
      SemaRef.Context, Pattern->getTagKind(), DC, Pattern->getBeginLoc(),
      Pattern->getLocation(), Pattern->getIdentifier(), PrevDecl);
  if (QualifierLoc)
    RecordInst->setQualifierInfo(QualifierLoc);

  SemaRef.InstantiateAttrsForDecl(TemplateArgs, Pattern, RecordInst, LateAttrs,
                                                              StartingScope);

  ClassTemplateDecl *Inst
    = ClassTemplateDecl::Create(SemaRef.Context, DC, D->getLocation(),
                                D->getIdentifier(), InstParams, RecordInst);
  RecordInst->setDescribedClassTemplate(Inst);

  if (isFriend) {
    assert(!Owner->isDependentContext());
    Inst->setLexicalDeclContext(Owner);
    RecordInst->setLexicalDeclContext(Owner);
    Inst->setObjectOfFriendDecl();

    if (PrevClassTemplate) {
      Inst->setCommonPtr(PrevClassTemplate->getCommonPtr());
      const ClassTemplateDecl *MostRecentPrevCT =
          PrevClassTemplate->getMostRecentDecl();
      TemplateParameterList *PrevParams =
          MostRecentPrevCT->getTemplateParameters();

      // Make sure the parameter lists match.
      if (!SemaRef.TemplateParameterListsAreEqual(
              RecordInst, InstParams, MostRecentPrevCT->getTemplatedDecl(),
              PrevParams, true, Sema::TPL_TemplateMatch))
        return nullptr;

      // Do some additional validation, then merge default arguments
      // from the existing declarations.
      if (SemaRef.CheckTemplateParameterList(InstParams, PrevParams,
                                             Sema::TPC_Other))
        return nullptr;

      Inst->setAccess(PrevClassTemplate->getAccess());
    } else {
      Inst->setAccess(D->getAccess());
    }

    Inst->setObjectOfFriendDecl();
    // TODO: do we want to track the instantiation progeny of this
    // friend target decl?
  } else {
    Inst->setAccess(D->getAccess());
    if (!PrevClassTemplate)
      Inst->setInstantiatedFromMemberTemplate(D);
  }

  Inst->setPreviousDecl(PrevClassTemplate);

  // Finish handling of friends.
  if (isFriend) {
    DC->makeDeclVisibleInContext(Inst);
    return Inst;
  }

  if (D->isOutOfLine()) {
    Inst->setLexicalDeclContext(D->getLexicalDeclContext());
    RecordInst->setLexicalDeclContext(D->getLexicalDeclContext());
  }

  Owner->addDecl(Inst);

  if (!PrevClassTemplate) {
    // Queue up any out-of-line partial specializations of this member
    // class template; the client will force their instantiation once
    // the enclosing class has been instantiated.
    SmallVector<ClassTemplatePartialSpecializationDecl *, 4> PartialSpecs;
    D->getPartialSpecializations(PartialSpecs);
    for (unsigned I = 0, N = PartialSpecs.size(); I != N; ++I)
      if (PartialSpecs[I]->getFirstDecl()->isOutOfLine())
        OutOfLinePartialSpecs.push_back(std::make_pair(Inst, PartialSpecs[I]));
  }

  return Inst;
}

Decl *
TemplateDeclInstantiator::VisitClassTemplatePartialSpecializationDecl(
                                   ClassTemplatePartialSpecializationDecl *D) {
  ClassTemplateDecl *ClassTemplate = D->getSpecializedTemplate();

  // Lookup the already-instantiated declaration in the instantiation
  // of the class template and return that.
  DeclContext::lookup_result Found
    = Owner->lookup(ClassTemplate->getDeclName());
  if (Found.empty())
    return nullptr;

  ClassTemplateDecl *InstClassTemplate
    = dyn_cast<ClassTemplateDecl>(Found.front());
  if (!InstClassTemplate)
    return nullptr;

  if (ClassTemplatePartialSpecializationDecl *Result
        = InstClassTemplate->findPartialSpecInstantiatedFromMember(D))
    return Result;

  return InstantiateClassTemplatePartialSpecialization(InstClassTemplate, D);
}

Decl *TemplateDeclInstantiator::VisitVarTemplateDecl(VarTemplateDecl *D) {
  assert(D->getTemplatedDecl()->isStaticDataMember() &&
         "Only static data member templates are allowed.");

  // Create a local instantiation scope for this variable template, which
  // will contain the instantiations of the template parameters.
  LocalInstantiationScope Scope(SemaRef);
  TemplateParameterList *TempParams = D->getTemplateParameters();
  TemplateParameterList *InstParams = SubstTemplateParams(TempParams);
  if (!InstParams)
    return nullptr;

  VarDecl *Pattern = D->getTemplatedDecl();
  VarTemplateDecl *PrevVarTemplate = nullptr;

  if (getPreviousDeclForInstantiation(Pattern)) {
    DeclContext::lookup_result Found = Owner->lookup(Pattern->getDeclName());
    if (!Found.empty())
      PrevVarTemplate = dyn_cast<VarTemplateDecl>(Found.front());
  }

  VarDecl *VarInst =
      cast_or_null<VarDecl>(VisitVarDecl(Pattern,
                                         /*InstantiatingVarTemplate=*/true));
  if (!VarInst) return nullptr;

  DeclContext *DC = Owner;

  VarTemplateDecl *Inst = VarTemplateDecl::Create(
      SemaRef.Context, DC, D->getLocation(), D->getIdentifier(), InstParams,
      VarInst);
  VarInst->setDescribedVarTemplate(Inst);
  Inst->setPreviousDecl(PrevVarTemplate);

  Inst->setAccess(D->getAccess());
  if (!PrevVarTemplate)
    Inst->setInstantiatedFromMemberTemplate(D);

  if (D->isOutOfLine()) {
    Inst->setLexicalDeclContext(D->getLexicalDeclContext());
    VarInst->setLexicalDeclContext(D->getLexicalDeclContext());
  }

  Owner->addDecl(Inst);

  if (!PrevVarTemplate) {
    // Queue up any out-of-line partial specializations of this member
    // variable template; the client will force their instantiation once
    // the enclosing class has been instantiated.
    SmallVector<VarTemplatePartialSpecializationDecl *, 1> PartialSpecs;
    D->getPartialSpecializations(PartialSpecs);
    for (unsigned I = 0, N = PartialSpecs.size(); I != N; ++I)
      if (PartialSpecs[I]->getFirstDecl()->isOutOfLine())
        OutOfLineVarPartialSpecs.push_back(
            std::make_pair(Inst, PartialSpecs[I]));
  }

  return Inst;
}

Decl *TemplateDeclInstantiator::VisitVarTemplatePartialSpecializationDecl(
    VarTemplatePartialSpecializationDecl *D) {
  assert(D->isStaticDataMember() &&
         "Only static data member templates are allowed.");

  VarTemplateDecl *VarTemplate = D->getSpecializedTemplate();

  // Lookup the already-instantiated declaration and return that.
  DeclContext::lookup_result Found = Owner->lookup(VarTemplate->getDeclName());
  assert(!Found.empty() && "Instantiation found nothing?");

  VarTemplateDecl *InstVarTemplate = dyn_cast<VarTemplateDecl>(Found.front());
  assert(InstVarTemplate && "Instantiation did not find a variable template?");

  if (VarTemplatePartialSpecializationDecl *Result =
          InstVarTemplate->findPartialSpecInstantiatedFromMember(D))
    return Result;

  return InstantiateVarTemplatePartialSpecialization(InstVarTemplate, D);
}

Decl *
TemplateDeclInstantiator::VisitFunctionTemplateDecl(FunctionTemplateDecl *D) {
  // Create a local instantiation scope for this function template, which
  // will contain the instantiations of the template parameters and then get
  // merged with the local instantiation scope for the function template
  // itself.
  LocalInstantiationScope Scope(SemaRef);
  Sema::ConstraintEvalRAII<TemplateDeclInstantiator> RAII(*this);

  TemplateParameterList *TempParams = D->getTemplateParameters();
  TemplateParameterList *InstParams = SubstTemplateParams(TempParams);
  if (!InstParams)
    return nullptr;

  FunctionDecl *Instantiated = nullptr;
  if (CXXMethodDecl *DMethod = dyn_cast<CXXMethodDecl>(D->getTemplatedDecl()))
    Instantiated = cast_or_null<FunctionDecl>(VisitCXXMethodDecl(DMethod,
                                                                 InstParams));
  else
    Instantiated = cast_or_null<FunctionDecl>(VisitFunctionDecl(
                                                          D->getTemplatedDecl(),
                                                                InstParams));

  if (!Instantiated)
    return nullptr;

  // Link the instantiated function template declaration to the function
  // template from which it was instantiated.
  FunctionTemplateDecl *InstTemplate
    = Instantiated->getDescribedFunctionTemplate();
  InstTemplate->setAccess(D->getAccess());
  assert(InstTemplate &&
         "VisitFunctionDecl/CXXMethodDecl didn't create a template!");

  bool isFriend = (InstTemplate->getFriendObjectKind() != Decl::FOK_None);

  // Link the instantiation back to the pattern *unless* this is a
  // non-definition friend declaration.
  if (!InstTemplate->getInstantiatedFromMemberTemplate() &&
      !(isFriend && !D->getTemplatedDecl()->isThisDeclarationADefinition()))
    InstTemplate->setInstantiatedFromMemberTemplate(D);

  // Make declarations visible in the appropriate context.
  if (!isFriend) {
    Owner->addDecl(InstTemplate);
  } else if (InstTemplate->getDeclContext()->isRecord() &&
             !getPreviousDeclForInstantiation(D)) {
    SemaRef.CheckFriendAccess(InstTemplate);
  }

  return InstTemplate;
}

Decl *TemplateDeclInstantiator::VisitCXXRecordDecl(CXXRecordDecl *D) {
  CXXRecordDecl *PrevDecl = nullptr;
  if (CXXRecordDecl *PatternPrev = getPreviousDeclForInstantiation(D)) {
    NamedDecl *Prev = SemaRef.FindInstantiatedDecl(D->getLocation(),
                                                   PatternPrev,
                                                   TemplateArgs);
    if (!Prev) return nullptr;
    PrevDecl = cast<CXXRecordDecl>(Prev);
  }

  CXXRecordDecl *Record = nullptr;
  bool IsInjectedClassName = D->isInjectedClassName();
  if (D->isLambda())
    Record = CXXRecordDecl::CreateLambda(
        SemaRef.Context, Owner, D->getLambdaTypeInfo(), D->getLocation(),
        D->getLambdaDependencyKind(), D->isGenericLambda(),
        D->getLambdaCaptureDefault());
  else
    Record = CXXRecordDecl::Create(SemaRef.Context, D->getTagKind(), Owner,
                                   D->getBeginLoc(), D->getLocation(),
                                   D->getIdentifier(), PrevDecl);

  Record->setImplicit(D->isImplicit());

  // Substitute the nested name specifier, if any.
  if (SubstQualifier(D, Record))
    return nullptr;

  SemaRef.InstantiateAttrsForDecl(TemplateArgs, D, Record, LateAttrs,
                                                              StartingScope);

  // FIXME: Check against AS_none is an ugly hack to work around the issue that
  // the tag decls introduced by friend class declarations don't have an access
  // specifier. Remove once this area of the code gets sorted out.
  if (D->getAccess() != AS_none)
    Record->setAccess(D->getAccess());
  if (!IsInjectedClassName)
    Record->setInstantiationOfMemberClass(D, TSK_ImplicitInstantiation);

  // If the original function was part of a friend declaration,
  // inherit its namespace state.
  if (D->getFriendObjectKind())
    Record->setObjectOfFriendDecl();

  // Make sure that anonymous structs and unions are recorded.
  if (D->isAnonymousStructOrUnion())
    Record->setAnonymousStructOrUnion(true);

  if (D->isLocalClass())
    SemaRef.CurrentInstantiationScope->InstantiatedLocal(D, Record);

  // Forward the mangling number from the template to the instantiated decl.
  SemaRef.Context.setManglingNumber(Record,
                                    SemaRef.Context.getManglingNumber(D));

  // See if the old tag was defined along with a declarator.
  // If it did, mark the new tag as being associated with that declarator.
  if (DeclaratorDecl *DD = SemaRef.Context.getDeclaratorForUnnamedTagDecl(D))
    SemaRef.Context.addDeclaratorForUnnamedTagDecl(Record, DD);

  // See if the old tag was defined along with a typedef.
  // If it did, mark the new tag as being associated with that typedef.
  if (TypedefNameDecl *TND = SemaRef.Context.getTypedefNameForUnnamedTagDecl(D))
    SemaRef.Context.addTypedefNameForUnnamedTagDecl(Record, TND);

  Owner->addDecl(Record);

  // DR1484 clarifies that the members of a local class are instantiated as part
  // of the instantiation of their enclosing entity.
  if (D->isCompleteDefinition() && D->isLocalClass()) {
    Sema::LocalEagerInstantiationScope LocalInstantiations(SemaRef,
                                                           /*AtEndOfTU=*/false);

    SemaRef.InstantiateClass(D->getLocation(), Record, D, TemplateArgs,
                             TSK_ImplicitInstantiation,
                             /*Complain=*/true);

    // For nested local classes, we will instantiate the members when we
    // reach the end of the outermost (non-nested) local class.
    if (!D->isCXXClassMember())
      SemaRef.InstantiateClassMembers(D->getLocation(), Record, TemplateArgs,
                                      TSK_ImplicitInstantiation);

    // This class may have local implicit instantiations that need to be
    // performed within this scope.
    LocalInstantiations.perform();
  }

  SemaRef.DiagnoseUnusedNestedTypedefs(Record);

  if (IsInjectedClassName)
    assert(Record->isInjectedClassName() && "Broken injected-class-name");

  return Record;
}

/// Adjust the given function type for an instantiation of the
/// given declaration, to cope with modifications to the function's type that
/// aren't reflected in the type-source information.
///
/// \param D The declaration we're instantiating.
/// \param TInfo The already-instantiated type.
static QualType adjustFunctionTypeForInstantiation(ASTContext &Context,
                                                   FunctionDecl *D,
                                                   TypeSourceInfo *TInfo) {
  const FunctionProtoType *OrigFunc
    = D->getType()->castAs<FunctionProtoType>();
  const FunctionProtoType *NewFunc
    = TInfo->getType()->castAs<FunctionProtoType>();
  if (OrigFunc->getExtInfo() == NewFunc->getExtInfo())
    return TInfo->getType();

  FunctionProtoType::ExtProtoInfo NewEPI = NewFunc->getExtProtoInfo();
  NewEPI.ExtInfo = OrigFunc->getExtInfo();
  return Context.getFunctionType(NewFunc->getReturnType(),
                                 NewFunc->getParamTypes(), NewEPI);
}

/// Normal class members are of more specific types and therefore
/// don't make it here.  This function serves three purposes:
///   1) instantiating function templates
///   2) substituting friend and local function declarations
///   3) substituting deduction guide declarations for nested class templates
Decl *TemplateDeclInstantiator::VisitFunctionDecl(
    FunctionDecl *D, TemplateParameterList *TemplateParams,
    RewriteKind FunctionRewriteKind) {
  // Check whether there is already a function template specialization for
  // this declaration.
  FunctionTemplateDecl *FunctionTemplate = D->getDescribedFunctionTemplate();
  bool isFriend;
  if (FunctionTemplate)
    isFriend = (FunctionTemplate->getFriendObjectKind() != Decl::FOK_None);
  else
    isFriend = (D->getFriendObjectKind() != Decl::FOK_None);

  // Friend function defined withing class template may stop being function
  // definition during AST merges from different modules, in this case decl
  // with function body should be used for instantiation.
  if (ExternalASTSource *Source = SemaRef.Context.getExternalSource()) {
    if (isFriend && Source->wasThisDeclarationADefinition(D)) {
      const FunctionDecl *Defn = nullptr;
      if (D->hasBody(Defn)) {
        D = const_cast<FunctionDecl *>(Defn);
        FunctionTemplate = Defn->getDescribedFunctionTemplate();
      }
    }
  }

  if (FunctionTemplate && !TemplateParams) {
    ArrayRef<TemplateArgument> Innermost = TemplateArgs.getInnermost();

    void *InsertPos = nullptr;
    FunctionDecl *SpecFunc
      = FunctionTemplate->findSpecialization(Innermost, InsertPos);

    // If we already have a function template specialization, return it.
    if (SpecFunc)
      return SpecFunc;
  }

  bool MergeWithParentScope = (TemplateParams != nullptr) ||
    Owner->isFunctionOrMethod() ||
    !(isa<Decl>(Owner) &&
      cast<Decl>(Owner)->isDefinedOutsideFunctionOrMethod());
  LocalInstantiationScope Scope(SemaRef, MergeWithParentScope);

  ExplicitSpecifier InstantiatedExplicitSpecifier;
  if (auto *DGuide = dyn_cast<CXXDeductionGuideDecl>(D)) {
    InstantiatedExplicitSpecifier = SemaRef.instantiateExplicitSpecifier(
        TemplateArgs, DGuide->getExplicitSpecifier());
    if (InstantiatedExplicitSpecifier.isInvalid())
      return nullptr;
  }

  SmallVector<ParmVarDecl *, 4> Params;
  TypeSourceInfo *TInfo = SubstFunctionType(D, Params);
  if (!TInfo)
    return nullptr;
  QualType T = adjustFunctionTypeForInstantiation(SemaRef.Context, D, TInfo);

  if (TemplateParams && TemplateParams->size()) {
    auto *LastParam =
        dyn_cast<TemplateTypeParmDecl>(TemplateParams->asArray().back());
    if (LastParam && LastParam->isImplicit() &&
        LastParam->hasTypeConstraint()) {
      // In abbreviated templates, the type-constraints of invented template
      // type parameters are instantiated with the function type, invalidating
      // the TemplateParameterList which relied on the template type parameter
      // not having a type constraint. Recreate the TemplateParameterList with
      // the updated parameter list.
      TemplateParams = TemplateParameterList::Create(
          SemaRef.Context, TemplateParams->getTemplateLoc(),
          TemplateParams->getLAngleLoc(), TemplateParams->asArray(),
          TemplateParams->getRAngleLoc(), TemplateParams->getRequiresClause());
    }
  }

  NestedNameSpecifierLoc QualifierLoc = D->getQualifierLoc();
  if (QualifierLoc) {
    QualifierLoc = SemaRef.SubstNestedNameSpecifierLoc(QualifierLoc,
                                                       TemplateArgs);
    if (!QualifierLoc)
      return nullptr;
  }

  AssociatedConstraint TrailingRequiresClause = D->getTrailingRequiresClause();

  // If we're instantiating a local function declaration, put the result
  // in the enclosing namespace; otherwise we need to find the instantiated
  // context.
  DeclContext *DC;
  if (D->isLocalExternDecl()) {
    DC = Owner;
    SemaRef.adjustContextForLocalExternDecl(DC);
  } else if (isFriend && QualifierLoc) {
    CXXScopeSpec SS;
    SS.Adopt(QualifierLoc);
    DC = SemaRef.computeDeclContext(SS);
    if (!DC) return nullptr;
  } else {
    DC = SemaRef.FindInstantiatedContext(D->getLocation(), D->getDeclContext(),
                                         TemplateArgs);
  }

  DeclarationNameInfo NameInfo
    = SemaRef.SubstDeclarationNameInfo(D->getNameInfo(), TemplateArgs);

  if (FunctionRewriteKind != RewriteKind::None)
    adjustForRewrite(FunctionRewriteKind, D, T, TInfo, NameInfo);

  FunctionDecl *Function;
  if (auto *DGuide = dyn_cast<CXXDeductionGuideDecl>(D)) {
    Function = CXXDeductionGuideDecl::Create(
        SemaRef.Context, DC, D->getInnerLocStart(),
        InstantiatedExplicitSpecifier, NameInfo, T, TInfo,
        D->getSourceRange().getEnd(), DGuide->getCorrespondingConstructor(),
        DGuide->getDeductionCandidateKind(), TrailingRequiresClause,
        DGuide->getSourceDeductionGuide(),
        DGuide->getSourceDeductionGuideKind());
    Function->setAccess(D->getAccess());
  } else {
    Function = FunctionDecl::Create(
        SemaRef.Context, DC, D->getInnerLocStart(), NameInfo, T, TInfo,
        D->getCanonicalDecl()->getStorageClass(), D->UsesFPIntrin(),
        D->isInlineSpecified(), D->hasWrittenPrototype(), D->getConstexprKind(),
        TrailingRequiresClause);
    Function->setFriendConstraintRefersToEnclosingTemplate(
        D->FriendConstraintRefersToEnclosingTemplate());
    Function->setRangeEnd(D->getSourceRange().getEnd());
  }

  if (D->isInlined())
    Function->setImplicitlyInline();

  if (QualifierLoc)
    Function->setQualifierInfo(QualifierLoc);

  if (D->isLocalExternDecl())
    Function->setLocalExternDecl();

  DeclContext *LexicalDC = Owner;
  if (!isFriend && D->isOutOfLine() && !D->isLocalExternDecl()) {
    assert(D->getDeclContext()->isFileContext());
    LexicalDC = D->getDeclContext();
  }
  else if (D->isLocalExternDecl()) {
    LexicalDC = SemaRef.CurContext;
  }

  Function->setIsDestroyingOperatorDelete(D->isDestroyingOperatorDelete());
  Function->setIsTypeAwareOperatorNewOrDelete(
      D->isTypeAwareOperatorNewOrDelete());
  Function->setLexicalDeclContext(LexicalDC);

  // Attach the parameters
  for (unsigned P = 0; P < Params.size(); ++P)
    if (Params[P])
      Params[P]->setOwningFunction(Function);
  Function->setParams(Params);

  if (TrailingRequiresClause)
    Function->setTrailingRequiresClause(TrailingRequiresClause);

  if (TemplateParams) {
    // Our resulting instantiation is actually a function template, since we
    // are substituting only the outer template parameters. For example, given
    //
    //   template<typename T>
    //   struct X {
    //     template<typename U> friend void f(T, U);
    //   };
    //
    //   X<int> x;
    //
    // We are instantiating the friend function template "f" within X<int>,
    // which means substituting int for T, but leaving "f" as a friend function
    // template.
    // Build the function template itself.
    FunctionTemplate = FunctionTemplateDecl::Create(SemaRef.Context, DC,
                                                    Function->getLocation(),
                                                    Function->getDeclName(),
                                                    TemplateParams, Function);
    Function->setDescribedFunctionTemplate(FunctionTemplate);

    FunctionTemplate->setLexicalDeclContext(LexicalDC);

    if (isFriend && D->isThisDeclarationADefinition()) {
      FunctionTemplate->setInstantiatedFromMemberTemplate(
                                           D->getDescribedFunctionTemplate());
    }
  } else if (FunctionTemplate &&
             SemaRef.CodeSynthesisContexts.back().Kind !=
                 Sema::CodeSynthesisContext::BuildingDeductionGuides) {
    // Record this function template specialization.
    ArrayRef<TemplateArgument> Innermost = TemplateArgs.getInnermost();
    Function->setFunctionTemplateSpecialization(FunctionTemplate,
                            TemplateArgumentList::CreateCopy(SemaRef.Context,
                                                             Innermost),
                                                /*InsertPos=*/nullptr);
  } else if (FunctionRewriteKind == RewriteKind::None) {
    if (isFriend && D->isThisDeclarationADefinition()) {
      // Do not connect the friend to the template unless it's actually a
      // definition. We don't want non-template functions to be marked as being
      // template instantiations.
      Function->setInstantiationOfMemberFunction(D, TSK_ImplicitInstantiation);
    } else if (!isFriend) {
      // If this is not a function template, and this is not a friend (that is,
      // this is a locally declared function), save the instantiation
      // relationship for the purposes of constraint instantiation.
      Function->setInstantiatedFromDecl(D);
    }
  }

  if (isFriend) {
    Function->setObjectOfFriendDecl();
    if (FunctionTemplateDecl *FT = Function->getDescribedFunctionTemplate())
      FT->setObjectOfFriendDecl();
  }

  if (InitFunctionInstantiation(Function, D))
    Function->setInvalidDecl();

  bool IsExplicitSpecialization = false;

  LookupResult Previous(
      SemaRef, Function->getDeclName(), SourceLocation(),
      D->isLocalExternDecl() ? Sema::LookupRedeclarationWithLinkage
                             : Sema::LookupOrdinaryName,
      D->isLocalExternDecl() ? RedeclarationKind::ForExternalRedeclaration
                             : SemaRef.forRedeclarationInCurContext());

  if (DependentFunctionTemplateSpecializationInfo *DFTSI =
          D->getDependentSpecializationInfo()) {
    assert(isFriend && "dependent specialization info on "
                       "non-member non-friend function?");

    // Instantiate the explicit template arguments.
    TemplateArgumentListInfo ExplicitArgs;
    if (const auto *ArgsWritten = DFTSI->TemplateArgumentsAsWritten) {
      ExplicitArgs.setLAngleLoc(ArgsWritten->getLAngleLoc());
      ExplicitArgs.setRAngleLoc(ArgsWritten->getRAngleLoc());
      if (SemaRef.SubstTemplateArguments(ArgsWritten->arguments(), TemplateArgs,
                                         ExplicitArgs))
        return nullptr;
    }

    // Map the candidates for the primary template to their instantiations.
    for (FunctionTemplateDecl *FTD : DFTSI->getCandidates()) {
      if (NamedDecl *ND =
              SemaRef.FindInstantiatedDecl(D->getLocation(), FTD, TemplateArgs))
        Previous.addDecl(ND);
      else
        return nullptr;
    }

    if (SemaRef.CheckFunctionTemplateSpecialization(
            Function,
            DFTSI->TemplateArgumentsAsWritten ? &ExplicitArgs : nullptr,
            Previous))
      Function->setInvalidDecl();

    IsExplicitSpecialization = true;
  } else if (const ASTTemplateArgumentListInfo *ArgsWritten =
                 D->getTemplateSpecializationArgsAsWritten()) {
    // The name of this function was written as a template-id.
    SemaRef.LookupQualifiedName(Previous, DC);

    // Instantiate the explicit template arguments.
    TemplateArgumentListInfo ExplicitArgs(ArgsWritten->getLAngleLoc(),
                                          ArgsWritten->getRAngleLoc());
    if (SemaRef.SubstTemplateArguments(ArgsWritten->arguments(), TemplateArgs,
                                       ExplicitArgs))
      return nullptr;

    if (SemaRef.CheckFunctionTemplateSpecialization(Function,
                                                    &ExplicitArgs,
                                                    Previous))
      Function->setInvalidDecl();

    IsExplicitSpecialization = true;
  } else if (TemplateParams || !FunctionTemplate) {
    // Look only into the namespace where the friend would be declared to
    // find a previous declaration. This is the innermost enclosing namespace,
    // as described in ActOnFriendFunctionDecl.
    SemaRef.LookupQualifiedName(Previous, DC->getRedeclContext());

    // In C++, the previous declaration we find might be a tag type
    // (class or enum). In this case, the new declaration will hide the
    // tag type. Note that this does not apply if we're declaring a
    // typedef (C++ [dcl.typedef]p4).
    if (Previous.isSingleTagDecl())
      Previous.clear();

    // Filter out previous declarations that don't match the scope. The only
    // effect this has is to remove declarations found in inline namespaces
    // for friend declarations with unqualified names.
    if (isFriend && !QualifierLoc) {
      SemaRef.FilterLookupForScope(Previous, DC, /*Scope=*/ nullptr,
                                   /*ConsiderLinkage=*/ true,
                                   QualifierLoc.hasQualifier());
    }
  }

  // Per [temp.inst], default arguments in function declarations at local scope
  // are instantiated along with the enclosing declaration. For example:
  //
  //   template<typename T>
  //   void ft() {
  //     void f(int = []{ return T::value; }());
  //   }
  //   template void ft<int>(); // error: type 'int' cannot be used prior
  //                                      to '::' because it has no members
  //
  // The error is issued during instantiation of ft<int>() because substitution
  // into the default argument fails; the default argument is instantiated even
  // though it is never used.
  if (Function->isLocalExternDecl()) {
    for (ParmVarDecl *PVD : Function->parameters()) {
      if (!PVD->hasDefaultArg())
        continue;
      if (SemaRef.SubstDefaultArgument(D->getInnerLocStart(), PVD, TemplateArgs)) {
        // If substitution fails, the default argument is set to a
        // RecoveryExpr that wraps the uninstantiated default argument so
        // that downstream diagnostics are omitted.
        Expr *UninstExpr = PVD->getUninstantiatedDefaultArg();
        ExprResult ErrorResult = SemaRef.CreateRecoveryExpr(
            UninstExpr->getBeginLoc(), UninstExpr->getEndLoc(),
            { UninstExpr }, UninstExpr->getType());
        if (ErrorResult.isUsable())
          PVD->setDefaultArg(ErrorResult.get());
      }
    }
  }

  SemaRef.CheckFunctionDeclaration(/*Scope*/ nullptr, Function, Previous,
                                   IsExplicitSpecialization,
                                   Function->isThisDeclarationADefinition());

  // Check the template parameter list against the previous declaration. The
  // goal here is to pick up default arguments added since the friend was
  // declared; we know the template parameter lists match, since otherwise
  // we would not have picked this template as the previous declaration.
  if (isFriend && TemplateParams && FunctionTemplate->getPreviousDecl()) {
    SemaRef.CheckTemplateParameterList(
        TemplateParams,
        FunctionTemplate->getPreviousDecl()->getTemplateParameters(),
        Function->isThisDeclarationADefinition()
            ? Sema::TPC_FriendFunctionTemplateDefinition
            : Sema::TPC_FriendFunctionTemplate);
  }

  // If we're introducing a friend definition after the first use, trigger
  // instantiation.
  // FIXME: If this is a friend function template definition, we should check
  // to see if any specializations have been used.
  if (isFriend && D->isThisDeclarationADefinition() && Function->isUsed(false)) {
    if (MemberSpecializationInfo *MSInfo =
            Function->getMemberSpecializationInfo()) {
      if (MSInfo->getPointOfInstantiation().isInvalid()) {
        SourceLocation Loc = D->getLocation(); // FIXME
        MSInfo->setPointOfInstantiation(Loc);
        SemaRef.PendingLocalImplicitInstantiations.emplace_back(Function, Loc);
      }
    }
  }

  if (D->isExplicitlyDefaulted()) {
    if (SubstDefaultedFunction(Function, D))
      return nullptr;
  }
  if (D->isDeleted())
    SemaRef.SetDeclDeleted(Function, D->getLocation(), D->getDeletedMessage());

  NamedDecl *PrincipalDecl =
      (TemplateParams ? cast<NamedDecl>(FunctionTemplate) : Function);

  // If this declaration lives in a different context from its lexical context,
  // add it to the corresponding lookup table.
  if (isFriend ||
      (Function->isLocalExternDecl() && !Function->getPreviousDecl()))
    DC->makeDeclVisibleInContext(PrincipalDecl);

  if (Function->isOverloadedOperator() && !DC->isRecord() &&
      PrincipalDecl->isInIdentifierNamespace(Decl::IDNS_Ordinary))
    PrincipalDecl->setNonMemberOperator();

  return Function;
}

Decl *TemplateDeclInstantiator::VisitCXXMethodDecl(
    CXXMethodDecl *D, TemplateParameterList *TemplateParams,
    RewriteKind FunctionRewriteKind) {
  FunctionTemplateDecl *FunctionTemplate = D->getDescribedFunctionTemplate();
  if (FunctionTemplate && !TemplateParams) {
    // We are creating a function template specialization from a function
    // template. Check whether there is already a function template
    // specialization for this particular set of template arguments.
    ArrayRef<TemplateArgument> Innermost = TemplateArgs.getInnermost();

    void *InsertPos = nullptr;
    FunctionDecl *SpecFunc
      = FunctionTemplate->findSpecialization(Innermost, InsertPos);

    // If we already have a function template specialization, return it.
    if (SpecFunc)
      return SpecFunc;
  }

  bool isFriend;
  if (FunctionTemplate)
    isFriend = (FunctionTemplate->getFriendObjectKind() != Decl::FOK_None);
  else
    isFriend = (D->getFriendObjectKind() != Decl::FOK_None);

  bool MergeWithParentScope = (TemplateParams != nullptr) ||
    !(isa<Decl>(Owner) &&
      cast<Decl>(Owner)->isDefinedOutsideFunctionOrMethod());
  LocalInstantiationScope Scope(SemaRef, MergeWithParentScope);

  Sema::LambdaScopeForCallOperatorInstantiationRAII LambdaScope(
      SemaRef, D, TemplateArgs, Scope);

  // Instantiate enclosing template arguments for friends.
  SmallVector<TemplateParameterList *, 4> TempParamLists;
  unsigned NumTempParamLists = 0;
  if (isFriend && (NumTempParamLists = D->getNumTemplateParameterLists())) {
    TempParamLists.resize(NumTempParamLists);
    for (unsigned I = 0; I != NumTempParamLists; ++I) {
      TemplateParameterList *TempParams = D->getTemplateParameterList(I);
      TemplateParameterList *InstParams = SubstTemplateParams(TempParams);
      if (!InstParams)
        return nullptr;
      TempParamLists[I] = InstParams;
    }
  }

  auto InstantiatedExplicitSpecifier = ExplicitSpecifier::getFromDecl(D);
  // deduction guides need this
  const bool CouldInstantiate =
      InstantiatedExplicitSpecifier.getExpr() == nullptr ||
      !InstantiatedExplicitSpecifier.getExpr()->isValueDependent();

  // Delay the instantiation of the explicit-specifier until after the
  // constraints are checked during template argument deduction.
  if (CouldInstantiate ||
      SemaRef.CodeSynthesisContexts.back().Kind !=
          Sema::CodeSynthesisContext::DeducedTemplateArgumentSubstitution) {
    InstantiatedExplicitSpecifier = SemaRef.instantiateExplicitSpecifier(
        TemplateArgs, InstantiatedExplicitSpecifier);

    if (InstantiatedExplicitSpecifier.isInvalid())
      return nullptr;
  } else {
    InstantiatedExplicitSpecifier.setKind(ExplicitSpecKind::Unresolved);
  }

  // Implicit destructors/constructors created for local classes in
  // DeclareImplicit* (see SemaDeclCXX.cpp) might not have an associated TSI.
  // Unfortunately there isn't enough context in those functions to
  // conditionally populate the TSI without breaking non-template related use
  // cases. Populate TSIs prior to calling SubstFunctionType to make sure we get
  // a proper transformation.
  if (isLambdaMethod(D) && !D->getTypeSourceInfo() &&
      isa<CXXConstructorDecl, CXXDestructorDecl>(D)) {
    TypeSourceInfo *TSI =
        SemaRef.Context.getTrivialTypeSourceInfo(D->getType());
    D->setTypeSourceInfo(TSI);
  }

  SmallVector<ParmVarDecl *, 4> Params;
  TypeSourceInfo *TInfo = SubstFunctionType(D, Params);
  if (!TInfo)
    return nullptr;
  QualType T = adjustFunctionTypeForInstantiation(SemaRef.Context, D, TInfo);

  if (TemplateParams && TemplateParams->size()) {
    auto *LastParam =
        dyn_cast<TemplateTypeParmDecl>(TemplateParams->asArray().back());
    if (LastParam && LastParam->isImplicit() &&
        LastParam->hasTypeConstraint()) {
      // In abbreviated templates, the type-constraints of invented template
      // type parameters are instantiated with the function type, invalidating
      // the TemplateParameterList which relied on the template type parameter
      // not having a type constraint. Recreate the TemplateParameterList with
      // the updated parameter list.
      TemplateParams = TemplateParameterList::Create(
          SemaRef.Context, TemplateParams->getTemplateLoc(),
          TemplateParams->getLAngleLoc(), TemplateParams->asArray(),
          TemplateParams->getRAngleLoc(), TemplateParams->getRequiresClause());
    }
  }

  NestedNameSpecifierLoc QualifierLoc = D->getQualifierLoc();
  if (QualifierLoc) {
    QualifierLoc = SemaRef.SubstNestedNameSpecifierLoc(QualifierLoc,
                                                 TemplateArgs);
    if (!QualifierLoc)
      return nullptr;
  }

  DeclContext *DC = Owner;
  if (isFriend) {
    if (QualifierLoc) {
      CXXScopeSpec SS;
      SS.Adopt(QualifierLoc);
      DC = SemaRef.computeDeclContext(SS);

      if (DC && SemaRef.RequireCompleteDeclContext(SS, DC))
        return nullptr;
    } else {
      DC = SemaRef.FindInstantiatedContext(D->getLocation(),
                                           D->getDeclContext(),
                                           TemplateArgs);
    }
    if (!DC) return nullptr;
  }

  CXXRecordDecl *Record = cast<CXXRecordDecl>(DC);
  AssociatedConstraint TrailingRequiresClause = D->getTrailingRequiresClause();

  DeclarationNameInfo NameInfo
    = SemaRef.SubstDeclarationNameInfo(D->getNameInfo(), TemplateArgs);

  if (FunctionRewriteKind != RewriteKind::None)
    adjustForRewrite(FunctionRewriteKind, D, T, TInfo, NameInfo);

  // Build the instantiated method declaration.
  CXXMethodDecl *Method = nullptr;

  SourceLocation StartLoc = D->getInnerLocStart();
  if (CXXConstructorDecl *Constructor = dyn_cast<CXXConstructorDecl>(D)) {
    Method = CXXConstructorDecl::Create(
        SemaRef.Context, Record, StartLoc, NameInfo, T, TInfo,
        InstantiatedExplicitSpecifier, Constructor->UsesFPIntrin(),
        Constructor->isInlineSpecified(), false,
        Constructor->getConstexprKind(), InheritedConstructor(),
        TrailingRequiresClause);
    Method->setRangeEnd(Constructor->getEndLoc());
  } else if (CXXDestructorDecl *Destructor = dyn_cast<CXXDestructorDecl>(D)) {
    Method = CXXDestructorDecl::Create(
        SemaRef.Context, Record, StartLoc, NameInfo, T, TInfo,
        Destructor->UsesFPIntrin(), Destructor->isInlineSpecified(), false,
        Destructor->getConstexprKind(), TrailingRequiresClause);
    Method->setIneligibleOrNotSelected(true);
    Method->setRangeEnd(Destructor->getEndLoc());
    Method->setDeclName(SemaRef.Context.DeclarationNames.getCXXDestructorName(

        SemaRef.Context.getCanonicalTagType(Record)));
  } else if (CXXConversionDecl *Conversion = dyn_cast<CXXConversionDecl>(D)) {
    Method = CXXConversionDecl::Create(
        SemaRef.Context, Record, StartLoc, NameInfo, T, TInfo,
        Conversion->UsesFPIntrin(), Conversion->isInlineSpecified(),
        InstantiatedExplicitSpecifier, Conversion->getConstexprKind(),
        Conversion->getEndLoc(), TrailingRequiresClause);
  } else {
    StorageClass SC = D->isStatic() ? SC_Static : SC_None;
    Method = CXXMethodDecl::Create(
        SemaRef.Context, Record, StartLoc, NameInfo, T, TInfo, SC,
        D->UsesFPIntrin(), D->isInlineSpecified(), D->getConstexprKind(),
        D->getEndLoc(), TrailingRequiresClause);
  }

  if (D->isInlined())
    Method->setImplicitlyInline();

  if (QualifierLoc)
    Method->setQualifierInfo(QualifierLoc);

  if (TemplateParams) {
    // Our resulting instantiation is actually a function template, since we
    // are substituting only the outer template parameters. For example, given
    //
    //   template<typename T>
    //   struct X {
    //     template<typename U> void f(T, U);
    //   };
    //
    //   X<int> x;
    //
    // We are instantiating the member template "f" within X<int>, which means
    // substituting int for T, but leaving "f" as a member function template.
    // Build the function template itself.
    FunctionTemplate = FunctionTemplateDecl::Create(SemaRef.Context, Record,
                                                    Method->getLocation(),
                                                    Method->getDeclName(),
                                                    TemplateParams, Method);
    if (isFriend) {
      FunctionTemplate->setLexicalDeclContext(Owner);
      FunctionTemplate->setObjectOfFriendDecl();
    } else if (D->isOutOfLine())
      FunctionTemplate->setLexicalDeclContext(D->getLexicalDeclContext());
    Method->setDescribedFunctionTemplate(FunctionTemplate);
  } else if (FunctionTemplate) {
    // Record this function template specialization.
    ArrayRef<TemplateArgument> Innermost = TemplateArgs.getInnermost();
    Method->setFunctionTemplateSpecialization(FunctionTemplate,
                         TemplateArgumentList::CreateCopy(SemaRef.Context,
                                                          Innermost),
                                              /*InsertPos=*/nullptr);
  } else if (!isFriend && FunctionRewriteKind == RewriteKind::None) {
    // Record that this is an instantiation of a member function.
    Method->setInstantiationOfMemberFunction(D, TSK_ImplicitInstantiation);
  }

  // If we are instantiating a member function defined
  // out-of-line, the instantiation will have the same lexical
  // context (which will be a namespace scope) as the template.
  if (isFriend) {
    if (NumTempParamLists)
      Method->setTemplateParameterListsInfo(
          SemaRef.Context,
          llvm::ArrayRef(TempParamLists.data(), NumTempParamLists));

    Method->setLexicalDeclContext(Owner);
    Method->setObjectOfFriendDecl();
  } else if (D->isOutOfLine())
    Method->setLexicalDeclContext(D->getLexicalDeclContext());

  // Attach the parameters
  for (unsigned P = 0; P < Params.size(); ++P)
    Params[P]->setOwningFunction(Method);
  Method->setParams(Params);

  if (InitMethodInstantiation(Method, D))
    Method->setInvalidDecl();

  LookupResult Previous(SemaRef, NameInfo, Sema::LookupOrdinaryName,
                        RedeclarationKind::ForExternalRedeclaration);

  bool IsExplicitSpecialization = false;

  // If the name of this function was written as a template-id, instantiate
  // the explicit template arguments.
  if (DependentFunctionTemplateSpecializationInfo *DFTSI =
          D->getDependentSpecializationInfo()) {
    // Instantiate the explicit template arguments.
    TemplateArgumentListInfo ExplicitArgs;
    if (const auto *ArgsWritten = DFTSI->TemplateArgumentsAsWritten) {
      ExplicitArgs.setLAngleLoc(ArgsWritten->getLAngleLoc());
      ExplicitArgs.setRAngleLoc(ArgsWritten->getRAngleLoc());
      if (SemaRef.SubstTemplateArguments(ArgsWritten->arguments(), TemplateArgs,
                                         ExplicitArgs))
        return nullptr;
    }

    // Map the candidates for the primary template to their instantiations.
    for (FunctionTemplateDecl *FTD : DFTSI->getCandidates()) {
      if (NamedDecl *ND =
              SemaRef.FindInstantiatedDecl(D->getLocation(), FTD, TemplateArgs))
        Previous.addDecl(ND);
      else
        return nullptr;
    }

    if (SemaRef.CheckFunctionTemplateSpecialization(
            Method, DFTSI->TemplateArgumentsAsWritten ? &ExplicitArgs : nullptr,
            Previous))
      Method->setInvalidDecl();

    IsExplicitSpecialization = true;
  } else if (const ASTTemplateArgumentListInfo *ArgsWritten =
                 D->getTemplateSpecializationArgsAsWritten()) {
    SemaRef.LookupQualifiedName(Previous, DC);

    TemplateArgumentListInfo ExplicitArgs(ArgsWritten->getLAngleLoc(),
                                          ArgsWritten->getRAngleLoc());

    if (SemaRef.SubstTemplateArguments(ArgsWritten->arguments(), TemplateArgs,
                                       ExplicitArgs))
      return nullptr;

    if (SemaRef.CheckFunctionTemplateSpecialization(Method,
                                                    &ExplicitArgs,
                                                    Previous))
      Method->setInvalidDecl();

    IsExplicitSpecialization = true;
  } else if (!FunctionTemplate || TemplateParams || isFriend) {
    SemaRef.LookupQualifiedName(Previous, Record);

    // In C++, the previous declaration we find might be a tag type
    // (class or enum). In this case, the new declaration will hide the
    // tag type. Note that this does not apply if we're declaring a
    // typedef (C++ [dcl.typedef]p4).
    if (Previous.isSingleTagDecl())
      Previous.clear();
  }

  // Per [temp.inst], default arguments in member functions of local classes
  // are instantiated along with the member function declaration. For example:
  //
  //   template<typename T>
  //   void ft() {
  //     struct lc {
  //       int operator()(int p = []{ return T::value; }());
  //     };
  //   }
  //   template void ft<int>(); // error: type 'int' cannot be used prior
  //                                      to '::'because it has no members
  //
  // The error is issued during instantiation of ft<int>()::lc::operator()
  // because substitution into the default argument fails; the default argument
  // is instantiated even though it is never used.
  if (D->isInLocalScopeForInstantiation()) {
    for (unsigned P = 0; P < Params.size(); ++P) {
      if (!Params[P]->hasDefaultArg())
        continue;
      if (SemaRef.SubstDefaultArgument(StartLoc, Params[P], TemplateArgs)) {
        // If substitution fails, the default argument is set to a
        // RecoveryExpr that wraps the uninstantiated default argument so
        // that downstream diagnostics are omitted.
        Expr *UninstExpr = Params[P]->getUninstantiatedDefaultArg();
        ExprResult ErrorResult = SemaRef.CreateRecoveryExpr(
            UninstExpr->getBeginLoc(), UninstExpr->getEndLoc(),
            { UninstExpr }, UninstExpr->getType());
        if (ErrorResult.isUsable())
          Params[P]->setDefaultArg(ErrorResult.get());
      }
    }
  }

  SemaRef.CheckFunctionDeclaration(nullptr, Method, Previous,
                                   IsExplicitSpecialization,
                                   Method->isThisDeclarationADefinition());

  if (D->isPureVirtual())
    SemaRef.CheckPureMethod(Method, SourceRange());

  // Propagate access.  For a non-friend declaration, the access is
  // whatever we're propagating from.  For a friend, it should be the
  // previous declaration we just found.
  if (isFriend && Method->getPreviousDecl())
    Method->setAccess(Method->getPreviousDecl()->getAccess());
  else
    Method->setAccess(D->getAccess());
  if (FunctionTemplate)
    FunctionTemplate->setAccess(Method->getAccess());

  SemaRef.CheckOverrideControl(Method);

  // If a function is defined as defaulted or deleted, mark it as such now.
  if (D->isExplicitlyDefaulted()) {
    if (SubstDefaultedFunction(Method, D))
      return nullptr;
  }
  if (D->isDeletedAsWritten())
    SemaRef.SetDeclDeleted(Method, Method->getLocation(),
                           D->getDeletedMessage());

  // If this is an explicit specialization, mark the implicitly-instantiated
  // template specialization as being an explicit specialization too.
  // FIXME: Is this necessary?
  if (IsExplicitSpecialization && !isFriend)
    SemaRef.CompleteMemberSpecialization(Method, Previous);

  // If the method is a special member function, we need to mark it as
  // ineligible so that Owner->addDecl() won't mark the class as non trivial.
  // At the end of the class instantiation, we calculate eligibility again and
  // then we adjust trivility if needed.
  // We need this check to happen only after the method parameters are set,
  // because being e.g. a copy constructor depends on the instantiated
  // arguments.
  if (auto *Constructor = dyn_cast<CXXConstructorDecl>(Method)) {
    if (Constructor->isDefaultConstructor() ||
        Constructor->isCopyOrMoveConstructor())
      Method->setIneligibleOrNotSelected(true);
  } else if (Method->isCopyAssignmentOperator() ||
             Method->isMoveAssignmentOperator()) {
    Method->setIneligibleOrNotSelected(true);
  }

  // If there's a function template, let our caller handle it.
  if (FunctionTemplate) {
    // do nothing

  // Don't hide a (potentially) valid declaration with an invalid one.
  } else if (Method->isInvalidDecl() && !Previous.empty()) {
    // do nothing

  // Otherwise, check access to friends and make them visible.
  } else if (isFriend) {
    // We only need to re-check access for methods which we didn't
    // manage to match during parsing.
    if (!D->getPreviousDecl())
      SemaRef.CheckFriendAccess(Method);

    Record->makeDeclVisibleInContext(Method);

  // Otherwise, add the declaration.  We don't need to do this for
  // class-scope specializations because we'll have matched them with
  // the appropriate template.
  } else {
    Owner->addDecl(Method);
  }

  // PR17480: Honor the used attribute to instantiate member function
  // definitions
  if (Method->hasAttr<UsedAttr>()) {
    if (const auto *A = dyn_cast<CXXRecordDecl>(Owner)) {
      SourceLocation Loc;
      if (const MemberSpecializationInfo *MSInfo =
              A->getMemberSpecializationInfo())
        Loc = MSInfo->getPointOfInstantiation();
      else if (const auto *Spec = dyn_cast<ClassTemplateSpecializationDecl>(A))
        Loc = Spec->getPointOfInstantiation();
      SemaRef.MarkFunctionReferenced(Loc, Method);
    }
  }

  return Method;
}

Decl *TemplateDeclInstantiator::VisitCXXConstructorDecl(CXXConstructorDecl *D) {
  return VisitCXXMethodDecl(D);
}

Decl *TemplateDeclInstantiator::VisitCXXDestructorDecl(CXXDestructorDecl *D) {
  return VisitCXXMethodDecl(D);
}

Decl *TemplateDeclInstantiator::VisitCXXConversionDecl(CXXConversionDecl *D) {
  return VisitCXXMethodDecl(D);
}

Decl *TemplateDeclInstantiator::VisitParmVarDecl(ParmVarDecl *D) {
  return SemaRef.SubstParmVarDecl(D, TemplateArgs, /*indexAdjustment*/ 0,
                                  std::nullopt,
                                  /*ExpectParameterPack=*/false);
}

Decl *TemplateDeclInstantiator::VisitTemplateTypeParmDecl(
                                                    TemplateTypeParmDecl *D) {
  assert(D->getTypeForDecl()->isTemplateTypeParmType());

  UnsignedOrNone NumExpanded = std::nullopt;

  if (const TypeConstraint *TC = D->getTypeConstraint()) {
    if (D->isPackExpansion() && !D->getNumExpansionParameters()) {
      assert(TC->getTemplateArgsAsWritten() &&
             "type parameter can only be an expansion when explicit arguments "
             "are specified");
      // The template type parameter pack's type is a pack expansion of types.
      // Determine whether we need to expand this parameter pack into separate
      // types.
      SmallVector<UnexpandedParameterPack, 2> Unexpanded;
      for (auto &ArgLoc : TC->getTemplateArgsAsWritten()->arguments())
        SemaRef.collectUnexpandedParameterPacks(ArgLoc, Unexpanded);

      // Determine whether the set of unexpanded parameter packs can and should
      // be expanded.
      bool Expand = true;
      bool RetainExpansion = false;
      if (SemaRef.CheckParameterPacksForExpansion(
              cast<CXXFoldExpr>(TC->getImmediatelyDeclaredConstraint())
                  ->getEllipsisLoc(),
              SourceRange(TC->getConceptNameLoc(),
                          TC->hasExplicitTemplateArgs()
                              ? TC->getTemplateArgsAsWritten()->getRAngleLoc()
                              : TC->getConceptNameInfo().getEndLoc()),
              Unexpanded, TemplateArgs, /*FailOnPackProducingTemplates=*/true,
              Expand, RetainExpansion, NumExpanded))
        return nullptr;
    }
  }

  TemplateTypeParmDecl *Inst = TemplateTypeParmDecl::Create(
      SemaRef.Context, Owner, D->getBeginLoc(), D->getLocation(),
      D->getDepth() - TemplateArgs.getNumSubstitutedLevels(), D->getIndex(),
      D->getIdentifier(), D->wasDeclaredWithTypename(), D->isParameterPack(),
      D->hasTypeConstraint(), NumExpanded);

  Inst->setAccess(AS_public);
  Inst->setImplicit(D->isImplicit());
  if (auto *TC = D->getTypeConstraint()) {
    if (!D->isImplicit()) {
      // Invented template parameter type constraints will be instantiated
      // with the corresponding auto-typed parameter as it might reference
      // other parameters.
      if (SemaRef.SubstTypeConstraint(Inst, TC, TemplateArgs,
                                      EvaluateConstraints))
        return nullptr;
    }
  }
  if (D->hasDefaultArgument() && !D->defaultArgumentWasInherited()) {
    TemplateArgumentLoc Output;
    if (!SemaRef.SubstTemplateArgument(D->getDefaultArgument(), TemplateArgs,
                                       Output))
      Inst->setDefaultArgument(SemaRef.getASTContext(), Output);
  }

  // Introduce this template parameter's instantiation into the instantiation
  // scope.
  SemaRef.CurrentInstantiationScope->InstantiatedLocal(D, Inst);

  return Inst;
}

Decl *TemplateDeclInstantiator::VisitNonTypeTemplateParmDecl(
                                                 NonTypeTemplateParmDecl *D) {
  // Substitute into the type of the non-type template parameter.
  TypeLoc TL = D->getTypeSourceInfo()->getTypeLoc();
  SmallVector<TypeSourceInfo *, 4> ExpandedParameterPackTypesAsWritten;
  SmallVector<QualType, 4> ExpandedParameterPackTypes;
  bool IsExpandedParameterPack = false;
  TypeSourceInfo *TSI;
  QualType T;
  bool Invalid = false;

  if (D->isExpandedParameterPack()) {
    // The non-type template parameter pack is an already-expanded pack
    // expansion of types. Substitute into each of the expanded types.
    ExpandedParameterPackTypes.reserve(D->getNumExpansionTypes());
    ExpandedParameterPackTypesAsWritten.reserve(D->getNumExpansionTypes());
    for (unsigned I = 0, N = D->getNumExpansionTypes(); I != N; ++I) {
      TypeSourceInfo *NewTSI =
          SemaRef.SubstType(D->getExpansionTypeSourceInfo(I), TemplateArgs,
                            D->getLocation(), D->getDeclName());
      if (!NewTSI)
        return nullptr;

      QualType NewT =
          SemaRef.CheckNonTypeTemplateParameterType(NewTSI, D->getLocation());
      if (NewT.isNull())
        return nullptr;

      ExpandedParameterPackTypesAsWritten.push_back(NewTSI);
      ExpandedParameterPackTypes.push_back(NewT);
    }

    IsExpandedParameterPack = true;
    TSI = D->getTypeSourceInfo();
    T = TSI->getType();
  } else if (D->isPackExpansion()) {
    // The non-type template parameter pack's type is a pack expansion of types.
    // Determine whether we need to expand this parameter pack into separate
    // types.
    PackExpansionTypeLoc Expansion = TL.castAs<PackExpansionTypeLoc>();
    TypeLoc Pattern = Expansion.getPatternLoc();
    SmallVector<UnexpandedParameterPack, 2> Unexpanded;
    SemaRef.collectUnexpandedParameterPacks(Pattern, Unexpanded);

    // Determine whether the set of unexpanded parameter packs can and should
    // be expanded.
    bool Expand = true;
    bool RetainExpansion = false;
    UnsignedOrNone OrigNumExpansions =
        Expansion.getTypePtr()->getNumExpansions();
    UnsignedOrNone NumExpansions = OrigNumExpansions;
    if (SemaRef.CheckParameterPacksForExpansion(
            Expansion.getEllipsisLoc(), Pattern.getSourceRange(), Unexpanded,
            TemplateArgs, /*FailOnPackProducingTemplates=*/true, Expand,
            RetainExpansion, NumExpansions))
      return nullptr;

    if (Expand) {
      for (unsigned I = 0; I != *NumExpansions; ++I) {
        Sema::ArgPackSubstIndexRAII SubstIndex(SemaRef, I);
        TypeSourceInfo *NewTSI = SemaRef.SubstType(
            Pattern, TemplateArgs, D->getLocation(), D->getDeclName());
        if (!NewTSI)
          return nullptr;

        QualType NewT =
            SemaRef.CheckNonTypeTemplateParameterType(NewTSI, D->getLocation());
        if (NewT.isNull())
          return nullptr;

        ExpandedParameterPackTypesAsWritten.push_back(NewTSI);
        ExpandedParameterPackTypes.push_back(NewT);
      }

      // Note that we have an expanded parameter pack. The "type" of this
      // expanded parameter pack is the original expansion type, but callers
      // will end up using the expanded parameter pack types for type-checking.
      IsExpandedParameterPack = true;
      TSI = D->getTypeSourceInfo();
      T = TSI->getType();
    } else {
      // We cannot fully expand the pack expansion now, so substitute into the
      // pattern and create a new pack expansion type.
      Sema::ArgPackSubstIndexRAII SubstIndex(SemaRef, std::nullopt);
      TypeSourceInfo *NewPattern = SemaRef.SubstType(Pattern, TemplateArgs,
                                                     D->getLocation(),
                                                     D->getDeclName());
      if (!NewPattern)
        return nullptr;

      SemaRef.CheckNonTypeTemplateParameterType(NewPattern, D->getLocation());
      TSI = SemaRef.CheckPackExpansion(NewPattern, Expansion.getEllipsisLoc(),
                                       NumExpansions);
      if (!TSI)
        return nullptr;

      T = TSI->getType();
    }
  } else {
    // Simple case: substitution into a parameter that is not a parameter pack.
    TSI = SemaRef.SubstType(D->getTypeSourceInfo(), TemplateArgs,
                            D->getLocation(), D->getDeclName());
    if (!TSI)
      return nullptr;

    // Check that this type is acceptable for a non-type template parameter.
    T = SemaRef.CheckNonTypeTemplateParameterType(TSI, D->getLocation());
    if (T.isNull()) {
      T = SemaRef.Context.IntTy;
      Invalid = true;
    }
  }

  NonTypeTemplateParmDecl *Param;
  if (IsExpandedParameterPack)
    Param = NonTypeTemplateParmDecl::Create(
        SemaRef.Context, Owner, D->getInnerLocStart(), D->getLocation(),
        D->getDepth() - TemplateArgs.getNumSubstitutedLevels(),
        D->getPosition(), D->getIdentifier(), T, TSI,
        ExpandedParameterPackTypes, ExpandedParameterPackTypesAsWritten);
  else
    Param = NonTypeTemplateParmDecl::Create(
        SemaRef.Context, Owner, D->getInnerLocStart(), D->getLocation(),
        D->getDepth() - TemplateArgs.getNumSubstitutedLevels(),
        D->getPosition(), D->getIdentifier(), T, D->isParameterPack(), TSI);

  if (AutoTypeLoc AutoLoc = TSI->getTypeLoc().getContainedAutoTypeLoc())
    if (AutoLoc.isConstrained()) {
      SourceLocation EllipsisLoc;
      if (IsExpandedParameterPack)
        EllipsisLoc =
            TSI->getTypeLoc().getAs<PackExpansionTypeLoc>().getEllipsisLoc();
      else if (auto *Constraint = dyn_cast_if_present<CXXFoldExpr>(
                   D->getPlaceholderTypeConstraint()))
        EllipsisLoc = Constraint->getEllipsisLoc();
      // Note: We attach the uninstantiated constriant here, so that it can be
      // instantiated relative to the top level, like all our other
      // constraints.
      if (SemaRef.AttachTypeConstraint(AutoLoc, /*NewConstrainedParm=*/Param,
                                       /*OrigConstrainedParm=*/D, EllipsisLoc))
        Invalid = true;
    }

  Param->setAccess(AS_public);
  Param->setImplicit(D->isImplicit());
  if (Invalid)
    Param->setInvalidDecl();

  if (D->hasDefaultArgument() && !D->defaultArgumentWasInherited()) {
    EnterExpressionEvaluationContext ConstantEvaluated(
        SemaRef, Sema::ExpressionEvaluationContext::ConstantEvaluated);
    TemplateArgumentLoc Result;
    if (!SemaRef.SubstTemplateArgument(D->getDefaultArgument(), TemplateArgs,
                                       Result))
      Param->setDefaultArgument(SemaRef.Context, Result);
  }

  // Introduce this template parameter's instantiation into the instantiation
  // scope.
  SemaRef.CurrentInstantiationScope->InstantiatedLocal(D, Param);
  return Param;
}

static void collectUnexpandedParameterPacks(
    Sema &S,
    TemplateParameterList *Params,
    SmallVectorImpl<UnexpandedParameterPack> &Unexpanded) {
  for (const auto &P : *Params) {
    if (P->isTemplateParameterPack())
      continue;
    if (NonTypeTemplateParmDecl *NTTP = dyn_cast<NonTypeTemplateParmDecl>(P))
      S.collectUnexpandedParameterPacks(NTTP->getTypeSourceInfo()->getTypeLoc(),
                                        Unexpanded);
    if (TemplateTemplateParmDecl *TTP = dyn_cast<TemplateTemplateParmDecl>(P))
      collectUnexpandedParameterPacks(S, TTP->getTemplateParameters(),
                                      Unexpanded);
  }
}

Decl *
TemplateDeclInstantiator::VisitTemplateTemplateParmDecl(
                                                  TemplateTemplateParmDecl *D) {
  // Instantiate the template parameter list of the template template parameter.
  TemplateParameterList *TempParams = D->getTemplateParameters();
  TemplateParameterList *InstParams;
  SmallVector<TemplateParameterList*, 8> ExpandedParams;

  bool IsExpandedParameterPack = false;

  if (D->isExpandedParameterPack()) {
    // The template template parameter pack is an already-expanded pack
    // expansion of template parameters. Substitute into each of the expanded
    // parameters.
    ExpandedParams.reserve(D->getNumExpansionTemplateParameters());
    for (unsigned I = 0, N = D->getNumExpansionTemplateParameters();
         I != N; ++I) {
      LocalInstantiationScope Scope(SemaRef, /*CombineWithOuterScope=*/true);
      TemplateParameterList *Expansion =
        SubstTemplateParams(D->getExpansionTemplateParameters(I));
      if (!Expansion)
        return nullptr;
      ExpandedParams.push_back(Expansion);
    }

    IsExpandedParameterPack = true;
    InstParams = TempParams;
  } else if (D->isPackExpansion()) {
    // The template template parameter pack expands to a pack of template
    // template parameters. Determine whether we need to expand this parameter
    // pack into separate parameters.
    SmallVector<UnexpandedParameterPack, 2> Unexpanded;
    collectUnexpandedParameterPacks(SemaRef, D->getTemplateParameters(),
                                    Unexpanded);

    // Determine whether the set of unexpanded parameter packs can and should
    // be expanded.
    bool Expand = true;
    bool RetainExpansion = false;
    UnsignedOrNone NumExpansions = std::nullopt;
    if (SemaRef.CheckParameterPacksForExpansion(
            D->getLocation(), TempParams->getSourceRange(), Unexpanded,
            TemplateArgs, /*FailOnPackProducingTemplates=*/true, Expand,
            RetainExpansion, NumExpansions))
      return nullptr;

    if (Expand) {
      for (unsigned I = 0; I != *NumExpansions; ++I) {
        Sema::ArgPackSubstIndexRAII SubstIndex(SemaRef, I);
        LocalInstantiationScope Scope(SemaRef, /*CombineWithOuterScope=*/true);
        TemplateParameterList *Expansion = SubstTemplateParams(TempParams);
        if (!Expansion)
          return nullptr;
        ExpandedParams.push_back(Expansion);
      }

      // Note that we have an expanded parameter pack. The "type" of this
      // expanded parameter pack is the original expansion type, but callers
      // will end up using the expanded parameter pack types for type-checking.
      IsExpandedParameterPack = true;
    }

    Sema::ArgPackSubstIndexRAII SubstIndex(SemaRef, std::nullopt);

    LocalInstantiationScope Scope(SemaRef, /*CombineWithOuterScope=*/true);
    InstParams = SubstTemplateParams(TempParams);
    if (!InstParams)
      return nullptr;
  } else {
    // Perform the actual substitution of template parameters within a new,
    // local instantiation scope.
    LocalInstantiationScope Scope(SemaRef, /*CombineWithOuterScope=*/true);
    InstParams = SubstTemplateParams(TempParams);
    if (!InstParams)
      return nullptr;
  }

  // Build the template template parameter.
  TemplateTemplateParmDecl *Param;
  if (IsExpandedParameterPack)
    Param = TemplateTemplateParmDecl::Create(
        SemaRef.Context, Owner, D->getLocation(),
        D->getDepth() - TemplateArgs.getNumSubstitutedLevels(),
        D->getPosition(), D->getIdentifier(), D->templateParameterKind(),
        D->wasDeclaredWithTypename(), InstParams, ExpandedParams);
  else
    Param = TemplateTemplateParmDecl::Create(
        SemaRef.Context, Owner, D->getLocation(),
        D->getDepth() - TemplateArgs.getNumSubstitutedLevels(),
        D->getPosition(), D->isParameterPack(), D->getIdentifier(),
        D->templateParameterKind(), D->wasDeclaredWithTypename(), InstParams);
  if (D->hasDefaultArgument() && !D->defaultArgumentWasInherited()) {
    const TemplateArgumentLoc &A = D->getDefaultArgument();
    NestedNameSpecifierLoc QualifierLoc = A.getTemplateQualifierLoc();
    // FIXME: Pass in the template keyword location.
    TemplateName TName = SemaRef.SubstTemplateName(
        A.getTemplateKWLoc(), QualifierLoc, A.getArgument().getAsTemplate(),
        A.getTemplateNameLoc(), TemplateArgs);
    if (!TName.isNull())
      Param->setDefaultArgument(
          SemaRef.Context,
          TemplateArgumentLoc(SemaRef.Context, TemplateArgument(TName),
                              A.getTemplateKWLoc(), QualifierLoc,
                              A.getTemplateNameLoc()));
  }
  Param->setAccess(AS_public);
  Param->setImplicit(D->isImplicit());

  // Introduce this template parameter's instantiation into the instantiation
  // scope.
  SemaRef.CurrentInstantiationScope->InstantiatedLocal(D, Param);

  return Param;
}

Decl *TemplateDeclInstantiator::VisitUsingDirectiveDecl(UsingDirectiveDecl *D) {
  // Using directives are never dependent (and never contain any types or
  // expressions), so they require no explicit instantiation work.

  UsingDirectiveDecl *Inst
    = UsingDirectiveDecl::Create(SemaRef.Context, Owner, D->getLocation(),
                                 D->getNamespaceKeyLocation(),
                                 D->getQualifierLoc(),
                                 D->getIdentLocation(),
                                 D->getNominatedNamespace(),
                                 D->getCommonAncestor());

  // Add the using directive to its declaration context
  // only if this is not a function or method.
  if (!Owner->isFunctionOrMethod())
    Owner->addDecl(Inst);

  return Inst;
}

Decl *TemplateDeclInstantiator::VisitBaseUsingDecls(BaseUsingDecl *D,
                                                    BaseUsingDecl *Inst,
                                                    LookupResult *Lookup) {

  bool isFunctionScope = Owner->isFunctionOrMethod();

  for (auto *Shadow : D->shadows()) {
    // FIXME: UsingShadowDecl doesn't preserve its immediate target, so
    // reconstruct it in the case where it matters. Hm, can we extract it from
    // the DeclSpec when parsing and save it in the UsingDecl itself?
    NamedDecl *OldTarget = Shadow->getTargetDecl();
    if (auto *CUSD = dyn_cast<ConstructorUsingShadowDecl>(Shadow))
      if (auto *BaseShadow = CUSD->getNominatedBaseClassShadowDecl())
        OldTarget = BaseShadow;

    NamedDecl *InstTarget = nullptr;
    if (auto *EmptyD =
            dyn_cast<UnresolvedUsingIfExistsDecl>(Shadow->getTargetDecl())) {
      InstTarget = UnresolvedUsingIfExistsDecl::Create(
          SemaRef.Context, Owner, EmptyD->getLocation(), EmptyD->getDeclName());
    } else {
      InstTarget = cast_or_null<NamedDecl>(SemaRef.FindInstantiatedDecl(
          Shadow->getLocation(), OldTarget, TemplateArgs));
    }
    if (!InstTarget)
      return nullptr;

    UsingShadowDecl *PrevDecl = nullptr;
    if (Lookup &&
        SemaRef.CheckUsingShadowDecl(Inst, InstTarget, *Lookup, PrevDecl))
      continue;

    if (UsingShadowDecl *OldPrev = getPreviousDeclForInstantiation(Shadow))
      PrevDecl = cast_or_null<UsingShadowDecl>(SemaRef.FindInstantiatedDecl(
          Shadow->getLocation(), OldPrev, TemplateArgs));

    UsingShadowDecl *InstShadow = SemaRef.BuildUsingShadowDecl(
        /*Scope*/ nullptr, Inst, InstTarget, PrevDecl);
    SemaRef.Context.setInstantiatedFromUsingShadowDecl(InstShadow, Shadow);

    if (isFunctionScope)
      SemaRef.CurrentInstantiationScope->InstantiatedLocal(Shadow, InstShadow);
  }

  return Inst;
}

Decl *TemplateDeclInstantiator::VisitUsingDecl(UsingDecl *D) {

  // The nested name specifier may be dependent, for example
  //     template <typename T> struct t {
  //       struct s1 { T f1(); };
  //       struct s2 : s1 { using s1::f1; };
  //     };
  //     template struct t<int>;
  // Here, in using s1::f1, s1 refers to t<T>::s1;
  // we need to substitute for t<int>::s1.
  NestedNameSpecifierLoc QualifierLoc
    = SemaRef.SubstNestedNameSpecifierLoc(D->getQualifierLoc(),
                                          TemplateArgs);
  if (!QualifierLoc)
    return nullptr;

  // For an inheriting constructor declaration, the name of the using
  // declaration is the name of a constructor in this class, not in the
  // base class.
  DeclarationNameInfo NameInfo = D->getNameInfo();
  if (NameInfo.getName().getNameKind() == DeclarationName::CXXConstructorName)
    if (auto *RD = dyn_cast<CXXRecordDecl>(SemaRef.CurContext))
      NameInfo.setName(SemaRef.Context.DeclarationNames.getCXXConstructorName(
          SemaRef.Context.getCanonicalTagType(RD)));

  // We only need to do redeclaration lookups if we're in a class scope (in
  // fact, it's not really even possible in non-class scopes).
  bool CheckRedeclaration = Owner->isRecord();
  LookupResult Prev(SemaRef, NameInfo, Sema::LookupUsingDeclName,
                    RedeclarationKind::ForVisibleRedeclaration);

  UsingDecl *NewUD = UsingDecl::Create(SemaRef.Context, Owner,
                                       D->getUsingLoc(),
                                       QualifierLoc,
                                       NameInfo,
                                       D->hasTypename());

  CXXScopeSpec SS;
  SS.Adopt(QualifierLoc);
  if (CheckRedeclaration) {
    Prev.setHideTags(false);
    SemaRef.LookupQualifiedName(Prev, Owner);

    // Check for invalid redeclarations.
    if (SemaRef.CheckUsingDeclRedeclaration(D->getUsingLoc(),
                                            D->hasTypename(), SS,
                                            D->getLocation(), Prev))
      NewUD->setInvalidDecl();
  }

  if (!NewUD->isInvalidDecl() &&
      SemaRef.CheckUsingDeclQualifier(D->getUsingLoc(), D->hasTypename(), SS,
                                      NameInfo, D->getLocation(), nullptr, D))
    NewUD->setInvalidDecl();

  SemaRef.Context.setInstantiatedFromUsingDecl(NewUD, D);
  NewUD->setAccess(D->getAccess());
  Owner->addDecl(NewUD);

  // Don't process the shadow decls for an invalid decl.
  if (NewUD->isInvalidDecl())
    return NewUD;

  // If the using scope was dependent, or we had dependent bases, we need to
  // recheck the inheritance
  if (NameInfo.getName().getNameKind() == DeclarationName::CXXConstructorName)
    SemaRef.CheckInheritingConstructorUsingDecl(NewUD);

  return VisitBaseUsingDecls(D, NewUD, CheckRedeclaration ? &Prev : nullptr);
}

Decl *TemplateDeclInstantiator::VisitUsingEnumDecl(UsingEnumDecl *D) {
  // Cannot be a dependent type, but still could be an instantiation
  EnumDecl *EnumD = cast_or_null<EnumDecl>(SemaRef.FindInstantiatedDecl(
      D->getLocation(), D->getEnumDecl(), TemplateArgs));

  if (SemaRef.RequireCompleteEnumDecl(EnumD, EnumD->getLocation()))
    return nullptr;

  TypeSourceInfo *TSI = SemaRef.SubstType(D->getEnumType(), TemplateArgs,
                                          D->getLocation(), D->getDeclName());

  if (!TSI)
    return nullptr;

  UsingEnumDecl *NewUD =
      UsingEnumDecl::Create(SemaRef.Context, Owner, D->getUsingLoc(),
                            D->getEnumLoc(), D->getLocation(), TSI);

  SemaRef.Context.setInstantiatedFromUsingEnumDecl(NewUD, D);
  NewUD->setAccess(D->getAccess());
  Owner->addDecl(NewUD);

  // Don't process the shadow decls for an invalid decl.
  if (NewUD->isInvalidDecl())
    return NewUD;

  // We don't have to recheck for duplication of the UsingEnumDecl itself, as it
  // cannot be dependent, and will therefore have been checked during template
  // definition.

  return VisitBaseUsingDecls(D, NewUD, nullptr);
}

Decl *TemplateDeclInstantiator::VisitUsingShadowDecl(UsingShadowDecl *D) {
  // Ignore these;  we handle them in bulk when processing the UsingDecl.
  return nullptr;
}

Decl *TemplateDeclInstantiator::VisitConstructorUsingShadowDecl(
    ConstructorUsingShadowDecl *D) {
  // Ignore these;  we handle them in bulk when processing the UsingDecl.
  return nullptr;
}

template <typename T>
Decl *TemplateDeclInstantiator::instantiateUnresolvedUsingDecl(
    T *D, bool InstantiatingPackElement) {
  // If this is a pack expansion, expand it now.
  if (D->isPackExpansion() && !InstantiatingPackElement) {
    SmallVector<UnexpandedParameterPack, 2> Unexpanded;
    SemaRef.collectUnexpandedParameterPacks(D->getQualifierLoc(), Unexpanded);
    SemaRef.collectUnexpandedParameterPacks(D->getNameInfo(), Unexpanded);

    // Determine whether the set of unexpanded parameter packs can and should
    // be expanded.
    bool Expand = true;
    bool RetainExpansion = false;
    UnsignedOrNone NumExpansions = std::nullopt;
    if (SemaRef.CheckParameterPacksForExpansion(
            D->getEllipsisLoc(), D->getSourceRange(), Unexpanded, TemplateArgs,
            /*FailOnPackProducingTemplates=*/true, Expand, RetainExpansion,
            NumExpansions))
      return nullptr;

    // This declaration cannot appear within a function template signature,
    // so we can't have a partial argument list for a parameter pack.
    assert(!RetainExpansion &&
           "should never need to retain an expansion for UsingPackDecl");

    if (!Expand) {
      // We cannot fully expand the pack expansion now, so substitute into the
      // pattern and create a new pack expansion.
      Sema::ArgPackSubstIndexRAII SubstIndex(SemaRef, std::nullopt);
      return instantiateUnresolvedUsingDecl(D, true);
    }

    // Within a function, we don't have any normal way to check for conflicts
    // between shadow declarations from different using declarations in the
    // same pack expansion, but this is always ill-formed because all expansions
    // must produce (conflicting) enumerators.
    //
    // Sadly we can't just reject this in the template definition because it
    // could be valid if the pack is empty or has exactly one expansion.
    if (D->getDeclContext()->isFunctionOrMethod() && *NumExpansions > 1) {
      SemaRef.Diag(D->getEllipsisLoc(),
                   diag::err_using_decl_redeclaration_expansion);
      return nullptr;
    }

    // Instantiate the slices of this pack and build a UsingPackDecl.
    SmallVector<NamedDecl*, 8> Expansions;
    for (unsigned I = 0; I != *NumExpansions; ++I) {
      Sema::ArgPackSubstIndexRAII SubstIndex(SemaRef, I);
      Decl *Slice = instantiateUnresolvedUsingDecl(D, true);
      if (!Slice)
        return nullptr;
      // Note that we can still get unresolved using declarations here, if we
      // had arguments for all packs but the pattern also contained other
      // template arguments (this only happens during partial substitution, eg
      // into the body of a generic lambda in a function template).
      Expansions.push_back(cast<NamedDecl>(Slice));
    }

    auto *NewD = SemaRef.BuildUsingPackDecl(D, Expansions);
    if (isDeclWithinFunction(D))
      SemaRef.CurrentInstantiationScope->InstantiatedLocal(D, NewD);
    return NewD;
  }

  UnresolvedUsingTypenameDecl *TD = dyn_cast<UnresolvedUsingTypenameDecl>(D);
  SourceLocation TypenameLoc = TD ? TD->getTypenameLoc() : SourceLocation();

  NestedNameSpecifierLoc QualifierLoc
    = SemaRef.SubstNestedNameSpecifierLoc(D->getQualifierLoc(),
                                          TemplateArgs);
  if (!QualifierLoc)
    return nullptr;

  CXXScopeSpec SS;
  SS.Adopt(QualifierLoc);

  DeclarationNameInfo NameInfo
    = SemaRef.SubstDeclarationNameInfo(D->getNameInfo(), TemplateArgs);

  // Produce a pack expansion only if we're not instantiating a particular
  // slice of a pack expansion.
  bool InstantiatingSlice =
      D->getEllipsisLoc().isValid() && SemaRef.ArgPackSubstIndex;
  SourceLocation EllipsisLoc =
      InstantiatingSlice ? SourceLocation() : D->getEllipsisLoc();

  bool IsUsingIfExists = D->template hasAttr<UsingIfExistsAttr>();
  NamedDecl *UD = SemaRef.BuildUsingDeclaration(
      /*Scope*/ nullptr, D->getAccess(), D->getUsingLoc(),
      /*HasTypename*/ TD, TypenameLoc, SS, NameInfo, EllipsisLoc,
      ParsedAttributesView(),
      /*IsInstantiation*/ true, IsUsingIfExists);
  if (UD) {
    SemaRef.InstantiateAttrs(TemplateArgs, D, UD);
    SemaRef.Context.setInstantiatedFromUsingDecl(UD, D);
  }

  return UD;
}

Decl *TemplateDeclInstantiator::VisitUnresolvedUsingTypenameDecl(
    UnresolvedUsingTypenameDecl *D) {
  return instantiateUnresolvedUsingDecl(D);
}

Decl *TemplateDeclInstantiator::VisitUnresolvedUsingValueDecl(
    UnresolvedUsingValueDecl *D) {
  return instantiateUnresolvedUsingDecl(D);
}

Decl *TemplateDeclInstantiator::VisitUnresolvedUsingIfExistsDecl(
    UnresolvedUsingIfExistsDecl *D) {
  llvm_unreachable("referring to unresolved decl out of UsingShadowDecl");
}

Decl *TemplateDeclInstantiator::VisitUsingPackDecl(UsingPackDecl *D) {
  SmallVector<NamedDecl*, 8> Expansions;
  for (auto *UD : D->expansions()) {
    if (NamedDecl *NewUD =
            SemaRef.FindInstantiatedDecl(D->getLocation(), UD, TemplateArgs))
      Expansions.push_back(NewUD);
    else
      return nullptr;
  }

  auto *NewD = SemaRef.BuildUsingPackDecl(D, Expansions);
  if (isDeclWithinFunction(D))
    SemaRef.CurrentInstantiationScope->InstantiatedLocal(D, NewD);
  return NewD;
}

Decl *TemplateDeclInstantiator::VisitOMPThreadPrivateDecl(
                                     OMPThreadPrivateDecl *D) {
  SmallVector<Expr *, 5> Vars;
  for (auto *I : D->varlist()) {
    Expr *Var = SemaRef.SubstExpr(I, TemplateArgs).get();
    assert(isa<DeclRefExpr>(Var) && "threadprivate arg is not a DeclRefExpr");
    Vars.push_back(Var);
  }

  OMPThreadPrivateDecl *TD =
      SemaRef.OpenMP().CheckOMPThreadPrivateDecl(D->getLocation(), Vars);

  TD->setAccess(AS_public);
  Owner->addDecl(TD);

  return TD;
}

Decl *
TemplateDeclInstantiator::VisitOMPGroupPrivateDecl(OMPGroupPrivateDecl *D) {
  SmallVector<Expr *, 5> Vars;
  for (auto *I : D->varlist()) {
    Expr *Var = SemaRef.SubstExpr(I, TemplateArgs).get();
    assert(isa<DeclRefExpr>(Var) && "groupprivate arg is not a DeclRefExpr");
    Vars.push_back(Var);
  }

  OMPGroupPrivateDecl *TD =
      SemaRef.OpenMP().CheckOMPGroupPrivateDecl(D->getLocation(), Vars);

  TD->setAccess(AS_public);
  Owner->addDecl(TD);

  return TD;
}

Decl *TemplateDeclInstantiator::VisitOMPAllocateDecl(OMPAllocateDecl *D) {
  SmallVector<Expr *, 5> Vars;
  for (auto *I : D->varlist()) {
    Expr *Var = SemaRef.SubstExpr(I, TemplateArgs).get();
    assert(isa<DeclRefExpr>(Var) && "allocate arg is not a DeclRefExpr");
    Vars.push_back(Var);
  }
  SmallVector<OMPClause *, 4> Clauses;
  // Copy map clauses from the original mapper.
  for (OMPClause *C : D->clauselists()) {
    OMPClause *IC = nullptr;
    if (auto *AC = dyn_cast<OMPAllocatorClause>(C)) {
      ExprResult NewE = SemaRef.SubstExpr(AC->getAllocator(), TemplateArgs);
      if (!NewE.isUsable())
        continue;
      IC = SemaRef.OpenMP().ActOnOpenMPAllocatorClause(
          NewE.get(), AC->getBeginLoc(), AC->getLParenLoc(), AC->getEndLoc());
    } else if (auto *AC = dyn_cast<OMPAlignClause>(C)) {
      ExprResult NewE = SemaRef.SubstExpr(AC->getAlignment(), TemplateArgs);
      if (!NewE.isUsable())
        continue;
      IC = SemaRef.OpenMP().ActOnOpenMPAlignClause(
          NewE.get(), AC->getBeginLoc(), AC->getLParenLoc(), AC->getEndLoc());
      // If align clause value ends up being invalid, this can end up null.
      if (!IC)
        continue;
    }
    Clauses.push_back(IC);
  }

  Sema::DeclGroupPtrTy Res = SemaRef.OpenMP().ActOnOpenMPAllocateDirective(
      D->getLocation(), Vars, Clauses, Owner);
  if (Res.get().isNull())
    return nullptr;
  return Res.get().getSingleDecl();
}

Decl *TemplateDeclInstantiator::VisitOMPRequiresDecl(OMPRequiresDecl *D) {
  llvm_unreachable(
      "Requires directive cannot be instantiated within a dependent context");
}

Decl *TemplateDeclInstantiator::VisitOMPDeclareReductionDecl(
    OMPDeclareReductionDecl *D) {
  // Instantiate type and check if it is allowed.
  const bool RequiresInstantiation =
      D->getType()->isDependentType() ||
      D->getType()->isInstantiationDependentType() ||
      D->getType()->containsUnexpandedParameterPack();
  QualType SubstReductionType;
  if (RequiresInstantiation) {
    SubstReductionType = SemaRef.OpenMP().ActOnOpenMPDeclareReductionType(
        D->getLocation(),
        ParsedType::make(SemaRef.SubstType(
            D->getType(), TemplateArgs, D->getLocation(), DeclarationName())));
  } else {
    SubstReductionType = D->getType();
  }
  if (SubstReductionType.isNull())
    return nullptr;
  Expr *Combiner = D->getCombiner();
  Expr *Init = D->getInitializer();
  bool IsCorrect = true;
  // Create instantiated copy.
  std::pair<QualType, SourceLocation> ReductionTypes[] = {
      std::make_pair(SubstReductionType, D->getLocation())};
  auto *PrevDeclInScope = D->getPrevDeclInScope();
  if (PrevDeclInScope && !PrevDeclInScope->isInvalidDecl()) {
    PrevDeclInScope = cast<OMPDeclareReductionDecl>(
        cast<Decl *>(*SemaRef.CurrentInstantiationScope->findInstantiationOf(
            PrevDeclInScope)));
  }
  auto DRD = SemaRef.OpenMP().ActOnOpenMPDeclareReductionDirectiveStart(
      /*S=*/nullptr, Owner, D->getDeclName(), ReductionTypes, D->getAccess(),
      PrevDeclInScope);
  auto *NewDRD = cast<OMPDeclareReductionDecl>(DRD.get().getSingleDecl());
  SemaRef.CurrentInstantiationScope->InstantiatedLocal(D, NewDRD);
  Expr *SubstCombiner = nullptr;
  Expr *SubstInitializer = nullptr;
  // Combiners instantiation sequence.
  if (Combiner) {
    SemaRef.OpenMP().ActOnOpenMPDeclareReductionCombinerStart(
        /*S=*/nullptr, NewDRD);
    SemaRef.CurrentInstantiationScope->InstantiatedLocal(
        cast<DeclRefExpr>(D->getCombinerIn())->getDecl(),
        cast<DeclRefExpr>(NewDRD->getCombinerIn())->getDecl());
    SemaRef.CurrentInstantiationScope->InstantiatedLocal(
        cast<DeclRefExpr>(D->getCombinerOut())->getDecl(),
        cast<DeclRefExpr>(NewDRD->getCombinerOut())->getDecl());
    auto *ThisContext = dyn_cast_or_null<CXXRecordDecl>(Owner);
    Sema::CXXThisScopeRAII ThisScope(SemaRef, ThisContext, Qualifiers(),
                                     ThisContext);
    SubstCombiner = SemaRef.SubstExpr(Combiner, TemplateArgs).get();
    SemaRef.OpenMP().ActOnOpenMPDeclareReductionCombinerEnd(NewDRD,
                                                            SubstCombiner);
  }
  // Initializers instantiation sequence.
  if (Init) {
    VarDecl *OmpPrivParm =
        SemaRef.OpenMP().ActOnOpenMPDeclareReductionInitializerStart(
            /*S=*/nullptr, NewDRD);
    SemaRef.CurrentInstantiationScope->InstantiatedLocal(
        cast<DeclRefExpr>(D->getInitOrig())->getDecl(),
        cast<DeclRefExpr>(NewDRD->getInitOrig())->getDecl());
    SemaRef.CurrentInstantiationScope->InstantiatedLocal(
        cast<DeclRefExpr>(D->getInitPriv())->getDecl(),
        cast<DeclRefExpr>(NewDRD->getInitPriv())->getDecl());
    if (D->getInitializerKind() == OMPDeclareReductionInitKind::Call) {
      SubstInitializer = SemaRef.SubstExpr(Init, TemplateArgs).get();
    } else {
      auto *OldPrivParm =
          cast<VarDecl>(cast<DeclRefExpr>(D->getInitPriv())->getDecl());
      IsCorrect = IsCorrect && OldPrivParm->hasInit();
      if (IsCorrect)
        SemaRef.InstantiateVariableInitializer(OmpPrivParm, OldPrivParm,
                                               TemplateArgs);
    }
    SemaRef.OpenMP().ActOnOpenMPDeclareReductionInitializerEnd(
        NewDRD, SubstInitializer, OmpPrivParm);
  }
  IsCorrect = IsCorrect && SubstCombiner &&
              (!Init ||
               (D->getInitializerKind() == OMPDeclareReductionInitKind::Call &&
                SubstInitializer) ||
               (D->getInitializerKind() != OMPDeclareReductionInitKind::Call &&
                !SubstInitializer));

  (void)SemaRef.OpenMP().ActOnOpenMPDeclareReductionDirectiveEnd(
      /*S=*/nullptr, DRD, IsCorrect && !D->isInvalidDecl());

  return NewDRD;
}

Decl *
TemplateDeclInstantiator::VisitOMPDeclareMapperDecl(OMPDeclareMapperDecl *D) {
  // Instantiate type and check if it is allowed.
  const bool RequiresInstantiation =
      D->getType()->isDependentType() ||
      D->getType()->isInstantiationDependentType() ||
      D->getType()->containsUnexpandedParameterPack();
  QualType SubstMapperTy;
  DeclarationName VN = D->getVarName();
  if (RequiresInstantiation) {
    SubstMapperTy = SemaRef.OpenMP().ActOnOpenMPDeclareMapperType(
        D->getLocation(),
        ParsedType::make(SemaRef.SubstType(D->getType(), TemplateArgs,
                                           D->getLocation(), VN)));
  } else {
    SubstMapperTy = D->getType();
  }
  if (SubstMapperTy.isNull())
    return nullptr;
  // Create an instantiated copy of mapper.
  auto *PrevDeclInScope = D->getPrevDeclInScope();
  if (PrevDeclInScope && !PrevDeclInScope->isInvalidDecl()) {
    PrevDeclInScope = cast<OMPDeclareMapperDecl>(
        cast<Decl *>(*SemaRef.CurrentInstantiationScope->findInstantiationOf(
            PrevDeclInScope)));
  }
  bool IsCorrect = true;
  SmallVector<OMPClause *, 6> Clauses;
  // Instantiate the mapper variable.
  DeclarationNameInfo DirName;
  SemaRef.OpenMP().StartOpenMPDSABlock(llvm::omp::OMPD_declare_mapper, DirName,
                                       /*S=*/nullptr,
                                       (*D->clauselist_begin())->getBeginLoc());
  ExprResult MapperVarRef =
      SemaRef.OpenMP().ActOnOpenMPDeclareMapperDirectiveVarDecl(
          /*S=*/nullptr, SubstMapperTy, D->getLocation(), VN);
  SemaRef.CurrentInstantiationScope->InstantiatedLocal(
      cast<DeclRefExpr>(D->getMapperVarRef())->getDecl(),
      cast<DeclRefExpr>(MapperVarRef.get())->getDecl());
  auto *ThisContext = dyn_cast_or_null<CXXRecordDecl>(Owner);
  Sema::CXXThisScopeRAII ThisScope(SemaRef, ThisContext, Qualifiers(),
                                   ThisContext);
  // Instantiate map clauses.
  for (OMPClause *C : D->clauselists()) {
    auto *OldC = cast<OMPMapClause>(C);
    SmallVector<Expr *, 4> NewVars;
    for (Expr *OE : OldC->varlist()) {
      Expr *NE = SemaRef.SubstExpr(OE, TemplateArgs).get();
      if (!NE) {
        IsCorrect = false;
        break;
      }
      NewVars.push_back(NE);
    }
    if (!IsCorrect)
      break;
    NestedNameSpecifierLoc NewQualifierLoc =
        SemaRef.SubstNestedNameSpecifierLoc(OldC->getMapperQualifierLoc(),
                                            TemplateArgs);
    CXXScopeSpec SS;
    SS.Adopt(NewQualifierLoc);
    DeclarationNameInfo NewNameInfo =
        SemaRef.SubstDeclarationNameInfo(OldC->getMapperIdInfo(), TemplateArgs);
    OMPVarListLocTy Locs(OldC->getBeginLoc(), OldC->getLParenLoc(),
                         OldC->getEndLoc());
    OMPClause *NewC = SemaRef.OpenMP().ActOnOpenMPMapClause(
        OldC->getIteratorModifier(), OldC->getMapTypeModifiers(),
        OldC->getMapTypeModifiersLoc(), SS, NewNameInfo, OldC->getMapType(),
        OldC->isImplicitMapType(), OldC->getMapLoc(), OldC->getColonLoc(),
        NewVars, Locs);
    Clauses.push_back(NewC);
  }
  SemaRef.OpenMP().EndOpenMPDSABlock(nullptr);
  if (!IsCorrect)
    return nullptr;
  Sema::DeclGroupPtrTy DG = SemaRef.OpenMP().ActOnOpenMPDeclareMapperDirective(
      /*S=*/nullptr, Owner, D->getDeclName(), SubstMapperTy, D->getLocation(),
      VN, D->getAccess(), MapperVarRef.get(), Clauses, PrevDeclInScope);
  Decl *NewDMD = DG.get().getSingleDecl();
  SemaRef.CurrentInstantiationScope->InstantiatedLocal(D, NewDMD);
  return NewDMD;
}

Decl *TemplateDeclInstantiator::VisitOMPCapturedExprDecl(
    OMPCapturedExprDecl * /*D*/) {
  llvm_unreachable("Should not be met in templates");
}

Decl *TemplateDeclInstantiator::VisitFunctionDecl(FunctionDecl *D) {
  return VisitFunctionDecl(D, nullptr);
}

Decl *
TemplateDeclInstantiator::VisitCXXDeductionGuideDecl(CXXDeductionGuideDecl *D) {
  Decl *Inst = VisitFunctionDecl(D, nullptr);
  if (Inst && !D->getDescribedFunctionTemplate())
    Owner->addDecl(Inst);
  return Inst;
}

Decl *TemplateDeclInstantiator::VisitCXXMethodDecl(CXXMethodDecl *D) {
  return VisitCXXMethodDecl(D, nullptr);
}

Decl *TemplateDeclInstantiator::VisitRecordDecl(RecordDecl *D) {
  llvm_unreachable("There are only CXXRecordDecls in C++");
}

Decl *
TemplateDeclInstantiator::VisitClassTemplateSpecializationDecl(
    ClassTemplateSpecializationDecl *D) {
  // As a MS extension, we permit class-scope explicit specialization
  // of member class templates.
  ClassTemplateDecl *ClassTemplate = D->getSpecializedTemplate();
  assert(ClassTemplate->getDeclContext()->isRecord() &&
         D->getTemplateSpecializationKind() == TSK_ExplicitSpecialization &&
         "can only instantiate an explicit specialization "
         "for a member class template");

  // Lookup the already-instantiated declaration in the instantiation
  // of the class template.
  ClassTemplateDecl *InstClassTemplate =
      cast_or_null<ClassTemplateDecl>(SemaRef.FindInstantiatedDecl(
          D->getLocation(), ClassTemplate, TemplateArgs));
  if (!InstClassTemplate)
    return nullptr;

  // Substitute into the template arguments of the class template explicit
  // specialization.
  TemplateArgumentListInfo InstTemplateArgs;
  if (const ASTTemplateArgumentListInfo *TemplateArgsInfo =
          D->getTemplateArgsAsWritten()) {
    InstTemplateArgs.setLAngleLoc(TemplateArgsInfo->getLAngleLoc());
    InstTemplateArgs.setRAngleLoc(TemplateArgsInfo->getRAngleLoc());

    if (SemaRef.SubstTemplateArguments(TemplateArgsInfo->arguments(),
                                       TemplateArgs, InstTemplateArgs))
      return nullptr;
  }

  // Check that the template argument list is well-formed for this
  // class template.
  Sema::CheckTemplateArgumentInfo CTAI;
  if (SemaRef.CheckTemplateArgumentList(
          InstClassTemplate, D->getLocation(), InstTemplateArgs,
          /*DefaultArgs=*/{}, /*PartialTemplateArgs=*/false, CTAI,
          /*UpdateArgsWithConversions=*/true))
    return nullptr;

  // Figure out where to insert this class template explicit specialization
  // in the member template's set of class template explicit specializations.
  void *InsertPos = nullptr;
  ClassTemplateSpecializationDecl *PrevDecl =
      InstClassTemplate->findSpecialization(CTAI.CanonicalConverted, InsertPos);

  // Check whether we've already seen a conflicting instantiation of this
  // declaration (for instance, if there was a prior implicit instantiation).
  bool Ignored;
  if (PrevDecl &&
      SemaRef.CheckSpecializationInstantiationRedecl(D->getLocation(),
                                                     D->getSpecializationKind(),
                                                     PrevDecl,
                                                     PrevDecl->getSpecializationKind(),
                                                     PrevDecl->getPointOfInstantiation(),
                                                     Ignored))
    return nullptr;

  // If PrevDecl was a definition and D is also a definition, diagnose.
  // This happens in cases like:
  //
  //   template<typename T, typename U>
  //   struct Outer {
  //     template<typename X> struct Inner;
  //     template<> struct Inner<T> {};
  //     template<> struct Inner<U> {};
  //   };
  //
  //   Outer<int, int> outer; // error: the explicit specializations of Inner
  //                          // have the same signature.
  if (PrevDecl && PrevDecl->getDefinition() &&
      D->isThisDeclarationADefinition()) {
    SemaRef.Diag(D->getLocation(), diag::err_redefinition) << PrevDecl;
    SemaRef.Diag(PrevDecl->getDefinition()->getLocation(),
                 diag::note_previous_definition);
    return nullptr;
  }

  // Create the class template partial specialization declaration.
  ClassTemplateSpecializationDecl *InstD =
      ClassTemplateSpecializationDecl::Create(
          SemaRef.Context, D->getTagKind(), Owner, D->getBeginLoc(),
          D->getLocation(), InstClassTemplate, CTAI.CanonicalConverted,
          CTAI.StrictPackMatch, PrevDecl);
  InstD->setTemplateArgsAsWritten(InstTemplateArgs);

  // Add this partial specialization to the set of class template partial
  // specializations.
  if (!PrevDecl)
    InstClassTemplate->AddSpecialization(InstD, InsertPos);

  // Substitute the nested name specifier, if any.
  if (SubstQualifier(D, InstD))
    return nullptr;

  InstD->setAccess(D->getAccess());
  InstD->setInstantiationOfMemberClass(D, TSK_ImplicitInstantiation);
  InstD->setSpecializationKind(D->getSpecializationKind());
  InstD->setExternKeywordLoc(D->getExternKeywordLoc());
  InstD->setTemplateKeywordLoc(D->getTemplateKeywordLoc());

  Owner->addDecl(InstD);

  // Instantiate the members of the class-scope explicit specialization eagerly.
  // We don't have support for lazy instantiation of an explicit specialization
  // yet, and MSVC eagerly instantiates in this case.
  // FIXME: This is wrong in standard C++.
  if (D->isThisDeclarationADefinition() &&
      SemaRef.InstantiateClass(D->getLocation(), InstD, D, TemplateArgs,
                               TSK_ImplicitInstantiation,
                               /*Complain=*/true))
    return nullptr;

  return InstD;
}

Decl *TemplateDeclInstantiator::VisitVarTemplateSpecializationDecl(
    VarTemplateSpecializationDecl *D) {

  TemplateArgumentListInfo VarTemplateArgsInfo;
  VarTemplateDecl *VarTemplate = D->getSpecializedTemplate();
  assert(VarTemplate &&
         "A template specialization without specialized template?");

  VarTemplateDecl *InstVarTemplate =
      cast_or_null<VarTemplateDecl>(SemaRef.FindInstantiatedDecl(
          D->getLocation(), VarTemplate, TemplateArgs));
  if (!InstVarTemplate)
    return nullptr;

  // Substitute the current template arguments.
  if (const ASTTemplateArgumentListInfo *TemplateArgsInfo =
          D->getTemplateArgsAsWritten()) {
    VarTemplateArgsInfo.setLAngleLoc(TemplateArgsInfo->getLAngleLoc());
    VarTemplateArgsInfo.setRAngleLoc(TemplateArgsInfo->getRAngleLoc());

    if (SemaRef.SubstTemplateArguments(TemplateArgsInfo->arguments(),
                                       TemplateArgs, VarTemplateArgsInfo))
      return nullptr;
  }

  // Check that the template argument list is well-formed for this template.
  Sema::CheckTemplateArgumentInfo CTAI;
  if (SemaRef.CheckTemplateArgumentList(
          InstVarTemplate, D->getLocation(), VarTemplateArgsInfo,
          /*DefaultArgs=*/{}, /*PartialTemplateArgs=*/false, CTAI,
          /*UpdateArgsWithConversions=*/true))
    return nullptr;

  // Check whether we've already seen a declaration of this specialization.
  void *InsertPos = nullptr;
  VarTemplateSpecializationDecl *PrevDecl =
      InstVarTemplate->findSpecialization(CTAI.CanonicalConverted, InsertPos);

  // Check whether we've already seen a conflicting instantiation of this
  // declaration (for instance, if there was a prior implicit instantiation).
  bool Ignored;
  if (PrevDecl && SemaRef.CheckSpecializationInstantiationRedecl(
                      D->getLocation(), D->getSpecializationKind(), PrevDecl,
                      PrevDecl->getSpecializationKind(),
                      PrevDecl->getPointOfInstantiation(), Ignored))
    return nullptr;

  if (VarTemplateSpecializationDecl *VTSD = VisitVarTemplateSpecializationDecl(
          InstVarTemplate, D, CTAI.CanonicalConverted, PrevDecl)) {
    VTSD->setTemplateArgsAsWritten(VarTemplateArgsInfo);
    return VTSD;
  }
  return nullptr;
}

VarTemplateSpecializationDecl *
TemplateDeclInstantiator::VisitVarTemplateSpecializationDecl(
    VarTemplateDecl *VarTemplate, VarDecl *D,
    ArrayRef<TemplateArgument> Converted,
    VarTemplateSpecializationDecl *PrevDecl) {

  // Do substitution on the type of the declaration
  TypeSourceInfo *TSI =
      SemaRef.SubstType(D->getTypeSourceInfo(), TemplateArgs,
                        D->getTypeSpecStartLoc(), D->getDeclName());
  if (!TSI)
    return nullptr;

  if (TSI->getType()->isFunctionType()) {
    SemaRef.Diag(D->getLocation(), diag::err_variable_instantiates_to_function)
        << D->isStaticDataMember() << TSI->getType();
    return nullptr;
  }

  // Build the instantiated declaration
  VarTemplateSpecializationDecl *Var = VarTemplateSpecializationDecl::Create(
      SemaRef.Context, Owner, D->getInnerLocStart(), D->getLocation(),
      VarTemplate, TSI->getType(), TSI, D->getStorageClass(), Converted);
  if (!PrevDecl) {
    void *InsertPos = nullptr;
    VarTemplate->findSpecialization(Converted, InsertPos);
    VarTemplate->AddSpecialization(Var, InsertPos);
  }

  if (SemaRef.getLangOpts().OpenCL)
    SemaRef.deduceOpenCLAddressSpace(Var);

  // Substitute the nested name specifier, if any.
  if (SubstQualifier(D, Var))
    return nullptr;

  SemaRef.BuildVariableInstantiation(Var, D, TemplateArgs, LateAttrs, Owner,
                                     StartingScope, false, PrevDecl);

  return Var;
}

Decl *TemplateDeclInstantiator::VisitObjCAtDefsFieldDecl(ObjCAtDefsFieldDecl *D) {
  llvm_unreachable("@defs is not supported in Objective-C++");
}

Decl *TemplateDeclInstantiator::VisitFriendTemplateDecl(FriendTemplateDecl *D) {
  // FIXME: We need to be able to instantiate FriendTemplateDecls.
  unsigned DiagID = SemaRef.getDiagnostics().getCustomDiagID(
                                               DiagnosticsEngine::Error,
                                               "cannot instantiate %0 yet");
  SemaRef.Diag(D->getLocation(), DiagID)
    << D->getDeclKindName();

  return nullptr;
}

Decl *TemplateDeclInstantiator::VisitConceptDecl(ConceptDecl *D) {
  llvm_unreachable("Concept definitions cannot reside inside a template");
}

Decl *TemplateDeclInstantiator::VisitImplicitConceptSpecializationDecl(
    ImplicitConceptSpecializationDecl *D) {
  llvm_unreachable("Concept specializations cannot reside inside a template");
}

Decl *
TemplateDeclInstantiator::VisitRequiresExprBodyDecl(RequiresExprBodyDecl *D) {
  return RequiresExprBodyDecl::Create(SemaRef.Context, D->getDeclContext(),
                                      D->getBeginLoc());
}

Decl *TemplateDeclInstantiator::VisitDecl(Decl *D) {
  llvm_unreachable("Unexpected decl");
}

Decl *Sema::SubstDecl(Decl *D, DeclContext *Owner,
                      const MultiLevelTemplateArgumentList &TemplateArgs) {
  TemplateDeclInstantiator Instantiator(*this, Owner, TemplateArgs);
  if (D->isInvalidDecl())
    return nullptr;

  Decl *SubstD;
  runWithSufficientStackSpace(D->getLocation(), [&] {
    SubstD = Instantiator.Visit(D);
  });
  return SubstD;
}

void TemplateDeclInstantiator::adjustForRewrite(RewriteKind RK,
                                                FunctionDecl *Orig, QualType &T,
                                                TypeSourceInfo *&TInfo,
                                                DeclarationNameInfo &NameInfo) {
  assert(RK == RewriteKind::RewriteSpaceshipAsEqualEqual);

  // C++2a [class.compare.default]p3:
  //   the return type is replaced with bool
  auto *FPT = T->castAs<FunctionProtoType>();
  T = SemaRef.Context.getFunctionType(
      SemaRef.Context.BoolTy, FPT->getParamTypes(), FPT->getExtProtoInfo());

  // Update the return type in the source info too. The most straightforward
  // way is to create new TypeSourceInfo for the new type. Use the location of
  // the '= default' as the location of the new type.
  //
  // FIXME: Set the correct return type when we initially transform the type,
  // rather than delaying it to now.
  TypeSourceInfo *NewTInfo =
      SemaRef.Context.getTrivialTypeSourceInfo(T, Orig->getEndLoc());
  auto OldLoc = TInfo->getTypeLoc().getAsAdjusted<FunctionProtoTypeLoc>();
  assert(OldLoc && "type of function is not a function type?");
  auto NewLoc = NewTInfo->getTypeLoc().castAs<FunctionProtoTypeLoc>();
  for (unsigned I = 0, N = OldLoc.getNumParams(); I != N; ++I)
    NewLoc.setParam(I, OldLoc.getParam(I));
  TInfo = NewTInfo;

  //   and the declarator-id is replaced with operator==
  NameInfo.setName(
      SemaRef.Context.DeclarationNames.getCXXOperatorName(OO_EqualEqual));
}

FunctionDecl *Sema::SubstSpaceshipAsEqualEqual(CXXRecordDecl *RD,
                                               FunctionDecl *Spaceship) {
  if (Spaceship->isInvalidDecl())
    return nullptr;

  // C++2a [class.compare.default]p3:
  //   an == operator function is declared implicitly [...] with the same
  //   access and function-definition and in the same class scope as the
  //   three-way comparison operator function
  MultiLevelTemplateArgumentList NoTemplateArgs;
  NoTemplateArgs.setKind(TemplateSubstitutionKind::Rewrite);
  NoTemplateArgs.addOuterRetainedLevels(RD->getTemplateDepth());
  TemplateDeclInstantiator Instantiator(*this, RD, NoTemplateArgs);
  Decl *R;
  if (auto *MD = dyn_cast<CXXMethodDecl>(Spaceship)) {
    R = Instantiator.VisitCXXMethodDecl(
        MD, /*TemplateParams=*/nullptr,
        TemplateDeclInstantiator::RewriteKind::RewriteSpaceshipAsEqualEqual);
  } else {
    assert(Spaceship->getFriendObjectKind() &&
           "defaulted spaceship is neither a member nor a friend");

    R = Instantiator.VisitFunctionDecl(
        Spaceship, /*TemplateParams=*/nullptr,
        TemplateDeclInstantiator::RewriteKind::RewriteSpaceshipAsEqualEqual);
    if (!R)
      return nullptr;

    FriendDecl *FD =
        FriendDecl::Create(Context, RD, Spaceship->getLocation(),
                           cast<NamedDecl>(R), Spaceship->getBeginLoc());
    FD->setAccess(AS_public);
    RD->addDecl(FD);
  }
  return cast_or_null<FunctionDecl>(R);
}

/// Instantiates a nested template parameter list in the current
/// instantiation context.
///
/// \param L The parameter list to instantiate
///
/// \returns NULL if there was an error
TemplateParameterList *
TemplateDeclInstantiator::SubstTemplateParams(TemplateParameterList *L) {
  // Get errors for all the parameters before bailing out.
  bool Invalid = false;

  unsigned N = L->size();
  typedef SmallVector<NamedDecl *, 8> ParamVector;
  ParamVector Params;
  Params.reserve(N);
  for (auto &P : *L) {
    NamedDecl *D = cast_or_null<NamedDecl>(Visit(P));
    Params.push_back(D);
    Invalid = Invalid || !D || D->isInvalidDecl();
  }

  // Clean up if we had an error.
  if (Invalid)
    return nullptr;

  Expr *InstRequiresClause = L->getRequiresClause();

  TemplateParameterList *InstL
    = TemplateParameterList::Create(SemaRef.Context, L->getTemplateLoc(),
                                    L->getLAngleLoc(), Params,
                                    L->getRAngleLoc(), InstRequiresClause);
  return InstL;
}

TemplateParameterList *
Sema::SubstTemplateParams(TemplateParameterList *Params, DeclContext *Owner,
                          const MultiLevelTemplateArgumentList &TemplateArgs,
                          bool EvaluateConstraints) {
  TemplateDeclInstantiator Instantiator(*this, Owner, TemplateArgs);
  Instantiator.setEvaluateConstraints(EvaluateConstraints);
  return Instantiator.SubstTemplateParams(Params);
}

/// Instantiate the declaration of a class template partial
/// specialization.
///
/// \param ClassTemplate the (instantiated) class template that is partially
// specialized by the instantiation of \p PartialSpec.
///
/// \param PartialSpec the (uninstantiated) class template partial
/// specialization that we are instantiating.
///
/// \returns The instantiated partial specialization, if successful; otherwise,
/// NULL to indicate an error.
ClassTemplatePartialSpecializationDecl *
TemplateDeclInstantiator::InstantiateClassTemplatePartialSpecialization(
                                            ClassTemplateDecl *ClassTemplate,
                          ClassTemplatePartialSpecializationDecl *PartialSpec) {
  // Create a local instantiation scope for this class template partial
  // specialization, which will contain the instantiations of the template
  // parameters.
  LocalInstantiationScope Scope(SemaRef);

  // Substitute into the template parameters of the class template partial
  // specialization.
  TemplateParameterList *TempParams = PartialSpec->getTemplateParameters();
  TemplateParameterList *InstParams = SubstTemplateParams(TempParams);
  if (!InstParams)
    return nullptr;

  // Substitute into the template arguments of the class template partial
  // specialization.
  const ASTTemplateArgumentListInfo *TemplArgInfo
    = PartialSpec->getTemplateArgsAsWritten();
  TemplateArgumentListInfo InstTemplateArgs(TemplArgInfo->LAngleLoc,
                                            TemplArgInfo->RAngleLoc);
  if (SemaRef.SubstTemplateArguments(TemplArgInfo->arguments(), TemplateArgs,
                                     InstTemplateArgs))
    return nullptr;

  // Check that the template argument list is well-formed for this
  // class template.
  Sema::CheckTemplateArgumentInfo CTAI;
  if (SemaRef.CheckTemplateArgumentList(
          ClassTemplate, PartialSpec->getLocation(), InstTemplateArgs,
          /*DefaultArgs=*/{},
          /*PartialTemplateArgs=*/false, CTAI))
    return nullptr;

  // Check these arguments are valid for a template partial specialization.
  if (SemaRef.CheckTemplatePartialSpecializationArgs(
          PartialSpec->getLocation(), ClassTemplate, InstTemplateArgs.size(),
          CTAI.CanonicalConverted))
    return nullptr;

  // Figure out where to insert this class template partial specialization
  // in the member template's set of class template partial specializations.
  void *InsertPos = nullptr;
  ClassTemplateSpecializationDecl *PrevDecl =
      ClassTemplate->findPartialSpecialization(CTAI.CanonicalConverted,
                                               InstParams, InsertPos);

  // Create the class template partial specialization declaration.
  ClassTemplatePartialSpecializationDecl *InstPartialSpec =
      ClassTemplatePartialSpecializationDecl::Create(
          SemaRef.Context, PartialSpec->getTagKind(), Owner,
          PartialSpec->getBeginLoc(), PartialSpec->getLocation(), InstParams,
          ClassTemplate, CTAI.CanonicalConverted,
          /*CanonInjectedTST=*/CanQualType(),
          /*PrevDecl=*/nullptr);

  InstPartialSpec->setTemplateArgsAsWritten(InstTemplateArgs);

  // Substitute the nested name specifier, if any.
  if (SubstQualifier(PartialSpec, InstPartialSpec))
    return nullptr;

  InstPartialSpec->setInstantiatedFromMember(PartialSpec);

  if (PrevDecl) {
    // We've already seen a partial specialization with the same template
    // parameters and template arguments. This can happen, for example, when
    // substituting the outer template arguments ends up causing two
    // class template partial specializations of a member class template
    // to have identical forms, e.g.,
    //
    //   template<typename T, typename U>
    //   struct Outer {
    //     template<typename X, typename Y> struct Inner;
    //     template<typename Y> struct Inner<T, Y>;
    //     template<typename Y> struct Inner<U, Y>;
    //   };
    //
    //   Outer<int, int> outer; // error: the partial specializations of Inner
    //                          // have the same signature.
    SemaRef.Diag(InstPartialSpec->getLocation(),
                 diag::err_partial_spec_redeclared)
        << InstPartialSpec;
    SemaRef.Diag(PrevDecl->getLocation(), diag::note_prev_partial_spec_here)
        << SemaRef.Context.getCanonicalTagType(PrevDecl);
    return nullptr;
  }

  // Check the completed partial specialization.
  SemaRef.CheckTemplatePartialSpecialization(InstPartialSpec);

  // Add this partial specialization to the set of class template partial
  // specializations.
  ClassTemplate->AddPartialSpecialization(InstPartialSpec,
                                          /*InsertPos=*/nullptr);
  return InstPartialSpec;
}

/// Instantiate the declaration of a variable template partial
/// specialization.
///
/// \param VarTemplate the (instantiated) variable template that is partially
/// specialized by the instantiation of \p PartialSpec.
///
/// \param PartialSpec the (uninstantiated) variable template partial
/// specialization that we are instantiating.
///
/// \returns The instantiated partial specialization, if successful; otherwise,
/// NULL to indicate an error.
VarTemplatePartialSpecializationDecl *
TemplateDeclInstantiator::InstantiateVarTemplatePartialSpecialization(
    VarTemplateDecl *VarTemplate,
    VarTemplatePartialSpecializationDecl *PartialSpec) {
  // Create a local instantiation scope for this variable template partial
  // specialization, which will contain the instantiations of the template
  // parameters.
  LocalInstantiationScope Scope(SemaRef);

  // Substitute into the template parameters of the variable template partial
  // specialization.
  TemplateParameterList *TempParams = PartialSpec->getTemplateParameters();
  TemplateParameterList *InstParams = SubstTemplateParams(TempParams);
  if (!InstParams)
    return nullptr;

  // Substitute into the template arguments of the variable template partial
  // specialization.
  const ASTTemplateArgumentListInfo *TemplArgInfo
    = PartialSpec->getTemplateArgsAsWritten();
  TemplateArgumentListInfo InstTemplateArgs(TemplArgInfo->LAngleLoc,
                                            TemplArgInfo->RAngleLoc);
  if (SemaRef.SubstTemplateArguments(TemplArgInfo->arguments(), TemplateArgs,
                                     InstTemplateArgs))
    return nullptr;

  // Check that the template argument list is well-formed for this
  // class template.
  Sema::CheckTemplateArgumentInfo CTAI;
  if (SemaRef.CheckTemplateArgumentList(VarTemplate, PartialSpec->getLocation(),
                                        InstTemplateArgs, /*DefaultArgs=*/{},
                                        /*PartialTemplateArgs=*/false, CTAI))
    return nullptr;

  // Check these arguments are valid for a template partial specialization.
  if (SemaRef.CheckTemplatePartialSpecializationArgs(
          PartialSpec->getLocation(), VarTemplate, InstTemplateArgs.size(),
          CTAI.CanonicalConverted))
    return nullptr;

  // Figure out where to insert this variable template partial specialization
  // in the member template's set of variable template partial specializations.
  void *InsertPos = nullptr;
  VarTemplateSpecializationDecl *PrevDecl =
      VarTemplate->findPartialSpecialization(CTAI.CanonicalConverted,
                                             InstParams, InsertPos);

  // Do substitution on the type of the declaration
  TypeSourceInfo *TSI = SemaRef.SubstType(
      PartialSpec->getTypeSourceInfo(), TemplateArgs,
      PartialSpec->getTypeSpecStartLoc(), PartialSpec->getDeclName());
  if (!TSI)
    return nullptr;

  if (TSI->getType()->isFunctionType()) {
    SemaRef.Diag(PartialSpec->getLocation(),
                 diag::err_variable_instantiates_to_function)
        << PartialSpec->isStaticDataMember() << TSI->getType();
    return nullptr;
  }

  // Create the variable template partial specialization declaration.
  VarTemplatePartialSpecializationDecl *InstPartialSpec =
      VarTemplatePartialSpecializationDecl::Create(
          SemaRef.Context, Owner, PartialSpec->getInnerLocStart(),
          PartialSpec->getLocation(), InstParams, VarTemplate, TSI->getType(),
          TSI, PartialSpec->getStorageClass(), CTAI.CanonicalConverted);

  InstPartialSpec->setTemplateArgsAsWritten(InstTemplateArgs);

  // Substitute the nested name specifier, if any.
  if (SubstQualifier(PartialSpec, InstPartialSpec))
    return nullptr;

  InstPartialSpec->setInstantiatedFromMember(PartialSpec);

  if (PrevDecl) {
    // We've already seen a partial specialization with the same template
    // parameters and template arguments. This can happen, for example, when
    // substituting the outer template arguments ends up causing two
    // variable template partial specializations of a member variable template
    // to have identical forms, e.g.,
    //
    //   template<typename T, typename U>
    //   struct Outer {
    //     template<typename X, typename Y> pair<X,Y> p;
    //     template<typename Y> pair<T, Y> p;
    //     template<typename Y> pair<U, Y> p;
    //   };
    //
    //   Outer<int, int> outer; // error: the partial specializations of Inner
    //                          // have the same signature.
    SemaRef.Diag(PartialSpec->getLocation(),
                 diag::err_var_partial_spec_redeclared)
        << InstPartialSpec;
    SemaRef.Diag(PrevDecl->getLocation(),
                 diag::note_var_prev_partial_spec_here);
    return nullptr;
  }
  // Check the completed partial specialization.
  SemaRef.CheckTemplatePartialSpecialization(InstPartialSpec);

  // Add this partial specialization to the set of variable template partial
  // specializations. The instantiation of the initializer is not necessary.
  VarTemplate->AddPartialSpecialization(InstPartialSpec, /*InsertPos=*/nullptr);

  SemaRef.BuildVariableInstantiation(InstPartialSpec, PartialSpec, TemplateArgs,
                                     LateAttrs, Owner, StartingScope);

  return InstPartialSpec;
}

TypeSourceInfo*
TemplateDeclInstantiator::SubstFunctionType(FunctionDecl *D,
                              SmallVectorImpl<ParmVarDecl *> &Params) {
  TypeSourceInfo *OldTInfo = D->getTypeSourceInfo();
  assert(OldTInfo && "substituting function without type source info");
  assert(Params.empty() && "parameter vector is non-empty at start");

  CXXRecordDecl *ThisContext = nullptr;
  Qualifiers ThisTypeQuals;
  if (CXXMethodDecl *Method = dyn_cast<CXXMethodDecl>(D)) {
    ThisContext = cast<CXXRecordDecl>(Owner);
    ThisTypeQuals = Method->getFunctionObjectParameterType().getQualifiers();
  }

  TypeSourceInfo *NewTInfo = SemaRef.SubstFunctionDeclType(
      OldTInfo, TemplateArgs, D->getTypeSpecStartLoc(), D->getDeclName(),
      ThisContext, ThisTypeQuals, EvaluateConstraints);
  if (!NewTInfo)
    return nullptr;

  TypeLoc OldTL = OldTInfo->getTypeLoc().IgnoreParens();
  if (FunctionProtoTypeLoc OldProtoLoc = OldTL.getAs<FunctionProtoTypeLoc>()) {
    if (NewTInfo != OldTInfo) {
      // Get parameters from the new type info.
      TypeLoc NewTL = NewTInfo->getTypeLoc().IgnoreParens();
      FunctionProtoTypeLoc NewProtoLoc = NewTL.castAs<FunctionProtoTypeLoc>();
      unsigned NewIdx = 0;
      for (unsigned OldIdx = 0, NumOldParams = OldProtoLoc.getNumParams();
           OldIdx != NumOldParams; ++OldIdx) {
        ParmVarDecl *OldParam = OldProtoLoc.getParam(OldIdx);
        if (!OldParam)
          return nullptr;

        LocalInstantiationScope *Scope = SemaRef.CurrentInstantiationScope;

        UnsignedOrNone NumArgumentsInExpansion = std::nullopt;
        if (OldParam->isParameterPack())
          NumArgumentsInExpansion =
              SemaRef.getNumArgumentsInExpansion(OldParam->getType(),
                                                 TemplateArgs);
        if (!NumArgumentsInExpansion) {
          // Simple case: normal parameter, or a parameter pack that's
          // instantiated to a (still-dependent) parameter pack.
          ParmVarDecl *NewParam = NewProtoLoc.getParam(NewIdx++);
          Params.push_back(NewParam);
          Scope->InstantiatedLocal(OldParam, NewParam);
        } else {
          // Parameter pack expansion: make the instantiation an argument pack.
          Scope->MakeInstantiatedLocalArgPack(OldParam);
          for (unsigned I = 0; I != *NumArgumentsInExpansion; ++I) {
            ParmVarDecl *NewParam = NewProtoLoc.getParam(NewIdx++);
            Params.push_back(NewParam);
            Scope->InstantiatedLocalPackArg(OldParam, NewParam);
          }
        }
      }
    } else {
      // The function type itself was not dependent and therefore no
      // substitution occurred. However, we still need to instantiate
      // the function parameters themselves.
      const FunctionProtoType *OldProto =
          cast<FunctionProtoType>(OldProtoLoc.getType());
      for (unsigned i = 0, i_end = OldProtoLoc.getNumParams(); i != i_end;
           ++i) {
        ParmVarDecl *OldParam = OldProtoLoc.getParam(i);
        if (!OldParam) {
          Params.push_back(SemaRef.BuildParmVarDeclForTypedef(
              D, D->getLocation(), OldProto->getParamType(i)));
          continue;
        }

        ParmVarDecl *Parm =
            cast_or_null<ParmVarDecl>(VisitParmVarDecl(OldParam));
        if (!Parm)
          return nullptr;
        Params.push_back(Parm);
      }
    }
  } else {
    // If the type of this function, after ignoring parentheses, is not
    // *directly* a function type, then we're instantiating a function that
    // was declared via a typedef or with attributes, e.g.,
    //
    //   typedef int functype(int, int);
    //   functype func;
    //   int __cdecl meth(int, int);
    //
    // In this case, we'll just go instantiate the ParmVarDecls that we
    // synthesized in the method declaration.
    SmallVector<QualType, 4> ParamTypes;
    Sema::ExtParameterInfoBuilder ExtParamInfos;
    if (SemaRef.SubstParmTypes(D->getLocation(), D->parameters(), nullptr,
                               TemplateArgs, ParamTypes, &Params,
                               ExtParamInfos))
      return nullptr;
  }

  return NewTInfo;
}

void Sema::addInstantiatedLocalVarsToScope(FunctionDecl *Function,
                                           const FunctionDecl *PatternDecl,
                                           LocalInstantiationScope &Scope) {
  LambdaScopeInfo *LSI = cast<LambdaScopeInfo>(getFunctionScopes().back());

  for (auto *decl : PatternDecl->decls()) {
    if (!isa<VarDecl>(decl) || isa<ParmVarDecl>(decl))
      continue;

    VarDecl *VD = cast<VarDecl>(decl);
    IdentifierInfo *II = VD->getIdentifier();

    auto it = llvm::find_if(Function->decls(), [&](Decl *inst) {
      VarDecl *InstVD = dyn_cast<VarDecl>(inst);
      return InstVD && InstVD->isLocalVarDecl() &&
             InstVD->getIdentifier() == II;
    });

    if (it == Function->decls().end())
      continue;

    Scope.InstantiatedLocal(VD, *it);
    LSI->addCapture(cast<VarDecl>(*it), /*isBlock=*/false, /*isByref=*/false,
                    /*isNested=*/false, VD->getLocation(), SourceLocation(),
                    VD->getType(), /*Invalid=*/false);
  }
}

bool Sema::addInstantiatedParametersToScope(
    FunctionDecl *Function, const FunctionDecl *PatternDecl,
    LocalInstantiationScope &Scope,
    const MultiLevelTemplateArgumentList &TemplateArgs) {
  unsigned FParamIdx = 0;
  for (unsigned I = 0, N = PatternDecl->getNumParams(); I != N; ++I) {
    const ParmVarDecl *PatternParam = PatternDecl->getParamDecl(I);
    if (!PatternParam->isParameterPack()) {
      // Simple case: not a parameter pack.
      assert(FParamIdx < Function->getNumParams());
      ParmVarDecl *FunctionParam = Function->getParamDecl(FParamIdx);
      FunctionParam->setDeclName(PatternParam->getDeclName());
      // If the parameter's type is not dependent, update it to match the type
      // in the pattern. They can differ in top-level cv-qualifiers, and we want
      // the pattern's type here. If the type is dependent, they can't differ,
      // per core issue 1668. Substitute into the type from the pattern, in case
      // it's instantiation-dependent.
      // FIXME: Updating the type to work around this is at best fragile.
      if (!PatternDecl->getType()->isDependentType()) {
        QualType T = SubstType(PatternParam->getType(), TemplateArgs,
                               FunctionParam->getLocation(),
                               FunctionParam->getDeclName());
        if (T.isNull())
          return true;
        FunctionParam->setType(T);
      }

      Scope.InstantiatedLocal(PatternParam, FunctionParam);
      ++FParamIdx;
      continue;
    }

    // Expand the parameter pack.
    Scope.MakeInstantiatedLocalArgPack(PatternParam);
    UnsignedOrNone NumArgumentsInExpansion =
        getNumArgumentsInExpansion(PatternParam->getType(), TemplateArgs);
    if (NumArgumentsInExpansion) {
      QualType PatternType =
          PatternParam->getType()->castAs<PackExpansionType>()->getPattern();
      for (unsigned Arg = 0; Arg < *NumArgumentsInExpansion; ++Arg) {
        ParmVarDecl *FunctionParam = Function->getParamDecl(FParamIdx);
        FunctionParam->setDeclName(PatternParam->getDeclName());
        if (!PatternDecl->getType()->isDependentType()) {
          Sema::ArgPackSubstIndexRAII SubstIndex(*this, Arg);
          QualType T =
              SubstType(PatternType, TemplateArgs, FunctionParam->getLocation(),
                        FunctionParam->getDeclName());
          if (T.isNull())
            return true;
          FunctionParam->setType(T);
        }

        Scope.InstantiatedLocalPackArg(PatternParam, FunctionParam);
        ++FParamIdx;
      }
    }
  }

  return false;
}

bool Sema::InstantiateDefaultArgument(SourceLocation CallLoc, FunctionDecl *FD,
                                      ParmVarDecl *Param) {
  assert(Param->hasUninstantiatedDefaultArg());

  // FIXME: We don't track member specialization info for non-defining
  // friend declarations, so we will not be able to later find the function
  // pattern. As a workaround, don't instantiate the default argument in this
  // case. This is correct per the standard and only an issue for recovery
  // purposes. [dcl.fct.default]p4:
  //   if a friend declaration D specifies a default argument expression,
  //   that declaration shall be a definition.
  if (FD->getFriendObjectKind() != Decl::FOK_None &&
      !FD->getTemplateInstantiationPattern())
    return true;

  // Instantiate the expression.
  //
  // FIXME: Pass in a correct Pattern argument, otherwise
  // getTemplateInstantiationArgs uses the lexical context of FD, e.g.
  //
  // template<typename T>
  // struct A {
  //   static int FooImpl();
  //
  //   template<typename Tp>
  //   // bug: default argument A<T>::FooImpl() is evaluated with 2-level
  //   // template argument list [[T], [Tp]], should be [[Tp]].
  //   friend A<Tp> Foo(int a);
  // };
  //
  // template<typename T>
  // A<T> Foo(int a = A<T>::FooImpl());
  MultiLevelTemplateArgumentList TemplateArgs = getTemplateInstantiationArgs(
      FD, FD->getLexicalDeclContext(),
      /*Final=*/false, /*Innermost=*/std::nullopt,
      /*RelativeToPrimary=*/true, /*Pattern=*/nullptr,
      /*ForConstraintInstantiation=*/false, /*SkipForSpecialization=*/false,
      /*ForDefaultArgumentSubstitution=*/true);

  if (SubstDefaultArgument(CallLoc, Param, TemplateArgs, /*ForCallExpr*/ true))
    return true;

  if (ASTMutationListener *L = getASTMutationListener())
    L->DefaultArgumentInstantiated(Param);

  return false;
}

void Sema::InstantiateExceptionSpec(SourceLocation PointOfInstantiation,
                                    FunctionDecl *Decl) {
  const FunctionProtoType *Proto = Decl->getType()->castAs<FunctionProtoType>();
  if (Proto->getExceptionSpecType() != EST_Uninstantiated)
    return;

  RecursiveInstGuard AlreadyInstantiating(
      *this, Decl, RecursiveInstGuard::Kind::ExceptionSpec);
  if (AlreadyInstantiating) {
    // This exception specification indirectly depends on itself. Reject.
    // FIXME: Corresponding rule in the standard?
    Diag(PointOfInstantiation, diag::err_exception_spec_cycle) << Decl;
    UpdateExceptionSpec(Decl, EST_None);
    return;
  }

<<<<<<< HEAD
=======
  NonSFINAEContext _(*this);
>>>>>>> 811fe024
  InstantiatingTemplate Inst(*this, PointOfInstantiation, Decl,
                             InstantiatingTemplate::ExceptionSpecification());
  if (Inst.isInvalid()) {
    // We hit the instantiation depth limit. Clear the exception specification
    // so that our callers don't have to cope with EST_Uninstantiated.
    UpdateExceptionSpec(Decl, EST_None);
    return;
  }

  // Enter the scope of this instantiation. We don't use
  // PushDeclContext because we don't have a scope.
  Sema::ContextRAII savedContext(*this, Decl);
  LocalInstantiationScope Scope(*this);

  MultiLevelTemplateArgumentList TemplateArgs =
      getTemplateInstantiationArgs(Decl, Decl->getLexicalDeclContext(),
                                   /*Final=*/false, /*Innermost=*/std::nullopt,
                                   /*RelativeToPrimary*/ true);

  // FIXME: We can't use getTemplateInstantiationPattern(false) in general
  // here, because for a non-defining friend declaration in a class template,
  // we don't store enough information to map back to the friend declaration in
  // the template.
  FunctionDecl *Template = Proto->getExceptionSpecTemplate();
  if (addInstantiatedParametersToScope(Decl, Template, Scope, TemplateArgs)) {
    UpdateExceptionSpec(Decl, EST_None);
    return;
  }

  // The noexcept specification could reference any lambda captures. Ensure
  // those are added to the LocalInstantiationScope.
  LambdaScopeForCallOperatorInstantiationRAII PushLambdaCaptures(
      *this, Decl, TemplateArgs, Scope,
      /*ShouldAddDeclsFromParentScope=*/false);

  SubstExceptionSpec(Decl, Template->getType()->castAs<FunctionProtoType>(),
                     TemplateArgs);
}

/// Initializes the common fields of an instantiation function
/// declaration (New) from the corresponding fields of its template (Tmpl).
///
/// \returns true if there was an error
bool
TemplateDeclInstantiator::InitFunctionInstantiation(FunctionDecl *New,
                                                    FunctionDecl *Tmpl) {
  New->setImplicit(Tmpl->isImplicit());

  // Forward the mangling number from the template to the instantiated decl.
  SemaRef.Context.setManglingNumber(New,
                                    SemaRef.Context.getManglingNumber(Tmpl));

  // If we are performing substituting explicitly-specified template arguments
  // or deduced template arguments into a function template and we reach this
  // point, we are now past the point where SFINAE applies and have committed
  // to keeping the new function template specialization. We therefore
  // convert the active template instantiation for the function template
  // into a template instantiation for this specific function template
  // specialization, which is not a SFINAE context, so that we diagnose any
  // further errors in the declaration itself.
  //
  // FIXME: This is a hack.
  typedef Sema::CodeSynthesisContext ActiveInstType;
  ActiveInstType &ActiveInst = SemaRef.CodeSynthesisContexts.back();
  if (ActiveInst.Kind == ActiveInstType::ExplicitTemplateArgumentSubstitution ||
      ActiveInst.Kind == ActiveInstType::DeducedTemplateArgumentSubstitution) {
    if (isa<FunctionTemplateDecl>(ActiveInst.Entity)) {
<<<<<<< HEAD
=======
      SemaRef.CurrentSFINAEContext = nullptr;
>>>>>>> 811fe024
      atTemplateEnd(SemaRef.TemplateInstCallbacks, SemaRef, ActiveInst);
      ActiveInst.Kind = ActiveInstType::TemplateInstantiation;
      ActiveInst.Entity = New;
      atTemplateBegin(SemaRef.TemplateInstCallbacks, SemaRef, ActiveInst);
    }
  }

  const FunctionProtoType *Proto = Tmpl->getType()->getAs<FunctionProtoType>();
  assert(Proto && "Function template without prototype?");

  if (Proto->hasExceptionSpec() || Proto->getNoReturnAttr()) {
    FunctionProtoType::ExtProtoInfo EPI = Proto->getExtProtoInfo();

    // DR1330: In C++11, defer instantiation of a non-trivial
    // exception specification.
    // DR1484: Local classes and their members are instantiated along with the
    // containing function.
    if (SemaRef.getLangOpts().CPlusPlus11 &&
        EPI.ExceptionSpec.Type != EST_None &&
        EPI.ExceptionSpec.Type != EST_DynamicNone &&
        EPI.ExceptionSpec.Type != EST_BasicNoexcept &&
        !Tmpl->isInLocalScopeForInstantiation()) {
      FunctionDecl *ExceptionSpecTemplate = Tmpl;
      if (EPI.ExceptionSpec.Type == EST_Uninstantiated)
        ExceptionSpecTemplate = EPI.ExceptionSpec.SourceTemplate;
      ExceptionSpecificationType NewEST = EST_Uninstantiated;
      if (EPI.ExceptionSpec.Type == EST_Unevaluated)
        NewEST = EST_Unevaluated;

      // Mark the function has having an uninstantiated exception specification.
      const FunctionProtoType *NewProto
        = New->getType()->getAs<FunctionProtoType>();
      assert(NewProto && "Template instantiation without function prototype?");
      EPI = NewProto->getExtProtoInfo();
      EPI.ExceptionSpec.Type = NewEST;
      EPI.ExceptionSpec.SourceDecl = New;
      EPI.ExceptionSpec.SourceTemplate = ExceptionSpecTemplate;
      New->setType(SemaRef.Context.getFunctionType(
          NewProto->getReturnType(), NewProto->getParamTypes(), EPI));
    } else {
      Sema::ContextRAII SwitchContext(SemaRef, New);
      SemaRef.SubstExceptionSpec(New, Proto, TemplateArgs);
    }
  }

  // Get the definition. Leaves the variable unchanged if undefined.
  const FunctionDecl *Definition = Tmpl;
  Tmpl->isDefined(Definition);

  SemaRef.InstantiateAttrs(TemplateArgs, Definition, New,
                           LateAttrs, StartingScope);

  return false;
}

/// Initializes common fields of an instantiated method
/// declaration (New) from the corresponding fields of its template
/// (Tmpl).
///
/// \returns true if there was an error
bool
TemplateDeclInstantiator::InitMethodInstantiation(CXXMethodDecl *New,
                                                  CXXMethodDecl *Tmpl) {
  if (InitFunctionInstantiation(New, Tmpl))
    return true;

  if (isa<CXXDestructorDecl>(New) && SemaRef.getLangOpts().CPlusPlus11)
    SemaRef.AdjustDestructorExceptionSpec(cast<CXXDestructorDecl>(New));

  New->setAccess(Tmpl->getAccess());
  if (Tmpl->isVirtualAsWritten())
    New->setVirtualAsWritten(true);

  // FIXME: New needs a pointer to Tmpl
  return false;
}

bool TemplateDeclInstantiator::SubstDefaultedFunction(FunctionDecl *New,
                                                      FunctionDecl *Tmpl) {
  // Transfer across any unqualified lookups.
  if (auto *DFI = Tmpl->getDefalutedOrDeletedInfo()) {
    SmallVector<DeclAccessPair, 32> Lookups;
    Lookups.reserve(DFI->getUnqualifiedLookups().size());
    bool AnyChanged = false;
    for (DeclAccessPair DA : DFI->getUnqualifiedLookups()) {
      NamedDecl *D = SemaRef.FindInstantiatedDecl(New->getLocation(),
                                                  DA.getDecl(), TemplateArgs);
      if (!D)
        return true;
      AnyChanged |= (D != DA.getDecl());
      Lookups.push_back(DeclAccessPair::make(D, DA.getAccess()));
    }

    // It's unlikely that substitution will change any declarations. Don't
    // store an unnecessary copy in that case.
    New->setDefaultedOrDeletedInfo(
        AnyChanged ? FunctionDecl::DefaultedOrDeletedFunctionInfo::Create(
                         SemaRef.Context, Lookups)
                   : DFI);
  }

  SemaRef.SetDeclDefaulted(New, Tmpl->getLocation());
  return false;
}

FunctionDecl *Sema::InstantiateFunctionDeclaration(
    FunctionTemplateDecl *FTD, const TemplateArgumentList *Args,
    SourceLocation Loc, CodeSynthesisContext::SynthesisKind CSC) {
  FunctionDecl *FD = FTD->getTemplatedDecl();

  InstantiatingTemplate Inst(*this, Loc, FTD, Args->asArray(), CSC);
  if (Inst.isInvalid())
    return nullptr;

  ContextRAII SavedContext(*this, FD);
  MultiLevelTemplateArgumentList MArgs(FTD, Args->asArray(),
                                       /*Final=*/false);

  return cast_or_null<FunctionDecl>(SubstDecl(FD, FD->getParent(), MArgs));
}

void Sema::InstantiateFunctionDefinition(SourceLocation PointOfInstantiation,
                                         FunctionDecl *Function,
                                         bool Recursive,
                                         bool DefinitionRequired,
                                         bool AtEndOfTU) {
  if (Function->isInvalidDecl() || isa<CXXDeductionGuideDecl>(Function))
    return;

  // Never instantiate an explicit specialization except if it is a class scope
  // explicit specialization.
  TemplateSpecializationKind TSK =
      Function->getTemplateSpecializationKindForInstantiation();
  if (TSK == TSK_ExplicitSpecialization)
    return;

  // Never implicitly instantiate a builtin; we don't actually need a function
  // body.
  if (Function->getBuiltinID() && TSK == TSK_ImplicitInstantiation &&
      !DefinitionRequired)
    return;

  // Don't instantiate a definition if we already have one.
  const FunctionDecl *ExistingDefn = nullptr;
  if (Function->isDefined(ExistingDefn,
                          /*CheckForPendingFriendDefinition=*/true)) {
    if (ExistingDefn->isThisDeclarationADefinition())
      return;

    // If we're asked to instantiate a function whose body comes from an
    // instantiated friend declaration, attach the instantiated body to the
    // corresponding declaration of the function.
    assert(ExistingDefn->isThisDeclarationInstantiatedFromAFriendDefinition());
    Function = const_cast<FunctionDecl*>(ExistingDefn);
  }

#ifndef NDEBUG
  RecursiveInstGuard AlreadyInstantiating(*this, Function,
                                          RecursiveInstGuard::Kind::Template);
  assert(!AlreadyInstantiating && "should have been caught by caller");
#endif

  // Find the function body that we'll be substituting.
  const FunctionDecl *PatternDecl = Function->getTemplateInstantiationPattern();
  assert(PatternDecl && "instantiating a non-template");

  const FunctionDecl *PatternDef = PatternDecl->getDefinition();
  Stmt *Pattern = nullptr;
  if (PatternDef) {
    Pattern = PatternDef->getBody(PatternDef);
    PatternDecl = PatternDef;
    if (PatternDef->willHaveBody())
      PatternDef = nullptr;
  }

  // True is the template definition is unreachable, otherwise false.
  bool Unreachable = false;
  // FIXME: We need to track the instantiation stack in order to know which
  // definitions should be visible within this instantiation.
  if (DiagnoseUninstantiableTemplate(
          PointOfInstantiation, Function,
          Function->getInstantiatedFromMemberFunction(), PatternDecl,
          PatternDef, TSK,
          /*Complain*/ DefinitionRequired, &Unreachable)) {
    if (DefinitionRequired)
      Function->setInvalidDecl();
    else if (TSK == TSK_ExplicitInstantiationDefinition ||
             (Function->isConstexpr() && !Recursive)) {
      // Try again at the end of the translation unit (at which point a
      // definition will be required).
      assert(!Recursive);
      Function->setInstantiationIsPending(true);
      PendingInstantiations.emplace_back(Function, PointOfInstantiation);

      if (llvm::isTimeTraceVerbose()) {
        llvm::timeTraceAddInstantEvent("DeferInstantiation", [&] {
          std::string Name;
          llvm::raw_string_ostream OS(Name);
          Function->getNameForDiagnostic(OS, getPrintingPolicy(),
                                         /*Qualified=*/true);
          return Name;
        });
      }
    } else if (TSK == TSK_ImplicitInstantiation) {
      if (AtEndOfTU && !getDiagnostics().hasErrorOccurred() &&
          !getSourceManager().isInSystemHeader(PatternDecl->getBeginLoc())) {
        Diag(PointOfInstantiation, diag::warn_func_template_missing)
            << Function;
        if (Unreachable) {
          // FIXME: would be nice to mention which module the function template
          // comes from.
          Diag(PatternDecl->getLocation(),
               diag::note_unreachable_template_decl);
        } else {
          Diag(PatternDecl->getLocation(), diag::note_forward_template_decl);
          if (getLangOpts().CPlusPlus11)
            Diag(PointOfInstantiation, diag::note_inst_declaration_hint)
                << Function;
        }
      }
    }

    return;
  }

  // Postpone late parsed template instantiations.
  if (PatternDecl->isLateTemplateParsed() &&
      !LateTemplateParser) {
    Function->setInstantiationIsPending(true);
    LateParsedInstantiations.push_back(
        std::make_pair(Function, PointOfInstantiation));
    return;
  }

  llvm::TimeTraceScope TimeScope("InstantiateFunction", [&]() {
    llvm::TimeTraceMetadata M;
    llvm::raw_string_ostream OS(M.Detail);
    Function->getNameForDiagnostic(OS, getPrintingPolicy(),
                                   /*Qualified=*/true);
    if (llvm::isTimeTraceVerbose()) {
      auto Loc = SourceMgr.getExpansionLoc(Function->getLocation());
      M.File = SourceMgr.getFilename(Loc);
      M.Line = SourceMgr.getExpansionLineNumber(Loc);
    }
    return M;
  });

  // If we're performing recursive template instantiation, create our own
  // queue of pending implicit instantiations that we will instantiate later,
  // while we're still within our own instantiation context.
  // This has to happen before LateTemplateParser below is called, so that
  // it marks vtables used in late parsed templates as used.
  GlobalEagerInstantiationScope GlobalInstantiations(*this,
                                                     /*Enabled=*/Recursive,
                                                     /*AtEndOfTU=*/AtEndOfTU);
  LocalEagerInstantiationScope LocalInstantiations(*this,
                                                   /*AtEndOfTU=*/AtEndOfTU);

  // Call the LateTemplateParser callback if there is a need to late parse
  // a templated function definition.
  if (!Pattern && PatternDecl->isLateTemplateParsed() &&
      LateTemplateParser) {
    // FIXME: Optimize to allow individual templates to be deserialized.
    if (PatternDecl->isFromASTFile())
      ExternalSource->ReadLateParsedTemplates(LateParsedTemplateMap);

    auto LPTIter = LateParsedTemplateMap.find(PatternDecl);
    assert(LPTIter != LateParsedTemplateMap.end() &&
           "missing LateParsedTemplate");
    LateTemplateParser(OpaqueParser, *LPTIter->second);
    Pattern = PatternDecl->getBody(PatternDecl);
    updateAttrsForLateParsedTemplate(PatternDecl, Function);
  }

  // Note, we should never try to instantiate a deleted function template.
  assert((Pattern || PatternDecl->isDefaulted() ||
          PatternDecl->hasSkippedBody()) &&
         "unexpected kind of function template definition");

  // C++1y [temp.explicit]p10:
  //   Except for inline functions, declarations with types deduced from their
  //   initializer or return value, and class template specializations, other
  //   explicit instantiation declarations have the effect of suppressing the
  //   implicit instantiation of the entity to which they refer.
  if (TSK == TSK_ExplicitInstantiationDeclaration &&
      !PatternDecl->isInlined() &&
      !PatternDecl->getReturnType()->getContainedAutoType())
    return;

  if (PatternDecl->isInlined()) {
    // Function, and all later redeclarations of it (from imported modules,
    // for instance), are now implicitly inline.
    for (auto *D = Function->getMostRecentDecl(); /**/;
         D = D->getPreviousDecl()) {
      D->setImplicitlyInline();
      if (D == Function)
        break;
    }
  }

  NonSFINAEContext _(*this);
  InstantiatingTemplate Inst(*this, PointOfInstantiation, Function);
  if (Inst.isInvalid())
    return;
  PrettyDeclStackTraceEntry CrashInfo(Context, Function, SourceLocation(),
                                      "instantiating function definition");

  // The instantiation is visible here, even if it was first declared in an
  // unimported module.
  Function->setVisibleDespiteOwningModule();

  // Copy the source locations from the pattern.
  Function->setLocation(PatternDecl->getLocation());
  Function->setInnerLocStart(PatternDecl->getInnerLocStart());
  Function->setRangeEnd(PatternDecl->getEndLoc());
  // Let the instantiation use the Pattern's DeclarationNameLoc, due to the
  // following awkwardness:
  //
  //   1. There are out-of-tree users of getNameInfo().getSourceRange(), who
  //   expect the source range of the instantiated declaration to be set to
  //   point to the definition.
  //
  //   2. That getNameInfo().getSourceRange() might return the TypeLocInfo's
  //   location it tracked.
  //
  //   3. Function might come from an (implicit) declaration, while the pattern
  //   comes from a definition. In these cases, we need the PatternDecl's source
  //   location.
  //
  // To that end, we need to more or less tweak the DeclarationNameLoc. However,
  // we can't blindly copy the DeclarationNameLoc from the PatternDecl to the
  // function, since it contains associated TypeLocs that should have already
  // been transformed. So, we rebuild the TypeLoc for that purpose. Technically,
  // we should create a new function declaration and assign everything we need,
  // but InstantiateFunctionDefinition updates the declaration in place.
  auto NameLocPointsToPattern = [&] {
    DeclarationNameInfo PatternName = PatternDecl->getNameInfo();
    DeclarationNameLoc PatternNameLoc = PatternName.getInfo();
    switch (PatternName.getName().getNameKind()) {
    case DeclarationName::CXXConstructorName:
    case DeclarationName::CXXDestructorName:
    case DeclarationName::CXXConversionFunctionName:
      break;
    default:
      // Cases where DeclarationNameLoc doesn't matter, as it merely contains a
      // source range.
      return PatternNameLoc;
    }

    TypeSourceInfo *TSI = Function->getNameInfo().getNamedTypeInfo();
    // TSI might be null if the function is named by a constructor template id.
    // E.g. S<T>() {} for class template S with a template parameter T.
    if (!TSI) {
      // We don't care about the DeclarationName of the instantiated function,
      // but only the DeclarationNameLoc. So if the TypeLoc is absent, we do
      // nothing.
      return PatternNameLoc;
    }

    QualType InstT = TSI->getType();
    // We want to use a TypeLoc that reflects the transformed type while
    // preserving the source location from the pattern.
    TypeLocBuilder TLB;
    TypeSourceInfo *PatternTSI = PatternName.getNamedTypeInfo();
    assert(PatternTSI && "Pattern is supposed to have an associated TSI");
    // FIXME: PatternTSI is not trivial. We should copy the source location
    // along the TypeLoc chain. However a trivial TypeLoc is sufficient for
    // getNameInfo().getSourceRange().
    TLB.pushTrivial(Context, InstT, PatternTSI->getTypeLoc().getBeginLoc());
    return DeclarationNameLoc::makeNamedTypeLoc(
        TLB.getTypeSourceInfo(Context, InstT));
  };
  Function->setDeclarationNameLoc(NameLocPointsToPattern());

  EnterExpressionEvaluationContextForFunction EvalContext(
      *this, Sema::ExpressionEvaluationContext::PotentiallyEvaluated, Function);

  Qualifiers ThisTypeQuals;
  CXXRecordDecl *ThisContext = nullptr;
  if (CXXMethodDecl *Method = dyn_cast<CXXMethodDecl>(Function)) {
    ThisContext = Method->getParent();
    ThisTypeQuals = Method->getMethodQualifiers();
  }
  CXXThisScopeRAII ThisScope(*this, ThisContext, ThisTypeQuals);

  // Introduce a new scope where local variable instantiations will be
  // recorded, unless we're actually a member function within a local
  // class, in which case we need to merge our results with the parent
  // scope (of the enclosing function). The exception is instantiating
  // a function template specialization, since the template to be
  // instantiated already has references to locals properly substituted.
  bool MergeWithParentScope = false;
  if (CXXRecordDecl *Rec = dyn_cast<CXXRecordDecl>(Function->getDeclContext()))
    MergeWithParentScope =
        Rec->isLocalClass() && !Function->isFunctionTemplateSpecialization();

  LocalInstantiationScope Scope(*this, MergeWithParentScope);
  auto RebuildTypeSourceInfoForDefaultSpecialMembers = [&]() {
    // Special members might get their TypeSourceInfo set up w.r.t the
    // PatternDecl context, in which case parameters could still be pointing
    // back to the original class, make sure arguments are bound to the
    // instantiated record instead.
    assert(PatternDecl->isDefaulted() &&
           "Special member needs to be defaulted");
    auto PatternSM = getDefaultedFunctionKind(PatternDecl).asSpecialMember();
    if (!(PatternSM == CXXSpecialMemberKind::CopyConstructor ||
          PatternSM == CXXSpecialMemberKind::CopyAssignment ||
          PatternSM == CXXSpecialMemberKind::MoveConstructor ||
          PatternSM == CXXSpecialMemberKind::MoveAssignment))
      return;

    auto *NewRec = dyn_cast<CXXRecordDecl>(Function->getDeclContext());
    const auto *PatternRec =
        dyn_cast<CXXRecordDecl>(PatternDecl->getDeclContext());
    if (!NewRec || !PatternRec)
      return;
    if (!PatternRec->isLambda())
      return;

    struct SpecialMemberTypeInfoRebuilder
        : TreeTransform<SpecialMemberTypeInfoRebuilder> {
      using Base = TreeTransform<SpecialMemberTypeInfoRebuilder>;
      const CXXRecordDecl *OldDecl;
      CXXRecordDecl *NewDecl;

      SpecialMemberTypeInfoRebuilder(Sema &SemaRef, const CXXRecordDecl *O,
                                     CXXRecordDecl *N)
          : TreeTransform(SemaRef), OldDecl(O), NewDecl(N) {}

      bool TransformExceptionSpec(SourceLocation Loc,
                                  FunctionProtoType::ExceptionSpecInfo &ESI,
                                  SmallVectorImpl<QualType> &Exceptions,
                                  bool &Changed) {
        return false;
      }

      QualType TransformRecordType(TypeLocBuilder &TLB, RecordTypeLoc TL) {
        const RecordType *T = TL.getTypePtr();
        RecordDecl *Record = cast_or_null<RecordDecl>(
            getDerived().TransformDecl(TL.getNameLoc(), T->getDecl()));
        if (Record != OldDecl)
          return Base::TransformRecordType(TLB, TL);

        // FIXME: transform the rest of the record type.
        QualType Result = getDerived().RebuildTagType(
            ElaboratedTypeKeyword::None, /*Qualifier=*/std::nullopt, NewDecl);
        if (Result.isNull())
          return QualType();

        TagTypeLoc NewTL = TLB.push<RecordTypeLoc>(Result);
        NewTL.setElaboratedKeywordLoc(SourceLocation());
        NewTL.setQualifierLoc(NestedNameSpecifierLoc());
        NewTL.setNameLoc(TL.getNameLoc());
        return Result;
      }
    } IR{*this, PatternRec, NewRec};

    TypeSourceInfo *NewSI = IR.TransformType(Function->getTypeSourceInfo());
    assert(NewSI && "Type Transform failed?");
    Function->setType(NewSI->getType());
    Function->setTypeSourceInfo(NewSI);

    ParmVarDecl *Parm = Function->getParamDecl(0);
    TypeSourceInfo *NewParmSI = IR.TransformType(Parm->getTypeSourceInfo());
    assert(NewParmSI && "Type transformation failed.");
    Parm->setType(NewParmSI->getType());
    Parm->setTypeSourceInfo(NewParmSI);
  };

  if (PatternDecl->isDefaulted()) {
    RebuildTypeSourceInfoForDefaultSpecialMembers();
    SetDeclDefaulted(Function, PatternDecl->getLocation());
  } else {
    DeclContext *DC = Function->getLexicalDeclContext();
    std::optional<ArrayRef<TemplateArgument>> Innermost;
    if (auto *Primary = Function->getPrimaryTemplate();
        Primary &&
        !isGenericLambdaCallOperatorOrStaticInvokerSpecialization(Function) &&
        Function->getTemplateSpecializationKind() !=
            TSK_ExplicitSpecialization) {
      auto It = llvm::find_if(Primary->redecls(),
                              [](const RedeclarableTemplateDecl *RTD) {
                                return cast<FunctionTemplateDecl>(RTD)
                                    ->isCompatibleWithDefinition();
                              });
      assert(It != Primary->redecls().end() &&
             "Should't get here without a definition");
      if (FunctionDecl *Def = cast<FunctionTemplateDecl>(*It)
                                  ->getTemplatedDecl()
                                  ->getDefinition())
        DC = Def->getLexicalDeclContext();
      else
        DC = (*It)->getLexicalDeclContext();
      Innermost.emplace(Function->getTemplateSpecializationArgs()->asArray());
    }
    MultiLevelTemplateArgumentList TemplateArgs = getTemplateInstantiationArgs(
        Function, DC, /*Final=*/false, Innermost, false, PatternDecl);

    // Substitute into the qualifier; we can get a substitution failure here
    // through evil use of alias templates.
    // FIXME: Is CurContext correct for this? Should we go to the (instantiation
    // of the) lexical context of the pattern?
    SubstQualifier(*this, PatternDecl, Function, TemplateArgs);

    ActOnStartOfFunctionDef(nullptr, Function);

    // Enter the scope of this instantiation. We don't use
    // PushDeclContext because we don't have a scope.
    Sema::ContextRAII savedContext(*this, Function);

    FPFeaturesStateRAII SavedFPFeatures(*this);
    CurFPFeatures = FPOptions(getLangOpts());
    FpPragmaStack.CurrentValue = FPOptionsOverride();

    if (addInstantiatedParametersToScope(Function, PatternDecl, Scope,
                                         TemplateArgs))
      return;

    StmtResult Body;
    if (PatternDecl->hasSkippedBody()) {
      ActOnSkippedFunctionBody(Function);
      Body = nullptr;
    } else {
      if (CXXConstructorDecl *Ctor = dyn_cast<CXXConstructorDecl>(Function)) {
        // If this is a constructor, instantiate the member initializers.
        InstantiateMemInitializers(Ctor, cast<CXXConstructorDecl>(PatternDecl),
                                   TemplateArgs);

        // If this is an MS ABI dllexport default constructor, instantiate any
        // default arguments.
        if (Context.getTargetInfo().getCXXABI().isMicrosoft() &&
            Ctor->isDefaultConstructor()) {
          InstantiateDefaultCtorDefaultArgs(Ctor);
        }
      }

      // Instantiate the function body.
      Body = SubstStmt(Pattern, TemplateArgs);

      if (Body.isInvalid())
        Function->setInvalidDecl();
    }
    // FIXME: finishing the function body while in an expression evaluation
    // context seems wrong. Investigate more.
    ActOnFinishFunctionBody(Function, Body.get(), /*IsInstantiation=*/true);

    checkReferenceToTULocalFromOtherTU(Function, PointOfInstantiation);

    PerformDependentDiagnostics(PatternDecl, TemplateArgs);

    if (auto *Listener = getASTMutationListener())
      Listener->FunctionDefinitionInstantiated(Function);

    savedContext.pop();
  }

  // We never need to emit the code for a lambda in unevaluated context.
  // We also can't mangle a lambda in the require clause of a function template
  // during constraint checking as the MSI ABI would need to mangle the (not yet
  // specialized) enclosing declaration
  // FIXME: Should we try to skip this for non-lambda functions too?
  bool ShouldSkipCG = [&] {
    auto *RD = dyn_cast<CXXRecordDecl>(Function->getParent());
    if (!RD || !RD->isLambda())
      return false;

    return llvm::any_of(ExprEvalContexts, [](auto &Context) {
      return Context.isUnevaluated() || Context.isImmediateFunctionContext();
    });
  }();
  if (!ShouldSkipCG) {
    DeclGroupRef DG(Function);
    Consumer.HandleTopLevelDecl(DG);
  }

  // This class may have local implicit instantiations that need to be
  // instantiation within this scope.
  LocalInstantiations.perform();
  Scope.Exit();
  GlobalInstantiations.perform();
}

VarTemplateSpecializationDecl *Sema::BuildVarTemplateInstantiation(
    VarTemplateDecl *VarTemplate, VarDecl *FromVar,
    const TemplateArgumentList *PartialSpecArgs,
    SmallVectorImpl<TemplateArgument> &Converted,
    SourceLocation PointOfInstantiation, LateInstantiatedAttrVec *LateAttrs,
    LocalInstantiationScope *StartingScope) {
  if (FromVar->isInvalidDecl())
    return nullptr;

  NonSFINAEContext _(*this);
  InstantiatingTemplate Inst(*this, PointOfInstantiation, FromVar);
  if (Inst.isInvalid())
    return nullptr;

  // Instantiate the first declaration of the variable template: for a partial
  // specialization of a static data member template, the first declaration may
  // or may not be the declaration in the class; if it's in the class, we want
  // to instantiate a member in the class (a declaration), and if it's outside,
  // we want to instantiate a definition.
  //
  // If we're instantiating an explicitly-specialized member template or member
  // partial specialization, don't do this. The member specialization completely
  // replaces the original declaration in this case.
  bool IsMemberSpec = false;
  MultiLevelTemplateArgumentList MultiLevelList;
  if (auto *PartialSpec =
          dyn_cast<VarTemplatePartialSpecializationDecl>(FromVar)) {
    assert(PartialSpecArgs);
    IsMemberSpec = PartialSpec->isMemberSpecialization();
    MultiLevelList.addOuterTemplateArguments(
        PartialSpec, PartialSpecArgs->asArray(), /*Final=*/false);
  } else {
    assert(VarTemplate == FromVar->getDescribedVarTemplate());
    IsMemberSpec = VarTemplate->isMemberSpecialization();
    MultiLevelList.addOuterTemplateArguments(VarTemplate, Converted,
                                             /*Final=*/false);
  }
  if (!IsMemberSpec)
    FromVar = FromVar->getFirstDecl();

  TemplateDeclInstantiator Instantiator(*this, FromVar->getDeclContext(),
                                        MultiLevelList);

  // TODO: Set LateAttrs and StartingScope ...

  auto *VD = Instantiator.VisitVarTemplateSpecializationDecl(
      VarTemplate, FromVar, Converted);

  SYCL().addSyclVarDecl(VD);

  return VD;
}

VarTemplateSpecializationDecl *Sema::CompleteVarTemplateSpecializationDecl(
    VarTemplateSpecializationDecl *VarSpec, VarDecl *PatternDecl,
    const MultiLevelTemplateArgumentList &TemplateArgs) {
  assert(PatternDecl->isThisDeclarationADefinition() &&
         "don't have a definition to instantiate from");

  // Do substitution on the type of the declaration
  TypeSourceInfo *TSI =
      SubstType(PatternDecl->getTypeSourceInfo(), TemplateArgs,
                PatternDecl->getTypeSpecStartLoc(), PatternDecl->getDeclName());
  if (!TSI)
    return nullptr;

  // Update the type of this variable template specialization.
  VarSpec->setType(TSI->getType());

  // Convert the declaration into a definition now.
  VarSpec->setCompleteDefinition();

  // Instantiate the initializer.
  InstantiateVariableInitializer(VarSpec, PatternDecl, TemplateArgs);

  if (getLangOpts().OpenCL)
    deduceOpenCLAddressSpace(VarSpec);

  return VarSpec;
}

void Sema::BuildVariableInstantiation(
    VarDecl *NewVar, VarDecl *OldVar,
    const MultiLevelTemplateArgumentList &TemplateArgs,
    LateInstantiatedAttrVec *LateAttrs, DeclContext *Owner,
    LocalInstantiationScope *StartingScope,
    bool InstantiatingVarTemplate,
    VarTemplateSpecializationDecl *PrevDeclForVarTemplateSpecialization) {
  // Instantiating a partial specialization to produce a partial
  // specialization.
  bool InstantiatingVarTemplatePartialSpec =
      isa<VarTemplatePartialSpecializationDecl>(OldVar) &&
      isa<VarTemplatePartialSpecializationDecl>(NewVar);
  // Instantiating from a variable template (or partial specialization) to
  // produce a variable template specialization.
  bool InstantiatingSpecFromTemplate =
      isa<VarTemplateSpecializationDecl>(NewVar) &&
      (OldVar->getDescribedVarTemplate() ||
       isa<VarTemplatePartialSpecializationDecl>(OldVar));

  // If we are instantiating a local extern declaration, the
  // instantiation belongs lexically to the containing function.
  // If we are instantiating a static data member defined
  // out-of-line, the instantiation will have the same lexical
  // context (which will be a namespace scope) as the template.
  if (OldVar->isLocalExternDecl()) {
    NewVar->setLocalExternDecl();
    NewVar->setLexicalDeclContext(Owner);
  } else if (OldVar->isOutOfLine())
    NewVar->setLexicalDeclContext(OldVar->getLexicalDeclContext());
  NewVar->setTSCSpec(OldVar->getTSCSpec());
  NewVar->setInitStyle(OldVar->getInitStyle());
  NewVar->setCXXForRangeDecl(OldVar->isCXXForRangeDecl());
  NewVar->setObjCForDecl(OldVar->isObjCForDecl());
  NewVar->setConstexpr(OldVar->isConstexpr());
  NewVar->setInitCapture(OldVar->isInitCapture());
  NewVar->setPreviousDeclInSameBlockScope(
      OldVar->isPreviousDeclInSameBlockScope());
  NewVar->setAccess(OldVar->getAccess());

  if (!OldVar->isStaticDataMember()) {
    if (OldVar->isUsed(false))
      NewVar->setIsUsed();
    NewVar->setReferenced(OldVar->isReferenced());
  }

  InstantiateAttrs(TemplateArgs, OldVar, NewVar, LateAttrs, StartingScope);

  LookupResult Previous(
      *this, NewVar->getDeclName(), NewVar->getLocation(),
      NewVar->isLocalExternDecl() ? Sema::LookupRedeclarationWithLinkage
                                  : Sema::LookupOrdinaryName,
      NewVar->isLocalExternDecl() ? RedeclarationKind::ForExternalRedeclaration
                                  : forRedeclarationInCurContext());

  if (NewVar->isLocalExternDecl() && OldVar->getPreviousDecl() &&
      (!OldVar->getPreviousDecl()->getDeclContext()->isDependentContext() ||
       OldVar->getPreviousDecl()->getDeclContext()==OldVar->getDeclContext())) {
    // We have a previous declaration. Use that one, so we merge with the
    // right type.
    if (NamedDecl *NewPrev = FindInstantiatedDecl(
            NewVar->getLocation(), OldVar->getPreviousDecl(), TemplateArgs))
      Previous.addDecl(NewPrev);
  } else if (!isa<VarTemplateSpecializationDecl>(NewVar) &&
             OldVar->hasLinkage()) {
    LookupQualifiedName(Previous, NewVar->getDeclContext(), false);
  } else if (PrevDeclForVarTemplateSpecialization) {
    Previous.addDecl(PrevDeclForVarTemplateSpecialization);
  }
  CheckVariableDeclaration(NewVar, Previous);

  if (!InstantiatingVarTemplate) {
    NewVar->getLexicalDeclContext()->addHiddenDecl(NewVar);
    if (!NewVar->isLocalExternDecl() || !NewVar->getPreviousDecl())
      NewVar->getDeclContext()->makeDeclVisibleInContext(NewVar);
  }

  if (!OldVar->isOutOfLine()) {
    if (NewVar->getDeclContext()->isFunctionOrMethod())
      CurrentInstantiationScope->InstantiatedLocal(OldVar, NewVar);
  }

  // Link instantiations of static data members back to the template from
  // which they were instantiated.
  //
  // Don't do this when instantiating a template (we link the template itself
  // back in that case) nor when instantiating a static data member template
  // (that's not a member specialization).
  if (NewVar->isStaticDataMember() && !InstantiatingVarTemplate &&
      !InstantiatingSpecFromTemplate)
    NewVar->setInstantiationOfStaticDataMember(OldVar,
                                               TSK_ImplicitInstantiation);

  // If the pattern is an (in-class) explicit specialization, then the result
  // is also an explicit specialization.
  if (VarTemplateSpecializationDecl *OldVTSD =
          dyn_cast<VarTemplateSpecializationDecl>(OldVar)) {
    if (OldVTSD->getSpecializationKind() == TSK_ExplicitSpecialization &&
        !isa<VarTemplatePartialSpecializationDecl>(OldVTSD))
      cast<VarTemplateSpecializationDecl>(NewVar)->setSpecializationKind(
          TSK_ExplicitSpecialization);
  }

  // Forward the mangling number from the template to the instantiated decl.
  Context.setManglingNumber(NewVar, Context.getManglingNumber(OldVar));
  Context.setStaticLocalNumber(NewVar, Context.getStaticLocalNumber(OldVar));

  // Figure out whether to eagerly instantiate the initializer.
  if (InstantiatingVarTemplate || InstantiatingVarTemplatePartialSpec) {
    // We're producing a template. Don't instantiate the initializer yet.
  } else if (NewVar->getType()->isUndeducedType()) {
    // We need the type to complete the declaration of the variable.
    InstantiateVariableInitializer(NewVar, OldVar, TemplateArgs);
  } else if (InstantiatingSpecFromTemplate ||
             (OldVar->isInline() && OldVar->isThisDeclarationADefinition() &&
              !NewVar->isThisDeclarationADefinition())) {
    // Delay instantiation of the initializer for variable template
    // specializations or inline static data members until a definition of the
    // variable is needed.
  } else {
    InstantiateVariableInitializer(NewVar, OldVar, TemplateArgs);
  }

  // Diagnose unused local variables with dependent types, where the diagnostic
  // will have been deferred.
  if (!NewVar->isInvalidDecl() &&
      NewVar->getDeclContext()->isFunctionOrMethod() &&
      OldVar->getType()->isDependentType())
    DiagnoseUnusedDecl(NewVar);
}

void Sema::InstantiateVariableInitializer(
    VarDecl *Var, VarDecl *OldVar,
    const MultiLevelTemplateArgumentList &TemplateArgs) {
  if (ASTMutationListener *L = getASTContext().getASTMutationListener())
    L->VariableDefinitionInstantiated(Var);

  // We propagate the 'inline' flag with the initializer, because it
  // would otherwise imply that the variable is a definition for a
  // non-static data member.
  if (OldVar->isInlineSpecified())
    Var->setInlineSpecified();
  else if (OldVar->isInline())
    Var->setImplicitlyInline();

  ContextRAII SwitchContext(*this, Var->getDeclContext());

  EnterExpressionEvaluationContext Evaluated(
      *this, Sema::ExpressionEvaluationContext::PotentiallyEvaluated, Var,
      ExpressionEvaluationContextRecord::EK_VariableInit);
  currentEvaluationContext().InLifetimeExtendingContext =
      parentEvaluationContext().InLifetimeExtendingContext;
  currentEvaluationContext().RebuildDefaultArgOrDefaultInit =
      parentEvaluationContext().RebuildDefaultArgOrDefaultInit;

  if (OldVar->getInit()) {
    // Instantiate the initializer.
    ExprResult Init =
        SubstInitializer(OldVar->getInit(), TemplateArgs,
                         OldVar->getInitStyle() == VarDecl::CallInit);

    if (!Init.isInvalid()) {
      Expr *InitExpr = Init.get();

      if (Var->hasAttr<DLLImportAttr>() &&
          (!InitExpr ||
           !InitExpr->isConstantInitializer(getASTContext(), false))) {
        // Do not dynamically initialize dllimport variables.
      } else if (InitExpr) {
        bool DirectInit = OldVar->isDirectInit();
        AddInitializerToDecl(Var, InitExpr, DirectInit);
      } else
        ActOnUninitializedDecl(Var);
    } else {
      // FIXME: Not too happy about invalidating the declaration
      // because of a bogus initializer.
      Var->setInvalidDecl();
    }
  } else {
    // `inline` variables are a definition and declaration all in one; we won't
    // pick up an initializer from anywhere else.
    if (Var->isStaticDataMember() && !Var->isInline()) {
      if (!Var->isOutOfLine())
        return;

      // If the declaration inside the class had an initializer, don't add
      // another one to the out-of-line definition.
      if (OldVar->getFirstDecl()->hasInit())
        return;
    }

    // We'll add an initializer to a for-range declaration later.
    if (Var->isCXXForRangeDecl() || Var->isObjCForDecl())
      return;

    ActOnUninitializedDecl(Var);
  }

  if (getLangOpts().CUDA)
    CUDA().checkAllowedInitializer(Var);
}

void Sema::InstantiateVariableDefinition(SourceLocation PointOfInstantiation,
                                         VarDecl *Var, bool Recursive,
                                      bool DefinitionRequired, bool AtEndOfTU) {
  if (Var->isInvalidDecl())
    return;

  // Never instantiate an explicitly-specialized entity.
  TemplateSpecializationKind TSK =
      Var->getTemplateSpecializationKindForInstantiation();
  if (TSK == TSK_ExplicitSpecialization)
    return;

  RecursiveInstGuard AlreadyInstantiating(*this, Var,
                                          RecursiveInstGuard::Kind::Template);
  if (AlreadyInstantiating)
    return;

  // Find the pattern and the arguments to substitute into it.
  VarDecl *PatternDecl = Var->getTemplateInstantiationPattern();
  assert(PatternDecl && "no pattern for templated variable");
  MultiLevelTemplateArgumentList TemplateArgs =
      getTemplateInstantiationArgs(Var);

  VarTemplateSpecializationDecl *VarSpec =
      dyn_cast<VarTemplateSpecializationDecl>(Var);
  if (VarSpec) {
    // If this is a static data member template, there might be an
    // uninstantiated initializer on the declaration. If so, instantiate
    // it now.
    //
    // FIXME: This largely duplicates what we would do below. The difference
    // is that along this path we may instantiate an initializer from an
    // in-class declaration of the template and instantiate the definition
    // from a separate out-of-class definition.
    if (PatternDecl->isStaticDataMember() &&
        (PatternDecl = PatternDecl->getFirstDecl())->hasInit() &&
        !Var->hasInit()) {
      // FIXME: Factor out the duplicated instantiation context setup/tear down
      // code here.
      NonSFINAEContext _(*this);
      InstantiatingTemplate Inst(*this, PointOfInstantiation, Var);
      if (Inst.isInvalid())
        return;
      PrettyDeclStackTraceEntry CrashInfo(Context, Var, SourceLocation(),
                                          "instantiating variable initializer");

      // The instantiation is visible here, even if it was first declared in an
      // unimported module.
      Var->setVisibleDespiteOwningModule();

      // If we're performing recursive template instantiation, create our own
      // queue of pending implicit instantiations that we will instantiate
      // later, while we're still within our own instantiation context.
      GlobalEagerInstantiationScope GlobalInstantiations(
          *this,
          /*Enabled=*/Recursive, /*AtEndOfTU=*/AtEndOfTU);
      LocalInstantiationScope Local(*this);
      LocalEagerInstantiationScope LocalInstantiations(*this,
                                                       /*AtEndOfTU=*/AtEndOfTU);

      // Enter the scope of this instantiation. We don't use
      // PushDeclContext because we don't have a scope.
      ContextRAII PreviousContext(*this, Var->getDeclContext());
      InstantiateVariableInitializer(Var, PatternDecl, TemplateArgs);
      PreviousContext.pop();

      // This variable may have local implicit instantiations that need to be
      // instantiated within this scope.
      LocalInstantiations.perform();
      Local.Exit();
      GlobalInstantiations.perform();
    }
  } else {
    assert(Var->isStaticDataMember() && PatternDecl->isStaticDataMember() &&
           "not a static data member?");
  }

  VarDecl *Def = PatternDecl->getDefinition(getASTContext());

  // If we don't have a definition of the variable template, we won't perform
  // any instantiation. Rather, we rely on the user to instantiate this
  // definition (or provide a specialization for it) in another translation
  // unit.
  if (!Def && !DefinitionRequired) {
    if (TSK == TSK_ExplicitInstantiationDefinition) {
      PendingInstantiations.emplace_back(Var, PointOfInstantiation);
    } else if (TSK == TSK_ImplicitInstantiation) {
      // Warn about missing definition at the end of translation unit.
      if (AtEndOfTU && !getDiagnostics().hasErrorOccurred() &&
          !getSourceManager().isInSystemHeader(PatternDecl->getBeginLoc())) {
        Diag(PointOfInstantiation, diag::warn_var_template_missing)
          << Var;
        Diag(PatternDecl->getLocation(), diag::note_forward_template_decl);
        if (getLangOpts().CPlusPlus11)
          Diag(PointOfInstantiation, diag::note_inst_declaration_hint) << Var;
      }
      return;
    }
  }

  // FIXME: We need to track the instantiation stack in order to know which
  // definitions should be visible within this instantiation.
  // FIXME: Produce diagnostics when Var->getInstantiatedFromStaticDataMember().
  if (DiagnoseUninstantiableTemplate(PointOfInstantiation, Var,
                                     /*InstantiatedFromMember*/false,
                                     PatternDecl, Def, TSK,
                                     /*Complain*/DefinitionRequired))
    return;

  // C++11 [temp.explicit]p10:
  //   Except for inline functions, const variables of literal types, variables
  //   of reference types, [...] explicit instantiation declarations
  //   have the effect of suppressing the implicit instantiation of the entity
  //   to which they refer.
  //
  // FIXME: That's not exactly the same as "might be usable in constant
  // expressions", which only allows constexpr variables and const integral
  // types, not arbitrary const literal types.
  if (TSK == TSK_ExplicitInstantiationDeclaration &&
      !Var->mightBeUsableInConstantExpressions(getASTContext()))
    return;

  // Make sure to pass the instantiated variable to the consumer at the end.
  struct PassToConsumerRAII {
    Sema &SemaRef;
    ASTConsumer &Consumer;
    VarDecl *Var;

    PassToConsumerRAII(Sema &SemaRef, ASTConsumer &Consumer, VarDecl *Var)
        : SemaRef(SemaRef), Consumer(Consumer), Var(Var) {}

    ~PassToConsumerRAII() {
      // Do not explicitly emit non-const static data member definitions
      // on SYCL device.
      if (!SemaRef.getLangOpts().SYCLIsDevice || !Var->isStaticDataMember() ||
          Var->isConstexpr() ||
          (Var->getType().isConstQualified() && Var->getInit() &&
           Var->getInit()->isConstantInitializer(SemaRef.getASTContext(),
                                                 false)))
        Consumer.HandleCXXStaticMemberVarInstantiation(Var);
    }
  } PassToConsumerRAII(*this, Consumer, Var);

  // If we already have a definition, we're done.
  if (VarDecl *Def = Var->getDefinition()) {
    // We may be explicitly instantiating something we've already implicitly
    // instantiated.
    Def->setTemplateSpecializationKind(Var->getTemplateSpecializationKind(),
                                       PointOfInstantiation);
    return;
  }

  NonSFINAEContext _(*this);
  InstantiatingTemplate Inst(*this, PointOfInstantiation, Var);
  if (Inst.isInvalid())
    return;
  PrettyDeclStackTraceEntry CrashInfo(Context, Var, SourceLocation(),
                                      "instantiating variable definition");

  // If we're performing recursive template instantiation, create our own
  // queue of pending implicit instantiations that we will instantiate later,
  // while we're still within our own instantiation context.
  GlobalEagerInstantiationScope GlobalInstantiations(*this,
                                                     /*Enabled=*/Recursive,
                                                     /*AtEndOfTU=*/AtEndOfTU);

  // Enter the scope of this instantiation. We don't use
  // PushDeclContext because we don't have a scope.
  ContextRAII PreviousContext(*this, Var->getDeclContext());
  LocalInstantiationScope Local(*this);

  LocalEagerInstantiationScope LocalInstantiations(*this,
                                                   /*AtEndOfTU=*/AtEndOfTU);

  VarDecl *OldVar = Var;
  if (Def->isStaticDataMember() && !Def->isOutOfLine()) {
    // We're instantiating an inline static data member whose definition was
    // provided inside the class.
    InstantiateVariableInitializer(Var, Def, TemplateArgs);
  } else if (!VarSpec) {
    Var = cast_or_null<VarDecl>(SubstDecl(Def, Var->getDeclContext(),
                                          TemplateArgs));
  } else if (Var->isStaticDataMember() &&
             Var->getLexicalDeclContext()->isRecord()) {
    // We need to instantiate the definition of a static data member template,
    // and all we have is the in-class declaration of it. Instantiate a separate
    // declaration of the definition.
    TemplateDeclInstantiator Instantiator(*this, Var->getDeclContext(),
                                          TemplateArgs);

    TemplateArgumentListInfo TemplateArgInfo;
    if (const ASTTemplateArgumentListInfo *ArgInfo =
            VarSpec->getTemplateArgsAsWritten()) {
      TemplateArgInfo.setLAngleLoc(ArgInfo->getLAngleLoc());
      TemplateArgInfo.setRAngleLoc(ArgInfo->getRAngleLoc());
      for (const TemplateArgumentLoc &Arg : ArgInfo->arguments())
        TemplateArgInfo.addArgument(Arg);
    }

    VarTemplateSpecializationDecl *VTSD =
        Instantiator.VisitVarTemplateSpecializationDecl(
            VarSpec->getSpecializedTemplate(), Def,
            VarSpec->getTemplateArgs().asArray(), VarSpec);
    Var = VTSD;

    if (Var) {
      VTSD->setTemplateArgsAsWritten(TemplateArgInfo);

      llvm::PointerUnion<VarTemplateDecl *,
                         VarTemplatePartialSpecializationDecl *> PatternPtr =
          VarSpec->getSpecializedTemplateOrPartial();
      if (VarTemplatePartialSpecializationDecl *Partial =
          PatternPtr.dyn_cast<VarTemplatePartialSpecializationDecl *>())
        cast<VarTemplateSpecializationDecl>(Var)->setInstantiationOf(
            Partial, &VarSpec->getTemplateInstantiationArgs());

      // Attach the initializer.
      InstantiateVariableInitializer(Var, Def, TemplateArgs);
    }
  } else
    // Complete the existing variable's definition with an appropriately
    // substituted type and initializer.
    Var = CompleteVarTemplateSpecializationDecl(VarSpec, Def, TemplateArgs);

  PreviousContext.pop();

  if (Var) {
    PassToConsumerRAII.Var = Var;
    Var->setTemplateSpecializationKind(OldVar->getTemplateSpecializationKind(),
                                       OldVar->getPointOfInstantiation());
  }

  // This variable may have local implicit instantiations that need to be
  // instantiated within this scope.
  LocalInstantiations.perform();
  Local.Exit();
  GlobalInstantiations.perform();
}

void
Sema::InstantiateMemInitializers(CXXConstructorDecl *New,
                                 const CXXConstructorDecl *Tmpl,
                           const MultiLevelTemplateArgumentList &TemplateArgs) {

  SmallVector<CXXCtorInitializer*, 4> NewInits;
  bool AnyErrors = Tmpl->isInvalidDecl();

  // Instantiate all the initializers.
  for (const auto *Init : Tmpl->inits()) {
    // Only instantiate written initializers, let Sema re-construct implicit
    // ones.
    if (!Init->isWritten())
      continue;

    SourceLocation EllipsisLoc;

    if (Init->isPackExpansion()) {
      // This is a pack expansion. We should expand it now.
      TypeLoc BaseTL = Init->getTypeSourceInfo()->getTypeLoc();
      SmallVector<UnexpandedParameterPack, 4> Unexpanded;
      collectUnexpandedParameterPacks(BaseTL, Unexpanded);
      collectUnexpandedParameterPacks(Init->getInit(), Unexpanded);
      bool ShouldExpand = false;
      bool RetainExpansion = false;
      UnsignedOrNone NumExpansions = std::nullopt;
      if (CheckParameterPacksForExpansion(
              Init->getEllipsisLoc(), BaseTL.getSourceRange(), Unexpanded,
              TemplateArgs, /*FailOnPackProducingTemplates=*/true, ShouldExpand,
              RetainExpansion, NumExpansions)) {
        AnyErrors = true;
        New->setInvalidDecl();
        continue;
      }
      assert(ShouldExpand && "Partial instantiation of base initializer?");

      // Loop over all of the arguments in the argument pack(s),
      for (unsigned I = 0; I != *NumExpansions; ++I) {
        Sema::ArgPackSubstIndexRAII SubstIndex(*this, I);

        // Instantiate the initializer.
        ExprResult TempInit = SubstInitializer(Init->getInit(), TemplateArgs,
                                               /*CXXDirectInit=*/true);
        if (TempInit.isInvalid()) {
          AnyErrors = true;
          break;
        }

        // Instantiate the base type.
        TypeSourceInfo *BaseTInfo = SubstType(Init->getTypeSourceInfo(),
                                              TemplateArgs,
                                              Init->getSourceLocation(),
                                              New->getDeclName());
        if (!BaseTInfo) {
          AnyErrors = true;
          break;
        }

        // Build the initializer.
        MemInitResult NewInit = BuildBaseInitializer(BaseTInfo->getType(),
                                                     BaseTInfo, TempInit.get(),
                                                     New->getParent(),
                                                     SourceLocation());
        if (NewInit.isInvalid()) {
          AnyErrors = true;
          break;
        }

        NewInits.push_back(NewInit.get());
      }

      continue;
    }

    // Instantiate the initializer.
    ExprResult TempInit = SubstInitializer(Init->getInit(), TemplateArgs,
                                           /*CXXDirectInit=*/true);
    if (TempInit.isInvalid()) {
      AnyErrors = true;
      continue;
    }

    MemInitResult NewInit;
    if (Init->isDelegatingInitializer() || Init->isBaseInitializer()) {
      TypeSourceInfo *TInfo = SubstType(Init->getTypeSourceInfo(),
                                        TemplateArgs,
                                        Init->getSourceLocation(),
                                        New->getDeclName());
      if (!TInfo) {
        AnyErrors = true;
        New->setInvalidDecl();
        continue;
      }

      if (Init->isBaseInitializer())
        NewInit = BuildBaseInitializer(TInfo->getType(), TInfo, TempInit.get(),
                                       New->getParent(), EllipsisLoc);
      else
        NewInit = BuildDelegatingInitializer(TInfo, TempInit.get(),
                                  cast<CXXRecordDecl>(CurContext->getParent()));
    } else if (Init->isMemberInitializer()) {
      FieldDecl *Member = cast_or_null<FieldDecl>(FindInstantiatedDecl(
                                                     Init->getMemberLocation(),
                                                     Init->getMember(),
                                                     TemplateArgs));
      if (!Member) {
        AnyErrors = true;
        New->setInvalidDecl();
        continue;
      }

      NewInit = BuildMemberInitializer(Member, TempInit.get(),
                                       Init->getSourceLocation());
    } else if (Init->isIndirectMemberInitializer()) {
      IndirectFieldDecl *IndirectMember =
         cast_or_null<IndirectFieldDecl>(FindInstantiatedDecl(
                                 Init->getMemberLocation(),
                                 Init->getIndirectMember(), TemplateArgs));

      if (!IndirectMember) {
        AnyErrors = true;
        New->setInvalidDecl();
        continue;
      }

      NewInit = BuildMemberInitializer(IndirectMember, TempInit.get(),
                                       Init->getSourceLocation());
    }

    if (NewInit.isInvalid()) {
      AnyErrors = true;
      New->setInvalidDecl();
    } else {
      NewInits.push_back(NewInit.get());
    }
  }

  // Assign all the initializers to the new constructor.
  ActOnMemInitializers(New,
                       /*FIXME: ColonLoc */
                       SourceLocation(),
                       NewInits,
                       AnyErrors);
}

// TODO: this could be templated if the various decl types used the
// same method name.
static bool isInstantiationOf(ClassTemplateDecl *Pattern,
                              ClassTemplateDecl *Instance) {
  Pattern = Pattern->getCanonicalDecl();

  do {
    Instance = Instance->getCanonicalDecl();
    if (Pattern == Instance) return true;
    Instance = Instance->getInstantiatedFromMemberTemplate();
  } while (Instance);

  return false;
}

static bool isInstantiationOf(FunctionTemplateDecl *Pattern,
                              FunctionTemplateDecl *Instance) {
  Pattern = Pattern->getCanonicalDecl();

  do {
    Instance = Instance->getCanonicalDecl();
    if (Pattern == Instance) return true;
    Instance = Instance->getInstantiatedFromMemberTemplate();
  } while (Instance);

  return false;
}

static bool
isInstantiationOf(ClassTemplatePartialSpecializationDecl *Pattern,
                  ClassTemplatePartialSpecializationDecl *Instance) {
  Pattern
    = cast<ClassTemplatePartialSpecializationDecl>(Pattern->getCanonicalDecl());
  do {
    Instance = cast<ClassTemplatePartialSpecializationDecl>(
                                                Instance->getCanonicalDecl());
    if (Pattern == Instance)
      return true;
    Instance = Instance->getInstantiatedFromMember();
  } while (Instance);

  return false;
}

static bool isInstantiationOf(CXXRecordDecl *Pattern,
                              CXXRecordDecl *Instance) {
  Pattern = Pattern->getCanonicalDecl();

  do {
    Instance = Instance->getCanonicalDecl();
    if (Pattern == Instance) return true;
    Instance = Instance->getInstantiatedFromMemberClass();
  } while (Instance);

  return false;
}

static bool isInstantiationOf(FunctionDecl *Pattern,
                              FunctionDecl *Instance) {
  Pattern = Pattern->getCanonicalDecl();

  do {
    Instance = Instance->getCanonicalDecl();
    if (Pattern == Instance) return true;
    Instance = Instance->getInstantiatedFromMemberFunction();
  } while (Instance);

  return false;
}

static bool isInstantiationOf(EnumDecl *Pattern,
                              EnumDecl *Instance) {
  Pattern = Pattern->getCanonicalDecl();

  do {
    Instance = Instance->getCanonicalDecl();
    if (Pattern == Instance) return true;
    Instance = Instance->getInstantiatedFromMemberEnum();
  } while (Instance);

  return false;
}

static bool isInstantiationOf(UsingShadowDecl *Pattern,
                              UsingShadowDecl *Instance,
                              ASTContext &C) {
  return declaresSameEntity(C.getInstantiatedFromUsingShadowDecl(Instance),
                            Pattern);
}

static bool isInstantiationOf(UsingDecl *Pattern, UsingDecl *Instance,
                              ASTContext &C) {
  return declaresSameEntity(C.getInstantiatedFromUsingDecl(Instance), Pattern);
}

template<typename T>
static bool isInstantiationOfUnresolvedUsingDecl(T *Pattern, Decl *Other,
                                                 ASTContext &Ctx) {
  // An unresolved using declaration can instantiate to an unresolved using
  // declaration, or to a using declaration or a using declaration pack.
  //
  // Multiple declarations can claim to be instantiated from an unresolved
  // using declaration if it's a pack expansion. We want the UsingPackDecl
  // in that case, not the individual UsingDecls within the pack.
  bool OtherIsPackExpansion;
  NamedDecl *OtherFrom;
  if (auto *OtherUUD = dyn_cast<T>(Other)) {
    OtherIsPackExpansion = OtherUUD->isPackExpansion();
    OtherFrom = Ctx.getInstantiatedFromUsingDecl(OtherUUD);
  } else if (auto *OtherUPD = dyn_cast<UsingPackDecl>(Other)) {
    OtherIsPackExpansion = true;
    OtherFrom = OtherUPD->getInstantiatedFromUsingDecl();
  } else if (auto *OtherUD = dyn_cast<UsingDecl>(Other)) {
    OtherIsPackExpansion = false;
    OtherFrom = Ctx.getInstantiatedFromUsingDecl(OtherUD);
  } else {
    return false;
  }
  return Pattern->isPackExpansion() == OtherIsPackExpansion &&
         declaresSameEntity(OtherFrom, Pattern);
}

static bool isInstantiationOfStaticDataMember(VarDecl *Pattern,
                                              VarDecl *Instance) {
  assert(Instance->isStaticDataMember());

  Pattern = Pattern->getCanonicalDecl();

  do {
    Instance = Instance->getCanonicalDecl();
    if (Pattern == Instance) return true;
    Instance = Instance->getInstantiatedFromStaticDataMember();
  } while (Instance);

  return false;
}

// Other is the prospective instantiation
// D is the prospective pattern
static bool isInstantiationOf(ASTContext &Ctx, NamedDecl *D, Decl *Other) {
  if (auto *UUD = dyn_cast<UnresolvedUsingTypenameDecl>(D))
    return isInstantiationOfUnresolvedUsingDecl(UUD, Other, Ctx);

  if (auto *UUD = dyn_cast<UnresolvedUsingValueDecl>(D))
    return isInstantiationOfUnresolvedUsingDecl(UUD, Other, Ctx);

  if (D->getKind() != Other->getKind())
    return false;

  if (auto *Record = dyn_cast<CXXRecordDecl>(Other))
    return isInstantiationOf(cast<CXXRecordDecl>(D), Record);

  if (auto *Function = dyn_cast<FunctionDecl>(Other))
    return isInstantiationOf(cast<FunctionDecl>(D), Function);

  if (auto *Enum = dyn_cast<EnumDecl>(Other))
    return isInstantiationOf(cast<EnumDecl>(D), Enum);

  if (auto *Var = dyn_cast<VarDecl>(Other))
    if (Var->isStaticDataMember())
      return isInstantiationOfStaticDataMember(cast<VarDecl>(D), Var);

  if (auto *Temp = dyn_cast<ClassTemplateDecl>(Other))
    return isInstantiationOf(cast<ClassTemplateDecl>(D), Temp);

  if (auto *Temp = dyn_cast<FunctionTemplateDecl>(Other))
    return isInstantiationOf(cast<FunctionTemplateDecl>(D), Temp);

  if (auto *PartialSpec =
          dyn_cast<ClassTemplatePartialSpecializationDecl>(Other))
    return isInstantiationOf(cast<ClassTemplatePartialSpecializationDecl>(D),
                             PartialSpec);

  if (auto *Field = dyn_cast<FieldDecl>(Other)) {
    if (!Field->getDeclName()) {
      // This is an unnamed field.
      return declaresSameEntity(Ctx.getInstantiatedFromUnnamedFieldDecl(Field),
                                cast<FieldDecl>(D));
    }
  }

  if (auto *Using = dyn_cast<UsingDecl>(Other))
    return isInstantiationOf(cast<UsingDecl>(D), Using, Ctx);

  if (auto *Shadow = dyn_cast<UsingShadowDecl>(Other))
    return isInstantiationOf(cast<UsingShadowDecl>(D), Shadow, Ctx);

  return D->getDeclName() &&
         D->getDeclName() == cast<NamedDecl>(Other)->getDeclName();
}

template<typename ForwardIterator>
static NamedDecl *findInstantiationOf(ASTContext &Ctx,
                                      NamedDecl *D,
                                      ForwardIterator first,
                                      ForwardIterator last) {
  for (; first != last; ++first)
    if (isInstantiationOf(Ctx, D, *first))
      return cast<NamedDecl>(*first);

  return nullptr;
}

DeclContext *Sema::FindInstantiatedContext(SourceLocation Loc, DeclContext* DC,
                          const MultiLevelTemplateArgumentList &TemplateArgs) {
  if (NamedDecl *D = dyn_cast<NamedDecl>(DC)) {
    Decl* ID = FindInstantiatedDecl(Loc, D, TemplateArgs, true);
    return cast_or_null<DeclContext>(ID);
  } else return DC;
}

/// Determine whether the given context is dependent on template parameters at
/// level \p Level or below.
///
/// Sometimes we only substitute an inner set of template arguments and leave
/// the outer templates alone. In such cases, contexts dependent only on the
/// outer levels are not effectively dependent.
static bool isDependentContextAtLevel(DeclContext *DC, unsigned Level) {
  if (!DC->isDependentContext())
    return false;
  if (!Level)
    return true;
  return cast<Decl>(DC)->getTemplateDepth() > Level;
}

NamedDecl *Sema::FindInstantiatedDecl(SourceLocation Loc, NamedDecl *D,
                          const MultiLevelTemplateArgumentList &TemplateArgs,
                          bool FindingInstantiatedContext) {
  DeclContext *ParentDC = D->getDeclContext();
  // Determine whether our parent context depends on any of the template
  // arguments we're currently substituting.
  bool ParentDependsOnArgs = isDependentContextAtLevel(
      ParentDC, TemplateArgs.getNumRetainedOuterLevels());
  // FIXME: Parameters of pointer to functions (y below) that are themselves
  // parameters (p below) can have their ParentDC set to the translation-unit
  // - thus we can not consistently check if the ParentDC of such a parameter
  // is Dependent or/and a FunctionOrMethod.
  // For e.g. this code, during Template argument deduction tries to
  // find an instantiated decl for (T y) when the ParentDC for y is
  // the translation unit.
  //   e.g. template <class T> void Foo(auto (*p)(T y) -> decltype(y())) {}
  //   float baz(float(*)()) { return 0.0; }
  //   Foo(baz);
  // The better fix here is perhaps to ensure that a ParmVarDecl, by the time
  // it gets here, always has a FunctionOrMethod as its ParentDC??
  // For now:
  //  - as long as we have a ParmVarDecl whose parent is non-dependent and
  //    whose type is not instantiation dependent, do nothing to the decl
  //  - otherwise find its instantiated decl.
  if (isa<ParmVarDecl>(D) && !ParentDependsOnArgs &&
      !cast<ParmVarDecl>(D)->getType()->isInstantiationDependentType())
    return D;
  if (isa<ParmVarDecl>(D) || isa<NonTypeTemplateParmDecl>(D) ||
      isa<TemplateTypeParmDecl>(D) || isa<TemplateTemplateParmDecl>(D) ||
      (ParentDependsOnArgs && (ParentDC->isFunctionOrMethod() ||
                               isa<OMPDeclareReductionDecl>(ParentDC) ||
                               isa<OMPDeclareMapperDecl>(ParentDC))) ||
      (isa<CXXRecordDecl>(D) && cast<CXXRecordDecl>(D)->isLambda() &&
       cast<CXXRecordDecl>(D)->getTemplateDepth() >
           TemplateArgs.getNumRetainedOuterLevels())) {
    // D is a local of some kind. Look into the map of local
    // declarations to their instantiations.
    if (CurrentInstantiationScope) {
      if (auto Found = CurrentInstantiationScope->findInstantiationOf(D)) {
        if (Decl *FD = Found->dyn_cast<Decl *>()) {
          if (auto *BD = dyn_cast<BindingDecl>(FD);
              BD && BD->isParameterPack() && ArgPackSubstIndex) {
            return BD->getBindingPackDecls()[*ArgPackSubstIndex];
          }
          return cast<NamedDecl>(FD);
        }

        assert(ArgPackSubstIndex &&
               "found declaration pack but not pack expanding");
        typedef LocalInstantiationScope::DeclArgumentPack DeclArgumentPack;
        return cast<NamedDecl>(
            (*cast<DeclArgumentPack *>(*Found))[*ArgPackSubstIndex]);
      }
    }

    // If we're performing a partial substitution during template argument
    // deduction, we may not have values for template parameters yet. They
    // just map to themselves.
    if (isa<NonTypeTemplateParmDecl>(D) || isa<TemplateTypeParmDecl>(D) ||
        isa<TemplateTemplateParmDecl>(D))
      return D;

    if (D->isInvalidDecl())
      return nullptr;

    // Normally this function only searches for already instantiated declaration
    // however we have to make an exclusion for local types used before
    // definition as in the code:
    //
    //   template<typename T> void f1() {
    //     void g1(struct x1);
    //     struct x1 {};
    //   }
    //
    // In this case instantiation of the type of 'g1' requires definition of
    // 'x1', which is defined later. Error recovery may produce an enum used
    // before definition. In these cases we need to instantiate relevant
    // declarations here.
    bool NeedInstantiate = false;
    if (CXXRecordDecl *RD = dyn_cast<CXXRecordDecl>(D))
      NeedInstantiate = RD->isLocalClass();
    else if (isa<TypedefNameDecl>(D) &&
             isa<CXXDeductionGuideDecl>(D->getDeclContext()))
      NeedInstantiate = true;
    else
      NeedInstantiate = isa<EnumDecl>(D);
    if (NeedInstantiate) {
      Decl *Inst = SubstDecl(D, CurContext, TemplateArgs);
      CurrentInstantiationScope->InstantiatedLocal(D, Inst);
      return cast<TypeDecl>(Inst);
    }

    // If we didn't find the decl, then we must have a label decl that hasn't
    // been found yet.  Lazily instantiate it and return it now.
    assert(isa<LabelDecl>(D));

    Decl *Inst = SubstDecl(D, CurContext, TemplateArgs);
    assert(Inst && "Failed to instantiate label??");

    CurrentInstantiationScope->InstantiatedLocal(D, Inst);
    return cast<LabelDecl>(Inst);
  }

  if (CXXRecordDecl *Record = dyn_cast<CXXRecordDecl>(D)) {
    if (!Record->isDependentContext())
      return D;

    // Determine whether this record is the "templated" declaration describing
    // a class template or class template specialization.
    ClassTemplateDecl *ClassTemplate = Record->getDescribedClassTemplate();
    if (ClassTemplate)
      ClassTemplate = ClassTemplate->getCanonicalDecl();
    else if (ClassTemplateSpecializationDecl *Spec =
                 dyn_cast<ClassTemplateSpecializationDecl>(Record))
      ClassTemplate = Spec->getSpecializedTemplate()->getCanonicalDecl();

    // Walk the current context to find either the record or an instantiation of
    // it.
    DeclContext *DC = CurContext;
    while (!DC->isFileContext()) {
      // If we're performing substitution while we're inside the template
      // definition, we'll find our own context. We're done.
      if (DC->Equals(Record))
        return Record;

      if (CXXRecordDecl *InstRecord = dyn_cast<CXXRecordDecl>(DC)) {
        // Check whether we're in the process of instantiating a class template
        // specialization of the template we're mapping.
        if (ClassTemplateSpecializationDecl *InstSpec
                      = dyn_cast<ClassTemplateSpecializationDecl>(InstRecord)){
          ClassTemplateDecl *SpecTemplate = InstSpec->getSpecializedTemplate();
          if (ClassTemplate && isInstantiationOf(ClassTemplate, SpecTemplate))
            return InstRecord;
        }

        // Check whether we're in the process of instantiating a member class.
        if (isInstantiationOf(Record, InstRecord))
          return InstRecord;
      }

      // Move to the outer template scope.
      if (FunctionDecl *FD = dyn_cast<FunctionDecl>(DC)) {
        if (FD->getFriendObjectKind() &&
            FD->getNonTransparentDeclContext()->isFileContext()) {
          DC = FD->getLexicalDeclContext();
          continue;
        }
        // An implicit deduction guide acts as if it's within the class template
        // specialization described by its name and first N template params.
        auto *Guide = dyn_cast<CXXDeductionGuideDecl>(FD);
        if (Guide && Guide->isImplicit()) {
          TemplateDecl *TD = Guide->getDeducedTemplate();
          // Convert the arguments to an "as-written" list.
          TemplateArgumentListInfo Args(Loc, Loc);
          for (TemplateArgument Arg : TemplateArgs.getInnermost().take_front(
                                        TD->getTemplateParameters()->size())) {
            ArrayRef<TemplateArgument> Unpacked(Arg);
            if (Arg.getKind() == TemplateArgument::Pack)
              Unpacked = Arg.pack_elements();
            for (TemplateArgument UnpackedArg : Unpacked)
              Args.addArgument(
                  getTrivialTemplateArgumentLoc(UnpackedArg, QualType(), Loc));
          }
          QualType T = CheckTemplateIdType(
              ElaboratedTypeKeyword::None, TemplateName(TD), Loc, Args,
              /*Scope=*/nullptr, /*ForNestedNameSpecifier=*/false);
          // We may get a non-null type with errors, in which case
          // `getAsCXXRecordDecl` will return `nullptr`. For instance, this
          // happens when one of the template arguments is an invalid
          // expression. We return early to avoid triggering the assertion
          // about the `CodeSynthesisContext`.
          if (T.isNull() || T->containsErrors())
            return nullptr;
          CXXRecordDecl *SubstRecord = T->getAsCXXRecordDecl();

          if (!SubstRecord) {
            // T can be a dependent TemplateSpecializationType when performing a
            // substitution for building a deduction guide or for template
            // argument deduction in the process of rebuilding immediate
            // expressions. (Because the default argument that involves a lambda
            // is untransformed and thus could be dependent at this point.)
            assert(SemaRef.RebuildingImmediateInvocation ||
                   CodeSynthesisContexts.back().Kind ==
                       CodeSynthesisContext::BuildingDeductionGuides);
            // Return a nullptr as a sentinel value, we handle it properly in
            // the TemplateInstantiator::TransformInjectedClassNameType
            // override, which we transform it to a TemplateSpecializationType.
            return nullptr;
          }
          // Check that this template-id names the primary template and not a
          // partial or explicit specialization. (In the latter cases, it's
          // meaningless to attempt to find an instantiation of D within the
          // specialization.)
          // FIXME: The standard doesn't say what should happen here.
          if (FindingInstantiatedContext &&
              usesPartialOrExplicitSpecialization(
                  Loc, cast<ClassTemplateSpecializationDecl>(SubstRecord))) {
            Diag(Loc, diag::err_specialization_not_primary_template)
              << T << (SubstRecord->getTemplateSpecializationKind() ==
                           TSK_ExplicitSpecialization);
            return nullptr;
          }
          DC = SubstRecord;
          continue;
        }
      }

      DC = DC->getParent();
    }

    // Fall through to deal with other dependent record types (e.g.,
    // anonymous unions in class templates).
  }

  if (!ParentDependsOnArgs)
    return D;

  ParentDC = FindInstantiatedContext(Loc, ParentDC, TemplateArgs);
  if (!ParentDC)
    return nullptr;

  if (ParentDC != D->getDeclContext()) {
    // We performed some kind of instantiation in the parent context,
    // so now we need to look into the instantiated parent context to
    // find the instantiation of the declaration D.

    // If our context used to be dependent, we may need to instantiate
    // it before performing lookup into that context.
    bool IsBeingInstantiated = false;
    if (auto *Spec = dyn_cast<CXXRecordDecl>(ParentDC)) {
      if (!Spec->isDependentContext()) {
        if (Spec->isEntityBeingDefined())
          IsBeingInstantiated = true;
        else if (RequireCompleteType(Loc, Context.getCanonicalTagType(Spec),
                                     diag::err_incomplete_type))
          return nullptr;

        ParentDC = Spec->getDefinitionOrSelf();
      }
    }

    NamedDecl *Result = nullptr;
    // FIXME: If the name is a dependent name, this lookup won't necessarily
    // find it. Does that ever matter?
    if (auto Name = D->getDeclName()) {
      DeclarationNameInfo NameInfo(Name, D->getLocation());
      DeclarationNameInfo NewNameInfo =
          SubstDeclarationNameInfo(NameInfo, TemplateArgs);
      Name = NewNameInfo.getName();
      if (!Name)
        return nullptr;
      DeclContext::lookup_result Found = ParentDC->lookup(Name);

      Result = findInstantiationOf(Context, D, Found.begin(), Found.end());
    } else {
      // Since we don't have a name for the entity we're looking for,
      // our only option is to walk through all of the declarations to
      // find that name. This will occur in a few cases:
      //
      //   - anonymous struct/union within a template
      //   - unnamed class/struct/union/enum within a template
      //
      // FIXME: Find a better way to find these instantiations!
      Result = findInstantiationOf(Context, D,
                                   ParentDC->decls_begin(),
                                   ParentDC->decls_end());
    }

    if (!Result) {
      if (isa<UsingShadowDecl>(D)) {
        // UsingShadowDecls can instantiate to nothing because of using hiding.
      } else if (hasUncompilableErrorOccurred()) {
        // We've already complained about some ill-formed code, so most likely
        // this declaration failed to instantiate. There's no point in
        // complaining further, since this is normal in invalid code.
        // FIXME: Use more fine-grained 'invalid' tracking for this.
      } else if (IsBeingInstantiated) {
        // The class in which this member exists is currently being
        // instantiated, and we haven't gotten around to instantiating this
        // member yet. This can happen when the code uses forward declarations
        // of member classes, and introduces ordering dependencies via
        // template instantiation.
        Diag(Loc, diag::err_member_not_yet_instantiated)
            << D->getDeclName()
            << Context.getCanonicalTagType(cast<CXXRecordDecl>(ParentDC));
        Diag(D->getLocation(), diag::note_non_instantiated_member_here);
      } else if (EnumConstantDecl *ED = dyn_cast<EnumConstantDecl>(D)) {
        // This enumeration constant was found when the template was defined,
        // but can't be found in the instantiation. This can happen if an
        // unscoped enumeration member is explicitly specialized.
        EnumDecl *Enum = cast<EnumDecl>(ED->getLexicalDeclContext());
        EnumDecl *Spec = cast<EnumDecl>(FindInstantiatedDecl(Loc, Enum,
                                                             TemplateArgs));
        assert(Spec->getTemplateSpecializationKind() ==
                 TSK_ExplicitSpecialization);
        Diag(Loc, diag::err_enumerator_does_not_exist)
          << D->getDeclName()
          << Context.getTypeDeclType(cast<TypeDecl>(Spec->getDeclContext()));
        Diag(Spec->getLocation(), diag::note_enum_specialized_here)
            << Context.getCanonicalTagType(Spec);
      } else {
        // We should have found something, but didn't.
        llvm_unreachable("Unable to find instantiation of declaration!");
      }
    }

    D = Result;
  }

  return D;
}

static void processFunctionInstantiation(Sema &S,
                                         SourceLocation PointOfInstantiation,
                                         FunctionDecl *FD,
                                         bool DefinitionRequired,
                                         bool AtEndOfTU, MangleContext &MC) {
  S.InstantiateFunctionDefinition(/*FIXME:*/ PointOfInstantiation, FD, true,
                                  DefinitionRequired, AtEndOfTU);
  if (!FD->isDefined())
    return;
  if (S.LangOpts.SYCLIsDevice && FD->hasAttr<SYCLKernelAttr>())
    S.SYCL().ConstructOpenCLKernel(FD, MC);
  FD->setInstantiationIsPending(false);
}

void Sema::PerformPendingInstantiations(bool LocalOnly, bool AtEndOfTU) {
  std::unique_ptr<MangleContext> MangleCtx(
      getASTContext().createMangleContext());
  std::deque<PendingImplicitInstantiation> DelayedImplicitInstantiations;
  while (!PendingLocalImplicitInstantiations.empty() ||
         (!LocalOnly && !PendingInstantiations.empty())) {
    PendingImplicitInstantiation Inst;

    bool LocalInstantiation = false;
    if (PendingLocalImplicitInstantiations.empty()) {
      Inst = PendingInstantiations.front();
      PendingInstantiations.pop_front();
    } else {
      Inst = PendingLocalImplicitInstantiations.front();
      PendingLocalImplicitInstantiations.pop_front();
      LocalInstantiation = true;
    }

    // Instantiate function definitions
    if (FunctionDecl *Function = dyn_cast<FunctionDecl>(Inst.first)) {
      bool DefinitionRequired = Function->getTemplateSpecializationKind() ==
                                TSK_ExplicitInstantiationDefinition;
      if (Function->isMultiVersion())
        getASTContext().forEachMultiversionedFunctionVersion(
            Function, [this, Inst, DefinitionRequired, &MangleCtx,
                       AtEndOfTU](FunctionDecl *CurFD) {
              processFunctionInstantiation(*this, Inst.second, CurFD,
                                           DefinitionRequired, AtEndOfTU,
                                           *MangleCtx);
            });
      else
        processFunctionInstantiation(*this, Inst.second, Function,
                                     DefinitionRequired, AtEndOfTU, *MangleCtx);
      // Definition of a PCH-ed template declaration may be available only in
      // the TU.
      if (!LocalOnly && LangOpts.PCHInstantiateTemplates &&
          TUKind == TU_Prefix && Function->instantiationIsPending())
        DelayedImplicitInstantiations.push_back(Inst);
      else if (!AtEndOfTU && Function->instantiationIsPending() &&
               !LocalInstantiation)
        DelayedImplicitInstantiations.push_back(Inst);
      continue;
    }

    // Instantiate variable definitions
    VarDecl *Var = cast<VarDecl>(Inst.first);

    assert((Var->isStaticDataMember() ||
            isa<VarTemplateSpecializationDecl>(Var)) &&
           "Not a static data member, nor a variable template"
           " specialization?");

    // Don't try to instantiate declarations if the most recent redeclaration
    // is invalid.
    if (Var->getMostRecentDecl()->isInvalidDecl())
      continue;

    // Check if the most recent declaration has changed the specialization kind
    // and removed the need for implicit instantiation.
    switch (Var->getMostRecentDecl()
                ->getTemplateSpecializationKindForInstantiation()) {
    case TSK_Undeclared:
      llvm_unreachable("Cannot instantitiate an undeclared specialization.");
    case TSK_ExplicitInstantiationDeclaration:
    case TSK_ExplicitSpecialization:
      continue;  // No longer need to instantiate this type.
    case TSK_ExplicitInstantiationDefinition:
      // We only need an instantiation if the pending instantiation *is* the
      // explicit instantiation.
      if (Var != Var->getMostRecentDecl())
        continue;
      break;
    case TSK_ImplicitInstantiation:
      break;
    }

    PrettyDeclStackTraceEntry CrashInfo(Context, Var, SourceLocation(),
                                        "instantiating variable definition");
    bool DefinitionRequired = Var->getTemplateSpecializationKind() ==
                              TSK_ExplicitInstantiationDefinition;

    // Instantiate static data member definitions or variable template
    // specializations.
    InstantiateVariableDefinition(/*FIXME:*/ Inst.second, Var, true,
                                  DefinitionRequired, AtEndOfTU);
  }

  if (!DelayedImplicitInstantiations.empty())
    PendingInstantiations.swap(DelayedImplicitInstantiations);
}

void Sema::PerformDependentDiagnostics(const DeclContext *Pattern,
                       const MultiLevelTemplateArgumentList &TemplateArgs) {
  for (auto *DD : Pattern->ddiags()) {
    switch (DD->getKind()) {
    case DependentDiagnostic::Access:
      HandleDependentAccessCheck(*DD, TemplateArgs);
      break;
    }
  }
}<|MERGE_RESOLUTION|>--- conflicted
+++ resolved
@@ -2027,11 +2027,7 @@
   if (const TagType *oldTagType = D->getUnderlyingType()->getAs<TagType>()) {
     TagDecl *oldTag = oldTagType->getDecl();
     if (oldTag->getTypedefNameForAnonDecl() == D && !Invalid) {
-<<<<<<< HEAD
-      TagDecl *newTag = DI->getType()->castAs<TagType>()->getDecl();
-=======
       TagDecl *newTag = TSI->getType()->castAs<TagType>()->getDecl();
->>>>>>> 811fe024
       assert(!newTag->hasNameForLinkage());
       newTag->setTypedefNameForAnonDecl(Typedef);
     }
@@ -5841,10 +5837,7 @@
     return;
   }
 
-<<<<<<< HEAD
-=======
   NonSFINAEContext _(*this);
->>>>>>> 811fe024
   InstantiatingTemplate Inst(*this, PointOfInstantiation, Decl,
                              InstantiatingTemplate::ExceptionSpecification());
   if (Inst.isInvalid()) {
@@ -5912,10 +5905,7 @@
   if (ActiveInst.Kind == ActiveInstType::ExplicitTemplateArgumentSubstitution ||
       ActiveInst.Kind == ActiveInstType::DeducedTemplateArgumentSubstitution) {
     if (isa<FunctionTemplateDecl>(ActiveInst.Entity)) {
-<<<<<<< HEAD
-=======
       SemaRef.CurrentSFINAEContext = nullptr;
->>>>>>> 811fe024
       atTemplateEnd(SemaRef.TemplateInstCallbacks, SemaRef, ActiveInst);
       ActiveInst.Kind = ActiveInstType::TemplateInstantiation;
       ActiveInst.Entity = New;
