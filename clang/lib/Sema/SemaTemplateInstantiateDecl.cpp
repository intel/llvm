--- conflicted
+++ resolved
@@ -1659,39 +1659,24 @@
 void OpenACCDeclClauseInstantiator::VisitCopyClause(
     const OpenACCCopyClause &C) {
   ParsedClause.setVarListDetails(VisitVarList(C.getVarList()),
-<<<<<<< HEAD
-                                 /*IsReadOnly=*/false, /*IsZero=*/false);
-  if (SemaRef.OpenACC().CheckDeclareClause(ParsedClause))
-=======
                                  C.getModifierList());
   if (SemaRef.OpenACC().CheckDeclareClause(ParsedClause, C.getModifierList()))
->>>>>>> d465594a
     return;
   NewClause = OpenACCCopyClause::Create(
       SemaRef.getASTContext(), ParsedClause.getClauseKind(),
       ParsedClause.getBeginLoc(), ParsedClause.getLParenLoc(),
-<<<<<<< HEAD
-      ParsedClause.getVarList(), ParsedClause.getEndLoc());
-=======
       ParsedClause.getModifierList(), ParsedClause.getVarList(),
       ParsedClause.getEndLoc());
->>>>>>> d465594a
 }
 
 void OpenACCDeclClauseInstantiator::VisitLinkClause(
     const OpenACCLinkClause &C) {
   ParsedClause.setVarListDetails(
       SemaRef.OpenACC().CheckLinkClauseVarList(VisitVarList(C.getVarList())),
-<<<<<<< HEAD
-      /*IsReadOnly=*/false, /*IsZero=*/false);
-
-  if (SemaRef.OpenACC().CheckDeclareClause(ParsedClause))
-=======
       OpenACCModifierKind::Invalid);
 
   if (SemaRef.OpenACC().CheckDeclareClause(ParsedClause,
                                            OpenACCModifierKind::Invalid))
->>>>>>> d465594a
     return;
 
   NewClause = OpenACCLinkClause::Create(
@@ -1703,14 +1688,9 @@
 void OpenACCDeclClauseInstantiator::VisitDeviceResidentClause(
     const OpenACCDeviceResidentClause &C) {
   ParsedClause.setVarListDetails(VisitVarList(C.getVarList()),
-<<<<<<< HEAD
-                                 /*IsReadOnly=*/false, /*IsZero=*/false);
-  if (SemaRef.OpenACC().CheckDeclareClause(ParsedClause))
-=======
                                  OpenACCModifierKind::Invalid);
   if (SemaRef.OpenACC().CheckDeclareClause(ParsedClause,
                                            OpenACCModifierKind::Invalid))
->>>>>>> d465594a
     return;
   NewClause = OpenACCDeviceResidentClause::Create(
       SemaRef.getASTContext(), ParsedClause.getBeginLoc(),
@@ -1720,85 +1700,49 @@
 
 void OpenACCDeclClauseInstantiator::VisitCopyInClause(
     const OpenACCCopyInClause &C) {
-<<<<<<< HEAD
-  ParsedClause.setVarListDetails(VisitVarList(C.getVarList()), C.isReadOnly(),
-                                 /*IsZero=*/false);
-
-  if (SemaRef.OpenACC().CheckDeclareClause(ParsedClause))
-=======
   ParsedClause.setVarListDetails(VisitVarList(C.getVarList()),
                                  C.getModifierList());
 
   if (SemaRef.OpenACC().CheckDeclareClause(ParsedClause, C.getModifierList()))
->>>>>>> d465594a
     return;
   NewClause = OpenACCCopyInClause::Create(
       SemaRef.getASTContext(), ParsedClause.getClauseKind(),
       ParsedClause.getBeginLoc(), ParsedClause.getLParenLoc(),
-<<<<<<< HEAD
-      ParsedClause.isReadOnly(), ParsedClause.getVarList(),
-=======
       ParsedClause.getModifierList(), ParsedClause.getVarList(),
->>>>>>> d465594a
       ParsedClause.getEndLoc());
 }
 void OpenACCDeclClauseInstantiator::VisitCopyOutClause(
     const OpenACCCopyOutClause &C) {
   ParsedClause.setVarListDetails(VisitVarList(C.getVarList()),
-<<<<<<< HEAD
-                                 /*IsReadOnly=*/false, C.isZero());
-
-  if (SemaRef.OpenACC().CheckDeclareClause(ParsedClause))
-=======
                                  C.getModifierList());
 
   if (SemaRef.OpenACC().CheckDeclareClause(ParsedClause, C.getModifierList()))
->>>>>>> d465594a
     return;
   NewClause = OpenACCCopyOutClause::Create(
       SemaRef.getASTContext(), ParsedClause.getClauseKind(),
       ParsedClause.getBeginLoc(), ParsedClause.getLParenLoc(),
-<<<<<<< HEAD
-      ParsedClause.isZero(), ParsedClause.getVarList(),
-=======
       ParsedClause.getModifierList(), ParsedClause.getVarList(),
->>>>>>> d465594a
       ParsedClause.getEndLoc());
 }
 void OpenACCDeclClauseInstantiator::VisitCreateClause(
     const OpenACCCreateClause &C) {
   ParsedClause.setVarListDetails(VisitVarList(C.getVarList()),
-<<<<<<< HEAD
-                                 /*IsReadOnly=*/false, C.isZero());
-
-  if (SemaRef.OpenACC().CheckDeclareClause(ParsedClause))
-=======
                                  C.getModifierList());
 
   if (SemaRef.OpenACC().CheckDeclareClause(ParsedClause, C.getModifierList()))
->>>>>>> d465594a
     return;
   NewClause = OpenACCCreateClause::Create(
       SemaRef.getASTContext(), ParsedClause.getClauseKind(),
       ParsedClause.getBeginLoc(), ParsedClause.getLParenLoc(),
-<<<<<<< HEAD
-      ParsedClause.isZero(), ParsedClause.getVarList(),
-=======
       ParsedClause.getModifierList(), ParsedClause.getVarList(),
->>>>>>> d465594a
       ParsedClause.getEndLoc());
 }
 void OpenACCDeclClauseInstantiator::VisitPresentClause(
     const OpenACCPresentClause &C) {
   ParsedClause.setVarListDetails(VisitVarList(C.getVarList()),
-<<<<<<< HEAD
-                                 /*IsReadOnly=*/false, /*IsZero=*/false);
-  if (SemaRef.OpenACC().CheckDeclareClause(ParsedClause))
-=======
                                  OpenACCModifierKind::Invalid);
   if (SemaRef.OpenACC().CheckDeclareClause(ParsedClause,
                                            OpenACCModifierKind::Invalid))
->>>>>>> d465594a
     return;
   NewClause = OpenACCPresentClause::Create(
       SemaRef.getASTContext(), ParsedClause.getBeginLoc(),
@@ -1815,15 +1759,9 @@
                                      OpenACCClauseKind::DevicePtr, E);
                                }),
                 VarList.end());
-<<<<<<< HEAD
-  ParsedClause.setVarListDetails(VarList,
-                                 /*IsReadOnly=*/false, /*IsZero=*/false);
-  if (SemaRef.OpenACC().CheckDeclareClause(ParsedClause))
-=======
   ParsedClause.setVarListDetails(VarList, OpenACCModifierKind::Invalid);
   if (SemaRef.OpenACC().CheckDeclareClause(ParsedClause,
                                            OpenACCModifierKind::Invalid))
->>>>>>> d465594a
     return;
   NewClause = OpenACCDevicePtrClause::Create(
       SemaRef.getASTContext(), ParsedClause.getBeginLoc(),
@@ -1869,8 +1807,6 @@
 
 } // namespace
 
-<<<<<<< HEAD
-=======
 static void instantiateDependentOpenACCRoutineDeclAttr(
     Sema &S, const MultiLevelTemplateArgumentList &TemplateArgs,
     const OpenACCRoutineDeclAttr *OldAttr, const Decl *OldDecl, Decl *NewDecl) {
@@ -1890,7 +1826,6 @@
   NewDecl->addAttr(A);
 }
 
->>>>>>> d465594a
 Decl *TemplateDeclInstantiator::VisitOpenACCDeclareDecl(OpenACCDeclareDecl *D) {
   SemaRef.OpenACC().ActOnConstruct(D->getDirectiveKind(), D->getBeginLoc());
   llvm::SmallVector<OpenACCClause *> TransformedClauses =
@@ -1902,13 +1837,8 @@
     return nullptr;
 
   DeclGroupRef Res = SemaRef.OpenACC().ActOnEndDeclDirective(
-<<<<<<< HEAD
-      D->getDirectiveKind(), D->getBeginLoc(), D->getDirectiveLoc(), {},
-      nullptr, {}, D->getEndLoc(), TransformedClauses);
-=======
       D->getDirectiveKind(), D->getBeginLoc(), D->getDirectiveLoc(), {}, {},
       D->getEndLoc(), TransformedClauses);
->>>>>>> d465594a
 
   if (Res.isNull())
     return nullptr;
@@ -1935,16 +1865,9 @@
           D->getDirectiveKind(), D->getBeginLoc(), TransformedClauses))
     return nullptr;
 
-<<<<<<< HEAD
-  DeclGroupRef Res = SemaRef.OpenACC().ActOnEndDeclDirective(
-      D->getDirectiveKind(), D->getBeginLoc(), D->getDirectiveLoc(),
-      D->getLParenLoc(), FuncRef.get(), D->getRParenLoc(), D->getEndLoc(),
-      TransformedClauses);
-=======
   DeclGroupRef Res = SemaRef.OpenACC().ActOnEndRoutineDeclDirective(
       D->getBeginLoc(), D->getDirectiveLoc(), D->getLParenLoc(), FuncRef.get(),
       D->getRParenLoc(), TransformedClauses, D->getEndLoc(), nullptr);
->>>>>>> d465594a
 
   if (Res.isNull())
     return nullptr;
@@ -7308,14 +7231,8 @@
       if (auto Found = CurrentInstantiationScope->findInstantiationOf(D)) {
         if (Decl *FD = Found->dyn_cast<Decl *>()) {
           if (auto *BD = dyn_cast<BindingDecl>(FD);
-<<<<<<< HEAD
-              BD && BD->isParameterPack() &&
-              ArgumentPackSubstitutionIndex != -1) {
-            return BD->getBindingPackDecls()[ArgumentPackSubstitutionIndex];
-=======
               BD && BD->isParameterPack() && ArgPackSubstIndex) {
             return BD->getBindingPackDecls()[*ArgPackSubstIndex];
->>>>>>> d465594a
           }
           return cast<NamedDecl>(FD);
         }
