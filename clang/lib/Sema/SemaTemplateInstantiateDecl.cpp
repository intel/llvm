//===--- SemaTemplateInstantiateDecl.cpp - C++ Template Decl Instantiation ===/
//
// Part of the LLVM Project, under the Apache License v2.0 with LLVM Exceptions.
// See https://llvm.org/LICENSE.txt for license information.
// SPDX-License-Identifier: Apache-2.0 WITH LLVM-exception
//===----------------------------------------------------------------------===/
//
//  This file implements C++ template instantiation for declarations.
//
//===----------------------------------------------------------------------===/

#include "clang/AST/ASTConsumer.h"
#include "clang/AST/ASTContext.h"
#include "clang/AST/ASTMutationListener.h"
#include "clang/AST/DeclTemplate.h"
#include "clang/AST/DeclVisitor.h"
#include "clang/AST/DependentDiagnostic.h"
#include "clang/AST/Expr.h"
#include "clang/AST/ExprCXX.h"
#include "clang/AST/Mangle.h"
#include "clang/AST/PrettyDeclStackTrace.h"
#include "clang/AST/TypeLoc.h"
#include "clang/Basic/SourceManager.h"
#include "clang/Basic/TargetInfo.h"
#include "clang/Sema/Initialization.h"
#include "clang/Sema/Lookup.h"
#include "clang/Sema/SemaInternal.h"
#include "clang/Sema/Template.h"
#include "clang/Sema/TemplateInstCallback.h"
#include "llvm/Support/TimeProfiler.h"

using namespace clang;

static bool isDeclWithinFunction(const Decl *D) {
  const DeclContext *DC = D->getDeclContext();
  if (DC->isFunctionOrMethod())
    return true;

  if (DC->isRecord())
    return cast<CXXRecordDecl>(DC)->isLocalClass();

  return false;
}

template<typename DeclT>
static bool SubstQualifier(Sema &SemaRef, const DeclT *OldDecl, DeclT *NewDecl,
                           const MultiLevelTemplateArgumentList &TemplateArgs) {
  if (!OldDecl->getQualifierLoc())
    return false;

  assert((NewDecl->getFriendObjectKind() ||
          !OldDecl->getLexicalDeclContext()->isDependentContext()) &&
         "non-friend with qualified name defined in dependent context");
  Sema::ContextRAII SavedContext(
      SemaRef,
      const_cast<DeclContext *>(NewDecl->getFriendObjectKind()
                                    ? NewDecl->getLexicalDeclContext()
                                    : OldDecl->getLexicalDeclContext()));

  NestedNameSpecifierLoc NewQualifierLoc
      = SemaRef.SubstNestedNameSpecifierLoc(OldDecl->getQualifierLoc(),
                                            TemplateArgs);

  if (!NewQualifierLoc)
    return true;

  NewDecl->setQualifierInfo(NewQualifierLoc);
  return false;
}

bool TemplateDeclInstantiator::SubstQualifier(const DeclaratorDecl *OldDecl,
                                              DeclaratorDecl *NewDecl) {
  return ::SubstQualifier(SemaRef, OldDecl, NewDecl, TemplateArgs);
}

bool TemplateDeclInstantiator::SubstQualifier(const TagDecl *OldDecl,
                                              TagDecl *NewDecl) {
  return ::SubstQualifier(SemaRef, OldDecl, NewDecl, TemplateArgs);
}

// Include attribute instantiation code.
#include "clang/Sema/AttrTemplateInstantiate.inc"

static void instantiateDependentAlignedAttr(
    Sema &S, const MultiLevelTemplateArgumentList &TemplateArgs,
    const AlignedAttr *Aligned, Decl *New, bool IsPackExpansion) {
  if (Aligned->isAlignmentExpr()) {
    // The alignment expression is a constant expression.
    EnterExpressionEvaluationContext Unevaluated(
        S, Sema::ExpressionEvaluationContext::ConstantEvaluated);
    ExprResult Result = S.SubstExpr(Aligned->getAlignmentExpr(), TemplateArgs);
    if (!Result.isInvalid())
      S.AddAlignedAttr(New, *Aligned, Result.getAs<Expr>(), IsPackExpansion);
  } else {
    TypeSourceInfo *Result = S.SubstType(Aligned->getAlignmentType(),
                                         TemplateArgs, Aligned->getLocation(),
                                         DeclarationName());
    if (Result)
      S.AddAlignedAttr(New, *Aligned, Result, IsPackExpansion);
  }
}

static void instantiateDependentAlignedAttr(
    Sema &S, const MultiLevelTemplateArgumentList &TemplateArgs,
    const AlignedAttr *Aligned, Decl *New) {
  if (!Aligned->isPackExpansion()) {
    instantiateDependentAlignedAttr(S, TemplateArgs, Aligned, New, false);
    return;
  }

  SmallVector<UnexpandedParameterPack, 2> Unexpanded;
  if (Aligned->isAlignmentExpr())
    S.collectUnexpandedParameterPacks(Aligned->getAlignmentExpr(),
                                      Unexpanded);
  else
    S.collectUnexpandedParameterPacks(Aligned->getAlignmentType()->getTypeLoc(),
                                      Unexpanded);
  assert(!Unexpanded.empty() && "Pack expansion without parameter packs?");

  // Determine whether we can expand this attribute pack yet.
  bool Expand = true, RetainExpansion = false;
  Optional<unsigned> NumExpansions;
  // FIXME: Use the actual location of the ellipsis.
  SourceLocation EllipsisLoc = Aligned->getLocation();
  if (S.CheckParameterPacksForExpansion(EllipsisLoc, Aligned->getRange(),
                                        Unexpanded, TemplateArgs, Expand,
                                        RetainExpansion, NumExpansions))
    return;

  if (!Expand) {
    Sema::ArgumentPackSubstitutionIndexRAII SubstIndex(S, -1);
    instantiateDependentAlignedAttr(S, TemplateArgs, Aligned, New, true);
  } else {
    for (unsigned I = 0; I != *NumExpansions; ++I) {
      Sema::ArgumentPackSubstitutionIndexRAII SubstIndex(S, I);
      instantiateDependentAlignedAttr(S, TemplateArgs, Aligned, New, false);
    }
  }
}

static void instantiateDependentAssumeAlignedAttr(
    Sema &S, const MultiLevelTemplateArgumentList &TemplateArgs,
    const AssumeAlignedAttr *Aligned, Decl *New) {
  // The alignment expression is a constant expression.
  EnterExpressionEvaluationContext Unevaluated(
      S, Sema::ExpressionEvaluationContext::ConstantEvaluated);

  Expr *E, *OE = nullptr;
  ExprResult Result = S.SubstExpr(Aligned->getAlignment(), TemplateArgs);
  if (Result.isInvalid())
    return;
  E = Result.getAs<Expr>();

  if (Aligned->getOffset()) {
    Result = S.SubstExpr(Aligned->getOffset(), TemplateArgs);
    if (Result.isInvalid())
      return;
    OE = Result.getAs<Expr>();
  }

  S.AddAssumeAlignedAttr(New, *Aligned, E, OE);
}

static void instantiateDependentAlignValueAttr(
    Sema &S, const MultiLevelTemplateArgumentList &TemplateArgs,
    const AlignValueAttr *Aligned, Decl *New) {
  // The alignment expression is a constant expression.
  EnterExpressionEvaluationContext Unevaluated(
      S, Sema::ExpressionEvaluationContext::ConstantEvaluated);
  ExprResult Result = S.SubstExpr(Aligned->getAlignment(), TemplateArgs);
  if (!Result.isInvalid())
    S.AddAlignValueAttr(New, *Aligned, Result.getAs<Expr>());
}

static void instantiateDependentAllocAlignAttr(
    Sema &S, const MultiLevelTemplateArgumentList &TemplateArgs,
    const AllocAlignAttr *Align, Decl *New) {
  Expr *Param = IntegerLiteral::Create(
      S.getASTContext(),
      llvm::APInt(64, Align->getParamIndex().getSourceIndex()),
      S.getASTContext().UnsignedLongLongTy, Align->getLocation());
  S.AddAllocAlignAttr(New, *Align, Param);
}

static void instantiateDependentAnnotationAttr(
    Sema &S, const MultiLevelTemplateArgumentList &TemplateArgs,
    const AnnotateAttr *Attr, Decl *New) {
  EnterExpressionEvaluationContext Unevaluated(
      S, Sema::ExpressionEvaluationContext::ConstantEvaluated);
  SmallVector<Expr *, 4> Args;
  Args.reserve(Attr->args_size());
  for (auto *E : Attr->args()) {
    ExprResult Result = S.SubstExpr(E, TemplateArgs);
    if (!Result.isUsable())
      return;
    Args.push_back(Result.get());
  }
  S.AddAnnotationAttr(New, *Attr, Attr->getAnnotation(), Args);
}

static Expr *instantiateDependentFunctionAttrCondition(
    Sema &S, const MultiLevelTemplateArgumentList &TemplateArgs,
    const Attr *A, Expr *OldCond, const Decl *Tmpl, FunctionDecl *New) {
  Expr *Cond = nullptr;
  {
    Sema::ContextRAII SwitchContext(S, New);
    EnterExpressionEvaluationContext Unevaluated(
        S, Sema::ExpressionEvaluationContext::ConstantEvaluated);
    ExprResult Result = S.SubstExpr(OldCond, TemplateArgs);
    if (Result.isInvalid())
      return nullptr;
    Cond = Result.getAs<Expr>();
  }
  if (!Cond->isTypeDependent()) {
    ExprResult Converted = S.PerformContextuallyConvertToBool(Cond);
    if (Converted.isInvalid())
      return nullptr;
    Cond = Converted.get();
  }

  SmallVector<PartialDiagnosticAt, 8> Diags;
  if (OldCond->isValueDependent() && !Cond->isValueDependent() &&
      !Expr::isPotentialConstantExprUnevaluated(Cond, New, Diags)) {
    S.Diag(A->getLocation(), diag::err_attr_cond_never_constant_expr) << A;
    for (const auto &P : Diags)
      S.Diag(P.first, P.second);
    return nullptr;
  }
  return Cond;
}

static void instantiateDependentEnableIfAttr(
    Sema &S, const MultiLevelTemplateArgumentList &TemplateArgs,
    const EnableIfAttr *EIA, const Decl *Tmpl, FunctionDecl *New) {
  Expr *Cond = instantiateDependentFunctionAttrCondition(
      S, TemplateArgs, EIA, EIA->getCond(), Tmpl, New);

  if (Cond)
    New->addAttr(new (S.getASTContext()) EnableIfAttr(S.getASTContext(), *EIA,
                                                      Cond, EIA->getMessage()));
}

static void instantiateDependentDiagnoseIfAttr(
    Sema &S, const MultiLevelTemplateArgumentList &TemplateArgs,
    const DiagnoseIfAttr *DIA, const Decl *Tmpl, FunctionDecl *New) {
  Expr *Cond = instantiateDependentFunctionAttrCondition(
      S, TemplateArgs, DIA, DIA->getCond(), Tmpl, New);

  if (Cond)
    New->addAttr(new (S.getASTContext()) DiagnoseIfAttr(
        S.getASTContext(), *DIA, Cond, DIA->getMessage(),
        DIA->getDiagnosticType(), DIA->getArgDependent(), New));
}

// Constructs and adds to New a new instance of CUDALaunchBoundsAttr using
// template A as the base and arguments from TemplateArgs.
static void instantiateDependentCUDALaunchBoundsAttr(
    Sema &S, const MultiLevelTemplateArgumentList &TemplateArgs,
    const CUDALaunchBoundsAttr &Attr, Decl *New) {
  // The alignment expression is a constant expression.
  EnterExpressionEvaluationContext Unevaluated(
      S, Sema::ExpressionEvaluationContext::ConstantEvaluated);

  ExprResult Result = S.SubstExpr(Attr.getMaxThreads(), TemplateArgs);
  if (Result.isInvalid())
    return;
  Expr *MaxThreads = Result.getAs<Expr>();

  Expr *MinBlocks = nullptr;
  if (Attr.getMinBlocks()) {
    Result = S.SubstExpr(Attr.getMinBlocks(), TemplateArgs);
    if (Result.isInvalid())
      return;
    MinBlocks = Result.getAs<Expr>();
  }

  S.AddLaunchBoundsAttr(New, Attr, MaxThreads, MinBlocks);
}

static void
instantiateDependentModeAttr(Sema &S,
                             const MultiLevelTemplateArgumentList &TemplateArgs,
                             const ModeAttr &Attr, Decl *New) {
  S.AddModeAttr(New, Attr, Attr.getMode(),
                /*InInstantiation=*/true);
}

/// Instantiation of 'declare simd' attribute and its arguments.
static void instantiateOMPDeclareSimdDeclAttr(
    Sema &S, const MultiLevelTemplateArgumentList &TemplateArgs,
    const OMPDeclareSimdDeclAttr &Attr, Decl *New) {
  // Allow 'this' in clauses with varlists.
  if (auto *FTD = dyn_cast<FunctionTemplateDecl>(New))
    New = FTD->getTemplatedDecl();
  auto *FD = cast<FunctionDecl>(New);
  auto *ThisContext = dyn_cast_or_null<CXXRecordDecl>(FD->getDeclContext());
  SmallVector<Expr *, 4> Uniforms, Aligneds, Alignments, Linears, Steps;
  SmallVector<unsigned, 4> LinModifiers;

  auto SubstExpr = [&](Expr *E) -> ExprResult {
    if (auto *DRE = dyn_cast<DeclRefExpr>(E->IgnoreParenImpCasts()))
      if (auto *PVD = dyn_cast<ParmVarDecl>(DRE->getDecl())) {
        Sema::ContextRAII SavedContext(S, FD);
        LocalInstantiationScope Local(S);
        if (FD->getNumParams() > PVD->getFunctionScopeIndex())
          Local.InstantiatedLocal(
              PVD, FD->getParamDecl(PVD->getFunctionScopeIndex()));
        return S.SubstExpr(E, TemplateArgs);
      }
    Sema::CXXThisScopeRAII ThisScope(S, ThisContext, Qualifiers(),
                                     FD->isCXXInstanceMember());
    return S.SubstExpr(E, TemplateArgs);
  };

  // Substitute a single OpenMP clause, which is a potentially-evaluated
  // full-expression.
  auto Subst = [&](Expr *E) -> ExprResult {
    EnterExpressionEvaluationContext Evaluated(
        S, Sema::ExpressionEvaluationContext::PotentiallyEvaluated);
    ExprResult Res = SubstExpr(E);
    if (Res.isInvalid())
      return Res;
    return S.ActOnFinishFullExpr(Res.get(), false);
  };

  ExprResult Simdlen;
  if (auto *E = Attr.getSimdlen())
    Simdlen = Subst(E);

  if (Attr.uniforms_size() > 0) {
    for(auto *E : Attr.uniforms()) {
      ExprResult Inst = Subst(E);
      if (Inst.isInvalid())
        continue;
      Uniforms.push_back(Inst.get());
    }
  }

  auto AI = Attr.alignments_begin();
  for (auto *E : Attr.aligneds()) {
    ExprResult Inst = Subst(E);
    if (Inst.isInvalid())
      continue;
    Aligneds.push_back(Inst.get());
    Inst = ExprEmpty();
    if (*AI)
      Inst = S.SubstExpr(*AI, TemplateArgs);
    Alignments.push_back(Inst.get());
    ++AI;
  }

  auto SI = Attr.steps_begin();
  for (auto *E : Attr.linears()) {
    ExprResult Inst = Subst(E);
    if (Inst.isInvalid())
      continue;
    Linears.push_back(Inst.get());
    Inst = ExprEmpty();
    if (*SI)
      Inst = S.SubstExpr(*SI, TemplateArgs);
    Steps.push_back(Inst.get());
    ++SI;
  }
  LinModifiers.append(Attr.modifiers_begin(), Attr.modifiers_end());
  (void)S.ActOnOpenMPDeclareSimdDirective(
      S.ConvertDeclToDeclGroup(New), Attr.getBranchState(), Simdlen.get(),
      Uniforms, Aligneds, Alignments, Linears, LinModifiers, Steps,
      Attr.getRange());
}

/// Instantiation of 'declare variant' attribute and its arguments.
static void instantiateOMPDeclareVariantAttr(
    Sema &S, const MultiLevelTemplateArgumentList &TemplateArgs,
    const OMPDeclareVariantAttr &Attr, Decl *New) {
  // Allow 'this' in clauses with varlists.
  if (auto *FTD = dyn_cast<FunctionTemplateDecl>(New))
    New = FTD->getTemplatedDecl();
  auto *FD = cast<FunctionDecl>(New);
  auto *ThisContext = dyn_cast_or_null<CXXRecordDecl>(FD->getDeclContext());

  auto &&SubstExpr = [FD, ThisContext, &S, &TemplateArgs](Expr *E) {
    if (auto *DRE = dyn_cast<DeclRefExpr>(E->IgnoreParenImpCasts()))
      if (auto *PVD = dyn_cast<ParmVarDecl>(DRE->getDecl())) {
        Sema::ContextRAII SavedContext(S, FD);
        LocalInstantiationScope Local(S);
        if (FD->getNumParams() > PVD->getFunctionScopeIndex())
          Local.InstantiatedLocal(
              PVD, FD->getParamDecl(PVD->getFunctionScopeIndex()));
        return S.SubstExpr(E, TemplateArgs);
      }
    Sema::CXXThisScopeRAII ThisScope(S, ThisContext, Qualifiers(),
                                     FD->isCXXInstanceMember());
    return S.SubstExpr(E, TemplateArgs);
  };

  // Substitute a single OpenMP clause, which is a potentially-evaluated
  // full-expression.
  auto &&Subst = [&SubstExpr, &S](Expr *E) {
    EnterExpressionEvaluationContext Evaluated(
        S, Sema::ExpressionEvaluationContext::PotentiallyEvaluated);
    ExprResult Res = SubstExpr(E);
    if (Res.isInvalid())
      return Res;
    return S.ActOnFinishFullExpr(Res.get(), false);
  };

  ExprResult VariantFuncRef;
  if (Expr *E = Attr.getVariantFuncRef()) {
    // Do not mark function as is used to prevent its emission if this is the
    // only place where it is used.
    EnterExpressionEvaluationContext Unevaluated(
        S, Sema::ExpressionEvaluationContext::ConstantEvaluated);
    VariantFuncRef = Subst(E);
  }

  // Copy the template version of the OMPTraitInfo and run substitute on all
  // score and condition expressiosn.
  OMPTraitInfo &TI = S.getASTContext().getNewOMPTraitInfo();
  TI = *Attr.getTraitInfos();

  // Try to substitute template parameters in score and condition expressions.
  auto SubstScoreOrConditionExpr = [&S, Subst](Expr *&E, bool) {
    if (E) {
      EnterExpressionEvaluationContext Unevaluated(
          S, Sema::ExpressionEvaluationContext::ConstantEvaluated);
      ExprResult ER = Subst(E);
      if (ER.isUsable())
        E = ER.get();
      else
        return true;
    }
    return false;
  };
  if (TI.anyScoreOrCondition(SubstScoreOrConditionExpr))
    return;

  Expr *E = VariantFuncRef.get();
  // Check function/variant ref for `omp declare variant` but not for `omp
  // begin declare variant` (which use implicit attributes).
  Optional<std::pair<FunctionDecl *, Expr *>> DeclVarData =
      S.checkOpenMPDeclareVariantFunction(S.ConvertDeclToDeclGroup(New),
                                          VariantFuncRef.get(), TI,
                                          Attr.getRange());

  if (!DeclVarData)
    return;

  E = DeclVarData.getValue().second;
  FD = DeclVarData.getValue().first;

  if (auto *VariantDRE = dyn_cast<DeclRefExpr>(E->IgnoreParenImpCasts())) {
    if (auto *VariantFD = dyn_cast<FunctionDecl>(VariantDRE->getDecl())) {
      if (auto *VariantFTD = VariantFD->getDescribedFunctionTemplate()) {
        if (!VariantFTD->isThisDeclarationADefinition())
          return;
        Sema::TentativeAnalysisScope Trap(S);
        const TemplateArgumentList *TAL = TemplateArgumentList::CreateCopy(
            S.Context, TemplateArgs.getInnermost());

        auto *SubstFD = S.InstantiateFunctionDeclaration(VariantFTD, TAL,
                                                         New->getLocation());
        if (!SubstFD)
          return;
        QualType NewType = S.Context.mergeFunctionTypes(
            SubstFD->getType(), FD->getType(),
            /* OfBlockPointer */ false,
            /* Unqualified */ false, /* AllowCXX */ true);
        if (NewType.isNull())
          return;
        S.InstantiateFunctionDefinition(
            New->getLocation(), SubstFD, /* Recursive */ true,
            /* DefinitionRequired */ false, /* AtEndOfTU */ false);
        SubstFD->setInstantiationIsPending(!SubstFD->isDefined());
        E = DeclRefExpr::Create(S.Context, NestedNameSpecifierLoc(),
                                SourceLocation(), SubstFD,
                                /* RefersToEnclosingVariableOrCapture */ false,
                                /* NameLoc */ SubstFD->getLocation(),
                                SubstFD->getType(), ExprValueKind::VK_RValue);
      }
    }
  }

  S.ActOnOpenMPDeclareVariantDirective(FD, E, TI, Attr.getRange());
}

static void instantiateDependentAMDGPUFlatWorkGroupSizeAttr(
    Sema &S, const MultiLevelTemplateArgumentList &TemplateArgs,
    const AMDGPUFlatWorkGroupSizeAttr &Attr, Decl *New) {
  // Both min and max expression are constant expressions.
  EnterExpressionEvaluationContext Unevaluated(
      S, Sema::ExpressionEvaluationContext::ConstantEvaluated);

  ExprResult Result = S.SubstExpr(Attr.getMin(), TemplateArgs);
  if (Result.isInvalid())
    return;
  Expr *MinExpr = Result.getAs<Expr>();

  Result = S.SubstExpr(Attr.getMax(), TemplateArgs);
  if (Result.isInvalid())
    return;
  Expr *MaxExpr = Result.getAs<Expr>();

  S.addAMDGPUFlatWorkGroupSizeAttr(New, Attr, MinExpr, MaxExpr);
}

static ExplicitSpecifier
instantiateExplicitSpecifier(Sema &S,
                             const MultiLevelTemplateArgumentList &TemplateArgs,
                             ExplicitSpecifier ES, FunctionDecl *New) {
  if (!ES.getExpr())
    return ES;
  Expr *OldCond = ES.getExpr();
  Expr *Cond = nullptr;
  {
    EnterExpressionEvaluationContext Unevaluated(
        S, Sema::ExpressionEvaluationContext::ConstantEvaluated);
    ExprResult SubstResult = S.SubstExpr(OldCond, TemplateArgs);
    if (SubstResult.isInvalid()) {
      return ExplicitSpecifier::Invalid();
    }
    Cond = SubstResult.get();
  }
  ExplicitSpecifier Result(Cond, ES.getKind());
  if (!Cond->isTypeDependent())
    S.tryResolveExplicitSpecifier(Result);
  return Result;
}

static void instantiateDependentAMDGPUWavesPerEUAttr(
    Sema &S, const MultiLevelTemplateArgumentList &TemplateArgs,
    const AMDGPUWavesPerEUAttr &Attr, Decl *New) {
  // Both min and max expression are constant expressions.
  EnterExpressionEvaluationContext Unevaluated(
      S, Sema::ExpressionEvaluationContext::ConstantEvaluated);

  ExprResult Result = S.SubstExpr(Attr.getMin(), TemplateArgs);
  if (Result.isInvalid())
    return;
  Expr *MinExpr = Result.getAs<Expr>();

  Expr *MaxExpr = nullptr;
  if (auto Max = Attr.getMax()) {
    Result = S.SubstExpr(Max, TemplateArgs);
    if (Result.isInvalid())
      return;
    MaxExpr = Result.getAs<Expr>();
  }

  S.addAMDGPUWavesPerEUAttr(New, Attr, MinExpr, MaxExpr);
}

template <typename AttrName>
static void instantiateIntelSYCTripleLFunctionAttr(
    Sema &S, const MultiLevelTemplateArgumentList &TemplateArgs,
    const AttrName *Attr, Decl *New) {
  EnterExpressionEvaluationContext Unevaluated(
      S, Sema::ExpressionEvaluationContext::ConstantEvaluated);

  ExprResult Result = S.SubstExpr(Attr->getXDim(), TemplateArgs);
  if (Result.isInvalid())
    return;
  Expr *XDimExpr = Result.getAs<Expr>();

  Result = S.SubstExpr(Attr->getYDim(), TemplateArgs);
  if (Result.isInvalid())
    return;
  Expr *YDimExpr = Result.getAs<Expr>();

  Result = S.SubstExpr(Attr->getZDim(), TemplateArgs);
  if (Result.isInvalid())
    return;
  Expr *ZDimExpr = Result.getAs<Expr>();

  S.addIntelTripleArgAttr<AttrName>(New, *Attr, XDimExpr, YDimExpr, ZDimExpr);
}

static void instantiateIntelFPGAForcePow2DepthAttr(
    Sema &S, const MultiLevelTemplateArgumentList &TemplateArgs,
    const IntelFPGAForcePow2DepthAttr *Attr, Decl *New) {
  EnterExpressionEvaluationContext Unevaluated(
      S, Sema::ExpressionEvaluationContext::ConstantEvaluated);
  ExprResult Result = S.SubstExpr(Attr->getValue(), TemplateArgs);
  if (!Result.isInvalid())
    return S.AddOneConstantValueAttr<IntelFPGAForcePow2DepthAttr>(
        New, *Attr, Result.getAs<Expr>());
}

static void instantiateIntelFPGABankWidthAttr(
    Sema &S, const MultiLevelTemplateArgumentList &TemplateArgs,
    const IntelFPGABankWidthAttr *Attr, Decl *New) {
  EnterExpressionEvaluationContext Unevaluated(
      S, Sema::ExpressionEvaluationContext::ConstantEvaluated);
  ExprResult Result = S.SubstExpr(Attr->getValue(), TemplateArgs);
  if (!Result.isInvalid())
    S.AddOneConstantPowerTwoValueAttr<IntelFPGABankWidthAttr>(
        New, *Attr, Result.getAs<Expr>());
}

static void instantiateIntelFPGANumBanksAttr(
    Sema &S, const MultiLevelTemplateArgumentList &TemplateArgs,
    const IntelFPGANumBanksAttr *Attr, Decl *New) {
  EnterExpressionEvaluationContext Unevaluated(
      S, Sema::ExpressionEvaluationContext::ConstantEvaluated);
  ExprResult Result = S.SubstExpr(Attr->getValue(), TemplateArgs);
  if (!Result.isInvalid())
    S.AddOneConstantPowerTwoValueAttr<IntelFPGANumBanksAttr>(
        New, *Attr, Result.getAs<Expr>());
}

static void instantiateIntelFPGABankBitsAttr(
    Sema &S, const MultiLevelTemplateArgumentList &TemplateArgs,
    const IntelFPGABankBitsAttr *Attr, Decl *New) {
  EnterExpressionEvaluationContext Unevaluated(
      S, Sema::ExpressionEvaluationContext::ConstantEvaluated);
  SmallVector<Expr *, 8> Args;
  for (auto I : Attr->args()) {
    ExprResult Result = S.SubstExpr(I, TemplateArgs);
    if (Result.isInvalid())
      return;
    Args.push_back(Result.getAs<Expr>());
  }
  S.AddIntelFPGABankBitsAttr(New, *Attr, Args.data(), Args.size());
}

static void instantiateSYCLIntelPipeIOAttr(
    Sema &S, const MultiLevelTemplateArgumentList &TemplateArgs,
    const SYCLIntelPipeIOAttr *Attr, Decl *New) {
  // The ID expression is a constant expression.
  EnterExpressionEvaluationContext Unevaluated(
      S, Sema::ExpressionEvaluationContext::ConstantEvaluated);
  ExprResult Result = S.SubstExpr(Attr->getID(), TemplateArgs);
  if (!Result.isInvalid())
    S.addSYCLIntelPipeIOAttr(New, *Attr, Result.getAs<Expr>());
}

static void instantiateSYCLIntelLoopFuseAttr(
    Sema &S, const MultiLevelTemplateArgumentList &TemplateArgs,
    const SYCLIntelLoopFuseAttr *Attr, Decl *New) {
  EnterExpressionEvaluationContext Unevaluated(
      S, Sema::ExpressionEvaluationContext::ConstantEvaluated);
  ExprResult Result = S.SubstExpr(Attr->getValue(), TemplateArgs);
  if (!Result.isInvalid())
    S.addSYCLIntelLoopFuseAttr(New, *Attr, Result.getAs<Expr>());
}

<<<<<<< HEAD
static void instantiateIntelFPGAPrivateCopiesAttr(
    Sema &S, const MultiLevelTemplateArgumentList &TemplateArgs,
    const IntelFPGAPrivateCopiesAttr *A, Decl *New) {
=======
static void instantiateIntelReqdSubGroupSize(
    Sema &S, const MultiLevelTemplateArgumentList &TemplateArgs,
    const IntelReqdSubGroupSizeAttr *A, Decl *New) {
>>>>>>> 4ad9e79b
  EnterExpressionEvaluationContext Unevaluated(
      S, Sema::ExpressionEvaluationContext::ConstantEvaluated);
  ExprResult Result = S.SubstExpr(A->getValue(), TemplateArgs);
  if (!Result.isInvalid())
<<<<<<< HEAD
    S.AddIntelFPGAPrivateCopiesAttr(New, *A, Result.getAs<Expr>());
}

static void instantiateIntelFPGAMaxReplicatesAttr(
    Sema &S, const MultiLevelTemplateArgumentList &TemplateArgs,
    const IntelFPGAMaxReplicatesAttr *A, Decl *New) {
=======
    S.AddIntelReqdSubGroupSize(New, *A, Result.getAs<Expr>());
}

static void instantiateSYCLIntelNumSimdWorkItemsAttr(
    Sema &S, const MultiLevelTemplateArgumentList &TemplateArgs,
    const SYCLIntelNumSimdWorkItemsAttr *A, Decl *New) {
>>>>>>> 4ad9e79b
  EnterExpressionEvaluationContext Unevaluated(
      S, Sema::ExpressionEvaluationContext::ConstantEvaluated);
  ExprResult Result = S.SubstExpr(A->getValue(), TemplateArgs);
  if (!Result.isInvalid())
<<<<<<< HEAD
    S.AddIntelFPGAMaxReplicatesAttr(New, *A, Result.getAs<Expr>());
=======
    S.AddSYCLIntelNumSimdWorkItemsAttr(New, *A, Result.getAs<Expr>());
>>>>>>> 4ad9e79b
}

template <typename AttrName>
static void instantiateIntelSYCLFunctionAttr(
    Sema &S, const MultiLevelTemplateArgumentList &TemplateArgs,
    const AttrName *Attr, Decl *New) {
  EnterExpressionEvaluationContext Unevaluated(
      S, Sema::ExpressionEvaluationContext::ConstantEvaluated);
  ExprResult Result = S.SubstExpr(Attr->getValue(), TemplateArgs);
  if (!Result.isInvalid())
    S.addIntelSingleArgAttr<AttrName>(New, *Attr, Result.getAs<Expr>());
}

/// Determine whether the attribute A might be relevent to the declaration D.
/// If not, we can skip instantiating it. The attribute may or may not have
/// been instantiated yet.
static bool isRelevantAttr(Sema &S, const Decl *D, const Attr *A) {
  // 'preferred_name' is only relevant to the matching specialization of the
  // template.
  if (const auto *PNA = dyn_cast<PreferredNameAttr>(A)) {
    QualType T = PNA->getTypedefType();
    const auto *RD = cast<CXXRecordDecl>(D);
    if (!T->isDependentType() && !RD->isDependentContext() &&
        !declaresSameEntity(T->getAsCXXRecordDecl(), RD))
      return false;
    for (const auto *ExistingPNA : D->specific_attrs<PreferredNameAttr>())
      if (S.Context.hasSameType(ExistingPNA->getTypedefType(),
                                PNA->getTypedefType()))
        return false;
    return true;
  }

  return true;
}

void Sema::InstantiateAttrsForDecl(
    const MultiLevelTemplateArgumentList &TemplateArgs, const Decl *Tmpl,
    Decl *New, LateInstantiatedAttrVec *LateAttrs,
    LocalInstantiationScope *OuterMostScope) {
  if (NamedDecl *ND = dyn_cast<NamedDecl>(New)) {
    // FIXME: This function is called multiple times for the same template
    // specialization. We should only instantiate attributes that were added
    // since the previous instantiation.
    for (const auto *TmplAttr : Tmpl->attrs()) {
      if (!isRelevantAttr(*this, New, TmplAttr))
        continue;

      // FIXME: If any of the special case versions from InstantiateAttrs become
      // applicable to template declaration, we'll need to add them here.
      CXXThisScopeRAII ThisScope(
          *this, dyn_cast_or_null<CXXRecordDecl>(ND->getDeclContext()),
          Qualifiers(), ND->isCXXInstanceMember());

      Attr *NewAttr = sema::instantiateTemplateAttributeForDecl(
          TmplAttr, Context, *this, TemplateArgs);
      if (NewAttr && isRelevantAttr(*this, New, NewAttr))
        New->addAttr(NewAttr);
    }
  }
}

static Sema::RetainOwnershipKind
attrToRetainOwnershipKind(const Attr *A) {
  switch (A->getKind()) {
  case clang::attr::CFConsumed:
    return Sema::RetainOwnershipKind::CF;
  case clang::attr::OSConsumed:
    return Sema::RetainOwnershipKind::OS;
  case clang::attr::NSConsumed:
    return Sema::RetainOwnershipKind::NS;
  default:
    llvm_unreachable("Wrong argument supplied");
  }
}

void Sema::InstantiateAttrs(const MultiLevelTemplateArgumentList &TemplateArgs,
                            const Decl *Tmpl, Decl *New,
                            LateInstantiatedAttrVec *LateAttrs,
                            LocalInstantiationScope *OuterMostScope) {
  for (const auto *TmplAttr : Tmpl->attrs()) {
    if (!isRelevantAttr(*this, New, TmplAttr))
      continue;

    // FIXME: This should be generalized to more than just the AlignedAttr.
    const AlignedAttr *Aligned = dyn_cast<AlignedAttr>(TmplAttr);
    if (Aligned && Aligned->isAlignmentDependent()) {
      instantiateDependentAlignedAttr(*this, TemplateArgs, Aligned, New);
      continue;
    }

    if (const auto *AssumeAligned = dyn_cast<AssumeAlignedAttr>(TmplAttr)) {
      instantiateDependentAssumeAlignedAttr(*this, TemplateArgs, AssumeAligned, New);
      continue;
    }

    if (const auto *AlignValue = dyn_cast<AlignValueAttr>(TmplAttr)) {
      instantiateDependentAlignValueAttr(*this, TemplateArgs, AlignValue, New);
      continue;
    }

    if (const auto *AllocAlign = dyn_cast<AllocAlignAttr>(TmplAttr)) {
      instantiateDependentAllocAlignAttr(*this, TemplateArgs, AllocAlign, New);
      continue;
    }

    if (const auto *Annotate = dyn_cast<AnnotateAttr>(TmplAttr)) {
      instantiateDependentAnnotationAttr(*this, TemplateArgs, Annotate, New);
      continue;
    }

    if (const auto *EnableIf = dyn_cast<EnableIfAttr>(TmplAttr)) {
      instantiateDependentEnableIfAttr(*this, TemplateArgs, EnableIf, Tmpl,
                                       cast<FunctionDecl>(New));
      continue;
    }

    if (const auto *DiagnoseIf = dyn_cast<DiagnoseIfAttr>(TmplAttr)) {
      instantiateDependentDiagnoseIfAttr(*this, TemplateArgs, DiagnoseIf, Tmpl,
                                         cast<FunctionDecl>(New));
      continue;
    }

    if (const auto *CUDALaunchBounds =
            dyn_cast<CUDALaunchBoundsAttr>(TmplAttr)) {
      instantiateDependentCUDALaunchBoundsAttr(*this, TemplateArgs,
                                               *CUDALaunchBounds, New);
      continue;
    }

    if (const auto *Mode = dyn_cast<ModeAttr>(TmplAttr)) {
      instantiateDependentModeAttr(*this, TemplateArgs, *Mode, New);
      continue;
    }

    if (const auto *OMPAttr = dyn_cast<OMPDeclareSimdDeclAttr>(TmplAttr)) {
      instantiateOMPDeclareSimdDeclAttr(*this, TemplateArgs, *OMPAttr, New);
      continue;
    }

    if (const auto *OMPAttr = dyn_cast<OMPDeclareVariantAttr>(TmplAttr)) {
      instantiateOMPDeclareVariantAttr(*this, TemplateArgs, *OMPAttr, New);
      continue;
    }

    if (const auto *AMDGPUFlatWorkGroupSize =
            dyn_cast<AMDGPUFlatWorkGroupSizeAttr>(TmplAttr)) {
      instantiateDependentAMDGPUFlatWorkGroupSizeAttr(
          *this, TemplateArgs, *AMDGPUFlatWorkGroupSize, New);
    }

    if (const auto *AMDGPUFlatWorkGroupSize =
            dyn_cast<AMDGPUWavesPerEUAttr>(TmplAttr)) {
      instantiateDependentAMDGPUWavesPerEUAttr(*this, TemplateArgs,
                                               *AMDGPUFlatWorkGroupSize, New);
    }

    if (const auto *IntelFPGABankWidth =
            dyn_cast<IntelFPGABankWidthAttr>(TmplAttr)) {
      instantiateIntelFPGABankWidthAttr(*this, TemplateArgs, IntelFPGABankWidth,
                                        New);
    }

    if (const auto *IntelFPGANumBanks =
            dyn_cast<IntelFPGANumBanksAttr>(TmplAttr)) {
      instantiateIntelFPGANumBanksAttr(*this, TemplateArgs, IntelFPGANumBanks,
                                       New);
    }
    if (const auto *IntelFPGAPrivateCopies =
            dyn_cast<IntelFPGAPrivateCopiesAttr>(TmplAttr)) {
      instantiateIntelFPGAPrivateCopiesAttr(
          *this, TemplateArgs, IntelFPGAPrivateCopies, New);
    }
    if (const auto *IntelFPGAMaxReplicates =
            dyn_cast<IntelFPGAMaxReplicatesAttr>(TmplAttr)) {
      instantiateIntelFPGAMaxReplicatesAttr(
          *this, TemplateArgs, IntelFPGAMaxReplicates, New);
    }
    if (const auto *IntelFPGABankBits =
            dyn_cast<IntelFPGABankBitsAttr>(TmplAttr)) {
      instantiateIntelFPGABankBitsAttr(*this, TemplateArgs, IntelFPGABankBits,
                                       New);
    }
    if (const auto *IntelFPGAForcePow2Depth =
            dyn_cast<IntelFPGAForcePow2DepthAttr>(TmplAttr)) {
      instantiateIntelFPGAForcePow2DepthAttr(*this, TemplateArgs,
                                             IntelFPGAForcePow2Depth, New);
    }
    if (const auto *SYCLIntelPipeIO = dyn_cast<SYCLIntelPipeIOAttr>(TmplAttr)) {
      instantiateSYCLIntelPipeIOAttr(*this, TemplateArgs, SYCLIntelPipeIO, New);
      continue;
    }
    if (const auto *IntelReqdSubGroupSize =
            dyn_cast<IntelReqdSubGroupSizeAttr>(TmplAttr)) {
      instantiateIntelReqdSubGroupSize(*this, TemplateArgs,
                                       IntelReqdSubGroupSize, New);
      continue;
    }
    if (const auto *SYCLIntelNumSimdWorkItems =
            dyn_cast<SYCLIntelNumSimdWorkItemsAttr>(TmplAttr)) {
      instantiateSYCLIntelNumSimdWorkItemsAttr(*this, TemplateArgs,
                                               SYCLIntelNumSimdWorkItems, New);
      continue;
    }
    if (const auto *SYCLIntelSchedulerTargetFmaxMhz =
            dyn_cast<SYCLIntelSchedulerTargetFmaxMhzAttr>(TmplAttr)) {
      instantiateIntelSYCLFunctionAttr<SYCLIntelSchedulerTargetFmaxMhzAttr>(
          *this, TemplateArgs, SYCLIntelSchedulerTargetFmaxMhz, New);
      continue;
    }
    if (const auto *SYCLIntelMaxGlobalWorkDim =
            dyn_cast<SYCLIntelMaxGlobalWorkDimAttr>(TmplAttr)) {
      instantiateIntelSYCLFunctionAttr<SYCLIntelMaxGlobalWorkDimAttr>(
          *this, TemplateArgs, SYCLIntelMaxGlobalWorkDim, New);
      continue;
    }
    if (const auto *SYCLIntelLoopFuse =
            dyn_cast<SYCLIntelLoopFuseAttr>(TmplAttr)) {
      instantiateSYCLIntelLoopFuseAttr(*this, TemplateArgs, SYCLIntelLoopFuse,
                                       New);
      continue;
    }
    if (const auto *SYCLIntelNoGlobalWorkOffset =
            dyn_cast<SYCLIntelNoGlobalWorkOffsetAttr>(TmplAttr)) {
      instantiateIntelSYCLFunctionAttr<SYCLIntelNoGlobalWorkOffsetAttr>(
          *this, TemplateArgs, SYCLIntelNoGlobalWorkOffset, New);
      continue;
    }
    if (const auto *ReqdWorkGroupSize =
            dyn_cast<ReqdWorkGroupSizeAttr>(TmplAttr)) {
      instantiateIntelSYCTripleLFunctionAttr<ReqdWorkGroupSizeAttr>(
          *this, TemplateArgs, ReqdWorkGroupSize, New);
      continue;
    }
    if (const auto *SYCLIntelMaxWorkGroupSize =
            dyn_cast<SYCLIntelMaxWorkGroupSizeAttr>(TmplAttr)) {
      instantiateIntelSYCTripleLFunctionAttr<SYCLIntelMaxWorkGroupSizeAttr>(
          *this, TemplateArgs, SYCLIntelMaxWorkGroupSize, New);
      continue;
    }
    // Existing DLL attribute on the instantiation takes precedence.
    if (TmplAttr->getKind() == attr::DLLExport ||
        TmplAttr->getKind() == attr::DLLImport) {
      if (New->hasAttr<DLLExportAttr>() || New->hasAttr<DLLImportAttr>()) {
        continue;
      }
    }

    if (const auto *ABIAttr = dyn_cast<ParameterABIAttr>(TmplAttr)) {
      AddParameterABIAttr(New, *ABIAttr, ABIAttr->getABI());
      continue;
    }

    if (isa<NSConsumedAttr>(TmplAttr) || isa<OSConsumedAttr>(TmplAttr) ||
        isa<CFConsumedAttr>(TmplAttr)) {
      AddXConsumedAttr(New, *TmplAttr, attrToRetainOwnershipKind(TmplAttr),
                       /*template instantiation=*/true);
      continue;
    }

    if (auto *A = dyn_cast<PointerAttr>(TmplAttr)) {
      if (!New->hasAttr<PointerAttr>())
        New->addAttr(A->clone(Context));
      continue;
    }

    if (auto *A = dyn_cast<OwnerAttr>(TmplAttr)) {
      if (!New->hasAttr<OwnerAttr>())
        New->addAttr(A->clone(Context));
      continue;
    }

    assert(!TmplAttr->isPackExpansion());
    if (TmplAttr->isLateParsed() && LateAttrs) {
      // Late parsed attributes must be instantiated and attached after the
      // enclosing class has been instantiated.  See Sema::InstantiateClass.
      LocalInstantiationScope *Saved = nullptr;
      if (CurrentInstantiationScope)
        Saved = CurrentInstantiationScope->cloneScopes(OuterMostScope);
      LateAttrs->push_back(LateInstantiatedAttribute(TmplAttr, Saved, New));
    } else {
      // Allow 'this' within late-parsed attributes.
      auto *ND = cast<NamedDecl>(New);
      auto *ThisContext = dyn_cast_or_null<CXXRecordDecl>(ND->getDeclContext());
      CXXThisScopeRAII ThisScope(*this, ThisContext, Qualifiers(),
                                 ND->isCXXInstanceMember());

      Attr *NewAttr = sema::instantiateTemplateAttribute(TmplAttr, Context,
                                                         *this, TemplateArgs);
      if (NewAttr && isRelevantAttr(*this, New, TmplAttr))
        New->addAttr(NewAttr);
    }
  }
}

/// In the MS ABI, we need to instantiate default arguments of dllexported
/// default constructors along with the constructor definition. This allows IR
/// gen to emit a constructor closure which calls the default constructor with
/// its default arguments.
void Sema::InstantiateDefaultCtorDefaultArgs(CXXConstructorDecl *Ctor) {
  assert(Context.getTargetInfo().getCXXABI().isMicrosoft() &&
         Ctor->isDefaultConstructor());
  unsigned NumParams = Ctor->getNumParams();
  if (NumParams == 0)
    return;
  DLLExportAttr *Attr = Ctor->getAttr<DLLExportAttr>();
  if (!Attr)
    return;
  for (unsigned I = 0; I != NumParams; ++I) {
    (void)CheckCXXDefaultArgExpr(Attr->getLocation(), Ctor,
                                   Ctor->getParamDecl(I));
    DiscardCleanupsInEvaluationContext();
  }
}

/// Get the previous declaration of a declaration for the purposes of template
/// instantiation. If this finds a previous declaration, then the previous
/// declaration of the instantiation of D should be an instantiation of the
/// result of this function.
template<typename DeclT>
static DeclT *getPreviousDeclForInstantiation(DeclT *D) {
  DeclT *Result = D->getPreviousDecl();

  // If the declaration is within a class, and the previous declaration was
  // merged from a different definition of that class, then we don't have a
  // previous declaration for the purpose of template instantiation.
  if (Result && isa<CXXRecordDecl>(D->getDeclContext()) &&
      D->getLexicalDeclContext() != Result->getLexicalDeclContext())
    return nullptr;

  return Result;
}

Decl *
TemplateDeclInstantiator::VisitTranslationUnitDecl(TranslationUnitDecl *D) {
  llvm_unreachable("Translation units cannot be instantiated");
}

Decl *
TemplateDeclInstantiator::VisitPragmaCommentDecl(PragmaCommentDecl *D) {
  llvm_unreachable("pragma comment cannot be instantiated");
}

Decl *TemplateDeclInstantiator::VisitPragmaDetectMismatchDecl(
    PragmaDetectMismatchDecl *D) {
  llvm_unreachable("pragma comment cannot be instantiated");
}

Decl *
TemplateDeclInstantiator::VisitExternCContextDecl(ExternCContextDecl *D) {
  llvm_unreachable("extern \"C\" context cannot be instantiated");
}

Decl *TemplateDeclInstantiator::VisitMSGuidDecl(MSGuidDecl *D) {
  llvm_unreachable("GUID declaration cannot be instantiated");
}

Decl *TemplateDeclInstantiator::VisitTemplateParamObjectDecl(
    TemplateParamObjectDecl *D) {
  llvm_unreachable("template parameter objects cannot be instantiated");
}

Decl *
TemplateDeclInstantiator::VisitLabelDecl(LabelDecl *D) {
  LabelDecl *Inst = LabelDecl::Create(SemaRef.Context, Owner, D->getLocation(),
                                      D->getIdentifier());
  Owner->addDecl(Inst);
  return Inst;
}

Decl *
TemplateDeclInstantiator::VisitNamespaceDecl(NamespaceDecl *D) {
  llvm_unreachable("Namespaces cannot be instantiated");
}

Decl *
TemplateDeclInstantiator::VisitNamespaceAliasDecl(NamespaceAliasDecl *D) {
  NamespaceAliasDecl *Inst
    = NamespaceAliasDecl::Create(SemaRef.Context, Owner,
                                 D->getNamespaceLoc(),
                                 D->getAliasLoc(),
                                 D->getIdentifier(),
                                 D->getQualifierLoc(),
                                 D->getTargetNameLoc(),
                                 D->getNamespace());
  Owner->addDecl(Inst);
  return Inst;
}

Decl *TemplateDeclInstantiator::InstantiateTypedefNameDecl(TypedefNameDecl *D,
                                                           bool IsTypeAlias) {
  bool Invalid = false;
  TypeSourceInfo *DI = D->getTypeSourceInfo();
  if (DI->getType()->isInstantiationDependentType() ||
      DI->getType()->isVariablyModifiedType()) {
    DI = SemaRef.SubstType(DI, TemplateArgs,
                           D->getLocation(), D->getDeclName());
    if (!DI) {
      Invalid = true;
      DI = SemaRef.Context.getTrivialTypeSourceInfo(SemaRef.Context.IntTy);
    }
  } else {
    SemaRef.MarkDeclarationsReferencedInType(D->getLocation(), DI->getType());
  }

  // HACK: g++ has a bug where it gets the value kind of ?: wrong.
  // libstdc++ relies upon this bug in its implementation of common_type.
  // If we happen to be processing that implementation, fake up the g++ ?:
  // semantics. See LWG issue 2141 for more information on the bug.
  const DecltypeType *DT = DI->getType()->getAs<DecltypeType>();
  CXXRecordDecl *RD = dyn_cast<CXXRecordDecl>(D->getDeclContext());
  if (DT && RD && isa<ConditionalOperator>(DT->getUnderlyingExpr()) &&
      DT->isReferenceType() &&
      RD->getEnclosingNamespaceContext() == SemaRef.getStdNamespace() &&
      RD->getIdentifier() && RD->getIdentifier()->isStr("common_type") &&
      D->getIdentifier() && D->getIdentifier()->isStr("type") &&
      SemaRef.getSourceManager().isInSystemHeader(D->getBeginLoc()))
    // Fold it to the (non-reference) type which g++ would have produced.
    DI = SemaRef.Context.getTrivialTypeSourceInfo(
      DI->getType().getNonReferenceType());

  // Create the new typedef
  TypedefNameDecl *Typedef;
  if (IsTypeAlias)
    Typedef = TypeAliasDecl::Create(SemaRef.Context, Owner, D->getBeginLoc(),
                                    D->getLocation(), D->getIdentifier(), DI);
  else
    Typedef = TypedefDecl::Create(SemaRef.Context, Owner, D->getBeginLoc(),
                                  D->getLocation(), D->getIdentifier(), DI);
  if (Invalid)
    Typedef->setInvalidDecl();

  // If the old typedef was the name for linkage purposes of an anonymous
  // tag decl, re-establish that relationship for the new typedef.
  if (const TagType *oldTagType = D->getUnderlyingType()->getAs<TagType>()) {
    TagDecl *oldTag = oldTagType->getDecl();
    if (oldTag->getTypedefNameForAnonDecl() == D && !Invalid) {
      TagDecl *newTag = DI->getType()->castAs<TagType>()->getDecl();
      assert(!newTag->hasNameForLinkage());
      newTag->setTypedefNameForAnonDecl(Typedef);
    }
  }

  if (TypedefNameDecl *Prev = getPreviousDeclForInstantiation(D)) {
    NamedDecl *InstPrev = SemaRef.FindInstantiatedDecl(D->getLocation(), Prev,
                                                       TemplateArgs);
    if (!InstPrev)
      return nullptr;

    TypedefNameDecl *InstPrevTypedef = cast<TypedefNameDecl>(InstPrev);

    // If the typedef types are not identical, reject them.
    SemaRef.isIncompatibleTypedef(InstPrevTypedef, Typedef);

    Typedef->setPreviousDecl(InstPrevTypedef);
  }

  SemaRef.InstantiateAttrs(TemplateArgs, D, Typedef);

  if (D->getUnderlyingType()->getAs<DependentNameType>())
    SemaRef.inferGslPointerAttribute(Typedef);

  Typedef->setAccess(D->getAccess());

  return Typedef;
}

Decl *TemplateDeclInstantiator::VisitTypedefDecl(TypedefDecl *D) {
  Decl *Typedef = InstantiateTypedefNameDecl(D, /*IsTypeAlias=*/false);
  if (Typedef)
    Owner->addDecl(Typedef);
  return Typedef;
}

Decl *TemplateDeclInstantiator::VisitTypeAliasDecl(TypeAliasDecl *D) {
  Decl *Typedef = InstantiateTypedefNameDecl(D, /*IsTypeAlias=*/true);
  if (Typedef)
    Owner->addDecl(Typedef);
  return Typedef;
}

Decl *
TemplateDeclInstantiator::VisitTypeAliasTemplateDecl(TypeAliasTemplateDecl *D) {
  // Create a local instantiation scope for this type alias template, which
  // will contain the instantiations of the template parameters.
  LocalInstantiationScope Scope(SemaRef);

  TemplateParameterList *TempParams = D->getTemplateParameters();
  TemplateParameterList *InstParams = SubstTemplateParams(TempParams);
  if (!InstParams)
    return nullptr;

  TypeAliasDecl *Pattern = D->getTemplatedDecl();

  TypeAliasTemplateDecl *PrevAliasTemplate = nullptr;
  if (getPreviousDeclForInstantiation<TypedefNameDecl>(Pattern)) {
    DeclContext::lookup_result Found = Owner->lookup(Pattern->getDeclName());
    if (!Found.empty()) {
      PrevAliasTemplate = dyn_cast<TypeAliasTemplateDecl>(Found.front());
    }
  }

  TypeAliasDecl *AliasInst = cast_or_null<TypeAliasDecl>(
    InstantiateTypedefNameDecl(Pattern, /*IsTypeAlias=*/true));
  if (!AliasInst)
    return nullptr;

  TypeAliasTemplateDecl *Inst
    = TypeAliasTemplateDecl::Create(SemaRef.Context, Owner, D->getLocation(),
                                    D->getDeclName(), InstParams, AliasInst);
  AliasInst->setDescribedAliasTemplate(Inst);
  if (PrevAliasTemplate)
    Inst->setPreviousDecl(PrevAliasTemplate);

  Inst->setAccess(D->getAccess());

  if (!PrevAliasTemplate)
    Inst->setInstantiatedFromMemberTemplate(D);

  Owner->addDecl(Inst);

  return Inst;
}

Decl *TemplateDeclInstantiator::VisitBindingDecl(BindingDecl *D) {
  auto *NewBD = BindingDecl::Create(SemaRef.Context, Owner, D->getLocation(),
                                    D->getIdentifier());
  NewBD->setReferenced(D->isReferenced());
  SemaRef.CurrentInstantiationScope->InstantiatedLocal(D, NewBD);
  return NewBD;
}

Decl *TemplateDeclInstantiator::VisitDecompositionDecl(DecompositionDecl *D) {
  // Transform the bindings first.
  SmallVector<BindingDecl*, 16> NewBindings;
  for (auto *OldBD : D->bindings())
    NewBindings.push_back(cast<BindingDecl>(VisitBindingDecl(OldBD)));
  ArrayRef<BindingDecl*> NewBindingArray = NewBindings;

  auto *NewDD = cast_or_null<DecompositionDecl>(
      VisitVarDecl(D, /*InstantiatingVarTemplate=*/false, &NewBindingArray));

  if (!NewDD || NewDD->isInvalidDecl())
    for (auto *NewBD : NewBindings)
      NewBD->setInvalidDecl();

  return NewDD;
}

Decl *TemplateDeclInstantiator::VisitVarDecl(VarDecl *D) {
  return VisitVarDecl(D, /*InstantiatingVarTemplate=*/false);
}

Decl *TemplateDeclInstantiator::VisitVarDecl(VarDecl *D,
                                             bool InstantiatingVarTemplate,
                                             ArrayRef<BindingDecl*> *Bindings) {

  // Do substitution on the type of the declaration
  TypeSourceInfo *DI = SemaRef.SubstType(
      D->getTypeSourceInfo(), TemplateArgs, D->getTypeSpecStartLoc(),
      D->getDeclName(), /*AllowDeducedTST*/true);
  if (!DI)
    return nullptr;

  if (DI->getType()->isFunctionType()) {
    SemaRef.Diag(D->getLocation(), diag::err_variable_instantiates_to_function)
      << D->isStaticDataMember() << DI->getType();
    return nullptr;
  }

  DeclContext *DC = Owner;
  if (D->isLocalExternDecl())
    SemaRef.adjustContextForLocalExternDecl(DC);

  // Build the instantiated declaration.
  VarDecl *Var;
  if (Bindings)
    Var = DecompositionDecl::Create(SemaRef.Context, DC, D->getInnerLocStart(),
                                    D->getLocation(), DI->getType(), DI,
                                    D->getStorageClass(), *Bindings);
  else
    Var = VarDecl::Create(SemaRef.Context, DC, D->getInnerLocStart(),
                          D->getLocation(), D->getIdentifier(), DI->getType(),
                          DI, D->getStorageClass());

  // In ARC, infer 'retaining' for variables of retainable type.
  if (SemaRef.getLangOpts().ObjCAutoRefCount &&
      SemaRef.inferObjCARCLifetime(Var))
    Var->setInvalidDecl();

  if (SemaRef.getLangOpts().OpenCL)
    SemaRef.deduceOpenCLAddressSpace(Var);

  // Substitute the nested name specifier, if any.
  if (SubstQualifier(D, Var))
    return nullptr;

  SemaRef.BuildVariableInstantiation(Var, D, TemplateArgs, LateAttrs, Owner,
                                     StartingScope, InstantiatingVarTemplate);

  if (D->isNRVOVariable()) {
    QualType ReturnType = cast<FunctionDecl>(DC)->getReturnType();
    if (SemaRef.isCopyElisionCandidate(ReturnType, Var, Sema::CES_Strict))
      Var->setNRVOVariable(true);
  }

  Var->setImplicit(D->isImplicit());

  if (Var->isStaticLocal())
    SemaRef.CheckStaticLocalForDllExport(Var);

  return Var;
}

Decl *TemplateDeclInstantiator::VisitAccessSpecDecl(AccessSpecDecl *D) {
  AccessSpecDecl* AD
    = AccessSpecDecl::Create(SemaRef.Context, D->getAccess(), Owner,
                             D->getAccessSpecifierLoc(), D->getColonLoc());
  Owner->addHiddenDecl(AD);
  return AD;
}

Decl *TemplateDeclInstantiator::VisitFieldDecl(FieldDecl *D) {
  bool Invalid = false;
  TypeSourceInfo *DI = D->getTypeSourceInfo();
  if (DI->getType()->isInstantiationDependentType() ||
      DI->getType()->isVariablyModifiedType())  {
    DI = SemaRef.SubstType(DI, TemplateArgs,
                           D->getLocation(), D->getDeclName());
    if (!DI) {
      DI = D->getTypeSourceInfo();
      Invalid = true;
    } else if (DI->getType()->isFunctionType()) {
      // C++ [temp.arg.type]p3:
      //   If a declaration acquires a function type through a type
      //   dependent on a template-parameter and this causes a
      //   declaration that does not use the syntactic form of a
      //   function declarator to have function type, the program is
      //   ill-formed.
      SemaRef.Diag(D->getLocation(), diag::err_field_instantiates_to_function)
        << DI->getType();
      Invalid = true;
    }
  } else {
    SemaRef.MarkDeclarationsReferencedInType(D->getLocation(), DI->getType());
  }

  Expr *BitWidth = D->getBitWidth();
  if (Invalid)
    BitWidth = nullptr;
  else if (BitWidth) {
    // The bit-width expression is a constant expression.
    EnterExpressionEvaluationContext Unevaluated(
        SemaRef, Sema::ExpressionEvaluationContext::ConstantEvaluated);

    ExprResult InstantiatedBitWidth
      = SemaRef.SubstExpr(BitWidth, TemplateArgs);
    if (InstantiatedBitWidth.isInvalid()) {
      Invalid = true;
      BitWidth = nullptr;
    } else
      BitWidth = InstantiatedBitWidth.getAs<Expr>();
  }

  FieldDecl *Field = SemaRef.CheckFieldDecl(D->getDeclName(),
                                            DI->getType(), DI,
                                            cast<RecordDecl>(Owner),
                                            D->getLocation(),
                                            D->isMutable(),
                                            BitWidth,
                                            D->getInClassInitStyle(),
                                            D->getInnerLocStart(),
                                            D->getAccess(),
                                            nullptr);
  if (!Field) {
    cast<Decl>(Owner)->setInvalidDecl();
    return nullptr;
  }

  SemaRef.InstantiateAttrs(TemplateArgs, D, Field, LateAttrs, StartingScope);

  if (Field->hasAttrs())
    SemaRef.CheckAlignasUnderalignment(Field);

  if (Invalid)
    Field->setInvalidDecl();

  if (!Field->getDeclName()) {
    // Keep track of where this decl came from.
    SemaRef.Context.setInstantiatedFromUnnamedFieldDecl(Field, D);
  }
  if (CXXRecordDecl *Parent= dyn_cast<CXXRecordDecl>(Field->getDeclContext())) {
    if (Parent->isAnonymousStructOrUnion() &&
        Parent->getRedeclContext()->isFunctionOrMethod())
      SemaRef.CurrentInstantiationScope->InstantiatedLocal(D, Field);
  }

  Field->setImplicit(D->isImplicit());
  Field->setAccess(D->getAccess());
  Owner->addDecl(Field);

  return Field;
}

Decl *TemplateDeclInstantiator::VisitMSPropertyDecl(MSPropertyDecl *D) {
  bool Invalid = false;
  TypeSourceInfo *DI = D->getTypeSourceInfo();

  if (DI->getType()->isVariablyModifiedType()) {
    SemaRef.Diag(D->getLocation(), diag::err_property_is_variably_modified)
      << D;
    Invalid = true;
  } else if (DI->getType()->isInstantiationDependentType())  {
    DI = SemaRef.SubstType(DI, TemplateArgs,
                           D->getLocation(), D->getDeclName());
    if (!DI) {
      DI = D->getTypeSourceInfo();
      Invalid = true;
    } else if (DI->getType()->isFunctionType()) {
      // C++ [temp.arg.type]p3:
      //   If a declaration acquires a function type through a type
      //   dependent on a template-parameter and this causes a
      //   declaration that does not use the syntactic form of a
      //   function declarator to have function type, the program is
      //   ill-formed.
      SemaRef.Diag(D->getLocation(), diag::err_field_instantiates_to_function)
      << DI->getType();
      Invalid = true;
    }
  } else {
    SemaRef.MarkDeclarationsReferencedInType(D->getLocation(), DI->getType());
  }

  MSPropertyDecl *Property = MSPropertyDecl::Create(
      SemaRef.Context, Owner, D->getLocation(), D->getDeclName(), DI->getType(),
      DI, D->getBeginLoc(), D->getGetterId(), D->getSetterId());

  SemaRef.InstantiateAttrs(TemplateArgs, D, Property, LateAttrs,
                           StartingScope);

  if (Invalid)
    Property->setInvalidDecl();

  Property->setAccess(D->getAccess());
  Owner->addDecl(Property);

  return Property;
}

Decl *TemplateDeclInstantiator::VisitIndirectFieldDecl(IndirectFieldDecl *D) {
  NamedDecl **NamedChain =
    new (SemaRef.Context)NamedDecl*[D->getChainingSize()];

  int i = 0;
  for (auto *PI : D->chain()) {
    NamedDecl *Next = SemaRef.FindInstantiatedDecl(D->getLocation(), PI,
                                              TemplateArgs);
    if (!Next)
      return nullptr;

    NamedChain[i++] = Next;
  }

  QualType T = cast<FieldDecl>(NamedChain[i-1])->getType();
  IndirectFieldDecl *IndirectField = IndirectFieldDecl::Create(
      SemaRef.Context, Owner, D->getLocation(), D->getIdentifier(), T,
      {NamedChain, D->getChainingSize()});

  for (const auto *Attr : D->attrs())
    IndirectField->addAttr(Attr->clone(SemaRef.Context));

  IndirectField->setImplicit(D->isImplicit());
  IndirectField->setAccess(D->getAccess());
  Owner->addDecl(IndirectField);
  return IndirectField;
}

Decl *TemplateDeclInstantiator::VisitFriendDecl(FriendDecl *D) {
  // Handle friend type expressions by simply substituting template
  // parameters into the pattern type and checking the result.
  if (TypeSourceInfo *Ty = D->getFriendType()) {
    TypeSourceInfo *InstTy;
    // If this is an unsupported friend, don't bother substituting template
    // arguments into it. The actual type referred to won't be used by any
    // parts of Clang, and may not be valid for instantiating. Just use the
    // same info for the instantiated friend.
    if (D->isUnsupportedFriend()) {
      InstTy = Ty;
    } else {
      InstTy = SemaRef.SubstType(Ty, TemplateArgs,
                                 D->getLocation(), DeclarationName());
    }
    if (!InstTy)
      return nullptr;

    FriendDecl *FD = SemaRef.CheckFriendTypeDecl(D->getBeginLoc(),
                                                 D->getFriendLoc(), InstTy);
    if (!FD)
      return nullptr;

    FD->setAccess(AS_public);
    FD->setUnsupportedFriend(D->isUnsupportedFriend());
    Owner->addDecl(FD);
    return FD;
  }

  NamedDecl *ND = D->getFriendDecl();
  assert(ND && "friend decl must be a decl or a type!");

  // All of the Visit implementations for the various potential friend
  // declarations have to be carefully written to work for friend
  // objects, with the most important detail being that the target
  // decl should almost certainly not be placed in Owner.
  Decl *NewND = Visit(ND);
  if (!NewND) return nullptr;

  FriendDecl *FD =
    FriendDecl::Create(SemaRef.Context, Owner, D->getLocation(),
                       cast<NamedDecl>(NewND), D->getFriendLoc());
  FD->setAccess(AS_public);
  FD->setUnsupportedFriend(D->isUnsupportedFriend());
  Owner->addDecl(FD);
  return FD;
}

Decl *TemplateDeclInstantiator::VisitStaticAssertDecl(StaticAssertDecl *D) {
  Expr *AssertExpr = D->getAssertExpr();

  // The expression in a static assertion is a constant expression.
  EnterExpressionEvaluationContext Unevaluated(
      SemaRef, Sema::ExpressionEvaluationContext::ConstantEvaluated);

  ExprResult InstantiatedAssertExpr
    = SemaRef.SubstExpr(AssertExpr, TemplateArgs);
  if (InstantiatedAssertExpr.isInvalid())
    return nullptr;

  return SemaRef.BuildStaticAssertDeclaration(D->getLocation(),
                                              InstantiatedAssertExpr.get(),
                                              D->getMessage(),
                                              D->getRParenLoc(),
                                              D->isFailed());
}

Decl *TemplateDeclInstantiator::VisitEnumDecl(EnumDecl *D) {
  EnumDecl *PrevDecl = nullptr;
  if (EnumDecl *PatternPrev = getPreviousDeclForInstantiation(D)) {
    NamedDecl *Prev = SemaRef.FindInstantiatedDecl(D->getLocation(),
                                                   PatternPrev,
                                                   TemplateArgs);
    if (!Prev) return nullptr;
    PrevDecl = cast<EnumDecl>(Prev);
  }

  EnumDecl *Enum =
      EnumDecl::Create(SemaRef.Context, Owner, D->getBeginLoc(),
                       D->getLocation(), D->getIdentifier(), PrevDecl,
                       D->isScoped(), D->isScopedUsingClassTag(), D->isFixed());
  if (D->isFixed()) {
    if (TypeSourceInfo *TI = D->getIntegerTypeSourceInfo()) {
      // If we have type source information for the underlying type, it means it
      // has been explicitly set by the user. Perform substitution on it before
      // moving on.
      SourceLocation UnderlyingLoc = TI->getTypeLoc().getBeginLoc();
      TypeSourceInfo *NewTI = SemaRef.SubstType(TI, TemplateArgs, UnderlyingLoc,
                                                DeclarationName());
      if (!NewTI || SemaRef.CheckEnumUnderlyingType(NewTI))
        Enum->setIntegerType(SemaRef.Context.IntTy);
      else
        Enum->setIntegerTypeSourceInfo(NewTI);
    } else {
      assert(!D->getIntegerType()->isDependentType()
             && "Dependent type without type source info");
      Enum->setIntegerType(D->getIntegerType());
    }
  }

  SemaRef.InstantiateAttrs(TemplateArgs, D, Enum);

  Enum->setInstantiationOfMemberEnum(D, TSK_ImplicitInstantiation);
  Enum->setAccess(D->getAccess());
  // Forward the mangling number from the template to the instantiated decl.
  SemaRef.Context.setManglingNumber(Enum, SemaRef.Context.getManglingNumber(D));
  // See if the old tag was defined along with a declarator.
  // If it did, mark the new tag as being associated with that declarator.
  if (DeclaratorDecl *DD = SemaRef.Context.getDeclaratorForUnnamedTagDecl(D))
    SemaRef.Context.addDeclaratorForUnnamedTagDecl(Enum, DD);
  // See if the old tag was defined along with a typedef.
  // If it did, mark the new tag as being associated with that typedef.
  if (TypedefNameDecl *TND = SemaRef.Context.getTypedefNameForUnnamedTagDecl(D))
    SemaRef.Context.addTypedefNameForUnnamedTagDecl(Enum, TND);
  if (SubstQualifier(D, Enum)) return nullptr;
  Owner->addDecl(Enum);

  EnumDecl *Def = D->getDefinition();
  if (Def && Def != D) {
    // If this is an out-of-line definition of an enum member template, check
    // that the underlying types match in the instantiation of both
    // declarations.
    if (TypeSourceInfo *TI = Def->getIntegerTypeSourceInfo()) {
      SourceLocation UnderlyingLoc = TI->getTypeLoc().getBeginLoc();
      QualType DefnUnderlying =
        SemaRef.SubstType(TI->getType(), TemplateArgs,
                          UnderlyingLoc, DeclarationName());
      SemaRef.CheckEnumRedeclaration(Def->getLocation(), Def->isScoped(),
                                     DefnUnderlying, /*IsFixed=*/true, Enum);
    }
  }

  // C++11 [temp.inst]p1: The implicit instantiation of a class template
  // specialization causes the implicit instantiation of the declarations, but
  // not the definitions of scoped member enumerations.
  //
  // DR1484 clarifies that enumeration definitions inside of a template
  // declaration aren't considered entities that can be separately instantiated
  // from the rest of the entity they are declared inside of.
  if (isDeclWithinFunction(D) ? D == Def : Def && !Enum->isScoped()) {
    SemaRef.CurrentInstantiationScope->InstantiatedLocal(D, Enum);
    InstantiateEnumDefinition(Enum, Def);
  }

  return Enum;
}

void TemplateDeclInstantiator::InstantiateEnumDefinition(
    EnumDecl *Enum, EnumDecl *Pattern) {
  Enum->startDefinition();

  // Update the location to refer to the definition.
  Enum->setLocation(Pattern->getLocation());

  SmallVector<Decl*, 4> Enumerators;

  EnumConstantDecl *LastEnumConst = nullptr;
  for (auto *EC : Pattern->enumerators()) {
    // The specified value for the enumerator.
    ExprResult Value((Expr *)nullptr);
    if (Expr *UninstValue = EC->getInitExpr()) {
      // The enumerator's value expression is a constant expression.
      EnterExpressionEvaluationContext Unevaluated(
          SemaRef, Sema::ExpressionEvaluationContext::ConstantEvaluated);

      Value = SemaRef.SubstExpr(UninstValue, TemplateArgs);
    }

    // Drop the initial value and continue.
    bool isInvalid = false;
    if (Value.isInvalid()) {
      Value = nullptr;
      isInvalid = true;
    }

    EnumConstantDecl *EnumConst
      = SemaRef.CheckEnumConstant(Enum, LastEnumConst,
                                  EC->getLocation(), EC->getIdentifier(),
                                  Value.get());

    if (isInvalid) {
      if (EnumConst)
        EnumConst->setInvalidDecl();
      Enum->setInvalidDecl();
    }

    if (EnumConst) {
      SemaRef.InstantiateAttrs(TemplateArgs, EC, EnumConst);

      EnumConst->setAccess(Enum->getAccess());
      Enum->addDecl(EnumConst);
      Enumerators.push_back(EnumConst);
      LastEnumConst = EnumConst;

      if (Pattern->getDeclContext()->isFunctionOrMethod() &&
          !Enum->isScoped()) {
        // If the enumeration is within a function or method, record the enum
        // constant as a local.
        SemaRef.CurrentInstantiationScope->InstantiatedLocal(EC, EnumConst);
      }
    }
  }

  SemaRef.ActOnEnumBody(Enum->getLocation(), Enum->getBraceRange(), Enum,
                        Enumerators, nullptr, ParsedAttributesView());
}

Decl *TemplateDeclInstantiator::VisitEnumConstantDecl(EnumConstantDecl *D) {
  llvm_unreachable("EnumConstantDecls can only occur within EnumDecls.");
}

Decl *
TemplateDeclInstantiator::VisitBuiltinTemplateDecl(BuiltinTemplateDecl *D) {
  llvm_unreachable("BuiltinTemplateDecls cannot be instantiated.");
}

Decl *TemplateDeclInstantiator::VisitClassTemplateDecl(ClassTemplateDecl *D) {
  bool isFriend = (D->getFriendObjectKind() != Decl::FOK_None);

  // Create a local instantiation scope for this class template, which
  // will contain the instantiations of the template parameters.
  LocalInstantiationScope Scope(SemaRef);
  TemplateParameterList *TempParams = D->getTemplateParameters();
  TemplateParameterList *InstParams = SubstTemplateParams(TempParams);
  if (!InstParams)
    return nullptr;

  CXXRecordDecl *Pattern = D->getTemplatedDecl();

  // Instantiate the qualifier.  We have to do this first in case
  // we're a friend declaration, because if we are then we need to put
  // the new declaration in the appropriate context.
  NestedNameSpecifierLoc QualifierLoc = Pattern->getQualifierLoc();
  if (QualifierLoc) {
    QualifierLoc = SemaRef.SubstNestedNameSpecifierLoc(QualifierLoc,
                                                       TemplateArgs);
    if (!QualifierLoc)
      return nullptr;
  }

  CXXRecordDecl *PrevDecl = nullptr;
  ClassTemplateDecl *PrevClassTemplate = nullptr;

  if (!isFriend && getPreviousDeclForInstantiation(Pattern)) {
    DeclContext::lookup_result Found = Owner->lookup(Pattern->getDeclName());
    if (!Found.empty()) {
      PrevClassTemplate = dyn_cast<ClassTemplateDecl>(Found.front());
      if (PrevClassTemplate)
        PrevDecl = PrevClassTemplate->getTemplatedDecl();
    }
  }

  // If this isn't a friend, then it's a member template, in which
  // case we just want to build the instantiation in the
  // specialization.  If it is a friend, we want to build it in
  // the appropriate context.
  DeclContext *DC = Owner;
  if (isFriend) {
    if (QualifierLoc) {
      CXXScopeSpec SS;
      SS.Adopt(QualifierLoc);
      DC = SemaRef.computeDeclContext(SS);
      if (!DC) return nullptr;
    } else {
      DC = SemaRef.FindInstantiatedContext(Pattern->getLocation(),
                                           Pattern->getDeclContext(),
                                           TemplateArgs);
    }

    // Look for a previous declaration of the template in the owning
    // context.
    LookupResult R(SemaRef, Pattern->getDeclName(), Pattern->getLocation(),
                   Sema::LookupOrdinaryName,
                   SemaRef.forRedeclarationInCurContext());
    SemaRef.LookupQualifiedName(R, DC);

    if (R.isSingleResult()) {
      PrevClassTemplate = R.getAsSingle<ClassTemplateDecl>();
      if (PrevClassTemplate)
        PrevDecl = PrevClassTemplate->getTemplatedDecl();
    }

    if (!PrevClassTemplate && QualifierLoc) {
      SemaRef.Diag(Pattern->getLocation(), diag::err_not_tag_in_scope)
        << D->getTemplatedDecl()->getTagKind() << Pattern->getDeclName() << DC
        << QualifierLoc.getSourceRange();
      return nullptr;
    }

    bool AdoptedPreviousTemplateParams = false;
    if (PrevClassTemplate) {
      bool Complain = true;

      // HACK: libstdc++ 4.2.1 contains an ill-formed friend class
      // template for struct std::tr1::__detail::_Map_base, where the
      // template parameters of the friend declaration don't match the
      // template parameters of the original declaration. In this one
      // case, we don't complain about the ill-formed friend
      // declaration.
      if (isFriend && Pattern->getIdentifier() &&
          Pattern->getIdentifier()->isStr("_Map_base") &&
          DC->isNamespace() &&
          cast<NamespaceDecl>(DC)->getIdentifier() &&
          cast<NamespaceDecl>(DC)->getIdentifier()->isStr("__detail")) {
        DeclContext *DCParent = DC->getParent();
        if (DCParent->isNamespace() &&
            cast<NamespaceDecl>(DCParent)->getIdentifier() &&
            cast<NamespaceDecl>(DCParent)->getIdentifier()->isStr("tr1")) {
          if (cast<Decl>(DCParent)->isInStdNamespace())
            Complain = false;
        }
      }

      TemplateParameterList *PrevParams
        = PrevClassTemplate->getMostRecentDecl()->getTemplateParameters();

      // Make sure the parameter lists match.
      if (!SemaRef.TemplateParameterListsAreEqual(InstParams, PrevParams,
                                                  Complain,
                                                  Sema::TPL_TemplateMatch)) {
        if (Complain)
          return nullptr;

        AdoptedPreviousTemplateParams = true;
        InstParams = PrevParams;
      }

      // Do some additional validation, then merge default arguments
      // from the existing declarations.
      if (!AdoptedPreviousTemplateParams &&
          SemaRef.CheckTemplateParameterList(InstParams, PrevParams,
                                             Sema::TPC_ClassTemplate))
        return nullptr;
    }
  }

  CXXRecordDecl *RecordInst = CXXRecordDecl::Create(
      SemaRef.Context, Pattern->getTagKind(), DC, Pattern->getBeginLoc(),
      Pattern->getLocation(), Pattern->getIdentifier(), PrevDecl,
      /*DelayTypeCreation=*/true);

  if (QualifierLoc)
    RecordInst->setQualifierInfo(QualifierLoc);

  SemaRef.InstantiateAttrsForDecl(TemplateArgs, Pattern, RecordInst, LateAttrs,
                                                              StartingScope);

  ClassTemplateDecl *Inst
    = ClassTemplateDecl::Create(SemaRef.Context, DC, D->getLocation(),
                                D->getIdentifier(), InstParams, RecordInst);
  assert(!(isFriend && Owner->isDependentContext()));
  Inst->setPreviousDecl(PrevClassTemplate);

  RecordInst->setDescribedClassTemplate(Inst);

  if (isFriend) {
    if (PrevClassTemplate)
      Inst->setAccess(PrevClassTemplate->getAccess());
    else
      Inst->setAccess(D->getAccess());

    Inst->setObjectOfFriendDecl();
    // TODO: do we want to track the instantiation progeny of this
    // friend target decl?
  } else {
    Inst->setAccess(D->getAccess());
    if (!PrevClassTemplate)
      Inst->setInstantiatedFromMemberTemplate(D);
  }

  // Trigger creation of the type for the instantiation.
  SemaRef.Context.getInjectedClassNameType(RecordInst,
                                    Inst->getInjectedClassNameSpecialization());

  // Finish handling of friends.
  if (isFriend) {
    DC->makeDeclVisibleInContext(Inst);
    Inst->setLexicalDeclContext(Owner);
    RecordInst->setLexicalDeclContext(Owner);
    return Inst;
  }

  if (D->isOutOfLine()) {
    Inst->setLexicalDeclContext(D->getLexicalDeclContext());
    RecordInst->setLexicalDeclContext(D->getLexicalDeclContext());
  }

  Owner->addDecl(Inst);

  if (!PrevClassTemplate) {
    // Queue up any out-of-line partial specializations of this member
    // class template; the client will force their instantiation once
    // the enclosing class has been instantiated.
    SmallVector<ClassTemplatePartialSpecializationDecl *, 4> PartialSpecs;
    D->getPartialSpecializations(PartialSpecs);
    for (unsigned I = 0, N = PartialSpecs.size(); I != N; ++I)
      if (PartialSpecs[I]->getFirstDecl()->isOutOfLine())
        OutOfLinePartialSpecs.push_back(std::make_pair(Inst, PartialSpecs[I]));
  }

  return Inst;
}

Decl *
TemplateDeclInstantiator::VisitClassTemplatePartialSpecializationDecl(
                                   ClassTemplatePartialSpecializationDecl *D) {
  ClassTemplateDecl *ClassTemplate = D->getSpecializedTemplate();

  // Lookup the already-instantiated declaration in the instantiation
  // of the class template and return that.
  DeclContext::lookup_result Found
    = Owner->lookup(ClassTemplate->getDeclName());
  if (Found.empty())
    return nullptr;

  ClassTemplateDecl *InstClassTemplate
    = dyn_cast<ClassTemplateDecl>(Found.front());
  if (!InstClassTemplate)
    return nullptr;

  if (ClassTemplatePartialSpecializationDecl *Result
        = InstClassTemplate->findPartialSpecInstantiatedFromMember(D))
    return Result;

  return InstantiateClassTemplatePartialSpecialization(InstClassTemplate, D);
}

Decl *TemplateDeclInstantiator::VisitVarTemplateDecl(VarTemplateDecl *D) {
  assert(D->getTemplatedDecl()->isStaticDataMember() &&
         "Only static data member templates are allowed.");

  // Create a local instantiation scope for this variable template, which
  // will contain the instantiations of the template parameters.
  LocalInstantiationScope Scope(SemaRef);
  TemplateParameterList *TempParams = D->getTemplateParameters();
  TemplateParameterList *InstParams = SubstTemplateParams(TempParams);
  if (!InstParams)
    return nullptr;

  VarDecl *Pattern = D->getTemplatedDecl();
  VarTemplateDecl *PrevVarTemplate = nullptr;

  if (getPreviousDeclForInstantiation(Pattern)) {
    DeclContext::lookup_result Found = Owner->lookup(Pattern->getDeclName());
    if (!Found.empty())
      PrevVarTemplate = dyn_cast<VarTemplateDecl>(Found.front());
  }

  VarDecl *VarInst =
      cast_or_null<VarDecl>(VisitVarDecl(Pattern,
                                         /*InstantiatingVarTemplate=*/true));
  if (!VarInst) return nullptr;

  DeclContext *DC = Owner;

  VarTemplateDecl *Inst = VarTemplateDecl::Create(
      SemaRef.Context, DC, D->getLocation(), D->getIdentifier(), InstParams,
      VarInst);
  VarInst->setDescribedVarTemplate(Inst);
  Inst->setPreviousDecl(PrevVarTemplate);

  Inst->setAccess(D->getAccess());
  if (!PrevVarTemplate)
    Inst->setInstantiatedFromMemberTemplate(D);

  if (D->isOutOfLine()) {
    Inst->setLexicalDeclContext(D->getLexicalDeclContext());
    VarInst->setLexicalDeclContext(D->getLexicalDeclContext());
  }

  Owner->addDecl(Inst);

  if (!PrevVarTemplate) {
    // Queue up any out-of-line partial specializations of this member
    // variable template; the client will force their instantiation once
    // the enclosing class has been instantiated.
    SmallVector<VarTemplatePartialSpecializationDecl *, 4> PartialSpecs;
    D->getPartialSpecializations(PartialSpecs);
    for (unsigned I = 0, N = PartialSpecs.size(); I != N; ++I)
      if (PartialSpecs[I]->getFirstDecl()->isOutOfLine())
        OutOfLineVarPartialSpecs.push_back(
            std::make_pair(Inst, PartialSpecs[I]));
  }

  return Inst;
}

Decl *TemplateDeclInstantiator::VisitVarTemplatePartialSpecializationDecl(
    VarTemplatePartialSpecializationDecl *D) {
  assert(D->isStaticDataMember() &&
         "Only static data member templates are allowed.");

  VarTemplateDecl *VarTemplate = D->getSpecializedTemplate();

  // Lookup the already-instantiated declaration and return that.
  DeclContext::lookup_result Found = Owner->lookup(VarTemplate->getDeclName());
  assert(!Found.empty() && "Instantiation found nothing?");

  VarTemplateDecl *InstVarTemplate = dyn_cast<VarTemplateDecl>(Found.front());
  assert(InstVarTemplate && "Instantiation did not find a variable template?");

  if (VarTemplatePartialSpecializationDecl *Result =
          InstVarTemplate->findPartialSpecInstantiatedFromMember(D))
    return Result;

  return InstantiateVarTemplatePartialSpecialization(InstVarTemplate, D);
}

Decl *
TemplateDeclInstantiator::VisitFunctionTemplateDecl(FunctionTemplateDecl *D) {
  // Create a local instantiation scope for this function template, which
  // will contain the instantiations of the template parameters and then get
  // merged with the local instantiation scope for the function template
  // itself.
  LocalInstantiationScope Scope(SemaRef);

  TemplateParameterList *TempParams = D->getTemplateParameters();
  TemplateParameterList *InstParams = SubstTemplateParams(TempParams);
  if (!InstParams)
    return nullptr;

  FunctionDecl *Instantiated = nullptr;
  if (CXXMethodDecl *DMethod = dyn_cast<CXXMethodDecl>(D->getTemplatedDecl()))
    Instantiated = cast_or_null<FunctionDecl>(VisitCXXMethodDecl(DMethod,
                                                                 InstParams));
  else
    Instantiated = cast_or_null<FunctionDecl>(VisitFunctionDecl(
                                                          D->getTemplatedDecl(),
                                                                InstParams));

  if (!Instantiated)
    return nullptr;

  // Link the instantiated function template declaration to the function
  // template from which it was instantiated.
  FunctionTemplateDecl *InstTemplate
    = Instantiated->getDescribedFunctionTemplate();
  InstTemplate->setAccess(D->getAccess());
  assert(InstTemplate &&
         "VisitFunctionDecl/CXXMethodDecl didn't create a template!");

  bool isFriend = (InstTemplate->getFriendObjectKind() != Decl::FOK_None);

  // Link the instantiation back to the pattern *unless* this is a
  // non-definition friend declaration.
  if (!InstTemplate->getInstantiatedFromMemberTemplate() &&
      !(isFriend && !D->getTemplatedDecl()->isThisDeclarationADefinition()))
    InstTemplate->setInstantiatedFromMemberTemplate(D);

  // Make declarations visible in the appropriate context.
  if (!isFriend) {
    Owner->addDecl(InstTemplate);
  } else if (InstTemplate->getDeclContext()->isRecord() &&
             !getPreviousDeclForInstantiation(D)) {
    SemaRef.CheckFriendAccess(InstTemplate);
  }

  return InstTemplate;
}

Decl *TemplateDeclInstantiator::VisitCXXRecordDecl(CXXRecordDecl *D) {
  CXXRecordDecl *PrevDecl = nullptr;
  if (D->isInjectedClassName())
    PrevDecl = cast<CXXRecordDecl>(Owner);
  else if (CXXRecordDecl *PatternPrev = getPreviousDeclForInstantiation(D)) {
    NamedDecl *Prev = SemaRef.FindInstantiatedDecl(D->getLocation(),
                                                   PatternPrev,
                                                   TemplateArgs);
    if (!Prev) return nullptr;
    PrevDecl = cast<CXXRecordDecl>(Prev);
  }

  CXXRecordDecl *Record = CXXRecordDecl::Create(
      SemaRef.Context, D->getTagKind(), Owner, D->getBeginLoc(),
      D->getLocation(), D->getIdentifier(), PrevDecl);

  // Substitute the nested name specifier, if any.
  if (SubstQualifier(D, Record))
    return nullptr;

  SemaRef.InstantiateAttrsForDecl(TemplateArgs, D, Record, LateAttrs,
                                                              StartingScope);

  Record->setImplicit(D->isImplicit());
  // FIXME: Check against AS_none is an ugly hack to work around the issue that
  // the tag decls introduced by friend class declarations don't have an access
  // specifier. Remove once this area of the code gets sorted out.
  if (D->getAccess() != AS_none)
    Record->setAccess(D->getAccess());
  if (!D->isInjectedClassName())
    Record->setInstantiationOfMemberClass(D, TSK_ImplicitInstantiation);

  // If the original function was part of a friend declaration,
  // inherit its namespace state.
  if (D->getFriendObjectKind())
    Record->setObjectOfFriendDecl();

  // Make sure that anonymous structs and unions are recorded.
  if (D->isAnonymousStructOrUnion())
    Record->setAnonymousStructOrUnion(true);

  if (D->isLocalClass())
    SemaRef.CurrentInstantiationScope->InstantiatedLocal(D, Record);

  // Forward the mangling number from the template to the instantiated decl.
  SemaRef.Context.setManglingNumber(Record,
                                    SemaRef.Context.getManglingNumber(D));

  // See if the old tag was defined along with a declarator.
  // If it did, mark the new tag as being associated with that declarator.
  if (DeclaratorDecl *DD = SemaRef.Context.getDeclaratorForUnnamedTagDecl(D))
    SemaRef.Context.addDeclaratorForUnnamedTagDecl(Record, DD);

  // See if the old tag was defined along with a typedef.
  // If it did, mark the new tag as being associated with that typedef.
  if (TypedefNameDecl *TND = SemaRef.Context.getTypedefNameForUnnamedTagDecl(D))
    SemaRef.Context.addTypedefNameForUnnamedTagDecl(Record, TND);

  Owner->addDecl(Record);

  // DR1484 clarifies that the members of a local class are instantiated as part
  // of the instantiation of their enclosing entity.
  if (D->isCompleteDefinition() && D->isLocalClass()) {
    Sema::LocalEagerInstantiationScope LocalInstantiations(SemaRef);

    SemaRef.InstantiateClass(D->getLocation(), Record, D, TemplateArgs,
                             TSK_ImplicitInstantiation,
                             /*Complain=*/true);

    // For nested local classes, we will instantiate the members when we
    // reach the end of the outermost (non-nested) local class.
    if (!D->isCXXClassMember())
      SemaRef.InstantiateClassMembers(D->getLocation(), Record, TemplateArgs,
                                      TSK_ImplicitInstantiation);

    // This class may have local implicit instantiations that need to be
    // performed within this scope.
    LocalInstantiations.perform();
  }

  SemaRef.DiagnoseUnusedNestedTypedefs(Record);

  return Record;
}

/// Adjust the given function type for an instantiation of the
/// given declaration, to cope with modifications to the function's type that
/// aren't reflected in the type-source information.
///
/// \param D The declaration we're instantiating.
/// \param TInfo The already-instantiated type.
static QualType adjustFunctionTypeForInstantiation(ASTContext &Context,
                                                   FunctionDecl *D,
                                                   TypeSourceInfo *TInfo) {
  const FunctionProtoType *OrigFunc
    = D->getType()->castAs<FunctionProtoType>();
  const FunctionProtoType *NewFunc
    = TInfo->getType()->castAs<FunctionProtoType>();
  if (OrigFunc->getExtInfo() == NewFunc->getExtInfo())
    return TInfo->getType();

  FunctionProtoType::ExtProtoInfo NewEPI = NewFunc->getExtProtoInfo();
  NewEPI.ExtInfo = OrigFunc->getExtInfo();
  return Context.getFunctionType(NewFunc->getReturnType(),
                                 NewFunc->getParamTypes(), NewEPI);
}

/// Normal class members are of more specific types and therefore
/// don't make it here.  This function serves three purposes:
///   1) instantiating function templates
///   2) substituting friend declarations
///   3) substituting deduction guide declarations for nested class templates
Decl *TemplateDeclInstantiator::VisitFunctionDecl(
    FunctionDecl *D, TemplateParameterList *TemplateParams,
    RewriteKind FunctionRewriteKind) {
  // Check whether there is already a function template specialization for
  // this declaration.
  FunctionTemplateDecl *FunctionTemplate = D->getDescribedFunctionTemplate();
  if (FunctionTemplate && !TemplateParams) {
    ArrayRef<TemplateArgument> Innermost = TemplateArgs.getInnermost();

    void *InsertPos = nullptr;
    FunctionDecl *SpecFunc
      = FunctionTemplate->findSpecialization(Innermost, InsertPos);

    // If we already have a function template specialization, return it.
    if (SpecFunc)
      return SpecFunc;
  }

  bool isFriend;
  if (FunctionTemplate)
    isFriend = (FunctionTemplate->getFriendObjectKind() != Decl::FOK_None);
  else
    isFriend = (D->getFriendObjectKind() != Decl::FOK_None);

  bool MergeWithParentScope = (TemplateParams != nullptr) ||
    Owner->isFunctionOrMethod() ||
    !(isa<Decl>(Owner) &&
      cast<Decl>(Owner)->isDefinedOutsideFunctionOrMethod());
  LocalInstantiationScope Scope(SemaRef, MergeWithParentScope);

  ExplicitSpecifier InstantiatedExplicitSpecifier;
  if (auto *DGuide = dyn_cast<CXXDeductionGuideDecl>(D)) {
    InstantiatedExplicitSpecifier = instantiateExplicitSpecifier(
        SemaRef, TemplateArgs, DGuide->getExplicitSpecifier(), DGuide);
    if (InstantiatedExplicitSpecifier.isInvalid())
      return nullptr;
  }

  SmallVector<ParmVarDecl *, 4> Params;
  TypeSourceInfo *TInfo = SubstFunctionType(D, Params);
  if (!TInfo)
    return nullptr;
  QualType T = adjustFunctionTypeForInstantiation(SemaRef.Context, D, TInfo);

  if (TemplateParams && TemplateParams->size()) {
    auto *LastParam =
        dyn_cast<TemplateTypeParmDecl>(TemplateParams->asArray().back());
    if (LastParam && LastParam->isImplicit() &&
        LastParam->hasTypeConstraint()) {
      // In abbreviated templates, the type-constraints of invented template
      // type parameters are instantiated with the function type, invalidating
      // the TemplateParameterList which relied on the template type parameter
      // not having a type constraint. Recreate the TemplateParameterList with
      // the updated parameter list.
      TemplateParams = TemplateParameterList::Create(
          SemaRef.Context, TemplateParams->getTemplateLoc(),
          TemplateParams->getLAngleLoc(), TemplateParams->asArray(),
          TemplateParams->getRAngleLoc(), TemplateParams->getRequiresClause());
    }
  }

  NestedNameSpecifierLoc QualifierLoc = D->getQualifierLoc();
  if (QualifierLoc) {
    QualifierLoc = SemaRef.SubstNestedNameSpecifierLoc(QualifierLoc,
                                                       TemplateArgs);
    if (!QualifierLoc)
      return nullptr;
  }

  // FIXME: Concepts: Do not substitute into constraint expressions
  Expr *TrailingRequiresClause = D->getTrailingRequiresClause();
  if (TrailingRequiresClause) {
    EnterExpressionEvaluationContext ConstantEvaluated(
        SemaRef, Sema::ExpressionEvaluationContext::Unevaluated);
    ExprResult SubstRC = SemaRef.SubstExpr(TrailingRequiresClause,
                                           TemplateArgs);
    if (SubstRC.isInvalid())
      return nullptr;
    TrailingRequiresClause = SubstRC.get();
    if (!SemaRef.CheckConstraintExpression(TrailingRequiresClause))
      return nullptr;
  }

  // If we're instantiating a local function declaration, put the result
  // in the enclosing namespace; otherwise we need to find the instantiated
  // context.
  DeclContext *DC;
  if (D->isLocalExternDecl()) {
    DC = Owner;
    SemaRef.adjustContextForLocalExternDecl(DC);
  } else if (isFriend && QualifierLoc) {
    CXXScopeSpec SS;
    SS.Adopt(QualifierLoc);
    DC = SemaRef.computeDeclContext(SS);
    if (!DC) return nullptr;
  } else {
    DC = SemaRef.FindInstantiatedContext(D->getLocation(), D->getDeclContext(),
                                         TemplateArgs);
  }

  DeclarationNameInfo NameInfo
    = SemaRef.SubstDeclarationNameInfo(D->getNameInfo(), TemplateArgs);

  if (FunctionRewriteKind != RewriteKind::None)
    adjustForRewrite(FunctionRewriteKind, D, T, TInfo, NameInfo);

  FunctionDecl *Function;
  if (auto *DGuide = dyn_cast<CXXDeductionGuideDecl>(D)) {
    Function = CXXDeductionGuideDecl::Create(
        SemaRef.Context, DC, D->getInnerLocStart(),
        InstantiatedExplicitSpecifier, NameInfo, T, TInfo,
        D->getSourceRange().getEnd());
    if (DGuide->isCopyDeductionCandidate())
      cast<CXXDeductionGuideDecl>(Function)->setIsCopyDeductionCandidate();
    Function->setAccess(D->getAccess());
  } else {
    Function = FunctionDecl::Create(
        SemaRef.Context, DC, D->getInnerLocStart(), NameInfo, T, TInfo,
        D->getCanonicalDecl()->getStorageClass(), D->isInlineSpecified(),
        D->hasWrittenPrototype(), D->getConstexprKind(),
        TrailingRequiresClause);
    Function->setRangeEnd(D->getSourceRange().getEnd());
  }

  if (D->isInlined())
    Function->setImplicitlyInline();

  if (QualifierLoc)
    Function->setQualifierInfo(QualifierLoc);

  if (D->isLocalExternDecl())
    Function->setLocalExternDecl();

  DeclContext *LexicalDC = Owner;
  if (!isFriend && D->isOutOfLine() && !D->isLocalExternDecl()) {
    assert(D->getDeclContext()->isFileContext());
    LexicalDC = D->getDeclContext();
  }

  Function->setLexicalDeclContext(LexicalDC);

  // Attach the parameters
  for (unsigned P = 0; P < Params.size(); ++P)
    if (Params[P])
      Params[P]->setOwningFunction(Function);
  Function->setParams(Params);

  if (TrailingRequiresClause)
    Function->setTrailingRequiresClause(TrailingRequiresClause);

  if (TemplateParams) {
    // Our resulting instantiation is actually a function template, since we
    // are substituting only the outer template parameters. For example, given
    //
    //   template<typename T>
    //   struct X {
    //     template<typename U> friend void f(T, U);
    //   };
    //
    //   X<int> x;
    //
    // We are instantiating the friend function template "f" within X<int>,
    // which means substituting int for T, but leaving "f" as a friend function
    // template.
    // Build the function template itself.
    FunctionTemplate = FunctionTemplateDecl::Create(SemaRef.Context, DC,
                                                    Function->getLocation(),
                                                    Function->getDeclName(),
                                                    TemplateParams, Function);
    Function->setDescribedFunctionTemplate(FunctionTemplate);

    FunctionTemplate->setLexicalDeclContext(LexicalDC);

    if (isFriend && D->isThisDeclarationADefinition()) {
      FunctionTemplate->setInstantiatedFromMemberTemplate(
                                           D->getDescribedFunctionTemplate());
    }
  } else if (FunctionTemplate) {
    // Record this function template specialization.
    ArrayRef<TemplateArgument> Innermost = TemplateArgs.getInnermost();
    Function->setFunctionTemplateSpecialization(FunctionTemplate,
                            TemplateArgumentList::CreateCopy(SemaRef.Context,
                                                             Innermost),
                                                /*InsertPos=*/nullptr);
  } else if (isFriend && D->isThisDeclarationADefinition()) {
    // Do not connect the friend to the template unless it's actually a
    // definition. We don't want non-template functions to be marked as being
    // template instantiations.
    Function->setInstantiationOfMemberFunction(D, TSK_ImplicitInstantiation);
  }

  if (isFriend) {
    Function->setObjectOfFriendDecl();
    if (FunctionTemplateDecl *FT = Function->getDescribedFunctionTemplate())
      FT->setObjectOfFriendDecl();
  }

  if (InitFunctionInstantiation(Function, D))
    Function->setInvalidDecl();

  bool IsExplicitSpecialization = false;

  LookupResult Previous(
      SemaRef, Function->getDeclName(), SourceLocation(),
      D->isLocalExternDecl() ? Sema::LookupRedeclarationWithLinkage
                             : Sema::LookupOrdinaryName,
      D->isLocalExternDecl() ? Sema::ForExternalRedeclaration
                             : SemaRef.forRedeclarationInCurContext());

  if (DependentFunctionTemplateSpecializationInfo *Info
        = D->getDependentSpecializationInfo()) {
    assert(isFriend && "non-friend has dependent specialization info?");

    // Instantiate the explicit template arguments.
    TemplateArgumentListInfo ExplicitArgs(Info->getLAngleLoc(),
                                          Info->getRAngleLoc());
    if (SemaRef.Subst(Info->getTemplateArgs(), Info->getNumTemplateArgs(),
                      ExplicitArgs, TemplateArgs))
      return nullptr;

    // Map the candidate templates to their instantiations.
    for (unsigned I = 0, E = Info->getNumTemplates(); I != E; ++I) {
      Decl *Temp = SemaRef.FindInstantiatedDecl(D->getLocation(),
                                                Info->getTemplate(I),
                                                TemplateArgs);
      if (!Temp) return nullptr;

      Previous.addDecl(cast<FunctionTemplateDecl>(Temp));
    }

    if (SemaRef.CheckFunctionTemplateSpecialization(Function,
                                                    &ExplicitArgs,
                                                    Previous))
      Function->setInvalidDecl();

    IsExplicitSpecialization = true;
  } else if (const ASTTemplateArgumentListInfo *Info =
                 D->getTemplateSpecializationArgsAsWritten()) {
    // The name of this function was written as a template-id.
    SemaRef.LookupQualifiedName(Previous, DC);

    // Instantiate the explicit template arguments.
    TemplateArgumentListInfo ExplicitArgs(Info->getLAngleLoc(),
                                          Info->getRAngleLoc());
    if (SemaRef.Subst(Info->getTemplateArgs(), Info->getNumTemplateArgs(),
                      ExplicitArgs, TemplateArgs))
      return nullptr;

    if (SemaRef.CheckFunctionTemplateSpecialization(Function,
                                                    &ExplicitArgs,
                                                    Previous))
      Function->setInvalidDecl();

    IsExplicitSpecialization = true;
  } else if (TemplateParams || !FunctionTemplate) {
    // Look only into the namespace where the friend would be declared to
    // find a previous declaration. This is the innermost enclosing namespace,
    // as described in ActOnFriendFunctionDecl.
    SemaRef.LookupQualifiedName(Previous, DC->getRedeclContext());

    // In C++, the previous declaration we find might be a tag type
    // (class or enum). In this case, the new declaration will hide the
    // tag type. Note that this does does not apply if we're declaring a
    // typedef (C++ [dcl.typedef]p4).
    if (Previous.isSingleTagDecl())
      Previous.clear();

    // Filter out previous declarations that don't match the scope. The only
    // effect this has is to remove declarations found in inline namespaces
    // for friend declarations with unqualified names.
    SemaRef.FilterLookupForScope(Previous, DC, /*Scope*/ nullptr,
                                 /*ConsiderLinkage*/ true,
                                 QualifierLoc.hasQualifier());
  }

  SemaRef.CheckFunctionDeclaration(/*Scope*/ nullptr, Function, Previous,
                                   IsExplicitSpecialization);

  // Check the template parameter list against the previous declaration. The
  // goal here is to pick up default arguments added since the friend was
  // declared; we know the template parameter lists match, since otherwise
  // we would not have picked this template as the previous declaration.
  if (isFriend && TemplateParams && FunctionTemplate->getPreviousDecl()) {
    SemaRef.CheckTemplateParameterList(
        TemplateParams,
        FunctionTemplate->getPreviousDecl()->getTemplateParameters(),
        Function->isThisDeclarationADefinition()
            ? Sema::TPC_FriendFunctionTemplateDefinition
            : Sema::TPC_FriendFunctionTemplate);
  }

  // If we're introducing a friend definition after the first use, trigger
  // instantiation.
  // FIXME: If this is a friend function template definition, we should check
  // to see if any specializations have been used.
  if (isFriend && D->isThisDeclarationADefinition() && Function->isUsed(false)) {
    if (MemberSpecializationInfo *MSInfo =
            Function->getMemberSpecializationInfo()) {
      if (MSInfo->getPointOfInstantiation().isInvalid()) {
        SourceLocation Loc = D->getLocation(); // FIXME
        MSInfo->setPointOfInstantiation(Loc);
        SemaRef.PendingLocalImplicitInstantiations.push_back(
            std::make_pair(Function, Loc));
      }
    }
  }

  if (D->isExplicitlyDefaulted()) {
    if (SubstDefaultedFunction(Function, D))
      return nullptr;
  }
  if (D->isDeleted())
    SemaRef.SetDeclDeleted(Function, D->getLocation());

  NamedDecl *PrincipalDecl =
      (TemplateParams ? cast<NamedDecl>(FunctionTemplate) : Function);

  // If this declaration lives in a different context from its lexical context,
  // add it to the corresponding lookup table.
  if (isFriend ||
      (Function->isLocalExternDecl() && !Function->getPreviousDecl()))
    DC->makeDeclVisibleInContext(PrincipalDecl);

  if (Function->isOverloadedOperator() && !DC->isRecord() &&
      PrincipalDecl->isInIdentifierNamespace(Decl::IDNS_Ordinary))
    PrincipalDecl->setNonMemberOperator();

  return Function;
}

Decl *TemplateDeclInstantiator::VisitCXXMethodDecl(
    CXXMethodDecl *D, TemplateParameterList *TemplateParams,
    Optional<const ASTTemplateArgumentListInfo *> ClassScopeSpecializationArgs,
    RewriteKind FunctionRewriteKind) {
  FunctionTemplateDecl *FunctionTemplate = D->getDescribedFunctionTemplate();
  if (FunctionTemplate && !TemplateParams) {
    // We are creating a function template specialization from a function
    // template. Check whether there is already a function template
    // specialization for this particular set of template arguments.
    ArrayRef<TemplateArgument> Innermost = TemplateArgs.getInnermost();

    void *InsertPos = nullptr;
    FunctionDecl *SpecFunc
      = FunctionTemplate->findSpecialization(Innermost, InsertPos);

    // If we already have a function template specialization, return it.
    if (SpecFunc)
      return SpecFunc;
  }

  bool isFriend;
  if (FunctionTemplate)
    isFriend = (FunctionTemplate->getFriendObjectKind() != Decl::FOK_None);
  else
    isFriend = (D->getFriendObjectKind() != Decl::FOK_None);

  bool MergeWithParentScope = (TemplateParams != nullptr) ||
    !(isa<Decl>(Owner) &&
      cast<Decl>(Owner)->isDefinedOutsideFunctionOrMethod());
  LocalInstantiationScope Scope(SemaRef, MergeWithParentScope);

  // Instantiate enclosing template arguments for friends.
  SmallVector<TemplateParameterList *, 4> TempParamLists;
  unsigned NumTempParamLists = 0;
  if (isFriend && (NumTempParamLists = D->getNumTemplateParameterLists())) {
    TempParamLists.resize(NumTempParamLists);
    for (unsigned I = 0; I != NumTempParamLists; ++I) {
      TemplateParameterList *TempParams = D->getTemplateParameterList(I);
      TemplateParameterList *InstParams = SubstTemplateParams(TempParams);
      if (!InstParams)
        return nullptr;
      TempParamLists[I] = InstParams;
    }
  }

  ExplicitSpecifier InstantiatedExplicitSpecifier =
      instantiateExplicitSpecifier(SemaRef, TemplateArgs,
                                   ExplicitSpecifier::getFromDecl(D), D);
  if (InstantiatedExplicitSpecifier.isInvalid())
    return nullptr;

  SmallVector<ParmVarDecl *, 4> Params;
  TypeSourceInfo *TInfo = SubstFunctionType(D, Params);
  if (!TInfo)
    return nullptr;
  QualType T = adjustFunctionTypeForInstantiation(SemaRef.Context, D, TInfo);

  if (TemplateParams && TemplateParams->size()) {
    auto *LastParam =
        dyn_cast<TemplateTypeParmDecl>(TemplateParams->asArray().back());
    if (LastParam && LastParam->isImplicit() &&
        LastParam->hasTypeConstraint()) {
      // In abbreviated templates, the type-constraints of invented template
      // type parameters are instantiated with the function type, invalidating
      // the TemplateParameterList which relied on the template type parameter
      // not having a type constraint. Recreate the TemplateParameterList with
      // the updated parameter list.
      TemplateParams = TemplateParameterList::Create(
          SemaRef.Context, TemplateParams->getTemplateLoc(),
          TemplateParams->getLAngleLoc(), TemplateParams->asArray(),
          TemplateParams->getRAngleLoc(), TemplateParams->getRequiresClause());
    }
  }

  NestedNameSpecifierLoc QualifierLoc = D->getQualifierLoc();
  if (QualifierLoc) {
    QualifierLoc = SemaRef.SubstNestedNameSpecifierLoc(QualifierLoc,
                                                 TemplateArgs);
    if (!QualifierLoc)
      return nullptr;
  }

  // FIXME: Concepts: Do not substitute into constraint expressions
  Expr *TrailingRequiresClause = D->getTrailingRequiresClause();
  if (TrailingRequiresClause) {
    EnterExpressionEvaluationContext ConstantEvaluated(
        SemaRef, Sema::ExpressionEvaluationContext::Unevaluated);
    auto *ThisContext = dyn_cast_or_null<CXXRecordDecl>(Owner);
    Sema::CXXThisScopeRAII ThisScope(SemaRef, ThisContext,
                                     D->getMethodQualifiers(), ThisContext);
    ExprResult SubstRC = SemaRef.SubstExpr(TrailingRequiresClause,
                                           TemplateArgs);
    if (SubstRC.isInvalid())
      return nullptr;
    TrailingRequiresClause = SubstRC.get();
    if (!SemaRef.CheckConstraintExpression(TrailingRequiresClause))
      return nullptr;
  }

  DeclContext *DC = Owner;
  if (isFriend) {
    if (QualifierLoc) {
      CXXScopeSpec SS;
      SS.Adopt(QualifierLoc);
      DC = SemaRef.computeDeclContext(SS);

      if (DC && SemaRef.RequireCompleteDeclContext(SS, DC))
        return nullptr;
    } else {
      DC = SemaRef.FindInstantiatedContext(D->getLocation(),
                                           D->getDeclContext(),
                                           TemplateArgs);
    }
    if (!DC) return nullptr;
  }

  DeclarationNameInfo NameInfo
    = SemaRef.SubstDeclarationNameInfo(D->getNameInfo(), TemplateArgs);

  if (FunctionRewriteKind != RewriteKind::None)
    adjustForRewrite(FunctionRewriteKind, D, T, TInfo, NameInfo);

  // Build the instantiated method declaration.
  CXXRecordDecl *Record = cast<CXXRecordDecl>(DC);
  CXXMethodDecl *Method = nullptr;

  SourceLocation StartLoc = D->getInnerLocStart();
  if (CXXConstructorDecl *Constructor = dyn_cast<CXXConstructorDecl>(D)) {
    Method = CXXConstructorDecl::Create(
        SemaRef.Context, Record, StartLoc, NameInfo, T, TInfo,
        InstantiatedExplicitSpecifier, Constructor->isInlineSpecified(), false,
        Constructor->getConstexprKind(), InheritedConstructor(),
        TrailingRequiresClause);
    Method->setRangeEnd(Constructor->getEndLoc());
  } else if (CXXDestructorDecl *Destructor = dyn_cast<CXXDestructorDecl>(D)) {
    Method = CXXDestructorDecl::Create(
        SemaRef.Context, Record, StartLoc, NameInfo, T, TInfo,
        Destructor->isInlineSpecified(), false, Destructor->getConstexprKind(),
        TrailingRequiresClause);
    Method->setRangeEnd(Destructor->getEndLoc());
  } else if (CXXConversionDecl *Conversion = dyn_cast<CXXConversionDecl>(D)) {
    Method = CXXConversionDecl::Create(
        SemaRef.Context, Record, StartLoc, NameInfo, T, TInfo,
        Conversion->isInlineSpecified(), InstantiatedExplicitSpecifier,
        Conversion->getConstexprKind(), Conversion->getEndLoc(),
        TrailingRequiresClause);
  } else {
    StorageClass SC = D->isStatic() ? SC_Static : SC_None;
    Method = CXXMethodDecl::Create(SemaRef.Context, Record, StartLoc, NameInfo,
                                   T, TInfo, SC, D->isInlineSpecified(),
                                   D->getConstexprKind(), D->getEndLoc(),
                                   TrailingRequiresClause);
  }

  if (D->isInlined())
    Method->setImplicitlyInline();

  if (QualifierLoc)
    Method->setQualifierInfo(QualifierLoc);

  if (TemplateParams) {
    // Our resulting instantiation is actually a function template, since we
    // are substituting only the outer template parameters. For example, given
    //
    //   template<typename T>
    //   struct X {
    //     template<typename U> void f(T, U);
    //   };
    //
    //   X<int> x;
    //
    // We are instantiating the member template "f" within X<int>, which means
    // substituting int for T, but leaving "f" as a member function template.
    // Build the function template itself.
    FunctionTemplate = FunctionTemplateDecl::Create(SemaRef.Context, Record,
                                                    Method->getLocation(),
                                                    Method->getDeclName(),
                                                    TemplateParams, Method);
    if (isFriend) {
      FunctionTemplate->setLexicalDeclContext(Owner);
      FunctionTemplate->setObjectOfFriendDecl();
    } else if (D->isOutOfLine())
      FunctionTemplate->setLexicalDeclContext(D->getLexicalDeclContext());
    Method->setDescribedFunctionTemplate(FunctionTemplate);
  } else if (FunctionTemplate) {
    // Record this function template specialization.
    ArrayRef<TemplateArgument> Innermost = TemplateArgs.getInnermost();
    Method->setFunctionTemplateSpecialization(FunctionTemplate,
                         TemplateArgumentList::CreateCopy(SemaRef.Context,
                                                          Innermost),
                                              /*InsertPos=*/nullptr);
  } else if (!isFriend) {
    // Record that this is an instantiation of a member function.
    Method->setInstantiationOfMemberFunction(D, TSK_ImplicitInstantiation);
  }

  // If we are instantiating a member function defined
  // out-of-line, the instantiation will have the same lexical
  // context (which will be a namespace scope) as the template.
  if (isFriend) {
    if (NumTempParamLists)
      Method->setTemplateParameterListsInfo(
          SemaRef.Context,
          llvm::makeArrayRef(TempParamLists.data(), NumTempParamLists));

    Method->setLexicalDeclContext(Owner);
    Method->setObjectOfFriendDecl();
  } else if (D->isOutOfLine())
    Method->setLexicalDeclContext(D->getLexicalDeclContext());

  // Attach the parameters
  for (unsigned P = 0; P < Params.size(); ++P)
    Params[P]->setOwningFunction(Method);
  Method->setParams(Params);

  if (InitMethodInstantiation(Method, D))
    Method->setInvalidDecl();

  LookupResult Previous(SemaRef, NameInfo, Sema::LookupOrdinaryName,
                        Sema::ForExternalRedeclaration);

  bool IsExplicitSpecialization = false;

  // If the name of this function was written as a template-id, instantiate
  // the explicit template arguments.
  if (DependentFunctionTemplateSpecializationInfo *Info
        = D->getDependentSpecializationInfo()) {
    assert(isFriend && "non-friend has dependent specialization info?");

    // Instantiate the explicit template arguments.
    TemplateArgumentListInfo ExplicitArgs(Info->getLAngleLoc(),
                                          Info->getRAngleLoc());
    if (SemaRef.Subst(Info->getTemplateArgs(), Info->getNumTemplateArgs(),
                      ExplicitArgs, TemplateArgs))
      return nullptr;

    // Map the candidate templates to their instantiations.
    for (unsigned I = 0, E = Info->getNumTemplates(); I != E; ++I) {
      Decl *Temp = SemaRef.FindInstantiatedDecl(D->getLocation(),
                                                Info->getTemplate(I),
                                                TemplateArgs);
      if (!Temp) return nullptr;

      Previous.addDecl(cast<FunctionTemplateDecl>(Temp));
    }

    if (SemaRef.CheckFunctionTemplateSpecialization(Method,
                                                    &ExplicitArgs,
                                                    Previous))
      Method->setInvalidDecl();

    IsExplicitSpecialization = true;
  } else if (const ASTTemplateArgumentListInfo *Info =
                 ClassScopeSpecializationArgs.getValueOr(
                     D->getTemplateSpecializationArgsAsWritten())) {
    SemaRef.LookupQualifiedName(Previous, DC);

    TemplateArgumentListInfo ExplicitArgs(Info->getLAngleLoc(),
                                          Info->getRAngleLoc());
    if (SemaRef.Subst(Info->getTemplateArgs(), Info->getNumTemplateArgs(),
                      ExplicitArgs, TemplateArgs))
      return nullptr;

    if (SemaRef.CheckFunctionTemplateSpecialization(Method,
                                                    &ExplicitArgs,
                                                    Previous))
      Method->setInvalidDecl();

    IsExplicitSpecialization = true;
  } else if (ClassScopeSpecializationArgs) {
    // Class-scope explicit specialization written without explicit template
    // arguments.
    SemaRef.LookupQualifiedName(Previous, DC);
    if (SemaRef.CheckFunctionTemplateSpecialization(Method, nullptr, Previous))
      Method->setInvalidDecl();

    IsExplicitSpecialization = true;
  } else if (!FunctionTemplate || TemplateParams || isFriend) {
    SemaRef.LookupQualifiedName(Previous, Record);

    // In C++, the previous declaration we find might be a tag type
    // (class or enum). In this case, the new declaration will hide the
    // tag type. Note that this does does not apply if we're declaring a
    // typedef (C++ [dcl.typedef]p4).
    if (Previous.isSingleTagDecl())
      Previous.clear();
  }

  SemaRef.CheckFunctionDeclaration(nullptr, Method, Previous,
                                   IsExplicitSpecialization);

  if (D->isPure())
    SemaRef.CheckPureMethod(Method, SourceRange());

  // Propagate access.  For a non-friend declaration, the access is
  // whatever we're propagating from.  For a friend, it should be the
  // previous declaration we just found.
  if (isFriend && Method->getPreviousDecl())
    Method->setAccess(Method->getPreviousDecl()->getAccess());
  else
    Method->setAccess(D->getAccess());
  if (FunctionTemplate)
    FunctionTemplate->setAccess(Method->getAccess());

  SemaRef.CheckOverrideControl(Method);

  // If a function is defined as defaulted or deleted, mark it as such now.
  if (D->isExplicitlyDefaulted()) {
    if (SubstDefaultedFunction(Method, D))
      return nullptr;
  }
  if (D->isDeletedAsWritten())
    SemaRef.SetDeclDeleted(Method, Method->getLocation());

  // If this is an explicit specialization, mark the implicitly-instantiated
  // template specialization as being an explicit specialization too.
  // FIXME: Is this necessary?
  if (IsExplicitSpecialization && !isFriend)
    SemaRef.CompleteMemberSpecialization(Method, Previous);

  // If there's a function template, let our caller handle it.
  if (FunctionTemplate) {
    // do nothing

  // Don't hide a (potentially) valid declaration with an invalid one.
  } else if (Method->isInvalidDecl() && !Previous.empty()) {
    // do nothing

  // Otherwise, check access to friends and make them visible.
  } else if (isFriend) {
    // We only need to re-check access for methods which we didn't
    // manage to match during parsing.
    if (!D->getPreviousDecl())
      SemaRef.CheckFriendAccess(Method);

    Record->makeDeclVisibleInContext(Method);

  // Otherwise, add the declaration.  We don't need to do this for
  // class-scope specializations because we'll have matched them with
  // the appropriate template.
  } else {
    Owner->addDecl(Method);
  }

  // PR17480: Honor the used attribute to instantiate member function
  // definitions
  if (Method->hasAttr<UsedAttr>()) {
    if (const auto *A = dyn_cast<CXXRecordDecl>(Owner)) {
      SourceLocation Loc;
      if (const MemberSpecializationInfo *MSInfo =
              A->getMemberSpecializationInfo())
        Loc = MSInfo->getPointOfInstantiation();
      else if (const auto *Spec = dyn_cast<ClassTemplateSpecializationDecl>(A))
        Loc = Spec->getPointOfInstantiation();
      SemaRef.MarkFunctionReferenced(Loc, Method);
    }
  }

  return Method;
}

Decl *TemplateDeclInstantiator::VisitCXXConstructorDecl(CXXConstructorDecl *D) {
  return VisitCXXMethodDecl(D);
}

Decl *TemplateDeclInstantiator::VisitCXXDestructorDecl(CXXDestructorDecl *D) {
  return VisitCXXMethodDecl(D);
}

Decl *TemplateDeclInstantiator::VisitCXXConversionDecl(CXXConversionDecl *D) {
  return VisitCXXMethodDecl(D);
}

Decl *TemplateDeclInstantiator::VisitParmVarDecl(ParmVarDecl *D) {
  return SemaRef.SubstParmVarDecl(D, TemplateArgs, /*indexAdjustment*/ 0, None,
                                  /*ExpectParameterPack=*/ false);
}

Decl *TemplateDeclInstantiator::VisitTemplateTypeParmDecl(
                                                    TemplateTypeParmDecl *D) {
  // TODO: don't always clone when decls are refcounted.
  assert(D->getTypeForDecl()->isTemplateTypeParmType());

  Optional<unsigned> NumExpanded;

  if (const TypeConstraint *TC = D->getTypeConstraint()) {
    if (D->isPackExpansion() && !D->isExpandedParameterPack()) {
      assert(TC->getTemplateArgsAsWritten() &&
             "type parameter can only be an expansion when explicit arguments "
             "are specified");
      // The template type parameter pack's type is a pack expansion of types.
      // Determine whether we need to expand this parameter pack into separate
      // types.
      SmallVector<UnexpandedParameterPack, 2> Unexpanded;
      for (auto &ArgLoc : TC->getTemplateArgsAsWritten()->arguments())
        SemaRef.collectUnexpandedParameterPacks(ArgLoc, Unexpanded);

      // Determine whether the set of unexpanded parameter packs can and should
      // be expanded.
      bool Expand = true;
      bool RetainExpansion = false;
      if (SemaRef.CheckParameterPacksForExpansion(
              cast<CXXFoldExpr>(TC->getImmediatelyDeclaredConstraint())
                  ->getEllipsisLoc(),
              SourceRange(TC->getConceptNameLoc(),
                          TC->hasExplicitTemplateArgs() ?
                          TC->getTemplateArgsAsWritten()->getRAngleLoc() :
                          TC->getConceptNameInfo().getEndLoc()),
              Unexpanded, TemplateArgs, Expand, RetainExpansion, NumExpanded))
        return nullptr;
    }
  }

  TemplateTypeParmDecl *Inst = TemplateTypeParmDecl::Create(
      SemaRef.Context, Owner, D->getBeginLoc(), D->getLocation(),
      D->getDepth() - TemplateArgs.getNumSubstitutedLevels(), D->getIndex(),
      D->getIdentifier(), D->wasDeclaredWithTypename(), D->isParameterPack(),
      D->hasTypeConstraint(), NumExpanded);

  Inst->setAccess(AS_public);
  Inst->setImplicit(D->isImplicit());
  if (auto *TC = D->getTypeConstraint()) {
    if (!D->isImplicit()) {
      // Invented template parameter type constraints will be instantiated with
      // the corresponding auto-typed parameter as it might reference other
      // parameters.

      // TODO: Concepts: do not instantiate the constraint (delayed constraint
      // substitution)
      const ASTTemplateArgumentListInfo *TemplArgInfo
        = TC->getTemplateArgsAsWritten();
      TemplateArgumentListInfo InstArgs;

      if (TemplArgInfo) {
        InstArgs.setLAngleLoc(TemplArgInfo->LAngleLoc);
        InstArgs.setRAngleLoc(TemplArgInfo->RAngleLoc);
        if (SemaRef.Subst(TemplArgInfo->getTemplateArgs(),
                          TemplArgInfo->NumTemplateArgs,
                          InstArgs, TemplateArgs))
          return nullptr;
      }
      if (SemaRef.AttachTypeConstraint(
              TC->getNestedNameSpecifierLoc(), TC->getConceptNameInfo(),
              TC->getNamedConcept(), &InstArgs, Inst,
              D->isParameterPack()
                  ? cast<CXXFoldExpr>(TC->getImmediatelyDeclaredConstraint())
                      ->getEllipsisLoc()
                  : SourceLocation()))
        return nullptr;
    }
  }
  if (D->hasDefaultArgument() && !D->defaultArgumentWasInherited()) {
    TypeSourceInfo *InstantiatedDefaultArg =
        SemaRef.SubstType(D->getDefaultArgumentInfo(), TemplateArgs,
                          D->getDefaultArgumentLoc(), D->getDeclName());
    if (InstantiatedDefaultArg)
      Inst->setDefaultArgument(InstantiatedDefaultArg);
  }

  // Introduce this template parameter's instantiation into the instantiation
  // scope.
  SemaRef.CurrentInstantiationScope->InstantiatedLocal(D, Inst);

  return Inst;
}

Decl *TemplateDeclInstantiator::VisitNonTypeTemplateParmDecl(
                                                 NonTypeTemplateParmDecl *D) {
  // Substitute into the type of the non-type template parameter.
  TypeLoc TL = D->getTypeSourceInfo()->getTypeLoc();
  SmallVector<TypeSourceInfo *, 4> ExpandedParameterPackTypesAsWritten;
  SmallVector<QualType, 4> ExpandedParameterPackTypes;
  bool IsExpandedParameterPack = false;
  TypeSourceInfo *DI;
  QualType T;
  bool Invalid = false;

  if (D->isExpandedParameterPack()) {
    // The non-type template parameter pack is an already-expanded pack
    // expansion of types. Substitute into each of the expanded types.
    ExpandedParameterPackTypes.reserve(D->getNumExpansionTypes());
    ExpandedParameterPackTypesAsWritten.reserve(D->getNumExpansionTypes());
    for (unsigned I = 0, N = D->getNumExpansionTypes(); I != N; ++I) {
      TypeSourceInfo *NewDI =
          SemaRef.SubstType(D->getExpansionTypeSourceInfo(I), TemplateArgs,
                            D->getLocation(), D->getDeclName());
      if (!NewDI)
        return nullptr;

      QualType NewT =
          SemaRef.CheckNonTypeTemplateParameterType(NewDI, D->getLocation());
      if (NewT.isNull())
        return nullptr;

      ExpandedParameterPackTypesAsWritten.push_back(NewDI);
      ExpandedParameterPackTypes.push_back(NewT);
    }

    IsExpandedParameterPack = true;
    DI = D->getTypeSourceInfo();
    T = DI->getType();
  } else if (D->isPackExpansion()) {
    // The non-type template parameter pack's type is a pack expansion of types.
    // Determine whether we need to expand this parameter pack into separate
    // types.
    PackExpansionTypeLoc Expansion = TL.castAs<PackExpansionTypeLoc>();
    TypeLoc Pattern = Expansion.getPatternLoc();
    SmallVector<UnexpandedParameterPack, 2> Unexpanded;
    SemaRef.collectUnexpandedParameterPacks(Pattern, Unexpanded);

    // Determine whether the set of unexpanded parameter packs can and should
    // be expanded.
    bool Expand = true;
    bool RetainExpansion = false;
    Optional<unsigned> OrigNumExpansions
      = Expansion.getTypePtr()->getNumExpansions();
    Optional<unsigned> NumExpansions = OrigNumExpansions;
    if (SemaRef.CheckParameterPacksForExpansion(Expansion.getEllipsisLoc(),
                                                Pattern.getSourceRange(),
                                                Unexpanded,
                                                TemplateArgs,
                                                Expand, RetainExpansion,
                                                NumExpansions))
      return nullptr;

    if (Expand) {
      for (unsigned I = 0; I != *NumExpansions; ++I) {
        Sema::ArgumentPackSubstitutionIndexRAII SubstIndex(SemaRef, I);
        TypeSourceInfo *NewDI = SemaRef.SubstType(Pattern, TemplateArgs,
                                                  D->getLocation(),
                                                  D->getDeclName());
        if (!NewDI)
          return nullptr;

        QualType NewT =
            SemaRef.CheckNonTypeTemplateParameterType(NewDI, D->getLocation());
        if (NewT.isNull())
          return nullptr;

        ExpandedParameterPackTypesAsWritten.push_back(NewDI);
        ExpandedParameterPackTypes.push_back(NewT);
      }

      // Note that we have an expanded parameter pack. The "type" of this
      // expanded parameter pack is the original expansion type, but callers
      // will end up using the expanded parameter pack types for type-checking.
      IsExpandedParameterPack = true;
      DI = D->getTypeSourceInfo();
      T = DI->getType();
    } else {
      // We cannot fully expand the pack expansion now, so substitute into the
      // pattern and create a new pack expansion type.
      Sema::ArgumentPackSubstitutionIndexRAII SubstIndex(SemaRef, -1);
      TypeSourceInfo *NewPattern = SemaRef.SubstType(Pattern, TemplateArgs,
                                                     D->getLocation(),
                                                     D->getDeclName());
      if (!NewPattern)
        return nullptr;

      SemaRef.CheckNonTypeTemplateParameterType(NewPattern, D->getLocation());
      DI = SemaRef.CheckPackExpansion(NewPattern, Expansion.getEllipsisLoc(),
                                      NumExpansions);
      if (!DI)
        return nullptr;

      T = DI->getType();
    }
  } else {
    // Simple case: substitution into a parameter that is not a parameter pack.
    DI = SemaRef.SubstType(D->getTypeSourceInfo(), TemplateArgs,
                           D->getLocation(), D->getDeclName());
    if (!DI)
      return nullptr;

    // Check that this type is acceptable for a non-type template parameter.
    T = SemaRef.CheckNonTypeTemplateParameterType(DI, D->getLocation());
    if (T.isNull()) {
      T = SemaRef.Context.IntTy;
      Invalid = true;
    }
  }

  NonTypeTemplateParmDecl *Param;
  if (IsExpandedParameterPack)
    Param = NonTypeTemplateParmDecl::Create(
        SemaRef.Context, Owner, D->getInnerLocStart(), D->getLocation(),
        D->getDepth() - TemplateArgs.getNumSubstitutedLevels(),
        D->getPosition(), D->getIdentifier(), T, DI, ExpandedParameterPackTypes,
        ExpandedParameterPackTypesAsWritten);
  else
    Param = NonTypeTemplateParmDecl::Create(
        SemaRef.Context, Owner, D->getInnerLocStart(), D->getLocation(),
        D->getDepth() - TemplateArgs.getNumSubstitutedLevels(),
        D->getPosition(), D->getIdentifier(), T, D->isParameterPack(), DI);

  if (AutoTypeLoc AutoLoc = DI->getTypeLoc().getContainedAutoTypeLoc())
    if (AutoLoc.isConstrained())
      if (SemaRef.AttachTypeConstraint(
              AutoLoc, Param,
              IsExpandedParameterPack
                ? DI->getTypeLoc().getAs<PackExpansionTypeLoc>()
                    .getEllipsisLoc()
                : SourceLocation()))
        Invalid = true;

  Param->setAccess(AS_public);
  Param->setImplicit(D->isImplicit());
  if (Invalid)
    Param->setInvalidDecl();

  if (D->hasDefaultArgument() && !D->defaultArgumentWasInherited()) {
    EnterExpressionEvaluationContext ConstantEvaluated(
        SemaRef, Sema::ExpressionEvaluationContext::ConstantEvaluated);
    ExprResult Value = SemaRef.SubstExpr(D->getDefaultArgument(), TemplateArgs);
    if (!Value.isInvalid())
      Param->setDefaultArgument(Value.get());
  }

  // Introduce this template parameter's instantiation into the instantiation
  // scope.
  SemaRef.CurrentInstantiationScope->InstantiatedLocal(D, Param);
  return Param;
}

static void collectUnexpandedParameterPacks(
    Sema &S,
    TemplateParameterList *Params,
    SmallVectorImpl<UnexpandedParameterPack> &Unexpanded) {
  for (const auto &P : *Params) {
    if (P->isTemplateParameterPack())
      continue;
    if (NonTypeTemplateParmDecl *NTTP = dyn_cast<NonTypeTemplateParmDecl>(P))
      S.collectUnexpandedParameterPacks(NTTP->getTypeSourceInfo()->getTypeLoc(),
                                        Unexpanded);
    if (TemplateTemplateParmDecl *TTP = dyn_cast<TemplateTemplateParmDecl>(P))
      collectUnexpandedParameterPacks(S, TTP->getTemplateParameters(),
                                      Unexpanded);
  }
}

Decl *
TemplateDeclInstantiator::VisitTemplateTemplateParmDecl(
                                                  TemplateTemplateParmDecl *D) {
  // Instantiate the template parameter list of the template template parameter.
  TemplateParameterList *TempParams = D->getTemplateParameters();
  TemplateParameterList *InstParams;
  SmallVector<TemplateParameterList*, 8> ExpandedParams;

  bool IsExpandedParameterPack = false;

  if (D->isExpandedParameterPack()) {
    // The template template parameter pack is an already-expanded pack
    // expansion of template parameters. Substitute into each of the expanded
    // parameters.
    ExpandedParams.reserve(D->getNumExpansionTemplateParameters());
    for (unsigned I = 0, N = D->getNumExpansionTemplateParameters();
         I != N; ++I) {
      LocalInstantiationScope Scope(SemaRef);
      TemplateParameterList *Expansion =
        SubstTemplateParams(D->getExpansionTemplateParameters(I));
      if (!Expansion)
        return nullptr;
      ExpandedParams.push_back(Expansion);
    }

    IsExpandedParameterPack = true;
    InstParams = TempParams;
  } else if (D->isPackExpansion()) {
    // The template template parameter pack expands to a pack of template
    // template parameters. Determine whether we need to expand this parameter
    // pack into separate parameters.
    SmallVector<UnexpandedParameterPack, 2> Unexpanded;
    collectUnexpandedParameterPacks(SemaRef, D->getTemplateParameters(),
                                    Unexpanded);

    // Determine whether the set of unexpanded parameter packs can and should
    // be expanded.
    bool Expand = true;
    bool RetainExpansion = false;
    Optional<unsigned> NumExpansions;
    if (SemaRef.CheckParameterPacksForExpansion(D->getLocation(),
                                                TempParams->getSourceRange(),
                                                Unexpanded,
                                                TemplateArgs,
                                                Expand, RetainExpansion,
                                                NumExpansions))
      return nullptr;

    if (Expand) {
      for (unsigned I = 0; I != *NumExpansions; ++I) {
        Sema::ArgumentPackSubstitutionIndexRAII SubstIndex(SemaRef, I);
        LocalInstantiationScope Scope(SemaRef);
        TemplateParameterList *Expansion = SubstTemplateParams(TempParams);
        if (!Expansion)
          return nullptr;
        ExpandedParams.push_back(Expansion);
      }

      // Note that we have an expanded parameter pack. The "type" of this
      // expanded parameter pack is the original expansion type, but callers
      // will end up using the expanded parameter pack types for type-checking.
      IsExpandedParameterPack = true;
      InstParams = TempParams;
    } else {
      // We cannot fully expand the pack expansion now, so just substitute
      // into the pattern.
      Sema::ArgumentPackSubstitutionIndexRAII SubstIndex(SemaRef, -1);

      LocalInstantiationScope Scope(SemaRef);
      InstParams = SubstTemplateParams(TempParams);
      if (!InstParams)
        return nullptr;
    }
  } else {
    // Perform the actual substitution of template parameters within a new,
    // local instantiation scope.
    LocalInstantiationScope Scope(SemaRef);
    InstParams = SubstTemplateParams(TempParams);
    if (!InstParams)
      return nullptr;
  }

  // Build the template template parameter.
  TemplateTemplateParmDecl *Param;
  if (IsExpandedParameterPack)
    Param = TemplateTemplateParmDecl::Create(
        SemaRef.Context, Owner, D->getLocation(),
        D->getDepth() - TemplateArgs.getNumSubstitutedLevels(),
        D->getPosition(), D->getIdentifier(), InstParams, ExpandedParams);
  else
    Param = TemplateTemplateParmDecl::Create(
        SemaRef.Context, Owner, D->getLocation(),
        D->getDepth() - TemplateArgs.getNumSubstitutedLevels(),
        D->getPosition(), D->isParameterPack(), D->getIdentifier(), InstParams);
  if (D->hasDefaultArgument() && !D->defaultArgumentWasInherited()) {
    NestedNameSpecifierLoc QualifierLoc =
        D->getDefaultArgument().getTemplateQualifierLoc();
    QualifierLoc =
        SemaRef.SubstNestedNameSpecifierLoc(QualifierLoc, TemplateArgs);
    TemplateName TName = SemaRef.SubstTemplateName(
        QualifierLoc, D->getDefaultArgument().getArgument().getAsTemplate(),
        D->getDefaultArgument().getTemplateNameLoc(), TemplateArgs);
    if (!TName.isNull())
      Param->setDefaultArgument(
          SemaRef.Context,
          TemplateArgumentLoc(SemaRef.Context, TemplateArgument(TName),
                              D->getDefaultArgument().getTemplateQualifierLoc(),
                              D->getDefaultArgument().getTemplateNameLoc()));
  }
  Param->setAccess(AS_public);
  Param->setImplicit(D->isImplicit());

  // Introduce this template parameter's instantiation into the instantiation
  // scope.
  SemaRef.CurrentInstantiationScope->InstantiatedLocal(D, Param);

  return Param;
}

Decl *TemplateDeclInstantiator::VisitUsingDirectiveDecl(UsingDirectiveDecl *D) {
  // Using directives are never dependent (and never contain any types or
  // expressions), so they require no explicit instantiation work.

  UsingDirectiveDecl *Inst
    = UsingDirectiveDecl::Create(SemaRef.Context, Owner, D->getLocation(),
                                 D->getNamespaceKeyLocation(),
                                 D->getQualifierLoc(),
                                 D->getIdentLocation(),
                                 D->getNominatedNamespace(),
                                 D->getCommonAncestor());

  // Add the using directive to its declaration context
  // only if this is not a function or method.
  if (!Owner->isFunctionOrMethod())
    Owner->addDecl(Inst);

  return Inst;
}

Decl *TemplateDeclInstantiator::VisitUsingDecl(UsingDecl *D) {

  // The nested name specifier may be dependent, for example
  //     template <typename T> struct t {
  //       struct s1 { T f1(); };
  //       struct s2 : s1 { using s1::f1; };
  //     };
  //     template struct t<int>;
  // Here, in using s1::f1, s1 refers to t<T>::s1;
  // we need to substitute for t<int>::s1.
  NestedNameSpecifierLoc QualifierLoc
    = SemaRef.SubstNestedNameSpecifierLoc(D->getQualifierLoc(),
                                          TemplateArgs);
  if (!QualifierLoc)
    return nullptr;

  // For an inheriting constructor declaration, the name of the using
  // declaration is the name of a constructor in this class, not in the
  // base class.
  DeclarationNameInfo NameInfo = D->getNameInfo();
  if (NameInfo.getName().getNameKind() == DeclarationName::CXXConstructorName)
    if (auto *RD = dyn_cast<CXXRecordDecl>(SemaRef.CurContext))
      NameInfo.setName(SemaRef.Context.DeclarationNames.getCXXConstructorName(
          SemaRef.Context.getCanonicalType(SemaRef.Context.getRecordType(RD))));

  // We only need to do redeclaration lookups if we're in a class
  // scope (in fact, it's not really even possible in non-class
  // scopes).
  bool CheckRedeclaration = Owner->isRecord();

  LookupResult Prev(SemaRef, NameInfo, Sema::LookupUsingDeclName,
                    Sema::ForVisibleRedeclaration);

  UsingDecl *NewUD = UsingDecl::Create(SemaRef.Context, Owner,
                                       D->getUsingLoc(),
                                       QualifierLoc,
                                       NameInfo,
                                       D->hasTypename());

  CXXScopeSpec SS;
  SS.Adopt(QualifierLoc);
  if (CheckRedeclaration) {
    Prev.setHideTags(false);
    SemaRef.LookupQualifiedName(Prev, Owner);

    // Check for invalid redeclarations.
    if (SemaRef.CheckUsingDeclRedeclaration(D->getUsingLoc(),
                                            D->hasTypename(), SS,
                                            D->getLocation(), Prev))
      NewUD->setInvalidDecl();

  }

  if (!NewUD->isInvalidDecl() &&
      SemaRef.CheckUsingDeclQualifier(D->getUsingLoc(), D->hasTypename(),
                                      SS, NameInfo, D->getLocation()))
    NewUD->setInvalidDecl();

  SemaRef.Context.setInstantiatedFromUsingDecl(NewUD, D);
  NewUD->setAccess(D->getAccess());
  Owner->addDecl(NewUD);

  // Don't process the shadow decls for an invalid decl.
  if (NewUD->isInvalidDecl())
    return NewUD;

  if (NameInfo.getName().getNameKind() == DeclarationName::CXXConstructorName)
    SemaRef.CheckInheritingConstructorUsingDecl(NewUD);

  bool isFunctionScope = Owner->isFunctionOrMethod();

  // Process the shadow decls.
  for (auto *Shadow : D->shadows()) {
    // FIXME: UsingShadowDecl doesn't preserve its immediate target, so
    // reconstruct it in the case where it matters.
    NamedDecl *OldTarget = Shadow->getTargetDecl();
    if (auto *CUSD = dyn_cast<ConstructorUsingShadowDecl>(Shadow))
      if (auto *BaseShadow = CUSD->getNominatedBaseClassShadowDecl())
        OldTarget = BaseShadow;

    NamedDecl *InstTarget =
        cast_or_null<NamedDecl>(SemaRef.FindInstantiatedDecl(
            Shadow->getLocation(), OldTarget, TemplateArgs));
    if (!InstTarget)
      return nullptr;

    UsingShadowDecl *PrevDecl = nullptr;
    if (CheckRedeclaration) {
      if (SemaRef.CheckUsingShadowDecl(NewUD, InstTarget, Prev, PrevDecl))
        continue;
    } else if (UsingShadowDecl *OldPrev =
                   getPreviousDeclForInstantiation(Shadow)) {
      PrevDecl = cast_or_null<UsingShadowDecl>(SemaRef.FindInstantiatedDecl(
          Shadow->getLocation(), OldPrev, TemplateArgs));
    }

    UsingShadowDecl *InstShadow =
        SemaRef.BuildUsingShadowDecl(/*Scope*/nullptr, NewUD, InstTarget,
                                     PrevDecl);
    SemaRef.Context.setInstantiatedFromUsingShadowDecl(InstShadow, Shadow);

    if (isFunctionScope)
      SemaRef.CurrentInstantiationScope->InstantiatedLocal(Shadow, InstShadow);
  }

  return NewUD;
}

Decl *TemplateDeclInstantiator::VisitUsingShadowDecl(UsingShadowDecl *D) {
  // Ignore these;  we handle them in bulk when processing the UsingDecl.
  return nullptr;
}

Decl *TemplateDeclInstantiator::VisitConstructorUsingShadowDecl(
    ConstructorUsingShadowDecl *D) {
  // Ignore these;  we handle them in bulk when processing the UsingDecl.
  return nullptr;
}

template <typename T>
Decl *TemplateDeclInstantiator::instantiateUnresolvedUsingDecl(
    T *D, bool InstantiatingPackElement) {
  // If this is a pack expansion, expand it now.
  if (D->isPackExpansion() && !InstantiatingPackElement) {
    SmallVector<UnexpandedParameterPack, 2> Unexpanded;
    SemaRef.collectUnexpandedParameterPacks(D->getQualifierLoc(), Unexpanded);
    SemaRef.collectUnexpandedParameterPacks(D->getNameInfo(), Unexpanded);

    // Determine whether the set of unexpanded parameter packs can and should
    // be expanded.
    bool Expand = true;
    bool RetainExpansion = false;
    Optional<unsigned> NumExpansions;
    if (SemaRef.CheckParameterPacksForExpansion(
          D->getEllipsisLoc(), D->getSourceRange(), Unexpanded, TemplateArgs,
            Expand, RetainExpansion, NumExpansions))
      return nullptr;

    // This declaration cannot appear within a function template signature,
    // so we can't have a partial argument list for a parameter pack.
    assert(!RetainExpansion &&
           "should never need to retain an expansion for UsingPackDecl");

    if (!Expand) {
      // We cannot fully expand the pack expansion now, so substitute into the
      // pattern and create a new pack expansion.
      Sema::ArgumentPackSubstitutionIndexRAII SubstIndex(SemaRef, -1);
      return instantiateUnresolvedUsingDecl(D, true);
    }

    // Within a function, we don't have any normal way to check for conflicts
    // between shadow declarations from different using declarations in the
    // same pack expansion, but this is always ill-formed because all expansions
    // must produce (conflicting) enumerators.
    //
    // Sadly we can't just reject this in the template definition because it
    // could be valid if the pack is empty or has exactly one expansion.
    if (D->getDeclContext()->isFunctionOrMethod() && *NumExpansions > 1) {
      SemaRef.Diag(D->getEllipsisLoc(),
                   diag::err_using_decl_redeclaration_expansion);
      return nullptr;
    }

    // Instantiate the slices of this pack and build a UsingPackDecl.
    SmallVector<NamedDecl*, 8> Expansions;
    for (unsigned I = 0; I != *NumExpansions; ++I) {
      Sema::ArgumentPackSubstitutionIndexRAII SubstIndex(SemaRef, I);
      Decl *Slice = instantiateUnresolvedUsingDecl(D, true);
      if (!Slice)
        return nullptr;
      // Note that we can still get unresolved using declarations here, if we
      // had arguments for all packs but the pattern also contained other
      // template arguments (this only happens during partial substitution, eg
      // into the body of a generic lambda in a function template).
      Expansions.push_back(cast<NamedDecl>(Slice));
    }

    auto *NewD = SemaRef.BuildUsingPackDecl(D, Expansions);
    if (isDeclWithinFunction(D))
      SemaRef.CurrentInstantiationScope->InstantiatedLocal(D, NewD);
    return NewD;
  }

  UnresolvedUsingTypenameDecl *TD = dyn_cast<UnresolvedUsingTypenameDecl>(D);
  SourceLocation TypenameLoc = TD ? TD->getTypenameLoc() : SourceLocation();

  NestedNameSpecifierLoc QualifierLoc
    = SemaRef.SubstNestedNameSpecifierLoc(D->getQualifierLoc(),
                                          TemplateArgs);
  if (!QualifierLoc)
    return nullptr;

  CXXScopeSpec SS;
  SS.Adopt(QualifierLoc);

  DeclarationNameInfo NameInfo
    = SemaRef.SubstDeclarationNameInfo(D->getNameInfo(), TemplateArgs);

  // Produce a pack expansion only if we're not instantiating a particular
  // slice of a pack expansion.
  bool InstantiatingSlice = D->getEllipsisLoc().isValid() &&
                            SemaRef.ArgumentPackSubstitutionIndex != -1;
  SourceLocation EllipsisLoc =
      InstantiatingSlice ? SourceLocation() : D->getEllipsisLoc();

  NamedDecl *UD = SemaRef.BuildUsingDeclaration(
      /*Scope*/ nullptr, D->getAccess(), D->getUsingLoc(),
      /*HasTypename*/ TD, TypenameLoc, SS, NameInfo, EllipsisLoc,
      ParsedAttributesView(),
      /*IsInstantiation*/ true);
  if (UD)
    SemaRef.Context.setInstantiatedFromUsingDecl(UD, D);

  return UD;
}

Decl *TemplateDeclInstantiator::VisitUnresolvedUsingTypenameDecl(
    UnresolvedUsingTypenameDecl *D) {
  return instantiateUnresolvedUsingDecl(D);
}

Decl *TemplateDeclInstantiator::VisitUnresolvedUsingValueDecl(
    UnresolvedUsingValueDecl *D) {
  return instantiateUnresolvedUsingDecl(D);
}

Decl *TemplateDeclInstantiator::VisitUsingPackDecl(UsingPackDecl *D) {
  SmallVector<NamedDecl*, 8> Expansions;
  for (auto *UD : D->expansions()) {
    if (NamedDecl *NewUD =
            SemaRef.FindInstantiatedDecl(D->getLocation(), UD, TemplateArgs))
      Expansions.push_back(NewUD);
    else
      return nullptr;
  }

  auto *NewD = SemaRef.BuildUsingPackDecl(D, Expansions);
  if (isDeclWithinFunction(D))
    SemaRef.CurrentInstantiationScope->InstantiatedLocal(D, NewD);
  return NewD;
}

Decl *TemplateDeclInstantiator::VisitClassScopeFunctionSpecializationDecl(
    ClassScopeFunctionSpecializationDecl *Decl) {
  CXXMethodDecl *OldFD = Decl->getSpecialization();
  return cast_or_null<CXXMethodDecl>(
      VisitCXXMethodDecl(OldFD, nullptr, Decl->getTemplateArgsAsWritten()));
}

Decl *TemplateDeclInstantiator::VisitOMPThreadPrivateDecl(
                                     OMPThreadPrivateDecl *D) {
  SmallVector<Expr *, 5> Vars;
  for (auto *I : D->varlists()) {
    Expr *Var = SemaRef.SubstExpr(I, TemplateArgs).get();
    assert(isa<DeclRefExpr>(Var) && "threadprivate arg is not a DeclRefExpr");
    Vars.push_back(Var);
  }

  OMPThreadPrivateDecl *TD =
    SemaRef.CheckOMPThreadPrivateDecl(D->getLocation(), Vars);

  TD->setAccess(AS_public);
  Owner->addDecl(TD);

  return TD;
}

Decl *TemplateDeclInstantiator::VisitOMPAllocateDecl(OMPAllocateDecl *D) {
  SmallVector<Expr *, 5> Vars;
  for (auto *I : D->varlists()) {
    Expr *Var = SemaRef.SubstExpr(I, TemplateArgs).get();
    assert(isa<DeclRefExpr>(Var) && "allocate arg is not a DeclRefExpr");
    Vars.push_back(Var);
  }
  SmallVector<OMPClause *, 4> Clauses;
  // Copy map clauses from the original mapper.
  for (OMPClause *C : D->clauselists()) {
    auto *AC = cast<OMPAllocatorClause>(C);
    ExprResult NewE = SemaRef.SubstExpr(AC->getAllocator(), TemplateArgs);
    if (!NewE.isUsable())
      continue;
    OMPClause *IC = SemaRef.ActOnOpenMPAllocatorClause(
        NewE.get(), AC->getBeginLoc(), AC->getLParenLoc(), AC->getEndLoc());
    Clauses.push_back(IC);
  }

  Sema::DeclGroupPtrTy Res = SemaRef.ActOnOpenMPAllocateDirective(
      D->getLocation(), Vars, Clauses, Owner);
  if (Res.get().isNull())
    return nullptr;
  return Res.get().getSingleDecl();
}

Decl *TemplateDeclInstantiator::VisitOMPRequiresDecl(OMPRequiresDecl *D) {
  llvm_unreachable(
      "Requires directive cannot be instantiated within a dependent context");
}

Decl *TemplateDeclInstantiator::VisitOMPDeclareReductionDecl(
    OMPDeclareReductionDecl *D) {
  // Instantiate type and check if it is allowed.
  const bool RequiresInstantiation =
      D->getType()->isDependentType() ||
      D->getType()->isInstantiationDependentType() ||
      D->getType()->containsUnexpandedParameterPack();
  QualType SubstReductionType;
  if (RequiresInstantiation) {
    SubstReductionType = SemaRef.ActOnOpenMPDeclareReductionType(
        D->getLocation(),
        ParsedType::make(SemaRef.SubstType(
            D->getType(), TemplateArgs, D->getLocation(), DeclarationName())));
  } else {
    SubstReductionType = D->getType();
  }
  if (SubstReductionType.isNull())
    return nullptr;
  Expr *Combiner = D->getCombiner();
  Expr *Init = D->getInitializer();
  bool IsCorrect = true;
  // Create instantiated copy.
  std::pair<QualType, SourceLocation> ReductionTypes[] = {
      std::make_pair(SubstReductionType, D->getLocation())};
  auto *PrevDeclInScope = D->getPrevDeclInScope();
  if (PrevDeclInScope && !PrevDeclInScope->isInvalidDecl()) {
    PrevDeclInScope = cast<OMPDeclareReductionDecl>(
        SemaRef.CurrentInstantiationScope->findInstantiationOf(PrevDeclInScope)
            ->get<Decl *>());
  }
  auto DRD = SemaRef.ActOnOpenMPDeclareReductionDirectiveStart(
      /*S=*/nullptr, Owner, D->getDeclName(), ReductionTypes, D->getAccess(),
      PrevDeclInScope);
  auto *NewDRD = cast<OMPDeclareReductionDecl>(DRD.get().getSingleDecl());
  SemaRef.CurrentInstantiationScope->InstantiatedLocal(D, NewDRD);
  Expr *SubstCombiner = nullptr;
  Expr *SubstInitializer = nullptr;
  // Combiners instantiation sequence.
  if (Combiner) {
    SemaRef.ActOnOpenMPDeclareReductionCombinerStart(
        /*S=*/nullptr, NewDRD);
    SemaRef.CurrentInstantiationScope->InstantiatedLocal(
        cast<DeclRefExpr>(D->getCombinerIn())->getDecl(),
        cast<DeclRefExpr>(NewDRD->getCombinerIn())->getDecl());
    SemaRef.CurrentInstantiationScope->InstantiatedLocal(
        cast<DeclRefExpr>(D->getCombinerOut())->getDecl(),
        cast<DeclRefExpr>(NewDRD->getCombinerOut())->getDecl());
    auto *ThisContext = dyn_cast_or_null<CXXRecordDecl>(Owner);
    Sema::CXXThisScopeRAII ThisScope(SemaRef, ThisContext, Qualifiers(),
                                     ThisContext);
    SubstCombiner = SemaRef.SubstExpr(Combiner, TemplateArgs).get();
    SemaRef.ActOnOpenMPDeclareReductionCombinerEnd(NewDRD, SubstCombiner);
  }
  // Initializers instantiation sequence.
  if (Init) {
    VarDecl *OmpPrivParm = SemaRef.ActOnOpenMPDeclareReductionInitializerStart(
        /*S=*/nullptr, NewDRD);
    SemaRef.CurrentInstantiationScope->InstantiatedLocal(
        cast<DeclRefExpr>(D->getInitOrig())->getDecl(),
        cast<DeclRefExpr>(NewDRD->getInitOrig())->getDecl());
    SemaRef.CurrentInstantiationScope->InstantiatedLocal(
        cast<DeclRefExpr>(D->getInitPriv())->getDecl(),
        cast<DeclRefExpr>(NewDRD->getInitPriv())->getDecl());
    if (D->getInitializerKind() == OMPDeclareReductionDecl::CallInit) {
      SubstInitializer = SemaRef.SubstExpr(Init, TemplateArgs).get();
    } else {
      auto *OldPrivParm =
          cast<VarDecl>(cast<DeclRefExpr>(D->getInitPriv())->getDecl());
      IsCorrect = IsCorrect && OldPrivParm->hasInit();
      if (IsCorrect)
        SemaRef.InstantiateVariableInitializer(OmpPrivParm, OldPrivParm,
                                               TemplateArgs);
    }
    SemaRef.ActOnOpenMPDeclareReductionInitializerEnd(NewDRD, SubstInitializer,
                                                      OmpPrivParm);
  }
  IsCorrect = IsCorrect && SubstCombiner &&
              (!Init ||
               (D->getInitializerKind() == OMPDeclareReductionDecl::CallInit &&
                SubstInitializer) ||
               (D->getInitializerKind() != OMPDeclareReductionDecl::CallInit &&
                !SubstInitializer));

  (void)SemaRef.ActOnOpenMPDeclareReductionDirectiveEnd(
      /*S=*/nullptr, DRD, IsCorrect && !D->isInvalidDecl());

  return NewDRD;
}

Decl *
TemplateDeclInstantiator::VisitOMPDeclareMapperDecl(OMPDeclareMapperDecl *D) {
  // Instantiate type and check if it is allowed.
  const bool RequiresInstantiation =
      D->getType()->isDependentType() ||
      D->getType()->isInstantiationDependentType() ||
      D->getType()->containsUnexpandedParameterPack();
  QualType SubstMapperTy;
  DeclarationName VN = D->getVarName();
  if (RequiresInstantiation) {
    SubstMapperTy = SemaRef.ActOnOpenMPDeclareMapperType(
        D->getLocation(),
        ParsedType::make(SemaRef.SubstType(D->getType(), TemplateArgs,
                                           D->getLocation(), VN)));
  } else {
    SubstMapperTy = D->getType();
  }
  if (SubstMapperTy.isNull())
    return nullptr;
  // Create an instantiated copy of mapper.
  auto *PrevDeclInScope = D->getPrevDeclInScope();
  if (PrevDeclInScope && !PrevDeclInScope->isInvalidDecl()) {
    PrevDeclInScope = cast<OMPDeclareMapperDecl>(
        SemaRef.CurrentInstantiationScope->findInstantiationOf(PrevDeclInScope)
            ->get<Decl *>());
  }
  bool IsCorrect = true;
  SmallVector<OMPClause *, 6> Clauses;
  // Instantiate the mapper variable.
  DeclarationNameInfo DirName;
  SemaRef.StartOpenMPDSABlock(llvm::omp::OMPD_declare_mapper, DirName,
                              /*S=*/nullptr,
                              (*D->clauselist_begin())->getBeginLoc());
  ExprResult MapperVarRef = SemaRef.ActOnOpenMPDeclareMapperDirectiveVarDecl(
      /*S=*/nullptr, SubstMapperTy, D->getLocation(), VN);
  SemaRef.CurrentInstantiationScope->InstantiatedLocal(
      cast<DeclRefExpr>(D->getMapperVarRef())->getDecl(),
      cast<DeclRefExpr>(MapperVarRef.get())->getDecl());
  auto *ThisContext = dyn_cast_or_null<CXXRecordDecl>(Owner);
  Sema::CXXThisScopeRAII ThisScope(SemaRef, ThisContext, Qualifiers(),
                                   ThisContext);
  // Instantiate map clauses.
  for (OMPClause *C : D->clauselists()) {
    auto *OldC = cast<OMPMapClause>(C);
    SmallVector<Expr *, 4> NewVars;
    for (Expr *OE : OldC->varlists()) {
      Expr *NE = SemaRef.SubstExpr(OE, TemplateArgs).get();
      if (!NE) {
        IsCorrect = false;
        break;
      }
      NewVars.push_back(NE);
    }
    if (!IsCorrect)
      break;
    NestedNameSpecifierLoc NewQualifierLoc =
        SemaRef.SubstNestedNameSpecifierLoc(OldC->getMapperQualifierLoc(),
                                            TemplateArgs);
    CXXScopeSpec SS;
    SS.Adopt(NewQualifierLoc);
    DeclarationNameInfo NewNameInfo =
        SemaRef.SubstDeclarationNameInfo(OldC->getMapperIdInfo(), TemplateArgs);
    OMPVarListLocTy Locs(OldC->getBeginLoc(), OldC->getLParenLoc(),
                         OldC->getEndLoc());
    OMPClause *NewC = SemaRef.ActOnOpenMPMapClause(
        OldC->getMapTypeModifiers(), OldC->getMapTypeModifiersLoc(), SS,
        NewNameInfo, OldC->getMapType(), OldC->isImplicitMapType(),
        OldC->getMapLoc(), OldC->getColonLoc(), NewVars, Locs);
    Clauses.push_back(NewC);
  }
  SemaRef.EndOpenMPDSABlock(nullptr);
  if (!IsCorrect)
    return nullptr;
  Sema::DeclGroupPtrTy DG = SemaRef.ActOnOpenMPDeclareMapperDirective(
      /*S=*/nullptr, Owner, D->getDeclName(), SubstMapperTy, D->getLocation(),
      VN, D->getAccess(), MapperVarRef.get(), Clauses, PrevDeclInScope);
  Decl *NewDMD = DG.get().getSingleDecl();
  SemaRef.CurrentInstantiationScope->InstantiatedLocal(D, NewDMD);
  return NewDMD;
}

Decl *TemplateDeclInstantiator::VisitOMPCapturedExprDecl(
    OMPCapturedExprDecl * /*D*/) {
  llvm_unreachable("Should not be met in templates");
}

Decl *TemplateDeclInstantiator::VisitFunctionDecl(FunctionDecl *D) {
  return VisitFunctionDecl(D, nullptr);
}

Decl *
TemplateDeclInstantiator::VisitCXXDeductionGuideDecl(CXXDeductionGuideDecl *D) {
  Decl *Inst = VisitFunctionDecl(D, nullptr);
  if (Inst && !D->getDescribedFunctionTemplate())
    Owner->addDecl(Inst);
  return Inst;
}

Decl *TemplateDeclInstantiator::VisitCXXMethodDecl(CXXMethodDecl *D) {
  return VisitCXXMethodDecl(D, nullptr);
}

Decl *TemplateDeclInstantiator::VisitRecordDecl(RecordDecl *D) {
  llvm_unreachable("There are only CXXRecordDecls in C++");
}

Decl *
TemplateDeclInstantiator::VisitClassTemplateSpecializationDecl(
    ClassTemplateSpecializationDecl *D) {
  // As a MS extension, we permit class-scope explicit specialization
  // of member class templates.
  ClassTemplateDecl *ClassTemplate = D->getSpecializedTemplate();
  assert(ClassTemplate->getDeclContext()->isRecord() &&
         D->getTemplateSpecializationKind() == TSK_ExplicitSpecialization &&
         "can only instantiate an explicit specialization "
         "for a member class template");

  // Lookup the already-instantiated declaration in the instantiation
  // of the class template.
  ClassTemplateDecl *InstClassTemplate =
      cast_or_null<ClassTemplateDecl>(SemaRef.FindInstantiatedDecl(
          D->getLocation(), ClassTemplate, TemplateArgs));
  if (!InstClassTemplate)
    return nullptr;

  // Substitute into the template arguments of the class template explicit
  // specialization.
  TemplateSpecializationTypeLoc Loc = D->getTypeAsWritten()->getTypeLoc().
                                        castAs<TemplateSpecializationTypeLoc>();
  TemplateArgumentListInfo InstTemplateArgs(Loc.getLAngleLoc(),
                                            Loc.getRAngleLoc());
  SmallVector<TemplateArgumentLoc, 4> ArgLocs;
  for (unsigned I = 0; I != Loc.getNumArgs(); ++I)
    ArgLocs.push_back(Loc.getArgLoc(I));
  if (SemaRef.Subst(ArgLocs.data(), ArgLocs.size(),
                    InstTemplateArgs, TemplateArgs))
    return nullptr;

  // Check that the template argument list is well-formed for this
  // class template.
  SmallVector<TemplateArgument, 4> Converted;
  if (SemaRef.CheckTemplateArgumentList(InstClassTemplate,
                                        D->getLocation(),
                                        InstTemplateArgs,
                                        false,
                                        Converted,
                                        /*UpdateArgsWithConversion=*/true))
    return nullptr;

  // Figure out where to insert this class template explicit specialization
  // in the member template's set of class template explicit specializations.
  void *InsertPos = nullptr;
  ClassTemplateSpecializationDecl *PrevDecl =
      InstClassTemplate->findSpecialization(Converted, InsertPos);

  // Check whether we've already seen a conflicting instantiation of this
  // declaration (for instance, if there was a prior implicit instantiation).
  bool Ignored;
  if (PrevDecl &&
      SemaRef.CheckSpecializationInstantiationRedecl(D->getLocation(),
                                                     D->getSpecializationKind(),
                                                     PrevDecl,
                                                     PrevDecl->getSpecializationKind(),
                                                     PrevDecl->getPointOfInstantiation(),
                                                     Ignored))
    return nullptr;

  // If PrevDecl was a definition and D is also a definition, diagnose.
  // This happens in cases like:
  //
  //   template<typename T, typename U>
  //   struct Outer {
  //     template<typename X> struct Inner;
  //     template<> struct Inner<T> {};
  //     template<> struct Inner<U> {};
  //   };
  //
  //   Outer<int, int> outer; // error: the explicit specializations of Inner
  //                          // have the same signature.
  if (PrevDecl && PrevDecl->getDefinition() &&
      D->isThisDeclarationADefinition()) {
    SemaRef.Diag(D->getLocation(), diag::err_redefinition) << PrevDecl;
    SemaRef.Diag(PrevDecl->getDefinition()->getLocation(),
                 diag::note_previous_definition);
    return nullptr;
  }

  // Create the class template partial specialization declaration.
  ClassTemplateSpecializationDecl *InstD =
      ClassTemplateSpecializationDecl::Create(
          SemaRef.Context, D->getTagKind(), Owner, D->getBeginLoc(),
          D->getLocation(), InstClassTemplate, Converted, PrevDecl);

  // Add this partial specialization to the set of class template partial
  // specializations.
  if (!PrevDecl)
    InstClassTemplate->AddSpecialization(InstD, InsertPos);

  // Substitute the nested name specifier, if any.
  if (SubstQualifier(D, InstD))
    return nullptr;

  // Build the canonical type that describes the converted template
  // arguments of the class template explicit specialization.
  QualType CanonType = SemaRef.Context.getTemplateSpecializationType(
      TemplateName(InstClassTemplate), Converted,
      SemaRef.Context.getRecordType(InstD));

  // Build the fully-sugared type for this class template
  // specialization as the user wrote in the specialization
  // itself. This means that we'll pretty-print the type retrieved
  // from the specialization's declaration the way that the user
  // actually wrote the specialization, rather than formatting the
  // name based on the "canonical" representation used to store the
  // template arguments in the specialization.
  TypeSourceInfo *WrittenTy = SemaRef.Context.getTemplateSpecializationTypeInfo(
      TemplateName(InstClassTemplate), D->getLocation(), InstTemplateArgs,
      CanonType);

  InstD->setAccess(D->getAccess());
  InstD->setInstantiationOfMemberClass(D, TSK_ImplicitInstantiation);
  InstD->setSpecializationKind(D->getSpecializationKind());
  InstD->setTypeAsWritten(WrittenTy);
  InstD->setExternLoc(D->getExternLoc());
  InstD->setTemplateKeywordLoc(D->getTemplateKeywordLoc());

  Owner->addDecl(InstD);

  // Instantiate the members of the class-scope explicit specialization eagerly.
  // We don't have support for lazy instantiation of an explicit specialization
  // yet, and MSVC eagerly instantiates in this case.
  // FIXME: This is wrong in standard C++.
  if (D->isThisDeclarationADefinition() &&
      SemaRef.InstantiateClass(D->getLocation(), InstD, D, TemplateArgs,
                               TSK_ImplicitInstantiation,
                               /*Complain=*/true))
    return nullptr;

  return InstD;
}

Decl *TemplateDeclInstantiator::VisitVarTemplateSpecializationDecl(
    VarTemplateSpecializationDecl *D) {

  TemplateArgumentListInfo VarTemplateArgsInfo;
  VarTemplateDecl *VarTemplate = D->getSpecializedTemplate();
  assert(VarTemplate &&
         "A template specialization without specialized template?");

  VarTemplateDecl *InstVarTemplate =
      cast_or_null<VarTemplateDecl>(SemaRef.FindInstantiatedDecl(
          D->getLocation(), VarTemplate, TemplateArgs));
  if (!InstVarTemplate)
    return nullptr;

  // Substitute the current template arguments.
  const TemplateArgumentListInfo &TemplateArgsInfo = D->getTemplateArgsInfo();
  VarTemplateArgsInfo.setLAngleLoc(TemplateArgsInfo.getLAngleLoc());
  VarTemplateArgsInfo.setRAngleLoc(TemplateArgsInfo.getRAngleLoc());

  if (SemaRef.Subst(TemplateArgsInfo.getArgumentArray(),
                    TemplateArgsInfo.size(), VarTemplateArgsInfo, TemplateArgs))
    return nullptr;

  // Check that the template argument list is well-formed for this template.
  SmallVector<TemplateArgument, 4> Converted;
  if (SemaRef.CheckTemplateArgumentList(InstVarTemplate, D->getLocation(),
                                        VarTemplateArgsInfo, false, Converted,
                                        /*UpdateArgsWithConversion=*/true))
    return nullptr;

  // Check whether we've already seen a declaration of this specialization.
  void *InsertPos = nullptr;
  VarTemplateSpecializationDecl *PrevDecl =
      InstVarTemplate->findSpecialization(Converted, InsertPos);

  // Check whether we've already seen a conflicting instantiation of this
  // declaration (for instance, if there was a prior implicit instantiation).
  bool Ignored;
  if (PrevDecl && SemaRef.CheckSpecializationInstantiationRedecl(
                      D->getLocation(), D->getSpecializationKind(), PrevDecl,
                      PrevDecl->getSpecializationKind(),
                      PrevDecl->getPointOfInstantiation(), Ignored))
    return nullptr;

  return VisitVarTemplateSpecializationDecl(
      InstVarTemplate, D, VarTemplateArgsInfo, Converted, PrevDecl);
}

Decl *TemplateDeclInstantiator::VisitVarTemplateSpecializationDecl(
    VarTemplateDecl *VarTemplate, VarDecl *D,
    const TemplateArgumentListInfo &TemplateArgsInfo,
    ArrayRef<TemplateArgument> Converted,
    VarTemplateSpecializationDecl *PrevDecl) {

  // Do substitution on the type of the declaration
  TypeSourceInfo *DI =
      SemaRef.SubstType(D->getTypeSourceInfo(), TemplateArgs,
                        D->getTypeSpecStartLoc(), D->getDeclName());
  if (!DI)
    return nullptr;

  if (DI->getType()->isFunctionType()) {
    SemaRef.Diag(D->getLocation(), diag::err_variable_instantiates_to_function)
        << D->isStaticDataMember() << DI->getType();
    return nullptr;
  }

  // Build the instantiated declaration
  VarTemplateSpecializationDecl *Var = VarTemplateSpecializationDecl::Create(
      SemaRef.Context, Owner, D->getInnerLocStart(), D->getLocation(),
      VarTemplate, DI->getType(), DI, D->getStorageClass(), Converted);
  Var->setTemplateArgsInfo(TemplateArgsInfo);
  if (!PrevDecl) {
    void *InsertPos = nullptr;
    VarTemplate->findSpecialization(Converted, InsertPos);
    VarTemplate->AddSpecialization(Var, InsertPos);
  }

  if (SemaRef.getLangOpts().OpenCL)
    SemaRef.deduceOpenCLAddressSpace(Var);

  // Substitute the nested name specifier, if any.
  if (SubstQualifier(D, Var))
    return nullptr;

  SemaRef.BuildVariableInstantiation(Var, D, TemplateArgs, LateAttrs, Owner,
                                     StartingScope, false, PrevDecl);

  return Var;
}

Decl *TemplateDeclInstantiator::VisitObjCAtDefsFieldDecl(ObjCAtDefsFieldDecl *D) {
  llvm_unreachable("@defs is not supported in Objective-C++");
}

Decl *TemplateDeclInstantiator::VisitFriendTemplateDecl(FriendTemplateDecl *D) {
  // FIXME: We need to be able to instantiate FriendTemplateDecls.
  unsigned DiagID = SemaRef.getDiagnostics().getCustomDiagID(
                                               DiagnosticsEngine::Error,
                                               "cannot instantiate %0 yet");
  SemaRef.Diag(D->getLocation(), DiagID)
    << D->getDeclKindName();

  return nullptr;
}

Decl *TemplateDeclInstantiator::VisitConceptDecl(ConceptDecl *D) {
  llvm_unreachable("Concept definitions cannot reside inside a template");
}

Decl *
TemplateDeclInstantiator::VisitRequiresExprBodyDecl(RequiresExprBodyDecl *D) {
  return RequiresExprBodyDecl::Create(SemaRef.Context, D->getDeclContext(),
                                      D->getBeginLoc());
}

Decl *TemplateDeclInstantiator::VisitDecl(Decl *D) {
  llvm_unreachable("Unexpected decl");
}

Decl *Sema::SubstDecl(Decl *D, DeclContext *Owner,
                      const MultiLevelTemplateArgumentList &TemplateArgs) {
  TemplateDeclInstantiator Instantiator(*this, Owner, TemplateArgs);
  if (D->isInvalidDecl())
    return nullptr;

  Decl *SubstD;
  runWithSufficientStackSpace(D->getLocation(), [&] {
    SubstD = Instantiator.Visit(D);
  });
  return SubstD;
}

void TemplateDeclInstantiator::adjustForRewrite(RewriteKind RK,
                                                FunctionDecl *Orig, QualType &T,
                                                TypeSourceInfo *&TInfo,
                                                DeclarationNameInfo &NameInfo) {
  assert(RK == RewriteKind::RewriteSpaceshipAsEqualEqual);

  // C++2a [class.compare.default]p3:
  //   the return type is replaced with bool
  auto *FPT = T->castAs<FunctionProtoType>();
  T = SemaRef.Context.getFunctionType(
      SemaRef.Context.BoolTy, FPT->getParamTypes(), FPT->getExtProtoInfo());

  // Update the return type in the source info too. The most straightforward
  // way is to create new TypeSourceInfo for the new type. Use the location of
  // the '= default' as the location of the new type.
  //
  // FIXME: Set the correct return type when we initially transform the type,
  // rather than delaying it to now.
  TypeSourceInfo *NewTInfo =
      SemaRef.Context.getTrivialTypeSourceInfo(T, Orig->getEndLoc());
  auto OldLoc = TInfo->getTypeLoc().getAsAdjusted<FunctionProtoTypeLoc>();
  assert(OldLoc && "type of function is not a function type?");
  auto NewLoc = NewTInfo->getTypeLoc().castAs<FunctionProtoTypeLoc>();
  for (unsigned I = 0, N = OldLoc.getNumParams(); I != N; ++I)
    NewLoc.setParam(I, OldLoc.getParam(I));
  TInfo = NewTInfo;

  //   and the declarator-id is replaced with operator==
  NameInfo.setName(
      SemaRef.Context.DeclarationNames.getCXXOperatorName(OO_EqualEqual));
}

FunctionDecl *Sema::SubstSpaceshipAsEqualEqual(CXXRecordDecl *RD,
                                               FunctionDecl *Spaceship) {
  if (Spaceship->isInvalidDecl())
    return nullptr;

  // C++2a [class.compare.default]p3:
  //   an == operator function is declared implicitly [...] with the same
  //   access and function-definition and in the same class scope as the
  //   three-way comparison operator function
  MultiLevelTemplateArgumentList NoTemplateArgs;
  NoTemplateArgs.setKind(TemplateSubstitutionKind::Rewrite);
  NoTemplateArgs.addOuterRetainedLevels(RD->getTemplateDepth());
  TemplateDeclInstantiator Instantiator(*this, RD, NoTemplateArgs);
  Decl *R;
  if (auto *MD = dyn_cast<CXXMethodDecl>(Spaceship)) {
    R = Instantiator.VisitCXXMethodDecl(
        MD, nullptr, None,
        TemplateDeclInstantiator::RewriteKind::RewriteSpaceshipAsEqualEqual);
  } else {
    assert(Spaceship->getFriendObjectKind() &&
           "defaulted spaceship is neither a member nor a friend");

    R = Instantiator.VisitFunctionDecl(
        Spaceship, nullptr,
        TemplateDeclInstantiator::RewriteKind::RewriteSpaceshipAsEqualEqual);
    if (!R)
      return nullptr;

    FriendDecl *FD =
        FriendDecl::Create(Context, RD, Spaceship->getLocation(),
                           cast<NamedDecl>(R), Spaceship->getBeginLoc());
    FD->setAccess(AS_public);
    RD->addDecl(FD);
  }
  return cast_or_null<FunctionDecl>(R);
}

/// Instantiates a nested template parameter list in the current
/// instantiation context.
///
/// \param L The parameter list to instantiate
///
/// \returns NULL if there was an error
TemplateParameterList *
TemplateDeclInstantiator::SubstTemplateParams(TemplateParameterList *L) {
  // Get errors for all the parameters before bailing out.
  bool Invalid = false;

  unsigned N = L->size();
  typedef SmallVector<NamedDecl *, 8> ParamVector;
  ParamVector Params;
  Params.reserve(N);
  for (auto &P : *L) {
    NamedDecl *D = cast_or_null<NamedDecl>(Visit(P));
    Params.push_back(D);
    Invalid = Invalid || !D || D->isInvalidDecl();
  }

  // Clean up if we had an error.
  if (Invalid)
    return nullptr;

  // FIXME: Concepts: Substitution into requires clause should only happen when
  // checking satisfaction.
  Expr *InstRequiresClause = nullptr;
  if (Expr *E = L->getRequiresClause()) {
    EnterExpressionEvaluationContext ConstantEvaluated(
        SemaRef, Sema::ExpressionEvaluationContext::Unevaluated);
    ExprResult Res = SemaRef.SubstExpr(E, TemplateArgs);
    if (Res.isInvalid() || !Res.isUsable()) {
      return nullptr;
    }
    InstRequiresClause = Res.get();
  }

  TemplateParameterList *InstL
    = TemplateParameterList::Create(SemaRef.Context, L->getTemplateLoc(),
                                    L->getLAngleLoc(), Params,
                                    L->getRAngleLoc(), InstRequiresClause);
  return InstL;
}

TemplateParameterList *
Sema::SubstTemplateParams(TemplateParameterList *Params, DeclContext *Owner,
                          const MultiLevelTemplateArgumentList &TemplateArgs) {
  TemplateDeclInstantiator Instantiator(*this, Owner, TemplateArgs);
  return Instantiator.SubstTemplateParams(Params);
}

/// Instantiate the declaration of a class template partial
/// specialization.
///
/// \param ClassTemplate the (instantiated) class template that is partially
// specialized by the instantiation of \p PartialSpec.
///
/// \param PartialSpec the (uninstantiated) class template partial
/// specialization that we are instantiating.
///
/// \returns The instantiated partial specialization, if successful; otherwise,
/// NULL to indicate an error.
ClassTemplatePartialSpecializationDecl *
TemplateDeclInstantiator::InstantiateClassTemplatePartialSpecialization(
                                            ClassTemplateDecl *ClassTemplate,
                          ClassTemplatePartialSpecializationDecl *PartialSpec) {
  // Create a local instantiation scope for this class template partial
  // specialization, which will contain the instantiations of the template
  // parameters.
  LocalInstantiationScope Scope(SemaRef);

  // Substitute into the template parameters of the class template partial
  // specialization.
  TemplateParameterList *TempParams = PartialSpec->getTemplateParameters();
  TemplateParameterList *InstParams = SubstTemplateParams(TempParams);
  if (!InstParams)
    return nullptr;

  // Substitute into the template arguments of the class template partial
  // specialization.
  const ASTTemplateArgumentListInfo *TemplArgInfo
    = PartialSpec->getTemplateArgsAsWritten();
  TemplateArgumentListInfo InstTemplateArgs(TemplArgInfo->LAngleLoc,
                                            TemplArgInfo->RAngleLoc);
  if (SemaRef.Subst(TemplArgInfo->getTemplateArgs(),
                    TemplArgInfo->NumTemplateArgs,
                    InstTemplateArgs, TemplateArgs))
    return nullptr;

  // Check that the template argument list is well-formed for this
  // class template.
  SmallVector<TemplateArgument, 4> Converted;
  if (SemaRef.CheckTemplateArgumentList(ClassTemplate,
                                        PartialSpec->getLocation(),
                                        InstTemplateArgs,
                                        false,
                                        Converted))
    return nullptr;

  // Check these arguments are valid for a template partial specialization.
  if (SemaRef.CheckTemplatePartialSpecializationArgs(
          PartialSpec->getLocation(), ClassTemplate, InstTemplateArgs.size(),
          Converted))
    return nullptr;

  // Figure out where to insert this class template partial specialization
  // in the member template's set of class template partial specializations.
  void *InsertPos = nullptr;
  ClassTemplateSpecializationDecl *PrevDecl
    = ClassTemplate->findPartialSpecialization(Converted, InstParams,
                                               InsertPos);

  // Build the canonical type that describes the converted template
  // arguments of the class template partial specialization.
  QualType CanonType
    = SemaRef.Context.getTemplateSpecializationType(TemplateName(ClassTemplate),
                                                    Converted);

  // Build the fully-sugared type for this class template
  // specialization as the user wrote in the specialization
  // itself. This means that we'll pretty-print the type retrieved
  // from the specialization's declaration the way that the user
  // actually wrote the specialization, rather than formatting the
  // name based on the "canonical" representation used to store the
  // template arguments in the specialization.
  TypeSourceInfo *WrittenTy
    = SemaRef.Context.getTemplateSpecializationTypeInfo(
                                                    TemplateName(ClassTemplate),
                                                    PartialSpec->getLocation(),
                                                    InstTemplateArgs,
                                                    CanonType);

  if (PrevDecl) {
    // We've already seen a partial specialization with the same template
    // parameters and template arguments. This can happen, for example, when
    // substituting the outer template arguments ends up causing two
    // class template partial specializations of a member class template
    // to have identical forms, e.g.,
    //
    //   template<typename T, typename U>
    //   struct Outer {
    //     template<typename X, typename Y> struct Inner;
    //     template<typename Y> struct Inner<T, Y>;
    //     template<typename Y> struct Inner<U, Y>;
    //   };
    //
    //   Outer<int, int> outer; // error: the partial specializations of Inner
    //                          // have the same signature.
    SemaRef.Diag(PartialSpec->getLocation(), diag::err_partial_spec_redeclared)
      << WrittenTy->getType();
    SemaRef.Diag(PrevDecl->getLocation(), diag::note_prev_partial_spec_here)
      << SemaRef.Context.getTypeDeclType(PrevDecl);
    return nullptr;
  }


  // Create the class template partial specialization declaration.
  ClassTemplatePartialSpecializationDecl *InstPartialSpec =
      ClassTemplatePartialSpecializationDecl::Create(
          SemaRef.Context, PartialSpec->getTagKind(), Owner,
          PartialSpec->getBeginLoc(), PartialSpec->getLocation(), InstParams,
          ClassTemplate, Converted, InstTemplateArgs, CanonType, nullptr);
  // Substitute the nested name specifier, if any.
  if (SubstQualifier(PartialSpec, InstPartialSpec))
    return nullptr;

  InstPartialSpec->setInstantiatedFromMember(PartialSpec);
  InstPartialSpec->setTypeAsWritten(WrittenTy);

  // Check the completed partial specialization.
  SemaRef.CheckTemplatePartialSpecialization(InstPartialSpec);

  // Add this partial specialization to the set of class template partial
  // specializations.
  ClassTemplate->AddPartialSpecialization(InstPartialSpec,
                                          /*InsertPos=*/nullptr);
  return InstPartialSpec;
}

/// Instantiate the declaration of a variable template partial
/// specialization.
///
/// \param VarTemplate the (instantiated) variable template that is partially
/// specialized by the instantiation of \p PartialSpec.
///
/// \param PartialSpec the (uninstantiated) variable template partial
/// specialization that we are instantiating.
///
/// \returns The instantiated partial specialization, if successful; otherwise,
/// NULL to indicate an error.
VarTemplatePartialSpecializationDecl *
TemplateDeclInstantiator::InstantiateVarTemplatePartialSpecialization(
    VarTemplateDecl *VarTemplate,
    VarTemplatePartialSpecializationDecl *PartialSpec) {
  // Create a local instantiation scope for this variable template partial
  // specialization, which will contain the instantiations of the template
  // parameters.
  LocalInstantiationScope Scope(SemaRef);

  // Substitute into the template parameters of the variable template partial
  // specialization.
  TemplateParameterList *TempParams = PartialSpec->getTemplateParameters();
  TemplateParameterList *InstParams = SubstTemplateParams(TempParams);
  if (!InstParams)
    return nullptr;

  // Substitute into the template arguments of the variable template partial
  // specialization.
  const ASTTemplateArgumentListInfo *TemplArgInfo
    = PartialSpec->getTemplateArgsAsWritten();
  TemplateArgumentListInfo InstTemplateArgs(TemplArgInfo->LAngleLoc,
                                            TemplArgInfo->RAngleLoc);
  if (SemaRef.Subst(TemplArgInfo->getTemplateArgs(),
                    TemplArgInfo->NumTemplateArgs,
                    InstTemplateArgs, TemplateArgs))
    return nullptr;

  // Check that the template argument list is well-formed for this
  // class template.
  SmallVector<TemplateArgument, 4> Converted;
  if (SemaRef.CheckTemplateArgumentList(VarTemplate, PartialSpec->getLocation(),
                                        InstTemplateArgs, false, Converted))
    return nullptr;

  // Check these arguments are valid for a template partial specialization.
  if (SemaRef.CheckTemplatePartialSpecializationArgs(
          PartialSpec->getLocation(), VarTemplate, InstTemplateArgs.size(),
          Converted))
    return nullptr;

  // Figure out where to insert this variable template partial specialization
  // in the member template's set of variable template partial specializations.
  void *InsertPos = nullptr;
  VarTemplateSpecializationDecl *PrevDecl =
      VarTemplate->findPartialSpecialization(Converted, InstParams, InsertPos);

  // Build the canonical type that describes the converted template
  // arguments of the variable template partial specialization.
  QualType CanonType = SemaRef.Context.getTemplateSpecializationType(
      TemplateName(VarTemplate), Converted);

  // Build the fully-sugared type for this variable template
  // specialization as the user wrote in the specialization
  // itself. This means that we'll pretty-print the type retrieved
  // from the specialization's declaration the way that the user
  // actually wrote the specialization, rather than formatting the
  // name based on the "canonical" representation used to store the
  // template arguments in the specialization.
  TypeSourceInfo *WrittenTy = SemaRef.Context.getTemplateSpecializationTypeInfo(
      TemplateName(VarTemplate), PartialSpec->getLocation(), InstTemplateArgs,
      CanonType);

  if (PrevDecl) {
    // We've already seen a partial specialization with the same template
    // parameters and template arguments. This can happen, for example, when
    // substituting the outer template arguments ends up causing two
    // variable template partial specializations of a member variable template
    // to have identical forms, e.g.,
    //
    //   template<typename T, typename U>
    //   struct Outer {
    //     template<typename X, typename Y> pair<X,Y> p;
    //     template<typename Y> pair<T, Y> p;
    //     template<typename Y> pair<U, Y> p;
    //   };
    //
    //   Outer<int, int> outer; // error: the partial specializations of Inner
    //                          // have the same signature.
    SemaRef.Diag(PartialSpec->getLocation(),
                 diag::err_var_partial_spec_redeclared)
        << WrittenTy->getType();
    SemaRef.Diag(PrevDecl->getLocation(),
                 diag::note_var_prev_partial_spec_here);
    return nullptr;
  }

  // Do substitution on the type of the declaration
  TypeSourceInfo *DI = SemaRef.SubstType(
      PartialSpec->getTypeSourceInfo(), TemplateArgs,
      PartialSpec->getTypeSpecStartLoc(), PartialSpec->getDeclName());
  if (!DI)
    return nullptr;

  if (DI->getType()->isFunctionType()) {
    SemaRef.Diag(PartialSpec->getLocation(),
                 diag::err_variable_instantiates_to_function)
        << PartialSpec->isStaticDataMember() << DI->getType();
    return nullptr;
  }

  // Create the variable template partial specialization declaration.
  VarTemplatePartialSpecializationDecl *InstPartialSpec =
      VarTemplatePartialSpecializationDecl::Create(
          SemaRef.Context, Owner, PartialSpec->getInnerLocStart(),
          PartialSpec->getLocation(), InstParams, VarTemplate, DI->getType(),
          DI, PartialSpec->getStorageClass(), Converted, InstTemplateArgs);

  // Substitute the nested name specifier, if any.
  if (SubstQualifier(PartialSpec, InstPartialSpec))
    return nullptr;

  InstPartialSpec->setInstantiatedFromMember(PartialSpec);
  InstPartialSpec->setTypeAsWritten(WrittenTy);

  // Check the completed partial specialization.
  SemaRef.CheckTemplatePartialSpecialization(InstPartialSpec);

  // Add this partial specialization to the set of variable template partial
  // specializations. The instantiation of the initializer is not necessary.
  VarTemplate->AddPartialSpecialization(InstPartialSpec, /*InsertPos=*/nullptr);

  SemaRef.BuildVariableInstantiation(InstPartialSpec, PartialSpec, TemplateArgs,
                                     LateAttrs, Owner, StartingScope);

  return InstPartialSpec;
}

TypeSourceInfo*
TemplateDeclInstantiator::SubstFunctionType(FunctionDecl *D,
                              SmallVectorImpl<ParmVarDecl *> &Params) {
  TypeSourceInfo *OldTInfo = D->getTypeSourceInfo();
  assert(OldTInfo && "substituting function without type source info");
  assert(Params.empty() && "parameter vector is non-empty at start");

  CXXRecordDecl *ThisContext = nullptr;
  Qualifiers ThisTypeQuals;
  if (CXXMethodDecl *Method = dyn_cast<CXXMethodDecl>(D)) {
    ThisContext = cast<CXXRecordDecl>(Owner);
    ThisTypeQuals = Method->getMethodQualifiers();
  }

  TypeSourceInfo *NewTInfo
    = SemaRef.SubstFunctionDeclType(OldTInfo, TemplateArgs,
                                    D->getTypeSpecStartLoc(),
                                    D->getDeclName(),
                                    ThisContext, ThisTypeQuals);
  if (!NewTInfo)
    return nullptr;

  TypeLoc OldTL = OldTInfo->getTypeLoc().IgnoreParens();
  if (FunctionProtoTypeLoc OldProtoLoc = OldTL.getAs<FunctionProtoTypeLoc>()) {
    if (NewTInfo != OldTInfo) {
      // Get parameters from the new type info.
      TypeLoc NewTL = NewTInfo->getTypeLoc().IgnoreParens();
      FunctionProtoTypeLoc NewProtoLoc = NewTL.castAs<FunctionProtoTypeLoc>();
      unsigned NewIdx = 0;
      for (unsigned OldIdx = 0, NumOldParams = OldProtoLoc.getNumParams();
           OldIdx != NumOldParams; ++OldIdx) {
        ParmVarDecl *OldParam = OldProtoLoc.getParam(OldIdx);
        if (!OldParam)
          return nullptr;

        LocalInstantiationScope *Scope = SemaRef.CurrentInstantiationScope;

        Optional<unsigned> NumArgumentsInExpansion;
        if (OldParam->isParameterPack())
          NumArgumentsInExpansion =
              SemaRef.getNumArgumentsInExpansion(OldParam->getType(),
                                                 TemplateArgs);
        if (!NumArgumentsInExpansion) {
          // Simple case: normal parameter, or a parameter pack that's
          // instantiated to a (still-dependent) parameter pack.
          ParmVarDecl *NewParam = NewProtoLoc.getParam(NewIdx++);
          Params.push_back(NewParam);
          Scope->InstantiatedLocal(OldParam, NewParam);
        } else {
          // Parameter pack expansion: make the instantiation an argument pack.
          Scope->MakeInstantiatedLocalArgPack(OldParam);
          for (unsigned I = 0; I != *NumArgumentsInExpansion; ++I) {
            ParmVarDecl *NewParam = NewProtoLoc.getParam(NewIdx++);
            Params.push_back(NewParam);
            Scope->InstantiatedLocalPackArg(OldParam, NewParam);
          }
        }
      }
    } else {
      // The function type itself was not dependent and therefore no
      // substitution occurred. However, we still need to instantiate
      // the function parameters themselves.
      const FunctionProtoType *OldProto =
          cast<FunctionProtoType>(OldProtoLoc.getType());
      for (unsigned i = 0, i_end = OldProtoLoc.getNumParams(); i != i_end;
           ++i) {
        ParmVarDecl *OldParam = OldProtoLoc.getParam(i);
        if (!OldParam) {
          Params.push_back(SemaRef.BuildParmVarDeclForTypedef(
              D, D->getLocation(), OldProto->getParamType(i)));
          continue;
        }

        ParmVarDecl *Parm =
            cast_or_null<ParmVarDecl>(VisitParmVarDecl(OldParam));
        if (!Parm)
          return nullptr;
        Params.push_back(Parm);
      }
    }
  } else {
    // If the type of this function, after ignoring parentheses, is not
    // *directly* a function type, then we're instantiating a function that
    // was declared via a typedef or with attributes, e.g.,
    //
    //   typedef int functype(int, int);
    //   functype func;
    //   int __cdecl meth(int, int);
    //
    // In this case, we'll just go instantiate the ParmVarDecls that we
    // synthesized in the method declaration.
    SmallVector<QualType, 4> ParamTypes;
    Sema::ExtParameterInfoBuilder ExtParamInfos;
    if (SemaRef.SubstParmTypes(D->getLocation(), D->parameters(), nullptr,
                               TemplateArgs, ParamTypes, &Params,
                               ExtParamInfos))
      return nullptr;
  }

  return NewTInfo;
}

/// Introduce the instantiated function parameters into the local
/// instantiation scope, and set the parameter names to those used
/// in the template.
static bool addInstantiatedParametersToScope(Sema &S, FunctionDecl *Function,
                                             const FunctionDecl *PatternDecl,
                                             LocalInstantiationScope &Scope,
                           const MultiLevelTemplateArgumentList &TemplateArgs) {
  unsigned FParamIdx = 0;
  for (unsigned I = 0, N = PatternDecl->getNumParams(); I != N; ++I) {
    const ParmVarDecl *PatternParam = PatternDecl->getParamDecl(I);
    if (!PatternParam->isParameterPack()) {
      // Simple case: not a parameter pack.
      assert(FParamIdx < Function->getNumParams());
      ParmVarDecl *FunctionParam = Function->getParamDecl(FParamIdx);
      FunctionParam->setDeclName(PatternParam->getDeclName());
      // If the parameter's type is not dependent, update it to match the type
      // in the pattern. They can differ in top-level cv-qualifiers, and we want
      // the pattern's type here. If the type is dependent, they can't differ,
      // per core issue 1668. Substitute into the type from the pattern, in case
      // it's instantiation-dependent.
      // FIXME: Updating the type to work around this is at best fragile.
      if (!PatternDecl->getType()->isDependentType()) {
        QualType T = S.SubstType(PatternParam->getType(), TemplateArgs,
                                 FunctionParam->getLocation(),
                                 FunctionParam->getDeclName());
        if (T.isNull())
          return true;
        FunctionParam->setType(T);
      }

      Scope.InstantiatedLocal(PatternParam, FunctionParam);
      ++FParamIdx;
      continue;
    }

    // Expand the parameter pack.
    Scope.MakeInstantiatedLocalArgPack(PatternParam);
    Optional<unsigned> NumArgumentsInExpansion
      = S.getNumArgumentsInExpansion(PatternParam->getType(), TemplateArgs);
    if (NumArgumentsInExpansion) {
      QualType PatternType =
          PatternParam->getType()->castAs<PackExpansionType>()->getPattern();
      for (unsigned Arg = 0; Arg < *NumArgumentsInExpansion; ++Arg) {
        ParmVarDecl *FunctionParam = Function->getParamDecl(FParamIdx);
        FunctionParam->setDeclName(PatternParam->getDeclName());
        if (!PatternDecl->getType()->isDependentType()) {
          Sema::ArgumentPackSubstitutionIndexRAII SubstIndex(S, Arg);
          QualType T = S.SubstType(PatternType, TemplateArgs,
                                   FunctionParam->getLocation(),
                                   FunctionParam->getDeclName());
          if (T.isNull())
            return true;
          FunctionParam->setType(T);
        }

        Scope.InstantiatedLocalPackArg(PatternParam, FunctionParam);
        ++FParamIdx;
      }
    }
  }

  return false;
}

bool Sema::InstantiateDefaultArgument(SourceLocation CallLoc, FunctionDecl *FD,
                                      ParmVarDecl *Param) {
  assert(Param->hasUninstantiatedDefaultArg());
  Expr *UninstExpr = Param->getUninstantiatedDefaultArg();

  EnterExpressionEvaluationContext EvalContext(
      *this, ExpressionEvaluationContext::PotentiallyEvaluated, Param);

  // Instantiate the expression.
  //
  // FIXME: Pass in a correct Pattern argument, otherwise
  // getTemplateInstantiationArgs uses the lexical context of FD, e.g.
  //
  // template<typename T>
  // struct A {
  //   static int FooImpl();
  //
  //   template<typename Tp>
  //   // bug: default argument A<T>::FooImpl() is evaluated with 2-level
  //   // template argument list [[T], [Tp]], should be [[Tp]].
  //   friend A<Tp> Foo(int a);
  // };
  //
  // template<typename T>
  // A<T> Foo(int a = A<T>::FooImpl());
  MultiLevelTemplateArgumentList TemplateArgs
    = getTemplateInstantiationArgs(FD, nullptr, /*RelativeToPrimary=*/true);

  InstantiatingTemplate Inst(*this, CallLoc, Param,
                             TemplateArgs.getInnermost());
  if (Inst.isInvalid())
    return true;
  if (Inst.isAlreadyInstantiating()) {
    Diag(Param->getBeginLoc(), diag::err_recursive_default_argument) << FD;
    Param->setInvalidDecl();
    return true;
  }

  ExprResult Result;
  {
    // C++ [dcl.fct.default]p5:
    //   The names in the [default argument] expression are bound, and
    //   the semantic constraints are checked, at the point where the
    //   default argument expression appears.
    ContextRAII SavedContext(*this, FD);
    LocalInstantiationScope Local(*this);

    FunctionDecl *Pattern = FD->getTemplateInstantiationPattern(
        /*ForDefinition*/ false);
    if (addInstantiatedParametersToScope(*this, FD, Pattern, Local,
                                         TemplateArgs))
      return true;

    runWithSufficientStackSpace(CallLoc, [&] {
      Result = SubstInitializer(UninstExpr, TemplateArgs,
                                /*DirectInit*/false);
    });
  }
  if (Result.isInvalid())
    return true;

  // Check the expression as an initializer for the parameter.
  InitializedEntity Entity
    = InitializedEntity::InitializeParameter(Context, Param);
  InitializationKind Kind = InitializationKind::CreateCopy(
      Param->getLocation(),
      /*FIXME:EqualLoc*/ UninstExpr->getBeginLoc());
  Expr *ResultE = Result.getAs<Expr>();

  InitializationSequence InitSeq(*this, Entity, Kind, ResultE);
  Result = InitSeq.Perform(*this, Entity, Kind, ResultE);
  if (Result.isInvalid())
    return true;

  Result =
      ActOnFinishFullExpr(Result.getAs<Expr>(), Param->getOuterLocStart(),
                          /*DiscardedValue*/ false);
  if (Result.isInvalid())
    return true;

  // Remember the instantiated default argument.
  Param->setDefaultArg(Result.getAs<Expr>());
  if (ASTMutationListener *L = getASTMutationListener())
    L->DefaultArgumentInstantiated(Param);

  return false;
}

void Sema::InstantiateExceptionSpec(SourceLocation PointOfInstantiation,
                                    FunctionDecl *Decl) {
  const FunctionProtoType *Proto = Decl->getType()->castAs<FunctionProtoType>();
  if (Proto->getExceptionSpecType() != EST_Uninstantiated)
    return;

  InstantiatingTemplate Inst(*this, PointOfInstantiation, Decl,
                             InstantiatingTemplate::ExceptionSpecification());
  if (Inst.isInvalid()) {
    // We hit the instantiation depth limit. Clear the exception specification
    // so that our callers don't have to cope with EST_Uninstantiated.
    UpdateExceptionSpec(Decl, EST_None);
    return;
  }
  if (Inst.isAlreadyInstantiating()) {
    // This exception specification indirectly depends on itself. Reject.
    // FIXME: Corresponding rule in the standard?
    Diag(PointOfInstantiation, diag::err_exception_spec_cycle) << Decl;
    UpdateExceptionSpec(Decl, EST_None);
    return;
  }

  // Enter the scope of this instantiation. We don't use
  // PushDeclContext because we don't have a scope.
  Sema::ContextRAII savedContext(*this, Decl);
  LocalInstantiationScope Scope(*this);

  MultiLevelTemplateArgumentList TemplateArgs =
    getTemplateInstantiationArgs(Decl, nullptr, /*RelativeToPrimary*/true);

  // FIXME: We can't use getTemplateInstantiationPattern(false) in general
  // here, because for a non-defining friend declaration in a class template,
  // we don't store enough information to map back to the friend declaration in
  // the template.
  FunctionDecl *Template = Proto->getExceptionSpecTemplate();
  if (addInstantiatedParametersToScope(*this, Decl, Template, Scope,
                                       TemplateArgs)) {
    UpdateExceptionSpec(Decl, EST_None);
    return;
  }

  SubstExceptionSpec(Decl, Template->getType()->castAs<FunctionProtoType>(),
                     TemplateArgs);
}

bool Sema::CheckInstantiatedFunctionTemplateConstraints(
    SourceLocation PointOfInstantiation, FunctionDecl *Decl,
    ArrayRef<TemplateArgument> TemplateArgs,
    ConstraintSatisfaction &Satisfaction) {
  // In most cases we're not going to have constraints, so check for that first.
  FunctionTemplateDecl *Template = Decl->getPrimaryTemplate();
  // Note - code synthesis context for the constraints check is created
  // inside CheckConstraintsSatisfaction.
  SmallVector<const Expr *, 3> TemplateAC;
  Template->getAssociatedConstraints(TemplateAC);
  if (TemplateAC.empty()) {
    Satisfaction.IsSatisfied = true;
    return false;
  }

  // Enter the scope of this instantiation. We don't use
  // PushDeclContext because we don't have a scope.
  Sema::ContextRAII savedContext(*this, Decl);
  LocalInstantiationScope Scope(*this);

  // If this is not an explicit specialization - we need to get the instantiated
  // version of the template arguments and add them to scope for the
  // substitution.
  if (Decl->isTemplateInstantiation()) {
    InstantiatingTemplate Inst(*this, Decl->getPointOfInstantiation(),
        InstantiatingTemplate::ConstraintsCheck{}, Decl->getPrimaryTemplate(),
        TemplateArgs, SourceRange());
    if (Inst.isInvalid())
      return true;
    MultiLevelTemplateArgumentList MLTAL(
        *Decl->getTemplateSpecializationArgs());
    if (addInstantiatedParametersToScope(
            *this, Decl, Decl->getPrimaryTemplate()->getTemplatedDecl(),
            Scope, MLTAL))
      return true;
  }
  Qualifiers ThisQuals;
  CXXRecordDecl *Record = nullptr;
  if (auto *Method = dyn_cast<CXXMethodDecl>(Decl)) {
    ThisQuals = Method->getMethodQualifiers();
    Record = Method->getParent();
  }
  CXXThisScopeRAII ThisScope(*this, Record, ThisQuals, Record != nullptr);
  return CheckConstraintSatisfaction(Template, TemplateAC, TemplateArgs,
                                     PointOfInstantiation, Satisfaction);
}

/// Initializes the common fields of an instantiation function
/// declaration (New) from the corresponding fields of its template (Tmpl).
///
/// \returns true if there was an error
bool
TemplateDeclInstantiator::InitFunctionInstantiation(FunctionDecl *New,
                                                    FunctionDecl *Tmpl) {
  New->setImplicit(Tmpl->isImplicit());

  // Forward the mangling number from the template to the instantiated decl.
  SemaRef.Context.setManglingNumber(New,
                                    SemaRef.Context.getManglingNumber(Tmpl));

  // If we are performing substituting explicitly-specified template arguments
  // or deduced template arguments into a function template and we reach this
  // point, we are now past the point where SFINAE applies and have committed
  // to keeping the new function template specialization. We therefore
  // convert the active template instantiation for the function template
  // into a template instantiation for this specific function template
  // specialization, which is not a SFINAE context, so that we diagnose any
  // further errors in the declaration itself.
  //
  // FIXME: This is a hack.
  typedef Sema::CodeSynthesisContext ActiveInstType;
  ActiveInstType &ActiveInst = SemaRef.CodeSynthesisContexts.back();
  if (ActiveInst.Kind == ActiveInstType::ExplicitTemplateArgumentSubstitution ||
      ActiveInst.Kind == ActiveInstType::DeducedTemplateArgumentSubstitution) {
    if (FunctionTemplateDecl *FunTmpl
          = dyn_cast<FunctionTemplateDecl>(ActiveInst.Entity)) {
      assert(FunTmpl->getTemplatedDecl() == Tmpl &&
             "Deduction from the wrong function template?");
      (void) FunTmpl;
      SemaRef.InstantiatingSpecializations.erase(
          {ActiveInst.Entity->getCanonicalDecl(), ActiveInst.Kind});
      atTemplateEnd(SemaRef.TemplateInstCallbacks, SemaRef, ActiveInst);
      ActiveInst.Kind = ActiveInstType::TemplateInstantiation;
      ActiveInst.Entity = New;
      atTemplateBegin(SemaRef.TemplateInstCallbacks, SemaRef, ActiveInst);
    }
  }

  const FunctionProtoType *Proto = Tmpl->getType()->getAs<FunctionProtoType>();
  assert(Proto && "Function template without prototype?");

  if (Proto->hasExceptionSpec() || Proto->getNoReturnAttr()) {
    FunctionProtoType::ExtProtoInfo EPI = Proto->getExtProtoInfo();

    // DR1330: In C++11, defer instantiation of a non-trivial
    // exception specification.
    // DR1484: Local classes and their members are instantiated along with the
    // containing function.
    if (SemaRef.getLangOpts().CPlusPlus11 &&
        EPI.ExceptionSpec.Type != EST_None &&
        EPI.ExceptionSpec.Type != EST_DynamicNone &&
        EPI.ExceptionSpec.Type != EST_BasicNoexcept &&
        !Tmpl->isInLocalScopeForInstantiation()) {
      FunctionDecl *ExceptionSpecTemplate = Tmpl;
      if (EPI.ExceptionSpec.Type == EST_Uninstantiated)
        ExceptionSpecTemplate = EPI.ExceptionSpec.SourceTemplate;
      ExceptionSpecificationType NewEST = EST_Uninstantiated;
      if (EPI.ExceptionSpec.Type == EST_Unevaluated)
        NewEST = EST_Unevaluated;

      // Mark the function has having an uninstantiated exception specification.
      const FunctionProtoType *NewProto
        = New->getType()->getAs<FunctionProtoType>();
      assert(NewProto && "Template instantiation without function prototype?");
      EPI = NewProto->getExtProtoInfo();
      EPI.ExceptionSpec.Type = NewEST;
      EPI.ExceptionSpec.SourceDecl = New;
      EPI.ExceptionSpec.SourceTemplate = ExceptionSpecTemplate;
      New->setType(SemaRef.Context.getFunctionType(
          NewProto->getReturnType(), NewProto->getParamTypes(), EPI));
    } else {
      Sema::ContextRAII SwitchContext(SemaRef, New);
      SemaRef.SubstExceptionSpec(New, Proto, TemplateArgs);
    }
  }

  // Get the definition. Leaves the variable unchanged if undefined.
  const FunctionDecl *Definition = Tmpl;
  Tmpl->isDefined(Definition);

  SemaRef.InstantiateAttrs(TemplateArgs, Definition, New,
                           LateAttrs, StartingScope);

  return false;
}

/// Initializes common fields of an instantiated method
/// declaration (New) from the corresponding fields of its template
/// (Tmpl).
///
/// \returns true if there was an error
bool
TemplateDeclInstantiator::InitMethodInstantiation(CXXMethodDecl *New,
                                                  CXXMethodDecl *Tmpl) {
  if (InitFunctionInstantiation(New, Tmpl))
    return true;

  if (isa<CXXDestructorDecl>(New) && SemaRef.getLangOpts().CPlusPlus11)
    SemaRef.AdjustDestructorExceptionSpec(cast<CXXDestructorDecl>(New));

  New->setAccess(Tmpl->getAccess());
  if (Tmpl->isVirtualAsWritten())
    New->setVirtualAsWritten(true);

  // FIXME: New needs a pointer to Tmpl
  return false;
}

bool TemplateDeclInstantiator::SubstDefaultedFunction(FunctionDecl *New,
                                                      FunctionDecl *Tmpl) {
  // Transfer across any unqualified lookups.
  if (auto *DFI = Tmpl->getDefaultedFunctionInfo()) {
    SmallVector<DeclAccessPair, 32> Lookups;
    Lookups.reserve(DFI->getUnqualifiedLookups().size());
    bool AnyChanged = false;
    for (DeclAccessPair DA : DFI->getUnqualifiedLookups()) {
      NamedDecl *D = SemaRef.FindInstantiatedDecl(New->getLocation(),
                                                  DA.getDecl(), TemplateArgs);
      if (!D)
        return true;
      AnyChanged |= (D != DA.getDecl());
      Lookups.push_back(DeclAccessPair::make(D, DA.getAccess()));
    }

    // It's unlikely that substitution will change any declarations. Don't
    // store an unnecessary copy in that case.
    New->setDefaultedFunctionInfo(
        AnyChanged ? FunctionDecl::DefaultedFunctionInfo::Create(
                         SemaRef.Context, Lookups)
                   : DFI);
  }

  SemaRef.SetDeclDefaulted(New, Tmpl->getLocation());
  return false;
}

/// Instantiate (or find existing instantiation of) a function template with a
/// given set of template arguments.
///
/// Usually this should not be used, and template argument deduction should be
/// used in its place.
FunctionDecl *
Sema::InstantiateFunctionDeclaration(FunctionTemplateDecl *FTD,
                                     const TemplateArgumentList *Args,
                                     SourceLocation Loc) {
  FunctionDecl *FD = FTD->getTemplatedDecl();

  sema::TemplateDeductionInfo Info(Loc);
  InstantiatingTemplate Inst(
      *this, Loc, FTD, Args->asArray(),
      CodeSynthesisContext::ExplicitTemplateArgumentSubstitution, Info);
  if (Inst.isInvalid())
    return nullptr;

  ContextRAII SavedContext(*this, FD);
  MultiLevelTemplateArgumentList MArgs(*Args);

  return cast_or_null<FunctionDecl>(SubstDecl(FD, FD->getParent(), MArgs));
}

/// Instantiate the definition of the given function from its
/// template.
///
/// \param PointOfInstantiation the point at which the instantiation was
/// required. Note that this is not precisely a "point of instantiation"
/// for the function, but it's close.
///
/// \param Function the already-instantiated declaration of a
/// function template specialization or member function of a class template
/// specialization.
///
/// \param Recursive if true, recursively instantiates any functions that
/// are required by this instantiation.
///
/// \param DefinitionRequired if true, then we are performing an explicit
/// instantiation where the body of the function is required. Complain if
/// there is no such body.
void Sema::InstantiateFunctionDefinition(SourceLocation PointOfInstantiation,
                                         FunctionDecl *Function,
                                         bool Recursive,
                                         bool DefinitionRequired,
                                         bool AtEndOfTU) {
  if (Function->isInvalidDecl() || isa<CXXDeductionGuideDecl>(Function))
    return;

  // Never instantiate an explicit specialization except if it is a class scope
  // explicit specialization.
  TemplateSpecializationKind TSK =
      Function->getTemplateSpecializationKindForInstantiation();
  if (TSK == TSK_ExplicitSpecialization)
    return;

  // Don't instantiate a definition if we already have one.
  const FunctionDecl *ExistingDefn = nullptr;
  if (Function->isDefined(ExistingDefn,
                          /*CheckForPendingFriendDefinition=*/true)) {
    if (ExistingDefn->isThisDeclarationADefinition())
      return;

    // If we're asked to instantiate a function whose body comes from an
    // instantiated friend declaration, attach the instantiated body to the
    // corresponding declaration of the function.
    assert(ExistingDefn->isThisDeclarationInstantiatedFromAFriendDefinition());
    Function = const_cast<FunctionDecl*>(ExistingDefn);
  }

  // Find the function body that we'll be substituting.
  const FunctionDecl *PatternDecl = Function->getTemplateInstantiationPattern();
  assert(PatternDecl && "instantiating a non-template");

  const FunctionDecl *PatternDef = PatternDecl->getDefinition();
  Stmt *Pattern = nullptr;
  if (PatternDef) {
    Pattern = PatternDef->getBody(PatternDef);
    PatternDecl = PatternDef;
    if (PatternDef->willHaveBody())
      PatternDef = nullptr;
  }

  // FIXME: We need to track the instantiation stack in order to know which
  // definitions should be visible within this instantiation.
  if (DiagnoseUninstantiableTemplate(PointOfInstantiation, Function,
                                Function->getInstantiatedFromMemberFunction(),
                                     PatternDecl, PatternDef, TSK,
                                     /*Complain*/DefinitionRequired)) {
    if (DefinitionRequired)
      Function->setInvalidDecl();
    else if (TSK == TSK_ExplicitInstantiationDefinition) {
      // Try again at the end of the translation unit (at which point a
      // definition will be required).
      assert(!Recursive);
      Function->setInstantiationIsPending(true);
      PendingInstantiations.push_back(
        std::make_pair(Function, PointOfInstantiation));
    } else if (TSK == TSK_ImplicitInstantiation) {
      if (AtEndOfTU && !getDiagnostics().hasErrorOccurred() &&
          !getSourceManager().isInSystemHeader(PatternDecl->getBeginLoc())) {
        Diag(PointOfInstantiation, diag::warn_func_template_missing)
          << Function;
        Diag(PatternDecl->getLocation(), diag::note_forward_template_decl);
        if (getLangOpts().CPlusPlus11)
          Diag(PointOfInstantiation, diag::note_inst_declaration_hint)
            << Function;
      }
    }

    return;
  }

  // Postpone late parsed template instantiations.
  if (PatternDecl->isLateTemplateParsed() &&
      !LateTemplateParser) {
    Function->setInstantiationIsPending(true);
    LateParsedInstantiations.push_back(
        std::make_pair(Function, PointOfInstantiation));
    return;
  }

  llvm::TimeTraceScope TimeScope("InstantiateFunction", [&]() {
    std::string Name;
    llvm::raw_string_ostream OS(Name);
    Function->getNameForDiagnostic(OS, getPrintingPolicy(),
                                   /*Qualified=*/true);
    return Name;
  });

  // If we're performing recursive template instantiation, create our own
  // queue of pending implicit instantiations that we will instantiate later,
  // while we're still within our own instantiation context.
  // This has to happen before LateTemplateParser below is called, so that
  // it marks vtables used in late parsed templates as used.
  GlobalEagerInstantiationScope GlobalInstantiations(*this,
                                                     /*Enabled=*/Recursive);
  LocalEagerInstantiationScope LocalInstantiations(*this);

  // Call the LateTemplateParser callback if there is a need to late parse
  // a templated function definition.
  if (!Pattern && PatternDecl->isLateTemplateParsed() &&
      LateTemplateParser) {
    // FIXME: Optimize to allow individual templates to be deserialized.
    if (PatternDecl->isFromASTFile())
      ExternalSource->ReadLateParsedTemplates(LateParsedTemplateMap);

    auto LPTIter = LateParsedTemplateMap.find(PatternDecl);
    assert(LPTIter != LateParsedTemplateMap.end() &&
           "missing LateParsedTemplate");
    LateTemplateParser(OpaqueParser, *LPTIter->second);
    Pattern = PatternDecl->getBody(PatternDecl);
  }

  // Note, we should never try to instantiate a deleted function template.
  assert((Pattern || PatternDecl->isDefaulted() ||
          PatternDecl->hasSkippedBody()) &&
         "unexpected kind of function template definition");

  // C++1y [temp.explicit]p10:
  //   Except for inline functions, declarations with types deduced from their
  //   initializer or return value, and class template specializations, other
  //   explicit instantiation declarations have the effect of suppressing the
  //   implicit instantiation of the entity to which they refer.
  if (TSK == TSK_ExplicitInstantiationDeclaration &&
      !PatternDecl->isInlined() &&
      !PatternDecl->getReturnType()->getContainedAutoType())
    return;

  if (PatternDecl->isInlined()) {
    // Function, and all later redeclarations of it (from imported modules,
    // for instance), are now implicitly inline.
    for (auto *D = Function->getMostRecentDecl(); /**/;
         D = D->getPreviousDecl()) {
      D->setImplicitlyInline();
      if (D == Function)
        break;
    }
  }

  InstantiatingTemplate Inst(*this, PointOfInstantiation, Function);
  if (Inst.isInvalid() || Inst.isAlreadyInstantiating())
    return;
  PrettyDeclStackTraceEntry CrashInfo(Context, Function, SourceLocation(),
                                      "instantiating function definition");

  // The instantiation is visible here, even if it was first declared in an
  // unimported module.
  Function->setVisibleDespiteOwningModule();

  // Copy the inner loc start from the pattern.
  Function->setInnerLocStart(PatternDecl->getInnerLocStart());

  EnterExpressionEvaluationContext EvalContext(
      *this, Sema::ExpressionEvaluationContext::PotentiallyEvaluated);

  // Introduce a new scope where local variable instantiations will be
  // recorded, unless we're actually a member function within a local
  // class, in which case we need to merge our results with the parent
  // scope (of the enclosing function).
  bool MergeWithParentScope = false;
  if (CXXRecordDecl *Rec = dyn_cast<CXXRecordDecl>(Function->getDeclContext()))
    MergeWithParentScope = Rec->isLocalClass();

  LocalInstantiationScope Scope(*this, MergeWithParentScope);

  if (PatternDecl->isDefaulted())
    SetDeclDefaulted(Function, PatternDecl->getLocation());
  else {
    MultiLevelTemplateArgumentList TemplateArgs =
      getTemplateInstantiationArgs(Function, nullptr, false, PatternDecl);

    // Substitute into the qualifier; we can get a substitution failure here
    // through evil use of alias templates.
    // FIXME: Is CurContext correct for this? Should we go to the (instantiation
    // of the) lexical context of the pattern?
    SubstQualifier(*this, PatternDecl, Function, TemplateArgs);

    ActOnStartOfFunctionDef(nullptr, Function);

    // Enter the scope of this instantiation. We don't use
    // PushDeclContext because we don't have a scope.
    Sema::ContextRAII savedContext(*this, Function);

    if (addInstantiatedParametersToScope(*this, Function, PatternDecl, Scope,
                                         TemplateArgs))
      return;

    StmtResult Body;
    if (PatternDecl->hasSkippedBody()) {
      ActOnSkippedFunctionBody(Function);
      Body = nullptr;
    } else {
      if (CXXConstructorDecl *Ctor = dyn_cast<CXXConstructorDecl>(Function)) {
        // If this is a constructor, instantiate the member initializers.
        InstantiateMemInitializers(Ctor, cast<CXXConstructorDecl>(PatternDecl),
                                   TemplateArgs);

        // If this is an MS ABI dllexport default constructor, instantiate any
        // default arguments.
        if (Context.getTargetInfo().getCXXABI().isMicrosoft() &&
            Ctor->isDefaultConstructor()) {
          InstantiateDefaultCtorDefaultArgs(Ctor);
        }
      }

      // Instantiate the function body.
      Body = SubstStmt(Pattern, TemplateArgs);

      if (Body.isInvalid())
        Function->setInvalidDecl();
    }
    // FIXME: finishing the function body while in an expression evaluation
    // context seems wrong. Investigate more.
    ActOnFinishFunctionBody(Function, Body.get(), /*IsInstantiation=*/true);

    PerformDependentDiagnostics(PatternDecl, TemplateArgs);

    if (auto *Listener = getASTMutationListener())
      Listener->FunctionDefinitionInstantiated(Function);

    savedContext.pop();
  }

  DeclGroupRef DG(Function);
  Consumer.HandleTopLevelDecl(DG);

  // This class may have local implicit instantiations that need to be
  // instantiation within this scope.
  LocalInstantiations.perform();
  Scope.Exit();
  GlobalInstantiations.perform();
}

VarTemplateSpecializationDecl *Sema::BuildVarTemplateInstantiation(
    VarTemplateDecl *VarTemplate, VarDecl *FromVar,
    const TemplateArgumentList &TemplateArgList,
    const TemplateArgumentListInfo &TemplateArgsInfo,
    SmallVectorImpl<TemplateArgument> &Converted,
    SourceLocation PointOfInstantiation,
    LateInstantiatedAttrVec *LateAttrs,
    LocalInstantiationScope *StartingScope) {
  if (FromVar->isInvalidDecl())
    return nullptr;

  InstantiatingTemplate Inst(*this, PointOfInstantiation, FromVar);
  if (Inst.isInvalid())
    return nullptr;

  MultiLevelTemplateArgumentList TemplateArgLists;
  TemplateArgLists.addOuterTemplateArguments(&TemplateArgList);

  // Instantiate the first declaration of the variable template: for a partial
  // specialization of a static data member template, the first declaration may
  // or may not be the declaration in the class; if it's in the class, we want
  // to instantiate a member in the class (a declaration), and if it's outside,
  // we want to instantiate a definition.
  //
  // If we're instantiating an explicitly-specialized member template or member
  // partial specialization, don't do this. The member specialization completely
  // replaces the original declaration in this case.
  bool IsMemberSpec = false;
  if (VarTemplatePartialSpecializationDecl *PartialSpec =
          dyn_cast<VarTemplatePartialSpecializationDecl>(FromVar))
    IsMemberSpec = PartialSpec->isMemberSpecialization();
  else if (VarTemplateDecl *FromTemplate = FromVar->getDescribedVarTemplate())
    IsMemberSpec = FromTemplate->isMemberSpecialization();
  if (!IsMemberSpec)
    FromVar = FromVar->getFirstDecl();

  MultiLevelTemplateArgumentList MultiLevelList(TemplateArgList);
  TemplateDeclInstantiator Instantiator(*this, FromVar->getDeclContext(),
                                        MultiLevelList);

  // TODO: Set LateAttrs and StartingScope ...

  return cast_or_null<VarTemplateSpecializationDecl>(
      Instantiator.VisitVarTemplateSpecializationDecl(
          VarTemplate, FromVar, TemplateArgsInfo, Converted));
}

/// Instantiates a variable template specialization by completing it
/// with appropriate type information and initializer.
VarTemplateSpecializationDecl *Sema::CompleteVarTemplateSpecializationDecl(
    VarTemplateSpecializationDecl *VarSpec, VarDecl *PatternDecl,
    const MultiLevelTemplateArgumentList &TemplateArgs) {
  assert(PatternDecl->isThisDeclarationADefinition() &&
         "don't have a definition to instantiate from");

  // Do substitution on the type of the declaration
  TypeSourceInfo *DI =
      SubstType(PatternDecl->getTypeSourceInfo(), TemplateArgs,
                PatternDecl->getTypeSpecStartLoc(), PatternDecl->getDeclName());
  if (!DI)
    return nullptr;

  // Update the type of this variable template specialization.
  VarSpec->setType(DI->getType());

  // Convert the declaration into a definition now.
  VarSpec->setCompleteDefinition();

  // Instantiate the initializer.
  InstantiateVariableInitializer(VarSpec, PatternDecl, TemplateArgs);

  if (getLangOpts().OpenCL)
    deduceOpenCLAddressSpace(VarSpec);

  return VarSpec;
}

/// BuildVariableInstantiation - Used after a new variable has been created.
/// Sets basic variable data and decides whether to postpone the
/// variable instantiation.
void Sema::BuildVariableInstantiation(
    VarDecl *NewVar, VarDecl *OldVar,
    const MultiLevelTemplateArgumentList &TemplateArgs,
    LateInstantiatedAttrVec *LateAttrs, DeclContext *Owner,
    LocalInstantiationScope *StartingScope,
    bool InstantiatingVarTemplate,
    VarTemplateSpecializationDecl *PrevDeclForVarTemplateSpecialization) {
  // Instantiating a partial specialization to produce a partial
  // specialization.
  bool InstantiatingVarTemplatePartialSpec =
      isa<VarTemplatePartialSpecializationDecl>(OldVar) &&
      isa<VarTemplatePartialSpecializationDecl>(NewVar);
  // Instantiating from a variable template (or partial specialization) to
  // produce a variable template specialization.
  bool InstantiatingSpecFromTemplate =
      isa<VarTemplateSpecializationDecl>(NewVar) &&
      (OldVar->getDescribedVarTemplate() ||
       isa<VarTemplatePartialSpecializationDecl>(OldVar));

  // If we are instantiating a local extern declaration, the
  // instantiation belongs lexically to the containing function.
  // If we are instantiating a static data member defined
  // out-of-line, the instantiation will have the same lexical
  // context (which will be a namespace scope) as the template.
  if (OldVar->isLocalExternDecl()) {
    NewVar->setLocalExternDecl();
    NewVar->setLexicalDeclContext(Owner);
  } else if (OldVar->isOutOfLine())
    NewVar->setLexicalDeclContext(OldVar->getLexicalDeclContext());
  NewVar->setTSCSpec(OldVar->getTSCSpec());
  NewVar->setInitStyle(OldVar->getInitStyle());
  NewVar->setCXXForRangeDecl(OldVar->isCXXForRangeDecl());
  NewVar->setObjCForDecl(OldVar->isObjCForDecl());
  NewVar->setConstexpr(OldVar->isConstexpr());
  MaybeAddCUDAConstantAttr(NewVar);
  NewVar->setInitCapture(OldVar->isInitCapture());
  NewVar->setPreviousDeclInSameBlockScope(
      OldVar->isPreviousDeclInSameBlockScope());
  NewVar->setAccess(OldVar->getAccess());

  if (!OldVar->isStaticDataMember()) {
    if (OldVar->isUsed(false))
      NewVar->setIsUsed();
    NewVar->setReferenced(OldVar->isReferenced());
  }

  InstantiateAttrs(TemplateArgs, OldVar, NewVar, LateAttrs, StartingScope);

  LookupResult Previous(
      *this, NewVar->getDeclName(), NewVar->getLocation(),
      NewVar->isLocalExternDecl() ? Sema::LookupRedeclarationWithLinkage
                                  : Sema::LookupOrdinaryName,
      NewVar->isLocalExternDecl() ? Sema::ForExternalRedeclaration
                                  : forRedeclarationInCurContext());

  if (NewVar->isLocalExternDecl() && OldVar->getPreviousDecl() &&
      (!OldVar->getPreviousDecl()->getDeclContext()->isDependentContext() ||
       OldVar->getPreviousDecl()->getDeclContext()==OldVar->getDeclContext())) {
    // We have a previous declaration. Use that one, so we merge with the
    // right type.
    if (NamedDecl *NewPrev = FindInstantiatedDecl(
            NewVar->getLocation(), OldVar->getPreviousDecl(), TemplateArgs))
      Previous.addDecl(NewPrev);
  } else if (!isa<VarTemplateSpecializationDecl>(NewVar) &&
             OldVar->hasLinkage()) {
    LookupQualifiedName(Previous, NewVar->getDeclContext(), false);
  } else if (PrevDeclForVarTemplateSpecialization) {
    Previous.addDecl(PrevDeclForVarTemplateSpecialization);
  }
  CheckVariableDeclaration(NewVar, Previous);

  if (!InstantiatingVarTemplate) {
    NewVar->getLexicalDeclContext()->addHiddenDecl(NewVar);
    if (!NewVar->isLocalExternDecl() || !NewVar->getPreviousDecl())
      NewVar->getDeclContext()->makeDeclVisibleInContext(NewVar);
  }

  if (!OldVar->isOutOfLine()) {
    if (NewVar->getDeclContext()->isFunctionOrMethod())
      CurrentInstantiationScope->InstantiatedLocal(OldVar, NewVar);
  }

  // Link instantiations of static data members back to the template from
  // which they were instantiated.
  //
  // Don't do this when instantiating a template (we link the template itself
  // back in that case) nor when instantiating a static data member template
  // (that's not a member specialization).
  if (NewVar->isStaticDataMember() && !InstantiatingVarTemplate &&
      !InstantiatingSpecFromTemplate)
    NewVar->setInstantiationOfStaticDataMember(OldVar,
                                               TSK_ImplicitInstantiation);

  // If the pattern is an (in-class) explicit specialization, then the result
  // is also an explicit specialization.
  if (VarTemplateSpecializationDecl *OldVTSD =
          dyn_cast<VarTemplateSpecializationDecl>(OldVar)) {
    if (OldVTSD->getSpecializationKind() == TSK_ExplicitSpecialization &&
        !isa<VarTemplatePartialSpecializationDecl>(OldVTSD))
      cast<VarTemplateSpecializationDecl>(NewVar)->setSpecializationKind(
          TSK_ExplicitSpecialization);
  }

  // Forward the mangling number from the template to the instantiated decl.
  Context.setManglingNumber(NewVar, Context.getManglingNumber(OldVar));
  Context.setStaticLocalNumber(NewVar, Context.getStaticLocalNumber(OldVar));

  // Figure out whether to eagerly instantiate the initializer.
  if (InstantiatingVarTemplate || InstantiatingVarTemplatePartialSpec) {
    // We're producing a template. Don't instantiate the initializer yet.
  } else if (NewVar->getType()->isUndeducedType()) {
    // We need the type to complete the declaration of the variable.
    InstantiateVariableInitializer(NewVar, OldVar, TemplateArgs);
  } else if (InstantiatingSpecFromTemplate ||
             (OldVar->isInline() && OldVar->isThisDeclarationADefinition() &&
              !NewVar->isThisDeclarationADefinition())) {
    // Delay instantiation of the initializer for variable template
    // specializations or inline static data members until a definition of the
    // variable is needed.
  } else {
    InstantiateVariableInitializer(NewVar, OldVar, TemplateArgs);
  }

  // Diagnose unused local variables with dependent types, where the diagnostic
  // will have been deferred.
  if (!NewVar->isInvalidDecl() &&
      NewVar->getDeclContext()->isFunctionOrMethod() &&
      OldVar->getType()->isDependentType())
    DiagnoseUnusedDecl(NewVar);
}

/// Instantiate the initializer of a variable.
void Sema::InstantiateVariableInitializer(
    VarDecl *Var, VarDecl *OldVar,
    const MultiLevelTemplateArgumentList &TemplateArgs) {
  if (ASTMutationListener *L = getASTContext().getASTMutationListener())
    L->VariableDefinitionInstantiated(Var);

  // We propagate the 'inline' flag with the initializer, because it
  // would otherwise imply that the variable is a definition for a
  // non-static data member.
  if (OldVar->isInlineSpecified())
    Var->setInlineSpecified();
  else if (OldVar->isInline())
    Var->setImplicitlyInline();

  if (OldVar->getInit()) {
    EnterExpressionEvaluationContext Evaluated(
        *this, Sema::ExpressionEvaluationContext::PotentiallyEvaluated, Var);

    // Instantiate the initializer.
    ExprResult Init;

    {
      ContextRAII SwitchContext(*this, Var->getDeclContext());
      Init = SubstInitializer(OldVar->getInit(), TemplateArgs,
                              OldVar->getInitStyle() == VarDecl::CallInit);
    }

    if (!Init.isInvalid()) {
      Expr *InitExpr = Init.get();

      if (Var->hasAttr<DLLImportAttr>() &&
          (!InitExpr ||
           !InitExpr->isConstantInitializer(getASTContext(), false))) {
        // Do not dynamically initialize dllimport variables.
      } else if (InitExpr) {
        bool DirectInit = OldVar->isDirectInit();
        AddInitializerToDecl(Var, InitExpr, DirectInit);
      } else
        ActOnUninitializedDecl(Var);
    } else {
      // FIXME: Not too happy about invalidating the declaration
      // because of a bogus initializer.
      Var->setInvalidDecl();
    }
  } else {
    // `inline` variables are a definition and declaration all in one; we won't
    // pick up an initializer from anywhere else.
    if (Var->isStaticDataMember() && !Var->isInline()) {
      if (!Var->isOutOfLine())
        return;

      // If the declaration inside the class had an initializer, don't add
      // another one to the out-of-line definition.
      if (OldVar->getFirstDecl()->hasInit())
        return;
    }

    // We'll add an initializer to a for-range declaration later.
    if (Var->isCXXForRangeDecl() || Var->isObjCForDecl())
      return;

    ActOnUninitializedDecl(Var);
  }

  if (getLangOpts().CUDA)
    checkAllowedCUDAInitializer(Var);

  if (getLangOpts().SYCLIsDevice && !checkAllowedSYCLInitializer(Var))
    SYCLDiagIfDeviceCode(Var->getLocation(), diag::err_sycl_restrict)
        << Sema::KernelConstStaticVariable;
}

/// Instantiate the definition of the given variable from its
/// template.
///
/// \param PointOfInstantiation the point at which the instantiation was
/// required. Note that this is not precisely a "point of instantiation"
/// for the variable, but it's close.
///
/// \param Var the already-instantiated declaration of a templated variable.
///
/// \param Recursive if true, recursively instantiates any functions that
/// are required by this instantiation.
///
/// \param DefinitionRequired if true, then we are performing an explicit
/// instantiation where a definition of the variable is required. Complain
/// if there is no such definition.
void Sema::InstantiateVariableDefinition(SourceLocation PointOfInstantiation,
                                         VarDecl *Var, bool Recursive,
                                      bool DefinitionRequired, bool AtEndOfTU) {
  if (Var->isInvalidDecl())
    return;

  // Never instantiate an explicitly-specialized entity.
  TemplateSpecializationKind TSK =
      Var->getTemplateSpecializationKindForInstantiation();
  if (TSK == TSK_ExplicitSpecialization)
    return;

  // Find the pattern and the arguments to substitute into it.
  VarDecl *PatternDecl = Var->getTemplateInstantiationPattern();
  assert(PatternDecl && "no pattern for templated variable");
  MultiLevelTemplateArgumentList TemplateArgs =
      getTemplateInstantiationArgs(Var);

  VarTemplateSpecializationDecl *VarSpec =
      dyn_cast<VarTemplateSpecializationDecl>(Var);
  if (VarSpec) {
    // If this is a static data member template, there might be an
    // uninstantiated initializer on the declaration. If so, instantiate
    // it now.
    //
    // FIXME: This largely duplicates what we would do below. The difference
    // is that along this path we may instantiate an initializer from an
    // in-class declaration of the template and instantiate the definition
    // from a separate out-of-class definition.
    if (PatternDecl->isStaticDataMember() &&
        (PatternDecl = PatternDecl->getFirstDecl())->hasInit() &&
        !Var->hasInit()) {
      // FIXME: Factor out the duplicated instantiation context setup/tear down
      // code here.
      InstantiatingTemplate Inst(*this, PointOfInstantiation, Var);
      if (Inst.isInvalid() || Inst.isAlreadyInstantiating())
        return;
      PrettyDeclStackTraceEntry CrashInfo(Context, Var, SourceLocation(),
                                          "instantiating variable initializer");

      // The instantiation is visible here, even if it was first declared in an
      // unimported module.
      Var->setVisibleDespiteOwningModule();

      // If we're performing recursive template instantiation, create our own
      // queue of pending implicit instantiations that we will instantiate
      // later, while we're still within our own instantiation context.
      GlobalEagerInstantiationScope GlobalInstantiations(*this,
                                                         /*Enabled=*/Recursive);
      LocalInstantiationScope Local(*this);
      LocalEagerInstantiationScope LocalInstantiations(*this);

      // Enter the scope of this instantiation. We don't use
      // PushDeclContext because we don't have a scope.
      ContextRAII PreviousContext(*this, Var->getDeclContext());
      InstantiateVariableInitializer(Var, PatternDecl, TemplateArgs);
      PreviousContext.pop();

      // This variable may have local implicit instantiations that need to be
      // instantiated within this scope.
      LocalInstantiations.perform();
      Local.Exit();
      GlobalInstantiations.perform();
    }
  } else {
    assert(Var->isStaticDataMember() && PatternDecl->isStaticDataMember() &&
           "not a static data member?");
  }

  VarDecl *Def = PatternDecl->getDefinition(getASTContext());

  // If we don't have a definition of the variable template, we won't perform
  // any instantiation. Rather, we rely on the user to instantiate this
  // definition (or provide a specialization for it) in another translation
  // unit.
  if (!Def && !DefinitionRequired) {
    if (TSK == TSK_ExplicitInstantiationDefinition) {
      PendingInstantiations.push_back(
        std::make_pair(Var, PointOfInstantiation));
    } else if (TSK == TSK_ImplicitInstantiation) {
      // Warn about missing definition at the end of translation unit.
      if (AtEndOfTU && !getDiagnostics().hasErrorOccurred() &&
          !getSourceManager().isInSystemHeader(PatternDecl->getBeginLoc())) {
        Diag(PointOfInstantiation, diag::warn_var_template_missing)
          << Var;
        Diag(PatternDecl->getLocation(), diag::note_forward_template_decl);
        if (getLangOpts().CPlusPlus11)
          Diag(PointOfInstantiation, diag::note_inst_declaration_hint) << Var;
      }
      return;
    }
  }

  // FIXME: We need to track the instantiation stack in order to know which
  // definitions should be visible within this instantiation.
  // FIXME: Produce diagnostics when Var->getInstantiatedFromStaticDataMember().
  if (DiagnoseUninstantiableTemplate(PointOfInstantiation, Var,
                                     /*InstantiatedFromMember*/false,
                                     PatternDecl, Def, TSK,
                                     /*Complain*/DefinitionRequired))
    return;

  // C++11 [temp.explicit]p10:
  //   Except for inline functions, const variables of literal types, variables
  //   of reference types, [...] explicit instantiation declarations
  //   have the effect of suppressing the implicit instantiation of the entity
  //   to which they refer.
  //
  // FIXME: That's not exactly the same as "might be usable in constant
  // expressions", which only allows constexpr variables and const integral
  // types, not arbitrary const literal types.
  if (TSK == TSK_ExplicitInstantiationDeclaration &&
      !Var->mightBeUsableInConstantExpressions(getASTContext()))
    return;

  // Make sure to pass the instantiated variable to the consumer at the end.
  struct PassToConsumerRAII {
    Sema &SemaRef;
    ASTConsumer &Consumer;
    VarDecl *Var;

    PassToConsumerRAII(Sema &SemaRef, ASTConsumer &Consumer, VarDecl *Var)
        : SemaRef(SemaRef), Consumer(Consumer), Var(Var) {}

    ~PassToConsumerRAII() {
      // Do not explicitly emit non-const static data member definitions
      // on SYCL device.
      if (!SemaRef.getLangOpts().SYCLIsDevice || !Var->isStaticDataMember() ||
          Var->isConstexpr() ||
          (Var->getType().isConstQualified() && Var->getInit() &&
           Var->getInit()->isConstantInitializer(SemaRef.getASTContext(),
                                                 false)))
        Consumer.HandleCXXStaticMemberVarInstantiation(Var);
    }
  } PassToConsumerRAII(*this, Consumer, Var);

  // If we already have a definition, we're done.
  if (VarDecl *Def = Var->getDefinition()) {
    // We may be explicitly instantiating something we've already implicitly
    // instantiated.
    Def->setTemplateSpecializationKind(Var->getTemplateSpecializationKind(),
                                       PointOfInstantiation);
    return;
  }

  InstantiatingTemplate Inst(*this, PointOfInstantiation, Var);
  if (Inst.isInvalid() || Inst.isAlreadyInstantiating())
    return;
  PrettyDeclStackTraceEntry CrashInfo(Context, Var, SourceLocation(),
                                      "instantiating variable definition");

  // If we're performing recursive template instantiation, create our own
  // queue of pending implicit instantiations that we will instantiate later,
  // while we're still within our own instantiation context.
  GlobalEagerInstantiationScope GlobalInstantiations(*this,
                                                     /*Enabled=*/Recursive);

  // Enter the scope of this instantiation. We don't use
  // PushDeclContext because we don't have a scope.
  ContextRAII PreviousContext(*this, Var->getDeclContext());
  LocalInstantiationScope Local(*this);

  LocalEagerInstantiationScope LocalInstantiations(*this);

  VarDecl *OldVar = Var;
  if (Def->isStaticDataMember() && !Def->isOutOfLine()) {
    // We're instantiating an inline static data member whose definition was
    // provided inside the class.
    InstantiateVariableInitializer(Var, Def, TemplateArgs);
  } else if (!VarSpec) {
    Var = cast_or_null<VarDecl>(SubstDecl(Def, Var->getDeclContext(),
                                          TemplateArgs));
  } else if (Var->isStaticDataMember() &&
             Var->getLexicalDeclContext()->isRecord()) {
    // We need to instantiate the definition of a static data member template,
    // and all we have is the in-class declaration of it. Instantiate a separate
    // declaration of the definition.
    TemplateDeclInstantiator Instantiator(*this, Var->getDeclContext(),
                                          TemplateArgs);
    Var = cast_or_null<VarDecl>(Instantiator.VisitVarTemplateSpecializationDecl(
        VarSpec->getSpecializedTemplate(), Def, VarSpec->getTemplateArgsInfo(),
        VarSpec->getTemplateArgs().asArray(), VarSpec));
    if (Var) {
      llvm::PointerUnion<VarTemplateDecl *,
                         VarTemplatePartialSpecializationDecl *> PatternPtr =
          VarSpec->getSpecializedTemplateOrPartial();
      if (VarTemplatePartialSpecializationDecl *Partial =
          PatternPtr.dyn_cast<VarTemplatePartialSpecializationDecl *>())
        cast<VarTemplateSpecializationDecl>(Var)->setInstantiationOf(
            Partial, &VarSpec->getTemplateInstantiationArgs());

      // Attach the initializer.
      InstantiateVariableInitializer(Var, Def, TemplateArgs);
    }
  } else
    // Complete the existing variable's definition with an appropriately
    // substituted type and initializer.
    Var = CompleteVarTemplateSpecializationDecl(VarSpec, Def, TemplateArgs);

  PreviousContext.pop();

  if (Var) {
    PassToConsumerRAII.Var = Var;
    Var->setTemplateSpecializationKind(OldVar->getTemplateSpecializationKind(),
                                       OldVar->getPointOfInstantiation());
  }

  // This variable may have local implicit instantiations that need to be
  // instantiated within this scope.
  LocalInstantiations.perform();
  Local.Exit();
  GlobalInstantiations.perform();
}

void
Sema::InstantiateMemInitializers(CXXConstructorDecl *New,
                                 const CXXConstructorDecl *Tmpl,
                           const MultiLevelTemplateArgumentList &TemplateArgs) {

  SmallVector<CXXCtorInitializer*, 4> NewInits;
  bool AnyErrors = Tmpl->isInvalidDecl();

  // Instantiate all the initializers.
  for (const auto *Init : Tmpl->inits()) {
    // Only instantiate written initializers, let Sema re-construct implicit
    // ones.
    if (!Init->isWritten())
      continue;

    SourceLocation EllipsisLoc;

    if (Init->isPackExpansion()) {
      // This is a pack expansion. We should expand it now.
      TypeLoc BaseTL = Init->getTypeSourceInfo()->getTypeLoc();
      SmallVector<UnexpandedParameterPack, 4> Unexpanded;
      collectUnexpandedParameterPacks(BaseTL, Unexpanded);
      collectUnexpandedParameterPacks(Init->getInit(), Unexpanded);
      bool ShouldExpand = false;
      bool RetainExpansion = false;
      Optional<unsigned> NumExpansions;
      if (CheckParameterPacksForExpansion(Init->getEllipsisLoc(),
                                          BaseTL.getSourceRange(),
                                          Unexpanded,
                                          TemplateArgs, ShouldExpand,
                                          RetainExpansion,
                                          NumExpansions)) {
        AnyErrors = true;
        New->setInvalidDecl();
        continue;
      }
      assert(ShouldExpand && "Partial instantiation of base initializer?");

      // Loop over all of the arguments in the argument pack(s),
      for (unsigned I = 0; I != *NumExpansions; ++I) {
        Sema::ArgumentPackSubstitutionIndexRAII SubstIndex(*this, I);

        // Instantiate the initializer.
        ExprResult TempInit = SubstInitializer(Init->getInit(), TemplateArgs,
                                               /*CXXDirectInit=*/true);
        if (TempInit.isInvalid()) {
          AnyErrors = true;
          break;
        }

        // Instantiate the base type.
        TypeSourceInfo *BaseTInfo = SubstType(Init->getTypeSourceInfo(),
                                              TemplateArgs,
                                              Init->getSourceLocation(),
                                              New->getDeclName());
        if (!BaseTInfo) {
          AnyErrors = true;
          break;
        }

        // Build the initializer.
        MemInitResult NewInit = BuildBaseInitializer(BaseTInfo->getType(),
                                                     BaseTInfo, TempInit.get(),
                                                     New->getParent(),
                                                     SourceLocation());
        if (NewInit.isInvalid()) {
          AnyErrors = true;
          break;
        }

        NewInits.push_back(NewInit.get());
      }

      continue;
    }

    // Instantiate the initializer.
    ExprResult TempInit = SubstInitializer(Init->getInit(), TemplateArgs,
                                           /*CXXDirectInit=*/true);
    if (TempInit.isInvalid()) {
      AnyErrors = true;
      continue;
    }

    MemInitResult NewInit;
    if (Init->isDelegatingInitializer() || Init->isBaseInitializer()) {
      TypeSourceInfo *TInfo = SubstType(Init->getTypeSourceInfo(),
                                        TemplateArgs,
                                        Init->getSourceLocation(),
                                        New->getDeclName());
      if (!TInfo) {
        AnyErrors = true;
        New->setInvalidDecl();
        continue;
      }

      if (Init->isBaseInitializer())
        NewInit = BuildBaseInitializer(TInfo->getType(), TInfo, TempInit.get(),
                                       New->getParent(), EllipsisLoc);
      else
        NewInit = BuildDelegatingInitializer(TInfo, TempInit.get(),
                                  cast<CXXRecordDecl>(CurContext->getParent()));
    } else if (Init->isMemberInitializer()) {
      FieldDecl *Member = cast_or_null<FieldDecl>(FindInstantiatedDecl(
                                                     Init->getMemberLocation(),
                                                     Init->getMember(),
                                                     TemplateArgs));
      if (!Member) {
        AnyErrors = true;
        New->setInvalidDecl();
        continue;
      }

      NewInit = BuildMemberInitializer(Member, TempInit.get(),
                                       Init->getSourceLocation());
    } else if (Init->isIndirectMemberInitializer()) {
      IndirectFieldDecl *IndirectMember =
         cast_or_null<IndirectFieldDecl>(FindInstantiatedDecl(
                                 Init->getMemberLocation(),
                                 Init->getIndirectMember(), TemplateArgs));

      if (!IndirectMember) {
        AnyErrors = true;
        New->setInvalidDecl();
        continue;
      }

      NewInit = BuildMemberInitializer(IndirectMember, TempInit.get(),
                                       Init->getSourceLocation());
    }

    if (NewInit.isInvalid()) {
      AnyErrors = true;
      New->setInvalidDecl();
    } else {
      NewInits.push_back(NewInit.get());
    }
  }

  // Assign all the initializers to the new constructor.
  ActOnMemInitializers(New,
                       /*FIXME: ColonLoc */
                       SourceLocation(),
                       NewInits,
                       AnyErrors);
}

// TODO: this could be templated if the various decl types used the
// same method name.
static bool isInstantiationOf(ClassTemplateDecl *Pattern,
                              ClassTemplateDecl *Instance) {
  Pattern = Pattern->getCanonicalDecl();

  do {
    Instance = Instance->getCanonicalDecl();
    if (Pattern == Instance) return true;
    Instance = Instance->getInstantiatedFromMemberTemplate();
  } while (Instance);

  return false;
}

static bool isInstantiationOf(FunctionTemplateDecl *Pattern,
                              FunctionTemplateDecl *Instance) {
  Pattern = Pattern->getCanonicalDecl();

  do {
    Instance = Instance->getCanonicalDecl();
    if (Pattern == Instance) return true;
    Instance = Instance->getInstantiatedFromMemberTemplate();
  } while (Instance);

  return false;
}

static bool
isInstantiationOf(ClassTemplatePartialSpecializationDecl *Pattern,
                  ClassTemplatePartialSpecializationDecl *Instance) {
  Pattern
    = cast<ClassTemplatePartialSpecializationDecl>(Pattern->getCanonicalDecl());
  do {
    Instance = cast<ClassTemplatePartialSpecializationDecl>(
                                                Instance->getCanonicalDecl());
    if (Pattern == Instance)
      return true;
    Instance = Instance->getInstantiatedFromMember();
  } while (Instance);

  return false;
}

static bool isInstantiationOf(CXXRecordDecl *Pattern,
                              CXXRecordDecl *Instance) {
  Pattern = Pattern->getCanonicalDecl();

  do {
    Instance = Instance->getCanonicalDecl();
    if (Pattern == Instance) return true;
    Instance = Instance->getInstantiatedFromMemberClass();
  } while (Instance);

  return false;
}

static bool isInstantiationOf(FunctionDecl *Pattern,
                              FunctionDecl *Instance) {
  Pattern = Pattern->getCanonicalDecl();

  do {
    Instance = Instance->getCanonicalDecl();
    if (Pattern == Instance) return true;
    Instance = Instance->getInstantiatedFromMemberFunction();
  } while (Instance);

  return false;
}

static bool isInstantiationOf(EnumDecl *Pattern,
                              EnumDecl *Instance) {
  Pattern = Pattern->getCanonicalDecl();

  do {
    Instance = Instance->getCanonicalDecl();
    if (Pattern == Instance) return true;
    Instance = Instance->getInstantiatedFromMemberEnum();
  } while (Instance);

  return false;
}

static bool isInstantiationOf(UsingShadowDecl *Pattern,
                              UsingShadowDecl *Instance,
                              ASTContext &C) {
  return declaresSameEntity(C.getInstantiatedFromUsingShadowDecl(Instance),
                            Pattern);
}

static bool isInstantiationOf(UsingDecl *Pattern, UsingDecl *Instance,
                              ASTContext &C) {
  return declaresSameEntity(C.getInstantiatedFromUsingDecl(Instance), Pattern);
}

template<typename T>
static bool isInstantiationOfUnresolvedUsingDecl(T *Pattern, Decl *Other,
                                                 ASTContext &Ctx) {
  // An unresolved using declaration can instantiate to an unresolved using
  // declaration, or to a using declaration or a using declaration pack.
  //
  // Multiple declarations can claim to be instantiated from an unresolved
  // using declaration if it's a pack expansion. We want the UsingPackDecl
  // in that case, not the individual UsingDecls within the pack.
  bool OtherIsPackExpansion;
  NamedDecl *OtherFrom;
  if (auto *OtherUUD = dyn_cast<T>(Other)) {
    OtherIsPackExpansion = OtherUUD->isPackExpansion();
    OtherFrom = Ctx.getInstantiatedFromUsingDecl(OtherUUD);
  } else if (auto *OtherUPD = dyn_cast<UsingPackDecl>(Other)) {
    OtherIsPackExpansion = true;
    OtherFrom = OtherUPD->getInstantiatedFromUsingDecl();
  } else if (auto *OtherUD = dyn_cast<UsingDecl>(Other)) {
    OtherIsPackExpansion = false;
    OtherFrom = Ctx.getInstantiatedFromUsingDecl(OtherUD);
  } else {
    return false;
  }
  return Pattern->isPackExpansion() == OtherIsPackExpansion &&
         declaresSameEntity(OtherFrom, Pattern);
}

static bool isInstantiationOfStaticDataMember(VarDecl *Pattern,
                                              VarDecl *Instance) {
  assert(Instance->isStaticDataMember());

  Pattern = Pattern->getCanonicalDecl();

  do {
    Instance = Instance->getCanonicalDecl();
    if (Pattern == Instance) return true;
    Instance = Instance->getInstantiatedFromStaticDataMember();
  } while (Instance);

  return false;
}

// Other is the prospective instantiation
// D is the prospective pattern
static bool isInstantiationOf(ASTContext &Ctx, NamedDecl *D, Decl *Other) {
  if (auto *UUD = dyn_cast<UnresolvedUsingTypenameDecl>(D))
    return isInstantiationOfUnresolvedUsingDecl(UUD, Other, Ctx);

  if (auto *UUD = dyn_cast<UnresolvedUsingValueDecl>(D))
    return isInstantiationOfUnresolvedUsingDecl(UUD, Other, Ctx);

  if (D->getKind() != Other->getKind())
    return false;

  if (auto *Record = dyn_cast<CXXRecordDecl>(Other))
    return isInstantiationOf(cast<CXXRecordDecl>(D), Record);

  if (auto *Function = dyn_cast<FunctionDecl>(Other))
    return isInstantiationOf(cast<FunctionDecl>(D), Function);

  if (auto *Enum = dyn_cast<EnumDecl>(Other))
    return isInstantiationOf(cast<EnumDecl>(D), Enum);

  if (auto *Var = dyn_cast<VarDecl>(Other))
    if (Var->isStaticDataMember())
      return isInstantiationOfStaticDataMember(cast<VarDecl>(D), Var);

  if (auto *Temp = dyn_cast<ClassTemplateDecl>(Other))
    return isInstantiationOf(cast<ClassTemplateDecl>(D), Temp);

  if (auto *Temp = dyn_cast<FunctionTemplateDecl>(Other))
    return isInstantiationOf(cast<FunctionTemplateDecl>(D), Temp);

  if (auto *PartialSpec =
          dyn_cast<ClassTemplatePartialSpecializationDecl>(Other))
    return isInstantiationOf(cast<ClassTemplatePartialSpecializationDecl>(D),
                             PartialSpec);

  if (auto *Field = dyn_cast<FieldDecl>(Other)) {
    if (!Field->getDeclName()) {
      // This is an unnamed field.
      return declaresSameEntity(Ctx.getInstantiatedFromUnnamedFieldDecl(Field),
                                cast<FieldDecl>(D));
    }
  }

  if (auto *Using = dyn_cast<UsingDecl>(Other))
    return isInstantiationOf(cast<UsingDecl>(D), Using, Ctx);

  if (auto *Shadow = dyn_cast<UsingShadowDecl>(Other))
    return isInstantiationOf(cast<UsingShadowDecl>(D), Shadow, Ctx);

  return D->getDeclName() &&
         D->getDeclName() == cast<NamedDecl>(Other)->getDeclName();
}

template<typename ForwardIterator>
static NamedDecl *findInstantiationOf(ASTContext &Ctx,
                                      NamedDecl *D,
                                      ForwardIterator first,
                                      ForwardIterator last) {
  for (; first != last; ++first)
    if (isInstantiationOf(Ctx, D, *first))
      return cast<NamedDecl>(*first);

  return nullptr;
}

/// Finds the instantiation of the given declaration context
/// within the current instantiation.
///
/// \returns NULL if there was an error
DeclContext *Sema::FindInstantiatedContext(SourceLocation Loc, DeclContext* DC,
                          const MultiLevelTemplateArgumentList &TemplateArgs) {
  if (NamedDecl *D = dyn_cast<NamedDecl>(DC)) {
    Decl* ID = FindInstantiatedDecl(Loc, D, TemplateArgs, true);
    return cast_or_null<DeclContext>(ID);
  } else return DC;
}

/// Determine whether the given context is dependent on template parameters at
/// level \p Level or below.
///
/// Sometimes we only substitute an inner set of template arguments and leave
/// the outer templates alone. In such cases, contexts dependent only on the
/// outer levels are not effectively dependent.
static bool isDependentContextAtLevel(DeclContext *DC, unsigned Level) {
  if (!DC->isDependentContext())
    return false;
  if (!Level)
    return true;
  return cast<Decl>(DC)->getTemplateDepth() > Level;
}

/// Find the instantiation of the given declaration within the
/// current instantiation.
///
/// This routine is intended to be used when \p D is a declaration
/// referenced from within a template, that needs to mapped into the
/// corresponding declaration within an instantiation. For example,
/// given:
///
/// \code
/// template<typename T>
/// struct X {
///   enum Kind {
///     KnownValue = sizeof(T)
///   };
///
///   bool getKind() const { return KnownValue; }
/// };
///
/// template struct X<int>;
/// \endcode
///
/// In the instantiation of X<int>::getKind(), we need to map the \p
/// EnumConstantDecl for \p KnownValue (which refers to
/// X<T>::<Kind>::KnownValue) to its instantiation (X<int>::<Kind>::KnownValue).
/// \p FindInstantiatedDecl performs this mapping from within the instantiation
/// of X<int>.
NamedDecl *Sema::FindInstantiatedDecl(SourceLocation Loc, NamedDecl *D,
                          const MultiLevelTemplateArgumentList &TemplateArgs,
                          bool FindingInstantiatedContext) {
  DeclContext *ParentDC = D->getDeclContext();
  // Determine whether our parent context depends on any of the tempalte
  // arguments we're currently substituting.
  bool ParentDependsOnArgs = isDependentContextAtLevel(
      ParentDC, TemplateArgs.getNumRetainedOuterLevels());
  // FIXME: Parmeters of pointer to functions (y below) that are themselves
  // parameters (p below) can have their ParentDC set to the translation-unit
  // - thus we can not consistently check if the ParentDC of such a parameter
  // is Dependent or/and a FunctionOrMethod.
  // For e.g. this code, during Template argument deduction tries to
  // find an instantiated decl for (T y) when the ParentDC for y is
  // the translation unit.
  //   e.g. template <class T> void Foo(auto (*p)(T y) -> decltype(y())) {}
  //   float baz(float(*)()) { return 0.0; }
  //   Foo(baz);
  // The better fix here is perhaps to ensure that a ParmVarDecl, by the time
  // it gets here, always has a FunctionOrMethod as its ParentDC??
  // For now:
  //  - as long as we have a ParmVarDecl whose parent is non-dependent and
  //    whose type is not instantiation dependent, do nothing to the decl
  //  - otherwise find its instantiated decl.
  if (isa<ParmVarDecl>(D) && !ParentDependsOnArgs &&
      !cast<ParmVarDecl>(D)->getType()->isInstantiationDependentType())
    return D;
  if (isa<ParmVarDecl>(D) || isa<NonTypeTemplateParmDecl>(D) ||
      isa<TemplateTypeParmDecl>(D) || isa<TemplateTemplateParmDecl>(D) ||
      (ParentDependsOnArgs && (ParentDC->isFunctionOrMethod() ||
                               isa<OMPDeclareReductionDecl>(ParentDC) ||
                               isa<OMPDeclareMapperDecl>(ParentDC))) ||
      (isa<CXXRecordDecl>(D) && cast<CXXRecordDecl>(D)->isLambda())) {
    // D is a local of some kind. Look into the map of local
    // declarations to their instantiations.
    if (CurrentInstantiationScope) {
      if (auto Found = CurrentInstantiationScope->findInstantiationOf(D)) {
        if (Decl *FD = Found->dyn_cast<Decl *>())
          return cast<NamedDecl>(FD);

        int PackIdx = ArgumentPackSubstitutionIndex;
        assert(PackIdx != -1 &&
               "found declaration pack but not pack expanding");
        typedef LocalInstantiationScope::DeclArgumentPack DeclArgumentPack;
        return cast<NamedDecl>((*Found->get<DeclArgumentPack *>())[PackIdx]);
      }
    }

    // If we're performing a partial substitution during template argument
    // deduction, we may not have values for template parameters yet. They
    // just map to themselves.
    if (isa<NonTypeTemplateParmDecl>(D) || isa<TemplateTypeParmDecl>(D) ||
        isa<TemplateTemplateParmDecl>(D))
      return D;

    if (D->isInvalidDecl())
      return nullptr;

    // Normally this function only searches for already instantiated declaration
    // however we have to make an exclusion for local types used before
    // definition as in the code:
    //
    //   template<typename T> void f1() {
    //     void g1(struct x1);
    //     struct x1 {};
    //   }
    //
    // In this case instantiation of the type of 'g1' requires definition of
    // 'x1', which is defined later. Error recovery may produce an enum used
    // before definition. In these cases we need to instantiate relevant
    // declarations here.
    bool NeedInstantiate = false;
    if (CXXRecordDecl *RD = dyn_cast<CXXRecordDecl>(D))
      NeedInstantiate = RD->isLocalClass();
    else if (isa<TypedefNameDecl>(D) &&
             isa<CXXDeductionGuideDecl>(D->getDeclContext()))
      NeedInstantiate = true;
    else
      NeedInstantiate = isa<EnumDecl>(D);
    if (NeedInstantiate) {
      Decl *Inst = SubstDecl(D, CurContext, TemplateArgs);
      CurrentInstantiationScope->InstantiatedLocal(D, Inst);
      return cast<TypeDecl>(Inst);
    }

    // If we didn't find the decl, then we must have a label decl that hasn't
    // been found yet.  Lazily instantiate it and return it now.
    assert(isa<LabelDecl>(D));

    Decl *Inst = SubstDecl(D, CurContext, TemplateArgs);
    assert(Inst && "Failed to instantiate label??");

    CurrentInstantiationScope->InstantiatedLocal(D, Inst);
    return cast<LabelDecl>(Inst);
  }

  if (CXXRecordDecl *Record = dyn_cast<CXXRecordDecl>(D)) {
    if (!Record->isDependentContext())
      return D;

    // Determine whether this record is the "templated" declaration describing
    // a class template or class template partial specialization.
    ClassTemplateDecl *ClassTemplate = Record->getDescribedClassTemplate();
    if (ClassTemplate)
      ClassTemplate = ClassTemplate->getCanonicalDecl();
    else if (ClassTemplatePartialSpecializationDecl *PartialSpec
               = dyn_cast<ClassTemplatePartialSpecializationDecl>(Record))
      ClassTemplate = PartialSpec->getSpecializedTemplate()->getCanonicalDecl();

    // Walk the current context to find either the record or an instantiation of
    // it.
    DeclContext *DC = CurContext;
    while (!DC->isFileContext()) {
      // If we're performing substitution while we're inside the template
      // definition, we'll find our own context. We're done.
      if (DC->Equals(Record))
        return Record;

      if (CXXRecordDecl *InstRecord = dyn_cast<CXXRecordDecl>(DC)) {
        // Check whether we're in the process of instantiating a class template
        // specialization of the template we're mapping.
        if (ClassTemplateSpecializationDecl *InstSpec
                      = dyn_cast<ClassTemplateSpecializationDecl>(InstRecord)){
          ClassTemplateDecl *SpecTemplate = InstSpec->getSpecializedTemplate();
          if (ClassTemplate && isInstantiationOf(ClassTemplate, SpecTemplate))
            return InstRecord;
        }

        // Check whether we're in the process of instantiating a member class.
        if (isInstantiationOf(Record, InstRecord))
          return InstRecord;
      }

      // Move to the outer template scope.
      if (FunctionDecl *FD = dyn_cast<FunctionDecl>(DC)) {
        if (FD->getFriendObjectKind() && FD->getDeclContext()->isFileContext()){
          DC = FD->getLexicalDeclContext();
          continue;
        }
        // An implicit deduction guide acts as if it's within the class template
        // specialization described by its name and first N template params.
        auto *Guide = dyn_cast<CXXDeductionGuideDecl>(FD);
        if (Guide && Guide->isImplicit()) {
          TemplateDecl *TD = Guide->getDeducedTemplate();
          // Convert the arguments to an "as-written" list.
          TemplateArgumentListInfo Args(Loc, Loc);
          for (TemplateArgument Arg : TemplateArgs.getInnermost().take_front(
                                        TD->getTemplateParameters()->size())) {
            ArrayRef<TemplateArgument> Unpacked(Arg);
            if (Arg.getKind() == TemplateArgument::Pack)
              Unpacked = Arg.pack_elements();
            for (TemplateArgument UnpackedArg : Unpacked)
              Args.addArgument(
                  getTrivialTemplateArgumentLoc(UnpackedArg, QualType(), Loc));
          }
          QualType T = CheckTemplateIdType(TemplateName(TD), Loc, Args);
          if (T.isNull())
            return nullptr;
          auto *SubstRecord = T->getAsCXXRecordDecl();
          assert(SubstRecord && "class template id not a class type?");
          // Check that this template-id names the primary template and not a
          // partial or explicit specialization. (In the latter cases, it's
          // meaningless to attempt to find an instantiation of D within the
          // specialization.)
          // FIXME: The standard doesn't say what should happen here.
          if (FindingInstantiatedContext &&
              usesPartialOrExplicitSpecialization(
                  Loc, cast<ClassTemplateSpecializationDecl>(SubstRecord))) {
            Diag(Loc, diag::err_specialization_not_primary_template)
              << T << (SubstRecord->getTemplateSpecializationKind() ==
                           TSK_ExplicitSpecialization);
            return nullptr;
          }
          DC = SubstRecord;
          continue;
        }
      }

      DC = DC->getParent();
    }

    // Fall through to deal with other dependent record types (e.g.,
    // anonymous unions in class templates).
  }

  if (!ParentDependsOnArgs)
    return D;

  ParentDC = FindInstantiatedContext(Loc, ParentDC, TemplateArgs);
  if (!ParentDC)
    return nullptr;

  if (ParentDC != D->getDeclContext()) {
    // We performed some kind of instantiation in the parent context,
    // so now we need to look into the instantiated parent context to
    // find the instantiation of the declaration D.

    // If our context used to be dependent, we may need to instantiate
    // it before performing lookup into that context.
    bool IsBeingInstantiated = false;
    if (CXXRecordDecl *Spec = dyn_cast<CXXRecordDecl>(ParentDC)) {
      if (!Spec->isDependentContext()) {
        QualType T = Context.getTypeDeclType(Spec);
        const RecordType *Tag = T->getAs<RecordType>();
        assert(Tag && "type of non-dependent record is not a RecordType");
        if (Tag->isBeingDefined())
          IsBeingInstantiated = true;
        if (!Tag->isBeingDefined() &&
            RequireCompleteType(Loc, T, diag::err_incomplete_type))
          return nullptr;

        ParentDC = Tag->getDecl();
      }
    }

    NamedDecl *Result = nullptr;
    // FIXME: If the name is a dependent name, this lookup won't necessarily
    // find it. Does that ever matter?
    if (auto Name = D->getDeclName()) {
      DeclarationNameInfo NameInfo(Name, D->getLocation());
      DeclarationNameInfo NewNameInfo =
          SubstDeclarationNameInfo(NameInfo, TemplateArgs);
      Name = NewNameInfo.getName();
      if (!Name)
        return nullptr;
      DeclContext::lookup_result Found = ParentDC->lookup(Name);

      Result = findInstantiationOf(Context, D, Found.begin(), Found.end());
    } else {
      // Since we don't have a name for the entity we're looking for,
      // our only option is to walk through all of the declarations to
      // find that name. This will occur in a few cases:
      //
      //   - anonymous struct/union within a template
      //   - unnamed class/struct/union/enum within a template
      //
      // FIXME: Find a better way to find these instantiations!
      Result = findInstantiationOf(Context, D,
                                   ParentDC->decls_begin(),
                                   ParentDC->decls_end());
    }

    if (!Result) {
      if (isa<UsingShadowDecl>(D)) {
        // UsingShadowDecls can instantiate to nothing because of using hiding.
      } else if (hasUncompilableErrorOccurred()) {
        // We've already complained about some ill-formed code, so most likely
        // this declaration failed to instantiate. There's no point in
        // complaining further, since this is normal in invalid code.
        // FIXME: Use more fine-grained 'invalid' tracking for this.
      } else if (IsBeingInstantiated) {
        // The class in which this member exists is currently being
        // instantiated, and we haven't gotten around to instantiating this
        // member yet. This can happen when the code uses forward declarations
        // of member classes, and introduces ordering dependencies via
        // template instantiation.
        Diag(Loc, diag::err_member_not_yet_instantiated)
          << D->getDeclName()
          << Context.getTypeDeclType(cast<CXXRecordDecl>(ParentDC));
        Diag(D->getLocation(), diag::note_non_instantiated_member_here);
      } else if (EnumConstantDecl *ED = dyn_cast<EnumConstantDecl>(D)) {
        // This enumeration constant was found when the template was defined,
        // but can't be found in the instantiation. This can happen if an
        // unscoped enumeration member is explicitly specialized.
        EnumDecl *Enum = cast<EnumDecl>(ED->getLexicalDeclContext());
        EnumDecl *Spec = cast<EnumDecl>(FindInstantiatedDecl(Loc, Enum,
                                                             TemplateArgs));
        assert(Spec->getTemplateSpecializationKind() ==
                 TSK_ExplicitSpecialization);
        Diag(Loc, diag::err_enumerator_does_not_exist)
          << D->getDeclName()
          << Context.getTypeDeclType(cast<TypeDecl>(Spec->getDeclContext()));
        Diag(Spec->getLocation(), diag::note_enum_specialized_here)
          << Context.getTypeDeclType(Spec);
      } else {
        // We should have found something, but didn't.
        llvm_unreachable("Unable to find instantiation of declaration!");
      }
    }

    D = Result;
  }

  return D;
}

static void processSYCLKernel(Sema &S, FunctionDecl *FD, MangleContext &MC) {
  if (S.LangOpts.SYCLIsDevice) {
    S.ConstructOpenCLKernel(FD, MC);
  } else if (S.LangOpts.SYCLIsHost) {
    QualType KernelParamTy = (*FD->param_begin())->getType();
    const CXXRecordDecl *CRD = (KernelParamTy->isReferenceType()
                                    ? KernelParamTy->getPointeeCXXRecordDecl()
                                    : KernelParamTy->getAsCXXRecordDecl());
    if (!CRD) {
      S.Diag(FD->getLocation(), diag::err_sycl_kernel_not_function_object);
      FD->setInvalidDecl();
      return;
    }

    for (auto *Method : CRD->methods())
      if (Method->getOverloadedOperator() == OO_Call &&
          !Method->hasAttr<AlwaysInlineAttr>())
        Method->addAttr(AlwaysInlineAttr::CreateImplicit(S.getASTContext()));
  }
}

static void processFunctionInstantiation(Sema &S,
                                         SourceLocation PointOfInstantiation,
                                         FunctionDecl *FD,
                                         bool DefinitionRequired,
                                         MangleContext &MC) {
  S.InstantiateFunctionDefinition(/*FIXME:*/ PointOfInstantiation, FD, true,
                                  DefinitionRequired, true);
  if (!FD->isDefined())
    return;
  if (FD->hasAttr<SYCLKernelAttr>())
    processSYCLKernel(S, FD, MC);
  FD->setInstantiationIsPending(false);
}

/// Performs template instantiation for all implicit template
/// instantiations we have seen until this point.
void Sema::PerformPendingInstantiations(bool LocalOnly) {
  std::unique_ptr<MangleContext> MangleCtx(
      getASTContext().createMangleContext());
  std::deque<PendingImplicitInstantiation> delayedPCHInstantiations;
  while (!PendingLocalImplicitInstantiations.empty() ||
         (!LocalOnly && !PendingInstantiations.empty())) {
    PendingImplicitInstantiation Inst;

    if (PendingLocalImplicitInstantiations.empty()) {
      Inst = PendingInstantiations.front();
      PendingInstantiations.pop_front();
    } else {
      Inst = PendingLocalImplicitInstantiations.front();
      PendingLocalImplicitInstantiations.pop_front();
    }

    // Instantiate function definitions
    if (FunctionDecl *Function = dyn_cast<FunctionDecl>(Inst.first)) {
      bool DefinitionRequired = Function->getTemplateSpecializationKind() ==
                                TSK_ExplicitInstantiationDefinition;
      if (Function->isMultiVersion())
        getASTContext().forEachMultiversionedFunctionVersion(
            Function, [this, Inst, DefinitionRequired,
                       MangleCtx = move(MangleCtx)](FunctionDecl *CurFD) {
              processFunctionInstantiation(*this, Inst.second, CurFD,
                                           DefinitionRequired, *MangleCtx);
            });
      else
        processFunctionInstantiation(*this, Inst.second, Function,
                                     DefinitionRequired, *MangleCtx);
      // Definition of a PCH-ed template declaration may be available only in the TU.
      if (!LocalOnly && LangOpts.PCHInstantiateTemplates &&
          TUKind == TU_Prefix && Function->instantiationIsPending())
        delayedPCHInstantiations.push_back(Inst);
      continue;
    }

    // Instantiate variable definitions
    VarDecl *Var = cast<VarDecl>(Inst.first);

    assert((Var->isStaticDataMember() ||
            isa<VarTemplateSpecializationDecl>(Var)) &&
           "Not a static data member, nor a variable template"
           " specialization?");

    // Don't try to instantiate declarations if the most recent redeclaration
    // is invalid.
    if (Var->getMostRecentDecl()->isInvalidDecl())
      continue;

    // Check if the most recent declaration has changed the specialization kind
    // and removed the need for implicit instantiation.
    switch (Var->getMostRecentDecl()
                ->getTemplateSpecializationKindForInstantiation()) {
    case TSK_Undeclared:
      llvm_unreachable("Cannot instantitiate an undeclared specialization.");
    case TSK_ExplicitInstantiationDeclaration:
    case TSK_ExplicitSpecialization:
      continue;  // No longer need to instantiate this type.
    case TSK_ExplicitInstantiationDefinition:
      // We only need an instantiation if the pending instantiation *is* the
      // explicit instantiation.
      if (Var != Var->getMostRecentDecl())
        continue;
      break;
    case TSK_ImplicitInstantiation:
      break;
    }

    PrettyDeclStackTraceEntry CrashInfo(Context, Var, SourceLocation(),
                                        "instantiating variable definition");
    bool DefinitionRequired = Var->getTemplateSpecializationKind() ==
                              TSK_ExplicitInstantiationDefinition;

    // Instantiate static data member definitions or variable template
    // specializations.
    InstantiateVariableDefinition(/*FIXME:*/ Inst.second, Var, true,
                                  DefinitionRequired, true);
  }

  if (!LocalOnly && LangOpts.PCHInstantiateTemplates)
    PendingInstantiations.swap(delayedPCHInstantiations);
}

void Sema::PerformDependentDiagnostics(const DeclContext *Pattern,
                       const MultiLevelTemplateArgumentList &TemplateArgs) {
  for (auto DD : Pattern->ddiags()) {
    switch (DD->getKind()) {
    case DependentDiagnostic::Access:
      HandleDependentAccessCheck(*DD, TemplateArgs);
      break;
    }
  }
}<|MERGE_RESOLUTION|>--- conflicted
+++ resolved
@@ -643,43 +643,24 @@
     S.addSYCLIntelLoopFuseAttr(New, *Attr, Result.getAs<Expr>());
 }
 
-<<<<<<< HEAD
-static void instantiateIntelFPGAPrivateCopiesAttr(
-    Sema &S, const MultiLevelTemplateArgumentList &TemplateArgs,
-    const IntelFPGAPrivateCopiesAttr *A, Decl *New) {
-=======
 static void instantiateIntelReqdSubGroupSize(
     Sema &S, const MultiLevelTemplateArgumentList &TemplateArgs,
     const IntelReqdSubGroupSizeAttr *A, Decl *New) {
->>>>>>> 4ad9e79b
   EnterExpressionEvaluationContext Unevaluated(
       S, Sema::ExpressionEvaluationContext::ConstantEvaluated);
   ExprResult Result = S.SubstExpr(A->getValue(), TemplateArgs);
   if (!Result.isInvalid())
-<<<<<<< HEAD
-    S.AddIntelFPGAPrivateCopiesAttr(New, *A, Result.getAs<Expr>());
-}
-
-static void instantiateIntelFPGAMaxReplicatesAttr(
-    Sema &S, const MultiLevelTemplateArgumentList &TemplateArgs,
-    const IntelFPGAMaxReplicatesAttr *A, Decl *New) {
-=======
     S.AddIntelReqdSubGroupSize(New, *A, Result.getAs<Expr>());
 }
 
 static void instantiateSYCLIntelNumSimdWorkItemsAttr(
     Sema &S, const MultiLevelTemplateArgumentList &TemplateArgs,
     const SYCLIntelNumSimdWorkItemsAttr *A, Decl *New) {
->>>>>>> 4ad9e79b
   EnterExpressionEvaluationContext Unevaluated(
       S, Sema::ExpressionEvaluationContext::ConstantEvaluated);
   ExprResult Result = S.SubstExpr(A->getValue(), TemplateArgs);
   if (!Result.isInvalid())
-<<<<<<< HEAD
-    S.AddIntelFPGAMaxReplicatesAttr(New, *A, Result.getAs<Expr>());
-=======
     S.AddSYCLIntelNumSimdWorkItemsAttr(New, *A, Result.getAs<Expr>());
->>>>>>> 4ad9e79b
 }
 
 template <typename AttrName>
