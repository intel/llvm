--- conflicted
+++ resolved
@@ -1803,8 +1803,6 @@
 
 } // namespace
 
-<<<<<<< HEAD
-=======
 static void instantiateDependentOpenACCRoutineDeclAttr(
     Sema &S, const MultiLevelTemplateArgumentList &TemplateArgs,
     const OpenACCRoutineDeclAttr *OldAttr, const Decl *OldDecl, Decl *NewDecl) {
@@ -1824,7 +1822,6 @@
   NewDecl->addAttr(A);
 }
 
->>>>>>> 5eee2751
 Decl *TemplateDeclInstantiator::VisitOpenACCDeclareDecl(OpenACCDeclareDecl *D) {
   SemaRef.OpenACC().ActOnConstruct(D->getDirectiveKind(), D->getBeginLoc());
   llvm::SmallVector<OpenACCClause *> TransformedClauses =
@@ -1836,13 +1833,8 @@
     return nullptr;
 
   DeclGroupRef Res = SemaRef.OpenACC().ActOnEndDeclDirective(
-<<<<<<< HEAD
-      D->getDirectiveKind(), D->getBeginLoc(), D->getDirectiveLoc(), {},
-      nullptr, {}, D->getEndLoc(), TransformedClauses);
-=======
       D->getDirectiveKind(), D->getBeginLoc(), D->getDirectiveLoc(), {}, {},
       D->getEndLoc(), TransformedClauses);
->>>>>>> 5eee2751
 
   if (Res.isNull())
     return nullptr;
@@ -1869,16 +1861,9 @@
           D->getDirectiveKind(), D->getBeginLoc(), TransformedClauses))
     return nullptr;
 
-<<<<<<< HEAD
-  DeclGroupRef Res = SemaRef.OpenACC().ActOnEndDeclDirective(
-      D->getDirectiveKind(), D->getBeginLoc(), D->getDirectiveLoc(),
-      D->getLParenLoc(), FuncRef.get(), D->getRParenLoc(), D->getEndLoc(),
-      TransformedClauses);
-=======
   DeclGroupRef Res = SemaRef.OpenACC().ActOnEndRoutineDeclDirective(
       D->getBeginLoc(), D->getDirectiveLoc(), D->getLParenLoc(), FuncRef.get(),
       D->getRParenLoc(), TransformedClauses, D->getEndLoc(), nullptr);
->>>>>>> 5eee2751
 
   if (Res.isNull())
     return nullptr;
