//===--- SemaTemplateInstantiateDecl.cpp - C++ Template Decl Instantiation ===/
//
// Part of the LLVM Project, under the Apache License v2.0 with LLVM Exceptions.
// See https://llvm.org/LICENSE.txt for license information.
// SPDX-License-Identifier: Apache-2.0 WITH LLVM-exception
//===----------------------------------------------------------------------===/
//
//  This file implements C++ template instantiation for declarations.
//
//===----------------------------------------------------------------------===/

#include "clang/AST/ASTConsumer.h"
#include "clang/AST/ASTContext.h"
#include "clang/AST/ASTMutationListener.h"
#include "clang/AST/DeclTemplate.h"
#include "clang/AST/DeclVisitor.h"
#include "clang/AST/DependentDiagnostic.h"
#include "clang/AST/Expr.h"
#include "clang/AST/ExprCXX.h"
#include "clang/AST/Mangle.h"
#include "clang/AST/PrettyDeclStackTrace.h"
#include "clang/AST/TypeLoc.h"
#include "clang/Basic/SourceManager.h"
#include "clang/Basic/TargetInfo.h"
#include "clang/Sema/Initialization.h"
#include "clang/Sema/Lookup.h"
#include "clang/Sema/SemaInternal.h"
#include "clang/Sema/Template.h"
#include "clang/Sema/TemplateInstCallback.h"
#include "llvm/Support/TimeProfiler.h"

using namespace clang;

static bool isDeclWithinFunction(const Decl *D) {
  const DeclContext *DC = D->getDeclContext();
  if (DC->isFunctionOrMethod())
    return true;

  if (DC->isRecord())
    return cast<CXXRecordDecl>(DC)->isLocalClass();

  return false;
}

template<typename DeclT>
static bool SubstQualifier(Sema &SemaRef, const DeclT *OldDecl, DeclT *NewDecl,
                           const MultiLevelTemplateArgumentList &TemplateArgs) {
  if (!OldDecl->getQualifierLoc())
    return false;

  assert((NewDecl->getFriendObjectKind() ||
          !OldDecl->getLexicalDeclContext()->isDependentContext()) &&
         "non-friend with qualified name defined in dependent context");
  Sema::ContextRAII SavedContext(
      SemaRef,
      const_cast<DeclContext *>(NewDecl->getFriendObjectKind()
                                    ? NewDecl->getLexicalDeclContext()
                                    : OldDecl->getLexicalDeclContext()));

  NestedNameSpecifierLoc NewQualifierLoc
      = SemaRef.SubstNestedNameSpecifierLoc(OldDecl->getQualifierLoc(),
                                            TemplateArgs);

  if (!NewQualifierLoc)
    return true;

  NewDecl->setQualifierInfo(NewQualifierLoc);
  return false;
}

bool TemplateDeclInstantiator::SubstQualifier(const DeclaratorDecl *OldDecl,
                                              DeclaratorDecl *NewDecl) {
  return ::SubstQualifier(SemaRef, OldDecl, NewDecl, TemplateArgs);
}

bool TemplateDeclInstantiator::SubstQualifier(const TagDecl *OldDecl,
                                              TagDecl *NewDecl) {
  return ::SubstQualifier(SemaRef, OldDecl, NewDecl, TemplateArgs);
}

// Include attribute instantiation code.
#include "clang/Sema/AttrTemplateInstantiate.inc"

static void instantiateDependentAlignedAttr(
    Sema &S, const MultiLevelTemplateArgumentList &TemplateArgs,
    const AlignedAttr *Aligned, Decl *New, bool IsPackExpansion) {
  if (Aligned->isAlignmentExpr()) {
    // The alignment expression is a constant expression.
    EnterExpressionEvaluationContext Unevaluated(
        S, Sema::ExpressionEvaluationContext::ConstantEvaluated);
    ExprResult Result = S.SubstExpr(Aligned->getAlignmentExpr(), TemplateArgs);
    if (!Result.isInvalid())
      S.AddAlignedAttr(New, *Aligned, Result.getAs<Expr>(), IsPackExpansion);
  } else {
    TypeSourceInfo *Result = S.SubstType(Aligned->getAlignmentType(),
                                         TemplateArgs, Aligned->getLocation(),
                                         DeclarationName());
    if (Result)
      S.AddAlignedAttr(New, *Aligned, Result, IsPackExpansion);
  }
}

static void instantiateDependentAlignedAttr(
    Sema &S, const MultiLevelTemplateArgumentList &TemplateArgs,
    const AlignedAttr *Aligned, Decl *New) {
  if (!Aligned->isPackExpansion()) {
    instantiateDependentAlignedAttr(S, TemplateArgs, Aligned, New, false);
    return;
  }

  SmallVector<UnexpandedParameterPack, 2> Unexpanded;
  if (Aligned->isAlignmentExpr())
    S.collectUnexpandedParameterPacks(Aligned->getAlignmentExpr(),
                                      Unexpanded);
  else
    S.collectUnexpandedParameterPacks(Aligned->getAlignmentType()->getTypeLoc(),
                                      Unexpanded);
  assert(!Unexpanded.empty() && "Pack expansion without parameter packs?");

  // Determine whether we can expand this attribute pack yet.
  bool Expand = true, RetainExpansion = false;
  Optional<unsigned> NumExpansions;
  // FIXME: Use the actual location of the ellipsis.
  SourceLocation EllipsisLoc = Aligned->getLocation();
  if (S.CheckParameterPacksForExpansion(EllipsisLoc, Aligned->getRange(),
                                        Unexpanded, TemplateArgs, Expand,
                                        RetainExpansion, NumExpansions))
    return;

  if (!Expand) {
    Sema::ArgumentPackSubstitutionIndexRAII SubstIndex(S, -1);
    instantiateDependentAlignedAttr(S, TemplateArgs, Aligned, New, true);
  } else {
    for (unsigned I = 0; I != *NumExpansions; ++I) {
      Sema::ArgumentPackSubstitutionIndexRAII SubstIndex(S, I);
      instantiateDependentAlignedAttr(S, TemplateArgs, Aligned, New, false);
    }
  }
}

static void instantiateDependentAssumeAlignedAttr(
    Sema &S, const MultiLevelTemplateArgumentList &TemplateArgs,
    const AssumeAlignedAttr *Aligned, Decl *New) {
  // The alignment expression is a constant expression.
  EnterExpressionEvaluationContext Unevaluated(
      S, Sema::ExpressionEvaluationContext::ConstantEvaluated);

  Expr *E, *OE = nullptr;
  ExprResult Result = S.SubstExpr(Aligned->getAlignment(), TemplateArgs);
  if (Result.isInvalid())
    return;
  E = Result.getAs<Expr>();

  if (Aligned->getOffset()) {
    Result = S.SubstExpr(Aligned->getOffset(), TemplateArgs);
    if (Result.isInvalid())
      return;
    OE = Result.getAs<Expr>();
  }

  S.AddAssumeAlignedAttr(New, *Aligned, E, OE);
}

static void instantiateDependentAlignValueAttr(
    Sema &S, const MultiLevelTemplateArgumentList &TemplateArgs,
    const AlignValueAttr *Aligned, Decl *New) {
  // The alignment expression is a constant expression.
  EnterExpressionEvaluationContext Unevaluated(
      S, Sema::ExpressionEvaluationContext::ConstantEvaluated);
  ExprResult Result = S.SubstExpr(Aligned->getAlignment(), TemplateArgs);
  if (!Result.isInvalid())
    S.AddAlignValueAttr(New, *Aligned, Result.getAs<Expr>());
}

static void instantiateDependentAllocAlignAttr(
    Sema &S, const MultiLevelTemplateArgumentList &TemplateArgs,
    const AllocAlignAttr *Align, Decl *New) {
  Expr *Param = IntegerLiteral::Create(
      S.getASTContext(),
      llvm::APInt(64, Align->getParamIndex().getSourceIndex()),
      S.getASTContext().UnsignedLongLongTy, Align->getLocation());
  S.AddAllocAlignAttr(New, *Align, Param);
}

static void instantiateDependentAnnotationAttr(
    Sema &S, const MultiLevelTemplateArgumentList &TemplateArgs,
    const AnnotateAttr *Attr, Decl *New) {
  EnterExpressionEvaluationContext Unevaluated(
      S, Sema::ExpressionEvaluationContext::ConstantEvaluated);
  SmallVector<Expr *, 4> Args;
  Args.reserve(Attr->args_size());
  for (auto *E : Attr->args()) {
    ExprResult Result = S.SubstExpr(E, TemplateArgs);
    if (!Result.isUsable())
      return;
    Args.push_back(Result.get());
  }
  S.AddAnnotationAttr(New, *Attr, Attr->getAnnotation(), Args);
}

static Expr *instantiateDependentFunctionAttrCondition(
    Sema &S, const MultiLevelTemplateArgumentList &TemplateArgs,
    const Attr *A, Expr *OldCond, const Decl *Tmpl, FunctionDecl *New) {
  Expr *Cond = nullptr;
  {
    Sema::ContextRAII SwitchContext(S, New);
    EnterExpressionEvaluationContext Unevaluated(
        S, Sema::ExpressionEvaluationContext::ConstantEvaluated);
    ExprResult Result = S.SubstExpr(OldCond, TemplateArgs);
    if (Result.isInvalid())
      return nullptr;
    Cond = Result.getAs<Expr>();
  }
  if (!Cond->isTypeDependent()) {
    ExprResult Converted = S.PerformContextuallyConvertToBool(Cond);
    if (Converted.isInvalid())
      return nullptr;
    Cond = Converted.get();
  }

  SmallVector<PartialDiagnosticAt, 8> Diags;
  if (OldCond->isValueDependent() && !Cond->isValueDependent() &&
      !Expr::isPotentialConstantExprUnevaluated(Cond, New, Diags)) {
    S.Diag(A->getLocation(), diag::err_attr_cond_never_constant_expr) << A;
    for (const auto &P : Diags)
      S.Diag(P.first, P.second);
    return nullptr;
  }
  return Cond;
}

static void instantiateDependentEnableIfAttr(
    Sema &S, const MultiLevelTemplateArgumentList &TemplateArgs,
    const EnableIfAttr *EIA, const Decl *Tmpl, FunctionDecl *New) {
  Expr *Cond = instantiateDependentFunctionAttrCondition(
      S, TemplateArgs, EIA, EIA->getCond(), Tmpl, New);

  if (Cond)
    New->addAttr(new (S.getASTContext()) EnableIfAttr(S.getASTContext(), *EIA,
                                                      Cond, EIA->getMessage()));
}

static void instantiateDependentDiagnoseIfAttr(
    Sema &S, const MultiLevelTemplateArgumentList &TemplateArgs,
    const DiagnoseIfAttr *DIA, const Decl *Tmpl, FunctionDecl *New) {
  Expr *Cond = instantiateDependentFunctionAttrCondition(
      S, TemplateArgs, DIA, DIA->getCond(), Tmpl, New);

  if (Cond)
    New->addAttr(new (S.getASTContext()) DiagnoseIfAttr(
        S.getASTContext(), *DIA, Cond, DIA->getMessage(),
        DIA->getDiagnosticType(), DIA->getArgDependent(), New));
}

// Constructs and adds to New a new instance of CUDALaunchBoundsAttr using
// template A as the base and arguments from TemplateArgs.
static void instantiateDependentCUDALaunchBoundsAttr(
    Sema &S, const MultiLevelTemplateArgumentList &TemplateArgs,
    const CUDALaunchBoundsAttr &Attr, Decl *New) {
  // The alignment expression is a constant expression.
  EnterExpressionEvaluationContext Unevaluated(
      S, Sema::ExpressionEvaluationContext::ConstantEvaluated);

  ExprResult Result = S.SubstExpr(Attr.getMaxThreads(), TemplateArgs);
  if (Result.isInvalid())
    return;
  Expr *MaxThreads = Result.getAs<Expr>();

  Expr *MinBlocks = nullptr;
  if (Attr.getMinBlocks()) {
    Result = S.SubstExpr(Attr.getMinBlocks(), TemplateArgs);
    if (Result.isInvalid())
      return;
    MinBlocks = Result.getAs<Expr>();
  }

  S.AddLaunchBoundsAttr(New, Attr, MaxThreads, MinBlocks);
}

static void
instantiateDependentModeAttr(Sema &S,
                             const MultiLevelTemplateArgumentList &TemplateArgs,
                             const ModeAttr &Attr, Decl *New) {
  S.AddModeAttr(New, Attr, Attr.getMode(),
                /*InInstantiation=*/true);
}

/// Instantiation of 'declare simd' attribute and its arguments.
static void instantiateOMPDeclareSimdDeclAttr(
    Sema &S, const MultiLevelTemplateArgumentList &TemplateArgs,
    const OMPDeclareSimdDeclAttr &Attr, Decl *New) {
  // Allow 'this' in clauses with varlists.
  if (auto *FTD = dyn_cast<FunctionTemplateDecl>(New))
    New = FTD->getTemplatedDecl();
  auto *FD = cast<FunctionDecl>(New);
  auto *ThisContext = dyn_cast_or_null<CXXRecordDecl>(FD->getDeclContext());
  SmallVector<Expr *, 4> Uniforms, Aligneds, Alignments, Linears, Steps;
  SmallVector<unsigned, 4> LinModifiers;

  auto SubstExpr = [&](Expr *E) -> ExprResult {
    if (auto *DRE = dyn_cast<DeclRefExpr>(E->IgnoreParenImpCasts()))
      if (auto *PVD = dyn_cast<ParmVarDecl>(DRE->getDecl())) {
        Sema::ContextRAII SavedContext(S, FD);
        LocalInstantiationScope Local(S);
        if (FD->getNumParams() > PVD->getFunctionScopeIndex())
          Local.InstantiatedLocal(
              PVD, FD->getParamDecl(PVD->getFunctionScopeIndex()));
        return S.SubstExpr(E, TemplateArgs);
      }
    Sema::CXXThisScopeRAII ThisScope(S, ThisContext, Qualifiers(),
                                     FD->isCXXInstanceMember());
    return S.SubstExpr(E, TemplateArgs);
  };

  // Substitute a single OpenMP clause, which is a potentially-evaluated
  // full-expression.
  auto Subst = [&](Expr *E) -> ExprResult {
    EnterExpressionEvaluationContext Evaluated(
        S, Sema::ExpressionEvaluationContext::PotentiallyEvaluated);
    ExprResult Res = SubstExpr(E);
    if (Res.isInvalid())
      return Res;
    return S.ActOnFinishFullExpr(Res.get(), false);
  };

  ExprResult Simdlen;
  if (auto *E = Attr.getSimdlen())
    Simdlen = Subst(E);

  if (Attr.uniforms_size() > 0) {
    for(auto *E : Attr.uniforms()) {
      ExprResult Inst = Subst(E);
      if (Inst.isInvalid())
        continue;
      Uniforms.push_back(Inst.get());
    }
  }

  auto AI = Attr.alignments_begin();
  for (auto *E : Attr.aligneds()) {
    ExprResult Inst = Subst(E);
    if (Inst.isInvalid())
      continue;
    Aligneds.push_back(Inst.get());
    Inst = ExprEmpty();
    if (*AI)
      Inst = S.SubstExpr(*AI, TemplateArgs);
    Alignments.push_back(Inst.get());
    ++AI;
  }

  auto SI = Attr.steps_begin();
  for (auto *E : Attr.linears()) {
    ExprResult Inst = Subst(E);
    if (Inst.isInvalid())
      continue;
    Linears.push_back(Inst.get());
    Inst = ExprEmpty();
    if (*SI)
      Inst = S.SubstExpr(*SI, TemplateArgs);
    Steps.push_back(Inst.get());
    ++SI;
  }
  LinModifiers.append(Attr.modifiers_begin(), Attr.modifiers_end());
  (void)S.ActOnOpenMPDeclareSimdDirective(
      S.ConvertDeclToDeclGroup(New), Attr.getBranchState(), Simdlen.get(),
      Uniforms, Aligneds, Alignments, Linears, LinModifiers, Steps,
      Attr.getRange());
}

/// Instantiation of 'declare variant' attribute and its arguments.
static void instantiateOMPDeclareVariantAttr(
    Sema &S, const MultiLevelTemplateArgumentList &TemplateArgs,
    const OMPDeclareVariantAttr &Attr, Decl *New) {
  // Allow 'this' in clauses with varlists.
  if (auto *FTD = dyn_cast<FunctionTemplateDecl>(New))
    New = FTD->getTemplatedDecl();
  auto *FD = cast<FunctionDecl>(New);
  auto *ThisContext = dyn_cast_or_null<CXXRecordDecl>(FD->getDeclContext());

  auto &&SubstExpr = [FD, ThisContext, &S, &TemplateArgs](Expr *E) {
    if (auto *DRE = dyn_cast<DeclRefExpr>(E->IgnoreParenImpCasts()))
      if (auto *PVD = dyn_cast<ParmVarDecl>(DRE->getDecl())) {
        Sema::ContextRAII SavedContext(S, FD);
        LocalInstantiationScope Local(S);
        if (FD->getNumParams() > PVD->getFunctionScopeIndex())
          Local.InstantiatedLocal(
              PVD, FD->getParamDecl(PVD->getFunctionScopeIndex()));
        return S.SubstExpr(E, TemplateArgs);
      }
    Sema::CXXThisScopeRAII ThisScope(S, ThisContext, Qualifiers(),
                                     FD->isCXXInstanceMember());
    return S.SubstExpr(E, TemplateArgs);
  };

  // Substitute a single OpenMP clause, which is a potentially-evaluated
  // full-expression.
  auto &&Subst = [&SubstExpr, &S](Expr *E) {
    EnterExpressionEvaluationContext Evaluated(
        S, Sema::ExpressionEvaluationContext::PotentiallyEvaluated);
    ExprResult Res = SubstExpr(E);
    if (Res.isInvalid())
      return Res;
    return S.ActOnFinishFullExpr(Res.get(), false);
  };

  ExprResult VariantFuncRef;
  if (Expr *E = Attr.getVariantFuncRef()) {
    // Do not mark function as is used to prevent its emission if this is the
    // only place where it is used.
    EnterExpressionEvaluationContext Unevaluated(
        S, Sema::ExpressionEvaluationContext::ConstantEvaluated);
    VariantFuncRef = Subst(E);
  }

  // Copy the template version of the OMPTraitInfo and run substitute on all
  // score and condition expressiosn.
  OMPTraitInfo &TI = S.getASTContext().getNewOMPTraitInfo();
  TI = *Attr.getTraitInfos();

  // Try to substitute template parameters in score and condition expressions.
  auto SubstScoreOrConditionExpr = [&S, Subst](Expr *&E, bool) {
    if (E) {
      EnterExpressionEvaluationContext Unevaluated(
          S, Sema::ExpressionEvaluationContext::ConstantEvaluated);
      ExprResult ER = Subst(E);
      if (ER.isUsable())
        E = ER.get();
      else
        return true;
    }
    return false;
  };
  if (TI.anyScoreOrCondition(SubstScoreOrConditionExpr))
    return;

  Expr *E = VariantFuncRef.get();
  // Check function/variant ref for `omp declare variant` but not for `omp
  // begin declare variant` (which use implicit attributes).
  Optional<std::pair<FunctionDecl *, Expr *>> DeclVarData =
      S.checkOpenMPDeclareVariantFunction(S.ConvertDeclToDeclGroup(New),
                                          VariantFuncRef.get(), TI,
                                          Attr.getRange());

  if (!DeclVarData)
    return;

  E = DeclVarData.getValue().second;
  FD = DeclVarData.getValue().first;

  if (auto *VariantDRE = dyn_cast<DeclRefExpr>(E->IgnoreParenImpCasts())) {
    if (auto *VariantFD = dyn_cast<FunctionDecl>(VariantDRE->getDecl())) {
      if (auto *VariantFTD = VariantFD->getDescribedFunctionTemplate()) {
        if (!VariantFTD->isThisDeclarationADefinition())
          return;
        Sema::TentativeAnalysisScope Trap(S);
        const TemplateArgumentList *TAL = TemplateArgumentList::CreateCopy(
            S.Context, TemplateArgs.getInnermost());

        auto *SubstFD = S.InstantiateFunctionDeclaration(VariantFTD, TAL,
                                                         New->getLocation());
        if (!SubstFD)
          return;
        QualType NewType = S.Context.mergeFunctionTypes(
            SubstFD->getType(), FD->getType(),
            /* OfBlockPointer */ false,
            /* Unqualified */ false, /* AllowCXX */ true);
        if (NewType.isNull())
          return;
        S.InstantiateFunctionDefinition(
            New->getLocation(), SubstFD, /* Recursive */ true,
            /* DefinitionRequired */ false, /* AtEndOfTU */ false);
        SubstFD->setInstantiationIsPending(!SubstFD->isDefined());
        E = DeclRefExpr::Create(S.Context, NestedNameSpecifierLoc(),
                                SourceLocation(), SubstFD,
                                /* RefersToEnclosingVariableOrCapture */ false,
                                /* NameLoc */ SubstFD->getLocation(),
                                SubstFD->getType(), ExprValueKind::VK_RValue);
      }
    }
  }

  S.ActOnOpenMPDeclareVariantDirective(FD, E, TI, Attr.getRange());
}

static void instantiateDependentAMDGPUFlatWorkGroupSizeAttr(
    Sema &S, const MultiLevelTemplateArgumentList &TemplateArgs,
    const AMDGPUFlatWorkGroupSizeAttr &Attr, Decl *New) {
  // Both min and max expression are constant expressions.
  EnterExpressionEvaluationContext Unevaluated(
      S, Sema::ExpressionEvaluationContext::ConstantEvaluated);

  ExprResult Result = S.SubstExpr(Attr.getMin(), TemplateArgs);
  if (Result.isInvalid())
    return;
  Expr *MinExpr = Result.getAs<Expr>();

  Result = S.SubstExpr(Attr.getMax(), TemplateArgs);
  if (Result.isInvalid())
    return;
  Expr *MaxExpr = Result.getAs<Expr>();

  S.addAMDGPUFlatWorkGroupSizeAttr(New, Attr, MinExpr, MaxExpr);
}

static ExplicitSpecifier
instantiateExplicitSpecifier(Sema &S,
                             const MultiLevelTemplateArgumentList &TemplateArgs,
                             ExplicitSpecifier ES, FunctionDecl *New) {
  if (!ES.getExpr())
    return ES;
  Expr *OldCond = ES.getExpr();
  Expr *Cond = nullptr;
  {
    EnterExpressionEvaluationContext Unevaluated(
        S, Sema::ExpressionEvaluationContext::ConstantEvaluated);
    ExprResult SubstResult = S.SubstExpr(OldCond, TemplateArgs);
    if (SubstResult.isInvalid()) {
      return ExplicitSpecifier::Invalid();
    }
    Cond = SubstResult.get();
  }
  ExplicitSpecifier Result(Cond, ES.getKind());
  if (!Cond->isTypeDependent())
    S.tryResolveExplicitSpecifier(Result);
  return Result;
}

static void instantiateDependentAMDGPUWavesPerEUAttr(
    Sema &S, const MultiLevelTemplateArgumentList &TemplateArgs,
    const AMDGPUWavesPerEUAttr &Attr, Decl *New) {
  // Both min and max expression are constant expressions.
  EnterExpressionEvaluationContext Unevaluated(
      S, Sema::ExpressionEvaluationContext::ConstantEvaluated);

  ExprResult Result = S.SubstExpr(Attr.getMin(), TemplateArgs);
  if (Result.isInvalid())
    return;
  Expr *MinExpr = Result.getAs<Expr>();

  Expr *MaxExpr = nullptr;
  if (auto Max = Attr.getMax()) {
    Result = S.SubstExpr(Max, TemplateArgs);
    if (Result.isInvalid())
      return;
    MaxExpr = Result.getAs<Expr>();
  }

  S.addAMDGPUWavesPerEUAttr(New, Attr, MinExpr, MaxExpr);
}

template <typename AttrName>
static void instantiateIntelSYCTripleLFunctionAttr(
    Sema &S, const MultiLevelTemplateArgumentList &TemplateArgs,
    const AttrName *Attr, Decl *New) {
  EnterExpressionEvaluationContext Unevaluated(
      S, Sema::ExpressionEvaluationContext::ConstantEvaluated);

  ExprResult Result = S.SubstExpr(Attr->getXDim(), TemplateArgs);
  if (Result.isInvalid())
    return;
  Expr *XDimExpr = Result.getAs<Expr>();

  Result = S.SubstExpr(Attr->getYDim(), TemplateArgs);
  if (Result.isInvalid())
    return;
  Expr *YDimExpr = Result.getAs<Expr>();

  Result = S.SubstExpr(Attr->getZDim(), TemplateArgs);
  if (Result.isInvalid())
    return;
  Expr *ZDimExpr = Result.getAs<Expr>();

  S.addIntelTripleArgAttr<AttrName>(New, *Attr, XDimExpr, YDimExpr, ZDimExpr);
}

static void instantiateIntelFPGAForcePow2DepthAttr(
    Sema &S, const MultiLevelTemplateArgumentList &TemplateArgs,
    const IntelFPGAForcePow2DepthAttr *Attr, Decl *New) {
  EnterExpressionEvaluationContext Unevaluated(
      S, Sema::ExpressionEvaluationContext::ConstantEvaluated);
  ExprResult Result = S.SubstExpr(Attr->getValue(), TemplateArgs);
  if (!Result.isInvalid())
    return S.AddIntelFPGAForcePow2DepthAttr(New, *Attr, Result.getAs<Expr>());
}

static void instantiateIntelFPGABankWidthAttr(
    Sema &S, const MultiLevelTemplateArgumentList &TemplateArgs,
    const IntelFPGABankWidthAttr *Attr, Decl *New) {
  EnterExpressionEvaluationContext Unevaluated(
      S, Sema::ExpressionEvaluationContext::ConstantEvaluated);
  ExprResult Result = S.SubstExpr(Attr->getValue(), TemplateArgs);
  if (!Result.isInvalid())
    S.AddOneConstantPowerTwoValueAttr<IntelFPGABankWidthAttr>(
        New, *Attr, Result.getAs<Expr>());
}

static void instantiateIntelFPGANumBanksAttr(
    Sema &S, const MultiLevelTemplateArgumentList &TemplateArgs,
    const IntelFPGANumBanksAttr *Attr, Decl *New) {
  EnterExpressionEvaluationContext Unevaluated(
      S, Sema::ExpressionEvaluationContext::ConstantEvaluated);
  ExprResult Result = S.SubstExpr(Attr->getValue(), TemplateArgs);
  if (!Result.isInvalid())
    S.AddOneConstantPowerTwoValueAttr<IntelFPGANumBanksAttr>(
        New, *Attr, Result.getAs<Expr>());
}

static void instantiateIntelFPGABankBitsAttr(
    Sema &S, const MultiLevelTemplateArgumentList &TemplateArgs,
    const IntelFPGABankBitsAttr *Attr, Decl *New) {
  EnterExpressionEvaluationContext Unevaluated(
      S, Sema::ExpressionEvaluationContext::ConstantEvaluated);
  SmallVector<Expr *, 8> Args;
  for (auto I : Attr->args()) {
    ExprResult Result = S.SubstExpr(I, TemplateArgs);
    if (Result.isInvalid())
      return;
    Args.push_back(Result.getAs<Expr>());
  }
  S.AddIntelFPGABankBitsAttr(New, *Attr, Args.data(), Args.size());
}

static void instantiateSYCLIntelPipeIOAttr(
    Sema &S, const MultiLevelTemplateArgumentList &TemplateArgs,
    const SYCLIntelPipeIOAttr *Attr, Decl *New) {
  // The ID expression is a constant expression.
  EnterExpressionEvaluationContext Unevaluated(
      S, Sema::ExpressionEvaluationContext::ConstantEvaluated);
  ExprResult Result = S.SubstExpr(Attr->getID(), TemplateArgs);
  if (!Result.isInvalid())
    S.addSYCLIntelPipeIOAttr(New, *Attr, Result.getAs<Expr>());
}

static void instantiateSYCLIntelLoopFuseAttr(
    Sema &S, const MultiLevelTemplateArgumentList &TemplateArgs,
    const SYCLIntelLoopFuseAttr *Attr, Decl *New) {
  EnterExpressionEvaluationContext Unevaluated(
      S, Sema::ExpressionEvaluationContext::ConstantEvaluated);
  ExprResult Result = S.SubstExpr(Attr->getValue(), TemplateArgs);
  if (!Result.isInvalid())
    S.AddSYCLIntelLoopFuseAttr(New, *Attr, Result.getAs<Expr>());
}

static void instantiateIntelReqdSubGroupSize(
    Sema &S, const MultiLevelTemplateArgumentList &TemplateArgs,
    const IntelReqdSubGroupSizeAttr *A, Decl *New) {
  EnterExpressionEvaluationContext Unevaluated(
      S, Sema::ExpressionEvaluationContext::ConstantEvaluated);
  ExprResult Result = S.SubstExpr(A->getValue(), TemplateArgs);
  if (!Result.isInvalid())
    S.AddIntelReqdSubGroupSize(New, *A, Result.getAs<Expr>());
}

static void instantiateSYCLIntelNumSimdWorkItemsAttr(
    Sema &S, const MultiLevelTemplateArgumentList &TemplateArgs,
    const SYCLIntelNumSimdWorkItemsAttr *A, Decl *New) {
  EnterExpressionEvaluationContext Unevaluated(
      S, Sema::ExpressionEvaluationContext::ConstantEvaluated);
  ExprResult Result = S.SubstExpr(A->getValue(), TemplateArgs);
  if (!Result.isInvalid())
    S.AddSYCLIntelNumSimdWorkItemsAttr(New, *A, Result.getAs<Expr>());
}

static void instantiateSYCLIntelSchedulerTargetFmaxMhzAttr(
    Sema &S, const MultiLevelTemplateArgumentList &TemplateArgs,
    const SYCLIntelSchedulerTargetFmaxMhzAttr *A, Decl *New) {
  EnterExpressionEvaluationContext Unevaluated(
      S, Sema::ExpressionEvaluationContext::ConstantEvaluated);
  ExprResult Result = S.SubstExpr(A->getValue(), TemplateArgs);
  if (!Result.isInvalid())
    S.AddSYCLIntelSchedulerTargetFmaxMhzAttr(New, *A, Result.getAs<Expr>());
}

static void instantiateSYCLIntelNoGlobalWorkOffsetAttr(
    Sema &S, const MultiLevelTemplateArgumentList &TemplateArgs,
    const SYCLIntelNoGlobalWorkOffsetAttr *A, Decl *New) {
  EnterExpressionEvaluationContext Unevaluated(
      S, Sema::ExpressionEvaluationContext::ConstantEvaluated);
  ExprResult Result = S.SubstExpr(A->getValue(), TemplateArgs);
  if (!Result.isInvalid())
    S.AddSYCLIntelNoGlobalWorkOffsetAttr(New, *A, Result.getAs<Expr>());
}

static void instantiateSYCLIntelMaxGlobalWorkDimAttr(
    Sema &S, const MultiLevelTemplateArgumentList &TemplateArgs,
    const SYCLIntelMaxGlobalWorkDimAttr *A, Decl *New) {
  EnterExpressionEvaluationContext Unevaluated(
      S, Sema::ExpressionEvaluationContext::ConstantEvaluated);
  ExprResult Result = S.SubstExpr(A->getValue(), TemplateArgs);
  if (!Result.isInvalid())
    S.AddSYCLIntelMaxGlobalWorkDimAttr(New, *A, Result.getAs<Expr>());
}

static void instantiateSYCLIntelFPGAMaxConcurrencyAttr(
    Sema &S, const MultiLevelTemplateArgumentList &TemplateArgs,
    const SYCLIntelFPGAMaxConcurrencyAttr *A, Decl *New) {
  EnterExpressionEvaluationContext Unevaluated(
      S, Sema::ExpressionEvaluationContext::ConstantEvaluated);
  ExprResult Result = S.SubstExpr(A->getNThreadsExpr(), TemplateArgs);
  if (!Result.isInvalid())
    S.AddSYCLIntelFPGAMaxConcurrencyAttr(New, *A, Result.getAs<Expr>());
}

static void instantiateIntelFPGAPrivateCopiesAttr(
    Sema &S, const MultiLevelTemplateArgumentList &TemplateArgs,
    const IntelFPGAPrivateCopiesAttr *A, Decl *New) {
  EnterExpressionEvaluationContext Unevaluated(
      S, Sema::ExpressionEvaluationContext::ConstantEvaluated);
  ExprResult Result = S.SubstExpr(A->getValue(), TemplateArgs);
  if (!Result.isInvalid())
    S.AddIntelFPGAPrivateCopiesAttr(New, *A, Result.getAs<Expr>());
}

static void instantiateIntelFPGAMaxReplicatesAttr(
    Sema &S, const MultiLevelTemplateArgumentList &TemplateArgs,
    const IntelFPGAMaxReplicatesAttr *A, Decl *New) {
  EnterExpressionEvaluationContext Unevaluated(
      S, Sema::ExpressionEvaluationContext::ConstantEvaluated);
  ExprResult Result = S.SubstExpr(A->getValue(), TemplateArgs);
  if (!Result.isInvalid())
    S.AddIntelFPGAMaxReplicatesAttr(New, *A, Result.getAs<Expr>());
}

static void instantiateSYCLIntelFPGAInitiationIntervalAttr(
    Sema &S, const MultiLevelTemplateArgumentList &TemplateArgs,
    const SYCLIntelFPGAInitiationIntervalAttr *A, Decl *New) {
  EnterExpressionEvaluationContext Unevaluated(
      S, Sema::ExpressionEvaluationContext::ConstantEvaluated);
  ExprResult Result = S.SubstExpr(A->getIntervalExpr(), TemplateArgs);
  if (!Result.isInvalid())
    S.AddSYCLIntelFPGAInitiationIntervalAttr(New, *A, Result.getAs<Expr>());
}

static void instantiateSYCLIntelESimdVectorizeAttr(
    Sema &S, const MultiLevelTemplateArgumentList &TemplateArgs,
    const SYCLIntelESimdVectorizeAttr *A, Decl *New) {
  EnterExpressionEvaluationContext Unevaluated(
      S, Sema::ExpressionEvaluationContext::ConstantEvaluated);
  ExprResult Result = S.SubstExpr(A->getValue(), TemplateArgs);
  if (!Result.isInvalid())
    S.AddSYCLIntelESimdVectorizeAttr(New, *A, Result.getAs<Expr>());
}

static void instantiateWorkGroupSizeHintAttr(
    Sema &S, const MultiLevelTemplateArgumentList &TemplateArgs,
    const WorkGroupSizeHintAttr *A, Decl *New) {
  EnterExpressionEvaluationContext Unevaluated(
      S, Sema::ExpressionEvaluationContext::ConstantEvaluated);
  ExprResult XResult = S.SubstExpr(A->getXDim(), TemplateArgs);
  if (XResult.isInvalid())
    return;
  ExprResult YResult = S.SubstExpr(A->getYDim(), TemplateArgs);
  if (YResult.isInvalid())
    return;
  ExprResult ZResult = S.SubstExpr(A->getZDim(), TemplateArgs);
  if (ZResult.isInvalid())
    return;

  S.AddWorkGroupSizeHintAttr(New, *A, XResult.get(), YResult.get(),
                             ZResult.get());
}

// This doesn't take any template parameters, but we have a custom action that
// needs to happen when the kernel itself is instantiated. We need to run the
// ItaniumMangler to mark the names required to name this kernel.
static void instantiateDependentSYCLKernelAttr(
    Sema &S, const MultiLevelTemplateArgumentList &TemplateArgs,
    const SYCLKernelAttr &Attr, Decl *New) {
  // Functions cannot be partially specialized, so if we are being instantiated,
  // we are obviously a complete specialization. Since this attribute is only
  // valid on function template declarations, we know that this is a full
  // instantiation of a kernel.
  S.AddSYCLKernelLambda(cast<FunctionDecl>(New));

<<<<<<< HEAD
  // Evaluate whether this would change any of the already evaluated
  // __builtin_sycl_unique_stable_name/id values.
  for (auto &Itr : S.Context.SYCLUniqueStableNameEvaluatedValues) {
    const auto *NameExpr = dyn_cast<SYCLUniqueStableNameExpr>(Itr.first);
    const auto *IdExpr = dyn_cast<SYCLUniqueStableIdExpr>(Itr.first);

    const std::string &CurName = NameExpr ? NameExpr->ComputeName(S.Context)
                                          : IdExpr->ComputeName(S.Context);
    if (Itr.second != CurName) {
      S.Diag(New->getLocation(),
             diag::err_kernel_invalidates_sycl_unique_stable_name)
          << (IdExpr != nullptr);
      S.Diag(Itr.first->getExprLoc(),
             diag::note_sycl_unique_stable_name_evaluated_here)
          << (IdExpr != nullptr);
      // Update this so future diagnostics work correctly.
      Itr.second = CurName;
    }
  }

=======
>>>>>>> 642ee820
  New->addAttr(Attr.clone(S.getASTContext()));
}

/// Determine whether the attribute A might be relevent to the declaration D.
/// If not, we can skip instantiating it. The attribute may or may not have
/// been instantiated yet.
static bool isRelevantAttr(Sema &S, const Decl *D, const Attr *A) {
  // 'preferred_name' is only relevant to the matching specialization of the
  // template.
  if (const auto *PNA = dyn_cast<PreferredNameAttr>(A)) {
    QualType T = PNA->getTypedefType();
    const auto *RD = cast<CXXRecordDecl>(D);
    if (!T->isDependentType() && !RD->isDependentContext() &&
        !declaresSameEntity(T->getAsCXXRecordDecl(), RD))
      return false;
    for (const auto *ExistingPNA : D->specific_attrs<PreferredNameAttr>())
      if (S.Context.hasSameType(ExistingPNA->getTypedefType(),
                                PNA->getTypedefType()))
        return false;
    return true;
  }

  return true;
}

void Sema::InstantiateAttrsForDecl(
    const MultiLevelTemplateArgumentList &TemplateArgs, const Decl *Tmpl,
    Decl *New, LateInstantiatedAttrVec *LateAttrs,
    LocalInstantiationScope *OuterMostScope) {
  if (NamedDecl *ND = dyn_cast<NamedDecl>(New)) {
    // FIXME: This function is called multiple times for the same template
    // specialization. We should only instantiate attributes that were added
    // since the previous instantiation.
    for (const auto *TmplAttr : Tmpl->attrs()) {
      if (!isRelevantAttr(*this, New, TmplAttr))
        continue;

      // FIXME: If any of the special case versions from InstantiateAttrs become
      // applicable to template declaration, we'll need to add them here.
      CXXThisScopeRAII ThisScope(
          *this, dyn_cast_or_null<CXXRecordDecl>(ND->getDeclContext()),
          Qualifiers(), ND->isCXXInstanceMember());

      Attr *NewAttr = sema::instantiateTemplateAttributeForDecl(
          TmplAttr, Context, *this, TemplateArgs);
      if (NewAttr && isRelevantAttr(*this, New, NewAttr))
        New->addAttr(NewAttr);
    }
  }
}

static Sema::RetainOwnershipKind
attrToRetainOwnershipKind(const Attr *A) {
  switch (A->getKind()) {
  case clang::attr::CFConsumed:
    return Sema::RetainOwnershipKind::CF;
  case clang::attr::OSConsumed:
    return Sema::RetainOwnershipKind::OS;
  case clang::attr::NSConsumed:
    return Sema::RetainOwnershipKind::NS;
  default:
    llvm_unreachable("Wrong argument supplied");
  }
}

void Sema::InstantiateAttrs(const MultiLevelTemplateArgumentList &TemplateArgs,
                            const Decl *Tmpl, Decl *New,
                            LateInstantiatedAttrVec *LateAttrs,
                            LocalInstantiationScope *OuterMostScope) {
  for (const auto *TmplAttr : Tmpl->attrs()) {
    if (!isRelevantAttr(*this, New, TmplAttr))
      continue;

    // FIXME: This should be generalized to more than just the AlignedAttr.
    const AlignedAttr *Aligned = dyn_cast<AlignedAttr>(TmplAttr);
    if (Aligned && Aligned->isAlignmentDependent()) {
      instantiateDependentAlignedAttr(*this, TemplateArgs, Aligned, New);
      continue;
    }

    if (const auto *AssumeAligned = dyn_cast<AssumeAlignedAttr>(TmplAttr)) {
      instantiateDependentAssumeAlignedAttr(*this, TemplateArgs, AssumeAligned, New);
      continue;
    }

    if (const auto *AlignValue = dyn_cast<AlignValueAttr>(TmplAttr)) {
      instantiateDependentAlignValueAttr(*this, TemplateArgs, AlignValue, New);
      continue;
    }

    if (const auto *AllocAlign = dyn_cast<AllocAlignAttr>(TmplAttr)) {
      instantiateDependentAllocAlignAttr(*this, TemplateArgs, AllocAlign, New);
      continue;
    }

    if (const auto *Annotate = dyn_cast<AnnotateAttr>(TmplAttr)) {
      instantiateDependentAnnotationAttr(*this, TemplateArgs, Annotate, New);
      continue;
    }

    if (const auto *EnableIf = dyn_cast<EnableIfAttr>(TmplAttr)) {
      instantiateDependentEnableIfAttr(*this, TemplateArgs, EnableIf, Tmpl,
                                       cast<FunctionDecl>(New));
      continue;
    }

    if (const auto *DiagnoseIf = dyn_cast<DiagnoseIfAttr>(TmplAttr)) {
      instantiateDependentDiagnoseIfAttr(*this, TemplateArgs, DiagnoseIf, Tmpl,
                                         cast<FunctionDecl>(New));
      continue;
    }

    if (const auto *CUDALaunchBounds =
            dyn_cast<CUDALaunchBoundsAttr>(TmplAttr)) {
      instantiateDependentCUDALaunchBoundsAttr(*this, TemplateArgs,
                                               *CUDALaunchBounds, New);
      continue;
    }

    if (const auto *Mode = dyn_cast<ModeAttr>(TmplAttr)) {
      instantiateDependentModeAttr(*this, TemplateArgs, *Mode, New);
      continue;
    }

    if (const auto *OMPAttr = dyn_cast<OMPDeclareSimdDeclAttr>(TmplAttr)) {
      instantiateOMPDeclareSimdDeclAttr(*this, TemplateArgs, *OMPAttr, New);
      continue;
    }

    if (const auto *OMPAttr = dyn_cast<OMPDeclareVariantAttr>(TmplAttr)) {
      instantiateOMPDeclareVariantAttr(*this, TemplateArgs, *OMPAttr, New);
      continue;
    }

    if (const auto *AMDGPUFlatWorkGroupSize =
            dyn_cast<AMDGPUFlatWorkGroupSizeAttr>(TmplAttr)) {
      instantiateDependentAMDGPUFlatWorkGroupSizeAttr(
          *this, TemplateArgs, *AMDGPUFlatWorkGroupSize, New);
    }

    if (const auto *AMDGPUFlatWorkGroupSize =
            dyn_cast<AMDGPUWavesPerEUAttr>(TmplAttr)) {
      instantiateDependentAMDGPUWavesPerEUAttr(*this, TemplateArgs,
                                               *AMDGPUFlatWorkGroupSize, New);
    }

    if (const auto *IntelFPGABankWidth =
            dyn_cast<IntelFPGABankWidthAttr>(TmplAttr)) {
      instantiateIntelFPGABankWidthAttr(*this, TemplateArgs, IntelFPGABankWidth,
                                        New);
    }

    if (const auto *IntelFPGANumBanks =
            dyn_cast<IntelFPGANumBanksAttr>(TmplAttr)) {
      instantiateIntelFPGANumBanksAttr(*this, TemplateArgs, IntelFPGANumBanks,
                                       New);
    }
    if (const auto *IntelFPGAPrivateCopies =
            dyn_cast<IntelFPGAPrivateCopiesAttr>(TmplAttr)) {
      instantiateIntelFPGAPrivateCopiesAttr(*this, TemplateArgs,
                                            IntelFPGAPrivateCopies, New);
    }
    if (const auto *IntelFPGAMaxReplicates =
            dyn_cast<IntelFPGAMaxReplicatesAttr>(TmplAttr)) {
      instantiateIntelFPGAMaxReplicatesAttr(*this, TemplateArgs,
                                            IntelFPGAMaxReplicates, New);
    }
    if (const auto *IntelFPGABankBits =
            dyn_cast<IntelFPGABankBitsAttr>(TmplAttr)) {
      instantiateIntelFPGABankBitsAttr(*this, TemplateArgs, IntelFPGABankBits,
                                       New);
    }
    if (const auto *IntelFPGAForcePow2Depth =
            dyn_cast<IntelFPGAForcePow2DepthAttr>(TmplAttr)) {
      instantiateIntelFPGAForcePow2DepthAttr(*this, TemplateArgs,
                                             IntelFPGAForcePow2Depth, New);
    }
    if (const auto *SYCLIntelPipeIO = dyn_cast<SYCLIntelPipeIOAttr>(TmplAttr)) {
      instantiateSYCLIntelPipeIOAttr(*this, TemplateArgs, SYCLIntelPipeIO, New);
      continue;
    }
    if (const auto *IntelReqdSubGroupSize =
            dyn_cast<IntelReqdSubGroupSizeAttr>(TmplAttr)) {
      instantiateIntelReqdSubGroupSize(*this, TemplateArgs,
                                       IntelReqdSubGroupSize, New);
      continue;
    }
    if (const auto *SYCLIntelNumSimdWorkItems =
            dyn_cast<SYCLIntelNumSimdWorkItemsAttr>(TmplAttr)) {
      instantiateSYCLIntelNumSimdWorkItemsAttr(*this, TemplateArgs,
                                               SYCLIntelNumSimdWorkItems, New);
      continue;
    }
    if (const auto *SYCLIntelSchedulerTargetFmaxMhz =
            dyn_cast<SYCLIntelSchedulerTargetFmaxMhzAttr>(TmplAttr)) {
      instantiateSYCLIntelSchedulerTargetFmaxMhzAttr(
          *this, TemplateArgs, SYCLIntelSchedulerTargetFmaxMhz, New);
      continue;
    }
    if (const auto *SYCLIntelMaxGlobalWorkDim =
            dyn_cast<SYCLIntelMaxGlobalWorkDimAttr>(TmplAttr)) {
      instantiateSYCLIntelMaxGlobalWorkDimAttr(*this, TemplateArgs,
                                               SYCLIntelMaxGlobalWorkDim, New);
      continue;
    }
    if (const auto *SYCLIntelLoopFuse =
            dyn_cast<SYCLIntelLoopFuseAttr>(TmplAttr)) {
      instantiateSYCLIntelLoopFuseAttr(*this, TemplateArgs, SYCLIntelLoopFuse,
                                       New);
      continue;
    }
    if (const auto *SYCLIntelNoGlobalWorkOffset =
            dyn_cast<SYCLIntelNoGlobalWorkOffsetAttr>(TmplAttr)) {
      instantiateSYCLIntelNoGlobalWorkOffsetAttr(
          *this, TemplateArgs, SYCLIntelNoGlobalWorkOffset, New);
      continue;
    }
    if (const auto *ReqdWorkGroupSize =
            dyn_cast<ReqdWorkGroupSizeAttr>(TmplAttr)) {
      instantiateIntelSYCTripleLFunctionAttr<ReqdWorkGroupSizeAttr>(
          *this, TemplateArgs, ReqdWorkGroupSize, New);
      continue;
    }
    if (const auto *SYCLIntelMaxWorkGroupSize =
            dyn_cast<SYCLIntelMaxWorkGroupSizeAttr>(TmplAttr)) {
      instantiateIntelSYCTripleLFunctionAttr<SYCLIntelMaxWorkGroupSizeAttr>(
          *this, TemplateArgs, SYCLIntelMaxWorkGroupSize, New);
      continue;
    }
    if (const auto *SYCLIntelMaxConcurrency =
            dyn_cast<SYCLIntelFPGAMaxConcurrencyAttr>(TmplAttr)) {
      instantiateSYCLIntelFPGAMaxConcurrencyAttr(*this, TemplateArgs,
                                                 SYCLIntelMaxConcurrency, New);
    }
    if (const auto *SYCLIntelFPGAInitiationInterval =
            dyn_cast<SYCLIntelFPGAInitiationIntervalAttr>(TmplAttr)) {
      instantiateSYCLIntelFPGAInitiationIntervalAttr(
          *this, TemplateArgs, SYCLIntelFPGAInitiationInterval, New);
      continue;
    }
    if (const auto *SYCLIntelESimdVectorize =
            dyn_cast<SYCLIntelESimdVectorizeAttr>(TmplAttr)) {
      instantiateSYCLIntelESimdVectorizeAttr(*this, TemplateArgs,
                                             SYCLIntelESimdVectorize, New);
      continue;
    }
    if (const auto *A = dyn_cast<WorkGroupSizeHintAttr>(TmplAttr)) {
      instantiateWorkGroupSizeHintAttr(*this, TemplateArgs, A, New);
      continue;
    }
    // Existing DLL attribute on the instantiation takes precedence.
    if (TmplAttr->getKind() == attr::DLLExport ||
        TmplAttr->getKind() == attr::DLLImport) {
      if (New->hasAttr<DLLExportAttr>() || New->hasAttr<DLLImportAttr>()) {
        continue;
      }
    }

    if (const auto *ABIAttr = dyn_cast<ParameterABIAttr>(TmplAttr)) {
      AddParameterABIAttr(New, *ABIAttr, ABIAttr->getABI());
      continue;
    }

    if (isa<NSConsumedAttr>(TmplAttr) || isa<OSConsumedAttr>(TmplAttr) ||
        isa<CFConsumedAttr>(TmplAttr)) {
      AddXConsumedAttr(New, *TmplAttr, attrToRetainOwnershipKind(TmplAttr),
                       /*template instantiation=*/true);
      continue;
    }

    if (auto *A = dyn_cast<PointerAttr>(TmplAttr)) {
      if (!New->hasAttr<PointerAttr>())
        New->addAttr(A->clone(Context));
      continue;
    }

    if (auto *A = dyn_cast<OwnerAttr>(TmplAttr)) {
      if (!New->hasAttr<OwnerAttr>())
        New->addAttr(A->clone(Context));
      continue;
    }

    if (auto *A = dyn_cast<SYCLKernelAttr>(TmplAttr)) {
      instantiateDependentSYCLKernelAttr(*this, TemplateArgs, *A, New);
      continue;
    }

    assert(!TmplAttr->isPackExpansion());
    if (TmplAttr->isLateParsed() && LateAttrs) {
      // Late parsed attributes must be instantiated and attached after the
      // enclosing class has been instantiated.  See Sema::InstantiateClass.
      LocalInstantiationScope *Saved = nullptr;
      if (CurrentInstantiationScope)
        Saved = CurrentInstantiationScope->cloneScopes(OuterMostScope);
      LateAttrs->push_back(LateInstantiatedAttribute(TmplAttr, Saved, New));
    } else {
      // Allow 'this' within late-parsed attributes.
      auto *ND = cast<NamedDecl>(New);
      auto *ThisContext = dyn_cast_or_null<CXXRecordDecl>(ND->getDeclContext());
      CXXThisScopeRAII ThisScope(*this, ThisContext, Qualifiers(),
                                 ND->isCXXInstanceMember());

      Attr *NewAttr = sema::instantiateTemplateAttribute(TmplAttr, Context,
                                                         *this, TemplateArgs);
      if (NewAttr && isRelevantAttr(*this, New, TmplAttr))
        New->addAttr(NewAttr);
    }
  }
}

/// In the MS ABI, we need to instantiate default arguments of dllexported
/// default constructors along with the constructor definition. This allows IR
/// gen to emit a constructor closure which calls the default constructor with
/// its default arguments.
void Sema::InstantiateDefaultCtorDefaultArgs(CXXConstructorDecl *Ctor) {
  assert(Context.getTargetInfo().getCXXABI().isMicrosoft() &&
         Ctor->isDefaultConstructor());
  unsigned NumParams = Ctor->getNumParams();
  if (NumParams == 0)
    return;
  DLLExportAttr *Attr = Ctor->getAttr<DLLExportAttr>();
  if (!Attr)
    return;
  for (unsigned I = 0; I != NumParams; ++I) {
    (void)CheckCXXDefaultArgExpr(Attr->getLocation(), Ctor,
                                   Ctor->getParamDecl(I));
    DiscardCleanupsInEvaluationContext();
  }
}

/// Get the previous declaration of a declaration for the purposes of template
/// instantiation. If this finds a previous declaration, then the previous
/// declaration of the instantiation of D should be an instantiation of the
/// result of this function.
template<typename DeclT>
static DeclT *getPreviousDeclForInstantiation(DeclT *D) {
  DeclT *Result = D->getPreviousDecl();

  // If the declaration is within a class, and the previous declaration was
  // merged from a different definition of that class, then we don't have a
  // previous declaration for the purpose of template instantiation.
  if (Result && isa<CXXRecordDecl>(D->getDeclContext()) &&
      D->getLexicalDeclContext() != Result->getLexicalDeclContext())
    return nullptr;

  return Result;
}

Decl *
TemplateDeclInstantiator::VisitTranslationUnitDecl(TranslationUnitDecl *D) {
  llvm_unreachable("Translation units cannot be instantiated");
}

Decl *
TemplateDeclInstantiator::VisitPragmaCommentDecl(PragmaCommentDecl *D) {
  llvm_unreachable("pragma comment cannot be instantiated");
}

Decl *TemplateDeclInstantiator::VisitPragmaDetectMismatchDecl(
    PragmaDetectMismatchDecl *D) {
  llvm_unreachable("pragma comment cannot be instantiated");
}

Decl *
TemplateDeclInstantiator::VisitExternCContextDecl(ExternCContextDecl *D) {
  llvm_unreachable("extern \"C\" context cannot be instantiated");
}

Decl *TemplateDeclInstantiator::VisitMSGuidDecl(MSGuidDecl *D) {
  llvm_unreachable("GUID declaration cannot be instantiated");
}

Decl *TemplateDeclInstantiator::VisitTemplateParamObjectDecl(
    TemplateParamObjectDecl *D) {
  llvm_unreachable("template parameter objects cannot be instantiated");
}

Decl *
TemplateDeclInstantiator::VisitLabelDecl(LabelDecl *D) {
  LabelDecl *Inst = LabelDecl::Create(SemaRef.Context, Owner, D->getLocation(),
                                      D->getIdentifier());
  Owner->addDecl(Inst);
  return Inst;
}

Decl *
TemplateDeclInstantiator::VisitNamespaceDecl(NamespaceDecl *D) {
  llvm_unreachable("Namespaces cannot be instantiated");
}

Decl *
TemplateDeclInstantiator::VisitNamespaceAliasDecl(NamespaceAliasDecl *D) {
  NamespaceAliasDecl *Inst
    = NamespaceAliasDecl::Create(SemaRef.Context, Owner,
                                 D->getNamespaceLoc(),
                                 D->getAliasLoc(),
                                 D->getIdentifier(),
                                 D->getQualifierLoc(),
                                 D->getTargetNameLoc(),
                                 D->getNamespace());
  Owner->addDecl(Inst);
  return Inst;
}

Decl *TemplateDeclInstantiator::InstantiateTypedefNameDecl(TypedefNameDecl *D,
                                                           bool IsTypeAlias) {
  bool Invalid = false;
  TypeSourceInfo *DI = D->getTypeSourceInfo();
  if (DI->getType()->isInstantiationDependentType() ||
      DI->getType()->isVariablyModifiedType()) {
    DI = SemaRef.SubstType(DI, TemplateArgs,
                           D->getLocation(), D->getDeclName());
    if (!DI) {
      Invalid = true;
      DI = SemaRef.Context.getTrivialTypeSourceInfo(SemaRef.Context.IntTy);
    }
  } else {
    SemaRef.MarkDeclarationsReferencedInType(D->getLocation(), DI->getType());
  }

  // HACK: 2012-10-23 g++ has a bug where it gets the value kind of ?: wrong.
  // libstdc++ relies upon this bug in its implementation of common_type.  If we
  // happen to be processing that implementation, fake up the g++ ?:
  // semantics. See LWG issue 2141 for more information on the bug.  The bugs
  // are fixed in g++ and libstdc++ 4.9.0 (2014-04-22).
  const DecltypeType *DT = DI->getType()->getAs<DecltypeType>();
  CXXRecordDecl *RD = dyn_cast<CXXRecordDecl>(D->getDeclContext());
  if (DT && RD && isa<ConditionalOperator>(DT->getUnderlyingExpr()) &&
      DT->isReferenceType() &&
      RD->getEnclosingNamespaceContext() == SemaRef.getStdNamespace() &&
      RD->getIdentifier() && RD->getIdentifier()->isStr("common_type") &&
      D->getIdentifier() && D->getIdentifier()->isStr("type") &&
      SemaRef.getSourceManager().isInSystemHeader(D->getBeginLoc()))
    // Fold it to the (non-reference) type which g++ would have produced.
    DI = SemaRef.Context.getTrivialTypeSourceInfo(
      DI->getType().getNonReferenceType());

  // Create the new typedef
  TypedefNameDecl *Typedef;
  if (IsTypeAlias)
    Typedef = TypeAliasDecl::Create(SemaRef.Context, Owner, D->getBeginLoc(),
                                    D->getLocation(), D->getIdentifier(), DI);
  else
    Typedef = TypedefDecl::Create(SemaRef.Context, Owner, D->getBeginLoc(),
                                  D->getLocation(), D->getIdentifier(), DI);
  if (Invalid)
    Typedef->setInvalidDecl();

  // If the old typedef was the name for linkage purposes of an anonymous
  // tag decl, re-establish that relationship for the new typedef.
  if (const TagType *oldTagType = D->getUnderlyingType()->getAs<TagType>()) {
    TagDecl *oldTag = oldTagType->getDecl();
    if (oldTag->getTypedefNameForAnonDecl() == D && !Invalid) {
      TagDecl *newTag = DI->getType()->castAs<TagType>()->getDecl();
      assert(!newTag->hasNameForLinkage());
      newTag->setTypedefNameForAnonDecl(Typedef);
    }
  }

  if (TypedefNameDecl *Prev = getPreviousDeclForInstantiation(D)) {
    NamedDecl *InstPrev = SemaRef.FindInstantiatedDecl(D->getLocation(), Prev,
                                                       TemplateArgs);
    if (!InstPrev)
      return nullptr;

    TypedefNameDecl *InstPrevTypedef = cast<TypedefNameDecl>(InstPrev);

    // If the typedef types are not identical, reject them.
    SemaRef.isIncompatibleTypedef(InstPrevTypedef, Typedef);

    Typedef->setPreviousDecl(InstPrevTypedef);
  }

  SemaRef.InstantiateAttrs(TemplateArgs, D, Typedef);

  if (D->getUnderlyingType()->getAs<DependentNameType>())
    SemaRef.inferGslPointerAttribute(Typedef);

  Typedef->setAccess(D->getAccess());

  return Typedef;
}

Decl *TemplateDeclInstantiator::VisitTypedefDecl(TypedefDecl *D) {
  Decl *Typedef = InstantiateTypedefNameDecl(D, /*IsTypeAlias=*/false);
  if (Typedef)
    Owner->addDecl(Typedef);
  return Typedef;
}

Decl *TemplateDeclInstantiator::VisitTypeAliasDecl(TypeAliasDecl *D) {
  Decl *Typedef = InstantiateTypedefNameDecl(D, /*IsTypeAlias=*/true);
  if (Typedef)
    Owner->addDecl(Typedef);
  return Typedef;
}

Decl *
TemplateDeclInstantiator::VisitTypeAliasTemplateDecl(TypeAliasTemplateDecl *D) {
  // Create a local instantiation scope for this type alias template, which
  // will contain the instantiations of the template parameters.
  LocalInstantiationScope Scope(SemaRef);

  TemplateParameterList *TempParams = D->getTemplateParameters();
  TemplateParameterList *InstParams = SubstTemplateParams(TempParams);
  if (!InstParams)
    return nullptr;

  TypeAliasDecl *Pattern = D->getTemplatedDecl();

  TypeAliasTemplateDecl *PrevAliasTemplate = nullptr;
  if (getPreviousDeclForInstantiation<TypedefNameDecl>(Pattern)) {
    DeclContext::lookup_result Found = Owner->lookup(Pattern->getDeclName());
    if (!Found.empty()) {
      PrevAliasTemplate = dyn_cast<TypeAliasTemplateDecl>(Found.front());
    }
  }

  TypeAliasDecl *AliasInst = cast_or_null<TypeAliasDecl>(
    InstantiateTypedefNameDecl(Pattern, /*IsTypeAlias=*/true));
  if (!AliasInst)
    return nullptr;

  TypeAliasTemplateDecl *Inst
    = TypeAliasTemplateDecl::Create(SemaRef.Context, Owner, D->getLocation(),
                                    D->getDeclName(), InstParams, AliasInst);
  AliasInst->setDescribedAliasTemplate(Inst);
  if (PrevAliasTemplate)
    Inst->setPreviousDecl(PrevAliasTemplate);

  Inst->setAccess(D->getAccess());

  if (!PrevAliasTemplate)
    Inst->setInstantiatedFromMemberTemplate(D);

  Owner->addDecl(Inst);

  return Inst;
}

Decl *TemplateDeclInstantiator::VisitBindingDecl(BindingDecl *D) {
  auto *NewBD = BindingDecl::Create(SemaRef.Context, Owner, D->getLocation(),
                                    D->getIdentifier());
  NewBD->setReferenced(D->isReferenced());
  SemaRef.CurrentInstantiationScope->InstantiatedLocal(D, NewBD);
  return NewBD;
}

Decl *TemplateDeclInstantiator::VisitDecompositionDecl(DecompositionDecl *D) {
  // Transform the bindings first.
  SmallVector<BindingDecl*, 16> NewBindings;
  for (auto *OldBD : D->bindings())
    NewBindings.push_back(cast<BindingDecl>(VisitBindingDecl(OldBD)));
  ArrayRef<BindingDecl*> NewBindingArray = NewBindings;

  auto *NewDD = cast_or_null<DecompositionDecl>(
      VisitVarDecl(D, /*InstantiatingVarTemplate=*/false, &NewBindingArray));

  if (!NewDD || NewDD->isInvalidDecl())
    for (auto *NewBD : NewBindings)
      NewBD->setInvalidDecl();

  return NewDD;
}

Decl *TemplateDeclInstantiator::VisitVarDecl(VarDecl *D) {
  return VisitVarDecl(D, /*InstantiatingVarTemplate=*/false);
}

Decl *TemplateDeclInstantiator::VisitVarDecl(VarDecl *D,
                                             bool InstantiatingVarTemplate,
                                             ArrayRef<BindingDecl*> *Bindings) {

  // Do substitution on the type of the declaration
  TypeSourceInfo *DI = SemaRef.SubstType(
      D->getTypeSourceInfo(), TemplateArgs, D->getTypeSpecStartLoc(),
      D->getDeclName(), /*AllowDeducedTST*/true);
  if (!DI)
    return nullptr;

  if (DI->getType()->isFunctionType()) {
    SemaRef.Diag(D->getLocation(), diag::err_variable_instantiates_to_function)
      << D->isStaticDataMember() << DI->getType();
    return nullptr;
  }

  DeclContext *DC = Owner;
  if (D->isLocalExternDecl())
    SemaRef.adjustContextForLocalExternDecl(DC);

  // Build the instantiated declaration.
  VarDecl *Var;
  if (Bindings)
    Var = DecompositionDecl::Create(SemaRef.Context, DC, D->getInnerLocStart(),
                                    D->getLocation(), DI->getType(), DI,
                                    D->getStorageClass(), *Bindings);
  else
    Var = VarDecl::Create(SemaRef.Context, DC, D->getInnerLocStart(),
                          D->getLocation(), D->getIdentifier(), DI->getType(),
                          DI, D->getStorageClass());

  // In ARC, infer 'retaining' for variables of retainable type.
  if (SemaRef.getLangOpts().ObjCAutoRefCount &&
      SemaRef.inferObjCARCLifetime(Var))
    Var->setInvalidDecl();

  if (SemaRef.getLangOpts().OpenCL)
    SemaRef.deduceOpenCLAddressSpace(Var);

  // Substitute the nested name specifier, if any.
  if (SubstQualifier(D, Var))
    return nullptr;

  SemaRef.BuildVariableInstantiation(Var, D, TemplateArgs, LateAttrs, Owner,
                                     StartingScope, InstantiatingVarTemplate);

  if (D->isNRVOVariable()) {
    QualType ReturnType = cast<FunctionDecl>(DC)->getReturnType();
    if (SemaRef.isCopyElisionCandidate(ReturnType, Var, Sema::CES_Strict))
      Var->setNRVOVariable(true);
  }

  Var->setImplicit(D->isImplicit());

  if (Var->isStaticLocal())
    SemaRef.CheckStaticLocalForDllExport(Var);

  SemaRef.addSyclVarDecl(Var);
  return Var;
}

Decl *TemplateDeclInstantiator::VisitAccessSpecDecl(AccessSpecDecl *D) {
  AccessSpecDecl* AD
    = AccessSpecDecl::Create(SemaRef.Context, D->getAccess(), Owner,
                             D->getAccessSpecifierLoc(), D->getColonLoc());
  Owner->addHiddenDecl(AD);
  return AD;
}

Decl *TemplateDeclInstantiator::VisitFieldDecl(FieldDecl *D) {
  bool Invalid = false;
  TypeSourceInfo *DI = D->getTypeSourceInfo();
  if (DI->getType()->isInstantiationDependentType() ||
      DI->getType()->isVariablyModifiedType())  {
    DI = SemaRef.SubstType(DI, TemplateArgs,
                           D->getLocation(), D->getDeclName());
    if (!DI) {
      DI = D->getTypeSourceInfo();
      Invalid = true;
    } else if (DI->getType()->isFunctionType()) {
      // C++ [temp.arg.type]p3:
      //   If a declaration acquires a function type through a type
      //   dependent on a template-parameter and this causes a
      //   declaration that does not use the syntactic form of a
      //   function declarator to have function type, the program is
      //   ill-formed.
      SemaRef.Diag(D->getLocation(), diag::err_field_instantiates_to_function)
        << DI->getType();
      Invalid = true;
    }
  } else {
    SemaRef.MarkDeclarationsReferencedInType(D->getLocation(), DI->getType());
  }

  Expr *BitWidth = D->getBitWidth();
  if (Invalid)
    BitWidth = nullptr;
  else if (BitWidth) {
    // The bit-width expression is a constant expression.
    EnterExpressionEvaluationContext Unevaluated(
        SemaRef, Sema::ExpressionEvaluationContext::ConstantEvaluated);

    ExprResult InstantiatedBitWidth
      = SemaRef.SubstExpr(BitWidth, TemplateArgs);
    if (InstantiatedBitWidth.isInvalid()) {
      Invalid = true;
      BitWidth = nullptr;
    } else
      BitWidth = InstantiatedBitWidth.getAs<Expr>();
  }

  FieldDecl *Field = SemaRef.CheckFieldDecl(D->getDeclName(),
                                            DI->getType(), DI,
                                            cast<RecordDecl>(Owner),
                                            D->getLocation(),
                                            D->isMutable(),
                                            BitWidth,
                                            D->getInClassInitStyle(),
                                            D->getInnerLocStart(),
                                            D->getAccess(),
                                            nullptr);
  if (!Field) {
    cast<Decl>(Owner)->setInvalidDecl();
    return nullptr;
  }

  SemaRef.InstantiateAttrs(TemplateArgs, D, Field, LateAttrs, StartingScope);

  if (Field->hasAttrs())
    SemaRef.CheckAlignasUnderalignment(Field);

  if (Invalid)
    Field->setInvalidDecl();

  if (!Field->getDeclName()) {
    // Keep track of where this decl came from.
    SemaRef.Context.setInstantiatedFromUnnamedFieldDecl(Field, D);
  }
  if (CXXRecordDecl *Parent= dyn_cast<CXXRecordDecl>(Field->getDeclContext())) {
    if (Parent->isAnonymousStructOrUnion() &&
        Parent->getRedeclContext()->isFunctionOrMethod())
      SemaRef.CurrentInstantiationScope->InstantiatedLocal(D, Field);
  }

  Field->setImplicit(D->isImplicit());
  Field->setAccess(D->getAccess());
  Owner->addDecl(Field);

  return Field;
}

Decl *TemplateDeclInstantiator::VisitMSPropertyDecl(MSPropertyDecl *D) {
  bool Invalid = false;
  TypeSourceInfo *DI = D->getTypeSourceInfo();

  if (DI->getType()->isVariablyModifiedType()) {
    SemaRef.Diag(D->getLocation(), diag::err_property_is_variably_modified)
      << D;
    Invalid = true;
  } else if (DI->getType()->isInstantiationDependentType())  {
    DI = SemaRef.SubstType(DI, TemplateArgs,
                           D->getLocation(), D->getDeclName());
    if (!DI) {
      DI = D->getTypeSourceInfo();
      Invalid = true;
    } else if (DI->getType()->isFunctionType()) {
      // C++ [temp.arg.type]p3:
      //   If a declaration acquires a function type through a type
      //   dependent on a template-parameter and this causes a
      //   declaration that does not use the syntactic form of a
      //   function declarator to have function type, the program is
      //   ill-formed.
      SemaRef.Diag(D->getLocation(), diag::err_field_instantiates_to_function)
      << DI->getType();
      Invalid = true;
    }
  } else {
    SemaRef.MarkDeclarationsReferencedInType(D->getLocation(), DI->getType());
  }

  MSPropertyDecl *Property = MSPropertyDecl::Create(
      SemaRef.Context, Owner, D->getLocation(), D->getDeclName(), DI->getType(),
      DI, D->getBeginLoc(), D->getGetterId(), D->getSetterId());

  SemaRef.InstantiateAttrs(TemplateArgs, D, Property, LateAttrs,
                           StartingScope);

  if (Invalid)
    Property->setInvalidDecl();

  Property->setAccess(D->getAccess());
  Owner->addDecl(Property);

  return Property;
}

Decl *TemplateDeclInstantiator::VisitIndirectFieldDecl(IndirectFieldDecl *D) {
  NamedDecl **NamedChain =
    new (SemaRef.Context)NamedDecl*[D->getChainingSize()];

  int i = 0;
  for (auto *PI : D->chain()) {
    NamedDecl *Next = SemaRef.FindInstantiatedDecl(D->getLocation(), PI,
                                              TemplateArgs);
    if (!Next)
      return nullptr;

    NamedChain[i++] = Next;
  }

  QualType T = cast<FieldDecl>(NamedChain[i-1])->getType();
  IndirectFieldDecl *IndirectField = IndirectFieldDecl::Create(
      SemaRef.Context, Owner, D->getLocation(), D->getIdentifier(), T,
      {NamedChain, D->getChainingSize()});

  for (const auto *Attr : D->attrs())
    IndirectField->addAttr(Attr->clone(SemaRef.Context));

  IndirectField->setImplicit(D->isImplicit());
  IndirectField->setAccess(D->getAccess());
  Owner->addDecl(IndirectField);
  return IndirectField;
}

Decl *TemplateDeclInstantiator::VisitFriendDecl(FriendDecl *D) {
  // Handle friend type expressions by simply substituting template
  // parameters into the pattern type and checking the result.
  if (TypeSourceInfo *Ty = D->getFriendType()) {
    TypeSourceInfo *InstTy;
    // If this is an unsupported friend, don't bother substituting template
    // arguments into it. The actual type referred to won't be used by any
    // parts of Clang, and may not be valid for instantiating. Just use the
    // same info for the instantiated friend.
    if (D->isUnsupportedFriend()) {
      InstTy = Ty;
    } else {
      InstTy = SemaRef.SubstType(Ty, TemplateArgs,
                                 D->getLocation(), DeclarationName());
    }
    if (!InstTy)
      return nullptr;

    FriendDecl *FD = SemaRef.CheckFriendTypeDecl(D->getBeginLoc(),
                                                 D->getFriendLoc(), InstTy);
    if (!FD)
      return nullptr;

    FD->setAccess(AS_public);
    FD->setUnsupportedFriend(D->isUnsupportedFriend());
    Owner->addDecl(FD);
    return FD;
  }

  NamedDecl *ND = D->getFriendDecl();
  assert(ND && "friend decl must be a decl or a type!");

  // All of the Visit implementations for the various potential friend
  // declarations have to be carefully written to work for friend
  // objects, with the most important detail being that the target
  // decl should almost certainly not be placed in Owner.
  Decl *NewND = Visit(ND);
  if (!NewND) return nullptr;

  FriendDecl *FD =
    FriendDecl::Create(SemaRef.Context, Owner, D->getLocation(),
                       cast<NamedDecl>(NewND), D->getFriendLoc());
  FD->setAccess(AS_public);
  FD->setUnsupportedFriend(D->isUnsupportedFriend());
  Owner->addDecl(FD);
  return FD;
}

Decl *TemplateDeclInstantiator::VisitStaticAssertDecl(StaticAssertDecl *D) {
  Expr *AssertExpr = D->getAssertExpr();

  // The expression in a static assertion is a constant expression.
  EnterExpressionEvaluationContext Unevaluated(
      SemaRef, Sema::ExpressionEvaluationContext::ConstantEvaluated);

  ExprResult InstantiatedAssertExpr
    = SemaRef.SubstExpr(AssertExpr, TemplateArgs);
  if (InstantiatedAssertExpr.isInvalid())
    return nullptr;

  return SemaRef.BuildStaticAssertDeclaration(D->getLocation(),
                                              InstantiatedAssertExpr.get(),
                                              D->getMessage(),
                                              D->getRParenLoc(),
                                              D->isFailed());
}

Decl *TemplateDeclInstantiator::VisitEnumDecl(EnumDecl *D) {
  EnumDecl *PrevDecl = nullptr;
  if (EnumDecl *PatternPrev = getPreviousDeclForInstantiation(D)) {
    NamedDecl *Prev = SemaRef.FindInstantiatedDecl(D->getLocation(),
                                                   PatternPrev,
                                                   TemplateArgs);
    if (!Prev) return nullptr;
    PrevDecl = cast<EnumDecl>(Prev);
  }

  EnumDecl *Enum =
      EnumDecl::Create(SemaRef.Context, Owner, D->getBeginLoc(),
                       D->getLocation(), D->getIdentifier(), PrevDecl,
                       D->isScoped(), D->isScopedUsingClassTag(), D->isFixed());
  if (D->isFixed()) {
    if (TypeSourceInfo *TI = D->getIntegerTypeSourceInfo()) {
      // If we have type source information for the underlying type, it means it
      // has been explicitly set by the user. Perform substitution on it before
      // moving on.
      SourceLocation UnderlyingLoc = TI->getTypeLoc().getBeginLoc();
      TypeSourceInfo *NewTI = SemaRef.SubstType(TI, TemplateArgs, UnderlyingLoc,
                                                DeclarationName());
      if (!NewTI || SemaRef.CheckEnumUnderlyingType(NewTI))
        Enum->setIntegerType(SemaRef.Context.IntTy);
      else
        Enum->setIntegerTypeSourceInfo(NewTI);
    } else {
      assert(!D->getIntegerType()->isDependentType()
             && "Dependent type without type source info");
      Enum->setIntegerType(D->getIntegerType());
    }
  }

  SemaRef.InstantiateAttrs(TemplateArgs, D, Enum);

  Enum->setInstantiationOfMemberEnum(D, TSK_ImplicitInstantiation);
  Enum->setAccess(D->getAccess());
  // Forward the mangling number from the template to the instantiated decl.
  SemaRef.Context.setManglingNumber(Enum, SemaRef.Context.getManglingNumber(D));
  // See if the old tag was defined along with a declarator.
  // If it did, mark the new tag as being associated with that declarator.
  if (DeclaratorDecl *DD = SemaRef.Context.getDeclaratorForUnnamedTagDecl(D))
    SemaRef.Context.addDeclaratorForUnnamedTagDecl(Enum, DD);
  // See if the old tag was defined along with a typedef.
  // If it did, mark the new tag as being associated with that typedef.
  if (TypedefNameDecl *TND = SemaRef.Context.getTypedefNameForUnnamedTagDecl(D))
    SemaRef.Context.addTypedefNameForUnnamedTagDecl(Enum, TND);
  if (SubstQualifier(D, Enum)) return nullptr;
  Owner->addDecl(Enum);

  EnumDecl *Def = D->getDefinition();
  if (Def && Def != D) {
    // If this is an out-of-line definition of an enum member template, check
    // that the underlying types match in the instantiation of both
    // declarations.
    if (TypeSourceInfo *TI = Def->getIntegerTypeSourceInfo()) {
      SourceLocation UnderlyingLoc = TI->getTypeLoc().getBeginLoc();
      QualType DefnUnderlying =
        SemaRef.SubstType(TI->getType(), TemplateArgs,
                          UnderlyingLoc, DeclarationName());
      SemaRef.CheckEnumRedeclaration(Def->getLocation(), Def->isScoped(),
                                     DefnUnderlying, /*IsFixed=*/true, Enum);
    }
  }

  // C++11 [temp.inst]p1: The implicit instantiation of a class template
  // specialization causes the implicit instantiation of the declarations, but
  // not the definitions of scoped member enumerations.
  //
  // DR1484 clarifies that enumeration definitions inside of a template
  // declaration aren't considered entities that can be separately instantiated
  // from the rest of the entity they are declared inside of.
  if (isDeclWithinFunction(D) ? D == Def : Def && !Enum->isScoped()) {
    SemaRef.CurrentInstantiationScope->InstantiatedLocal(D, Enum);
    InstantiateEnumDefinition(Enum, Def);
  }

  return Enum;
}

void TemplateDeclInstantiator::InstantiateEnumDefinition(
    EnumDecl *Enum, EnumDecl *Pattern) {
  Enum->startDefinition();

  // Update the location to refer to the definition.
  Enum->setLocation(Pattern->getLocation());

  SmallVector<Decl*, 4> Enumerators;

  EnumConstantDecl *LastEnumConst = nullptr;
  for (auto *EC : Pattern->enumerators()) {
    // The specified value for the enumerator.
    ExprResult Value((Expr *)nullptr);
    if (Expr *UninstValue = EC->getInitExpr()) {
      // The enumerator's value expression is a constant expression.
      EnterExpressionEvaluationContext Unevaluated(
          SemaRef, Sema::ExpressionEvaluationContext::ConstantEvaluated);

      Value = SemaRef.SubstExpr(UninstValue, TemplateArgs);
    }

    // Drop the initial value and continue.
    bool isInvalid = false;
    if (Value.isInvalid()) {
      Value = nullptr;
      isInvalid = true;
    }

    EnumConstantDecl *EnumConst
      = SemaRef.CheckEnumConstant(Enum, LastEnumConst,
                                  EC->getLocation(), EC->getIdentifier(),
                                  Value.get());

    if (isInvalid) {
      if (EnumConst)
        EnumConst->setInvalidDecl();
      Enum->setInvalidDecl();
    }

    if (EnumConst) {
      SemaRef.InstantiateAttrs(TemplateArgs, EC, EnumConst);

      EnumConst->setAccess(Enum->getAccess());
      Enum->addDecl(EnumConst);
      Enumerators.push_back(EnumConst);
      LastEnumConst = EnumConst;

      if (Pattern->getDeclContext()->isFunctionOrMethod() &&
          !Enum->isScoped()) {
        // If the enumeration is within a function or method, record the enum
        // constant as a local.
        SemaRef.CurrentInstantiationScope->InstantiatedLocal(EC, EnumConst);
      }
    }
  }

  SemaRef.ActOnEnumBody(Enum->getLocation(), Enum->getBraceRange(), Enum,
                        Enumerators, nullptr, ParsedAttributesView());
}

Decl *TemplateDeclInstantiator::VisitEnumConstantDecl(EnumConstantDecl *D) {
  llvm_unreachable("EnumConstantDecls can only occur within EnumDecls.");
}

Decl *
TemplateDeclInstantiator::VisitBuiltinTemplateDecl(BuiltinTemplateDecl *D) {
  llvm_unreachable("BuiltinTemplateDecls cannot be instantiated.");
}

Decl *TemplateDeclInstantiator::VisitClassTemplateDecl(ClassTemplateDecl *D) {
  bool isFriend = (D->getFriendObjectKind() != Decl::FOK_None);

  // Create a local instantiation scope for this class template, which
  // will contain the instantiations of the template parameters.
  LocalInstantiationScope Scope(SemaRef);
  TemplateParameterList *TempParams = D->getTemplateParameters();
  TemplateParameterList *InstParams = SubstTemplateParams(TempParams);
  if (!InstParams)
    return nullptr;

  CXXRecordDecl *Pattern = D->getTemplatedDecl();

  // Instantiate the qualifier.  We have to do this first in case
  // we're a friend declaration, because if we are then we need to put
  // the new declaration in the appropriate context.
  NestedNameSpecifierLoc QualifierLoc = Pattern->getQualifierLoc();
  if (QualifierLoc) {
    QualifierLoc = SemaRef.SubstNestedNameSpecifierLoc(QualifierLoc,
                                                       TemplateArgs);
    if (!QualifierLoc)
      return nullptr;
  }

  CXXRecordDecl *PrevDecl = nullptr;
  ClassTemplateDecl *PrevClassTemplate = nullptr;

  if (!isFriend && getPreviousDeclForInstantiation(Pattern)) {
    DeclContext::lookup_result Found = Owner->lookup(Pattern->getDeclName());
    if (!Found.empty()) {
      PrevClassTemplate = dyn_cast<ClassTemplateDecl>(Found.front());
      if (PrevClassTemplate)
        PrevDecl = PrevClassTemplate->getTemplatedDecl();
    }
  }

  // If this isn't a friend, then it's a member template, in which
  // case we just want to build the instantiation in the
  // specialization.  If it is a friend, we want to build it in
  // the appropriate context.
  DeclContext *DC = Owner;
  if (isFriend) {
    if (QualifierLoc) {
      CXXScopeSpec SS;
      SS.Adopt(QualifierLoc);
      DC = SemaRef.computeDeclContext(SS);
      if (!DC) return nullptr;
    } else {
      DC = SemaRef.FindInstantiatedContext(Pattern->getLocation(),
                                           Pattern->getDeclContext(),
                                           TemplateArgs);
    }

    // Look for a previous declaration of the template in the owning
    // context.
    LookupResult R(SemaRef, Pattern->getDeclName(), Pattern->getLocation(),
                   Sema::LookupOrdinaryName,
                   SemaRef.forRedeclarationInCurContext());
    SemaRef.LookupQualifiedName(R, DC);

    if (R.isSingleResult()) {
      PrevClassTemplate = R.getAsSingle<ClassTemplateDecl>();
      if (PrevClassTemplate)
        PrevDecl = PrevClassTemplate->getTemplatedDecl();
    }

    if (!PrevClassTemplate && QualifierLoc) {
      SemaRef.Diag(Pattern->getLocation(), diag::err_not_tag_in_scope)
        << D->getTemplatedDecl()->getTagKind() << Pattern->getDeclName() << DC
        << QualifierLoc.getSourceRange();
      return nullptr;
    }

    if (PrevClassTemplate) {
      TemplateParameterList *PrevParams
        = PrevClassTemplate->getMostRecentDecl()->getTemplateParameters();

      // Make sure the parameter lists match.
      if (!SemaRef.TemplateParameterListsAreEqual(InstParams, PrevParams, true,
                                                  Sema::TPL_TemplateMatch))
        return nullptr;

      // Do some additional validation, then merge default arguments
      // from the existing declarations.
      if (SemaRef.CheckTemplateParameterList(InstParams, PrevParams,
                                             Sema::TPC_ClassTemplate))
        return nullptr;
    }
  }

  CXXRecordDecl *RecordInst = CXXRecordDecl::Create(
      SemaRef.Context, Pattern->getTagKind(), DC, Pattern->getBeginLoc(),
      Pattern->getLocation(), Pattern->getIdentifier(), PrevDecl,
      /*DelayTypeCreation=*/true);

  if (QualifierLoc)
    RecordInst->setQualifierInfo(QualifierLoc);

  SemaRef.InstantiateAttrsForDecl(TemplateArgs, Pattern, RecordInst, LateAttrs,
                                                              StartingScope);

  ClassTemplateDecl *Inst
    = ClassTemplateDecl::Create(SemaRef.Context, DC, D->getLocation(),
                                D->getIdentifier(), InstParams, RecordInst);
  assert(!(isFriend && Owner->isDependentContext()));
  Inst->setPreviousDecl(PrevClassTemplate);

  RecordInst->setDescribedClassTemplate(Inst);

  if (isFriend) {
    if (PrevClassTemplate)
      Inst->setAccess(PrevClassTemplate->getAccess());
    else
      Inst->setAccess(D->getAccess());

    Inst->setObjectOfFriendDecl();
    // TODO: do we want to track the instantiation progeny of this
    // friend target decl?
  } else {
    Inst->setAccess(D->getAccess());
    if (!PrevClassTemplate)
      Inst->setInstantiatedFromMemberTemplate(D);
  }

  // Trigger creation of the type for the instantiation.
  SemaRef.Context.getInjectedClassNameType(RecordInst,
                                    Inst->getInjectedClassNameSpecialization());

  // Finish handling of friends.
  if (isFriend) {
    DC->makeDeclVisibleInContext(Inst);
    Inst->setLexicalDeclContext(Owner);
    RecordInst->setLexicalDeclContext(Owner);
    return Inst;
  }

  if (D->isOutOfLine()) {
    Inst->setLexicalDeclContext(D->getLexicalDeclContext());
    RecordInst->setLexicalDeclContext(D->getLexicalDeclContext());
  }

  Owner->addDecl(Inst);

  if (!PrevClassTemplate) {
    // Queue up any out-of-line partial specializations of this member
    // class template; the client will force their instantiation once
    // the enclosing class has been instantiated.
    SmallVector<ClassTemplatePartialSpecializationDecl *, 4> PartialSpecs;
    D->getPartialSpecializations(PartialSpecs);
    for (unsigned I = 0, N = PartialSpecs.size(); I != N; ++I)
      if (PartialSpecs[I]->getFirstDecl()->isOutOfLine())
        OutOfLinePartialSpecs.push_back(std::make_pair(Inst, PartialSpecs[I]));
  }

  return Inst;
}

Decl *
TemplateDeclInstantiator::VisitClassTemplatePartialSpecializationDecl(
                                   ClassTemplatePartialSpecializationDecl *D) {
  ClassTemplateDecl *ClassTemplate = D->getSpecializedTemplate();

  // Lookup the already-instantiated declaration in the instantiation
  // of the class template and return that.
  DeclContext::lookup_result Found
    = Owner->lookup(ClassTemplate->getDeclName());
  if (Found.empty())
    return nullptr;

  ClassTemplateDecl *InstClassTemplate
    = dyn_cast<ClassTemplateDecl>(Found.front());
  if (!InstClassTemplate)
    return nullptr;

  if (ClassTemplatePartialSpecializationDecl *Result
        = InstClassTemplate->findPartialSpecInstantiatedFromMember(D))
    return Result;

  return InstantiateClassTemplatePartialSpecialization(InstClassTemplate, D);
}

Decl *TemplateDeclInstantiator::VisitVarTemplateDecl(VarTemplateDecl *D) {
  assert(D->getTemplatedDecl()->isStaticDataMember() &&
         "Only static data member templates are allowed.");

  // Create a local instantiation scope for this variable template, which
  // will contain the instantiations of the template parameters.
  LocalInstantiationScope Scope(SemaRef);
  TemplateParameterList *TempParams = D->getTemplateParameters();
  TemplateParameterList *InstParams = SubstTemplateParams(TempParams);
  if (!InstParams)
    return nullptr;

  VarDecl *Pattern = D->getTemplatedDecl();
  VarTemplateDecl *PrevVarTemplate = nullptr;

  if (getPreviousDeclForInstantiation(Pattern)) {
    DeclContext::lookup_result Found = Owner->lookup(Pattern->getDeclName());
    if (!Found.empty())
      PrevVarTemplate = dyn_cast<VarTemplateDecl>(Found.front());
  }

  VarDecl *VarInst =
      cast_or_null<VarDecl>(VisitVarDecl(Pattern,
                                         /*InstantiatingVarTemplate=*/true));
  if (!VarInst) return nullptr;

  DeclContext *DC = Owner;

  VarTemplateDecl *Inst = VarTemplateDecl::Create(
      SemaRef.Context, DC, D->getLocation(), D->getIdentifier(), InstParams,
      VarInst);
  VarInst->setDescribedVarTemplate(Inst);
  Inst->setPreviousDecl(PrevVarTemplate);

  Inst->setAccess(D->getAccess());
  if (!PrevVarTemplate)
    Inst->setInstantiatedFromMemberTemplate(D);

  if (D->isOutOfLine()) {
    Inst->setLexicalDeclContext(D->getLexicalDeclContext());
    VarInst->setLexicalDeclContext(D->getLexicalDeclContext());
  }

  Owner->addDecl(Inst);

  if (!PrevVarTemplate) {
    // Queue up any out-of-line partial specializations of this member
    // variable template; the client will force their instantiation once
    // the enclosing class has been instantiated.
    SmallVector<VarTemplatePartialSpecializationDecl *, 4> PartialSpecs;
    D->getPartialSpecializations(PartialSpecs);
    for (unsigned I = 0, N = PartialSpecs.size(); I != N; ++I)
      if (PartialSpecs[I]->getFirstDecl()->isOutOfLine())
        OutOfLineVarPartialSpecs.push_back(
            std::make_pair(Inst, PartialSpecs[I]));
  }

  return Inst;
}

Decl *TemplateDeclInstantiator::VisitVarTemplatePartialSpecializationDecl(
    VarTemplatePartialSpecializationDecl *D) {
  assert(D->isStaticDataMember() &&
         "Only static data member templates are allowed.");

  VarTemplateDecl *VarTemplate = D->getSpecializedTemplate();

  // Lookup the already-instantiated declaration and return that.
  DeclContext::lookup_result Found = Owner->lookup(VarTemplate->getDeclName());
  assert(!Found.empty() && "Instantiation found nothing?");

  VarTemplateDecl *InstVarTemplate = dyn_cast<VarTemplateDecl>(Found.front());
  assert(InstVarTemplate && "Instantiation did not find a variable template?");

  if (VarTemplatePartialSpecializationDecl *Result =
          InstVarTemplate->findPartialSpecInstantiatedFromMember(D))
    return Result;

  return InstantiateVarTemplatePartialSpecialization(InstVarTemplate, D);
}

Decl *
TemplateDeclInstantiator::VisitFunctionTemplateDecl(FunctionTemplateDecl *D) {
  // Create a local instantiation scope for this function template, which
  // will contain the instantiations of the template parameters and then get
  // merged with the local instantiation scope for the function template
  // itself.
  LocalInstantiationScope Scope(SemaRef);

  TemplateParameterList *TempParams = D->getTemplateParameters();
  TemplateParameterList *InstParams = SubstTemplateParams(TempParams);
  if (!InstParams)
    return nullptr;

  FunctionDecl *Instantiated = nullptr;
  if (CXXMethodDecl *DMethod = dyn_cast<CXXMethodDecl>(D->getTemplatedDecl()))
    Instantiated = cast_or_null<FunctionDecl>(VisitCXXMethodDecl(DMethod,
                                                                 InstParams));
  else
    Instantiated = cast_or_null<FunctionDecl>(VisitFunctionDecl(
                                                          D->getTemplatedDecl(),
                                                                InstParams));

  if (!Instantiated)
    return nullptr;

  // Link the instantiated function template declaration to the function
  // template from which it was instantiated.
  FunctionTemplateDecl *InstTemplate
    = Instantiated->getDescribedFunctionTemplate();
  InstTemplate->setAccess(D->getAccess());
  assert(InstTemplate &&
         "VisitFunctionDecl/CXXMethodDecl didn't create a template!");

  bool isFriend = (InstTemplate->getFriendObjectKind() != Decl::FOK_None);

  // Link the instantiation back to the pattern *unless* this is a
  // non-definition friend declaration.
  if (!InstTemplate->getInstantiatedFromMemberTemplate() &&
      !(isFriend && !D->getTemplatedDecl()->isThisDeclarationADefinition()))
    InstTemplate->setInstantiatedFromMemberTemplate(D);

  // Make declarations visible in the appropriate context.
  if (!isFriend) {
    Owner->addDecl(InstTemplate);
  } else if (InstTemplate->getDeclContext()->isRecord() &&
             !getPreviousDeclForInstantiation(D)) {
    SemaRef.CheckFriendAccess(InstTemplate);
  }

  return InstTemplate;
}

Decl *TemplateDeclInstantiator::VisitCXXRecordDecl(CXXRecordDecl *D) {
  CXXRecordDecl *PrevDecl = nullptr;
  if (D->isInjectedClassName())
    PrevDecl = cast<CXXRecordDecl>(Owner);
  else if (CXXRecordDecl *PatternPrev = getPreviousDeclForInstantiation(D)) {
    NamedDecl *Prev = SemaRef.FindInstantiatedDecl(D->getLocation(),
                                                   PatternPrev,
                                                   TemplateArgs);
    if (!Prev) return nullptr;
    PrevDecl = cast<CXXRecordDecl>(Prev);
  }

  CXXRecordDecl *Record = CXXRecordDecl::Create(
      SemaRef.Context, D->getTagKind(), Owner, D->getBeginLoc(),
      D->getLocation(), D->getIdentifier(), PrevDecl);

  // Substitute the nested name specifier, if any.
  if (SubstQualifier(D, Record))
    return nullptr;

  SemaRef.InstantiateAttrsForDecl(TemplateArgs, D, Record, LateAttrs,
                                                              StartingScope);

  Record->setImplicit(D->isImplicit());
  // FIXME: Check against AS_none is an ugly hack to work around the issue that
  // the tag decls introduced by friend class declarations don't have an access
  // specifier. Remove once this area of the code gets sorted out.
  if (D->getAccess() != AS_none)
    Record->setAccess(D->getAccess());
  if (!D->isInjectedClassName())
    Record->setInstantiationOfMemberClass(D, TSK_ImplicitInstantiation);

  // If the original function was part of a friend declaration,
  // inherit its namespace state.
  if (D->getFriendObjectKind())
    Record->setObjectOfFriendDecl();

  // Make sure that anonymous structs and unions are recorded.
  if (D->isAnonymousStructOrUnion())
    Record->setAnonymousStructOrUnion(true);

  if (D->isLocalClass())
    SemaRef.CurrentInstantiationScope->InstantiatedLocal(D, Record);

  // Forward the mangling number from the template to the instantiated decl.
  SemaRef.Context.setManglingNumber(Record,
                                    SemaRef.Context.getManglingNumber(D));

  // See if the old tag was defined along with a declarator.
  // If it did, mark the new tag as being associated with that declarator.
  if (DeclaratorDecl *DD = SemaRef.Context.getDeclaratorForUnnamedTagDecl(D))
    SemaRef.Context.addDeclaratorForUnnamedTagDecl(Record, DD);

  // See if the old tag was defined along with a typedef.
  // If it did, mark the new tag as being associated with that typedef.
  if (TypedefNameDecl *TND = SemaRef.Context.getTypedefNameForUnnamedTagDecl(D))
    SemaRef.Context.addTypedefNameForUnnamedTagDecl(Record, TND);

  Owner->addDecl(Record);

  // DR1484 clarifies that the members of a local class are instantiated as part
  // of the instantiation of their enclosing entity.
  if (D->isCompleteDefinition() && D->isLocalClass()) {
    Sema::LocalEagerInstantiationScope LocalInstantiations(SemaRef);

    SemaRef.InstantiateClass(D->getLocation(), Record, D, TemplateArgs,
                             TSK_ImplicitInstantiation,
                             /*Complain=*/true);

    // For nested local classes, we will instantiate the members when we
    // reach the end of the outermost (non-nested) local class.
    if (!D->isCXXClassMember())
      SemaRef.InstantiateClassMembers(D->getLocation(), Record, TemplateArgs,
                                      TSK_ImplicitInstantiation);

    // This class may have local implicit instantiations that need to be
    // performed within this scope.
    LocalInstantiations.perform();
  }

  SemaRef.DiagnoseUnusedNestedTypedefs(Record);

  return Record;
}

/// Adjust the given function type for an instantiation of the
/// given declaration, to cope with modifications to the function's type that
/// aren't reflected in the type-source information.
///
/// \param D The declaration we're instantiating.
/// \param TInfo The already-instantiated type.
static QualType adjustFunctionTypeForInstantiation(ASTContext &Context,
                                                   FunctionDecl *D,
                                                   TypeSourceInfo *TInfo) {
  const FunctionProtoType *OrigFunc
    = D->getType()->castAs<FunctionProtoType>();
  const FunctionProtoType *NewFunc
    = TInfo->getType()->castAs<FunctionProtoType>();
  if (OrigFunc->getExtInfo() == NewFunc->getExtInfo())
    return TInfo->getType();

  FunctionProtoType::ExtProtoInfo NewEPI = NewFunc->getExtProtoInfo();
  NewEPI.ExtInfo = OrigFunc->getExtInfo();
  return Context.getFunctionType(NewFunc->getReturnType(),
                                 NewFunc->getParamTypes(), NewEPI);
}

/// Normal class members are of more specific types and therefore
/// don't make it here.  This function serves three purposes:
///   1) instantiating function templates
///   2) substituting friend declarations
///   3) substituting deduction guide declarations for nested class templates
Decl *TemplateDeclInstantiator::VisitFunctionDecl(
    FunctionDecl *D, TemplateParameterList *TemplateParams,
    RewriteKind FunctionRewriteKind) {
  // Check whether there is already a function template specialization for
  // this declaration.
  FunctionTemplateDecl *FunctionTemplate = D->getDescribedFunctionTemplate();
  if (FunctionTemplate && !TemplateParams) {
    ArrayRef<TemplateArgument> Innermost = TemplateArgs.getInnermost();

    void *InsertPos = nullptr;
    FunctionDecl *SpecFunc
      = FunctionTemplate->findSpecialization(Innermost, InsertPos);

    // If we already have a function template specialization, return it.
    if (SpecFunc)
      return SpecFunc;
  }

  bool isFriend;
  if (FunctionTemplate)
    isFriend = (FunctionTemplate->getFriendObjectKind() != Decl::FOK_None);
  else
    isFriend = (D->getFriendObjectKind() != Decl::FOK_None);

  bool MergeWithParentScope = (TemplateParams != nullptr) ||
    Owner->isFunctionOrMethod() ||
    !(isa<Decl>(Owner) &&
      cast<Decl>(Owner)->isDefinedOutsideFunctionOrMethod());
  LocalInstantiationScope Scope(SemaRef, MergeWithParentScope);

  ExplicitSpecifier InstantiatedExplicitSpecifier;
  if (auto *DGuide = dyn_cast<CXXDeductionGuideDecl>(D)) {
    InstantiatedExplicitSpecifier = instantiateExplicitSpecifier(
        SemaRef, TemplateArgs, DGuide->getExplicitSpecifier(), DGuide);
    if (InstantiatedExplicitSpecifier.isInvalid())
      return nullptr;
  }

  SmallVector<ParmVarDecl *, 4> Params;
  TypeSourceInfo *TInfo = SubstFunctionType(D, Params);
  if (!TInfo)
    return nullptr;
  QualType T = adjustFunctionTypeForInstantiation(SemaRef.Context, D, TInfo);

  if (TemplateParams && TemplateParams->size()) {
    auto *LastParam =
        dyn_cast<TemplateTypeParmDecl>(TemplateParams->asArray().back());
    if (LastParam && LastParam->isImplicit() &&
        LastParam->hasTypeConstraint()) {
      // In abbreviated templates, the type-constraints of invented template
      // type parameters are instantiated with the function type, invalidating
      // the TemplateParameterList which relied on the template type parameter
      // not having a type constraint. Recreate the TemplateParameterList with
      // the updated parameter list.
      TemplateParams = TemplateParameterList::Create(
          SemaRef.Context, TemplateParams->getTemplateLoc(),
          TemplateParams->getLAngleLoc(), TemplateParams->asArray(),
          TemplateParams->getRAngleLoc(), TemplateParams->getRequiresClause());
    }
  }

  NestedNameSpecifierLoc QualifierLoc = D->getQualifierLoc();
  if (QualifierLoc) {
    QualifierLoc = SemaRef.SubstNestedNameSpecifierLoc(QualifierLoc,
                                                       TemplateArgs);
    if (!QualifierLoc)
      return nullptr;
  }

  // FIXME: Concepts: Do not substitute into constraint expressions
  Expr *TrailingRequiresClause = D->getTrailingRequiresClause();
  if (TrailingRequiresClause) {
    EnterExpressionEvaluationContext ConstantEvaluated(
        SemaRef, Sema::ExpressionEvaluationContext::Unevaluated);
    ExprResult SubstRC = SemaRef.SubstExpr(TrailingRequiresClause,
                                           TemplateArgs);
    if (SubstRC.isInvalid())
      return nullptr;
    TrailingRequiresClause = SubstRC.get();
    if (!SemaRef.CheckConstraintExpression(TrailingRequiresClause))
      return nullptr;
  }

  // If we're instantiating a local function declaration, put the result
  // in the enclosing namespace; otherwise we need to find the instantiated
  // context.
  DeclContext *DC;
  if (D->isLocalExternDecl()) {
    DC = Owner;
    SemaRef.adjustContextForLocalExternDecl(DC);
  } else if (isFriend && QualifierLoc) {
    CXXScopeSpec SS;
    SS.Adopt(QualifierLoc);
    DC = SemaRef.computeDeclContext(SS);
    if (!DC) return nullptr;
  } else {
    DC = SemaRef.FindInstantiatedContext(D->getLocation(), D->getDeclContext(),
                                         TemplateArgs);
  }

  DeclarationNameInfo NameInfo
    = SemaRef.SubstDeclarationNameInfo(D->getNameInfo(), TemplateArgs);

  if (FunctionRewriteKind != RewriteKind::None)
    adjustForRewrite(FunctionRewriteKind, D, T, TInfo, NameInfo);

  FunctionDecl *Function;
  if (auto *DGuide = dyn_cast<CXXDeductionGuideDecl>(D)) {
    Function = CXXDeductionGuideDecl::Create(
        SemaRef.Context, DC, D->getInnerLocStart(),
        InstantiatedExplicitSpecifier, NameInfo, T, TInfo,
        D->getSourceRange().getEnd());
    if (DGuide->isCopyDeductionCandidate())
      cast<CXXDeductionGuideDecl>(Function)->setIsCopyDeductionCandidate();
    Function->setAccess(D->getAccess());
  } else {
    Function = FunctionDecl::Create(
        SemaRef.Context, DC, D->getInnerLocStart(), NameInfo, T, TInfo,
        D->getCanonicalDecl()->getStorageClass(), D->isInlineSpecified(),
        D->hasWrittenPrototype(), D->getConstexprKind(),
        TrailingRequiresClause);
    Function->setRangeEnd(D->getSourceRange().getEnd());
  }

  if (D->isInlined())
    Function->setImplicitlyInline();

  if (QualifierLoc)
    Function->setQualifierInfo(QualifierLoc);

  if (D->isLocalExternDecl())
    Function->setLocalExternDecl();

  DeclContext *LexicalDC = Owner;
  if (!isFriend && D->isOutOfLine() && !D->isLocalExternDecl()) {
    assert(D->getDeclContext()->isFileContext());
    LexicalDC = D->getDeclContext();
  }

  Function->setLexicalDeclContext(LexicalDC);

  // Attach the parameters
  for (unsigned P = 0; P < Params.size(); ++P)
    if (Params[P])
      Params[P]->setOwningFunction(Function);
  Function->setParams(Params);

  if (TrailingRequiresClause)
    Function->setTrailingRequiresClause(TrailingRequiresClause);

  if (TemplateParams) {
    // Our resulting instantiation is actually a function template, since we
    // are substituting only the outer template parameters. For example, given
    //
    //   template<typename T>
    //   struct X {
    //     template<typename U> friend void f(T, U);
    //   };
    //
    //   X<int> x;
    //
    // We are instantiating the friend function template "f" within X<int>,
    // which means substituting int for T, but leaving "f" as a friend function
    // template.
    // Build the function template itself.
    FunctionTemplate = FunctionTemplateDecl::Create(SemaRef.Context, DC,
                                                    Function->getLocation(),
                                                    Function->getDeclName(),
                                                    TemplateParams, Function);
    Function->setDescribedFunctionTemplate(FunctionTemplate);

    FunctionTemplate->setLexicalDeclContext(LexicalDC);

    if (isFriend && D->isThisDeclarationADefinition()) {
      FunctionTemplate->setInstantiatedFromMemberTemplate(
                                           D->getDescribedFunctionTemplate());
    }
  } else if (FunctionTemplate) {
    // Record this function template specialization.
    ArrayRef<TemplateArgument> Innermost = TemplateArgs.getInnermost();
    Function->setFunctionTemplateSpecialization(FunctionTemplate,
                            TemplateArgumentList::CreateCopy(SemaRef.Context,
                                                             Innermost),
                                                /*InsertPos=*/nullptr);
  } else if (isFriend && D->isThisDeclarationADefinition()) {
    // Do not connect the friend to the template unless it's actually a
    // definition. We don't want non-template functions to be marked as being
    // template instantiations.
    Function->setInstantiationOfMemberFunction(D, TSK_ImplicitInstantiation);
  }

  if (isFriend) {
    Function->setObjectOfFriendDecl();
    if (FunctionTemplateDecl *FT = Function->getDescribedFunctionTemplate())
      FT->setObjectOfFriendDecl();
  }

  if (InitFunctionInstantiation(Function, D))
    Function->setInvalidDecl();

  bool IsExplicitSpecialization = false;

  LookupResult Previous(
      SemaRef, Function->getDeclName(), SourceLocation(),
      D->isLocalExternDecl() ? Sema::LookupRedeclarationWithLinkage
                             : Sema::LookupOrdinaryName,
      D->isLocalExternDecl() ? Sema::ForExternalRedeclaration
                             : SemaRef.forRedeclarationInCurContext());

  if (DependentFunctionTemplateSpecializationInfo *Info
        = D->getDependentSpecializationInfo()) {
    assert(isFriend && "non-friend has dependent specialization info?");

    // Instantiate the explicit template arguments.
    TemplateArgumentListInfo ExplicitArgs(Info->getLAngleLoc(),
                                          Info->getRAngleLoc());
    if (SemaRef.Subst(Info->getTemplateArgs(), Info->getNumTemplateArgs(),
                      ExplicitArgs, TemplateArgs))
      return nullptr;

    // Map the candidate templates to their instantiations.
    for (unsigned I = 0, E = Info->getNumTemplates(); I != E; ++I) {
      Decl *Temp = SemaRef.FindInstantiatedDecl(D->getLocation(),
                                                Info->getTemplate(I),
                                                TemplateArgs);
      if (!Temp) return nullptr;

      Previous.addDecl(cast<FunctionTemplateDecl>(Temp));
    }

    if (SemaRef.CheckFunctionTemplateSpecialization(Function,
                                                    &ExplicitArgs,
                                                    Previous))
      Function->setInvalidDecl();

    IsExplicitSpecialization = true;
  } else if (const ASTTemplateArgumentListInfo *Info =
                 D->getTemplateSpecializationArgsAsWritten()) {
    // The name of this function was written as a template-id.
    SemaRef.LookupQualifiedName(Previous, DC);

    // Instantiate the explicit template arguments.
    TemplateArgumentListInfo ExplicitArgs(Info->getLAngleLoc(),
                                          Info->getRAngleLoc());
    if (SemaRef.Subst(Info->getTemplateArgs(), Info->getNumTemplateArgs(),
                      ExplicitArgs, TemplateArgs))
      return nullptr;

    if (SemaRef.CheckFunctionTemplateSpecialization(Function,
                                                    &ExplicitArgs,
                                                    Previous))
      Function->setInvalidDecl();

    IsExplicitSpecialization = true;
  } else if (TemplateParams || !FunctionTemplate) {
    // Look only into the namespace where the friend would be declared to
    // find a previous declaration. This is the innermost enclosing namespace,
    // as described in ActOnFriendFunctionDecl.
    SemaRef.LookupQualifiedName(Previous, DC->getRedeclContext());

    // In C++, the previous declaration we find might be a tag type
    // (class or enum). In this case, the new declaration will hide the
    // tag type. Note that this does does not apply if we're declaring a
    // typedef (C++ [dcl.typedef]p4).
    if (Previous.isSingleTagDecl())
      Previous.clear();

    // Filter out previous declarations that don't match the scope. The only
    // effect this has is to remove declarations found in inline namespaces
    // for friend declarations with unqualified names.
    SemaRef.FilterLookupForScope(Previous, DC, /*Scope*/ nullptr,
                                 /*ConsiderLinkage*/ true,
                                 QualifierLoc.hasQualifier());
  }

  SemaRef.CheckFunctionDeclaration(/*Scope*/ nullptr, Function, Previous,
                                   IsExplicitSpecialization);

  // Check the template parameter list against the previous declaration. The
  // goal here is to pick up default arguments added since the friend was
  // declared; we know the template parameter lists match, since otherwise
  // we would not have picked this template as the previous declaration.
  if (isFriend && TemplateParams && FunctionTemplate->getPreviousDecl()) {
    SemaRef.CheckTemplateParameterList(
        TemplateParams,
        FunctionTemplate->getPreviousDecl()->getTemplateParameters(),
        Function->isThisDeclarationADefinition()
            ? Sema::TPC_FriendFunctionTemplateDefinition
            : Sema::TPC_FriendFunctionTemplate);
  }

  // If we're introducing a friend definition after the first use, trigger
  // instantiation.
  // FIXME: If this is a friend function template definition, we should check
  // to see if any specializations have been used.
  if (isFriend && D->isThisDeclarationADefinition() && Function->isUsed(false)) {
    if (MemberSpecializationInfo *MSInfo =
            Function->getMemberSpecializationInfo()) {
      if (MSInfo->getPointOfInstantiation().isInvalid()) {
        SourceLocation Loc = D->getLocation(); // FIXME
        MSInfo->setPointOfInstantiation(Loc);
        SemaRef.PendingLocalImplicitInstantiations.push_back(
            std::make_pair(Function, Loc));
      }
    }
  }

  if (D->isExplicitlyDefaulted()) {
    if (SubstDefaultedFunction(Function, D))
      return nullptr;
  }
  if (D->isDeleted())
    SemaRef.SetDeclDeleted(Function, D->getLocation());

  NamedDecl *PrincipalDecl =
      (TemplateParams ? cast<NamedDecl>(FunctionTemplate) : Function);

  // If this declaration lives in a different context from its lexical context,
  // add it to the corresponding lookup table.
  if (isFriend ||
      (Function->isLocalExternDecl() && !Function->getPreviousDecl()))
    DC->makeDeclVisibleInContext(PrincipalDecl);

  if (Function->isOverloadedOperator() && !DC->isRecord() &&
      PrincipalDecl->isInIdentifierNamespace(Decl::IDNS_Ordinary))
    PrincipalDecl->setNonMemberOperator();

  return Function;
}

Decl *TemplateDeclInstantiator::VisitCXXMethodDecl(
    CXXMethodDecl *D, TemplateParameterList *TemplateParams,
    Optional<const ASTTemplateArgumentListInfo *> ClassScopeSpecializationArgs,
    RewriteKind FunctionRewriteKind) {
  FunctionTemplateDecl *FunctionTemplate = D->getDescribedFunctionTemplate();
  if (FunctionTemplate && !TemplateParams) {
    // We are creating a function template specialization from a function
    // template. Check whether there is already a function template
    // specialization for this particular set of template arguments.
    ArrayRef<TemplateArgument> Innermost = TemplateArgs.getInnermost();

    void *InsertPos = nullptr;
    FunctionDecl *SpecFunc
      = FunctionTemplate->findSpecialization(Innermost, InsertPos);

    // If we already have a function template specialization, return it.
    if (SpecFunc)
      return SpecFunc;
  }

  bool isFriend;
  if (FunctionTemplate)
    isFriend = (FunctionTemplate->getFriendObjectKind() != Decl::FOK_None);
  else
    isFriend = (D->getFriendObjectKind() != Decl::FOK_None);

  bool MergeWithParentScope = (TemplateParams != nullptr) ||
    !(isa<Decl>(Owner) &&
      cast<Decl>(Owner)->isDefinedOutsideFunctionOrMethod());
  LocalInstantiationScope Scope(SemaRef, MergeWithParentScope);

  // Instantiate enclosing template arguments for friends.
  SmallVector<TemplateParameterList *, 4> TempParamLists;
  unsigned NumTempParamLists = 0;
  if (isFriend && (NumTempParamLists = D->getNumTemplateParameterLists())) {
    TempParamLists.resize(NumTempParamLists);
    for (unsigned I = 0; I != NumTempParamLists; ++I) {
      TemplateParameterList *TempParams = D->getTemplateParameterList(I);
      TemplateParameterList *InstParams = SubstTemplateParams(TempParams);
      if (!InstParams)
        return nullptr;
      TempParamLists[I] = InstParams;
    }
  }

  ExplicitSpecifier InstantiatedExplicitSpecifier =
      instantiateExplicitSpecifier(SemaRef, TemplateArgs,
                                   ExplicitSpecifier::getFromDecl(D), D);
  if (InstantiatedExplicitSpecifier.isInvalid())
    return nullptr;

  SmallVector<ParmVarDecl *, 4> Params;
  TypeSourceInfo *TInfo = SubstFunctionType(D, Params);
  if (!TInfo)
    return nullptr;
  QualType T = adjustFunctionTypeForInstantiation(SemaRef.Context, D, TInfo);

  if (TemplateParams && TemplateParams->size()) {
    auto *LastParam =
        dyn_cast<TemplateTypeParmDecl>(TemplateParams->asArray().back());
    if (LastParam && LastParam->isImplicit() &&
        LastParam->hasTypeConstraint()) {
      // In abbreviated templates, the type-constraints of invented template
      // type parameters are instantiated with the function type, invalidating
      // the TemplateParameterList which relied on the template type parameter
      // not having a type constraint. Recreate the TemplateParameterList with
      // the updated parameter list.
      TemplateParams = TemplateParameterList::Create(
          SemaRef.Context, TemplateParams->getTemplateLoc(),
          TemplateParams->getLAngleLoc(), TemplateParams->asArray(),
          TemplateParams->getRAngleLoc(), TemplateParams->getRequiresClause());
    }
  }

  NestedNameSpecifierLoc QualifierLoc = D->getQualifierLoc();
  if (QualifierLoc) {
    QualifierLoc = SemaRef.SubstNestedNameSpecifierLoc(QualifierLoc,
                                                 TemplateArgs);
    if (!QualifierLoc)
      return nullptr;
  }

  // FIXME: Concepts: Do not substitute into constraint expressions
  Expr *TrailingRequiresClause = D->getTrailingRequiresClause();
  if (TrailingRequiresClause) {
    EnterExpressionEvaluationContext ConstantEvaluated(
        SemaRef, Sema::ExpressionEvaluationContext::Unevaluated);
    auto *ThisContext = dyn_cast_or_null<CXXRecordDecl>(Owner);
    Sema::CXXThisScopeRAII ThisScope(SemaRef, ThisContext,
                                     D->getMethodQualifiers(), ThisContext);
    ExprResult SubstRC = SemaRef.SubstExpr(TrailingRequiresClause,
                                           TemplateArgs);
    if (SubstRC.isInvalid())
      return nullptr;
    TrailingRequiresClause = SubstRC.get();
    if (!SemaRef.CheckConstraintExpression(TrailingRequiresClause))
      return nullptr;
  }

  DeclContext *DC = Owner;
  if (isFriend) {
    if (QualifierLoc) {
      CXXScopeSpec SS;
      SS.Adopt(QualifierLoc);
      DC = SemaRef.computeDeclContext(SS);

      if (DC && SemaRef.RequireCompleteDeclContext(SS, DC))
        return nullptr;
    } else {
      DC = SemaRef.FindInstantiatedContext(D->getLocation(),
                                           D->getDeclContext(),
                                           TemplateArgs);
    }
    if (!DC) return nullptr;
  }

  DeclarationNameInfo NameInfo
    = SemaRef.SubstDeclarationNameInfo(D->getNameInfo(), TemplateArgs);

  if (FunctionRewriteKind != RewriteKind::None)
    adjustForRewrite(FunctionRewriteKind, D, T, TInfo, NameInfo);

  // Build the instantiated method declaration.
  CXXRecordDecl *Record = cast<CXXRecordDecl>(DC);
  CXXMethodDecl *Method = nullptr;

  SourceLocation StartLoc = D->getInnerLocStart();
  if (CXXConstructorDecl *Constructor = dyn_cast<CXXConstructorDecl>(D)) {
    Method = CXXConstructorDecl::Create(
        SemaRef.Context, Record, StartLoc, NameInfo, T, TInfo,
        InstantiatedExplicitSpecifier, Constructor->isInlineSpecified(), false,
        Constructor->getConstexprKind(), InheritedConstructor(),
        TrailingRequiresClause);
    Method->setRangeEnd(Constructor->getEndLoc());
  } else if (CXXDestructorDecl *Destructor = dyn_cast<CXXDestructorDecl>(D)) {
    Method = CXXDestructorDecl::Create(
        SemaRef.Context, Record, StartLoc, NameInfo, T, TInfo,
        Destructor->isInlineSpecified(), false, Destructor->getConstexprKind(),
        TrailingRequiresClause);
    Method->setRangeEnd(Destructor->getEndLoc());
  } else if (CXXConversionDecl *Conversion = dyn_cast<CXXConversionDecl>(D)) {
    Method = CXXConversionDecl::Create(
        SemaRef.Context, Record, StartLoc, NameInfo, T, TInfo,
        Conversion->isInlineSpecified(), InstantiatedExplicitSpecifier,
        Conversion->getConstexprKind(), Conversion->getEndLoc(),
        TrailingRequiresClause);
  } else {
    StorageClass SC = D->isStatic() ? SC_Static : SC_None;
    Method = CXXMethodDecl::Create(SemaRef.Context, Record, StartLoc, NameInfo,
                                   T, TInfo, SC, D->isInlineSpecified(),
                                   D->getConstexprKind(), D->getEndLoc(),
                                   TrailingRequiresClause);
  }

  if (D->isInlined())
    Method->setImplicitlyInline();

  if (QualifierLoc)
    Method->setQualifierInfo(QualifierLoc);

  if (TemplateParams) {
    // Our resulting instantiation is actually a function template, since we
    // are substituting only the outer template parameters. For example, given
    //
    //   template<typename T>
    //   struct X {
    //     template<typename U> void f(T, U);
    //   };
    //
    //   X<int> x;
    //
    // We are instantiating the member template "f" within X<int>, which means
    // substituting int for T, but leaving "f" as a member function template.
    // Build the function template itself.
    FunctionTemplate = FunctionTemplateDecl::Create(SemaRef.Context, Record,
                                                    Method->getLocation(),
                                                    Method->getDeclName(),
                                                    TemplateParams, Method);
    if (isFriend) {
      FunctionTemplate->setLexicalDeclContext(Owner);
      FunctionTemplate->setObjectOfFriendDecl();
    } else if (D->isOutOfLine())
      FunctionTemplate->setLexicalDeclContext(D->getLexicalDeclContext());
    Method->setDescribedFunctionTemplate(FunctionTemplate);
  } else if (FunctionTemplate) {
    // Record this function template specialization.
    ArrayRef<TemplateArgument> Innermost = TemplateArgs.getInnermost();
    Method->setFunctionTemplateSpecialization(FunctionTemplate,
                         TemplateArgumentList::CreateCopy(SemaRef.Context,
                                                          Innermost),
                                              /*InsertPos=*/nullptr);
  } else if (!isFriend) {
    // Record that this is an instantiation of a member function.
    Method->setInstantiationOfMemberFunction(D, TSK_ImplicitInstantiation);
  }

  // If we are instantiating a member function defined
  // out-of-line, the instantiation will have the same lexical
  // context (which will be a namespace scope) as the template.
  if (isFriend) {
    if (NumTempParamLists)
      Method->setTemplateParameterListsInfo(
          SemaRef.Context,
          llvm::makeArrayRef(TempParamLists.data(), NumTempParamLists));

    Method->setLexicalDeclContext(Owner);
    Method->setObjectOfFriendDecl();
  } else if (D->isOutOfLine())
    Method->setLexicalDeclContext(D->getLexicalDeclContext());

  // Attach the parameters
  for (unsigned P = 0; P < Params.size(); ++P)
    Params[P]->setOwningFunction(Method);
  Method->setParams(Params);

  if (InitMethodInstantiation(Method, D))
    Method->setInvalidDecl();

  LookupResult Previous(SemaRef, NameInfo, Sema::LookupOrdinaryName,
                        Sema::ForExternalRedeclaration);

  bool IsExplicitSpecialization = false;

  // If the name of this function was written as a template-id, instantiate
  // the explicit template arguments.
  if (DependentFunctionTemplateSpecializationInfo *Info
        = D->getDependentSpecializationInfo()) {
    assert(isFriend && "non-friend has dependent specialization info?");

    // Instantiate the explicit template arguments.
    TemplateArgumentListInfo ExplicitArgs(Info->getLAngleLoc(),
                                          Info->getRAngleLoc());
    if (SemaRef.Subst(Info->getTemplateArgs(), Info->getNumTemplateArgs(),
                      ExplicitArgs, TemplateArgs))
      return nullptr;

    // Map the candidate templates to their instantiations.
    for (unsigned I = 0, E = Info->getNumTemplates(); I != E; ++I) {
      Decl *Temp = SemaRef.FindInstantiatedDecl(D->getLocation(),
                                                Info->getTemplate(I),
                                                TemplateArgs);
      if (!Temp) return nullptr;

      Previous.addDecl(cast<FunctionTemplateDecl>(Temp));
    }

    if (SemaRef.CheckFunctionTemplateSpecialization(Method,
                                                    &ExplicitArgs,
                                                    Previous))
      Method->setInvalidDecl();

    IsExplicitSpecialization = true;
  } else if (const ASTTemplateArgumentListInfo *Info =
                 ClassScopeSpecializationArgs.getValueOr(
                     D->getTemplateSpecializationArgsAsWritten())) {
    SemaRef.LookupQualifiedName(Previous, DC);

    TemplateArgumentListInfo ExplicitArgs(Info->getLAngleLoc(),
                                          Info->getRAngleLoc());
    if (SemaRef.Subst(Info->getTemplateArgs(), Info->getNumTemplateArgs(),
                      ExplicitArgs, TemplateArgs))
      return nullptr;

    if (SemaRef.CheckFunctionTemplateSpecialization(Method,
                                                    &ExplicitArgs,
                                                    Previous))
      Method->setInvalidDecl();

    IsExplicitSpecialization = true;
  } else if (ClassScopeSpecializationArgs) {
    // Class-scope explicit specialization written without explicit template
    // arguments.
    SemaRef.LookupQualifiedName(Previous, DC);
    if (SemaRef.CheckFunctionTemplateSpecialization(Method, nullptr, Previous))
      Method->setInvalidDecl();

    IsExplicitSpecialization = true;
  } else if (!FunctionTemplate || TemplateParams || isFriend) {
    SemaRef.LookupQualifiedName(Previous, Record);

    // In C++, the previous declaration we find might be a tag type
    // (class or enum). In this case, the new declaration will hide the
    // tag type. Note that this does does not apply if we're declaring a
    // typedef (C++ [dcl.typedef]p4).
    if (Previous.isSingleTagDecl())
      Previous.clear();
  }

  SemaRef.CheckFunctionDeclaration(nullptr, Method, Previous,
                                   IsExplicitSpecialization);

  if (D->isPure())
    SemaRef.CheckPureMethod(Method, SourceRange());

  // Propagate access.  For a non-friend declaration, the access is
  // whatever we're propagating from.  For a friend, it should be the
  // previous declaration we just found.
  if (isFriend && Method->getPreviousDecl())
    Method->setAccess(Method->getPreviousDecl()->getAccess());
  else
    Method->setAccess(D->getAccess());
  if (FunctionTemplate)
    FunctionTemplate->setAccess(Method->getAccess());

  SemaRef.CheckOverrideControl(Method);

  // If a function is defined as defaulted or deleted, mark it as such now.
  if (D->isExplicitlyDefaulted()) {
    if (SubstDefaultedFunction(Method, D))
      return nullptr;
  }
  if (D->isDeletedAsWritten())
    SemaRef.SetDeclDeleted(Method, Method->getLocation());

  // If this is an explicit specialization, mark the implicitly-instantiated
  // template specialization as being an explicit specialization too.
  // FIXME: Is this necessary?
  if (IsExplicitSpecialization && !isFriend)
    SemaRef.CompleteMemberSpecialization(Method, Previous);

  // If there's a function template, let our caller handle it.
  if (FunctionTemplate) {
    // do nothing

  // Don't hide a (potentially) valid declaration with an invalid one.
  } else if (Method->isInvalidDecl() && !Previous.empty()) {
    // do nothing

  // Otherwise, check access to friends and make them visible.
  } else if (isFriend) {
    // We only need to re-check access for methods which we didn't
    // manage to match during parsing.
    if (!D->getPreviousDecl())
      SemaRef.CheckFriendAccess(Method);

    Record->makeDeclVisibleInContext(Method);

  // Otherwise, add the declaration.  We don't need to do this for
  // class-scope specializations because we'll have matched them with
  // the appropriate template.
  } else {
    Owner->addDecl(Method);
  }

  // PR17480: Honor the used attribute to instantiate member function
  // definitions
  if (Method->hasAttr<UsedAttr>()) {
    if (const auto *A = dyn_cast<CXXRecordDecl>(Owner)) {
      SourceLocation Loc;
      if (const MemberSpecializationInfo *MSInfo =
              A->getMemberSpecializationInfo())
        Loc = MSInfo->getPointOfInstantiation();
      else if (const auto *Spec = dyn_cast<ClassTemplateSpecializationDecl>(A))
        Loc = Spec->getPointOfInstantiation();
      SemaRef.MarkFunctionReferenced(Loc, Method);
    }
  }

  return Method;
}

Decl *TemplateDeclInstantiator::VisitCXXConstructorDecl(CXXConstructorDecl *D) {
  return VisitCXXMethodDecl(D);
}

Decl *TemplateDeclInstantiator::VisitCXXDestructorDecl(CXXDestructorDecl *D) {
  return VisitCXXMethodDecl(D);
}

Decl *TemplateDeclInstantiator::VisitCXXConversionDecl(CXXConversionDecl *D) {
  return VisitCXXMethodDecl(D);
}

Decl *TemplateDeclInstantiator::VisitParmVarDecl(ParmVarDecl *D) {
  return SemaRef.SubstParmVarDecl(D, TemplateArgs, /*indexAdjustment*/ 0, None,
                                  /*ExpectParameterPack=*/ false);
}

Decl *TemplateDeclInstantiator::VisitTemplateTypeParmDecl(
                                                    TemplateTypeParmDecl *D) {
  assert(D->getTypeForDecl()->isTemplateTypeParmType());

  Optional<unsigned> NumExpanded;

  if (const TypeConstraint *TC = D->getTypeConstraint()) {
    if (D->isPackExpansion() && !D->isExpandedParameterPack()) {
      assert(TC->getTemplateArgsAsWritten() &&
             "type parameter can only be an expansion when explicit arguments "
             "are specified");
      // The template type parameter pack's type is a pack expansion of types.
      // Determine whether we need to expand this parameter pack into separate
      // types.
      SmallVector<UnexpandedParameterPack, 2> Unexpanded;
      for (auto &ArgLoc : TC->getTemplateArgsAsWritten()->arguments())
        SemaRef.collectUnexpandedParameterPacks(ArgLoc, Unexpanded);

      // Determine whether the set of unexpanded parameter packs can and should
      // be expanded.
      bool Expand = true;
      bool RetainExpansion = false;
      if (SemaRef.CheckParameterPacksForExpansion(
              cast<CXXFoldExpr>(TC->getImmediatelyDeclaredConstraint())
                  ->getEllipsisLoc(),
              SourceRange(TC->getConceptNameLoc(),
                          TC->hasExplicitTemplateArgs() ?
                          TC->getTemplateArgsAsWritten()->getRAngleLoc() :
                          TC->getConceptNameInfo().getEndLoc()),
              Unexpanded, TemplateArgs, Expand, RetainExpansion, NumExpanded))
        return nullptr;
    }
  }

  TemplateTypeParmDecl *Inst = TemplateTypeParmDecl::Create(
      SemaRef.Context, Owner, D->getBeginLoc(), D->getLocation(),
      D->getDepth() - TemplateArgs.getNumSubstitutedLevels(), D->getIndex(),
      D->getIdentifier(), D->wasDeclaredWithTypename(), D->isParameterPack(),
      D->hasTypeConstraint(), NumExpanded);

  Inst->setAccess(AS_public);
  Inst->setImplicit(D->isImplicit());
  if (auto *TC = D->getTypeConstraint()) {
    if (!D->isImplicit()) {
      // Invented template parameter type constraints will be instantiated with
      // the corresponding auto-typed parameter as it might reference other
      // parameters.

      // TODO: Concepts: do not instantiate the constraint (delayed constraint
      // substitution)
      const ASTTemplateArgumentListInfo *TemplArgInfo
        = TC->getTemplateArgsAsWritten();
      TemplateArgumentListInfo InstArgs;

      if (TemplArgInfo) {
        InstArgs.setLAngleLoc(TemplArgInfo->LAngleLoc);
        InstArgs.setRAngleLoc(TemplArgInfo->RAngleLoc);
        if (SemaRef.Subst(TemplArgInfo->getTemplateArgs(),
                          TemplArgInfo->NumTemplateArgs,
                          InstArgs, TemplateArgs))
          return nullptr;
      }
      if (SemaRef.AttachTypeConstraint(
              TC->getNestedNameSpecifierLoc(), TC->getConceptNameInfo(),
              TC->getNamedConcept(), &InstArgs, Inst,
              D->isParameterPack()
                  ? cast<CXXFoldExpr>(TC->getImmediatelyDeclaredConstraint())
                      ->getEllipsisLoc()
                  : SourceLocation()))
        return nullptr;
    }
  }
  if (D->hasDefaultArgument() && !D->defaultArgumentWasInherited()) {
    TypeSourceInfo *InstantiatedDefaultArg =
        SemaRef.SubstType(D->getDefaultArgumentInfo(), TemplateArgs,
                          D->getDefaultArgumentLoc(), D->getDeclName());
    if (InstantiatedDefaultArg)
      Inst->setDefaultArgument(InstantiatedDefaultArg);
  }

  // Introduce this template parameter's instantiation into the instantiation
  // scope.
  SemaRef.CurrentInstantiationScope->InstantiatedLocal(D, Inst);

  return Inst;
}

Decl *TemplateDeclInstantiator::VisitNonTypeTemplateParmDecl(
                                                 NonTypeTemplateParmDecl *D) {
  // Substitute into the type of the non-type template parameter.
  TypeLoc TL = D->getTypeSourceInfo()->getTypeLoc();
  SmallVector<TypeSourceInfo *, 4> ExpandedParameterPackTypesAsWritten;
  SmallVector<QualType, 4> ExpandedParameterPackTypes;
  bool IsExpandedParameterPack = false;
  TypeSourceInfo *DI;
  QualType T;
  bool Invalid = false;

  if (D->isExpandedParameterPack()) {
    // The non-type template parameter pack is an already-expanded pack
    // expansion of types. Substitute into each of the expanded types.
    ExpandedParameterPackTypes.reserve(D->getNumExpansionTypes());
    ExpandedParameterPackTypesAsWritten.reserve(D->getNumExpansionTypes());
    for (unsigned I = 0, N = D->getNumExpansionTypes(); I != N; ++I) {
      TypeSourceInfo *NewDI =
          SemaRef.SubstType(D->getExpansionTypeSourceInfo(I), TemplateArgs,
                            D->getLocation(), D->getDeclName());
      if (!NewDI)
        return nullptr;

      QualType NewT =
          SemaRef.CheckNonTypeTemplateParameterType(NewDI, D->getLocation());
      if (NewT.isNull())
        return nullptr;

      ExpandedParameterPackTypesAsWritten.push_back(NewDI);
      ExpandedParameterPackTypes.push_back(NewT);
    }

    IsExpandedParameterPack = true;
    DI = D->getTypeSourceInfo();
    T = DI->getType();
  } else if (D->isPackExpansion()) {
    // The non-type template parameter pack's type is a pack expansion of types.
    // Determine whether we need to expand this parameter pack into separate
    // types.
    PackExpansionTypeLoc Expansion = TL.castAs<PackExpansionTypeLoc>();
    TypeLoc Pattern = Expansion.getPatternLoc();
    SmallVector<UnexpandedParameterPack, 2> Unexpanded;
    SemaRef.collectUnexpandedParameterPacks(Pattern, Unexpanded);

    // Determine whether the set of unexpanded parameter packs can and should
    // be expanded.
    bool Expand = true;
    bool RetainExpansion = false;
    Optional<unsigned> OrigNumExpansions
      = Expansion.getTypePtr()->getNumExpansions();
    Optional<unsigned> NumExpansions = OrigNumExpansions;
    if (SemaRef.CheckParameterPacksForExpansion(Expansion.getEllipsisLoc(),
                                                Pattern.getSourceRange(),
                                                Unexpanded,
                                                TemplateArgs,
                                                Expand, RetainExpansion,
                                                NumExpansions))
      return nullptr;

    if (Expand) {
      for (unsigned I = 0; I != *NumExpansions; ++I) {
        Sema::ArgumentPackSubstitutionIndexRAII SubstIndex(SemaRef, I);
        TypeSourceInfo *NewDI = SemaRef.SubstType(Pattern, TemplateArgs,
                                                  D->getLocation(),
                                                  D->getDeclName());
        if (!NewDI)
          return nullptr;

        QualType NewT =
            SemaRef.CheckNonTypeTemplateParameterType(NewDI, D->getLocation());
        if (NewT.isNull())
          return nullptr;

        ExpandedParameterPackTypesAsWritten.push_back(NewDI);
        ExpandedParameterPackTypes.push_back(NewT);
      }

      // Note that we have an expanded parameter pack. The "type" of this
      // expanded parameter pack is the original expansion type, but callers
      // will end up using the expanded parameter pack types for type-checking.
      IsExpandedParameterPack = true;
      DI = D->getTypeSourceInfo();
      T = DI->getType();
    } else {
      // We cannot fully expand the pack expansion now, so substitute into the
      // pattern and create a new pack expansion type.
      Sema::ArgumentPackSubstitutionIndexRAII SubstIndex(SemaRef, -1);
      TypeSourceInfo *NewPattern = SemaRef.SubstType(Pattern, TemplateArgs,
                                                     D->getLocation(),
                                                     D->getDeclName());
      if (!NewPattern)
        return nullptr;

      SemaRef.CheckNonTypeTemplateParameterType(NewPattern, D->getLocation());
      DI = SemaRef.CheckPackExpansion(NewPattern, Expansion.getEllipsisLoc(),
                                      NumExpansions);
      if (!DI)
        return nullptr;

      T = DI->getType();
    }
  } else {
    // Simple case: substitution into a parameter that is not a parameter pack.
    DI = SemaRef.SubstType(D->getTypeSourceInfo(), TemplateArgs,
                           D->getLocation(), D->getDeclName());
    if (!DI)
      return nullptr;

    // Check that this type is acceptable for a non-type template parameter.
    T = SemaRef.CheckNonTypeTemplateParameterType(DI, D->getLocation());
    if (T.isNull()) {
      T = SemaRef.Context.IntTy;
      Invalid = true;
    }
  }

  NonTypeTemplateParmDecl *Param;
  if (IsExpandedParameterPack)
    Param = NonTypeTemplateParmDecl::Create(
        SemaRef.Context, Owner, D->getInnerLocStart(), D->getLocation(),
        D->getDepth() - TemplateArgs.getNumSubstitutedLevels(),
        D->getPosition(), D->getIdentifier(), T, DI, ExpandedParameterPackTypes,
        ExpandedParameterPackTypesAsWritten);
  else
    Param = NonTypeTemplateParmDecl::Create(
        SemaRef.Context, Owner, D->getInnerLocStart(), D->getLocation(),
        D->getDepth() - TemplateArgs.getNumSubstitutedLevels(),
        D->getPosition(), D->getIdentifier(), T, D->isParameterPack(), DI);

  if (AutoTypeLoc AutoLoc = DI->getTypeLoc().getContainedAutoTypeLoc())
    if (AutoLoc.isConstrained())
      if (SemaRef.AttachTypeConstraint(
              AutoLoc, Param,
              IsExpandedParameterPack
                ? DI->getTypeLoc().getAs<PackExpansionTypeLoc>()
                    .getEllipsisLoc()
                : SourceLocation()))
        Invalid = true;

  Param->setAccess(AS_public);
  Param->setImplicit(D->isImplicit());
  if (Invalid)
    Param->setInvalidDecl();

  if (D->hasDefaultArgument() && !D->defaultArgumentWasInherited()) {
    EnterExpressionEvaluationContext ConstantEvaluated(
        SemaRef, Sema::ExpressionEvaluationContext::ConstantEvaluated);
    ExprResult Value = SemaRef.SubstExpr(D->getDefaultArgument(), TemplateArgs);
    if (!Value.isInvalid())
      Param->setDefaultArgument(Value.get());
  }

  // Introduce this template parameter's instantiation into the instantiation
  // scope.
  SemaRef.CurrentInstantiationScope->InstantiatedLocal(D, Param);
  return Param;
}

static void collectUnexpandedParameterPacks(
    Sema &S,
    TemplateParameterList *Params,
    SmallVectorImpl<UnexpandedParameterPack> &Unexpanded) {
  for (const auto &P : *Params) {
    if (P->isTemplateParameterPack())
      continue;
    if (NonTypeTemplateParmDecl *NTTP = dyn_cast<NonTypeTemplateParmDecl>(P))
      S.collectUnexpandedParameterPacks(NTTP->getTypeSourceInfo()->getTypeLoc(),
                                        Unexpanded);
    if (TemplateTemplateParmDecl *TTP = dyn_cast<TemplateTemplateParmDecl>(P))
      collectUnexpandedParameterPacks(S, TTP->getTemplateParameters(),
                                      Unexpanded);
  }
}

Decl *
TemplateDeclInstantiator::VisitTemplateTemplateParmDecl(
                                                  TemplateTemplateParmDecl *D) {
  // Instantiate the template parameter list of the template template parameter.
  TemplateParameterList *TempParams = D->getTemplateParameters();
  TemplateParameterList *InstParams;
  SmallVector<TemplateParameterList*, 8> ExpandedParams;

  bool IsExpandedParameterPack = false;

  if (D->isExpandedParameterPack()) {
    // The template template parameter pack is an already-expanded pack
    // expansion of template parameters. Substitute into each of the expanded
    // parameters.
    ExpandedParams.reserve(D->getNumExpansionTemplateParameters());
    for (unsigned I = 0, N = D->getNumExpansionTemplateParameters();
         I != N; ++I) {
      LocalInstantiationScope Scope(SemaRef);
      TemplateParameterList *Expansion =
        SubstTemplateParams(D->getExpansionTemplateParameters(I));
      if (!Expansion)
        return nullptr;
      ExpandedParams.push_back(Expansion);
    }

    IsExpandedParameterPack = true;
    InstParams = TempParams;
  } else if (D->isPackExpansion()) {
    // The template template parameter pack expands to a pack of template
    // template parameters. Determine whether we need to expand this parameter
    // pack into separate parameters.
    SmallVector<UnexpandedParameterPack, 2> Unexpanded;
    collectUnexpandedParameterPacks(SemaRef, D->getTemplateParameters(),
                                    Unexpanded);

    // Determine whether the set of unexpanded parameter packs can and should
    // be expanded.
    bool Expand = true;
    bool RetainExpansion = false;
    Optional<unsigned> NumExpansions;
    if (SemaRef.CheckParameterPacksForExpansion(D->getLocation(),
                                                TempParams->getSourceRange(),
                                                Unexpanded,
                                                TemplateArgs,
                                                Expand, RetainExpansion,
                                                NumExpansions))
      return nullptr;

    if (Expand) {
      for (unsigned I = 0; I != *NumExpansions; ++I) {
        Sema::ArgumentPackSubstitutionIndexRAII SubstIndex(SemaRef, I);
        LocalInstantiationScope Scope(SemaRef);
        TemplateParameterList *Expansion = SubstTemplateParams(TempParams);
        if (!Expansion)
          return nullptr;
        ExpandedParams.push_back(Expansion);
      }

      // Note that we have an expanded parameter pack. The "type" of this
      // expanded parameter pack is the original expansion type, but callers
      // will end up using the expanded parameter pack types for type-checking.
      IsExpandedParameterPack = true;
      InstParams = TempParams;
    } else {
      // We cannot fully expand the pack expansion now, so just substitute
      // into the pattern.
      Sema::ArgumentPackSubstitutionIndexRAII SubstIndex(SemaRef, -1);

      LocalInstantiationScope Scope(SemaRef);
      InstParams = SubstTemplateParams(TempParams);
      if (!InstParams)
        return nullptr;
    }
  } else {
    // Perform the actual substitution of template parameters within a new,
    // local instantiation scope.
    LocalInstantiationScope Scope(SemaRef);
    InstParams = SubstTemplateParams(TempParams);
    if (!InstParams)
      return nullptr;
  }

  // Build the template template parameter.
  TemplateTemplateParmDecl *Param;
  if (IsExpandedParameterPack)
    Param = TemplateTemplateParmDecl::Create(
        SemaRef.Context, Owner, D->getLocation(),
        D->getDepth() - TemplateArgs.getNumSubstitutedLevels(),
        D->getPosition(), D->getIdentifier(), InstParams, ExpandedParams);
  else
    Param = TemplateTemplateParmDecl::Create(
        SemaRef.Context, Owner, D->getLocation(),
        D->getDepth() - TemplateArgs.getNumSubstitutedLevels(),
        D->getPosition(), D->isParameterPack(), D->getIdentifier(), InstParams);
  if (D->hasDefaultArgument() && !D->defaultArgumentWasInherited()) {
    NestedNameSpecifierLoc QualifierLoc =
        D->getDefaultArgument().getTemplateQualifierLoc();
    QualifierLoc =
        SemaRef.SubstNestedNameSpecifierLoc(QualifierLoc, TemplateArgs);
    TemplateName TName = SemaRef.SubstTemplateName(
        QualifierLoc, D->getDefaultArgument().getArgument().getAsTemplate(),
        D->getDefaultArgument().getTemplateNameLoc(), TemplateArgs);
    if (!TName.isNull())
      Param->setDefaultArgument(
          SemaRef.Context,
          TemplateArgumentLoc(SemaRef.Context, TemplateArgument(TName),
                              D->getDefaultArgument().getTemplateQualifierLoc(),
                              D->getDefaultArgument().getTemplateNameLoc()));
  }
  Param->setAccess(AS_public);
  Param->setImplicit(D->isImplicit());

  // Introduce this template parameter's instantiation into the instantiation
  // scope.
  SemaRef.CurrentInstantiationScope->InstantiatedLocal(D, Param);

  return Param;
}

Decl *TemplateDeclInstantiator::VisitUsingDirectiveDecl(UsingDirectiveDecl *D) {
  // Using directives are never dependent (and never contain any types or
  // expressions), so they require no explicit instantiation work.

  UsingDirectiveDecl *Inst
    = UsingDirectiveDecl::Create(SemaRef.Context, Owner, D->getLocation(),
                                 D->getNamespaceKeyLocation(),
                                 D->getQualifierLoc(),
                                 D->getIdentLocation(),
                                 D->getNominatedNamespace(),
                                 D->getCommonAncestor());

  // Add the using directive to its declaration context
  // only if this is not a function or method.
  if (!Owner->isFunctionOrMethod())
    Owner->addDecl(Inst);

  return Inst;
}

Decl *TemplateDeclInstantiator::VisitUsingDecl(UsingDecl *D) {

  // The nested name specifier may be dependent, for example
  //     template <typename T> struct t {
  //       struct s1 { T f1(); };
  //       struct s2 : s1 { using s1::f1; };
  //     };
  //     template struct t<int>;
  // Here, in using s1::f1, s1 refers to t<T>::s1;
  // we need to substitute for t<int>::s1.
  NestedNameSpecifierLoc QualifierLoc
    = SemaRef.SubstNestedNameSpecifierLoc(D->getQualifierLoc(),
                                          TemplateArgs);
  if (!QualifierLoc)
    return nullptr;

  // For an inheriting constructor declaration, the name of the using
  // declaration is the name of a constructor in this class, not in the
  // base class.
  DeclarationNameInfo NameInfo = D->getNameInfo();
  if (NameInfo.getName().getNameKind() == DeclarationName::CXXConstructorName)
    if (auto *RD = dyn_cast<CXXRecordDecl>(SemaRef.CurContext))
      NameInfo.setName(SemaRef.Context.DeclarationNames.getCXXConstructorName(
          SemaRef.Context.getCanonicalType(SemaRef.Context.getRecordType(RD))));

  // We only need to do redeclaration lookups if we're in a class
  // scope (in fact, it's not really even possible in non-class
  // scopes).
  bool CheckRedeclaration = Owner->isRecord();

  LookupResult Prev(SemaRef, NameInfo, Sema::LookupUsingDeclName,
                    Sema::ForVisibleRedeclaration);

  UsingDecl *NewUD = UsingDecl::Create(SemaRef.Context, Owner,
                                       D->getUsingLoc(),
                                       QualifierLoc,
                                       NameInfo,
                                       D->hasTypename());

  CXXScopeSpec SS;
  SS.Adopt(QualifierLoc);
  if (CheckRedeclaration) {
    Prev.setHideTags(false);
    SemaRef.LookupQualifiedName(Prev, Owner);

    // Check for invalid redeclarations.
    if (SemaRef.CheckUsingDeclRedeclaration(D->getUsingLoc(),
                                            D->hasTypename(), SS,
                                            D->getLocation(), Prev))
      NewUD->setInvalidDecl();

  }

  if (!NewUD->isInvalidDecl() &&
      SemaRef.CheckUsingDeclQualifier(D->getUsingLoc(), D->hasTypename(),
                                      SS, NameInfo, D->getLocation()))
    NewUD->setInvalidDecl();

  SemaRef.Context.setInstantiatedFromUsingDecl(NewUD, D);
  NewUD->setAccess(D->getAccess());
  Owner->addDecl(NewUD);

  // Don't process the shadow decls for an invalid decl.
  if (NewUD->isInvalidDecl())
    return NewUD;

  if (NameInfo.getName().getNameKind() == DeclarationName::CXXConstructorName)
    SemaRef.CheckInheritingConstructorUsingDecl(NewUD);

  bool isFunctionScope = Owner->isFunctionOrMethod();

  // Process the shadow decls.
  for (auto *Shadow : D->shadows()) {
    // FIXME: UsingShadowDecl doesn't preserve its immediate target, so
    // reconstruct it in the case where it matters.
    NamedDecl *OldTarget = Shadow->getTargetDecl();
    if (auto *CUSD = dyn_cast<ConstructorUsingShadowDecl>(Shadow))
      if (auto *BaseShadow = CUSD->getNominatedBaseClassShadowDecl())
        OldTarget = BaseShadow;

    NamedDecl *InstTarget = nullptr;
    if (auto *EmptyD =
            dyn_cast<UnresolvedUsingIfExistsDecl>(Shadow->getTargetDecl())) {
      InstTarget = UnresolvedUsingIfExistsDecl::Create(
          SemaRef.Context, Owner, EmptyD->getLocation(), EmptyD->getDeclName());
    } else {
      InstTarget = cast_or_null<NamedDecl>(SemaRef.FindInstantiatedDecl(
          Shadow->getLocation(), OldTarget, TemplateArgs));
    }
    if (!InstTarget)
      return nullptr;

    UsingShadowDecl *PrevDecl = nullptr;
    if (CheckRedeclaration) {
      if (SemaRef.CheckUsingShadowDecl(NewUD, InstTarget, Prev, PrevDecl))
        continue;
    } else if (UsingShadowDecl *OldPrev =
                   getPreviousDeclForInstantiation(Shadow)) {
      PrevDecl = cast_or_null<UsingShadowDecl>(SemaRef.FindInstantiatedDecl(
          Shadow->getLocation(), OldPrev, TemplateArgs));
    }

    UsingShadowDecl *InstShadow =
        SemaRef.BuildUsingShadowDecl(/*Scope*/nullptr, NewUD, InstTarget,
                                     PrevDecl);
    SemaRef.Context.setInstantiatedFromUsingShadowDecl(InstShadow, Shadow);

    if (isFunctionScope)
      SemaRef.CurrentInstantiationScope->InstantiatedLocal(Shadow, InstShadow);
  }

  return NewUD;
}

Decl *TemplateDeclInstantiator::VisitUsingShadowDecl(UsingShadowDecl *D) {
  // Ignore these;  we handle them in bulk when processing the UsingDecl.
  return nullptr;
}

Decl *TemplateDeclInstantiator::VisitConstructorUsingShadowDecl(
    ConstructorUsingShadowDecl *D) {
  // Ignore these;  we handle them in bulk when processing the UsingDecl.
  return nullptr;
}

template <typename T>
Decl *TemplateDeclInstantiator::instantiateUnresolvedUsingDecl(
    T *D, bool InstantiatingPackElement) {
  // If this is a pack expansion, expand it now.
  if (D->isPackExpansion() && !InstantiatingPackElement) {
    SmallVector<UnexpandedParameterPack, 2> Unexpanded;
    SemaRef.collectUnexpandedParameterPacks(D->getQualifierLoc(), Unexpanded);
    SemaRef.collectUnexpandedParameterPacks(D->getNameInfo(), Unexpanded);

    // Determine whether the set of unexpanded parameter packs can and should
    // be expanded.
    bool Expand = true;
    bool RetainExpansion = false;
    Optional<unsigned> NumExpansions;
    if (SemaRef.CheckParameterPacksForExpansion(
          D->getEllipsisLoc(), D->getSourceRange(), Unexpanded, TemplateArgs,
            Expand, RetainExpansion, NumExpansions))
      return nullptr;

    // This declaration cannot appear within a function template signature,
    // so we can't have a partial argument list for a parameter pack.
    assert(!RetainExpansion &&
           "should never need to retain an expansion for UsingPackDecl");

    if (!Expand) {
      // We cannot fully expand the pack expansion now, so substitute into the
      // pattern and create a new pack expansion.
      Sema::ArgumentPackSubstitutionIndexRAII SubstIndex(SemaRef, -1);
      return instantiateUnresolvedUsingDecl(D, true);
    }

    // Within a function, we don't have any normal way to check for conflicts
    // between shadow declarations from different using declarations in the
    // same pack expansion, but this is always ill-formed because all expansions
    // must produce (conflicting) enumerators.
    //
    // Sadly we can't just reject this in the template definition because it
    // could be valid if the pack is empty or has exactly one expansion.
    if (D->getDeclContext()->isFunctionOrMethod() && *NumExpansions > 1) {
      SemaRef.Diag(D->getEllipsisLoc(),
                   diag::err_using_decl_redeclaration_expansion);
      return nullptr;
    }

    // Instantiate the slices of this pack and build a UsingPackDecl.
    SmallVector<NamedDecl*, 8> Expansions;
    for (unsigned I = 0; I != *NumExpansions; ++I) {
      Sema::ArgumentPackSubstitutionIndexRAII SubstIndex(SemaRef, I);
      Decl *Slice = instantiateUnresolvedUsingDecl(D, true);
      if (!Slice)
        return nullptr;
      // Note that we can still get unresolved using declarations here, if we
      // had arguments for all packs but the pattern also contained other
      // template arguments (this only happens during partial substitution, eg
      // into the body of a generic lambda in a function template).
      Expansions.push_back(cast<NamedDecl>(Slice));
    }

    auto *NewD = SemaRef.BuildUsingPackDecl(D, Expansions);
    if (isDeclWithinFunction(D))
      SemaRef.CurrentInstantiationScope->InstantiatedLocal(D, NewD);
    return NewD;
  }

  UnresolvedUsingTypenameDecl *TD = dyn_cast<UnresolvedUsingTypenameDecl>(D);
  SourceLocation TypenameLoc = TD ? TD->getTypenameLoc() : SourceLocation();

  NestedNameSpecifierLoc QualifierLoc
    = SemaRef.SubstNestedNameSpecifierLoc(D->getQualifierLoc(),
                                          TemplateArgs);
  if (!QualifierLoc)
    return nullptr;

  CXXScopeSpec SS;
  SS.Adopt(QualifierLoc);

  DeclarationNameInfo NameInfo
    = SemaRef.SubstDeclarationNameInfo(D->getNameInfo(), TemplateArgs);

  // Produce a pack expansion only if we're not instantiating a particular
  // slice of a pack expansion.
  bool InstantiatingSlice = D->getEllipsisLoc().isValid() &&
                            SemaRef.ArgumentPackSubstitutionIndex != -1;
  SourceLocation EllipsisLoc =
      InstantiatingSlice ? SourceLocation() : D->getEllipsisLoc();

  bool IsUsingIfExists = D->template hasAttr<UsingIfExistsAttr>();
  NamedDecl *UD = SemaRef.BuildUsingDeclaration(
      /*Scope*/ nullptr, D->getAccess(), D->getUsingLoc(),
      /*HasTypename*/ TD, TypenameLoc, SS, NameInfo, EllipsisLoc,
      ParsedAttributesView(),
      /*IsInstantiation*/ true, IsUsingIfExists);
  if (UD) {
    SemaRef.InstantiateAttrs(TemplateArgs, D, UD);
    SemaRef.Context.setInstantiatedFromUsingDecl(UD, D);
  }

  return UD;
}

Decl *TemplateDeclInstantiator::VisitUnresolvedUsingTypenameDecl(
    UnresolvedUsingTypenameDecl *D) {
  return instantiateUnresolvedUsingDecl(D);
}

Decl *TemplateDeclInstantiator::VisitUnresolvedUsingValueDecl(
    UnresolvedUsingValueDecl *D) {
  return instantiateUnresolvedUsingDecl(D);
}

Decl *TemplateDeclInstantiator::VisitUnresolvedUsingIfExistsDecl(
    UnresolvedUsingIfExistsDecl *D) {
  llvm_unreachable("referring to unresolved decl out of UsingShadowDecl");
}

Decl *TemplateDeclInstantiator::VisitUsingPackDecl(UsingPackDecl *D) {
  SmallVector<NamedDecl*, 8> Expansions;
  for (auto *UD : D->expansions()) {
    if (NamedDecl *NewUD =
            SemaRef.FindInstantiatedDecl(D->getLocation(), UD, TemplateArgs))
      Expansions.push_back(NewUD);
    else
      return nullptr;
  }

  auto *NewD = SemaRef.BuildUsingPackDecl(D, Expansions);
  if (isDeclWithinFunction(D))
    SemaRef.CurrentInstantiationScope->InstantiatedLocal(D, NewD);
  return NewD;
}

Decl *TemplateDeclInstantiator::VisitClassScopeFunctionSpecializationDecl(
    ClassScopeFunctionSpecializationDecl *Decl) {
  CXXMethodDecl *OldFD = Decl->getSpecialization();
  return cast_or_null<CXXMethodDecl>(
      VisitCXXMethodDecl(OldFD, nullptr, Decl->getTemplateArgsAsWritten()));
}

Decl *TemplateDeclInstantiator::VisitOMPThreadPrivateDecl(
                                     OMPThreadPrivateDecl *D) {
  SmallVector<Expr *, 5> Vars;
  for (auto *I : D->varlists()) {
    Expr *Var = SemaRef.SubstExpr(I, TemplateArgs).get();
    assert(isa<DeclRefExpr>(Var) && "threadprivate arg is not a DeclRefExpr");
    Vars.push_back(Var);
  }

  OMPThreadPrivateDecl *TD =
    SemaRef.CheckOMPThreadPrivateDecl(D->getLocation(), Vars);

  TD->setAccess(AS_public);
  Owner->addDecl(TD);

  return TD;
}

Decl *TemplateDeclInstantiator::VisitOMPAllocateDecl(OMPAllocateDecl *D) {
  SmallVector<Expr *, 5> Vars;
  for (auto *I : D->varlists()) {
    Expr *Var = SemaRef.SubstExpr(I, TemplateArgs).get();
    assert(isa<DeclRefExpr>(Var) && "allocate arg is not a DeclRefExpr");
    Vars.push_back(Var);
  }
  SmallVector<OMPClause *, 4> Clauses;
  // Copy map clauses from the original mapper.
  for (OMPClause *C : D->clauselists()) {
    auto *AC = cast<OMPAllocatorClause>(C);
    ExprResult NewE = SemaRef.SubstExpr(AC->getAllocator(), TemplateArgs);
    if (!NewE.isUsable())
      continue;
    OMPClause *IC = SemaRef.ActOnOpenMPAllocatorClause(
        NewE.get(), AC->getBeginLoc(), AC->getLParenLoc(), AC->getEndLoc());
    Clauses.push_back(IC);
  }

  Sema::DeclGroupPtrTy Res = SemaRef.ActOnOpenMPAllocateDirective(
      D->getLocation(), Vars, Clauses, Owner);
  if (Res.get().isNull())
    return nullptr;
  return Res.get().getSingleDecl();
}

Decl *TemplateDeclInstantiator::VisitOMPRequiresDecl(OMPRequiresDecl *D) {
  llvm_unreachable(
      "Requires directive cannot be instantiated within a dependent context");
}

Decl *TemplateDeclInstantiator::VisitOMPDeclareReductionDecl(
    OMPDeclareReductionDecl *D) {
  // Instantiate type and check if it is allowed.
  const bool RequiresInstantiation =
      D->getType()->isDependentType() ||
      D->getType()->isInstantiationDependentType() ||
      D->getType()->containsUnexpandedParameterPack();
  QualType SubstReductionType;
  if (RequiresInstantiation) {
    SubstReductionType = SemaRef.ActOnOpenMPDeclareReductionType(
        D->getLocation(),
        ParsedType::make(SemaRef.SubstType(
            D->getType(), TemplateArgs, D->getLocation(), DeclarationName())));
  } else {
    SubstReductionType = D->getType();
  }
  if (SubstReductionType.isNull())
    return nullptr;
  Expr *Combiner = D->getCombiner();
  Expr *Init = D->getInitializer();
  bool IsCorrect = true;
  // Create instantiated copy.
  std::pair<QualType, SourceLocation> ReductionTypes[] = {
      std::make_pair(SubstReductionType, D->getLocation())};
  auto *PrevDeclInScope = D->getPrevDeclInScope();
  if (PrevDeclInScope && !PrevDeclInScope->isInvalidDecl()) {
    PrevDeclInScope = cast<OMPDeclareReductionDecl>(
        SemaRef.CurrentInstantiationScope->findInstantiationOf(PrevDeclInScope)
            ->get<Decl *>());
  }
  auto DRD = SemaRef.ActOnOpenMPDeclareReductionDirectiveStart(
      /*S=*/nullptr, Owner, D->getDeclName(), ReductionTypes, D->getAccess(),
      PrevDeclInScope);
  auto *NewDRD = cast<OMPDeclareReductionDecl>(DRD.get().getSingleDecl());
  SemaRef.CurrentInstantiationScope->InstantiatedLocal(D, NewDRD);
  Expr *SubstCombiner = nullptr;
  Expr *SubstInitializer = nullptr;
  // Combiners instantiation sequence.
  if (Combiner) {
    SemaRef.ActOnOpenMPDeclareReductionCombinerStart(
        /*S=*/nullptr, NewDRD);
    SemaRef.CurrentInstantiationScope->InstantiatedLocal(
        cast<DeclRefExpr>(D->getCombinerIn())->getDecl(),
        cast<DeclRefExpr>(NewDRD->getCombinerIn())->getDecl());
    SemaRef.CurrentInstantiationScope->InstantiatedLocal(
        cast<DeclRefExpr>(D->getCombinerOut())->getDecl(),
        cast<DeclRefExpr>(NewDRD->getCombinerOut())->getDecl());
    auto *ThisContext = dyn_cast_or_null<CXXRecordDecl>(Owner);
    Sema::CXXThisScopeRAII ThisScope(SemaRef, ThisContext, Qualifiers(),
                                     ThisContext);
    SubstCombiner = SemaRef.SubstExpr(Combiner, TemplateArgs).get();
    SemaRef.ActOnOpenMPDeclareReductionCombinerEnd(NewDRD, SubstCombiner);
  }
  // Initializers instantiation sequence.
  if (Init) {
    VarDecl *OmpPrivParm = SemaRef.ActOnOpenMPDeclareReductionInitializerStart(
        /*S=*/nullptr, NewDRD);
    SemaRef.CurrentInstantiationScope->InstantiatedLocal(
        cast<DeclRefExpr>(D->getInitOrig())->getDecl(),
        cast<DeclRefExpr>(NewDRD->getInitOrig())->getDecl());
    SemaRef.CurrentInstantiationScope->InstantiatedLocal(
        cast<DeclRefExpr>(D->getInitPriv())->getDecl(),
        cast<DeclRefExpr>(NewDRD->getInitPriv())->getDecl());
    if (D->getInitializerKind() == OMPDeclareReductionDecl::CallInit) {
      SubstInitializer = SemaRef.SubstExpr(Init, TemplateArgs).get();
    } else {
      auto *OldPrivParm =
          cast<VarDecl>(cast<DeclRefExpr>(D->getInitPriv())->getDecl());
      IsCorrect = IsCorrect && OldPrivParm->hasInit();
      if (IsCorrect)
        SemaRef.InstantiateVariableInitializer(OmpPrivParm, OldPrivParm,
                                               TemplateArgs);
    }
    SemaRef.ActOnOpenMPDeclareReductionInitializerEnd(NewDRD, SubstInitializer,
                                                      OmpPrivParm);
  }
  IsCorrect = IsCorrect && SubstCombiner &&
              (!Init ||
               (D->getInitializerKind() == OMPDeclareReductionDecl::CallInit &&
                SubstInitializer) ||
               (D->getInitializerKind() != OMPDeclareReductionDecl::CallInit &&
                !SubstInitializer));

  (void)SemaRef.ActOnOpenMPDeclareReductionDirectiveEnd(
      /*S=*/nullptr, DRD, IsCorrect && !D->isInvalidDecl());

  return NewDRD;
}

Decl *
TemplateDeclInstantiator::VisitOMPDeclareMapperDecl(OMPDeclareMapperDecl *D) {
  // Instantiate type and check if it is allowed.
  const bool RequiresInstantiation =
      D->getType()->isDependentType() ||
      D->getType()->isInstantiationDependentType() ||
      D->getType()->containsUnexpandedParameterPack();
  QualType SubstMapperTy;
  DeclarationName VN = D->getVarName();
  if (RequiresInstantiation) {
    SubstMapperTy = SemaRef.ActOnOpenMPDeclareMapperType(
        D->getLocation(),
        ParsedType::make(SemaRef.SubstType(D->getType(), TemplateArgs,
                                           D->getLocation(), VN)));
  } else {
    SubstMapperTy = D->getType();
  }
  if (SubstMapperTy.isNull())
    return nullptr;
  // Create an instantiated copy of mapper.
  auto *PrevDeclInScope = D->getPrevDeclInScope();
  if (PrevDeclInScope && !PrevDeclInScope->isInvalidDecl()) {
    PrevDeclInScope = cast<OMPDeclareMapperDecl>(
        SemaRef.CurrentInstantiationScope->findInstantiationOf(PrevDeclInScope)
            ->get<Decl *>());
  }
  bool IsCorrect = true;
  SmallVector<OMPClause *, 6> Clauses;
  // Instantiate the mapper variable.
  DeclarationNameInfo DirName;
  SemaRef.StartOpenMPDSABlock(llvm::omp::OMPD_declare_mapper, DirName,
                              /*S=*/nullptr,
                              (*D->clauselist_begin())->getBeginLoc());
  ExprResult MapperVarRef = SemaRef.ActOnOpenMPDeclareMapperDirectiveVarDecl(
      /*S=*/nullptr, SubstMapperTy, D->getLocation(), VN);
  SemaRef.CurrentInstantiationScope->InstantiatedLocal(
      cast<DeclRefExpr>(D->getMapperVarRef())->getDecl(),
      cast<DeclRefExpr>(MapperVarRef.get())->getDecl());
  auto *ThisContext = dyn_cast_or_null<CXXRecordDecl>(Owner);
  Sema::CXXThisScopeRAII ThisScope(SemaRef, ThisContext, Qualifiers(),
                                   ThisContext);
  // Instantiate map clauses.
  for (OMPClause *C : D->clauselists()) {
    auto *OldC = cast<OMPMapClause>(C);
    SmallVector<Expr *, 4> NewVars;
    for (Expr *OE : OldC->varlists()) {
      Expr *NE = SemaRef.SubstExpr(OE, TemplateArgs).get();
      if (!NE) {
        IsCorrect = false;
        break;
      }
      NewVars.push_back(NE);
    }
    if (!IsCorrect)
      break;
    NestedNameSpecifierLoc NewQualifierLoc =
        SemaRef.SubstNestedNameSpecifierLoc(OldC->getMapperQualifierLoc(),
                                            TemplateArgs);
    CXXScopeSpec SS;
    SS.Adopt(NewQualifierLoc);
    DeclarationNameInfo NewNameInfo =
        SemaRef.SubstDeclarationNameInfo(OldC->getMapperIdInfo(), TemplateArgs);
    OMPVarListLocTy Locs(OldC->getBeginLoc(), OldC->getLParenLoc(),
                         OldC->getEndLoc());
    OMPClause *NewC = SemaRef.ActOnOpenMPMapClause(
        OldC->getMapTypeModifiers(), OldC->getMapTypeModifiersLoc(), SS,
        NewNameInfo, OldC->getMapType(), OldC->isImplicitMapType(),
        OldC->getMapLoc(), OldC->getColonLoc(), NewVars, Locs);
    Clauses.push_back(NewC);
  }
  SemaRef.EndOpenMPDSABlock(nullptr);
  if (!IsCorrect)
    return nullptr;
  Sema::DeclGroupPtrTy DG = SemaRef.ActOnOpenMPDeclareMapperDirective(
      /*S=*/nullptr, Owner, D->getDeclName(), SubstMapperTy, D->getLocation(),
      VN, D->getAccess(), MapperVarRef.get(), Clauses, PrevDeclInScope);
  Decl *NewDMD = DG.get().getSingleDecl();
  SemaRef.CurrentInstantiationScope->InstantiatedLocal(D, NewDMD);
  return NewDMD;
}

Decl *TemplateDeclInstantiator::VisitOMPCapturedExprDecl(
    OMPCapturedExprDecl * /*D*/) {
  llvm_unreachable("Should not be met in templates");
}

Decl *TemplateDeclInstantiator::VisitFunctionDecl(FunctionDecl *D) {
  return VisitFunctionDecl(D, nullptr);
}

Decl *
TemplateDeclInstantiator::VisitCXXDeductionGuideDecl(CXXDeductionGuideDecl *D) {
  Decl *Inst = VisitFunctionDecl(D, nullptr);
  if (Inst && !D->getDescribedFunctionTemplate())
    Owner->addDecl(Inst);
  return Inst;
}

Decl *TemplateDeclInstantiator::VisitCXXMethodDecl(CXXMethodDecl *D) {
  return VisitCXXMethodDecl(D, nullptr);
}

Decl *TemplateDeclInstantiator::VisitRecordDecl(RecordDecl *D) {
  llvm_unreachable("There are only CXXRecordDecls in C++");
}

Decl *
TemplateDeclInstantiator::VisitClassTemplateSpecializationDecl(
    ClassTemplateSpecializationDecl *D) {
  // As a MS extension, we permit class-scope explicit specialization
  // of member class templates.
  ClassTemplateDecl *ClassTemplate = D->getSpecializedTemplate();
  assert(ClassTemplate->getDeclContext()->isRecord() &&
         D->getTemplateSpecializationKind() == TSK_ExplicitSpecialization &&
         "can only instantiate an explicit specialization "
         "for a member class template");

  // Lookup the already-instantiated declaration in the instantiation
  // of the class template.
  ClassTemplateDecl *InstClassTemplate =
      cast_or_null<ClassTemplateDecl>(SemaRef.FindInstantiatedDecl(
          D->getLocation(), ClassTemplate, TemplateArgs));
  if (!InstClassTemplate)
    return nullptr;

  // Substitute into the template arguments of the class template explicit
  // specialization.
  TemplateSpecializationTypeLoc Loc = D->getTypeAsWritten()->getTypeLoc().
                                        castAs<TemplateSpecializationTypeLoc>();
  TemplateArgumentListInfo InstTemplateArgs(Loc.getLAngleLoc(),
                                            Loc.getRAngleLoc());
  SmallVector<TemplateArgumentLoc, 4> ArgLocs;
  for (unsigned I = 0; I != Loc.getNumArgs(); ++I)
    ArgLocs.push_back(Loc.getArgLoc(I));
  if (SemaRef.Subst(ArgLocs.data(), ArgLocs.size(),
                    InstTemplateArgs, TemplateArgs))
    return nullptr;

  // Check that the template argument list is well-formed for this
  // class template.
  SmallVector<TemplateArgument, 4> Converted;
  if (SemaRef.CheckTemplateArgumentList(InstClassTemplate,
                                        D->getLocation(),
                                        InstTemplateArgs,
                                        false,
                                        Converted,
                                        /*UpdateArgsWithConversion=*/true))
    return nullptr;

  // Figure out where to insert this class template explicit specialization
  // in the member template's set of class template explicit specializations.
  void *InsertPos = nullptr;
  ClassTemplateSpecializationDecl *PrevDecl =
      InstClassTemplate->findSpecialization(Converted, InsertPos);

  // Check whether we've already seen a conflicting instantiation of this
  // declaration (for instance, if there was a prior implicit instantiation).
  bool Ignored;
  if (PrevDecl &&
      SemaRef.CheckSpecializationInstantiationRedecl(D->getLocation(),
                                                     D->getSpecializationKind(),
                                                     PrevDecl,
                                                     PrevDecl->getSpecializationKind(),
                                                     PrevDecl->getPointOfInstantiation(),
                                                     Ignored))
    return nullptr;

  // If PrevDecl was a definition and D is also a definition, diagnose.
  // This happens in cases like:
  //
  //   template<typename T, typename U>
  //   struct Outer {
  //     template<typename X> struct Inner;
  //     template<> struct Inner<T> {};
  //     template<> struct Inner<U> {};
  //   };
  //
  //   Outer<int, int> outer; // error: the explicit specializations of Inner
  //                          // have the same signature.
  if (PrevDecl && PrevDecl->getDefinition() &&
      D->isThisDeclarationADefinition()) {
    SemaRef.Diag(D->getLocation(), diag::err_redefinition) << PrevDecl;
    SemaRef.Diag(PrevDecl->getDefinition()->getLocation(),
                 diag::note_previous_definition);
    return nullptr;
  }

  // Create the class template partial specialization declaration.
  ClassTemplateSpecializationDecl *InstD =
      ClassTemplateSpecializationDecl::Create(
          SemaRef.Context, D->getTagKind(), Owner, D->getBeginLoc(),
          D->getLocation(), InstClassTemplate, Converted, PrevDecl);

  // Add this partial specialization to the set of class template partial
  // specializations.
  if (!PrevDecl)
    InstClassTemplate->AddSpecialization(InstD, InsertPos);

  // Substitute the nested name specifier, if any.
  if (SubstQualifier(D, InstD))
    return nullptr;

  // Build the canonical type that describes the converted template
  // arguments of the class template explicit specialization.
  QualType CanonType = SemaRef.Context.getTemplateSpecializationType(
      TemplateName(InstClassTemplate), Converted,
      SemaRef.Context.getRecordType(InstD));

  // Build the fully-sugared type for this class template
  // specialization as the user wrote in the specialization
  // itself. This means that we'll pretty-print the type retrieved
  // from the specialization's declaration the way that the user
  // actually wrote the specialization, rather than formatting the
  // name based on the "canonical" representation used to store the
  // template arguments in the specialization.
  TypeSourceInfo *WrittenTy = SemaRef.Context.getTemplateSpecializationTypeInfo(
      TemplateName(InstClassTemplate), D->getLocation(), InstTemplateArgs,
      CanonType);

  InstD->setAccess(D->getAccess());
  InstD->setInstantiationOfMemberClass(D, TSK_ImplicitInstantiation);
  InstD->setSpecializationKind(D->getSpecializationKind());
  InstD->setTypeAsWritten(WrittenTy);
  InstD->setExternLoc(D->getExternLoc());
  InstD->setTemplateKeywordLoc(D->getTemplateKeywordLoc());

  Owner->addDecl(InstD);

  // Instantiate the members of the class-scope explicit specialization eagerly.
  // We don't have support for lazy instantiation of an explicit specialization
  // yet, and MSVC eagerly instantiates in this case.
  // FIXME: This is wrong in standard C++.
  if (D->isThisDeclarationADefinition() &&
      SemaRef.InstantiateClass(D->getLocation(), InstD, D, TemplateArgs,
                               TSK_ImplicitInstantiation,
                               /*Complain=*/true))
    return nullptr;

  return InstD;
}

Decl *TemplateDeclInstantiator::VisitVarTemplateSpecializationDecl(
    VarTemplateSpecializationDecl *D) {

  TemplateArgumentListInfo VarTemplateArgsInfo;
  VarTemplateDecl *VarTemplate = D->getSpecializedTemplate();
  assert(VarTemplate &&
         "A template specialization without specialized template?");

  VarTemplateDecl *InstVarTemplate =
      cast_or_null<VarTemplateDecl>(SemaRef.FindInstantiatedDecl(
          D->getLocation(), VarTemplate, TemplateArgs));
  if (!InstVarTemplate)
    return nullptr;

  // Substitute the current template arguments.
  const TemplateArgumentListInfo &TemplateArgsInfo = D->getTemplateArgsInfo();
  VarTemplateArgsInfo.setLAngleLoc(TemplateArgsInfo.getLAngleLoc());
  VarTemplateArgsInfo.setRAngleLoc(TemplateArgsInfo.getRAngleLoc());

  if (SemaRef.Subst(TemplateArgsInfo.getArgumentArray(),
                    TemplateArgsInfo.size(), VarTemplateArgsInfo, TemplateArgs))
    return nullptr;

  // Check that the template argument list is well-formed for this template.
  SmallVector<TemplateArgument, 4> Converted;
  if (SemaRef.CheckTemplateArgumentList(InstVarTemplate, D->getLocation(),
                                        VarTemplateArgsInfo, false, Converted,
                                        /*UpdateArgsWithConversion=*/true))
    return nullptr;

  // Check whether we've already seen a declaration of this specialization.
  void *InsertPos = nullptr;
  VarTemplateSpecializationDecl *PrevDecl =
      InstVarTemplate->findSpecialization(Converted, InsertPos);

  // Check whether we've already seen a conflicting instantiation of this
  // declaration (for instance, if there was a prior implicit instantiation).
  bool Ignored;
  if (PrevDecl && SemaRef.CheckSpecializationInstantiationRedecl(
                      D->getLocation(), D->getSpecializationKind(), PrevDecl,
                      PrevDecl->getSpecializationKind(),
                      PrevDecl->getPointOfInstantiation(), Ignored))
    return nullptr;

  return VisitVarTemplateSpecializationDecl(
      InstVarTemplate, D, VarTemplateArgsInfo, Converted, PrevDecl);
}

Decl *TemplateDeclInstantiator::VisitVarTemplateSpecializationDecl(
    VarTemplateDecl *VarTemplate, VarDecl *D,
    const TemplateArgumentListInfo &TemplateArgsInfo,
    ArrayRef<TemplateArgument> Converted,
    VarTemplateSpecializationDecl *PrevDecl) {

  // Do substitution on the type of the declaration
  TypeSourceInfo *DI =
      SemaRef.SubstType(D->getTypeSourceInfo(), TemplateArgs,
                        D->getTypeSpecStartLoc(), D->getDeclName());
  if (!DI)
    return nullptr;

  if (DI->getType()->isFunctionType()) {
    SemaRef.Diag(D->getLocation(), diag::err_variable_instantiates_to_function)
        << D->isStaticDataMember() << DI->getType();
    return nullptr;
  }

  // Build the instantiated declaration
  VarTemplateSpecializationDecl *Var = VarTemplateSpecializationDecl::Create(
      SemaRef.Context, Owner, D->getInnerLocStart(), D->getLocation(),
      VarTemplate, DI->getType(), DI, D->getStorageClass(), Converted);
  Var->setTemplateArgsInfo(TemplateArgsInfo);
  if (!PrevDecl) {
    void *InsertPos = nullptr;
    VarTemplate->findSpecialization(Converted, InsertPos);
    VarTemplate->AddSpecialization(Var, InsertPos);
  }

  if (SemaRef.getLangOpts().OpenCL)
    SemaRef.deduceOpenCLAddressSpace(Var);

  // Substitute the nested name specifier, if any.
  if (SubstQualifier(D, Var))
    return nullptr;

  SemaRef.BuildVariableInstantiation(Var, D, TemplateArgs, LateAttrs, Owner,
                                     StartingScope, false, PrevDecl);

  return Var;
}

Decl *TemplateDeclInstantiator::VisitObjCAtDefsFieldDecl(ObjCAtDefsFieldDecl *D) {
  llvm_unreachable("@defs is not supported in Objective-C++");
}

Decl *TemplateDeclInstantiator::VisitFriendTemplateDecl(FriendTemplateDecl *D) {
  // FIXME: We need to be able to instantiate FriendTemplateDecls.
  unsigned DiagID = SemaRef.getDiagnostics().getCustomDiagID(
                                               DiagnosticsEngine::Error,
                                               "cannot instantiate %0 yet");
  SemaRef.Diag(D->getLocation(), DiagID)
    << D->getDeclKindName();

  return nullptr;
}

Decl *TemplateDeclInstantiator::VisitConceptDecl(ConceptDecl *D) {
  llvm_unreachable("Concept definitions cannot reside inside a template");
}

Decl *
TemplateDeclInstantiator::VisitRequiresExprBodyDecl(RequiresExprBodyDecl *D) {
  return RequiresExprBodyDecl::Create(SemaRef.Context, D->getDeclContext(),
                                      D->getBeginLoc());
}

Decl *TemplateDeclInstantiator::VisitDecl(Decl *D) {
  llvm_unreachable("Unexpected decl");
}

Decl *Sema::SubstDecl(Decl *D, DeclContext *Owner,
                      const MultiLevelTemplateArgumentList &TemplateArgs) {
  TemplateDeclInstantiator Instantiator(*this, Owner, TemplateArgs);
  if (D->isInvalidDecl())
    return nullptr;

  Decl *SubstD;
  runWithSufficientStackSpace(D->getLocation(), [&] {
    SubstD = Instantiator.Visit(D);
  });
  return SubstD;
}

void TemplateDeclInstantiator::adjustForRewrite(RewriteKind RK,
                                                FunctionDecl *Orig, QualType &T,
                                                TypeSourceInfo *&TInfo,
                                                DeclarationNameInfo &NameInfo) {
  assert(RK == RewriteKind::RewriteSpaceshipAsEqualEqual);

  // C++2a [class.compare.default]p3:
  //   the return type is replaced with bool
  auto *FPT = T->castAs<FunctionProtoType>();
  T = SemaRef.Context.getFunctionType(
      SemaRef.Context.BoolTy, FPT->getParamTypes(), FPT->getExtProtoInfo());

  // Update the return type in the source info too. The most straightforward
  // way is to create new TypeSourceInfo for the new type. Use the location of
  // the '= default' as the location of the new type.
  //
  // FIXME: Set the correct return type when we initially transform the type,
  // rather than delaying it to now.
  TypeSourceInfo *NewTInfo =
      SemaRef.Context.getTrivialTypeSourceInfo(T, Orig->getEndLoc());
  auto OldLoc = TInfo->getTypeLoc().getAsAdjusted<FunctionProtoTypeLoc>();
  assert(OldLoc && "type of function is not a function type?");
  auto NewLoc = NewTInfo->getTypeLoc().castAs<FunctionProtoTypeLoc>();
  for (unsigned I = 0, N = OldLoc.getNumParams(); I != N; ++I)
    NewLoc.setParam(I, OldLoc.getParam(I));
  TInfo = NewTInfo;

  //   and the declarator-id is replaced with operator==
  NameInfo.setName(
      SemaRef.Context.DeclarationNames.getCXXOperatorName(OO_EqualEqual));
}

FunctionDecl *Sema::SubstSpaceshipAsEqualEqual(CXXRecordDecl *RD,
                                               FunctionDecl *Spaceship) {
  if (Spaceship->isInvalidDecl())
    return nullptr;

  // C++2a [class.compare.default]p3:
  //   an == operator function is declared implicitly [...] with the same
  //   access and function-definition and in the same class scope as the
  //   three-way comparison operator function
  MultiLevelTemplateArgumentList NoTemplateArgs;
  NoTemplateArgs.setKind(TemplateSubstitutionKind::Rewrite);
  NoTemplateArgs.addOuterRetainedLevels(RD->getTemplateDepth());
  TemplateDeclInstantiator Instantiator(*this, RD, NoTemplateArgs);
  Decl *R;
  if (auto *MD = dyn_cast<CXXMethodDecl>(Spaceship)) {
    R = Instantiator.VisitCXXMethodDecl(
        MD, nullptr, None,
        TemplateDeclInstantiator::RewriteKind::RewriteSpaceshipAsEqualEqual);
  } else {
    assert(Spaceship->getFriendObjectKind() &&
           "defaulted spaceship is neither a member nor a friend");

    R = Instantiator.VisitFunctionDecl(
        Spaceship, nullptr,
        TemplateDeclInstantiator::RewriteKind::RewriteSpaceshipAsEqualEqual);
    if (!R)
      return nullptr;

    FriendDecl *FD =
        FriendDecl::Create(Context, RD, Spaceship->getLocation(),
                           cast<NamedDecl>(R), Spaceship->getBeginLoc());
    FD->setAccess(AS_public);
    RD->addDecl(FD);
  }
  return cast_or_null<FunctionDecl>(R);
}

/// Instantiates a nested template parameter list in the current
/// instantiation context.
///
/// \param L The parameter list to instantiate
///
/// \returns NULL if there was an error
TemplateParameterList *
TemplateDeclInstantiator::SubstTemplateParams(TemplateParameterList *L) {
  // Get errors for all the parameters before bailing out.
  bool Invalid = false;

  unsigned N = L->size();
  typedef SmallVector<NamedDecl *, 8> ParamVector;
  ParamVector Params;
  Params.reserve(N);
  for (auto &P : *L) {
    NamedDecl *D = cast_or_null<NamedDecl>(Visit(P));
    Params.push_back(D);
    Invalid = Invalid || !D || D->isInvalidDecl();
  }

  // Clean up if we had an error.
  if (Invalid)
    return nullptr;

  // FIXME: Concepts: Substitution into requires clause should only happen when
  // checking satisfaction.
  Expr *InstRequiresClause = nullptr;
  if (Expr *E = L->getRequiresClause()) {
    EnterExpressionEvaluationContext ConstantEvaluated(
        SemaRef, Sema::ExpressionEvaluationContext::Unevaluated);
    ExprResult Res = SemaRef.SubstExpr(E, TemplateArgs);
    if (Res.isInvalid() || !Res.isUsable()) {
      return nullptr;
    }
    InstRequiresClause = Res.get();
  }

  TemplateParameterList *InstL
    = TemplateParameterList::Create(SemaRef.Context, L->getTemplateLoc(),
                                    L->getLAngleLoc(), Params,
                                    L->getRAngleLoc(), InstRequiresClause);
  return InstL;
}

TemplateParameterList *
Sema::SubstTemplateParams(TemplateParameterList *Params, DeclContext *Owner,
                          const MultiLevelTemplateArgumentList &TemplateArgs) {
  TemplateDeclInstantiator Instantiator(*this, Owner, TemplateArgs);
  return Instantiator.SubstTemplateParams(Params);
}

/// Instantiate the declaration of a class template partial
/// specialization.
///
/// \param ClassTemplate the (instantiated) class template that is partially
// specialized by the instantiation of \p PartialSpec.
///
/// \param PartialSpec the (uninstantiated) class template partial
/// specialization that we are instantiating.
///
/// \returns The instantiated partial specialization, if successful; otherwise,
/// NULL to indicate an error.
ClassTemplatePartialSpecializationDecl *
TemplateDeclInstantiator::InstantiateClassTemplatePartialSpecialization(
                                            ClassTemplateDecl *ClassTemplate,
                          ClassTemplatePartialSpecializationDecl *PartialSpec) {
  // Create a local instantiation scope for this class template partial
  // specialization, which will contain the instantiations of the template
  // parameters.
  LocalInstantiationScope Scope(SemaRef);

  // Substitute into the template parameters of the class template partial
  // specialization.
  TemplateParameterList *TempParams = PartialSpec->getTemplateParameters();
  TemplateParameterList *InstParams = SubstTemplateParams(TempParams);
  if (!InstParams)
    return nullptr;

  // Substitute into the template arguments of the class template partial
  // specialization.
  const ASTTemplateArgumentListInfo *TemplArgInfo
    = PartialSpec->getTemplateArgsAsWritten();
  TemplateArgumentListInfo InstTemplateArgs(TemplArgInfo->LAngleLoc,
                                            TemplArgInfo->RAngleLoc);
  if (SemaRef.Subst(TemplArgInfo->getTemplateArgs(),
                    TemplArgInfo->NumTemplateArgs,
                    InstTemplateArgs, TemplateArgs))
    return nullptr;

  // Check that the template argument list is well-formed for this
  // class template.
  SmallVector<TemplateArgument, 4> Converted;
  if (SemaRef.CheckTemplateArgumentList(ClassTemplate,
                                        PartialSpec->getLocation(),
                                        InstTemplateArgs,
                                        false,
                                        Converted))
    return nullptr;

  // Check these arguments are valid for a template partial specialization.
  if (SemaRef.CheckTemplatePartialSpecializationArgs(
          PartialSpec->getLocation(), ClassTemplate, InstTemplateArgs.size(),
          Converted))
    return nullptr;

  // Figure out where to insert this class template partial specialization
  // in the member template's set of class template partial specializations.
  void *InsertPos = nullptr;
  ClassTemplateSpecializationDecl *PrevDecl
    = ClassTemplate->findPartialSpecialization(Converted, InstParams,
                                               InsertPos);

  // Build the canonical type that describes the converted template
  // arguments of the class template partial specialization.
  QualType CanonType
    = SemaRef.Context.getTemplateSpecializationType(TemplateName(ClassTemplate),
                                                    Converted);

  // Build the fully-sugared type for this class template
  // specialization as the user wrote in the specialization
  // itself. This means that we'll pretty-print the type retrieved
  // from the specialization's declaration the way that the user
  // actually wrote the specialization, rather than formatting the
  // name based on the "canonical" representation used to store the
  // template arguments in the specialization.
  TypeSourceInfo *WrittenTy
    = SemaRef.Context.getTemplateSpecializationTypeInfo(
                                                    TemplateName(ClassTemplate),
                                                    PartialSpec->getLocation(),
                                                    InstTemplateArgs,
                                                    CanonType);

  if (PrevDecl) {
    // We've already seen a partial specialization with the same template
    // parameters and template arguments. This can happen, for example, when
    // substituting the outer template arguments ends up causing two
    // class template partial specializations of a member class template
    // to have identical forms, e.g.,
    //
    //   template<typename T, typename U>
    //   struct Outer {
    //     template<typename X, typename Y> struct Inner;
    //     template<typename Y> struct Inner<T, Y>;
    //     template<typename Y> struct Inner<U, Y>;
    //   };
    //
    //   Outer<int, int> outer; // error: the partial specializations of Inner
    //                          // have the same signature.
    SemaRef.Diag(PartialSpec->getLocation(), diag::err_partial_spec_redeclared)
      << WrittenTy->getType();
    SemaRef.Diag(PrevDecl->getLocation(), diag::note_prev_partial_spec_here)
      << SemaRef.Context.getTypeDeclType(PrevDecl);
    return nullptr;
  }


  // Create the class template partial specialization declaration.
  ClassTemplatePartialSpecializationDecl *InstPartialSpec =
      ClassTemplatePartialSpecializationDecl::Create(
          SemaRef.Context, PartialSpec->getTagKind(), Owner,
          PartialSpec->getBeginLoc(), PartialSpec->getLocation(), InstParams,
          ClassTemplate, Converted, InstTemplateArgs, CanonType, nullptr);
  // Substitute the nested name specifier, if any.
  if (SubstQualifier(PartialSpec, InstPartialSpec))
    return nullptr;

  InstPartialSpec->setInstantiatedFromMember(PartialSpec);
  InstPartialSpec->setTypeAsWritten(WrittenTy);

  // Check the completed partial specialization.
  SemaRef.CheckTemplatePartialSpecialization(InstPartialSpec);

  // Add this partial specialization to the set of class template partial
  // specializations.
  ClassTemplate->AddPartialSpecialization(InstPartialSpec,
                                          /*InsertPos=*/nullptr);
  return InstPartialSpec;
}

/// Instantiate the declaration of a variable template partial
/// specialization.
///
/// \param VarTemplate the (instantiated) variable template that is partially
/// specialized by the instantiation of \p PartialSpec.
///
/// \param PartialSpec the (uninstantiated) variable template partial
/// specialization that we are instantiating.
///
/// \returns The instantiated partial specialization, if successful; otherwise,
/// NULL to indicate an error.
VarTemplatePartialSpecializationDecl *
TemplateDeclInstantiator::InstantiateVarTemplatePartialSpecialization(
    VarTemplateDecl *VarTemplate,
    VarTemplatePartialSpecializationDecl *PartialSpec) {
  // Create a local instantiation scope for this variable template partial
  // specialization, which will contain the instantiations of the template
  // parameters.
  LocalInstantiationScope Scope(SemaRef);

  // Substitute into the template parameters of the variable template partial
  // specialization.
  TemplateParameterList *TempParams = PartialSpec->getTemplateParameters();
  TemplateParameterList *InstParams = SubstTemplateParams(TempParams);
  if (!InstParams)
    return nullptr;

  // Substitute into the template arguments of the variable template partial
  // specialization.
  const ASTTemplateArgumentListInfo *TemplArgInfo
    = PartialSpec->getTemplateArgsAsWritten();
  TemplateArgumentListInfo InstTemplateArgs(TemplArgInfo->LAngleLoc,
                                            TemplArgInfo->RAngleLoc);
  if (SemaRef.Subst(TemplArgInfo->getTemplateArgs(),
                    TemplArgInfo->NumTemplateArgs,
                    InstTemplateArgs, TemplateArgs))
    return nullptr;

  // Check that the template argument list is well-formed for this
  // class template.
  SmallVector<TemplateArgument, 4> Converted;
  if (SemaRef.CheckTemplateArgumentList(VarTemplate, PartialSpec->getLocation(),
                                        InstTemplateArgs, false, Converted))
    return nullptr;

  // Check these arguments are valid for a template partial specialization.
  if (SemaRef.CheckTemplatePartialSpecializationArgs(
          PartialSpec->getLocation(), VarTemplate, InstTemplateArgs.size(),
          Converted))
    return nullptr;

  // Figure out where to insert this variable template partial specialization
  // in the member template's set of variable template partial specializations.
  void *InsertPos = nullptr;
  VarTemplateSpecializationDecl *PrevDecl =
      VarTemplate->findPartialSpecialization(Converted, InstParams, InsertPos);

  // Build the canonical type that describes the converted template
  // arguments of the variable template partial specialization.
  QualType CanonType = SemaRef.Context.getTemplateSpecializationType(
      TemplateName(VarTemplate), Converted);

  // Build the fully-sugared type for this variable template
  // specialization as the user wrote in the specialization
  // itself. This means that we'll pretty-print the type retrieved
  // from the specialization's declaration the way that the user
  // actually wrote the specialization, rather than formatting the
  // name based on the "canonical" representation used to store the
  // template arguments in the specialization.
  TypeSourceInfo *WrittenTy = SemaRef.Context.getTemplateSpecializationTypeInfo(
      TemplateName(VarTemplate), PartialSpec->getLocation(), InstTemplateArgs,
      CanonType);

  if (PrevDecl) {
    // We've already seen a partial specialization with the same template
    // parameters and template arguments. This can happen, for example, when
    // substituting the outer template arguments ends up causing two
    // variable template partial specializations of a member variable template
    // to have identical forms, e.g.,
    //
    //   template<typename T, typename U>
    //   struct Outer {
    //     template<typename X, typename Y> pair<X,Y> p;
    //     template<typename Y> pair<T, Y> p;
    //     template<typename Y> pair<U, Y> p;
    //   };
    //
    //   Outer<int, int> outer; // error: the partial specializations of Inner
    //                          // have the same signature.
    SemaRef.Diag(PartialSpec->getLocation(),
                 diag::err_var_partial_spec_redeclared)
        << WrittenTy->getType();
    SemaRef.Diag(PrevDecl->getLocation(),
                 diag::note_var_prev_partial_spec_here);
    return nullptr;
  }

  // Do substitution on the type of the declaration
  TypeSourceInfo *DI = SemaRef.SubstType(
      PartialSpec->getTypeSourceInfo(), TemplateArgs,
      PartialSpec->getTypeSpecStartLoc(), PartialSpec->getDeclName());
  if (!DI)
    return nullptr;

  if (DI->getType()->isFunctionType()) {
    SemaRef.Diag(PartialSpec->getLocation(),
                 diag::err_variable_instantiates_to_function)
        << PartialSpec->isStaticDataMember() << DI->getType();
    return nullptr;
  }

  // Create the variable template partial specialization declaration.
  VarTemplatePartialSpecializationDecl *InstPartialSpec =
      VarTemplatePartialSpecializationDecl::Create(
          SemaRef.Context, Owner, PartialSpec->getInnerLocStart(),
          PartialSpec->getLocation(), InstParams, VarTemplate, DI->getType(),
          DI, PartialSpec->getStorageClass(), Converted, InstTemplateArgs);

  // Substitute the nested name specifier, if any.
  if (SubstQualifier(PartialSpec, InstPartialSpec))
    return nullptr;

  InstPartialSpec->setInstantiatedFromMember(PartialSpec);
  InstPartialSpec->setTypeAsWritten(WrittenTy);

  // Check the completed partial specialization.
  SemaRef.CheckTemplatePartialSpecialization(InstPartialSpec);

  // Add this partial specialization to the set of variable template partial
  // specializations. The instantiation of the initializer is not necessary.
  VarTemplate->AddPartialSpecialization(InstPartialSpec, /*InsertPos=*/nullptr);

  SemaRef.BuildVariableInstantiation(InstPartialSpec, PartialSpec, TemplateArgs,
                                     LateAttrs, Owner, StartingScope);

  return InstPartialSpec;
}

TypeSourceInfo*
TemplateDeclInstantiator::SubstFunctionType(FunctionDecl *D,
                              SmallVectorImpl<ParmVarDecl *> &Params) {
  TypeSourceInfo *OldTInfo = D->getTypeSourceInfo();
  assert(OldTInfo && "substituting function without type source info");
  assert(Params.empty() && "parameter vector is non-empty at start");

  CXXRecordDecl *ThisContext = nullptr;
  Qualifiers ThisTypeQuals;
  if (CXXMethodDecl *Method = dyn_cast<CXXMethodDecl>(D)) {
    ThisContext = cast<CXXRecordDecl>(Owner);
    ThisTypeQuals = Method->getMethodQualifiers();
  }

  TypeSourceInfo *NewTInfo
    = SemaRef.SubstFunctionDeclType(OldTInfo, TemplateArgs,
                                    D->getTypeSpecStartLoc(),
                                    D->getDeclName(),
                                    ThisContext, ThisTypeQuals);
  if (!NewTInfo)
    return nullptr;

  TypeLoc OldTL = OldTInfo->getTypeLoc().IgnoreParens();
  if (FunctionProtoTypeLoc OldProtoLoc = OldTL.getAs<FunctionProtoTypeLoc>()) {
    if (NewTInfo != OldTInfo) {
      // Get parameters from the new type info.
      TypeLoc NewTL = NewTInfo->getTypeLoc().IgnoreParens();
      FunctionProtoTypeLoc NewProtoLoc = NewTL.castAs<FunctionProtoTypeLoc>();
      unsigned NewIdx = 0;
      for (unsigned OldIdx = 0, NumOldParams = OldProtoLoc.getNumParams();
           OldIdx != NumOldParams; ++OldIdx) {
        ParmVarDecl *OldParam = OldProtoLoc.getParam(OldIdx);
        if (!OldParam)
          return nullptr;

        LocalInstantiationScope *Scope = SemaRef.CurrentInstantiationScope;

        Optional<unsigned> NumArgumentsInExpansion;
        if (OldParam->isParameterPack())
          NumArgumentsInExpansion =
              SemaRef.getNumArgumentsInExpansion(OldParam->getType(),
                                                 TemplateArgs);
        if (!NumArgumentsInExpansion) {
          // Simple case: normal parameter, or a parameter pack that's
          // instantiated to a (still-dependent) parameter pack.
          ParmVarDecl *NewParam = NewProtoLoc.getParam(NewIdx++);
          Params.push_back(NewParam);
          Scope->InstantiatedLocal(OldParam, NewParam);
        } else {
          // Parameter pack expansion: make the instantiation an argument pack.
          Scope->MakeInstantiatedLocalArgPack(OldParam);
          for (unsigned I = 0; I != *NumArgumentsInExpansion; ++I) {
            ParmVarDecl *NewParam = NewProtoLoc.getParam(NewIdx++);
            Params.push_back(NewParam);
            Scope->InstantiatedLocalPackArg(OldParam, NewParam);
          }
        }
      }
    } else {
      // The function type itself was not dependent and therefore no
      // substitution occurred. However, we still need to instantiate
      // the function parameters themselves.
      const FunctionProtoType *OldProto =
          cast<FunctionProtoType>(OldProtoLoc.getType());
      for (unsigned i = 0, i_end = OldProtoLoc.getNumParams(); i != i_end;
           ++i) {
        ParmVarDecl *OldParam = OldProtoLoc.getParam(i);
        if (!OldParam) {
          Params.push_back(SemaRef.BuildParmVarDeclForTypedef(
              D, D->getLocation(), OldProto->getParamType(i)));
          continue;
        }

        ParmVarDecl *Parm =
            cast_or_null<ParmVarDecl>(VisitParmVarDecl(OldParam));
        if (!Parm)
          return nullptr;
        Params.push_back(Parm);
      }
    }
  } else {
    // If the type of this function, after ignoring parentheses, is not
    // *directly* a function type, then we're instantiating a function that
    // was declared via a typedef or with attributes, e.g.,
    //
    //   typedef int functype(int, int);
    //   functype func;
    //   int __cdecl meth(int, int);
    //
    // In this case, we'll just go instantiate the ParmVarDecls that we
    // synthesized in the method declaration.
    SmallVector<QualType, 4> ParamTypes;
    Sema::ExtParameterInfoBuilder ExtParamInfos;
    if (SemaRef.SubstParmTypes(D->getLocation(), D->parameters(), nullptr,
                               TemplateArgs, ParamTypes, &Params,
                               ExtParamInfos))
      return nullptr;
  }

  return NewTInfo;
}

/// Introduce the instantiated function parameters into the local
/// instantiation scope, and set the parameter names to those used
/// in the template.
static bool addInstantiatedParametersToScope(Sema &S, FunctionDecl *Function,
                                             const FunctionDecl *PatternDecl,
                                             LocalInstantiationScope &Scope,
                           const MultiLevelTemplateArgumentList &TemplateArgs) {
  unsigned FParamIdx = 0;
  for (unsigned I = 0, N = PatternDecl->getNumParams(); I != N; ++I) {
    const ParmVarDecl *PatternParam = PatternDecl->getParamDecl(I);
    if (!PatternParam->isParameterPack()) {
      // Simple case: not a parameter pack.
      assert(FParamIdx < Function->getNumParams());
      ParmVarDecl *FunctionParam = Function->getParamDecl(FParamIdx);
      FunctionParam->setDeclName(PatternParam->getDeclName());
      // If the parameter's type is not dependent, update it to match the type
      // in the pattern. They can differ in top-level cv-qualifiers, and we want
      // the pattern's type here. If the type is dependent, they can't differ,
      // per core issue 1668. Substitute into the type from the pattern, in case
      // it's instantiation-dependent.
      // FIXME: Updating the type to work around this is at best fragile.
      if (!PatternDecl->getType()->isDependentType()) {
        QualType T = S.SubstType(PatternParam->getType(), TemplateArgs,
                                 FunctionParam->getLocation(),
                                 FunctionParam->getDeclName());
        if (T.isNull())
          return true;
        FunctionParam->setType(T);
      }

      Scope.InstantiatedLocal(PatternParam, FunctionParam);
      ++FParamIdx;
      continue;
    }

    // Expand the parameter pack.
    Scope.MakeInstantiatedLocalArgPack(PatternParam);
    Optional<unsigned> NumArgumentsInExpansion
      = S.getNumArgumentsInExpansion(PatternParam->getType(), TemplateArgs);
    if (NumArgumentsInExpansion) {
      QualType PatternType =
          PatternParam->getType()->castAs<PackExpansionType>()->getPattern();
      for (unsigned Arg = 0; Arg < *NumArgumentsInExpansion; ++Arg) {
        ParmVarDecl *FunctionParam = Function->getParamDecl(FParamIdx);
        FunctionParam->setDeclName(PatternParam->getDeclName());
        if (!PatternDecl->getType()->isDependentType()) {
          Sema::ArgumentPackSubstitutionIndexRAII SubstIndex(S, Arg);
          QualType T = S.SubstType(PatternType, TemplateArgs,
                                   FunctionParam->getLocation(),
                                   FunctionParam->getDeclName());
          if (T.isNull())
            return true;
          FunctionParam->setType(T);
        }

        Scope.InstantiatedLocalPackArg(PatternParam, FunctionParam);
        ++FParamIdx;
      }
    }
  }

  return false;
}

bool Sema::InstantiateDefaultArgument(SourceLocation CallLoc, FunctionDecl *FD,
                                      ParmVarDecl *Param) {
  assert(Param->hasUninstantiatedDefaultArg());
  Expr *UninstExpr = Param->getUninstantiatedDefaultArg();

  EnterExpressionEvaluationContext EvalContext(
      *this, ExpressionEvaluationContext::PotentiallyEvaluated, Param);

  // Instantiate the expression.
  //
  // FIXME: Pass in a correct Pattern argument, otherwise
  // getTemplateInstantiationArgs uses the lexical context of FD, e.g.
  //
  // template<typename T>
  // struct A {
  //   static int FooImpl();
  //
  //   template<typename Tp>
  //   // bug: default argument A<T>::FooImpl() is evaluated with 2-level
  //   // template argument list [[T], [Tp]], should be [[Tp]].
  //   friend A<Tp> Foo(int a);
  // };
  //
  // template<typename T>
  // A<T> Foo(int a = A<T>::FooImpl());
  MultiLevelTemplateArgumentList TemplateArgs
    = getTemplateInstantiationArgs(FD, nullptr, /*RelativeToPrimary=*/true);

  InstantiatingTemplate Inst(*this, CallLoc, Param,
                             TemplateArgs.getInnermost());
  if (Inst.isInvalid())
    return true;
  if (Inst.isAlreadyInstantiating()) {
    Diag(Param->getBeginLoc(), diag::err_recursive_default_argument) << FD;
    Param->setInvalidDecl();
    return true;
  }

  ExprResult Result;
  {
    // C++ [dcl.fct.default]p5:
    //   The names in the [default argument] expression are bound, and
    //   the semantic constraints are checked, at the point where the
    //   default argument expression appears.
    ContextRAII SavedContext(*this, FD);
    LocalInstantiationScope Local(*this);

    FunctionDecl *Pattern = FD->getTemplateInstantiationPattern(
        /*ForDefinition*/ false);
    if (addInstantiatedParametersToScope(*this, FD, Pattern, Local,
                                         TemplateArgs))
      return true;

    runWithSufficientStackSpace(CallLoc, [&] {
      Result = SubstInitializer(UninstExpr, TemplateArgs,
                                /*DirectInit*/false);
    });
  }
  if (Result.isInvalid())
    return true;

  // Check the expression as an initializer for the parameter.
  InitializedEntity Entity
    = InitializedEntity::InitializeParameter(Context, Param);
  InitializationKind Kind = InitializationKind::CreateCopy(
      Param->getLocation(),
      /*FIXME:EqualLoc*/ UninstExpr->getBeginLoc());
  Expr *ResultE = Result.getAs<Expr>();

  InitializationSequence InitSeq(*this, Entity, Kind, ResultE);
  Result = InitSeq.Perform(*this, Entity, Kind, ResultE);
  if (Result.isInvalid())
    return true;

  Result =
      ActOnFinishFullExpr(Result.getAs<Expr>(), Param->getOuterLocStart(),
                          /*DiscardedValue*/ false);
  if (Result.isInvalid())
    return true;

  // Remember the instantiated default argument.
  Param->setDefaultArg(Result.getAs<Expr>());
  if (ASTMutationListener *L = getASTMutationListener())
    L->DefaultArgumentInstantiated(Param);

  return false;
}

void Sema::InstantiateExceptionSpec(SourceLocation PointOfInstantiation,
                                    FunctionDecl *Decl) {
  const FunctionProtoType *Proto = Decl->getType()->castAs<FunctionProtoType>();
  if (Proto->getExceptionSpecType() != EST_Uninstantiated)
    return;

  InstantiatingTemplate Inst(*this, PointOfInstantiation, Decl,
                             InstantiatingTemplate::ExceptionSpecification());
  if (Inst.isInvalid()) {
    // We hit the instantiation depth limit. Clear the exception specification
    // so that our callers don't have to cope with EST_Uninstantiated.
    UpdateExceptionSpec(Decl, EST_None);
    return;
  }
  if (Inst.isAlreadyInstantiating()) {
    // This exception specification indirectly depends on itself. Reject.
    // FIXME: Corresponding rule in the standard?
    Diag(PointOfInstantiation, diag::err_exception_spec_cycle) << Decl;
    UpdateExceptionSpec(Decl, EST_None);
    return;
  }

  // Enter the scope of this instantiation. We don't use
  // PushDeclContext because we don't have a scope.
  Sema::ContextRAII savedContext(*this, Decl);
  LocalInstantiationScope Scope(*this);

  MultiLevelTemplateArgumentList TemplateArgs =
    getTemplateInstantiationArgs(Decl, nullptr, /*RelativeToPrimary*/true);

  // FIXME: We can't use getTemplateInstantiationPattern(false) in general
  // here, because for a non-defining friend declaration in a class template,
  // we don't store enough information to map back to the friend declaration in
  // the template.
  FunctionDecl *Template = Proto->getExceptionSpecTemplate();
  if (addInstantiatedParametersToScope(*this, Decl, Template, Scope,
                                       TemplateArgs)) {
    UpdateExceptionSpec(Decl, EST_None);
    return;
  }

  SubstExceptionSpec(Decl, Template->getType()->castAs<FunctionProtoType>(),
                     TemplateArgs);
}

bool Sema::CheckInstantiatedFunctionTemplateConstraints(
    SourceLocation PointOfInstantiation, FunctionDecl *Decl,
    ArrayRef<TemplateArgument> TemplateArgs,
    ConstraintSatisfaction &Satisfaction) {
  // In most cases we're not going to have constraints, so check for that first.
  FunctionTemplateDecl *Template = Decl->getPrimaryTemplate();
  // Note - code synthesis context for the constraints check is created
  // inside CheckConstraintsSatisfaction.
  SmallVector<const Expr *, 3> TemplateAC;
  Template->getAssociatedConstraints(TemplateAC);
  if (TemplateAC.empty()) {
    Satisfaction.IsSatisfied = true;
    return false;
  }

  // Enter the scope of this instantiation. We don't use
  // PushDeclContext because we don't have a scope.
  Sema::ContextRAII savedContext(*this, Decl);
  LocalInstantiationScope Scope(*this);

  // If this is not an explicit specialization - we need to get the instantiated
  // version of the template arguments and add them to scope for the
  // substitution.
  if (Decl->isTemplateInstantiation()) {
    InstantiatingTemplate Inst(*this, Decl->getPointOfInstantiation(),
        InstantiatingTemplate::ConstraintsCheck{}, Decl->getPrimaryTemplate(),
        TemplateArgs, SourceRange());
    if (Inst.isInvalid())
      return true;
    MultiLevelTemplateArgumentList MLTAL(
        *Decl->getTemplateSpecializationArgs());
    if (addInstantiatedParametersToScope(
            *this, Decl, Decl->getPrimaryTemplate()->getTemplatedDecl(),
            Scope, MLTAL))
      return true;
  }
  Qualifiers ThisQuals;
  CXXRecordDecl *Record = nullptr;
  if (auto *Method = dyn_cast<CXXMethodDecl>(Decl)) {
    ThisQuals = Method->getMethodQualifiers();
    Record = Method->getParent();
  }
  CXXThisScopeRAII ThisScope(*this, Record, ThisQuals, Record != nullptr);
  return CheckConstraintSatisfaction(Template, TemplateAC, TemplateArgs,
                                     PointOfInstantiation, Satisfaction);
}

/// Initializes the common fields of an instantiation function
/// declaration (New) from the corresponding fields of its template (Tmpl).
///
/// \returns true if there was an error
bool
TemplateDeclInstantiator::InitFunctionInstantiation(FunctionDecl *New,
                                                    FunctionDecl *Tmpl) {
  New->setImplicit(Tmpl->isImplicit());

  // Forward the mangling number from the template to the instantiated decl.
  SemaRef.Context.setManglingNumber(New,
                                    SemaRef.Context.getManglingNumber(Tmpl));

  // If we are performing substituting explicitly-specified template arguments
  // or deduced template arguments into a function template and we reach this
  // point, we are now past the point where SFINAE applies and have committed
  // to keeping the new function template specialization. We therefore
  // convert the active template instantiation for the function template
  // into a template instantiation for this specific function template
  // specialization, which is not a SFINAE context, so that we diagnose any
  // further errors in the declaration itself.
  //
  // FIXME: This is a hack.
  typedef Sema::CodeSynthesisContext ActiveInstType;
  ActiveInstType &ActiveInst = SemaRef.CodeSynthesisContexts.back();
  if (ActiveInst.Kind == ActiveInstType::ExplicitTemplateArgumentSubstitution ||
      ActiveInst.Kind == ActiveInstType::DeducedTemplateArgumentSubstitution) {
    if (FunctionTemplateDecl *FunTmpl
          = dyn_cast<FunctionTemplateDecl>(ActiveInst.Entity)) {
      assert(FunTmpl->getTemplatedDecl() == Tmpl &&
             "Deduction from the wrong function template?");
      (void) FunTmpl;
      SemaRef.InstantiatingSpecializations.erase(
          {ActiveInst.Entity->getCanonicalDecl(), ActiveInst.Kind});
      atTemplateEnd(SemaRef.TemplateInstCallbacks, SemaRef, ActiveInst);
      ActiveInst.Kind = ActiveInstType::TemplateInstantiation;
      ActiveInst.Entity = New;
      atTemplateBegin(SemaRef.TemplateInstCallbacks, SemaRef, ActiveInst);
    }
  }

  const FunctionProtoType *Proto = Tmpl->getType()->getAs<FunctionProtoType>();
  assert(Proto && "Function template without prototype?");

  if (Proto->hasExceptionSpec() || Proto->getNoReturnAttr()) {
    FunctionProtoType::ExtProtoInfo EPI = Proto->getExtProtoInfo();

    // DR1330: In C++11, defer instantiation of a non-trivial
    // exception specification.
    // DR1484: Local classes and their members are instantiated along with the
    // containing function.
    if (SemaRef.getLangOpts().CPlusPlus11 &&
        EPI.ExceptionSpec.Type != EST_None &&
        EPI.ExceptionSpec.Type != EST_DynamicNone &&
        EPI.ExceptionSpec.Type != EST_BasicNoexcept &&
        !Tmpl->isInLocalScopeForInstantiation()) {
      FunctionDecl *ExceptionSpecTemplate = Tmpl;
      if (EPI.ExceptionSpec.Type == EST_Uninstantiated)
        ExceptionSpecTemplate = EPI.ExceptionSpec.SourceTemplate;
      ExceptionSpecificationType NewEST = EST_Uninstantiated;
      if (EPI.ExceptionSpec.Type == EST_Unevaluated)
        NewEST = EST_Unevaluated;

      // Mark the function has having an uninstantiated exception specification.
      const FunctionProtoType *NewProto
        = New->getType()->getAs<FunctionProtoType>();
      assert(NewProto && "Template instantiation without function prototype?");
      EPI = NewProto->getExtProtoInfo();
      EPI.ExceptionSpec.Type = NewEST;
      EPI.ExceptionSpec.SourceDecl = New;
      EPI.ExceptionSpec.SourceTemplate = ExceptionSpecTemplate;
      New->setType(SemaRef.Context.getFunctionType(
          NewProto->getReturnType(), NewProto->getParamTypes(), EPI));
    } else {
      Sema::ContextRAII SwitchContext(SemaRef, New);
      SemaRef.SubstExceptionSpec(New, Proto, TemplateArgs);
    }
  }

  // Get the definition. Leaves the variable unchanged if undefined.
  const FunctionDecl *Definition = Tmpl;
  Tmpl->isDefined(Definition);

  SemaRef.InstantiateAttrs(TemplateArgs, Definition, New,
                           LateAttrs, StartingScope);

  return false;
}

/// Initializes common fields of an instantiated method
/// declaration (New) from the corresponding fields of its template
/// (Tmpl).
///
/// \returns true if there was an error
bool
TemplateDeclInstantiator::InitMethodInstantiation(CXXMethodDecl *New,
                                                  CXXMethodDecl *Tmpl) {
  if (InitFunctionInstantiation(New, Tmpl))
    return true;

  if (isa<CXXDestructorDecl>(New) && SemaRef.getLangOpts().CPlusPlus11)
    SemaRef.AdjustDestructorExceptionSpec(cast<CXXDestructorDecl>(New));

  New->setAccess(Tmpl->getAccess());
  if (Tmpl->isVirtualAsWritten())
    New->setVirtualAsWritten(true);

  // FIXME: New needs a pointer to Tmpl
  return false;
}

bool TemplateDeclInstantiator::SubstDefaultedFunction(FunctionDecl *New,
                                                      FunctionDecl *Tmpl) {
  // Transfer across any unqualified lookups.
  if (auto *DFI = Tmpl->getDefaultedFunctionInfo()) {
    SmallVector<DeclAccessPair, 32> Lookups;
    Lookups.reserve(DFI->getUnqualifiedLookups().size());
    bool AnyChanged = false;
    for (DeclAccessPair DA : DFI->getUnqualifiedLookups()) {
      NamedDecl *D = SemaRef.FindInstantiatedDecl(New->getLocation(),
                                                  DA.getDecl(), TemplateArgs);
      if (!D)
        return true;
      AnyChanged |= (D != DA.getDecl());
      Lookups.push_back(DeclAccessPair::make(D, DA.getAccess()));
    }

    // It's unlikely that substitution will change any declarations. Don't
    // store an unnecessary copy in that case.
    New->setDefaultedFunctionInfo(
        AnyChanged ? FunctionDecl::DefaultedFunctionInfo::Create(
                         SemaRef.Context, Lookups)
                   : DFI);
  }

  SemaRef.SetDeclDefaulted(New, Tmpl->getLocation());
  return false;
}

/// Instantiate (or find existing instantiation of) a function template with a
/// given set of template arguments.
///
/// Usually this should not be used, and template argument deduction should be
/// used in its place.
FunctionDecl *
Sema::InstantiateFunctionDeclaration(FunctionTemplateDecl *FTD,
                                     const TemplateArgumentList *Args,
                                     SourceLocation Loc) {
  FunctionDecl *FD = FTD->getTemplatedDecl();

  sema::TemplateDeductionInfo Info(Loc);
  InstantiatingTemplate Inst(
      *this, Loc, FTD, Args->asArray(),
      CodeSynthesisContext::ExplicitTemplateArgumentSubstitution, Info);
  if (Inst.isInvalid())
    return nullptr;

  ContextRAII SavedContext(*this, FD);
  MultiLevelTemplateArgumentList MArgs(*Args);

  return cast_or_null<FunctionDecl>(SubstDecl(FD, FD->getParent(), MArgs));
}

/// Instantiate the definition of the given function from its
/// template.
///
/// \param PointOfInstantiation the point at which the instantiation was
/// required. Note that this is not precisely a "point of instantiation"
/// for the function, but it's close.
///
/// \param Function the already-instantiated declaration of a
/// function template specialization or member function of a class template
/// specialization.
///
/// \param Recursive if true, recursively instantiates any functions that
/// are required by this instantiation.
///
/// \param DefinitionRequired if true, then we are performing an explicit
/// instantiation where the body of the function is required. Complain if
/// there is no such body.
void Sema::InstantiateFunctionDefinition(SourceLocation PointOfInstantiation,
                                         FunctionDecl *Function,
                                         bool Recursive,
                                         bool DefinitionRequired,
                                         bool AtEndOfTU) {
  if (Function->isInvalidDecl() || isa<CXXDeductionGuideDecl>(Function))
    return;

  // Never instantiate an explicit specialization except if it is a class scope
  // explicit specialization.
  TemplateSpecializationKind TSK =
      Function->getTemplateSpecializationKindForInstantiation();
  if (TSK == TSK_ExplicitSpecialization)
    return;

  // Don't instantiate a definition if we already have one.
  const FunctionDecl *ExistingDefn = nullptr;
  if (Function->isDefined(ExistingDefn,
                          /*CheckForPendingFriendDefinition=*/true)) {
    if (ExistingDefn->isThisDeclarationADefinition())
      return;

    // If we're asked to instantiate a function whose body comes from an
    // instantiated friend declaration, attach the instantiated body to the
    // corresponding declaration of the function.
    assert(ExistingDefn->isThisDeclarationInstantiatedFromAFriendDefinition());
    Function = const_cast<FunctionDecl*>(ExistingDefn);
  }

  // Find the function body that we'll be substituting.
  const FunctionDecl *PatternDecl = Function->getTemplateInstantiationPattern();
  assert(PatternDecl && "instantiating a non-template");

  const FunctionDecl *PatternDef = PatternDecl->getDefinition();
  Stmt *Pattern = nullptr;
  if (PatternDef) {
    Pattern = PatternDef->getBody(PatternDef);
    PatternDecl = PatternDef;
    if (PatternDef->willHaveBody())
      PatternDef = nullptr;
  }

  // FIXME: We need to track the instantiation stack in order to know which
  // definitions should be visible within this instantiation.
  if (DiagnoseUninstantiableTemplate(PointOfInstantiation, Function,
                                Function->getInstantiatedFromMemberFunction(),
                                     PatternDecl, PatternDef, TSK,
                                     /*Complain*/DefinitionRequired)) {
    if (DefinitionRequired)
      Function->setInvalidDecl();
    else if (TSK == TSK_ExplicitInstantiationDefinition) {
      // Try again at the end of the translation unit (at which point a
      // definition will be required).
      assert(!Recursive);
      Function->setInstantiationIsPending(true);
      PendingInstantiations.push_back(
        std::make_pair(Function, PointOfInstantiation));
    } else if (TSK == TSK_ImplicitInstantiation) {
      if (AtEndOfTU && !getDiagnostics().hasErrorOccurred() &&
          !getSourceManager().isInSystemHeader(PatternDecl->getBeginLoc())) {
        Diag(PointOfInstantiation, diag::warn_func_template_missing)
          << Function;
        Diag(PatternDecl->getLocation(), diag::note_forward_template_decl);
        if (getLangOpts().CPlusPlus11)
          Diag(PointOfInstantiation, diag::note_inst_declaration_hint)
            << Function;
      }
    }

    return;
  }

  // Postpone late parsed template instantiations.
  if (PatternDecl->isLateTemplateParsed() &&
      !LateTemplateParser) {
    Function->setInstantiationIsPending(true);
    LateParsedInstantiations.push_back(
        std::make_pair(Function, PointOfInstantiation));
    return;
  }

  llvm::TimeTraceScope TimeScope("InstantiateFunction", [&]() {
    std::string Name;
    llvm::raw_string_ostream OS(Name);
    Function->getNameForDiagnostic(OS, getPrintingPolicy(),
                                   /*Qualified=*/true);
    return Name;
  });

  // If we're performing recursive template instantiation, create our own
  // queue of pending implicit instantiations that we will instantiate later,
  // while we're still within our own instantiation context.
  // This has to happen before LateTemplateParser below is called, so that
  // it marks vtables used in late parsed templates as used.
  GlobalEagerInstantiationScope GlobalInstantiations(*this,
                                                     /*Enabled=*/Recursive);
  LocalEagerInstantiationScope LocalInstantiations(*this);

  // Call the LateTemplateParser callback if there is a need to late parse
  // a templated function definition.
  if (!Pattern && PatternDecl->isLateTemplateParsed() &&
      LateTemplateParser) {
    // FIXME: Optimize to allow individual templates to be deserialized.
    if (PatternDecl->isFromASTFile())
      ExternalSource->ReadLateParsedTemplates(LateParsedTemplateMap);

    auto LPTIter = LateParsedTemplateMap.find(PatternDecl);
    assert(LPTIter != LateParsedTemplateMap.end() &&
           "missing LateParsedTemplate");
    LateTemplateParser(OpaqueParser, *LPTIter->second);
    Pattern = PatternDecl->getBody(PatternDecl);
  }

  // Note, we should never try to instantiate a deleted function template.
  assert((Pattern || PatternDecl->isDefaulted() ||
          PatternDecl->hasSkippedBody()) &&
         "unexpected kind of function template definition");

  // C++1y [temp.explicit]p10:
  //   Except for inline functions, declarations with types deduced from their
  //   initializer or return value, and class template specializations, other
  //   explicit instantiation declarations have the effect of suppressing the
  //   implicit instantiation of the entity to which they refer.
  if (TSK == TSK_ExplicitInstantiationDeclaration &&
      !PatternDecl->isInlined() &&
      !PatternDecl->getReturnType()->getContainedAutoType())
    return;

  if (PatternDecl->isInlined()) {
    // Function, and all later redeclarations of it (from imported modules,
    // for instance), are now implicitly inline.
    for (auto *D = Function->getMostRecentDecl(); /**/;
         D = D->getPreviousDecl()) {
      D->setImplicitlyInline();
      if (D == Function)
        break;
    }
  }

  InstantiatingTemplate Inst(*this, PointOfInstantiation, Function);
  if (Inst.isInvalid() || Inst.isAlreadyInstantiating())
    return;
  PrettyDeclStackTraceEntry CrashInfo(Context, Function, SourceLocation(),
                                      "instantiating function definition");

  // The instantiation is visible here, even if it was first declared in an
  // unimported module.
  Function->setVisibleDespiteOwningModule();

  // Copy the inner loc start from the pattern.
  Function->setInnerLocStart(PatternDecl->getInnerLocStart());

  EnterExpressionEvaluationContext EvalContext(
      *this, Sema::ExpressionEvaluationContext::PotentiallyEvaluated);

  // Introduce a new scope where local variable instantiations will be
  // recorded, unless we're actually a member function within a local
  // class, in which case we need to merge our results with the parent
  // scope (of the enclosing function).
  bool MergeWithParentScope = false;
  if (CXXRecordDecl *Rec = dyn_cast<CXXRecordDecl>(Function->getDeclContext()))
    MergeWithParentScope = Rec->isLocalClass();

  LocalInstantiationScope Scope(*this, MergeWithParentScope);

  if (PatternDecl->isDefaulted())
    SetDeclDefaulted(Function, PatternDecl->getLocation());
  else {
    MultiLevelTemplateArgumentList TemplateArgs =
      getTemplateInstantiationArgs(Function, nullptr, false, PatternDecl);

    // Substitute into the qualifier; we can get a substitution failure here
    // through evil use of alias templates.
    // FIXME: Is CurContext correct for this? Should we go to the (instantiation
    // of the) lexical context of the pattern?
    SubstQualifier(*this, PatternDecl, Function, TemplateArgs);

    ActOnStartOfFunctionDef(nullptr, Function);

    // Enter the scope of this instantiation. We don't use
    // PushDeclContext because we don't have a scope.
    Sema::ContextRAII savedContext(*this, Function);

    if (addInstantiatedParametersToScope(*this, Function, PatternDecl, Scope,
                                         TemplateArgs))
      return;

    StmtResult Body;
    if (PatternDecl->hasSkippedBody()) {
      ActOnSkippedFunctionBody(Function);
      Body = nullptr;
    } else {
      if (CXXConstructorDecl *Ctor = dyn_cast<CXXConstructorDecl>(Function)) {
        // If this is a constructor, instantiate the member initializers.
        InstantiateMemInitializers(Ctor, cast<CXXConstructorDecl>(PatternDecl),
                                   TemplateArgs);

        // If this is an MS ABI dllexport default constructor, instantiate any
        // default arguments.
        if (Context.getTargetInfo().getCXXABI().isMicrosoft() &&
            Ctor->isDefaultConstructor()) {
          InstantiateDefaultCtorDefaultArgs(Ctor);
        }
      }

      // Instantiate the function body.
      Body = SubstStmt(Pattern, TemplateArgs);

      if (Body.isInvalid())
        Function->setInvalidDecl();
    }
    // FIXME: finishing the function body while in an expression evaluation
    // context seems wrong. Investigate more.
    ActOnFinishFunctionBody(Function, Body.get(), /*IsInstantiation=*/true);

    PerformDependentDiagnostics(PatternDecl, TemplateArgs);

    if (auto *Listener = getASTMutationListener())
      Listener->FunctionDefinitionInstantiated(Function);

    savedContext.pop();
  }

  DeclGroupRef DG(Function);
  Consumer.HandleTopLevelDecl(DG);

  // This class may have local implicit instantiations that need to be
  // instantiation within this scope.
  LocalInstantiations.perform();
  Scope.Exit();
  GlobalInstantiations.perform();
}

VarTemplateSpecializationDecl *Sema::BuildVarTemplateInstantiation(
    VarTemplateDecl *VarTemplate, VarDecl *FromVar,
    const TemplateArgumentList &TemplateArgList,
    const TemplateArgumentListInfo &TemplateArgsInfo,
    SmallVectorImpl<TemplateArgument> &Converted,
    SourceLocation PointOfInstantiation,
    LateInstantiatedAttrVec *LateAttrs,
    LocalInstantiationScope *StartingScope) {
  if (FromVar->isInvalidDecl())
    return nullptr;

  InstantiatingTemplate Inst(*this, PointOfInstantiation, FromVar);
  if (Inst.isInvalid())
    return nullptr;

  MultiLevelTemplateArgumentList TemplateArgLists;
  TemplateArgLists.addOuterTemplateArguments(&TemplateArgList);

  // Instantiate the first declaration of the variable template: for a partial
  // specialization of a static data member template, the first declaration may
  // or may not be the declaration in the class; if it's in the class, we want
  // to instantiate a member in the class (a declaration), and if it's outside,
  // we want to instantiate a definition.
  //
  // If we're instantiating an explicitly-specialized member template or member
  // partial specialization, don't do this. The member specialization completely
  // replaces the original declaration in this case.
  bool IsMemberSpec = false;
  if (VarTemplatePartialSpecializationDecl *PartialSpec =
          dyn_cast<VarTemplatePartialSpecializationDecl>(FromVar))
    IsMemberSpec = PartialSpec->isMemberSpecialization();
  else if (VarTemplateDecl *FromTemplate = FromVar->getDescribedVarTemplate())
    IsMemberSpec = FromTemplate->isMemberSpecialization();
  if (!IsMemberSpec)
    FromVar = FromVar->getFirstDecl();

  MultiLevelTemplateArgumentList MultiLevelList(TemplateArgList);
  TemplateDeclInstantiator Instantiator(*this, FromVar->getDeclContext(),
                                        MultiLevelList);

  // TODO: Set LateAttrs and StartingScope ...

  return cast_or_null<VarTemplateSpecializationDecl>(
      Instantiator.VisitVarTemplateSpecializationDecl(
          VarTemplate, FromVar, TemplateArgsInfo, Converted));
}

/// Instantiates a variable template specialization by completing it
/// with appropriate type information and initializer.
VarTemplateSpecializationDecl *Sema::CompleteVarTemplateSpecializationDecl(
    VarTemplateSpecializationDecl *VarSpec, VarDecl *PatternDecl,
    const MultiLevelTemplateArgumentList &TemplateArgs) {
  assert(PatternDecl->isThisDeclarationADefinition() &&
         "don't have a definition to instantiate from");

  // Do substitution on the type of the declaration
  TypeSourceInfo *DI =
      SubstType(PatternDecl->getTypeSourceInfo(), TemplateArgs,
                PatternDecl->getTypeSpecStartLoc(), PatternDecl->getDeclName());
  if (!DI)
    return nullptr;

  // Update the type of this variable template specialization.
  VarSpec->setType(DI->getType());

  // Convert the declaration into a definition now.
  VarSpec->setCompleteDefinition();

  // Instantiate the initializer.
  InstantiateVariableInitializer(VarSpec, PatternDecl, TemplateArgs);

  if (getLangOpts().OpenCL)
    deduceOpenCLAddressSpace(VarSpec);

  return VarSpec;
}

/// BuildVariableInstantiation - Used after a new variable has been created.
/// Sets basic variable data and decides whether to postpone the
/// variable instantiation.
void Sema::BuildVariableInstantiation(
    VarDecl *NewVar, VarDecl *OldVar,
    const MultiLevelTemplateArgumentList &TemplateArgs,
    LateInstantiatedAttrVec *LateAttrs, DeclContext *Owner,
    LocalInstantiationScope *StartingScope,
    bool InstantiatingVarTemplate,
    VarTemplateSpecializationDecl *PrevDeclForVarTemplateSpecialization) {
  // Instantiating a partial specialization to produce a partial
  // specialization.
  bool InstantiatingVarTemplatePartialSpec =
      isa<VarTemplatePartialSpecializationDecl>(OldVar) &&
      isa<VarTemplatePartialSpecializationDecl>(NewVar);
  // Instantiating from a variable template (or partial specialization) to
  // produce a variable template specialization.
  bool InstantiatingSpecFromTemplate =
      isa<VarTemplateSpecializationDecl>(NewVar) &&
      (OldVar->getDescribedVarTemplate() ||
       isa<VarTemplatePartialSpecializationDecl>(OldVar));

  // If we are instantiating a local extern declaration, the
  // instantiation belongs lexically to the containing function.
  // If we are instantiating a static data member defined
  // out-of-line, the instantiation will have the same lexical
  // context (which will be a namespace scope) as the template.
  if (OldVar->isLocalExternDecl()) {
    NewVar->setLocalExternDecl();
    NewVar->setLexicalDeclContext(Owner);
  } else if (OldVar->isOutOfLine())
    NewVar->setLexicalDeclContext(OldVar->getLexicalDeclContext());
  NewVar->setTSCSpec(OldVar->getTSCSpec());
  NewVar->setInitStyle(OldVar->getInitStyle());
  NewVar->setCXXForRangeDecl(OldVar->isCXXForRangeDecl());
  NewVar->setObjCForDecl(OldVar->isObjCForDecl());
  NewVar->setConstexpr(OldVar->isConstexpr());
  NewVar->setInitCapture(OldVar->isInitCapture());
  NewVar->setPreviousDeclInSameBlockScope(
      OldVar->isPreviousDeclInSameBlockScope());
  NewVar->setAccess(OldVar->getAccess());

  if (!OldVar->isStaticDataMember()) {
    if (OldVar->isUsed(false))
      NewVar->setIsUsed();
    NewVar->setReferenced(OldVar->isReferenced());
  }

  InstantiateAttrs(TemplateArgs, OldVar, NewVar, LateAttrs, StartingScope);

  LookupResult Previous(
      *this, NewVar->getDeclName(), NewVar->getLocation(),
      NewVar->isLocalExternDecl() ? Sema::LookupRedeclarationWithLinkage
                                  : Sema::LookupOrdinaryName,
      NewVar->isLocalExternDecl() ? Sema::ForExternalRedeclaration
                                  : forRedeclarationInCurContext());

  if (NewVar->isLocalExternDecl() && OldVar->getPreviousDecl() &&
      (!OldVar->getPreviousDecl()->getDeclContext()->isDependentContext() ||
       OldVar->getPreviousDecl()->getDeclContext()==OldVar->getDeclContext())) {
    // We have a previous declaration. Use that one, so we merge with the
    // right type.
    if (NamedDecl *NewPrev = FindInstantiatedDecl(
            NewVar->getLocation(), OldVar->getPreviousDecl(), TemplateArgs))
      Previous.addDecl(NewPrev);
  } else if (!isa<VarTemplateSpecializationDecl>(NewVar) &&
             OldVar->hasLinkage()) {
    LookupQualifiedName(Previous, NewVar->getDeclContext(), false);
  } else if (PrevDeclForVarTemplateSpecialization) {
    Previous.addDecl(PrevDeclForVarTemplateSpecialization);
  }
  CheckVariableDeclaration(NewVar, Previous);

  if (!InstantiatingVarTemplate) {
    NewVar->getLexicalDeclContext()->addHiddenDecl(NewVar);
    if (!NewVar->isLocalExternDecl() || !NewVar->getPreviousDecl())
      NewVar->getDeclContext()->makeDeclVisibleInContext(NewVar);
  }

  if (!OldVar->isOutOfLine()) {
    if (NewVar->getDeclContext()->isFunctionOrMethod())
      CurrentInstantiationScope->InstantiatedLocal(OldVar, NewVar);
  }

  // Link instantiations of static data members back to the template from
  // which they were instantiated.
  //
  // Don't do this when instantiating a template (we link the template itself
  // back in that case) nor when instantiating a static data member template
  // (that's not a member specialization).
  if (NewVar->isStaticDataMember() && !InstantiatingVarTemplate &&
      !InstantiatingSpecFromTemplate)
    NewVar->setInstantiationOfStaticDataMember(OldVar,
                                               TSK_ImplicitInstantiation);

  // If the pattern is an (in-class) explicit specialization, then the result
  // is also an explicit specialization.
  if (VarTemplateSpecializationDecl *OldVTSD =
          dyn_cast<VarTemplateSpecializationDecl>(OldVar)) {
    if (OldVTSD->getSpecializationKind() == TSK_ExplicitSpecialization &&
        !isa<VarTemplatePartialSpecializationDecl>(OldVTSD))
      cast<VarTemplateSpecializationDecl>(NewVar)->setSpecializationKind(
          TSK_ExplicitSpecialization);
  }

  // Forward the mangling number from the template to the instantiated decl.
  Context.setManglingNumber(NewVar, Context.getManglingNumber(OldVar));
  Context.setStaticLocalNumber(NewVar, Context.getStaticLocalNumber(OldVar));

  // Figure out whether to eagerly instantiate the initializer.
  if (InstantiatingVarTemplate || InstantiatingVarTemplatePartialSpec) {
    // We're producing a template. Don't instantiate the initializer yet.
  } else if (NewVar->getType()->isUndeducedType()) {
    // We need the type to complete the declaration of the variable.
    InstantiateVariableInitializer(NewVar, OldVar, TemplateArgs);
  } else if (InstantiatingSpecFromTemplate ||
             (OldVar->isInline() && OldVar->isThisDeclarationADefinition() &&
              !NewVar->isThisDeclarationADefinition())) {
    // Delay instantiation of the initializer for variable template
    // specializations or inline static data members until a definition of the
    // variable is needed.
  } else {
    InstantiateVariableInitializer(NewVar, OldVar, TemplateArgs);
  }

  // Diagnose unused local variables with dependent types, where the diagnostic
  // will have been deferred.
  if (!NewVar->isInvalidDecl() &&
      NewVar->getDeclContext()->isFunctionOrMethod() &&
      OldVar->getType()->isDependentType())
    DiagnoseUnusedDecl(NewVar);
}

/// Instantiate the initializer of a variable.
void Sema::InstantiateVariableInitializer(
    VarDecl *Var, VarDecl *OldVar,
    const MultiLevelTemplateArgumentList &TemplateArgs) {
  if (ASTMutationListener *L = getASTContext().getASTMutationListener())
    L->VariableDefinitionInstantiated(Var);

  // We propagate the 'inline' flag with the initializer, because it
  // would otherwise imply that the variable is a definition for a
  // non-static data member.
  if (OldVar->isInlineSpecified())
    Var->setInlineSpecified();
  else if (OldVar->isInline())
    Var->setImplicitlyInline();

  if (OldVar->getInit()) {
    EnterExpressionEvaluationContext Evaluated(
        *this, Sema::ExpressionEvaluationContext::PotentiallyEvaluated, Var);

    // Instantiate the initializer.
    ExprResult Init;

    {
      ContextRAII SwitchContext(*this, Var->getDeclContext());
      Init = SubstInitializer(OldVar->getInit(), TemplateArgs,
                              OldVar->getInitStyle() == VarDecl::CallInit);
    }

    if (!Init.isInvalid()) {
      Expr *InitExpr = Init.get();

      if (Var->hasAttr<DLLImportAttr>() &&
          (!InitExpr ||
           !InitExpr->isConstantInitializer(getASTContext(), false))) {
        // Do not dynamically initialize dllimport variables.
      } else if (InitExpr) {
        bool DirectInit = OldVar->isDirectInit();
        AddInitializerToDecl(Var, InitExpr, DirectInit);
      } else
        ActOnUninitializedDecl(Var);
    } else {
      // FIXME: Not too happy about invalidating the declaration
      // because of a bogus initializer.
      Var->setInvalidDecl();
    }
  } else {
    // `inline` variables are a definition and declaration all in one; we won't
    // pick up an initializer from anywhere else.
    if (Var->isStaticDataMember() && !Var->isInline()) {
      if (!Var->isOutOfLine())
        return;

      // If the declaration inside the class had an initializer, don't add
      // another one to the out-of-line definition.
      if (OldVar->getFirstDecl()->hasInit())
        return;
    }

    // We'll add an initializer to a for-range declaration later.
    if (Var->isCXXForRangeDecl() || Var->isObjCForDecl())
      return;

    ActOnUninitializedDecl(Var);
  }

  if (getLangOpts().CUDA)
    checkAllowedCUDAInitializer(Var);

  if (getLangOpts().SYCLIsDevice && !checkAllowedSYCLInitializer(Var))
    SYCLDiagIfDeviceCode(Var->getLocation(), diag::err_sycl_restrict)
        << Sema::KernelConstStaticVariable;
}

/// Instantiate the definition of the given variable from its
/// template.
///
/// \param PointOfInstantiation the point at which the instantiation was
/// required. Note that this is not precisely a "point of instantiation"
/// for the variable, but it's close.
///
/// \param Var the already-instantiated declaration of a templated variable.
///
/// \param Recursive if true, recursively instantiates any functions that
/// are required by this instantiation.
///
/// \param DefinitionRequired if true, then we are performing an explicit
/// instantiation where a definition of the variable is required. Complain
/// if there is no such definition.
void Sema::InstantiateVariableDefinition(SourceLocation PointOfInstantiation,
                                         VarDecl *Var, bool Recursive,
                                      bool DefinitionRequired, bool AtEndOfTU) {
  if (Var->isInvalidDecl())
    return;

  // Never instantiate an explicitly-specialized entity.
  TemplateSpecializationKind TSK =
      Var->getTemplateSpecializationKindForInstantiation();
  if (TSK == TSK_ExplicitSpecialization)
    return;

  // Find the pattern and the arguments to substitute into it.
  VarDecl *PatternDecl = Var->getTemplateInstantiationPattern();
  assert(PatternDecl && "no pattern for templated variable");
  MultiLevelTemplateArgumentList TemplateArgs =
      getTemplateInstantiationArgs(Var);

  VarTemplateSpecializationDecl *VarSpec =
      dyn_cast<VarTemplateSpecializationDecl>(Var);
  if (VarSpec) {
    // If this is a static data member template, there might be an
    // uninstantiated initializer on the declaration. If so, instantiate
    // it now.
    //
    // FIXME: This largely duplicates what we would do below. The difference
    // is that along this path we may instantiate an initializer from an
    // in-class declaration of the template and instantiate the definition
    // from a separate out-of-class definition.
    if (PatternDecl->isStaticDataMember() &&
        (PatternDecl = PatternDecl->getFirstDecl())->hasInit() &&
        !Var->hasInit()) {
      // FIXME: Factor out the duplicated instantiation context setup/tear down
      // code here.
      InstantiatingTemplate Inst(*this, PointOfInstantiation, Var);
      if (Inst.isInvalid() || Inst.isAlreadyInstantiating())
        return;
      PrettyDeclStackTraceEntry CrashInfo(Context, Var, SourceLocation(),
                                          "instantiating variable initializer");

      // The instantiation is visible here, even if it was first declared in an
      // unimported module.
      Var->setVisibleDespiteOwningModule();

      // If we're performing recursive template instantiation, create our own
      // queue of pending implicit instantiations that we will instantiate
      // later, while we're still within our own instantiation context.
      GlobalEagerInstantiationScope GlobalInstantiations(*this,
                                                         /*Enabled=*/Recursive);
      LocalInstantiationScope Local(*this);
      LocalEagerInstantiationScope LocalInstantiations(*this);

      // Enter the scope of this instantiation. We don't use
      // PushDeclContext because we don't have a scope.
      ContextRAII PreviousContext(*this, Var->getDeclContext());
      InstantiateVariableInitializer(Var, PatternDecl, TemplateArgs);
      PreviousContext.pop();

      // This variable may have local implicit instantiations that need to be
      // instantiated within this scope.
      LocalInstantiations.perform();
      Local.Exit();
      GlobalInstantiations.perform();
    }
  } else {
    assert(Var->isStaticDataMember() && PatternDecl->isStaticDataMember() &&
           "not a static data member?");
  }

  VarDecl *Def = PatternDecl->getDefinition(getASTContext());

  // If we don't have a definition of the variable template, we won't perform
  // any instantiation. Rather, we rely on the user to instantiate this
  // definition (or provide a specialization for it) in another translation
  // unit.
  if (!Def && !DefinitionRequired) {
    if (TSK == TSK_ExplicitInstantiationDefinition) {
      PendingInstantiations.push_back(
        std::make_pair(Var, PointOfInstantiation));
    } else if (TSK == TSK_ImplicitInstantiation) {
      // Warn about missing definition at the end of translation unit.
      if (AtEndOfTU && !getDiagnostics().hasErrorOccurred() &&
          !getSourceManager().isInSystemHeader(PatternDecl->getBeginLoc())) {
        Diag(PointOfInstantiation, diag::warn_var_template_missing)
          << Var;
        Diag(PatternDecl->getLocation(), diag::note_forward_template_decl);
        if (getLangOpts().CPlusPlus11)
          Diag(PointOfInstantiation, diag::note_inst_declaration_hint) << Var;
      }
      return;
    }
  }

  // FIXME: We need to track the instantiation stack in order to know which
  // definitions should be visible within this instantiation.
  // FIXME: Produce diagnostics when Var->getInstantiatedFromStaticDataMember().
  if (DiagnoseUninstantiableTemplate(PointOfInstantiation, Var,
                                     /*InstantiatedFromMember*/false,
                                     PatternDecl, Def, TSK,
                                     /*Complain*/DefinitionRequired))
    return;

  // C++11 [temp.explicit]p10:
  //   Except for inline functions, const variables of literal types, variables
  //   of reference types, [...] explicit instantiation declarations
  //   have the effect of suppressing the implicit instantiation of the entity
  //   to which they refer.
  //
  // FIXME: That's not exactly the same as "might be usable in constant
  // expressions", which only allows constexpr variables and const integral
  // types, not arbitrary const literal types.
  if (TSK == TSK_ExplicitInstantiationDeclaration &&
      !Var->mightBeUsableInConstantExpressions(getASTContext()))
    return;

  // Make sure to pass the instantiated variable to the consumer at the end.
  struct PassToConsumerRAII {
    Sema &SemaRef;
    ASTConsumer &Consumer;
    VarDecl *Var;

    PassToConsumerRAII(Sema &SemaRef, ASTConsumer &Consumer, VarDecl *Var)
        : SemaRef(SemaRef), Consumer(Consumer), Var(Var) {}

    ~PassToConsumerRAII() {
      // Do not explicitly emit non-const static data member definitions
      // on SYCL device.
      if (!SemaRef.getLangOpts().SYCLIsDevice || !Var->isStaticDataMember() ||
          Var->isConstexpr() ||
          (Var->getType().isConstQualified() && Var->getInit() &&
           Var->getInit()->isConstantInitializer(SemaRef.getASTContext(),
                                                 false)))
        Consumer.HandleCXXStaticMemberVarInstantiation(Var);
    }
  } PassToConsumerRAII(*this, Consumer, Var);

  // If we already have a definition, we're done.
  if (VarDecl *Def = Var->getDefinition()) {
    // We may be explicitly instantiating something we've already implicitly
    // instantiated.
    Def->setTemplateSpecializationKind(Var->getTemplateSpecializationKind(),
                                       PointOfInstantiation);
    return;
  }

  InstantiatingTemplate Inst(*this, PointOfInstantiation, Var);
  if (Inst.isInvalid() || Inst.isAlreadyInstantiating())
    return;
  PrettyDeclStackTraceEntry CrashInfo(Context, Var, SourceLocation(),
                                      "instantiating variable definition");

  // If we're performing recursive template instantiation, create our own
  // queue of pending implicit instantiations that we will instantiate later,
  // while we're still within our own instantiation context.
  GlobalEagerInstantiationScope GlobalInstantiations(*this,
                                                     /*Enabled=*/Recursive);

  // Enter the scope of this instantiation. We don't use
  // PushDeclContext because we don't have a scope.
  ContextRAII PreviousContext(*this, Var->getDeclContext());
  LocalInstantiationScope Local(*this);

  LocalEagerInstantiationScope LocalInstantiations(*this);

  VarDecl *OldVar = Var;
  if (Def->isStaticDataMember() && !Def->isOutOfLine()) {
    // We're instantiating an inline static data member whose definition was
    // provided inside the class.
    InstantiateVariableInitializer(Var, Def, TemplateArgs);
  } else if (!VarSpec) {
    Var = cast_or_null<VarDecl>(SubstDecl(Def, Var->getDeclContext(),
                                          TemplateArgs));
  } else if (Var->isStaticDataMember() &&
             Var->getLexicalDeclContext()->isRecord()) {
    // We need to instantiate the definition of a static data member template,
    // and all we have is the in-class declaration of it. Instantiate a separate
    // declaration of the definition.
    TemplateDeclInstantiator Instantiator(*this, Var->getDeclContext(),
                                          TemplateArgs);
    Var = cast_or_null<VarDecl>(Instantiator.VisitVarTemplateSpecializationDecl(
        VarSpec->getSpecializedTemplate(), Def, VarSpec->getTemplateArgsInfo(),
        VarSpec->getTemplateArgs().asArray(), VarSpec));
    if (Var) {
      llvm::PointerUnion<VarTemplateDecl *,
                         VarTemplatePartialSpecializationDecl *> PatternPtr =
          VarSpec->getSpecializedTemplateOrPartial();
      if (VarTemplatePartialSpecializationDecl *Partial =
          PatternPtr.dyn_cast<VarTemplatePartialSpecializationDecl *>())
        cast<VarTemplateSpecializationDecl>(Var)->setInstantiationOf(
            Partial, &VarSpec->getTemplateInstantiationArgs());

      // Attach the initializer.
      InstantiateVariableInitializer(Var, Def, TemplateArgs);
    }
  } else
    // Complete the existing variable's definition with an appropriately
    // substituted type and initializer.
    Var = CompleteVarTemplateSpecializationDecl(VarSpec, Def, TemplateArgs);

  PreviousContext.pop();

  if (Var) {
    PassToConsumerRAII.Var = Var;
    Var->setTemplateSpecializationKind(OldVar->getTemplateSpecializationKind(),
                                       OldVar->getPointOfInstantiation());
  }

  // This variable may have local implicit instantiations that need to be
  // instantiated within this scope.
  LocalInstantiations.perform();
  Local.Exit();
  GlobalInstantiations.perform();
}

void
Sema::InstantiateMemInitializers(CXXConstructorDecl *New,
                                 const CXXConstructorDecl *Tmpl,
                           const MultiLevelTemplateArgumentList &TemplateArgs) {

  SmallVector<CXXCtorInitializer*, 4> NewInits;
  bool AnyErrors = Tmpl->isInvalidDecl();

  // Instantiate all the initializers.
  for (const auto *Init : Tmpl->inits()) {
    // Only instantiate written initializers, let Sema re-construct implicit
    // ones.
    if (!Init->isWritten())
      continue;

    SourceLocation EllipsisLoc;

    if (Init->isPackExpansion()) {
      // This is a pack expansion. We should expand it now.
      TypeLoc BaseTL = Init->getTypeSourceInfo()->getTypeLoc();
      SmallVector<UnexpandedParameterPack, 4> Unexpanded;
      collectUnexpandedParameterPacks(BaseTL, Unexpanded);
      collectUnexpandedParameterPacks(Init->getInit(), Unexpanded);
      bool ShouldExpand = false;
      bool RetainExpansion = false;
      Optional<unsigned> NumExpansions;
      if (CheckParameterPacksForExpansion(Init->getEllipsisLoc(),
                                          BaseTL.getSourceRange(),
                                          Unexpanded,
                                          TemplateArgs, ShouldExpand,
                                          RetainExpansion,
                                          NumExpansions)) {
        AnyErrors = true;
        New->setInvalidDecl();
        continue;
      }
      assert(ShouldExpand && "Partial instantiation of base initializer?");

      // Loop over all of the arguments in the argument pack(s),
      for (unsigned I = 0; I != *NumExpansions; ++I) {
        Sema::ArgumentPackSubstitutionIndexRAII SubstIndex(*this, I);

        // Instantiate the initializer.
        ExprResult TempInit = SubstInitializer(Init->getInit(), TemplateArgs,
                                               /*CXXDirectInit=*/true);
        if (TempInit.isInvalid()) {
          AnyErrors = true;
          break;
        }

        // Instantiate the base type.
        TypeSourceInfo *BaseTInfo = SubstType(Init->getTypeSourceInfo(),
                                              TemplateArgs,
                                              Init->getSourceLocation(),
                                              New->getDeclName());
        if (!BaseTInfo) {
          AnyErrors = true;
          break;
        }

        // Build the initializer.
        MemInitResult NewInit = BuildBaseInitializer(BaseTInfo->getType(),
                                                     BaseTInfo, TempInit.get(),
                                                     New->getParent(),
                                                     SourceLocation());
        if (NewInit.isInvalid()) {
          AnyErrors = true;
          break;
        }

        NewInits.push_back(NewInit.get());
      }

      continue;
    }

    // Instantiate the initializer.
    ExprResult TempInit = SubstInitializer(Init->getInit(), TemplateArgs,
                                           /*CXXDirectInit=*/true);
    if (TempInit.isInvalid()) {
      AnyErrors = true;
      continue;
    }

    MemInitResult NewInit;
    if (Init->isDelegatingInitializer() || Init->isBaseInitializer()) {
      TypeSourceInfo *TInfo = SubstType(Init->getTypeSourceInfo(),
                                        TemplateArgs,
                                        Init->getSourceLocation(),
                                        New->getDeclName());
      if (!TInfo) {
        AnyErrors = true;
        New->setInvalidDecl();
        continue;
      }

      if (Init->isBaseInitializer())
        NewInit = BuildBaseInitializer(TInfo->getType(), TInfo, TempInit.get(),
                                       New->getParent(), EllipsisLoc);
      else
        NewInit = BuildDelegatingInitializer(TInfo, TempInit.get(),
                                  cast<CXXRecordDecl>(CurContext->getParent()));
    } else if (Init->isMemberInitializer()) {
      FieldDecl *Member = cast_or_null<FieldDecl>(FindInstantiatedDecl(
                                                     Init->getMemberLocation(),
                                                     Init->getMember(),
                                                     TemplateArgs));
      if (!Member) {
        AnyErrors = true;
        New->setInvalidDecl();
        continue;
      }

      NewInit = BuildMemberInitializer(Member, TempInit.get(),
                                       Init->getSourceLocation());
    } else if (Init->isIndirectMemberInitializer()) {
      IndirectFieldDecl *IndirectMember =
         cast_or_null<IndirectFieldDecl>(FindInstantiatedDecl(
                                 Init->getMemberLocation(),
                                 Init->getIndirectMember(), TemplateArgs));

      if (!IndirectMember) {
        AnyErrors = true;
        New->setInvalidDecl();
        continue;
      }

      NewInit = BuildMemberInitializer(IndirectMember, TempInit.get(),
                                       Init->getSourceLocation());
    }

    if (NewInit.isInvalid()) {
      AnyErrors = true;
      New->setInvalidDecl();
    } else {
      NewInits.push_back(NewInit.get());
    }
  }

  // Assign all the initializers to the new constructor.
  ActOnMemInitializers(New,
                       /*FIXME: ColonLoc */
                       SourceLocation(),
                       NewInits,
                       AnyErrors);
}

// TODO: this could be templated if the various decl types used the
// same method name.
static bool isInstantiationOf(ClassTemplateDecl *Pattern,
                              ClassTemplateDecl *Instance) {
  Pattern = Pattern->getCanonicalDecl();

  do {
    Instance = Instance->getCanonicalDecl();
    if (Pattern == Instance) return true;
    Instance = Instance->getInstantiatedFromMemberTemplate();
  } while (Instance);

  return false;
}

static bool isInstantiationOf(FunctionTemplateDecl *Pattern,
                              FunctionTemplateDecl *Instance) {
  Pattern = Pattern->getCanonicalDecl();

  do {
    Instance = Instance->getCanonicalDecl();
    if (Pattern == Instance) return true;
    Instance = Instance->getInstantiatedFromMemberTemplate();
  } while (Instance);

  return false;
}

static bool
isInstantiationOf(ClassTemplatePartialSpecializationDecl *Pattern,
                  ClassTemplatePartialSpecializationDecl *Instance) {
  Pattern
    = cast<ClassTemplatePartialSpecializationDecl>(Pattern->getCanonicalDecl());
  do {
    Instance = cast<ClassTemplatePartialSpecializationDecl>(
                                                Instance->getCanonicalDecl());
    if (Pattern == Instance)
      return true;
    Instance = Instance->getInstantiatedFromMember();
  } while (Instance);

  return false;
}

static bool isInstantiationOf(CXXRecordDecl *Pattern,
                              CXXRecordDecl *Instance) {
  Pattern = Pattern->getCanonicalDecl();

  do {
    Instance = Instance->getCanonicalDecl();
    if (Pattern == Instance) return true;
    Instance = Instance->getInstantiatedFromMemberClass();
  } while (Instance);

  return false;
}

static bool isInstantiationOf(FunctionDecl *Pattern,
                              FunctionDecl *Instance) {
  Pattern = Pattern->getCanonicalDecl();

  do {
    Instance = Instance->getCanonicalDecl();
    if (Pattern == Instance) return true;
    Instance = Instance->getInstantiatedFromMemberFunction();
  } while (Instance);

  return false;
}

static bool isInstantiationOf(EnumDecl *Pattern,
                              EnumDecl *Instance) {
  Pattern = Pattern->getCanonicalDecl();

  do {
    Instance = Instance->getCanonicalDecl();
    if (Pattern == Instance) return true;
    Instance = Instance->getInstantiatedFromMemberEnum();
  } while (Instance);

  return false;
}

static bool isInstantiationOf(UsingShadowDecl *Pattern,
                              UsingShadowDecl *Instance,
                              ASTContext &C) {
  return declaresSameEntity(C.getInstantiatedFromUsingShadowDecl(Instance),
                            Pattern);
}

static bool isInstantiationOf(UsingDecl *Pattern, UsingDecl *Instance,
                              ASTContext &C) {
  return declaresSameEntity(C.getInstantiatedFromUsingDecl(Instance), Pattern);
}

template<typename T>
static bool isInstantiationOfUnresolvedUsingDecl(T *Pattern, Decl *Other,
                                                 ASTContext &Ctx) {
  // An unresolved using declaration can instantiate to an unresolved using
  // declaration, or to a using declaration or a using declaration pack.
  //
  // Multiple declarations can claim to be instantiated from an unresolved
  // using declaration if it's a pack expansion. We want the UsingPackDecl
  // in that case, not the individual UsingDecls within the pack.
  bool OtherIsPackExpansion;
  NamedDecl *OtherFrom;
  if (auto *OtherUUD = dyn_cast<T>(Other)) {
    OtherIsPackExpansion = OtherUUD->isPackExpansion();
    OtherFrom = Ctx.getInstantiatedFromUsingDecl(OtherUUD);
  } else if (auto *OtherUPD = dyn_cast<UsingPackDecl>(Other)) {
    OtherIsPackExpansion = true;
    OtherFrom = OtherUPD->getInstantiatedFromUsingDecl();
  } else if (auto *OtherUD = dyn_cast<UsingDecl>(Other)) {
    OtherIsPackExpansion = false;
    OtherFrom = Ctx.getInstantiatedFromUsingDecl(OtherUD);
  } else {
    return false;
  }
  return Pattern->isPackExpansion() == OtherIsPackExpansion &&
         declaresSameEntity(OtherFrom, Pattern);
}

static bool isInstantiationOfStaticDataMember(VarDecl *Pattern,
                                              VarDecl *Instance) {
  assert(Instance->isStaticDataMember());

  Pattern = Pattern->getCanonicalDecl();

  do {
    Instance = Instance->getCanonicalDecl();
    if (Pattern == Instance) return true;
    Instance = Instance->getInstantiatedFromStaticDataMember();
  } while (Instance);

  return false;
}

// Other is the prospective instantiation
// D is the prospective pattern
static bool isInstantiationOf(ASTContext &Ctx, NamedDecl *D, Decl *Other) {
  if (auto *UUD = dyn_cast<UnresolvedUsingTypenameDecl>(D))
    return isInstantiationOfUnresolvedUsingDecl(UUD, Other, Ctx);

  if (auto *UUD = dyn_cast<UnresolvedUsingValueDecl>(D))
    return isInstantiationOfUnresolvedUsingDecl(UUD, Other, Ctx);

  if (D->getKind() != Other->getKind())
    return false;

  if (auto *Record = dyn_cast<CXXRecordDecl>(Other))
    return isInstantiationOf(cast<CXXRecordDecl>(D), Record);

  if (auto *Function = dyn_cast<FunctionDecl>(Other))
    return isInstantiationOf(cast<FunctionDecl>(D), Function);

  if (auto *Enum = dyn_cast<EnumDecl>(Other))
    return isInstantiationOf(cast<EnumDecl>(D), Enum);

  if (auto *Var = dyn_cast<VarDecl>(Other))
    if (Var->isStaticDataMember())
      return isInstantiationOfStaticDataMember(cast<VarDecl>(D), Var);

  if (auto *Temp = dyn_cast<ClassTemplateDecl>(Other))
    return isInstantiationOf(cast<ClassTemplateDecl>(D), Temp);

  if (auto *Temp = dyn_cast<FunctionTemplateDecl>(Other))
    return isInstantiationOf(cast<FunctionTemplateDecl>(D), Temp);

  if (auto *PartialSpec =
          dyn_cast<ClassTemplatePartialSpecializationDecl>(Other))
    return isInstantiationOf(cast<ClassTemplatePartialSpecializationDecl>(D),
                             PartialSpec);

  if (auto *Field = dyn_cast<FieldDecl>(Other)) {
    if (!Field->getDeclName()) {
      // This is an unnamed field.
      return declaresSameEntity(Ctx.getInstantiatedFromUnnamedFieldDecl(Field),
                                cast<FieldDecl>(D));
    }
  }

  if (auto *Using = dyn_cast<UsingDecl>(Other))
    return isInstantiationOf(cast<UsingDecl>(D), Using, Ctx);

  if (auto *Shadow = dyn_cast<UsingShadowDecl>(Other))
    return isInstantiationOf(cast<UsingShadowDecl>(D), Shadow, Ctx);

  return D->getDeclName() &&
         D->getDeclName() == cast<NamedDecl>(Other)->getDeclName();
}

template<typename ForwardIterator>
static NamedDecl *findInstantiationOf(ASTContext &Ctx,
                                      NamedDecl *D,
                                      ForwardIterator first,
                                      ForwardIterator last) {
  for (; first != last; ++first)
    if (isInstantiationOf(Ctx, D, *first))
      return cast<NamedDecl>(*first);

  return nullptr;
}

/// Finds the instantiation of the given declaration context
/// within the current instantiation.
///
/// \returns NULL if there was an error
DeclContext *Sema::FindInstantiatedContext(SourceLocation Loc, DeclContext* DC,
                          const MultiLevelTemplateArgumentList &TemplateArgs) {
  if (NamedDecl *D = dyn_cast<NamedDecl>(DC)) {
    Decl* ID = FindInstantiatedDecl(Loc, D, TemplateArgs, true);
    return cast_or_null<DeclContext>(ID);
  } else return DC;
}

/// Determine whether the given context is dependent on template parameters at
/// level \p Level or below.
///
/// Sometimes we only substitute an inner set of template arguments and leave
/// the outer templates alone. In such cases, contexts dependent only on the
/// outer levels are not effectively dependent.
static bool isDependentContextAtLevel(DeclContext *DC, unsigned Level) {
  if (!DC->isDependentContext())
    return false;
  if (!Level)
    return true;
  return cast<Decl>(DC)->getTemplateDepth() > Level;
}

/// Find the instantiation of the given declaration within the
/// current instantiation.
///
/// This routine is intended to be used when \p D is a declaration
/// referenced from within a template, that needs to mapped into the
/// corresponding declaration within an instantiation. For example,
/// given:
///
/// \code
/// template<typename T>
/// struct X {
///   enum Kind {
///     KnownValue = sizeof(T)
///   };
///
///   bool getKind() const { return KnownValue; }
/// };
///
/// template struct X<int>;
/// \endcode
///
/// In the instantiation of X<int>::getKind(), we need to map the \p
/// EnumConstantDecl for \p KnownValue (which refers to
/// X<T>::<Kind>::KnownValue) to its instantiation (X<int>::<Kind>::KnownValue).
/// \p FindInstantiatedDecl performs this mapping from within the instantiation
/// of X<int>.
NamedDecl *Sema::FindInstantiatedDecl(SourceLocation Loc, NamedDecl *D,
                          const MultiLevelTemplateArgumentList &TemplateArgs,
                          bool FindingInstantiatedContext) {
  DeclContext *ParentDC = D->getDeclContext();
  // Determine whether our parent context depends on any of the tempalte
  // arguments we're currently substituting.
  bool ParentDependsOnArgs = isDependentContextAtLevel(
      ParentDC, TemplateArgs.getNumRetainedOuterLevels());
  // FIXME: Parmeters of pointer to functions (y below) that are themselves
  // parameters (p below) can have their ParentDC set to the translation-unit
  // - thus we can not consistently check if the ParentDC of such a parameter
  // is Dependent or/and a FunctionOrMethod.
  // For e.g. this code, during Template argument deduction tries to
  // find an instantiated decl for (T y) when the ParentDC for y is
  // the translation unit.
  //   e.g. template <class T> void Foo(auto (*p)(T y) -> decltype(y())) {}
  //   float baz(float(*)()) { return 0.0; }
  //   Foo(baz);
  // The better fix here is perhaps to ensure that a ParmVarDecl, by the time
  // it gets here, always has a FunctionOrMethod as its ParentDC??
  // For now:
  //  - as long as we have a ParmVarDecl whose parent is non-dependent and
  //    whose type is not instantiation dependent, do nothing to the decl
  //  - otherwise find its instantiated decl.
  if (isa<ParmVarDecl>(D) && !ParentDependsOnArgs &&
      !cast<ParmVarDecl>(D)->getType()->isInstantiationDependentType())
    return D;
  if (isa<ParmVarDecl>(D) || isa<NonTypeTemplateParmDecl>(D) ||
      isa<TemplateTypeParmDecl>(D) || isa<TemplateTemplateParmDecl>(D) ||
      (ParentDependsOnArgs && (ParentDC->isFunctionOrMethod() ||
                               isa<OMPDeclareReductionDecl>(ParentDC) ||
                               isa<OMPDeclareMapperDecl>(ParentDC))) ||
      (isa<CXXRecordDecl>(D) && cast<CXXRecordDecl>(D)->isLambda())) {
    // D is a local of some kind. Look into the map of local
    // declarations to their instantiations.
    if (CurrentInstantiationScope) {
      if (auto Found = CurrentInstantiationScope->findInstantiationOf(D)) {
        if (Decl *FD = Found->dyn_cast<Decl *>())
          return cast<NamedDecl>(FD);

        int PackIdx = ArgumentPackSubstitutionIndex;
        assert(PackIdx != -1 &&
               "found declaration pack but not pack expanding");
        typedef LocalInstantiationScope::DeclArgumentPack DeclArgumentPack;
        return cast<NamedDecl>((*Found->get<DeclArgumentPack *>())[PackIdx]);
      }
    }

    // If we're performing a partial substitution during template argument
    // deduction, we may not have values for template parameters yet. They
    // just map to themselves.
    if (isa<NonTypeTemplateParmDecl>(D) || isa<TemplateTypeParmDecl>(D) ||
        isa<TemplateTemplateParmDecl>(D))
      return D;

    if (D->isInvalidDecl())
      return nullptr;

    // Normally this function only searches for already instantiated declaration
    // however we have to make an exclusion for local types used before
    // definition as in the code:
    //
    //   template<typename T> void f1() {
    //     void g1(struct x1);
    //     struct x1 {};
    //   }
    //
    // In this case instantiation of the type of 'g1' requires definition of
    // 'x1', which is defined later. Error recovery may produce an enum used
    // before definition. In these cases we need to instantiate relevant
    // declarations here.
    bool NeedInstantiate = false;
    if (CXXRecordDecl *RD = dyn_cast<CXXRecordDecl>(D))
      NeedInstantiate = RD->isLocalClass();
    else if (isa<TypedefNameDecl>(D) &&
             isa<CXXDeductionGuideDecl>(D->getDeclContext()))
      NeedInstantiate = true;
    else
      NeedInstantiate = isa<EnumDecl>(D);
    if (NeedInstantiate) {
      Decl *Inst = SubstDecl(D, CurContext, TemplateArgs);
      CurrentInstantiationScope->InstantiatedLocal(D, Inst);
      return cast<TypeDecl>(Inst);
    }

    // If we didn't find the decl, then we must have a label decl that hasn't
    // been found yet.  Lazily instantiate it and return it now.
    assert(isa<LabelDecl>(D));

    Decl *Inst = SubstDecl(D, CurContext, TemplateArgs);
    assert(Inst && "Failed to instantiate label??");

    CurrentInstantiationScope->InstantiatedLocal(D, Inst);
    return cast<LabelDecl>(Inst);
  }

  if (CXXRecordDecl *Record = dyn_cast<CXXRecordDecl>(D)) {
    if (!Record->isDependentContext())
      return D;

    // Determine whether this record is the "templated" declaration describing
    // a class template or class template partial specialization.
    ClassTemplateDecl *ClassTemplate = Record->getDescribedClassTemplate();
    if (ClassTemplate)
      ClassTemplate = ClassTemplate->getCanonicalDecl();
    else if (ClassTemplatePartialSpecializationDecl *PartialSpec
               = dyn_cast<ClassTemplatePartialSpecializationDecl>(Record))
      ClassTemplate = PartialSpec->getSpecializedTemplate()->getCanonicalDecl();

    // Walk the current context to find either the record or an instantiation of
    // it.
    DeclContext *DC = CurContext;
    while (!DC->isFileContext()) {
      // If we're performing substitution while we're inside the template
      // definition, we'll find our own context. We're done.
      if (DC->Equals(Record))
        return Record;

      if (CXXRecordDecl *InstRecord = dyn_cast<CXXRecordDecl>(DC)) {
        // Check whether we're in the process of instantiating a class template
        // specialization of the template we're mapping.
        if (ClassTemplateSpecializationDecl *InstSpec
                      = dyn_cast<ClassTemplateSpecializationDecl>(InstRecord)){
          ClassTemplateDecl *SpecTemplate = InstSpec->getSpecializedTemplate();
          if (ClassTemplate && isInstantiationOf(ClassTemplate, SpecTemplate))
            return InstRecord;
        }

        // Check whether we're in the process of instantiating a member class.
        if (isInstantiationOf(Record, InstRecord))
          return InstRecord;
      }

      // Move to the outer template scope.
      if (FunctionDecl *FD = dyn_cast<FunctionDecl>(DC)) {
        if (FD->getFriendObjectKind() && FD->getDeclContext()->isFileContext()){
          DC = FD->getLexicalDeclContext();
          continue;
        }
        // An implicit deduction guide acts as if it's within the class template
        // specialization described by its name and first N template params.
        auto *Guide = dyn_cast<CXXDeductionGuideDecl>(FD);
        if (Guide && Guide->isImplicit()) {
          TemplateDecl *TD = Guide->getDeducedTemplate();
          // Convert the arguments to an "as-written" list.
          TemplateArgumentListInfo Args(Loc, Loc);
          for (TemplateArgument Arg : TemplateArgs.getInnermost().take_front(
                                        TD->getTemplateParameters()->size())) {
            ArrayRef<TemplateArgument> Unpacked(Arg);
            if (Arg.getKind() == TemplateArgument::Pack)
              Unpacked = Arg.pack_elements();
            for (TemplateArgument UnpackedArg : Unpacked)
              Args.addArgument(
                  getTrivialTemplateArgumentLoc(UnpackedArg, QualType(), Loc));
          }
          QualType T = CheckTemplateIdType(TemplateName(TD), Loc, Args);
          if (T.isNull())
            return nullptr;
          auto *SubstRecord = T->getAsCXXRecordDecl();
          assert(SubstRecord && "class template id not a class type?");
          // Check that this template-id names the primary template and not a
          // partial or explicit specialization. (In the latter cases, it's
          // meaningless to attempt to find an instantiation of D within the
          // specialization.)
          // FIXME: The standard doesn't say what should happen here.
          if (FindingInstantiatedContext &&
              usesPartialOrExplicitSpecialization(
                  Loc, cast<ClassTemplateSpecializationDecl>(SubstRecord))) {
            Diag(Loc, diag::err_specialization_not_primary_template)
              << T << (SubstRecord->getTemplateSpecializationKind() ==
                           TSK_ExplicitSpecialization);
            return nullptr;
          }
          DC = SubstRecord;
          continue;
        }
      }

      DC = DC->getParent();
    }

    // Fall through to deal with other dependent record types (e.g.,
    // anonymous unions in class templates).
  }

  if (!ParentDependsOnArgs)
    return D;

  ParentDC = FindInstantiatedContext(Loc, ParentDC, TemplateArgs);
  if (!ParentDC)
    return nullptr;

  if (ParentDC != D->getDeclContext()) {
    // We performed some kind of instantiation in the parent context,
    // so now we need to look into the instantiated parent context to
    // find the instantiation of the declaration D.

    // If our context used to be dependent, we may need to instantiate
    // it before performing lookup into that context.
    bool IsBeingInstantiated = false;
    if (CXXRecordDecl *Spec = dyn_cast<CXXRecordDecl>(ParentDC)) {
      if (!Spec->isDependentContext()) {
        QualType T = Context.getTypeDeclType(Spec);
        const RecordType *Tag = T->getAs<RecordType>();
        assert(Tag && "type of non-dependent record is not a RecordType");
        if (Tag->isBeingDefined())
          IsBeingInstantiated = true;
        if (!Tag->isBeingDefined() &&
            RequireCompleteType(Loc, T, diag::err_incomplete_type))
          return nullptr;

        ParentDC = Tag->getDecl();
      }
    }

    NamedDecl *Result = nullptr;
    // FIXME: If the name is a dependent name, this lookup won't necessarily
    // find it. Does that ever matter?
    if (auto Name = D->getDeclName()) {
      DeclarationNameInfo NameInfo(Name, D->getLocation());
      DeclarationNameInfo NewNameInfo =
          SubstDeclarationNameInfo(NameInfo, TemplateArgs);
      Name = NewNameInfo.getName();
      if (!Name)
        return nullptr;
      DeclContext::lookup_result Found = ParentDC->lookup(Name);

      Result = findInstantiationOf(Context, D, Found.begin(), Found.end());
    } else {
      // Since we don't have a name for the entity we're looking for,
      // our only option is to walk through all of the declarations to
      // find that name. This will occur in a few cases:
      //
      //   - anonymous struct/union within a template
      //   - unnamed class/struct/union/enum within a template
      //
      // FIXME: Find a better way to find these instantiations!
      Result = findInstantiationOf(Context, D,
                                   ParentDC->decls_begin(),
                                   ParentDC->decls_end());
    }

    if (!Result) {
      if (isa<UsingShadowDecl>(D)) {
        // UsingShadowDecls can instantiate to nothing because of using hiding.
      } else if (hasUncompilableErrorOccurred()) {
        // We've already complained about some ill-formed code, so most likely
        // this declaration failed to instantiate. There's no point in
        // complaining further, since this is normal in invalid code.
        // FIXME: Use more fine-grained 'invalid' tracking for this.
      } else if (IsBeingInstantiated) {
        // The class in which this member exists is currently being
        // instantiated, and we haven't gotten around to instantiating this
        // member yet. This can happen when the code uses forward declarations
        // of member classes, and introduces ordering dependencies via
        // template instantiation.
        Diag(Loc, diag::err_member_not_yet_instantiated)
          << D->getDeclName()
          << Context.getTypeDeclType(cast<CXXRecordDecl>(ParentDC));
        Diag(D->getLocation(), diag::note_non_instantiated_member_here);
      } else if (EnumConstantDecl *ED = dyn_cast<EnumConstantDecl>(D)) {
        // This enumeration constant was found when the template was defined,
        // but can't be found in the instantiation. This can happen if an
        // unscoped enumeration member is explicitly specialized.
        EnumDecl *Enum = cast<EnumDecl>(ED->getLexicalDeclContext());
        EnumDecl *Spec = cast<EnumDecl>(FindInstantiatedDecl(Loc, Enum,
                                                             TemplateArgs));
        assert(Spec->getTemplateSpecializationKind() ==
                 TSK_ExplicitSpecialization);
        Diag(Loc, diag::err_enumerator_does_not_exist)
          << D->getDeclName()
          << Context.getTypeDeclType(cast<TypeDecl>(Spec->getDeclContext()));
        Diag(Spec->getLocation(), diag::note_enum_specialized_here)
          << Context.getTypeDeclType(Spec);
      } else {
        // We should have found something, but didn't.
        llvm_unreachable("Unable to find instantiation of declaration!");
      }
    }

    D = Result;
  }

  return D;
}

static void processSYCLKernel(Sema &S, FunctionDecl *FD, MangleContext &MC) {
  if (S.LangOpts.SYCLIsDevice) {
    S.ConstructOpenCLKernel(FD, MC);
  } else if (S.LangOpts.SYCLIsHost) {
    QualType KernelParamTy = (*FD->param_begin())->getType();
    const CXXRecordDecl *CRD = (KernelParamTy->isReferenceType()
                                    ? KernelParamTy->getPointeeCXXRecordDecl()
                                    : KernelParamTy->getAsCXXRecordDecl());
    if (!CRD) {
      S.Diag(FD->getLocation(), diag::err_sycl_kernel_not_function_object);
      FD->setInvalidDecl();
      return;
    }

    for (auto *Method : CRD->methods())
      if (Method->getOverloadedOperator() == OO_Call &&
          !Method->hasAttr<AlwaysInlineAttr>())
        Method->addAttr(AlwaysInlineAttr::CreateImplicit(S.getASTContext()));
  }
}

static void processFunctionInstantiation(Sema &S,
                                         SourceLocation PointOfInstantiation,
                                         FunctionDecl *FD,
                                         bool DefinitionRequired,
                                         MangleContext &MC) {
  S.InstantiateFunctionDefinition(/*FIXME:*/ PointOfInstantiation, FD, true,
                                  DefinitionRequired, true);
  if (!FD->isDefined())
    return;
  if (FD->hasAttr<SYCLKernelAttr>())
    processSYCLKernel(S, FD, MC);
  FD->setInstantiationIsPending(false);
}

/// Performs template instantiation for all implicit template
/// instantiations we have seen until this point.
void Sema::PerformPendingInstantiations(bool LocalOnly) {
  std::unique_ptr<MangleContext> MangleCtx(
      getASTContext().createMangleContext());
  std::deque<PendingImplicitInstantiation> delayedPCHInstantiations;
  while (!PendingLocalImplicitInstantiations.empty() ||
         (!LocalOnly && !PendingInstantiations.empty())) {
    PendingImplicitInstantiation Inst;

    if (PendingLocalImplicitInstantiations.empty()) {
      Inst = PendingInstantiations.front();
      PendingInstantiations.pop_front();
    } else {
      Inst = PendingLocalImplicitInstantiations.front();
      PendingLocalImplicitInstantiations.pop_front();
    }

    // Instantiate function definitions
    if (FunctionDecl *Function = dyn_cast<FunctionDecl>(Inst.first)) {
      bool DefinitionRequired = Function->getTemplateSpecializationKind() ==
                                TSK_ExplicitInstantiationDefinition;
      if (Function->isMultiVersion())
        getASTContext().forEachMultiversionedFunctionVersion(
            Function, [this, Inst, DefinitionRequired,
                       MangleCtx = move(MangleCtx)](FunctionDecl *CurFD) {
              processFunctionInstantiation(*this, Inst.second, CurFD,
                                           DefinitionRequired, *MangleCtx);
            });
      else
        processFunctionInstantiation(*this, Inst.second, Function,
                                     DefinitionRequired, *MangleCtx);
      // Definition of a PCH-ed template declaration may be available only in the TU.
      if (!LocalOnly && LangOpts.PCHInstantiateTemplates &&
          TUKind == TU_Prefix && Function->instantiationIsPending())
        delayedPCHInstantiations.push_back(Inst);
      continue;
    }

    // Instantiate variable definitions
    VarDecl *Var = cast<VarDecl>(Inst.first);

    assert((Var->isStaticDataMember() ||
            isa<VarTemplateSpecializationDecl>(Var)) &&
           "Not a static data member, nor a variable template"
           " specialization?");

    // Don't try to instantiate declarations if the most recent redeclaration
    // is invalid.
    if (Var->getMostRecentDecl()->isInvalidDecl())
      continue;

    // Check if the most recent declaration has changed the specialization kind
    // and removed the need for implicit instantiation.
    switch (Var->getMostRecentDecl()
                ->getTemplateSpecializationKindForInstantiation()) {
    case TSK_Undeclared:
      llvm_unreachable("Cannot instantitiate an undeclared specialization.");
    case TSK_ExplicitInstantiationDeclaration:
    case TSK_ExplicitSpecialization:
      continue;  // No longer need to instantiate this type.
    case TSK_ExplicitInstantiationDefinition:
      // We only need an instantiation if the pending instantiation *is* the
      // explicit instantiation.
      if (Var != Var->getMostRecentDecl())
        continue;
      break;
    case TSK_ImplicitInstantiation:
      break;
    }

    PrettyDeclStackTraceEntry CrashInfo(Context, Var, SourceLocation(),
                                        "instantiating variable definition");
    bool DefinitionRequired = Var->getTemplateSpecializationKind() ==
                              TSK_ExplicitInstantiationDefinition;

    // Instantiate static data member definitions or variable template
    // specializations.
    InstantiateVariableDefinition(/*FIXME:*/ Inst.second, Var, true,
                                  DefinitionRequired, true);
  }

  if (!LocalOnly && LangOpts.PCHInstantiateTemplates)
    PendingInstantiations.swap(delayedPCHInstantiations);
}

void Sema::PerformDependentDiagnostics(const DeclContext *Pattern,
                       const MultiLevelTemplateArgumentList &TemplateArgs) {
  for (auto DD : Pattern->ddiags()) {
    switch (DD->getKind()) {
    case DependentDiagnostic::Access:
      HandleDependentAccessCheck(*DD, TemplateArgs);
      break;
    }
  }
}<|MERGE_RESOLUTION|>--- conflicted
+++ resolved
@@ -773,29 +773,6 @@
   // instantiation of a kernel.
   S.AddSYCLKernelLambda(cast<FunctionDecl>(New));
 
-<<<<<<< HEAD
-  // Evaluate whether this would change any of the already evaluated
-  // __builtin_sycl_unique_stable_name/id values.
-  for (auto &Itr : S.Context.SYCLUniqueStableNameEvaluatedValues) {
-    const auto *NameExpr = dyn_cast<SYCLUniqueStableNameExpr>(Itr.first);
-    const auto *IdExpr = dyn_cast<SYCLUniqueStableIdExpr>(Itr.first);
-
-    const std::string &CurName = NameExpr ? NameExpr->ComputeName(S.Context)
-                                          : IdExpr->ComputeName(S.Context);
-    if (Itr.second != CurName) {
-      S.Diag(New->getLocation(),
-             diag::err_kernel_invalidates_sycl_unique_stable_name)
-          << (IdExpr != nullptr);
-      S.Diag(Itr.first->getExprLoc(),
-             diag::note_sycl_unique_stable_name_evaluated_here)
-          << (IdExpr != nullptr);
-      // Update this so future diagnostics work correctly.
-      Itr.second = CurName;
-    }
-  }
-
-=======
->>>>>>> 642ee820
   New->addAttr(Attr.clone(S.getASTContext()));
 }
 
