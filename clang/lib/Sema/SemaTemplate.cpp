--- conflicted
+++ resolved
@@ -364,13 +364,8 @@
   // The code is missing a 'template' keyword prior to the dependent template
   // name.
   NestedNameSpecifier *Qualifier = (NestedNameSpecifier *)SS->getScopeRep();
-<<<<<<< HEAD
-  SuggestedTemplate
-    = TemplateTy::make(Context.getDependentTemplateName(Qualifier, &II));
-=======
   SuggestedTemplate = TemplateTy::make(Context.getDependentTemplateName(
       {Qualifier, &II, /*HasTemplateKeyword=*/false}));
->>>>>>> d465594a
   Diag(IILoc, diag::err_template_kw_missing)
       << SuggestedTemplate.get()
       << FixItHint::CreateInsertion(IILoc, "template ");
