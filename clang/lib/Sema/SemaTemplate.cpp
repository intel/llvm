--- conflicted
+++ resolved
@@ -19,10 +19,7 @@
 #include "clang/AST/ExprCXX.h"
 #include "clang/AST/TemplateName.h"
 #include "clang/AST/Type.h"
-<<<<<<< HEAD
-=======
 #include "clang/AST/TypeOrdering.h"
->>>>>>> 35227056
 #include "clang/AST/TypeVisitor.h"
 #include "clang/Basic/Builtins.h"
 #include "clang/Basic/DiagnosticSema.h"
@@ -4108,11 +4105,7 @@
 
   // Check the tag kind
   if (const RecordType *RT = Result->getAs<RecordType>()) {
-<<<<<<< HEAD
-    RecordDecl *D = RT->getOriginalDecl()->getDefinitionOrSelf();
-=======
     RecordDecl *D = RT->getOriginalDecl();
->>>>>>> 35227056
 
     IdentifierInfo *Id = D->getIdentifier();
     assert(Id && "templated class must have an identifier");
@@ -7439,14 +7432,8 @@
       // always a no-op, except when the parameter type is bool. In
       // that case, this may extend the argument from 1 bit to 8 bits.
       QualType IntegerType = ParamType;
-<<<<<<< HEAD
-      if (const EnumType *Enum = IntegerType->getAs<EnumType>())
-        IntegerType =
-            Enum->getOriginalDecl()->getDefinitionOrSelf()->getIntegerType();
-=======
       if (const auto *ED = IntegerType->getAsEnumDecl())
         IntegerType = ED->getIntegerType();
->>>>>>> 35227056
       Value = Value.extOrTrunc(IntegerType->isBitIntType()
                                    ? Context.getIntWidth(IntegerType)
                                    : Context.getTypeSize(IntegerType));
@@ -7543,14 +7530,8 @@
     }
 
     QualType IntegerType = ParamType;
-<<<<<<< HEAD
-    if (const EnumType *Enum = IntegerType->getAs<EnumType>()) {
-      IntegerType =
-          Enum->getOriginalDecl()->getDefinitionOrSelf()->getIntegerType();
-=======
     if (const auto *ED = IntegerType->getAsEnumDecl()) {
       IntegerType = ED->getIntegerType();
->>>>>>> 35227056
     }
 
     if (ParamType->isBooleanType()) {
@@ -8066,13 +8047,8 @@
   // any integral type with C++11 enum classes, make sure we create the right
   // type of literal for it.
   QualType T = OrigT;
-<<<<<<< HEAD
-  if (const EnumType *ET = OrigT->getAs<EnumType>())
-    T = ET->getOriginalDecl()->getDefinitionOrSelf()->getIntegerType();
-=======
   if (const auto *ED = OrigT->getAsEnumDecl())
     T = ED->getIntegerType();
->>>>>>> 35227056
 
   Expr *E;
   if (T->isAnyCharacterType()) {
@@ -11272,7 +11248,6 @@
     TL.setNameLoc(IILoc);
   } else if (isa<DeducedTemplateSpecializationType>(T)) {
     auto TL = TLB.push<DeducedTemplateSpecializationTypeLoc>(T);
-<<<<<<< HEAD
     TL.setElaboratedKeywordLoc(KeywordLoc);
     TL.setQualifierLoc(QualifierLoc);
     TL.setNameLoc(IILoc);
@@ -11286,21 +11261,6 @@
     TL.setElaboratedKeywordLoc(KeywordLoc);
     TL.setQualifierLoc(QualifierLoc);
     TL.setNameLoc(IILoc);
-=======
-    TL.setElaboratedKeywordLoc(KeywordLoc);
-    TL.setQualifierLoc(QualifierLoc);
-    TL.setNameLoc(IILoc);
-  } else if (isa<TemplateTypeParmType>(T)) {
-    // FIXME: There might be a 'typename' keyword here, but we just drop it
-    // as it can't be represented.
-    assert(!QualifierLoc);
-    TLB.pushTypeSpec(T).setNameLoc(IILoc);
-  } else if (isa<TagType>(T)) {
-    auto TL = TLB.push<TagTypeLoc>(T);
-    TL.setElaboratedKeywordLoc(KeywordLoc);
-    TL.setQualifierLoc(QualifierLoc);
-    TL.setNameLoc(IILoc);
->>>>>>> 35227056
   } else if (isa<TypedefType>(T)) {
     TLB.push<TypedefTypeLoc>(T).set(KeywordLoc, QualifierLoc, IILoc);
   } else {
