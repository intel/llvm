--- conflicted
+++ resolved
@@ -638,12 +638,7 @@
     // Look for the appropriate method within NSNumber.
     BoxingMethod = getNSNumberFactoryMethod(*this, Loc, ValueType);
     BoxedType = NSNumberPointer;
-<<<<<<< HEAD
-  } else if (const EnumType *ET = ValueType->getAs<EnumType>()) {
-    const EnumDecl *ED = ET->getOriginalDecl()->getDefinitionOrSelf();
-=======
   } else if (const auto *ED = ValueType->getAsEnumDecl()) {
->>>>>>> 35227056
     if (!ED->isComplete()) {
       Diag(Loc, diag::err_objc_incomplete_boxed_expression_type)
         << ValueType << ValueExpr->getSourceRange();
@@ -3850,11 +3845,7 @@
   QualType QT = TDNDecl->getUnderlyingType();
   if (QT->isPointerType()) {
     QT = QT->getPointeeType();
-<<<<<<< HEAD
-    if (const RecordType *RT = QT->getAs<RecordType>()) {
-=======
     if (const RecordType *RT = QT->getAsCanonical<RecordType>()) {
->>>>>>> 35227056
       for (auto *Redecl :
            RT->getOriginalDecl()->getMostRecentDecl()->redecls()) {
         if (auto *attr = Redecl->getAttr<T>())
