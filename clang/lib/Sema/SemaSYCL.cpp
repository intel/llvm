--- conflicted
+++ resolved
@@ -5938,7 +5938,7 @@
       // When nullptr is discovered, this means we've gone back up a level, so
       // the history should be cleaned.
       StackForRecursion.push_back(nullptr);
-      llvm::copy(RecDecl->fields(), std::back_inserter(StackForRecursion));
+      llvm::append_range(StackForRecursion, RecDecl->fields());
     }
   } while (!StackForRecursion.empty());
 }
@@ -7283,21 +7283,11 @@
       return ExprError();
     }
 
-<<<<<<< HEAD
     auto *DRE = dyn_cast<DeclRefExpr>(E->IgnoreUnlessSpelledInSource());
 
     if (!DRE || !isa_and_nonnull<VarDecl>(DRE->getDecl())) {
       Diag(E->getExprLoc(), diag::err_unique_stable_id_expected_var);
       return ExprError();
-=======
-    if (const auto *RecDecl = NextTy->getAsRecordDecl()) {
-      if (auto *NextFD = dyn_cast<FieldDecl>(Next))
-        History.push_back(NextFD);
-      // When nullptr is discovered, this means we've gone back up a level, so
-      // the history should be cleaned.
-      StackForRecursion.push_back(nullptr);
-      llvm::append_range(StackForRecursion, RecDecl->fields());
->>>>>>> db0f754c
     }
 
     auto *Var = cast<VarDecl>(DRE->getDecl());
