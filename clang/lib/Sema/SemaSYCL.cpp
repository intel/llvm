//===- SemaSYCL.cpp - Semantic Analysis for SYCL constructs ---------------===//
//
// Part of the LLVM Project, under the Apache License v2.0 with LLVM Exceptions.
// See https://llvm.org/LICENSE.txt for license information.
// SPDX-License-Identifier: Apache-2.0 WITH LLVM-exception
//
//===----------------------------------------------------------------------===//
// This implements Semantic Analysis for SYCL constructs.
//===----------------------------------------------------------------------===//

#include "clang/Sema/SemaSYCL.h"
#include "TreeTransform.h"
#include "clang/AST/AST.h"
#include "clang/AST/Mangle.h"
#include "clang/AST/QualTypeNames.h"
#include "clang/AST/RecordLayout.h"
#include "clang/AST/RecursiveASTVisitor.h"
#include "clang/AST/SYCLKernelInfo.h"
#include "clang/AST/StmtSYCL.h"
#include "clang/AST/TemplateArgumentVisitor.h"
#include "clang/AST/Type.h"
#include "clang/AST/TypeOrdering.h"
#include "clang/AST/TypeVisitor.h"
#include "clang/Analysis/CallGraph.h"
#include "clang/Basic/Attributes.h"
#include "clang/Basic/Builtins.h"
#include "clang/Basic/Diagnostic.h"
#include "clang/Basic/TargetInfo.h"
#include "clang/Basic/Version.h"
#include "clang/Sema/Attr.h"
#include "clang/Sema/Initialization.h"
#include "clang/Sema/ParsedAttr.h"
#include "clang/Sema/Sema.h"
#include "llvm/ADT/APSInt.h"
#include "llvm/ADT/SmallPtrSet.h"
#include "llvm/ADT/SmallVector.h"
#include "llvm/ADT/StringExtras.h"
#include "llvm/Support/FileSystem.h"
#include "llvm/Support/Path.h"
#include "llvm/Support/raw_ostream.h"

#include <array>
#include <functional>
#include <initializer_list>

using namespace clang;
using namespace std::placeholders;

using KernelParamKind = SYCLIntegrationHeader::kernel_param_kind_t;

enum target {
  global_buffer = 2014,
  constant_buffer,
  local,
  image,
  host_buffer,
  host_image,
  image_array
};

using ParamDesc = std::tuple<QualType, IdentifierInfo *, TypeSourceInfo *>;

enum KernelInvocationKind {
  InvokeUnknown,
  InvokeSingleTask,
  InvokeParallelFor,
  InvokeParallelForWorkGroup
};

static constexpr llvm::StringLiteral InitMethodName = "__init";
static constexpr llvm::StringLiteral InitESIMDMethodName = "__init_esimd";
static constexpr llvm::StringLiteral InitSpecConstantsBuffer =
    "__init_specialization_constants_buffer";
static constexpr llvm::StringLiteral FinalizeMethodName = "__finalize";
static constexpr llvm::StringLiteral LibstdcxxFailedAssertion =
    "__failed_assertion";
static constexpr llvm::StringLiteral GlibcxxAssertFail =
    "__glibcxx_assert_fail";
constexpr unsigned MaxKernelArgsSize = 2048;

bool SemaSYCL::isSyclType(QualType Ty, SYCLTypeAttr::SYCLType TypeName) {
  const auto *RD = Ty->getAsCXXRecordDecl();
  if (!RD)
    return false;

  if (const auto *Attr = RD->getAttr<SYCLTypeAttr>())
    return Attr->getType() == TypeName;

  if (const auto *CTSD = dyn_cast<ClassTemplateSpecializationDecl>(RD))
    if (CXXRecordDecl *TemplateDecl =
            CTSD->getSpecializedTemplate()->getTemplatedDecl())
      if (const auto *Attr = TemplateDecl->getAttr<SYCLTypeAttr>())
        return Attr->getType() == TypeName;

  return false;
}

static bool isSyclAccessorType(QualType Ty) {
  return SemaSYCL::isSyclType(Ty, SYCLTypeAttr::accessor) ||
         SemaSYCL::isSyclType(Ty, SYCLTypeAttr::local_accessor) ||
         SemaSYCL::isSyclType(Ty, SYCLTypeAttr::dynamic_local_accessor);
}

// FIXME: Accessor property lists should be modified to use compile-time
// properties. Once implemented, this function (and possibly all/most code
// in SemaSYCL.cpp handling no_alias and buffer_location property) can be
// removed.
static bool isAccessorPropertyType(QualType Ty,
                                   SYCLTypeAttr::SYCLType TypeName) {
  if (const auto *RD = Ty->getAsCXXRecordDecl())
    if (const auto *Parent = dyn_cast<CXXRecordDecl>(RD->getParent()))
      if (const auto *Attr = Parent->getAttr<SYCLTypeAttr>())
        return Attr->getType() == TypeName;

  return false;
}

static bool isSyclSpecialType(QualType Ty, SemaSYCL &S) {
  return S.isTypeDecoratedWithDeclAttribute<SYCLSpecialClassAttr>(Ty);
}

ExprResult SemaSYCL::ActOnSYCLBuiltinNumFieldsExpr(ParsedType PT) {
  TypeSourceInfo *TInfo = nullptr;
  QualType QT = Sema::GetTypeFromParser(PT, &TInfo);
  assert(TInfo && "couldn't get type info from a type from the parser?");
  SourceLocation TypeLoc = TInfo->getTypeLoc().getBeginLoc();

  return BuildSYCLBuiltinNumFieldsExpr(TypeLoc, QT);
}

ExprResult SemaSYCL::BuildSYCLBuiltinNumFieldsExpr(SourceLocation Loc,
                                                   QualType SourceTy) {
  if (!SourceTy->isDependentType()) {
    if (SemaRef.RequireCompleteType(
            Loc, SourceTy, diag::err_sycl_type_trait_requires_complete_type,
            /*__builtin_num_fields*/ 0))
      return ExprError();

    if (!SourceTy->isRecordType()) {
      Diag(Loc, diag::err_sycl_type_trait_requires_record_type)
          << /*__builtin_num_fields*/ 0;
      return ExprError();
    }
  }
  return new (getASTContext())
      SYCLBuiltinNumFieldsExpr(Loc, SourceTy, getASTContext().getSizeType());
}

ExprResult SemaSYCL::ActOnSYCLBuiltinFieldTypeExpr(ParsedType PT, Expr *Idx) {
  TypeSourceInfo *TInfo = nullptr;
  QualType QT = Sema::GetTypeFromParser(PT, &TInfo);
  assert(TInfo && "couldn't get type info from a type from the parser?");
  SourceLocation TypeLoc = TInfo->getTypeLoc().getBeginLoc();

  return BuildSYCLBuiltinFieldTypeExpr(TypeLoc, QT, Idx);
}

ExprResult SemaSYCL::BuildSYCLBuiltinFieldTypeExpr(SourceLocation Loc,
                                                   QualType SourceTy,
                                                   Expr *Idx) {
  // If the expression appears in an evaluated context, we want to give an
  // error so that users don't attempt to use the value of this expression.
  if (!SemaRef.isUnevaluatedContext()) {
    Diag(Loc, diag::err_sycl_builtin_type_trait_evaluated)
        << /*__builtin_field_type*/ 0;
    return ExprError();
  }

  // We may not be able to calculate the field type (the source type may be a
  // dependent type), so use the source type as a basic fallback. This will
  // ensure that the AST node will have a dependent type that gets resolved
  // later to the real type.
  QualType FieldTy = SourceTy;
  ExprValueKind ValueKind = VK_PRValue;
  if (!SourceTy->isDependentType()) {
    if (SemaRef.RequireCompleteType(
            Loc, SourceTy, diag::err_sycl_type_trait_requires_complete_type,
            /*__builtin_field_type*/ 1))
      return ExprError();

    if (!SourceTy->isRecordType()) {
      Diag(Loc, diag::err_sycl_type_trait_requires_record_type)
          << /*__builtin_field_type*/ 1;
      return ExprError();
    }

    if (!Idx->isValueDependent()) {
      std::optional<llvm::APSInt> IdxVal =
          Idx->getIntegerConstantExpr(getASTContext());
      if (IdxVal) {
        RecordDecl *RD = SourceTy->getAsRecordDecl();
        assert(RD && "Record type but no record decl?");
        int64_t Index = IdxVal->getExtValue();

        if (Index < 0) {
          Diag(Idx->getExprLoc(),
               diag::err_sycl_type_trait_requires_nonnegative_index)
              << /*fields*/ 0;
          return ExprError();
        }

        // Ensure that the index is within range.
        int64_t NumFields = std::distance(RD->field_begin(), RD->field_end());
        if (Index >= NumFields) {
          Diag(Idx->getExprLoc(),
               diag::err_sycl_builtin_type_trait_index_out_of_range)
              << toString(*IdxVal, 10) << SourceTy << /*fields*/ 0;
          return ExprError();
        }
        const FieldDecl *FD = *std::next(RD->field_begin(), Index);
        FieldTy = FD->getType();

        // If the field type was a reference type, adjust it now.
        if (FieldTy->isLValueReferenceType()) {
          ValueKind = VK_LValue;
          FieldTy = FieldTy.getNonReferenceType();
        } else if (FieldTy->isRValueReferenceType()) {
          ValueKind = VK_XValue;
          FieldTy = FieldTy.getNonReferenceType();
        }
      }
    }
  }
  return new (getASTContext())
      SYCLBuiltinFieldTypeExpr(Loc, SourceTy, Idx, FieldTy, ValueKind);
}

ExprResult SemaSYCL::ActOnSYCLBuiltinNumBasesExpr(ParsedType PT) {
  TypeSourceInfo *TInfo = nullptr;
  QualType QT = Sema::GetTypeFromParser(PT, &TInfo);
  assert(TInfo && "couldn't get type info from a type from the parser?");
  SourceLocation TypeLoc = TInfo->getTypeLoc().getBeginLoc();

  return BuildSYCLBuiltinNumBasesExpr(TypeLoc, QT);
}

ExprResult SemaSYCL::BuildSYCLBuiltinNumBasesExpr(SourceLocation Loc,
                                                  QualType SourceTy) {
  if (!SourceTy->isDependentType()) {
    if (SemaRef.RequireCompleteType(
            Loc, SourceTy, diag::err_sycl_type_trait_requires_complete_type,
            /*__builtin_num_bases*/ 2))
      return ExprError();

    if (!SourceTy->isRecordType()) {
      Diag(Loc, diag::err_sycl_type_trait_requires_record_type)
          << /*__builtin_num_bases*/ 2;
      return ExprError();
    }
  }
  return new (getASTContext())
      SYCLBuiltinNumBasesExpr(Loc, SourceTy, getASTContext().getSizeType());
}

ExprResult SemaSYCL::ActOnSYCLBuiltinBaseTypeExpr(ParsedType PT, Expr *Idx) {
  TypeSourceInfo *TInfo = nullptr;
  QualType QT = SemaRef.GetTypeFromParser(PT, &TInfo);
  assert(TInfo && "couldn't get type info from a type from the parser?");
  SourceLocation TypeLoc = TInfo->getTypeLoc().getBeginLoc();

  return BuildSYCLBuiltinBaseTypeExpr(TypeLoc, QT, Idx);
}

ExprResult SemaSYCL::BuildSYCLBuiltinBaseTypeExpr(SourceLocation Loc,
                                                  QualType SourceTy,
                                                  Expr *Idx) {
  // If the expression appears in an evaluated context, we want to give an
  // error so that users don't attempt to use the value of this expression.
  if (!SemaRef.isUnevaluatedContext()) {
    Diag(Loc, diag::err_sycl_builtin_type_trait_evaluated)
        << /*__builtin_base_type*/ 1;
    return ExprError();
  }

  // We may not be able to calculate the base type (the source type may be a
  // dependent type), so use the source type as a basic fallback. This will
  // ensure that the AST node will have a dependent type that gets resolved
  // later to the real type.
  QualType BaseTy = SourceTy;
  if (!SourceTy->isDependentType()) {
    if (SemaRef.RequireCompleteType(
            Loc, SourceTy, diag::err_sycl_type_trait_requires_complete_type,
            /*__builtin_base_type*/ 3))
      return ExprError();

    if (!SourceTy->isRecordType()) {
      Diag(Loc, diag::err_sycl_type_trait_requires_record_type)
          << /*__builtin_base_type*/ 3;
      return ExprError();
    }

    if (!Idx->isValueDependent()) {
      std::optional<llvm::APSInt> IdxVal =
          Idx->getIntegerConstantExpr(getASTContext());
      if (IdxVal) {
        CXXRecordDecl *RD = SourceTy->getAsCXXRecordDecl();
        assert(RD && "Record type but no record decl?");
        int64_t Index = IdxVal->getExtValue();

        if (Index < 0) {
          Diag(Idx->getExprLoc(),
               diag::err_sycl_type_trait_requires_nonnegative_index)
              << /*bases*/ 1;
          return ExprError();
        }

        // Ensure that the index is within range.
        if (Index >= RD->getNumBases()) {
          Diag(Idx->getExprLoc(),
               diag::err_sycl_builtin_type_trait_index_out_of_range)
              << toString(*IdxVal, 10) << SourceTy << /*bases*/ 1;
          return ExprError();
        }

        const CXXBaseSpecifier &Spec = *std::next(RD->bases_begin(), Index);
        BaseTy = Spec.getType();
      }
    }
  }
  return new (getASTContext())
      SYCLBuiltinBaseTypeExpr(Loc, SourceTy, Idx, BaseTy);
}

/// Returns true if the target requires a new type.
/// This happens if a pointer to generic cannot be passed
static bool targetRequiresNewType(ASTContext &Context) {
  llvm::Triple T = Context.getTargetInfo().getTriple();
  return !T.isNVPTX();
}

// This information is from Section 4.13 of the SYCL spec
// https://www.khronos.org/registry/SYCL/specs/sycl-1.2.1.pdf
// This function returns false if the math lib function
// corresponding to the input builtin is not supported
// for SYCL
static bool IsSyclMathFunc(unsigned BuiltinID) {
  switch (BuiltinID) {
  case Builtin::BIlround:
  case Builtin::BI__builtin_lround:
  case Builtin::BIceill:
  case Builtin::BI__builtin_ceill:
  case Builtin::BIcopysignl:
  case Builtin::BI__builtin_copysignl:
  case Builtin::BIcosl:
  case Builtin::BI__builtin_cosl:
  case Builtin::BIexpl:
  case Builtin::BI__builtin_expl:
  case Builtin::BIexp2l:
  case Builtin::BI__builtin_exp2l:
  case Builtin::BIfabsl:
  case Builtin::BI__builtin_fabsl:
  case Builtin::BIfloorl:
  case Builtin::BI__builtin_floorl:
  case Builtin::BIfmal:
  case Builtin::BI__builtin_fmal:
  case Builtin::BIfmaxl:
  case Builtin::BI__builtin_fmaxl:
  case Builtin::BIfminl:
  case Builtin::BI__builtin_fminl:
  case Builtin::BIfmodl:
  case Builtin::BI__builtin_fmodl:
  case Builtin::BIlogl:
  case Builtin::BI__builtin_logl:
  case Builtin::BIlog10l:
  case Builtin::BI__builtin_log10l:
  case Builtin::BIlog2l:
  case Builtin::BI__builtin_log2l:
  case Builtin::BIpowl:
  case Builtin::BI__builtin_powl:
  case Builtin::BIrintl:
  case Builtin::BI__builtin_rintl:
  case Builtin::BIroundl:
  case Builtin::BI__builtin_roundl:
  case Builtin::BIsinl:
  case Builtin::BI__builtin_sinl:
  case Builtin::BIsqrtl:
  case Builtin::BI__builtin_sqrtl:
  case Builtin::BItruncl:
  case Builtin::BI__builtin_truncl:
  case Builtin::BIlroundl:
  case Builtin::BI__builtin_lroundl:
  case Builtin::BIlroundf:
  case Builtin::BI__builtin_lroundf:
    return false;
  default:
    break;
  }
  return true;
}

bool SemaSYCL::isDeclAllowedInSYCLDeviceCode(const Decl *D) {
  if (const FunctionDecl *FD = dyn_cast<FunctionDecl>(D)) {
    const IdentifierInfo *II = FD->getIdentifier();

    // Allow __builtin_assume_aligned and __builtin_printf to be called from
    // within device code.
    if (FD->getBuiltinID() &&
        (FD->getBuiltinID() == Builtin::BI__builtin_assume_aligned ||
         FD->getBuiltinID() == Builtin::BI__builtin_printf))
      return true;

    // Allow to use `::printf` only for CUDA.
    if (getLangOpts().SYCLCUDACompat) {
      if (FD->getBuiltinID() == Builtin::BIprintf)
        return true;
    }

    const DeclContext *DC = FD->getDeclContext();
    if (II && II->isStr("__spirv_ocl_printf") &&
        !FD->isDefined() &&
        FD->getLanguageLinkage() == CXXLanguageLinkage &&
        DC->getEnclosingNamespaceContext()->isTranslationUnit())
      return true;
  }
  return false;
}

SemaSYCL::SemaSYCL(Sema &S)
    : SemaBase(S), SyclIntHeader(nullptr), SyclIntFooter(nullptr) {}

static bool isZeroSizedArray(SemaSYCL &S, QualType Ty) {
  if (const auto *CAT = S.getASTContext().getAsConstantArrayType(Ty))
    return CAT->isZeroSize();
  return false;
}

static void checkSYCLType(SemaSYCL &S, QualType Ty, SourceRange Loc,
                          llvm::DenseSet<QualType> Visited,
                          SourceRange UsedAtLoc = SourceRange()) {
  // Not all variable types are supported inside SYCL kernels,
  // for example the quad type __float128 will cause errors in the
  // SPIR-V translation phase.
  // Here we check any potentially unsupported declaration and issue
  // a deferred diagnostic, which will be emitted iff the declaration
  // is discovered to reside in kernel code.
  // The optional UsedAtLoc param is used when the SYCL usage is at a
  // different location than the variable declaration and we need to
  // inform the user of both, e.g. struct member usage vs declaration.

  bool Emitting = false;
  ASTContext &Context = S.getASTContext();

  //--- check types ---
  if (Ty->isDependentType())
    return;

  // zero length arrays
  if (isZeroSizedArray(S, Ty)) {
    S.DiagIfDeviceCode(Loc.getBegin(), diag::err_typecheck_zero_array_size)
        << 1;
    Emitting = true;
  }

  // variable length arrays
  if (Ty->isVariableArrayType()) {
    S.DiagIfDeviceCode(Loc.getBegin(), diag::err_vla_unsupported) << 0;
    Emitting = true;
  }

  // Sub-reference array or pointer, then proceed with that type.
  while (Ty->isAnyPointerType() || Ty->isArrayType())
    Ty = QualType{Ty->getPointeeOrArrayElementType(), 0};

  if (((Ty->isFloat128Type() ||
        (Ty->isRealFloatingType() && Context.getTypeSize(Ty) == 128)) &&
       !Context.getTargetInfo().hasFloat128Type()) ||
      (Ty->isIntegerType() && Context.getTypeSize(Ty) == 128 &&
       !Context.getTargetInfo().hasInt128Type()) ||
      (Ty->isBFloat16Type() && !Context.getTargetInfo().hasBFloat16Type()) ||
      // FIXME: this should have a TI check, but support isn't properly reported
      // ...
      (Ty->isSpecificBuiltinType(BuiltinType::LongDouble))) {
    S.DiagIfDeviceCode(Loc.getBegin(), diag::err_type_unsupported)
        << Ty.getUnqualifiedType().getCanonicalType();
    Emitting = true;
  }

  if (Emitting && UsedAtLoc.isValid())
    S.DiagIfDeviceCode(UsedAtLoc.getBegin(), diag::note_used_here);

  //--- now recurse ---
  // Pointers complicate recursion. Add this type to Visited.
  // If already there, bail out.
  if (!Visited.insert(Ty).second)
    return;

  if (const auto *ATy = dyn_cast<AttributedType>(Ty))
    return checkSYCLType(S, ATy->getModifiedType(), Loc, Visited);

  if (const auto *RD = Ty->getAsRecordDecl()) {
    for (const auto &Field : RD->fields())
      checkSYCLType(S, Field->getType(), Field->getSourceRange(), Visited, Loc);
  } else if (const auto *FPTy = dyn_cast<FunctionProtoType>(Ty)) {
    for (const auto &ParamTy : FPTy->param_types())
      checkSYCLType(S, ParamTy, Loc, Visited);
    checkSYCLType(S, FPTy->getReturnType(), Loc, Visited);
  }
}

void SemaSYCL::checkSYCLDeviceVarDecl(VarDecl *Var) {
  assert(getLangOpts().SYCLIsDevice &&
         "Should only be called during SYCL compilation");
  QualType Ty = Var->getType();
  SourceRange Loc = Var->getLocation();
  llvm::DenseSet<QualType> Visited;

  checkSYCLType(*this, Ty, Loc, Visited);
}

enum NotForwardDeclarableReason {
  UnscopedEnum,
  StdNamespace,
  UnnamedTag,
  NotAtNamespaceScope,
  None
};

// This is a helper function which is used to check if a class declaration is:
//   * declared within namespace 'std' (at any level)
//     e.g., namespace std { namespace literals { class Whatever; } }
//     h.single_task<std::literals::Whatever>([]() {});
//   * declared within a function
//     e.g., void foo() { struct S { int i; };
//     h.single_task<S>([]() {}); }
//   * declared within another tag
//     e.g., struct S { struct T { int i } t; };
//     h.single_task<S::T>([]() {});
//  User for kernel name types and class/struct types used in free function
//  kernel arguments.
static NotForwardDeclarableReason
isForwardDeclarable(const NamedDecl *DeclToCheck, SemaSYCL &S,
                    bool DiagForFreeFunction = false) {
  if (const auto *ED = dyn_cast<EnumDecl>(DeclToCheck);
      ED && !ED->isScoped() && !ED->isFixed())
    return NotForwardDeclarableReason::UnscopedEnum;

  const DeclContext *DeclCtx = DeclToCheck->getDeclContext();
  if (DeclCtx) {
    while (!DeclCtx->isTranslationUnit() &&
           (isa<NamespaceDecl>(DeclCtx) || isa<LinkageSpecDecl>(DeclCtx))) {
      const auto *NSDecl = dyn_cast<NamespaceDecl>(DeclCtx);
      // We don't report free function kernel parameter case because the
      // restriction for the type used there to be forward declarable comes from
      // the need to forward declare it in the integration header. We're safe
      // to do so because the integration header is an implemention detail and
      // is generated by the compiler.
      // We do diagnose case with kernel name type since the spec requires us to
      // do so.
      if (!DiagForFreeFunction && NSDecl && NSDecl->isStdNamespace())
        return NotForwardDeclarableReason::StdNamespace;
      DeclCtx = DeclCtx->getParent();
    }
  }

  // Check if the we've met a Tag declaration local to a non-namespace scope
  // (i.e. Inside a function or within another Tag etc).
  if (const auto *Tag = dyn_cast<TagDecl>(DeclToCheck)) {
    if (Tag->getIdentifier() == nullptr)
      return NotForwardDeclarableReason::UnnamedTag;
    if (!DeclCtx->isTranslationUnit()) {
      // Diagnose used types without complete definition i.e.
      //   int main() {
      //     class KernelName1;
      //     parallel_for<class KernelName1>(..);
      //   }
      // For kernel name type This case can only be diagnosed during host
      // compilation because the integration header is required to distinguish
      // between the invalid code (above) and the following valid code:
      //   int main() {
      //     parallel_for<class KernelName2>(..);
      //   }
      // The device compiler forward declares both KernelName1 and
      // KernelName2 in the integration header as ::KernelName1 and
      // ::KernelName2. The problem with the former case is the additional
      // declaration 'class KernelName1' in non-global scope. Lookup in this
      // case will resolve to ::main::KernelName1 (instead of
      // ::KernelName1). Since this is not visible to runtime code that
      // submits kernels, this is invalid.
      if (Tag->isCompleteDefinition() ||
          S.getLangOpts().SYCLEnableIntHeaderDiags || DiagForFreeFunction)
        return NotForwardDeclarableReason::NotAtNamespaceScope;
    }
  }

  return NotForwardDeclarableReason::None;
}

// Tests whether given function is a lambda function or '()' operator used as
// SYCL kernel body function (e.g. in parallel_for).
// NOTE: This is incomplete implemenation. See TODO in the FE TODO list for the
// ESIMD extension.
static bool isSYCLKernelBodyFunction(FunctionDecl *FD) {
  return FD->getOverloadedOperator() == OO_Call;
}

static bool isSYCLUndefinedAllowed(const FunctionDecl *Callee,
                                   const SourceManager &SrcMgr) {
  if (!Callee)
    return false;

  // The check below requires declaration name, make sure we have it.
  if (!Callee->getIdentifier())
    return false;

  bool IsAllowed = false;
  // libstdc++-11 introduced an undefined function "void __failed_assertion()"
  // which may lead to SemaSYCL check failure. However, this undefined function
  // is used to trigger some compilation error when the check fails at compile
  // time and will be ignored when the check succeeds. We allow calls to this
  // function to support some important std functions in SYCL device.
  IsAllowed = (Callee->getName() == LibstdcxxFailedAssertion) &&
              Callee->getNumParams() == 0 &&
              Callee->getReturnType()->isVoidType() &&
              SrcMgr.isInSystemHeader(Callee->getLocation());

  if (IsAllowed)
    return true;

  // GCC-15 introduced "std::__glibcxx_assert_fail" declared c++config.h and
  // extensively used in STL to do runtime check in debug mode. The behavior
  // is similar to "assert", we have supported it in libdevice in the same way
  // as "assert". However, Sema check will report "undefined function without
  // SYCL_EXTERNAL attribute" error in some cases. We have to allow it just as
  // what we did to "__failed_assertion". The prototype is following:
  // void __glibcxx_assert_fail(const char *, int, const char *, const char*);
  IsAllowed = (Callee->getName() == GlibcxxAssertFail) &&
              Callee->getNumParams() == 4 &&
              Callee->getReturnType()->isVoidType() &&
              SrcMgr.isInSystemHeader(Callee->getLocation());

  return IsAllowed;
}

// Helper function to report conflicting function attributes.
// F - the function, A1 - function attribute, A2 - the attribute it conflicts
// with.
static void reportConflictingAttrs(SemaSYCL &S, FunctionDecl *F, const Attr *A1,
                                   const Attr *A2) {
  S.Diag(F->getLocation(), diag::err_conflicting_sycl_kernel_attributes);
  S.Diag(A1->getLocation(), diag::note_conflicting_attribute);
  S.Diag(A2->getLocation(), diag::note_conflicting_attribute);
  F->setInvalidDecl();
}

/// Returns the signed constant integer value represented by given expression
static int64_t getIntExprValue(const Expr *E, ASTContext &Ctx) {
  return E->getIntegerConstantExpr(Ctx)->getSExtValue();
}

// Collect function attributes related to SYCL.
static void collectSYCLAttributes(FunctionDecl *FD,
                                  llvm::SmallVectorImpl<Attr *> &Attrs,
                                  bool DirectlyCalled) {
  if (!FD->hasAttrs())
    return;

  // In SYCL 2020 mode, the attributes aren't propagated from the function they
  // are applied on to the kernel which calls the function.
  if (DirectlyCalled) {
    llvm::copy_if(FD->getAttrs(), std::back_inserter(Attrs), [](Attr *A) {
      // FIXME: Make this list self-adapt as new SYCL attributes are added.
      return isa<IntelReqdSubGroupSizeAttr, IntelNamedSubGroupSizeAttr,
                 SYCLReqdWorkGroupSizeAttr, SYCLWorkGroupSizeHintAttr,
                 SYCLIntelKernelArgsRestrictAttr, SYCLIntelNumSimdWorkItemsAttr,
                 SYCLIntelSchedulerTargetFmaxMhzAttr,
                 SYCLIntelMaxWorkGroupSizeAttr, SYCLIntelMaxGlobalWorkDimAttr,
                 SYCLIntelMinWorkGroupsPerComputeUnitAttr,
                 SYCLIntelMaxWorkGroupsPerMultiprocessorAttr,
                 SYCLIntelNoGlobalWorkOffsetAttr, SYCLSimdAttr,
                 SYCLIntelLoopFuseAttr, SYCLIntelMaxConcurrencyAttr,
                 SYCLIntelDisableLoopPipeliningAttr,
                 SYCLIntelInitiationIntervalAttr,
                 SYCLIntelUseStallEnableClustersAttr, SYCLDeviceHasAttr,
                 SYCLAddIRAttributesFunctionAttr>(A);
    });
  }
}

class DiagDeviceFunction : public RecursiveASTVisitor<DiagDeviceFunction> {
  SemaSYCL &SemaSYCLRef;
  const llvm::SmallPtrSetImpl<const FunctionDecl *> &RecursiveFuncs;

public:
  DiagDeviceFunction(
      SemaSYCL &S,
      const llvm::SmallPtrSetImpl<const FunctionDecl *> &RecursiveFuncs)
      : RecursiveASTVisitor(), SemaSYCLRef(S), RecursiveFuncs(RecursiveFuncs) {}

  void CheckBody(Stmt *ToBeDiagnosed) { TraverseStmt(ToBeDiagnosed); }

  bool VisitCallExpr(CallExpr *e) {
    if (FunctionDecl *Callee = e->getDirectCallee()) {
      Callee = Callee->getCanonicalDecl();
      assert(Callee && "Device function canonical decl must be available");

      // Remember that all SYCL kernel functions have deferred
      // instantiation as template functions. It means that
      // all functions used by kernel have already been parsed and have
      // definitions.
      if (RecursiveFuncs.count(Callee)) {
        SemaSYCLRef.Diag(e->getExprLoc(), diag::err_sycl_restrict)
            << SemaSYCL::KernelCallRecursiveFunction;
        SemaSYCLRef.Diag(Callee->getSourceRange().getBegin(),
                         diag::note_sycl_recursive_function_declared_here)
            << SemaSYCL::KernelCallRecursiveFunction;
      }

      // Specifically check if the math library function corresponding to this
      // builtin is supported for SYCL
      unsigned BuiltinID = Callee->getBuiltinID();
      if (BuiltinID && !IsSyclMathFunc(BuiltinID)) {
        std::string Name =
            SemaSYCLRef.getASTContext().BuiltinInfo.getName(BuiltinID);
        SemaSYCLRef.Diag(e->getExprLoc(), diag::err_builtin_target_unsupported)
            << Name << "SYCL device";
      }
    } else if (!SemaSYCLRef.getLangOpts().SYCLAllowFuncPtr &&
               !e->isTypeDependent() &&
               !isa<CXXPseudoDestructorExpr>(e->getCallee())) {
      bool MaybeConstantExpr = false;
      Expr *NonDirectCallee = e->getCallee();
      if (!NonDirectCallee->isValueDependent())
        MaybeConstantExpr =
            NonDirectCallee->isCXX11ConstantExpr(SemaSYCLRef.getASTContext());
      if (!MaybeConstantExpr)
        SemaSYCLRef.Diag(e->getExprLoc(), diag::err_sycl_restrict)
            << SemaSYCL::KernelCallFunctionPointer;
    }
    return true;
  }

  bool VisitCXXTypeidExpr(CXXTypeidExpr *E) {
    SemaSYCLRef.Diag(E->getExprLoc(), diag::err_sycl_restrict)
        << SemaSYCL::KernelRTTI;
    return true;
  }

  bool VisitCXXDynamicCastExpr(const CXXDynamicCastExpr *E) {
    SemaSYCLRef.Diag(E->getExprLoc(), diag::err_sycl_restrict)
        << SemaSYCL::KernelRTTI;
    return true;
  }

  // Skip checking rules on variables initialized during constant evaluation.
  bool TraverseVarDecl(VarDecl *VD) {
    if (VD->isConstexpr())
      return true;
    return RecursiveASTVisitor::TraverseVarDecl(VD);
  }

  // Skip checking rules on template arguments, since these are constant
  // expressions.
  bool TraverseTemplateArgumentLoc(const TemplateArgumentLoc &) { return true; }

  // Skip checking the static assert, both components are required to be
  // constant expressions.
  bool TraverseStaticAssertDecl(StaticAssertDecl *) { return true; }

  // Make sure we skip the condition of the case, since that is a constant
  // expression.
  bool TraverseCaseStmt(CaseStmt *S) {
    return TraverseStmt(S->getSubStmt());
  }

  // Skip checking the size expr, since a constant array type loc's size expr is
  // a constant expression.
  bool TraverseConstantArrayTypeLoc(const ConstantArrayTypeLoc &, bool) {
    return true;
  }

  bool TraverseIfStmt(IfStmt *S) {
    if (std::optional<Stmt *> ActiveStmt =
            S->getNondiscardedCase(SemaSYCLRef.getASTContext())) {
      if (*ActiveStmt)
        return TraverseStmt(*ActiveStmt);
      return true;
    }
    return RecursiveASTVisitor::TraverseIfStmt(S);
  }
};

// This type manages the list of device functions and recursive functions, as
// well as an entry point for attribute collection, for the translation unit
// during MarkDevices. On construction, this type makes sure that all of the
// root-device functions, (that is, those marked with SYCL_EXTERNAL) are
// collected.  On destruction, it manages and runs the diagnostics required.
// When processing individual kernel/external functions, the
// SingleDeviceFunctionTracker type updates this type.
class DeviceFunctionTracker {
  friend class SingleDeviceFunctionTracker;
  CallGraph CG;
  SemaSYCL &SemaSYCLRef;
  // The list of functions used on the device, kept so we can diagnose on them
  // later.
  llvm::SmallPtrSet<FunctionDecl *, 16> DeviceFunctions;
  llvm::SmallPtrSet<const FunctionDecl *, 16> RecursiveFunctions;

  void CollectSyclExternalFuncs() {
    for (CallGraphNode::CallRecord Record : CG.getRoot()->callees())
      if (auto *FD = dyn_cast<FunctionDecl>(Record.Callee->getDecl()))
        if (FD->hasBody() && FD->hasAttr<SYCLDeviceAttr>())
          SemaSYCLRef.addSyclDeviceDecl(FD);
  }

  CallGraphNode *getNodeForKernel(FunctionDecl *Kernel) {
    assert(CG.getNode(Kernel) && "No call graph entry for a kernel?");
    return CG.getNode(Kernel);
  }

  void AddSingleFunction(
      const llvm::SmallPtrSetImpl<FunctionDecl *> &DevFuncs,
      const llvm::SmallPtrSetImpl<const FunctionDecl *> &Recursive) {
    DeviceFunctions.insert(DevFuncs.begin(), DevFuncs.end());
    RecursiveFunctions.insert(Recursive.begin(), Recursive.end());
  }

public:
  DeviceFunctionTracker(SemaSYCL &S) : SemaSYCLRef(S) {
    CG.setSkipConstantExpressions(S.getASTContext());
    CG.addToCallGraph(S.getASTContext().getTranslationUnitDecl());
    CollectSyclExternalFuncs();
  }

  ~DeviceFunctionTracker() {
    DiagDeviceFunction Diagnoser{SemaSYCLRef, RecursiveFunctions};
    for (const FunctionDecl *FD : DeviceFunctions)
      if (const FunctionDecl *Def = FD->getDefinition())
        Diagnoser.CheckBody(Def->getBody());
  }
};

/// This function checks whether given DeclContext contains a topmost
/// namespace with name "sycl".
static bool isDeclaredInSYCLNamespace(const Decl *D) {
  const DeclContext *DC = D->getDeclContext()->getEnclosingNamespaceContext();
  const auto *ND = dyn_cast<NamespaceDecl>(DC);
  // If this is not a namespace, then we are done.
  if (!ND)
    return false;

  // While it is a namespace, find its parent scope.
  while (const DeclContext *Parent = ND->getParent()) {
    if (!isa<NamespaceDecl>(Parent))
      break;
    ND = cast<NamespaceDecl>(Parent);
  }

  return ND->getName() == "sycl";
}

static bool isSYCLPrivateMemoryVar(VarDecl *VD) {
  return SemaSYCL::isSyclType(VD->getType(), SYCLTypeAttr::private_memory);
}

static void addScopeAttrToLocalVars(FunctionDecl &F) {
  for (Decl *D : F.decls()) {
    VarDecl *VD = dyn_cast<VarDecl>(D);

    if (!VD || isa<ParmVarDecl>(VD) ||
        VD->getStorageDuration() != StorageDuration::SD_Automatic)
      continue;
    // Local variables of private_memory type in the WG scope still have WI
    // scope, all the rest - WG scope. Simple logic
    // "if no scope than it is WG scope" won't work, because compiler may add
    // locals not declared in user code (lambda object parameter, byval
    // arguments) which will result in alloca w/o any attribute, so need WI
    // scope too.
    SYCLScopeAttr::Level L = isSYCLPrivateMemoryVar(VD)
                                 ? SYCLScopeAttr::Level::WorkItem
                                 : SYCLScopeAttr::Level::WorkGroup;
    VD->addAttr(SYCLScopeAttr::CreateImplicit(F.getASTContext(), L));
  }
}

// This type does the heavy lifting for the management of device functions,
// recursive function detection, and attribute collection for a single
// kernel/external function. It walks the callgraph to find all functions that
// are called, marks the recursive-functions, and figures out the list of
// attributes that apply to this kernel.
//
// Upon destruction, this type updates the DeviceFunctionTracker.
class SingleDeviceFunctionTracker {
  DeviceFunctionTracker &Parent;
  FunctionDecl *SYCLKernel = nullptr;
  FunctionDecl *KernelBody = nullptr;
  llvm::SmallPtrSet<FunctionDecl *, 16> DeviceFunctions;
  llvm::SmallPtrSet<const FunctionDecl *, 16> RecursiveFunctions;
  llvm::SmallVector<Attr *> CollectedAttributes;

  FunctionDecl *GetFDFromNode(CallGraphNode *Node) {
    FunctionDecl *FD = Node->getDecl()->getAsFunction();
    if (!FD)
      return nullptr;

    return FD->getMostRecentDecl();
  }

  void VisitCallNode(CallGraphNode *Node, FunctionDecl *CurrentDecl,
                     llvm::SmallVectorImpl<FunctionDecl *> &CallStack) {
    // If this isn't a function, I don't think there is anything we can do here.
    if (!CurrentDecl)
      return;

    // Determine if this is a recursive function. If so, we're done.
    if (llvm::is_contained(CallStack, CurrentDecl)) {
      RecursiveFunctions.insert(CurrentDecl->getCanonicalDecl());
      return;
    }

    // If this is a routine that is not defined and it does not have either
    // a SYCLKernel or SYCLDevice attribute on it, add it to the set of
    // routines potentially reachable on device. This is to diagnose such
    // cases later in finalizeSYCLDelayedAnalysis().
    if (!CurrentDecl->isDefined() && !CurrentDecl->hasAttr<DeviceKernelAttr>() &&
        !CurrentDecl->hasAttr<SYCLDeviceAttr>())
      Parent.SemaSYCLRef.addFDToReachableFromSyclDevice(CurrentDecl,
                                                        CallStack.back());

    // If this is a parallel_for_work_item that is declared in the
    // sycl namespace, mark it with the WorkItem scope attribute.
    // Note: Here, we assume that this is called from within a
    // parallel_for_work_group; it is undefined to call it otherwise.
    // We deliberately do not diagnose a violation.
    // The following changes have also been added:
    // 1. The function inside which the parallel_for_work_item exists is
    //    marked with WorkGroup scope attribute, if not present already.
    // 2. The local variables inside the function are marked with appropriate
    //    scope.
    if (CurrentDecl->getIdentifier() &&
        CurrentDecl->getIdentifier()->getName() == "parallel_for_work_item" &&
        isDeclaredInSYCLNamespace(CurrentDecl) &&
        !CurrentDecl->hasAttr<SYCLScopeAttr>()) {
      CurrentDecl->addAttr(SYCLScopeAttr::CreateImplicit(
          Parent.SemaSYCLRef.getASTContext(), SYCLScopeAttr::Level::WorkItem));
      FunctionDecl *Caller = CallStack.back();
      if (!Caller->hasAttr<SYCLScopeAttr>()) {
        Caller->addAttr(
            SYCLScopeAttr::CreateImplicit(Parent.SemaSYCLRef.getASTContext(),
                                          SYCLScopeAttr::Level::WorkGroup));
        addScopeAttrToLocalVars(*Caller);
      }
    }

    // We previously thought we could skip this function if we'd seen it before,
    // but if we haven't seen it before in this call graph, we can end up
    // missing a recursive call.  SO, we have to revisit call-graphs we've
    // already seen, just in case it ALSO has recursion.  For example:
    // void recurse1();
    // void recurse2() { recurse1(); }
    // void recurse1() { recurse2(); }
    // void CallerInKernel() { recurse1(); recurse2(); }
    // When checking 'recurse1', we'd have ended up 'visiting' recurse2 without
    // realizing it was recursive, since we never went into the
    // child-of-its-child, since THAT was recursive and exited early out of
    // necessity.
    // Then when we go to visit the kernel's call to recurse2, we would
    // immediately escape not noticing it was recursive. SO, we have to do a
    // little extra work in this case, and make sure we visit the entire call
    // graph.
    DeviceFunctions.insert(CurrentDecl);

    // Collect attributes for functions that aren't the root kernel.
    if (!CallStack.empty()) {
      bool DirectlyCalled = CallStack.size() == 1;
      collectSYCLAttributes(CurrentDecl, CollectedAttributes, DirectlyCalled);
    }

    // Calculate the kernel body.  Note the 'isSYCLKernelBodyFunction' only
    // tests that it is operator(), so hopefully this doesn't get us too many
    // false-positives.
    if (isSYCLKernelBodyFunction(CurrentDecl)) {
      // This is a direct callee of the kernel.
      if (CallStack.size() == 1 &&
          CallStack.back()->hasAttr<DeviceKernelAttr>()) {
        assert(!KernelBody && "inconsistent call graph - only one kernel body "
                              "function can be called");
        KernelBody = CurrentDecl;
      } else if (CallStack.size() == 2 && KernelBody == CallStack.back()) {
        // To implement rounding-up of a parallel-for range the
        // SYCL header implementation modifies the kernel call like this:
        // auto Wrapper = [=](TransformedArgType Arg) {
        //  if (Arg[0] >= NumWorkItems[0])
        //    return;
        //  Arg.set_allowed_range(NumWorkItems);
        //  KernelFunc(Arg);
        // };
        //
        // This transformation leads to a condition where a kernel body
        // function becomes callable from a new kernel body function.
        // Hence this test.
        // FIXME: We need to be more selective here, this can be hit by simply
        // having a kernel lambda with a lambda call inside of it.
        KernelBody = CurrentDecl;
      }
      if (KernelBody)
        Parent.SemaSYCLRef.addSYCLKernelFunction(KernelBody);
    }

    // Recurse.
    CallStack.push_back(CurrentDecl);
    llvm::SmallPtrSet<FunctionDecl *, 16> SeenCallees;
    for (CallGraphNode *CI : Node->callees()) {
      FunctionDecl *CurFD = GetFDFromNode(CI);

      // Make sure we only visit each callee 1x from this function to avoid very
      // time consuming template recursion cases.
      if (!llvm::is_contained(SeenCallees, CurFD)) {
        VisitCallNode(CI, CurFD, CallStack);
        SeenCallees.insert(CurFD);
      }
    }
    CallStack.pop_back();
  }

  // Function to walk the call graph and identify the important information.
  void Init() {
    CallGraphNode *KernelNode = Parent.getNodeForKernel(SYCLKernel);
    llvm::SmallVector<FunctionDecl *> CallStack;
    VisitCallNode(KernelNode, GetFDFromNode(KernelNode), CallStack);

    // Always inline the KernelBody in the kernel entry point. For ESIMD
    // inlining is handled later down the pipeline.
    if (KernelBody &&
        Parent.SemaSYCLRef.getLangOpts().SYCLForceInlineKernelLambda &&
        !KernelBody->hasAttr<NoInlineAttr>() &&
        !KernelBody->hasAttr<AlwaysInlineAttr>() &&
        !KernelBody->hasAttr<SYCLSimdAttr>()) {
      KernelBody->addAttr(AlwaysInlineAttr::CreateImplicit(
          KernelBody->getASTContext(), {}, AlwaysInlineAttr::Keyword_forceinline));
    }
  }

public:
  SingleDeviceFunctionTracker(DeviceFunctionTracker &P, Decl *Kernel)
      : Parent(P), SYCLKernel(Kernel->getAsFunction()) {
    Init();
  }

  FunctionDecl *GetSYCLKernel() { return SYCLKernel; }

  FunctionDecl *GetKernelBody() { return KernelBody; }

  llvm::SmallVectorImpl<Attr *> &GetCollectedAttributes() {
    return CollectedAttributes;
  }

  llvm::SmallPtrSetImpl<FunctionDecl *> &GetDeviceFunctions() {
    return DeviceFunctions;
  }

  ~SingleDeviceFunctionTracker() {
    Parent.AddSingleFunction(DeviceFunctions, RecursiveFunctions);
  }
};

class KernelBodyTransform : public TreeTransform<KernelBodyTransform> {
public:
  KernelBodyTransform(std::pair<DeclaratorDecl *, DeclaratorDecl *> &MPair,
                      Sema &S)
      : TreeTransform<KernelBodyTransform>(S), MappingPair(MPair), SemaRef(S) {}
  bool AlwaysRebuild() { return true; }

  ExprResult TransformDeclRefExpr(DeclRefExpr *DRE) {
    auto Ref = dyn_cast<DeclaratorDecl>(DRE->getDecl());
    if (Ref && Ref == MappingPair.first) {
      auto NewDecl = MappingPair.second;
      return DeclRefExpr::Create(
          SemaRef.getASTContext(), DRE->getQualifierLoc(),
          DRE->getTemplateKeywordLoc(), NewDecl, false, DRE->getNameInfo(),
          NewDecl->getType(), DRE->getValueKind());
    }
    return DRE;
  }

private:
  std::pair<DeclaratorDecl *, DeclaratorDecl *> MappingPair;
  Sema &SemaRef;
};

/// Creates a kernel parameter descriptor
/// \param Src  field declaration to construct name from
/// \param Ty   the desired parameter type
/// \return     the constructed descriptor
static ParamDesc makeParamDesc(const FieldDecl *Src, QualType Ty) {
  ASTContext &Ctx = Src->getASTContext();
  std::string Name = (Twine("_arg_") + Src->getName()).str();
  return std::make_tuple(Ty, &Ctx.Idents.get(Name),
                         Ctx.getTrivialTypeSourceInfo(Ty));
}
static ParamDesc makeParamDesc(const ParmVarDecl *Src, QualType Ty) {
  ASTContext &Ctx = Src->getASTContext();
  std::string Name = (Twine("__arg_") + Src->getName()).str();
  return std::make_tuple(Ty, &Ctx.Idents.get(Name),
                         Ctx.getTrivialTypeSourceInfo(Ty));
}

static ParamDesc makeParamDesc(ASTContext &Ctx, StringRef Name, QualType Ty) {
  return std::make_tuple(Ty, &Ctx.Idents.get(Name),
                         Ctx.getTrivialTypeSourceInfo(Ty));
}

static void unsupportedFreeFunctionParamType() {
  llvm::report_fatal_error("Unsupported free kernel parameter type!");
}

class MarkWIScopeFnVisitor : public RecursiveASTVisitor<MarkWIScopeFnVisitor> {
public:
  MarkWIScopeFnVisitor(ASTContext &Ctx) : Ctx(Ctx) {}

  bool VisitCXXMemberCallExpr(CXXMemberCallExpr *Call) {
    FunctionDecl *Callee = Call->getDirectCallee();
    if (!Callee)
      // not a direct call - continue search
      return true;
    QualType Ty = Ctx.getCanonicalTagType(Call->getRecordDecl());
    if (!SemaSYCL::isSyclType(Ty, SYCLTypeAttr::group))
      // not a member of sycl::group - continue search
      return true;
    auto Name = Callee->getName();
    if (Name != "wait_for" ||
        Callee->hasAttr<SYCLScopeAttr>())
      return true;
    // it is a call to sycl::group::wait_for - mark the callee
    Callee->addAttr(
        SYCLScopeAttr::CreateImplicit(Ctx, SYCLScopeAttr::Level::WorkItem));
    // continue search as there can be other wait_for calls
    return true;
  }

private:
  ASTContext &Ctx;
};

/// Return method by name
static CXXMethodDecl *getMethodByName(const CXXRecordDecl *CRD,
                                      StringRef MethodName) {
  CXXMethodDecl *Method;
  auto It = std::find_if(CRD->methods().begin(), CRD->methods().end(),
                         [MethodName](const CXXMethodDecl *Method) {
                           return Method->getNameAsString() == MethodName;
                         });
  Method = (It != CRD->methods().end()) ? *It : nullptr;
  return Method;
}

static KernelInvocationKind
getKernelInvocationKind(FunctionDecl *KernelCallerFunc) {
  return llvm::StringSwitch<KernelInvocationKind>(KernelCallerFunc->getName())
      .Case("kernel_single_task", InvokeSingleTask)
      .Case("kernel_parallel_for", InvokeParallelFor)
      .Case("kernel_parallel_for_work_group", InvokeParallelForWorkGroup)
      .Default(InvokeUnknown);
}

// The SYCL kernel's 'object type' used for diagnostics and naming/mangling is
// the first parameter to a function template using the sycl_kernel
// attribute. In SYCL 1.2.1, this was passed by value,
// and in SYCL 2020, it is passed by reference.
static QualType GetSYCLKernelObjectType(const FunctionDecl *KernelCaller) {
  assert(KernelCaller->getNumParams() > 0 && "Insufficient kernel parameters");
  QualType KernelParamTy = KernelCaller->getParamDecl(0)->getType();

  // SYCL 2020 kernels are passed by reference.
  if (KernelParamTy->isReferenceType())
    KernelParamTy = KernelParamTy->getPointeeType();

  // SYCL 1.2.1
  return KernelParamTy.getUnqualifiedType();
}

/// \return the target of given SYCL accessor type
static target getAccessTarget(QualType FieldTy,
                              const ClassTemplateSpecializationDecl *AccTy) {
  if (SemaSYCL::isSyclType(FieldTy, SYCLTypeAttr::local_accessor) ||
      SemaSYCL::isSyclType(FieldTy, SYCLTypeAttr::dynamic_local_accessor))
    return local;

  return static_cast<target>(
      AccTy->getTemplateArgs()[3].getAsIntegral().getExtValue());
}

bool SemaSYCL::isFreeFunction(const FunctionDecl *FD) {
  SourceLocation Loc = FD->getLocation();
  bool NextDeclaredWithAttr = false;
  for (FunctionDecl *Redecl : FD->redecls()) {
    bool IsFreeFunctionAttr = false;
    for (auto *IRAttr :
         Redecl->specific_attrs<SYCLAddIRAttributesFunctionAttr>()) {
      SmallVector<std::pair<std::string, std::string>, 4> NameValuePairs =
          IRAttr->getAttributeNameValuePairs(getASTContext());
      const auto it = std::find_if(
          NameValuePairs.begin(), NameValuePairs.end(),
          [](const auto &NameValuePair) {
            return NameValuePair.first == "sycl-nd-range-kernel" ||
                   NameValuePair.first == "sycl-single-task-kernel";
          });
      IsFreeFunctionAttr = it != NameValuePairs.end();
      if (IsFreeFunctionAttr)
        break;
    }
    if (Redecl->isFirstDecl()) {
      if (IsFreeFunctionAttr)
        return true;
      if (NextDeclaredWithAttr) {
        Diag(Loc, diag::err_free_function_first_occurrence_missing_attr);
        Diag(Redecl->getLocation(), diag::note_previous_declaration);
        return false;
      }
    } else {
      Loc = Redecl->getLocation();
      NextDeclaredWithAttr = IsFreeFunctionAttr;
    }
  }
  return false;
}

static int getFreeFunctionRangeDim(SemaSYCL &SemaSYCLRef,
                                   const FunctionDecl *FD) {
  for (auto *IRAttr : FD->specific_attrs<SYCLAddIRAttributesFunctionAttr>()) {
    SmallVector<std::pair<std::string, std::string>, 4> NameValuePairs =
        IRAttr->getAttributeNameValuePairs(SemaSYCLRef.getASTContext());
    for (const auto &NameValuePair : NameValuePairs) {
      if (NameValuePair.first == "sycl-nd-range-kernel")
        return std::stoi(NameValuePair.second);
      if (NameValuePair.first == "sycl-single-task-kernel")
        return 0;
    }
  }
  return false;
}

// Creates a name for the free function kernel function.
// Consider a free function named "MyFunction". The normal device function will
// be given its mangled name, say "_Z10MyFunctionIiEvPT_S0_". The corresponding
// kernel function for this free function will be named
// "_Z24__sycl_kernel_MyFunctionIiEvPT_S0_". This is the mangled name of a
// fictitious function that has the same template and function parameters as the
// original free function but with identifier prefixed with __sycl_kernel_.
// We generate this name by starting with the mangled name of the free function
// and adjusting it textually to simulate the __sycl_kernel_ prefix.
// Because free functions are allowed only at file scope and cannot be within
// namespaces the mangled name has the format _Z<length><identifier>... where
// length is the identifier's length. The text manipulation inserts the prefix
// __sycl_kernel_ and adjusts the length, leaving the rest of the name as-is.
static std::pair<std::string, std::string>
constructFreeFunctionKernelName(const FunctionDecl *FreeFunc,
                                MangleContext &MC) {
  SmallString<256> Result;
  llvm::raw_svector_ostream Out(Result);
  std::string NewName;
  std::string StableName;

  // Handle extern "C"
  if (FreeFunc->getLanguageLinkage() == CLanguageLinkage) {
    const IdentifierInfo *II = FreeFunc->getIdentifier();
    NewName = "__sycl_kernel_" + II->getName().str();
  } else {
    MC.mangleName(FreeFunc, Out);
    std::string MangledName(Out.str());
    size_t StartNums = MangledName.find_first_of("0123456789");
    if (StartNums == std::string::npos) {
      // Microsoft mangling name has template like ?FunctionName@@YAXH@Z
      NewName =
          MangledName.substr(0, 1) + "sycl_kernel_" + MangledName.substr(1);
    } else {
      size_t EndNums = MangledName.find_first_not_of("0123456789", StartNums);
      size_t NameLength =
          std::stoi(MangledName.substr(StartNums, EndNums - StartNums));
      size_t NewNameLength = 14 /*length of __sycl_kernel_*/ + NameLength;
      NewName = MangledName.substr(0, StartNums) +
                std::to_string(NewNameLength) + "__sycl_kernel_" +
                MangledName.substr(EndNums);
    }
  }
  StableName = NewName;
  return {NewName, StableName};
}

// The first template argument to the kernel caller function is used to identify
// the kernel itself.
static QualType calculateKernelNameType(const FunctionDecl *KernelCallerFunc) {
  const TemplateArgumentList *TAL =
      KernelCallerFunc->getTemplateSpecializationArgs();
  assert(TAL && "No template argument info");
  return TAL->get(0).getAsType().getCanonicalType();
}

// Gets a name for the OpenCL kernel function, calculated from the first
// template argument of the kernel caller function.
static std::pair<std::string, std::string>
constructKernelName(SemaSYCL &S, const FunctionDecl *KernelCallerFunc,
                    MangleContext &MC) {
  QualType KernelNameType = calculateKernelNameType(KernelCallerFunc);

  SmallString<256> Result;
  llvm::raw_svector_ostream Out(Result);

  MC.mangleCanonicalTypeName(KernelNameType, Out);
  std::string MangledName(Out.str());

  std::string StableName =
      SYCLUniqueStableNameExpr::ComputeName(S.getASTContext(), KernelNameType);

  // For NativeCPU the kernel name is set to the stable GNU-mangled name
  // because the default mangling may be different, for example on Windows.
  // This is needed for compiling kernels for multiple SYCL targets to ensure
  // the same kernel name can be used for kernel lookup in different target
  // binaries. This assumes that all SYCL targets use the same mangling
  // produced for the stable name.
  // Todo: Check if this assumption is valid, and if it would be better
  // instead to always compile the NativeCPU device code in GNU mode which
  // may cause issues when compiling headers with non-standard extensions
  // written for compilers with different C++ ABIs (like MS VS).
  if (S.getASTContext().getTargetInfo().getTriple().isNativeCPU()) {
    MangledName = StableName;
  }

  return {MangledName, StableName};
}

static bool isDefaultSPIRArch(ASTContext &Context) {
  llvm::Triple T = Context.getTargetInfo().getTriple();
  if (T.isSPIR() && T.getSubArch() == llvm::Triple::NoSubArch)
    return true;
  return false;
}

static ParmVarDecl *getSyclKernelHandlerArg(FunctionDecl *KernelCallerFunc) {
  // Specialization constants in SYCL 2020 are not captured by lambda and
  // accessed through new optional lambda argument kernel_handler
  auto IsHandlerLambda = [](ParmVarDecl *PVD) {
    return SemaSYCL::isSyclType(PVD->getType(), SYCLTypeAttr::kernel_handler);
  };

  assert(llvm::count_if(KernelCallerFunc->parameters(), IsHandlerLambda) <= 1 &&
         "Multiple kernel_handler parameters");

  auto KHArg = llvm::find_if(KernelCallerFunc->parameters(), IsHandlerLambda);

  return (KHArg != KernelCallerFunc->param_end()) ? *KHArg : nullptr;
}

static bool isReadOnlyAccessor(const TemplateArgument &AccessModeArg) {
  const auto *AccessModeArgEnumType =
      AccessModeArg.getIntegralType()->castAs<EnumType>();
  const EnumDecl *ED = AccessModeArgEnumType->getOriginalDecl();

  auto ReadOnly =
      llvm::find_if(ED->enumerators(), [&](const EnumConstantDecl *E) {
        return E->getName() == "read";
      });

  return ReadOnly != ED->enumerator_end() &&
         (*ReadOnly)->getInitVal() == AccessModeArg.getAsIntegral();
}

// anonymous namespace so these don't get linkage.
namespace {

template <typename T> struct bind_param { using type = T; };

template <> struct bind_param<CXXBaseSpecifier &> {
  using type = const CXXBaseSpecifier &;
};

template <> struct bind_param<FieldDecl *&> { using type = FieldDecl *; };

template <> struct bind_param<FieldDecl *const &> { using type = FieldDecl *; };

template <typename T> using bind_param_t = typename bind_param<T>::type;

class KernelObjVisitor {
  SemaSYCL &SemaSYCLRef;

  template <typename ParentTy, typename... HandlerTys>
  void VisitUnionImpl(const CXXRecordDecl *Owner, ParentTy &Parent,
                      const CXXRecordDecl *Wrapper, HandlerTys &... Handlers) {
    (void)std::initializer_list<int>{
        (Handlers.enterUnion(Owner, Parent), 0)...};
    VisitRecordHelper(Wrapper, Wrapper->fields(), Handlers...);
    (void)std::initializer_list<int>{
        (Handlers.leaveUnion(Owner, Parent), 0)...};
  }

  // These enable handler execution only when previous Handlers succeed.
  template <typename... Tn>
  bool handleField(FieldDecl *FD, QualType FDTy, Tn &&... tn) {
    bool result = true;
    (void)std::initializer_list<int>{(result = result && tn(FD, FDTy), 0)...};
    return result;
  }
  template <typename... Tn>
  bool handleField(const CXXBaseSpecifier &BD, QualType BDTy, Tn &&... tn) {
    bool result = true;
    std::initializer_list<int>{(result = result && tn(BD, BDTy), 0)...};
    return result;
  }

// This definition using std::bind is necessary because of a gcc 7.x bug.
#define KF_FOR_EACH(FUNC, Item, Qt)                                            \
  handleField(                                                                 \
      Item, Qt,                                                                \
      std::bind(static_cast<bool (std::decay_t<decltype(Handlers)>::*)(        \
                    bind_param_t<decltype(Item)>, QualType)>(                  \
                    &std::decay_t<decltype(Handlers)>::FUNC),                  \
                std::ref(Handlers), _1, _2)...)

  // The following simpler definition works with gcc 8.x and later.
  //#define KF_FOR_EACH(FUNC) \
//  handleField(Field, FieldTy, ([&](FieldDecl *FD, QualType FDTy) { \
//                return Handlers.f(FD, FDTy); \
//              })...)

  // This enables handler execution only when previous Handlers succeed.
  template <typename... Tn>
  bool handleParam(ParmVarDecl *PD, QualType PDTy, Tn &&...tn) {
    bool result = true;
    (void)std::initializer_list<int>{(result = result && tn(PD, PDTy), 0)...};
    return result;
  }

  // This definition using std::bind is necessary because of a gcc 7.x bug.
#define KP_FOR_EACH(FUNC, Item, Qt)                                            \
  handleParam(                                                                 \
      Item, Qt,                                                                \
      std::bind(static_cast<bool (std::decay_t<decltype(Handlers)>::*)(        \
                    bind_param_t<decltype(Item)>, QualType)>(                  \
                    &std::decay_t<decltype(Handlers)>::FUNC),                  \
                std::ref(Handlers), _1, _2)...)

  // Parent contains the FieldDecl or CXXBaseSpecifier that was used to enter
  // the Wrapper structure that we're currently visiting. Owner is the parent
  // type (which doesn't exist in cases where it is a FieldDecl in the
  // 'root'), and Wrapper is the current struct being unwrapped.
  template <typename ParentTy, typename... HandlerTys>
  void visitComplexRecord(const CXXRecordDecl *Owner, ParentTy &Parent,
                          const CXXRecordDecl *Wrapper, QualType RecordTy,
                          HandlerTys &... Handlers) {
    (void)std::initializer_list<int>{
        (Handlers.enterStruct(Owner, Parent, RecordTy), 0)...};
    VisitRecordHelper(Wrapper, Wrapper->bases(), Handlers...);
    VisitRecordHelper(Wrapper, Wrapper->fields(), Handlers...);
    (void)std::initializer_list<int>{
        (Handlers.leaveStruct(Owner, Parent, RecordTy), 0)...};
  }

  template <typename ParentTy, typename... HandlerTys>
  void visitSimpleRecord(const CXXRecordDecl *Owner, ParentTy &Parent,
                         const CXXRecordDecl *, QualType RecordTy,
                         HandlerTys &...Handlers) {
    (void)std::initializer_list<int>{
        (Handlers.handleNonDecompStruct(Owner, Parent, RecordTy), 0)...};
  }

  template <typename ParentTy, typename... HandlerTys>
  void visitRecord(const CXXRecordDecl *Owner, ParentTy &Parent,
                   const CXXRecordDecl *Wrapper, QualType RecordTy,
                   HandlerTys &... Handlers);

  template <typename ParentTy, typename... HandlerTys>
  void VisitUnion(const CXXRecordDecl *Owner, ParentTy &Parent,
                  const CXXRecordDecl *Wrapper, HandlerTys &... Handlers);

  template <typename... HandlerTys>
  void VisitRecordHelper(const CXXRecordDecl *Owner,
                         clang::CXXRecordDecl::base_class_const_range Range,
                         HandlerTys &... Handlers) {
    for (const auto &Base : Range) {
      QualType BaseTy = Base.getType();
      // Handle accessor class as base
      if (isSyclSpecialType(BaseTy, SemaSYCLRef))
        (void)std::initializer_list<int>{
            (Handlers.handleSyclSpecialType(Owner, Base, BaseTy), 0)...};
      else
        // For all other bases, visit the record
        visitRecord(Owner, Base, BaseTy->getAsCXXRecordDecl(), BaseTy,
                    Handlers...);
    }
  }

  template <typename... HandlerTys>
  void VisitRecordHelper(const CXXRecordDecl *Owner, RecordDecl::field_range,
                         HandlerTys &...Handlers) {
    VisitRecordFields(Owner, Handlers...);
  }

  template <typename... HandlerTys>
  void visitArrayElementImpl(const CXXRecordDecl *Owner, FieldDecl *ArrayField,
                             QualType ElementTy, uint64_t Index,
                             HandlerTys &... Handlers) {
    (void)std::initializer_list<int>{
        (Handlers.nextElement(ElementTy, Index), 0)...};
    visitField(Owner, ArrayField, ElementTy, Handlers...);
  }

  template <typename... HandlerTys>
  void visitFirstArrayElement(const CXXRecordDecl *Owner, FieldDecl *ArrayField,
                              QualType ElementTy, HandlerTys &... Handlers) {
    visitArrayElementImpl(Owner, ArrayField, ElementTy, 0, Handlers...);
  }
  template <typename... HandlerTys>
  void visitNthArrayElement(const CXXRecordDecl *Owner, FieldDecl *ArrayField,
                            QualType ElementTy, uint64_t Index,
                            HandlerTys &... Handlers);

  template <typename... HandlerTys>
  void visitSimpleArray(const CXXRecordDecl *, FieldDecl *Field,
                        QualType ArrayTy, HandlerTys &...Handlers) {
    (void)std::initializer_list<int>{
        (Handlers.handleSimpleArrayType(Field, ArrayTy), 0)...};
  }

  template <typename... HandlerTys>
  void visitComplexArray(const CXXRecordDecl *Owner, FieldDecl *Field,
                         QualType ArrayTy, HandlerTys &... Handlers) {
    // Array workflow is:
    // handleArrayType
    // enterArray
    // nextElement
    // VisitField (same as before, note that The FieldDecl is the of array
    // itself, not the element)
    // ... repeat per element, opt-out for duplicates.
    // leaveArray

    if (!KF_FOR_EACH(handleArrayType, Field, ArrayTy))
      return;

    const ConstantArrayType *CAT =
        SemaSYCLRef.getASTContext().getAsConstantArrayType(ArrayTy);
    assert(CAT && "Should only be called on constant-size array.");
    QualType ET = CAT->getElementType();
    uint64_t ElemCount = CAT->getSize().getZExtValue();

    (void)std::initializer_list<int>{
        (Handlers.enterArray(Field, ArrayTy, ET), 0)...};

    visitFirstArrayElement(Owner, Field, ET, Handlers...);
    for (uint64_t Index = 1; Index < ElemCount; ++Index)
      visitNthArrayElement(Owner, Field, ET, Index, Handlers...);

    (void)std::initializer_list<int>{
        (Handlers.leaveArray(Field, ArrayTy, ET), 0)...};
  }

  template <typename... HandlerTys>
  void visitField(const CXXRecordDecl *Owner, FieldDecl *Field,
                  QualType FieldTy, HandlerTys &... Handlers) {
    if (isSyclSpecialType(FieldTy, SemaSYCLRef))
      KF_FOR_EACH(handleSyclSpecialType, Field, FieldTy);
    else if (FieldTy->isStructureOrClassType()) {
      if (KF_FOR_EACH(handleStructType, Field, FieldTy)) {
        CXXRecordDecl *RD = FieldTy->getAsCXXRecordDecl();
        visitRecord(Owner, Field, RD, FieldTy, Handlers...);
      }
    } else if (FieldTy->isUnionType()) {
      if (KF_FOR_EACH(handleUnionType, Field, FieldTy)) {
        CXXRecordDecl *RD = FieldTy->getAsCXXRecordDecl();
        VisitUnion(Owner, Field, RD, Handlers...);
      }
    } else if (FieldTy->isReferenceType())
      KF_FOR_EACH(handleReferenceType, Field, FieldTy);
    else if (FieldTy->isPointerType())
      KF_FOR_EACH(handlePointerType, Field, FieldTy);
    else if (FieldTy->isArrayType())
      visitArray(Owner, Field, FieldTy, Handlers...);
    else if (FieldTy->isScalarType() || FieldTy->isVectorType())
      KF_FOR_EACH(handleScalarType, Field, FieldTy);
    else
      KF_FOR_EACH(handleOtherType, Field, FieldTy);
  }

  template <typename... HandlerTys>
  void visitParam(ParmVarDecl *Param, QualType ParamTy,
                  HandlerTys &...Handlers) {
    if (isSyclSpecialType(ParamTy, SemaSYCLRef))
      KP_FOR_EACH(handleSyclSpecialType, Param, ParamTy);
    else if (ParamTy->isStructureOrClassType()) {
      if (KP_FOR_EACH(handleStructType, Param, ParamTy)) {
        CXXRecordDecl *RD = ParamTy->getAsCXXRecordDecl();
        visitRecord(nullptr, Param, RD, ParamTy, Handlers...);
      }
    } else if (ParamTy->isUnionType())
      KP_FOR_EACH(handleOtherType, Param, ParamTy);
    else if (ParamTy->isReferenceType())
      KP_FOR_EACH(handleOtherType, Param, ParamTy);
    else if (ParamTy->isPointerType())
      KP_FOR_EACH(handlePointerType, Param, ParamTy);
    else if (ParamTy->isArrayType())
      KP_FOR_EACH(handleOtherType, Param, ParamTy);
    else if (ParamTy->isScalarType())
      KP_FOR_EACH(handleScalarType, Param, ParamTy);
    else
      KP_FOR_EACH(handleOtherType, Param, ParamTy);
  }

public:
  KernelObjVisitor(SemaSYCL &S) : SemaSYCLRef(S) {}

  static bool useTopLevelKernelObj(const CXXRecordDecl *KernelObj) {
    // If the kernel is empty, "decompose" it so we don't generate arguments.
    if (KernelObj->isEmpty())
      return false;
    // FIXME: Workaround to not change large number of tests
    // this is covered by the test below.
    if (targetRequiresNewType(KernelObj->getASTContext()))
      return false;
    if (KernelObj->hasAttr<SYCLRequiresDecompositionAttr>() ||
        KernelObj->hasAttr<SYCLGenerateNewTypeAttr>())
      return false;
    return true;
  }

  template <typename... HandlerTys>
  void visitTopLevelRecord(const CXXRecordDecl *Owner, QualType RecordTy,
                           HandlerTys &...Handlers) {
    (void)std::initializer_list<int>{
        (Handlers.handleTopLevelStruct(Owner, RecordTy), 0)...};
  }

  template <typename... HandlerTys>
  void VisitRecordBases(const CXXRecordDecl *KernelFunctor,
                        HandlerTys &... Handlers) {
    VisitRecordHelper(KernelFunctor, KernelFunctor->bases(), Handlers...);
  }

  // A visitor function that dispatches to functions as defined in
  // SyclKernelFieldHandler for the purposes of kernel generation.
  template <typename... HandlerTys>
  void VisitRecordFields(const CXXRecordDecl *Owner, HandlerTys &... Handlers) {
    for (const auto Field : Owner->fields())
      visitField(Owner, Field, Field->getType(), Handlers...);
  }

  template <typename... HandlerTys>
  void visitArray(const CXXRecordDecl *Owner, FieldDecl *Field,
                  QualType ArrayTy, HandlerTys &...Handlers);

  // A visitor for Kernel object to functions as defined in
  // SyclKernelFieldHandler by iterating over fields and bases
  // if they require decomposition or new type.
  template <typename... HandlerTys>
  void VisitKernelRecord(const CXXRecordDecl *KernelObj,
                         QualType KernelFunctorTy, HandlerTys &...Handlers) {
    if (!useTopLevelKernelObj(KernelObj)) {
      VisitRecordBases(KernelObj, Handlers...);
      VisitRecordFields(KernelObj, Handlers...);
    } else {
      visitTopLevelRecord(KernelObj, KernelFunctorTy, Handlers...);
    }
  }

  // A visitor function that dispatches to functions as defined in
  // SyclKernelFieldHandler by iterating over a free function parameter list.
  template <typename... HandlerTys>
  void VisitFunctionParameters(const FunctionDecl *FreeFunc,
                               HandlerTys &...Handlers) {
    for (ParmVarDecl *Param : FreeFunc->parameters())
      visitParam(Param, Param->getType(), Handlers...);
  }

#undef KF_FOR_EACH
#undef KP_FOR_EACH
};

// A base type that the SYCL OpenCL Kernel construction task uses to implement
// individual tasks.
class SyclKernelFieldHandlerBase {
public:
  static constexpr const bool VisitUnionBody = false;
  static constexpr const bool VisitNthArrayElement = true;
  // Opt-in based on whether we should visit inside simple containers (structs,
  // arrays). All of the 'check' types should likely be true, the int-header,
  // and kernel decl creation types should not.
  static constexpr const bool VisitInsideSimpleContainers = true;
  static constexpr const bool VisitInsideSimpleContainersWithPointer = false;
  // Mark these virtual so that we can use override in the implementer classes,
  // despite virtual dispatch never being used.

  // SYCL special class can be a base class or a field decl, so both must be
  // handled.
  virtual bool handleSyclSpecialType(const CXXRecordDecl *,
                                     const CXXBaseSpecifier &, QualType) {
    return true;
  }
  virtual bool handleSyclSpecialType(FieldDecl *, QualType) { return true; }
  virtual bool handleSyclSpecialType(ParmVarDecl *, QualType) { return true; }

  virtual bool handleStructType(FieldDecl *, QualType) { return true; }
  virtual bool handleStructType(ParmVarDecl *, QualType) { return true; }
  virtual bool handleUnionType(FieldDecl *, QualType) { return true; }
  virtual bool handleUnionType(ParmVarDecl *, QualType) { return true; }
  virtual bool handleReferenceType(FieldDecl *, QualType) { return true; }
  virtual bool handleReferenceType(ParmVarDecl *, QualType) { return true; }
  virtual bool handlePointerType(FieldDecl *, QualType) { return true; }
  virtual bool handlePointerType(ParmVarDecl *, QualType) { return true; }
  virtual bool handleArrayType(FieldDecl *, QualType) { return true; }
  virtual bool handleArrayType(ParmVarDecl *, QualType) { return true; }
  virtual bool handleScalarType(FieldDecl *, QualType) { return true; }
  virtual bool handleScalarType(ParmVarDecl *, QualType) { return true; }
  // Most handlers shouldn't be handling this, just the field checker.
  virtual bool handleOtherType(FieldDecl *, QualType) { return true; }
  virtual bool handleOtherType(ParmVarDecl *, QualType) { return true; }

  // Handle the SYCL kernel as a whole. This applies only when the target can
  // support pointer to the generic address space as arguments and the functor
  // doesn't have any SYCL special types.
  virtual bool handleTopLevelStruct(const CXXRecordDecl *, QualType) {
    return true;
  }

  // Handle a simple struct that doesn't need to be decomposed, only called on
  // handlers with VisitInsideSimpleContainers as false.  Replaces
  // handleStructType, enterStruct, leaveStruct, and visiting of sub-elements.
  virtual bool handleNonDecompStruct(const CXXRecordDecl *, FieldDecl *,
                                     QualType) {
    return true;
  }

  virtual bool handleNonDecompStruct(const CXXRecordDecl *, ParmVarDecl *,
                                     QualType) {
    return true;
  }

  virtual bool handleNonDecompStruct(const CXXRecordDecl *,
                                     const CXXBaseSpecifier &, QualType) {
    return true;
  }

  // Instead of handleArrayType, enterArray, leaveArray, and nextElement (plus
  // descending down the elements), this function gets called in the event of an
  // array containing simple elements (even in the case of an MD array).
  virtual bool handleSimpleArrayType(FieldDecl *, QualType) { return true; }

  // The following are only used for keeping track of where we are in the base
  // class/field graph. Int Headers use this to calculate offset, most others
  // don't have a need for these.

  virtual bool enterStruct(const CXXRecordDecl *, FieldDecl *, QualType) {
    return true;
  }
  virtual bool leaveStruct(const CXXRecordDecl *, FieldDecl *, QualType) {
    return true;
  }
  virtual bool enterStruct(const CXXRecordDecl *, ParmVarDecl *, QualType) {
    return true;
  }
  virtual bool leaveStruct(const CXXRecordDecl *, ParmVarDecl *, QualType) {
    return true;
  }
  virtual bool enterStruct(const CXXRecordDecl *, const CXXBaseSpecifier &,
                           QualType) {
    return true;
  }
  virtual bool leaveStruct(const CXXRecordDecl *, const CXXBaseSpecifier &,
                           QualType) {
    return true;
  }
  virtual bool enterUnion(const CXXRecordDecl *, FieldDecl *) { return true; }
  virtual bool leaveUnion(const CXXRecordDecl *, FieldDecl *) { return true; }
  virtual bool enterUnion(const CXXRecordDecl *, ParmVarDecl *) { return true; }
  virtual bool leaveUnion(const CXXRecordDecl *, ParmVarDecl *) { return true; }

  // The following are used for stepping through array elements.
  virtual bool enterArray(FieldDecl *, QualType, QualType) { return true; }
  virtual bool leaveArray(FieldDecl *, QualType, QualType) { return true; }
  virtual bool enterArray(ParmVarDecl *, QualType, QualType) { return true; }
  virtual bool leaveArray(ParmVarDecl *, QualType, QualType) { return true; }

  virtual bool nextElement(QualType, uint64_t) { return true; }

  virtual ~SyclKernelFieldHandlerBase() = default;
};

// A class to act as the direct base for all the SYCL OpenCL Kernel construction
// tasks that contains a reference to Sema (and potentially any other
// universally required data).
class SyclKernelFieldHandler : public SyclKernelFieldHandlerBase {
protected:
  SemaSYCL &SemaSYCLRef;
  SyclKernelFieldHandler(SemaSYCL &S) : SemaSYCLRef(S) {}

  // Returns 'true' if the thing we're visiting (Based on the FD/QualType pair)
  // is an element of an array. FD will always be the array field. When
  // traversing the array field, Ty will be the type of the array field or the
  // type of array element (or some decomposed type from array).
  bool isArrayElement(const FieldDecl *FD, QualType Ty) const {
    return !SemaSYCLRef.getASTContext().hasSameType(FD->getType(), Ty);
  }
};

// A class to represent the 'do nothing' case for filtering purposes.
class SyclEmptyHandler final : public SyclKernelFieldHandlerBase {};
SyclEmptyHandler GlobalEmptyHandler;

template <bool Keep, typename H> struct HandlerFilter;
template <typename H> struct HandlerFilter<true, H> {
  H &Handler;
  HandlerFilter(H &Handler) : Handler(Handler) {}
};
template <typename H> struct HandlerFilter<false, H> {
  SyclEmptyHandler &Handler = GlobalEmptyHandler;
  HandlerFilter(H &) {}
};

template <bool B, bool... Rest> struct AnyTrue;

template <bool B> struct AnyTrue<B> { static constexpr bool Value = B; };

template <bool B, bool... Rest> struct AnyTrue {
  static constexpr bool Value = B || AnyTrue<Rest...>::Value;
};

template <bool B, bool... Rest> struct AllTrue;

template <bool B> struct AllTrue<B> { static constexpr bool Value = B; };

template <bool B, bool... Rest> struct AllTrue {
  static constexpr bool Value = B && AllTrue<Rest...>::Value;
};

template <typename ParentTy, typename... Handlers>
void KernelObjVisitor::VisitUnion(const CXXRecordDecl *Owner, ParentTy &Parent,
                                  const CXXRecordDecl *Wrapper,
                                  Handlers &... handlers) {
  // Don't continue descending if none of the handlers 'care'. This could be 'if
  // constexpr' starting in C++17.  Until then, we have to count on the
  // optimizer to realize "if (false)" is a dead branch.
  if (AnyTrue<Handlers::VisitUnionBody...>::Value)
    VisitUnionImpl(
        Owner, Parent, Wrapper,
        HandlerFilter<Handlers::VisitUnionBody, Handlers>(handlers).Handler...);
}

template <typename... Handlers>
void KernelObjVisitor::visitNthArrayElement(const CXXRecordDecl *Owner,
                                            FieldDecl *ArrayField,
                                            QualType ElementTy, uint64_t Index,
                                            Handlers &... handlers) {
  // Don't continue descending if none of the handlers 'care'. This could be 'if
  // constexpr' starting in C++17.  Until then, we have to count on the
  // optimizer to realize "if (false)" is a dead branch.
  if (AnyTrue<Handlers::VisitNthArrayElement...>::Value)
    visitArrayElementImpl(
        Owner, ArrayField, ElementTy, Index,
        HandlerFilter<Handlers::VisitNthArrayElement, Handlers>(handlers)
            .Handler...);
}

template <typename ParentTy, typename... HandlerTys>
void KernelObjVisitor::visitRecord(const CXXRecordDecl *Owner, ParentTy &Parent,
                                   const CXXRecordDecl *Wrapper,
                                   QualType RecordTy,
                                   HandlerTys &... Handlers) {
  RecordDecl *RD = RecordTy->getAsRecordDecl();
  assert(RD && "should not be null.");
  if (RD->hasAttr<SYCLRequiresDecompositionAttr>()) {
    // If this container requires decomposition, we have to visit it as
    // 'complex', so all handlers are called in this case with the 'complex'
    // case.
    visitComplexRecord(Owner, Parent, Wrapper, RecordTy, Handlers...);
  } else if (AnyTrue<HandlerTys::VisitInsideSimpleContainersWithPointer...>::
                 Value) {
    // We are currently in PointerHandler visitor.
    if (RD->hasAttr<SYCLGenerateNewTypeAttr>()) {
      // This is a record containing pointers.
      visitComplexRecord(Owner, Parent, Wrapper, RecordTy, Handlers...);
    } else {
      // This is a record without pointers.
      visitSimpleRecord(Owner, Parent, Wrapper, RecordTy, Handlers...);
    }
  } else {
    // "Simple" Containers are those that do NOT need to be decomposed,
    // "Complex" containers are those that DO. In the case where the container
    // does NOT need to be decomposed, we can call VisitSimpleRecord on the
    // handlers that have opted-out of VisitInsideSimpleContainers. The 'if'
    // makes sure we only do that if at least 1 has opted out.
    if (!AllTrue<HandlerTys::VisitInsideSimpleContainers...>::Value)
      visitSimpleRecord(
          Owner, Parent, Wrapper, RecordTy,
          HandlerFilter<!HandlerTys::VisitInsideSimpleContainers, HandlerTys>(
              Handlers)
              .Handler...);

    // Even though this is a 'simple' container, some handlers (via
    // VisitInsideSimpleContainers = true) need to treat it as if it needs
    // decomposing, so we call VisitComplexRecord iif at least one has.
    if (AnyTrue<HandlerTys::VisitInsideSimpleContainers...>::Value)
      visitComplexRecord(
          Owner, Parent, Wrapper, RecordTy,
          HandlerFilter<HandlerTys::VisitInsideSimpleContainers, HandlerTys>(
              Handlers)
              .Handler...);
  }
}

template <typename... HandlerTys>
void KernelObjVisitor::visitArray(const CXXRecordDecl *Owner, FieldDecl *Field,
                                  QualType ArrayTy, HandlerTys &... Handlers) {

  if (Field->hasAttr<SYCLRequiresDecompositionAttr>()) {
    visitComplexArray(Owner, Field, ArrayTy, Handlers...);
  } else if (AnyTrue<HandlerTys::VisitInsideSimpleContainersWithPointer...>::
                 Value) {
    // We are currently in PointerHandler visitor.
    if (Field->hasAttr<SYCLGenerateNewTypeAttr>()) {
      // This is an array of pointers, or an array of a type containing
      // pointers.
      visitComplexArray(Owner, Field, ArrayTy, Handlers...);
    } else {
      // This is an array which does not contain pointers.
      visitSimpleArray(Owner, Field, ArrayTy, Handlers...);
    }
  } else {
    if (!AllTrue<HandlerTys::VisitInsideSimpleContainers...>::Value)
      visitSimpleArray(
          Owner, Field, ArrayTy,
          HandlerFilter<!HandlerTys::VisitInsideSimpleContainers, HandlerTys>(
              Handlers)
              .Handler...);

    if (AnyTrue<HandlerTys::VisitInsideSimpleContainers...>::Value)
      visitComplexArray(
          Owner, Field, ArrayTy,
          HandlerFilter<HandlerTys::VisitInsideSimpleContainers, HandlerTys>(
              Handlers)
              .Handler...);
  }
}

// A type to check the validity of all of the argument types.
class SyclKernelFieldChecker : public SyclKernelFieldHandler {
  bool IsInvalid = false;
  DiagnosticsEngine &Diag;
  // Keeps track of whether we are currently handling fields inside a struct.
  // Fields of kernel functor or direct kernel captures will have a depth 0.
  int StructFieldDepth = 0;
  // Initialize with -1 so that fields of a base class of the kernel functor
  // has depth 0. Visitor method enterStruct increments this to 0 when the base
  // class is entered.
  int StructBaseDepth = -1;

  // Used to track FunctionDecl location in case if it is not available directly
  // from method
  SourceLocation FreeFunctionLoc;

  // Check whether the object should be disallowed from being copied to kernel.
  // Return true if not copyable, false if copyable.
  bool checkNotCopyableToKernel(const FieldDecl *FD, QualType FieldTy) {
    if (FieldTy->isArrayType()) {
      if (const auto *CAT =
              SemaSYCLRef.getASTContext().getAsConstantArrayType(FieldTy)) {
        QualType ET = CAT->getElementType();
        return checkNotCopyableToKernel(FD, ET);
      }
      return Diag.Report(FD->getLocation(),
                         diag::err_sycl_non_constant_array_type)
             << FieldTy;
    }

    return false;
  }

  bool checkPropertyListType(TemplateArgument PropList, SourceLocation Loc) {
    if (PropList.getKind() != TemplateArgument::ArgKind::Type)
      return SemaSYCLRef.Diag(
          Loc, diag::err_sycl_invalid_accessor_property_template_param);

    QualType PropListTy = PropList.getAsType();
    if (!SemaSYCL::isSyclType(PropListTy, SYCLTypeAttr::accessor_property_list))
      return SemaSYCLRef.Diag(
          Loc, diag::err_sycl_invalid_accessor_property_template_param);

    const auto *AccPropListDecl =
        cast<ClassTemplateSpecializationDecl>(PropListTy->getAsRecordDecl());
    if (AccPropListDecl->getTemplateArgs().size() != 1)
      return SemaSYCLRef.Diag(Loc,
                              diag::err_sycl_invalid_property_list_param_number)
             << "accessor_property_list";

    const auto TemplArg = AccPropListDecl->getTemplateArgs()[0];
    if (TemplArg.getKind() != TemplateArgument::ArgKind::Pack)
      return SemaSYCLRef.Diag(
                 Loc,
                 diag::err_sycl_invalid_accessor_property_list_template_param)
             << /*accessor_property_list*/ 0 << /*parameter pack*/ 0;

    for (TemplateArgument::pack_iterator Prop = TemplArg.pack_begin();
         Prop != TemplArg.pack_end(); ++Prop) {
      if (Prop->getKind() != TemplateArgument::ArgKind::Type)
        return SemaSYCLRef.Diag(
                   Loc,
                   diag::err_sycl_invalid_accessor_property_list_template_param)
               << /*accessor_property_list pack argument*/ 1 << /*type*/ 1;
      QualType PropTy = Prop->getAsType();
      if (isAccessorPropertyType(PropTy, SYCLTypeAttr::buffer_location) &&
          checkBufferLocationType(PropTy, Loc))
        return true;
    }
    return false;
  }

  bool checkBufferLocationType(QualType PropTy, SourceLocation Loc) {
    const auto *PropDecl =
        cast<ClassTemplateSpecializationDecl>(PropTy->getAsRecordDecl());
    if (PropDecl->getTemplateArgs().size() != 1)
      return SemaSYCLRef.Diag(Loc,
                              diag::err_sycl_invalid_property_list_param_number)
             << "buffer_location";

    const auto BufferLoc = PropDecl->getTemplateArgs()[0];
    if (BufferLoc.getKind() != TemplateArgument::ArgKind::Integral)
      return SemaSYCLRef.Diag(
                 Loc,
                 diag::err_sycl_invalid_accessor_property_list_template_param)
             << /*buffer_location*/ 2 << /*non-negative integer*/ 2;

    int LocationID = static_cast<int>(BufferLoc.getAsIntegral().getExtValue());
    if (LocationID < 0)
      return SemaSYCLRef.Diag(
                 Loc,
                 diag::err_sycl_invalid_accessor_property_list_template_param)
             << /*buffer_location*/ 2 << /*non-negative integer*/ 2;

    return false;
  }

  bool checkSyclSpecialType(QualType Ty, SourceRange Loc) {
    assert(isSyclSpecialType(Ty, SemaSYCLRef) &&
           "Should only be called on sycl special class types.");

    // Annotated pointers and annotated arguments must be captured
    // directly by the SYCL kernel.
    if ((SemaSYCL::isSyclType(Ty, SYCLTypeAttr::annotated_ptr) ||
         SemaSYCL::isSyclType(Ty, SYCLTypeAttr::annotated_arg)) &&
        (StructFieldDepth > 0 || StructBaseDepth > 0))
      return SemaSYCLRef.Diag(Loc.getBegin(),
                              diag::err_bad_kernel_param_data_members)
             << Ty << /*Struct*/ 1;

    const RecordDecl *RecD = Ty->getAsRecordDecl();
    if (const ClassTemplateSpecializationDecl *CTSD =
            dyn_cast<ClassTemplateSpecializationDecl>(RecD)) {
      const TemplateArgumentList &TAL = CTSD->getTemplateArgs();
      TemplateArgument TA = TAL.get(0);

      // Parameter packs are used by properties so they are always valid.
      if (TA.getKind() != TemplateArgument::Pack) {
        llvm::DenseSet<QualType> Visited;
        checkSYCLType(SemaSYCLRef, TA.getAsType(), Loc, Visited);
      }

      if (TAL.size() > 5)
        return checkPropertyListType(TAL.get(5), Loc.getBegin());
    }
    return false;
  }

public:
  /// Constructor for the SyclKernelFieldChecker
  /// \param S The SemaSYCL reference used for diagnostics and context.
  /// \param FFLoc Free function location, used to report diagnostics
  explicit SyclKernelFieldChecker(SemaSYCL &S,
                                  SourceLocation FFLoc = SourceLocation())
      : SyclKernelFieldHandler(S), Diag(S.getASTContext().getDiagnostics()),
        FreeFunctionLoc(FFLoc) {}
  static constexpr const bool VisitNthArrayElement = false;
  bool isValid() { return !IsInvalid; }

  bool handleReferenceType(FieldDecl *FD, QualType FieldTy) final {
    Diag.Report(FD->getLocation(), diag::err_bad_kernel_param_type) << FieldTy;
    IsInvalid = true;
    return isValid();
  }

  bool handleReferenceType(ParmVarDecl *PD, QualType ParamTy) final {
    Diag.Report(PD->getLocation(), diag::err_bad_kernel_param_type) << ParamTy;
    IsInvalid = true;
    return isValid();
  }

  bool handleStructType(FieldDecl *, QualType FieldTy) final {
    CXXRecordDecl *RD = FieldTy->getAsCXXRecordDecl();
    assert(RD && "Not a RecordDecl inside the handler for struct type");
    if (RD->isLambda()) {
      for (const LambdaCapture &LC : RD->captures())
        if (LC.capturesThis() && LC.isImplicit()) {
          SemaSYCLRef.Diag(LC.getLocation(), diag::err_implicit_this_capture);
          IsInvalid = true;
        }
    }
    return isValid();
  }

  bool handleStructType(ParmVarDecl *PD, QualType ParamTy) final {
    if (SemaSYCLRef.getLangOpts().SYCLRTCMode) {
      // When compiling in RTC mode, the restriction regarding forward
      // declarations doesn't apply, as we don't need the integration header.
      return isValid();
    }
    CXXRecordDecl *RD = ParamTy->getAsCXXRecordDecl();
    // For free functions all struct/class kernel arguments are forward declared
    // in integration header, that adds additional restrictions for kernel
    // arguments.
    NotForwardDeclarableReason NFDR =
        isForwardDeclarable(RD, SemaSYCLRef, /*DiagForFreeFunction=*/true);
    if (NFDR != NotForwardDeclarableReason::None) {
      Diag.Report(PD->getLocation(),
                  diag::err_bad_kernel_param_type)
          << ParamTy;
      Diag.Report(PD->getLocation(),
                  diag::note_free_function_kernel_param_type_not_fwd_declarable)
          << ParamTy;
      IsInvalid = true;
    }
    return isValid();
  }

  bool handleSyclSpecialType(const CXXRecordDecl *, const CXXBaseSpecifier &BS,
                             QualType FieldTy) final {
    IsInvalid |= checkSyclSpecialType(FieldTy, BS.getBeginLoc());
    return isValid();
  }

  bool handleSyclSpecialType(FieldDecl *FD, QualType FieldTy) final {
    IsInvalid |= checkSyclSpecialType(FieldTy, FD->getLocation());
    return isValid();
  }

  bool handleSyclSpecialType(ParmVarDecl *PD, QualType ParamTy) final {
    IsInvalid |= checkSyclSpecialType(ParamTy, PD->getLocation());
    return isValid();
  }

  bool handleArrayType(FieldDecl *FD, QualType FieldTy) final {
    IsInvalid |= checkNotCopyableToKernel(FD, FieldTy);
    return isValid();
  }

  bool handleArrayType(ParmVarDecl *PD, QualType ParamTy) final {
    Diag.Report(PD->getLocation(), diag::err_bad_kernel_param_type) << ParamTy;
    IsInvalid = true;
    return isValid();
  }

  bool handlePointerType(FieldDecl *FD, QualType FieldTy) final {
    while (FieldTy->isAnyPointerType()) {
      FieldTy = QualType{FieldTy->getPointeeOrArrayElementType(), 0};
      if (FieldTy->isVariableArrayType()) {
        Diag.Report(FD->getLocation(), diag::err_vla_unsupported) << 0;
        IsInvalid = true;
        break;
      }
    }
    return isValid();
  }

  bool handlePointerType(ParmVarDecl *PD, QualType ParamTy) final {
    while (ParamTy->isAnyPointerType()) {
      ParamTy = QualType{ParamTy->getPointeeOrArrayElementType(), 0};
      if (ParamTy->isVariableArrayType()) {
        Diag.Report(PD->getLocation(), diag::err_vla_unsupported) << 0;
        IsInvalid = true;
        break;
      }
    }
    return isValid();
  }

  bool handleOtherType(FieldDecl *FD, QualType FieldTy) final {
    Diag.Report(FD->getLocation(), diag::err_bad_kernel_param_type) << FieldTy;
    IsInvalid = true;
    return isValid();
  }

  bool handleOtherType(ParmVarDecl *PD, QualType ParamTy) final {
    Diag.Report(PD->getLocation(), diag::err_bad_kernel_param_type) << ParamTy;
    IsInvalid = true;
    return isValid();
  }

  bool enterStruct(const CXXRecordDecl *, FieldDecl *, QualType) final {
    ++StructFieldDepth;
    return true;
  }

  bool leaveStruct(const CXXRecordDecl *, FieldDecl *, QualType) final {
    --StructFieldDepth;
    return true;
  }

  bool enterStruct(const CXXRecordDecl *, ParmVarDecl *, QualType) final {
    // TODO manipulate struct depth once special types are supported for free
    // function kernels.
    // ++StructFieldDepth;
    return true;
  }

  bool leaveStruct(const CXXRecordDecl *, ParmVarDecl *PD,
                   QualType ParamTy) final {
    // TODO manipulate struct depth once special types are supported for free
    // function kernels.
    // --StructFieldDepth;
    // TODO We don't yet support special types and therefore structs that
    // require decomposition and leaving/entering. Diagnose for better user
    // experience.
    CXXRecordDecl *RD = ParamTy->getAsCXXRecordDecl();
    if (RD->hasAttr<SYCLRequiresDecompositionAttr>()) {
      Diag.Report(PD->getLocation(),
                  diag::err_bad_kernel_param_type)
          << ParamTy;
      Diag.Report(PD->getLocation(),
                  diag::note_free_function_kernel_param_type_not_supported)
          << ParamTy;
      IsInvalid = true;
    }
    return isValid();
  }

  bool enterStruct(const CXXRecordDecl *, const CXXBaseSpecifier &,
                   QualType) final {
    ++StructBaseDepth;
    return true;
  }

  bool leaveStruct(const CXXRecordDecl *RD, const CXXBaseSpecifier &B,
                   QualType) final {
    --StructBaseDepth;
    // FreeFunctionLoc.isInvalid() shows if checker object was created for a
    // free function. If that is the case, point to the free function
    // declaration.
    if (B.isVirtual()) {
      Diag.Report(FreeFunctionLoc.isInvalid() ? RD->getLocation()
                                              : FreeFunctionLoc,
                  diag::err_sycl_kernel_virtual_arg)
          << RD->getNameAsString() << B.getType().getAsString();
      IsInvalid = true;
    }
    return isValid();
  }
};

// A type to check the validity of accessing accessor/sampler/stream
// types as kernel parameters inside union.
class SyclKernelUnionChecker : public SyclKernelFieldHandler {
  int UnionCount = 0;
  bool IsInvalid = false;
  DiagnosticsEngine &Diag;

public:
  SyclKernelUnionChecker(SemaSYCL &S)
      : SyclKernelFieldHandler(S), Diag(S.getASTContext().getDiagnostics()) {}
  bool isValid() { return !IsInvalid; }
  static constexpr const bool VisitUnionBody = true;
  static constexpr const bool VisitNthArrayElement = false;

  bool checkType(SourceLocation Loc, QualType Ty) {
    if (UnionCount) {
      IsInvalid = true;
      Diag.Report(Loc, diag::err_bad_kernel_param_data_members)
          << Ty << /*Union*/ 0;
    }
    return isValid();
  }

  bool enterUnion(const CXXRecordDecl *, FieldDecl *) override {
    ++UnionCount;
    return true;
  }

  bool enterUnion(const CXXRecordDecl *, ParmVarDecl *) override {
    // TODO
    unsupportedFreeFunctionParamType();
    return true;
  }

  bool leaveUnion(const CXXRecordDecl *, FieldDecl *) override {
    --UnionCount;
    return true;
  }

  bool leaveUnion(const CXXRecordDecl *, ParmVarDecl *) override {
    // TODO
    unsupportedFreeFunctionParamType();
    return true;
  }

  bool handleSyclSpecialType(FieldDecl *FD, QualType FieldTy) final {
    return checkType(FD->getLocation(), FieldTy);
  }

  bool handleSyclSpecialType(ParmVarDecl *PD, QualType ParamTy) final {
    return checkType(PD->getLocation(), ParamTy);
  }

  bool handleSyclSpecialType(const CXXRecordDecl *, const CXXBaseSpecifier &BS,
                             QualType FieldTy) final {
    return checkType(BS.getBeginLoc(), FieldTy);
  }
};

// A type to mark whether a collection requires decomposition
// or needs to be transformed to a new type. If a collection
// contains pointers, and is not decomposed, a new type must
// be generated with all pointers in global address space.
class SyclKernelDecompMarker : public SyclKernelFieldHandler {
  llvm::SmallVector<bool, 16> CollectionStack;
  llvm::SmallVector<bool, 16> PointerStack;

public:
  static constexpr const bool VisitUnionBody = false;
  static constexpr const bool VisitNthArrayElement = false;

  SyclKernelDecompMarker(SemaSYCL &S) : SyclKernelFieldHandler(S) {
    // Base entry.
    CollectionStack.push_back(false);
    PointerStack.push_back(false);
  }

  bool handleSyclSpecialType(const CXXRecordDecl *, const CXXBaseSpecifier &,
                             QualType) final {
    CollectionStack.back() = true;
    return true;
  }
  bool handleSyclSpecialType(FieldDecl *, QualType) final {
    CollectionStack.back() = true;
    return true;
  }

  bool handleSyclSpecialType(ParmVarDecl *, QualType) final {
    // TODO We don't support special types in free function kernel parameters,
    // but track them to diagnose the case properly.
    CollectionStack.back() = true;
    return true;
  }

  bool handlePointerType(FieldDecl *, QualType) final {
    PointerStack.back() = targetRequiresNewType(SemaSYCLRef.getASTContext());
    return true;
  }

  bool handlePointerType(ParmVarDecl *, QualType) final {
    PointerStack.back() = targetRequiresNewType(SemaSYCLRef.getASTContext());
    return true;
  }

  // Add Top level information to ease checks for processor.
  bool handleTopLevelStruct(const CXXRecordDecl *, QualType Ty) final {
    CXXRecordDecl *RD = Ty->getAsCXXRecordDecl();
    assert(RD && "should not be null.");
    if (CollectionStack.pop_back_val() ||
        SemaSYCLRef.getLangOpts().SYCLDecomposeStruct) {
      if (!RD->hasAttr<SYCLRequiresDecompositionAttr>())
        RD->addAttr(SYCLRequiresDecompositionAttr::CreateImplicit(
            SemaSYCLRef.getASTContext()));
      PointerStack.pop_back();
    } else if (PointerStack.pop_back_val()) {
      if (!RD->hasAttr<SYCLGenerateNewTypeAttr>())
        RD->addAttr(SYCLGenerateNewTypeAttr::CreateImplicit(
            SemaSYCLRef.getASTContext()));
    }
    assert(CollectionStack.size() == 0);
    assert(PointerStack.size() == 0);
    return true;
  }

  bool enterStruct(const CXXRecordDecl *, FieldDecl *, QualType) final {
    CollectionStack.push_back(false);
    PointerStack.push_back(false);
    return true;
  }

  bool enterStruct(const CXXRecordDecl *, ParmVarDecl *, QualType) final {
    CollectionStack.push_back(false);
    PointerStack.push_back(false);
    return true;
  }

  bool leaveStruct(const CXXRecordDecl *, FieldDecl *, QualType Ty) final {
    // If a record needs to be decomposed, it is marked with
    // SYCLRequiresDecompositionAttr. Else if a record contains
    // a pointer, it is marked with SYCLGenerateNewTypeAttr. A record
    // will never be marked with both attributes.
    CXXRecordDecl *RD = Ty->getAsCXXRecordDecl();
    assert(RD && "should not be null.");
    if (CollectionStack.pop_back_val()) {
      if (!RD->hasAttr<SYCLRequiresDecompositionAttr>())
        RD->addAttr(SYCLRequiresDecompositionAttr::CreateImplicit(
            SemaSYCLRef.getASTContext()));
      CollectionStack.back() = true;
      PointerStack.pop_back();
    } else if (PointerStack.pop_back_val()) {
      PointerStack.back() = true;
      if (!RD->hasAttr<SYCLGenerateNewTypeAttr>())
        RD->addAttr(SYCLGenerateNewTypeAttr::CreateImplicit(
            SemaSYCLRef.getASTContext()));
    }
    return true;
  }

  bool leaveStruct(const CXXRecordDecl *, ParmVarDecl *,
                   QualType ParamTy) final {
    CXXRecordDecl *RD = ParamTy->getAsCXXRecordDecl();
    assert(RD && "should not be null.");
    if (CollectionStack.pop_back_val()) {
      if (!RD->hasAttr<SYCLRequiresDecompositionAttr>())
        RD->addAttr(SYCLRequiresDecompositionAttr::CreateImplicit(
            SemaSYCLRef.getASTContext()));
      CollectionStack.back() = true;
      PointerStack.pop_back();
    } else if (PointerStack.pop_back_val()) {
      PointerStack.back() = true;
      if (!RD->hasAttr<SYCLGenerateNewTypeAttr>())
        RD->addAttr(SYCLGenerateNewTypeAttr::CreateImplicit(
            SemaSYCLRef.getASTContext()));
    }
    return true;
  }

  bool enterStruct(const CXXRecordDecl *, const CXXBaseSpecifier &,
                   QualType) final {
    CollectionStack.push_back(false);
    PointerStack.push_back(false);
    return true;
  }

  bool leaveStruct(const CXXRecordDecl *, const CXXBaseSpecifier &,
                   QualType Ty) final {
    // If a record needs to be decomposed, it is marked with
    // SYCLRequiresDecompositionAttr. Else if a record contains
    // a pointer, it is marked with SYCLGenerateNewTypeAttr. A record
    // will never be marked with both attributes.
    CXXRecordDecl *RD = Ty->getAsCXXRecordDecl();
    assert(RD && "should not be null.");
    if (CollectionStack.pop_back_val()) {
      if (!RD->hasAttr<SYCLRequiresDecompositionAttr>())
        RD->addAttr(SYCLRequiresDecompositionAttr::CreateImplicit(
            SemaSYCLRef.getASTContext()));
      CollectionStack.back() = true;
      PointerStack.pop_back();
    } else if (PointerStack.pop_back_val()) {
      PointerStack.back() = true;
      if (!RD->hasAttr<SYCLGenerateNewTypeAttr>())
        RD->addAttr(SYCLGenerateNewTypeAttr::CreateImplicit(
            SemaSYCLRef.getASTContext()));
    }
    return true;
  }

  bool enterArray(FieldDecl *, QualType, QualType) final {
    CollectionStack.push_back(false);
    PointerStack.push_back(false);
    return true;
  }

  bool enterArray(ParmVarDecl *, QualType, QualType) final {
    // TODO
    unsupportedFreeFunctionParamType();
    return true;
  }

  bool leaveArray(FieldDecl *FD, QualType, QualType) final {
    // If an array needs to be decomposed, it is marked with
    // SYCLRequiresDecompositionAttr. Else if the array is an array of pointers
    // or an array of structs containing pointers, it is marked with
    // SYCLGenerateNewTypeAttr. An array will never be marked with both
    // attributes.
    if (CollectionStack.pop_back_val()) {
      // Cannot assert, since in MD arrays we'll end up marking them multiple
      // times.
      if (!FD->hasAttr<SYCLRequiresDecompositionAttr>())
        FD->addAttr(SYCLRequiresDecompositionAttr::CreateImplicit(
            SemaSYCLRef.getASTContext()));
      CollectionStack.back() = true;
      PointerStack.pop_back();
    } else if (PointerStack.pop_back_val()) {
      if (!FD->hasAttr<SYCLGenerateNewTypeAttr>())
        FD->addAttr(SYCLGenerateNewTypeAttr::CreateImplicit(
            SemaSYCLRef.getASTContext()));
      PointerStack.back() = true;
    }
    return true;
  }

  bool leaveArray(ParmVarDecl *, QualType, QualType) final {
    // TODO
    unsupportedFreeFunctionParamType();
    return true;
  }
};

static QualType ModifyAddressSpace(SemaSYCL &SemaSYCLRef, QualType Ty) {
  // USM allows to use raw pointers instead of buffers/accessors, but these
  // pointers point to the specially allocated memory. For pointer fields,
  // except for function pointer fields, we add a kernel argument with the
  // same type as field but global address space, because OpenCL requires it.
  // Function pointers should have program address space. This is set in
  // CodeGen.
  QualType PointeeTy = Ty->getPointeeType();
  Qualifiers Quals = PointeeTy.getQualifiers();
  LangAS AS = Quals.getAddressSpace();
  // Leave global_device and global_host address spaces as is to help FPGA
  // device in memory allocations.
  if (!PointeeTy->isFunctionType() && AS != LangAS::sycl_global_device &&
      AS != LangAS::sycl_global_host)
    Quals.setAddressSpace(LangAS::sycl_global);
  PointeeTy = SemaSYCLRef.getASTContext().getQualifiedType(
      PointeeTy.getUnqualifiedType(), Quals);
  return SemaSYCLRef.getASTContext().getPointerType(PointeeTy);
}

// This visitor is used to traverse a non-decomposed record/array to
// generate a new type corresponding to this record/array.
class SyclKernelPointerHandler : public SyclKernelFieldHandler {
  llvm::SmallVector<CXXRecordDecl *, 8> ModifiedRecords;
  SmallVector<CXXBaseSpecifier *, 8> ModifiedBases;
  SmallVector<QualType, 8> ModifiedArrayElementsOrArray;

  IdentifierInfo *getModifiedName(IdentifierInfo *Id) {
    std::string Name =
        Id ? (Twine("__generated_") + Id->getName()).str() : "__generated_";
    return &SemaSYCLRef.getASTContext().Idents.get(Name);
  }

  // Create Decl for the new type we are generating.
  // The fields (and base classes) of this record will be generated as
  // the visitor traverses kernel object record fields.
  void createNewType(const CXXRecordDecl *RD) {
    auto *ModifiedRD = CXXRecordDecl::Create(
        SemaSYCLRef.getASTContext(), RD->getTagKind(),
        const_cast<DeclContext *>(RD->getDeclContext()), SourceLocation(),
        SourceLocation(), getModifiedName(RD->getIdentifier()));
    ModifiedRD->startDefinition();
    if (RD->hasAttrs())
      ModifiedRD->setAttrs(RD->getAttrs());
    ModifiedRecords.push_back(ModifiedRD);
  }

  // Create and add FieldDecl for FieldTy to generated record.
  void addField(const FieldDecl *FD, QualType FieldTy) {
    assert(!ModifiedRecords.empty() &&
           "ModifiedRecords should have at least 1 record");
    ASTContext &Ctx = SemaSYCLRef.getASTContext();
    auto *Field = FieldDecl::Create(
        Ctx, ModifiedRecords.back(), SourceLocation(), SourceLocation(),
        getModifiedName(FD->getIdentifier()), FieldTy,
        Ctx.getTrivialTypeSourceInfo(FieldTy, SourceLocation()), /*BW=*/nullptr,
        /*Mutable=*/false, ICIS_NoInit);
    Field->setAccess(FD->getAccess());
    if (FD->hasAttrs())
      Field->setAttrs(FD->getAttrs());
    // Add generated field to generated record.
    ModifiedRecords.back()->addDecl(Field);
  }

  void createBaseSpecifier(const CXXRecordDecl *Parent, const CXXRecordDecl *RD,
                           const CXXBaseSpecifier &BS) {
    TypeSourceInfo *TInfo =
        SemaSYCLRef.getASTContext().getTrivialTypeSourceInfo(
            SemaSYCLRef.getASTContext().getCanonicalTagType(RD),
            SourceLocation());
    CXXBaseSpecifier *ModifiedBase = SemaSYCLRef.SemaRef.CheckBaseSpecifier(
        const_cast<CXXRecordDecl *>(Parent), SourceRange(), BS.isVirtual(),
        BS.getAccessSpecifier(), TInfo, SourceLocation());
    ModifiedBases.push_back(ModifiedBase);
  }

  CXXRecordDecl *getGeneratedNewRecord(const CXXRecordDecl *OldBaseDecl) {
    // At this point we have finished generating fields for the new
    // class corresponding to OldBaseDecl. Pop out the generated
    // record.
    CXXRecordDecl *ModifiedRD = ModifiedRecords.pop_back_val();
    ModifiedRD->completeDefinition();
    // Check the 'old' class for base classes.
    // Set bases classes for newly generated class if it has any.
    if (OldBaseDecl->getNumBases() > 0) {
      SmallVector<CXXBaseSpecifier *, 8> BasesForGeneratedClass;
      for (size_t I = 0; I < OldBaseDecl->getNumBases(); ++I)
        BasesForGeneratedClass.insert(BasesForGeneratedClass.begin(),
                                      ModifiedBases.pop_back_val());
      ModifiedRD->setBases(BasesForGeneratedClass.data(),
                           OldBaseDecl->getNumBases());
    }
    return ModifiedRD;
  }

public:
  static constexpr const bool VisitInsideSimpleContainersWithPointer = true;
  static constexpr const bool VisitNthArrayElement = false;
  SyclKernelPointerHandler(SemaSYCL &S, const CXXRecordDecl *RD)
      : SyclKernelFieldHandler(S) {
    createNewType(RD);
  }

  SyclKernelPointerHandler(SemaSYCL &S) : SyclKernelFieldHandler(S) {}

  bool enterStruct(const CXXRecordDecl *, FieldDecl *, QualType Ty) final {
    createNewType(Ty->getAsCXXRecordDecl());
    return true;
  }

  bool enterStruct(const CXXRecordDecl *, ParmVarDecl *, QualType) final {
    // TODO
    unsupportedFreeFunctionParamType();
    return true;
  }

  bool leaveStruct(const CXXRecordDecl *, FieldDecl *FD, QualType Ty) final {
    CXXRecordDecl *ModifiedRD = getGeneratedNewRecord(Ty->getAsCXXRecordDecl());

    // Add this record as a field of it's parent record if it is not an
    // array element.
    if (!isArrayElement(FD, Ty))
      addField(FD, SemaSYCLRef.getASTContext().getCanonicalTagType(ModifiedRD));
    else
      ModifiedArrayElementsOrArray.push_back(
          SemaSYCLRef.getASTContext().getCanonicalTagType(ModifiedRD));

    return true;
  }

  bool leaveStruct(const CXXRecordDecl *, ParmVarDecl *, QualType) final {
    // TODO
    unsupportedFreeFunctionParamType();
    return true;
  }

  bool enterStruct(const CXXRecordDecl *, const CXXBaseSpecifier &,
                   QualType Ty) final {
    createNewType(Ty->getAsCXXRecordDecl());
    return true;
  }

  bool leaveStruct(const CXXRecordDecl *Parent, const CXXBaseSpecifier &BS,
                   QualType Ty) final {
    CXXRecordDecl *ModifiedRD = getGeneratedNewRecord(Ty->getAsCXXRecordDecl());

    // Create CXXBaseSpecifier for this generated class.
    createBaseSpecifier(Parent, ModifiedRD, BS);
    return true;
  }

  bool leaveArray(FieldDecl *FD, QualType ArrayTy, QualType) final {
    QualType ModifiedArrayElement = ModifiedArrayElementsOrArray.pop_back_val();

    const ConstantArrayType *CAT =
        SemaSYCLRef.getASTContext().getAsConstantArrayType(ArrayTy);
    assert(CAT && "Should only be called on constant-size array.");
    QualType ModifiedArray = SemaSYCLRef.getASTContext().getConstantArrayType(
        ModifiedArrayElement, CAT->getSize(),
        const_cast<Expr *>(CAT->getSizeExpr()), CAT->getSizeModifier(),
        CAT->getIndexTypeCVRQualifiers());

    if (ModifiedRecords.empty()) {
      // This is a top-level kernel argument.
      ModifiedArrayElementsOrArray.push_back(ModifiedArray);
    } else if (!isArrayElement(FD, ArrayTy)) {
      // Add this array field as a field of it's parent record.
      addField(FD, ModifiedArray);
    } else {
      // Multi-dimensional array element.
      ModifiedArrayElementsOrArray.push_back(ModifiedArray);
    }

    return true;
  }

  bool leaveArray(ParmVarDecl *, QualType, QualType) final {
    // TODO
    unsupportedFreeFunctionParamType();
    return true;
  }

  bool handlePointerType(FieldDecl *FD, QualType FieldTy) final {
    QualType ModifiedPointerType = ModifyAddressSpace(SemaSYCLRef, FieldTy);
    if (!isArrayElement(FD, FieldTy))
      addField(FD, ModifiedPointerType);
    else
      ModifiedArrayElementsOrArray.push_back(ModifiedPointerType);
    // We do not need to wrap pointers since this is a pointer inside
    // non-decomposed struct.
    return true;
  }

  bool handlePointerType(ParmVarDecl *, QualType) final {
    // TODO
    unsupportedFreeFunctionParamType();
    return true;
  }

  bool handleScalarType(FieldDecl *FD, QualType FieldTy) final {
    addField(FD, FieldTy);
    return true;
  }

  bool handleScalarType(ParmVarDecl *, QualType) final {
    // TODO
    unsupportedFreeFunctionParamType();
    return true;
  }

  bool handleUnionType(FieldDecl *FD, QualType FieldTy) final {
    return handleScalarType(FD, FieldTy);
  }

  bool handleUnionType(ParmVarDecl *, QualType) final {
    // TODO
    unsupportedFreeFunctionParamType();
    return true;
  }

  bool handleNonDecompStruct(const CXXRecordDecl *, FieldDecl *FD,
                             QualType Ty) final {
    addField(FD, Ty);
    return true;
  }

  bool handleNonDecompStruct(const CXXRecordDecl *, ParmVarDecl *,
                             QualType) final {
    // TODO
    unsupportedFreeFunctionParamType();
    return true;
  }

  bool handleNonDecompStruct(const CXXRecordDecl *Parent,
                             const CXXBaseSpecifier &BS, QualType Ty) final {
    createBaseSpecifier(Parent, Ty->getAsCXXRecordDecl(), BS);
    return true;
  }

  bool handleSimpleArrayType(FieldDecl *FD, QualType Ty) final {
    addField(FD, Ty);
    return true;
  }

public:
  QualType getNewRecordType() {
    CXXRecordDecl *ModifiedRD = ModifiedRecords.pop_back_val();
    ModifiedRD->completeDefinition();

    if (!ModifiedBases.empty())
      ModifiedRD->setBases(ModifiedBases.data(), ModifiedBases.size());

    return SemaSYCLRef.getASTContext().getCanonicalTagType(ModifiedRD);
  }
  QualType getNewArrayType() {
    return ModifiedArrayElementsOrArray.pop_back_val();
  }
};

// A type to Create and own the FunctionDecl for the kernel.
class SyclKernelDeclCreator : public SyclKernelFieldHandler {
  FunctionDecl *KernelDecl = nullptr;
  llvm::SmallVector<ParmVarDecl *, 8> Params;
  Sema::ContextRAII FuncContext;
  // Holds the last handled field's first parameter. This doesn't store an
  // iterator as push_back invalidates iterators.
  size_t LastParamIndex = 0;
  // Keeps track of whether we are currently handling fields inside a struct.
  int StructDepth = 0;

  void addParam(const FieldDecl *FD, QualType FieldTy) {
    ParamDesc newParamDesc = makeParamDesc(FD, FieldTy);
    addParam(newParamDesc, FieldTy);
  }

  void addParam(const ParmVarDecl *PD, QualType ParamTy) {
    ParamDesc newParamDesc = makeParamDesc(PD, ParamTy);
    addParam(newParamDesc, ParamTy);
  }

  void addParam(const CXXBaseSpecifier &, QualType FieldTy) {
    // TODO: There is no name for the base available, but duplicate names are
    // seemingly already possible, so we'll give them all the same name for now.
    // This only happens with the accessor types.
    StringRef Name = "_arg__base";
    ParamDesc newParamDesc =
        makeParamDesc(SemaSYCLRef.getASTContext(), Name, FieldTy);
    addParam(newParamDesc, FieldTy);
  }
  // Add a parameter with specified name and type
  void addParam(StringRef Name, QualType ParamTy) {
    ParamDesc newParamDesc =
        makeParamDesc(SemaSYCLRef.getASTContext(), Name, ParamTy);
    addParam(newParamDesc, ParamTy);
  }

  void addParam(ParamDesc newParamDesc, QualType) {
    // Create a new ParmVarDecl based on the new info.
    ASTContext &Ctx = SemaSYCLRef.getASTContext();
    auto *NewParam = ParmVarDecl::Create(
        Ctx, KernelDecl, SourceLocation(), SourceLocation(),
        std::get<1>(newParamDesc), std::get<0>(newParamDesc),
        std::get<2>(newParamDesc), SC_None, /*DefArg*/ nullptr);
    NewParam->setScopeInfo(0, Params.size());
    NewParam->setIsUsed();

    LastParamIndex = Params.size();
    Params.push_back(NewParam);
  }

  // Handle accessor properties. If any properties were found in
  // the accessor_property_list - add the appropriate attributes to ParmVarDecl.
  void handleAccessorPropertyList(ParmVarDecl *Param,
                                  const CXXRecordDecl *RecordDecl,
                                  SourceLocation Loc) {
    const auto *AccTy = cast<ClassTemplateSpecializationDecl>(RecordDecl);
    if (AccTy->getTemplateArgs().size() < 6)
      return;
    const auto PropList = cast<TemplateArgument>(AccTy->getTemplateArgs()[5]);
    QualType PropListTy = PropList.getAsType();
    const auto *AccPropListDecl =
        cast<ClassTemplateSpecializationDecl>(PropListTy->getAsRecordDecl());
    const auto TemplArg = AccPropListDecl->getTemplateArgs()[0];
    // Move through TemplateArgs list of a property list and search for
    // properties. If found - apply the appropriate attribute to ParmVarDecl.
    for (TemplateArgument::pack_iterator Prop = TemplArg.pack_begin();
         Prop != TemplArg.pack_end(); ++Prop) {
      QualType PropTy = Prop->getAsType();
      if (isAccessorPropertyType(PropTy, SYCLTypeAttr::no_alias))
        handleNoAliasProperty(Param, PropTy, Loc);
      if (isAccessorPropertyType(PropTy, SYCLTypeAttr::buffer_location))
        handleBufferLocationProperty(Param, PropTy, Loc);
    }
  }

  void handleNoAliasProperty(ParmVarDecl *Param, QualType, SourceLocation Loc) {
    ASTContext &Ctx = SemaSYCLRef.getASTContext();
    Param->addAttr(
        RestrictAttr::CreateImplicit(Ctx, nullptr, ParamIdx(1, Param), Loc));
  }

  // Obtain an integer value stored in a template parameter of buffer_location
  // property to pass it to buffer_location kernel attribute
  void handleBufferLocationProperty(ParmVarDecl *Param, QualType PropTy,
                                    SourceLocation Loc) {
    // If we have more than 1 buffer_location properties on a single
    // accessor - emit an error
    if (Param->hasAttr<SYCLIntelBufferLocationAttr>()) {
      SemaSYCLRef.Diag(Loc, diag::err_sycl_compiletime_property_duplication)
          << "buffer_location";
      return;
    }
    ASTContext &Ctx = SemaSYCLRef.getASTContext();
    const auto *PropDecl =
        cast<ClassTemplateSpecializationDecl>(PropTy->getAsRecordDecl());
    const auto BufferLoc = PropDecl->getTemplateArgs()[0];
    int LocationID = static_cast<int>(BufferLoc.getAsIntegral().getExtValue());
    Param->addAttr(
        SYCLIntelBufferLocationAttr::CreateImplicit(Ctx, LocationID));
  }

  // Additional processing is required for accessor type.
  void handleAccessorType(QualType FieldTy, const CXXRecordDecl *RecordDecl,
                          SourceLocation Loc) {
    handleAccessorPropertyList(Params.back(), RecordDecl, Loc);

    // If "accessor" type check if read only
    if (SemaSYCL::isSyclType(FieldTy, SYCLTypeAttr::accessor)) {
      // Get access mode of accessor.
      const auto *AccessorSpecializationDecl =
          cast<ClassTemplateSpecializationDecl>(RecordDecl);
      const TemplateArgument &AccessModeArg =
          AccessorSpecializationDecl->getTemplateArgs().get(2);
      if (isReadOnlyAccessor(AccessModeArg))
        Params.back()->addAttr(SYCLAccessorReadonlyAttr::CreateImplicit(
            SemaSYCLRef.getASTContext()));
    }

    // Add implicit attribute to parameter decl when it is a read only
    // SYCL accessor.
    Params.back()->addAttr(
        SYCLAccessorPtrAttr::CreateImplicit(SemaSYCLRef.getASTContext()));
  }

  // All special SYCL objects must have __init method. We extract types for
  // kernel parameters from __init method parameters. We will use __init method
  // and kernel parameters which we build here to initialize special objects in
  // the kernel body.
  // ParentDecl parameterizes whether we are in a free function kernel or a
  // lambda kernel by taking the value ParmVarDecl or FieldDecl respectively.
  template <typename ParentDecl>
  bool handleSpecialType(ParentDecl *decl, QualType Ty) {
    const auto *RD = Ty->getAsCXXRecordDecl();
    assert(RD && "The type must be a RecordDecl");
    llvm::StringLiteral MethodName =
        KernelDecl->hasAttr<SYCLSimdAttr>() && isSyclAccessorType(Ty)
            ? InitESIMDMethodName
            : InitMethodName;
    CXXMethodDecl *InitMethod = getMethodByName(RD, MethodName);
    assert(InitMethod && "The type must have the __init method");

    // Don't do -1 here because we count on this to be the first parameter added
    // (if any).
    size_t ParamIndex = Params.size();
    for (const ParmVarDecl *Param : InitMethod->parameters()) {
      QualType ParamTy = Param->getType();
      // For lambda kernels the arguments to the OpenCL kernel are named
      // based on the position they have as fields in the definition of the
      // special type structure i.e __arg_field1, __arg_field2 and so on.
      // For free function kernels the arguments are named in direct mapping
      // with the names they have in the __init method i.e __arg_Ptr for work
      // group memory since its init function takes a parameter with Ptr name.
      if constexpr (std::is_same_v<ParentDecl, FieldDecl>)
        addParam(decl, ParamTy.getCanonicalType());
      else
        addParam(Param, ParamTy.getCanonicalType());
      // Propagate add_ir_attributes_kernel_parameter attribute.
      if (const auto *AddIRAttr =
              Param->getAttr<SYCLAddIRAttributesKernelParameterAttr>())
        Params.back()->addAttr(AddIRAttr->clone(SemaSYCLRef.getASTContext()));

      // FIXME: This code is temporary, and will be removed once __init_esimd
      // is removed and property list refactored.
      // The function handleAccessorType includes a call to
      // handleAccessorPropertyList. If new classes with property list are
      // added, this code needs to be refactored to call
      // handleAccessorPropertyList for each class which requires it.
      if (ParamTy.getTypePtr()->isPointerType() && isSyclAccessorType(Ty))
        handleAccessorType(Ty, RD, decl->getBeginLoc());
    }
    LastParamIndex = ParamIndex;
    return true;
  }

  static void setKernelImplicitAttrs(ASTContext &Context, FunctionDecl *FD,
                                     bool IsSIMDKernel) {
    // Set implicit attributes.
    FD->addAttr(DeviceKernelAttr::CreateImplicit(Context));
    FD->addAttr(ArtificialAttr::CreateImplicit(Context));
    if (IsSIMDKernel)
      FD->addAttr(SYCLSimdAttr::CreateImplicit(Context));
  }

  static FunctionDecl *createKernelDecl(ASTContext &Ctx, SourceLocation Loc,
                                        bool IsInline, bool IsSIMDKernel) {
    // Create this with no prototype, and we can fix this up after we've seen
    // all the params.
    FunctionProtoType::ExtProtoInfo Info(CC_DeviceKernel);
    QualType FuncType = Ctx.getFunctionType(Ctx.VoidTy, {}, Info);

    FunctionDecl *FD = FunctionDecl::Create(
        Ctx, Ctx.getTranslationUnitDecl(), Loc, Loc, DeclarationName(),
        FuncType, Ctx.getTrivialTypeSourceInfo(Ctx.VoidTy), SC_None);
    FD->setImplicitlyInline(IsInline);
    setKernelImplicitAttrs(Ctx, FD, IsSIMDKernel);

    // Add kernel to translation unit to see it in AST-dump.
    Ctx.getTranslationUnitDecl()->addDecl(FD);
    return FD;
  }

  // If the record has been marked with SYCLGenerateNewTypeAttr,
  // it implies that it contains a pointer within. This function
  // defines a PointerHandler visitor which visits this record
  // recursively and modifies the address spaces of any pointer
  // found as required, thereby generating a new record with all
  // pointers in 'right' address space. PointerHandler.getNewRecordType()
  // returns this generated type.
  QualType GenerateNewRecordType(const CXXRecordDecl *RD) {
    SyclKernelPointerHandler PointerHandler(SemaSYCLRef, RD);
    KernelObjVisitor Visitor{SemaSYCLRef};
    Visitor.VisitRecordBases(RD, PointerHandler);
    Visitor.VisitRecordFields(RD, PointerHandler);
    return PointerHandler.getNewRecordType();
  }

  // If the array has been marked with SYCLGenerateNewTypeAttr,
  // it implies that this is an array of pointers, or an array
  // of a type which contains pointers. This function generates
  // a new array with all pointers in the required address space.
  QualType GenerateNewArrayType(FieldDecl *FD, QualType FieldTy) {
    const auto *Owner = dyn_cast<CXXRecordDecl>(FD->getParent());
    SyclKernelPointerHandler PointerHandler(SemaSYCLRef);
    KernelObjVisitor Visitor{SemaSYCLRef};
    Visitor.visitArray(Owner, FD, FieldTy, PointerHandler);
    return PointerHandler.getNewArrayType();
  }

public:
  static constexpr const bool VisitInsideSimpleContainers = false;
  SyclKernelDeclCreator(SemaSYCL &S, SourceLocation Loc, bool IsInline,
                        bool IsSIMDKernel, FunctionDecl *SYCLKernel)
      : SyclKernelFieldHandler(S),
        KernelDecl(
            createKernelDecl(S.getASTContext(), Loc, IsInline, IsSIMDKernel)),
        FuncContext(SemaSYCLRef.SemaRef, KernelDecl) {
    S.addSyclOpenCLKernel(SYCLKernel, KernelDecl);
    for (const auto *IRAttr :
         SYCLKernel->specific_attrs<SYCLAddIRAttributesFunctionAttr>()) {
      KernelDecl->addAttr(IRAttr->clone(SemaSYCLRef.getASTContext()));
    }
  }

  ~SyclKernelDeclCreator() {
    ASTContext &Ctx = SemaSYCLRef.getASTContext();
    FunctionProtoType::ExtProtoInfo Info(CC_DeviceKernel);

    SmallVector<QualType, 8> ArgTys;
    std::transform(std::begin(Params), std::end(Params),
                   std::back_inserter(ArgTys),
                   [](const ParmVarDecl *PVD) { return PVD->getType(); });

    QualType FuncType = Ctx.getFunctionType(Ctx.VoidTy, ArgTys, Info);
    KernelDecl->setType(FuncType);
    KernelDecl->setParams(Params);

    // Make sure that this is marked as a kernel so that the code-gen can make
    // decisions based on that. We cannot add this earlier, otherwise the call
    // to TransformStmt in replaceWithLocalClone can diagnose something that got
    // diagnosed on the actual kernel.
    KernelDecl->addAttr(
        DeviceKernelAttr::CreateImplicit(SemaSYCLRef.getASTContext()));

    SemaSYCLRef.addSyclDeviceDecl(KernelDecl);
  }

  bool enterStruct(const CXXRecordDecl *, FieldDecl *, QualType) final {
    ++StructDepth;
    return true;
  }

  bool enterStruct(const CXXRecordDecl *, ParmVarDecl *, QualType) final {
    // TODO
    // ++StructDepth;
    return true;
  }

  bool leaveStruct(const CXXRecordDecl *, FieldDecl *, QualType) final {
    --StructDepth;
    return true;
  }

  bool leaveStruct(const CXXRecordDecl *, ParmVarDecl *, QualType) final {
    // TODO
    // --StructDepth;
    return true;
  }

  bool enterStruct(const CXXRecordDecl *, const CXXBaseSpecifier &,
                   QualType) final {
    ++StructDepth;
    return true;
  }

  bool leaveStruct(const CXXRecordDecl *, const CXXBaseSpecifier &,
                   QualType) final {
    --StructDepth;
    return true;
  }

  bool handleSyclSpecialType(const CXXRecordDecl *, const CXXBaseSpecifier &BS,
                             QualType FieldTy) final {
    const auto *RecordDecl = FieldTy->getAsCXXRecordDecl();
    assert(RecordDecl && "The type must be a RecordDecl");
    llvm::StringLiteral MethodName =
        KernelDecl->hasAttr<SYCLSimdAttr>() && isSyclAccessorType(FieldTy)
            ? InitESIMDMethodName
            : InitMethodName;
    CXXMethodDecl *InitMethod = getMethodByName(RecordDecl, MethodName);
    assert(InitMethod && "The type must have the __init method");

    // Don't do -1 here because we count on this to be the first parameter added
    // (if any).
    size_t ParamIndex = Params.size();
    for (const ParmVarDecl *Param : InitMethod->parameters()) {
      QualType ParamTy = Param->getType();
      addParam(BS, ParamTy.getCanonicalType());
      // FIXME: This code is temporary, and will be removed once __init_esimd
      // is removed and property list refactored.
      // The function handleAccessorType includes a call to
      // handleAccessorPropertyList. If new classes with property list are
      // added, this code needs to be refactored to call
      // handleAccessorPropertyList for each class which requires it.
      if (ParamTy.getTypePtr()->isPointerType() && isSyclAccessorType(FieldTy))
        handleAccessorType(FieldTy, RecordDecl, BS.getBeginLoc());
    }
    LastParamIndex = ParamIndex;
    return true;
  }

  bool handleSyclSpecialType(FieldDecl *FD, QualType FieldTy) final {
    return handleSpecialType(FD, FieldTy);
  }

  bool handleSyclSpecialType(ParmVarDecl *PD, QualType ParamTy) final {
    return handleSpecialType(PD, ParamTy);
  }

  RecordDecl *wrapField(FieldDecl *Field, QualType FieldTy) {
    RecordDecl *WrapperClass =
        SemaSYCLRef.getASTContext().buildImplicitRecord("__wrapper_class");
    WrapperClass->startDefinition();
    Field = FieldDecl::Create(
        SemaSYCLRef.getASTContext(), WrapperClass, SourceLocation(),
        SourceLocation(), /*Id=*/nullptr, FieldTy,
        SemaSYCLRef.getASTContext().getTrivialTypeSourceInfo(FieldTy,
                                                             SourceLocation()),
        /*BW=*/nullptr, /*Mutable=*/false, /*InitStyle=*/ICIS_NoInit);
    Field->setAccess(AS_public);
    WrapperClass->addDecl(Field);
    WrapperClass->completeDefinition();
    return WrapperClass;
  };

  bool handlePointerType(FieldDecl *FD, QualType FieldTy) final {
    QualType ModTy = ModifyAddressSpace(SemaSYCLRef, FieldTy);
    // When the kernel is generated, struct type kernel arguments are
    // decomposed; i.e. the parameters of the kernel are the fields of the
    // struct, and not the struct itself. This causes an error in the backend
    // when the struct field is a pointer, since non-USM pointers cannot be
    // passed directly. To work around this issue, all pointers inside the
    // struct are wrapped in a generated '__wrapper_class'.
    if (StructDepth) {
      RecordDecl *WrappedPointer = wrapField(FD, ModTy);
      ModTy = SemaSYCLRef.getASTContext().getCanonicalTagType(WrappedPointer);
    }

    addParam(FD, ModTy);
    return true;
  }

  bool handlePointerType(ParmVarDecl *PD, QualType ParamTy) final {
    QualType ModTy = ModifyAddressSpace(SemaSYCLRef, ParamTy);
    addParam(PD, ModTy);
    return true;
  }

  bool handleSimpleArrayType(FieldDecl *FD, QualType FieldTy) final {
    QualType ArrayTy = FieldTy;

    // This is an array of pointers or an array of a type with pointer.
    if (FD->hasAttr<SYCLGenerateNewTypeAttr>())
      ArrayTy = GenerateNewArrayType(FD, FieldTy);

    // Arrays are wrapped in a struct since they cannot be passed directly.
    RecordDecl *WrappedArray = wrapField(FD, ArrayTy);
    addParam(FD, SemaSYCLRef.getASTContext().getCanonicalTagType(WrappedArray));
    return true;
  }

  bool handleScalarType(FieldDecl *FD, QualType FieldTy) final {
    addParam(FD, FieldTy);
    return true;
  }

  bool handleScalarType(ParmVarDecl *PD, QualType ParamTy) final {
    addParam(PD, ParamTy);
    return true;
  }

  bool handleTopLevelStruct(const CXXRecordDecl *, QualType Ty) final {
    StringRef Name = "_arg__sycl_functor";
    addParam(Name, Ty);
    return true;
  }

  bool handleNonDecompStruct(const CXXRecordDecl *, FieldDecl *FD,
                             QualType Ty) final {
    // This is a field which should not be decomposed.
    CXXRecordDecl *FieldRecordDecl = Ty->getAsCXXRecordDecl();
    assert(FieldRecordDecl && "Type must be a C++ record type");
    // Check if we need to generate a new type for this record,
    // i.e. this record contains pointers.
    if (FieldRecordDecl->hasAttr<SYCLGenerateNewTypeAttr>())
      addParam(FD, GenerateNewRecordType(FieldRecordDecl));
    else
      addParam(FD, Ty);
    return true;
  }

  bool handleNonDecompStruct(const CXXRecordDecl *, ParmVarDecl *PD,
                             QualType ParamTy) final {
    // This is a struct parameter which should not be decomposed.
    CXXRecordDecl *ParamRecordDecl = ParamTy->getAsCXXRecordDecl();
    assert(ParamRecordDecl && "Type must be a C++ record type");
    // Check if we need to generate a new type for this record,
    // i.e. this record contains pointers.
    if (ParamRecordDecl->hasAttr<SYCLGenerateNewTypeAttr>())
      addParam(PD, GenerateNewRecordType(ParamRecordDecl));
    else
      addParam(PD, ParamTy);
    return true;
  }

  bool handleNonDecompStruct(const CXXRecordDecl *, const CXXBaseSpecifier &BS,
                             QualType Ty) final {
    // This is a base class which should not be decomposed.
    CXXRecordDecl *BaseRecordDecl = Ty->getAsCXXRecordDecl();
    assert(BaseRecordDecl && "Type must be a C++ record type");
    // Check if we need to generate a new type for this record,
    // i.e. this record contains pointers.
    if (BaseRecordDecl->hasAttr<SYCLGenerateNewTypeAttr>())
      addParam(BS, GenerateNewRecordType(BaseRecordDecl));
    else
      addParam(BS, Ty);
    return true;
  }

  bool handleUnionType(FieldDecl *FD, QualType FieldTy) final {
    return handleScalarType(FD, FieldTy);
  }

  bool handleUnionType(ParmVarDecl *, QualType) final {
    // TODO
    unsupportedFreeFunctionParamType();
    return true;
  }

  // Generate kernel argument to initialize specialization constants.
  void handleSyclKernelHandlerType() {
    ASTContext &Context = SemaSYCLRef.getASTContext();
    StringRef Name = "_arg__specialization_constants_buffer";
    addParam(Name, Context.getPointerType(Context.getAddrSpaceQualType(
                       Context.CharTy, LangAS::sycl_global)));
  }

  void setBody(CompoundStmt *KB) { KernelDecl->setBody(KB); }

  FunctionDecl *getKernelDecl() { return KernelDecl; }

  llvm::ArrayRef<ParmVarDecl *> getParamVarDeclsForCurrentField() {
    return ArrayRef<ParmVarDecl *>(std::begin(Params) + LastParamIndex,
                                   std::end(Params));
  }
};

// This Visitor traverses the AST of the function with
// `sycl_kernel` attribute and returns the version of “operator()()” that is
// called by KernelFunc. There will only be one call to KernelFunc in that
// AST because the DPC++ headers are structured such that the user’s
// kernel function is only called once. This ensures that the correct
// “operator()()” function call is returned, when a named function object used
// to define a kernel has more than one “operator()()” calls defined in it. For
// example, in the code below, 'operator()(sycl::id<1> id)' is returned based on
// the 'parallel_for' invocation which takes a 'sycl::range<1>(16)' argument.
//   class MyKernel {
//    public:
//      void operator()() const {
//        // code
//      }
//
//      [[sycl::reqd_sub_group_size(4)]] void operator()(sycl::id<1> id) const
//      {
//        // code
//      }
//    };
//
//    int main() {
//
//    Q.submit([&](sycl::handler& cgh) {
//      MyKernel kernelFunctorObject;
//      cgh.parallel_for(sycl::range<1>(16), kernelFunctorObject);
//    });
//      return 0;
//    }

class KernelCallOperatorVisitor
    : public RecursiveASTVisitor<KernelCallOperatorVisitor> {

  FunctionDecl *KernelCallerFunc;

public:
  CXXMethodDecl *CallOperator = nullptr;
  const CXXRecordDecl *KernelObj;

  KernelCallOperatorVisitor(FunctionDecl *KernelCallerFunc,
                            const CXXRecordDecl *KernelObj)
      : KernelCallerFunc(KernelCallerFunc), KernelObj(KernelObj) {}

  bool VisitCallExpr(CallExpr *CE) {
    Decl *CalleeDecl = CE->getCalleeDecl();
    if (isa_and_nonnull<CXXMethodDecl>(CalleeDecl)) {
      CXXMethodDecl *MD = cast<CXXMethodDecl>(CalleeDecl);
      if (MD->getOverloadedOperator() == OO_Call &&
          MD->getParent() == KernelObj) {
        CallOperator = MD;
      }
    }
    return true;
  }

  CXXMethodDecl *getCallOperator() {
    if (CallOperator)
      return CallOperator;

    TraverseDecl(KernelCallerFunc);
    return CallOperator;
  }
};

class ESIMDKernelDiagnostics : public SyclKernelFieldHandler {

  SourceLocation KernelLoc;
  bool IsESIMD = false;

  bool handleSpecialType(QualType FieldTy) {
    const CXXRecordDecl *RecordDecl = FieldTy->getAsCXXRecordDecl();

    if (IsESIMD && !isSyclAccessorType(FieldTy))
      return SemaSYCLRef.Diag(KernelLoc,
                              diag::err_sycl_esimd_not_supported_for_type)
             << RecordDecl;
    return true;
  }

public:
  ESIMDKernelDiagnostics(SemaSYCL &S, SourceLocation Loc, bool IsESIMD)
      : SyclKernelFieldHandler(S), KernelLoc(Loc), IsESIMD(IsESIMD) {}

  bool handleSyclSpecialType(FieldDecl *, QualType FieldTy) final {
    return handleSpecialType(FieldTy);
  }

  bool handleSyclSpecialType(const CXXRecordDecl *, const CXXBaseSpecifier &,
                             QualType FieldTy) final {
    return handleSpecialType(FieldTy);
  }

  using SyclKernelFieldHandler::handleSyclSpecialType;
};

class SyclKernelArgsSizeChecker : public SyclKernelFieldHandler {
  SourceLocation KernelLoc;
  unsigned SizeOfParams = 0;
  bool IsESIMD = false;

  void addParam(QualType ArgTy) {
    SizeOfParams +=
        SemaSYCLRef.getASTContext().getTypeSizeInChars(ArgTy).getQuantity();
  }

  bool handleSpecialType(QualType FieldTy) {
    const CXXRecordDecl *RecordDecl = FieldTy->getAsCXXRecordDecl();
    assert(RecordDecl && "The type must be a RecordDecl");
    llvm::StringLiteral MethodName = (IsESIMD && isSyclAccessorType(FieldTy))
                                         ? InitESIMDMethodName
                                         : InitMethodName;
    CXXMethodDecl *InitMethod = getMethodByName(RecordDecl, MethodName);
    assert(InitMethod && "The type must have the __init method");
    for (const ParmVarDecl *Param : InitMethod->parameters())
      addParam(Param->getType());
    return true;
  }

public:
  static constexpr const bool VisitInsideSimpleContainers = false;
  SyclKernelArgsSizeChecker(SemaSYCL &S, SourceLocation Loc, bool IsESIMD)
      : SyclKernelFieldHandler(S), KernelLoc(Loc), IsESIMD(IsESIMD) {}

  ~SyclKernelArgsSizeChecker() {
    if (SizeOfParams > MaxKernelArgsSize)
      SemaSYCLRef.Diag(KernelLoc, diag::warn_sycl_kernel_too_big_args)
          << SizeOfParams << MaxKernelArgsSize;
  }

  bool handleSyclSpecialType(FieldDecl *, QualType FieldTy) final {
    return handleSpecialType(FieldTy);
  }

  bool handleSyclSpecialType(ParmVarDecl *, QualType ParamTy) final {
    return handleSpecialType(ParamTy);
  }

  bool handleSyclSpecialType(const CXXRecordDecl *, const CXXBaseSpecifier &,
                             QualType FieldTy) final {
    return handleSpecialType(FieldTy);
  }

  bool handlePointerType(FieldDecl *, QualType FieldTy) final {
    addParam(FieldTy);
    return true;
  }

  bool handlePointerType(ParmVarDecl *, QualType ParamTy) final {
    addParam(ParamTy);
    return true;
  }

  bool handleScalarType(FieldDecl *, QualType FieldTy) final {
    addParam(FieldTy);
    return true;
  }

  bool handleScalarType(ParmVarDecl *, QualType ParamTy) final {
    addParam(ParamTy);
    return true;
  }

  bool handleSimpleArrayType(FieldDecl *, QualType FieldTy) final {
    addParam(FieldTy);
    return true;
  }

  bool handleTopLevelStruct(const CXXRecordDecl *, QualType Ty) final {
    addParam(Ty);
    return true;
  }

  bool handleNonDecompStruct(const CXXRecordDecl *, FieldDecl *,
                             QualType Ty) final {
    addParam(Ty);
    return true;
  }

  bool handleNonDecompStruct(const CXXRecordDecl *, ParmVarDecl *,
                             QualType ParamTy) final {
    addParam(ParamTy);
    return true;
  }

  bool handleNonDecompStruct(const CXXRecordDecl *, const CXXBaseSpecifier &,
                             QualType Ty) final {
    addParam(Ty);
    return true;
  }

  bool handleUnionType(FieldDecl *FD, QualType FieldTy) final {
    return handleScalarType(FD, FieldTy);
  }

  bool handleUnionType(ParmVarDecl *, QualType) final {
    // TODO
    unsupportedFreeFunctionParamType();
    return true;
  }
};

std::string getKernelArgDesc(StringRef KernelArgDescription) {
  if (KernelArgDescription == "")
    return "";
  return ("Compiler generated argument for " + KernelArgDescription + ",")
      .str();
}

class SyclOptReportCreator : public SyclKernelFieldHandler {
  SyclKernelDeclCreator &DC;
  SourceLocation KernelInvocationLoc;

  void addParam(const FieldDecl *KernelArg, QualType KernelArgType,
                StringRef KernelArgDescription,
                bool IsCompilerGeneratedType = false) {
    StringRef NameToEmitInDescription = KernelArg->getName();
    const RecordDecl *KernelArgParent = KernelArg->getParent();
    if (KernelArgParent && KernelArgDescription == "decomposed struct/class")
      NameToEmitInDescription = KernelArgParent->getName();

    unsigned KernelArgSize = SemaSYCLRef.getASTContext()
                                 .getTypeSizeInChars(KernelArgType)
                                 .getQuantity();

    SemaSYCLRef.getDiagnostics().getSYCLOptReport().AddKernelArgs(
        DC.getKernelDecl(), NameToEmitInDescription,
        IsCompilerGeneratedType ? "Compiler generated"
                                : KernelArgType.getAsString(),
        KernelInvocationLoc, KernelArgSize,
        getKernelArgDesc(KernelArgDescription),
        (KernelArgDescription == "decomposed struct/class")
            ? ("Field:" + KernelArg->getName().str() + ", ")
            : "");
  }

  void addParam(const FieldDecl *FD, QualType FieldTy) {
    std::string KernelArgDescription = "";
    const RecordDecl *RD = FD->getParent();
    if (RD && RD->hasAttr<SYCLRequiresDecompositionAttr>())
      KernelArgDescription = "decomposed struct/class";

    addParam(FD, FieldTy, KernelArgDescription);
  }

  // Handles base classes.
  void addParam(const CXXBaseSpecifier &, QualType KernelArgType,
                StringRef KernelArgDescription,
                bool IsCompilerGeneratedType = false) {
    unsigned KernelArgSize = SemaSYCLRef.getASTContext()
                                 .getTypeSizeInChars(KernelArgType)
                                 .getQuantity();
    SemaSYCLRef.getDiagnostics().getSYCLOptReport().AddKernelArgs(
        DC.getKernelDecl(), KernelArgType.getAsString(),
        IsCompilerGeneratedType ? "Compiler generated"
                                : KernelArgType.getAsString(),
        KernelInvocationLoc, KernelArgSize,
        getKernelArgDesc(KernelArgDescription), "");
  }

  // Handles specialization constants.
  void addParam(QualType KernelArgType, std::string KernelArgDescription) {
    unsigned KernelArgSize = SemaSYCLRef.getASTContext()
                                 .getTypeSizeInChars(KernelArgType)
                                 .getQuantity();
    SemaSYCLRef.getDiagnostics().getSYCLOptReport().AddKernelArgs(
        DC.getKernelDecl(), "", KernelArgType.getAsString(),
        KernelInvocationLoc, KernelArgSize,
        getKernelArgDesc(KernelArgDescription), "");
  }

public:
  static constexpr const bool VisitInsideSimpleContainers = false;
  SyclOptReportCreator(SemaSYCL &S, SyclKernelDeclCreator &DC,
                       SourceLocation Loc)
      : SyclKernelFieldHandler(S), DC(DC), KernelInvocationLoc(Loc) {}

  using SyclKernelFieldHandler::handleSyclSpecialType;
  bool handleSyclSpecialType(FieldDecl *FD, QualType FieldTy) final {
    for (const auto *Param : DC.getParamVarDeclsForCurrentField())
      addParam(FD, Param->getType(), FieldTy.getAsString());
    return true;
  }

  bool handleSyclSpecialType(const CXXRecordDecl *, const CXXBaseSpecifier &,
                             QualType FieldTy) final {
    std::string KernelArgDescription = "base class " + FieldTy.getAsString();
    for (const auto *Param : DC.getParamVarDeclsForCurrentField()) {
      QualType KernelArgType = Param->getType();
      unsigned KernelArgSize = SemaSYCLRef.getASTContext()
                                   .getTypeSizeInChars(KernelArgType)
                                   .getQuantity();
      SemaSYCLRef.getDiagnostics().getSYCLOptReport().AddKernelArgs(
          DC.getKernelDecl(), FieldTy.getAsString(),
          KernelArgType.getAsString(), KernelInvocationLoc, KernelArgSize,
          getKernelArgDesc(KernelArgDescription), "");
    }
    return true;
  }

  using SyclKernelFieldHandler::handlePointerType;
  bool handlePointerType(FieldDecl *FD, QualType) final {
    std::string KernelArgDescription = "";
    bool IsCompilerGeneratedType = false;
    ParmVarDecl *KernelParameter = DC.getParamVarDeclsForCurrentField()[0];
    // Compiler generated openCL kernel argument for current pointer field
    // is not a pointer. This means we are processing a nested pointer and
    // the openCL kernel argument is of type __wrapper_class.
    if (!KernelParameter->getType()->isPointerType()) {
      KernelArgDescription = "nested pointer";
      IsCompilerGeneratedType = true;
    }

    for (const auto *Param : DC.getParamVarDeclsForCurrentField())
      addParam(FD, Param->getType(), KernelArgDescription,
               IsCompilerGeneratedType);
    return true;
  }

  using SyclKernelFieldHandler::handleScalarType;
  bool handleScalarType(FieldDecl *FD, QualType FieldTy) final {
    addParam(FD, FieldTy);
    return true;
  }

  using SyclKernelFieldHandler::handleSimpleArrayType;
  bool handleSimpleArrayType(FieldDecl *FD, QualType) final {
    // Simple arrays are always wrapped.
    for (const auto *Param : DC.getParamVarDeclsForCurrentField())
      addParam(FD, Param->getType(), "array", /*IsCompilerGeneratedType*/ true);
    return true;
  }

  bool handleTopLevelStruct(const CXXRecordDecl *, QualType) final {
    addParam(DC.getParamVarDeclsForCurrentField()[0]->getType(),
             "SYCL Functor");
    return true;
  }

  using SyclKernelFieldHandler::handleNonDecompStruct;
  bool handleNonDecompStruct(const CXXRecordDecl *, FieldDecl *FD,
                             QualType Ty) final {
    CXXRecordDecl *RD = Ty->getAsCXXRecordDecl();
    assert(RD && "Type must be a C++ record type");
    if (RD->hasAttr<SYCLGenerateNewTypeAttr>())
      addParam(FD, Ty, "object with pointer", /*IsCompilerGeneratedType*/ true);
    else
      addParam(FD, Ty);
    return true;
  }

  bool handleNonDecompStruct(const CXXRecordDecl *, const CXXBaseSpecifier &BS,
                             QualType Ty) final {
    CXXRecordDecl *RD = Ty->getAsCXXRecordDecl();
    assert(RD && "Type must be a C++ record type");
    if (RD->hasAttr<SYCLGenerateNewTypeAttr>())
      addParam(BS, Ty, "base class with pointer",
               /*IsCompilerGeneratedType*/ true);
    else
      addParam(BS, Ty, "base class");
    return true;
  }

  using SyclKernelFieldHandler::handleUnionType;
  bool handleUnionType(FieldDecl *FD, QualType FieldTy) final {
    return handleScalarType(FD, FieldTy);
  }

  void handleSyclKernelHandlerType() {
    addParam(DC.getParamVarDeclsForCurrentField()[0]->getType(),
             "SYCL2020 specialization constant");
  }
};

static bool isESIMDKernelType(CXXMethodDecl *CallOperator) {
  return (CallOperator != nullptr) && CallOperator->hasAttr<SYCLSimdAttr>();
}

class SyclKernelBodyCreator : public SyclKernelFieldHandler {
  bool UseTopLevelKernelObj;
  SyclKernelDeclCreator &DeclCreator;
  llvm::SmallVector<Stmt *, 16> BodyStmts;
  llvm::SmallVector<InitListExpr *, 16> CollectionInitExprs;
  llvm::SmallVector<Stmt *, 16> FinalizeStmts;
  // This collection contains the information required to add/remove information
  // about arrays as we enter them.  The InitializedEntity component is
  // necessary for initializing child members.  uin64_t is the index of the
  // current element being worked on, which is updated every time we visit
  // nextElement.
  llvm::SmallVector<std::pair<InitializedEntity, uint64_t>, 8> ArrayInfos;
  VarDecl *KernelObjClone;
  std::optional<InitializedEntity> VarEntity;
  llvm::SmallVector<Expr *, 16> MemberExprBases;
  llvm::SmallVector<Expr *, 16> ArrayParamBases;
  FunctionDecl *KernelCallerFunc;
  SourceLocation KernelCallerSrcLoc; // KernelCallerFunc source location.
  // Contains a count of how many containers we're in.  This is used by the
  // pointer-struct-wrapping code to ensure that we don't try to wrap
  // top-level pointers.
  uint64_t StructDepth = 0;
  VarDecl *KernelHandlerClone = nullptr;
  bool IsESIMD = false;
  CXXMethodDecl *CallOperator = nullptr;

  Stmt *replaceWithLocalClone(ParmVarDecl *OriginalParam, VarDecl *LocalClone,
                              Stmt *FunctionBody) {
    // DeclRefExpr with valid source location but with decl which is not marked
    // as used is invalid.
    LocalClone->setIsUsed();
    std::pair<DeclaratorDecl *, DeclaratorDecl *> MappingPair =
        std::make_pair(OriginalParam, LocalClone);
    KernelBodyTransform KBT(MappingPair, SemaSYCLRef.SemaRef);
    return KBT.TransformStmt(FunctionBody).get();
  }

  // Using the statements/init expressions that we've created, this generates
  // the kernel body compound stmt. CompoundStmt needs to know its number of
  // statements in advance to allocate it, so we cannot do this as we go along.
  CompoundStmt *createKernelBody() {
    // Push the Kernel function scope to ensure the scope isn't empty
    SemaSYCLRef.SemaRef.PushFunctionScope();

    if (!UseTopLevelKernelObj) {
      // Initialize kernel object local clone
      assert(CollectionInitExprs.size() == 1 &&
             "Should have been popped down to just the first one");
      KernelObjClone->setInit(CollectionInitExprs.back());
    }

    // Replace references to the kernel object in kernel body, to use the
    // compiler generated local clone
    Stmt *NewBody =
        replaceWithLocalClone(KernelCallerFunc->getParamDecl(0), KernelObjClone,
                              KernelCallerFunc->getBody());

    // If kernel_handler argument is passed by SYCL kernel, replace references
    // to this argument in kernel body, to use the compiler generated local
    // clone
    if (ParmVarDecl *KernelHandlerParam =
            getSyclKernelHandlerArg(KernelCallerFunc))
      NewBody = replaceWithLocalClone(KernelHandlerParam, KernelHandlerClone,
                                      NewBody);

    // Use transformed body (with clones) as kernel body
    BodyStmts.push_back(NewBody);

    BodyStmts.insert(BodyStmts.end(), FinalizeStmts.begin(),
                     FinalizeStmts.end());

    SourceLocation LL = NewBody ? NewBody->getBeginLoc() : SourceLocation();
    SourceLocation LR = NewBody ? NewBody->getEndLoc() : SourceLocation();

    return CompoundStmt::Create(SemaSYCLRef.getASTContext(), BodyStmts,
                                FPOptionsOverride(), LL, LR);
  }

  void annotateHierarchicalParallelismAPICalls() {
    // Is this a hierarchical parallelism kernel invocation?
    if (getKernelInvocationKind(KernelCallerFunc) != InvokeParallelForWorkGroup)
      return;

    // Mark kernel object with work-group scope attribute to avoid work-item
    // scope memory allocation.
    KernelObjClone->addAttr(SYCLScopeAttr::CreateImplicit(
        SemaSYCLRef.getASTContext(), SYCLScopeAttr::Level::WorkGroup));

    assert(CallOperator && "non callable object is passed as kernel obj");
    // Mark the function that it "works" in a work group scope:
    // NOTE: In case of wait_for the marker call itself is
    // marked with work item scope attribute, here  the '()' operator of the
    // object passed as parameter is marked. This is an optimization -
    // there are a lot of locals created at parallel_for_work_group
    // scope before calling the lambda - it is more efficient to have
    // all of them in the private address space rather then sharing via
    // the local AS. See parallel_for_work_group implementation in the
    // SYCL headers.
    if (!CallOperator->hasAttr<SYCLScopeAttr>()) {
      CallOperator->addAttr(SYCLScopeAttr::CreateImplicit(
          SemaSYCLRef.getASTContext(), SYCLScopeAttr::Level::WorkGroup));
      // Search and mark wait_for calls:
      MarkWIScopeFnVisitor MarkWIScope(SemaSYCLRef.getASTContext());
      MarkWIScope.TraverseDecl(CallOperator);
      // Now mark local variables declared in the PFWG lambda with work group
      // scope attribute
      addScopeAttrToLocalVars(*CallOperator);
    }
  }

  // Creates a DeclRefExpr to the ParmVar that represents the current field.
  Expr *createParamReferenceExpr() {
    ParmVarDecl *KernelParameter =
        DeclCreator.getParamVarDeclsForCurrentField()[0];

    QualType ParamType = KernelParameter->getOriginalType();
    Expr *DRE = SemaSYCLRef.SemaRef.BuildDeclRefExpr(
        KernelParameter, ParamType, VK_LValue, KernelCallerSrcLoc);
    return DRE;
  }

  // Creates a DeclRefExpr to the ParmVar that represents the current pointer
  // field.
  Expr *createPointerParamReferenceExpr(QualType PointerTy, bool Wrapped) {
    ParmVarDecl *KernelParameter =
        DeclCreator.getParamVarDeclsForCurrentField()[0];

    QualType ParamType = KernelParameter->getOriginalType();
    Expr *DRE = SemaSYCLRef.SemaRef.BuildDeclRefExpr(
        KernelParameter, ParamType, VK_LValue, KernelCallerSrcLoc);

    // Struct Type kernel arguments are decomposed. The pointer fields are
    // then wrapped inside a compiler generated struct. Therefore when
    // generating the initializers, we have to 'unwrap' the pointer.
    if (Wrapped) {
      CXXRecordDecl *WrapperStruct = ParamType->getAsCXXRecordDecl();
      // Pointer field wrapped inside __wrapper_class
      FieldDecl *Pointer = *(WrapperStruct->field_begin());
      DRE = buildMemberExpr(DRE, Pointer);
      ParamType = Pointer->getType();
    }

    DRE = ImplicitCastExpr::Create(SemaSYCLRef.getASTContext(), ParamType,
                                   CK_LValueToRValue, DRE, /*BasePath=*/nullptr,
                                   VK_PRValue, FPOptionsOverride());

    if (PointerTy->getPointeeType().getAddressSpace() !=
        ParamType->getPointeeType().getAddressSpace())
      DRE = ImplicitCastExpr::Create(SemaSYCLRef.getASTContext(), PointerTy,
                                     CK_AddressSpaceConversion, DRE, nullptr,
                                     VK_PRValue, FPOptionsOverride());

    return DRE;
  }

  Expr *createSimpleArrayParamReferenceExpr(QualType) {
    ParmVarDecl *KernelParameter =
        DeclCreator.getParamVarDeclsForCurrentField()[0];
    QualType ParamType = KernelParameter->getOriginalType();
    Expr *DRE = SemaSYCLRef.SemaRef.BuildDeclRefExpr(
        KernelParameter, ParamType, VK_LValue, KernelCallerSrcLoc);

    // Unwrap the array.
    CXXRecordDecl *WrapperStruct = ParamType->getAsCXXRecordDecl();
    FieldDecl *ArrayField = *(WrapperStruct->field_begin());
    return buildMemberExpr(DRE, ArrayField);
  }

  // Creates an initialized entity for a field/item. In the case where this is a
  // field, returns a normal member initializer, if we're in a sub-array of a MD
  // array, returns an element initializer.
  InitializedEntity getFieldEntity(FieldDecl *FD, QualType Ty) {
    if (isArrayElement(FD, Ty))
      return InitializedEntity::InitializeElement(SemaSYCLRef.getASTContext(),
                                                  ArrayInfos.back().second,
                                                  ArrayInfos.back().first);
    return InitializedEntity::InitializeMember(FD, &VarEntity.value());
  }

  void addFieldInit(FieldDecl *FD, QualType Ty, MultiExprArg ParamRef) {
    InitializationKind InitKind =
        InitializationKind::CreateCopy(KernelCallerSrcLoc, KernelCallerSrcLoc);
    addFieldInit(FD, Ty, ParamRef, InitKind);
  }

  void addFieldInit(FieldDecl *FD, QualType Ty, MultiExprArg ParamRef,
                    InitializationKind InitKind) {
    addFieldInit(FD, Ty, ParamRef, InitKind, getFieldEntity(FD, Ty));
  }

  void addFieldInit(FieldDecl *, QualType, MultiExprArg ParamRef,
                    InitializationKind InitKind, InitializedEntity Entity) {
    InitializationSequence InitSeq(SemaSYCLRef.SemaRef, Entity, InitKind,
                                   ParamRef);
    ExprResult Init =
        InitSeq.Perform(SemaSYCLRef.SemaRef, Entity, InitKind, ParamRef);

    InitListExpr *ParentILE = CollectionInitExprs.back();
    ParentILE->updateInit(SemaSYCLRef.getASTContext(), ParentILE->getNumInits(),
                          Init.get());
  }

  void addBaseInit(const CXXBaseSpecifier &BS, QualType,
                   InitializationKind InitKind) {
    InitializedEntity Entity = InitializedEntity::InitializeBase(
        SemaSYCLRef.getASTContext(), &BS, /*IsInheritedVirtualBase*/ false,
        &VarEntity.value());
    InitializationSequence InitSeq(SemaSYCLRef.SemaRef, Entity, InitKind, {});
    ExprResult Init =
        InitSeq.Perform(SemaSYCLRef.SemaRef, Entity, InitKind, {});

    InitListExpr *ParentILE = CollectionInitExprs.back();
    ParentILE->updateInit(SemaSYCLRef.getASTContext(), ParentILE->getNumInits(),
                          Init.get());
  }

  void addBaseInit(const CXXBaseSpecifier &BS, QualType,
                   InitializationKind InitKind, MultiExprArg Args) {
    InitializedEntity Entity = InitializedEntity::InitializeBase(
        SemaSYCLRef.getASTContext(), &BS, /*IsInheritedVirtualBase*/ false,
        &VarEntity.value());
    InitializationSequence InitSeq(SemaSYCLRef.SemaRef, Entity, InitKind, Args);
    ExprResult Init =
        InitSeq.Perform(SemaSYCLRef.SemaRef, Entity, InitKind, Args);

    InitListExpr *ParentILE = CollectionInitExprs.back();
    ParentILE->updateInit(SemaSYCLRef.getASTContext(), ParentILE->getNumInits(),
                          Init.get());
  }

  void addSimpleBaseInit(const CXXBaseSpecifier &BS, QualType) {
    InitializationKind InitKind =
        InitializationKind::CreateCopy(KernelCallerSrcLoc, KernelCallerSrcLoc);

    InitializedEntity Entity = InitializedEntity::InitializeBase(
        SemaSYCLRef.getASTContext(), &BS, /*IsInheritedVirtualBase*/ false,
        &VarEntity.value());

    Expr *ParamRef = createParamReferenceExpr();
    InitializationSequence InitSeq(SemaSYCLRef.SemaRef, Entity, InitKind,
                                   ParamRef);
    ExprResult Init =
        InitSeq.Perform(SemaSYCLRef.SemaRef, Entity, InitKind, ParamRef);

    InitListExpr *ParentILE = CollectionInitExprs.back();
    ParentILE->updateInit(SemaSYCLRef.getASTContext(), ParentILE->getNumInits(),
                          Init.get());
  }

  // Adds an initializer that handles a simple initialization of a field.
  void addSimpleFieldInit(FieldDecl *FD, QualType Ty) {
    Expr *ParamRef = createParamReferenceExpr();
    addFieldInit(FD, Ty, ParamRef);
  }

  Expr *createGetAddressOf(Expr *E) {
    return UnaryOperator::Create(
        SemaSYCLRef.getASTContext(), E, UO_AddrOf,
        SemaSYCLRef.getASTContext().getPointerType(E->getType()), VK_PRValue,
        OK_Ordinary, KernelCallerSrcLoc, false,
        SemaSYCLRef.SemaRef.CurFPFeatureOverrides());
  }

  Expr *createDerefOp(Expr *E) {
    return UnaryOperator::Create(SemaSYCLRef.getASTContext(), E, UO_Deref,
                                 E->getType()->getPointeeType(), VK_LValue,
                                 OK_Ordinary, KernelCallerSrcLoc, false,
                                 SemaSYCLRef.SemaRef.CurFPFeatureOverrides());
  }

  Expr *createReinterpretCastExpr(Expr *E, QualType To) {
    return CXXReinterpretCastExpr::Create(
        SemaSYCLRef.getASTContext(), To, VK_PRValue, CK_BitCast, E,
        /*Path=*/nullptr,
        SemaSYCLRef.getASTContext().getTrivialTypeSourceInfo(To),
        SourceLocation(), SourceLocation(), SourceRange());
  }

  void handleGeneratedType(FieldDecl *FD, QualType Ty) {
    // Equivalent of the following code is generated here:
    // void ocl_kernel(__generated_type GT) {
    //   Kernel KernelObjClone { *(reinterpret_cast<UsersType*>(&GT)) };
    // }

    Expr *RCE = createReinterpretCastExpr(
        createGetAddressOf(createParamReferenceExpr()),
        SemaSYCLRef.getASTContext().getPointerType(Ty));
    Expr *Initializer = createDerefOp(RCE);
    addFieldInit(FD, Ty, Initializer);
  }

  void handleGeneratedType(const CXXRecordDecl *, const CXXBaseSpecifier &BS,
                           QualType Ty) {
    // Equivalent of the following code is generated here:
    // void ocl_kernel(__generated_type GT) {
    //   Kernel KernelObjClone { *(reinterpret_cast<UsersType*>(&GT)) };
    // }
    Expr *RCE = createReinterpretCastExpr(
        createGetAddressOf(createParamReferenceExpr()),
        SemaSYCLRef.getASTContext().getPointerType(Ty));
    Expr *Initializer = createDerefOp(RCE);
    InitializationKind InitKind =
        InitializationKind::CreateCopy(KernelCallerSrcLoc, KernelCallerSrcLoc);
    addBaseInit(BS, Ty, InitKind, Initializer);
  }

  MemberExpr *buildMemberExpr(Expr *Base, ValueDecl *Member) {
    DeclAccessPair MemberDAP = DeclAccessPair::make(Member, AS_none);
    MemberExpr *Result = SemaSYCLRef.SemaRef.BuildMemberExpr(
        Base, /*IsArrow */ false, KernelCallerSrcLoc, NestedNameSpecifierLoc(),
        KernelCallerSrcLoc, Member, MemberDAP,
        /*HadMultipleCandidates*/ false,
        DeclarationNameInfo(Member->getDeclName(), KernelCallerSrcLoc),
        Member->getType(), VK_LValue, OK_Ordinary);
    return Result;
  }

  void addFieldMemberExpr(FieldDecl *FD, QualType Ty) {
    if (!isArrayElement(FD, Ty))
      MemberExprBases.push_back(buildMemberExpr(MemberExprBases.back(), FD));
  }

  void removeFieldMemberExpr(const FieldDecl *FD, QualType Ty) {
    if (!isArrayElement(FD, Ty))
      MemberExprBases.pop_back();
  }

  void createSpecialMethodCall(const CXXRecordDecl *RD, StringRef MethodName,
                               SmallVectorImpl<Stmt *> &AddTo) {
    CXXMethodDecl *Method = getMethodByName(RD, MethodName);
    if (!Method)
      return;

    unsigned NumParams = Method->getNumParams();
    llvm::SmallVector<Expr *, 4> ParamDREs(NumParams);
    llvm::ArrayRef<ParmVarDecl *> KernelParameters =
        DeclCreator.getParamVarDeclsForCurrentField();
    for (size_t I = 0; I < NumParams; ++I) {
      QualType ParamType = KernelParameters[I]->getOriginalType();
      ParamDREs[I] = SemaSYCLRef.SemaRef.BuildDeclRefExpr(
          KernelParameters[I], ParamType, VK_LValue, KernelCallerSrcLoc);
    }

    MemberExpr *MethodME = buildMemberExpr(MemberExprBases.back(), Method);

    QualType ResultTy = Method->getReturnType();
    ExprValueKind VK = Expr::getValueKindForType(ResultTy);
    ResultTy = ResultTy.getNonLValueExprType(SemaSYCLRef.getASTContext());
    llvm::SmallVector<Expr *, 4> ParamStmts;
    const auto *Proto = cast<FunctionProtoType>(Method->getType());
    SemaSYCLRef.SemaRef.GatherArgumentsForCall(KernelCallerSrcLoc, Method,
                                               Proto, 0, ParamDREs, ParamStmts);
    // [kernel_obj or wrapper object].accessor.__init(_ValueType*,
    // range<int>, range<int>, id<int>)
    AddTo.push_back(CXXMemberCallExpr::Create(
        SemaSYCLRef.getASTContext(), MethodME, ParamStmts, ResultTy, VK,
        KernelCallerSrcLoc, FPOptionsOverride()));
  }

  // Creates an empty InitListExpr of the correct number of child-inits
  // of this to append into.
  void addCollectionInitListExpr(const CXXRecordDecl *RD) {
    const ASTRecordLayout &Info =
        SemaSYCLRef.getASTContext().getASTRecordLayout(RD);
    uint64_t NumInitExprs = Info.getFieldCount() + RD->getNumBases();
    addCollectionInitListExpr(
        SemaSYCLRef.getASTContext().getCanonicalTagType(RD), NumInitExprs);
  }

  InitListExpr *createInitListExpr(const CXXRecordDecl *RD) {
    const ASTRecordLayout &Info =
        SemaSYCLRef.getASTContext().getASTRecordLayout(RD);
    uint64_t NumInitExprs = Info.getFieldCount() + RD->getNumBases();
    return createInitListExpr(
        SemaSYCLRef.getASTContext().getCanonicalTagType(RD), NumInitExprs);
  }

  InitListExpr *createInitListExpr(QualType InitTy, uint64_t NumChildInits) {
    InitListExpr *ILE = new (SemaSYCLRef.getASTContext())
        InitListExpr(SemaSYCLRef.getASTContext(), KernelCallerSrcLoc, {},
                     KernelCallerSrcLoc);
    ILE->reserveInits(SemaSYCLRef.getASTContext(), NumChildInits);
    ILE->setType(InitTy);

    return ILE;
  }

  // Create an empty InitListExpr of the type/size for the rest of the visitor
  // to append into.
  void addCollectionInitListExpr(QualType InitTy, uint64_t NumChildInits) {

    InitListExpr *ILE = createInitListExpr(InitTy, NumChildInits);
    InitListExpr *ParentILE = CollectionInitExprs.back();
    ParentILE->updateInit(SemaSYCLRef.getASTContext(), ParentILE->getNumInits(),
                          ILE);

    CollectionInitExprs.push_back(ILE);
  }

  static VarDecl *createKernelObjClone(ASTContext &Ctx, DeclContext *DC,
                                       const CXXRecordDecl *KernelObj) {
    TypeSourceInfo *TSInfo =
        KernelObj->isLambda() ? KernelObj->getLambdaTypeInfo() : nullptr;
    IdentifierInfo *Ident = KernelObj->getIdentifier();
    if (!Ident)
      Ident = &Ctx.Idents.get("__SYCLKernel");

    VarDecl *VD = VarDecl::Create(
        Ctx, DC, KernelObj->getLocation(), KernelObj->getLocation(), Ident,
        Ctx.getCanonicalTagType(KernelObj), TSInfo, SC_None);
    return VD;
  }

  const llvm::StringLiteral getInitMethodName() const {
    return IsESIMD ? InitESIMDMethodName : InitMethodName;
  }

  // Default inits the type, then calls the init-method in the body.
  // A type may not have a public default constructor as per its spec so
  // typically if this is the case the default constructor will be private and
  // in such cases we must manually override the access specifier from private
  // to public just for the duration of this default initialization.
  // TODO: Revisit this approach once https://github.com/intel/llvm/issues/16061
  // is closed.
  bool handleSpecialType(FieldDecl *FD, QualType Ty) {
    const auto *RecordDecl = Ty->getAsCXXRecordDecl();
    AccessSpecifier DefaultConstructorAccess;
    auto DefaultConstructor =
        std::find_if(RecordDecl->ctor_begin(), RecordDecl->ctor_end(),
                     [](auto it) { return it->isDefaultConstructor(); });
    DefaultConstructorAccess = DefaultConstructor->getAccess();
    DefaultConstructor->setAccess(AS_public);

    addFieldInit(FD, Ty, {},
                 InitializationKind::CreateDefault(KernelCallerSrcLoc));
    DefaultConstructor->setAccess(DefaultConstructorAccess);
    addFieldMemberExpr(FD, Ty);

    createSpecialMethodCall(RecordDecl, getInitMethodName(), BodyStmts);
    CXXMethodDecl *FinalizeMethod =
        getMethodByName(RecordDecl, FinalizeMethodName);
    // A finalize-method is expected for special type such as stream.
    if (FinalizeMethod)
      createSpecialMethodCall(RecordDecl, FinalizeMethodName, FinalizeStmts);

    removeFieldMemberExpr(FD, Ty);

    return true;
  }

  bool handleSpecialType(const CXXBaseSpecifier &BS, QualType Ty) {
    const auto *BaseRecordDecl = BS.getType()->getAsCXXRecordDecl();
    AccessSpecifier DefaultConstructorAccess;
    auto DefaultConstructor =
        std::find_if(BaseRecordDecl->ctor_begin(), BaseRecordDecl->ctor_end(),
                     [](auto it) { return it->isDefaultConstructor(); });
    DefaultConstructorAccess = DefaultConstructor->getAccess();
    DefaultConstructor->setAccess(AS_public);

    addBaseInit(BS, Ty, InitializationKind::CreateDefault(KernelCallerSrcLoc));
    DefaultConstructor->setAccess(DefaultConstructorAccess);
    createSpecialMethodCall(BaseRecordDecl, getInitMethodName(), BodyStmts);
    return true;
  }

  // Generate __init call for kernel handler argument
  void handleSpecialType(QualType KernelHandlerTy) {
    DeclRefExpr *KernelHandlerCloneRef = DeclRefExpr::Create(
        SemaSYCLRef.getASTContext(), NestedNameSpecifierLoc(),
        KernelCallerSrcLoc, KernelHandlerClone, false, DeclarationNameInfo(),
        KernelHandlerTy, VK_LValue);
    const auto *RecordDecl =
        KernelHandlerClone->getType()->getAsCXXRecordDecl();
    MemberExprBases.push_back(KernelHandlerCloneRef);
    createSpecialMethodCall(RecordDecl, InitSpecConstantsBuffer, BodyStmts);
    MemberExprBases.pop_back();
  }

  void createKernelHandlerClone(ASTContext &Ctx, DeclContext *DC,
                                ParmVarDecl *KernelHandlerArg) {
    QualType Ty = KernelHandlerArg->getType();
    TypeSourceInfo *TSInfo = Ctx.getTrivialTypeSourceInfo(Ty);
    KernelHandlerClone =
        VarDecl::Create(Ctx, DC, KernelCallerSrcLoc, KernelCallerSrcLoc,
                        KernelHandlerArg->getIdentifier(), Ty, TSInfo, SC_None);

    // Default initialize clone
    InitializedEntity VarEntity =
        InitializedEntity::InitializeVariable(KernelHandlerClone);
    InitializationKind InitKind =
        InitializationKind::CreateDefault(KernelCallerSrcLoc);
    InitializationSequence InitSeq(SemaSYCLRef.SemaRef, VarEntity, InitKind,
                                   {});
    ExprResult Init =
        InitSeq.Perform(SemaSYCLRef.SemaRef, VarEntity, InitKind, {});
    KernelHandlerClone->setInit(
        SemaSYCLRef.SemaRef.MaybeCreateExprWithCleanups(Init.get()));
    KernelHandlerClone->setInitStyle(VarDecl::CallInit);
  }

  Expr *createArraySubscriptExpr(uint64_t Index, Expr *ArrayRef) {
    QualType SizeT = SemaSYCLRef.getASTContext().getSizeType();
    llvm::APInt IndexVal{
        static_cast<unsigned>(SemaSYCLRef.getASTContext().getTypeSize(SizeT)),
        Index, SizeT->isSignedIntegerType()};
    auto IndexLiteral = IntegerLiteral::Create(
        SemaSYCLRef.getASTContext(), IndexVal, SizeT, KernelCallerSrcLoc);
    ExprResult IndexExpr = SemaSYCLRef.SemaRef.CreateBuiltinArraySubscriptExpr(
        ArrayRef, KernelCallerSrcLoc, IndexLiteral, KernelCallerSrcLoc);
    assert(!IndexExpr.isInvalid());
    return IndexExpr.get();
  }

  void addSimpleArrayInit(FieldDecl *FD, QualType FieldTy) {
    Expr *ArrayRef = createSimpleArrayParamReferenceExpr(FieldTy);
    InitializationKind InitKind = InitializationKind::CreateDirect({}, {}, {});

    InitializedEntity Entity = InitializedEntity::InitializeMember(
        FD, &VarEntity.value(), /*Implicit*/ true);

    addFieldInit(FD, FieldTy, ArrayRef, InitKind, Entity);
  }

  void addArrayElementInit(FieldDecl *FD, QualType T) {
    Expr *Initializer = ArrayParamBases.pop_back_val();
    if (!T->isPointerType()) {
      Expr *RCE = createReinterpretCastExpr(
          createGetAddressOf(Initializer),
          SemaSYCLRef.getASTContext().getPointerType(T));
      Initializer = createDerefOp(RCE);
    }
    addFieldInit(FD, T, Initializer);
  }

  // This function is recursive in order to handle
  // multi-dimensional arrays. If the array element is
  // an array, it implies that the array is multi-dimensional.
  // We continue recursion till we reach a non-array element to
  // generate required array subscript expressions.
  void createArrayInit(FieldDecl *FD, QualType T) {
    const ConstantArrayType *CAT =
        SemaSYCLRef.getASTContext().getAsConstantArrayType(T);

    if (!CAT) {
      addArrayElementInit(FD, T);
      return;
    }

    QualType ET = CAT->getElementType();
    uint64_t ElemCount = CAT->getSize().getZExtValue();
    enterArray(FD, T, ET);

    for (uint64_t Index = 0; Index < ElemCount; ++Index) {
      ArrayInfos.back().second = Index;
      Expr *ArraySubscriptExpr =
          createArraySubscriptExpr(Index, ArrayParamBases.back());
      ArrayParamBases.push_back(ArraySubscriptExpr);
      createArrayInit(FD, ET);
    }

    leaveArray(FD, T, ET);
  }

  // This function is used to create initializers for a top
  // level array which contains pointers. The openCl kernel
  // parameter for this array will be a wrapper class
  // which contains the generated type. This function generates
  // code equivalent to:
  // void ocl_kernel(__wrapper_class WrappedGT) {
  //   Kernel KernelObjClone {
  //   *reinterpret_cast<UserArrayET*>(&WrappedGT.GeneratedArr[0]),
  //                           *reinterpret_cast<UserArrayET*>(&WrappedGT.GeneratedArr[1]),
  //                           *reinterpret_cast<UserArrayET*>(&WrappedGT.GeneratedArr[2])
  //                         };
  // }
  void handleGeneratedArrayType(FieldDecl *FD, QualType FieldTy) {
    ArrayParamBases.push_back(createSimpleArrayParamReferenceExpr(FieldTy));
    createArrayInit(FD, FieldTy);
  }

public:
  static constexpr const bool VisitInsideSimpleContainers = false;
  SyclKernelBodyCreator(SemaSYCL &S, SyclKernelDeclCreator &DC,
                        const CXXRecordDecl *KernelObj,
                        FunctionDecl *KernelCallerFunc, bool IsSIMDKernel,
                        CXXMethodDecl *CallOperator)
      : SyclKernelFieldHandler(S),
        UseTopLevelKernelObj(KernelObjVisitor::useTopLevelKernelObj(KernelObj)),
        DeclCreator(DC),
        KernelObjClone(UseTopLevelKernelObj
                           ? nullptr
                           : createKernelObjClone(S.getASTContext(),
                                                  DC.getKernelDecl(),
                                                  KernelObj)),
        VarEntity(), KernelCallerFunc(KernelCallerFunc),
        KernelCallerSrcLoc(KernelCallerFunc->getLocation()),
        IsESIMD(IsSIMDKernel), CallOperator(CallOperator) {
    if (!UseTopLevelKernelObj) {
      VarEntity.emplace(InitializedEntity::InitializeVariable(KernelObjClone));
      Stmt *DS = new (S.getASTContext()) DeclStmt(
          DeclGroupRef(KernelObjClone), KernelCallerSrcLoc, KernelCallerSrcLoc);
      BodyStmts.push_back(DS);
      CollectionInitExprs.push_back(createInitListExpr(KernelObj));
      DeclRefExpr *KernelObjCloneRef = DeclRefExpr::Create(
          S.getASTContext(), NestedNameSpecifierLoc(), KernelCallerSrcLoc,
          KernelObjClone, false, DeclarationNameInfo(),
          S.getASTContext().getCanonicalTagType(KernelObj), VK_LValue);
      MemberExprBases.push_back(KernelObjCloneRef);
    }
  }

  ~SyclKernelBodyCreator() {
    annotateHierarchicalParallelismAPICalls();
    CompoundStmt *KernelBody = createKernelBody();
    DeclCreator.setBody(KernelBody);
  }

  bool handleSyclSpecialType(FieldDecl *FD, QualType Ty) final {
    return handleSpecialType(FD, Ty);
  }

  bool handleSyclSpecialType(const CXXRecordDecl *, const CXXBaseSpecifier &BS,
                             QualType Ty) final {
    return handleSpecialType(BS, Ty);
  }

  bool handlePointerType(FieldDecl *FD, QualType FieldTy) final {
    Expr *PointerRef =
        createPointerParamReferenceExpr(FieldTy, StructDepth != 0);
    addFieldInit(FD, FieldTy, PointerRef);
    return true;
  }

  bool handleSimpleArrayType(FieldDecl *FD, QualType FieldTy) final {
    if (FD->hasAttr<SYCLGenerateNewTypeAttr>())
      handleGeneratedArrayType(FD, FieldTy);
    else
      addSimpleArrayInit(FD, FieldTy);
    return true;
  }

  bool handleTopLevelStruct(const CXXRecordDecl *, QualType) final {
    // As the functor is passed as a whole, use the param as the vardecl
    // otherwise used as the clone.
    KernelObjClone = DeclCreator.getParamVarDeclsForCurrentField()[0];
    return true;
  }

  bool handleNonDecompStruct(const CXXRecordDecl *, FieldDecl *FD,
                             QualType Ty) final {
    CXXRecordDecl *RD = Ty->getAsCXXRecordDecl();
    assert(RD && "Type must be a C++ record type");
    if (RD->hasAttr<SYCLGenerateNewTypeAttr>())
      handleGeneratedType(FD, Ty);
    else
      addSimpleFieldInit(FD, Ty);
    return true;
  }

  bool handleNonDecompStruct(const CXXRecordDecl *RD,
                             const CXXBaseSpecifier &BS, QualType Ty) final {
    CXXRecordDecl *BaseDecl = Ty->getAsCXXRecordDecl();
    assert(BaseDecl && "Type must be a C++ record type");
    if (BaseDecl->hasAttr<SYCLGenerateNewTypeAttr>())
      handleGeneratedType(RD, BS, Ty);
    else
      addSimpleBaseInit(BS, Ty);
    return true;
  }

  bool handleScalarType(FieldDecl *FD, QualType FieldTy) final {
    addSimpleFieldInit(FD, FieldTy);
    return true;
  }

  bool handleUnionType(FieldDecl *FD, QualType FieldTy) final {
    addSimpleFieldInit(FD, FieldTy);
    return true;
  }

  // Default inits the type, then calls the init-method in the body
  void handleSyclKernelHandlerType(ParmVarDecl *KernelHandlerArg) {

    // Create and default initialize local clone of kernel handler
    createKernelHandlerClone(SemaSYCLRef.getASTContext(),
                             DeclCreator.getKernelDecl(), KernelHandlerArg);

    // Add declaration statement to openCL kernel body
    Stmt *DS = new (SemaSYCLRef.getASTContext())
        DeclStmt(DeclGroupRef(KernelHandlerClone), KernelCallerSrcLoc,
                 KernelCallerSrcLoc);
    BodyStmts.push_back(DS);

    // Generate
    // KernelHandlerClone.__init_specialization_constants_buffer(specialization_constants_buffer)
    // call if target does not have native support for specialization constants.
    // Here, specialization_constants_buffer is the compiler generated kernel
    // argument of type char*.
    if (!isDefaultSPIRArch(SemaSYCLRef.getASTContext()))
      handleSpecialType(KernelHandlerArg->getType());
  }

  bool enterStruct(const CXXRecordDecl *, FieldDecl *FD, QualType Ty) final {
    ++StructDepth;
    addCollectionInitListExpr(Ty->getAsCXXRecordDecl());

    addFieldMemberExpr(FD, Ty);
    return true;
  }

  bool leaveStruct(const CXXRecordDecl *, FieldDecl *FD, QualType Ty) final {
    --StructDepth;
    CollectionInitExprs.pop_back();

    removeFieldMemberExpr(FD, Ty);
    return true;
  }

  bool enterStruct(const CXXRecordDecl *RD, const CXXBaseSpecifier &BS,
                   QualType) final {
    ++StructDepth;

    CXXCastPath BasePath;
    QualType DerivedTy = SemaSYCLRef.getASTContext().getCanonicalTagType(RD);
    QualType BaseTy = BS.getType();
    SemaSYCLRef.SemaRef.CheckDerivedToBaseConversion(
        DerivedTy, BaseTy, KernelCallerSrcLoc, SourceRange(), &BasePath,
        /*IgnoreBaseAccess*/ true);
    auto Cast = ImplicitCastExpr::Create(
        SemaSYCLRef.getASTContext(), BaseTy, CK_DerivedToBase,
        MemberExprBases.back(),
        /* CXXCastPath=*/&BasePath, VK_LValue, FPOptionsOverride());
    MemberExprBases.push_back(Cast);
    addCollectionInitListExpr(BaseTy->getAsCXXRecordDecl());
    return true;
  }

  bool leaveStruct(const CXXRecordDecl *, const CXXBaseSpecifier &,
                   QualType) final {
    --StructDepth;
    MemberExprBases.pop_back();
    CollectionInitExprs.pop_back();
    return true;
  }

  bool enterArray(FieldDecl *FD, QualType ArrayType, QualType) final {
    const ConstantArrayType *CAT =
        SemaSYCLRef.getASTContext().getAsConstantArrayType(ArrayType);
    assert(CAT && "Should only be called on constant-size array.");
    uint64_t ArraySize = CAT->getSize().getZExtValue();
    addCollectionInitListExpr(ArrayType, ArraySize);
    ArrayInfos.emplace_back(getFieldEntity(FD, ArrayType), 0);

    // If this is the top-level array, we need to make a MemberExpr in addition
    // to an array subscript.
    addFieldMemberExpr(FD, ArrayType);
    return true;
  }

  bool nextElement(QualType, uint64_t Index) final {
    ArrayInfos.back().second = Index;

    // Pop off the last member expr base.
    if (Index != 0)
      MemberExprBases.pop_back();

    MemberExprBases.push_back(
        createArraySubscriptExpr(Index, MemberExprBases.back()));
    return true;
  }

  bool leaveArray(FieldDecl *FD, QualType ArrayType, QualType) final {
    CollectionInitExprs.pop_back();
    ArrayInfos.pop_back();

    // Remove the IndexExpr.
    if (!FD->hasAttr<SYCLGenerateNewTypeAttr>())
      MemberExprBases.pop_back();
    else
      ArrayParamBases.pop_back();

    // Remove the field access expr as well.
    removeFieldMemberExpr(FD, ArrayType);
    return true;
  }
  using SyclKernelFieldHandler::enterArray;
  using SyclKernelFieldHandler::enterStruct;
  using SyclKernelFieldHandler::handleNonDecompStruct;
  using SyclKernelFieldHandler::handlePointerType;
  using SyclKernelFieldHandler::handleScalarType;
  using SyclKernelFieldHandler::handleSyclSpecialType;
  using SyclKernelFieldHandler::handleUnionType;
  using SyclKernelFieldHandler::leaveArray;
  using SyclKernelFieldHandler::leaveStruct;
};

class FreeFunctionKernelBodyCreator : public SyclKernelFieldHandler {
  SyclKernelDeclCreator &DeclCreator;
  llvm::SmallVector<Stmt *, 16> BodyStmts;
  FunctionDecl *FreeFunc = nullptr;
  SourceLocation FreeFunctionSrcLoc; // Free function source location.
  llvm::SmallVector<Expr *, 8> ArgExprs;

  // Creates a DeclRefExpr to the ParmVar that represents the current free
  // function parameter.
  Expr *createParamReferenceExpr() {
    ParmVarDecl *FreeFunctionParameter =
        DeclCreator.getParamVarDeclsForCurrentField()[0];

    QualType FreeFunctionParamType = FreeFunctionParameter->getOriginalType();
    Expr *DRE = SemaSYCLRef.SemaRef.BuildDeclRefExpr(
        FreeFunctionParameter, FreeFunctionParamType, VK_LValue,
        FreeFunctionSrcLoc);
    DRE = SemaSYCLRef.SemaRef.DefaultLvalueConversion(DRE).get();
    return DRE;
  }

  // Creates a DeclRefExpr to the ParmVar that represents the current pointer
  // parameter.
  Expr *createPointerParamReferenceExpr(QualType PointerTy) {
    ParmVarDecl *FreeFunctionParameter =
        DeclCreator.getParamVarDeclsForCurrentField()[0];

    QualType FreeFunctionParamType = FreeFunctionParameter->getOriginalType();
    Expr *DRE = SemaSYCLRef.SemaRef.BuildDeclRefExpr(
        FreeFunctionParameter, FreeFunctionParamType, VK_LValue,
        FreeFunctionSrcLoc);
    DRE = SemaSYCLRef.SemaRef.DefaultLvalueConversion(DRE).get();

    if (PointerTy->getPointeeType().getAddressSpace() !=
        FreeFunctionParamType->getPointeeType().getAddressSpace())
      DRE = ImplicitCastExpr::Create(SemaSYCLRef.getASTContext(), PointerTy,
                                     CK_AddressSpaceConversion, DRE, nullptr,
                                     VK_PRValue, FPOptionsOverride());
    return DRE;
  }

  Expr *createGetAddressOf(Expr *E) {
    return UnaryOperator::Create(
        SemaSYCLRef.getASTContext(), E, UO_AddrOf,
        SemaSYCLRef.getASTContext().getPointerType(E->getType()), VK_PRValue,
        OK_Ordinary, SourceLocation(), false,
        SemaSYCLRef.SemaRef.CurFPFeatureOverrides());
  }

  Expr *createDerefOp(Expr *E) {
    return UnaryOperator::Create(SemaSYCLRef.getASTContext(), E, UO_Deref,
                                 E->getType()->getPointeeType(), VK_LValue,
                                 OK_Ordinary, SourceLocation(), false,
                                 SemaSYCLRef.SemaRef.CurFPFeatureOverrides());
  }

  Expr *createReinterpretCastExpr(Expr *E, QualType To) {
    return CXXReinterpretCastExpr::Create(
        SemaSYCLRef.getASTContext(), To, VK_PRValue, CK_BitCast, E,
        /*Path=*/nullptr,
        SemaSYCLRef.getASTContext().getTrivialTypeSourceInfo(To),
        SourceLocation(), SourceLocation(), SourceRange());
  }

  Expr *createCopyInitExpr(ParmVarDecl *OrigFunctionParameter) {
    Expr *DRE = createParamReferenceExpr();

    assert(OrigFunctionParameter && "no parameter?");

    CXXRecordDecl *RD = OrigFunctionParameter->getType()->getAsCXXRecordDecl();
    InitializedEntity Entity = InitializedEntity::InitializeParameter(
        SemaSYCLRef.getASTContext(), OrigFunctionParameter);

    if (RD->hasAttr<SYCLGenerateNewTypeAttr>()) {
      DRE = createReinterpretCastExpr(
          createGetAddressOf(DRE), SemaSYCLRef.getASTContext().getPointerType(
                                       OrigFunctionParameter->getType()));
      DRE = createDerefOp(DRE);
    }

    ExprResult ArgE = SemaSYCLRef.SemaRef.PerformCopyInitialization(
        Entity, SourceLocation(), DRE, false, false);
    return ArgE.getAs<Expr>();
  }

  // For a free function such as:
  // void f(int i, int* p, struct Simple S) { ... }
  //
  // Keep the function as-is for the version callable from device code.
  // void f(int i, int *p, struct Simple S) { ... }
  //
  // For the host-callable kernel function generate this:
  // void __sycl_kernel_f(int __arg_i, int* __arg_p, struct Simple __arg_S)
  // {
  //   f(__arg_i, __arg_p, __arg_S);
  // }
  CompoundStmt *createFreeFunctionKernelBody() {
    SemaSYCLRef.SemaRef.PushFunctionScope();
    Expr *Fn = SemaSYCLRef.SemaRef.BuildDeclRefExpr(
        FreeFunc, FreeFunc->getType(), VK_LValue, FreeFunctionSrcLoc);
    ASTContext &Context = SemaSYCLRef.getASTContext();
    QualType ResultTy = FreeFunc->getReturnType();
    ExprValueKind VK = Expr::getValueKindForType(ResultTy);
    ResultTy = ResultTy.getNonLValueExprType(Context);
    Fn = ImplicitCastExpr::Create(Context,
                                  Context.getPointerType(FreeFunc->getType()),
                                  CK_FunctionToPointerDecay, Fn, nullptr,
                                  VK_PRValue, FPOptionsOverride());
    auto CallExpr = CallExpr::Create(Context, Fn, ArgExprs, ResultTy, VK,
                                     FreeFunctionSrcLoc, FPOptionsOverride());
    BodyStmts.push_back(CallExpr);
    return CompoundStmt::Create(Context, BodyStmts, FPOptionsOverride(), {},
                                {});
  }

  MemberExpr *buildMemberExpr(Expr *Base, ValueDecl *Member) {
    DeclAccessPair MemberDAP = DeclAccessPair::make(Member, AS_none);
    MemberExpr *Result = SemaSYCLRef.SemaRef.BuildMemberExpr(
        Base, /*IsArrow */ false, FreeFunctionSrcLoc, NestedNameSpecifierLoc(),
        FreeFunctionSrcLoc, Member, MemberDAP,
        /*HadMultipleCandidates*/ false,
        DeclarationNameInfo(Member->getDeclName(), FreeFunctionSrcLoc),
        Member->getType(), VK_LValue, OK_Ordinary);
    return Result;
  }

  void createSpecialMethodCall(const CXXRecordDecl *RD, StringRef MethodName,
                               Expr *MemberBaseExpr,
                               SmallVectorImpl<Stmt *> &AddTo) {
    CXXMethodDecl *Method = getMethodByName(RD, MethodName);
    if (!Method)
      return;
    unsigned NumParams = Method->getNumParams();
    llvm::SmallVector<Expr *, 4> ParamDREs(NumParams);
    llvm::ArrayRef<ParmVarDecl *> KernelParameters =
        DeclCreator.getParamVarDeclsForCurrentField();
    for (size_t I = 0; I < NumParams; ++I) {
      QualType ParamType = KernelParameters[I]->getOriginalType();
      ParamDREs[I] = SemaSYCLRef.SemaRef.BuildDeclRefExpr(
          KernelParameters[I], ParamType, VK_LValue, FreeFunctionSrcLoc);
    }
    MemberExpr *MethodME = buildMemberExpr(MemberBaseExpr, Method);
    QualType ResultTy = Method->getReturnType();
    ExprValueKind VK = Expr::getValueKindForType(ResultTy);
    ResultTy = ResultTy.getNonLValueExprType(SemaSYCLRef.getASTContext());
    llvm::SmallVector<Expr *, 4> ParamStmts;
    const auto *Proto = cast<FunctionProtoType>(Method->getType());
    SemaSYCLRef.SemaRef.GatherArgumentsForCall(FreeFunctionSrcLoc, Method,
                                               Proto, 0, ParamDREs, ParamStmts);
    AddTo.push_back(CXXMemberCallExpr::Create(
        SemaSYCLRef.getASTContext(), MethodME, ParamStmts, ResultTy, VK,
        FreeFunctionSrcLoc, FPOptionsOverride()));
  }

public:
  static constexpr const bool VisitInsideSimpleContainers = false;

  FreeFunctionKernelBodyCreator(SemaSYCL &S, SyclKernelDeclCreator &DC,
                                FunctionDecl *FF)
      : SyclKernelFieldHandler(S), DeclCreator(DC), FreeFunc(FF),
        FreeFunctionSrcLoc(FF->getLocation()) {}

  ~FreeFunctionKernelBodyCreator() {
    CompoundStmt *KernelBody = createFreeFunctionKernelBody();
    DeclCreator.setBody(KernelBody);
  }

  bool handleSyclSpecialType(FieldDecl *, QualType) final {
    // TODO
    unsupportedFreeFunctionParamType();
    return true;
  }

  // Default inits the type, then calls the init-method in the body.
  // A type may not have a public default constructor as per its spec so
  // typically if this is the case the default constructor will be private and
  // in such cases we must manually override the access specifier from private
  // to public just for the duration of this default initialization.
  // TODO: Revisit this approach once https://github.com/intel/llvm/issues/16061
  // is closed.
  bool handleSyclSpecialType(ParmVarDecl *PD, QualType ParamTy) final {
    // The code produced looks like this in the case of a work group memory
    // parameter:
    // void auto_generated_kernel(__local int * arg) {
    //    work_group_memory wgm;
    //    wgm.__init(arg);
    //    user_kernel(some arguments..., wgm, some arguments...);
    // }
    const auto *RecordDecl = ParamTy->getAsCXXRecordDecl();
    AccessSpecifier DefaultConstructorAccess;
    auto DefaultConstructor =
        std::find_if(RecordDecl->ctor_begin(), RecordDecl->ctor_end(),
                     [](auto it) { return it->isDefaultConstructor(); });
    DefaultConstructorAccess = DefaultConstructor->getAccess();
    DefaultConstructor->setAccess(AS_public);

    ASTContext &Ctx = SemaSYCLRef.SemaRef.getASTContext();
    VarDecl *SpecialObjectClone =
        VarDecl::Create(Ctx, DeclCreator.getKernelDecl(), FreeFunctionSrcLoc,
                        FreeFunctionSrcLoc, PD->getIdentifier(), ParamTy,
                        Ctx.getTrivialTypeSourceInfo(ParamTy), SC_None);
    InitializedEntity VarEntity =
        InitializedEntity::InitializeVariable(SpecialObjectClone);
    InitializationKind InitKind =
        InitializationKind::CreateDefault(FreeFunctionSrcLoc);
    InitializationSequence InitSeq(SemaSYCLRef.SemaRef, VarEntity, InitKind,
                                   {});
    ExprResult Init =
        InitSeq.Perform(SemaSYCLRef.SemaRef, VarEntity, InitKind, {});
    SpecialObjectClone->setInit(
        SemaSYCLRef.SemaRef.MaybeCreateExprWithCleanups(Init.get()));
    SpecialObjectClone->setInitStyle(VarDecl::CallInit);
    DefaultConstructor->setAccess(DefaultConstructorAccess);

    Stmt *DS = new (SemaSYCLRef.getASTContext())
        DeclStmt(DeclGroupRef(SpecialObjectClone), FreeFunctionSrcLoc,
                 FreeFunctionSrcLoc);
    BodyStmts.push_back(DS);
    Expr *MemberBaseExpr = SemaSYCLRef.SemaRef.BuildDeclRefExpr(
        SpecialObjectClone, ParamTy, VK_PRValue, FreeFunctionSrcLoc);
    createSpecialMethodCall(RecordDecl, InitMethodName, MemberBaseExpr,
                            BodyStmts);
    ArgExprs.push_back(MemberBaseExpr);
    return true;
  }

  bool handleSyclSpecialType(const CXXRecordDecl *, const CXXBaseSpecifier &,
                             QualType) final {
    // TODO
    unsupportedFreeFunctionParamType();
    return true;
  }

  bool handlePointerType(FieldDecl *, QualType) final {
    // TODO
    unsupportedFreeFunctionParamType();
    return true;
  }

  bool handlePointerType(ParmVarDecl *, QualType ParamTy) final {
    Expr *PointerRef = createPointerParamReferenceExpr(ParamTy);
    ArgExprs.push_back(PointerRef);
    return true;
  }

  bool handleSimpleArrayType(FieldDecl *, QualType) final {
    // TODO
    unsupportedFreeFunctionParamType();
    return true;
  }

  bool handleNonDecompStruct(const CXXRecordDecl *, FieldDecl *,
                             QualType) final {
    // TODO
    unsupportedFreeFunctionParamType();
    return true;
  }

  bool handleNonDecompStruct(const CXXRecordDecl *, ParmVarDecl *PD,
                             QualType) final {
    Expr *TempCopy = createCopyInitExpr(PD);
    ArgExprs.push_back(TempCopy);
    return true;
  }

  bool handleNonDecompStruct(const CXXRecordDecl *, const CXXBaseSpecifier &,
                             QualType) final {
    // TODO
    unsupportedFreeFunctionParamType();
    return true;
  }

  bool handleScalarType(FieldDecl *, QualType) final {
    // TODO
    unsupportedFreeFunctionParamType();
    return true;
  }

  bool handleScalarType(ParmVarDecl *, QualType) final {
    Expr *ParamRef = createParamReferenceExpr();
    ArgExprs.push_back(ParamRef);
    return true;
  }

  bool handleUnionType(FieldDecl *, QualType) final {
    // TODO
    unsupportedFreeFunctionParamType();
    return true;
  }

  bool handleUnionType(ParmVarDecl *, QualType) final {
    // TODO
    unsupportedFreeFunctionParamType();
    return true;
  }

  bool enterStruct(const CXXRecordDecl *, FieldDecl *, QualType) final {
    // TODO
    unsupportedFreeFunctionParamType();
    return true;
  }

  bool enterStruct(const CXXRecordDecl *, ParmVarDecl *, QualType) final {
    // TODO
    unsupportedFreeFunctionParamType();
    return true;
  }

  bool leaveStruct(const CXXRecordDecl *, FieldDecl *, QualType) final {
    // TODO
    unsupportedFreeFunctionParamType();
    return true;
  }

  bool leaveStruct(const CXXRecordDecl *, ParmVarDecl *, QualType) final {
    // TODO
    unsupportedFreeFunctionParamType();
    return true;
  }

  bool enterStruct(const CXXRecordDecl *, const CXXBaseSpecifier &,
                   QualType) final {
    // TODO
    unsupportedFreeFunctionParamType();
    return true;
  }

  bool leaveStruct(const CXXRecordDecl *, const CXXBaseSpecifier &,
                   QualType) final {
    // TODO
    unsupportedFreeFunctionParamType();
    return true;
  }

  bool enterArray(FieldDecl *, QualType, QualType) final {
    // TODO
    unsupportedFreeFunctionParamType();
    return true;
  }

  bool enterArray(ParmVarDecl *, QualType, QualType) final {
    // TODO
    unsupportedFreeFunctionParamType();
    return true;
  }

  bool leaveArray(FieldDecl *, QualType, QualType) final {
    // TODO
    unsupportedFreeFunctionParamType();
    return true;
  }

  bool leaveArray(ParmVarDecl *, QualType, QualType) final {
    // TODO
    unsupportedFreeFunctionParamType();
    return true;
  }
};

// Kernels are only the unnamed-lambda feature if the feature is enabled, AND
// the first template argument has been corrected by the library to match the
// functor type.
static bool IsSYCLUnnamedKernel(SemaSYCL &SemaSYCLRef, const FunctionDecl *FD) {
  if (!SemaSYCLRef.getLangOpts().SYCLUnnamedLambda)
    return false;

  QualType FunctorTy = GetSYCLKernelObjectType(FD);
  QualType TmplArgTy = calculateKernelNameType(FD);
  return SemaSYCLRef.getASTContext().hasSameType(FunctorTy, TmplArgTy);
}

class SyclKernelIntHeaderCreator : public SyclKernelFieldHandler {
  SYCLIntegrationHeader &Header;
  int64_t CurOffset = 0;
  llvm::SmallVector<size_t, 16> ArrayBaseOffsets;
  int StructDepth = 0;

  // A series of functions to calculate the change in offset based on the type.
  int64_t offsetOf(const FieldDecl *FD, QualType ArgTy) const {
    return isArrayElement(FD, ArgTy)
               ? 0
               : SemaSYCLRef.getASTContext().getFieldOffset(FD) / 8;
  }
  // For free functions each parameter is stand-alone, so offsets within a
  // lambda/function object are not relevant. Therefore offsetOf will always be
  // 0.
  int64_t offsetOf(const ParmVarDecl *, QualType) const { return 0; }

  int64_t offsetOf(const CXXRecordDecl *RD, const CXXRecordDecl *Base) const {
    const ASTRecordLayout &Layout =
        SemaSYCLRef.getASTContext().getASTRecordLayout(RD);
    return Layout.getBaseClassOffset(Base).getQuantity();
  }

  void addParam(const FieldDecl *FD, QualType ArgTy,
                SYCLIntegrationHeader::kernel_param_kind_t Kind) {
    addParam(ArgTy, Kind, offsetOf(FD, ArgTy));
  }

  // For free functions we increment the current offset as each parameter is
  // added.
  void addParam(const ParmVarDecl *PD, QualType ParamTy,
                SYCLIntegrationHeader::kernel_param_kind_t Kind) {
    addParam(ParamTy, Kind, offsetOf(PD, ParamTy));
    CurOffset +=
        SemaSYCLRef.getASTContext().getTypeSizeInChars(ParamTy).getQuantity();
  }

  void addParam(QualType ParamTy,
                SYCLIntegrationHeader::kernel_param_kind_t Kind,
                uint64_t OffsetAdj) {
    uint64_t Size;
    Size =
        SemaSYCLRef.getASTContext().getTypeSizeInChars(ParamTy).getQuantity();
    Header.addParamDesc(Kind, static_cast<unsigned>(Size),
                        static_cast<unsigned>(CurOffset + OffsetAdj));
  }

public:
  static constexpr const bool VisitInsideSimpleContainers = false;
  SyclKernelIntHeaderCreator(bool IsESIMD, SemaSYCL &S,
                             SYCLIntegrationHeader &H,
                             const CXXRecordDecl *KernelObj, QualType NameType,
                             FunctionDecl *KernelFunc)
      : SyclKernelFieldHandler(S), Header(H) {

    // The header needs to access the kernel object size.
    int64_t ObjSize =
        SemaSYCLRef.getASTContext()
            .getTypeSizeInChars(
                SemaSYCLRef.getASTContext().getCanonicalTagType(KernelObj))
            .getQuantity();
    Header.startKernel(KernelFunc, NameType, KernelObj->getLocation(), IsESIMD,
                       IsSYCLUnnamedKernel(S, KernelFunc), ObjSize);
  }

  SyclKernelIntHeaderCreator(SemaSYCL &S, SYCLIntegrationHeader &H,
                             QualType NameType, const FunctionDecl *FreeFunc)
      : SyclKernelFieldHandler(S), Header(H) {
    Header.startKernel(FreeFunc, NameType, FreeFunc->getLocation(),
                       false /*IsESIMD*/, true /*IsSYCLUnnamedKernel*/,
                       0 /*ObjSize*/);
  }

  bool handleSyclSpecialType(const CXXRecordDecl *RD,
                             const CXXBaseSpecifier &BC,
                             QualType FieldTy) final {
    if (isSyclAccessorType(FieldTy)) {
      const auto *AccTy =
          cast<ClassTemplateSpecializationDecl>(FieldTy->getAsRecordDecl());
      assert(AccTy->getTemplateArgs().size() >= 2 &&
             "Incorrect template args for Accessor Type");
      int Dims = static_cast<int>(
          AccTy->getTemplateArgs()[1].getAsIntegral().getExtValue());
      int Info = getAccessTarget(FieldTy, AccTy) | (Dims << 11);

      SYCLIntegrationHeader::kernel_param_kind_t ParamKind =
          SemaSYCL::isSyclType(FieldTy, SYCLTypeAttr::dynamic_local_accessor)
              ? SYCLIntegrationHeader::kind_dynamic_accessor
              : SYCLIntegrationHeader::kind_accessor;

      Header.addParamDesc(ParamKind, Info,
                          CurOffset +
                              offsetOf(RD, BC.getType()->getAsCXXRecordDecl()));
    } else if (SemaSYCL::isSyclType(FieldTy, SYCLTypeAttr::work_group_memory)) {
      addParam(FieldTy, SYCLIntegrationHeader::kind_work_group_memory,
               offsetOf(RD, BC.getType()->getAsCXXRecordDecl()));
    } else if (SemaSYCL::isSyclType(FieldTy,
                                    SYCLTypeAttr::dynamic_work_group_memory)) {
      addParam(FieldTy, SYCLIntegrationHeader::kind_dynamic_work_group_memory,
               offsetOf(RD, BC.getType()->getAsCXXRecordDecl()));
    }
    return true;
  }

  bool handleSyclSpecialType(FieldDecl *FD, QualType FieldTy) final {
    const auto *ClassTy = FieldTy->getAsCXXRecordDecl();
    assert(ClassTy && "Type must be a C++ record type");
    if (isSyclAccessorType(FieldTy)) {
      const auto *AccTy =
          cast<ClassTemplateSpecializationDecl>(FieldTy->getAsRecordDecl());
      assert(AccTy->getTemplateArgs().size() >= 2 &&
             "Incorrect template args for Accessor Type");
      int Dims = static_cast<int>(
          AccTy->getTemplateArgs()[1].getAsIntegral().getExtValue());
      int Info = getAccessTarget(FieldTy, AccTy) | (Dims << 11);

      SYCLIntegrationHeader::kernel_param_kind_t ParamKind =
          SemaSYCL::isSyclType(FieldTy, SYCLTypeAttr::dynamic_local_accessor)
              ? SYCLIntegrationHeader::kind_dynamic_accessor
              : SYCLIntegrationHeader::kind_accessor;

      Header.addParamDesc(ParamKind, Info, CurOffset + offsetOf(FD, FieldTy));
    } else if (SemaSYCL::isSyclType(FieldTy, SYCLTypeAttr::stream)) {
      addParam(FD, FieldTy, SYCLIntegrationHeader::kind_stream);
    } else if (SemaSYCL::isSyclType(FieldTy, SYCLTypeAttr::work_group_memory)) {
      addParam(FieldTy, SYCLIntegrationHeader::kind_work_group_memory,
               offsetOf(FD, FieldTy));
    } else if (SemaSYCL::isSyclType(FieldTy,
                                    SYCLTypeAttr::dynamic_work_group_memory)) {
      addParam(FieldTy, SYCLIntegrationHeader::kind_dynamic_work_group_memory,
               offsetOf(FD, FieldTy));
    } else if (SemaSYCL::isSyclType(FieldTy, SYCLTypeAttr::sampler) ||
               SemaSYCL::isSyclType(FieldTy, SYCLTypeAttr::annotated_ptr) ||
               SemaSYCL::isSyclType(FieldTy, SYCLTypeAttr::annotated_arg)) {
      CXXMethodDecl *InitMethod = getMethodByName(ClassTy, InitMethodName);
      assert(InitMethod && "type must have __init method");
      const ParmVarDecl *InitArg = InitMethod->getParamDecl(0);
      assert(InitArg && "Init method must have arguments");
      QualType T = InitArg->getType();
      SYCLIntegrationHeader::kernel_param_kind_t ParamKind =
          SemaSYCL::isSyclType(FieldTy, SYCLTypeAttr::sampler)
              ? SYCLIntegrationHeader::kind_sampler
              : (T->isPointerType() ? SYCLIntegrationHeader::kind_pointer
                                    : SYCLIntegrationHeader::kind_std_layout);
      addParam(T, ParamKind, offsetOf(FD, FieldTy));
    } else {
      llvm_unreachable(
          "Unexpected SYCL special class when generating integration header");
    }
    return true;
  }

  bool handleSyclSpecialType(ParmVarDecl *PD, QualType ParamTy) final {
    const auto *ClassTy = ParamTy->getAsCXXRecordDecl();
    assert(ClassTy && "Type must be a C++ record type");
    if (isSyclAccessorType(ParamTy)) {
      const auto *AccTy =
          cast<ClassTemplateSpecializationDecl>(ParamTy->getAsRecordDecl());
      assert(AccTy->getTemplateArgs().size() >= 2 &&
             "Incorrect template args for Accessor Type");
      int Dims = static_cast<int>(
          AccTy->getTemplateArgs()[1].getAsIntegral().getExtValue());
      int Info = getAccessTarget(ParamTy, AccTy) | (Dims << 11);
      Header.addParamDesc(SYCLIntegrationHeader::kind_accessor, Info,
                          CurOffset);
    } else if (SemaSYCL::isSyclType(ParamTy, SYCLTypeAttr::stream)) {
      addParam(PD, ParamTy, SYCLIntegrationHeader::kind_stream);
    } else if (SemaSYCL::isSyclType(ParamTy, SYCLTypeAttr::work_group_memory)) {
      addParam(PD, ParamTy, SYCLIntegrationHeader::kind_work_group_memory);
    } else if (SemaSYCL::isSyclType(ParamTy, SYCLTypeAttr::sampler) ||
               SemaSYCL::isSyclType(ParamTy, SYCLTypeAttr::annotated_ptr) ||
               SemaSYCL::isSyclType(ParamTy, SYCLTypeAttr::annotated_arg)) {
      CXXMethodDecl *InitMethod = getMethodByName(ClassTy, InitMethodName);
      assert(InitMethod && "type must have __init method");
      const ParmVarDecl *InitArg = InitMethod->getParamDecl(0);
      assert(InitArg && "Init method must have arguments");
      QualType T = InitArg->getType();
      SYCLIntegrationHeader::kernel_param_kind_t ParamKind =
          SemaSYCL::isSyclType(ParamTy, SYCLTypeAttr::sampler)
              ? SYCLIntegrationHeader::kind_sampler
              : (T->isPointerType() ? SYCLIntegrationHeader::kind_pointer
                                    : SYCLIntegrationHeader::kind_std_layout);
      addParam(PD, ParamTy, ParamKind);
    } else if (SemaSYCL::isSyclType(ParamTy,
                                    SYCLTypeAttr::dynamic_work_group_memory))
      addParam(PD, ParamTy,
               SYCLIntegrationHeader::kind_dynamic_work_group_memory);

    else {
      llvm_unreachable(
          "Unexpected SYCL special class when generating integration header");
    }
    return true;
  }

  bool handlePointerType(FieldDecl *FD, QualType FieldTy) final {
    addParam(FD, FieldTy,
             ((StructDepth) ? SYCLIntegrationHeader::kind_std_layout
                            : SYCLIntegrationHeader::kind_pointer));
    return true;
  }

  bool handlePointerType(ParmVarDecl *PD, QualType ParamTy) final {
    addParam(PD, ParamTy, SYCLIntegrationHeader::kind_pointer);
    return true;
  }

  bool handleScalarType(FieldDecl *FD, QualType FieldTy) final {
    addParam(FD, FieldTy, SYCLIntegrationHeader::kind_std_layout);
    return true;
  }

  bool handleScalarType(ParmVarDecl *PD, QualType ParamTy) final {
    addParam(PD, ParamTy, SYCLIntegrationHeader::kind_std_layout);
    return true;
  }

  bool handleSimpleArrayType(FieldDecl *FD, QualType FieldTy) final {
    // Arrays are always wrapped inside of structs, so just treat it as a simple
    // struct.
    addParam(FD, FieldTy, SYCLIntegrationHeader::kind_std_layout);
    return true;
  }

  bool handleTopLevelStruct(const CXXRecordDecl *, QualType Ty) final {
    addParam(Ty, SYCLIntegrationHeader::kind_std_layout, /*Offset=*/0);
    return true;
  }

  bool handleNonDecompStruct(const CXXRecordDecl *, FieldDecl *FD,
                             QualType Ty) final {
    addParam(FD, Ty, SYCLIntegrationHeader::kind_std_layout);
    return true;
  }

  bool handleNonDecompStruct(const CXXRecordDecl *, ParmVarDecl *PD,
                             QualType ParamTy) final {
    addParam(PD, ParamTy, SYCLIntegrationHeader::kind_std_layout);
    return true;
  }

  bool handleNonDecompStruct(const CXXRecordDecl *Base,
                             const CXXBaseSpecifier &, QualType Ty) final {
    addParam(Ty, SYCLIntegrationHeader::kind_std_layout,
             offsetOf(Base, Ty->getAsCXXRecordDecl()));
    return true;
  }

  bool handleUnionType(FieldDecl *FD, QualType FieldTy) final {
    return handleScalarType(FD, FieldTy);
  }

  bool handleUnionType(ParmVarDecl *, QualType) final {
    // TODO
    unsupportedFreeFunctionParamType();
    return true;
  }

  void handleSyclKernelHandlerType(QualType) {
    // The compiler generated kernel argument used to initialize SYCL 2020
    // specialization constants, `specialization_constants_buffer`, should
    // have corresponding entry in integration header.
    ASTContext &Context = SemaSYCLRef.getASTContext();
    // Offset is zero since kernel_handler argument is not part of
    // kernel object (i.e. it is not captured)
    addParam(Context.getPointerType(Context.CharTy),
             SYCLIntegrationHeader::kind_specialization_constants_buffer, 0);
  }

  bool enterStruct(const CXXRecordDecl *, FieldDecl *FD, QualType Ty) final {
    ++StructDepth;
    CurOffset += offsetOf(FD, Ty);
    return true;
  }

  bool enterStruct(const CXXRecordDecl *, ParmVarDecl *, QualType) final {
    // TODO
    unsupportedFreeFunctionParamType();
    return true;
  }

  bool leaveStruct(const CXXRecordDecl *, FieldDecl *FD, QualType Ty) final {
    --StructDepth;
    CurOffset -= offsetOf(FD, Ty);
    return true;
  }

  bool leaveStruct(const CXXRecordDecl *, ParmVarDecl *, QualType) final {
    // TODO
    unsupportedFreeFunctionParamType();
    return true;
  }

  bool enterStruct(const CXXRecordDecl *RD, const CXXBaseSpecifier &BS,
                   QualType) final {
    CurOffset += offsetOf(RD, BS.getType()->getAsCXXRecordDecl());
    return true;
  }

  bool leaveStruct(const CXXRecordDecl *RD, const CXXBaseSpecifier &BS,
                   QualType) final {
    CurOffset -= offsetOf(RD, BS.getType()->getAsCXXRecordDecl());
    return true;
  }

  bool enterArray(FieldDecl *FD, QualType ArrayTy, QualType) final {
    ArrayBaseOffsets.push_back(CurOffset + offsetOf(FD, ArrayTy));
    return true;
  }

  bool enterArray(ParmVarDecl *, QualType, QualType) final {
    // TODO
    unsupportedFreeFunctionParamType();
    return true;
  }

  bool nextElement(QualType ET, uint64_t Index) final {
    int64_t Size =
        SemaSYCLRef.getASTContext().getTypeSizeInChars(ET).getQuantity();
    CurOffset = ArrayBaseOffsets.back() + Size * Index;
    return true;
  }

  bool leaveArray(FieldDecl *FD, QualType ArrayTy, QualType) final {
    CurOffset = ArrayBaseOffsets.pop_back_val();
    CurOffset -= offsetOf(FD, ArrayTy);
    return true;
  }

  bool leaveArray(ParmVarDecl *, QualType, QualType) final {
    // TODO
    unsupportedFreeFunctionParamType();
    return true;
  }

  using SyclKernelFieldHandler::enterStruct;
  using SyclKernelFieldHandler::leaveStruct;
};

class SyclKernelIntFooterCreator : public SyclKernelFieldHandler {
  SYCLIntegrationFooter &Footer;

public:
  SyclKernelIntFooterCreator(SemaSYCL &S, SYCLIntegrationFooter &F)
      : SyclKernelFieldHandler(S), Footer(F) {
    (void)Footer; // workaround for unused field warning
  }
};

} // namespace

class SYCLKernelNameTypeVisitor
    : public TypeVisitor<SYCLKernelNameTypeVisitor>,
      public ConstTemplateArgumentVisitor<SYCLKernelNameTypeVisitor> {
  SemaSYCL &S;
  SourceLocation KernelInvocationFuncLoc;
  QualType KernelNameType;
  using InnerTypeVisitor = TypeVisitor<SYCLKernelNameTypeVisitor>;
  using InnerTemplArgVisitor =
      ConstTemplateArgumentVisitor<SYCLKernelNameTypeVisitor>;
  bool IsInvalid = false;
  bool IsUnnamedKernel = false;

  void VisitTemplateArgs(ArrayRef<TemplateArgument> Args) {
    for (auto &A : Args)
      Visit(A);
  }

public:
  SYCLKernelNameTypeVisitor(SemaSYCL &S, SourceLocation KernelInvocationFuncLoc,
                            QualType KernelNameType, bool IsUnnamedKernel)
      : S(S), KernelInvocationFuncLoc(KernelInvocationFuncLoc),
        KernelNameType(KernelNameType), IsUnnamedKernel(IsUnnamedKernel) {}

  bool isValid() { return !IsInvalid; }

  void Visit(QualType T) {
    if (T.isNull())
      return;

    const CXXRecordDecl *RD = T->getAsCXXRecordDecl();
    // If KernelNameType has template args visit each template arg via
    // ConstTemplateArgumentVisitor
    if (const auto *TSD =
            dyn_cast_or_null<ClassTemplateSpecializationDecl>(RD)) {
      ArrayRef<TemplateArgument> Args = TSD->getTemplateArgs().asArray();

      VisitTemplateArgs(Args);
    } else {
      InnerTypeVisitor::Visit(T.getTypePtr());
    }
  }

  void Visit(const TemplateArgument &TA) {
    if (TA.isNull())
      return;
    InnerTemplArgVisitor::Visit(TA);
  }

  void VisitBuiltinType(const BuiltinType *TT) {
    if (TT->isNullPtrType()) {
      S.Diag(KernelInvocationFuncLoc, diag::err_nullptr_t_type_in_sycl_kernel)
          << KernelNameType;

      IsInvalid = true;
    }
    return;
  }

  void VisitTagType(const TagType *TT) {
    return DiagnoseKernelNameType(TT->getOriginalDecl());
  }

  void DiagnoseKernelNameType(const NamedDecl *DeclNamed) {
    if (!IsUnnamedKernel) {
      NotForwardDeclarableReason NFDR = isForwardDeclarable(DeclNamed, S);
      switch (NFDR) {
      case NotForwardDeclarableReason::UnscopedEnum:
        S.Diag(KernelInvocationFuncLoc, diag::err_sycl_kernel_incorrectly_named)
            << /* unscoped enum requires fixed underlying type */ 1
            << DeclNamed;
        IsInvalid = true;
        return;
      case NotForwardDeclarableReason::StdNamespace:
        S.Diag(KernelInvocationFuncLoc,
               diag::err_invalid_std_type_in_sycl_kernel)
            << KernelNameType << DeclNamed;
        IsInvalid = true;
        return;
      case NotForwardDeclarableReason::UnnamedTag:
        S.Diag(KernelInvocationFuncLoc, diag::err_sycl_kernel_incorrectly_named)
            << /* unnamed type is invalid */ 2 << KernelNameType;
        IsInvalid = true;
        return;
      case NotForwardDeclarableReason::NotAtNamespaceScope:
        S.Diag(KernelInvocationFuncLoc, diag::err_sycl_kernel_incorrectly_named)
            << /* kernel name should be forward declarable at namespace
                  scope */
            0 << KernelNameType;
        IsInvalid = true;
        return;
      case NotForwardDeclarableReason::None:
        // Do nothing, we're fine.
        break;
      }
    }
  }

  void VisitTypeTemplateArgument(const TemplateArgument &TA) {
    QualType T = TA.getAsType();
    if (const auto *ET = T->getAs<EnumType>())
      VisitTagType(ET);
    else
      Visit(T);
  }

  void VisitIntegralTemplateArgument(const TemplateArgument &TA) {
    QualType T = TA.getIntegralType();
    if (const EnumType *ET = T->getAs<EnumType>())
      VisitTagType(ET);
  }

  void VisitTemplateTemplateArgument(const TemplateArgument &TA) {
    TemplateDecl *TD = TA.getAsTemplate().getAsTemplateDecl();
    assert(TD && "template declaration must be available");
    TemplateParameterList *TemplateParams = TD->getTemplateParameters();
    for (NamedDecl *P : *TemplateParams) {
      if (NonTypeTemplateParmDecl *TemplateParam =
              dyn_cast<NonTypeTemplateParmDecl>(P))
        if (const EnumType *ET = TemplateParam->getType()->getAs<EnumType>())
          VisitTagType(ET);
    }
  }

  void VisitPackTemplateArgument(const TemplateArgument &TA) {
    VisitTemplateArgs(TA.getPackAsArray());
  }
};

void SemaSYCL::CheckSYCLKernelCall(FunctionDecl *KernelFunc,
                                   ArrayRef<const Expr *> Args) {
  QualType KernelNameType = calculateKernelNameType(KernelFunc);
  SYCLKernelNameTypeVisitor KernelNameTypeVisitor(
      *this, Args[0]->getExprLoc(), KernelNameType,
      IsSYCLUnnamedKernel(*this, KernelFunc));
  KernelNameTypeVisitor.Visit(KernelNameType.getCanonicalType());

  // FIXME: In place until the library works around its 'host' invocation
  // issues.
  if (!SemaRef.LangOpts.SYCLIsDevice)
    return;

  const CXXRecordDecl *KernelObj =
      GetSYCLKernelObjectType(KernelFunc)->getAsCXXRecordDecl();

  if (!KernelObj || (KernelObj && !KernelObj->hasDefinition())) {
    Diag(Args[0]->getExprLoc(), diag::err_sycl_kernel_not_function_object);
    KernelFunc->setInvalidDecl();
    return;
  }

  if (KernelObj->isLambda()) {
    for (const LambdaCapture &LC : KernelObj->captures())
      if (LC.capturesThis() && LC.isImplicit()) {
        Diag(LC.getLocation(), diag::err_implicit_this_capture);
        KernelFunc->setInvalidDecl();
      }
  }

  // check that calling kernel conforms to spec
  QualType KernelParamTy = KernelFunc->getParamDecl(0)->getType();
  if (not KernelParamTy->isReferenceType()) {
    // passing by value.  emit warning if using SYCL 2020 or greater
    if (SemaRef.LangOpts.getSYCLVersion() >= LangOptions::SYCL_2020)
      Diag(KernelFunc->getLocation(), diag::warn_sycl_pass_by_value_deprecated);
  }

  // Do not visit invalid kernel object.
  if (KernelObj->isInvalidDecl())
    return;

  SyclKernelDecompMarker DecompMarker(*this);
  SyclKernelFieldChecker FieldChecker(*this);
  SyclKernelUnionChecker UnionChecker(*this);

  KernelObjVisitor Visitor{*this};

  DiagnosingSYCLKernel = true;

  // Emit diagnostics for SYCL device kernels only
  Visitor.VisitRecordBases(KernelObj, FieldChecker, UnionChecker, DecompMarker);
  Visitor.VisitRecordFields(KernelObj, FieldChecker, UnionChecker,
                            DecompMarker);
  Visitor.visitTopLevelRecord(KernelObj, GetSYCLKernelObjectType(KernelFunc),
                              FieldChecker, UnionChecker, DecompMarker);

  DiagnosingSYCLKernel = false;
  // Set the kernel function as invalid, if any of the checkers fail validation.
  if (!FieldChecker.isValid() || !UnionChecker.isValid() ||
      !KernelNameTypeVisitor.isValid())
    KernelFunc->setInvalidDecl();
}

void SemaSYCL::CheckSYCLScopeAttr(CXXRecordDecl *Decl) {
  assert(Decl->hasAttr<SYCLScopeAttr>());

  bool HasError = false;

  if (Decl->isDependentContext())
    return;

  // We don't emit both diags at the time as note will only be emitted for the
  // first, which is confusing. So we check both cases but only report one.
  if (!Decl->hasTrivialDefaultConstructor()) {
    Diag(Decl->getLocation(), diag::err_sycl_wg_scope) << 0;
    HasError = true;
  } else if (!Decl->hasTrivialDestructor()) {
    Diag(Decl->getLocation(), diag::err_sycl_wg_scope) << 1;
    HasError = true;
  }

  if (HasError)
    Decl->dropAttr<SYCLScopeAttr>();
}

// For a wrapped parallel_for, copy attributes from original
// kernel to wrapped kernel.
void SemaSYCL::copyDeviceKernelAttrs(CXXMethodDecl *CallOperator) {
  // Get the operator() function of the wrapper.
  assert(CallOperator && "invalid kernel object");

  typedef std::pair<FunctionDecl *, FunctionDecl *> ChildParentPair;
  llvm::SmallPtrSet<FunctionDecl *, 16> Visited;
  llvm::SmallVector<ChildParentPair, 16> WorkList;
  WorkList.push_back({CallOperator, nullptr});
  FunctionDecl *KernelBody = nullptr;

  CallGraph SYCLCG;
  SYCLCG.addToCallGraph(CallOperator);
  while (!WorkList.empty()) {
    FunctionDecl *FD = WorkList.back().first;
    FunctionDecl *ParentFD = WorkList.back().second;

    if ((ParentFD == CallOperator) && isSYCLKernelBodyFunction(FD)) {
      KernelBody = FD;
      break;
    }

    WorkList.pop_back();
    if (!Visited.insert(FD).second)
      continue; // We've already seen this Decl

    CallGraphNode *N = SYCLCG.getNode(FD);
    if (!N)
      continue;

    for (const CallGraphNode *CI : *N) {
      if (auto *Callee = dyn_cast<FunctionDecl>(CI->getDecl())) {
        Callee = Callee->getMostRecentDecl();
        if (!Visited.count(Callee))
          WorkList.push_back({Callee, FD});
      }
    }
  }

  assert(KernelBody && "improper parallel_for wrap");
  if (KernelBody) {
    llvm::SmallVector<Attr *, 4> Attrs;
    collectSYCLAttributes(KernelBody, Attrs, /*DirectlyCalled*/ true);
    if (!Attrs.empty())
      llvm::for_each(Attrs,
                     [CallOperator](Attr *A) { CallOperator->addAttr(A); });
  }
}

void SemaSYCL::SetSYCLKernelNames() {
  std::unique_ptr<MangleContext> MangleCtx(
      getASTContext().createMangleContext());
  // We assume the list of KernelDescs is the complete list of kernels needing
  // to be rewritten.
  for (const std::pair<const FunctionDecl *, FunctionDecl *> &Pair :
       SyclKernelsToOpenCLKernels) {
    std::string CalculatedName, StableName;
    StringRef KernelName;
    if (isFreeFunction(Pair.first)) {
      std::tie(CalculatedName, StableName) =
          constructFreeFunctionKernelName(Pair.first, *MangleCtx);
      KernelName = CalculatedName;
    } else {
      std::tie(CalculatedName, StableName) =
          constructKernelName(*this, Pair.first, *MangleCtx);
      KernelName =
          IsSYCLUnnamedKernel(*this, Pair.first) ? StableName : CalculatedName;
    }

    getSyclIntegrationHeader().updateKernelNames(Pair.first, KernelName,
                                                 StableName);

    // Set name of generated kernel.
    Pair.second->setDeclName(&getASTContext().Idents.get(KernelName));
    // Update the AsmLabel for this generated kernel.
    Pair.second->addAttr(
        AsmLabelAttr::CreateImplicit(getASTContext(), KernelName));
  }
}

// Generates the OpenCL kernel using KernelCallerFunc (kernel caller
// function) defined is SYCL headers.
// Generated OpenCL kernel contains the body of the kernel caller function,
// receives OpenCL like parameters and additionally does some manipulation to
// initialize captured lambda/functor fields with these parameters.
// SYCL runtime marks kernel caller function with sycl_kernel attribute.
// To be able to generate OpenCL kernel from KernelCallerFunc we put
// the following requirements to the function which SYCL runtime can mark with
// sycl_kernel attribute:
//   - Must be template function with at least two template parameters.
//     First parameter must represent "unique kernel name"
//     Second parameter must be the function object type
//   - Must have only one function parameter - function object.
//
// Example of kernel caller function:
//   template <typename KernelName, typename KernelType/*, ...*/>
//   __attribute__((sycl_kernel)) void kernel_caller_function(KernelType
//                                                            KernelFuncObj) {
//     KernelFuncObj();
//   }
//
//
void SemaSYCL::ConstructOpenCLKernel(FunctionDecl *KernelCallerFunc,
                                     MangleContext &MC) {
  // The first argument to the KernelCallerFunc is the lambda object.
  QualType KernelObjTy = GetSYCLKernelObjectType(KernelCallerFunc);
  const CXXRecordDecl *KernelObj = KernelObjTy->getAsCXXRecordDecl();
  assert(KernelObj && "invalid kernel caller");

  // Do not visit invalid kernel object.
  if (KernelObj->isInvalidDecl())
    return;

  KernelCallOperatorVisitor KernelCallOperator(KernelCallerFunc, KernelObj);
  CXXMethodDecl *CallOperator = nullptr;

  if (KernelObj->isLambda())
    CallOperator = KernelObj->getLambdaCallOperator();
  else
    CallOperator = KernelCallOperator.getCallOperator();

  {
    // Do enough to calculate the StableName for the purposes of the hackery
    // below for __pf_kernel_wrapper. Placed in a scope so that we don't
    // accidentially use these values below, before the names are stabililzed.
    std::string CalculatedName, StableName;
    std::tie(CalculatedName, StableName) =
        constructKernelName(*this, KernelCallerFunc, MC);

    // Attributes of a user-written SYCL kernel must be copied to the internally
    // generated alternative kernel, identified by a known string in its name.
    if (StableName.find("__pf_kernel_wrapper") != std::string::npos)
      copyDeviceKernelAttrs(CallOperator);
  }

  bool IsSIMDKernel = isESIMDKernelType(CallOperator);

  SyclKernelArgsSizeChecker argsSizeChecker(*this, KernelObj->getLocation(),
                                            IsSIMDKernel);
  ESIMDKernelDiagnostics esimdKernel(*this, KernelObj->getLocation(),
                                     IsSIMDKernel);

  // In case of syntax errors in input programs we are not able to access
  // CallOperator. In this case the value of IsInlined doesn't matter, because
  // compilation will fail with errors anyways.
  const bool IsInlined =
      CallOperator ? CallOperator->isInlined() : /* placeholder */ false;
  SyclKernelDeclCreator kernel_decl(*this, KernelObj->getLocation(), IsInlined,
                                    IsSIMDKernel, KernelCallerFunc);
  SyclKernelBodyCreator kernel_body(*this, kernel_decl, KernelObj,
                                    KernelCallerFunc, IsSIMDKernel,
                                    CallOperator);
  SyclKernelIntHeaderCreator int_header(
      IsSIMDKernel, *this, getSyclIntegrationHeader(), KernelObj,
      calculateKernelNameType(KernelCallerFunc), KernelCallerFunc);

  SyclKernelIntFooterCreator int_footer(*this, getSyclIntegrationFooter());
  SyclOptReportCreator opt_report(*this, kernel_decl, KernelObj->getLocation());

  KernelObjVisitor Visitor{*this};

  // Visit handlers to generate information for optimization record only if
  // optimization record is saved.
  if (!getLangOpts().OptRecordFile.empty()) {
    Visitor.VisitKernelRecord(KernelObj, KernelObjTy, argsSizeChecker,
                              esimdKernel, kernel_decl, kernel_body, int_header,
                              int_footer, opt_report);
  } else {
    Visitor.VisitKernelRecord(KernelObj, KernelObjTy, argsSizeChecker,
                              esimdKernel, kernel_decl, kernel_body, int_header,
                              int_footer);
  }

  if (ParmVarDecl *KernelHandlerArg =
          getSyclKernelHandlerArg(KernelCallerFunc)) {
    kernel_decl.handleSyclKernelHandlerType();
    kernel_body.handleSyclKernelHandlerType(KernelHandlerArg);
    int_header.handleSyclKernelHandlerType(KernelHandlerArg->getType());

    if (!getLangOpts().OptRecordFile.empty())
      opt_report.handleSyclKernelHandlerType();
  }
}

static void addRegisteredKernelName(SemaSYCL &S, StringRef Str,
                                    FunctionDecl *FD, SourceLocation Loc) {
  if (!Str.empty())
    FD->addAttr(SYCLRegisteredKernelNameAttr::CreateImplicit(S.getASTContext(),
                                                             Str, Loc));
}

static bool checkAndAddRegisteredKernelName(SemaSYCL &S, FunctionDecl *FD,
                                            StringRef Str) {
  using KernelPair = std::pair<const FunctionDecl *, FunctionDecl *>;
  for (const KernelPair &Pair : S.getKernelFDPairs()) {
    if (Pair.first == FD) {
      // If the current list of free function entries already contains this
      // free function, apply the name Str as an attribute.  But if it already
      // has an attribute name, issue a diagnostic instead.
      if (!Str.empty()) {
        if (!Pair.second->hasAttr<SYCLRegisteredKernelNameAttr>())
          addRegisteredKernelName(S, Str, Pair.second, FD->getLocation());
        else
          S.Diag(FD->getLocation(),
                 diag::err_registered_kernels_name_already_registered)
              << Pair.second->getAttr<SYCLRegisteredKernelNameAttr>()
                     ->getRegName()
              << Str;
      }
      // An empty name string implies a regular free kernel construction
      // call, so simply return.
      return false;
    }
  }
  return true;
}

void SemaSYCL::constructFreeFunctionKernel(FunctionDecl *FD,
                                           StringRef NameStr) {
  if (!checkAndAddRegisteredKernelName(*this, FD, NameStr))
    return;

  SyclKernelArgsSizeChecker argsSizeChecker(*this, FD->getLocation(),
                                            false /*IsSIMDKernel*/);
  SyclKernelDeclCreator kernel_decl(*this, FD->getLocation(), FD->isInlined(),
                                    false /*IsSIMDKernel */, FD);

  FreeFunctionKernelBodyCreator kernel_body(*this, kernel_decl, FD);

  SyclKernelIntHeaderCreator int_header(*this, getSyclIntegrationHeader(),
                                        FD->getType(), FD);

  SyclKernelIntFooterCreator int_footer(*this, getSyclIntegrationFooter());
  KernelObjVisitor Visitor{*this};

  Visitor.VisitFunctionParameters(FD, argsSizeChecker, kernel_decl, kernel_body,
                                  int_header, int_footer);

  assert(getKernelFDPairs().back().first == FD &&
         "OpenCL Kernel not found for free function entry");
  // Register the kernel name with the OpenCL kernel generated for the
  // free function.
  addRegisteredKernelName(*this, NameStr, getKernelFDPairs().back().second,
                          FD->getLocation());
}

// Figure out the sub-group for the this function.  First we check the
// attributes, then the global settings.
static std::pair<LangOptions::SubGroupSizeType, int64_t>
CalcEffectiveSubGroup(ASTContext &Ctx, const LangOptions &LO,
                      const FunctionDecl *FD) {
  if (const auto *A = FD->getAttr<IntelReqdSubGroupSizeAttr>()) {
    int64_t Val = getIntExprValue(A->getValue(), Ctx);
    return {LangOptions::SubGroupSizeType::Integer, Val};
  }

  if (const auto *A = FD->getAttr<IntelNamedSubGroupSizeAttr>()) {
    if (A->getType() == IntelNamedSubGroupSizeAttr::Primary)
      return {LangOptions::SubGroupSizeType::Primary, 0};
    return {LangOptions::SubGroupSizeType::Auto, 0};
  }

  // Return the global settings.
  return {LO.getDefaultSubGroupSizeType(),
          static_cast<uint64_t>(LO.DefaultSubGroupSize)};
}

static SourceLocation GetSubGroupLoc(const FunctionDecl *FD) {
  if (const auto *A = FD->getAttr<IntelReqdSubGroupSizeAttr>())
    return A->getLocation();
  if (const auto *A = FD->getAttr<IntelNamedSubGroupSizeAttr>())
    return A->getLocation();
  return SourceLocation{};
}

static void CheckSYCL2020SubGroupSizes(SemaSYCL &S, FunctionDecl *SYCLKernel,
                                       const FunctionDecl *FD) {
  // If they are the same, no error.
  if (CalcEffectiveSubGroup(S.getASTContext(), S.getLangOpts(), SYCLKernel) ==
      CalcEffectiveSubGroup(S.getASTContext(), S.getLangOpts(), FD))
    return;

  // No need to validate __spirv routines here since they
  // are mapped to the equivalent SPIRV operations.
  const IdentifierInfo *II = FD->getIdentifier();
  if (II && II->getName().starts_with("__spirv_"))
    return;

  // Else we need to figure out why they don't match.
  SourceLocation FDAttrLoc = GetSubGroupLoc(FD);
  SourceLocation KernelAttrLoc = GetSubGroupLoc(SYCLKernel);

  if (FDAttrLoc.isValid()) {
    // This side was caused by an attribute.
    S.Diag(FDAttrLoc, diag::err_sycl_mismatch_group_size)
        << /*kernel called*/ 0;

    if (KernelAttrLoc.isValid()) {
      S.Diag(KernelAttrLoc, diag::note_conflicting_attribute);
    } else {
      // Kernel is 'default'.
      S.Diag(SYCLKernel->getLocation(), diag::note_sycl_kernel_declared_here);
    }
    return;
  }

  // Else this doesn't have an attribute, which can only be caused by this being
  // an undefined SYCL_EXTERNAL, and the kernel has an attribute that conflicts.
  if (const auto *A = SYCLKernel->getAttr<IntelReqdSubGroupSizeAttr>()) {
    // Don't diagnose this if the kernel got its size from the 'old' attribute
    // spelling.
    if (!A->isSYCL2020Spelling())
      return;
  }

  assert(KernelAttrLoc.isValid() && "Kernel doesn't have attribute either?");
  S.Diag(FD->getLocation(), diag::err_sycl_mismatch_group_size)
      << /*undefined SYCL_EXTERNAL*/ 1;
  S.Diag(KernelAttrLoc, diag::note_conflicting_attribute);
}

// Check SYCL2020 Attributes.  2020 attributes don't propogate, they are only
// valid if they match the attribute on the kernel. Note that this is a slight
// difference from what the spec says, which says these attributes are only
// valid on SYCL Kernels and SYCL_EXTERNAL, but we felt that for
// self-documentation purposes that it would be nice to be able to repeat these
// on subsequent functions.
static void CheckSYCL2020Attributes(
    SemaSYCL &S, FunctionDecl *SYCLKernel, FunctionDecl *KernelBody,
    const llvm::SmallPtrSetImpl<FunctionDecl *> &CalledFuncs) {

  if (KernelBody) {
    // Make sure the kernel itself has all the 2020 attributes, since we don't
    // do propagation of these.
    if (auto *A = KernelBody->getAttr<IntelReqdSubGroupSizeAttr>())
      if (A->isSYCL2020Spelling())
        SYCLKernel->addAttr(A);
    if (auto *A = KernelBody->getAttr<IntelNamedSubGroupSizeAttr>())
      SYCLKernel->addAttr(A);

    // If the kernel has a body, we should get the attributes for the kernel
    // from there instead, so that we get the functor object.
    SYCLKernel = KernelBody;
  }

  for (auto *FD : CalledFuncs) {
    if (FD == SYCLKernel || FD == KernelBody)
      continue;
    for (auto *Attr : FD->attrs()) {
      switch (Attr->getKind()) {
      case attr::Kind::IntelReqdSubGroupSize:
        // Pre SYCL2020 spellings handled during collection.
        if (!cast<IntelReqdSubGroupSizeAttr>(Attr)->isSYCL2020Spelling())
          break;
        LLVM_FALLTHROUGH;
      case attr::Kind::IntelNamedSubGroupSize:
        CheckSYCL2020SubGroupSizes(S, SYCLKernel, FD);
        break;
      case attr::Kind::SYCLDevice:
        // If a SYCL_EXTERNAL function is not defined in this TU, its necessary
        // that it has a compatible sub-group-size. Don't diagnose if it has a
        // sub-group attribute, we can count on the other checks to catch this.
        if (!FD->isDefined() && !FD->hasAttr<IntelReqdSubGroupSizeAttr>() &&
            !FD->hasAttr<IntelNamedSubGroupSizeAttr>())
          CheckSYCL2020SubGroupSizes(S, SYCLKernel, FD);
        break;
      default:
        break;
      }
    }
  }
}

static void PropagateAndDiagnoseDeviceAttr(SemaSYCL &S, Attr *A,
                                           FunctionDecl *SYCLKernel,
                                           FunctionDecl *KernelBody) {
  switch (A->getKind()) {
  case attr::Kind::IntelReqdSubGroupSize: {
    auto *Attr = cast<IntelReqdSubGroupSizeAttr>(A);

    if (Attr->isSYCL2020Spelling())
      break;
    const auto *KBSimdAttr =
        KernelBody ? KernelBody->getAttr<SYCLSimdAttr>() : nullptr;
    if (auto *Existing = SYCLKernel->getAttr<IntelReqdSubGroupSizeAttr>()) {
      if (getIntExprValue(Existing->getValue(), S.getASTContext()) !=
          getIntExprValue(Attr->getValue(), S.getASTContext())) {
        S.Diag(SYCLKernel->getLocation(),
               diag::err_conflicting_sycl_kernel_attributes);
        S.Diag(Existing->getLocation(), diag::note_conflicting_attribute);
        S.Diag(Attr->getLocation(), diag::note_conflicting_attribute);
        SYCLKernel->setInvalidDecl();
      }
    } else if (KBSimdAttr &&
               (getIntExprValue(Attr->getValue(), S.getASTContext()) != 1)) {
      reportConflictingAttrs(S, KernelBody, KBSimdAttr, Attr);
    } else {
      SYCLKernel->addAttr(A);
    }
    break;
  }
  case attr::Kind::SYCLReqdWorkGroupSize: {
    auto *RWGSA = cast<SYCLReqdWorkGroupSizeAttr>(A);
    if (auto *Existing = SYCLKernel->getAttr<SYCLReqdWorkGroupSizeAttr>()) {
      if (S.anyWorkGroupSizesDiffer(Existing->getXDim(), Existing->getYDim(),
                                    Existing->getZDim(), RWGSA->getXDim(),
                                    RWGSA->getYDim(), RWGSA->getZDim())) {
        S.Diag(SYCLKernel->getLocation(),
               diag::err_conflicting_sycl_kernel_attributes);
        S.Diag(Existing->getLocation(), diag::note_conflicting_attribute);
        S.Diag(RWGSA->getLocation(), diag::note_conflicting_attribute);
        SYCLKernel->setInvalidDecl();
      }
    } else if (auto *Existing =
                   SYCLKernel->getAttr<SYCLIntelMaxWorkGroupSizeAttr>()) {
      if (S.checkMaxAllowedWorkGroupSize(
              RWGSA->getXDim(), RWGSA->getYDim(), RWGSA->getZDim(),
              Existing->getXDim(), Existing->getYDim(), Existing->getZDim())) {
        S.Diag(SYCLKernel->getLocation(),
               diag::err_conflicting_sycl_kernel_attributes);
        S.Diag(Existing->getLocation(), diag::note_conflicting_attribute);
        S.Diag(RWGSA->getLocation(), diag::note_conflicting_attribute);
        SYCLKernel->setInvalidDecl();
      } else {
        SYCLKernel->addAttr(A);
      }
    } else {
      SYCLKernel->addAttr(A);
    }
    break;
  }
  case attr::Kind::SYCLWorkGroupSizeHint: {
    auto *WGSH = cast<SYCLWorkGroupSizeHintAttr>(A);
    if (auto *Existing = SYCLKernel->getAttr<SYCLWorkGroupSizeHintAttr>()) {
      if (S.anyWorkGroupSizesDiffer(Existing->getXDim(), Existing->getYDim(),
                                    Existing->getZDim(), WGSH->getXDim(),
                                    WGSH->getYDim(), WGSH->getZDim())) {
        S.Diag(SYCLKernel->getLocation(),
               diag::err_conflicting_sycl_kernel_attributes);
        S.Diag(Existing->getLocation(), diag::note_conflicting_attribute);
        S.Diag(WGSH->getLocation(), diag::note_conflicting_attribute);
        SYCLKernel->setInvalidDecl();
      }
    }
    SYCLKernel->addAttr(A);
    break;
  }
  case attr::Kind::SYCLIntelMaxWorkGroupSize: {
    auto *SIMWGSA = cast<SYCLIntelMaxWorkGroupSizeAttr>(A);
    if (auto *Existing = SYCLKernel->getAttr<SYCLReqdWorkGroupSizeAttr>()) {
      if (S.checkMaxAllowedWorkGroupSize(
              Existing->getXDim(), Existing->getYDim(), Existing->getZDim(),
              SIMWGSA->getXDim(), SIMWGSA->getYDim(), SIMWGSA->getZDim())) {
        S.Diag(SYCLKernel->getLocation(),
               diag::err_conflicting_sycl_kernel_attributes);
        S.Diag(Existing->getLocation(), diag::note_conflicting_attribute);
        S.Diag(SIMWGSA->getLocation(), diag::note_conflicting_attribute);
        SYCLKernel->setInvalidDecl();
      } else {
        SYCLKernel->addAttr(A);
      }
    } else {
      SYCLKernel->addAttr(A);
    }
    break;
  }
  case attr::Kind::SYCLSimd:
    if (KernelBody && !KernelBody->getAttr<SYCLSimdAttr>()) {
      // Usual kernel can't call ESIMD functions.
      S.Diag(KernelBody->getLocation(),
             diag::err_sycl_function_attribute_mismatch)
          << A;
      S.Diag(A->getLocation(), diag::note_attribute);
      KernelBody->setInvalidDecl();
      break;
    }
    LLVM_FALLTHROUGH;
  case attr::Kind::SYCLIntelKernelArgsRestrict:
  case attr::Kind::SYCLIntelNumSimdWorkItems:
  case attr::Kind::SYCLIntelSchedulerTargetFmaxMhz:
  case attr::Kind::SYCLIntelMaxGlobalWorkDim:
  case attr::Kind::SYCLIntelMinWorkGroupsPerComputeUnit:
  case attr::Kind::SYCLIntelMaxWorkGroupsPerMultiprocessor:
  case attr::Kind::SYCLIntelNoGlobalWorkOffset:
  case attr::Kind::SYCLIntelLoopFuse:
  case attr::Kind::SYCLIntelMaxConcurrency:
  case attr::Kind::SYCLIntelDisableLoopPipelining:
  case attr::Kind::SYCLIntelInitiationInterval:
  case attr::Kind::SYCLIntelUseStallEnableClusters:
  case attr::Kind::SYCLDeviceHas:
  case attr::Kind::SYCLAddIRAttributesFunction:
    SYCLKernel->addAttr(A);
    break;
  case attr::Kind::IntelNamedSubGroupSize:
    // Nothing to do here, handled in the SYCL2020 spelling.
    break;
  // TODO: vec_len_hint should be handled here
  default:
    // Seeing this means that CollectPossibleKernelAttributes was
    // updated while this switch wasn't...or something went wrong
    llvm_unreachable("Unexpected attribute was collected by "
                     "CollectPossibleKernelAttributes");
  }
}

void SemaSYCL::MarkDevices() {
  // This Tracker object ensures that the SyclDeviceDecls collection includes
  // the SYCL_EXTERNAL functions, and manages the diagnostics for all of the
  // functions in the kernel.
  DeviceFunctionTracker Tracker(*this);

  for (Decl *D : syclDeviceDecls()) {
    auto *SYCLKernel = cast<FunctionDecl>(D);

    // This type does the actual analysis on a per-kernel basis. It does this to
    // make sure that we're only ever dealing with the context of a single
    // kernel at a time.
    SingleDeviceFunctionTracker T{Tracker, SYCLKernel};

    CheckSYCL2020Attributes(*this, T.GetSYCLKernel(), T.GetKernelBody(),
                            T.GetDeviceFunctions());
    for (auto *A : T.GetCollectedAttributes())
      PropagateAndDiagnoseDeviceAttr(*this, A, T.GetSYCLKernel(),
                                     T.GetKernelBody());
    checkSYCLAddIRAttributesFunctionAttrConflicts(T.GetSYCLKernel());
  }
}

static bool CheckFreeFunctionDiagnostics(Sema &S, const FunctionDecl *FD) {
  if (FD->isVariadic()) {
    return S.Diag(FD->getLocation(), diag::err_free_function_variadic_args);
  }

  if (!FD->getReturnType()->isVoidType()) {
    return S.Diag(FD->getLocation(), diag::err_free_function_return_type);
  }

  if (const auto *MD = llvm::dyn_cast<CXXMethodDecl>(FD))
    // The free function extension specification usual methods to be used to
    // define a free function kernel. We also disallow static methods because we
    // use integration header.
    return S.Diag(FD->getLocation(), diag::err_free_function_class_method)
           << !MD->isStatic() << MD->getSourceRange();

  for (ParmVarDecl *Param : FD->parameters()) {
    if (Param->hasDefaultArg()) {
      return S.Diag(Param->getLocation(),
                    diag::err_free_function_with_default_arg)
             << Param->getSourceRange();
    }
  }
  return false;
}

void SemaSYCL::finalizeFreeFunctionKernels() {
  // This is called at the end of the translation unit. The kernels that appear
  // in this list are kernels that have been declared but not defined. Their
  // construction consists only of generating the integration header and setting
  // their names manually. The other steps in constructing the kernel cannot be
  // done because potentially nothing is known about the arguments of the kernel
  // except that they exist.
  for (const FunctionDecl *kernel : FreeFunctionDeclarations) {
    if (CheckFreeFunctionDiagnostics(SemaRef, kernel))
      continue; // Continue in order to diagnose errors in all kernels

    SyclKernelIntHeaderCreator IntHeader(*this, getSyclIntegrationHeader(),
                                         kernel->getType(), kernel);
    KernelObjVisitor Visitor{*this};
    Visitor.VisitFunctionParameters(kernel, IntHeader);
    std::unique_ptr<MangleContext> MangleCtx(
        getASTContext().createMangleContext());
    std::string Name, MangledName;
    std::tie(Name, MangledName) =
        constructFreeFunctionKernelName(kernel, *MangleCtx);
    getSyclIntegrationHeader().updateKernelNames(kernel, Name, MangledName);
  }
}

void SemaSYCL::processFreeFunctionDeclaration(const FunctionDecl *FD) {
  // FD represents a forward declaration of a free function kernel.
  // Save them for the end of the translation unit action. This makes it easier
  // to handle the case where a definition is defined later.
  if (isFreeFunction(FD))
    FreeFunctionDeclarations.insert(FD->getCanonicalDecl());
}

void SemaSYCL::ProcessFreeFunction(FunctionDecl *FD) {
  if (isFreeFunction(FD)) {
    if (CheckFreeFunctionDiagnostics(SemaRef, FD))
      return;

    // In case the free function kernel has already been seen by way of a
    // forward declaration, flush it out because a definition takes priority.
    FreeFunctionDeclarations.erase(FD->getCanonicalDecl());

    SyclKernelDecompMarker DecompMarker(*this);
    SyclKernelFieldChecker FieldChecker(*this, FD->getLocation());
    SyclKernelUnionChecker UnionChecker(*this);

    KernelObjVisitor Visitor{*this};

    DiagnosingSYCLKernel = true;

    // Check parameters of free function.
    Visitor.VisitFunctionParameters(FD, DecompMarker, FieldChecker,
                                    UnionChecker);

    DiagnosingSYCLKernel = false;

    // Ignore the free function if any of the checkers fail validation.
    if (!FieldChecker.isValid() || !UnionChecker.isValid())
      return;

    constructFreeFunctionKernel(FD);
  }
}

// -----------------------------------------------------------------------------
// SYCL device specific diagnostics implementation
// -----------------------------------------------------------------------------

Sema::SemaDiagnosticBuilder
SemaSYCL::DiagIfDeviceCode(SourceLocation Loc, unsigned DiagID,
                           DeviceDiagnosticReason Reason) {
  assert(getLangOpts().SYCLIsDevice &&
         "Should only be called during SYCL compilation");
  FunctionDecl *FD = dyn_cast<FunctionDecl>(SemaRef.getCurLexicalContext());
  SemaDiagnosticBuilder::Kind DiagKind = [this, FD, Reason] {
    if (DiagnosingSYCLKernel)
      return SemaDiagnosticBuilder::K_ImmediateWithCallStack;
    if (!FD)
      return SemaDiagnosticBuilder::K_Nop;
    if (SemaRef.isConstantEvaluatedContext() ||
        SemaRef.currentEvaluationContext().isDiscardedStatementContext())
      return SemaDiagnosticBuilder::K_Nop;
    // Defer until we know that the variable's intializer is actually a
    // manifestly constant-evaluated expression.
    if (SemaRef.InConstexprVarInit)
      return SemaDiagnosticBuilder::K_Deferred;
    if (SemaRef.getEmissionStatus(FD) ==
        Sema::FunctionEmissionStatus::Emitted) {
      // Skip the diagnostic if we know it won't be emitted.
      if ((SemaRef.getEmissionReason(FD) & Reason) ==
          Sema::DeviceDiagnosticReason::None)
        return SemaDiagnosticBuilder::K_Nop;

      return SemaDiagnosticBuilder::K_ImmediateWithCallStack;
    }
    return SemaDiagnosticBuilder::K_Deferred;
  }();
  return SemaDiagnosticBuilder(DiagKind, Loc, DiagID, FD, SemaRef, Reason);
}

void SemaSYCL::deepTypeCheckForDevice(SourceLocation UsedAt,
                                      llvm::DenseSet<QualType> Visited,
                                      ValueDecl *DeclToCheck) {
  assert(getLangOpts().SYCLIsDevice &&
         "Should only be called during SYCL compilation");
  // Emit notes only for the first discovered declaration of unsupported type
  // to avoid mess of notes. This flag is to track that error already happened.
  bool NeedToEmitNotes = true;

  auto Check = [&](QualType TypeToCheck, const ValueDecl *D) {
    bool ErrorFound = false;
    if (isZeroSizedArray(*this, TypeToCheck)) {
      DiagIfDeviceCode(UsedAt, diag::err_typecheck_zero_array_size) << 1;
      ErrorFound = true;
    }
    // Checks for other types can also be done here.
    if (ErrorFound) {
      if (NeedToEmitNotes) {
        if (auto *FD = dyn_cast<FieldDecl>(D))
          DiagIfDeviceCode(FD->getLocation(),
                           diag::note_illegal_field_declared_here)
              << FD->getType()->isPointerType() << FD->getType();
        else
          DiagIfDeviceCode(D->getLocation(), diag::note_declared_at);
      }
    }

    return ErrorFound;
  };

  // In case we have a Record used do the DFS for a bad field.
  SmallVector<const ValueDecl *, 4> StackForRecursion;
  StackForRecursion.push_back(DeclToCheck);

  // While doing DFS save how we get there to emit a nice set of notes.
  SmallVector<const FieldDecl *, 4> History;
  History.push_back(nullptr);

  do {
    const ValueDecl *Next = StackForRecursion.pop_back_val();
    if (!Next) {
      assert(!History.empty());
      // Found a marker, we have gone up a level.
      History.pop_back();
      continue;
    }
    QualType NextTy = Next->getType();

    if (!Visited.insert(NextTy).second)
      continue;

    auto EmitHistory = [&]() {
      // The first element is always nullptr.
      for (uint64_t Index = 1; Index < History.size(); ++Index) {
        DiagIfDeviceCode(History[Index]->getLocation(),
                         diag::note_within_field_of_type)
            << History[Index]->getType();
      }
    };

    if (Check(NextTy, Next)) {
      if (NeedToEmitNotes)
        EmitHistory();
      NeedToEmitNotes = false;
    }

    // In case pointer/array/reference type is met get pointee type, then
    // proceed with that type.
    while (NextTy->isAnyPointerType() || NextTy->isArrayType() ||
           NextTy->isReferenceType()) {
      if (NextTy->isArrayType())
        NextTy = QualType{NextTy->getArrayElementTypeNoTypeQual(), 0};
      else
        NextTy = NextTy->getPointeeType();
      if (Check(NextTy, Next)) {
        if (NeedToEmitNotes)
          EmitHistory();
        NeedToEmitNotes = false;
      }
    }

    if (const auto *RecDecl = NextTy->getAsRecordDecl()) {
      if (auto *NextFD = dyn_cast<FieldDecl>(Next))
        History.push_back(NextFD);
      // When nullptr is discovered, this means we've gone back up a level, so
      // the history should be cleaned.
      StackForRecursion.push_back(nullptr);
      llvm::append_range(StackForRecursion, RecDecl->fields());
    }
  } while (!StackForRecursion.empty());
}

void SemaSYCL::finalizeSYCLDelayedAnalysis(const FunctionDecl *Caller,
                                           const FunctionDecl *Callee,
                                           SourceLocation Loc,
                                           DeviceDiagnosticReason Reason) {
  Callee = Callee->getMostRecentDecl();

  // If the reason for the emission of this diagnostic is not SYCL-specific,
  // and it is not known to be reachable from a routine on device, do not
  // issue a diagnostic.
  if ((Reason & DeviceDiagnosticReason::Sycl) == DeviceDiagnosticReason::None &&
      !isFDReachableFromSyclDevice(Callee, Caller))
    return;

  // If Callee has a SYCL attribute, no diagnostic needed.
  if (Callee->hasAttr<SYCLDeviceAttr>() || Callee->hasAttr<DeviceKernelAttr>())
    return;

  // If Callee has a CUDA device attribute, no diagnostic needed.
  if (getLangOpts().CUDA && Callee->hasAttr<CUDADeviceAttr>())
    return;

  // Diagnose if this is an undefined function and it is not a builtin.
  // Currently, there is an exception of "__failed_assertion" in libstdc++-11,
  // this undefined function is used to trigger a compiling error.
  if (!Callee->isDefined() && !Callee->getBuiltinID() &&
      !Callee->isReplaceableGlobalAllocationFunction() &&
      !isSYCLUndefinedAllowed(Callee, SemaRef.getSourceManager())) {
    Diag(Loc, diag::err_sycl_restrict) << SemaSYCL::KernelCallUndefinedFunction;
    Diag(Callee->getLocation(), diag::note_previous_decl) << Callee;
    Diag(Caller->getLocation(), diag::note_called_by) << Caller;
  }
}

bool SemaSYCL::checkAllowedSYCLInitializer(VarDecl *VD) {
  assert(getLangOpts().SYCLIsDevice &&
         "Should only be called during SYCL compilation");

  if (VD->isInvalidDecl() || !VD->hasInit() || !VD->hasGlobalStorage())
    return true;

  const Expr *Init = VD->getInit();
  bool ValueDependent = Init && Init->isValueDependent();
  bool isConstantInit = Init && !ValueDependent &&
                        Init->isConstantInitializer(getASTContext(), false);
  if (!VD->isConstexpr() && Init && !ValueDependent && !isConstantInit)
    return false;

  return true;
}

// -----------------------------------------------------------------------------
// Integration header functionality implementation
// -----------------------------------------------------------------------------

/// Returns a string ID of given parameter kind - used in header
/// emission.
static const char *paramKind2Str(KernelParamKind K) {
#define CASE(x)                                                                \
  case SYCLIntegrationHeader::kind_##x:                                        \
    return "kind_" #x
  switch (K) {
    CASE(accessor);
    CASE(std_layout);
    CASE(sampler);
    CASE(stream);
    CASE(specialization_constants_buffer);
    CASE(pointer);
    CASE(work_group_memory);
    CASE(dynamic_work_group_memory);
    CASE(dynamic_accessor);
  }
  return "<ERROR>";

#undef CASE
}

// Emits forward declarations of classes and template classes on which
// declaration of given type depends.
// For example, consider SimpleVadd
// class specialization in parallel_for below:
//
//   template <typename T1, unsigned int N, typename ... T2>
//   class SimpleVadd;
//   ...
//   template <unsigned int N, typename T1, typename ... T2>
//   void simple_vadd(const std::array<T1, N>& VA, const std::array<T1, N>&
//   VB,
//     std::array<T1, N>& VC, int param, T2 ... varargs) {
//     ...
//     deviceQueue.submit([&](sycl::handler& cgh) {
//       ...
//       cgh.parallel_for<class SimpleVadd<T1, N, T2...>>(...)
//       ...
//     }
//     ...
//   }
//   ...
//   class MyClass {...};
//   template <typename T> class MyInnerTmplClass { ... }
//   template <typename T> class MyTmplClass { ... }
//   ...
//   MyClass *c = new MyClass();
//   MyInnerTmplClass<MyClass**> c1(&c);
//   simple_vadd(A, B, C, 5, 'a', 1.f,
//     new MyTmplClass<MyInnerTmplClass<MyClass**>>(c1));
//
// it will generate the following forward declarations:
//   class MyClass;
//   template <typename T> class MyInnerTmplClass;
//   template <typename T> class MyTmplClass;
//   template <typename T1, unsigned int N, typename ...T2> class SimpleVadd;
//
class SYCLFwdDeclEmitter
    : public TypeVisitor<SYCLFwdDeclEmitter>,
      public ConstTemplateArgumentVisitor<SYCLFwdDeclEmitter> {
  using InnerTypeVisitor = TypeVisitor<SYCLFwdDeclEmitter>;
  using InnerTemplArgVisitor = ConstTemplateArgumentVisitor<SYCLFwdDeclEmitter>;
  raw_ostream &OS;
  llvm::SmallPtrSet<const NamedDecl *, 4> Printed;
  PrintingPolicy Policy;

  void printForwardDecl(NamedDecl *D) {
    // wrap the declaration into namespaces if needed
    unsigned NamespaceCnt = 0;
    std::string NSStr = "";
    const DeclContext *DC = D->getDeclContext();

    while (DC) {
      if (const auto *NS = dyn_cast<NamespaceDecl>(DC)) {
        ++NamespaceCnt;
        StringRef NSInlinePrefix = NS->isInline() ? "inline " : "";
        NSStr.insert(
            0,
            Twine(NSInlinePrefix + "namespace " + NS->getName() + " { ").str());
        DC = NS->getDeclContext();
      } else {
        // We should be able to handle a subset of the decl-context types to
        // make our namespaces for forward declarations as specific as possible,
        // so just skip them here.  We can't use their names, since they would
        // not be forward declarable, but we can try to make them as specific as
        // possible.
        // This permits things such as:
        // namespace N1 { void foo() { kernel<class K>(...); }}
        // and
        // namespace N2 { void foo() { kernel<class K>(...); }}
        // to co-exist, despite technically being against the SYCL rules.
        // See SYCLKernelNameTypePrinter for the corresponding part that prints
        // the kernel information for this type. These two must match.
        if (isa<FunctionDecl, RecordDecl, LinkageSpecDecl>(DC)) {
          DC = cast<Decl>(DC)->getDeclContext();
        } else {
          break;
        }
      }
    }
    OS << NSStr;
    if (NamespaceCnt > 0)
      OS << "\n";

    D->print(OS, Policy);

    if (const auto *ED = dyn_cast<EnumDecl>(D)) {
      QualType T = ED->getIntegerType().getCanonicalType();
      // Backup since getIntegerType() returns null for enum forward
      // declaration with no fixed underlying type
      if (T.isNull())
        T = ED->getPromotionType();
      OS << " : " << T.getAsString();
    }

    OS << ";\n";

    // print closing braces for namespaces if needed
    for (unsigned I = 0; I < NamespaceCnt; ++I)
      OS << "}";
    if (NamespaceCnt > 0)
      OS << "\n";
  }

  // Checks if we've already printed forward declaration and prints it if not.
  void checkAndEmitForwardDecl(NamedDecl *D) {
    if (Printed.insert(D).second)
      printForwardDecl(D);
  }

  void VisitTemplateArgs(ArrayRef<TemplateArgument> Args) {
    for (size_t I = 0, E = Args.size(); I < E; ++I)
      Visit(Args[I]);
  }

public:
  SYCLFwdDeclEmitter(raw_ostream &OS, const LangOptions &LO)
      : OS(OS), Policy(LO) {
    Policy.adjustForCPlusPlusFwdDecl();
    Policy.SuppressTypedefs = true;
    Policy.SuppressUnwrittenScope = true;
    Policy.PrintAsCanonical = true;
    Policy.SkipCanonicalizationOfTemplateTypeParms = true;
    Policy.SuppressFinalSpecifier = true;
  }

  void Visit(QualType T) {
    if (T.isNull())
      return;
    InnerTypeVisitor::Visit(T.getTypePtr());
  }

  void VisitReferenceType(const ReferenceType *RT) {
    // Our forward declarations don't care about references, so we should just
    // ignore the reference and continue on.
    Visit(RT->getPointeeType());
  }

  void Visit(const TemplateArgument &TA) {
    if (TA.isNull())
      return;
    InnerTemplArgVisitor::Visit(TA);
  }

  void VisitPointerType(const PointerType *T) {
    // Peel off the pointer types.
    QualType PT = T->getPointeeType();
    while (PT->isPointerType())
      PT = PT->getPointeeType();
    Visit(PT);
  }

  void VisitTagType(const TagType *T) {
    TagDecl *TD = T->getOriginalDecl();
    if (const auto *TSD = dyn_cast<ClassTemplateSpecializationDecl>(TD)) {
      // - first, recurse into template parameters and emit needed forward
      //   declarations
      ArrayRef<TemplateArgument> Args = TSD->getTemplateArgs().asArray();
      VisitTemplateArgs(Args);
      // - second, emit forward declaration for the template class being
      //   specialized
      ClassTemplateDecl *CTD = TSD->getSpecializedTemplate();
      assert(CTD && "template declaration must be available");

      checkAndEmitForwardDecl(CTD);
      return;
    }
    checkAndEmitForwardDecl(TD);
  }

  void VisitTypeTemplateArgument(const TemplateArgument &TA) {
    QualType T = TA.getAsType();
    Visit(T);
  }

  void VisitIntegralTemplateArgument(const TemplateArgument &TA) {
    QualType T = TA.getIntegralType();
    if (const EnumType *ET = T->getAs<EnumType>())
      VisitTagType(ET);
  }

  void VisitTemplateTemplateArgument(const TemplateArgument &TA) {
    // recursion is not required, since the maximum possible nesting level
    // equals two for template argument
    //
    // for example:
    //   template <typename T> class Bar;
    //   template <template <typename> class> class Baz;
    //   template <template <template <typename> class> class T>
    //   class Foo;
    //
    // The Baz is a template class. The Baz<Bar> is a class. The class Foo
    // should be specialized with template class, not a class. The correct
    // specialization of template class Foo is Foo<Baz>. The incorrect
    // specialization of template class Foo is Foo<Baz<Bar>>. In this case
    // template class Foo specialized by class Baz<Bar>, not a template
    // class template <template <typename> class> class T as it should.
    TemplateDecl *TD = TA.getAsTemplate().getAsTemplateDecl();
    assert(TD && "template declaration must be available");
    TemplateParameterList *TemplateParams = TD->getTemplateParameters();
    for (NamedDecl *P : *TemplateParams) {
      // If template template parameter type has an enum value template
      // parameter, forward declaration of enum type is required. Only enum
      // values (not types) need to be handled. For example, consider the
      // following kernel name type:
      //
      // template <typename EnumTypeOut, template <EnumValueIn EnumValue,
      // typename TypeIn> class T> class Foo;
      //
      // The correct specialization for Foo (with enum type) is:
      // Foo<EnumTypeOut, Baz>, where Baz is a template class.
      //
      // Therefore the forward class declarations generated in the
      // integration header are:
      // template <EnumValueIn EnumValue, typename TypeIn> class Baz;
      // template <typename EnumTypeOut, template <EnumValueIn EnumValue,
      // typename EnumTypeIn> class T> class Foo;
      //
      // This requires the following enum forward declarations:
      // enum class EnumTypeOut : int; (Used to template Foo)
      // enum class EnumValueIn : int; (Used to template Baz)
      if (NonTypeTemplateParmDecl *TemplateParam =
              dyn_cast<NonTypeTemplateParmDecl>(P))
        if (const EnumType *ET = TemplateParam->getType()->getAs<EnumType>())
          VisitTagType(ET);
    }
    checkAndEmitForwardDecl(TD);
  }

  void VisitPackTemplateArgument(const TemplateArgument &TA) {
    VisitTemplateArgs(TA.getPackAsArray());
  }

  void VisitFunctionProtoType(const FunctionProtoType *T) {
    for (const auto Ty : T->getParamTypes())
      Visit(Ty.getCanonicalType());
    // So far this visitor method is only used for free function kernels whose
    // return type is void anyway, so it is not visited. Otherwise, add if
    // required.
  }
};

class SYCLKernelNameTypePrinter
    : public TypeVisitor<SYCLKernelNameTypePrinter>,
      public ConstTemplateArgumentVisitor<SYCLKernelNameTypePrinter> {
  using InnerTypeVisitor = TypeVisitor<SYCLKernelNameTypePrinter>;
  using InnerTemplArgVisitor =
      ConstTemplateArgumentVisitor<SYCLKernelNameTypePrinter>;
  raw_ostream &OS;
  PrintingPolicy &Policy;

  void printTemplateArgs(ArrayRef<TemplateArgument> Args) {
    for (size_t I = 0, E = Args.size(); I < E; ++I) {
      const TemplateArgument &Arg = Args[I];
      // If argument is an empty pack argument, skip printing comma and
      // argument.
      if (Arg.getKind() == TemplateArgument::ArgKind::Pack && !Arg.pack_size())
        continue;

      if (I)
        OS << ", ";

      Visit(Arg);
    }
  }

  void VisitQualifiers(Qualifiers Quals) {
    Quals.print(OS, Policy, /*appendSpaceIfNotEmpty*/ true);
  }

  // Use recursion to print the namespace-qualified name for the purposes of the
  // canonical sycl example of a type being created in the kernel call.
  void PrintNamespaceScopes(const DeclContext *DC) {
    if (isa<NamespaceDecl, FunctionDecl, RecordDecl, LinkageSpecDecl>(DC)) {
      PrintNamespaceScopes(DC->getParent());

      const auto *NS = dyn_cast<NamespaceDecl>(DC);
      if (NS && !NS->isAnonymousNamespace())
        OS << NS->getName() << "::";
    }
  }

public:
  SYCLKernelNameTypePrinter(raw_ostream &OS, PrintingPolicy &Policy)
      : OS(OS), Policy(Policy) {}

  void Visit(QualType T) {
    if (T.isNull())
      return;

    QualType CT = T.getCanonicalType();
    VisitQualifiers(CT.getQualifiers());

    InnerTypeVisitor::Visit(CT.getTypePtr());
  }

  void VisitType(const Type *T) {
    OS << QualType::getAsString(T, Qualifiers(), Policy);
  }

  void Visit(const TemplateArgument &TA) {
    if (TA.isNull())
      return;
    InnerTemplArgVisitor::Visit(TA);
  }

  void VisitTagType(const TagType *T) {
    TagDecl *RD = T->getOriginalDecl();
    if (const auto *TSD = dyn_cast<ClassTemplateSpecializationDecl>(RD)) {

      // Print template class name
      TSD->printQualifiedName(OS, Policy, /*WithGlobalNsPrefix*/ true);

      ArrayRef<TemplateArgument> Args = TSD->getTemplateArgs().asArray();
      OS << "<";
      printTemplateArgs(Args);
      OS << ">";

      return;
    }

    // Handle the canonical sycl example where the type is created for the first
    // time in the kernel naming. We want to qualify this as fully as we can,
    // but not in a way that won't be forward declarable.  See
    // SYCLFwdDeclEmitter::printForwardDecl for the corresponding list for
    // printing the forward declaration, these two must match.
    DeclContext *DC = RD->getDeclContext();
    if (isa<FunctionDecl, RecordDecl, LinkageSpecDecl>(DC)) {
      PrintNamespaceScopes(DC);
      RD->printName(OS, Policy);
      return;
    }

    const NamespaceDecl *NS = dyn_cast<NamespaceDecl>(RD->getDeclContext());
    RD->printQualifiedName(OS, Policy, !(NS && NS->isAnonymousNamespace()));
  }

  void VisitTemplateArgument(const TemplateArgument &TA) {
    TA.print(Policy, OS, false /* IncludeType */);
  }

  void VisitTypeTemplateArgument(const TemplateArgument &TA) {
    Policy.SuppressTagKeyword = true;
    QualType T = TA.getAsType();
    Visit(T);
    Policy.SuppressTagKeyword = false;
  }

  void VisitIntegralTemplateArgument(const TemplateArgument &TA) {
    QualType T = TA.getIntegralType();
    if (const EnumType *ET = T->getAs<EnumType>()) {
      const llvm::APSInt &Val = TA.getAsIntegral();
      OS << "static_cast<";
      ET->getOriginalDecl()->printQualifiedName(OS, Policy,
                                                /*WithGlobalNsPrefix*/ true);
      OS << ">(" << Val << ")";
    } else {
      TA.print(Policy, OS, false /* IncludeType */);
    }
  }

  void VisitTemplateTemplateArgument(const TemplateArgument &TA) {
    TemplateDecl *TD = TA.getAsTemplate().getAsTemplateDecl();
    TD->printQualifiedName(OS, Policy);
  }

  void VisitPackTemplateArgument(const TemplateArgument &TA) {
    printTemplateArgs(TA.getPackAsArray());
  }
};

static void OutputStableNameChar(raw_ostream &O, char C) {
  // If it is reliably printable, print in the integration header as a
  // character. Else just print it as the integral representation.
  if (llvm::isPrint(C))
    O << '\'' << C << '\'';
  else
    O << static_cast<short>(C);
}

static void OutputStableNameInChars(raw_ostream &O, StringRef Name) {
  assert(!Name.empty() && "Expected a nonempty string!");
  OutputStableNameChar(O, Name[0]);

  for (char C : Name.substr(1)) {
    O << ", ";
    OutputStableNameChar(O, C);
  }
}

static void EmitPragmaDiagnosticPush(raw_ostream &O, StringRef DiagName) {
  O << "\n";
  O << "#ifdef __clang__\n";
  O << "#pragma clang diagnostic push\n";
  O << "#pragma clang diagnostic ignored \"" << DiagName.str() << "\"\n";
  O << "#endif // defined(__clang__)\n";
  O << "\n";
}

static void EmitPragmaDiagnosticPop(raw_ostream &O) {
  O << "\n";
  O << "#ifdef __clang__\n";
  O << "#pragma clang diagnostic pop\n";
  O << "#endif // defined(__clang__)\n";
  O << "\n";
}

template <typename BeforeFn, typename AfterFn>
static void PrintNSHelper(BeforeFn Before, AfterFn After, raw_ostream &OS,
                          const DeclContext *DC) {
  if (DC->isTranslationUnit())
    return;

  const auto *CurDecl = cast<Decl>(DC);
  // Ensure we are in the canonical version, so that we know we have the 'full'
  // name of the thing.
  CurDecl = CurDecl->getCanonicalDecl();

  // We are intentionally skipping linkage decls and record decls.  Namespaces
  // can appear in a linkage decl, but not a record decl, so we don't have to
  // worry about the names getting messed up from that.  We handle record decls
  // later when printing the name of the thing.
  const auto *NS = dyn_cast<NamespaceDecl>(CurDecl);
  if (NS)
    Before(OS, NS);

  if (const DeclContext *NewDC = CurDecl->getDeclContext())
    PrintNSHelper(Before, After, OS, NewDC);

  if (NS)
    After(OS, NS);
}

static void PrintNamespaces(raw_ostream &OS, const DeclContext *DC,
                            bool isPrintNamesOnly = false) {
  PrintNSHelper([](raw_ostream &, const NamespaceDecl *) {},
                [isPrintNamesOnly](raw_ostream &OS, const NamespaceDecl *NS) {
                  if (!isPrintNamesOnly) {
                    if (NS->isInline())
                      OS << "inline ";
                    OS << "namespace ";
                  }
                  if (!NS->isAnonymousNamespace()) {
                    OS << NS->getName();
                    if (isPrintNamesOnly)
                      OS << "::";
                    else
                      OS << " ";
                  }
                  if (!isPrintNamesOnly) {
                    OS << "{\n";
                  }
                },
                OS, DC);
}

static void PrintNSClosingBraces(raw_ostream &OS, const DeclContext *DC) {
  PrintNSHelper(
      [](raw_ostream &OS, const NamespaceDecl *NS) {
        OS << "} // ";
        if (NS->isInline())
          OS << "inline ";

        OS << "namespace ";
        if (!NS->isAnonymousNamespace())
          OS << NS->getName();

        OS << '\n';
      },
      [](raw_ostream &, const NamespaceDecl *) {}, OS, DC);
}

class FreeFunctionPrinter {
  raw_ostream &O;
  PrintingPolicy &Policy;
  bool NSInserted = false;
  ASTContext &Context;

public:
  FreeFunctionPrinter(raw_ostream &O, PrintingPolicy &PrintPolicy,
                      ASTContext &Context)
      : O(O), Policy(PrintPolicy), Context(Context) {}

  /// Emits the function declaration of template free function.
  /// \param FTD The function declaration to print.
  /// \param S Sema object.
  void printFreeFunctionDeclaration(FunctionTemplateDecl *FTD) {
    const FunctionDecl *TemplatedDecl = FTD->getTemplatedDecl();
    if (!TemplatedDecl)
      return;
    const std::string TemplatedDeclParams =
        getTemplatedParamList(TemplatedDecl->parameters(), Policy);
    const std::string TemplateParams =
        getTemplateParameters(FTD->getTemplateParameters());
    printFreeFunctionDeclaration(TemplatedDecl, TemplatedDeclParams,
                                 TemplateParams);
  }

  /// Emits the function declaration of a free function.
  /// \param FD The function declaration to print.
  /// \param Args The arguments of the function.
  /// \param TemplateParameters The template parameters of the function.
  void printFreeFunctionDeclaration(const FunctionDecl *FD,
                                    const std::string &Args,
                                    std::string_view TemplateParameters = "") {
    const DeclContext *DC = FD->getDeclContext();
    if (DC) {
      // if function in namespace, print namespace
      if (isa<NamespaceDecl>(DC)) {
        PrintNamespaces(O, FD);
        // Set flag to print closing braces for namespaces and namespace in shim
        // function
        NSInserted = true;
      }
      if (FD->isFunctionTemplateSpecialization() &&
          FD->isThisDeclarationADefinition())
        O << "template <> ";
      O << TemplateParameters;
      O << FD->getReturnType().getAsString() << " ";
      FD->printName(O, Policy);
      if (FD->isFunctionTemplateSpecialization() &&
          FD->isThisDeclarationADefinition())
        O << getTemplateSpecializationArgString(
            FD->getTemplateSpecializationArgs());

      O << "(" << Args << ");";
      if (NSInserted) {
        O << "\n";
        PrintNSClosingBraces(O, FD);
      }
      O << "\n";
    }
  }

  /// Emits free function shim function.
  /// \param FD The function declaration to print.
  /// \param ShimCounter The counter for the shim function.
  /// \param ParmList The parameter list of the function.
  void printFreeFunctionShim(const FunctionDecl *FD, const unsigned ShimCounter,
                             const std::string &ParmList) {
    // Generate a shim function that returns the address of the free function.
    O << "static constexpr auto __sycl_shim" << ShimCounter << "() {\n";
    O << "  return (void (*)(" << ParmList << "))";

    if (NSInserted)
      PrintNamespaces(O, FD, /*isPrintNamesOnly=*/true);
    O << FD->getIdentifier()->getName().data();
    if (FD->getPrimaryTemplate())
      O << getTemplateSpecializationArgString(
          FD->getTemplateSpecializationArgs());
  }

  /// Emits free function kernel info specialization for shimN.
  /// \param ShimCounter The counter for the shim function.
  /// \param KParamsSize The number of kernel free function arguments.
  /// \param KName The name of the kernel free function.
  void printFreeFunctionKernelInfo(const unsigned ShimCounter,
                                   const size_t KParamsSize,
                                   std::string_view KName) {
    O << "\n";
    O << "namespace sycl {\n";
    O << "inline namespace _V1 {\n";
    O << "namespace detail {\n";
    O << "//Free Function Kernel info specialization for shim" << ShimCounter
      << "\n";
    O << "template <> struct FreeFunctionInfoData<__sycl_shim" << ShimCounter
      << "()> {\n";
    O << "  __SYCL_DLL_LOCAL\n";
    O << "  static constexpr unsigned getNumParams() { return " << KParamsSize
      << "; }\n";
    O << "  __SYCL_DLL_LOCAL\n";
    O << "  static constexpr const char *getFunctionName() { return ";
    O << "\"" << KName << "\"; }\n";
    O << "};\n";
    O << "} // namespace detail\n"
      << "} // namespace _V1\n"
      << "} // namespace sycl\n";
    O << "\n";
  }

private:
  /// Helper method to get string with template types
  /// \param TAL The template argument list.
  /// \returns string Example:
  /// \code
  ///  template <typename T1, typename T2>
  ///  void foo(T1 a, T2 b);
  /// \endcode
  /// returns string "<T1, T2>"
  /// If TAL is nullptr, returns empty string.
  std::string
  getTemplateSpecializationArgString(const TemplateArgumentList *TAL) {
    if (!TAL)
      return "";
    std::string Buffer;
    llvm::raw_string_ostream StringStream(Buffer);
    ArrayRef<TemplateArgument> A = TAL->asArray();
    bool FirstParam = true;
    for (const auto &X : A) {
      if (FirstParam)
        FirstParam = false;
      else if (X.getKind() == TemplateArgument::Pack) {
        for (const auto &PackArg : X.pack_elements()) {
          StringStream << ", ";
          PackArg.print(Policy, StringStream, /*IncludeType*/ true);
        }
        continue;
      } else
        StringStream << ", ";

      X.print(Policy, StringStream, /*IncludeType*/ true);
    }
    StringStream.flush();
    if (Buffer.front() != '<')
      Buffer = "<" + Buffer + ">";
    return Buffer;
  }

  /// Helper method to get arguments of templated function as a string
  /// \param Parameters Array of parameters of the function.
  /// \param Policy Printing policy.
  /// returned string Example:
  /// \code
  ///  template <typename T1, typename T2>
  ///  void foo(T1 a, int b, T2 c);
  /// \endcode
  /// returns string "T1, int, T2"
  std::string
  getTemplatedParamList(const llvm::ArrayRef<clang::ParmVarDecl *> Parameters,
                        PrintingPolicy Policy) {
    bool FirstParam = true;
    llvm::SmallString<128> ParamList;
    llvm::raw_svector_ostream ParmListOstream{ParamList};
    Policy.SuppressTagKeyword = true;

    for (ParmVarDecl *Param : Parameters) {
      if (FirstParam)
        FirstParam = false;
      else
        ParmListOstream << ", ";

      // There are cases when we can't directly use neither the original
      // argument type, nor its canonical version. An example would be:
      // template<typename T>
      // void kernel(sycl::accessor<T, 1>);
      // template void kernel(sycl::accessor<int, 1>);
      // Accessor has multiple non-type template arguments with default values
      // and non-qualified type will not include necessary namespaces for all
      // of them. Qualified type will have that information, but all references
      // to T will be replaced to something like type-argument-0
      // What we do instead is we iterate template arguments of both versions
      // of a type in sync and take elements from one or another to get the best
      // of both: proper references to template arguments of a kernel itself and
      // fully-qualified names for enumerations.
      //
      // Moral of the story: drop integration header ASAP (but that is blocked
      // by support for 3rd-party host compilers, which is important).
      QualType T = Param->getType();
      QualType CT = T.getCanonicalType();

      auto *TST = dyn_cast<TemplateSpecializationType>(T.getTypePtr());
      auto *CTST = dyn_cast<TemplateSpecializationType>(CT.getTypePtr());
      if (!TST || !CTST) {
        ParmListOstream << T.getAsString(Policy);
        continue;
      }

      TemplateName CTN = CTST->getTemplateName();
      CTN.getAsTemplateDecl()->printQualifiedName(ParmListOstream);
      ParmListOstream << "<";

      ArrayRef<TemplateArgument> SpecArgs = TST->template_arguments();
      ArrayRef<TemplateArgument> DeclArgs = CTST->template_arguments();

      auto TemplateArgPrinter = [&](const TemplateArgument &Arg) {
        if (Arg.getKind() != TemplateArgument::ArgKind::Expression ||
            Arg.isInstantiationDependent()) {
          Arg.print(Policy, ParmListOstream, /* IncludeType = */ false);
          return;
        }

        Expr *E = Arg.getAsExpr();
        assert(E && "Failed to get an Expr for an Expression template arg?");
        if (E->getType().getTypePtr()->isScopedEnumeralType()) {
          // Scoped enumerations can't be implicitly cast from integers, so
          // we don't need to evaluate them.
          Arg.print(Policy, ParmListOstream, /* IncludeType = */ false);
          return;
        }

        Expr::EvalResult Res;
        [[maybe_unused]] bool Success =
            Arg.getAsExpr()->EvaluateAsConstantExpr(Res, Context);
        assert(Success && "invalid non-type template argument?");
        assert(!Res.Val.isAbsent() && "couldn't read the evaulation result?");
        Res.Val.printPretty(ParmListOstream, Policy, Arg.getAsExpr()->getType(),
                            &Context);
      };

      for (size_t I = 0, E = std::max(DeclArgs.size(), SpecArgs.size()),
                  SE = SpecArgs.size();
           I < E; ++I) {
        if (I != 0)
          ParmListOstream << ", ";
        // If we have a specialized argument, use it. Otherwise fallback to a
        // default argument.
        TemplateArgPrinter(I < SE ? SpecArgs[I] : DeclArgs[I]);
      }

      ParmListOstream << ">";
    }
    return ParamList.str().str();
  }

  /// Helper method to get text representation of the template parameters.
  /// Throws an error if the last parameter is a pack.
  /// \param TPL The template parameter list.
  /// \param S The SemaSYCL object.
  /// Example:
  /// \code
  ///  template <typename T1, class T2>
  ///  void foo(T1 a, T2 b);
  /// \endcode
  /// returns string "template <typename T1, class T2> "
  std::string getTemplateParameters(const clang::TemplateParameterList *TPL) {
    std::string TemplateParams{"template <"};
    bool FirstParam{true};
    for (NamedDecl *Param : *TPL) {
      if (!FirstParam)
        TemplateParams += ", ";
      FirstParam = false;
      if (const auto *TemplateParam = dyn_cast<TemplateTypeParmDecl>(Param)) {
        TemplateParams +=
            TemplateParam->wasDeclaredWithTypename() ? "typename " : "class ";
        if (TemplateParam->isParameterPack())
          TemplateParams += "... ";
        TemplateParams += TemplateParam->getNameAsString();
      } else if (const auto *NonTypeParam =
                     dyn_cast<NonTypeTemplateParmDecl>(Param)) {
        TemplateParams += NonTypeParam->getType().getAsString();
        TemplateParams += " ";
        TemplateParams += NonTypeParam->getNameAsString();
      }
    }
    TemplateParams += "> ";
    return TemplateParams;
  }
};

void SYCLIntegrationHeader::emit(raw_ostream &O) {
  O << "// This is auto-generated SYCL integration header.\n";
  O << "\n";

  O << "#include <sycl/detail/defines_elementary.hpp>\n";
  O << "#include <sycl/detail/kernel_desc.hpp>\n";
  O << "#include <sycl/ext/oneapi/experimental/free_function_traits.hpp>\n";
  O << "#include <sycl/access/access.hpp>\n";
  O << "\n";

  LangOptions LO;
  PrintingPolicy Policy(LO);
  Policy.SuppressTypedefs = true;
  Policy.SuppressUnwrittenScope = true;
  // Disable printing anonymous tag locations because on Windows
  // file path separators are treated as escape sequences and cause errors
  // when integration header is compiled with host compiler.
  Policy.AnonymousTagLocations = 0;
  SYCLFwdDeclEmitter FwdDeclEmitter(O, S.getLangOpts());

  // Predefines which need to be set for custom host compilation
  // must be defined in integration header.
  for (const std::pair<StringRef, StringRef> &Macro :
       getSYCLVersionMacros(S.getLangOpts())) {
    O << "#ifndef " << Macro.first << '\n';
    O << "#define " << Macro.first << " " << Macro.second << '\n';
    O << "#endif //" << Macro.first << "\n\n";
  }

  switch (S.getLangOpts().getSYCLRangeRounding()) {
  case LangOptions::SYCLRangeRoundingPreference::Disable:
    O << "#ifndef __SYCL_DISABLE_PARALLEL_FOR_RANGE_ROUNDING__ \n";
    O << "#define __SYCL_DISABLE_PARALLEL_FOR_RANGE_ROUNDING__ 1\n";
    O << "#endif //__SYCL_DISABLE_PARALLEL_FOR_RANGE_ROUNDING__\n\n";
    break;
  case LangOptions::SYCLRangeRoundingPreference::Force:
    O << "#ifndef __SYCL_FORCE_PARALLEL_FOR_RANGE_ROUNDING__ \n";
    O << "#define __SYCL_FORCE_PARALLEL_FOR_RANGE_ROUNDING__ 1\n";
    O << "#endif //__SYCL_FORCE_PARALLEL_FOR_RANGE_ROUNDING__\n\n";
    break;
  default:
    break;
  }

  if (S.getLangOpts().SYCLExperimentalRangeRounding) {
    O << "#ifndef __SYCL_EXP_PARALLEL_FOR_RANGE_ROUNDING__ \n";
    O << "#define __SYCL_EXP_PARALLEL_FOR_RANGE_ROUNDING__ 1\n";
    O << "#endif //__SYCL_EXP_PARALLEL_FOR_RANGE_ROUNDING__\n\n";
  }

  if (SpecConsts.size() > 0) {
    O << "// Forward declarations of templated spec constant types:\n";
    for (const auto &SC : SpecConsts)
      FwdDeclEmitter.Visit(SC.first);
    O << "\n";

    // Remove duplicates.
    std::sort(SpecConsts.begin(), SpecConsts.end(),
              [](const SpecConstID &SC1, const SpecConstID &SC2) {
                // Sort by string IDs for stable spec consts order in the
                // header.
                return SC1.second.compare(SC2.second) < 0;
              });
    SpecConstID *End =
        std::unique(SpecConsts.begin(), SpecConsts.end(),
                    [](const SpecConstID &SC1, const SpecConstID &SC2) {
                      // Here can do faster comparison of types.
                      return SC1.first == SC2.first;
                    });

    O << "// Specialization constants IDs:\n";
    for (const auto &P : llvm::make_range(SpecConsts.begin(), End)) {
      O << "template <> struct sycl::detail::SpecConstantInfo<";
      SYCLKernelNameTypePrinter Printer(O, Policy);
      Printer.Visit(P.first);
      O << "> {\n";
      O << "  static constexpr const char* getName() {\n";
      O << "    return \"" << P.second << "\";\n";
      O << "  }\n";
      O << "};\n";
    }
  }

  O << "// Forward declarations of templated kernel function types:\n";
  for (const KernelDesc &K : KernelDescs)
    if (!K.IsUnnamedKernel)
      FwdDeclEmitter.Visit(K.NameType);
  O << "\n";

  O << "namespace sycl {\n";
  O << "inline namespace _V1 {\n";
  O << "namespace detail {\n";

  // Generate declaration of variable of type __sycl_device_global_registration
  // whose sole purpose is to run its constructor before the application's
  // main() function.

  if (NeedToEmitDeviceGlobalRegistration) {
    // Supress the reserved identifier diagnostic that clang generates
    // for the construct below.
    EmitPragmaDiagnosticPush(O, "-Wreserved-identifier");
    O << "namespace {\n";

    O << "class __sycl_device_global_registration {\n";
    O << "public:\n";
    O << "  __sycl_device_global_registration() noexcept;\n";
    O << "};\n";
    O << "__sycl_device_global_registration __sycl_device_global_registrar;\n";

    O << "} // namespace\n";

    O << "\n";
    EmitPragmaDiagnosticPop(O);
  }

  // Generate declaration of variable of type __sycl_host_pipe_registration
  // whose sole purpose is to run its constructor before the application's
  // main() function.
  if (NeedToEmitHostPipeRegistration) {
    // Supress the reserved identifier diagnostic that clang generates
    // for the construct below.
    EmitPragmaDiagnosticPush(O, "-Wreserved-identifier");
    O << "namespace {\n";

    O << "class __sycl_host_pipe_registration {\n";
    O << "public:\n";
    O << "  __sycl_host_pipe_registration() noexcept;\n";
    O << "};\n";
    O << "__sycl_host_pipe_registration __sycl_host_pipe_registrar;\n";

    O << "} // namespace\n";

    O << "\n";
    EmitPragmaDiagnosticPop(O);
  }


  O << "// names of all kernels defined in the corresponding source\n";
  O << "static constexpr\n";
  O << "const char* const kernel_names[] = {\n";

  for (unsigned I = 0; I < KernelDescs.size(); I++) {
    O << "  \"" << KernelDescs[I].Name << "\",\n";
  }
  // Add a sentinel to avoid warning if the collection is empty
  // (similar to what we do for kernel_signatures below).
  O << "  \"\",\n";
  O << "};\n\n";

  O << "static constexpr unsigned kernel_args_sizes[] = {";
  for (unsigned I = 0; I < KernelDescs.size(); I++) {
    O << KernelDescs[I].Params.size() << ", ";
  }
  O << "};\n\n";
  O << "// array representing signatures of all kernels defined in the\n";
  O << "// corresponding source\n";
  O << "static constexpr\n";
  O << "const kernel_param_desc_t kernel_signatures[] = {\n";

  for (unsigned I = 0; I < KernelDescs.size(); I++) {
    auto &K = KernelDescs[I];
    O << "  //--- " << K.Name << "\n";

    for (const auto &P : K.Params) {
      std::string TyStr = paramKind2Str(P.Kind);
      O << "  { kernel_param_kind_t::" << TyStr << ", ";
      O << P.Info << ", " << P.Offset << " },\n";
    }
    O << "\n";
  }

  // Sentinel in place for 2 reasons:
  // 1- to make sure we don't get a warning because this collection is empty.
  // 2- to provide an obvious value that we can use when debugging to see that
  //    we have left valid kernel information.
  // integer-field values are negative, so they are obviously invalid, notable
  // enough to 'stick out' and 'negative enough' to not be easily reachable by a
  // mathematical error.
  O << "  { kernel_param_kind_t::kind_invalid, -987654321, -987654321 }, \n";
  O << "};\n\n";

  O << "// Specializations of KernelInfo for kernel function types:\n";
  unsigned CurStart = 0;

  for (const KernelDesc &K : KernelDescs) {
    const size_t N = K.Params.size();
    if (S.isFreeFunction(K.SyclKernel)) {
      CurStart += N;
      continue;
    }
    PresumedLoc PLoc = S.getASTContext().getSourceManager().getPresumedLoc(
        S.getASTContext()
            .getSourceManager()
            .getExpansionRange(K.KernelLocation)
            .getEnd());
    if (K.IsUnnamedKernel) {
      O << "template <> struct KernelInfoData<";
      OutputStableNameInChars(O, K.StableName);
      O << "> {\n";
    } else {
      O << "template <> struct KernelInfo<";
      SYCLKernelNameTypePrinter Printer(O, Policy);
      Printer.Visit(K.NameType);
      O << "> {\n";
    }

    O << "  __SYCL_DLL_LOCAL\n";
    O << "  static constexpr const char* getName() { return \"" << K.Name
      << "\"; }\n";
    O << "  __SYCL_DLL_LOCAL\n";
    O << "  static constexpr unsigned getNumParams() { return " << N << "; }\n";
    O << "  __SYCL_DLL_LOCAL\n";
    O << "  static constexpr const kernel_param_desc_t& ";
    O << "getParamDesc(unsigned i) {\n";
    O << "    return kernel_signatures[i+" << CurStart << "];\n";
    O << "  }\n";
    O << "  __SYCL_DLL_LOCAL\n";
    O << "  static constexpr bool isESIMD() { return " << K.IsESIMDKernel
      << "; }\n";
    O << "  __SYCL_DLL_LOCAL\n";
    O << "  static constexpr const char* getFileName() {\n";
    O << "#ifndef NDEBUG\n";
    O << "    return \""
      << std::string(PLoc.getFilename())
             .substr(std::string(PLoc.getFilename()).find_last_of("/\\") + 1);
    O << "\";\n";
    O << "#else\n";
    O << "    return \"\";\n";
    O << "#endif\n";
    O << "  }\n";
    O << "  __SYCL_DLL_LOCAL\n";
    O << "  static constexpr const char* getFunctionName() {\n";
    O << "#ifndef NDEBUG\n";
    O << "    return \"";
    SYCLKernelNameTypePrinter Printer(O, Policy);
    Printer.Visit(K.NameType);
    O << "\";\n";
    O << "#else\n";
    O << "    return \"\";\n";
    O << "#endif\n";
    O << "  }\n";
    O << "  __SYCL_DLL_LOCAL\n";
    O << "  static constexpr unsigned getLineNumber() {\n";
    O << "#ifndef NDEBUG\n";
    O << "    return " << PLoc.getLine() << ";\n";
    O << "#else\n";
    O << "    return 0;\n";
    O << "#endif\n";
    O << "  }\n";
    O << "  __SYCL_DLL_LOCAL\n";
    O << "  static constexpr unsigned getColumnNumber() {\n";
    O << "#ifndef NDEBUG\n";
    O << "    return " << PLoc.getColumn() << ";\n";
    O << "#else\n";
    O << "    return 0;\n";
    O << "#endif\n";
    O << "  }\n";
    StringRef ReturnType = (S.getASTContext().getTargetInfo().getInt64Type() ==
                            TargetInfo::SignedLong)
                               ? "long"
                               : "long long";
    O << "  // Returns the size of the kernel object in bytes.\n";
    O << "  __SYCL_DLL_LOCAL\n";
    O << "  static constexpr " << ReturnType << " getKernelSize() { return "
      << K.ObjSize << "; }\n";
    O << "};\n";
    CurStart += N;
  }
  O << "\n";
  O << "} // namespace detail\n";
  O << "} // namespace _V1\n";
  O << "} // namespace sycl\n";

  // The rest of this function only applies to free-function kernels. However,
  // in RTC mode, we do not need integration header information for
  // free-function kernels, so we can return early here.
  if (S.getLangOpts().SYCLRTCMode) {
    return;
  }

  unsigned ShimCounter = 1;
  int FreeFunctionCount = 0;
  for (const KernelDesc &K : KernelDescs) {
    if (!S.isFreeFunction(K.SyclKernel))
      continue;
    ++FreeFunctionCount;
    // Generate forward declaration for free function.
    O << "\n// Definition of " << K.Name << " as a free function kernel\n";

    O << "\n";
    O << "// Forward declarations of kernel and its argument types:\n";
    Policy.SuppressDefaultTemplateArgs = false;
    FwdDeclEmitter.Visit(K.SyclKernel->getType());
    O << "\n";

    if (K.SyclKernel->getLanguageLinkage() == CLanguageLinkage)
      O << "extern \"C\" ";
    std::string ParmList;
    std::string ParmListWithNames;
    bool FirstParam = true;
    Policy.SuppressDefaultTemplateArgs = false;
    Policy.PrintAsCanonical = true;
    llvm::raw_string_ostream ParmListWithNamesOstream{ParmListWithNames};
    for (ParmVarDecl *Param : K.SyclKernel->parameters()) {
      if (FirstParam)
        FirstParam = false;
      else {
        ParmList += ", ";
        ParmListWithNamesOstream << ", ";
      }
      if (Param->isParameterPack()) {
        ParmListWithNamesOstream << "Args... args";
        ParmList += "Args ...";
      } else {
        Policy.SuppressTagKeyword = true;
        Param->getType().print(ParmListWithNamesOstream, Policy);
        Policy.SuppressTagKeyword = false;
        ParmListWithNamesOstream << " " << Param->getNameAsString();
        ParmList += Param->getType().getCanonicalType().getAsString(Policy);
      }
    }
    ParmListWithNamesOstream.flush();
    FunctionTemplateDecl *FTD = K.SyclKernel->getPrimaryTemplate();
    Policy.PrintAsCanonical = false;
    Policy.SuppressDefinition = true;
    Policy.PolishForDeclaration = true;
    Policy.FullyQualifiedName = true;
    Policy.EnforceScopeForElaboratedTypes = true;
    Policy.UseFullyQualifiedEnumerators = true;

    // Now we need to print the declaration of the kernel itself.
    // Example:
    // template <typename T, typename = int> struct Arg {
    //   T val;
    // };
    // For the following free function kernel:
    // template <typename = T>
    // SYCL_EXT_ONEAPI_FUNCTION_PROPERTY(
    //     (ext::oneapi::experimental::nd_range_kernel<1>))
    // void foo(Arg<int> arg) {}
    // Integration header must contain the following declaration:
    // template <typename>
    // void foo(Arg<int, int> arg);
    // SuppressDefaultTemplateArguments is a downstream addition that suppresses
    // default template arguments in the function declaration. It should be set
    // to true to emit function declaration that won't cause any compilation
    // errors when present in the integration header.
    // To print Arg<int, int> in the function declaration and shim functions we
    // need to disable default arguments printing suppression via community flag
    // SuppressDefaultTemplateArgs, otherwise they will be suppressed even for
    // canonical types or if even written in the original source code.
    Policy.SuppressDefaultTemplateArguments = true;
    // EnforceDefaultTemplateArgs is a downstream addition that forces printing
    // template arguments that match default template arguments while printing
    // template-ids, even if the source code doesn't reference them.
    Policy.EnforceDefaultTemplateArgs = true;
    FreeFunctionPrinter FFPrinter(O, Policy, S.getASTContext());
    if (FTD) {
      FFPrinter.printFreeFunctionDeclaration(FTD);
      if (const auto kind = K.SyclKernel->getTemplateSpecializationKind();
          K.SyclKernel->isFunctionTemplateSpecialization() &&
          kind == TSK_ExplicitSpecialization)
        FFPrinter.printFreeFunctionDeclaration(K.SyclKernel, ParmListWithNames);
    } else {
      FFPrinter.printFreeFunctionDeclaration(K.SyclKernel, ParmListWithNames);
    }

    FFPrinter.printFreeFunctionShim(K.SyclKernel, ShimCounter, ParmList);
    O << ";\n";
    O << "}\n";
    FFPrinter.printFreeFunctionKernelInfo(ShimCounter, K.Params.size(), K.Name);
    Policy.SuppressDefaultTemplateArgs = true;
    Policy.EnforceDefaultTemplateArgs = false;

    // Generate is_kernel, is_single_task_kernel and nd_range_kernel functions.
    O << "namespace sycl {\n";
    O << "template <>\n";
    O << "struct ext::oneapi::experimental::is_kernel<__sycl_shim"
      << ShimCounter << "()";
    O << "> {\n";
    O << "  static constexpr bool value = true;\n";
    O << "};\n";
    int Dim = getFreeFunctionRangeDim(S, K.SyclKernel);
    O << "template <>\n";
    if (Dim > 0)
      O << "struct ext::oneapi::experimental::is_nd_range_kernel<__sycl_shim"
        << ShimCounter << "(), " << Dim;
    else
      O << "struct "
           "ext::oneapi::experimental::is_single_task_kernel<__sycl_shim"
        << ShimCounter << "()";
    O << "> {\n";
    O << "  static constexpr bool value = true;\n";
    O << "};\n";
    O << "}\n";
    ++ShimCounter;
  }

  if (FreeFunctionCount > 0) {
    O << "\n#include <sycl/kernel_bundle.hpp>\n";
    O << "#include <sycl/detail/kernel_global_info.hpp>\n";
    O << "namespace sycl {\n";
    O << "inline namespace _V1 {\n";
    O << "namespace detail {\n";
    O << "struct GlobalMapUpdater {\n";
    O << "  GlobalMapUpdater() {\n";
    O << "    sycl::detail::free_function_info_map::add("
      << "sycl::detail::kernel_names, sycl::detail::kernel_args_sizes, "
      << KernelDescs.size() << ");\n";
    O << "  }\n";
    O << "};\n";
    O << "static GlobalMapUpdater updater;\n";
    O << "} // namespace detail\n";
    O << "} // namespace _V1\n";
    O << "} // namespace sycl\n";
  }
}

bool SYCLIntegrationHeader::emit(StringRef IntHeaderName) {
  if (IntHeaderName.empty())
    return false;
  int IntHeaderFD = 0;
  std::error_code EC =
      llvm::sys::fs::openFileForWrite(IntHeaderName, IntHeaderFD);
  if (EC) {
    llvm::errs() << "Error: " << EC.message() << "\n";
    // compilation will fail on absent include file - don't need to fail here
    return false;
  }
  llvm::raw_fd_ostream Out(IntHeaderFD, true /*close in destructor*/);
  emit(Out);
  return true;
}

void SYCLIntegrationHeader::startKernel(const FunctionDecl *SyclKernel,
                                        QualType KernelNameType,
                                        SourceLocation KernelLocation,
                                        bool IsESIMDKernel,
                                        bool IsUnnamedKernel, int64_t ObjSize) {
  KernelDescs.emplace_back(SyclKernel, KernelNameType, KernelLocation,
                           IsESIMDKernel, IsUnnamedKernel, ObjSize);
}

void SYCLIntegrationHeader::addParamDesc(kernel_param_kind_t Kind, int Info,
                                         unsigned Offset) {
  auto *K = getCurKernelDesc();
  assert(K && "no kernels");
  K->Params.push_back(KernelParamDesc());
  KernelParamDesc &PD = K->Params.back();
  PD.Kind = Kind;
  PD.Info = Info;
  PD.Offset = Offset;
}

void SYCLIntegrationHeader::endKernel() {
  // nop for now
}

void SYCLIntegrationHeader::addSpecConstant(StringRef IDName, QualType IDType) {
  SpecConsts.emplace_back(std::make_pair(IDType, IDName.str()));
}

SYCLIntegrationHeader::SYCLIntegrationHeader(SemaSYCL &S) : S(S) {}

void SYCLIntegrationFooter::addVarDecl(const VarDecl *VD) {
  // Variable template declaration can result in an error case of 'nullptr'
  // here.
  if (!VD)
    return;
  // Skip the dependent version of these variables, we only care about them
  // after instantiation.
  if (VD->getDeclContext()->isDependentContext())
    return;

  // Skip partial specializations of a variable template, treat other variable
  // template instantiations as a VarDecl.
  if (isa<VarTemplatePartialSpecializationDecl>(VD))
    return;
  // Step 1: ensure that this is of the correct type template specialization.
  if (!SemaSYCL::isSyclType(VD->getType(), SYCLTypeAttr::specialization_id) &&
      !SemaSYCL::isSyclType(VD->getType(), SYCLTypeAttr::host_pipe) &&
      !S.isTypeDecoratedWithDeclAttribute<SYCLDeviceGlobalAttr>(
          VD->getType())) {
    // Handle the case where this could be a deduced type, such as a deduction
    // guide. We have to do this here since this function, unlike most of the
    // rest of this file, is called during Sema instead of after it. We will
    // also have to filter out after deduction later.
    QualType Ty = VD->getType().getCanonicalType();
    if (!Ty->isUndeducedType())
      return;
  }
  // Step 2: ensure that this is a static member, or a namespace-scope.
  // Note that isLocalVarDeclorParm excludes thread-local and static-local
  // intentionally, as there is no way to 'spell' one of those in the
  // specialization. We just don't generate the specialization for those, and
  // let an error happen during host compilation. To avoid multiple entries for
  // redeclarations, variables with external storage are omitted.
  if (VD->hasLocalStorage() || VD->isLocalVarDeclOrParm() ||
      VD->hasExternalStorage())
    return;

  // Step 3: Add to collection.
  GlobalVars.push_back(VD);
}

// Post-compile integration header support.
bool SYCLIntegrationFooter::emit(StringRef IntHeaderName) {
  if (IntHeaderName.empty())
    return false;
  int IntHeaderFD = 0;
  std::error_code EC =
      llvm::sys::fs::openFileForWrite(IntHeaderName, IntHeaderFD);
  if (EC) {
    llvm::errs() << "Error: " << EC.message() << "\n";
    // compilation will fail on absent include file - don't need to fail here
    return false;
  }
  llvm::raw_fd_ostream Out(IntHeaderFD, true /*close in destructor*/);
  return emit(Out);
}

static std::string EmitShim(raw_ostream &OS, unsigned &ShimCounter,
                            const std::string &LastShim,
                            const NamespaceDecl *AnonNS) {
  std::string NewShimName =
      "__sycl_detail::__shim_" + std::to_string(ShimCounter) + "()";
  // Print opening-namespace
  PrintNamespaces(OS, Decl::castToDeclContext(AnonNS));
  OS << "namespace __sycl_detail {\n";
  OS << "static constexpr decltype(" << LastShim << ") &__shim_" << ShimCounter
     << "() {\n";
  OS << "  return " << LastShim << ";\n";
  OS << "}\n";
  OS << "} // namespace __sycl_detail\n";
  PrintNSClosingBraces(OS, Decl::castToDeclContext(AnonNS));

  ++ShimCounter;
  return NewShimName;
}

// Emit the list of shims required for a DeclContext, calls itself recursively.
static void EmitShims(raw_ostream &OS, unsigned &ShimCounter,
                      const DeclContext *DC, std::string &NameForLastShim,
                      PrintingPolicy &Policy) {
  if (DC->isTranslationUnit()) {
    NameForLastShim = "::" + NameForLastShim;
    return;
  }

  const auto *CurDecl = cast<Decl>(DC)->getCanonicalDecl();

  // We skip linkage decls, since they don't modify the Qualified name.
  if (const auto *CTSD = dyn_cast<ClassTemplateSpecializationDecl>(CurDecl)) {
    std::string TemplatedName;
    llvm::raw_string_ostream Stream(TemplatedName);
    CTSD->getNameForDiagnostic(Stream, Policy, false);
    Stream.flush();
    NameForLastShim = TemplatedName + "::" + NameForLastShim;
  } else if (const auto *RD = dyn_cast<RecordDecl>(CurDecl)) {
    NameForLastShim = RD->getNameAsString() + "::" + NameForLastShim;
  } else if (const auto *ND = dyn_cast<NamespaceDecl>(CurDecl)) {
    if (ND->isAnonymousNamespace()) {
      // Print current shim, reset 'name for last shim'.
      NameForLastShim = EmitShim(OS, ShimCounter, NameForLastShim, ND);
    } else {
      NameForLastShim = ND->getNameAsString() + "::" + NameForLastShim;
    }
  } else {
    // FIXME: I don't believe there are other declarations that these variables
    // could possibly find themselves in. LinkageDecls don't change the
    // qualified name, so there is nothing to do here. At one point we should
    // probably convince ourselves that this is entire list and remove this
    // comment.
    assert((isa<LinkageSpecDecl, ExternCContextDecl>(CurDecl)) &&
           "Unhandled decl type");
  }

  EmitShims(OS, ShimCounter, CurDecl->getDeclContext(), NameForLastShim,
            Policy);
}

// Emit the list of shims required for a variable declaration.
// Returns a string containing the FQN of the 'top most' shim, including its
// function call parameters.
static std::string EmitShims(raw_ostream &OS, unsigned &ShimCounter,
                             PrintingPolicy &Policy, const VarDecl *VD) {
  if (!VD->isInAnonymousNamespace())
    return "";
  std::string RelativeName;
  llvm::raw_string_ostream stream(RelativeName);
  VD->getNameForDiagnostic(stream, Policy, false);
  stream.flush();

  EmitShims(OS, ShimCounter, VD->getDeclContext(), RelativeName, Policy);
  return RelativeName;
}

bool SYCLIntegrationFooter::emit(raw_ostream &OS) {
  PrintingPolicy Policy{S.getLangOpts()};
  Policy.adjustForCPlusPlusFwdDecl();
  Policy.SuppressTypedefs = true;
  Policy.SuppressUnwrittenScope = true;
  Policy.PrintAsCanonical = true;

  llvm::SmallSet<const VarDecl *, 8> Visited;
  bool EmittedFirstSpecConstant = false;
  bool DeviceGlobalsEmitted = false;
  bool HostPipesEmitted = false;

  // Used to uniquely name the 'shim's as we generate the names in each
  // anonymous namespace.
  unsigned ShimCounter = 0;

  std::string DeviceGlobalsBuf;
  llvm::raw_string_ostream DeviceGlobOS(DeviceGlobalsBuf);
  std::string HostPipesBuf;
  llvm::raw_string_ostream HostPipesOS(HostPipesBuf);
  for (const VarDecl *VD : GlobalVars) {
    VD = VD->getCanonicalDecl();

    // Skip if this isn't a SpecIdType, DeviceGlobal, or HostPipe.  This 
    // can happen if it was a deduced type.
    if (!SemaSYCL::isSyclType(VD->getType(), SYCLTypeAttr::specialization_id) &&
        !SemaSYCL::isSyclType(VD->getType(), SYCLTypeAttr::host_pipe) &&
        !S.isTypeDecoratedWithDeclAttribute<SYCLDeviceGlobalAttr>(
            VD->getType()))
      continue;

    // Skip if we've already visited this.
    if (llvm::find(Visited, VD) != Visited.end())
      continue;

    // We only want to emit the #includes if we have a variable that needs
    // them, so emit this one on the first time through the loop.
    if (!EmittedFirstSpecConstant && !DeviceGlobalsEmitted && !HostPipesEmitted)
      OS << "#include <sycl/detail/defines_elementary.hpp>\n";

    Visited.insert(VD);
    std::string TopShim = EmitShims(OS, ShimCounter, Policy, VD);
    if (S.isTypeDecoratedWithDeclAttribute<SYCLDeviceGlobalAttr>(
            VD->getType())) {
      DeviceGlobalsEmitted = true;
      DeviceGlobOS << "device_global_map::add(";
      DeviceGlobOS << "(void *)&";
      if (VD->isInAnonymousNamespace()) {
        DeviceGlobOS << TopShim;
      } else {
        DeviceGlobOS << "::";
        VD->getNameForDiagnostic(DeviceGlobOS, Policy, true);
      }
      DeviceGlobOS << ", \"";
      DeviceGlobOS << SYCLUniqueStableIdExpr::ComputeName(S.getASTContext(),
                                                          VD);
      DeviceGlobOS << "\");\n";
    } else if (SemaSYCL::isSyclType(VD->getType(), SYCLTypeAttr::host_pipe)) {
      HostPipesEmitted = true;
      HostPipesOS << "host_pipe_map::add(";
      HostPipesOS << "(void *)&";
      if (VD->isInAnonymousNamespace()) {
        HostPipesOS << TopShim;
      } else {
        HostPipesOS << "::";
        VD->getNameForDiagnostic(HostPipesOS, Policy, true);
      }
      HostPipesOS << ", \"";
      HostPipesOS << SYCLUniqueStableIdExpr::ComputeName(S.getASTContext(),
                                                         VD);
      HostPipesOS << "\");\n";
    } else {
      EmittedFirstSpecConstant = true;
      OS << "namespace sycl {\n";
      OS << "inline namespace _V1 {\n";
      OS << "namespace detail {\n";
      OS << "template<>\n";
      OS << "inline const char *get_spec_constant_symbolic_ID_impl<";

      if (VD->isInAnonymousNamespace()) {
        OS << TopShim;
      } else {
        OS << "::";
        VD->getNameForDiagnostic(OS, Policy, true);
      }

      OS << ">() {\n";
      OS << "  return \"";
      OS << SYCLUniqueStableIdExpr::ComputeName(S.getASTContext(), VD);
      OS << "\";\n";
      OS << "}\n";
      OS << "} // namespace detail\n";
      OS << "} // namespace _V1\n";
      OS << "} // namespace sycl\n";
    }
  }

  if (EmittedFirstSpecConstant)
    OS << "#include <sycl/detail/spec_const_integration.hpp>\n";

  if (DeviceGlobalsEmitted) {
    OS << "#include <sycl/detail/device_global_map.hpp>\n";
    DeviceGlobOS.flush();
    OS << "namespace sycl::detail {\n";
    // Supress the old-style case diagnostic that clang generates
    // for the construct below in DeviceGlobalsBuf.
    EmitPragmaDiagnosticPush(OS, "-Wold-style-cast");
    OS << "namespace {\n";
    OS << "__sycl_device_global_registration::__sycl_device_global_"
          "registration() noexcept {\n";
    OS << DeviceGlobalsBuf;
    OS << "}\n";
    OS << "} // namespace (unnamed)\n";
    EmitPragmaDiagnosticPop(OS);
    OS << "} // namespace sycl::detail\n";

    S.getSyclIntegrationHeader().addDeviceGlobalRegistration();
  }

  if (HostPipesEmitted) {
    OS << "#include <sycl/detail/host_pipe_map.hpp>\n";
    HostPipesOS.flush();
    OS << "namespace sycl::detail {\n";
    // Supress the old-style case diagnostic that clang generates
    // for the construct below in HostPipesBuf.
    EmitPragmaDiagnosticPush(OS, "-Wold-style-cast");
    OS << "namespace {\n";
    OS << "__sycl_host_pipe_registration::__sycl_host_pipe_"
          "registration() noexcept {\n";
    OS << HostPipesBuf;
    OS << "}\n";
    OS << "} // namespace (unnamed)\n";
    EmitPragmaDiagnosticPop(OS);
    OS << "} // namespace sycl::detail\n";

    S.getSyclIntegrationHeader().addHostPipeRegistration();
  }

  return true;
}

ExprResult SemaSYCL::BuildUniqueStableIdExpr(SourceLocation OpLoc,
                                             SourceLocation LParen,
                                             SourceLocation RParen, Expr *E) {
  if (!E->isInstantiationDependent()) {
    // Special handling to get us better error messages for a member variable.
    if (auto *ME = dyn_cast<MemberExpr>(E->IgnoreUnlessSpelledInSource())) {
      if (isa<FieldDecl>(ME->getMemberDecl()))
        Diag(E->getExprLoc(), diag::err_unique_stable_id_global_storage);
      else
        Diag(E->getExprLoc(), diag::err_unique_stable_id_expected_var);
      return ExprError();
    }

    auto *DRE = dyn_cast<DeclRefExpr>(E->IgnoreUnlessSpelledInSource());

    if (!DRE || !isa_and_nonnull<VarDecl>(DRE->getDecl())) {
      Diag(E->getExprLoc(), diag::err_unique_stable_id_expected_var);
      return ExprError();
    }

    auto *Var = cast<VarDecl>(DRE->getDecl());

    if (!Var->hasGlobalStorage()) {
      Diag(E->getExprLoc(), diag::err_unique_stable_id_global_storage);
      return ExprError();
    }
  }

  return SYCLUniqueStableIdExpr::Create(getASTContext(), OpLoc, LParen, RParen,
                                        E);
}

ExprResult SemaSYCL::ActOnUniqueStableIdExpr(SourceLocation OpLoc,
                                             SourceLocation LParen,
                                             SourceLocation RParen, Expr *E) {
  return BuildUniqueStableIdExpr(OpLoc, LParen, RParen, E);
}

ExprResult SemaSYCL::BuildUniqueStableNameExpr(SourceLocation OpLoc,
                                               SourceLocation LParen,
                                               SourceLocation RParen,
                                               TypeSourceInfo *TSI) {
  return SYCLUniqueStableNameExpr::Create(getASTContext(), OpLoc, LParen,
                                          RParen, TSI);
}

ExprResult SemaSYCL::ActOnUniqueStableNameExpr(SourceLocation OpLoc,
                                               SourceLocation LParen,
                                               SourceLocation RParen,
                                               ParsedType ParsedTy) {
  TypeSourceInfo *TSI = nullptr;
  QualType Ty = SemaRef.GetTypeFromParser(ParsedTy, &TSI);

  if (Ty.isNull())
    return ExprError();
  if (!TSI)
    TSI = getASTContext().getTrivialTypeSourceInfo(Ty, LParen);

  return BuildUniqueStableNameExpr(OpLoc, LParen, RParen, TSI);
}

void SemaSYCL::performSYCLDelayedAttributesAnalaysis(const FunctionDecl *FD) {
  if (SYCLKernelFunctions.contains(FD))
    return;

  for (const auto *KernelAttr : std::vector<AttributeCommonInfo *>{
           FD->getAttr<SYCLReqdWorkGroupSizeAttr>(),
           FD->getAttr<IntelReqdSubGroupSizeAttr>(),
           FD->getAttr<SYCLWorkGroupSizeHintAttr>(),
           FD->getAttr<VecTypeHintAttr>()}) {
    if (KernelAttr)
      Diag(KernelAttr->getLoc(),
           diag::warn_sycl_incorrect_use_attribute_non_kernel_function)
          << KernelAttr;
  }
}

void SemaSYCL::handleKernelEntryPointAttr(Decl *D, const ParsedAttr &AL) {
  ParsedType PT = AL.getTypeArg();
  TypeSourceInfo *TSI = nullptr;
  (void)SemaRef.GetTypeFromParser(PT, &TSI);
  assert(TSI && "no type source info for attribute argument");
  D->addAttr(::new (SemaRef.Context)
                 SYCLKernelEntryPointAttr(SemaRef.Context, AL, TSI));
}

// Given a potentially qualified type, SourceLocationForUserDeclaredType()
// returns the source location of the canonical declaration of the unqualified
// desugared user declared type, if any. For non-user declared types, an
// invalid source location is returned. The intended usage of this function
// is to identify an appropriate source location, if any, for a
// "entity declared here" diagnostic note.
static SourceLocation SourceLocationForUserDeclaredType(QualType QT) {
  SourceLocation Loc;
  const Type *T = QT->getUnqualifiedDesugaredType();
  if (const TagType *TT = dyn_cast<TagType>(T))
    Loc = TT->getOriginalDecl()->getLocation();
  else if (const ObjCInterfaceType *ObjCIT = dyn_cast<ObjCInterfaceType>(T))
    Loc = ObjCIT->getDecl()->getLocation();
  return Loc;
}

static bool CheckSYCLKernelName(Sema &S, SourceLocation Loc,
                                QualType KernelName) {
  assert(!KernelName->isDependentType());

  if (!KernelName->isStructureOrClassType()) {
    // SYCL 2020 section 5.2, "Naming of kernels", only requires that the
    // kernel name be a C++ typename. However, the definition of "kernel name"
    // in the glossary states that a kernel name is a class type. Neither
    // section explicitly states whether the kernel name type can be
    // cv-qualified. For now, kernel name types are required to be class types
    // and that they may be cv-qualified. The following issue requests
    // clarification from the SYCL WG.
    //   https://github.com/KhronosGroup/SYCL-Docs/issues/568
    S.Diag(Loc, diag::warn_sycl_kernel_name_not_a_class_type) << KernelName;
    SourceLocation DeclTypeLoc = SourceLocationForUserDeclaredType(KernelName);
    if (DeclTypeLoc.isValid())
      S.Diag(DeclTypeLoc, diag::note_entity_declared_at) << KernelName;
    return true;
  }

  return false;
}

void SemaSYCL::CheckSYCLEntryPointFunctionDecl(FunctionDecl *FD) {
  // Ensure that all attributes present on the declaration are consistent
  // and warn about any redundant ones.
  SYCLKernelEntryPointAttr *SKEPAttr = nullptr;
  for (auto *SAI : FD->specific_attrs<SYCLKernelEntryPointAttr>()) {
    if (!SKEPAttr) {
      SKEPAttr = SAI;
      continue;
    }
    if (!getASTContext().hasSameType(SAI->getKernelName(),
                                     SKEPAttr->getKernelName())) {
      Diag(SAI->getLocation(), diag::err_sycl_entry_point_invalid_redeclaration)
          << SKEPAttr << SAI->getKernelName() << SKEPAttr->getKernelName();
      Diag(SKEPAttr->getLocation(), diag::note_previous_attribute);
      SAI->setInvalidAttr();
    } else {
      Diag(SAI->getLocation(),
           diag::warn_sycl_entry_point_redundant_declaration)
          << SAI;
      Diag(SKEPAttr->getLocation(), diag::note_previous_attribute);
    }
  }
  assert(SKEPAttr && "Missing sycl_kernel_entry_point attribute");

  // Ensure the kernel name type is valid.
  if (!SKEPAttr->getKernelName()->isDependentType() &&
      CheckSYCLKernelName(SemaRef, SKEPAttr->getLocation(),
                          SKEPAttr->getKernelName()))
    SKEPAttr->setInvalidAttr();

  // Ensure that an attribute present on the previous declaration
  // matches the one on this declaration.
  FunctionDecl *PrevFD = FD->getPreviousDecl();
  if (PrevFD && !PrevFD->isInvalidDecl()) {
    const auto *PrevSKEPAttr = PrevFD->getAttr<SYCLKernelEntryPointAttr>();
    if (PrevSKEPAttr && !PrevSKEPAttr->isInvalidAttr()) {
      if (!getASTContext().hasSameType(SKEPAttr->getKernelName(),
                                       PrevSKEPAttr->getKernelName())) {
        Diag(SKEPAttr->getLocation(),
             diag::err_sycl_entry_point_invalid_redeclaration)
            << SKEPAttr << SKEPAttr->getKernelName()
            << PrevSKEPAttr->getKernelName();
        Diag(PrevSKEPAttr->getLocation(), diag::note_previous_decl) << PrevFD;
        SKEPAttr->setInvalidAttr();
      }
    }
  }

<<<<<<< HEAD
  if (isa<CXXConstructorDecl>(FD)) {
    Diag(SKEPAttr->getLocation(), diag::err_sycl_entry_point_invalid)
        << /*constructor*/ 3;
    SKEPAttr->setInvalidAttr();
  }
  if (isa<CXXDestructorDecl>(FD)) {
    Diag(SKEPAttr->getLocation(), diag::err_sycl_entry_point_invalid)
        << /*destructor*/ 4;
    SKEPAttr->setInvalidAttr();
=======
  if (const auto *MD = dyn_cast<CXXMethodDecl>(FD)) {
    if (!MD->isStatic()) {
      Diag(SKEPAttr->getLocation(), diag::err_sycl_entry_point_invalid)
          << SKEPAttr << /*non-static member function*/ 0;
      SKEPAttr->setInvalidAttr();
    }
>>>>>>> b76f12e5
  }
  if (FD->isVariadic()) {
    Diag(SKEPAttr->getLocation(), diag::err_sycl_entry_point_invalid)
<<<<<<< HEAD
        << /*variadic function*/ 0;
=======
        << SKEPAttr << /*variadic function*/ 1;
>>>>>>> b76f12e5
    SKEPAttr->setInvalidAttr();
  }

  if (FD->isDefaulted()) {
    Diag(SKEPAttr->getLocation(), diag::err_sycl_entry_point_invalid)
<<<<<<< HEAD
        << /*defaulted function*/ 2;
    SKEPAttr->setInvalidAttr();
  } else if (FD->isDeleted()) {
    Diag(SKEPAttr->getLocation(), diag::err_sycl_entry_point_invalid)
        << /*deleted function*/ 1;
=======
        << SKEPAttr << /*defaulted function*/ 3;
    SKEPAttr->setInvalidAttr();
  } else if (FD->isDeleted()) {
    Diag(SKEPAttr->getLocation(), diag::err_sycl_entry_point_invalid)
        << SKEPAttr << /*deleted function*/ 2;
>>>>>>> b76f12e5
    SKEPAttr->setInvalidAttr();
  }

  if (FD->isConsteval()) {
    Diag(SKEPAttr->getLocation(), diag::err_sycl_entry_point_invalid)
<<<<<<< HEAD
        << /*consteval function*/ 7;
    SKEPAttr->setInvalidAttr();
  } else if (FD->isConstexpr()) {
    Diag(SKEPAttr->getLocation(), diag::err_sycl_entry_point_invalid)
        << /*constexpr function*/ 6;
=======
        << SKEPAttr << /*consteval function*/ 5;
    SKEPAttr->setInvalidAttr();
  } else if (FD->isConstexpr()) {
    Diag(SKEPAttr->getLocation(), diag::err_sycl_entry_point_invalid)
        << SKEPAttr << /*constexpr function*/ 4;
>>>>>>> b76f12e5
    SKEPAttr->setInvalidAttr();
  }

  if (FD->isNoReturn()) {
    Diag(SKEPAttr->getLocation(), diag::err_sycl_entry_point_invalid)
<<<<<<< HEAD
        << /*function declared with the 'noreturn' attribute*/ 8;
=======
        << SKEPAttr << /*function declared with the 'noreturn' attribute*/ 6;
>>>>>>> b76f12e5
    SKEPAttr->setInvalidAttr();
  }

  if (FD->getReturnType()->isUndeducedType()) {
    Diag(SKEPAttr->getLocation(),
         diag::err_sycl_entry_point_deduced_return_type)
        << SKEPAttr;
    SKEPAttr->setInvalidAttr();
  } else if (!FD->getReturnType()->isDependentType() &&
             !FD->getReturnType()->isVoidType()) {
    Diag(SKEPAttr->getLocation(), diag::err_sycl_entry_point_return_type)
        << SKEPAttr;
    SKEPAttr->setInvalidAttr();
  }

  if (!FD->isInvalidDecl() && !FD->isTemplated() &&
      !SKEPAttr->isInvalidAttr()) {
    const SYCLKernelInfo *SKI =
        getASTContext().findSYCLKernelInfo(SKEPAttr->getKernelName());
    if (SKI) {
      if (!declaresSameEntity(FD, SKI->getKernelEntryPointDecl())) {
        // FIXME: This diagnostic should include the origin of the kernel
        // FIXME: names; not just the locations of the conflicting declarations.
        Diag(FD->getLocation(), diag::err_sycl_kernel_name_conflict)
            << SKEPAttr;
        Diag(SKI->getKernelEntryPointDecl()->getLocation(),
             diag::note_previous_declaration);
        SKEPAttr->setInvalidAttr();
      }
    } else {
      getASTContext().registerSYCLEntryPointFunction(FD);
    }
  }
}

ExprResult SemaSYCL::BuildSYCLKernelLaunchIdExpr(FunctionDecl *FD,
                                                 QualType KNT) {

  ASTContext &Ctx = SemaRef.getASTContext();
  // Some routines need a valid source location to work correctly.
  SourceLocation BodyLoc =
      FD->getEndLoc().isValid() ? FD->getEndLoc() : FD->getLocation();

  IdentifierInfo &LaunchFooName =
      Ctx.Idents.get("sycl_enqueue_kernel_launch", tok::TokenKind::identifier);

  // Perform overload resolution for a call to an accessible (member) function
  // template named 'sycl_enqueue_kernel_launch' "from within the definition of
  // FD where":
  // - The kernel name type is passed as the first template argument.
  // - Any remaining template parameters are deduced from the function
  //   arguments or assigned by default template arguments.
  // - 'this' is passed as the implicit function argument if 'FD' is a
  //   non-static member function.
  // - The name of the kernel, expressed as a string literal, is passed as the
  //   first function argument.
  // - The parameters of FD are forwarded as-if by 'std::forward()' as the
  //   remaining explicit function arguments.
  // - Any remaining function arguments are initialized by default arguments.
  LookupResult Result(SemaRef, &LaunchFooName, BodyLoc,
                      Sema::LookupOrdinaryName);
  CXXScopeSpec SS;
  SemaRef.LookupTemplateName(Result, SemaRef.getCurScope(), SS,
                             /*ObjectType=*/QualType(),
                             /*EnteringContext=*/false, BodyLoc);

  if (Result.empty() || Result.isAmbiguous()) {
    SemaRef.Diag(BodyLoc, SemaRef.getLangOpts().SYCLIsHost
                              ? diag::err_sycl_host_no_launch_function
                              : diag::warn_sycl_device_no_host_launch_function);
    SemaRef.Diag(BodyLoc, diag::note_sycl_host_launch_function);

    return ExprError();
  }

  TemplateArgumentListInfo TALI{BodyLoc, BodyLoc};
  TemplateArgument KNTA = TemplateArgument(KNT);
  TemplateArgumentLoc TAL =
      SemaRef.getTrivialTemplateArgumentLoc(KNTA, QualType(), BodyLoc);
  TALI.addArgument(TAL);
  ExprResult IdExpr;
  if (SemaRef.isPotentialImplicitMemberAccess(SS, Result,
                                              /*IsAddressOfOperand=*/false))
    // BuildPossibleImplicitMemberExpr creates UnresolvedMemberExpr. Using it
    // allows to pass implicit/explicit this argument automatically.
    IdExpr = SemaRef.BuildPossibleImplicitMemberExpr(SS, BodyLoc, Result, &TALI,
                                                     SemaRef.getCurScope());
  else
    IdExpr = SemaRef.BuildTemplateIdExpr(SS, BodyLoc, Result,
                                         /*RequiresADL=*/true, &TALI);

  // Can happen if SKEP attributed function is a static member, but the launcher
  // is a regular member. Perhaps emit a note saying that we're in host code
  // synthesis.
  if (IdExpr.isInvalid())
    return ExprError();

  return IdExpr;
}

StmtResult SemaSYCL::BuildUnresolvedSYCLKernelCallStmt(CompoundStmt *CS,
                                                             Expr *IdExpr) {
  return UnresolvedSYCLKernelCallStmt::Create(SemaRef.getASTContext(), CS,
                                                    IdExpr);
}

namespace {

void PrepareKernelArgumentsForKernelLaunch(SmallVectorImpl<Expr *> &Args,
                                                  const SYCLKernelInfo *SKI,
                                                  Sema &SemaRef,
                                                  SourceLocation Loc) {
  assert(SKI && "Need a kernel!");
  ASTContext &Ctx = SemaRef.getASTContext();

  // Prepare a string literal that contains the kernel name.
  const std::string KernelName = SKI->GetKernelName();
  QualType KernelNameCharTy = Ctx.CharTy.withConst();
  llvm::APInt KernelNameSize(Ctx.getTypeSize(Ctx.getSizeType()),
                             KernelName.size() + 1);
  QualType KernelNameArrayTy = Ctx.getConstantArrayType(
      KernelNameCharTy, KernelNameSize, nullptr, ArraySizeModifier::Normal, 0);
  Expr *KernelNameExpr =
      StringLiteral::Create(Ctx, KernelName, StringLiteralKind::Ordinary,
                            /*Pascal*/ false, KernelNameArrayTy, Loc);
  QualType FuncParamTy = Ctx.getPointerType(Ctx.CharTy.withConst());
  ImplicitCastExpr *KernelNameArrayDecayExpr = new (Ctx) ImplicitCastExpr(
      ImplicitCastExpr::OnStack, FuncParamTy, CK_ArrayToPointerDecay,
      KernelNameExpr, VK_PRValue, FPOptionsOverride());
  Args.push_back(KernelNameArrayDecayExpr);

  // Right now we simply forward the arguments of the skep-attributed function.
  // With decomposition present there can be another logic.
  // Make sure to use CurContext to avoid diagnostics that we're using a
  // variable coming from another context. The function should be the same as in
  // the kernel info though.
  auto *FD = cast<FunctionDecl>(SemaRef.CurContext);
  assert(declaresSameEntity(FD, SKI->getKernelEntryPointDecl()));
  for (ParmVarDecl *PVD : FD->parameters()) {
    QualType ParamType = PVD->getOriginalType().getNonReferenceType();
    Expr *DRE = SemaRef.BuildDeclRefExpr(PVD, ParamType, VK_LValue, Loc);
    assert(DRE);
    Args.push_back(DRE);
  }
}

StmtResult BuildSYCLKernelLaunchStmt(Sema &SemaRef,
                                            const SYCLKernelInfo *SKI,
                                            Expr *IdExpr, SourceLocation Loc) {
  SmallVector<Stmt *> Stmts;
  assert(SKI && "Need a Kernel!");

  if (IdExpr) {
    llvm::SmallVector<Expr *, 12> Args;
    PrepareKernelArgumentsForKernelLaunch(Args, SKI, SemaRef, Loc);
    ExprResult LaunchResult =
        SemaRef.BuildCallExpr(SemaRef.getCurScope(), IdExpr, Loc, Args, Loc);
    if (LaunchResult.isInvalid())
      return StmtError();

    Stmts.push_back(LaunchResult.get());
  }

  return CompoundStmt::Create(SemaRef.getASTContext(), Stmts,
                              FPOptionsOverride(), Loc, Loc);
}

// The body of a function declared with the [[sycl_kernel_entry_point]]
// attribute is cloned and transformed to substitute references to the original
// function parameters with references to replacement variables that stand in
// for SYCL kernel parameters or local variables that reconstitute a decomposed
// SYCL kernel argument.
class OutlinedFunctionDeclBodyInstantiator
    : public TreeTransform<OutlinedFunctionDeclBodyInstantiator> {
public:
  using ParmDeclMap = llvm::DenseMap<ParmVarDecl *, VarDecl *>;

  OutlinedFunctionDeclBodyInstantiator(Sema &S, ParmDeclMap &M,
                                       FunctionDecl *FD)
      : TreeTransform<OutlinedFunctionDeclBodyInstantiator>(S), SemaRef(S),
        MapRef(M), FD(FD) {}

  // A new set of AST nodes is always required.
  bool AlwaysRebuild() { return true; }

  // Transform ParmVarDecl references to the supplied replacement variables.
  ExprResult TransformDeclRefExpr(DeclRefExpr *DRE) {
    const ParmVarDecl *PVD = dyn_cast<ParmVarDecl>(DRE->getDecl());
    if (PVD) {
      ParmDeclMap::iterator I = MapRef.find(PVD);
      if (I != MapRef.end()) {
        VarDecl *VD = I->second;
        assert(SemaRef.getASTContext().hasSameUnqualifiedType(PVD->getType(),
                                                              VD->getType()));
        assert(!VD->getType().isMoreQualifiedThan(PVD->getType(),
                                                  SemaRef.getASTContext()));
        VD->setIsUsed();
        return DeclRefExpr::Create(
            SemaRef.getASTContext(), DRE->getQualifierLoc(),
            DRE->getTemplateKeywordLoc(), VD, false, DRE->getNameInfo(),
            DRE->getType(), DRE->getValueKind());
      }
    }
    return DRE;
  }

  // Diagnose CXXThisExpr in a potentially evaluated expression.
  ExprResult TransformCXXThisExpr(CXXThisExpr *CTE) {
    if (SemaRef.currentEvaluationContext().isPotentiallyEvaluated()) {
      SemaRef.Diag(CTE->getExprLoc(), diag::err_sycl_entry_point_invalid_this)
          << (CTE->isImplicitCXXThis() ? /* implicit */ 1 : /* empty */ 0)
          << FD->getAttr<SYCLKernelEntryPointAttr>();
    }
    return CTE;
  }

private:
  Sema &SemaRef;
  ParmDeclMap &MapRef;
  FunctionDecl *FD;
};

OutlinedFunctionDecl *BuildSYCLKernelEntryPointOutline(Sema &SemaRef,
                                                       FunctionDecl *FD,
                                                       CompoundStmt *Body) {
  using ParmDeclMap = OutlinedFunctionDeclBodyInstantiator::ParmDeclMap;
  ParmDeclMap ParmMap;

  OutlinedFunctionDecl *OFD = OutlinedFunctionDecl::Create(
      SemaRef.getASTContext(), FD, FD->getNumParams());
  unsigned i = 0;
  for (ParmVarDecl *PVD : FD->parameters()) {
    ImplicitParamDecl *IPD = ImplicitParamDecl::Create(
        SemaRef.getASTContext(), OFD, SourceLocation(), PVD->getIdentifier(),
        PVD->getType(), ImplicitParamKind::Other);
    OFD->setParam(i, IPD);
    ParmMap[PVD] = IPD;
    ++i;
  }

  OutlinedFunctionDeclBodyInstantiator OFDBodyInstantiator(SemaRef, ParmMap,
                                                           FD);
  Stmt *OFDBody = OFDBodyInstantiator.TransformStmt(Body).get();
  OFD->setBody(OFDBody);
  OFD->setNothrow();

  return OFD;
}

} // unnamed namespace

StmtResult SemaSYCL::BuildSYCLKernelCallStmt(FunctionDecl *FD,
                                             CompoundStmt *Body,
                                             Expr *LaunchIdExpr) {
  assert(!FD->isInvalidDecl());
  assert(!FD->isTemplated());
  assert(FD->hasPrototype());
  // The current context must be the function definition context to ensure
  // that name lookup and parameter and local variable creation are performed
  // within the correct scope.
  assert(SemaRef.CurContext == FD);

  const auto *SKEPAttr = FD->getAttr<SYCLKernelEntryPointAttr>();
  assert(SKEPAttr && "Missing sycl_kernel_entry_point attribute");
  assert(!SKEPAttr->isInvalidAttr() &&
         "sycl_kernel_entry_point attribute is invalid");

  // Ensure that the kernel name was previously registered and that the
  // stored declaration matches.
  const SYCLKernelInfo &SKI =
      getASTContext().getSYCLKernelInfo(SKEPAttr->getKernelName());
  assert(declaresSameEntity(SKI.getKernelEntryPointDecl(), FD) &&
         "SYCL kernel name conflict");

  // Build the outline of the synthesized device entry point function.
  OutlinedFunctionDecl *OFD =
      BuildSYCLKernelEntryPointOutline(SemaRef, FD, Body);
  assert(OFD);

  // Build host kernel launch stmt.
  SourceLocation BodyLoc =
      FD->getEndLoc().isValid() ? FD->getEndLoc() : FD->getLocation();
  StmtResult LaunchRes =
      BuildSYCLKernelLaunchStmt(SemaRef, &SKI, LaunchIdExpr, BodyLoc);

  Stmt *NewBody =
      new (getASTContext()) SYCLKernelCallStmt(Body, LaunchRes.get(), OFD);

  return NewBody;
}<|MERGE_RESOLUTION|>--- conflicted
+++ resolved
@@ -7814,78 +7814,45 @@
     }
   }
 
-<<<<<<< HEAD
   if (isa<CXXConstructorDecl>(FD)) {
     Diag(SKEPAttr->getLocation(), diag::err_sycl_entry_point_invalid)
-        << /*constructor*/ 3;
+        << SKEPAttr << /*constructor*/ 3;
     SKEPAttr->setInvalidAttr();
   }
   if (isa<CXXDestructorDecl>(FD)) {
     Diag(SKEPAttr->getLocation(), diag::err_sycl_entry_point_invalid)
-        << /*destructor*/ 4;
+       << SKEPAttr << /*destructor*/ 4;
     SKEPAttr->setInvalidAttr();
-=======
-  if (const auto *MD = dyn_cast<CXXMethodDecl>(FD)) {
-    if (!MD->isStatic()) {
-      Diag(SKEPAttr->getLocation(), diag::err_sycl_entry_point_invalid)
-          << SKEPAttr << /*non-static member function*/ 0;
-      SKEPAttr->setInvalidAttr();
-    }
->>>>>>> b76f12e5
   }
   if (FD->isVariadic()) {
     Diag(SKEPAttr->getLocation(), diag::err_sycl_entry_point_invalid)
-<<<<<<< HEAD
-        << /*variadic function*/ 0;
-=======
-        << SKEPAttr << /*variadic function*/ 1;
->>>>>>> b76f12e5
+        << SKEPAttr << /*variadic function*/ 0;
     SKEPAttr->setInvalidAttr();
   }
 
   if (FD->isDefaulted()) {
     Diag(SKEPAttr->getLocation(), diag::err_sycl_entry_point_invalid)
-<<<<<<< HEAD
-        << /*defaulted function*/ 2;
+        << SKEPAttr << /*defaulted function*/ 2;
     SKEPAttr->setInvalidAttr();
   } else if (FD->isDeleted()) {
     Diag(SKEPAttr->getLocation(), diag::err_sycl_entry_point_invalid)
-        << /*deleted function*/ 1;
-=======
-        << SKEPAttr << /*defaulted function*/ 3;
-    SKEPAttr->setInvalidAttr();
-  } else if (FD->isDeleted()) {
-    Diag(SKEPAttr->getLocation(), diag::err_sycl_entry_point_invalid)
-        << SKEPAttr << /*deleted function*/ 2;
->>>>>>> b76f12e5
+        << SKEPAttr << /*deleted function*/ 1;
     SKEPAttr->setInvalidAttr();
   }
 
   if (FD->isConsteval()) {
     Diag(SKEPAttr->getLocation(), diag::err_sycl_entry_point_invalid)
-<<<<<<< HEAD
-        << /*consteval function*/ 7;
+        << SKEPAttr << /*consteval function*/ 7;
     SKEPAttr->setInvalidAttr();
   } else if (FD->isConstexpr()) {
     Diag(SKEPAttr->getLocation(), diag::err_sycl_entry_point_invalid)
-        << /*constexpr function*/ 6;
-=======
-        << SKEPAttr << /*consteval function*/ 5;
-    SKEPAttr->setInvalidAttr();
-  } else if (FD->isConstexpr()) {
-    Diag(SKEPAttr->getLocation(), diag::err_sycl_entry_point_invalid)
-        << SKEPAttr << /*constexpr function*/ 4;
->>>>>>> b76f12e5
+        << SKEPAttr << /*constexpr function*/ 6;
     SKEPAttr->setInvalidAttr();
   }
 
   if (FD->isNoReturn()) {
     Diag(SKEPAttr->getLocation(), diag::err_sycl_entry_point_invalid)
-<<<<<<< HEAD
-        << /*function declared with the 'noreturn' attribute*/ 8;
-=======
-        << SKEPAttr << /*function declared with the 'noreturn' attribute*/ 6;
->>>>>>> b76f12e5
+        << SKEPAttr << /*function declared with the 'noreturn' attribute*/ 8;
     SKEPAttr->setInvalidAttr();
   }
 
