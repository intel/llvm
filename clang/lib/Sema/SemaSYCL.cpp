//===- SemaSYCL.cpp - Semantic Analysis for SYCL constructs ---------------===//
//
// Part of the LLVM Project, under the Apache License v2.0 with LLVM Exceptions.
// See https://llvm.org/LICENSE.txt for license information.
// SPDX-License-Identifier: Apache-2.0 WITH LLVM-exception
//
//===----------------------------------------------------------------------===//
// This implements Semantic Analysis for SYCL constructs.
//===----------------------------------------------------------------------===//

#include "TreeTransform.h"
#include "clang/AST/AST.h"
#include "clang/AST/Mangle.h"
#include "clang/AST/QualTypeNames.h"
#include "clang/AST/RecordLayout.h"
#include "clang/AST/RecursiveASTVisitor.h"
#include "clang/Analysis/CallGraph.h"
#include "clang/Basic/Attributes.h"
#include "clang/Basic/Builtins.h"
#include "clang/Basic/Diagnostic.h"
#include "clang/Sema/Initialization.h"
#include "clang/Sema/Sema.h"
#include "llvm/ADT/SmallPtrSet.h"
#include "llvm/ADT/SmallVector.h"
#include "llvm/Support/FileSystem.h"
#include "llvm/Support/Path.h"
#include "llvm/Support/raw_ostream.h"

#include <array>
#include <functional>
#include <initializer_list>

using namespace clang;
using namespace std::placeholders;

using KernelParamKind = SYCLIntegrationHeader::kernel_param_kind_t;

enum target {
  global_buffer = 2014,
  constant_buffer,
  local,
  image,
  host_buffer,
  host_image,
  image_array
};

using ParamDesc = std::tuple<QualType, IdentifierInfo *, TypeSourceInfo *>;

enum KernelInvocationKind {
  InvokeUnknown,
  InvokeSingleTask,
  InvokeParallelFor,
  InvokeParallelForWorkGroup
};

const static std::string InitMethodName = "__init";
const static std::string FinalizeMethodName = "__finalize";

namespace {

/// Various utilities.
class Util {
public:
  using DeclContextDesc = std::pair<clang::Decl::Kind, StringRef>;

  /// Checks whether given clang type is a full specialization of the SYCL
  /// accessor class.
  static bool isSyclAccessorType(const QualType &Ty);

  /// Checks whether given clang type is a full specialization of the SYCL
  /// sampler class.
  static bool isSyclSamplerType(const QualType &Ty);

  /// Checks whether given clang type is a full specialization of the SYCL
  /// stream class.
  static bool isSyclStreamType(const QualType &Ty);

  /// Checks whether given clang type is a full specialization of the SYCL
  /// half class.
  static bool isSyclHalfType(const QualType &Ty);

  /// Checks whether given clang type is a full specialization of the SYCL
  /// property_list class.
  static bool isPropertyListType(const QualType &Ty);

  /// Checks whether given clang type is a full specialization of the SYCL
  /// buffer_location class.
  static bool isSyclBufferLocationType(const QualType &Ty);

  /// Checks whether given clang type is a standard SYCL API class with given
  /// name.
  /// \param Ty    the clang type being checked
  /// \param Name  the class name checked against
  /// \param Tmpl  whether the class is template instantiation or simple record
  static bool isSyclType(const QualType &Ty, StringRef Name, bool Tmpl = false);

  /// Checks whether given clang type is a full specialization of the SYCL
  /// specialization constant class.
  static bool isSyclSpecConstantType(const QualType &Ty);

  /// Checks whether given clang type is declared in the given hierarchy of
  /// declaration contexts.
  /// \param Ty         the clang type being checked
  /// \param Scopes     the declaration scopes leading from the type to the
  ///     translation unit (excluding the latter)
  static bool matchQualifiedTypeName(const QualType &Ty,
                                     ArrayRef<Util::DeclContextDesc> Scopes);
};

} // anonymous namespace

// This information is from Section 4.13 of the SYCL spec
// https://www.khronos.org/registry/SYCL/specs/sycl-1.2.1.pdf
// This function returns false if the math lib function
// corresponding to the input builtin is not supported
// for SYCL
static bool IsSyclMathFunc(unsigned BuiltinID) {
  switch (BuiltinID) {
  case Builtin::BIlround:
  case Builtin::BI__builtin_lround:
  case Builtin::BIceill:
  case Builtin::BI__builtin_ceill:
  case Builtin::BIcopysignl:
  case Builtin::BI__builtin_copysignl:
  case Builtin::BIcosl:
  case Builtin::BI__builtin_cosl:
  case Builtin::BIexpl:
  case Builtin::BI__builtin_expl:
  case Builtin::BIexp2l:
  case Builtin::BI__builtin_exp2l:
  case Builtin::BIfabsl:
  case Builtin::BI__builtin_fabsl:
  case Builtin::BIfloorl:
  case Builtin::BI__builtin_floorl:
  case Builtin::BIfmal:
  case Builtin::BI__builtin_fmal:
  case Builtin::BIfmaxl:
  case Builtin::BI__builtin_fmaxl:
  case Builtin::BIfminl:
  case Builtin::BI__builtin_fminl:
  case Builtin::BIfmodl:
  case Builtin::BI__builtin_fmodl:
  case Builtin::BIlogl:
  case Builtin::BI__builtin_logl:
  case Builtin::BIlog10l:
  case Builtin::BI__builtin_log10l:
  case Builtin::BIlog2l:
  case Builtin::BI__builtin_log2l:
  case Builtin::BIpowl:
  case Builtin::BI__builtin_powl:
  case Builtin::BIrintl:
  case Builtin::BI__builtin_rintl:
  case Builtin::BIroundl:
  case Builtin::BI__builtin_roundl:
  case Builtin::BIsinl:
  case Builtin::BI__builtin_sinl:
  case Builtin::BIsqrtl:
  case Builtin::BI__builtin_sqrtl:
  case Builtin::BItruncl:
  case Builtin::BI__builtin_truncl:
  case Builtin::BIlroundl:
  case Builtin::BI__builtin_lroundl:
  case Builtin::BIcopysign:
  case Builtin::BI__builtin_copysign:
  case Builtin::BIfloor:
  case Builtin::BI__builtin_floor:
  case Builtin::BIfmax:
  case Builtin::BI__builtin_fmax:
  case Builtin::BIfmin:
  case Builtin::BI__builtin_fmin:
  case Builtin::BInearbyint:
  case Builtin::BI__builtin_nearbyint:
  case Builtin::BIrint:
  case Builtin::BI__builtin_rint:
  case Builtin::BIround:
  case Builtin::BI__builtin_round:
  case Builtin::BItrunc:
  case Builtin::BI__builtin_trunc:
  case Builtin::BIcopysignf:
  case Builtin::BI__builtin_copysignf:
  case Builtin::BIfloorf:
  case Builtin::BI__builtin_floorf:
  case Builtin::BIfmaxf:
  case Builtin::BI__builtin_fmaxf:
  case Builtin::BIfminf:
  case Builtin::BI__builtin_fminf:
  case Builtin::BInearbyintf:
  case Builtin::BI__builtin_nearbyintf:
  case Builtin::BIrintf:
  case Builtin::BI__builtin_rintf:
  case Builtin::BIroundf:
  case Builtin::BI__builtin_roundf:
  case Builtin::BItruncf:
  case Builtin::BI__builtin_truncf:
  case Builtin::BIlroundf:
  case Builtin::BI__builtin_lroundf:
  case Builtin::BI__builtin_fpclassify:
  case Builtin::BI__builtin_isfinite:
  case Builtin::BI__builtin_isinf:
  case Builtin::BI__builtin_isnormal:
    return false;
  default:
    break;
  }
  return true;
}

bool Sema::isKnownGoodSYCLDecl(const Decl *D) {
  if (const FunctionDecl *FD = dyn_cast<FunctionDecl>(D)) {
    const IdentifierInfo *II = FD->getIdentifier();
    const DeclContext *DC = FD->getDeclContext();
    if (II && II->isStr("__spirv_ocl_printf") &&
        !FD->isDefined() &&
        FD->getLanguageLinkage() == CXXLanguageLinkage &&
        DC->getEnclosingNamespaceContext()->isTranslationUnit())
      return true;
  }
  return false;
}

static bool isZeroSizedArray(QualType Ty) {
  if (const auto *CATy = dyn_cast<ConstantArrayType>(Ty))
    return CATy->getSize() == 0;
  return false;
}

static void checkSYCLType(Sema &S, QualType Ty, SourceRange Loc,
                          llvm::DenseSet<QualType> Visited,
                          SourceRange UsedAtLoc = SourceRange()) {
  // Not all variable types are supported inside SYCL kernels,
  // for example the quad type __float128 will cause errors in the
  // SPIR-V translation phase.
  // Here we check any potentially unsupported declaration and issue
  // a deferred diagnostic, which will be emitted iff the declaration
  // is discovered to reside in kernel code.
  // The optional UsedAtLoc param is used when the SYCL usage is at a
  // different location than the variable declaration and we need to
  // inform the user of both, e.g. struct member usage vs declaration.

  bool Emitting = false;

  //--- check types ---

  // zero length arrays
  if (isZeroSizedArray(Ty)) {
    S.SYCLDiagIfDeviceCode(Loc.getBegin(), diag::err_typecheck_zero_array_size);
    Emitting = true;
  }

  // variable length arrays
  if (Ty->isVariableArrayType()) {
    S.SYCLDiagIfDeviceCode(Loc.getBegin(), diag::err_vla_unsupported);
    Emitting = true;
  }

  // Sub-reference array or pointer, then proceed with that type.
  while (Ty->isAnyPointerType() || Ty->isArrayType())
    Ty = QualType{Ty->getPointeeOrArrayElementType(), 0};

  // __int128, __int128_t, __uint128_t, long double, __float128
  if (Ty->isSpecificBuiltinType(BuiltinType::Int128) ||
      Ty->isSpecificBuiltinType(BuiltinType::UInt128) ||
      Ty->isSpecificBuiltinType(BuiltinType::LongDouble) ||
      (Ty->isSpecificBuiltinType(BuiltinType::Float128) &&
       !S.Context.getTargetInfo().hasFloat128Type())) {
    S.SYCLDiagIfDeviceCode(Loc.getBegin(), diag::err_type_unsupported)
        << Ty.getUnqualifiedType().getCanonicalType();
    Emitting = true;
  }

  if (Emitting && UsedAtLoc.isValid())
    S.SYCLDiagIfDeviceCode(UsedAtLoc.getBegin(), diag::note_used_here);

  //--- now recurse ---
  // Pointers complicate recursion. Add this type to Visited.
  // If already there, bail out.
  if (!Visited.insert(Ty).second)
    return;

  if (const auto *ATy = dyn_cast<AttributedType>(Ty))
    return checkSYCLType(S, ATy->getModifiedType(), Loc, Visited);

  if (const auto *RD = Ty->getAsRecordDecl()) {
    for (const auto &Field : RD->fields())
      checkSYCLType(S, Field->getType(), Field->getSourceRange(), Visited, Loc);
  } else if (const auto *FPTy = dyn_cast<FunctionProtoType>(Ty)) {
    for (const auto &ParamTy : FPTy->param_types())
      checkSYCLType(S, ParamTy, Loc, Visited);
    checkSYCLType(S, FPTy->getReturnType(), Loc, Visited);
  }
}

void Sema::checkSYCLDeviceVarDecl(VarDecl *Var) {
  assert(getLangOpts().SYCLIsDevice &&
         "Should only be called during SYCL compilation");
  QualType Ty = Var->getType();
  SourceRange Loc = Var->getLocation();
  llvm::DenseSet<QualType> Visited;

  checkSYCLType(*this, Ty, Loc, Visited);
}

// Tests whether given function is a lambda function or '()' operator used as
// SYCL kernel body function (e.g. in parallel_for).
// NOTE: This is incomplete implemenation. See TODO in the FE TODO list for the
// ESIMD extension.
static bool isSYCLKernelBodyFunction(FunctionDecl *FD) {
  return FD->getOverloadedOperator() == OO_Call;
}

// Helper function to report conflicting function attributes.
// F - the function, A1 - function attribute, A2 - the attribute it conflicts
// with.
static void reportConflictingAttrs(Sema &S, FunctionDecl *F, const Attr *A1,
                                   const Attr *A2) {
  S.Diag(F->getLocation(), diag::err_conflicting_sycl_kernel_attributes);
  S.Diag(A1->getLocation(), diag::note_conflicting_attribute);
  S.Diag(A2->getLocation(), diag::note_conflicting_attribute);
  F->setInvalidDecl();
}

/// Returns the signed constant integer value represented by given expression
static int64_t getIntExprValue(const Expr *E, ASTContext &Ctx) {
  return E->getIntegerConstantExpr(Ctx)->getSExtValue();
}

class MarkDeviceFunction : public RecursiveASTVisitor<MarkDeviceFunction> {
  // Used to keep track of the constexpr depth, so we know whether to skip
  // diagnostics.
  unsigned ConstexprDepth = 0;
  struct ConstexprDepthRAII {
    MarkDeviceFunction &MDF;
    bool Increment;

    ConstexprDepthRAII(MarkDeviceFunction &MDF, bool Increment = true)
        : MDF(MDF), Increment(Increment) {
      if (Increment)
        ++MDF.ConstexprDepth;
    }
    ~ConstexprDepthRAII() {
      if (Increment)
        --MDF.ConstexprDepth;
    }
  };

public:
  MarkDeviceFunction(Sema &S)
      : RecursiveASTVisitor<MarkDeviceFunction>(), SemaRef(S) {}

  bool VisitCallExpr(CallExpr *e) {
    if (FunctionDecl *Callee = e->getDirectCallee()) {
      Callee = Callee->getCanonicalDecl();
      assert(Callee && "Device function canonical decl must be available");

      // Remember that all SYCL kernel functions have deferred
      // instantiation as template functions. It means that
      // all functions used by kernel have already been parsed and have
      // definitions.
      if (RecursiveSet.count(Callee) && !ConstexprDepth) {
        SemaRef.Diag(e->getExprLoc(), diag::warn_sycl_restrict_recursion);
        SemaRef.Diag(Callee->getSourceRange().getBegin(),
                     diag::note_sycl_recursive_function_declared_here)
            << Sema::KernelCallRecursiveFunction;
      }

      if (const CXXMethodDecl *Method = dyn_cast<CXXMethodDecl>(Callee))
        if (Method->isVirtual())
          SemaRef.Diag(e->getExprLoc(), diag::err_sycl_restrict)
              << Sema::KernelCallVirtualFunction;

      if (auto const *FD = dyn_cast<FunctionDecl>(Callee)) {
        // FIXME: We need check all target specified attributes for error if
        // that function with attribute can not be called from sycl kernel.  The
        // info is in ParsedAttr. We don't have to map from Attr to ParsedAttr
        // currently. Erich is currently working on that in LLVM, once that is
        // committed we need to change this".
        if (FD->hasAttr<DLLImportAttr>()) {
          SemaRef.Diag(e->getExprLoc(), diag::err_sycl_restrict)
              << Sema::KernelCallDllimportFunction;
          SemaRef.Diag(FD->getLocation(), diag::note_callee_decl) << FD;
        }
      }
      // Specifically check if the math library function corresponding to this
      // builtin is supported for SYCL
      unsigned BuiltinID = Callee->getBuiltinID();
      if (BuiltinID && !IsSyclMathFunc(BuiltinID)) {
        StringRef Name = SemaRef.Context.BuiltinInfo.getName(BuiltinID);
        SemaRef.Diag(e->getExprLoc(), diag::err_builtin_target_unsupported)
            << Name << "SYCL device";
      }
    } else if (!SemaRef.getLangOpts().SYCLAllowFuncPtr &&
               !e->isTypeDependent() &&
               !isa<CXXPseudoDestructorExpr>(e->getCallee()))
      SemaRef.Diag(e->getExprLoc(), diag::err_sycl_restrict)
          << Sema::KernelCallFunctionPointer;
    return true;
  }

  bool VisitCXXTypeidExpr(CXXTypeidExpr *E) {
    SemaRef.Diag(E->getExprLoc(), diag::err_sycl_restrict) << Sema::KernelRTTI;
    return true;
  }

  bool VisitCXXDynamicCastExpr(const CXXDynamicCastExpr *E) {
    SemaRef.Diag(E->getExprLoc(), diag::err_sycl_restrict) << Sema::KernelRTTI;
    return true;
  }

  // Skip checking rules on variables initialized during constant evaluation.
  bool TraverseVarDecl(VarDecl *VD) {
    ConstexprDepthRAII R(*this, VD->isConstexpr());
    return RecursiveASTVisitor::TraverseVarDecl(VD);
  }

  // Skip checking rules on template arguments, since these are constant
  // expressions.
  bool TraverseTemplateArgumentLoc(const TemplateArgumentLoc &ArgLoc) {
    ConstexprDepthRAII R(*this);
    return RecursiveASTVisitor::TraverseTemplateArgumentLoc(ArgLoc);
  }

  // Skip checking the static assert, both components are required to be
  // constant expressions.
  bool TraverseStaticAssertDecl(StaticAssertDecl *D) {
    ConstexprDepthRAII R(*this);
    return RecursiveASTVisitor::TraverseStaticAssertDecl(D);
  }

  // Make sure we skip the condition of the case, since that is a constant
  // expression.
  bool TraverseCaseStmt(CaseStmt *S) {
    {
      ConstexprDepthRAII R(*this);
      if (!TraverseStmt(S->getLHS()))
        return false;
      if (!TraverseStmt(S->getRHS()))
        return false;
    }
    return TraverseStmt(S->getSubStmt());
  }

  // Skip checking the size expr, since a constant array type loc's size expr is
  // a constant expression.
  bool TraverseConstantArrayTypeLoc(const ConstantArrayTypeLoc &ArrLoc) {
    if (!TraverseTypeLoc(ArrLoc.getElementLoc()))
      return false;

    ConstexprDepthRAII R(*this);
    return TraverseStmt(ArrLoc.getSizeExpr());
  }

  // The call graph for this translation unit.
  CallGraph SYCLCG;
  // The set of functions called by a kernel function.
  llvm::SmallPtrSet<FunctionDecl *, 10> KernelSet;
  // The set of recursive functions identified while building the
  // kernel set, this is used for error diagnostics.
  llvm::SmallPtrSet<FunctionDecl *, 10> RecursiveSet;
  // Determines whether the function FD is recursive.
  // CalleeNode is a function which is called either directly
  // or indirectly from FD.  If recursion is detected then create
  // diagnostic notes on each function as the callstack is unwound.
  void CollectKernelSet(FunctionDecl *CalleeNode, FunctionDecl *FD,
                        llvm::SmallPtrSet<FunctionDecl *, 10> VisitedSet) {
    // We're currently checking CalleeNode on a different
    // trace through the CallGraph, we avoid infinite recursion
    // by using KernelSet to keep track of this.
    if (!KernelSet.insert(CalleeNode).second)
      // Previously seen, stop recursion.
      return;
    if (CallGraphNode *N = SYCLCG.getNode(CalleeNode)) {
      for (const CallGraphNode *CI : *N) {
        if (FunctionDecl *Callee = dyn_cast<FunctionDecl>(CI->getDecl())) {
          Callee = Callee->getCanonicalDecl();
          if (VisitedSet.count(Callee)) {
            // There's a stack frame to visit this Callee above
            // this invocation. Do not recurse here.
            RecursiveSet.insert(Callee);
            RecursiveSet.insert(CalleeNode);
          } else {
            VisitedSet.insert(Callee);
            CollectKernelSet(Callee, FD, VisitedSet);
            VisitedSet.erase(Callee);
          }
        }
      }
    }
  }

  // Traverses over CallGraph to collect list of attributes applied to
  // functions called by SYCLKernel (either directly and indirectly) which needs
  // to be propagated down to callers and applied to SYCL kernels.
  // For example, reqd_work_group_size, vec_len_hint, reqd_sub_group_size
  // Attributes applied to SYCLKernel are also included
  // Returns the kernel body function found during traversal.
  FunctionDecl *
  CollectPossibleKernelAttributes(FunctionDecl *SYCLKernel,
                                  llvm::SmallPtrSet<Attr *, 4> &Attrs) {
    typedef std::pair<FunctionDecl *, FunctionDecl *> ChildParentPair;
    llvm::SmallPtrSet<FunctionDecl *, 16> Visited;
    llvm::SmallVector<ChildParentPair, 16> WorkList;
    WorkList.push_back({SYCLKernel, nullptr});
    FunctionDecl *KernelBody = nullptr;

    while (!WorkList.empty()) {
      FunctionDecl *FD = WorkList.back().first;
      FunctionDecl *ParentFD = WorkList.back().second;

      if ((ParentFD == SYCLKernel) && isSYCLKernelBodyFunction(FD)) {
        assert(!KernelBody && "inconsistent call graph - only one kernel body "
                              "function can be called");
        KernelBody = FD;
      }
      WorkList.pop_back();
      if (!Visited.insert(FD).second)
        continue; // We've already seen this Decl

      if (auto *A = FD->getAttr<IntelReqdSubGroupSizeAttr>())
        Attrs.insert(A);

      if (auto *A = FD->getAttr<ReqdWorkGroupSizeAttr>())
        Attrs.insert(A);

      if (auto *A = FD->getAttr<SYCLIntelKernelArgsRestrictAttr>())
        Attrs.insert(A);

      if (auto *A = FD->getAttr<SYCLIntelNumSimdWorkItemsAttr>())
        Attrs.insert(A);

      if (auto *A = FD->getAttr<SYCLIntelMaxWorkGroupSizeAttr>())
        Attrs.insert(A);

      if (auto *A = FD->getAttr<SYCLIntelMaxGlobalWorkDimAttr>())
        Attrs.insert(A);

      if (auto *A = FD->getAttr<SYCLIntelNoGlobalWorkOffsetAttr>())
        Attrs.insert(A);

      if (auto *A = FD->getAttr<SYCLSimdAttr>())
        Attrs.insert(A);
      // Propagate the explicit SIMD attribute through call graph - it is used
      // to distinguish ESIMD code in ESIMD LLVM passes.
      if (KernelBody && KernelBody->hasAttr<SYCLSimdAttr>() &&
          (KernelBody != FD) && !FD->hasAttr<SYCLSimdAttr>())
        FD->addAttr(SYCLSimdAttr::CreateImplicit(SemaRef.getASTContext()));

      // TODO: vec_len_hint should be handled here

      CallGraphNode *N = SYCLCG.getNode(FD);
      if (!N)
        continue;

      for (const CallGraphNode *CI : *N) {
        if (auto *Callee = dyn_cast<FunctionDecl>(CI->getDecl())) {
          Callee = Callee->getCanonicalDecl();
          if (!Visited.count(Callee))
            WorkList.push_back({Callee, FD});
        }
      }
    }
    return KernelBody;
  }

private:
  Sema &SemaRef;
};

class KernelBodyTransform : public TreeTransform<KernelBodyTransform> {
public:
  KernelBodyTransform(std::pair<DeclaratorDecl *, DeclaratorDecl *> &MPair,
                      Sema &S)
      : TreeTransform<KernelBodyTransform>(S), MappingPair(MPair), SemaRef(S) {}
  bool AlwaysRebuild() { return true; }

  ExprResult TransformDeclRefExpr(DeclRefExpr *DRE) {
    auto Ref = dyn_cast<DeclaratorDecl>(DRE->getDecl());
    if (Ref && Ref == MappingPair.first) {
      auto NewDecl = MappingPair.second;
      return DeclRefExpr::Create(
          SemaRef.getASTContext(), DRE->getQualifierLoc(),
          DRE->getTemplateKeywordLoc(), NewDecl, false,
          DeclarationNameInfo(DRE->getNameInfo().getName(), SourceLocation(),
                              DRE->getNameInfo().getInfo()),
          NewDecl->getType(), DRE->getValueKind());
    }
    return DRE;
  }

  StmtResult RebuildCompoundStmt(SourceLocation LBraceLoc,
                                 MultiStmtArg Statements,
                                 SourceLocation RBraceLoc, bool IsStmtExpr) {
    // Build a new compound statement but clear the source locations.
    return getSema().ActOnCompoundStmt(SourceLocation(), SourceLocation(),
                                       Statements, IsStmtExpr);
  }

private:
  std::pair<DeclaratorDecl *, DeclaratorDecl *> MappingPair;
  Sema &SemaRef;
};

// Searches for a call to PFWG lambda function and captures it.
class FindPFWGLambdaFnVisitor
    : public RecursiveASTVisitor<FindPFWGLambdaFnVisitor> {
public:
  // LambdaObjTy - lambda type of the PFWG lambda object
  FindPFWGLambdaFnVisitor(const CXXRecordDecl *LambdaObjTy)
      : LambdaFn(nullptr), LambdaObjTy(LambdaObjTy) {}

  bool VisitCallExpr(CallExpr *Call) {
    auto *M = dyn_cast<CXXMethodDecl>(Call->getDirectCallee());
    if (!M || (M->getOverloadedOperator() != OO_Call))
      return true;
    const int NumPFWGLambdaArgs = 2; // group and lambda obj
    if (Call->getNumArgs() != NumPFWGLambdaArgs)
      return true;
    if (!Util::isSyclType(Call->getArg(1)->getType(), "group", true /*Tmpl*/))
      return true;
    if (Call->getArg(0)->getType()->getAsCXXRecordDecl() != LambdaObjTy)
      return true;
    LambdaFn = M; // call to PFWG lambda found - record the lambda
    return false; // ... and stop searching
  }

  // Returns the captured lambda function or nullptr;
  CXXMethodDecl *getLambdaFn() const { return LambdaFn; }

private:
  CXXMethodDecl *LambdaFn;
  const CXXRecordDecl *LambdaObjTy;
};

class MarkWIScopeFnVisitor : public RecursiveASTVisitor<MarkWIScopeFnVisitor> {
public:
  MarkWIScopeFnVisitor(ASTContext &Ctx) : Ctx(Ctx) {}

  bool VisitCXXMemberCallExpr(CXXMemberCallExpr *Call) {
    FunctionDecl *Callee = Call->getDirectCallee();
    if (!Callee)
      // not a direct call - continue search
      return true;
    QualType Ty = Ctx.getRecordType(Call->getRecordDecl());
    if (!Util::isSyclType(Ty, "group", true /*Tmpl*/))
      // not a member of cl::sycl::group - continue search
      return true;
    auto Name = Callee->getName();
    if (((Name != "parallel_for_work_item") && (Name != "wait_for")) ||
        Callee->hasAttr<SYCLScopeAttr>())
      return true;
    // it is a call to cl::sycl::group::parallel_for_work_item/wait_for -
    // mark the callee
    Callee->addAttr(
        SYCLScopeAttr::CreateImplicit(Ctx, SYCLScopeAttr::Level::WorkItem));
    // continue search as there can be other PFWI or wait_for calls
    return true;
  }

private:
  ASTContext &Ctx;
};

static bool isSYCLPrivateMemoryVar(VarDecl *VD) {
  return Util::isSyclType(VD->getType(), "private_memory", true /*Tmpl*/);
}

static void addScopeAttrToLocalVars(CXXMethodDecl &F) {
  for (Decl *D : F.decls()) {
    VarDecl *VD = dyn_cast<VarDecl>(D);

    if (!VD || isa<ParmVarDecl>(VD) ||
        VD->getStorageDuration() != StorageDuration::SD_Automatic)
      continue;
    // Local variables of private_memory type in the WG scope still have WI
    // scope, all the rest - WG scope. Simple logic
    // "if no scope than it is WG scope" won't work, because compiler may add
    // locals not declared in user code (lambda object parameter, byval
    // arguments) which will result in alloca w/o any attribute, so need WI
    // scope too.
    SYCLScopeAttr::Level L = isSYCLPrivateMemoryVar(VD)
                                 ? SYCLScopeAttr::Level::WorkItem
                                 : SYCLScopeAttr::Level::WorkGroup;
    VD->addAttr(SYCLScopeAttr::CreateImplicit(F.getASTContext(), L));
  }
}

/// Return method by name
static CXXMethodDecl *getMethodByName(const CXXRecordDecl *CRD,
                                      const std::string &MethodName) {
  CXXMethodDecl *Method;
  auto It = std::find_if(CRD->methods().begin(), CRD->methods().end(),
                         [&MethodName](const CXXMethodDecl *Method) {
                           return Method->getNameAsString() == MethodName;
                         });
  Method = (It != CRD->methods().end()) ? *It : nullptr;
  return Method;
}

static KernelInvocationKind
getKernelInvocationKind(FunctionDecl *KernelCallerFunc) {
  return llvm::StringSwitch<KernelInvocationKind>(KernelCallerFunc->getName())
      .Case("kernel_single_task", InvokeSingleTask)
      .Case("kernel_parallel_for", InvokeParallelFor)
      .Case("kernel_parallel_for_work_group", InvokeParallelForWorkGroup)
      .Default(InvokeUnknown);
}

static const CXXRecordDecl *getKernelObjectType(FunctionDecl *Caller) {
  assert(Caller->getNumParams() > 0 && "Insufficient kernel parameters");
  return Caller->getParamDecl(0)->getType()->getAsCXXRecordDecl();
}

/// Creates a kernel parameter descriptor
/// \param Src  field declaration to construct name from
/// \param Ty   the desired parameter type
/// \return     the constructed descriptor
static ParamDesc makeParamDesc(const FieldDecl *Src, QualType Ty) {
  ASTContext &Ctx = Src->getASTContext();
  std::string Name = (Twine("_arg_") + Src->getName()).str();
  return std::make_tuple(Ty, &Ctx.Idents.get(Name),
                         Ctx.getTrivialTypeSourceInfo(Ty));
}

static ParamDesc makeParamDesc(ASTContext &Ctx, const CXXBaseSpecifier &Src,
                               QualType Ty) {
  // TODO: There is no name for the base available, but duplicate names are
  // seemingly already possible, so we'll give them all the same name for now.
  // This only happens with the accessor types.
  std::string Name = "_arg__base";
  return std::make_tuple(Ty, &Ctx.Idents.get(Name),
                         Ctx.getTrivialTypeSourceInfo(Ty));
}

/// \return the target of given SYCL accessor type
static target getAccessTarget(const ClassTemplateSpecializationDecl *AccTy) {
  return static_cast<target>(
      AccTy->getTemplateArgs()[3].getAsIntegral().getExtValue());
}

// The first template argument to the kernel caller function is used to identify
// the kernel itself.
static QualType calculateKernelNameType(ASTContext &Ctx,
                                        FunctionDecl *KernelCallerFunc) {
  const TemplateArgumentList *TAL =
      KernelCallerFunc->getTemplateSpecializationArgs();
  assert(TAL && "No template argument info");
  return TAL->get(0).getAsType().getCanonicalType();
}

// Gets a name for the OpenCL kernel function, calculated from the first
// template argument of the kernel caller function.
static std::pair<std::string, std::string>
constructKernelName(Sema &S, FunctionDecl *KernelCallerFunc,
                    MangleContext &MC) {
  QualType KernelNameType =
      calculateKernelNameType(S.getASTContext(), KernelCallerFunc);

  SmallString<256> Result;
  llvm::raw_svector_ostream Out(Result);

  MC.mangleTypeName(KernelNameType, Out);

  return {std::string(Out.str()),
          PredefinedExpr::ComputeName(S.getASTContext(),
                                      PredefinedExpr::UniqueStableNameType,
                                      KernelNameType)};
}

// anonymous namespace so these don't get linkage.
namespace {

template <typename T> struct bind_param { using type = T; };

template <> struct bind_param<CXXBaseSpecifier &> {
  using type = const CXXBaseSpecifier &;
};

template <> struct bind_param<FieldDecl *&> { using type = FieldDecl *; };

template <> struct bind_param<FieldDecl *const &> { using type = FieldDecl *; };

template <typename T> using bind_param_t = typename bind_param<T>::type;

class KernelObjVisitor {
  Sema &SemaRef;

public:
  KernelObjVisitor(Sema &S) : SemaRef(S) {}

  // These enable handler execution only when previous handlers succeed.
  template <typename... Tn>
  bool handleField(FieldDecl *FD, QualType FDTy, Tn &&... tn) {
    bool result = true;
    std::initializer_list<int>{(result = result && tn(FD, FDTy), 0)...};
    return result;
  }
  template <typename... Tn>
  bool handleField(const CXXBaseSpecifier &BD, QualType BDTy, Tn &&... tn) {
    bool result = true;
    std::initializer_list<int>{(result = result && tn(BD, BDTy), 0)...};
    return result;
  }

// This definition using std::bind is necessary because of a gcc 7.x bug.
#define KF_FOR_EACH(FUNC, Item, Qt)                                            \
  handleField(                                                                 \
      Item, Qt,                                                                \
      std::bind(static_cast<bool (std::decay_t<decltype(handlers)>::*)(        \
                    bind_param_t<decltype(Item)>, QualType)>(                  \
                    &std::decay_t<decltype(handlers)>::FUNC),                  \
                std::ref(handlers), _1, _2)...)

  // The following simpler definition works with gcc 8.x and later.
  //#define KF_FOR_EACH(FUNC) \
//  handleField(Field, FieldTy, ([&](FieldDecl *FD, QualType FDTy) { \
//                return handlers.f(FD, FDTy); \
//              })...)

  // Implements the 'for-each-visitor'  pattern.
  template <typename... Handlers>
  void VisitElement(CXXRecordDecl *Owner, FieldDecl *ArrayField,
                    QualType ElementTy, Handlers &... handlers) {
    if (Util::isSyclAccessorType(ElementTy))
      KF_FOR_EACH(handleSyclAccessorType, ArrayField, ElementTy);
    else if (Util::isSyclStreamType(ElementTy))
      KF_FOR_EACH(handleSyclStreamType, ArrayField, ElementTy);
    else if (Util::isSyclSamplerType(ElementTy))
      KF_FOR_EACH(handleSyclSamplerType, ArrayField, ElementTy);
    else if (Util::isSyclHalfType(ElementTy))
      KF_FOR_EACH(handleSyclHalfType, ArrayField, ElementTy);
    else if (ElementTy->isStructureOrClassType())
      VisitRecord(Owner, ArrayField, ElementTy->getAsCXXRecordDecl(),
                  handlers...);
    else if (ElementTy->isUnionType())
      // TODO: This check is still necessary I think?! Array seems to handle
      // this differently (see above) for structs I think.
      // if (KF_FOR_EACH(handleUnionType, Field, FieldTy)) {
      VisitUnion(Owner, ArrayField, ElementTy->getAsCXXRecordDecl(),
                 handlers...);
    //}
    else if (ElementTy->isArrayType())
      VisitArrayElements(ArrayField, ElementTy, handlers...);
    else if (ElementTy->isScalarType())
      KF_FOR_EACH(handleScalarType, ArrayField, ElementTy);
  }

  template <typename... Handlers>
  void VisitArrayElements(FieldDecl *FD, QualType FieldTy,
                          Handlers &... handlers) {
    const ConstantArrayType *CAT =
        SemaRef.getASTContext().getAsConstantArrayType(FieldTy);
    assert(CAT && "Should only be called on constant-size array.");
    QualType ET = CAT->getElementType();
    int64_t ElemCount = CAT->getSize().getSExtValue();
    std::initializer_list<int>{(handlers.enterArray(), 0)...};
    for (int64_t Count = 0; Count < ElemCount; Count++) {
      VisitElement(nullptr, FD, ET, handlers...);
      (void)std::initializer_list<int>{(handlers.nextElement(ET), 0)...};
    }
    (void)std::initializer_list<int>{
        (handlers.leaveArray(FD, ET, ElemCount), 0)...};
  }

  template <typename ParentTy, typename... Handlers>
  void VisitRecord(const CXXRecordDecl *Owner, ParentTy &Parent,
                   const CXXRecordDecl *Wrapper, Handlers &... handlers);

  // Base case, only calls these when filtered.
  template <typename... FilteredHandlers, typename ParentTy>
  void VisitUnion(const CXXRecordDecl *Owner, ParentTy &Parent,
                  const CXXRecordDecl *Wrapper,
                  FilteredHandlers &... handlers) {
    (void)std::initializer_list<int>{
        (handlers.enterUnion(Owner, Parent), 0)...};
    VisitRecordHelper(Wrapper, Wrapper->fields(), handlers...);
    (void)std::initializer_list<int>{
        (handlers.leaveUnion(Owner, Parent), 0)...};
  }

  template <typename... FilteredHandlers, typename ParentTy,
            typename CurHandler, typename... Handlers>
  std::enable_if_t<!CurHandler::VisitUnionBody>
  VisitUnion(const CXXRecordDecl *Owner, ParentTy &Parent,
             const CXXRecordDecl *Wrapper,
             FilteredHandlers &... filtered_handlers, CurHandler &cur_handler,
             Handlers &... handlers) {
    VisitUnion<FilteredHandlers...>(Owner, Parent, Wrapper,
                                    filtered_handlers..., handlers...);
  }

  template <typename... FilteredHandlers, typename ParentTy,
            typename CurHandler, typename... Handlers>
  std::enable_if_t<CurHandler::VisitUnionBody>
  VisitUnion(const CXXRecordDecl *Owner, ParentTy &Parent,
             const CXXRecordDecl *Wrapper,
             FilteredHandlers &... filtered_handlers, CurHandler &cur_handler,
             Handlers &... handlers) {
    VisitUnion<FilteredHandlers..., CurHandler>(
        Owner, Parent, Wrapper, filtered_handlers..., cur_handler, handlers...);
  }

  template <typename... Handlers>
  void VisitRecordHelper(const CXXRecordDecl *Owner,
                         clang::CXXRecordDecl::base_class_const_range Range,
                         Handlers &... handlers) {
    for (const auto &Base : Range) {
      (void)std::initializer_list<int>{
          (handlers.enterField(Owner, Base), 0)...};
      QualType BaseTy = Base.getType();
      // Handle accessor class as base
      if (Util::isSyclAccessorType(BaseTy)) {
        (void)std::initializer_list<int>{
            (handlers.handleSyclAccessorType(Base, BaseTy), 0)...};
      } else if (Util::isSyclStreamType(BaseTy)) {
        // Handle stream class as base
        (void)std::initializer_list<int>{
            (handlers.handleSyclStreamType(Base, BaseTy), 0)...};
      } else
        // For all other bases, visit the record
        VisitRecord(Owner, Base, BaseTy->getAsCXXRecordDecl(), handlers...);
      (void)std::initializer_list<int>{
          (handlers.leaveField(Owner, Base), 0)...};
    }
  }

  template <typename... Handlers>
  void VisitRecordHelper(const CXXRecordDecl *Owner,
                         RecordDecl::field_range Range,
                         Handlers &... handlers) {
    VisitRecordFields(Owner, handlers...);
  }

  // FIXME: Can this be refactored/handled some other way?
  template <typename ParentTy, typename... Handlers>
  void VisitStreamRecord(const CXXRecordDecl *Owner, ParentTy &Parent,
                         CXXRecordDecl *Wrapper, Handlers &... handlers) {
    (void)std::initializer_list<int>{
        (handlers.enterStruct(Owner, Parent), 0)...};
    for (const auto &Field : Wrapper->fields()) {
      QualType FieldTy = Field->getType();
      (void)std::initializer_list<int>{
          (handlers.enterField(Wrapper, Field), 0)...};
      // Required to initialize accessors inside streams.
      if (Util::isSyclAccessorType(FieldTy))
        KF_FOR_EACH(handleSyclAccessorType, Field, FieldTy);
      (void)std::initializer_list<int>{
          (handlers.leaveField(Wrapper, Field), 0)...};
    }
    (void)std::initializer_list<int>{
        (handlers.leaveStruct(Owner, Parent), 0)...};
  }

  template <typename... Handlers>
  void VisitRecordBases(const CXXRecordDecl *KernelFunctor,
                        Handlers &... handlers) {
    VisitRecordHelper(KernelFunctor, KernelFunctor->bases(), handlers...);
  }

  // A visitor function that dispatches to functions as defined in
  // SyclKernelFieldHandler for the purposes of kernel generation.
  template <typename... Handlers>
  void VisitRecordFields(const CXXRecordDecl *Owner, Handlers &... handlers) {

    for (const auto Field : Owner->fields()) {
      (void)std::initializer_list<int>{
          (handlers.enterField(Owner, Field), 0)...};
      QualType FieldTy = Field->getType();

      if (Util::isSyclAccessorType(FieldTy))
        KF_FOR_EACH(handleSyclAccessorType, Field, FieldTy);
      else if (Util::isSyclSamplerType(FieldTy))
        KF_FOR_EACH(handleSyclSamplerType, Field, FieldTy);
      else if (Util::isSyclHalfType(FieldTy))
        KF_FOR_EACH(handleSyclHalfType, Field, FieldTy);
      else if (Util::isSyclSpecConstantType(FieldTy))
        KF_FOR_EACH(handleSyclSpecConstantType, Field, FieldTy);
      else if (Util::isSyclStreamType(FieldTy)) {
        CXXRecordDecl *RD = FieldTy->getAsCXXRecordDecl();
        // Handle accessors in stream class.
        VisitStreamRecord(Owner, Field, RD, handlers...);
        KF_FOR_EACH(handleSyclStreamType, Field, FieldTy);
      } else if (FieldTy->isStructureOrClassType()) {
        if (KF_FOR_EACH(handleStructType, Field, FieldTy)) {
          CXXRecordDecl *RD = FieldTy->getAsCXXRecordDecl();
          VisitRecord(Owner, Field, RD, handlers...);
        }
      } else if (FieldTy->isUnionType()) {
        if (KF_FOR_EACH(handleUnionType, Field, FieldTy)) {
          CXXRecordDecl *RD = FieldTy->getAsCXXRecordDecl();
          VisitUnion(Owner, Field, RD, handlers...);
        }
      } else if (FieldTy->isReferenceType())
        KF_FOR_EACH(handleReferenceType, Field, FieldTy);
      else if (FieldTy->isPointerType())
        KF_FOR_EACH(handlePointerType, Field, FieldTy);
      else if (FieldTy->isArrayType()) {
        if (KF_FOR_EACH(handleArrayType, Field, FieldTy))
          VisitArrayElements(Field, FieldTy, handlers...);
      } else if (FieldTy->isScalarType() || FieldTy->isVectorType())
        KF_FOR_EACH(handleScalarType, Field, FieldTy);
      else
        KF_FOR_EACH(handleOtherType, Field, FieldTy);
      (void)std::initializer_list<int>{
          (handlers.leaveField(Owner, Field), 0)...};
    }
  }
#undef KF_FOR_EACH
};
// Parent contains the FieldDecl or CXXBaseSpecifier that was used to enter
// the Wrapper structure that we're currently visiting. Owner is the parent
// type (which doesn't exist in cases where it is a FieldDecl in the
// 'root'), and Wrapper is the current struct being unwrapped.
template <typename ParentTy, typename... Handlers>
void KernelObjVisitor::VisitRecord(const CXXRecordDecl *Owner, ParentTy &Parent,
                                   const CXXRecordDecl *Wrapper,
                                   Handlers &... handlers) {
  (void)std::initializer_list<int>{(handlers.enterStruct(Owner, Parent), 0)...};
  VisitRecordHelper(Wrapper, Wrapper->bases(), handlers...);
  VisitRecordHelper(Wrapper, Wrapper->fields(), handlers...);
  (void)std::initializer_list<int>{(handlers.leaveStruct(Owner, Parent), 0)...};
}

// A base type that the SYCL OpenCL Kernel construction task uses to implement
// individual tasks.
class SyclKernelFieldHandler {
protected:
  Sema &SemaRef;
  SyclKernelFieldHandler(Sema &S) : SemaRef(S) {}

public:
  // Mark these virtual so that we can use override in the implementer classes,
  // despite virtual dispatch never being used.

  // Accessor can be a base class or a field decl, so both must be handled.
  virtual bool handleSyclAccessorType(const CXXBaseSpecifier &, QualType) {
    return true;
  }
  virtual bool handleSyclAccessorType(FieldDecl *, QualType) { return true; }
  virtual bool handleSyclSamplerType(const CXXBaseSpecifier &, QualType) {
    return true;
  }
  virtual bool handleSyclSamplerType(FieldDecl *, QualType) { return true; }
  virtual bool handleSyclSpecConstantType(FieldDecl *, QualType) {
    return true;
  }
  virtual bool handleSyclStreamType(const CXXBaseSpecifier &, QualType) {
    return true;
  }
  virtual bool handleSyclStreamType(FieldDecl *, QualType) { return true; }
  virtual bool handleSyclHalfType(const CXXBaseSpecifier &, QualType) {
    return true;
  }
  virtual bool handleSyclHalfType(FieldDecl *, QualType) { return true; }
  virtual bool handleStructType(FieldDecl *, QualType) { return true; }
  virtual bool handleUnionType(FieldDecl *, QualType) { return true; }
  virtual bool handleReferenceType(FieldDecl *, QualType) { return true; }
  virtual bool handlePointerType(FieldDecl *, QualType) { return true; }
  virtual bool handleArrayType(FieldDecl *, QualType) { return true; }
  virtual bool handleScalarType(FieldDecl *, QualType) { return true; }
  // Most handlers shouldn't be handling this, just the field checker.
  virtual bool handleOtherType(FieldDecl *, QualType) { return true; }

  // The following are only used for keeping track of where we are in the base
  // class/field graph. Int Headers use this to calculate offset, most others
  // don't have a need for these.

  virtual bool enterStruct(const CXXRecordDecl *, FieldDecl *) { return true; }
  virtual bool leaveStruct(const CXXRecordDecl *, FieldDecl *) { return true; }
  virtual bool enterStruct(const CXXRecordDecl *, const CXXBaseSpecifier &) {
    return true;
  }
  virtual bool leaveStruct(const CXXRecordDecl *, const CXXBaseSpecifier &) {
    return true;
  }
  virtual bool enterUnion(const CXXRecordDecl *, FieldDecl *) { return true; }
  virtual bool leaveUnion(const CXXRecordDecl *, FieldDecl *) { return true; }

  // The following are used for stepping through array elements.

  virtual bool enterField(const CXXRecordDecl *, const CXXBaseSpecifier &) {
    return true;
  }
  virtual bool leaveField(const CXXRecordDecl *, const CXXBaseSpecifier &) {
    return true;
  }
  virtual bool enterField(const CXXRecordDecl *, FieldDecl *) { return true; }
  virtual bool leaveField(const CXXRecordDecl *, FieldDecl *) { return true; }
  virtual bool enterArray() { return true; }
  virtual bool nextElement(QualType) { return true; }
  virtual bool leaveArray(FieldDecl *, QualType, int64_t) { return true; }

  virtual ~SyclKernelFieldHandler() = default;
};

// A type to check the validity of all of the argument types.
class SyclKernelFieldChecker : public SyclKernelFieldHandler {
  bool IsInvalid = false;
  DiagnosticsEngine &Diag;

  // Check whether the object should be disallowed from being copied to kernel.
  // Return true if not copyable, false if copyable.
  bool checkNotCopyableToKernel(const FieldDecl *FD, const QualType &FieldTy) {
    if (FieldTy->isArrayType()) {
      if (const auto *CAT =
              SemaRef.getASTContext().getAsConstantArrayType(FieldTy)) {
        QualType ET = CAT->getElementType();
        return checkNotCopyableToKernel(FD, ET);
      }
      return Diag.Report(FD->getLocation(),
                         diag::err_sycl_non_constant_array_type)
             << FieldTy;
    }

    if (SemaRef.getASTContext().getLangOpts().SYCLStdLayoutKernelParams)
      if (!FieldTy->isStandardLayoutType())
        return Diag.Report(FD->getLocation(),
                           diag::err_sycl_non_std_layout_type)
               << FieldTy;

    if (!FieldTy->isStructureOrClassType())
      return false;

    CXXRecordDecl *RD =
        cast<CXXRecordDecl>(FieldTy->getAs<RecordType>()->getDecl());
    if (!RD->hasTrivialCopyConstructor())
      return Diag.Report(FD->getLocation(),
                         diag::err_sycl_non_trivially_copy_ctor_dtor_type)
             << 0 << FieldTy;
    if (!RD->hasTrivialDestructor())
      return Diag.Report(FD->getLocation(),
                         diag::err_sycl_non_trivially_copy_ctor_dtor_type)
             << 1 << FieldTy;

    return false;
  }

  void checkPropertyListType(TemplateArgument PropList, SourceLocation Loc) {
    if (PropList.getKind() != TemplateArgument::ArgKind::Type) {
      SemaRef.Diag(Loc,
                   diag::err_sycl_invalid_accessor_property_template_param);
      return;
    }
    QualType PropListTy = PropList.getAsType();
    if (!Util::isPropertyListType(PropListTy)) {
      SemaRef.Diag(Loc,
                   diag::err_sycl_invalid_accessor_property_template_param);
      return;
    }
    const auto *PropListDecl =
        cast<ClassTemplateSpecializationDecl>(PropListTy->getAsRecordDecl());
    if (PropListDecl->getTemplateArgs().size() != 1) {
      SemaRef.Diag(Loc, diag::err_sycl_invalid_property_list_param_number)
          << "property_list";
      return;
    }
    const auto TemplArg = PropListDecl->getTemplateArgs()[0];
    if (TemplArg.getKind() != TemplateArgument::ArgKind::Pack) {
      SemaRef.Diag(Loc, diag::err_sycl_invalid_property_list_template_param)
          << /*property_list*/ 0 << /*parameter pack*/ 0;
      return;
    }
    for (TemplateArgument::pack_iterator Prop = TemplArg.pack_begin();
         Prop != TemplArg.pack_end(); ++Prop) {
      if (Prop->getKind() != TemplateArgument::ArgKind::Type) {
        SemaRef.Diag(Loc, diag::err_sycl_invalid_property_list_template_param)
            << /*property_list pack argument*/ 1 << /*type*/ 1;
        return;
      }
      QualType PropTy = Prop->getAsType();
      if (Util::isSyclBufferLocationType(PropTy))
        checkBufferLocationType(PropTy, Loc);
    }
  }

  void checkBufferLocationType(QualType PropTy, SourceLocation Loc) {
    const auto *PropDecl =
        dyn_cast<ClassTemplateSpecializationDecl>(PropTy->getAsRecordDecl());
    if (PropDecl->getTemplateArgs().size() != 1) {
      SemaRef.Diag(Loc, diag::err_sycl_invalid_property_list_param_number)
          << "buffer_location";
      return;
    }
    const auto BufferLoc = PropDecl->getTemplateArgs()[0];
    if (BufferLoc.getKind() != TemplateArgument::ArgKind::Integral) {
      SemaRef.Diag(Loc, diag::err_sycl_invalid_property_list_template_param)
          << /*buffer_location*/ 2 << /*non-negative integer*/ 2;
      return;
    }
    int LocationID = static_cast<int>(BufferLoc.getAsIntegral().getExtValue());
    if (LocationID < 0) {
      SemaRef.Diag(Loc, diag::err_sycl_invalid_property_list_template_param)
          << /*buffer_location*/ 2 << /*non-negative integer*/ 2;
      return;
    }
  }

  void checkAccessorType(QualType Ty, SourceRange Loc) {
    assert(Util::isSyclAccessorType(Ty) &&
           "Should only be called on SYCL accessor types.");

    const RecordDecl *RecD = Ty->getAsRecordDecl();
    if (const ClassTemplateSpecializationDecl *CTSD =
            dyn_cast<ClassTemplateSpecializationDecl>(RecD)) {
      const TemplateArgumentList &TAL = CTSD->getTemplateArgs();
      TemplateArgument TA = TAL.get(0);
      const QualType TemplateArgTy = TA.getAsType();

      if (TAL.size() > 5)
        checkPropertyListType(TAL.get(5), Loc.getBegin());
      llvm::DenseSet<QualType> Visited;
      checkSYCLType(SemaRef, TemplateArgTy, Loc, Visited);
    }
  }

public:
  SyclKernelFieldChecker(Sema &S)
      : SyclKernelFieldHandler(S), Diag(S.getASTContext().getDiagnostics()) {}
  bool isValid() { return !IsInvalid; }

  bool handleReferenceType(FieldDecl *FD, QualType FieldTy) final {
    Diag.Report(FD->getLocation(), diag::err_bad_kernel_param_type) << FieldTy;
    IsInvalid = true;
    return isValid();
  }

  bool handleStructType(FieldDecl *FD, QualType FieldTy) final {
    IsInvalid |= checkNotCopyableToKernel(FD, FieldTy);
    return isValid();
  }

  bool handleSyclAccessorType(const CXXBaseSpecifier &BS,
                              QualType FieldTy) final {
    checkAccessorType(FieldTy, BS.getBeginLoc());
    return isValid();
  }

  bool handleSyclAccessorType(FieldDecl *FD, QualType FieldTy) final {
    checkAccessorType(FieldTy, FD->getLocation());
    return isValid();
  }

  bool handleArrayType(FieldDecl *FD, QualType FieldTy) final {
    IsInvalid |= checkNotCopyableToKernel(FD, FieldTy);
    return isValid();
  }

  bool handleOtherType(FieldDecl *FD, QualType FieldTy) final {
    Diag.Report(FD->getLocation(), diag::err_bad_kernel_param_type) << FieldTy;
    IsInvalid = true;
    return isValid();
  }
};

// A type to check the validity of passing union with accessor/sampler/stream
// member as a kernel argument types.
class SyclKernelUnionBodyChecker : public SyclKernelFieldHandler {
  static constexpr const bool VisitUnionBody = true;
  int UnionCount = 0;
  bool IsInvalid = false;
  DiagnosticsEngine &Diag;

public:
  SyclKernelUnionBodyChecker(Sema &S)
      : SyclKernelFieldHandler(S), Diag(S.getASTContext().getDiagnostics()) {}
  bool isValid() { return !IsInvalid; }

  bool enterUnion(const CXXRecordDecl *RD, FieldDecl *FD) {
    ++UnionCount;
    return true;
  }

  bool leaveUnion(const CXXRecordDecl *RD, FieldDecl *FD) {
    --UnionCount;
    return true;
  }

  bool handlePointerType(FieldDecl *FD, QualType FieldTy) final {
    if (UnionCount) {
      IsInvalid = true;
      Diag.Report(FD->getLocation(), diag::err_bad_kernel_param_type)
          << FieldTy;
    }
    return isValid();
  }

  bool handleSyclAccessorType(FieldDecl *FD, QualType FieldTy) final {
    if (UnionCount) {
      IsInvalid = true;
      Diag.Report(FD->getLocation(), diag::err_bad_kernel_param_type)
          << FieldTy;
    }
    return isValid();
  }

  bool handleSyclSamplerType(FieldDecl *FD, QualType FieldTy) final {
    if (UnionCount) {
      IsInvalid = true;
      Diag.Report(FD->getLocation(), diag::err_bad_kernel_param_type)
          << FieldTy;
    }
    return isValid();
  }
  bool handleSyclStreamType(FieldDecl *FD, QualType FieldTy) final {
    if (UnionCount) {
      IsInvalid = true;
      Diag.Report(FD->getLocation(), diag::err_bad_kernel_param_type)
          << FieldTy;
    }
    return isValid();
  }
};

// A type to Create and own the FunctionDecl for the kernel.
class SyclKernelDeclCreator : public SyclKernelFieldHandler {
  FunctionDecl *KernelDecl;
  llvm::SmallVector<ParmVarDecl *, 8> Params;
<<<<<<< HEAD
  SyclKernelFieldChecker &ArgChecker;
  SyclKernelUnionBodyChecker &ArgChecker1;
=======
>>>>>>> 5b286f31
  Sema::ContextRAII FuncContext;
  // Holds the last handled field's first parameter. This doesn't store an
  // iterator as push_back invalidates iterators.
  size_t LastParamIndex = 0;

  void addParam(const FieldDecl *FD, QualType FieldTy) {
    const ConstantArrayType *CAT =
        SemaRef.getASTContext().getAsConstantArrayType(FieldTy);
    if (CAT)
      FieldTy = CAT->getElementType();
    ParamDesc newParamDesc = makeParamDesc(FD, FieldTy);
    addParam(newParamDesc, FieldTy);
  }

  void addParam(const CXXBaseSpecifier &BS, QualType FieldTy) {
    ParamDesc newParamDesc =
        makeParamDesc(SemaRef.getASTContext(), BS, FieldTy);
    addParam(newParamDesc, FieldTy);
  }

  void addParam(ParamDesc newParamDesc, QualType FieldTy) {
    // Create a new ParmVarDecl based on the new info.
    ASTContext &Ctx = SemaRef.getASTContext();
    auto *NewParam = ParmVarDecl::Create(
        Ctx, KernelDecl, SourceLocation(), SourceLocation(),
        std::get<1>(newParamDesc), std::get<0>(newParamDesc),
        std::get<2>(newParamDesc), SC_None, /*DefArg*/ nullptr);
    NewParam->setScopeInfo(0, Params.size());
    NewParam->setIsUsed();

    LastParamIndex = Params.size();
    Params.push_back(NewParam);
  }

  // Handle accessor properties. If any properties were found in
  // the property_list - add the appropriate attributes to ParmVarDecl.
  void handleAccessorPropertyList(ParmVarDecl *Param,
                                  const CXXRecordDecl *RecordDecl,
                                  SourceLocation Loc) {
    const auto *AccTy = cast<ClassTemplateSpecializationDecl>(RecordDecl);
    // TODO: when SYCL headers' part is ready - replace this 'if' with an error
    if (AccTy->getTemplateArgs().size() < 6)
      return;
    const auto PropList = cast<TemplateArgument>(AccTy->getTemplateArgs()[5]);
    QualType PropListTy = PropList.getAsType();
    const auto *PropListDecl =
        cast<ClassTemplateSpecializationDecl>(PropListTy->getAsRecordDecl());
    const auto TemplArg = PropListDecl->getTemplateArgs()[0];
    // Move through TemplateArgs list of a property list and search for
    // properties. If found - apply the appropriate attribute to ParmVarDecl.
    for (TemplateArgument::pack_iterator Prop = TemplArg.pack_begin();
         Prop != TemplArg.pack_end(); ++Prop) {
      QualType PropTy = Prop->getAsType();
      if (Util::isSyclBufferLocationType(PropTy))
        handleBufferLocationProperty(Param, PropTy, Loc);
    }
  }

  // Obtain an integer value stored in a template parameter of buffer_location
  // property to pass it to buffer_location kernel attribute
  void handleBufferLocationProperty(ParmVarDecl *Param, QualType PropTy,
                                    SourceLocation Loc) {
    // If we have more than 1 buffer_location properties on a single
    // accessor - emit an error
    if (Param->hasAttr<SYCLIntelBufferLocationAttr>()) {
      SemaRef.Diag(Loc, diag::err_sycl_compiletime_property_duplication)
          << "buffer_location";
      return;
    }
    ASTContext &Ctx = SemaRef.getASTContext();
    const auto *PropDecl =
        cast<ClassTemplateSpecializationDecl>(PropTy->getAsRecordDecl());
    const auto BufferLoc = PropDecl->getTemplateArgs()[0];
    int LocationID = static_cast<int>(BufferLoc.getAsIntegral().getExtValue());
    Param->addAttr(
        SYCLIntelBufferLocationAttr::CreateImplicit(Ctx, LocationID));
  }

  // All special SYCL objects must have __init method. We extract types for
  // kernel parameters from __init method parameters. We will use __init method
  // and kernel parameters which we build here to initialize special objects in
  // the kernel body.
  bool handleSpecialType(FieldDecl *FD, QualType FieldTy,
                         bool isAccessorType = false) {
    const auto *RecordDecl = FieldTy->getAsCXXRecordDecl();
    assert(RecordDecl && "The accessor/sampler must be a RecordDecl");
    CXXMethodDecl *InitMethod = getMethodByName(RecordDecl, InitMethodName);
    assert(InitMethod && "The accessor/sampler must have the __init method");

    // Don't do -1 here because we count on this to be the first parameter added
    // (if any).
    size_t ParamIndex = Params.size();
    for (const ParmVarDecl *Param : InitMethod->parameters()) {
      QualType ParamTy = Param->getType();
      addParam(FD, ParamTy.getCanonicalType());
      if (ParamTy.getTypePtr()->isPointerType() && isAccessorType)
        handleAccessorPropertyList(Params.back(), RecordDecl,
                                   FD->getLocation());
    }
    LastParamIndex = ParamIndex;
    return true;
  }

  static void setKernelImplicitAttrs(ASTContext &Context, FunctionDecl *FD,
                                     StringRef Name, bool IsSIMDKernel) {
    // Set implicit attributes.
    FD->addAttr(OpenCLKernelAttr::CreateImplicit(Context));
    FD->addAttr(AsmLabelAttr::CreateImplicit(Context, Name));
    FD->addAttr(ArtificialAttr::CreateImplicit(Context));
    if (IsSIMDKernel)
      FD->addAttr(SYCLSimdAttr::CreateImplicit(Context));
  }

  static FunctionDecl *createKernelDecl(ASTContext &Ctx, StringRef Name,
                                        SourceLocation Loc, bool IsInline,
                                        bool IsSIMDKernel) {
    // Create this with no prototype, and we can fix this up after we've seen
    // all the params.
    FunctionProtoType::ExtProtoInfo Info(CC_OpenCLKernel);
    QualType FuncType = Ctx.getFunctionType(Ctx.VoidTy, {}, Info);

    FunctionDecl *FD = FunctionDecl::Create(
        Ctx, Ctx.getTranslationUnitDecl(), Loc, Loc, &Ctx.Idents.get(Name),
        FuncType, Ctx.getTrivialTypeSourceInfo(Ctx.VoidTy), SC_None);
    FD->setImplicitlyInline(IsInline);
    setKernelImplicitAttrs(Ctx, FD, Name, IsSIMDKernel);

    // Add kernel to translation unit to see it in AST-dump.
    Ctx.getTranslationUnitDecl()->addDecl(FD);
    return FD;
  }

public:
<<<<<<< HEAD
  SyclKernelDeclCreator(Sema &S, SyclKernelFieldChecker &ArgChecker,
                        SyclKernelUnionBodyChecker &ArgChecker1, StringRef Name,
                        SourceLocation Loc, bool IsInline, bool IsSIMDKernel)
      : SyclKernelFieldHandler(S),
        KernelDecl(createKernelDecl(S.getASTContext(), Name, Loc, IsInline,
                                    IsSIMDKernel)),
        ArgChecker(ArgChecker), ArgChecker1(ArgChecker1),
=======
  SyclKernelDeclCreator(Sema &S, StringRef Name, SourceLocation Loc,
                        bool IsInline, bool IsSIMDKernel)
      : SyclKernelFieldHandler(S),
        KernelDecl(createKernelDecl(S.getASTContext(), Name, Loc, IsInline,
                                    IsSIMDKernel)),
>>>>>>> 5b286f31
        FuncContext(SemaRef, KernelDecl) {}

  ~SyclKernelDeclCreator() {
    ASTContext &Ctx = SemaRef.getASTContext();
    FunctionProtoType::ExtProtoInfo Info(CC_OpenCLKernel);

    SmallVector<QualType, 8> ArgTys;
    std::transform(std::begin(Params), std::end(Params),
                   std::back_inserter(ArgTys),
                   [](const ParmVarDecl *PVD) { return PVD->getType(); });

    QualType FuncType = Ctx.getFunctionType(Ctx.VoidTy, ArgTys, Info);
    KernelDecl->setType(FuncType);
    KernelDecl->setParams(Params);

    SemaRef.addSyclDeviceDecl(KernelDecl);
  }

  bool handleSyclAccessorType(const CXXBaseSpecifier &BS,
                              QualType FieldTy) final {
    const auto *RecordDecl = FieldTy->getAsCXXRecordDecl();
    assert(RecordDecl && "The accessor/sampler must be a RecordDecl");
    CXXMethodDecl *InitMethod = getMethodByName(RecordDecl, InitMethodName);
    assert(InitMethod && "The accessor/sampler must have the __init method");

    // Don't do -1 here because we count on this to be the first parameter added
    // (if any).
    size_t ParamIndex = Params.size();
    for (const ParmVarDecl *Param : InitMethod->parameters()) {
      QualType ParamTy = Param->getType();
      addParam(BS, ParamTy.getCanonicalType());
      if (ParamTy.getTypePtr()->isPointerType())
        handleAccessorPropertyList(Params.back(), RecordDecl, BS.getBeginLoc());
    }
    LastParamIndex = ParamIndex;
    return true;
  }

  bool handleSyclAccessorType(FieldDecl *FD, QualType FieldTy) final {
    return handleSpecialType(FD, FieldTy, /*isAccessorType*/ true);
  }

  bool handleSyclSamplerType(FieldDecl *FD, QualType FieldTy) final {
    return handleSpecialType(FD, FieldTy);
  }

  bool handlePointerType(FieldDecl *FD, QualType FieldTy) final {
    // USM allows to use raw pointers instead of buffers/accessors, but these
    // pointers point to the specially allocated memory. For pointer fields we
    // add a kernel argument with the same type as field but global address
    // space, because OpenCL requires it.
    QualType PointeeTy = FieldTy->getPointeeType();
    Qualifiers Quals = PointeeTy.getQualifiers();
    auto AS = Quals.getAddressSpace();
    // Leave global_device and global_host address spaces as is to help FPGA
    // device in memory allocations
    if (AS != LangAS::opencl_global_device && AS != LangAS::opencl_global_host)
      Quals.setAddressSpace(LangAS::opencl_global);
    PointeeTy = SemaRef.getASTContext().getQualifiedType(
        PointeeTy.getUnqualifiedType(), Quals);
    QualType ModTy = SemaRef.getASTContext().getPointerType(PointeeTy);
    addParam(FD, ModTy);
    return true;
  }

  bool handleScalarType(FieldDecl *FD, QualType FieldTy) final {
    addParam(FD, FieldTy);
    return true;
  }

  bool handleUnionType(FieldDecl *FD, QualType FieldTy) final {
    return handleScalarType(FD, FieldTy);
  }

  bool handleSyclHalfType(FieldDecl *FD, QualType FieldTy) final {
    addParam(FD, FieldTy);
    return true;
  }

  bool handleSyclStreamType(FieldDecl *FD, QualType FieldTy) final {
    addParam(FD, FieldTy);
    return true;
  }

  bool handleSyclStreamType(const CXXBaseSpecifier &, QualType FieldTy) final {
    // FIXME SYCL stream should be usable as a base type
    // See https://github.com/intel/llvm/issues/1552
    return true;
  }

  void setBody(CompoundStmt *KB) { KernelDecl->setBody(KB); }

  FunctionDecl *getKernelDecl() { return KernelDecl; }

  llvm::ArrayRef<ParmVarDecl *> getParamVarDeclsForCurrentField() {
    return ArrayRef<ParmVarDecl *>(std::begin(Params) + LastParamIndex,
                                   std::end(Params));
  }
  using SyclKernelFieldHandler::handleSyclHalfType;
  using SyclKernelFieldHandler::handleSyclSamplerType;
};

class SyclKernelBodyCreator : public SyclKernelFieldHandler {
  SyclKernelDeclCreator &DeclCreator;
  llvm::SmallVector<Stmt *, 16> BodyStmts;
  llvm::SmallVector<Stmt *, 16> FinalizeStmts;
  llvm::SmallVector<Expr *, 16> InitExprs;
  VarDecl *KernelObjClone;
  InitializedEntity VarEntity;
  const CXXRecordDecl *KernelObj;
  llvm::SmallVector<Expr *, 16> MemberExprBases;
  uint64_t ArrayIndex;
  FunctionDecl *KernelCallerFunc;

  // Using the statements/init expressions that we've created, this generates
  // the kernel body compound stmt. CompoundStmt needs to know its number of
  // statements in advance to allocate it, so we cannot do this as we go along.
  CompoundStmt *createKernelBody() {

    Expr *ILE = new (SemaRef.getASTContext()) InitListExpr(
        SemaRef.getASTContext(), SourceLocation(), InitExprs, SourceLocation());
    ILE->setType(QualType(KernelObj->getTypeForDecl(), 0));
    KernelObjClone->setInit(ILE);
    Stmt *FunctionBody = KernelCallerFunc->getBody();

    ParmVarDecl *KernelObjParam = *(KernelCallerFunc->param_begin());

    // DeclRefExpr with valid source location but with decl which is not marked
    // as used is invalid.
    KernelObjClone->setIsUsed();
    std::pair<DeclaratorDecl *, DeclaratorDecl *> MappingPair =
        std::make_pair(KernelObjParam, KernelObjClone);

    // Push the Kernel function scope to ensure the scope isn't empty
    SemaRef.PushFunctionScope();
    KernelBodyTransform KBT(MappingPair, SemaRef);
    Stmt *NewBody = KBT.TransformStmt(FunctionBody).get();
    BodyStmts.push_back(NewBody);

    BodyStmts.insert(BodyStmts.end(), FinalizeStmts.begin(),
                     FinalizeStmts.end());
    return CompoundStmt::Create(SemaRef.getASTContext(), BodyStmts, {}, {});
  }

  void markParallelWorkItemCalls() {
    if (getKernelInvocationKind(KernelCallerFunc) ==
        InvokeParallelForWorkGroup) {
      FindPFWGLambdaFnVisitor V(KernelObj);
      V.TraverseStmt(KernelCallerFunc->getBody());
      CXXMethodDecl *WGLambdaFn = V.getLambdaFn();
      assert(WGLambdaFn && "PFWG lambda not found");
      // Mark the function that it "works" in a work group scope:
      // NOTE: In case of parallel_for_work_item the marker call itself is
      // marked with work item scope attribute, here  the '()' operator of the
      // object passed as parameter is marked. This is an optimization -
      // there are a lot of locals created at parallel_for_work_group
      // scope before calling the lambda - it is more efficient to have
      // all of them in the private address space rather then sharing via
      // the local AS. See parallel_for_work_group implementation in the
      // SYCL headers.
      if (!WGLambdaFn->hasAttr<SYCLScopeAttr>()) {
        WGLambdaFn->addAttr(SYCLScopeAttr::CreateImplicit(
            SemaRef.getASTContext(), SYCLScopeAttr::Level::WorkGroup));
        // Search and mark parallel_for_work_item calls:
        MarkWIScopeFnVisitor MarkWIScope(SemaRef.getASTContext());
        MarkWIScope.TraverseDecl(WGLambdaFn);
        // Now mark local variables declared in the PFWG lambda with work group
        // scope attribute
        addScopeAttrToLocalVars(*WGLambdaFn);
      }
    }
  }

  MemberExpr *BuildMemberExpr(Expr *Base, ValueDecl *Member) {
    DeclAccessPair MemberDAP = DeclAccessPair::make(Member, AS_none);
    MemberExpr *Result = SemaRef.BuildMemberExpr(
        Base, /*IsArrow */ false, SourceLocation(), NestedNameSpecifierLoc(),
        SourceLocation(), Member, MemberDAP,
        /*HadMultipleCandidates*/ false,
        DeclarationNameInfo(Member->getDeclName(), SourceLocation()),
        Member->getType(), VK_LValue, OK_Ordinary);
    return Result;
  }

  Expr *createInitExpr(FieldDecl *FD) {
    ParmVarDecl *KernelParameter =
        DeclCreator.getParamVarDeclsForCurrentField()[0];
    QualType ParamType = KernelParameter->getOriginalType();
    Expr *DRE = SemaRef.BuildDeclRefExpr(KernelParameter, ParamType, VK_LValue,
                                         SourceLocation());
    if (FD->getType()->isPointerType() &&
        FD->getType()->getPointeeType().getAddressSpace() !=
            ParamType->getPointeeType().getAddressSpace())
      DRE = ImplicitCastExpr::Create(SemaRef.Context, FD->getType(),
                                     CK_AddressSpaceConversion, DRE, nullptr,
                                     VK_RValue);
    return DRE;
  }

  void createExprForStructOrScalar(FieldDecl *FD) {
    InitializedEntity Entity =
        InitializedEntity::InitializeMember(FD, &VarEntity);
    InitializationKind InitKind =
        InitializationKind::CreateCopy(SourceLocation(), SourceLocation());
    Expr *DRE = createInitExpr(FD);
    InitializationSequence InitSeq(SemaRef, Entity, InitKind, DRE);
    ExprResult MemberInit = InitSeq.Perform(SemaRef, Entity, InitKind, DRE);
    InitExprs.push_back(MemberInit.get());
  }

  void createExprForScalarElement(FieldDecl *FD) {
    InitializedEntity ArrayEntity =
        InitializedEntity::InitializeMember(FD, &VarEntity);
    InitializationKind InitKind =
        InitializationKind::CreateCopy(SourceLocation(), SourceLocation());
    Expr *DRE = createInitExpr(FD);
    InitializedEntity Entity = InitializedEntity::InitializeElement(
        SemaRef.getASTContext(), ArrayIndex, ArrayEntity);
    ArrayIndex++;
    InitializationSequence InitSeq(SemaRef, Entity, InitKind, DRE);
    ExprResult MemberInit = InitSeq.Perform(SemaRef, Entity, InitKind, DRE);
    InitExprs.push_back(MemberInit.get());
  }

  void addArrayInit(FieldDecl *FD, int64_t Count) {
    llvm::SmallVector<Expr *, 16> ArrayInitExprs;
    for (int64_t I = 0; I < Count; I++) {
      ArrayInitExprs.push_back(InitExprs.back());
      InitExprs.pop_back();
    }
    std::reverse(ArrayInitExprs.begin(), ArrayInitExprs.end());
    Expr *ILE = new (SemaRef.getASTContext())
        InitListExpr(SemaRef.getASTContext(), SourceLocation(), ArrayInitExprs,
                     SourceLocation());
    ILE->setType(FD->getType());
    InitExprs.push_back(ILE);
  }

  CXXMemberCallExpr *createSpecialMethodCall(Expr *Base, CXXMethodDecl *Method,
                                             FieldDecl *Field) {
    unsigned NumParams = Method->getNumParams();
    llvm::SmallVector<Expr *, 4> ParamDREs(NumParams);
    llvm::ArrayRef<ParmVarDecl *> KernelParameters =
        DeclCreator.getParamVarDeclsForCurrentField();
    for (size_t I = 0; I < NumParams; ++I) {
      QualType ParamType = KernelParameters[I]->getOriginalType();
      ParamDREs[I] = SemaRef.BuildDeclRefExpr(KernelParameters[I], ParamType,
                                              VK_LValue, SourceLocation());
    }
    MemberExpr *MethodME = BuildMemberExpr(Base, Method);

    QualType ResultTy = Method->getReturnType();
    ExprValueKind VK = Expr::getValueKindForType(ResultTy);
    ResultTy = ResultTy.getNonLValueExprType(SemaRef.Context);
    llvm::SmallVector<Expr *, 4> ParamStmts;
    const auto *Proto = cast<FunctionProtoType>(Method->getType());
    SemaRef.GatherArgumentsForCall(SourceLocation(), Method, Proto, 0,
                                   ParamDREs, ParamStmts);
    // [kernel_obj or wrapper object].accessor.__init(_ValueType*,
    // range<int>, range<int>, id<int>)
    CXXMemberCallExpr *Call = CXXMemberCallExpr::Create(
        SemaRef.Context, MethodME, ParamStmts, ResultTy, VK, SourceLocation(),
        FPOptionsOverride());
    return Call;
  }

  // FIXME Avoid creation of kernel obj clone.
  // See https://github.com/intel/llvm/issues/1544 for details.
  static VarDecl *createKernelObjClone(ASTContext &Ctx, DeclContext *DC,
                                       const CXXRecordDecl *KernelObj) {
    TypeSourceInfo *TSInfo =
        KernelObj->isLambda() ? KernelObj->getLambdaTypeInfo() : nullptr;
    VarDecl *VD = VarDecl::Create(
        Ctx, DC, SourceLocation(), SourceLocation(), KernelObj->getIdentifier(),
        QualType(KernelObj->getTypeForDecl(), 0), TSInfo, SC_None);

    return VD;
  }

  bool handleSpecialType(FieldDecl *FD, QualType Ty) {
    const auto *RecordDecl = Ty->getAsCXXRecordDecl();
    // TODO: VarEntity is initialized entity for KernelObjClone, I guess we need
    // to create new one when enter new struct.
    InitializedEntity Entity =
        InitializedEntity::InitializeMember(FD, &VarEntity);
    // Initialize with the default constructor.
    InitializationKind InitKind =
        InitializationKind::CreateDefault(SourceLocation());
    InitializationSequence InitSeq(SemaRef, Entity, InitKind, None);
    ExprResult MemberInit = InitSeq.Perform(SemaRef, Entity, InitKind, None);
    InitExprs.push_back(MemberInit.get());

    CXXMethodDecl *InitMethod = getMethodByName(RecordDecl, InitMethodName);
    if (InitMethod) {
      CXXMemberCallExpr *InitCall =
          createSpecialMethodCall(MemberExprBases.back(), InitMethod, FD);
      BodyStmts.push_back(InitCall);
    }
    return true;
  }

  bool handleSpecialType(const CXXBaseSpecifier &BS, QualType Ty) {
    const auto *RecordDecl = Ty->getAsCXXRecordDecl();
    // TODO: VarEntity is initialized entity for KernelObjClone, I guess we need
    // to create new one when enter new struct.
    InitializedEntity Entity = InitializedEntity::InitializeBase(
        SemaRef.Context, &BS, /*IsInheritedVirtualBase*/ false, &VarEntity);
    // Initialize with the default constructor.
    InitializationKind InitKind =
        InitializationKind::CreateDefault(SourceLocation());
    InitializationSequence InitSeq(SemaRef, Entity, InitKind, None);
    ExprResult MemberInit = InitSeq.Perform(SemaRef, Entity, InitKind, None);
    InitExprs.push_back(MemberInit.get());

    CXXMethodDecl *InitMethod = getMethodByName(RecordDecl, InitMethodName);
    if (InitMethod) {
      CXXMemberCallExpr *InitCall =
          createSpecialMethodCall(MemberExprBases.back(), InitMethod, nullptr);
      BodyStmts.push_back(InitCall);
    }
    return true;
  }

public:
  SyclKernelBodyCreator(Sema &S, SyclKernelDeclCreator &DC,
                        const CXXRecordDecl *KernelObj,
                        FunctionDecl *KernelCallerFunc)
      : SyclKernelFieldHandler(S), DeclCreator(DC),
        KernelObjClone(createKernelObjClone(S.getASTContext(),
                                            DC.getKernelDecl(), KernelObj)),
        VarEntity(InitializedEntity::InitializeVariable(KernelObjClone)),
        KernelObj(KernelObj), KernelCallerFunc(KernelCallerFunc) {
    markParallelWorkItemCalls();

    Stmt *DS = new (S.Context) DeclStmt(DeclGroupRef(KernelObjClone),
                                        SourceLocation(), SourceLocation());
    BodyStmts.push_back(DS);
    DeclRefExpr *KernelObjCloneRef = DeclRefExpr::Create(
        S.Context, NestedNameSpecifierLoc(), SourceLocation(), KernelObjClone,
        false, DeclarationNameInfo(), QualType(KernelObj->getTypeForDecl(), 0),
        VK_LValue);
    MemberExprBases.push_back(KernelObjCloneRef);
  }

  ~SyclKernelBodyCreator() {
    CompoundStmt *KernelBody = createKernelBody();
    DeclCreator.setBody(KernelBody);
  }

  bool handleSyclAccessorType(FieldDecl *FD, QualType Ty) final {
    return handleSpecialType(FD, Ty);
  }

  bool handleSyclAccessorType(const CXXBaseSpecifier &BS, QualType Ty) final {
    return handleSpecialType(BS, Ty);
  }

  bool handleSyclSamplerType(FieldDecl *FD, QualType Ty) final {
    return handleSpecialType(FD, Ty);
  }

  bool handleSyclSpecConstantType(FieldDecl *FD, QualType Ty) final {
    return handleSpecialType(FD, Ty);
  }

  bool handleSyclStreamType(FieldDecl *FD, QualType Ty) final {
    const auto *StreamDecl = Ty->getAsCXXRecordDecl();
    createExprForStructOrScalar(FD);
    size_t NumBases = MemberExprBases.size();
    CXXMethodDecl *InitMethod = getMethodByName(StreamDecl, InitMethodName);
    if (InitMethod) {
      CXXMemberCallExpr *InitCall =
          createSpecialMethodCall(MemberExprBases.back(), InitMethod, FD);
      BodyStmts.push_back(InitCall);
    }
    CXXMethodDecl *FinalizeMethod =
        getMethodByName(StreamDecl, FinalizeMethodName);
    if (FinalizeMethod) {
      CXXMemberCallExpr *FinalizeCall = createSpecialMethodCall(
          MemberExprBases[NumBases - 2], FinalizeMethod, FD);
      FinalizeStmts.push_back(FinalizeCall);
    }
    return true;
  }

  bool handleSyclStreamType(const CXXBaseSpecifier &BS, QualType Ty) final {
    // FIXME SYCL stream should be usable as a base type
    // See https://github.com/intel/llvm/issues/1552
    return true;
  }

  bool handleSyclHalfType(FieldDecl *FD, QualType Ty) final {
    createExprForStructOrScalar(FD);
    return true;
  }

  bool handlePointerType(FieldDecl *FD, QualType FieldTy) final {
    createExprForStructOrScalar(FD);
    return true;
  }

  bool handleScalarType(FieldDecl *FD, QualType FieldTy) final {
    if (dyn_cast<ArraySubscriptExpr>(MemberExprBases.back()))
      createExprForScalarElement(FD);
    else
      createExprForStructOrScalar(FD);
    return true;
  }

  bool handleUnionType(FieldDecl *FD, QualType FieldTy) final {
    return handleScalarType(FD, FieldTy);
  }

  bool enterStruct(const CXXRecordDecl *RD, const CXXBaseSpecifier &BS) final {
    CXXCastPath BasePath;
    QualType DerivedTy(RD->getTypeForDecl(), 0);
    QualType BaseTy = BS.getType();
    SemaRef.CheckDerivedToBaseConversion(DerivedTy, BaseTy, SourceLocation(),
                                         SourceRange(), &BasePath,
                                         /*IgnoreBaseAccess*/ true);
    auto Cast = ImplicitCastExpr::Create(
        SemaRef.Context, BaseTy, CK_DerivedToBase, MemberExprBases.back(),
        /* CXXCastPath=*/&BasePath, VK_LValue);
    MemberExprBases.push_back(Cast);
    return true;
  }

  void addStructInit(const CXXRecordDecl *RD) {
    const ASTRecordLayout &Info =
        SemaRef.getASTContext().getASTRecordLayout(RD);
    int NumberOfFields = Info.getFieldCount();
    int popOut = NumberOfFields + RD->getNumBases();

    llvm::SmallVector<Expr *, 16> BaseInitExprs;
    for (int I = 0; I < popOut; I++) {
      BaseInitExprs.push_back(InitExprs.back());
      InitExprs.pop_back();
    }
    std::reverse(BaseInitExprs.begin(), BaseInitExprs.end());

    Expr *ILE = new (SemaRef.getASTContext())
        InitListExpr(SemaRef.getASTContext(), SourceLocation(), BaseInitExprs,
                     SourceLocation());
    ILE->setType(QualType(RD->getTypeForDecl(), 0));
    InitExprs.push_back(ILE);
  }

  bool leaveStruct(const CXXRecordDecl *, FieldDecl *FD) final {
    // Handle struct when kernel object field is struct type or array of
    // structs.
    const CXXRecordDecl *RD =
        FD->getType()->getBaseElementTypeUnsafe()->getAsCXXRecordDecl();

    // Initializers for accessors inside stream not added.
    if (!Util::isSyclStreamType(FD->getType()))
      addStructInit(RD);
    // Pop out unused initializers created in handleSyclAccesorType
    // for accessors inside stream class.
    else {
      for (const auto &Field : RD->fields()) {
        QualType FieldTy = Field->getType();
        if (Util::isSyclAccessorType(FieldTy))
          InitExprs.pop_back();
      }
    }
    return true;
  }

  bool leaveStruct(const CXXRecordDecl *RD, const CXXBaseSpecifier &BS) final {
    const CXXRecordDecl *BaseClass = BS.getType()->getAsCXXRecordDecl();
    addStructInit(BaseClass);
    MemberExprBases.pop_back();
    return true;
  }

  bool enterField(const CXXRecordDecl *RD, FieldDecl *FD) final {
    if (!FD->getType()->isReferenceType())
      MemberExprBases.push_back(BuildMemberExpr(MemberExprBases.back(), FD));
    return true;
  }

  bool leaveField(const CXXRecordDecl *, FieldDecl *FD) final {
    if (!FD->getType()->isReferenceType())
      MemberExprBases.pop_back();
    return true;
  }

  bool enterArray() final {
    Expr *ArrayBase = MemberExprBases.back();
    ExprResult IndexExpr = SemaRef.ActOnIntegerConstant(SourceLocation(), 0);
    ExprResult ElementBase = SemaRef.CreateBuiltinArraySubscriptExpr(
        ArrayBase, SourceLocation(), IndexExpr.get(), SourceLocation());
    MemberExprBases.push_back(ElementBase.get());
    ArrayIndex = 0;
    return true;
  }

  bool nextElement(QualType ET) final {
    ArraySubscriptExpr *LastArrayRef =
        cast<ArraySubscriptExpr>(MemberExprBases.back());
    MemberExprBases.pop_back();
    Expr *LastIdx = LastArrayRef->getIdx();
    llvm::APSInt Result;
    SemaRef.VerifyIntegerConstantExpression(LastIdx, &Result);
    Expr *ArrayBase = MemberExprBases.back();
    ExprResult IndexExpr = SemaRef.ActOnIntegerConstant(
        SourceLocation(), Result.getExtValue() + 1);
    ExprResult ElementBase = SemaRef.CreateBuiltinArraySubscriptExpr(
        ArrayBase, SourceLocation(), IndexExpr.get(), SourceLocation());
    MemberExprBases.push_back(ElementBase.get());
    return true;
  }

  bool leaveArray(FieldDecl *FD, QualType, int64_t Count) final {
    addArrayInit(FD, Count);
    MemberExprBases.pop_back();
    return true;
  }

  using SyclKernelFieldHandler::enterArray;
  using SyclKernelFieldHandler::enterField;
  using SyclKernelFieldHandler::enterStruct;
  using SyclKernelFieldHandler::handleSyclHalfType;
  using SyclKernelFieldHandler::handleSyclSamplerType;
  using SyclKernelFieldHandler::leaveField;
  using SyclKernelFieldHandler::leaveStruct;
};

class SyclKernelIntHeaderCreator : public SyclKernelFieldHandler {
  SYCLIntegrationHeader &Header;
  int64_t CurOffset = 0;

  void addParam(const FieldDecl *FD, QualType ArgTy,
                SYCLIntegrationHeader::kernel_param_kind_t Kind) {
    uint64_t Size;
    const ConstantArrayType *CAT =
        SemaRef.getASTContext().getAsConstantArrayType(ArgTy);
    if (CAT)
      ArgTy = CAT->getElementType();
    Size = SemaRef.getASTContext().getTypeSizeInChars(ArgTy).getQuantity();
    Header.addParamDesc(Kind, static_cast<unsigned>(Size),
                        static_cast<unsigned>(CurOffset));
  }

public:
  SyclKernelIntHeaderCreator(Sema &S, SYCLIntegrationHeader &H,
                             const CXXRecordDecl *KernelObj, QualType NameType,
                             StringRef Name, StringRef StableName)
      : SyclKernelFieldHandler(S), Header(H) {
    Header.startKernel(Name, NameType, StableName, KernelObj->getLocation());
  }

  bool handleSyclAccessorType(const CXXBaseSpecifier &BC,
                              QualType FieldTy) final {
    const auto *AccTy =
        cast<ClassTemplateSpecializationDecl>(FieldTy->getAsRecordDecl());
    assert(AccTy->getTemplateArgs().size() >= 2 &&
           "Incorrect template args for Accessor Type");
    int Dims = static_cast<int>(
        AccTy->getTemplateArgs()[1].getAsIntegral().getExtValue());
    int Info = getAccessTarget(AccTy) | (Dims << 11);
    Header.addParamDesc(SYCLIntegrationHeader::kind_accessor, Info, CurOffset);
    return true;
  }

  bool handleSyclAccessorType(FieldDecl *FD, QualType FieldTy) final {
    const auto *AccTy =
        cast<ClassTemplateSpecializationDecl>(FieldTy->getAsRecordDecl());
    assert(AccTy->getTemplateArgs().size() >= 2 &&
           "Incorrect template args for Accessor Type");
    int Dims = static_cast<int>(
        AccTy->getTemplateArgs()[1].getAsIntegral().getExtValue());
    int Info = getAccessTarget(AccTy) | (Dims << 11);
    Header.addParamDesc(SYCLIntegrationHeader::kind_accessor, Info, CurOffset);
    return true;
  }

  bool handleSyclSamplerType(FieldDecl *FD, QualType FieldTy) final {
    const auto *SamplerTy = FieldTy->getAsCXXRecordDecl();
    assert(SamplerTy && "Sampler type must be a C++ record type");
    CXXMethodDecl *InitMethod = getMethodByName(SamplerTy, InitMethodName);
    assert(InitMethod && "sampler must have __init method");

    // sampler __init method has only one argument
    const ParmVarDecl *SamplerArg = InitMethod->getParamDecl(0);
    assert(SamplerArg && "sampler __init method must have sampler parameter");

    addParam(FD, SamplerArg->getType(), SYCLIntegrationHeader::kind_sampler);
    return true;
  }

  bool handleSyclSpecConstantType(FieldDecl *FD, QualType FieldTy) final {
    const TemplateArgumentList &TemplateArgs =
        cast<ClassTemplateSpecializationDecl>(FieldTy->getAsRecordDecl())
            ->getTemplateInstantiationArgs();
    assert(TemplateArgs.size() == 2 &&
           "Incorrect template args for spec constant type");
    // Get specialization constant ID type, which is the second template
    // argument.
    QualType SpecConstIDTy = TemplateArgs.get(1).getAsType().getCanonicalType();
    const std::string SpecConstName = PredefinedExpr::ComputeName(
        SemaRef.getASTContext(), PredefinedExpr::UniqueStableNameType,
        SpecConstIDTy);
    Header.addSpecConstant(SpecConstName, SpecConstIDTy);
    return true;
  }

  bool handlePointerType(FieldDecl *FD, QualType FieldTy) final {
    addParam(FD, FieldTy, SYCLIntegrationHeader::kind_pointer);
    return true;
  }

  bool handleScalarType(FieldDecl *FD, QualType FieldTy) final {
    addParam(FD, FieldTy, SYCLIntegrationHeader::kind_std_layout);
    return true;
  }

  bool handleUnionType(FieldDecl *FD, QualType FieldTy) final {
    return handleScalarType(FD, FieldTy);
  }

  bool handleSyclStreamType(FieldDecl *FD, QualType FieldTy) final {
    addParam(FD, FieldTy, SYCLIntegrationHeader::kind_std_layout);
    return true;
  }

  bool handleSyclStreamType(const CXXBaseSpecifier &BC,
                            QualType FieldTy) final {
    // FIXME SYCL stream should be usable as a base type
    // See https://github.com/intel/llvm/issues/1552
    return true;
  }

  bool handleSyclHalfType(FieldDecl *FD, QualType FieldTy) final {
    addParam(FD, FieldTy, SYCLIntegrationHeader::kind_std_layout);
    return true;
  }

  bool enterField(const CXXRecordDecl *RD, FieldDecl *FD) final {
    CurOffset += SemaRef.getASTContext().getFieldOffset(FD) / 8;
    return true;
  }

  bool leaveField(const CXXRecordDecl *, FieldDecl *FD) final {
    CurOffset -= SemaRef.getASTContext().getFieldOffset(FD) / 8;
    return true;
  }

  bool enterField(const CXXRecordDecl *RD, const CXXBaseSpecifier &BS) final {
    const ASTRecordLayout &Layout =
        SemaRef.getASTContext().getASTRecordLayout(RD);
    CurOffset += Layout.getBaseClassOffset(BS.getType()->getAsCXXRecordDecl())
                     .getQuantity();
    return true;
  }

  bool leaveField(const CXXRecordDecl *RD, const CXXBaseSpecifier &BS) final {
    const ASTRecordLayout &Layout =
        SemaRef.getASTContext().getASTRecordLayout(RD);
    CurOffset -= Layout.getBaseClassOffset(BS.getType()->getAsCXXRecordDecl())
                     .getQuantity();
    return true;
  }

  bool nextElement(QualType ET) final {
    CurOffset += SemaRef.getASTContext().getTypeSizeInChars(ET).getQuantity();
    return true;
  }

  bool leaveArray(FieldDecl *, QualType ET, int64_t Count) final {
    int64_t ArraySize =
        SemaRef.getASTContext().getTypeSizeInChars(ET).getQuantity();
    if (!ET->isArrayType()) {
      ArraySize *= Count;
    }
    CurOffset -= ArraySize;
    return true;
  }
  using SyclKernelFieldHandler::handleSyclHalfType;
  using SyclKernelFieldHandler::handleSyclSamplerType;
};

} // namespace

void Sema::CheckSYCLKernelCall(FunctionDecl *KernelFunc, SourceRange CallLoc,
                               ArrayRef<const Expr *> Args) {
  const CXXRecordDecl *KernelObj = getKernelObjectType(KernelFunc);
  if (!KernelObj) {
    Diag(Args[0]->getExprLoc(), diag::err_sycl_kernel_not_function_object);
    KernelFunc->setInvalidDecl();
    return;
  }

  if (KernelObj->isLambda()) {
    for (const LambdaCapture &LC : KernelObj->captures())
      if (LC.capturesThis() && LC.isImplicit()) {
        Diag(LC.getLocation(), diag::err_implicit_this_capture);
        Diag(CallLoc.getBegin(), diag::note_used_here);
        KernelFunc->setInvalidDecl();
      }
  }

  SyclKernelFieldChecker Checker(*this);

  KernelObjVisitor Visitor{*this};
  DiagnosingSYCLKernel = true;
  Visitor.VisitRecordBases(KernelObj, Checker);
  Visitor.VisitRecordFields(KernelObj, Checker);
  DiagnosingSYCLKernel = false;
  if (!Checker.isValid())
    KernelFunc->setInvalidDecl();
}

// Generates the OpenCL kernel using KernelCallerFunc (kernel caller
// function) defined is SYCL headers.
// Generated OpenCL kernel contains the body of the kernel caller function,
// receives OpenCL like parameters and additionally does some manipulation to
// initialize captured lambda/functor fields with these parameters.
// SYCL runtime marks kernel caller function with sycl_kernel attribute.
// To be able to generate OpenCL kernel from KernelCallerFunc we put
// the following requirements to the function which SYCL runtime can mark with
// sycl_kernel attribute:
//   - Must be template function with at least two template parameters.
//     First parameter must represent "unique kernel name"
//     Second parameter must be the function object type
//   - Must have only one function parameter - function object.
//
// Example of kernel caller function:
//   template <typename KernelName, typename KernelType/*, ...*/>
//   __attribute__((sycl_kernel)) void kernel_caller_function(KernelType
//                                                            KernelFuncObj) {
//     KernelFuncObj();
//   }
//
//
void Sema::ConstructOpenCLKernel(FunctionDecl *KernelCallerFunc,
                                 MangleContext &MC) {
  // The first argument to the KernelCallerFunc is the lambda object.
  const CXXRecordDecl *KernelObj = getKernelObjectType(KernelCallerFunc);
  assert(KernelObj && "invalid kernel caller");

  // Calculate both names, since Integration headers need both.
  std::string CalculatedName, StableName;
  std::tie(CalculatedName, StableName) =
      constructKernelName(*this, KernelCallerFunc, MC);
  StringRef KernelName(getLangOpts().SYCLUnnamedLambda ? StableName
                                                       : CalculatedName);
<<<<<<< HEAD
  if (KernelObj->isLambda()) {
    for (const LambdaCapture &LC : KernelObj->captures())
      if (LC.capturesThis() && LC.isImplicit())
        Diag(LC.getLocation(), diag::err_implicit_this_capture);
  }
  SyclKernelFieldChecker checker(*this);
  SyclKernelUnionBodyChecker checker1(*this);
  SyclKernelDeclCreator kernel_decl(
      *this, checker, checker1, KernelName, KernelObj->getLocation(),
      KernelCallerFunc->isInlined(), KernelCallerFunc->hasAttr<SYCLSimdAttr>());
=======
  SyclKernelDeclCreator kernel_decl(*this, KernelName, KernelObj->getLocation(),
                                    KernelCallerFunc->isInlined(),
                                    KernelCallerFunc->hasAttr<SYCLSimdAttr>());
>>>>>>> 5b286f31
  SyclKernelBodyCreator kernel_body(*this, kernel_decl, KernelObj,
                                    KernelCallerFunc);
  SyclKernelIntHeaderCreator int_header(
      *this, getSyclIntegrationHeader(), KernelObj,
      calculateKernelNameType(Context, KernelCallerFunc), KernelName,
      StableName);

  KernelObjVisitor Visitor{*this};
  Visitor.VisitRecordBases(KernelObj, kernel_decl, kernel_body, int_header);
  Visitor.VisitRecordFields(KernelObj, kernel_decl, kernel_body, int_header);
}

// This function marks all the callees of explicit SIMD kernel
// with !sycl_explicit_simd. We want to have different semantics
// for functions that are called from SYCL and E-SIMD contexts.
// Later, functions marked with !sycl_explicit_simd will be cloned
// to maintain two different semantics.
void Sema::MarkSyclSimd() {
  for (Decl *D : syclDeviceDecls())
    if (auto SYCLKernel = dyn_cast<FunctionDecl>(D))
      if (SYCLKernel->hasAttr<SYCLSimdAttr>()) {
        MarkDeviceFunction Marker(*this);
        Marker.SYCLCG.addToCallGraph(getASTContext().getTranslationUnitDecl());
        llvm::SmallPtrSet<FunctionDecl *, 10> VisitedSet;
        Marker.CollectKernelSet(SYCLKernel, SYCLKernel, VisitedSet);
        for (const auto &elt : Marker.KernelSet) {
          if (FunctionDecl *Def = elt->getDefinition())
            if (!Def->hasAttr<SYCLSimdAttr>())
              Def->addAttr(SYCLSimdAttr::CreateImplicit(getASTContext()));
        }
      }
}

void Sema::MarkDevice(void) {
  // Create the call graph so we can detect recursion and check the validity
  // of new operator overrides. Add the kernel function itself in case
  // it is recursive.
  MarkDeviceFunction Marker(*this);
  Marker.SYCLCG.addToCallGraph(getASTContext().getTranslationUnitDecl());

  // Iterate through SYCL_EXTERNAL functions and add them to the device decls.
  for (const auto &entry : *Marker.SYCLCG.getRoot()) {
    if (auto *FD = dyn_cast<FunctionDecl>(entry.Callee->getDecl())) {
      if (FD->hasAttr<SYCLDeviceAttr>() && !FD->hasAttr<SYCLKernelAttr>() &&
          FD->hasBody())
        addSyclDeviceDecl(FD);
    }
  }

  for (Decl *D : syclDeviceDecls()) {
    if (auto SYCLKernel = dyn_cast<FunctionDecl>(D)) {
      llvm::SmallPtrSet<FunctionDecl *, 10> VisitedSet;
      Marker.CollectKernelSet(SYCLKernel, SYCLKernel, VisitedSet);

      // Let's propagate attributes from device functions to a SYCL kernels
      llvm::SmallPtrSet<Attr *, 4> Attrs;
      // This function collects all kernel attributes which might be applied to
      // a device functions, but need to be propagated down to callers, i.e.
      // SYCL kernels
      FunctionDecl *KernelBody =
          Marker.CollectPossibleKernelAttributes(SYCLKernel, Attrs);

      for (auto *A : Attrs) {
        switch (A->getKind()) {
        case attr::Kind::IntelReqdSubGroupSize: {
          auto *Attr = cast<IntelReqdSubGroupSizeAttr>(A);
          const auto *KBSimdAttr =
              KernelBody ? KernelBody->getAttr<SYCLSimdAttr>() : nullptr;
          if (auto *Existing =
                  SYCLKernel->getAttr<IntelReqdSubGroupSizeAttr>()) {
            if (getIntExprValue(Existing->getSubGroupSize(), getASTContext()) !=
                getIntExprValue(Attr->getSubGroupSize(), getASTContext())) {
              Diag(SYCLKernel->getLocation(),
                   diag::err_conflicting_sycl_kernel_attributes);
              Diag(Existing->getLocation(), diag::note_conflicting_attribute);
              Diag(Attr->getLocation(), diag::note_conflicting_attribute);
              SYCLKernel->setInvalidDecl();
            }
          } else if (KBSimdAttr && (getIntExprValue(Attr->getSubGroupSize(),
                                                    getASTContext()) != 1)) {
            reportConflictingAttrs(*this, KernelBody, KBSimdAttr, Attr);
          } else {
            SYCLKernel->addAttr(A);
          }
          break;
        }
        case attr::Kind::ReqdWorkGroupSize: {
          auto *Attr = cast<ReqdWorkGroupSizeAttr>(A);
          if (auto *Existing = SYCLKernel->getAttr<ReqdWorkGroupSizeAttr>()) {
            if (Existing->getXDim() != Attr->getXDim() ||
                Existing->getYDim() != Attr->getYDim() ||
                Existing->getZDim() != Attr->getZDim()) {
              Diag(SYCLKernel->getLocation(),
                   diag::err_conflicting_sycl_kernel_attributes);
              Diag(Existing->getLocation(), diag::note_conflicting_attribute);
              Diag(Attr->getLocation(), diag::note_conflicting_attribute);
              SYCLKernel->setInvalidDecl();
            }
          } else if (auto *Existing =
                         SYCLKernel->getAttr<SYCLIntelMaxWorkGroupSizeAttr>()) {
            if (Existing->getXDim() < Attr->getXDim() ||
                Existing->getYDim() < Attr->getYDim() ||
                Existing->getZDim() < Attr->getZDim()) {
              Diag(SYCLKernel->getLocation(),
                   diag::err_conflicting_sycl_kernel_attributes);
              Diag(Existing->getLocation(), diag::note_conflicting_attribute);
              Diag(Attr->getLocation(), diag::note_conflicting_attribute);
              SYCLKernel->setInvalidDecl();
            } else {
              SYCLKernel->addAttr(A);
            }
          } else {
            SYCLKernel->addAttr(A);
          }
          break;
        }
        case attr::Kind::SYCLIntelMaxWorkGroupSize: {
          auto *Attr = cast<SYCLIntelMaxWorkGroupSizeAttr>(A);
          if (auto *Existing = SYCLKernel->getAttr<ReqdWorkGroupSizeAttr>()) {
            if (Existing->getXDim() > Attr->getXDim() ||
                Existing->getYDim() > Attr->getYDim() ||
                Existing->getZDim() > Attr->getZDim()) {
              Diag(SYCLKernel->getLocation(),
                   diag::err_conflicting_sycl_kernel_attributes);
              Diag(Existing->getLocation(), diag::note_conflicting_attribute);
              Diag(Attr->getLocation(), diag::note_conflicting_attribute);
              SYCLKernel->setInvalidDecl();
            } else {
              SYCLKernel->addAttr(A);
            }
          } else {
            SYCLKernel->addAttr(A);
          }
          break;
        }
        case attr::Kind::SYCLIntelKernelArgsRestrict:
        case attr::Kind::SYCLIntelNumSimdWorkItems:
        case attr::Kind::SYCLIntelMaxGlobalWorkDim:
        case attr::Kind::SYCLIntelNoGlobalWorkOffset:
        case attr::Kind::SYCLSimd: {
          if ((A->getKind() == attr::Kind::SYCLSimd) && KernelBody &&
              !KernelBody->getAttr<SYCLSimdAttr>()) {
            // Usual kernel can't call ESIMD functions.
            Diag(KernelBody->getLocation(),
                 diag::err_sycl_function_attribute_mismatch)
                << A;
            Diag(A->getLocation(), diag::note_attribute);
            KernelBody->setInvalidDecl();
          } else
            SYCLKernel->addAttr(A);
          break;
        }
        // TODO: vec_len_hint should be handled here
        default:
          // Seeing this means that CollectPossibleKernelAttributes was
          // updated while this switch wasn't...or something went wrong
          llvm_unreachable("Unexpected attribute was collected by "
                           "CollectPossibleKernelAttributes");
        }
      }
    }
  }
  for (const auto &elt : Marker.KernelSet) {
    if (FunctionDecl *Def = elt->getDefinition())
      Marker.TraverseStmt(Def->getBody());
  }
}

// -----------------------------------------------------------------------------
// SYCL device specific diagnostics implementation
// -----------------------------------------------------------------------------

Sema::DeviceDiagBuilder Sema::SYCLDiagIfDeviceCode(SourceLocation Loc,
                                                   unsigned DiagID) {
  assert(getLangOpts().SYCLIsDevice &&
         "Should only be called during SYCL compilation");
  FunctionDecl *FD = dyn_cast<FunctionDecl>(getCurLexicalContext());
  DeviceDiagBuilder::Kind DiagKind = [this, FD] {
    if (DiagnosingSYCLKernel)
      return DeviceDiagBuilder::K_ImmediateWithCallStack;
    if (!FD)
      return DeviceDiagBuilder::K_Nop;
    if (getEmissionStatus(FD) == Sema::FunctionEmissionStatus::Emitted)
      return DeviceDiagBuilder::K_ImmediateWithCallStack;
    return DeviceDiagBuilder::K_Deferred;
  }();
  return DeviceDiagBuilder(DiagKind, Loc, DiagID, FD, *this);
}

bool Sema::checkSYCLDeviceFunction(SourceLocation Loc, FunctionDecl *Callee) {
  assert(getLangOpts().SYCLIsDevice &&
         "Should only be called during SYCL compilation");
  assert(Callee && "Callee may not be null.");

  // Errors in unevaluated context don't need to be generated,
  // so we can safely skip them.
  if (isUnevaluatedContext() || isConstantEvaluated())
    return true;

  FunctionDecl *Caller = dyn_cast<FunctionDecl>(getCurLexicalContext());

  if (!Caller)
    return true;

  DeviceDiagBuilder::Kind DiagKind = DeviceDiagBuilder::K_Nop;

  // TODO Set DiagKind to K_Immediate/K_Deferred to emit diagnostics for Callee

  DeviceDiagBuilder(DiagKind, Loc, diag::err_sycl_restrict, Caller, *this)
      << Sema::KernelCallUndefinedFunction;
  DeviceDiagBuilder(DiagKind, Callee->getLocation(), diag::note_previous_decl,
                    Caller, *this)
      << Callee;

  return DiagKind != DeviceDiagBuilder::K_Immediate &&
         DiagKind != DeviceDiagBuilder::K_ImmediateWithCallStack;
}

void Sema::finalizeSYCLDelayedAnalysis(const FunctionDecl *Caller,
                                       const FunctionDecl *Callee,
                                       SourceLocation Loc) {
  // Somehow an unspecialized template appears to be in callgraph or list of
  // device functions. We don't want to emit diagnostic here.
  if (Callee->getTemplatedKind() == FunctionDecl::TK_FunctionTemplate)
    return;

  Callee = Callee->getMostRecentDecl();
  bool HasAttr =
      Callee->hasAttr<SYCLDeviceAttr>() || Callee->hasAttr<SYCLKernelAttr>();

  // Disallow functions with neither definition nor SYCL_EXTERNAL mark
  bool NotDefinedNoAttr = !Callee->isDefined() && !HasAttr;

  if (NotDefinedNoAttr && !Callee->getBuiltinID()) {
    Diag(Loc, diag::err_sycl_restrict)
        << Sema::KernelCallUndefinedFunction;
    Diag(Callee->getLocation(), diag::note_previous_decl) << Callee;
    Diag(Caller->getLocation(), diag::note_called_by) << Caller;
  }
}

bool Sema::checkAllowedSYCLInitializer(VarDecl *VD, bool CheckValueDependent) {
  assert(getLangOpts().SYCLIsDevice &&
         "Should only be called during SYCL compilation");

  if (VD->isInvalidDecl() || !VD->hasInit() || !VD->hasGlobalStorage())
    return true;

  const Expr *Init = VD->getInit();
  bool ValueDependent = CheckValueDependent && Init->isValueDependent();
  bool isConstantInit =
      Init && !ValueDependent && Init->isConstantInitializer(Context, false);
  if (!VD->isConstexpr() && Init && !ValueDependent && !isConstantInit)
    return false;

  return true;
}

// -----------------------------------------------------------------------------
// Integration header functionality implementation
// -----------------------------------------------------------------------------

/// Returns a string ID of given parameter kind - used in header
/// emission.
static const char *paramKind2Str(KernelParamKind K) {
#define CASE(x)                                                                \
  case SYCLIntegrationHeader::kind_##x:                                        \
    return "kind_" #x
  switch (K) {
    CASE(accessor);
    CASE(std_layout);
    CASE(sampler);
    CASE(pointer);
  default:
    return "<ERROR>";
  }
#undef CASE
}

// Removes all "(anonymous namespace)::" substrings from given string, and emits
// it.
static void emitWithoutAnonNamespaces(llvm::raw_ostream &OS, StringRef Source) {
  const char S1[] = "(anonymous namespace)::";

  size_t Pos;

  while ((Pos = Source.find(S1)) != StringRef::npos) {
    OS << Source.take_front(Pos);
    Source = Source.drop_front(Pos + sizeof(S1) - 1);
  }

  OS << Source;
}

static bool checkEnumTemplateParameter(const EnumDecl *ED,
                                       DiagnosticsEngine &Diag,
                                       SourceLocation KernelLocation) {
  if (!ED->isScoped() && !ED->isFixed()) {
    Diag.Report(KernelLocation, diag::err_sycl_kernel_incorrectly_named) << 2;
    Diag.Report(ED->getSourceRange().getBegin(), diag::note_entity_declared_at)
        << ED;
    return true;
  }
  return false;
}

// Emits a forward declaration
void SYCLIntegrationHeader::emitFwdDecl(raw_ostream &O, const Decl *D,
                                        SourceLocation KernelLocation) {
  // wrap the declaration into namespaces if needed
  unsigned NamespaceCnt = 0;
  std::string NSStr = "";
  const DeclContext *DC = D->getDeclContext();

  while (DC) {
    auto *NS = dyn_cast_or_null<NamespaceDecl>(DC);

    if (!NS) {
      if (!DC->isTranslationUnit()) {
        const TagDecl *TD = isa<ClassTemplateDecl>(D)
                                ? cast<ClassTemplateDecl>(D)->getTemplatedDecl()
                                : dyn_cast<TagDecl>(D);

        if (TD && !UnnamedLambdaSupport) {
          // defined class constituting the kernel name is not globally
          // accessible - contradicts the spec
          const bool KernelNameIsMissing = TD->getName().empty();
          if (KernelNameIsMissing) {
            Diag.Report(KernelLocation, diag::err_sycl_kernel_incorrectly_named)
                << /* kernel name is missing */ 0;
            // Don't emit note if kernel name was completely omitted
          } else {
            if (TD->isCompleteDefinition())
              Diag.Report(KernelLocation,
                          diag::err_sycl_kernel_incorrectly_named)
                  << /* kernel name is not globally-visible */ 1;
            else
              Diag.Report(KernelLocation, diag::warn_sycl_implicit_decl);
            Diag.Report(D->getSourceRange().getBegin(),
                        diag::note_previous_decl)
                << TD->getName();
          }
        }
      }
      break;
    }
    ++NamespaceCnt;
    const StringRef NSInlinePrefix = NS->isInline() ? "inline " : "";
    NSStr.insert(
        0, Twine(NSInlinePrefix + "namespace " + NS->getName() + " { ").str());
    DC = NS->getDeclContext();
  }
  O << NSStr;
  if (NamespaceCnt > 0)
    O << "\n";
  // print declaration into a string:
  PrintingPolicy P(D->getASTContext().getLangOpts());
  P.adjustForCPlusPlusFwdDecl();
  P.SuppressTypedefs = true;
  P.SuppressUnwrittenScope = true;
  std::string S;
  llvm::raw_string_ostream SO(S);
  D->print(SO, P);
  O << SO.str();

  if (const auto *ED = dyn_cast<EnumDecl>(D)) {
    QualType T = ED->getIntegerType();
    // Backup since getIntegerType() returns null for enum forward
    // declaration with no fixed underlying type
    if (T.isNull())
      T = ED->getPromotionType();
    O << " : " << T.getAsString();
  }

  O << ";\n";

  // print closing braces for namespaces if needed
  for (unsigned I = 0; I < NamespaceCnt; ++I)
    O << "}";
  if (NamespaceCnt > 0)
    O << "\n";
}

// Emits forward declarations of classes and template classes on which
// declaration of given type depends.
// For example, consider SimpleVadd
// class specialization in parallel_for below:
//
//   template <typename T1, unsigned int N, typename ... T2>
//   class SimpleVadd;
//   ...
//   template <unsigned int N, typename T1, typename ... T2>
//   void simple_vadd(const std::array<T1, N>& VA, const std::array<T1, N>&
//   VB,
//     std::array<T1, N>& VC, int param, T2 ... varargs) {
//     ...
//     deviceQueue.submit([&](cl::sycl::handler& cgh) {
//       ...
//       cgh.parallel_for<class SimpleVadd<T1, N, T2...>>(...)
//       ...
//     }
//     ...
//   }
//   ...
//   class MyClass {...};
//   template <typename T> class MyInnerTmplClass { ... }
//   template <typename T> class MyTmplClass { ... }
//   ...
//   MyClass *c = new MyClass();
//   MyInnerTmplClass<MyClass**> c1(&c);
//   simple_vadd(A, B, C, 5, 'a', 1.f,
//     new MyTmplClass<MyInnerTmplClass<MyClass**>>(c1));
//
// it will generate the following forward declarations:
//   class MyClass;
//   template <typename T> class MyInnerTmplClass;
//   template <typename T> class MyTmplClass;
//   template <typename T1, unsigned int N, typename ...T2> class SimpleVadd;
//
void SYCLIntegrationHeader::emitForwardClassDecls(
    raw_ostream &O, QualType T, SourceLocation KernelLocation,
    llvm::SmallPtrSetImpl<const void *> &Printed) {

  // peel off the pointer types and get the class/struct type:
  for (; T->isPointerType(); T = T->getPointeeType())
    ;
  const CXXRecordDecl *RD = T->getAsCXXRecordDecl();

  if (!RD)
    return;

  // see if this is a template specialization ...
  if (const auto *TSD = dyn_cast<ClassTemplateSpecializationDecl>(RD)) {
    // ... yes, it is template specialization:
    // - first, recurse into template parameters and emit needed forward
    //   declarations
    const TemplateArgumentList &Args = TSD->getTemplateArgs();

    for (unsigned I = 0; I < Args.size(); I++) {
      const TemplateArgument &Arg = Args[I];

      switch (Arg.getKind()) {
      case TemplateArgument::ArgKind::Type:
      case TemplateArgument::ArgKind::Integral: {
        QualType T = (Arg.getKind() == TemplateArgument::ArgKind::Type)
                         ? Arg.getAsType()
                         : Arg.getIntegralType();

        // Handle Kernel Name Type templated using enum type and value.
        if (const auto *ET = T->getAs<EnumType>()) {
          const EnumDecl *ED = ET->getDecl();
          if (!checkEnumTemplateParameter(ED, Diag, KernelLocation))
            emitFwdDecl(O, ED, KernelLocation);
        } else if (Arg.getKind() == TemplateArgument::ArgKind::Type)
          emitForwardClassDecls(O, T, KernelLocation, Printed);
        break;
      }
      case TemplateArgument::ArgKind::Pack: {
        ArrayRef<TemplateArgument> Pack = Arg.getPackAsArray();

        for (const auto &T : Pack) {
          if (T.getKind() == TemplateArgument::ArgKind::Type) {
            emitForwardClassDecls(O, T.getAsType(), KernelLocation, Printed);
          }
        }
        break;
      }
      case TemplateArgument::ArgKind::Template: {
        // recursion is not required, since the maximum possible nesting level
        // equals two for template argument
        //
        // for example:
        //   template <typename T> class Bar;
        //   template <template <typename> class> class Baz;
        //   template <template <template <typename> class> class T>
        //   class Foo;
        //
        // The Baz is a template class. The Baz<Bar> is a class. The class Foo
        // should be specialized with template class, not a class. The correct
        // specialization of template class Foo is Foo<Baz>. The incorrect
        // specialization of template class Foo is Foo<Baz<Bar>>. In this case
        // template class Foo specialized by class Baz<Bar>, not a template
        // class template <template <typename> class> class T as it should.
        TemplateDecl *TD = Arg.getAsTemplate().getAsTemplateDecl();
        TemplateParameterList *TemplateParams = TD->getTemplateParameters();
        for (NamedDecl *P : *TemplateParams) {
          // If template template paramter type has an enum value template
          // parameter, forward declaration of enum type is required. Only enum
          // values (not types) need to be handled. For example, consider the
          // following kernel name type:
          //
          // template <typename EnumTypeOut, template <EnumValueIn EnumValue,
          // typename TypeIn> class T> class Foo;
          //
          // The correct specialization for Foo (with enum type) is:
          // Foo<EnumTypeOut, Baz>, where Baz is a template class.
          //
          // Therefore the forward class declarations generated in the
          // integration header are:
          // template <EnumValueIn EnumValue, typename TypeIn> class Baz;
          // template <typename EnumTypeOut, template <EnumValueIn EnumValue,
          // typename EnumTypeIn> class T> class Foo;
          //
          // This requires the following enum forward declarations:
          // enum class EnumTypeOut : int; (Used to template Foo)
          // enum class EnumValueIn : int; (Used to template Baz)
          if (NonTypeTemplateParmDecl *TemplateParam =
                  dyn_cast<NonTypeTemplateParmDecl>(P)) {
            QualType T = TemplateParam->getType();
            if (const auto *ET = T->getAs<EnumType>()) {
              const EnumDecl *ED = ET->getDecl();
              if (!checkEnumTemplateParameter(ED, Diag, KernelLocation))
                emitFwdDecl(O, ED, KernelLocation);
            }
          }
        }
        if (Printed.insert(TD).second) {
          emitFwdDecl(O, TD, KernelLocation);
        }
        break;
      }
      default:
        break; // nop
      }
    }
    // - second, emit forward declaration for the template class being
    //   specialized
    ClassTemplateDecl *CTD = TSD->getSpecializedTemplate();
    assert(CTD && "template declaration must be available");

    if (Printed.insert(CTD).second) {
      emitFwdDecl(O, CTD, KernelLocation);
    }
  } else if (Printed.insert(RD).second) {
    // emit forward declarations for "leaf" classes in the template parameter
    // tree;
    emitFwdDecl(O, RD, KernelLocation);
  }
}

static void emitCPPTypeString(raw_ostream &OS, QualType Ty) {
  LangOptions LO;
  PrintingPolicy P(LO);
  P.SuppressTypedefs = true;
  emitWithoutAnonNamespaces(OS, Ty.getAsString(P));
}

static void printArguments(ASTContext &Ctx, raw_ostream &ArgOS,
                           ArrayRef<TemplateArgument> Args,
                           const PrintingPolicy &P);

static void emitKernelNameType(QualType T, ASTContext &Ctx, raw_ostream &OS,
                               const PrintingPolicy &TypePolicy);

static void printArgument(ASTContext &Ctx, raw_ostream &ArgOS,
                          TemplateArgument Arg, const PrintingPolicy &P) {
  switch (Arg.getKind()) {
  case TemplateArgument::ArgKind::Pack: {
    printArguments(Ctx, ArgOS, Arg.getPackAsArray(), P);
    break;
  }
  case TemplateArgument::ArgKind::Integral: {
    QualType T = Arg.getIntegralType();
    const EnumType *ET = T->getAs<EnumType>();

    if (ET) {
      const llvm::APSInt &Val = Arg.getAsIntegral();
      ArgOS << "static_cast<"
            << ET->getDecl()->getQualifiedNameAsString(
                   /*WithGlobalNsPrefix*/ true)
            << ">"
            << "(" << Val << ")";
    } else {
      Arg.print(P, ArgOS);
    }
    break;
  }
  case TemplateArgument::ArgKind::Type: {
    LangOptions LO;
    PrintingPolicy TypePolicy(LO);
    TypePolicy.SuppressTypedefs = true;
    TypePolicy.SuppressTagKeyword = true;
    QualType T = Arg.getAsType();

    emitKernelNameType(T, Ctx, ArgOS, TypePolicy);
    break;
  }
  case TemplateArgument::ArgKind::Template: {
    TemplateDecl *TD = Arg.getAsTemplate().getAsTemplateDecl();
    ArgOS << TD->getQualifiedNameAsString();
    break;
  }
  default:
    Arg.print(P, ArgOS);
  }
}

static void printArguments(ASTContext &Ctx, raw_ostream &ArgOS,
                           ArrayRef<TemplateArgument> Args,
                           const PrintingPolicy &P) {
  for (unsigned I = 0; I < Args.size(); I++) {
    const TemplateArgument &Arg = Args[I];

    // If argument is an empty pack argument, skip printing comma and argument.
    if (Arg.getKind() == TemplateArgument::ArgKind::Pack && !Arg.pack_size())
      continue;

    if (I != 0)
      ArgOS << ", ";

    printArgument(Ctx, ArgOS, Arg, P);
  }
}

static void printTemplateArguments(ASTContext &Ctx, raw_ostream &ArgOS,
                                   ArrayRef<TemplateArgument> Args,
                                   const PrintingPolicy &P) {
  ArgOS << "<";
  printArguments(Ctx, ArgOS, Args, P);
  ArgOS << ">";
}

static void emitRecordType(raw_ostream &OS, QualType T, const CXXRecordDecl *RD,
                           const PrintingPolicy &TypePolicy) {
  SmallString<64> Buf;
  llvm::raw_svector_ostream RecOS(Buf);
  T.getCanonicalType().getQualifiers().print(RecOS, TypePolicy,
                                             /*appendSpaceIfNotEmpty*/ true);
  if (const auto *TSD = dyn_cast<ClassTemplateSpecializationDecl>(RD)) {

    // Print template class name
    TSD->printQualifiedName(RecOS, TypePolicy, /*WithGlobalNsPrefix*/ true);

    // Print template arguments substituting enumerators
    ASTContext &Ctx = RD->getASTContext();
    const TemplateArgumentList &Args = TSD->getTemplateArgs();
    printTemplateArguments(Ctx, RecOS, Args.asArray(), TypePolicy);

    emitWithoutAnonNamespaces(OS, RecOS.str());
    return;
  }
  if (RD->getDeclContext()->isFunctionOrMethod()) {
    emitWithoutAnonNamespaces(OS, T.getCanonicalType().getAsString(TypePolicy));
    return;
  }

  const NamespaceDecl *NS = dyn_cast<NamespaceDecl>(RD->getDeclContext());
  RD->printQualifiedName(RecOS, TypePolicy,
                         !(NS && NS->isAnonymousNamespace()));
  emitWithoutAnonNamespaces(OS, RecOS.str());
}

static void emitKernelNameType(QualType T, ASTContext &Ctx, raw_ostream &OS,
                               const PrintingPolicy &TypePolicy) {
  if (T->isRecordType()) {
    emitRecordType(OS, T, T->getAsCXXRecordDecl(), TypePolicy);
    return;
  }

  if (T->isEnumeralType())
    OS << "::";
  emitWithoutAnonNamespaces(OS, T.getCanonicalType().getAsString(TypePolicy));
}

void SYCLIntegrationHeader::emit(raw_ostream &O) {
  O << "// This is auto-generated SYCL integration header.\n";
  O << "\n";

  O << "#include <CL/sycl/detail/defines.hpp>\n";
  O << "#include <CL/sycl/detail/kernel_desc.hpp>\n";

  O << "\n";

  if (SpecConsts.size() > 0) {
    // Remove duplicates.
    std::sort(SpecConsts.begin(), SpecConsts.end(),
              [](const SpecConstID &SC1, const SpecConstID &SC2) {
                // Sort by string IDs for stable spec consts order in the
                // header.
                return SC1.second.compare(SC2.second) < 0;
              });
    SpecConstID *End =
        std::unique(SpecConsts.begin(), SpecConsts.end(),
                    [](const SpecConstID &SC1, const SpecConstID &SC2) {
                      // Here can do faster comparison of types.
                      return SC1.first == SC2.first;
                    });
    O << "// Specialization constants IDs:\n";
    for (const auto &P : llvm::make_range(SpecConsts.begin(), End)) {
      O << "template <> struct sycl::detail::SpecConstantInfo<";
      emitCPPTypeString(O, P.first);
      O << "> {\n";
      O << "  static constexpr const char* getName() {\n";
      O << "    return \"" << P.second << "\";\n";
      O << "  }\n";
      O << "};\n";
    }
  }

  if (!UnnamedLambdaSupport) {
    O << "// Forward declarations of templated kernel function types:\n";

    llvm::SmallPtrSet<const void *, 4> Printed;
    for (const KernelDesc &K : KernelDescs) {
      emitForwardClassDecls(O, K.NameType, K.KernelLocation, Printed);
    }
  }
  O << "\n";

  O << "__SYCL_INLINE_NAMESPACE(cl) {\n";
  O << "namespace sycl {\n";
  O << "namespace detail {\n";

  O << "\n";

  O << "// names of all kernels defined in the corresponding source\n";
  O << "static constexpr\n";
  O << "const char* const kernel_names[] = {\n";

  for (unsigned I = 0; I < KernelDescs.size(); I++) {
    O << "  \"" << KernelDescs[I].Name << "\"";

    if (I < KernelDescs.size() - 1)
      O << ",";
    O << "\n";
  }
  O << "};\n\n";

  O << "// array representing signatures of all kernels defined in the\n";
  O << "// corresponding source\n";
  O << "static constexpr\n";
  O << "const kernel_param_desc_t kernel_signatures[] = {\n";

  for (unsigned I = 0; I < KernelDescs.size(); I++) {
    auto &K = KernelDescs[I];
    O << "  //--- " << K.Name << "\n";

    for (const auto &P : K.Params) {
      std::string TyStr = paramKind2Str(P.Kind);
      O << "  { kernel_param_kind_t::" << TyStr << ", ";
      O << P.Info << ", " << P.Offset << " },\n";
    }
    O << "\n";
  }
  O << "};\n\n";

  O << "// indices into the kernel_signatures array, each representing a "
       "start"
       " of\n";
  O << "// kernel signature descriptor subarray of the kernel_signatures"
       " array;\n";
  O << "// the index order in this array corresponds to the kernel name order"
       " in the\n";
  O << "// kernel_names array\n";
  O << "static constexpr\n";
  O << "const unsigned kernel_signature_start[] = {\n";
  unsigned CurStart = 0;

  for (unsigned I = 0; I < KernelDescs.size(); I++) {
    auto &K = KernelDescs[I];
    O << "  " << CurStart;
    if (I < KernelDescs.size() - 1)
      O << ",";
    O << " // " << K.Name << "\n";
    CurStart += K.Params.size() + 1;
  }
  O << "};\n\n";

  O << "// Specializations of KernelInfo for kernel function types:\n";
  CurStart = 0;

  for (const KernelDesc &K : KernelDescs) {
    const size_t N = K.Params.size();
    if (UnnamedLambdaSupport) {
      O << "template <> struct KernelInfoData<";
      O << "'" << K.StableName.front();
      for (char c : StringRef(K.StableName).substr(1))
        O << "', '" << c;
      O << "'> {\n";
    } else {
      LangOptions LO;
      PrintingPolicy P(LO);
      P.SuppressTypedefs = true;
      O << "template <> struct KernelInfo<";
      emitKernelNameType(K.NameType, S.getASTContext(), O, P);
      O << "> {\n";
    }
    O << "  DLL_LOCAL\n";
    O << "  static constexpr const char* getName() { return \"" << K.Name
      << "\"; }\n";
    O << "  DLL_LOCAL\n";
    O << "  static constexpr unsigned getNumParams() { return " << N << "; }\n";
    O << "  DLL_LOCAL\n";
    O << "  static constexpr const kernel_param_desc_t& ";
    O << "getParamDesc(unsigned i) {\n";
    O << "    return kernel_signatures[i+" << CurStart << "];\n";
    O << "  }\n";
    O << "};\n";
    CurStart += N;
  }
  O << "\n";
  O << "} // namespace detail\n";
  O << "} // namespace sycl\n";
  O << "} // __SYCL_INLINE_NAMESPACE(cl)\n";
  O << "\n";
}

bool SYCLIntegrationHeader::emit(const StringRef &IntHeaderName) {
  if (IntHeaderName.empty())
    return false;
  int IntHeaderFD = 0;
  std::error_code EC =
      llvm::sys::fs::openFileForWrite(IntHeaderName, IntHeaderFD);
  if (EC) {
    llvm::errs() << "Error: " << EC.message() << "\n";
    // compilation will fail on absent include file - don't need to fail here
    return false;
  }
  llvm::raw_fd_ostream Out(IntHeaderFD, true /*close in destructor*/);
  emit(Out);
  return true;
}

void SYCLIntegrationHeader::startKernel(StringRef KernelName,
                                        QualType KernelNameType,
                                        StringRef KernelStableName,
                                        SourceLocation KernelLocation) {
  KernelDescs.resize(KernelDescs.size() + 1);
  KernelDescs.back().Name = std::string(KernelName);
  KernelDescs.back().NameType = KernelNameType;
  KernelDescs.back().StableName = std::string(KernelStableName);
  KernelDescs.back().KernelLocation = KernelLocation;
}

void SYCLIntegrationHeader::addParamDesc(kernel_param_kind_t Kind, int Info,
                                         unsigned Offset) {
  auto *K = getCurKernelDesc();
  assert(K && "no kernels");
  K->Params.push_back(KernelParamDesc());
  KernelParamDesc &PD = K->Params.back();
  PD.Kind = Kind;
  PD.Info = Info;
  PD.Offset = Offset;
}

void SYCLIntegrationHeader::endKernel() {
  // nop for now
}

void SYCLIntegrationHeader::addSpecConstant(StringRef IDName, QualType IDType) {
  SpecConsts.emplace_back(std::make_pair(IDType, IDName.str()));
}

SYCLIntegrationHeader::SYCLIntegrationHeader(DiagnosticsEngine &_Diag,
                                             bool _UnnamedLambdaSupport,
                                             Sema &_S)
    : Diag(_Diag), UnnamedLambdaSupport(_UnnamedLambdaSupport), S(_S) {}

// -----------------------------------------------------------------------------
// Utility class methods
// -----------------------------------------------------------------------------

bool Util::isSyclAccessorType(const QualType &Ty) {
  return isSyclType(Ty, "accessor", true /*Tmpl*/);
}

bool Util::isSyclSamplerType(const QualType &Ty) {
  return isSyclType(Ty, "sampler");
}

bool Util::isSyclStreamType(const QualType &Ty) {
  return isSyclType(Ty, "stream");
}

bool Util::isSyclHalfType(const QualType &Ty) {
  const StringRef &Name = "half";
  std::array<DeclContextDesc, 5> Scopes = {
      Util::DeclContextDesc{clang::Decl::Kind::Namespace, "cl"},
      Util::DeclContextDesc{clang::Decl::Kind::Namespace, "sycl"},
      Util::DeclContextDesc{clang::Decl::Kind::Namespace, "detail"},
      Util::DeclContextDesc{clang::Decl::Kind::Namespace, "half_impl"},
      Util::DeclContextDesc{Decl::Kind::CXXRecord, Name}};
  return matchQualifiedTypeName(Ty, Scopes);
}

bool Util::isSyclSpecConstantType(const QualType &Ty) {
  const StringRef &Name = "spec_constant";
  std::array<DeclContextDesc, 4> Scopes = {
      Util::DeclContextDesc{clang::Decl::Kind::Namespace, "cl"},
      Util::DeclContextDesc{clang::Decl::Kind::Namespace, "sycl"},
      Util::DeclContextDesc{clang::Decl::Kind::Namespace, "experimental"},
      Util::DeclContextDesc{Decl::Kind::ClassTemplateSpecialization, Name}};
  return matchQualifiedTypeName(Ty, Scopes);
}

bool Util::isPropertyListType(const QualType &Ty) {
  return isSyclType(Ty, "property_list", true /*Tmpl*/);
}

bool Util::isSyclBufferLocationType(const QualType &Ty) {
  const StringRef &Name = "buffer_location";
  std::array<DeclContextDesc, 4> Scopes = {
      Util::DeclContextDesc{clang::Decl::Kind::Namespace, "cl"},
      Util::DeclContextDesc{clang::Decl::Kind::Namespace, "sycl"},
      // TODO: this doesn't belong to property namespace, instead it shall be
      // in its own namespace. Change it, when the actual implementation in SYCL
      // headers is ready
      Util::DeclContextDesc{clang::Decl::Kind::Namespace, "property"},
      Util::DeclContextDesc{Decl::Kind::ClassTemplateSpecialization, Name}};
  return matchQualifiedTypeName(Ty, Scopes);
}

bool Util::isSyclType(const QualType &Ty, StringRef Name, bool Tmpl) {
  Decl::Kind ClassDeclKind =
      Tmpl ? Decl::Kind::ClassTemplateSpecialization : Decl::Kind::CXXRecord;
  std::array<DeclContextDesc, 3> Scopes = {
      Util::DeclContextDesc{clang::Decl::Kind::Namespace, "cl"},
      Util::DeclContextDesc{clang::Decl::Kind::Namespace, "sycl"},
      Util::DeclContextDesc{ClassDeclKind, Name}};
  return matchQualifiedTypeName(Ty, Scopes);
}

bool Util::matchQualifiedTypeName(const QualType &Ty,
                                  ArrayRef<Util::DeclContextDesc> Scopes) {
  // The idea: check the declaration context chain starting from the type
  // itself. At each step check the context is of expected kind
  // (namespace) and name.
  const CXXRecordDecl *RecTy = Ty->getAsCXXRecordDecl();

  if (!RecTy)
    return false; // only classes/structs supported
  const auto *Ctx = cast<DeclContext>(RecTy);
  StringRef Name = "";

  for (const auto &Scope : llvm::reverse(Scopes)) {
    clang::Decl::Kind DK = Ctx->getDeclKind();

    if (DK != Scope.first)
      return false;

    switch (DK) {
    case clang::Decl::Kind::ClassTemplateSpecialization:
      // ClassTemplateSpecializationDecl inherits from CXXRecordDecl
    case clang::Decl::Kind::CXXRecord:
      Name = cast<CXXRecordDecl>(Ctx)->getName();
      break;
    case clang::Decl::Kind::Namespace:
      Name = cast<NamespaceDecl>(Ctx)->getName();
      break;
    default:
      llvm_unreachable("matchQualifiedTypeName: decl kind not supported");
    }
    if (Name != Scope.second)
      return false;
    Ctx = Ctx->getParent();
  }
  return Ctx->isTranslationUnit();
}<|MERGE_RESOLUTION|>--- conflicted
+++ resolved
@@ -1314,11 +1314,6 @@
 class SyclKernelDeclCreator : public SyclKernelFieldHandler {
   FunctionDecl *KernelDecl;
   llvm::SmallVector<ParmVarDecl *, 8> Params;
-<<<<<<< HEAD
-  SyclKernelFieldChecker &ArgChecker;
-  SyclKernelUnionBodyChecker &ArgChecker1;
-=======
->>>>>>> 5b286f31
   Sema::ContextRAII FuncContext;
   // Holds the last handled field's first parameter. This doesn't store an
   // iterator as push_back invalidates iterators.
@@ -1452,21 +1447,11 @@
   }
 
 public:
-<<<<<<< HEAD
-  SyclKernelDeclCreator(Sema &S, SyclKernelFieldChecker &ArgChecker,
-                        SyclKernelUnionBodyChecker &ArgChecker1, StringRef Name,
-                        SourceLocation Loc, bool IsInline, bool IsSIMDKernel)
-      : SyclKernelFieldHandler(S),
-        KernelDecl(createKernelDecl(S.getASTContext(), Name, Loc, IsInline,
-                                    IsSIMDKernel)),
-        ArgChecker(ArgChecker), ArgChecker1(ArgChecker1),
-=======
   SyclKernelDeclCreator(Sema &S, StringRef Name, SourceLocation Loc,
                         bool IsInline, bool IsSIMDKernel)
       : SyclKernelFieldHandler(S),
         KernelDecl(createKernelDecl(S.getASTContext(), Name, Loc, IsInline,
                                     IsSIMDKernel)),
->>>>>>> 5b286f31
         FuncContext(SemaRef, KernelDecl) {}
 
   ~SyclKernelDeclCreator() {
@@ -2214,22 +2199,9 @@
       constructKernelName(*this, KernelCallerFunc, MC);
   StringRef KernelName(getLangOpts().SYCLUnnamedLambda ? StableName
                                                        : CalculatedName);
-<<<<<<< HEAD
-  if (KernelObj->isLambda()) {
-    for (const LambdaCapture &LC : KernelObj->captures())
-      if (LC.capturesThis() && LC.isImplicit())
-        Diag(LC.getLocation(), diag::err_implicit_this_capture);
-  }
-  SyclKernelFieldChecker checker(*this);
-  SyclKernelUnionBodyChecker checker1(*this);
-  SyclKernelDeclCreator kernel_decl(
-      *this, checker, checker1, KernelName, KernelObj->getLocation(),
-      KernelCallerFunc->isInlined(), KernelCallerFunc->hasAttr<SYCLSimdAttr>());
-=======
   SyclKernelDeclCreator kernel_decl(*this, KernelName, KernelObj->getLocation(),
                                     KernelCallerFunc->isInlined(),
                                     KernelCallerFunc->hasAttr<SYCLSimdAttr>());
->>>>>>> 5b286f31
   SyclKernelBodyCreator kernel_body(*this, kernel_decl, KernelObj,
                                     KernelCallerFunc);
   SyclKernelIntHeaderCreator int_header(
