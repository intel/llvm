//===- SemaSYCL.cpp - Semantic Analysis for SYCL constructs ---------------===//
//
// Part of the LLVM Project, under the Apache License v2.0 with LLVM Exceptions.
// See https://llvm.org/LICENSE.txt for license information.
// SPDX-License-Identifier: Apache-2.0 WITH LLVM-exception
//
//===----------------------------------------------------------------------===//
// This implements Semantic Analysis for SYCL constructs.
//===----------------------------------------------------------------------===//

#include "clang/Sema/SemaSYCL.h"
#include "TreeTransform.h"
#include "clang/AST/AST.h"
#include "clang/AST/Mangle.h"
#include "clang/AST/QualTypeNames.h"
#include "clang/AST/RecordLayout.h"
#include "clang/AST/RecursiveASTVisitor.h"
#include "clang/AST/TemplateArgumentVisitor.h"
#include "clang/AST/TypeOrdering.h"
#include "clang/AST/TypeVisitor.h"
#include "clang/Analysis/CallGraph.h"
#include "clang/Basic/Attributes.h"
#include "clang/Basic/Builtins.h"
#include "clang/Basic/Diagnostic.h"
#include "clang/Basic/TargetInfo.h"
#include "clang/Basic/Version.h"
#include "clang/Sema/Attr.h"
#include "clang/Sema/Initialization.h"
#include "clang/Sema/ParsedAttr.h"
#include "clang/Sema/Sema.h"
#include "llvm/ADT/APSInt.h"
#include "llvm/ADT/SmallPtrSet.h"
#include "llvm/ADT/SmallVector.h"
#include "llvm/ADT/StringExtras.h"
#include "llvm/Support/FileSystem.h"
#include "llvm/Support/Path.h"
#include "llvm/Support/raw_ostream.h"

#include <array>
#include <functional>
#include <initializer_list>

using namespace clang;
using namespace std::placeholders;

using KernelParamKind = SYCLIntegrationHeader::kernel_param_kind_t;

enum target {
  global_buffer = 2014,
  constant_buffer,
  local,
  image,
  host_buffer,
  host_image,
  image_array
};

using ParamDesc = std::tuple<QualType, IdentifierInfo *, TypeSourceInfo *>;

enum KernelInvocationKind {
  InvokeUnknown,
  InvokeSingleTask,
  InvokeParallelFor,
  InvokeParallelForWorkGroup
};

static constexpr llvm::StringLiteral InitMethodName = "__init";
static constexpr llvm::StringLiteral InitESIMDMethodName = "__init_esimd";
static constexpr llvm::StringLiteral InitSpecConstantsBuffer =
    "__init_specialization_constants_buffer";
static constexpr llvm::StringLiteral FinalizeMethodName = "__finalize";
static constexpr llvm::StringLiteral LibstdcxxFailedAssertion =
    "__failed_assertion";
constexpr unsigned MaxKernelArgsSize = 2048;

bool SemaSYCL::isSyclType(QualType Ty, SYCLTypeAttr::SYCLType TypeName) {
  const auto *RD = Ty->getAsCXXRecordDecl();
  if (!RD)
    return false;

  if (const auto *Attr = RD->getAttr<SYCLTypeAttr>())
    return Attr->getType() == TypeName;

  if (const auto *CTSD = dyn_cast<ClassTemplateSpecializationDecl>(RD))
    if (CXXRecordDecl *TemplateDecl =
            CTSD->getSpecializedTemplate()->getTemplatedDecl())
      if (const auto *Attr = TemplateDecl->getAttr<SYCLTypeAttr>())
        return Attr->getType() == TypeName;

  return false;
}

static bool isSyclAccessorType(QualType Ty) {
  return SemaSYCL::isSyclType(Ty, SYCLTypeAttr::accessor) ||
         SemaSYCL::isSyclType(Ty, SYCLTypeAttr::local_accessor);
}

// FIXME: Accessor property lists should be modified to use compile-time
// properties. Once implemented, this function (and possibly all/most code
// in SemaSYCL.cpp handling no_alias and buffer_location property) can be
// removed.
static bool isAccessorPropertyType(QualType Ty,
                                   SYCLTypeAttr::SYCLType TypeName) {
  if (const auto *RD = Ty->getAsCXXRecordDecl())
    if (const auto *Parent = dyn_cast<CXXRecordDecl>(RD->getParent()))
      if (const auto *Attr = Parent->getAttr<SYCLTypeAttr>())
        return Attr->getType() == TypeName;

  return false;
}

static bool isSyclSpecialType(QualType Ty, SemaSYCL &S) {
  return S.isTypeDecoratedWithDeclAttribute<SYCLSpecialClassAttr>(Ty);
}

ExprResult SemaSYCL::ActOnSYCLBuiltinNumFieldsExpr(ParsedType PT) {
  TypeSourceInfo *TInfo = nullptr;
  QualType QT = Sema::GetTypeFromParser(PT, &TInfo);
  assert(TInfo && "couldn't get type info from a type from the parser?");
  SourceLocation TypeLoc = TInfo->getTypeLoc().getBeginLoc();

  return BuildSYCLBuiltinNumFieldsExpr(TypeLoc, QT);
}

ExprResult SemaSYCL::BuildSYCLBuiltinNumFieldsExpr(SourceLocation Loc,
                                                   QualType SourceTy) {
  if (!SourceTy->isDependentType()) {
    if (SemaRef.RequireCompleteType(
            Loc, SourceTy, diag::err_sycl_type_trait_requires_complete_type,
            /*__builtin_num_fields*/ 0))
      return ExprError();

    if (!SourceTy->isRecordType()) {
      Diag(Loc, diag::err_sycl_type_trait_requires_record_type)
          << /*__builtin_num_fields*/ 0;
      return ExprError();
    }
  }
  return new (getASTContext())
      SYCLBuiltinNumFieldsExpr(Loc, SourceTy, getASTContext().getSizeType());
}

ExprResult SemaSYCL::ActOnSYCLBuiltinFieldTypeExpr(ParsedType PT, Expr *Idx) {
  TypeSourceInfo *TInfo = nullptr;
  QualType QT = Sema::GetTypeFromParser(PT, &TInfo);
  assert(TInfo && "couldn't get type info from a type from the parser?");
  SourceLocation TypeLoc = TInfo->getTypeLoc().getBeginLoc();

  return BuildSYCLBuiltinFieldTypeExpr(TypeLoc, QT, Idx);
}

ExprResult SemaSYCL::BuildSYCLBuiltinFieldTypeExpr(SourceLocation Loc,
                                                   QualType SourceTy,
                                                   Expr *Idx) {
  // If the expression appears in an evaluated context, we want to give an
  // error so that users don't attempt to use the value of this expression.
  if (!SemaRef.isUnevaluatedContext()) {
    Diag(Loc, diag::err_sycl_builtin_type_trait_evaluated)
        << /*__builtin_field_type*/ 0;
    return ExprError();
  }

  // We may not be able to calculate the field type (the source type may be a
  // dependent type), so use the source type as a basic fallback. This will
  // ensure that the AST node will have a dependent type that gets resolved
  // later to the real type.
  QualType FieldTy = SourceTy;
  ExprValueKind ValueKind = VK_PRValue;
  if (!SourceTy->isDependentType()) {
    if (SemaRef.RequireCompleteType(
            Loc, SourceTy, diag::err_sycl_type_trait_requires_complete_type,
            /*__builtin_field_type*/ 1))
      return ExprError();

    if (!SourceTy->isRecordType()) {
      Diag(Loc, diag::err_sycl_type_trait_requires_record_type)
          << /*__builtin_field_type*/ 1;
      return ExprError();
    }

    if (!Idx->isValueDependent()) {
      std::optional<llvm::APSInt> IdxVal =
          Idx->getIntegerConstantExpr(getASTContext());
      if (IdxVal) {
        RecordDecl *RD = SourceTy->getAsRecordDecl();
        assert(RD && "Record type but no record decl?");
        int64_t Index = IdxVal->getExtValue();

        if (Index < 0) {
          Diag(Idx->getExprLoc(),
               diag::err_sycl_type_trait_requires_nonnegative_index)
              << /*fields*/ 0;
          return ExprError();
        }

        // Ensure that the index is within range.
        int64_t NumFields = std::distance(RD->field_begin(), RD->field_end());
        if (Index >= NumFields) {
          Diag(Idx->getExprLoc(),
               diag::err_sycl_builtin_type_trait_index_out_of_range)
              << toString(*IdxVal, 10) << SourceTy << /*fields*/ 0;
          return ExprError();
        }
        const FieldDecl *FD = *std::next(RD->field_begin(), Index);
        FieldTy = FD->getType();

        // If the field type was a reference type, adjust it now.
        if (FieldTy->isLValueReferenceType()) {
          ValueKind = VK_LValue;
          FieldTy = FieldTy.getNonReferenceType();
        } else if (FieldTy->isRValueReferenceType()) {
          ValueKind = VK_XValue;
          FieldTy = FieldTy.getNonReferenceType();
        }
      }
    }
  }
  return new (getASTContext())
      SYCLBuiltinFieldTypeExpr(Loc, SourceTy, Idx, FieldTy, ValueKind);
}

ExprResult SemaSYCL::ActOnSYCLBuiltinNumBasesExpr(ParsedType PT) {
  TypeSourceInfo *TInfo = nullptr;
  QualType QT = Sema::GetTypeFromParser(PT, &TInfo);
  assert(TInfo && "couldn't get type info from a type from the parser?");
  SourceLocation TypeLoc = TInfo->getTypeLoc().getBeginLoc();

  return BuildSYCLBuiltinNumBasesExpr(TypeLoc, QT);
}

ExprResult SemaSYCL::BuildSYCLBuiltinNumBasesExpr(SourceLocation Loc,
                                                  QualType SourceTy) {
  if (!SourceTy->isDependentType()) {
    if (SemaRef.RequireCompleteType(
            Loc, SourceTy, diag::err_sycl_type_trait_requires_complete_type,
            /*__builtin_num_bases*/ 2))
      return ExprError();

    if (!SourceTy->isRecordType()) {
      Diag(Loc, diag::err_sycl_type_trait_requires_record_type)
          << /*__builtin_num_bases*/ 2;
      return ExprError();
    }
  }
  return new (getASTContext())
      SYCLBuiltinNumBasesExpr(Loc, SourceTy, getASTContext().getSizeType());
}

ExprResult SemaSYCL::ActOnSYCLBuiltinBaseTypeExpr(ParsedType PT, Expr *Idx) {
  TypeSourceInfo *TInfo = nullptr;
  QualType QT = SemaRef.GetTypeFromParser(PT, &TInfo);
  assert(TInfo && "couldn't get type info from a type from the parser?");
  SourceLocation TypeLoc = TInfo->getTypeLoc().getBeginLoc();

  return BuildSYCLBuiltinBaseTypeExpr(TypeLoc, QT, Idx);
}

ExprResult SemaSYCL::BuildSYCLBuiltinBaseTypeExpr(SourceLocation Loc,
                                                  QualType SourceTy,
                                                  Expr *Idx) {
  // If the expression appears in an evaluated context, we want to give an
  // error so that users don't attempt to use the value of this expression.
  if (!SemaRef.isUnevaluatedContext()) {
    Diag(Loc, diag::err_sycl_builtin_type_trait_evaluated)
        << /*__builtin_base_type*/ 1;
    return ExprError();
  }

  // We may not be able to calculate the base type (the source type may be a
  // dependent type), so use the source type as a basic fallback. This will
  // ensure that the AST node will have a dependent type that gets resolved
  // later to the real type.
  QualType BaseTy = SourceTy;
  if (!SourceTy->isDependentType()) {
    if (SemaRef.RequireCompleteType(
            Loc, SourceTy, diag::err_sycl_type_trait_requires_complete_type,
            /*__builtin_base_type*/ 3))
      return ExprError();

    if (!SourceTy->isRecordType()) {
      Diag(Loc, diag::err_sycl_type_trait_requires_record_type)
          << /*__builtin_base_type*/ 3;
      return ExprError();
    }

    if (!Idx->isValueDependent()) {
      std::optional<llvm::APSInt> IdxVal =
          Idx->getIntegerConstantExpr(getASTContext());
      if (IdxVal) {
        CXXRecordDecl *RD = SourceTy->getAsCXXRecordDecl();
        assert(RD && "Record type but no record decl?");
        int64_t Index = IdxVal->getExtValue();

        if (Index < 0) {
          Diag(Idx->getExprLoc(),
               diag::err_sycl_type_trait_requires_nonnegative_index)
              << /*bases*/ 1;
          return ExprError();
        }

        // Ensure that the index is within range.
        if (Index >= RD->getNumBases()) {
          Diag(Idx->getExprLoc(),
               diag::err_sycl_builtin_type_trait_index_out_of_range)
              << toString(*IdxVal, 10) << SourceTy << /*bases*/ 1;
          return ExprError();
        }

        const CXXBaseSpecifier &Spec = *std::next(RD->bases_begin(), Index);
        BaseTy = Spec.getType();
      }
    }
  }
  return new (getASTContext())
      SYCLBuiltinBaseTypeExpr(Loc, SourceTy, Idx, BaseTy);
}

/// Returns true if the target requires a new type.
/// This happens if a pointer to generic cannot be passed
static bool targetRequiresNewType(ASTContext &Context) {
  llvm::Triple T = Context.getTargetInfo().getTriple();
  return !T.isNVPTX();
}

// This information is from Section 4.13 of the SYCL spec
// https://www.khronos.org/registry/SYCL/specs/sycl-1.2.1.pdf
// This function returns false if the math lib function
// corresponding to the input builtin is not supported
// for SYCL
static bool IsSyclMathFunc(unsigned BuiltinID) {
  switch (BuiltinID) {
  case Builtin::BIlround:
  case Builtin::BI__builtin_lround:
  case Builtin::BIceill:
  case Builtin::BI__builtin_ceill:
  case Builtin::BIcopysignl:
  case Builtin::BI__builtin_copysignl:
  case Builtin::BIcosl:
  case Builtin::BI__builtin_cosl:
  case Builtin::BIexpl:
  case Builtin::BI__builtin_expl:
  case Builtin::BIexp2l:
  case Builtin::BI__builtin_exp2l:
  case Builtin::BIfabsl:
  case Builtin::BI__builtin_fabsl:
  case Builtin::BIfloorl:
  case Builtin::BI__builtin_floorl:
  case Builtin::BIfmal:
  case Builtin::BI__builtin_fmal:
  case Builtin::BIfmaxl:
  case Builtin::BI__builtin_fmaxl:
  case Builtin::BIfminl:
  case Builtin::BI__builtin_fminl:
  case Builtin::BIfmodl:
  case Builtin::BI__builtin_fmodl:
  case Builtin::BIlogl:
  case Builtin::BI__builtin_logl:
  case Builtin::BIlog10l:
  case Builtin::BI__builtin_log10l:
  case Builtin::BIlog2l:
  case Builtin::BI__builtin_log2l:
  case Builtin::BIpowl:
  case Builtin::BI__builtin_powl:
  case Builtin::BIrintl:
  case Builtin::BI__builtin_rintl:
  case Builtin::BIroundl:
  case Builtin::BI__builtin_roundl:
  case Builtin::BIsinl:
  case Builtin::BI__builtin_sinl:
  case Builtin::BIsqrtl:
  case Builtin::BI__builtin_sqrtl:
  case Builtin::BItruncl:
  case Builtin::BI__builtin_truncl:
  case Builtin::BIlroundl:
  case Builtin::BI__builtin_lroundl:
  case Builtin::BIlroundf:
  case Builtin::BI__builtin_lroundf:
    return false;
  default:
    break;
  }
  return true;
}

bool SemaSYCL::isDeclAllowedInSYCLDeviceCode(const Decl *D) {
  if (const FunctionDecl *FD = dyn_cast<FunctionDecl>(D)) {
    const IdentifierInfo *II = FD->getIdentifier();

    // Allow __builtin_assume_aligned and __builtin_printf to be called from
    // within device code.
    if (FD->getBuiltinID() &&
        (FD->getBuiltinID() == Builtin::BI__builtin_assume_aligned ||
         FD->getBuiltinID() == Builtin::BI__builtin_printf))
      return true;

    const DeclContext *DC = FD->getDeclContext();
    if (II && II->isStr("__spirv_ocl_printf") &&
        !FD->isDefined() &&
        FD->getLanguageLinkage() == CXXLanguageLinkage &&
        DC->getEnclosingNamespaceContext()->isTranslationUnit())
      return true;
  }
  return false;
}

SemaSYCL::SemaSYCL(Sema &S)
    : SemaBase(S), SyclIntHeader(nullptr), SyclIntFooter(nullptr) {}

static bool isZeroSizedArray(SemaSYCL &S, QualType Ty) {
  if (const auto *CAT = S.getASTContext().getAsConstantArrayType(Ty))
    return CAT->isZeroSize();
  return false;
}

static void checkSYCLType(SemaSYCL &S, QualType Ty, SourceRange Loc,
                          llvm::DenseSet<QualType> Visited,
                          SourceRange UsedAtLoc = SourceRange()) {
  // Not all variable types are supported inside SYCL kernels,
  // for example the quad type __float128 will cause errors in the
  // SPIR-V translation phase.
  // Here we check any potentially unsupported declaration and issue
  // a deferred diagnostic, which will be emitted iff the declaration
  // is discovered to reside in kernel code.
  // The optional UsedAtLoc param is used when the SYCL usage is at a
  // different location than the variable declaration and we need to
  // inform the user of both, e.g. struct member usage vs declaration.

  bool Emitting = false;

  //--- check types ---

  // zero length arrays
  if (isZeroSizedArray(S, Ty)) {
    S.DiagIfDeviceCode(Loc.getBegin(), diag::err_typecheck_zero_array_size)
        << 1;
    Emitting = true;
  }

  // variable length arrays
  if (Ty->isVariableArrayType()) {
    S.DiagIfDeviceCode(Loc.getBegin(), diag::err_vla_unsupported) << 0;
    Emitting = true;
  }

  // Sub-reference array or pointer, then proceed with that type.
  while (Ty->isAnyPointerType() || Ty->isArrayType())
    Ty = QualType{Ty->getPointeeOrArrayElementType(), 0};

  // __int128, __int128_t, __uint128_t, long double, __float128
  if (Ty->isSpecificBuiltinType(BuiltinType::Int128) ||
      Ty->isSpecificBuiltinType(BuiltinType::UInt128) ||
      Ty->isSpecificBuiltinType(BuiltinType::LongDouble) ||
      Ty->isSpecificBuiltinType(BuiltinType::BFloat16) ||
      (Ty->isSpecificBuiltinType(BuiltinType::Float128) &&
       !S.getASTContext().getTargetInfo().hasFloat128Type())) {
    S.DiagIfDeviceCode(Loc.getBegin(), diag::err_type_unsupported)
        << Ty.getUnqualifiedType().getCanonicalType();
    Emitting = true;
  }

  if (Emitting && UsedAtLoc.isValid())
    S.DiagIfDeviceCode(UsedAtLoc.getBegin(), diag::note_used_here);

  //--- now recurse ---
  // Pointers complicate recursion. Add this type to Visited.
  // If already there, bail out.
  if (!Visited.insert(Ty).second)
    return;

  if (const auto *ATy = dyn_cast<AttributedType>(Ty))
    return checkSYCLType(S, ATy->getModifiedType(), Loc, Visited);

  if (const auto *RD = Ty->getAsRecordDecl()) {
    for (const auto &Field : RD->fields())
      checkSYCLType(S, Field->getType(), Field->getSourceRange(), Visited, Loc);
  } else if (const auto *FPTy = dyn_cast<FunctionProtoType>(Ty)) {
    for (const auto &ParamTy : FPTy->param_types())
      checkSYCLType(S, ParamTy, Loc, Visited);
    checkSYCLType(S, FPTy->getReturnType(), Loc, Visited);
  }
}

void SemaSYCL::checkSYCLDeviceVarDecl(VarDecl *Var) {
  assert(getLangOpts().SYCLIsDevice &&
         "Should only be called during SYCL compilation");
  QualType Ty = Var->getType();
  SourceRange Loc = Var->getLocation();
  llvm::DenseSet<QualType> Visited;

  checkSYCLType(*this, Ty, Loc, Visited);
}

enum NotForwardDeclarableReason {
  UnscopedEnum,
  StdNamespace,
  UnnamedTag,
  NotAtNamespaceScope,
  None
};

// This is a helper function which is used to check if a class declaration is:
//   * declared within namespace 'std' (at any level)
//     e.g., namespace std { namespace literals { class Whatever; } }
//     h.single_task<std::literals::Whatever>([]() {});
//   * declared within a function
//     e.g., void foo() { struct S { int i; };
//     h.single_task<S>([]() {}); }
//   * declared within another tag
//     e.g., struct S { struct T { int i } t; };
//     h.single_task<S::T>([]() {});
//  User for kernel name types and class/struct types used in free function
//  kernel arguments.
static NotForwardDeclarableReason
isForwardDeclarable(const NamedDecl *DeclToCheck, SemaSYCL &S,
                    bool DiagForFreeFunction = false) {
  if (const auto *ED = dyn_cast<EnumDecl>(DeclToCheck);
      ED && !ED->isScoped() && !ED->isFixed())
    return NotForwardDeclarableReason::UnscopedEnum;

  const DeclContext *DeclCtx = DeclToCheck->getDeclContext();
  if (DeclCtx) {
    while (!DeclCtx->isTranslationUnit() &&
           (isa<NamespaceDecl>(DeclCtx) || isa<LinkageSpecDecl>(DeclCtx))) {
      const auto *NSDecl = dyn_cast<NamespaceDecl>(DeclCtx);
      // We don't report free function kernel parameter case because the
      // restriction for the type used there to be forward declarable comes from
      // the need to forward declare it in the integration header. We're safe
      // to do so because the integration header is an implemention detail and
      // is generated by the compiler.
      // We do diagnose case with kernel name type since the spec requires us to
      // do so.
      if (!DiagForFreeFunction && NSDecl && NSDecl->isStdNamespace())
        return NotForwardDeclarableReason::StdNamespace;
      DeclCtx = DeclCtx->getParent();
    }
  }

  // Check if the we've met a Tag declaration local to a non-namespace scope
  // (i.e. Inside a function or within another Tag etc).
  if (const auto *Tag = dyn_cast<TagDecl>(DeclToCheck)) {
    if (Tag->getIdentifier() == nullptr)
      return NotForwardDeclarableReason::UnnamedTag;
    if (!DeclCtx->isTranslationUnit()) {
      // Diagnose used types without complete definition i.e.
      //   int main() {
      //     class KernelName1;
      //     parallel_for<class KernelName1>(..);
      //   }
      // For kernel name type This case can only be diagnosed during host
      // compilation because the integration header is required to distinguish
      // between the invalid code (above) and the following valid code:
      //   int main() {
      //     parallel_for<class KernelName2>(..);
      //   }
      // The device compiler forward declares both KernelName1 and
      // KernelName2 in the integration header as ::KernelName1 and
      // ::KernelName2. The problem with the former case is the additional
      // declaration 'class KernelName1' in non-global scope. Lookup in this
      // case will resolve to ::main::KernelName1 (instead of
      // ::KernelName1). Since this is not visible to runtime code that
      // submits kernels, this is invalid.
      if (Tag->isCompleteDefinition() ||
          S.getLangOpts().SYCLEnableIntHeaderDiags || DiagForFreeFunction)
        return NotForwardDeclarableReason::NotAtNamespaceScope;
    }
  }

  return NotForwardDeclarableReason::None;
}

// Tests whether given function is a lambda function or '()' operator used as
// SYCL kernel body function (e.g. in parallel_for).
// NOTE: This is incomplete implemenation. See TODO in the FE TODO list for the
// ESIMD extension.
static bool isSYCLKernelBodyFunction(FunctionDecl *FD) {
  return FD->getOverloadedOperator() == OO_Call;
}

static bool isSYCLUndefinedAllowed(const FunctionDecl *Callee,
                                   const SourceManager &SrcMgr) {
  if (!Callee)
    return false;

  // The check below requires declaration name, make sure we have it.
  if (!Callee->getIdentifier())
    return false;

  // libstdc++-11 introduced an undefined function "void __failed_assertion()"
  // which may lead to SemaSYCL check failure. However, this undefined function
  // is used to trigger some compilation error when the check fails at compile
  // time and will be ignored when the check succeeds. We allow calls to this
  // function to support some important std functions in SYCL device.
  return (Callee->getName() == LibstdcxxFailedAssertion) &&
         Callee->getNumParams() == 0 && Callee->getReturnType()->isVoidType() &&
         SrcMgr.isInSystemHeader(Callee->getLocation());
}

// Helper function to report conflicting function attributes.
// F - the function, A1 - function attribute, A2 - the attribute it conflicts
// with.
static void reportConflictingAttrs(SemaSYCL &S, FunctionDecl *F, const Attr *A1,
                                   const Attr *A2) {
  S.Diag(F->getLocation(), diag::err_conflicting_sycl_kernel_attributes);
  S.Diag(A1->getLocation(), diag::note_conflicting_attribute);
  S.Diag(A2->getLocation(), diag::note_conflicting_attribute);
  F->setInvalidDecl();
}

/// Returns the signed constant integer value represented by given expression
static int64_t getIntExprValue(const Expr *E, ASTContext &Ctx) {
  return E->getIntegerConstantExpr(Ctx)->getSExtValue();
}

// Collect function attributes related to SYCL.
static void collectSYCLAttributes(SemaSYCL &S, FunctionDecl *FD,
                                  llvm::SmallVectorImpl<Attr *> &Attrs,
                                  bool DirectlyCalled) {
  if (!FD->hasAttrs())
    return;

  // In SYCL 2020 mode, the attributes aren't propagated from the function they
  // are applied on to the kernel which calls the function.
  if (DirectlyCalled) {
    llvm::copy_if(FD->getAttrs(), std::back_inserter(Attrs), [](Attr *A) {
      // FIXME: Make this list self-adapt as new SYCL attributes are added.
      return isa<IntelReqdSubGroupSizeAttr, IntelNamedSubGroupSizeAttr,
                 SYCLReqdWorkGroupSizeAttr, SYCLWorkGroupSizeHintAttr,
                 SYCLIntelKernelArgsRestrictAttr, SYCLIntelNumSimdWorkItemsAttr,
                 SYCLIntelSchedulerTargetFmaxMhzAttr,
                 SYCLIntelMaxWorkGroupSizeAttr, SYCLIntelMaxGlobalWorkDimAttr,
                 SYCLIntelMinWorkGroupsPerComputeUnitAttr,
                 SYCLIntelMaxWorkGroupsPerMultiprocessorAttr,
                 SYCLIntelNoGlobalWorkOffsetAttr, SYCLSimdAttr,
                 SYCLIntelLoopFuseAttr, SYCLIntelMaxConcurrencyAttr,
                 SYCLIntelDisableLoopPipeliningAttr,
                 SYCLIntelInitiationIntervalAttr,
                 SYCLIntelUseStallEnableClustersAttr, SYCLDeviceHasAttr,
                 SYCLAddIRAttributesFunctionAttr>(A);
    });
  }
}

class DiagDeviceFunction : public RecursiveASTVisitor<DiagDeviceFunction> {
  SemaSYCL &SemaSYCLRef;
  const llvm::SmallPtrSetImpl<const FunctionDecl *> &RecursiveFuncs;

public:
  DiagDeviceFunction(
      SemaSYCL &S,
      const llvm::SmallPtrSetImpl<const FunctionDecl *> &RecursiveFuncs)
      : RecursiveASTVisitor(), SemaSYCLRef(S), RecursiveFuncs(RecursiveFuncs) {}

  void CheckBody(Stmt *ToBeDiagnosed) { TraverseStmt(ToBeDiagnosed); }

  bool VisitCallExpr(CallExpr *e) {
    if (FunctionDecl *Callee = e->getDirectCallee()) {
      Callee = Callee->getCanonicalDecl();
      assert(Callee && "Device function canonical decl must be available");

      // Remember that all SYCL kernel functions have deferred
      // instantiation as template functions. It means that
      // all functions used by kernel have already been parsed and have
      // definitions.
      if (RecursiveFuncs.count(Callee)) {
        SemaSYCLRef.Diag(e->getExprLoc(), diag::err_sycl_restrict)
            << SemaSYCL::KernelCallRecursiveFunction;
        SemaSYCLRef.Diag(Callee->getSourceRange().getBegin(),
                         diag::note_sycl_recursive_function_declared_here)
            << SemaSYCL::KernelCallRecursiveFunction;
      }

      // Specifically check if the math library function corresponding to this
      // builtin is supported for SYCL
      unsigned BuiltinID = Callee->getBuiltinID();
      if (BuiltinID && !IsSyclMathFunc(BuiltinID)) {
        StringRef Name =
            SemaSYCLRef.getASTContext().BuiltinInfo.getName(BuiltinID);
        SemaSYCLRef.Diag(e->getExprLoc(), diag::err_builtin_target_unsupported)
            << Name << "SYCL device";
      }
    } else if (!SemaSYCLRef.getLangOpts().SYCLAllowFuncPtr &&
               !e->isTypeDependent() &&
               !isa<CXXPseudoDestructorExpr>(e->getCallee())) {
      bool MaybeConstantExpr = false;
      Expr *NonDirectCallee = e->getCallee();
      if (!NonDirectCallee->isValueDependent())
        MaybeConstantExpr =
            NonDirectCallee->isCXX11ConstantExpr(SemaSYCLRef.getASTContext());
      if (!MaybeConstantExpr)
        SemaSYCLRef.Diag(e->getExprLoc(), diag::err_sycl_restrict)
            << SemaSYCL::KernelCallFunctionPointer;
    }
    return true;
  }

  bool VisitCXXTypeidExpr(CXXTypeidExpr *E) {
    SemaSYCLRef.Diag(E->getExprLoc(), diag::err_sycl_restrict)
        << SemaSYCL::KernelRTTI;
    return true;
  }

  bool VisitCXXDynamicCastExpr(const CXXDynamicCastExpr *E) {
    SemaSYCLRef.Diag(E->getExprLoc(), diag::err_sycl_restrict)
        << SemaSYCL::KernelRTTI;
    return true;
  }

  // Skip checking rules on variables initialized during constant evaluation.
  bool TraverseVarDecl(VarDecl *VD) {
    if (VD->isConstexpr())
      return true;
    return RecursiveASTVisitor::TraverseVarDecl(VD);
  }

  // Skip checking rules on template arguments, since these are constant
  // expressions.
  bool TraverseTemplateArgumentLoc(const TemplateArgumentLoc &ArgLoc) {
    return true;
  }

  // Skip checking the static assert, both components are required to be
  // constant expressions.
  bool TraverseStaticAssertDecl(StaticAssertDecl *D) { return true; }

  // Make sure we skip the condition of the case, since that is a constant
  // expression.
  bool TraverseCaseStmt(CaseStmt *S) {
    return TraverseStmt(S->getSubStmt());
  }

  // Skip checking the size expr, since a constant array type loc's size expr is
  // a constant expression.
  bool TraverseConstantArrayTypeLoc(const ConstantArrayTypeLoc &ArrLoc) {
    return true;
  }

  bool TraverseIfStmt(IfStmt *S) {
    if (std::optional<Stmt *> ActiveStmt =
            S->getNondiscardedCase(SemaSYCLRef.getASTContext())) {
      if (*ActiveStmt)
        return TraverseStmt(*ActiveStmt);
      return true;
    }
    return RecursiveASTVisitor::TraverseIfStmt(S);
  }
};

// This type manages the list of device functions and recursive functions, as
// well as an entry point for attribute collection, for the translation unit
// during MarkDevices. On construction, this type makes sure that all of the
// root-device functions, (that is, those marked with SYCL_EXTERNAL) are
// collected.  On destruction, it manages and runs the diagnostics required.
// When processing individual kernel/external functions, the
// SingleDeviceFunctionTracker type updates this type.
class DeviceFunctionTracker {
  friend class SingleDeviceFunctionTracker;
  CallGraph CG;
  SemaSYCL &SemaSYCLRef;
  // The list of functions used on the device, kept so we can diagnose on them
  // later.
  llvm::SmallPtrSet<FunctionDecl *, 16> DeviceFunctions;
  llvm::SmallPtrSet<const FunctionDecl *, 16> RecursiveFunctions;

  void CollectSyclExternalFuncs() {
    for (CallGraphNode::CallRecord Record : CG.getRoot()->callees())
      if (auto *FD = dyn_cast<FunctionDecl>(Record.Callee->getDecl()))
        if (FD->hasBody() && FD->hasAttr<SYCLDeviceAttr>())
          SemaSYCLRef.addSyclDeviceDecl(FD);
  }

  CallGraphNode *getNodeForKernel(FunctionDecl *Kernel) {
    assert(CG.getNode(Kernel) && "No call graph entry for a kernel?");
    return CG.getNode(Kernel);
  }

  void AddSingleFunction(
      const llvm::SmallPtrSetImpl<FunctionDecl *> &DevFuncs,
      const llvm::SmallPtrSetImpl<const FunctionDecl *> &Recursive) {
    DeviceFunctions.insert(DevFuncs.begin(), DevFuncs.end());
    RecursiveFunctions.insert(Recursive.begin(), Recursive.end());
  }

public:
  DeviceFunctionTracker(SemaSYCL &S) : SemaSYCLRef(S) {
    CG.setSkipConstantExpressions(S.getASTContext());
    CG.addToCallGraph(S.getASTContext().getTranslationUnitDecl());
    CollectSyclExternalFuncs();
  }

  ~DeviceFunctionTracker() {
    DiagDeviceFunction Diagnoser{SemaSYCLRef, RecursiveFunctions};
    for (const FunctionDecl *FD : DeviceFunctions)
      if (const FunctionDecl *Def = FD->getDefinition())
        Diagnoser.CheckBody(Def->getBody());
  }
};

/// This function checks whether given DeclContext contains a topmost
/// namespace with name "sycl".
static bool isDeclaredInSYCLNamespace(const Decl *D) {
  const DeclContext *DC = D->getDeclContext()->getEnclosingNamespaceContext();
  const auto *ND = dyn_cast<NamespaceDecl>(DC);
  // If this is not a namespace, then we are done.
  if (!ND)
    return false;

  // While it is a namespace, find its parent scope.
  while (const DeclContext *Parent = ND->getParent()) {
    if (!isa<NamespaceDecl>(Parent))
      break;
    ND = cast<NamespaceDecl>(Parent);
  }

  return ND && ND->getName() == "sycl";
}

static bool isSYCLPrivateMemoryVar(VarDecl *VD) {
  return SemaSYCL::isSyclType(VD->getType(), SYCLTypeAttr::private_memory);
}

static void addScopeAttrToLocalVars(FunctionDecl &F) {
  for (Decl *D : F.decls()) {
    VarDecl *VD = dyn_cast<VarDecl>(D);

    if (!VD || isa<ParmVarDecl>(VD) ||
        VD->getStorageDuration() != StorageDuration::SD_Automatic)
      continue;
    // Local variables of private_memory type in the WG scope still have WI
    // scope, all the rest - WG scope. Simple logic
    // "if no scope than it is WG scope" won't work, because compiler may add
    // locals not declared in user code (lambda object parameter, byval
    // arguments) which will result in alloca w/o any attribute, so need WI
    // scope too.
    SYCLScopeAttr::Level L = isSYCLPrivateMemoryVar(VD)
                                 ? SYCLScopeAttr::Level::WorkItem
                                 : SYCLScopeAttr::Level::WorkGroup;
    VD->addAttr(SYCLScopeAttr::CreateImplicit(F.getASTContext(), L));
  }
}

// This type does the heavy lifting for the management of device functions,
// recursive function detection, and attribute collection for a single
// kernel/external function. It walks the callgraph to find all functions that
// are called, marks the recursive-functions, and figures out the list of
// attributes that apply to this kernel.
//
// Upon destruction, this type updates the DeviceFunctionTracker.
class SingleDeviceFunctionTracker {
  DeviceFunctionTracker &Parent;
  FunctionDecl *SYCLKernel = nullptr;
  FunctionDecl *KernelBody = nullptr;
  llvm::SmallPtrSet<FunctionDecl *, 16> DeviceFunctions;
  llvm::SmallPtrSet<const FunctionDecl *, 16> RecursiveFunctions;
  llvm::SmallVector<Attr *> CollectedAttributes;

  FunctionDecl *GetFDFromNode(CallGraphNode *Node) {
    FunctionDecl *FD = Node->getDecl()->getAsFunction();
    if (!FD)
      return nullptr;

    return FD->getMostRecentDecl();
  }

  void VisitCallNode(CallGraphNode *Node, FunctionDecl *CurrentDecl,
                     llvm::SmallVectorImpl<FunctionDecl *> &CallStack) {
    // If this isn't a function, I don't think there is anything we can do here.
    if (!CurrentDecl)
      return;

    // Determine if this is a recursive function. If so, we're done.
    if (llvm::is_contained(CallStack, CurrentDecl)) {
      RecursiveFunctions.insert(CurrentDecl->getCanonicalDecl());
      return;
    }

    // If this is a routine that is not defined and it does not have either
    // a SYCLKernel or SYCLDevice attribute on it, add it to the set of
    // routines potentially reachable on device. This is to diagnose such
    // cases later in finalizeSYCLDelayedAnalysis().
    if (!CurrentDecl->isDefined() && !CurrentDecl->hasAttr<SYCLKernelAttr>() &&
        !CurrentDecl->hasAttr<SYCLDeviceAttr>())
      Parent.SemaSYCLRef.addFDToReachableFromSyclDevice(CurrentDecl,
                                                        CallStack.back());

    // If this is a parallel_for_work_item that is declared in the
    // sycl namespace, mark it with the WorkItem scope attribute.
    // Note: Here, we assume that this is called from within a
    // parallel_for_work_group; it is undefined to call it otherwise.
    // We deliberately do not diagnose a violation.
    // The following changes have also been added:
    // 1. The function inside which the parallel_for_work_item exists is
    //    marked with WorkGroup scope attribute, if not present already.
    // 2. The local variables inside the function are marked with appropriate
    //    scope.
    if (CurrentDecl->getIdentifier() &&
        CurrentDecl->getIdentifier()->getName() == "parallel_for_work_item" &&
        isDeclaredInSYCLNamespace(CurrentDecl) &&
        !CurrentDecl->hasAttr<SYCLScopeAttr>()) {
      CurrentDecl->addAttr(SYCLScopeAttr::CreateImplicit(
          Parent.SemaSYCLRef.getASTContext(), SYCLScopeAttr::Level::WorkItem));
      FunctionDecl *Caller = CallStack.back();
      if (!Caller->hasAttr<SYCLScopeAttr>()) {
        Caller->addAttr(
            SYCLScopeAttr::CreateImplicit(Parent.SemaSYCLRef.getASTContext(),
                                          SYCLScopeAttr::Level::WorkGroup));
        addScopeAttrToLocalVars(*Caller);
      }
    }

    // We previously thought we could skip this function if we'd seen it before,
    // but if we haven't seen it before in this call graph, we can end up
    // missing a recursive call.  SO, we have to revisit call-graphs we've
    // already seen, just in case it ALSO has recursion.  For example:
    // void recurse1();
    // void recurse2() { recurse1(); }
    // void recurse1() { recurse2(); }
    // void CallerInKernel() { recurse1(); recurse2(); }
    // When checking 'recurse1', we'd have ended up 'visiting' recurse2 without
    // realizing it was recursive, since we never went into the
    // child-of-its-child, since THAT was recursive and exited early out of
    // necessity.
    // Then when we go to visit the kernel's call to recurse2, we would
    // immediately escape not noticing it was recursive. SO, we have to do a
    // little extra work in this case, and make sure we visit the entire call
    // graph.
    DeviceFunctions.insert(CurrentDecl);

    // Collect attributes for functions that aren't the root kernel.
    if (!CallStack.empty()) {
      bool DirectlyCalled = CallStack.size() == 1;
      collectSYCLAttributes(Parent.SemaSYCLRef, CurrentDecl,
                            CollectedAttributes, DirectlyCalled);
    }

    // Calculate the kernel body.  Note the 'isSYCLKernelBodyFunction' only
    // tests that it is operator(), so hopefully this doesn't get us too many
    // false-positives.
    if (isSYCLKernelBodyFunction(CurrentDecl)) {
      // This is a direct callee of the kernel.
      if (CallStack.size() == 1 &&
          CallStack.back()->hasAttr<SYCLKernelAttr>()) {
        assert(!KernelBody && "inconsistent call graph - only one kernel body "
                              "function can be called");
        KernelBody = CurrentDecl;
      } else if (CallStack.size() == 2 && KernelBody == CallStack.back()) {
        // To implement rounding-up of a parallel-for range the
        // SYCL header implementation modifies the kernel call like this:
        // auto Wrapper = [=](TransformedArgType Arg) {
        //  if (Arg[0] >= NumWorkItems[0])
        //    return;
        //  Arg.set_allowed_range(NumWorkItems);
        //  KernelFunc(Arg);
        // };
        //
        // This transformation leads to a condition where a kernel body
        // function becomes callable from a new kernel body function.
        // Hence this test.
        // FIXME: We need to be more selective here, this can be hit by simply
        // having a kernel lambda with a lambda call inside of it.
        KernelBody = CurrentDecl;
      }
      if (KernelBody)
        Parent.SemaSYCLRef.addSYCLKernelFunction(KernelBody);
    }

    // Recurse.
    CallStack.push_back(CurrentDecl);
    llvm::SmallPtrSet<FunctionDecl *, 16> SeenCallees;
    for (CallGraphNode *CI : Node->callees()) {
      FunctionDecl *CurFD = GetFDFromNode(CI);

      // Make sure we only visit each callee 1x from this function to avoid very
      // time consuming template recursion cases.
      if (!llvm::is_contained(SeenCallees, CurFD)) {
        VisitCallNode(CI, CurFD, CallStack);
        SeenCallees.insert(CurFD);
      }
    }
    CallStack.pop_back();
  }

  // Function to walk the call graph and identify the important information.
  void Init() {
    CallGraphNode *KernelNode = Parent.getNodeForKernel(SYCLKernel);
    llvm::SmallVector<FunctionDecl *> CallStack;
    VisitCallNode(KernelNode, GetFDFromNode(KernelNode), CallStack);

    // Always inline the KernelBody in the kernel entry point. For ESIMD
    // inlining is handled later down the pipeline.
    if (KernelBody &&
        Parent.SemaSYCLRef.getLangOpts().SYCLForceInlineKernelLambda &&
        !KernelBody->hasAttr<NoInlineAttr>() &&
        !KernelBody->hasAttr<AlwaysInlineAttr>() &&
        !KernelBody->hasAttr<SYCLSimdAttr>()) {
      KernelBody->addAttr(AlwaysInlineAttr::CreateImplicit(
          KernelBody->getASTContext(), {}, AlwaysInlineAttr::Keyword_forceinline));
    }
  }

public:
  SingleDeviceFunctionTracker(DeviceFunctionTracker &P, Decl *Kernel)
      : Parent(P), SYCLKernel(Kernel->getAsFunction()) {
    Init();
  }

  FunctionDecl *GetSYCLKernel() { return SYCLKernel; }

  FunctionDecl *GetKernelBody() { return KernelBody; }

  llvm::SmallVectorImpl<Attr *> &GetCollectedAttributes() {
    return CollectedAttributes;
  }

  llvm::SmallPtrSetImpl<FunctionDecl *> &GetDeviceFunctions() {
    return DeviceFunctions;
  }

  ~SingleDeviceFunctionTracker() {
    Parent.AddSingleFunction(DeviceFunctions, RecursiveFunctions);
  }
};

class KernelBodyTransform : public TreeTransform<KernelBodyTransform> {
public:
  KernelBodyTransform(std::pair<DeclaratorDecl *, DeclaratorDecl *> &MPair,
                      Sema &S)
      : TreeTransform<KernelBodyTransform>(S), MappingPair(MPair), SemaRef(S) {}
  bool AlwaysRebuild() { return true; }

  ExprResult TransformDeclRefExpr(DeclRefExpr *DRE) {
    auto Ref = dyn_cast<DeclaratorDecl>(DRE->getDecl());
    if (Ref && Ref == MappingPair.first) {
      auto NewDecl = MappingPair.second;
      return DeclRefExpr::Create(
          SemaRef.getASTContext(), DRE->getQualifierLoc(),
          DRE->getTemplateKeywordLoc(), NewDecl, false, DRE->getNameInfo(),
          NewDecl->getType(), DRE->getValueKind());
    }
    return DRE;
  }

private:
  std::pair<DeclaratorDecl *, DeclaratorDecl *> MappingPair;
  Sema &SemaRef;
};

/// Creates a kernel parameter descriptor
/// \param Src  field declaration to construct name from
/// \param Ty   the desired parameter type
/// \return     the constructed descriptor
static ParamDesc makeParamDesc(const FieldDecl *Src, QualType Ty) {
  ASTContext &Ctx = Src->getASTContext();
  std::string Name = (Twine("_arg_") + Src->getName()).str();
  return std::make_tuple(Ty, &Ctx.Idents.get(Name),
                         Ctx.getTrivialTypeSourceInfo(Ty));
}
static ParamDesc makeParamDesc(const ParmVarDecl *Src, QualType Ty) {
  ASTContext &Ctx = Src->getASTContext();
  std::string Name = (Twine("__arg_") + Src->getName()).str();
  return std::make_tuple(Ty, &Ctx.Idents.get(Name),
                         Ctx.getTrivialTypeSourceInfo(Ty));
}

static ParamDesc makeParamDesc(ASTContext &Ctx, StringRef Name, QualType Ty) {
  return std::make_tuple(Ty, &Ctx.Idents.get(Name),
                         Ctx.getTrivialTypeSourceInfo(Ty));
}

static void unsupportedFreeFunctionParamType() {
  llvm::report_fatal_error("Only scalars and pointers are permitted as "
                           "free function parameters");
}

class MarkWIScopeFnVisitor : public RecursiveASTVisitor<MarkWIScopeFnVisitor> {
public:
  MarkWIScopeFnVisitor(ASTContext &Ctx) : Ctx(Ctx) {}

  bool VisitCXXMemberCallExpr(CXXMemberCallExpr *Call) {
    FunctionDecl *Callee = Call->getDirectCallee();
    if (!Callee)
      // not a direct call - continue search
      return true;
    QualType Ty = Ctx.getRecordType(Call->getRecordDecl());
    if (!SemaSYCL::isSyclType(Ty, SYCLTypeAttr::group))
      // not a member of sycl::group - continue search
      return true;
    auto Name = Callee->getName();
    if (Name != "wait_for" ||
        Callee->hasAttr<SYCLScopeAttr>())
      return true;
    // it is a call to sycl::group::wait_for - mark the callee
    Callee->addAttr(
        SYCLScopeAttr::CreateImplicit(Ctx, SYCLScopeAttr::Level::WorkItem));
    // continue search as there can be other wait_for calls
    return true;
  }

private:
  ASTContext &Ctx;
};

/// Return method by name
static CXXMethodDecl *getMethodByName(const CXXRecordDecl *CRD,
                                      StringRef MethodName) {
  CXXMethodDecl *Method;
  auto It = std::find_if(CRD->methods().begin(), CRD->methods().end(),
                         [MethodName](const CXXMethodDecl *Method) {
                           return Method->getNameAsString() == MethodName;
                         });
  Method = (It != CRD->methods().end()) ? *It : nullptr;
  return Method;
}

static KernelInvocationKind
getKernelInvocationKind(FunctionDecl *KernelCallerFunc) {
  return llvm::StringSwitch<KernelInvocationKind>(KernelCallerFunc->getName())
      .Case("kernel_single_task", InvokeSingleTask)
      .Case("kernel_parallel_for", InvokeParallelFor)
      .Case("kernel_parallel_for_work_group", InvokeParallelForWorkGroup)
      .Default(InvokeUnknown);
}

// The SYCL kernel's 'object type' used for diagnostics and naming/mangling is
// the first parameter to a function template using the sycl_kernel
// attribute. In SYCL 1.2.1, this was passed by value,
// and in SYCL 2020, it is passed by reference.
static QualType GetSYCLKernelObjectType(const FunctionDecl *KernelCaller) {
  assert(KernelCaller->getNumParams() > 0 && "Insufficient kernel parameters");
  QualType KernelParamTy = KernelCaller->getParamDecl(0)->getType();

  // SYCL 2020 kernels are passed by reference.
  if (KernelParamTy->isReferenceType())
    KernelParamTy = KernelParamTy->getPointeeType();

  // SYCL 1.2.1
  return KernelParamTy.getUnqualifiedType();
}

/// \return the target of given SYCL accessor type
static target getAccessTarget(QualType FieldTy,
                              const ClassTemplateSpecializationDecl *AccTy) {
  if (SemaSYCL::isSyclType(FieldTy, SYCLTypeAttr::local_accessor))
    return local;

  return static_cast<target>(
      AccTy->getTemplateArgs()[3].getAsIntegral().getExtValue());
}

// FIXME: Free functions must have void return type and be declared at file
// scope, outside any namespaces.
static bool isFreeFunction(SemaSYCL &SemaSYCLRef, const FunctionDecl *FD) {
  for (auto *IRAttr : FD->specific_attrs<SYCLAddIRAttributesFunctionAttr>()) {
    SmallVector<std::pair<std::string, std::string>, 4> NameValuePairs =
        IRAttr->getAttributeNameValuePairs(SemaSYCLRef.getASTContext());
    for (const auto &NameValuePair : NameValuePairs) {
      if (NameValuePair.first == "sycl-nd-range-kernel" ||
          NameValuePair.first == "sycl-single-task-kernel") {
        if (!FD->getReturnType()->isVoidType()) {
          llvm::report_fatal_error(
              "Only functions at file scope with void return "
              "type are permitted as free functions");
          return false;
        }
        return true;
      }
    }
  }
  return false;
}

static int getFreeFunctionRangeDim(SemaSYCL &SemaSYCLRef,
                                   const FunctionDecl *FD) {
  for (auto *IRAttr : FD->specific_attrs<SYCLAddIRAttributesFunctionAttr>()) {
    SmallVector<std::pair<std::string, std::string>, 4> NameValuePairs =
        IRAttr->getAttributeNameValuePairs(SemaSYCLRef.getASTContext());
    for (const auto &NameValuePair : NameValuePairs) {
      if (NameValuePair.first == "sycl-nd-range-kernel")
        return std::stoi(NameValuePair.second);
      if (NameValuePair.first == "sycl-single-task-kernel")
        return 0;
    }
  }
  return false;
}

// Creates a name for the free function kernel function.
// Consider a free function named "MyFunction". The normal device function will
// be given its mangled name, say "_Z10MyFunctionIiEvPT_S0_". The corresponding
// kernel function for this free function will be named
// "_Z24__sycl_kernel_MyFunctionIiEvPT_S0_". This is the mangled name of a
// fictitious function that has the same template and function parameters as the
// original free function but with identifier prefixed with __sycl_kernel_.
// We generate this name by starting with the mangled name of the free function
// and adjusting it textually to simulate the __sycl_kernel_ prefix.
// Because free functions are allowed only at file scope and cannot be within
// namespaces the mangled name has the format _Z<length><identifier>... where
// length is the identifier's length. The text manipulation inserts the prefix
// __sycl_kernel_ and adjusts the length, leaving the rest of the name as-is.
static std::pair<std::string, std::string> constructFreeFunctionKernelName(
    SemaSYCL &SemaSYCLRef, const FunctionDecl *FreeFunc, MangleContext &MC) {
  SmallString<256> Result;
  llvm::raw_svector_ostream Out(Result);
  std::string NewName;
  std::string StableName;

  // Handle extern "C"
  if (FreeFunc->getLanguageLinkage() == CLanguageLinkage) {
    const IdentifierInfo *II = FreeFunc->getIdentifier();
    NewName = "__sycl_kernel_" + II->getName().str();
  } else {
    MC.mangleName(FreeFunc, Out);
    std::string MangledName(Out.str());
    size_t StartNums = MangledName.find_first_of("0123456789");
    size_t EndNums = MangledName.find_first_not_of("0123456789", StartNums);
    size_t NameLength =
        std::stoi(MangledName.substr(StartNums, EndNums - StartNums));
    size_t NewNameLength = 14 /*length of __sycl_kernel_*/ + NameLength;
    NewName = MangledName.substr(0, StartNums) + std::to_string(NewNameLength) +
              "__sycl_kernel_" + MangledName.substr(EndNums);
  }
  StableName = NewName;
  return {NewName, StableName};
}

// The first template argument to the kernel caller function is used to identify
// the kernel itself.
static QualType calculateKernelNameType(ASTContext &Ctx,
                                        const FunctionDecl *KernelCallerFunc) {
  const TemplateArgumentList *TAL =
      KernelCallerFunc->getTemplateSpecializationArgs();
  assert(TAL && "No template argument info");
  return TAL->get(0).getAsType().getCanonicalType();
}

// Gets a name for the OpenCL kernel function, calculated from the first
// template argument of the kernel caller function.
static std::pair<std::string, std::string>
constructKernelName(SemaSYCL &S, const FunctionDecl *KernelCallerFunc,
                    MangleContext &MC) {
  QualType KernelNameType =
      calculateKernelNameType(S.getASTContext(), KernelCallerFunc);

  SmallString<256> Result;
  llvm::raw_svector_ostream Out(Result);

  MC.mangleCanonicalTypeName(KernelNameType, Out);
  std::string MangledName(Out.str());

  std::string StableName =
      SYCLUniqueStableNameExpr::ComputeName(S.getASTContext(), KernelNameType);

  // For NativeCPU the kernel name is set to the stable GNU-mangled name
  // because the default mangling may be different, for example on Windows.
  // This is needed for compiling kernels for multiple SYCL targets to ensure
  // the same kernel name can be used for kernel lookup in different target
  // binaries. This assumes that all SYCL targets use the same mangling
  // produced for the stable name.
  // Todo: Check if this assumption is valid, and if it would be better
  // instead to always compile the NativeCPU device code in GNU mode which
  // may cause issues when compiling headers with non-standard extensions
  // written for compilers with different C++ ABIs (like MS VS).
  if (S.getLangOpts().SYCLIsNativeCPU) {
    MangledName = StableName;
  }

  return {MangledName, StableName};
}

static bool isDefaultSPIRArch(ASTContext &Context) {
  llvm::Triple T = Context.getTargetInfo().getTriple();
  if (T.isSPIR() && T.getSubArch() == llvm::Triple::NoSubArch)
    return true;
  return false;
}

static ParmVarDecl *getSyclKernelHandlerArg(FunctionDecl *KernelCallerFunc) {
  // Specialization constants in SYCL 2020 are not captured by lambda and
  // accessed through new optional lambda argument kernel_handler
  auto IsHandlerLambda = [](ParmVarDecl *PVD) {
    return SemaSYCL::isSyclType(PVD->getType(), SYCLTypeAttr::kernel_handler);
  };

  assert(llvm::count_if(KernelCallerFunc->parameters(), IsHandlerLambda) <= 1 &&
         "Multiple kernel_handler parameters");

  auto KHArg = llvm::find_if(KernelCallerFunc->parameters(), IsHandlerLambda);

  return (KHArg != KernelCallerFunc->param_end()) ? *KHArg : nullptr;
}

static bool isReadOnlyAccessor(const TemplateArgument &AccessModeArg) {
  const auto *AccessModeArgEnumType =
      AccessModeArg.getIntegralType()->castAs<EnumType>();
  const EnumDecl *ED = AccessModeArgEnumType->getDecl();

  auto ReadOnly =
      llvm::find_if(ED->enumerators(), [&](const EnumConstantDecl *E) {
        return E->getName() == "read";
      });

  return ReadOnly != ED->enumerator_end() &&
         (*ReadOnly)->getInitVal() == AccessModeArg.getAsIntegral();
}

// anonymous namespace so these don't get linkage.
namespace {

template <typename T> struct bind_param { using type = T; };

template <> struct bind_param<CXXBaseSpecifier &> {
  using type = const CXXBaseSpecifier &;
};

template <> struct bind_param<FieldDecl *&> { using type = FieldDecl *; };

template <> struct bind_param<FieldDecl *const &> { using type = FieldDecl *; };

template <typename T> using bind_param_t = typename bind_param<T>::type;

class KernelObjVisitor {
  SemaSYCL &SemaSYCLRef;

  template <typename ParentTy, typename... HandlerTys>
  void VisitUnionImpl(const CXXRecordDecl *Owner, ParentTy &Parent,
                      const CXXRecordDecl *Wrapper, HandlerTys &... Handlers) {
    (void)std::initializer_list<int>{
        (Handlers.enterUnion(Owner, Parent), 0)...};
    VisitRecordHelper(Wrapper, Wrapper->fields(), Handlers...);
    (void)std::initializer_list<int>{
        (Handlers.leaveUnion(Owner, Parent), 0)...};
  }

  // These enable handler execution only when previous Handlers succeed.
  template <typename... Tn>
  bool handleField(FieldDecl *FD, QualType FDTy, Tn &&... tn) {
    bool result = true;
    (void)std::initializer_list<int>{(result = result && tn(FD, FDTy), 0)...};
    return result;
  }
  template <typename... Tn>
  bool handleField(const CXXBaseSpecifier &BD, QualType BDTy, Tn &&... tn) {
    bool result = true;
    std::initializer_list<int>{(result = result && tn(BD, BDTy), 0)...};
    return result;
  }

// This definition using std::bind is necessary because of a gcc 7.x bug.
#define KF_FOR_EACH(FUNC, Item, Qt)                                            \
  handleField(                                                                 \
      Item, Qt,                                                                \
      std::bind(static_cast<bool (std::decay_t<decltype(Handlers)>::*)(        \
                    bind_param_t<decltype(Item)>, QualType)>(                  \
                    &std::decay_t<decltype(Handlers)>::FUNC),                  \
                std::ref(Handlers), _1, _2)...)

  // The following simpler definition works with gcc 8.x and later.
  //#define KF_FOR_EACH(FUNC) \
//  handleField(Field, FieldTy, ([&](FieldDecl *FD, QualType FDTy) { \
//                return Handlers.f(FD, FDTy); \
//              })...)

  // This enables handler execution only when previous Handlers succeed.
  template <typename... Tn>
  bool handleParam(ParmVarDecl *PD, QualType PDTy, Tn &&...tn) {
    bool result = true;
    (void)std::initializer_list<int>{(result = result && tn(PD, PDTy), 0)...};
    return result;
  }

  // This definition using std::bind is necessary because of a gcc 7.x bug.
#define KP_FOR_EACH(FUNC, Item, Qt)                                            \
  handleParam(                                                                 \
      Item, Qt,                                                                \
      std::bind(static_cast<bool (std::decay_t<decltype(Handlers)>::*)(        \
                    bind_param_t<decltype(Item)>, QualType)>(                  \
                    &std::decay_t<decltype(Handlers)>::FUNC),                  \
                std::ref(Handlers), _1, _2)...)

  // Parent contains the FieldDecl or CXXBaseSpecifier that was used to enter
  // the Wrapper structure that we're currently visiting. Owner is the parent
  // type (which doesn't exist in cases where it is a FieldDecl in the
  // 'root'), and Wrapper is the current struct being unwrapped.
  template <typename ParentTy, typename... HandlerTys>
  void visitComplexRecord(const CXXRecordDecl *Owner, ParentTy &Parent,
                          const CXXRecordDecl *Wrapper, QualType RecordTy,
                          HandlerTys &... Handlers) {
    (void)std::initializer_list<int>{
        (Handlers.enterStruct(Owner, Parent, RecordTy), 0)...};
    VisitRecordHelper(Wrapper, Wrapper->bases(), Handlers...);
    VisitRecordHelper(Wrapper, Wrapper->fields(), Handlers...);
    (void)std::initializer_list<int>{
        (Handlers.leaveStruct(Owner, Parent, RecordTy), 0)...};
  }

  template <typename ParentTy, typename... HandlerTys>
  void visitSimpleRecord(const CXXRecordDecl *Owner, ParentTy &Parent,
                         const CXXRecordDecl *Wrapper, QualType RecordTy,
                         HandlerTys &... Handlers) {
    (void)std::initializer_list<int>{
        (Handlers.handleNonDecompStruct(Owner, Parent, RecordTy), 0)...};
  }

  template <typename ParentTy, typename... HandlerTys>
  void visitRecord(const CXXRecordDecl *Owner, ParentTy &Parent,
                   const CXXRecordDecl *Wrapper, QualType RecordTy,
                   HandlerTys &... Handlers);

  template <typename ParentTy, typename... HandlerTys>
  void VisitUnion(const CXXRecordDecl *Owner, ParentTy &Parent,
                  const CXXRecordDecl *Wrapper, HandlerTys &... Handlers);

  template <typename... HandlerTys>
  void VisitRecordHelper(const CXXRecordDecl *Owner,
                         clang::CXXRecordDecl::base_class_const_range Range,
                         HandlerTys &... Handlers) {
    for (const auto &Base : Range) {
      QualType BaseTy = Base.getType();
      // Handle accessor class as base
      if (isSyclSpecialType(BaseTy, SemaSYCLRef))
        (void)std::initializer_list<int>{
            (Handlers.handleSyclSpecialType(Owner, Base, BaseTy), 0)...};
      else
        // For all other bases, visit the record
        visitRecord(Owner, Base, BaseTy->getAsCXXRecordDecl(), BaseTy,
                    Handlers...);
    }
  }

  template <typename... HandlerTys>
  void VisitRecordHelper(const CXXRecordDecl *Owner,
                         RecordDecl::field_range Range,
                         HandlerTys &... Handlers) {
    VisitRecordFields(Owner, Handlers...);
  }

  template <typename... HandlerTys>
  void visitArrayElementImpl(const CXXRecordDecl *Owner, FieldDecl *ArrayField,
                             QualType ElementTy, uint64_t Index,
                             HandlerTys &... Handlers) {
    (void)std::initializer_list<int>{
        (Handlers.nextElement(ElementTy, Index), 0)...};
    visitField(Owner, ArrayField, ElementTy, Handlers...);
  }

  template <typename... HandlerTys>
  void visitFirstArrayElement(const CXXRecordDecl *Owner, FieldDecl *ArrayField,
                              QualType ElementTy, HandlerTys &... Handlers) {
    visitArrayElementImpl(Owner, ArrayField, ElementTy, 0, Handlers...);
  }
  template <typename... HandlerTys>
  void visitNthArrayElement(const CXXRecordDecl *Owner, FieldDecl *ArrayField,
                            QualType ElementTy, uint64_t Index,
                            HandlerTys &... Handlers);

  template <typename... HandlerTys>
  void visitSimpleArray(const CXXRecordDecl *Owner, FieldDecl *Field,
                        QualType ArrayTy, HandlerTys &... Handlers) {
    (void)std::initializer_list<int>{
        (Handlers.handleSimpleArrayType(Field, ArrayTy), 0)...};
  }

  template <typename... HandlerTys>
  void visitComplexArray(const CXXRecordDecl *Owner, FieldDecl *Field,
                         QualType ArrayTy, HandlerTys &... Handlers) {
    // Array workflow is:
    // handleArrayType
    // enterArray
    // nextElement
    // VisitField (same as before, note that The FieldDecl is the of array
    // itself, not the element)
    // ... repeat per element, opt-out for duplicates.
    // leaveArray

    if (!KF_FOR_EACH(handleArrayType, Field, ArrayTy))
      return;

    const ConstantArrayType *CAT =
        SemaSYCLRef.getASTContext().getAsConstantArrayType(ArrayTy);
    assert(CAT && "Should only be called on constant-size array.");
    QualType ET = CAT->getElementType();
    uint64_t ElemCount = CAT->getSize().getZExtValue();

    (void)std::initializer_list<int>{
        (Handlers.enterArray(Field, ArrayTy, ET), 0)...};

    visitFirstArrayElement(Owner, Field, ET, Handlers...);
    for (uint64_t Index = 1; Index < ElemCount; ++Index)
      visitNthArrayElement(Owner, Field, ET, Index, Handlers...);

    (void)std::initializer_list<int>{
        (Handlers.leaveArray(Field, ArrayTy, ET), 0)...};
  }

  template <typename... HandlerTys>
  void visitField(const CXXRecordDecl *Owner, FieldDecl *Field,
                  QualType FieldTy, HandlerTys &... Handlers) {
    if (isSyclSpecialType(FieldTy, SemaSYCLRef))
      KF_FOR_EACH(handleSyclSpecialType, Field, FieldTy);
    else if (FieldTy->isStructureOrClassType()) {
      if (KF_FOR_EACH(handleStructType, Field, FieldTy)) {
        CXXRecordDecl *RD = FieldTy->getAsCXXRecordDecl();
        visitRecord(Owner, Field, RD, FieldTy, Handlers...);
      }
    } else if (FieldTy->isUnionType()) {
      if (KF_FOR_EACH(handleUnionType, Field, FieldTy)) {
        CXXRecordDecl *RD = FieldTy->getAsCXXRecordDecl();
        VisitUnion(Owner, Field, RD, Handlers...);
      }
    } else if (FieldTy->isReferenceType())
      KF_FOR_EACH(handleReferenceType, Field, FieldTy);
    else if (FieldTy->isPointerType())
      KF_FOR_EACH(handlePointerType, Field, FieldTy);
    else if (FieldTy->isArrayType())
      visitArray(Owner, Field, FieldTy, Handlers...);
    else if (FieldTy->isScalarType() || FieldTy->isVectorType())
      KF_FOR_EACH(handleScalarType, Field, FieldTy);
    else
      KF_FOR_EACH(handleOtherType, Field, FieldTy);
  }

  template <typename... HandlerTys>
  void visitParam(ParmVarDecl *Param, QualType ParamTy,
                  HandlerTys &...Handlers) {
    if (isSyclSpecialType(ParamTy, SemaSYCLRef))
      KP_FOR_EACH(handleSyclSpecialType, Param, ParamTy);
    else if (ParamTy->isStructureOrClassType()) {
      if (KP_FOR_EACH(handleStructType, Param, ParamTy)) {
        CXXRecordDecl *RD = ParamTy->getAsCXXRecordDecl();
        visitRecord(nullptr, Param, RD, ParamTy, Handlers...);
      }
    } else if (ParamTy->isUnionType())
      KP_FOR_EACH(handleOtherType, Param, ParamTy);
    else if (ParamTy->isReferenceType())
      KP_FOR_EACH(handleOtherType, Param, ParamTy);
    else if (ParamTy->isPointerType())
      KP_FOR_EACH(handlePointerType, Param, ParamTy);
    else if (ParamTy->isArrayType())
      KP_FOR_EACH(handleOtherType, Param, ParamTy);
    else if (ParamTy->isScalarType())
      KP_FOR_EACH(handleScalarType, Param, ParamTy);
    else
      KP_FOR_EACH(handleOtherType, Param, ParamTy);
  }

public:
  KernelObjVisitor(SemaSYCL &S) : SemaSYCLRef(S) {}

  static bool useTopLevelKernelObj(const CXXRecordDecl *KernelObj) {
    // If the kernel is empty, "decompose" it so we don't generate arguments.
    if (KernelObj->isEmpty())
      return false;
    // FIXME: Workaround to not change large number of tests
    // this is covered by the test below.
    if (targetRequiresNewType(KernelObj->getASTContext()))
      return false;
    if (KernelObj->hasAttr<SYCLRequiresDecompositionAttr>() ||
        KernelObj->hasAttr<SYCLGenerateNewTypeAttr>())
      return false;
    return true;
  }

  template <typename... HandlerTys>
  void visitTopLevelRecord(const CXXRecordDecl *Owner, QualType RecordTy,
                           HandlerTys &...Handlers) {
    (void)std::initializer_list<int>{
        (Handlers.handleTopLevelStruct(Owner, RecordTy), 0)...};
  }

  template <typename... HandlerTys>
  void VisitRecordBases(const CXXRecordDecl *KernelFunctor,
                        HandlerTys &... Handlers) {
    VisitRecordHelper(KernelFunctor, KernelFunctor->bases(), Handlers...);
  }

  // A visitor function that dispatches to functions as defined in
  // SyclKernelFieldHandler for the purposes of kernel generation.
  template <typename... HandlerTys>
  void VisitRecordFields(const CXXRecordDecl *Owner, HandlerTys &... Handlers) {
    for (const auto Field : Owner->fields())
      visitField(Owner, Field, Field->getType(), Handlers...);
  }

  template <typename... HandlerTys>
  void visitArray(const CXXRecordDecl *Owner, FieldDecl *Field,
                  QualType ArrayTy, HandlerTys &...Handlers);

  // A visitor for Kernel object to functions as defined in
  // SyclKernelFieldHandler by iterating over fields and bases
  // if they require decomposition or new type.
  template <typename... HandlerTys>
  void VisitKernelRecord(const CXXRecordDecl *KernelObj,
                         QualType KernelFunctorTy, HandlerTys &...Handlers) {
    if (!useTopLevelKernelObj(KernelObj)) {
      VisitRecordBases(KernelObj, Handlers...);
      VisitRecordFields(KernelObj, Handlers...);
    } else {
      visitTopLevelRecord(KernelObj, KernelFunctorTy, Handlers...);
    }
  }

  // A visitor function that dispatches to functions as defined in
  // SyclKernelFieldHandler by iterating over a free function parameter list.
  template <typename... HandlerTys>
  void VisitFunctionParameters(FunctionDecl *FreeFunc,
                               HandlerTys &...Handlers) {
    for (ParmVarDecl *Param : FreeFunc->parameters())
      visitParam(Param, Param->getType(), Handlers...);
  }

#undef KF_FOR_EACH
#undef KP_FOR_EACH
};

// A base type that the SYCL OpenCL Kernel construction task uses to implement
// individual tasks.
class SyclKernelFieldHandlerBase {
public:
  static constexpr const bool VisitUnionBody = false;
  static constexpr const bool VisitNthArrayElement = true;
  // Opt-in based on whether we should visit inside simple containers (structs,
  // arrays). All of the 'check' types should likely be true, the int-header,
  // and kernel decl creation types should not.
  static constexpr const bool VisitInsideSimpleContainers = true;
  static constexpr const bool VisitInsideSimpleContainersWithPointer = false;
  // Mark these virtual so that we can use override in the implementer classes,
  // despite virtual dispatch never being used.

  // SYCL special class can be a base class or a field decl, so both must be
  // handled.
  virtual bool handleSyclSpecialType(const CXXRecordDecl *,
                                     const CXXBaseSpecifier &, QualType) {
    return true;
  }
  virtual bool handleSyclSpecialType(FieldDecl *, QualType) { return true; }
  virtual bool handleSyclSpecialType(ParmVarDecl *, QualType) { return true; }

  virtual bool handleStructType(FieldDecl *, QualType) { return true; }
  virtual bool handleStructType(ParmVarDecl *, QualType) { return true; }
  virtual bool handleUnionType(FieldDecl *, QualType) { return true; }
  virtual bool handleUnionType(ParmVarDecl *, QualType) { return true; }
  virtual bool handleReferenceType(FieldDecl *, QualType) { return true; }
  virtual bool handleReferenceType(ParmVarDecl *, QualType) { return true; }
  virtual bool handlePointerType(FieldDecl *, QualType) { return true; }
  virtual bool handlePointerType(ParmVarDecl *, QualType) { return true; }
  virtual bool handleArrayType(FieldDecl *, QualType) { return true; }
  virtual bool handleArrayType(ParmVarDecl *, QualType) { return true; }
  virtual bool handleScalarType(FieldDecl *, QualType) { return true; }
  virtual bool handleScalarType(ParmVarDecl *, QualType) { return true; }
  // Most handlers shouldn't be handling this, just the field checker.
  virtual bool handleOtherType(FieldDecl *, QualType) { return true; }
  virtual bool handleOtherType(ParmVarDecl *, QualType) { return true; }

  // Handle the SYCL kernel as a whole. This applies only when the target can
  // support pointer to the generic address space as arguments and the functor
  // doesn't have any SYCL special types.
  virtual bool handleTopLevelStruct(const CXXRecordDecl *, QualType) {
    return true;
  }

  // Handle a simple struct that doesn't need to be decomposed, only called on
  // handlers with VisitInsideSimpleContainers as false.  Replaces
  // handleStructType, enterStruct, leaveStruct, and visiting of sub-elements.
  virtual bool handleNonDecompStruct(const CXXRecordDecl *, FieldDecl *,
                                     QualType) {
    return true;
  }

  virtual bool handleNonDecompStruct(const CXXRecordDecl *, ParmVarDecl *,
                                     QualType) {
    return true;
  }

  virtual bool handleNonDecompStruct(const CXXRecordDecl *,
                                     const CXXBaseSpecifier &, QualType) {
    return true;
  }

  // Instead of handleArrayType, enterArray, leaveArray, and nextElement (plus
  // descending down the elements), this function gets called in the event of an
  // array containing simple elements (even in the case of an MD array).
  virtual bool handleSimpleArrayType(FieldDecl *, QualType) { return true; }

  // The following are only used for keeping track of where we are in the base
  // class/field graph. Int Headers use this to calculate offset, most others
  // don't have a need for these.

  virtual bool enterStruct(const CXXRecordDecl *, FieldDecl *, QualType) {
    return true;
  }
  virtual bool leaveStruct(const CXXRecordDecl *, FieldDecl *, QualType) {
    return true;
  }
  virtual bool enterStruct(const CXXRecordDecl *, ParmVarDecl *, QualType) {
    return true;
  }
  virtual bool leaveStruct(const CXXRecordDecl *, ParmVarDecl *, QualType) {
    return true;
  }
  virtual bool enterStruct(const CXXRecordDecl *, const CXXBaseSpecifier &,
                           QualType) {
    return true;
  }
  virtual bool leaveStruct(const CXXRecordDecl *, const CXXBaseSpecifier &,
                           QualType) {
    return true;
  }
  virtual bool enterUnion(const CXXRecordDecl *, FieldDecl *) { return true; }
  virtual bool leaveUnion(const CXXRecordDecl *, FieldDecl *) { return true; }
  virtual bool enterUnion(const CXXRecordDecl *, ParmVarDecl *) { return true; }
  virtual bool leaveUnion(const CXXRecordDecl *, ParmVarDecl *) { return true; }

  // The following are used for stepping through array elements.
  virtual bool enterArray(FieldDecl *, QualType ArrayTy, QualType ElementTy) {
    return true;
  }
  virtual bool leaveArray(FieldDecl *, QualType ArrayTy, QualType ElementTy) {
    return true;
  }
  virtual bool enterArray(ParmVarDecl *, QualType ArrayTy, QualType ElementTy) {
    return true;
  }
  virtual bool leaveArray(ParmVarDecl *, QualType ArrayTy, QualType ElementTy) {
    return true;
  }

  virtual bool nextElement(QualType, uint64_t) { return true; }

  virtual ~SyclKernelFieldHandlerBase() = default;
};

// A class to act as the direct base for all the SYCL OpenCL Kernel construction
// tasks that contains a reference to Sema (and potentially any other
// universally required data).
class SyclKernelFieldHandler : public SyclKernelFieldHandlerBase {
protected:
  SemaSYCL &SemaSYCLRef;
  SyclKernelFieldHandler(SemaSYCL &S) : SemaSYCLRef(S) {}

  // Returns 'true' if the thing we're visiting (Based on the FD/QualType pair)
  // is an element of an array. FD will always be the array field. When
  // traversing the array field, Ty will be the type of the array field or the
  // type of array element (or some decomposed type from array).
  bool isArrayElement(const FieldDecl *FD, QualType Ty) const {
    return !SemaSYCLRef.getASTContext().hasSameType(FD->getType(), Ty);
  }
};

// A class to represent the 'do nothing' case for filtering purposes.
class SyclEmptyHandler final : public SyclKernelFieldHandlerBase {};
SyclEmptyHandler GlobalEmptyHandler;

template <bool Keep, typename H> struct HandlerFilter;
template <typename H> struct HandlerFilter<true, H> {
  H &Handler;
  HandlerFilter(H &Handler) : Handler(Handler) {}
};
template <typename H> struct HandlerFilter<false, H> {
  SyclEmptyHandler &Handler = GlobalEmptyHandler;
  HandlerFilter(H &Handler) {}
};

template <bool B, bool... Rest> struct AnyTrue;

template <bool B> struct AnyTrue<B> { static constexpr bool Value = B; };

template <bool B, bool... Rest> struct AnyTrue {
  static constexpr bool Value = B || AnyTrue<Rest...>::Value;
};

template <bool B, bool... Rest> struct AllTrue;

template <bool B> struct AllTrue<B> { static constexpr bool Value = B; };

template <bool B, bool... Rest> struct AllTrue {
  static constexpr bool Value = B && AllTrue<Rest...>::Value;
};

template <typename ParentTy, typename... Handlers>
void KernelObjVisitor::VisitUnion(const CXXRecordDecl *Owner, ParentTy &Parent,
                                  const CXXRecordDecl *Wrapper,
                                  Handlers &... handlers) {
  // Don't continue descending if none of the handlers 'care'. This could be 'if
  // constexpr' starting in C++17.  Until then, we have to count on the
  // optimizer to realize "if (false)" is a dead branch.
  if (AnyTrue<Handlers::VisitUnionBody...>::Value)
    VisitUnionImpl(
        Owner, Parent, Wrapper,
        HandlerFilter<Handlers::VisitUnionBody, Handlers>(handlers).Handler...);
}

template <typename... Handlers>
void KernelObjVisitor::visitNthArrayElement(const CXXRecordDecl *Owner,
                                            FieldDecl *ArrayField,
                                            QualType ElementTy, uint64_t Index,
                                            Handlers &... handlers) {
  // Don't continue descending if none of the handlers 'care'. This could be 'if
  // constexpr' starting in C++17.  Until then, we have to count on the
  // optimizer to realize "if (false)" is a dead branch.
  if (AnyTrue<Handlers::VisitNthArrayElement...>::Value)
    visitArrayElementImpl(
        Owner, ArrayField, ElementTy, Index,
        HandlerFilter<Handlers::VisitNthArrayElement, Handlers>(handlers)
            .Handler...);
}

template <typename ParentTy, typename... HandlerTys>
void KernelObjVisitor::visitRecord(const CXXRecordDecl *Owner, ParentTy &Parent,
                                   const CXXRecordDecl *Wrapper,
                                   QualType RecordTy,
                                   HandlerTys &... Handlers) {
  RecordDecl *RD = RecordTy->getAsRecordDecl();
  assert(RD && "should not be null.");
  if (RD->hasAttr<SYCLRequiresDecompositionAttr>()) {
    // If this container requires decomposition, we have to visit it as
    // 'complex', so all handlers are called in this case with the 'complex'
    // case.
    visitComplexRecord(Owner, Parent, Wrapper, RecordTy, Handlers...);
  } else if (AnyTrue<HandlerTys::VisitInsideSimpleContainersWithPointer...>::
                 Value) {
    // We are currently in PointerHandler visitor.
    if (RD->hasAttr<SYCLGenerateNewTypeAttr>()) {
      // This is a record containing pointers.
      visitComplexRecord(Owner, Parent, Wrapper, RecordTy, Handlers...);
    } else {
      // This is a record without pointers.
      visitSimpleRecord(Owner, Parent, Wrapper, RecordTy, Handlers...);
    }
  } else {
    // "Simple" Containers are those that do NOT need to be decomposed,
    // "Complex" containers are those that DO. In the case where the container
    // does NOT need to be decomposed, we can call VisitSimpleRecord on the
    // handlers that have opted-out of VisitInsideSimpleContainers. The 'if'
    // makes sure we only do that if at least 1 has opted out.
    if (!AllTrue<HandlerTys::VisitInsideSimpleContainers...>::Value)
      visitSimpleRecord(
          Owner, Parent, Wrapper, RecordTy,
          HandlerFilter<!HandlerTys::VisitInsideSimpleContainers, HandlerTys>(
              Handlers)
              .Handler...);

    // Even though this is a 'simple' container, some handlers (via
    // VisitInsideSimpleContainers = true) need to treat it as if it needs
    // decomposing, so we call VisitComplexRecord iif at least one has.
    if (AnyTrue<HandlerTys::VisitInsideSimpleContainers...>::Value)
      visitComplexRecord(
          Owner, Parent, Wrapper, RecordTy,
          HandlerFilter<HandlerTys::VisitInsideSimpleContainers, HandlerTys>(
              Handlers)
              .Handler...);
  }
}

template <typename... HandlerTys>
void KernelObjVisitor::visitArray(const CXXRecordDecl *Owner, FieldDecl *Field,
                                  QualType ArrayTy, HandlerTys &... Handlers) {

  if (Field->hasAttr<SYCLRequiresDecompositionAttr>()) {
    visitComplexArray(Owner, Field, ArrayTy, Handlers...);
  } else if (AnyTrue<HandlerTys::VisitInsideSimpleContainersWithPointer...>::
                 Value) {
    // We are currently in PointerHandler visitor.
    if (Field->hasAttr<SYCLGenerateNewTypeAttr>()) {
      // This is an array of pointers, or an array of a type containing
      // pointers.
      visitComplexArray(Owner, Field, ArrayTy, Handlers...);
    } else {
      // This is an array which does not contain pointers.
      visitSimpleArray(Owner, Field, ArrayTy, Handlers...);
    }
  } else {
    if (!AllTrue<HandlerTys::VisitInsideSimpleContainers...>::Value)
      visitSimpleArray(
          Owner, Field, ArrayTy,
          HandlerFilter<!HandlerTys::VisitInsideSimpleContainers, HandlerTys>(
              Handlers)
              .Handler...);

    if (AnyTrue<HandlerTys::VisitInsideSimpleContainers...>::Value)
      visitComplexArray(
          Owner, Field, ArrayTy,
          HandlerFilter<HandlerTys::VisitInsideSimpleContainers, HandlerTys>(
              Handlers)
              .Handler...);
  }
}

// A type to check the validity of all of the argument types.
class SyclKernelFieldChecker : public SyclKernelFieldHandler {
  bool IsInvalid = false;
  DiagnosticsEngine &Diag;
  // Keeps track of whether we are currently handling fields inside a struct.
  // Fields of kernel functor or direct kernel captures will have a depth 0.
  int StructFieldDepth = 0;
  // Initialize with -1 so that fields of a base class of the kernel functor
  // has depth 0. Visitor method enterStruct increments this to 0 when the base
  // class is entered.
  int StructBaseDepth = -1;

  // Check whether the object should be disallowed from being copied to kernel.
  // Return true if not copyable, false if copyable.
  bool checkNotCopyableToKernel(const FieldDecl *FD, QualType FieldTy) {
    if (FieldTy->isArrayType()) {
      if (const auto *CAT =
              SemaSYCLRef.getASTContext().getAsConstantArrayType(FieldTy)) {
        QualType ET = CAT->getElementType();
        return checkNotCopyableToKernel(FD, ET);
      }
      return Diag.Report(FD->getLocation(),
                         diag::err_sycl_non_constant_array_type)
             << FieldTy;
    }

    return false;
  }

  bool checkPropertyListType(TemplateArgument PropList, SourceLocation Loc) {
    if (PropList.getKind() != TemplateArgument::ArgKind::Type)
      return SemaSYCLRef.Diag(
          Loc, diag::err_sycl_invalid_accessor_property_template_param);

    QualType PropListTy = PropList.getAsType();
    if (!SemaSYCL::isSyclType(PropListTy, SYCLTypeAttr::accessor_property_list))
      return SemaSYCLRef.Diag(
          Loc, diag::err_sycl_invalid_accessor_property_template_param);

    const auto *AccPropListDecl =
        cast<ClassTemplateSpecializationDecl>(PropListTy->getAsRecordDecl());
    if (AccPropListDecl->getTemplateArgs().size() != 1)
      return SemaSYCLRef.Diag(Loc,
                              diag::err_sycl_invalid_property_list_param_number)
             << "accessor_property_list";

    const auto TemplArg = AccPropListDecl->getTemplateArgs()[0];
    if (TemplArg.getKind() != TemplateArgument::ArgKind::Pack)
      return SemaSYCLRef.Diag(
                 Loc,
                 diag::err_sycl_invalid_accessor_property_list_template_param)
             << /*accessor_property_list*/ 0 << /*parameter pack*/ 0;

    for (TemplateArgument::pack_iterator Prop = TemplArg.pack_begin();
         Prop != TemplArg.pack_end(); ++Prop) {
      if (Prop->getKind() != TemplateArgument::ArgKind::Type)
        return SemaSYCLRef.Diag(
                   Loc,
                   diag::err_sycl_invalid_accessor_property_list_template_param)
               << /*accessor_property_list pack argument*/ 1 << /*type*/ 1;
      QualType PropTy = Prop->getAsType();
      if (isAccessorPropertyType(PropTy, SYCLTypeAttr::buffer_location) &&
          checkBufferLocationType(PropTy, Loc))
        return true;
    }
    return false;
  }

  bool checkBufferLocationType(QualType PropTy, SourceLocation Loc) {
    const auto *PropDecl =
        cast<ClassTemplateSpecializationDecl>(PropTy->getAsRecordDecl());
    if (PropDecl->getTemplateArgs().size() != 1)
      return SemaSYCLRef.Diag(Loc,
                              diag::err_sycl_invalid_property_list_param_number)
             << "buffer_location";

    const auto BufferLoc = PropDecl->getTemplateArgs()[0];
    if (BufferLoc.getKind() != TemplateArgument::ArgKind::Integral)
      return SemaSYCLRef.Diag(
                 Loc,
                 diag::err_sycl_invalid_accessor_property_list_template_param)
             << /*buffer_location*/ 2 << /*non-negative integer*/ 2;

    int LocationID = static_cast<int>(BufferLoc.getAsIntegral().getExtValue());
    if (LocationID < 0)
      return SemaSYCLRef.Diag(
                 Loc,
                 diag::err_sycl_invalid_accessor_property_list_template_param)
             << /*buffer_location*/ 2 << /*non-negative integer*/ 2;

    return false;
  }

  bool checkSyclSpecialType(QualType Ty, SourceRange Loc) {
    assert(isSyclSpecialType(Ty, SemaSYCLRef) &&
           "Should only be called on sycl special class types.");

    // Annotated pointers and annotated arguments must be captured
    // directly by the SYCL kernel.
    if ((SemaSYCL::isSyclType(Ty, SYCLTypeAttr::annotated_ptr) ||
         SemaSYCL::isSyclType(Ty, SYCLTypeAttr::annotated_arg)) &&
        (StructFieldDepth > 0 || StructBaseDepth > 0))
      return SemaSYCLRef.Diag(Loc.getBegin(),
                              diag::err_bad_kernel_param_data_members)
             << Ty << /*Struct*/ 1;

    const RecordDecl *RecD = Ty->getAsRecordDecl();
    if (const ClassTemplateSpecializationDecl *CTSD =
            dyn_cast<ClassTemplateSpecializationDecl>(RecD)) {
      const TemplateArgumentList &TAL = CTSD->getTemplateArgs();
      TemplateArgument TA = TAL.get(0);

      // Parameter packs are used by properties so they are always valid.
      if (TA.getKind() != TemplateArgument::Pack) {
        llvm::DenseSet<QualType> Visited;
        checkSYCLType(SemaSYCLRef, TA.getAsType(), Loc, Visited);
      }

      if (TAL.size() > 5)
        return checkPropertyListType(TAL.get(5), Loc.getBegin());
    }
    return false;
  }

public:
  SyclKernelFieldChecker(SemaSYCL &S)
      : SyclKernelFieldHandler(S), Diag(S.getASTContext().getDiagnostics()) {}
  static constexpr const bool VisitNthArrayElement = false;
  bool isValid() { return !IsInvalid; }

  bool handleReferenceType(FieldDecl *FD, QualType FieldTy) final {
    Diag.Report(FD->getLocation(), diag::err_bad_kernel_param_type) << FieldTy;
    IsInvalid = true;
    return isValid();
  }

  bool handleReferenceType(ParmVarDecl *PD, QualType ParamTy) final {
    Diag.Report(PD->getLocation(), diag::err_bad_kernel_param_type) << ParamTy;
    IsInvalid = true;
    return isValid();
  }

  bool handleStructType(FieldDecl *FD, QualType FieldTy) final {
    CXXRecordDecl *RD = FieldTy->getAsCXXRecordDecl();
    assert(RD && "Not a RecordDecl inside the handler for struct type");
    if (RD->isLambda()) {
      for (const LambdaCapture &LC : RD->captures())
        if (LC.capturesThis() && LC.isImplicit()) {
          SemaSYCLRef.Diag(LC.getLocation(), diag::err_implicit_this_capture);
          IsInvalid = true;
        }
    }
    return isValid();
  }

  bool handleStructType(ParmVarDecl *PD, QualType ParamTy) final {
    if (SemaSYCLRef.getLangOpts().SYCLRTCMode) {
      // When compiling in RTC mode, the restriction regarding forward
      // declarations doesn't apply, as we don't need the integration header.
      return isValid();
    }
    CXXRecordDecl *RD = ParamTy->getAsCXXRecordDecl();
    // For free functions all struct/class kernel arguments are forward declared
    // in integration header, that adds additional restrictions for kernel
    // arguments.
    NotForwardDeclarableReason NFDR =
        isForwardDeclarable(RD, SemaSYCLRef, /*DiagForFreeFunction=*/true);
    if (NFDR != NotForwardDeclarableReason::None) {
      Diag.Report(PD->getLocation(),
                  diag::err_bad_kernel_param_type)
          << ParamTy;
      Diag.Report(PD->getLocation(),
                  diag::note_free_function_kernel_param_type_not_fwd_declarable)
          << ParamTy;
      IsInvalid = true;
    }
    return isValid();
  }

  bool handleSyclSpecialType(const CXXRecordDecl *, const CXXBaseSpecifier &BS,
                             QualType FieldTy) final {
    IsInvalid |= checkSyclSpecialType(FieldTy, BS.getBeginLoc());
    return isValid();
  }

  bool handleSyclSpecialType(FieldDecl *FD, QualType FieldTy) final {
    IsInvalid |= checkSyclSpecialType(FieldTy, FD->getLocation());
    return isValid();
  }

  bool handleSyclSpecialType(ParmVarDecl *PD, QualType ParamTy) final {
    if (!SemaSYCL::isSyclType(ParamTy, SYCLTypeAttr::work_group_memory)) {
      Diag.Report(PD->getLocation(), diag::err_bad_kernel_param_type)
          << ParamTy;
      IsInvalid = true;
    }
    return isValid();
  }

  bool handleArrayType(FieldDecl *FD, QualType FieldTy) final {
    IsInvalid |= checkNotCopyableToKernel(FD, FieldTy);
    return isValid();
  }

  bool handleArrayType(ParmVarDecl *PD, QualType ParamTy) final {
    Diag.Report(PD->getLocation(), diag::err_bad_kernel_param_type) << ParamTy;
    IsInvalid = true;
    return isValid();
  }

  bool handlePointerType(FieldDecl *FD, QualType FieldTy) final {
    while (FieldTy->isAnyPointerType()) {
      FieldTy = QualType{FieldTy->getPointeeOrArrayElementType(), 0};
      if (FieldTy->isVariableArrayType()) {
        Diag.Report(FD->getLocation(), diag::err_vla_unsupported) << 0;
        IsInvalid = true;
        break;
      }
    }
    return isValid();
  }

  bool handlePointerType(ParmVarDecl *PD, QualType ParamTy) final {
    while (ParamTy->isAnyPointerType()) {
      ParamTy = QualType{ParamTy->getPointeeOrArrayElementType(), 0};
      if (ParamTy->isVariableArrayType()) {
        Diag.Report(PD->getLocation(), diag::err_vla_unsupported) << 0;
        IsInvalid = true;
        break;
      }
    }
    return isValid();
  }

  bool handleOtherType(FieldDecl *FD, QualType FieldTy) final {
    Diag.Report(FD->getLocation(), diag::err_bad_kernel_param_type) << FieldTy;
    IsInvalid = true;
    return isValid();
  }

  bool handleOtherType(ParmVarDecl *PD, QualType ParamTy) final {
    Diag.Report(PD->getLocation(), diag::err_bad_kernel_param_type) << ParamTy;
    IsInvalid = true;
    return isValid();
  }

  bool enterStruct(const CXXRecordDecl *, FieldDecl *, QualType) final {
    ++StructFieldDepth;
    return true;
  }

  bool leaveStruct(const CXXRecordDecl *, FieldDecl *, QualType) final {
    --StructFieldDepth;
    return true;
  }

  bool enterStruct(const CXXRecordDecl *, ParmVarDecl *, QualType) final {
    // TODO manipulate struct depth once special types are supported for free
    // function kernels.
    // ++StructFieldDepth;
    return true;
  }

  bool leaveStruct(const CXXRecordDecl *, ParmVarDecl *PD,
                   QualType ParamTy) final {
    // TODO manipulate struct depth once special types are supported for free
    // function kernels.
    // --StructFieldDepth;
    // TODO We don't yet support special types and therefore structs that
    // require decomposition and leaving/entering. Diagnose for better user
    // experience.
    CXXRecordDecl *RD = ParamTy->getAsCXXRecordDecl();
    if (RD->hasAttr<SYCLRequiresDecompositionAttr>()) {
      Diag.Report(PD->getLocation(),
                  diag::err_bad_kernel_param_type)
          << ParamTy;
      Diag.Report(PD->getLocation(),
                  diag::note_free_function_kernel_param_type_not_supported)
          << ParamTy;
      IsInvalid = true;
    }
    return isValid();
  }

  bool enterStruct(const CXXRecordDecl *, const CXXBaseSpecifier &BS,
                   QualType FieldTy) final {
    ++StructBaseDepth;
    return true;
  }

  bool leaveStruct(const CXXRecordDecl *, const CXXBaseSpecifier &BS,
                   QualType FieldTy) final {
    --StructBaseDepth;
    return true;
  }
};

// A type to check the validity of accessing accessor/sampler/stream
// types as kernel parameters inside union.
class SyclKernelUnionChecker : public SyclKernelFieldHandler {
  int UnionCount = 0;
  bool IsInvalid = false;
  DiagnosticsEngine &Diag;

public:
  SyclKernelUnionChecker(SemaSYCL &S)
      : SyclKernelFieldHandler(S), Diag(S.getASTContext().getDiagnostics()) {}
  bool isValid() { return !IsInvalid; }
  static constexpr const bool VisitUnionBody = true;
  static constexpr const bool VisitNthArrayElement = false;

  bool checkType(SourceLocation Loc, QualType Ty) {
    if (UnionCount) {
      IsInvalid = true;
      Diag.Report(Loc, diag::err_bad_kernel_param_data_members)
          << Ty << /*Union*/ 0;
    }
    return isValid();
  }

  bool enterUnion(const CXXRecordDecl *RD, FieldDecl *FD) override {
    ++UnionCount;
    return true;
  }

  bool enterUnion(const CXXRecordDecl *, ParmVarDecl *) override {
    // TODO
    unsupportedFreeFunctionParamType();
    return true;
  }

  bool leaveUnion(const CXXRecordDecl *RD, FieldDecl *FD) override {
    --UnionCount;
    return true;
  }

  bool leaveUnion(const CXXRecordDecl *, ParmVarDecl *) override {
    // TODO
    unsupportedFreeFunctionParamType();
    return true;
  }

  bool handleSyclSpecialType(FieldDecl *FD, QualType FieldTy) final {
    return checkType(FD->getLocation(), FieldTy);
  }

  bool handleSyclSpecialType(ParmVarDecl *PD, QualType ParamTy) final {
    if (!SemaSYCL::isSyclType(ParamTy, SYCLTypeAttr::work_group_memory))
      unsupportedFreeFunctionParamType(); // TODO
    return true;
  }

  bool handleSyclSpecialType(const CXXRecordDecl *, const CXXBaseSpecifier &BS,
                             QualType FieldTy) final {
    return checkType(BS.getBeginLoc(), FieldTy);
  }
};

// A type to mark whether a collection requires decomposition
// or needs to be transformed to a new type. If a collection
// contains pointers, and is not decomposed, a new type must
// be generated with all pointers in global address space.
class SyclKernelDecompMarker : public SyclKernelFieldHandler {
  llvm::SmallVector<bool, 16> CollectionStack;
  llvm::SmallVector<bool, 16> PointerStack;

public:
  static constexpr const bool VisitUnionBody = false;
  static constexpr const bool VisitNthArrayElement = false;

  SyclKernelDecompMarker(SemaSYCL &S) : SyclKernelFieldHandler(S) {
    // Base entry.
    CollectionStack.push_back(false);
    PointerStack.push_back(false);
  }

  bool handleSyclSpecialType(const CXXRecordDecl *, const CXXBaseSpecifier &,
                             QualType) final {
    CollectionStack.back() = true;
    return true;
  }
  bool handleSyclSpecialType(FieldDecl *, QualType) final {
    CollectionStack.back() = true;
    return true;
  }

  bool handleSyclSpecialType(ParmVarDecl *, QualType) final {
    // TODO We don't support special types in free function kernel parameters,
    // but track them to diagnose the case properly.
    CollectionStack.back() = true;
    return true;
  }

  bool handlePointerType(FieldDecl *, QualType) final {
    PointerStack.back() = targetRequiresNewType(SemaSYCLRef.getASTContext());
    return true;
  }

  bool handlePointerType(ParmVarDecl *, QualType) final {
    PointerStack.back() = targetRequiresNewType(SemaSYCLRef.getASTContext());
    return true;
  }

  // Add Top level information to ease checks for processor.
  bool handleTopLevelStruct(const CXXRecordDecl *, QualType Ty) final {
    CXXRecordDecl *RD = Ty->getAsCXXRecordDecl();
    assert(RD && "should not be null.");
    if (CollectionStack.pop_back_val() ||
        SemaSYCLRef.getLangOpts().SYCLDecomposeStruct) {
      if (!RD->hasAttr<SYCLRequiresDecompositionAttr>())
        RD->addAttr(SYCLRequiresDecompositionAttr::CreateImplicit(
            SemaSYCLRef.getASTContext()));
      PointerStack.pop_back();
    } else if (PointerStack.pop_back_val()) {
      if (!RD->hasAttr<SYCLGenerateNewTypeAttr>())
        RD->addAttr(SYCLGenerateNewTypeAttr::CreateImplicit(
            SemaSYCLRef.getASTContext()));
    }
    assert(CollectionStack.size() == 0);
    assert(PointerStack.size() == 0);
    return true;
  }

  bool enterStruct(const CXXRecordDecl *, FieldDecl *, QualType) final {
    CollectionStack.push_back(false);
    PointerStack.push_back(false);
    return true;
  }

  bool enterStruct(const CXXRecordDecl *, ParmVarDecl *, QualType) final {
    CollectionStack.push_back(false);
    PointerStack.push_back(false);
    return true;
  }

  bool leaveStruct(const CXXRecordDecl *, FieldDecl *, QualType Ty) final {
    // If a record needs to be decomposed, it is marked with
    // SYCLRequiresDecompositionAttr. Else if a record contains
    // a pointer, it is marked with SYCLGenerateNewTypeAttr. A record
    // will never be marked with both attributes.
    CXXRecordDecl *RD = Ty->getAsCXXRecordDecl();
    assert(RD && "should not be null.");
    if (CollectionStack.pop_back_val()) {
      if (!RD->hasAttr<SYCLRequiresDecompositionAttr>())
        RD->addAttr(SYCLRequiresDecompositionAttr::CreateImplicit(
            SemaSYCLRef.getASTContext()));
      CollectionStack.back() = true;
      PointerStack.pop_back();
    } else if (PointerStack.pop_back_val()) {
      PointerStack.back() = true;
      if (!RD->hasAttr<SYCLGenerateNewTypeAttr>())
        RD->addAttr(SYCLGenerateNewTypeAttr::CreateImplicit(
            SemaSYCLRef.getASTContext()));
    }
    return true;
  }

  bool leaveStruct(const CXXRecordDecl *, ParmVarDecl *,
                   QualType ParamTy) final {
    CXXRecordDecl *RD = ParamTy->getAsCXXRecordDecl();
    assert(RD && "should not be null.");
    if (CollectionStack.pop_back_val()) {
      if (!RD->hasAttr<SYCLRequiresDecompositionAttr>())
        RD->addAttr(SYCLRequiresDecompositionAttr::CreateImplicit(
            SemaSYCLRef.getASTContext()));
      CollectionStack.back() = true;
      PointerStack.pop_back();
    } else if (PointerStack.pop_back_val()) {
      PointerStack.back() = true;
      if (!RD->hasAttr<SYCLGenerateNewTypeAttr>())
        RD->addAttr(SYCLGenerateNewTypeAttr::CreateImplicit(
            SemaSYCLRef.getASTContext()));
    }
    return true;
  }

  bool enterStruct(const CXXRecordDecl *, const CXXBaseSpecifier &,
                   QualType) final {
    CollectionStack.push_back(false);
    PointerStack.push_back(false);
    return true;
  }

  bool leaveStruct(const CXXRecordDecl *, const CXXBaseSpecifier &,
                   QualType Ty) final {
    // If a record needs to be decomposed, it is marked with
    // SYCLRequiresDecompositionAttr. Else if a record contains
    // a pointer, it is marked with SYCLGenerateNewTypeAttr. A record
    // will never be marked with both attributes.
    CXXRecordDecl *RD = Ty->getAsCXXRecordDecl();
    assert(RD && "should not be null.");
    if (CollectionStack.pop_back_val()) {
      if (!RD->hasAttr<SYCLRequiresDecompositionAttr>())
        RD->addAttr(SYCLRequiresDecompositionAttr::CreateImplicit(
            SemaSYCLRef.getASTContext()));
      CollectionStack.back() = true;
      PointerStack.pop_back();
    } else if (PointerStack.pop_back_val()) {
      PointerStack.back() = true;
      if (!RD->hasAttr<SYCLGenerateNewTypeAttr>())
        RD->addAttr(SYCLGenerateNewTypeAttr::CreateImplicit(
            SemaSYCLRef.getASTContext()));
    }
    return true;
  }

  bool enterArray(FieldDecl *, QualType ArrayTy, QualType ElementTy) final {
    CollectionStack.push_back(false);
    PointerStack.push_back(false);
    return true;
  }

  bool enterArray(ParmVarDecl *, QualType ArrayTy, QualType ElementTy) final {
    // TODO
    unsupportedFreeFunctionParamType();
    return true;
  }

  bool leaveArray(FieldDecl *FD, QualType ArrayTy, QualType ElementTy) final {
    // If an array needs to be decomposed, it is marked with
    // SYCLRequiresDecompositionAttr. Else if the array is an array of pointers
    // or an array of structs containing pointers, it is marked with
    // SYCLGenerateNewTypeAttr. An array will never be marked with both
    // attributes.
    if (CollectionStack.pop_back_val()) {
      // Cannot assert, since in MD arrays we'll end up marking them multiple
      // times.
      if (!FD->hasAttr<SYCLRequiresDecompositionAttr>())
        FD->addAttr(SYCLRequiresDecompositionAttr::CreateImplicit(
            SemaSYCLRef.getASTContext()));
      CollectionStack.back() = true;
      PointerStack.pop_back();
    } else if (PointerStack.pop_back_val()) {
      if (!FD->hasAttr<SYCLGenerateNewTypeAttr>())
        FD->addAttr(SYCLGenerateNewTypeAttr::CreateImplicit(
            SemaSYCLRef.getASTContext()));
      PointerStack.back() = true;
    }
    return true;
  }

  bool leaveArray(ParmVarDecl *PD, QualType ArrayTy, QualType ElementTy) final {
    // TODO
    unsupportedFreeFunctionParamType();
    return true;
  }
};

static QualType ModifyAddressSpace(SemaSYCL &SemaSYCLRef, QualType Ty) {
  // USM allows to use raw pointers instead of buffers/accessors, but these
  // pointers point to the specially allocated memory. For pointer fields,
  // except for function pointer fields, we add a kernel argument with the
  // same type as field but global address space, because OpenCL requires it.
  // Function pointers should have program address space. This is set in
  // CodeGen.
  QualType PointeeTy = Ty->getPointeeType();
  Qualifiers Quals = PointeeTy.getQualifiers();
  LangAS AS = Quals.getAddressSpace();
  // Leave global_device and global_host address spaces as is to help FPGA
  // device in memory allocations.
  if (!PointeeTy->isFunctionType() && AS != LangAS::sycl_global_device &&
      AS != LangAS::sycl_global_host)
    Quals.setAddressSpace(LangAS::sycl_global);
  PointeeTy = SemaSYCLRef.getASTContext().getQualifiedType(
      PointeeTy.getUnqualifiedType(), Quals);
  return SemaSYCLRef.getASTContext().getPointerType(PointeeTy);
}

// This visitor is used to traverse a non-decomposed record/array to
// generate a new type corresponding to this record/array.
class SyclKernelPointerHandler : public SyclKernelFieldHandler {
  llvm::SmallVector<CXXRecordDecl *, 8> ModifiedRecords;
  SmallVector<CXXBaseSpecifier *, 8> ModifiedBases;
  SmallVector<QualType, 8> ModifiedArrayElementsOrArray;

  IdentifierInfo *getModifiedName(IdentifierInfo *Id) {
    std::string Name =
        Id ? (Twine("__generated_") + Id->getName()).str() : "__generated_";
    return &SemaSYCLRef.getASTContext().Idents.get(Name);
  }

  // Create Decl for the new type we are generating.
  // The fields (and base classes) of this record will be generated as
  // the visitor traverses kernel object record fields.
  void createNewType(const CXXRecordDecl *RD) {
    auto *ModifiedRD = CXXRecordDecl::Create(
        SemaSYCLRef.getASTContext(), RD->getTagKind(),
        const_cast<DeclContext *>(RD->getDeclContext()), SourceLocation(),
        SourceLocation(), getModifiedName(RD->getIdentifier()));
    ModifiedRD->startDefinition();
    if (RD->hasAttrs())
      ModifiedRD->setAttrs(RD->getAttrs());
    ModifiedRecords.push_back(ModifiedRD);
  }

  // Create and add FieldDecl for FieldTy to generated record.
  void addField(const FieldDecl *FD, QualType FieldTy) {
    assert(!ModifiedRecords.empty() &&
           "ModifiedRecords should have at least 1 record");
    ASTContext &Ctx = SemaSYCLRef.getASTContext();
    auto *Field = FieldDecl::Create(
        Ctx, ModifiedRecords.back(), SourceLocation(), SourceLocation(),
        getModifiedName(FD->getIdentifier()), FieldTy,
        Ctx.getTrivialTypeSourceInfo(FieldTy, SourceLocation()), /*BW=*/nullptr,
        /*Mutable=*/false, ICIS_NoInit);
    Field->setAccess(FD->getAccess());
    if (FD->hasAttrs())
      Field->setAttrs(FD->getAttrs());
    // Add generated field to generated record.
    ModifiedRecords.back()->addDecl(Field);
  }

  void createBaseSpecifier(const CXXRecordDecl *Parent, const CXXRecordDecl *RD,
                           const CXXBaseSpecifier &BS) {
    TypeSourceInfo *TInfo =
        SemaSYCLRef.getASTContext().getTrivialTypeSourceInfo(
            QualType(RD->getTypeForDecl(), 0), SourceLocation());
    CXXBaseSpecifier *ModifiedBase = SemaSYCLRef.SemaRef.CheckBaseSpecifier(
        const_cast<CXXRecordDecl *>(Parent), SourceRange(), BS.isVirtual(),
        BS.getAccessSpecifier(), TInfo, SourceLocation());
    ModifiedBases.push_back(ModifiedBase);
  }

  CXXRecordDecl *getGeneratedNewRecord(const CXXRecordDecl *OldBaseDecl) {
    // At this point we have finished generating fields for the new
    // class corresponding to OldBaseDecl. Pop out the generated
    // record.
    CXXRecordDecl *ModifiedRD = ModifiedRecords.pop_back_val();
    ModifiedRD->completeDefinition();
    // Check the 'old' class for base classes.
    // Set bases classes for newly generated class if it has any.
    if (OldBaseDecl->getNumBases() > 0) {
      SmallVector<CXXBaseSpecifier *, 8> BasesForGeneratedClass;
      for (size_t I = 0; I < OldBaseDecl->getNumBases(); ++I)
        BasesForGeneratedClass.insert(BasesForGeneratedClass.begin(),
                                      ModifiedBases.pop_back_val());
      ModifiedRD->setBases(BasesForGeneratedClass.data(),
                           OldBaseDecl->getNumBases());
    }
    return ModifiedRD;
  }

public:
  static constexpr const bool VisitInsideSimpleContainersWithPointer = true;
  static constexpr const bool VisitNthArrayElement = false;
  SyclKernelPointerHandler(SemaSYCL &S, const CXXRecordDecl *RD)
      : SyclKernelFieldHandler(S) {
    createNewType(RD);
  }

  SyclKernelPointerHandler(SemaSYCL &S) : SyclKernelFieldHandler(S) {}

  bool enterStruct(const CXXRecordDecl *, FieldDecl *, QualType Ty) final {
    createNewType(Ty->getAsCXXRecordDecl());
    return true;
  }

  bool enterStruct(const CXXRecordDecl *, ParmVarDecl *,
                   QualType ParamTy) final {
    // TODO
    unsupportedFreeFunctionParamType();
    return true;
  }

  bool leaveStruct(const CXXRecordDecl *, FieldDecl *FD, QualType Ty) final {
    CXXRecordDecl *ModifiedRD = getGeneratedNewRecord(Ty->getAsCXXRecordDecl());

    // Add this record as a field of it's parent record if it is not an
    // array element.
    if (!isArrayElement(FD, Ty))
      addField(FD, QualType(ModifiedRD->getTypeForDecl(), 0));
    else
      ModifiedArrayElementsOrArray.push_back(
          QualType(ModifiedRD->getTypeForDecl(), 0));

    return true;
  }

  bool leaveStruct(const CXXRecordDecl *, ParmVarDecl *PD,
                   QualType ParamTy) final {
    // TODO
    unsupportedFreeFunctionParamType();
    return true;
  }

  bool enterStruct(const CXXRecordDecl *, const CXXBaseSpecifier &,
                   QualType Ty) final {
    createNewType(Ty->getAsCXXRecordDecl());
    return true;
  }

  bool leaveStruct(const CXXRecordDecl *Parent, const CXXBaseSpecifier &BS,
                   QualType Ty) final {
    CXXRecordDecl *ModifiedRD = getGeneratedNewRecord(Ty->getAsCXXRecordDecl());

    // Create CXXBaseSpecifier for this generated class.
    createBaseSpecifier(Parent, ModifiedRD, BS);
    return true;
  }

  bool leaveArray(FieldDecl *FD, QualType ArrayTy, QualType ET) final {
    QualType ModifiedArrayElement = ModifiedArrayElementsOrArray.pop_back_val();

    const ConstantArrayType *CAT =
        SemaSYCLRef.getASTContext().getAsConstantArrayType(ArrayTy);
    assert(CAT && "Should only be called on constant-size array.");
    QualType ModifiedArray = SemaSYCLRef.getASTContext().getConstantArrayType(
        ModifiedArrayElement, CAT->getSize(),
        const_cast<Expr *>(CAT->getSizeExpr()), CAT->getSizeModifier(),
        CAT->getIndexTypeCVRQualifiers());

    if (ModifiedRecords.empty()) {
      // This is a top-level kernel argument.
      ModifiedArrayElementsOrArray.push_back(ModifiedArray);
    } else if (!isArrayElement(FD, ArrayTy)) {
      // Add this array field as a field of it's parent record.
      addField(FD, ModifiedArray);
    } else {
      // Multi-dimensional array element.
      ModifiedArrayElementsOrArray.push_back(ModifiedArray);
    }

    return true;
  }

  bool leaveArray(ParmVarDecl *PD, QualType ArrayTy, QualType ET) final {
    // TODO
    unsupportedFreeFunctionParamType();
    return true;
  }

  bool handlePointerType(FieldDecl *FD, QualType FieldTy) final {
    QualType ModifiedPointerType = ModifyAddressSpace(SemaSYCLRef, FieldTy);
    if (!isArrayElement(FD, FieldTy))
      addField(FD, ModifiedPointerType);
    else
      ModifiedArrayElementsOrArray.push_back(ModifiedPointerType);
    // We do not need to wrap pointers since this is a pointer inside
    // non-decomposed struct.
    return true;
  }

  bool handlePointerType(ParmVarDecl *PD, QualType ParamTy) final {
    // TODO
    unsupportedFreeFunctionParamType();
    return true;
  }

  bool handleScalarType(FieldDecl *FD, QualType FieldTy) final {
    addField(FD, FieldTy);
    return true;
  }

  bool handleScalarType(ParmVarDecl *PD, QualType ParamTy) final {
    // TODO
    unsupportedFreeFunctionParamType();
    return true;
  }

  bool handleUnionType(FieldDecl *FD, QualType FieldTy) final {
    return handleScalarType(FD, FieldTy);
  }

  bool handleUnionType(ParmVarDecl *PD, QualType ParamTy) final {
    // TODO
    unsupportedFreeFunctionParamType();
    return true;
  }

  bool handleNonDecompStruct(const CXXRecordDecl *, FieldDecl *FD,
                             QualType Ty) final {
    addField(FD, Ty);
    return true;
  }

  bool handleNonDecompStruct(const CXXRecordDecl *, ParmVarDecl *PD,
                             QualType ParamTy) final {
    // TODO
    unsupportedFreeFunctionParamType();
    return true;
  }

  bool handleNonDecompStruct(const CXXRecordDecl *Parent,
                             const CXXBaseSpecifier &BS, QualType Ty) final {
    createBaseSpecifier(Parent, Ty->getAsCXXRecordDecl(), BS);
    return true;
  }

  bool handleSimpleArrayType(FieldDecl *FD, QualType Ty) final {
    addField(FD, Ty);
    return true;
  }

public:
  QualType getNewRecordType() {
    CXXRecordDecl *ModifiedRD = ModifiedRecords.pop_back_val();
    ModifiedRD->completeDefinition();

    if (!ModifiedBases.empty())
      ModifiedRD->setBases(ModifiedBases.data(), ModifiedBases.size());

    return QualType(ModifiedRD->getTypeForDecl(), 0);
  }
  QualType getNewArrayType() {
    return ModifiedArrayElementsOrArray.pop_back_val();
  }
};

// A type to Create and own the FunctionDecl for the kernel.
class SyclKernelDeclCreator : public SyclKernelFieldHandler {
  FunctionDecl *KernelDecl = nullptr;
  llvm::SmallVector<ParmVarDecl *, 8> Params;
  Sema::ContextRAII FuncContext;
  // Holds the last handled field's first parameter. This doesn't store an
  // iterator as push_back invalidates iterators.
  size_t LastParamIndex = 0;
  // Keeps track of whether we are currently handling fields inside a struct.
  int StructDepth = 0;

  void addParam(const FieldDecl *FD, QualType FieldTy) {
    ParamDesc newParamDesc = makeParamDesc(FD, FieldTy);
    addParam(newParamDesc, FieldTy);
  }

  void addParam(const ParmVarDecl *PD, QualType ParamTy) {
    ParamDesc newParamDesc = makeParamDesc(PD, ParamTy);
    addParam(newParamDesc, ParamTy);
  }

  void addParam(const CXXBaseSpecifier &BS, QualType FieldTy) {
    // TODO: There is no name for the base available, but duplicate names are
    // seemingly already possible, so we'll give them all the same name for now.
    // This only happens with the accessor types.
    StringRef Name = "_arg__base";
    ParamDesc newParamDesc =
        makeParamDesc(SemaSYCLRef.getASTContext(), Name, FieldTy);
    addParam(newParamDesc, FieldTy);
  }
  // Add a parameter with specified name and type
  void addParam(StringRef Name, QualType ParamTy) {
    ParamDesc newParamDesc =
        makeParamDesc(SemaSYCLRef.getASTContext(), Name, ParamTy);
    addParam(newParamDesc, ParamTy);
  }

  void addParam(ParamDesc newParamDesc, QualType FieldTy) {
    // Create a new ParmVarDecl based on the new info.
    ASTContext &Ctx = SemaSYCLRef.getASTContext();
    auto *NewParam = ParmVarDecl::Create(
        Ctx, KernelDecl, SourceLocation(), SourceLocation(),
        std::get<1>(newParamDesc), std::get<0>(newParamDesc),
        std::get<2>(newParamDesc), SC_None, /*DefArg*/ nullptr);
    NewParam->setScopeInfo(0, Params.size());
    NewParam->setIsUsed();

    LastParamIndex = Params.size();
    Params.push_back(NewParam);
  }

  // Handle accessor properties. If any properties were found in
  // the accessor_property_list - add the appropriate attributes to ParmVarDecl.
  void handleAccessorPropertyList(ParmVarDecl *Param,
                                  const CXXRecordDecl *RecordDecl,
                                  SourceLocation Loc) {
    const auto *AccTy = cast<ClassTemplateSpecializationDecl>(RecordDecl);
    if (AccTy->getTemplateArgs().size() < 6)
      return;
    const auto PropList = cast<TemplateArgument>(AccTy->getTemplateArgs()[5]);
    QualType PropListTy = PropList.getAsType();
    const auto *AccPropListDecl =
        cast<ClassTemplateSpecializationDecl>(PropListTy->getAsRecordDecl());
    const auto TemplArg = AccPropListDecl->getTemplateArgs()[0];
    // Move through TemplateArgs list of a property list and search for
    // properties. If found - apply the appropriate attribute to ParmVarDecl.
    for (TemplateArgument::pack_iterator Prop = TemplArg.pack_begin();
         Prop != TemplArg.pack_end(); ++Prop) {
      QualType PropTy = Prop->getAsType();
      if (isAccessorPropertyType(PropTy, SYCLTypeAttr::no_alias))
        handleNoAliasProperty(Param, PropTy, Loc);
      if (isAccessorPropertyType(PropTy, SYCLTypeAttr::buffer_location))
        handleBufferLocationProperty(Param, PropTy, Loc);
    }
  }

  void handleNoAliasProperty(ParmVarDecl *Param, QualType PropTy,
                             SourceLocation Loc) {
    ASTContext &Ctx = SemaSYCLRef.getASTContext();
    Param->addAttr(RestrictAttr::CreateImplicit(Ctx, Loc));
  }

  // Obtain an integer value stored in a template parameter of buffer_location
  // property to pass it to buffer_location kernel attribute
  void handleBufferLocationProperty(ParmVarDecl *Param, QualType PropTy,
                                    SourceLocation Loc) {
    // If we have more than 1 buffer_location properties on a single
    // accessor - emit an error
    if (Param->hasAttr<SYCLIntelBufferLocationAttr>()) {
      SemaSYCLRef.Diag(Loc, diag::err_sycl_compiletime_property_duplication)
          << "buffer_location";
      return;
    }
    ASTContext &Ctx = SemaSYCLRef.getASTContext();
    const auto *PropDecl =
        cast<ClassTemplateSpecializationDecl>(PropTy->getAsRecordDecl());
    const auto BufferLoc = PropDecl->getTemplateArgs()[0];
    int LocationID = static_cast<int>(BufferLoc.getAsIntegral().getExtValue());
    Param->addAttr(
        SYCLIntelBufferLocationAttr::CreateImplicit(Ctx, LocationID));
  }

  // Additional processing is required for accessor type.
  void handleAccessorType(QualType FieldTy, const CXXRecordDecl *RecordDecl,
                          SourceLocation Loc) {
    handleAccessorPropertyList(Params.back(), RecordDecl, Loc);

    // If "accessor" type check if read only
    if (SemaSYCL::isSyclType(FieldTy, SYCLTypeAttr::accessor)) {
      // Get access mode of accessor.
      const auto *AccessorSpecializationDecl =
          cast<ClassTemplateSpecializationDecl>(RecordDecl);
      const TemplateArgument &AccessModeArg =
          AccessorSpecializationDecl->getTemplateArgs().get(2);
      if (isReadOnlyAccessor(AccessModeArg))
        Params.back()->addAttr(SYCLAccessorReadonlyAttr::CreateImplicit(
            SemaSYCLRef.getASTContext()));
    }

    // Add implicit attribute to parameter decl when it is a read only
    // SYCL accessor.
    Params.back()->addAttr(
        SYCLAccessorPtrAttr::CreateImplicit(SemaSYCLRef.getASTContext()));
  }

  // All special SYCL objects must have __init method. We extract types for
  // kernel parameters from __init method parameters. We will use __init method
  // and kernel parameters which we build here to initialize special objects in
  // the kernel body.
  bool handleSpecialType(FieldDecl *FD, QualType FieldTy) {
    const auto *RecordDecl = FieldTy->getAsCXXRecordDecl();
    assert(RecordDecl && "The type must be a RecordDecl");
    llvm::StringLiteral MethodName =
        KernelDecl->hasAttr<SYCLSimdAttr>() && isSyclAccessorType(FieldTy)
            ? InitESIMDMethodName
            : InitMethodName;
    CXXMethodDecl *InitMethod = getMethodByName(RecordDecl, MethodName);
    assert(InitMethod && "The type must have the __init method");

    // Don't do -1 here because we count on this to be the first parameter added
    // (if any).
    size_t ParamIndex = Params.size();
    for (const ParmVarDecl *Param : InitMethod->parameters()) {
      QualType ParamTy = Param->getType();
      addParam(FD, ParamTy.getCanonicalType());

      // Propagate add_ir_attributes_kernel_parameter attribute.
      if (const auto *AddIRAttr =
              Param->getAttr<SYCLAddIRAttributesKernelParameterAttr>())
        Params.back()->addAttr(AddIRAttr->clone(SemaSYCLRef.getASTContext()));

      // FIXME: This code is temporary, and will be removed once __init_esimd
      // is removed and property list refactored.
      // The function handleAccessorType includes a call to
      // handleAccessorPropertyList. If new classes with property list are
      // added, this code needs to be refactored to call
      // handleAccessorPropertyList for each class which requires it.
      if (ParamTy.getTypePtr()->isPointerType() && isSyclAccessorType(FieldTy))
        handleAccessorType(FieldTy, RecordDecl, FD->getBeginLoc());
    }
    LastParamIndex = ParamIndex;
    return true;
  }

  static void setKernelImplicitAttrs(ASTContext &Context, FunctionDecl *FD,
                                     bool IsSIMDKernel) {
    // Set implicit attributes.
    FD->addAttr(OpenCLKernelAttr::CreateImplicit(Context));
    FD->addAttr(ArtificialAttr::CreateImplicit(Context));
    if (IsSIMDKernel)
      FD->addAttr(SYCLSimdAttr::CreateImplicit(Context));
  }

  static FunctionDecl *createKernelDecl(ASTContext &Ctx, SourceLocation Loc,
                                        bool IsInline, bool IsSIMDKernel) {
    // Create this with no prototype, and we can fix this up after we've seen
    // all the params.
    FunctionProtoType::ExtProtoInfo Info(CC_OpenCLKernel);
    QualType FuncType = Ctx.getFunctionType(Ctx.VoidTy, {}, Info);

    FunctionDecl *FD = FunctionDecl::Create(
        Ctx, Ctx.getTranslationUnitDecl(), Loc, Loc, DeclarationName(),
        FuncType, Ctx.getTrivialTypeSourceInfo(Ctx.VoidTy), SC_None);
    FD->setImplicitlyInline(IsInline);
    setKernelImplicitAttrs(Ctx, FD, IsSIMDKernel);

    // Add kernel to translation unit to see it in AST-dump.
    Ctx.getTranslationUnitDecl()->addDecl(FD);
    return FD;
  }

  // If the record has been marked with SYCLGenerateNewTypeAttr,
  // it implies that it contains a pointer within. This function
  // defines a PointerHandler visitor which visits this record
  // recursively and modifies the address spaces of any pointer
  // found as required, thereby generating a new record with all
  // pointers in 'right' address space. PointerHandler.getNewRecordType()
  // returns this generated type.
  QualType GenerateNewRecordType(const CXXRecordDecl *RD) {
    SyclKernelPointerHandler PointerHandler(SemaSYCLRef, RD);
    KernelObjVisitor Visitor{SemaSYCLRef};
    Visitor.VisitRecordBases(RD, PointerHandler);
    Visitor.VisitRecordFields(RD, PointerHandler);
    return PointerHandler.getNewRecordType();
  }

  // If the array has been marked with SYCLGenerateNewTypeAttr,
  // it implies that this is an array of pointers, or an array
  // of a type which contains pointers. This function generates
  // a new array with all pointers in the required address space.
  QualType GenerateNewArrayType(FieldDecl *FD, QualType FieldTy) {
    const auto *Owner = dyn_cast<CXXRecordDecl>(FD->getParent());
    SyclKernelPointerHandler PointerHandler(SemaSYCLRef);
    KernelObjVisitor Visitor{SemaSYCLRef};
    Visitor.visitArray(Owner, FD, FieldTy, PointerHandler);
    return PointerHandler.getNewArrayType();
  }

public:
  static constexpr const bool VisitInsideSimpleContainers = false;
  SyclKernelDeclCreator(SemaSYCL &S, SourceLocation Loc, bool IsInline,
                        bool IsSIMDKernel, FunctionDecl *SYCLKernel)
      : SyclKernelFieldHandler(S),
        KernelDecl(
            createKernelDecl(S.getASTContext(), Loc, IsInline, IsSIMDKernel)),
        FuncContext(SemaSYCLRef.SemaRef, KernelDecl) {
    S.addSyclOpenCLKernel(SYCLKernel, KernelDecl);
    for (const auto *IRAttr :
         SYCLKernel->specific_attrs<SYCLAddIRAttributesFunctionAttr>()) {
      KernelDecl->addAttr(IRAttr->clone(SemaSYCLRef.getASTContext()));
    }
  }

  ~SyclKernelDeclCreator() {
    ASTContext &Ctx = SemaSYCLRef.getASTContext();
    FunctionProtoType::ExtProtoInfo Info(CC_OpenCLKernel);

    SmallVector<QualType, 8> ArgTys;
    std::transform(std::begin(Params), std::end(Params),
                   std::back_inserter(ArgTys),
                   [](const ParmVarDecl *PVD) { return PVD->getType(); });

    QualType FuncType = Ctx.getFunctionType(Ctx.VoidTy, ArgTys, Info);
    KernelDecl->setType(FuncType);
    KernelDecl->setParams(Params);

    // Make sure that this is marked as a kernel so that the code-gen can make
    // decisions based on that. We cannot add this earlier, otherwise the call
    // to TransformStmt in replaceWithLocalClone can diagnose something that got
    // diagnosed on the actual kernel.
    KernelDecl->addAttr(
        SYCLKernelAttr::CreateImplicit(SemaSYCLRef.getASTContext()));

    SemaSYCLRef.addSyclDeviceDecl(KernelDecl);
  }

  bool enterStruct(const CXXRecordDecl *, FieldDecl *, QualType) final {
    ++StructDepth;
    return true;
  }

  bool enterStruct(const CXXRecordDecl *, ParmVarDecl *, QualType) final {
    // TODO
    // ++StructDepth;
    return true;
  }

  bool leaveStruct(const CXXRecordDecl *, FieldDecl *, QualType) final {
    --StructDepth;
    return true;
  }

  bool leaveStruct(const CXXRecordDecl *, ParmVarDecl *, QualType) final {
    // TODO
    // --StructDepth;
    return true;
  }

  bool enterStruct(const CXXRecordDecl *, const CXXBaseSpecifier &BS,
                   QualType FieldTy) final {
    ++StructDepth;
    return true;
  }

  bool leaveStruct(const CXXRecordDecl *, const CXXBaseSpecifier &BS,
                   QualType FieldTy) final {
    --StructDepth;
    return true;
  }

  bool handleSyclSpecialType(const CXXRecordDecl *, const CXXBaseSpecifier &BS,
                             QualType FieldTy) final {
    const auto *RecordDecl = FieldTy->getAsCXXRecordDecl();
    assert(RecordDecl && "The type must be a RecordDecl");
    llvm::StringLiteral MethodName =
        KernelDecl->hasAttr<SYCLSimdAttr>() && isSyclAccessorType(FieldTy)
            ? InitESIMDMethodName
            : InitMethodName;
    CXXMethodDecl *InitMethod = getMethodByName(RecordDecl, MethodName);
    assert(InitMethod && "The type must have the __init method");

    // Don't do -1 here because we count on this to be the first parameter added
    // (if any).
    size_t ParamIndex = Params.size();
    for (const ParmVarDecl *Param : InitMethod->parameters()) {
      QualType ParamTy = Param->getType();
      addParam(BS, ParamTy.getCanonicalType());
      // FIXME: This code is temporary, and will be removed once __init_esimd
      // is removed and property list refactored.
      // The function handleAccessorType includes a call to
      // handleAccessorPropertyList. If new classes with property list are
      // added, this code needs to be refactored to call
      // handleAccessorPropertyList for each class which requires it.
      if (ParamTy.getTypePtr()->isPointerType() && isSyclAccessorType(FieldTy))
        handleAccessorType(FieldTy, RecordDecl, BS.getBeginLoc());
    }
    LastParamIndex = ParamIndex;
    return true;
  }

  bool handleSyclSpecialType(FieldDecl *FD, QualType FieldTy) final {
    return handleSpecialType(FD, FieldTy);
  }

  bool handleSyclSpecialType(ParmVarDecl *PD, QualType ParamTy) final {
    if (SemaSYCL::isSyclType(ParamTy, SYCLTypeAttr::work_group_memory)) {
      const auto *RecordDecl = ParamTy->getAsCXXRecordDecl();
      assert(RecordDecl && "The type must be a RecordDecl");
      CXXMethodDecl *InitMethod = getMethodByName(RecordDecl, InitMethodName);
      assert(InitMethod && "The type must have the __init method");
      // Don't do -1 here because we count on this to be the first parameter
      // added (if any).
      size_t ParamIndex = Params.size();
      for (const ParmVarDecl *Param : InitMethod->parameters()) {
        QualType ParamTy = Param->getType();
        addParam(Param, ParamTy.getCanonicalType());
        // Propagate add_ir_attributes_kernel_parameter attribute.
        if (const auto *AddIRAttr =
                Param->getAttr<SYCLAddIRAttributesKernelParameterAttr>())
          Params.back()->addAttr(AddIRAttr->clone(SemaSYCLRef.getASTContext()));
      }
      LastParamIndex = ParamIndex;
    } else // TODO
      unsupportedFreeFunctionParamType();
    return true;
  }

  RecordDecl *wrapField(FieldDecl *Field, QualType FieldTy) {
    RecordDecl *WrapperClass =
        SemaSYCLRef.getASTContext().buildImplicitRecord("__wrapper_class");
    WrapperClass->startDefinition();
    Field = FieldDecl::Create(
        SemaSYCLRef.getASTContext(), WrapperClass, SourceLocation(),
        SourceLocation(), /*Id=*/nullptr, FieldTy,
        SemaSYCLRef.getASTContext().getTrivialTypeSourceInfo(FieldTy,
                                                             SourceLocation()),
        /*BW=*/nullptr, /*Mutable=*/false, /*InitStyle=*/ICIS_NoInit);
    Field->setAccess(AS_public);
    WrapperClass->addDecl(Field);
    WrapperClass->completeDefinition();
    return WrapperClass;
  };

  bool handlePointerType(FieldDecl *FD, QualType FieldTy) final {
    QualType ModTy = ModifyAddressSpace(SemaSYCLRef, FieldTy);
    // When the kernel is generated, struct type kernel arguments are
    // decomposed; i.e. the parameters of the kernel are the fields of the
    // struct, and not the struct itself. This causes an error in the backend
    // when the struct field is a pointer, since non-USM pointers cannot be
    // passed directly. To work around this issue, all pointers inside the
    // struct are wrapped in a generated '__wrapper_class'.
    if (StructDepth) {
      RecordDecl *WrappedPointer = wrapField(FD, ModTy);
      ModTy = SemaSYCLRef.getASTContext().getRecordType(WrappedPointer);
    }

    addParam(FD, ModTy);
    return true;
  }

  bool handlePointerType(ParmVarDecl *PD, QualType ParamTy) final {
    QualType ModTy = ModifyAddressSpace(SemaSYCLRef, ParamTy);
    addParam(PD, ModTy);
    return true;
  }

  bool handleSimpleArrayType(FieldDecl *FD, QualType FieldTy) final {
    QualType ArrayTy = FieldTy;

    // This is an array of pointers or an array of a type with pointer.
    if (FD->hasAttr<SYCLGenerateNewTypeAttr>())
      ArrayTy = GenerateNewArrayType(FD, FieldTy);

    // Arrays are wrapped in a struct since they cannot be passed directly.
    RecordDecl *WrappedArray = wrapField(FD, ArrayTy);
    addParam(FD, SemaSYCLRef.getASTContext().getRecordType(WrappedArray));
    return true;
  }

  bool handleScalarType(FieldDecl *FD, QualType FieldTy) final {
    addParam(FD, FieldTy);
    return true;
  }

  bool handleScalarType(ParmVarDecl *PD, QualType ParamTy) final {
    addParam(PD, ParamTy);
    return true;
  }

  bool handleTopLevelStruct(const CXXRecordDecl *, QualType Ty) final {
    StringRef Name = "_arg__sycl_functor";
    addParam(Name, Ty);
    return true;
  }

  bool handleNonDecompStruct(const CXXRecordDecl *RD, FieldDecl *FD,
                             QualType Ty) final {
    // This is a field which should not be decomposed.
    CXXRecordDecl *FieldRecordDecl = Ty->getAsCXXRecordDecl();
    assert(FieldRecordDecl && "Type must be a C++ record type");
    // Check if we need to generate a new type for this record,
    // i.e. this record contains pointers.
    if (FieldRecordDecl->hasAttr<SYCLGenerateNewTypeAttr>())
      addParam(FD, GenerateNewRecordType(FieldRecordDecl));
    else
      addParam(FD, Ty);
    return true;
  }

  bool handleNonDecompStruct(const CXXRecordDecl *RD, ParmVarDecl *PD,
                             QualType ParamTy) final {
    // This is a struct parameter which should not be decomposed.
    CXXRecordDecl *ParamRecordDecl = ParamTy->getAsCXXRecordDecl();
    assert(ParamRecordDecl && "Type must be a C++ record type");
    // Check if we need to generate a new type for this record,
    // i.e. this record contains pointers.
    if (ParamRecordDecl->hasAttr<SYCLGenerateNewTypeAttr>())
      addParam(PD, GenerateNewRecordType(ParamRecordDecl));
    else
      addParam(PD, ParamTy);
    return true;
  }

  bool handleNonDecompStruct(const CXXRecordDecl *Base,
                             const CXXBaseSpecifier &BS, QualType Ty) final {
    // This is a base class which should not be decomposed.
    CXXRecordDecl *BaseRecordDecl = Ty->getAsCXXRecordDecl();
    assert(BaseRecordDecl && "Type must be a C++ record type");
    // Check if we need to generate a new type for this record,
    // i.e. this record contains pointers.
    if (BaseRecordDecl->hasAttr<SYCLGenerateNewTypeAttr>())
      addParam(BS, GenerateNewRecordType(BaseRecordDecl));
    else
      addParam(BS, Ty);
    return true;
  }

  bool handleUnionType(FieldDecl *FD, QualType FieldTy) final {
    return handleScalarType(FD, FieldTy);
  }

  bool handleUnionType(ParmVarDecl *PD, QualType ParamTy) final {
    // TODO
    unsupportedFreeFunctionParamType();
    return true;
  }

  // Generate kernel argument to initialize specialization constants.
  void handleSyclKernelHandlerType() {
    ASTContext &Context = SemaSYCLRef.getASTContext();
    StringRef Name = "_arg__specialization_constants_buffer";
    addParam(Name, Context.getPointerType(Context.getAddrSpaceQualType(
                       Context.CharTy, LangAS::sycl_global)));
  }

  void setBody(CompoundStmt *KB) { KernelDecl->setBody(KB); }

  FunctionDecl *getKernelDecl() { return KernelDecl; }

  llvm::ArrayRef<ParmVarDecl *> getParamVarDeclsForCurrentField() {
    return ArrayRef<ParmVarDecl *>(std::begin(Params) + LastParamIndex,
                                   std::end(Params));
  }
};

// This Visitor traverses the AST of the function with
// `sycl_kernel` attribute and returns the version of “operator()()” that is
// called by KernelFunc. There will only be one call to KernelFunc in that
// AST because the DPC++ headers are structured such that the user’s
// kernel function is only called once. This ensures that the correct
// “operator()()” function call is returned, when a named function object used
// to define a kernel has more than one “operator()()” calls defined in it. For
// example, in the code below, 'operator()(sycl::id<1> id)' is returned based on
// the 'parallel_for' invocation which takes a 'sycl::range<1>(16)' argument.
//   class MyKernel {
//    public:
//      void operator()() const {
//        // code
//      }
//
//      [[sycl::reqd_sub_group_size(4)]] void operator()(sycl::id<1> id) const
//      {
//        // code
//      }
//    };
//
//    int main() {
//
//    Q.submit([&](sycl::handler& cgh) {
//      MyKernel kernelFunctorObject;
//      cgh.parallel_for(sycl::range<1>(16), kernelFunctorObject);
//    });
//      return 0;
//    }

class KernelCallOperatorVisitor
    : public RecursiveASTVisitor<KernelCallOperatorVisitor> {

  FunctionDecl *KernelCallerFunc;

public:
  CXXMethodDecl *CallOperator = nullptr;
  const CXXRecordDecl *KernelObj;

  KernelCallOperatorVisitor(FunctionDecl *KernelCallerFunc,
                            const CXXRecordDecl *KernelObj)
      : KernelCallerFunc(KernelCallerFunc), KernelObj(KernelObj) {}

  bool VisitCallExpr(CallExpr *CE) {
    Decl *CalleeDecl = CE->getCalleeDecl();
    if (isa_and_nonnull<CXXMethodDecl>(CalleeDecl)) {
      CXXMethodDecl *MD = cast<CXXMethodDecl>(CalleeDecl);
      if (MD->getOverloadedOperator() == OO_Call &&
          MD->getParent() == KernelObj) {
        CallOperator = MD;
      }
    }
    return true;
  }

  CXXMethodDecl *getCallOperator() {
    if (CallOperator)
      return CallOperator;

    TraverseDecl(KernelCallerFunc);
    return CallOperator;
  }
};

class ESIMDKernelDiagnostics : public SyclKernelFieldHandler {

  SourceLocation KernelLoc;
  bool IsESIMD = false;

  bool handleSpecialType(QualType FieldTy) {
    const CXXRecordDecl *RecordDecl = FieldTy->getAsCXXRecordDecl();

    if (IsESIMD && !isSyclAccessorType(FieldTy))
      return SemaSYCLRef.Diag(KernelLoc,
                              diag::err_sycl_esimd_not_supported_for_type)
             << RecordDecl;
    return true;
  }

public:
  ESIMDKernelDiagnostics(SemaSYCL &S, SourceLocation Loc, bool IsESIMD)
      : SyclKernelFieldHandler(S), KernelLoc(Loc), IsESIMD(IsESIMD) {}

  bool handleSyclSpecialType(FieldDecl *FD, QualType FieldTy) final {
    return handleSpecialType(FieldTy);
  }

  bool handleSyclSpecialType(const CXXRecordDecl *, const CXXBaseSpecifier &BS,
                             QualType FieldTy) final {
    return handleSpecialType(FieldTy);
  }

  using SyclKernelFieldHandler::handleSyclSpecialType;
};

class SyclKernelArgsSizeChecker : public SyclKernelFieldHandler {
  SourceLocation KernelLoc;
  unsigned SizeOfParams = 0;
  bool IsESIMD = false;

  void addParam(QualType ArgTy) {
    SizeOfParams +=
        SemaSYCLRef.getASTContext().getTypeSizeInChars(ArgTy).getQuantity();
  }

  bool handleSpecialType(QualType FieldTy) {
    const CXXRecordDecl *RecordDecl = FieldTy->getAsCXXRecordDecl();
    assert(RecordDecl && "The type must be a RecordDecl");
    llvm::StringLiteral MethodName = (IsESIMD && isSyclAccessorType(FieldTy))
                                         ? InitESIMDMethodName
                                         : InitMethodName;
    CXXMethodDecl *InitMethod = getMethodByName(RecordDecl, MethodName);
    assert(InitMethod && "The type must have the __init method");
    for (const ParmVarDecl *Param : InitMethod->parameters())
      addParam(Param->getType());
    return true;
  }

public:
  static constexpr const bool VisitInsideSimpleContainers = false;
  SyclKernelArgsSizeChecker(SemaSYCL &S, SourceLocation Loc, bool IsESIMD)
      : SyclKernelFieldHandler(S), KernelLoc(Loc), IsESIMD(IsESIMD) {}

  ~SyclKernelArgsSizeChecker() {
    if (SizeOfParams > MaxKernelArgsSize)
      SemaSYCLRef.Diag(KernelLoc, diag::warn_sycl_kernel_too_big_args)
          << SizeOfParams << MaxKernelArgsSize;
  }

  bool handleSyclSpecialType(FieldDecl *FD, QualType FieldTy) final {
    return handleSpecialType(FieldTy);
  }

  bool handleSyclSpecialType(ParmVarDecl *PD, QualType ParamTy) final {
    return handleSpecialType(ParamTy);
  }

  bool handleSyclSpecialType(const CXXRecordDecl *, const CXXBaseSpecifier &BS,
                             QualType FieldTy) final {
    return handleSpecialType(FieldTy);
  }

  bool handlePointerType(FieldDecl *FD, QualType FieldTy) final {
    addParam(FieldTy);
    return true;
  }

  bool handlePointerType(ParmVarDecl *PD, QualType ParamTy) final {
    addParam(ParamTy);
    return true;
  }

  bool handleScalarType(FieldDecl *FD, QualType FieldTy) final {
    addParam(FieldTy);
    return true;
  }

  bool handleScalarType(ParmVarDecl *PD, QualType ParamTy) final {
    addParam(ParamTy);
    return true;
  }

  bool handleSimpleArrayType(FieldDecl *FD, QualType FieldTy) final {
    addParam(FieldTy);
    return true;
  }

  bool handleTopLevelStruct(const CXXRecordDecl *, QualType Ty) final {
    addParam(Ty);
    return true;
  }

  bool handleNonDecompStruct(const CXXRecordDecl *, FieldDecl *FD,
                             QualType Ty) final {
    addParam(Ty);
    return true;
  }

  bool handleNonDecompStruct(const CXXRecordDecl *, ParmVarDecl *,
                             QualType ParamTy) final {
    addParam(ParamTy);
    return true;
  }

  bool handleNonDecompStruct(const CXXRecordDecl *Base,
                             const CXXBaseSpecifier &BS, QualType Ty) final {
    addParam(Ty);
    return true;
  }

  bool handleUnionType(FieldDecl *FD, QualType FieldTy) final {
    return handleScalarType(FD, FieldTy);
  }

  bool handleUnionType(ParmVarDecl *PD, QualType ParamTy) final {
    // TODO
    unsupportedFreeFunctionParamType();
    return true;
  }
};

std::string getKernelArgDesc(StringRef KernelArgDescription) {
  if (KernelArgDescription == "")
    return "";
  return ("Compiler generated argument for " + KernelArgDescription + ",")
      .str();
}

class SyclOptReportCreator : public SyclKernelFieldHandler {
  SyclKernelDeclCreator &DC;
  SourceLocation KernelInvocationLoc;

  void addParam(const FieldDecl *KernelArg, QualType KernelArgType,
                StringRef KernelArgDescription,
                bool IsCompilerGeneratedType = false) {
    StringRef NameToEmitInDescription = KernelArg->getName();
    const RecordDecl *KernelArgParent = KernelArg->getParent();
    if (KernelArgParent && KernelArgDescription == "decomposed struct/class")
      NameToEmitInDescription = KernelArgParent->getName();

    unsigned KernelArgSize = SemaSYCLRef.getASTContext()
                                 .getTypeSizeInChars(KernelArgType)
                                 .getQuantity();

    SemaSYCLRef.getDiagnostics().getSYCLOptReport().AddKernelArgs(
        DC.getKernelDecl(), NameToEmitInDescription,
        IsCompilerGeneratedType ? "Compiler generated"
                                : KernelArgType.getAsString(),
        KernelInvocationLoc, KernelArgSize,
        getKernelArgDesc(KernelArgDescription),
        (KernelArgDescription == "decomposed struct/class")
            ? ("Field:" + KernelArg->getName().str() + ", ")
            : "");
  }

  void addParam(const FieldDecl *FD, QualType FieldTy) {
    std::string KernelArgDescription = "";
    const RecordDecl *RD = FD->getParent();
    if (RD && RD->hasAttr<SYCLRequiresDecompositionAttr>())
      KernelArgDescription = "decomposed struct/class";

    addParam(FD, FieldTy, KernelArgDescription);
  }

  // Handles base classes.
  void addParam(const CXXBaseSpecifier &, QualType KernelArgType,
                StringRef KernelArgDescription,
                bool IsCompilerGeneratedType = false) {
    unsigned KernelArgSize = SemaSYCLRef.getASTContext()
                                 .getTypeSizeInChars(KernelArgType)
                                 .getQuantity();
    SemaSYCLRef.getDiagnostics().getSYCLOptReport().AddKernelArgs(
        DC.getKernelDecl(), KernelArgType.getAsString(),
        IsCompilerGeneratedType ? "Compiler generated"
                                : KernelArgType.getAsString(),
        KernelInvocationLoc, KernelArgSize,
        getKernelArgDesc(KernelArgDescription), "");
  }

  // Handles specialization constants.
  void addParam(QualType KernelArgType, std::string KernelArgDescription) {
    unsigned KernelArgSize = SemaSYCLRef.getASTContext()
                                 .getTypeSizeInChars(KernelArgType)
                                 .getQuantity();
    SemaSYCLRef.getDiagnostics().getSYCLOptReport().AddKernelArgs(
        DC.getKernelDecl(), "", KernelArgType.getAsString(),
        KernelInvocationLoc, KernelArgSize,
        getKernelArgDesc(KernelArgDescription), "");
  }

public:
  static constexpr const bool VisitInsideSimpleContainers = false;
  SyclOptReportCreator(SemaSYCL &S, SyclKernelDeclCreator &DC,
                       SourceLocation Loc)
      : SyclKernelFieldHandler(S), DC(DC), KernelInvocationLoc(Loc) {}

  using SyclKernelFieldHandler::handleSyclSpecialType;
  bool handleSyclSpecialType(FieldDecl *FD, QualType FieldTy) final {
    for (const auto *Param : DC.getParamVarDeclsForCurrentField())
      addParam(FD, Param->getType(), FieldTy.getAsString());
    return true;
  }

  bool handleSyclSpecialType(const CXXRecordDecl *, const CXXBaseSpecifier &BS,
                             QualType FieldTy) final {
    std::string KernelArgDescription = "base class " + FieldTy.getAsString();
    for (const auto *Param : DC.getParamVarDeclsForCurrentField()) {
      QualType KernelArgType = Param->getType();
      unsigned KernelArgSize = SemaSYCLRef.getASTContext()
                                   .getTypeSizeInChars(KernelArgType)
                                   .getQuantity();
      SemaSYCLRef.getDiagnostics().getSYCLOptReport().AddKernelArgs(
          DC.getKernelDecl(), FieldTy.getAsString(),
          KernelArgType.getAsString(), KernelInvocationLoc, KernelArgSize,
          getKernelArgDesc(KernelArgDescription), "");
    }
    return true;
  }

  using SyclKernelFieldHandler::handlePointerType;
  bool handlePointerType(FieldDecl *FD, QualType FieldTy) final {
    std::string KernelArgDescription = "";
    bool IsCompilerGeneratedType = false;
    ParmVarDecl *KernelParameter = DC.getParamVarDeclsForCurrentField()[0];
    // Compiler generated openCL kernel argument for current pointer field
    // is not a pointer. This means we are processing a nested pointer and
    // the openCL kernel argument is of type __wrapper_class.
    if (!KernelParameter->getType()->isPointerType()) {
      KernelArgDescription = "nested pointer";
      IsCompilerGeneratedType = true;
    }

    for (const auto *Param : DC.getParamVarDeclsForCurrentField())
      addParam(FD, Param->getType(), KernelArgDescription,
               IsCompilerGeneratedType);
    return true;
  }

  using SyclKernelFieldHandler::handleScalarType;
  bool handleScalarType(FieldDecl *FD, QualType FieldTy) final {
    addParam(FD, FieldTy);
    return true;
  }

  using SyclKernelFieldHandler::handleSimpleArrayType;
  bool handleSimpleArrayType(FieldDecl *FD, QualType FieldTy) final {
    // Simple arrays are always wrapped.
    for (const auto *Param : DC.getParamVarDeclsForCurrentField())
      addParam(FD, Param->getType(), "array", /*IsCompilerGeneratedType*/ true);
    return true;
  }

  bool handleTopLevelStruct(const CXXRecordDecl *, QualType Ty) final {
    addParam(DC.getParamVarDeclsForCurrentField()[0]->getType(),
             "SYCL Functor");
    return true;
  }

  using SyclKernelFieldHandler::handleNonDecompStruct;
  bool handleNonDecompStruct(const CXXRecordDecl *, FieldDecl *FD,
                             QualType Ty) final {
    CXXRecordDecl *RD = Ty->getAsCXXRecordDecl();
    assert(RD && "Type must be a C++ record type");
    if (RD->hasAttr<SYCLGenerateNewTypeAttr>())
      addParam(FD, Ty, "object with pointer", /*IsCompilerGeneratedType*/ true);
    else
      addParam(FD, Ty);
    return true;
  }

  bool handleNonDecompStruct(const CXXRecordDecl *, const CXXBaseSpecifier &BS,
                             QualType Ty) final {
    CXXRecordDecl *RD = Ty->getAsCXXRecordDecl();
    assert(RD && "Type must be a C++ record type");
    if (RD->hasAttr<SYCLGenerateNewTypeAttr>())
      addParam(BS, Ty, "base class with pointer",
               /*IsCompilerGeneratedType*/ true);
    else
      addParam(BS, Ty, "base class");
    return true;
  }

  using SyclKernelFieldHandler::handleUnionType;
  bool handleUnionType(FieldDecl *FD, QualType FieldTy) final {
    return handleScalarType(FD, FieldTy);
  }

  void handleSyclKernelHandlerType() {
    addParam(DC.getParamVarDeclsForCurrentField()[0]->getType(),
             "SYCL2020 specialization constant");
  }
};

static bool isESIMDKernelType(CXXMethodDecl *CallOperator) {
  return (CallOperator != nullptr) && CallOperator->hasAttr<SYCLSimdAttr>();
}

class SyclKernelBodyCreator : public SyclKernelFieldHandler {
  bool UseTopLevelKernelObj;
  SyclKernelDeclCreator &DeclCreator;
  llvm::SmallVector<Stmt *, 16> BodyStmts;
  llvm::SmallVector<InitListExpr *, 16> CollectionInitExprs;
  llvm::SmallVector<Stmt *, 16> FinalizeStmts;
  // This collection contains the information required to add/remove information
  // about arrays as we enter them.  The InitializedEntity component is
  // necessary for initializing child members.  uin64_t is the index of the
  // current element being worked on, which is updated every time we visit
  // nextElement.
  llvm::SmallVector<std::pair<InitializedEntity, uint64_t>, 8> ArrayInfos;
  VarDecl *KernelObjClone;
  std::optional<InitializedEntity> VarEntity;
  llvm::SmallVector<Expr *, 16> MemberExprBases;
  llvm::SmallVector<Expr *, 16> ArrayParamBases;
  FunctionDecl *KernelCallerFunc;
  SourceLocation KernelCallerSrcLoc; // KernelCallerFunc source location.
  // Contains a count of how many containers we're in.  This is used by the
  // pointer-struct-wrapping code to ensure that we don't try to wrap
  // top-level pointers.
  uint64_t StructDepth = 0;
  VarDecl *KernelHandlerClone = nullptr;
  bool IsESIMD = false;
  CXXMethodDecl *CallOperator = nullptr;

  Stmt *replaceWithLocalClone(ParmVarDecl *OriginalParam, VarDecl *LocalClone,
                              Stmt *FunctionBody) {
    // DeclRefExpr with valid source location but with decl which is not marked
    // as used is invalid.
    LocalClone->setIsUsed();
    std::pair<DeclaratorDecl *, DeclaratorDecl *> MappingPair =
        std::make_pair(OriginalParam, LocalClone);
    KernelBodyTransform KBT(MappingPair, SemaSYCLRef.SemaRef);
    return KBT.TransformStmt(FunctionBody).get();
  }

  // Using the statements/init expressions that we've created, this generates
  // the kernel body compound stmt. CompoundStmt needs to know its number of
  // statements in advance to allocate it, so we cannot do this as we go along.
  CompoundStmt *createKernelBody() {
    // Push the Kernel function scope to ensure the scope isn't empty
    SemaSYCLRef.SemaRef.PushFunctionScope();

    if (!UseTopLevelKernelObj) {
      // Initialize kernel object local clone
      assert(CollectionInitExprs.size() == 1 &&
             "Should have been popped down to just the first one");
      KernelObjClone->setInit(CollectionInitExprs.back());
    }

    // Replace references to the kernel object in kernel body, to use the
    // compiler generated local clone
    Stmt *NewBody =
        replaceWithLocalClone(KernelCallerFunc->getParamDecl(0), KernelObjClone,
                              KernelCallerFunc->getBody());

    // If kernel_handler argument is passed by SYCL kernel, replace references
    // to this argument in kernel body, to use the compiler generated local
    // clone
    if (ParmVarDecl *KernelHandlerParam =
            getSyclKernelHandlerArg(KernelCallerFunc))
      NewBody = replaceWithLocalClone(KernelHandlerParam, KernelHandlerClone,
                                      NewBody);

    // Use transformed body (with clones) as kernel body
    BodyStmts.push_back(NewBody);

    BodyStmts.insert(BodyStmts.end(), FinalizeStmts.begin(),
                     FinalizeStmts.end());

    return CompoundStmt::Create(SemaSYCLRef.getASTContext(), BodyStmts,
                                FPOptionsOverride(), {}, {});
  }

  void annotateHierarchicalParallelismAPICalls() {
    // Is this a hierarchical parallelism kernel invocation?
    if (getKernelInvocationKind(KernelCallerFunc) != InvokeParallelForWorkGroup)
      return;

    // Mark kernel object with work-group scope attribute to avoid work-item
    // scope memory allocation.
    KernelObjClone->addAttr(SYCLScopeAttr::CreateImplicit(
        SemaSYCLRef.getASTContext(), SYCLScopeAttr::Level::WorkGroup));

    assert(CallOperator && "non callable object is passed as kernel obj");
    // Mark the function that it "works" in a work group scope:
    // NOTE: In case of wait_for the marker call itself is
    // marked with work item scope attribute, here  the '()' operator of the
    // object passed as parameter is marked. This is an optimization -
    // there are a lot of locals created at parallel_for_work_group
    // scope before calling the lambda - it is more efficient to have
    // all of them in the private address space rather then sharing via
    // the local AS. See parallel_for_work_group implementation in the
    // SYCL headers.
    if (!CallOperator->hasAttr<SYCLScopeAttr>()) {
      CallOperator->addAttr(SYCLScopeAttr::CreateImplicit(
          SemaSYCLRef.getASTContext(), SYCLScopeAttr::Level::WorkGroup));
      // Search and mark wait_for calls:
      MarkWIScopeFnVisitor MarkWIScope(SemaSYCLRef.getASTContext());
      MarkWIScope.TraverseDecl(CallOperator);
      // Now mark local variables declared in the PFWG lambda with work group
      // scope attribute
      addScopeAttrToLocalVars(*CallOperator);
    }
  }

  // Creates a DeclRefExpr to the ParmVar that represents the current field.
  Expr *createParamReferenceExpr() {
    ParmVarDecl *KernelParameter =
        DeclCreator.getParamVarDeclsForCurrentField()[0];

    QualType ParamType = KernelParameter->getOriginalType();
    Expr *DRE = SemaSYCLRef.SemaRef.BuildDeclRefExpr(
        KernelParameter, ParamType, VK_LValue, KernelCallerSrcLoc);
    return DRE;
  }

  // Creates a DeclRefExpr to the ParmVar that represents the current pointer
  // field.
  Expr *createPointerParamReferenceExpr(QualType PointerTy, bool Wrapped) {
    ParmVarDecl *KernelParameter =
        DeclCreator.getParamVarDeclsForCurrentField()[0];

    QualType ParamType = KernelParameter->getOriginalType();
    Expr *DRE = SemaSYCLRef.SemaRef.BuildDeclRefExpr(
        KernelParameter, ParamType, VK_LValue, KernelCallerSrcLoc);

    // Struct Type kernel arguments are decomposed. The pointer fields are
    // then wrapped inside a compiler generated struct. Therefore when
    // generating the initializers, we have to 'unwrap' the pointer.
    if (Wrapped) {
      CXXRecordDecl *WrapperStruct = ParamType->getAsCXXRecordDecl();
      // Pointer field wrapped inside __wrapper_class
      FieldDecl *Pointer = *(WrapperStruct->field_begin());
      DRE = buildMemberExpr(DRE, Pointer);
      ParamType = Pointer->getType();
    }

    DRE = ImplicitCastExpr::Create(SemaSYCLRef.getASTContext(), ParamType,
                                   CK_LValueToRValue, DRE, /*BasePath=*/nullptr,
                                   VK_PRValue, FPOptionsOverride());

    if (PointerTy->getPointeeType().getAddressSpace() !=
        ParamType->getPointeeType().getAddressSpace())
      DRE = ImplicitCastExpr::Create(SemaSYCLRef.getASTContext(), PointerTy,
                                     CK_AddressSpaceConversion, DRE, nullptr,
                                     VK_PRValue, FPOptionsOverride());

    return DRE;
  }

  Expr *createSimpleArrayParamReferenceExpr(QualType ArrayTy) {
    ParmVarDecl *KernelParameter =
        DeclCreator.getParamVarDeclsForCurrentField()[0];
    QualType ParamType = KernelParameter->getOriginalType();
    Expr *DRE = SemaSYCLRef.SemaRef.BuildDeclRefExpr(
        KernelParameter, ParamType, VK_LValue, KernelCallerSrcLoc);

    // Unwrap the array.
    CXXRecordDecl *WrapperStruct = ParamType->getAsCXXRecordDecl();
    FieldDecl *ArrayField = *(WrapperStruct->field_begin());
    return buildMemberExpr(DRE, ArrayField);
  }

  // Creates an initialized entity for a field/item. In the case where this is a
  // field, returns a normal member initializer, if we're in a sub-array of a MD
  // array, returns an element initializer.
  InitializedEntity getFieldEntity(FieldDecl *FD, QualType Ty) {
    if (isArrayElement(FD, Ty))
      return InitializedEntity::InitializeElement(SemaSYCLRef.getASTContext(),
                                                  ArrayInfos.back().second,
                                                  ArrayInfos.back().first);
    return InitializedEntity::InitializeMember(FD, &VarEntity.value());
  }

  void addFieldInit(FieldDecl *FD, QualType Ty, MultiExprArg ParamRef) {
    InitializationKind InitKind =
        InitializationKind::CreateCopy(KernelCallerSrcLoc, KernelCallerSrcLoc);
    addFieldInit(FD, Ty, ParamRef, InitKind);
  }

  void addFieldInit(FieldDecl *FD, QualType Ty, MultiExprArg ParamRef,
                    InitializationKind InitKind) {
    addFieldInit(FD, Ty, ParamRef, InitKind, getFieldEntity(FD, Ty));
  }

  void addFieldInit(FieldDecl *FD, QualType Ty, MultiExprArg ParamRef,
                    InitializationKind InitKind, InitializedEntity Entity) {
    InitializationSequence InitSeq(SemaSYCLRef.SemaRef, Entity, InitKind,
                                   ParamRef);
    ExprResult Init =
        InitSeq.Perform(SemaSYCLRef.SemaRef, Entity, InitKind, ParamRef);

    InitListExpr *ParentILE = CollectionInitExprs.back();
    ParentILE->updateInit(SemaSYCLRef.getASTContext(), ParentILE->getNumInits(),
                          Init.get());
  }

  void addBaseInit(const CXXBaseSpecifier &BS, QualType Ty,
                   InitializationKind InitKind) {
    InitializedEntity Entity = InitializedEntity::InitializeBase(
        SemaSYCLRef.getASTContext(), &BS, /*IsInheritedVirtualBase*/ false,
        &VarEntity.value());
    InitializationSequence InitSeq(SemaSYCLRef.SemaRef, Entity, InitKind,
                                   std::nullopt);
    ExprResult Init =
        InitSeq.Perform(SemaSYCLRef.SemaRef, Entity, InitKind, std::nullopt);

    InitListExpr *ParentILE = CollectionInitExprs.back();
    ParentILE->updateInit(SemaSYCLRef.getASTContext(), ParentILE->getNumInits(),
                          Init.get());
  }

  void addBaseInit(const CXXBaseSpecifier &BS, QualType Ty,
                   InitializationKind InitKind, MultiExprArg Args) {
    InitializedEntity Entity = InitializedEntity::InitializeBase(
        SemaSYCLRef.getASTContext(), &BS, /*IsInheritedVirtualBase*/ false,
        &VarEntity.value());
    InitializationSequence InitSeq(SemaSYCLRef.SemaRef, Entity, InitKind, Args);
    ExprResult Init =
        InitSeq.Perform(SemaSYCLRef.SemaRef, Entity, InitKind, Args);

    InitListExpr *ParentILE = CollectionInitExprs.back();
    ParentILE->updateInit(SemaSYCLRef.getASTContext(), ParentILE->getNumInits(),
                          Init.get());
  }

  void addSimpleBaseInit(const CXXBaseSpecifier &BS, QualType Ty) {
    InitializationKind InitKind =
        InitializationKind::CreateCopy(KernelCallerSrcLoc, KernelCallerSrcLoc);

    InitializedEntity Entity = InitializedEntity::InitializeBase(
        SemaSYCLRef.getASTContext(), &BS, /*IsInheritedVirtualBase*/ false,
        &VarEntity.value());

    Expr *ParamRef = createParamReferenceExpr();
    InitializationSequence InitSeq(SemaSYCLRef.SemaRef, Entity, InitKind,
                                   ParamRef);
    ExprResult Init =
        InitSeq.Perform(SemaSYCLRef.SemaRef, Entity, InitKind, ParamRef);

    InitListExpr *ParentILE = CollectionInitExprs.back();
    ParentILE->updateInit(SemaSYCLRef.getASTContext(), ParentILE->getNumInits(),
                          Init.get());
  }

  // Adds an initializer that handles a simple initialization of a field.
  void addSimpleFieldInit(FieldDecl *FD, QualType Ty) {
    Expr *ParamRef = createParamReferenceExpr();
    addFieldInit(FD, Ty, ParamRef);
  }

  Expr *createGetAddressOf(Expr *E) {
    return UnaryOperator::Create(
        SemaSYCLRef.getASTContext(), E, UO_AddrOf,
        SemaSYCLRef.getASTContext().getPointerType(E->getType()), VK_PRValue,
        OK_Ordinary, KernelCallerSrcLoc, false,
        SemaSYCLRef.SemaRef.CurFPFeatureOverrides());
  }

  Expr *createDerefOp(Expr *E) {
    return UnaryOperator::Create(SemaSYCLRef.getASTContext(), E, UO_Deref,
                                 E->getType()->getPointeeType(), VK_LValue,
                                 OK_Ordinary, KernelCallerSrcLoc, false,
                                 SemaSYCLRef.SemaRef.CurFPFeatureOverrides());
  }

  Expr *createReinterpretCastExpr(Expr *E, QualType To) {
    return CXXReinterpretCastExpr::Create(
        SemaSYCLRef.getASTContext(), To, VK_PRValue, CK_BitCast, E,
        /*Path=*/nullptr,
        SemaSYCLRef.getASTContext().getTrivialTypeSourceInfo(To),
        SourceLocation(), SourceLocation(), SourceRange());
  }

  void handleGeneratedType(FieldDecl *FD, QualType Ty) {
    // Equivalent of the following code is generated here:
    // void ocl_kernel(__generated_type GT) {
    //   Kernel KernelObjClone { *(reinterpret_cast<UsersType*>(&GT)) };
    // }

    Expr *RCE = createReinterpretCastExpr(
        createGetAddressOf(createParamReferenceExpr()),
        SemaSYCLRef.getASTContext().getPointerType(Ty));
    Expr *Initializer = createDerefOp(RCE);
    addFieldInit(FD, Ty, Initializer);
  }

  void handleGeneratedType(const CXXRecordDecl *RD, const CXXBaseSpecifier &BS,
                           QualType Ty) {
    // Equivalent of the following code is generated here:
    // void ocl_kernel(__generated_type GT) {
    //   Kernel KernelObjClone { *(reinterpret_cast<UsersType*>(&GT)) };
    // }
    Expr *RCE = createReinterpretCastExpr(
        createGetAddressOf(createParamReferenceExpr()),
        SemaSYCLRef.getASTContext().getPointerType(Ty));
    Expr *Initializer = createDerefOp(RCE);
    InitializationKind InitKind =
        InitializationKind::CreateCopy(KernelCallerSrcLoc, KernelCallerSrcLoc);
    addBaseInit(BS, Ty, InitKind, Initializer);
  }

  MemberExpr *buildMemberExpr(Expr *Base, ValueDecl *Member) {
    DeclAccessPair MemberDAP = DeclAccessPair::make(Member, AS_none);
    MemberExpr *Result = SemaSYCLRef.SemaRef.BuildMemberExpr(
        Base, /*IsArrow */ false, KernelCallerSrcLoc, NestedNameSpecifierLoc(),
        KernelCallerSrcLoc, Member, MemberDAP,
        /*HadMultipleCandidates*/ false,
        DeclarationNameInfo(Member->getDeclName(), KernelCallerSrcLoc),
        Member->getType(), VK_LValue, OK_Ordinary);
    return Result;
  }

  void addFieldMemberExpr(FieldDecl *FD, QualType Ty) {
    if (!isArrayElement(FD, Ty))
      MemberExprBases.push_back(buildMemberExpr(MemberExprBases.back(), FD));
  }

  void removeFieldMemberExpr(const FieldDecl *FD, QualType Ty) {
    if (!isArrayElement(FD, Ty))
      MemberExprBases.pop_back();
  }

  void createSpecialMethodCall(const CXXRecordDecl *RD, StringRef MethodName,
                               SmallVectorImpl<Stmt *> &AddTo) {
    CXXMethodDecl *Method = getMethodByName(RD, MethodName);
    if (!Method)
      return;

    unsigned NumParams = Method->getNumParams();
    llvm::SmallVector<Expr *, 4> ParamDREs(NumParams);
    llvm::ArrayRef<ParmVarDecl *> KernelParameters =
        DeclCreator.getParamVarDeclsForCurrentField();
    for (size_t I = 0; I < NumParams; ++I) {
      QualType ParamType = KernelParameters[I]->getOriginalType();
      ParamDREs[I] = SemaSYCLRef.SemaRef.BuildDeclRefExpr(
          KernelParameters[I], ParamType, VK_LValue, KernelCallerSrcLoc);
    }

    MemberExpr *MethodME = buildMemberExpr(MemberExprBases.back(), Method);

    QualType ResultTy = Method->getReturnType();
    ExprValueKind VK = Expr::getValueKindForType(ResultTy);
    ResultTy = ResultTy.getNonLValueExprType(SemaSYCLRef.getASTContext());
    llvm::SmallVector<Expr *, 4> ParamStmts;
    const auto *Proto = cast<FunctionProtoType>(Method->getType());
    SemaSYCLRef.SemaRef.GatherArgumentsForCall(KernelCallerSrcLoc, Method,
                                               Proto, 0, ParamDREs, ParamStmts);
    // [kernel_obj or wrapper object].accessor.__init(_ValueType*,
    // range<int>, range<int>, id<int>)
    AddTo.push_back(CXXMemberCallExpr::Create(
        SemaSYCLRef.getASTContext(), MethodME, ParamStmts, ResultTy, VK,
        KernelCallerSrcLoc, FPOptionsOverride()));
  }

  // Creates an empty InitListExpr of the correct number of child-inits
  // of this to append into.
  void addCollectionInitListExpr(const CXXRecordDecl *RD) {
    const ASTRecordLayout &Info =
        SemaSYCLRef.getASTContext().getASTRecordLayout(RD);
    uint64_t NumInitExprs = Info.getFieldCount() + RD->getNumBases();
    addCollectionInitListExpr(QualType(RD->getTypeForDecl(), 0), NumInitExprs);
  }

  InitListExpr *createInitListExpr(const CXXRecordDecl *RD) {
    const ASTRecordLayout &Info =
        SemaSYCLRef.getASTContext().getASTRecordLayout(RD);
    uint64_t NumInitExprs = Info.getFieldCount() + RD->getNumBases();
    return createInitListExpr(QualType(RD->getTypeForDecl(), 0), NumInitExprs);
  }

  InitListExpr *createInitListExpr(QualType InitTy, uint64_t NumChildInits) {
    InitListExpr *ILE = new (SemaSYCLRef.getASTContext())
        InitListExpr(SemaSYCLRef.getASTContext(), KernelCallerSrcLoc, {},
                     KernelCallerSrcLoc);
    ILE->reserveInits(SemaSYCLRef.getASTContext(), NumChildInits);
    ILE->setType(InitTy);

    return ILE;
  }

  // Create an empty InitListExpr of the type/size for the rest of the visitor
  // to append into.
  void addCollectionInitListExpr(QualType InitTy, uint64_t NumChildInits) {

    InitListExpr *ILE = createInitListExpr(InitTy, NumChildInits);
    InitListExpr *ParentILE = CollectionInitExprs.back();
    ParentILE->updateInit(SemaSYCLRef.getASTContext(), ParentILE->getNumInits(),
                          ILE);

    CollectionInitExprs.push_back(ILE);
  }

  static VarDecl *createKernelObjClone(ASTContext &Ctx, DeclContext *DC,
                                       const CXXRecordDecl *KernelObj) {
    TypeSourceInfo *TSInfo =
        KernelObj->isLambda() ? KernelObj->getLambdaTypeInfo() : nullptr;
    IdentifierInfo *Ident = KernelObj->getIdentifier();
    if (!Ident)
      Ident = &Ctx.Idents.get("__SYCLKernel");

    VarDecl *VD = VarDecl::Create(
        Ctx, DC, KernelObj->getLocation(), KernelObj->getLocation(), Ident,
        QualType(KernelObj->getTypeForDecl(), 0), TSInfo, SC_None);
    return VD;
  }

  const llvm::StringLiteral getInitMethodName() const {
    return IsESIMD ? InitESIMDMethodName : InitMethodName;
  }

  // Default inits the type, then calls the init-method in the body.
  // A type may not have a public default constructor as per its spec so
  // typically if this is the case the default constructor will be private and
  // in such cases we must manually override the access specifier from private
  // to public just for the duration of this default initialization.
  // TODO: Revisit this approach once https://github.com/intel/llvm/issues/16061
  // is closed.
  bool handleSpecialType(FieldDecl *FD, QualType Ty) {
    const auto *RecordDecl = Ty->getAsCXXRecordDecl();
    AccessSpecifier DefaultConstructorAccess;
    auto DefaultConstructor =
        std::find_if(RecordDecl->ctor_begin(), RecordDecl->ctor_end(),
                     [](auto it) { return it->isDefaultConstructor(); });
    DefaultConstructorAccess = DefaultConstructor->getAccess();
    DefaultConstructor->setAccess(AS_public);

    addFieldInit(FD, Ty, std::nullopt,
                 InitializationKind::CreateDefault(KernelCallerSrcLoc));
    DefaultConstructor->setAccess(DefaultConstructorAccess);
    addFieldMemberExpr(FD, Ty);

    createSpecialMethodCall(RecordDecl, getInitMethodName(), BodyStmts);
    CXXMethodDecl *FinalizeMethod =
        getMethodByName(RecordDecl, FinalizeMethodName);
    // A finalize-method is expected for special type such as stream.
    if (FinalizeMethod)
      createSpecialMethodCall(RecordDecl, FinalizeMethodName, FinalizeStmts);

    removeFieldMemberExpr(FD, Ty);

    return true;
  }

  bool handleSpecialType(const CXXBaseSpecifier &BS, QualType Ty) {
    const auto *BaseRecordDecl = BS.getType()->getAsCXXRecordDecl();
    AccessSpecifier DefaultConstructorAccess;
    auto DefaultConstructor =
        std::find_if(BaseRecordDecl->ctor_begin(), BaseRecordDecl->ctor_end(),
                     [](auto it) { return it->isDefaultConstructor(); });
    DefaultConstructorAccess = DefaultConstructor->getAccess();
    DefaultConstructor->setAccess(AS_public);

    addBaseInit(BS, Ty, InitializationKind::CreateDefault(KernelCallerSrcLoc));
    DefaultConstructor->setAccess(DefaultConstructorAccess);
    createSpecialMethodCall(BaseRecordDecl, getInitMethodName(), BodyStmts);
    return true;
  }

  // Generate __init call for kernel handler argument
  void handleSpecialType(QualType KernelHandlerTy) {
    DeclRefExpr *KernelHandlerCloneRef = DeclRefExpr::Create(
        SemaSYCLRef.getASTContext(), NestedNameSpecifierLoc(),
        KernelCallerSrcLoc, KernelHandlerClone, false, DeclarationNameInfo(),
        KernelHandlerTy, VK_LValue);
    const auto *RecordDecl =
        KernelHandlerClone->getType()->getAsCXXRecordDecl();
    MemberExprBases.push_back(KernelHandlerCloneRef);
    createSpecialMethodCall(RecordDecl, InitSpecConstantsBuffer, BodyStmts);
    MemberExprBases.pop_back();
  }

  void createKernelHandlerClone(ASTContext &Ctx, DeclContext *DC,
                                ParmVarDecl *KernelHandlerArg) {
    QualType Ty = KernelHandlerArg->getType();
    TypeSourceInfo *TSInfo = Ctx.getTrivialTypeSourceInfo(Ty);
    KernelHandlerClone =
        VarDecl::Create(Ctx, DC, KernelCallerSrcLoc, KernelCallerSrcLoc,
                        KernelHandlerArg->getIdentifier(), Ty, TSInfo, SC_None);

    // Default initialize clone
    InitializedEntity VarEntity =
        InitializedEntity::InitializeVariable(KernelHandlerClone);
    InitializationKind InitKind =
        InitializationKind::CreateDefault(KernelCallerSrcLoc);
    InitializationSequence InitSeq(SemaSYCLRef.SemaRef, VarEntity, InitKind,
                                   std::nullopt);
    ExprResult Init =
        InitSeq.Perform(SemaSYCLRef.SemaRef, VarEntity, InitKind, std::nullopt);
    KernelHandlerClone->setInit(
        SemaSYCLRef.SemaRef.MaybeCreateExprWithCleanups(Init.get()));
    KernelHandlerClone->setInitStyle(VarDecl::CallInit);
  }

  Expr *createArraySubscriptExpr(uint64_t Index, Expr *ArrayRef) {
    QualType SizeT = SemaSYCLRef.getASTContext().getSizeType();
    llvm::APInt IndexVal{
        static_cast<unsigned>(SemaSYCLRef.getASTContext().getTypeSize(SizeT)),
        Index, SizeT->isSignedIntegerType()};
    auto IndexLiteral = IntegerLiteral::Create(
        SemaSYCLRef.getASTContext(), IndexVal, SizeT, KernelCallerSrcLoc);
    ExprResult IndexExpr = SemaSYCLRef.SemaRef.CreateBuiltinArraySubscriptExpr(
        ArrayRef, KernelCallerSrcLoc, IndexLiteral, KernelCallerSrcLoc);
    assert(!IndexExpr.isInvalid());
    return IndexExpr.get();
  }

  void addSimpleArrayInit(FieldDecl *FD, QualType FieldTy) {
    Expr *ArrayRef = createSimpleArrayParamReferenceExpr(FieldTy);
    InitializationKind InitKind = InitializationKind::CreateDirect({}, {}, {});

    InitializedEntity Entity = InitializedEntity::InitializeMember(
        FD, &VarEntity.value(), /*Implicit*/ true);

    addFieldInit(FD, FieldTy, ArrayRef, InitKind, Entity);
  }

  void addArrayElementInit(FieldDecl *FD, QualType T) {
    Expr *RCE = createReinterpretCastExpr(
        createGetAddressOf(ArrayParamBases.pop_back_val()),
        SemaSYCLRef.getASTContext().getPointerType(T));
    Expr *Initializer = createDerefOp(RCE);
    addFieldInit(FD, T, Initializer);
  }

  // This function is recursive in order to handle
  // multi-dimensional arrays. If the array element is
  // an array, it implies that the array is multi-dimensional.
  // We continue recursion till we reach a non-array element to
  // generate required array subscript expressions.
  void createArrayInit(FieldDecl *FD, QualType T) {
    const ConstantArrayType *CAT =
        SemaSYCLRef.getASTContext().getAsConstantArrayType(T);

    if (!CAT) {
      addArrayElementInit(FD, T);
      return;
    }

    QualType ET = CAT->getElementType();
    uint64_t ElemCount = CAT->getSize().getZExtValue();
    enterArray(FD, T, ET);

    for (uint64_t Index = 0; Index < ElemCount; ++Index) {
      ArrayInfos.back().second = Index;
      Expr *ArraySubscriptExpr =
          createArraySubscriptExpr(Index, ArrayParamBases.back());
      ArrayParamBases.push_back(ArraySubscriptExpr);
      createArrayInit(FD, ET);
    }

    leaveArray(FD, T, ET);
  }

  // This function is used to create initializers for a top
  // level array which contains pointers. The openCl kernel
  // parameter for this array will be a wrapper class
  // which contains the generated type. This function generates
  // code equivalent to:
  // void ocl_kernel(__wrapper_class WrappedGT) {
  //   Kernel KernelObjClone {
  //   *reinterpret_cast<UserArrayET*>(&WrappedGT.GeneratedArr[0]),
  //                           *reinterpret_cast<UserArrayET*>(&WrappedGT.GeneratedArr[1]),
  //                           *reinterpret_cast<UserArrayET*>(&WrappedGT.GeneratedArr[2])
  //                         };
  // }
  void handleGeneratedArrayType(FieldDecl *FD, QualType FieldTy) {
    ArrayParamBases.push_back(createSimpleArrayParamReferenceExpr(FieldTy));
    createArrayInit(FD, FieldTy);
  }

public:
  static constexpr const bool VisitInsideSimpleContainers = false;
  SyclKernelBodyCreator(SemaSYCL &S, SyclKernelDeclCreator &DC,
                        const CXXRecordDecl *KernelObj,
                        FunctionDecl *KernelCallerFunc, bool IsSIMDKernel,
                        CXXMethodDecl *CallOperator)
      : SyclKernelFieldHandler(S),
        UseTopLevelKernelObj(KernelObjVisitor::useTopLevelKernelObj(KernelObj)),
        DeclCreator(DC),
        KernelObjClone(UseTopLevelKernelObj
                           ? nullptr
                           : createKernelObjClone(S.getASTContext(),
                                                  DC.getKernelDecl(),
                                                  KernelObj)),
        VarEntity(), KernelCallerFunc(KernelCallerFunc),
        KernelCallerSrcLoc(KernelCallerFunc->getLocation()),
        IsESIMD(IsSIMDKernel), CallOperator(CallOperator) {
    if (!UseTopLevelKernelObj) {
      VarEntity.emplace(InitializedEntity::InitializeVariable(KernelObjClone));
      Stmt *DS = new (S.getASTContext()) DeclStmt(
          DeclGroupRef(KernelObjClone), KernelCallerSrcLoc, KernelCallerSrcLoc);
      BodyStmts.push_back(DS);
      CollectionInitExprs.push_back(createInitListExpr(KernelObj));
      DeclRefExpr *KernelObjCloneRef = DeclRefExpr::Create(
          S.getASTContext(), NestedNameSpecifierLoc(), KernelCallerSrcLoc,
          KernelObjClone, false, DeclarationNameInfo(),
          QualType(KernelObj->getTypeForDecl(), 0), VK_LValue);
      MemberExprBases.push_back(KernelObjCloneRef);
    }
  }

  ~SyclKernelBodyCreator() {
    annotateHierarchicalParallelismAPICalls();
    CompoundStmt *KernelBody = createKernelBody();
    DeclCreator.setBody(KernelBody);
  }

  bool handleSyclSpecialType(FieldDecl *FD, QualType Ty) final {
    return handleSpecialType(FD, Ty);
  }

  bool handleSyclSpecialType(const CXXRecordDecl *, const CXXBaseSpecifier &BS,
                             QualType Ty) final {
    return handleSpecialType(BS, Ty);
  }

  bool handlePointerType(FieldDecl *FD, QualType FieldTy) final {
    Expr *PointerRef =
        createPointerParamReferenceExpr(FieldTy, StructDepth != 0);
    addFieldInit(FD, FieldTy, PointerRef);
    return true;
  }

  bool handleSimpleArrayType(FieldDecl *FD, QualType FieldTy) final {
    if (FD->hasAttr<SYCLGenerateNewTypeAttr>())
      handleGeneratedArrayType(FD, FieldTy);
    else
      addSimpleArrayInit(FD, FieldTy);
    return true;
  }

  bool handleTopLevelStruct(const CXXRecordDecl *, QualType Ty) final {
    // As the functor is passed as a whole, use the param as the vardecl
    // otherwise used as the clone.
    KernelObjClone = DeclCreator.getParamVarDeclsForCurrentField()[0];
    return true;
  }

  bool handleNonDecompStruct(const CXXRecordDecl *, FieldDecl *FD,
                             QualType Ty) final {
    CXXRecordDecl *RD = Ty->getAsCXXRecordDecl();
    assert(RD && "Type must be a C++ record type");
    if (RD->hasAttr<SYCLGenerateNewTypeAttr>())
      handleGeneratedType(FD, Ty);
    else
      addSimpleFieldInit(FD, Ty);
    return true;
  }

  bool handleNonDecompStruct(const CXXRecordDecl *RD,
                             const CXXBaseSpecifier &BS, QualType Ty) final {
    CXXRecordDecl *BaseDecl = Ty->getAsCXXRecordDecl();
    assert(BaseDecl && "Type must be a C++ record type");
    if (BaseDecl->hasAttr<SYCLGenerateNewTypeAttr>())
      handleGeneratedType(RD, BS, Ty);
    else
      addSimpleBaseInit(BS, Ty);
    return true;
  }

  bool handleScalarType(FieldDecl *FD, QualType FieldTy) final {
    addSimpleFieldInit(FD, FieldTy);
    return true;
  }

  bool handleUnionType(FieldDecl *FD, QualType FieldTy) final {
    addSimpleFieldInit(FD, FieldTy);
    return true;
  }

  // Default inits the type, then calls the init-method in the body
  void handleSyclKernelHandlerType(ParmVarDecl *KernelHandlerArg) {

    // Create and default initialize local clone of kernel handler
    createKernelHandlerClone(SemaSYCLRef.getASTContext(),
                             DeclCreator.getKernelDecl(), KernelHandlerArg);

    // Add declaration statement to openCL kernel body
    Stmt *DS = new (SemaSYCLRef.getASTContext())
        DeclStmt(DeclGroupRef(KernelHandlerClone), KernelCallerSrcLoc,
                 KernelCallerSrcLoc);
    BodyStmts.push_back(DS);

    // Generate
    // KernelHandlerClone.__init_specialization_constants_buffer(specialization_constants_buffer)
    // call if target does not have native support for specialization constants.
    // Here, specialization_constants_buffer is the compiler generated kernel
    // argument of type char*.
    if (!isDefaultSPIRArch(SemaSYCLRef.getASTContext()))
      handleSpecialType(KernelHandlerArg->getType());
  }

  bool enterStruct(const CXXRecordDecl *RD, FieldDecl *FD, QualType Ty) final {
    ++StructDepth;
    addCollectionInitListExpr(Ty->getAsCXXRecordDecl());

    addFieldMemberExpr(FD, Ty);
    return true;
  }

  bool leaveStruct(const CXXRecordDecl *, FieldDecl *FD, QualType Ty) final {
    --StructDepth;
    CollectionInitExprs.pop_back();

    removeFieldMemberExpr(FD, Ty);
    return true;
  }

  bool enterStruct(const CXXRecordDecl *RD, const CXXBaseSpecifier &BS,
                   QualType) final {
    ++StructDepth;

    CXXCastPath BasePath;
    QualType DerivedTy(RD->getTypeForDecl(), 0);
    QualType BaseTy = BS.getType();
    SemaSYCLRef.SemaRef.CheckDerivedToBaseConversion(
        DerivedTy, BaseTy, KernelCallerSrcLoc, SourceRange(), &BasePath,
        /*IgnoreBaseAccess*/ true);
    auto Cast = ImplicitCastExpr::Create(
        SemaSYCLRef.getASTContext(), BaseTy, CK_DerivedToBase,
        MemberExprBases.back(),
        /* CXXCastPath=*/&BasePath, VK_LValue, FPOptionsOverride());
    MemberExprBases.push_back(Cast);
    addCollectionInitListExpr(BaseTy->getAsCXXRecordDecl());
    return true;
  }

  bool leaveStruct(const CXXRecordDecl *RD, const CXXBaseSpecifier &BS,
                   QualType) final {
    --StructDepth;
    MemberExprBases.pop_back();
    CollectionInitExprs.pop_back();
    return true;
  }

  bool enterArray(FieldDecl *FD, QualType ArrayType,
                  QualType ElementType) final {
    const ConstantArrayType *CAT =
        SemaSYCLRef.getASTContext().getAsConstantArrayType(ArrayType);
    assert(CAT && "Should only be called on constant-size array.");
    uint64_t ArraySize = CAT->getSize().getZExtValue();
    addCollectionInitListExpr(ArrayType, ArraySize);
    ArrayInfos.emplace_back(getFieldEntity(FD, ArrayType), 0);

    // If this is the top-level array, we need to make a MemberExpr in addition
    // to an array subscript.
    addFieldMemberExpr(FD, ArrayType);
    return true;
  }

  bool nextElement(QualType, uint64_t Index) final {
    ArrayInfos.back().second = Index;

    // Pop off the last member expr base.
    if (Index != 0)
      MemberExprBases.pop_back();

    MemberExprBases.push_back(
        createArraySubscriptExpr(Index, MemberExprBases.back()));
    return true;
  }

  bool leaveArray(FieldDecl *FD, QualType ArrayType,
                  QualType ElementType) final {
    CollectionInitExprs.pop_back();
    ArrayInfos.pop_back();

    // Remove the IndexExpr.
    if (!FD->hasAttr<SYCLGenerateNewTypeAttr>())
      MemberExprBases.pop_back();
    else
      ArrayParamBases.pop_back();

    // Remove the field access expr as well.
    removeFieldMemberExpr(FD, ArrayType);
    return true;
  }
  using SyclKernelFieldHandler::enterArray;
  using SyclKernelFieldHandler::enterStruct;
  using SyclKernelFieldHandler::handleNonDecompStruct;
  using SyclKernelFieldHandler::handlePointerType;
  using SyclKernelFieldHandler::handleScalarType;
  using SyclKernelFieldHandler::handleSyclSpecialType;
  using SyclKernelFieldHandler::handleUnionType;
  using SyclKernelFieldHandler::leaveArray;
  using SyclKernelFieldHandler::leaveStruct;
};

class FreeFunctionKernelBodyCreator : public SyclKernelFieldHandler {
  SyclKernelDeclCreator &DeclCreator;
  llvm::SmallVector<Stmt *, 16> BodyStmts;
  FunctionDecl *FreeFunc = nullptr;
  SourceLocation FreeFunctionSrcLoc; // Free function source location.
  llvm::SmallVector<Expr *, 8> ArgExprs;

  // Creates a DeclRefExpr to the ParmVar that represents the current free
  // function parameter.
  Expr *createParamReferenceExpr() {
    ParmVarDecl *FreeFunctionParameter =
        DeclCreator.getParamVarDeclsForCurrentField()[0];

    QualType FreeFunctionParamType = FreeFunctionParameter->getOriginalType();
    Expr *DRE = SemaSYCLRef.SemaRef.BuildDeclRefExpr(
        FreeFunctionParameter, FreeFunctionParamType, VK_LValue,
        FreeFunctionSrcLoc);
    DRE = SemaSYCLRef.SemaRef.DefaultLvalueConversion(DRE).get();
    return DRE;
  }

  // Creates a DeclRefExpr to the ParmVar that represents the current pointer
  // parameter.
  Expr *createPointerParamReferenceExpr(QualType PointerTy) {
    ParmVarDecl *FreeFunctionParameter =
        DeclCreator.getParamVarDeclsForCurrentField()[0];

    QualType FreeFunctionParamType = FreeFunctionParameter->getOriginalType();
    Expr *DRE = SemaSYCLRef.SemaRef.BuildDeclRefExpr(
        FreeFunctionParameter, FreeFunctionParamType, VK_LValue,
        FreeFunctionSrcLoc);
    DRE = SemaSYCLRef.SemaRef.DefaultLvalueConversion(DRE).get();

    if (PointerTy->getPointeeType().getAddressSpace() !=
        FreeFunctionParamType->getPointeeType().getAddressSpace())
      DRE = ImplicitCastExpr::Create(SemaSYCLRef.getASTContext(), PointerTy,
                                     CK_AddressSpaceConversion, DRE, nullptr,
                                     VK_PRValue, FPOptionsOverride());
    return DRE;
  }

  Expr *createGetAddressOf(Expr *E) {
    return UnaryOperator::Create(
        SemaSYCLRef.getASTContext(), E, UO_AddrOf,
        SemaSYCLRef.getASTContext().getPointerType(E->getType()), VK_PRValue,
        OK_Ordinary, SourceLocation(), false,
        SemaSYCLRef.SemaRef.CurFPFeatureOverrides());
  }

  Expr *createDerefOp(Expr *E) {
    return UnaryOperator::Create(SemaSYCLRef.getASTContext(), E, UO_Deref,
                                 E->getType()->getPointeeType(), VK_LValue,
                                 OK_Ordinary, SourceLocation(), false,
                                 SemaSYCLRef.SemaRef.CurFPFeatureOverrides());
  }

  Expr *createReinterpretCastExpr(Expr *E, QualType To) {
    return CXXReinterpretCastExpr::Create(
        SemaSYCLRef.getASTContext(), To, VK_PRValue, CK_BitCast, E,
        /*Path=*/nullptr,
        SemaSYCLRef.getASTContext().getTrivialTypeSourceInfo(To),
        SourceLocation(), SourceLocation(), SourceRange());
  }

  Expr *createCopyInitExpr(ParmVarDecl *OrigFunctionParameter) {
    Expr *DRE = createParamReferenceExpr();

    assert(OrigFunctionParameter && "no parameter?");

    CXXRecordDecl *RD = OrigFunctionParameter->getType()->getAsCXXRecordDecl();
    InitializedEntity Entity = InitializedEntity::InitializeParameter(
        SemaSYCLRef.getASTContext(), OrigFunctionParameter);

    if (RD->hasAttr<SYCLGenerateNewTypeAttr>()) {
      DRE = createReinterpretCastExpr(
          createGetAddressOf(DRE), SemaSYCLRef.getASTContext().getPointerType(
                                       OrigFunctionParameter->getType()));
      DRE = createDerefOp(DRE);
    }

    ExprResult ArgE = SemaSYCLRef.SemaRef.PerformCopyInitialization(
        Entity, SourceLocation(), DRE, false, false);
    return ArgE.getAs<Expr>();
  }

  // For a free function such as:
  // void f(int i, int* p, struct Simple S) { ... }
  //
  // Keep the function as-is for the version callable from device code.
  // void f(int i, int *p, struct Simple S) { ... }
  //
  // For the host-callable kernel function generate this:
  // void __sycl_kernel_f(int __arg_i, int* __arg_p, struct Simple __arg_S)
  // {
  //   f(__arg_i, __arg_p, __arg_S);
  // }
  CompoundStmt *createFreeFunctionKernelBody() {
    SemaSYCLRef.SemaRef.PushFunctionScope();
    Expr *Fn = SemaSYCLRef.SemaRef.BuildDeclRefExpr(
        FreeFunc, FreeFunc->getType(), VK_LValue, FreeFunctionSrcLoc);
    ASTContext &Context = SemaSYCLRef.getASTContext();
    QualType ResultTy = FreeFunc->getReturnType();
    ExprValueKind VK = Expr::getValueKindForType(ResultTy);
    ResultTy = ResultTy.getNonLValueExprType(Context);
    Fn = ImplicitCastExpr::Create(Context,
                                  Context.getPointerType(FreeFunc->getType()),
                                  CK_FunctionToPointerDecay, Fn, nullptr,
                                  VK_PRValue, FPOptionsOverride());
    auto CallExpr = CallExpr::Create(Context, Fn, ArgExprs, ResultTy, VK,
                                     FreeFunctionSrcLoc, FPOptionsOverride());
    BodyStmts.push_back(CallExpr);
    return CompoundStmt::Create(Context, BodyStmts, FPOptionsOverride(), {},
                                {});
  }

  MemberExpr *buildMemberExpr(Expr *Base, ValueDecl *Member) {
    DeclAccessPair MemberDAP = DeclAccessPair::make(Member, AS_none);
    MemberExpr *Result = SemaSYCLRef.SemaRef.BuildMemberExpr(
        Base, /*IsArrow */ false, FreeFunctionSrcLoc, NestedNameSpecifierLoc(),
        FreeFunctionSrcLoc, Member, MemberDAP,
        /*HadMultipleCandidates*/ false,
        DeclarationNameInfo(Member->getDeclName(), FreeFunctionSrcLoc),
        Member->getType(), VK_LValue, OK_Ordinary);
    return Result;
  }

  void createSpecialMethodCall(const CXXRecordDecl *RD, StringRef MethodName,
                               Expr *MemberBaseExpr,
                               SmallVectorImpl<Stmt *> &AddTo) {
    CXXMethodDecl *Method = getMethodByName(RD, MethodName);
    if (!Method)
      return;
    unsigned NumParams = Method->getNumParams();
    llvm::SmallVector<Expr *, 4> ParamDREs(NumParams);
    llvm::ArrayRef<ParmVarDecl *> KernelParameters =
        DeclCreator.getParamVarDeclsForCurrentField();
    for (size_t I = 0; I < NumParams; ++I) {
      QualType ParamType = KernelParameters[I]->getOriginalType();
      ParamDREs[I] = SemaSYCLRef.SemaRef.BuildDeclRefExpr(
          KernelParameters[I], ParamType, VK_LValue, FreeFunctionSrcLoc);
    }
    MemberExpr *MethodME = buildMemberExpr(MemberBaseExpr, Method);
    QualType ResultTy = Method->getReturnType();
    ExprValueKind VK = Expr::getValueKindForType(ResultTy);
    ResultTy = ResultTy.getNonLValueExprType(SemaSYCLRef.getASTContext());
    llvm::SmallVector<Expr *, 4> ParamStmts;
    const auto *Proto = cast<FunctionProtoType>(Method->getType());
    SemaSYCLRef.SemaRef.GatherArgumentsForCall(FreeFunctionSrcLoc, Method,
                                               Proto, 0, ParamDREs, ParamStmts);
    AddTo.push_back(CXXMemberCallExpr::Create(
        SemaSYCLRef.getASTContext(), MethodME, ParamStmts, ResultTy, VK,
        FreeFunctionSrcLoc, FPOptionsOverride()));
  }

public:
  static constexpr const bool VisitInsideSimpleContainers = false;

  FreeFunctionKernelBodyCreator(SemaSYCL &S, SyclKernelDeclCreator &DC,
                                FunctionDecl *FF)
      : SyclKernelFieldHandler(S), DeclCreator(DC), FreeFunc(FF),
        FreeFunctionSrcLoc(FF->getLocation()) {}

  ~FreeFunctionKernelBodyCreator() {
    CompoundStmt *KernelBody = createFreeFunctionKernelBody();
    DeclCreator.setBody(KernelBody);
  }

  bool handleSyclSpecialType(FieldDecl *FD, QualType Ty) final {
    // TODO
    unsupportedFreeFunctionParamType();
    return true;
  }

  bool handleSyclSpecialType(ParmVarDecl *PD, QualType ParamTy) final {
    if (SemaSYCL::isSyclType(ParamTy, SYCLTypeAttr::work_group_memory)) {
      const auto *RecordDecl = ParamTy->getAsCXXRecordDecl();
      QualType Ty = PD->getOriginalType();
      ASTContext &Ctx = SemaSYCLRef.SemaRef.getASTContext();
      VarDecl *WorkGroupMemoryClone = VarDecl::Create(
          Ctx, DeclCreator.getKernelDecl(), FreeFunctionSrcLoc,
          FreeFunctionSrcLoc, PD->getIdentifier(), PD->getType(),
          Ctx.getTrivialTypeSourceInfo(Ty), SC_None);
      InitializedEntity VarEntity =
          InitializedEntity::InitializeVariable(WorkGroupMemoryClone);
      InitializationKind InitKind =
          InitializationKind::CreateDefault(FreeFunctionSrcLoc);
      InitializationSequence InitSeq(SemaSYCLRef.SemaRef, VarEntity, InitKind,
                                     std::nullopt);
      ExprResult Init = InitSeq.Perform(SemaSYCLRef.SemaRef, VarEntity,
                                        InitKind, std::nullopt);
      WorkGroupMemoryClone->setInit(
          SemaSYCLRef.SemaRef.MaybeCreateExprWithCleanups(Init.get()));
      WorkGroupMemoryClone->setInitStyle(VarDecl::CallInit);
      Stmt *DS = new (SemaSYCLRef.getASTContext())
          DeclStmt(DeclGroupRef(WorkGroupMemoryClone), FreeFunctionSrcLoc,
                   FreeFunctionSrcLoc);
      BodyStmts.push_back(DS);
      Expr *MemberBaseExpr = SemaSYCLRef.SemaRef.BuildDeclRefExpr(
          WorkGroupMemoryClone, Ty, VK_PRValue, FreeFunctionSrcLoc);
      createSpecialMethodCall(RecordDecl, InitMethodName, MemberBaseExpr,
                              BodyStmts);
      ArgExprs.push_back(MemberBaseExpr);
    } else // TODO
      unsupportedFreeFunctionParamType();
    return true;
  }

  bool handleSyclSpecialType(const CXXRecordDecl *, const CXXBaseSpecifier &BS,
                             QualType Ty) final {
    // TODO
    unsupportedFreeFunctionParamType();
    return true;
  }

  bool handlePointerType(FieldDecl *FD, QualType FieldTy) final {
    // TODO
    unsupportedFreeFunctionParamType();
    return true;
  }

  bool handlePointerType(ParmVarDecl *PD, QualType ParamTy) final {
    Expr *PointerRef = createPointerParamReferenceExpr(ParamTy);
    ArgExprs.push_back(PointerRef);
    return true;
  }

  bool handleSimpleArrayType(FieldDecl *FD, QualType FieldTy) final {
    // TODO
    unsupportedFreeFunctionParamType();
    return true;
  }

  bool handleNonDecompStruct(const CXXRecordDecl *, FieldDecl *FD,
                             QualType Ty) final {
    // TODO
    unsupportedFreeFunctionParamType();
    return true;
  }

  bool handleNonDecompStruct(const CXXRecordDecl *, ParmVarDecl *PD,
                             QualType) final {
    Expr *TempCopy = createCopyInitExpr(PD);
    ArgExprs.push_back(TempCopy);
    return true;
  }

  bool handleNonDecompStruct(const CXXRecordDecl *RD,
                             const CXXBaseSpecifier &BS, QualType Ty) final {
    // TODO
    unsupportedFreeFunctionParamType();
    return true;
  }

  bool handleScalarType(FieldDecl *FD, QualType FieldTy) final {
    // TODO
    unsupportedFreeFunctionParamType();
    return true;
  }

  bool handleScalarType(ParmVarDecl *, QualType) final {
    Expr *ParamRef = createParamReferenceExpr();
    ArgExprs.push_back(ParamRef);
    return true;
  }

  bool handleUnionType(FieldDecl *FD, QualType FieldTy) final {
    // TODO
    unsupportedFreeFunctionParamType();
    return true;
  }

  bool handleUnionType(ParmVarDecl *, QualType) final {
    // TODO
    unsupportedFreeFunctionParamType();
    return true;
  }

  bool enterStruct(const CXXRecordDecl *RD, FieldDecl *FD, QualType Ty) final {
    // TODO
    unsupportedFreeFunctionParamType();
    return true;
  }

  bool enterStruct(const CXXRecordDecl *, ParmVarDecl *, QualType) final {
    // TODO
    unsupportedFreeFunctionParamType();
    return true;
  }

  bool leaveStruct(const CXXRecordDecl *, FieldDecl *FD, QualType Ty) final {
    // TODO
    unsupportedFreeFunctionParamType();
    return true;
  }

  bool leaveStruct(const CXXRecordDecl *, ParmVarDecl *, QualType) final {
    // TODO
    unsupportedFreeFunctionParamType();
    return true;
  }

  bool enterStruct(const CXXRecordDecl *RD, const CXXBaseSpecifier &BS,
                   QualType) final {
    // TODO
    unsupportedFreeFunctionParamType();
    return true;
  }

  bool leaveStruct(const CXXRecordDecl *RD, const CXXBaseSpecifier &BS,
                   QualType) final {
    // TODO
    unsupportedFreeFunctionParamType();
    return true;
  }

  bool enterArray(FieldDecl *FD, QualType ArrayType,
                  QualType ElementType) final {
    // TODO
    unsupportedFreeFunctionParamType();
    return true;
  }

  bool enterArray(ParmVarDecl *PD, QualType ArrayType,
                  QualType ElementType) final {
    // TODO
    unsupportedFreeFunctionParamType();
    return true;
  }

  bool leaveArray(FieldDecl *FD, QualType ArrayType,
                  QualType ElementType) final {
    // TODO
    unsupportedFreeFunctionParamType();
    return true;
  }

  bool leaveArray(ParmVarDecl *PD, QualType ArrayType,
                  QualType ElementType) final {
    // TODO
    unsupportedFreeFunctionParamType();
    return true;
  }
};

// Kernels are only the unnamed-lambda feature if the feature is enabled, AND
// the first template argument has been corrected by the library to match the
// functor type.
static bool IsSYCLUnnamedKernel(SemaSYCL &SemaSYCLRef, const FunctionDecl *FD) {
  if (!SemaSYCLRef.getLangOpts().SYCLUnnamedLambda)
    return false;

  QualType FunctorTy = GetSYCLKernelObjectType(FD);
  QualType TmplArgTy = calculateKernelNameType(SemaSYCLRef.getASTContext(), FD);
  return SemaSYCLRef.getASTContext().hasSameType(FunctorTy, TmplArgTy);
}

class SyclKernelIntHeaderCreator : public SyclKernelFieldHandler {
  SYCLIntegrationHeader &Header;
  int64_t CurOffset = 0;
  llvm::SmallVector<size_t, 16> ArrayBaseOffsets;
  int StructDepth = 0;

  // A series of functions to calculate the change in offset based on the type.
  int64_t offsetOf(const FieldDecl *FD, QualType ArgTy) const {
    return isArrayElement(FD, ArgTy)
               ? 0
               : SemaSYCLRef.getASTContext().getFieldOffset(FD) / 8;
  }
  // For free functions each parameter is stand-alone, so offsets within a
  // lambda/function object are not relevant. Therefore offsetOf will always be
  // 0.
  int64_t offsetOf(const ParmVarDecl *, QualType) const { return 0; }

  int64_t offsetOf(const CXXRecordDecl *RD, const CXXRecordDecl *Base) const {
    const ASTRecordLayout &Layout =
        SemaSYCLRef.getASTContext().getASTRecordLayout(RD);
    return Layout.getBaseClassOffset(Base).getQuantity();
  }

  void addParam(const FieldDecl *FD, QualType ArgTy,
                SYCLIntegrationHeader::kernel_param_kind_t Kind) {
    addParam(ArgTy, Kind, offsetOf(FD, ArgTy));
  }

  // For free functions we increment the current offset as each parameter is
  // added.
  void addParam(const ParmVarDecl *PD, QualType ParamTy,
                SYCLIntegrationHeader::kernel_param_kind_t Kind) {
    addParam(ParamTy, Kind, offsetOf(PD, ParamTy));
    CurOffset +=
        SemaSYCLRef.getASTContext().getTypeSizeInChars(ParamTy).getQuantity();
  }

  void addParam(QualType ParamTy,
                SYCLIntegrationHeader::kernel_param_kind_t Kind,
                uint64_t OffsetAdj) {
    uint64_t Size;
    Size =
        SemaSYCLRef.getASTContext().getTypeSizeInChars(ParamTy).getQuantity();
    Header.addParamDesc(Kind, static_cast<unsigned>(Size),
                        static_cast<unsigned>(CurOffset + OffsetAdj));
  }

public:
  static constexpr const bool VisitInsideSimpleContainers = false;
  SyclKernelIntHeaderCreator(bool IsESIMD, SemaSYCL &S,
                             SYCLIntegrationHeader &H,
                             const CXXRecordDecl *KernelObj, QualType NameType,
                             FunctionDecl *KernelFunc)
      : SyclKernelFieldHandler(S), Header(H) {

    // The header needs to access the kernel object size.
    int64_t ObjSize = SemaSYCLRef.getASTContext()
                          .getTypeSizeInChars(KernelObj->getTypeForDecl())
                          .getQuantity();
    Header.startKernel(KernelFunc, NameType, KernelObj->getLocation(), IsESIMD,
                       IsSYCLUnnamedKernel(S, KernelFunc), ObjSize);
  }

  SyclKernelIntHeaderCreator(SemaSYCL &S, SYCLIntegrationHeader &H,
                             QualType NameType, FunctionDecl *FreeFunc)
      : SyclKernelFieldHandler(S), Header(H) {
    Header.startKernel(FreeFunc, NameType, FreeFunc->getLocation(),
                       false /*IsESIMD*/, true /*IsSYCLUnnamedKernel*/,
                       0 /*ObjSize*/);
  }

  bool handleSyclSpecialType(const CXXRecordDecl *RD,
                             const CXXBaseSpecifier &BC,
                             QualType FieldTy) final {
    if (isSyclAccessorType(FieldTy)) {
      const auto *AccTy =
          cast<ClassTemplateSpecializationDecl>(FieldTy->getAsRecordDecl());
      assert(AccTy->getTemplateArgs().size() >= 2 &&
             "Incorrect template args for Accessor Type");
      int Dims = static_cast<int>(
          AccTy->getTemplateArgs()[1].getAsIntegral().getExtValue());
      int Info = getAccessTarget(FieldTy, AccTy) | (Dims << 11);
      Header.addParamDesc(SYCLIntegrationHeader::kind_accessor, Info,
                          CurOffset +
                              offsetOf(RD, BC.getType()->getAsCXXRecordDecl()));
    } else if (SemaSYCL::isSyclType(FieldTy, SYCLTypeAttr::work_group_memory)) {
      addParam(FieldTy, SYCLIntegrationHeader::kind_work_group_memory,
               offsetOf(RD, BC.getType()->getAsCXXRecordDecl()));
    }
    return true;
  }

  bool handleSyclSpecialType(FieldDecl *FD, QualType FieldTy) final {
    const auto *ClassTy = FieldTy->getAsCXXRecordDecl();
    assert(ClassTy && "Type must be a C++ record type");
    if (isSyclAccessorType(FieldTy)) {
      const auto *AccTy =
          cast<ClassTemplateSpecializationDecl>(FieldTy->getAsRecordDecl());
      assert(AccTy->getTemplateArgs().size() >= 2 &&
             "Incorrect template args for Accessor Type");
      int Dims = static_cast<int>(
          AccTy->getTemplateArgs()[1].getAsIntegral().getExtValue());
      int Info = getAccessTarget(FieldTy, AccTy) | (Dims << 11);

      Header.addParamDesc(SYCLIntegrationHeader::kind_accessor, Info,
                          CurOffset + offsetOf(FD, FieldTy));
    } else if (SemaSYCL::isSyclType(FieldTy, SYCLTypeAttr::stream)) {
      addParam(FD, FieldTy, SYCLIntegrationHeader::kind_stream);
    } else if (SemaSYCL::isSyclType(FieldTy, SYCLTypeAttr::work_group_memory)) {
      addParam(FieldTy, SYCLIntegrationHeader::kind_work_group_memory,
               offsetOf(FD, FieldTy));
    } else if (SemaSYCL::isSyclType(FieldTy, SYCLTypeAttr::sampler) ||
               SemaSYCL::isSyclType(FieldTy, SYCLTypeAttr::annotated_ptr) ||
               SemaSYCL::isSyclType(FieldTy, SYCLTypeAttr::annotated_arg)) {
      CXXMethodDecl *InitMethod = getMethodByName(ClassTy, InitMethodName);
      assert(InitMethod && "type must have __init method");
      const ParmVarDecl *InitArg = InitMethod->getParamDecl(0);
      assert(InitArg && "Init method must have arguments");
      QualType T = InitArg->getType();
      SYCLIntegrationHeader::kernel_param_kind_t ParamKind =
          SemaSYCL::isSyclType(FieldTy, SYCLTypeAttr::sampler)
              ? SYCLIntegrationHeader::kind_sampler
              : (T->isPointerType() ? SYCLIntegrationHeader::kind_pointer
                                    : SYCLIntegrationHeader::kind_std_layout);
      addParam(T, ParamKind, offsetOf(FD, FieldTy));
    } else {
      llvm_unreachable(
          "Unexpected SYCL special class when generating integration header");
    }
    return true;
  }

  bool handleSyclSpecialType(ParmVarDecl *PD, QualType ParamTy) final {
    if (SemaSYCL::isSyclType(ParamTy, SYCLTypeAttr::work_group_memory))
      addParam(PD, ParamTy, SYCLIntegrationHeader::kind_work_group_memory);
    else
      unsupportedFreeFunctionParamType(); // TODO
    return true;
  }

  bool handlePointerType(FieldDecl *FD, QualType FieldTy) final {
    addParam(FD, FieldTy,
             ((StructDepth) ? SYCLIntegrationHeader::kind_std_layout
                            : SYCLIntegrationHeader::kind_pointer));
    return true;
  }

  bool handlePointerType(ParmVarDecl *PD, QualType ParamTy) final {
    addParam(PD, ParamTy, SYCLIntegrationHeader::kind_pointer);
    return true;
  }

  bool handleScalarType(FieldDecl *FD, QualType FieldTy) final {
    addParam(FD, FieldTy, SYCLIntegrationHeader::kind_std_layout);
    return true;
  }

  bool handleScalarType(ParmVarDecl *PD, QualType ParamTy) final {
    addParam(PD, ParamTy, SYCLIntegrationHeader::kind_std_layout);
    return true;
  }

  bool handleSimpleArrayType(FieldDecl *FD, QualType FieldTy) final {
    // Arrays are always wrapped inside of structs, so just treat it as a simple
    // struct.
    addParam(FD, FieldTy, SYCLIntegrationHeader::kind_std_layout);
    return true;
  }

  bool handleTopLevelStruct(const CXXRecordDecl *, QualType Ty) final {
    addParam(Ty, SYCLIntegrationHeader::kind_std_layout, /*Offset=*/0);
    return true;
  }

  bool handleNonDecompStruct(const CXXRecordDecl *, FieldDecl *FD,
                             QualType Ty) final {
    addParam(FD, Ty, SYCLIntegrationHeader::kind_std_layout);
    return true;
  }

  bool handleNonDecompStruct(const CXXRecordDecl *, ParmVarDecl *PD,
                             QualType ParamTy) final {
    addParam(PD, ParamTy, SYCLIntegrationHeader::kind_std_layout);
    return true;
  }

  bool handleNonDecompStruct(const CXXRecordDecl *Base,
                             const CXXBaseSpecifier &, QualType Ty) final {
    addParam(Ty, SYCLIntegrationHeader::kind_std_layout,
             offsetOf(Base, Ty->getAsCXXRecordDecl()));
    return true;
  }

  bool handleUnionType(FieldDecl *FD, QualType FieldTy) final {
    return handleScalarType(FD, FieldTy);
  }

  bool handleUnionType(ParmVarDecl *PD, QualType ParamTy) final {
    // TODO
    unsupportedFreeFunctionParamType();
    return true;
  }

  void handleSyclKernelHandlerType(QualType Ty) {
    // The compiler generated kernel argument used to initialize SYCL 2020
    // specialization constants, `specialization_constants_buffer`, should
    // have corresponding entry in integration header.
    ASTContext &Context = SemaSYCLRef.getASTContext();
    // Offset is zero since kernel_handler argument is not part of
    // kernel object (i.e. it is not captured)
    addParam(Context.getPointerType(Context.CharTy),
             SYCLIntegrationHeader::kind_specialization_constants_buffer, 0);
  }

  bool enterStruct(const CXXRecordDecl *, FieldDecl *FD, QualType Ty) final {
    ++StructDepth;
    CurOffset += offsetOf(FD, Ty);
    return true;
  }

  bool enterStruct(const CXXRecordDecl *, ParmVarDecl *, QualType) final {
    // TODO
    unsupportedFreeFunctionParamType();
    return true;
  }

  bool leaveStruct(const CXXRecordDecl *, FieldDecl *FD, QualType Ty) final {
    --StructDepth;
    CurOffset -= offsetOf(FD, Ty);
    return true;
  }

  bool leaveStruct(const CXXRecordDecl *, ParmVarDecl *, QualType) final {
    // TODO
    unsupportedFreeFunctionParamType();
    return true;
  }

  bool enterStruct(const CXXRecordDecl *RD, const CXXBaseSpecifier &BS,
                   QualType) final {
    CurOffset += offsetOf(RD, BS.getType()->getAsCXXRecordDecl());
    return true;
  }

  bool leaveStruct(const CXXRecordDecl *RD, const CXXBaseSpecifier &BS,
                   QualType) final {
    CurOffset -= offsetOf(RD, BS.getType()->getAsCXXRecordDecl());
    return true;
  }

  bool enterArray(FieldDecl *FD, QualType ArrayTy, QualType) final {
    ArrayBaseOffsets.push_back(CurOffset + offsetOf(FD, ArrayTy));
    return true;
  }

  bool enterArray(ParmVarDecl *PD, QualType ArrayTy, QualType) final {
    // TODO
    unsupportedFreeFunctionParamType();
    return true;
  }

  bool nextElement(QualType ET, uint64_t Index) final {
    int64_t Size =
        SemaSYCLRef.getASTContext().getTypeSizeInChars(ET).getQuantity();
    CurOffset = ArrayBaseOffsets.back() + Size * Index;
    return true;
  }

  bool leaveArray(FieldDecl *FD, QualType ArrayTy, QualType) final {
    CurOffset = ArrayBaseOffsets.pop_back_val();
    CurOffset -= offsetOf(FD, ArrayTy);
    return true;
  }

  bool leaveArray(ParmVarDecl *PD, QualType ArrayTy, QualType) final {
    // TODO
    unsupportedFreeFunctionParamType();
    return true;
  }

  using SyclKernelFieldHandler::enterStruct;
  using SyclKernelFieldHandler::leaveStruct;
};

class SyclKernelIntFooterCreator : public SyclKernelFieldHandler {
  SYCLIntegrationFooter &Footer;

public:
  SyclKernelIntFooterCreator(SemaSYCL &S, SYCLIntegrationFooter &F)
      : SyclKernelFieldHandler(S), Footer(F) {
    (void)Footer; // workaround for unused field warning
  }
};

} // namespace

class SYCLKernelNameTypeVisitor
    : public TypeVisitor<SYCLKernelNameTypeVisitor>,
      public ConstTemplateArgumentVisitor<SYCLKernelNameTypeVisitor> {
  SemaSYCL &S;
  SourceLocation KernelInvocationFuncLoc;
  QualType KernelNameType;
  using InnerTypeVisitor = TypeVisitor<SYCLKernelNameTypeVisitor>;
  using InnerTemplArgVisitor =
      ConstTemplateArgumentVisitor<SYCLKernelNameTypeVisitor>;
  bool IsInvalid = false;
  bool IsUnnamedKernel = false;

  void VisitTemplateArgs(ArrayRef<TemplateArgument> Args) {
    for (auto &A : Args)
      Visit(A);
  }

public:
  SYCLKernelNameTypeVisitor(SemaSYCL &S, SourceLocation KernelInvocationFuncLoc,
                            QualType KernelNameType, bool IsUnnamedKernel)
      : S(S), KernelInvocationFuncLoc(KernelInvocationFuncLoc),
        KernelNameType(KernelNameType), IsUnnamedKernel(IsUnnamedKernel) {}

  bool isValid() { return !IsInvalid; }

  void Visit(QualType T) {
    if (T.isNull())
      return;

    const CXXRecordDecl *RD = T->getAsCXXRecordDecl();
    // If KernelNameType has template args visit each template arg via
    // ConstTemplateArgumentVisitor
    if (const auto *TSD =
            dyn_cast_or_null<ClassTemplateSpecializationDecl>(RD)) {
      ArrayRef<TemplateArgument> Args = TSD->getTemplateArgs().asArray();

      VisitTemplateArgs(Args);
    } else {
      InnerTypeVisitor::Visit(T.getTypePtr());
    }
  }

  void Visit(const TemplateArgument &TA) {
    if (TA.isNull())
      return;
    InnerTemplArgVisitor::Visit(TA);
  }

  void VisitBuiltinType(const BuiltinType *TT) {
    if (TT->isNullPtrType()) {
      S.Diag(KernelInvocationFuncLoc, diag::err_nullptr_t_type_in_sycl_kernel)
          << KernelNameType;

      IsInvalid = true;
    }
    return;
  }

  void VisitTagType(const TagType *TT) {
    return DiagnoseKernelNameType(TT->getDecl());
  }

  void DiagnoseKernelNameType(const NamedDecl *DeclNamed) {
    if (!IsUnnamedKernel) {
      NotForwardDeclarableReason NFDR = isForwardDeclarable(DeclNamed, S);
      switch (NFDR) {
      case NotForwardDeclarableReason::UnscopedEnum:
        S.Diag(KernelInvocationFuncLoc, diag::err_sycl_kernel_incorrectly_named)
            << /* unscoped enum requires fixed underlying type */ 1
            << DeclNamed;
        IsInvalid = true;
        return;
      case NotForwardDeclarableReason::StdNamespace:
        S.Diag(KernelInvocationFuncLoc,
               diag::err_invalid_std_type_in_sycl_kernel)
            << KernelNameType << DeclNamed;
        IsInvalid = true;
        return;
      case NotForwardDeclarableReason::UnnamedTag:
        S.Diag(KernelInvocationFuncLoc, diag::err_sycl_kernel_incorrectly_named)
            << /* unnamed type is invalid */ 2 << KernelNameType;
        IsInvalid = true;
        return;
      case NotForwardDeclarableReason::NotAtNamespaceScope:
        S.Diag(KernelInvocationFuncLoc, diag::err_sycl_kernel_incorrectly_named)
            << /* kernel name should be forward declarable at namespace
                  scope */
            0 << KernelNameType;
        IsInvalid = true;
        return;
      case NotForwardDeclarableReason::None:
      default:
        // Do nothing, we're fine.
        break;
      }
    }
  }

  void VisitTypeTemplateArgument(const TemplateArgument &TA) {
    QualType T = TA.getAsType();
    if (const auto *ET = T->getAs<EnumType>())
      VisitTagType(ET);
    else
      Visit(T);
  }

  void VisitIntegralTemplateArgument(const TemplateArgument &TA) {
    QualType T = TA.getIntegralType();
    if (const EnumType *ET = T->getAs<EnumType>())
      VisitTagType(ET);
  }

  void VisitTemplateTemplateArgument(const TemplateArgument &TA) {
    TemplateDecl *TD = TA.getAsTemplate().getAsTemplateDecl();
    assert(TD && "template declaration must be available");
    TemplateParameterList *TemplateParams = TD->getTemplateParameters();
    for (NamedDecl *P : *TemplateParams) {
      if (NonTypeTemplateParmDecl *TemplateParam =
              dyn_cast<NonTypeTemplateParmDecl>(P))
        if (const EnumType *ET = TemplateParam->getType()->getAs<EnumType>())
          VisitTagType(ET);
    }
  }

  void VisitPackTemplateArgument(const TemplateArgument &TA) {
    VisitTemplateArgs(TA.getPackAsArray());
  }
};

void SemaSYCL::CheckSYCLKernelCall(FunctionDecl *KernelFunc,
                                   ArrayRef<const Expr *> Args) {
  QualType KernelNameType =
      calculateKernelNameType(getASTContext(), KernelFunc);
  SYCLKernelNameTypeVisitor KernelNameTypeVisitor(
      *this, Args[0]->getExprLoc(), KernelNameType,
      IsSYCLUnnamedKernel(*this, KernelFunc));
  KernelNameTypeVisitor.Visit(KernelNameType.getCanonicalType());

  // FIXME: In place until the library works around its 'host' invocation
  // issues.
  if (!SemaRef.LangOpts.SYCLIsDevice)
    return;

  const CXXRecordDecl *KernelObj =
      GetSYCLKernelObjectType(KernelFunc)->getAsCXXRecordDecl();

  if (!KernelObj || (KernelObj && !KernelObj->hasDefinition())) {
    Diag(Args[0]->getExprLoc(), diag::err_sycl_kernel_not_function_object);
    KernelFunc->setInvalidDecl();
    return;
  }

  if (KernelObj->isLambda()) {
    for (const LambdaCapture &LC : KernelObj->captures())
      if (LC.capturesThis() && LC.isImplicit()) {
        Diag(LC.getLocation(), diag::err_implicit_this_capture);
        KernelFunc->setInvalidDecl();
      }
  }

  // check that calling kernel conforms to spec
  QualType KernelParamTy = KernelFunc->getParamDecl(0)->getType();
  if (not KernelParamTy->isReferenceType()) {
    // passing by value.  emit warning if using SYCL 2020 or greater
    if (SemaRef.LangOpts.getSYCLVersion() >= LangOptions::SYCL_2020)
      Diag(KernelFunc->getLocation(), diag::warn_sycl_pass_by_value_deprecated);
  }

  // Do not visit invalid kernel object.
  if (KernelObj->isInvalidDecl())
    return;

  SyclKernelDecompMarker DecompMarker(*this);
  SyclKernelFieldChecker FieldChecker(*this);
  SyclKernelUnionChecker UnionChecker(*this);

  KernelObjVisitor Visitor{*this};

  DiagnosingSYCLKernel = true;

  // Emit diagnostics for SYCL device kernels only
  Visitor.VisitRecordBases(KernelObj, FieldChecker, UnionChecker, DecompMarker);
  Visitor.VisitRecordFields(KernelObj, FieldChecker, UnionChecker,
                            DecompMarker);
  Visitor.visitTopLevelRecord(KernelObj, GetSYCLKernelObjectType(KernelFunc),
                              FieldChecker, UnionChecker, DecompMarker);

  DiagnosingSYCLKernel = false;
  // Set the kernel function as invalid, if any of the checkers fail validation.
  if (!FieldChecker.isValid() || !UnionChecker.isValid() ||
      !KernelNameTypeVisitor.isValid())
    KernelFunc->setInvalidDecl();
}

// For a wrapped parallel_for, copy attributes from original
// kernel to wrapped kernel.
void SemaSYCL::copySYCLKernelAttrs(CXXMethodDecl *CallOperator) {
  // Get the operator() function of the wrapper.
  assert(CallOperator && "invalid kernel object");

  typedef std::pair<FunctionDecl *, FunctionDecl *> ChildParentPair;
  llvm::SmallPtrSet<FunctionDecl *, 16> Visited;
  llvm::SmallVector<ChildParentPair, 16> WorkList;
  WorkList.push_back({CallOperator, nullptr});
  FunctionDecl *KernelBody = nullptr;

  CallGraph SYCLCG;
  SYCLCG.addToCallGraph(CallOperator);
  while (!WorkList.empty()) {
    FunctionDecl *FD = WorkList.back().first;
    FunctionDecl *ParentFD = WorkList.back().second;

    if ((ParentFD == CallOperator) && isSYCLKernelBodyFunction(FD)) {
      KernelBody = FD;
      break;
    }

    WorkList.pop_back();
    if (!Visited.insert(FD).second)
      continue; // We've already seen this Decl

    CallGraphNode *N = SYCLCG.getNode(FD);
    if (!N)
      continue;

    for (const CallGraphNode *CI : *N) {
      if (auto *Callee = dyn_cast<FunctionDecl>(CI->getDecl())) {
        Callee = Callee->getMostRecentDecl();
        if (!Visited.count(Callee))
          WorkList.push_back({Callee, FD});
      }
    }
  }

  assert(KernelBody && "improper parallel_for wrap");
  if (KernelBody) {
    llvm::SmallVector<Attr *, 4> Attrs;
    collectSYCLAttributes(*this, KernelBody, Attrs, /*DirectlyCalled*/ true);
    if (!Attrs.empty())
      llvm::for_each(Attrs,
                     [CallOperator](Attr *A) { CallOperator->addAttr(A); });
  }
}

void SemaSYCL::SetSYCLKernelNames() {
  std::unique_ptr<MangleContext> MangleCtx(
      getASTContext().createMangleContext());
  // We assume the list of KernelDescs is the complete list of kernels needing
  // to be rewritten.
  for (const std::pair<const FunctionDecl *, FunctionDecl *> &Pair :
       SyclKernelsToOpenCLKernels) {
    std::string CalculatedName, StableName;
    StringRef KernelName;
    if (isFreeFunction(*this, Pair.first)) {
      std::tie(CalculatedName, StableName) =
          constructFreeFunctionKernelName(*this, Pair.first, *MangleCtx);
      KernelName = CalculatedName;
    } else {
      std::tie(CalculatedName, StableName) =
          constructKernelName(*this, Pair.first, *MangleCtx);
      KernelName =
          IsSYCLUnnamedKernel(*this, Pair.first) ? StableName : CalculatedName;
    }

    getSyclIntegrationHeader().updateKernelNames(Pair.first, KernelName,
                                                 StableName);

    // Set name of generated kernel.
    Pair.second->setDeclName(&getASTContext().Idents.get(KernelName));
    // Update the AsmLabel for this generated kernel.
    Pair.second->addAttr(
        AsmLabelAttr::CreateImplicit(getASTContext(), KernelName));
  }
}

// Generates the OpenCL kernel using KernelCallerFunc (kernel caller
// function) defined is SYCL headers.
// Generated OpenCL kernel contains the body of the kernel caller function,
// receives OpenCL like parameters and additionally does some manipulation to
// initialize captured lambda/functor fields with these parameters.
// SYCL runtime marks kernel caller function with sycl_kernel attribute.
// To be able to generate OpenCL kernel from KernelCallerFunc we put
// the following requirements to the function which SYCL runtime can mark with
// sycl_kernel attribute:
//   - Must be template function with at least two template parameters.
//     First parameter must represent "unique kernel name"
//     Second parameter must be the function object type
//   - Must have only one function parameter - function object.
//
// Example of kernel caller function:
//   template <typename KernelName, typename KernelType/*, ...*/>
//   __attribute__((sycl_kernel)) void kernel_caller_function(KernelType
//                                                            KernelFuncObj) {
//     KernelFuncObj();
//   }
//
//
void SemaSYCL::ConstructOpenCLKernel(FunctionDecl *KernelCallerFunc,
                                     MangleContext &MC) {
  // The first argument to the KernelCallerFunc is the lambda object.
  QualType KernelObjTy = GetSYCLKernelObjectType(KernelCallerFunc);
  const CXXRecordDecl *KernelObj = KernelObjTy->getAsCXXRecordDecl();
  assert(KernelObj && "invalid kernel caller");

  // Do not visit invalid kernel object.
  if (KernelObj->isInvalidDecl())
    return;

  KernelCallOperatorVisitor KernelCallOperator(KernelCallerFunc, KernelObj);
  CXXMethodDecl *CallOperator = nullptr;

  if (KernelObj->isLambda())
    CallOperator = KernelObj->getLambdaCallOperator();
  else
    CallOperator = KernelCallOperator.getCallOperator();

  {
    // Do enough to calculate the StableName for the purposes of the hackery
    // below for __pf_kernel_wrapper. Placed in a scope so that we don't
    // accidentially use these values below, before the names are stabililzed.
    std::string CalculatedName, StableName;
    std::tie(CalculatedName, StableName) =
        constructKernelName(*this, KernelCallerFunc, MC);

    // Attributes of a user-written SYCL kernel must be copied to the internally
    // generated alternative kernel, identified by a known string in its name.
    if (StableName.find("__pf_kernel_wrapper") != std::string::npos)
      copySYCLKernelAttrs(CallOperator);
  }

  bool IsSIMDKernel = isESIMDKernelType(CallOperator);

  SyclKernelArgsSizeChecker argsSizeChecker(*this, KernelObj->getLocation(),
                                            IsSIMDKernel);
  ESIMDKernelDiagnostics esimdKernel(*this, KernelObj->getLocation(),
                                     IsSIMDKernel);

  SyclKernelDeclCreator kernel_decl(*this, KernelObj->getLocation(),
                                    KernelCallerFunc->isInlined(), IsSIMDKernel,
                                    KernelCallerFunc);
  SyclKernelBodyCreator kernel_body(*this, kernel_decl, KernelObj,
                                    KernelCallerFunc, IsSIMDKernel,
                                    CallOperator);
  SyclKernelIntHeaderCreator int_header(
      IsSIMDKernel, *this, getSyclIntegrationHeader(), KernelObj,
      calculateKernelNameType(getASTContext(), KernelCallerFunc),
      KernelCallerFunc);

  SyclKernelIntFooterCreator int_footer(*this, getSyclIntegrationFooter());
  SyclOptReportCreator opt_report(*this, kernel_decl, KernelObj->getLocation());

  KernelObjVisitor Visitor{*this};

  // Visit handlers to generate information for optimization record only if
  // optimization record is saved.
  if (!getLangOpts().OptRecordFile.empty()) {
    Visitor.VisitKernelRecord(KernelObj, KernelObjTy, argsSizeChecker,
                              esimdKernel, kernel_decl, kernel_body, int_header,
                              int_footer, opt_report);
  } else {
    Visitor.VisitKernelRecord(KernelObj, KernelObjTy, argsSizeChecker,
                              esimdKernel, kernel_decl, kernel_body, int_header,
                              int_footer);
  }

  if (ParmVarDecl *KernelHandlerArg =
          getSyclKernelHandlerArg(KernelCallerFunc)) {
    kernel_decl.handleSyclKernelHandlerType();
    kernel_body.handleSyclKernelHandlerType(KernelHandlerArg);
    int_header.handleSyclKernelHandlerType(KernelHandlerArg->getType());

    if (!getLangOpts().OptRecordFile.empty())
      opt_report.handleSyclKernelHandlerType();
  }
}

void ConstructFreeFunctionKernel(SemaSYCL &SemaSYCLRef, FunctionDecl *FD) {
  SyclKernelArgsSizeChecker argsSizeChecker(SemaSYCLRef, FD->getLocation(),
                                            false /*IsSIMDKernel*/);
  SyclKernelDeclCreator kernel_decl(SemaSYCLRef, FD->getLocation(),
                                    FD->isInlined(), false /*IsSIMDKernel */,
                                    FD);

  FreeFunctionKernelBodyCreator kernel_body(SemaSYCLRef, kernel_decl, FD);

  SyclKernelIntHeaderCreator int_header(
      SemaSYCLRef, SemaSYCLRef.getSyclIntegrationHeader(), FD->getType(), FD);

  SyclKernelIntFooterCreator int_footer(SemaSYCLRef,
                                        SemaSYCLRef.getSyclIntegrationFooter());
  KernelObjVisitor Visitor{SemaSYCLRef};

  Visitor.VisitFunctionParameters(FD, argsSizeChecker, kernel_decl, kernel_body,
                                  int_header, int_footer);
}

// Figure out the sub-group for the this function.  First we check the
// attributes, then the global settings.
static std::pair<LangOptions::SubGroupSizeType, int64_t>
CalcEffectiveSubGroup(ASTContext &Ctx, const LangOptions &LO,
                      const FunctionDecl *FD) {
  if (const auto *A = FD->getAttr<IntelReqdSubGroupSizeAttr>()) {
    int64_t Val = getIntExprValue(A->getValue(), Ctx);
    return {LangOptions::SubGroupSizeType::Integer, Val};
  }

  if (const auto *A = FD->getAttr<IntelNamedSubGroupSizeAttr>()) {
    if (A->getType() == IntelNamedSubGroupSizeAttr::Primary)
      return {LangOptions::SubGroupSizeType::Primary, 0};
    return {LangOptions::SubGroupSizeType::Auto, 0};
  }

  // Return the global settings.
  return {LO.getDefaultSubGroupSizeType(),
          static_cast<uint64_t>(LO.DefaultSubGroupSize)};
}

static SourceLocation GetSubGroupLoc(const FunctionDecl *FD) {
  if (const auto *A = FD->getAttr<IntelReqdSubGroupSizeAttr>())
    return A->getLocation();
  if (const auto *A = FD->getAttr<IntelNamedSubGroupSizeAttr>())
    return A->getLocation();
  return SourceLocation{};
}

static void CheckSYCL2020SubGroupSizes(SemaSYCL &S, FunctionDecl *SYCLKernel,
                                       const FunctionDecl *FD) {
  // If they are the same, no error.
  if (CalcEffectiveSubGroup(S.getASTContext(), S.getLangOpts(), SYCLKernel) ==
      CalcEffectiveSubGroup(S.getASTContext(), S.getLangOpts(), FD))
    return;

  // No need to validate __spirv routines here since they
  // are mapped to the equivalent SPIRV operations.
  const IdentifierInfo *II = FD->getIdentifier();
  if (II && II->getName().starts_with("__spirv_"))
    return;

  // Else we need to figure out why they don't match.
  SourceLocation FDAttrLoc = GetSubGroupLoc(FD);
  SourceLocation KernelAttrLoc = GetSubGroupLoc(SYCLKernel);

  if (FDAttrLoc.isValid()) {
    // This side was caused by an attribute.
    S.Diag(FDAttrLoc, diag::err_sycl_mismatch_group_size)
        << /*kernel called*/ 0;

    if (KernelAttrLoc.isValid()) {
      S.Diag(KernelAttrLoc, diag::note_conflicting_attribute);
    } else {
      // Kernel is 'default'.
      S.Diag(SYCLKernel->getLocation(), diag::note_sycl_kernel_declared_here);
    }
    return;
  }

  // Else this doesn't have an attribute, which can only be caused by this being
  // an undefined SYCL_EXTERNAL, and the kernel has an attribute that conflicts.
  if (const auto *A = SYCLKernel->getAttr<IntelReqdSubGroupSizeAttr>()) {
    // Don't diagnose this if the kernel got its size from the 'old' attribute
    // spelling.
    if (!A->isSYCL2020Spelling())
      return;
  }

  assert(KernelAttrLoc.isValid() && "Kernel doesn't have attribute either?");
  S.Diag(FD->getLocation(), diag::err_sycl_mismatch_group_size)
      << /*undefined SYCL_EXTERNAL*/ 1;
  S.Diag(KernelAttrLoc, diag::note_conflicting_attribute);
}

// Check SYCL2020 Attributes.  2020 attributes don't propogate, they are only
// valid if they match the attribute on the kernel. Note that this is a slight
// difference from what the spec says, which says these attributes are only
// valid on SYCL Kernels and SYCL_EXTERNAL, but we felt that for
// self-documentation purposes that it would be nice to be able to repeat these
// on subsequent functions.
static void CheckSYCL2020Attributes(
    SemaSYCL &S, FunctionDecl *SYCLKernel, FunctionDecl *KernelBody,
    const llvm::SmallPtrSetImpl<FunctionDecl *> &CalledFuncs) {

  if (KernelBody) {
    // Make sure the kernel itself has all the 2020 attributes, since we don't
    // do propagation of these.
    if (auto *A = KernelBody->getAttr<IntelReqdSubGroupSizeAttr>())
      if (A->isSYCL2020Spelling())
        SYCLKernel->addAttr(A);
    if (auto *A = KernelBody->getAttr<IntelNamedSubGroupSizeAttr>())
      SYCLKernel->addAttr(A);

    // If the kernel has a body, we should get the attributes for the kernel
    // from there instead, so that we get the functor object.
    SYCLKernel = KernelBody;
  }

  for (auto *FD : CalledFuncs) {
    if (FD == SYCLKernel || FD == KernelBody)
      continue;
    for (auto *Attr : FD->attrs()) {
      switch (Attr->getKind()) {
      case attr::Kind::IntelReqdSubGroupSize:
        // Pre SYCL2020 spellings handled during collection.
        if (!cast<IntelReqdSubGroupSizeAttr>(Attr)->isSYCL2020Spelling())
          break;
        LLVM_FALLTHROUGH;
      case attr::Kind::IntelNamedSubGroupSize:
        CheckSYCL2020SubGroupSizes(S, SYCLKernel, FD);
        break;
      case attr::Kind::SYCLDevice:
        // If a SYCL_EXTERNAL function is not defined in this TU, its necessary
        // that it has a compatible sub-group-size. Don't diagnose if it has a
        // sub-group attribute, we can count on the other checks to catch this.
        if (!FD->isDefined() && !FD->hasAttr<IntelReqdSubGroupSizeAttr>() &&
            !FD->hasAttr<IntelNamedSubGroupSizeAttr>())
          CheckSYCL2020SubGroupSizes(S, SYCLKernel, FD);
        break;
      default:
        break;
      }
    }
  }
}

static void PropagateAndDiagnoseDeviceAttr(
    SemaSYCL &S, const SingleDeviceFunctionTracker &Tracker, Attr *A,
    FunctionDecl *SYCLKernel, FunctionDecl *KernelBody) {
  switch (A->getKind()) {
  case attr::Kind::IntelReqdSubGroupSize: {
    auto *Attr = cast<IntelReqdSubGroupSizeAttr>(A);

    if (Attr->isSYCL2020Spelling())
      break;
    const auto *KBSimdAttr =
        KernelBody ? KernelBody->getAttr<SYCLSimdAttr>() : nullptr;
    if (auto *Existing = SYCLKernel->getAttr<IntelReqdSubGroupSizeAttr>()) {
      if (getIntExprValue(Existing->getValue(), S.getASTContext()) !=
          getIntExprValue(Attr->getValue(), S.getASTContext())) {
        S.Diag(SYCLKernel->getLocation(),
               diag::err_conflicting_sycl_kernel_attributes);
        S.Diag(Existing->getLocation(), diag::note_conflicting_attribute);
        S.Diag(Attr->getLocation(), diag::note_conflicting_attribute);
        SYCLKernel->setInvalidDecl();
      }
    } else if (KBSimdAttr &&
               (getIntExprValue(Attr->getValue(), S.getASTContext()) != 1)) {
      reportConflictingAttrs(S, KernelBody, KBSimdAttr, Attr);
    } else {
      SYCLKernel->addAttr(A);
    }
    break;
  }
  case attr::Kind::SYCLReqdWorkGroupSize: {
    auto *RWGSA = cast<SYCLReqdWorkGroupSizeAttr>(A);
    if (auto *Existing = SYCLKernel->getAttr<SYCLReqdWorkGroupSizeAttr>()) {
      if (S.anyWorkGroupSizesDiffer(Existing->getXDim(), Existing->getYDim(),
                                    Existing->getZDim(), RWGSA->getXDim(),
                                    RWGSA->getYDim(), RWGSA->getZDim())) {
        S.Diag(SYCLKernel->getLocation(),
               diag::err_conflicting_sycl_kernel_attributes);
        S.Diag(Existing->getLocation(), diag::note_conflicting_attribute);
        S.Diag(RWGSA->getLocation(), diag::note_conflicting_attribute);
        SYCLKernel->setInvalidDecl();
      }
    } else if (auto *Existing =
                   SYCLKernel->getAttr<SYCLIntelMaxWorkGroupSizeAttr>()) {
      if (S.checkMaxAllowedWorkGroupSize(
              RWGSA->getXDim(), RWGSA->getYDim(), RWGSA->getZDim(),
              Existing->getXDim(), Existing->getYDim(), Existing->getZDim())) {
        S.Diag(SYCLKernel->getLocation(),
               diag::err_conflicting_sycl_kernel_attributes);
        S.Diag(Existing->getLocation(), diag::note_conflicting_attribute);
        S.Diag(RWGSA->getLocation(), diag::note_conflicting_attribute);
        SYCLKernel->setInvalidDecl();
      } else {
        SYCLKernel->addAttr(A);
      }
    } else {
      SYCLKernel->addAttr(A);
    }
    break;
  }
  case attr::Kind::SYCLWorkGroupSizeHint: {
    auto *WGSH = cast<SYCLWorkGroupSizeHintAttr>(A);
    if (auto *Existing = SYCLKernel->getAttr<SYCLWorkGroupSizeHintAttr>()) {
      if (S.anyWorkGroupSizesDiffer(Existing->getXDim(), Existing->getYDim(),
                                    Existing->getZDim(), WGSH->getXDim(),
                                    WGSH->getYDim(), WGSH->getZDim())) {
        S.Diag(SYCLKernel->getLocation(),
               diag::err_conflicting_sycl_kernel_attributes);
        S.Diag(Existing->getLocation(), diag::note_conflicting_attribute);
        S.Diag(WGSH->getLocation(), diag::note_conflicting_attribute);
        SYCLKernel->setInvalidDecl();
      }
    }
    SYCLKernel->addAttr(A);
    break;
  }
  case attr::Kind::SYCLIntelMaxWorkGroupSize: {
    auto *SIMWGSA = cast<SYCLIntelMaxWorkGroupSizeAttr>(A);
    if (auto *Existing = SYCLKernel->getAttr<SYCLReqdWorkGroupSizeAttr>()) {
      if (S.checkMaxAllowedWorkGroupSize(
              Existing->getXDim(), Existing->getYDim(), Existing->getZDim(),
              SIMWGSA->getXDim(), SIMWGSA->getYDim(), SIMWGSA->getZDim())) {
        S.Diag(SYCLKernel->getLocation(),
               diag::err_conflicting_sycl_kernel_attributes);
        S.Diag(Existing->getLocation(), diag::note_conflicting_attribute);
        S.Diag(SIMWGSA->getLocation(), diag::note_conflicting_attribute);
        SYCLKernel->setInvalidDecl();
      } else {
        SYCLKernel->addAttr(A);
      }
    } else {
      SYCLKernel->addAttr(A);
    }
    break;
  }
  case attr::Kind::SYCLSimd:
    if (KernelBody && !KernelBody->getAttr<SYCLSimdAttr>()) {
      // Usual kernel can't call ESIMD functions.
      S.Diag(KernelBody->getLocation(),
             diag::err_sycl_function_attribute_mismatch)
          << A;
      S.Diag(A->getLocation(), diag::note_attribute);
      KernelBody->setInvalidDecl();
      break;
    }
    LLVM_FALLTHROUGH;
  case attr::Kind::SYCLIntelKernelArgsRestrict:
  case attr::Kind::SYCLIntelNumSimdWorkItems:
  case attr::Kind::SYCLIntelSchedulerTargetFmaxMhz:
  case attr::Kind::SYCLIntelMaxGlobalWorkDim:
  case attr::Kind::SYCLIntelMinWorkGroupsPerComputeUnit:
  case attr::Kind::SYCLIntelMaxWorkGroupsPerMultiprocessor:
  case attr::Kind::SYCLIntelNoGlobalWorkOffset:
  case attr::Kind::SYCLIntelLoopFuse:
  case attr::Kind::SYCLIntelMaxConcurrency:
  case attr::Kind::SYCLIntelDisableLoopPipelining:
  case attr::Kind::SYCLIntelInitiationInterval:
  case attr::Kind::SYCLIntelUseStallEnableClusters:
  case attr::Kind::SYCLDeviceHas:
  case attr::Kind::SYCLAddIRAttributesFunction:
    SYCLKernel->addAttr(A);
    break;
  case attr::Kind::IntelNamedSubGroupSize:
    // Nothing to do here, handled in the SYCL2020 spelling.
    break;
  // TODO: vec_len_hint should be handled here
  default:
    // Seeing this means that CollectPossibleKernelAttributes was
    // updated while this switch wasn't...or something went wrong
    llvm_unreachable("Unexpected attribute was collected by "
                     "CollectPossibleKernelAttributes");
  }
}

void SemaSYCL::MarkDevices() {
  // This Tracker object ensures that the SyclDeviceDecls collection includes
  // the SYCL_EXTERNAL functions, and manages the diagnostics for all of the
  // functions in the kernel.
  DeviceFunctionTracker Tracker(*this);

  for (Decl *D : syclDeviceDecls()) {
    auto *SYCLKernel = cast<FunctionDecl>(D);

    // This type does the actual analysis on a per-kernel basis. It does this to
    // make sure that we're only ever dealing with the context of a single
    // kernel at a time.
    SingleDeviceFunctionTracker T{Tracker, SYCLKernel};

    CheckSYCL2020Attributes(*this, T.GetSYCLKernel(), T.GetKernelBody(),
                            T.GetDeviceFunctions());
    for (auto *A : T.GetCollectedAttributes())
      PropagateAndDiagnoseDeviceAttr(*this, T, A, T.GetSYCLKernel(),
                                     T.GetKernelBody());
    checkSYCLAddIRAttributesFunctionAttrConflicts(T.GetSYCLKernel());
  }
}

void SemaSYCL::ProcessFreeFunction(FunctionDecl *FD) {
  if (isFreeFunction(*this, FD)) {
    SyclKernelDecompMarker DecompMarker(*this);
    SyclKernelFieldChecker FieldChecker(*this);
    SyclKernelUnionChecker UnionChecker(*this);

    KernelObjVisitor Visitor{*this};

    DiagnosingSYCLKernel = true;

    // Check parameters of free function.
    Visitor.VisitFunctionParameters(FD, DecompMarker, FieldChecker,
                                    UnionChecker);

    DiagnosingSYCLKernel = false;

    // Ignore the free function if any of the checkers fail validation.
    if (!FieldChecker.isValid() || !UnionChecker.isValid())
      return;

    ConstructFreeFunctionKernel(*this, FD);
  }
}

// -----------------------------------------------------------------------------
// SYCL device specific diagnostics implementation
// -----------------------------------------------------------------------------

Sema::SemaDiagnosticBuilder
SemaSYCL::DiagIfDeviceCode(SourceLocation Loc, unsigned DiagID,
                           DeviceDiagnosticReason Reason) {
  assert(getLangOpts().SYCLIsDevice &&
         "Should only be called during SYCL compilation");
  FunctionDecl *FD = dyn_cast<FunctionDecl>(SemaRef.getCurLexicalContext());
  SemaDiagnosticBuilder::Kind DiagKind = [this, FD, Reason] {
    if (DiagnosingSYCLKernel)
      return SemaDiagnosticBuilder::K_ImmediateWithCallStack;
    if (!FD)
      return SemaDiagnosticBuilder::K_Nop;
    if (SemaRef.isConstantEvaluatedContext() ||
        SemaRef.currentEvaluationContext().isDiscardedStatementContext())
      return SemaDiagnosticBuilder::K_Nop;
    // Defer until we know that the variable's intializer is actually a
    // manifestly constant-evaluated expression.
    if (SemaRef.InConstexprVarInit)
      return SemaDiagnosticBuilder::K_Deferred;
    if (SemaRef.getEmissionStatus(FD) ==
        Sema::FunctionEmissionStatus::Emitted) {
      // Skip the diagnostic if we know it won't be emitted.
      if ((SemaRef.getEmissionReason(FD) & Reason) ==
          Sema::DeviceDiagnosticReason::None)
        return SemaDiagnosticBuilder::K_Nop;

      return SemaDiagnosticBuilder::K_ImmediateWithCallStack;
    }
    return SemaDiagnosticBuilder::K_Deferred;
  }();
  return SemaDiagnosticBuilder(DiagKind, Loc, DiagID, FD, SemaRef, Reason);
}

void SemaSYCL::deepTypeCheckForDevice(SourceLocation UsedAt,
                                      llvm::DenseSet<QualType> Visited,
                                      ValueDecl *DeclToCheck) {
  assert(getLangOpts().SYCLIsDevice &&
         "Should only be called during SYCL compilation");
  // Emit notes only for the first discovered declaration of unsupported type
  // to avoid mess of notes. This flag is to track that error already happened.
  bool NeedToEmitNotes = true;

  auto Check = [&](QualType TypeToCheck, const ValueDecl *D) {
    bool ErrorFound = false;
    if (isZeroSizedArray(*this, TypeToCheck)) {
      DiagIfDeviceCode(UsedAt, diag::err_typecheck_zero_array_size) << 1;
      ErrorFound = true;
    }
    // Checks for other types can also be done here.
    if (ErrorFound) {
      if (NeedToEmitNotes) {
        if (auto *FD = dyn_cast<FieldDecl>(D))
          DiagIfDeviceCode(FD->getLocation(),
                           diag::note_illegal_field_declared_here)
              << FD->getType()->isPointerType() << FD->getType();
        else
          DiagIfDeviceCode(D->getLocation(), diag::note_declared_at);
      }
    }

    return ErrorFound;
  };

  // In case we have a Record used do the DFS for a bad field.
  SmallVector<const ValueDecl *, 4> StackForRecursion;
  StackForRecursion.push_back(DeclToCheck);

  // While doing DFS save how we get there to emit a nice set of notes.
  SmallVector<const FieldDecl *, 4> History;
  History.push_back(nullptr);

  do {
    const ValueDecl *Next = StackForRecursion.pop_back_val();
    if (!Next) {
      assert(!History.empty());
      // Found a marker, we have gone up a level.
      History.pop_back();
      continue;
    }
    QualType NextTy = Next->getType();

    if (!Visited.insert(NextTy).second)
      continue;

    auto EmitHistory = [&]() {
      // The first element is always nullptr.
      for (uint64_t Index = 1; Index < History.size(); ++Index) {
        DiagIfDeviceCode(History[Index]->getLocation(),
                         diag::note_within_field_of_type)
            << History[Index]->getType();
      }
    };

    if (Check(NextTy, Next)) {
      if (NeedToEmitNotes)
        EmitHistory();
      NeedToEmitNotes = false;
    }

    // In case pointer/array/reference type is met get pointee type, then
    // proceed with that type.
    while (NextTy->isAnyPointerType() || NextTy->isArrayType() ||
           NextTy->isReferenceType()) {
      if (NextTy->isArrayType())
        NextTy = QualType{NextTy->getArrayElementTypeNoTypeQual(), 0};
      else
        NextTy = NextTy->getPointeeType();
      if (Check(NextTy, Next)) {
        if (NeedToEmitNotes)
          EmitHistory();
        NeedToEmitNotes = false;
      }
    }

    if (const auto *RecDecl = NextTy->getAsRecordDecl()) {
      if (auto *NextFD = dyn_cast<FieldDecl>(Next))
        History.push_back(NextFD);
      // When nullptr is discovered, this means we've gone back up a level, so
      // the history should be cleaned.
      StackForRecursion.push_back(nullptr);
      llvm::copy(RecDecl->fields(), std::back_inserter(StackForRecursion));
    }
  } while (!StackForRecursion.empty());
}

void SemaSYCL::finalizeSYCLDelayedAnalysis(const FunctionDecl *Caller,
                                           const FunctionDecl *Callee,
                                           SourceLocation Loc,
                                           DeviceDiagnosticReason Reason) {
  Callee = Callee->getMostRecentDecl();

  // If the reason for the emission of this diagnostic is not SYCL-specific,
  // and it is not known to be reachable from a routine on device, do not
  // issue a diagnostic.
  if ((Reason & DeviceDiagnosticReason::Sycl) == DeviceDiagnosticReason::None &&
      !isFDReachableFromSyclDevice(Callee, Caller))
    return;

  // If Callee has a SYCL attribute, no diagnostic needed.
  if (Callee->hasAttr<SYCLDeviceAttr>() || Callee->hasAttr<SYCLKernelAttr>())
    return;

  // If Callee has a CUDA device attribute, no diagnostic needed.
  if (getLangOpts().CUDA && Callee->hasAttr<CUDADeviceAttr>())
    return;

  // Diagnose if this is an undefined function and it is not a builtin.
  // Currently, there is an exception of "__failed_assertion" in libstdc++-11,
  // this undefined function is used to trigger a compiling error.
  if (!Callee->isDefined() && !Callee->getBuiltinID() &&
      !Callee->isReplaceableGlobalAllocationFunction() &&
      !isSYCLUndefinedAllowed(Callee, SemaRef.getSourceManager())) {
    Diag(Loc, diag::err_sycl_restrict) << SemaSYCL::KernelCallUndefinedFunction;
    Diag(Callee->getLocation(), diag::note_previous_decl) << Callee;
    Diag(Caller->getLocation(), diag::note_called_by) << Caller;
  }
}

bool SemaSYCL::checkAllowedSYCLInitializer(VarDecl *VD) {
  assert(getLangOpts().SYCLIsDevice &&
         "Should only be called during SYCL compilation");

  if (VD->isInvalidDecl() || !VD->hasInit() || !VD->hasGlobalStorage())
    return true;

  const Expr *Init = VD->getInit();
  bool ValueDependent = Init && Init->isValueDependent();
  bool isConstantInit = Init && !ValueDependent &&
                        Init->isConstantInitializer(getASTContext(), false);
  if (!VD->isConstexpr() && Init && !ValueDependent && !isConstantInit)
    return false;

  return true;
}

// -----------------------------------------------------------------------------
// Integration header functionality implementation
// -----------------------------------------------------------------------------

/// Returns a string ID of given parameter kind - used in header
/// emission.
static const char *paramKind2Str(KernelParamKind K) {
#define CASE(x)                                                                \
  case SYCLIntegrationHeader::kind_##x:                                        \
    return "kind_" #x
  switch (K) {
    CASE(accessor);
    CASE(std_layout);
    CASE(sampler);
    CASE(stream);
    CASE(specialization_constants_buffer);
    CASE(pointer);
    CASE(work_group_memory);
  }
  return "<ERROR>";

#undef CASE
}

// Emits forward declarations of classes and template classes on which
// declaration of given type depends.
// For example, consider SimpleVadd
// class specialization in parallel_for below:
//
//   template <typename T1, unsigned int N, typename ... T2>
//   class SimpleVadd;
//   ...
//   template <unsigned int N, typename T1, typename ... T2>
//   void simple_vadd(const std::array<T1, N>& VA, const std::array<T1, N>&
//   VB,
//     std::array<T1, N>& VC, int param, T2 ... varargs) {
//     ...
//     deviceQueue.submit([&](sycl::handler& cgh) {
//       ...
//       cgh.parallel_for<class SimpleVadd<T1, N, T2...>>(...)
//       ...
//     }
//     ...
//   }
//   ...
//   class MyClass {...};
//   template <typename T> class MyInnerTmplClass { ... }
//   template <typename T> class MyTmplClass { ... }
//   ...
//   MyClass *c = new MyClass();
//   MyInnerTmplClass<MyClass**> c1(&c);
//   simple_vadd(A, B, C, 5, 'a', 1.f,
//     new MyTmplClass<MyInnerTmplClass<MyClass**>>(c1));
//
// it will generate the following forward declarations:
//   class MyClass;
//   template <typename T> class MyInnerTmplClass;
//   template <typename T> class MyTmplClass;
//   template <typename T1, unsigned int N, typename ...T2> class SimpleVadd;
//
class SYCLFwdDeclEmitter
    : public TypeVisitor<SYCLFwdDeclEmitter>,
      public ConstTemplateArgumentVisitor<SYCLFwdDeclEmitter> {
  using InnerTypeVisitor = TypeVisitor<SYCLFwdDeclEmitter>;
  using InnerTemplArgVisitor = ConstTemplateArgumentVisitor<SYCLFwdDeclEmitter>;
  raw_ostream &OS;
  llvm::SmallPtrSet<const NamedDecl *, 4> Printed;
  PrintingPolicy Policy;

  void printForwardDecl(NamedDecl *D) {
    // wrap the declaration into namespaces if needed
    unsigned NamespaceCnt = 0;
    std::string NSStr = "";
    const DeclContext *DC = D->getDeclContext();

    while (DC) {
      if (const auto *NS = dyn_cast<NamespaceDecl>(DC)) {
        ++NamespaceCnt;
        StringRef NSInlinePrefix = NS->isInline() ? "inline " : "";
        NSStr.insert(
            0,
            Twine(NSInlinePrefix + "namespace " + NS->getName() + " { ").str());
        DC = NS->getDeclContext();
      } else {
        // We should be able to handle a subset of the decl-context types to
        // make our namespaces for forward declarations as specific as possible,
        // so just skip them here.  We can't use their names, since they would
        // not be forward declarable, but we can try to make them as specific as
        // possible.
        // This permits things such as:
        // namespace N1 { void foo() { kernel<class K>(...); }}
        // and
        // namespace N2 { void foo() { kernel<class K>(...); }}
        // to co-exist, despite technically being against the SYCL rules.
        // See SYCLKernelNameTypePrinter for the corresponding part that prints
        // the kernel information for this type. These two must match.
        if (isa<FunctionDecl, RecordDecl, LinkageSpecDecl>(DC)) {
          DC = cast<Decl>(DC)->getDeclContext();
        } else {
          break;
        }
      }
    }
    OS << NSStr;
    if (NamespaceCnt > 0)
      OS << "\n";

    D->print(OS, Policy);

    if (const auto *ED = dyn_cast<EnumDecl>(D)) {
      QualType T = ED->getIntegerType().getCanonicalType();
      // Backup since getIntegerType() returns null for enum forward
      // declaration with no fixed underlying type
      if (T.isNull())
        T = ED->getPromotionType();
      OS << " : " << T.getAsString();
    }

    OS << ";\n";

    // print closing braces for namespaces if needed
    for (unsigned I = 0; I < NamespaceCnt; ++I)
      OS << "}";
    if (NamespaceCnt > 0)
      OS << "\n";
  }

  // Checks if we've already printed forward declaration and prints it if not.
  void checkAndEmitForwardDecl(NamedDecl *D) {
    if (Printed.insert(D).second)
      printForwardDecl(D);
  }

  void VisitTemplateArgs(ArrayRef<TemplateArgument> Args) {
    for (size_t I = 0, E = Args.size(); I < E; ++I)
      Visit(Args[I]);
  }

public:
  SYCLFwdDeclEmitter(raw_ostream &OS, const LangOptions &LO)
      : OS(OS), Policy(LO) {
    Policy.adjustForCPlusPlusFwdDecl();
    Policy.SuppressTypedefs = true;
    Policy.SuppressUnwrittenScope = true;
    Policy.PrintCanonicalTypes = true;
    Policy.SkipCanonicalizationOfTemplateTypeParms = true;
    Policy.SuppressFinalSpecifier = true;
  }

  void Visit(QualType T) {
    if (T.isNull())
      return;
    InnerTypeVisitor::Visit(T.getTypePtr());
  }

  void VisitReferenceType(const ReferenceType *RT) {
    // Our forward declarations don't care about references, so we should just
    // ignore the reference and continue on.
    Visit(RT->getPointeeType());
  }

  void Visit(const TemplateArgument &TA) {
    if (TA.isNull())
      return;
    InnerTemplArgVisitor::Visit(TA);
  }

  void VisitPointerType(const PointerType *T) {
    // Peel off the pointer types.
    QualType PT = T->getPointeeType();
    while (PT->isPointerType())
      PT = PT->getPointeeType();
    Visit(PT);
  }

  void VisitTagType(const TagType *T) {
    TagDecl *TD = T->getDecl();
    if (const auto *TSD = dyn_cast<ClassTemplateSpecializationDecl>(TD)) {
      // - first, recurse into template parameters and emit needed forward
      //   declarations
      ArrayRef<TemplateArgument> Args = TSD->getTemplateArgs().asArray();
      VisitTemplateArgs(Args);
      // - second, emit forward declaration for the template class being
      //   specialized
      ClassTemplateDecl *CTD = TSD->getSpecializedTemplate();
      assert(CTD && "template declaration must be available");

      checkAndEmitForwardDecl(CTD);
      return;
    }
    checkAndEmitForwardDecl(TD);
  }

  void VisitTypeTemplateArgument(const TemplateArgument &TA) {
    QualType T = TA.getAsType();
    Visit(T);
  }

  void VisitIntegralTemplateArgument(const TemplateArgument &TA) {
    QualType T = TA.getIntegralType();
    if (const EnumType *ET = T->getAs<EnumType>())
      VisitTagType(ET);
  }

  void VisitTemplateTemplateArgument(const TemplateArgument &TA) {
    // recursion is not required, since the maximum possible nesting level
    // equals two for template argument
    //
    // for example:
    //   template <typename T> class Bar;
    //   template <template <typename> class> class Baz;
    //   template <template <template <typename> class> class T>
    //   class Foo;
    //
    // The Baz is a template class. The Baz<Bar> is a class. The class Foo
    // should be specialized with template class, not a class. The correct
    // specialization of template class Foo is Foo<Baz>. The incorrect
    // specialization of template class Foo is Foo<Baz<Bar>>. In this case
    // template class Foo specialized by class Baz<Bar>, not a template
    // class template <template <typename> class> class T as it should.
    TemplateDecl *TD = TA.getAsTemplate().getAsTemplateDecl();
    assert(TD && "template declaration must be available");
    TemplateParameterList *TemplateParams = TD->getTemplateParameters();
    for (NamedDecl *P : *TemplateParams) {
      // If template template parameter type has an enum value template
      // parameter, forward declaration of enum type is required. Only enum
      // values (not types) need to be handled. For example, consider the
      // following kernel name type:
      //
      // template <typename EnumTypeOut, template <EnumValueIn EnumValue,
      // typename TypeIn> class T> class Foo;
      //
      // The correct specialization for Foo (with enum type) is:
      // Foo<EnumTypeOut, Baz>, where Baz is a template class.
      //
      // Therefore the forward class declarations generated in the
      // integration header are:
      // template <EnumValueIn EnumValue, typename TypeIn> class Baz;
      // template <typename EnumTypeOut, template <EnumValueIn EnumValue,
      // typename EnumTypeIn> class T> class Foo;
      //
      // This requires the following enum forward declarations:
      // enum class EnumTypeOut : int; (Used to template Foo)
      // enum class EnumValueIn : int; (Used to template Baz)
      if (NonTypeTemplateParmDecl *TemplateParam =
              dyn_cast<NonTypeTemplateParmDecl>(P))
        if (const EnumType *ET = TemplateParam->getType()->getAs<EnumType>())
          VisitTagType(ET);
    }
    checkAndEmitForwardDecl(TD);
  }

  void VisitPackTemplateArgument(const TemplateArgument &TA) {
    VisitTemplateArgs(TA.getPackAsArray());
  }

  void VisitFunctionProtoType(const FunctionProtoType *T) {
    for (const auto Ty : T->getParamTypes())
      Visit(Ty.getCanonicalType());
    // So far this visitor method is only used for free function kernels whose
    // return type is void anyway, so it is not visited. Otherwise, add if
    // required.
  }
};

class SYCLKernelNameTypePrinter
    : public TypeVisitor<SYCLKernelNameTypePrinter>,
      public ConstTemplateArgumentVisitor<SYCLKernelNameTypePrinter> {
  using InnerTypeVisitor = TypeVisitor<SYCLKernelNameTypePrinter>;
  using InnerTemplArgVisitor =
      ConstTemplateArgumentVisitor<SYCLKernelNameTypePrinter>;
  raw_ostream &OS;
  PrintingPolicy &Policy;

  void printTemplateArgs(ArrayRef<TemplateArgument> Args) {
    for (size_t I = 0, E = Args.size(); I < E; ++I) {
      const TemplateArgument &Arg = Args[I];
      // If argument is an empty pack argument, skip printing comma and
      // argument.
      if (Arg.getKind() == TemplateArgument::ArgKind::Pack && !Arg.pack_size())
        continue;

      if (I)
        OS << ", ";

      Visit(Arg);
    }
  }

  void VisitQualifiers(Qualifiers Quals) {
    Quals.print(OS, Policy, /*appendSpaceIfNotEmpty*/ true);
  }

  // Use recursion to print the namespace-qualified name for the purposes of the
  // canonical sycl example of a type being created in the kernel call.
  void PrintNamespaceScopes(const DeclContext *DC) {
    if (isa<NamespaceDecl, FunctionDecl, RecordDecl, LinkageSpecDecl>(DC)) {
      PrintNamespaceScopes(DC->getParent());

      const auto *NS = dyn_cast<NamespaceDecl>(DC);
      if (NS && !NS->isAnonymousNamespace())
        OS << NS->getName() << "::";
    }
  }

public:
  SYCLKernelNameTypePrinter(raw_ostream &OS, PrintingPolicy &Policy)
      : OS(OS), Policy(Policy) {}

  void Visit(QualType T) {
    if (T.isNull())
      return;

    QualType CT = T.getCanonicalType();
    VisitQualifiers(CT.getQualifiers());

    InnerTypeVisitor::Visit(CT.getTypePtr());
  }

  void VisitType(const Type *T) {
    OS << QualType::getAsString(T, Qualifiers(), Policy);
  }

  void Visit(const TemplateArgument &TA) {
    if (TA.isNull())
      return;
    InnerTemplArgVisitor::Visit(TA);
  }

  void VisitTagType(const TagType *T) {
    TagDecl *RD = T->getDecl();
    if (const auto *TSD = dyn_cast<ClassTemplateSpecializationDecl>(RD)) {

      // Print template class name
      TSD->printQualifiedName(OS, Policy, /*WithGlobalNsPrefix*/ true);

      ArrayRef<TemplateArgument> Args = TSD->getTemplateArgs().asArray();
      OS << "<";
      printTemplateArgs(Args);
      OS << ">";

      return;
    }

    // Handle the canonical sycl example where the type is created for the first
    // time in the kernel naming. We want to qualify this as fully as we can,
    // but not in a way that won't be forward declarable.  See
    // SYCLFwdDeclEmitter::printForwardDecl for the corresponding list for
    // printing the forward declaration, these two must match.
    DeclContext *DC = RD->getDeclContext();
    if (isa<FunctionDecl, RecordDecl, LinkageSpecDecl>(DC)) {
      PrintNamespaceScopes(DC);
      RD->printName(OS, Policy);
      return;
    }

    const NamespaceDecl *NS = dyn_cast<NamespaceDecl>(RD->getDeclContext());
    RD->printQualifiedName(OS, Policy, !(NS && NS->isAnonymousNamespace()));
  }

  void VisitTemplateArgument(const TemplateArgument &TA) {
    TA.print(Policy, OS, false /* IncludeType */);
  }

  void VisitTypeTemplateArgument(const TemplateArgument &TA) {
    Policy.SuppressTagKeyword = true;
    QualType T = TA.getAsType();
    Visit(T);
    Policy.SuppressTagKeyword = false;
  }

  void VisitIntegralTemplateArgument(const TemplateArgument &TA) {
    QualType T = TA.getIntegralType();
    if (const EnumType *ET = T->getAs<EnumType>()) {
      const llvm::APSInt &Val = TA.getAsIntegral();
      OS << "static_cast<";
      ET->getDecl()->printQualifiedName(OS, Policy,
                                        /*WithGlobalNsPrefix*/ true);
      OS << ">(" << Val << ")";
    } else {
      TA.print(Policy, OS, false /* IncludeType */);
    }
  }

  void VisitTemplateTemplateArgument(const TemplateArgument &TA) {
    TemplateDecl *TD = TA.getAsTemplate().getAsTemplateDecl();
    TD->printQualifiedName(OS, Policy);
  }

  void VisitPackTemplateArgument(const TemplateArgument &TA) {
    printTemplateArgs(TA.getPackAsArray());
  }
};

static void OutputStableNameChar(raw_ostream &O, char C) {
  // If it is reliably printable, print in the integration header as a
  // character. Else just print it as the integral representation.
  if (llvm::isPrint(C))
    O << '\'' << C << '\'';
  else
    O << static_cast<short>(C);
}

static void OutputStableNameInChars(raw_ostream &O, StringRef Name) {
  assert(!Name.empty() && "Expected a nonempty string!");
  OutputStableNameChar(O, Name[0]);

  for (char C : Name.substr(1)) {
    O << ", ";
    OutputStableNameChar(O, C);
  }
}

static void EmitPragmaDiagnosticPush(raw_ostream &O, StringRef DiagName) {
  O << "\n";
  O << "#ifdef __clang__\n";
  O << "#pragma clang diagnostic push\n";
  O << "#pragma clang diagnostic ignored \"" << DiagName.str() << "\"\n";
  O << "#endif // defined(__clang__)\n";
  O << "\n";
}

static void EmitPragmaDiagnosticPop(raw_ostream &O) {
  O << "\n";
  O << "#ifdef __clang__\n";
  O << "#pragma clang diagnostic pop\n";
  O << "#endif // defined(__clang__)\n";
  O << "\n";
}

void SYCLIntegrationHeader::emit(raw_ostream &O) {
  O << "// This is auto-generated SYCL integration header.\n";
  O << "\n";

  O << "#include <sycl/detail/defines_elementary.hpp>\n";
  O << "#include <sycl/detail/kernel_desc.hpp>\n";
  O << "#include <sycl/ext/oneapi/experimental/free_function_traits.hpp>\n";
  O << "\n";

  LangOptions LO;
  PrintingPolicy Policy(LO);
  Policy.SuppressTypedefs = true;
  Policy.SuppressUnwrittenScope = true;
  // Disable printing anonymous tag locations because on Windows
  // file path separators are treated as escape sequences and cause errors
  // when integration header is compiled with host compiler.
  Policy.AnonymousTagLocations = 0;
  SYCLFwdDeclEmitter FwdDeclEmitter(O, S.getLangOpts());

  // Predefines which need to be set for custom host compilation
  // must be defined in integration header.
  for (const std::pair<StringRef, StringRef> &Macro :
       getSYCLVersionMacros(S.getLangOpts())) {
    O << "#ifndef " << Macro.first << '\n';
    O << "#define " << Macro.first << " " << Macro.second << '\n';
    O << "#endif //" << Macro.first << "\n\n";
  }

  switch (S.getLangOpts().getSYCLRangeRounding()) {
  case LangOptions::SYCLRangeRoundingPreference::Disable:
    O << "#ifndef __SYCL_DISABLE_PARALLEL_FOR_RANGE_ROUNDING__ \n";
    O << "#define __SYCL_DISABLE_PARALLEL_FOR_RANGE_ROUNDING__ 1\n";
    O << "#endif //__SYCL_DISABLE_PARALLEL_FOR_RANGE_ROUNDING__\n\n";
    break;
  case LangOptions::SYCLRangeRoundingPreference::Force:
    O << "#ifndef __SYCL_FORCE_PARALLEL_FOR_RANGE_ROUNDING__ \n";
    O << "#define __SYCL_FORCE_PARALLEL_FOR_RANGE_ROUNDING__ 1\n";
    O << "#endif //__SYCL_FORCE_PARALLEL_FOR_RANGE_ROUNDING__\n\n";
    break;
  default:
    break;
  }

  if (S.getLangOpts().SYCLExperimentalRangeRounding) {
    O << "#ifndef __SYCL_EXP_PARALLEL_FOR_RANGE_ROUNDING__ \n";
    O << "#define __SYCL_EXP_PARALLEL_FOR_RANGE_ROUNDING__ 1\n";
    O << "#endif //__SYCL_EXP_PARALLEL_FOR_RANGE_ROUNDING__\n\n";
  }

  if (SpecConsts.size() > 0) {
    O << "// Forward declarations of templated spec constant types:\n";
    for (const auto &SC : SpecConsts)
      FwdDeclEmitter.Visit(SC.first);
    O << "\n";

    // Remove duplicates.
    std::sort(SpecConsts.begin(), SpecConsts.end(),
              [](const SpecConstID &SC1, const SpecConstID &SC2) {
                // Sort by string IDs for stable spec consts order in the
                // header.
                return SC1.second.compare(SC2.second) < 0;
              });
    SpecConstID *End =
        std::unique(SpecConsts.begin(), SpecConsts.end(),
                    [](const SpecConstID &SC1, const SpecConstID &SC2) {
                      // Here can do faster comparison of types.
                      return SC1.first == SC2.first;
                    });

    O << "// Specialization constants IDs:\n";
    for (const auto &P : llvm::make_range(SpecConsts.begin(), End)) {
      O << "template <> struct sycl::detail::SpecConstantInfo<";
      SYCLKernelNameTypePrinter Printer(O, Policy);
      Printer.Visit(P.first);
      O << "> {\n";
      O << "  static constexpr const char* getName() {\n";
      O << "    return \"" << P.second << "\";\n";
      O << "  }\n";
      O << "};\n";
    }
  }

  O << "// Forward declarations of templated kernel function types:\n";
  for (const KernelDesc &K : KernelDescs)
    if (!K.IsUnnamedKernel)
      FwdDeclEmitter.Visit(K.NameType);
  O << "\n";

  O << "namespace sycl {\n";
  O << "inline namespace _V1 {\n";
  O << "namespace detail {\n";

  // Generate declaration of variable of type __sycl_device_global_registration
  // whose sole purpose is to run its constructor before the application's
  // main() function.

  if (NeedToEmitDeviceGlobalRegistration) {
    // Supress the reserved identifier diagnostic that clang generates
    // for the construct below.
    EmitPragmaDiagnosticPush(O, "-Wreserved-identifier");
    O << "namespace {\n";

    O << "class __sycl_device_global_registration {\n";
    O << "public:\n";
    O << "  __sycl_device_global_registration() noexcept;\n";
    O << "};\n";
    O << "__sycl_device_global_registration __sycl_device_global_registrar;\n";

    O << "} // namespace\n";

    O << "\n";
    EmitPragmaDiagnosticPop(O);
  }

  // Generate declaration of variable of type __sycl_host_pipe_registration
  // whose sole purpose is to run its constructor before the application's
  // main() function.
  if (NeedToEmitHostPipeRegistration) {
    // Supress the reserved identifier diagnostic that clang generates
    // for the construct below.
    EmitPragmaDiagnosticPush(O, "-Wreserved-identifier");
    O << "namespace {\n";

    O << "class __sycl_host_pipe_registration {\n";
    O << "public:\n";
    O << "  __sycl_host_pipe_registration() noexcept;\n";
    O << "};\n";
    O << "__sycl_host_pipe_registration __sycl_host_pipe_registrar;\n";

    O << "} // namespace\n";

    O << "\n";
    EmitPragmaDiagnosticPop(O);
  }


  O << "// names of all kernels defined in the corresponding source\n";
  O << "static constexpr\n";
  O << "const char* const kernel_names[] = {\n";

  for (unsigned I = 0; I < KernelDescs.size(); I++) {
    O << "  \"" << KernelDescs[I].Name << "\",\n";
  }
  // Add a sentinel to avoid warning if the collection is empty
  // (similar to what we do for kernel_signatures below).
  O << "  \"\",\n";
  O << "};\n\n";

  O << "// array representing signatures of all kernels defined in the\n";
  O << "// corresponding source\n";
  O << "static constexpr\n";
  O << "const kernel_param_desc_t kernel_signatures[] = {\n";

  for (unsigned I = 0; I < KernelDescs.size(); I++) {
    auto &K = KernelDescs[I];
    O << "  //--- " << K.Name << "\n";

    for (const auto &P : K.Params) {
      std::string TyStr = paramKind2Str(P.Kind);
      O << "  { kernel_param_kind_t::" << TyStr << ", ";
      O << P.Info << ", " << P.Offset << " },\n";
    }
    O << "\n";
  }

  // Sentinel in place for 2 reasons:
  // 1- to make sure we don't get a warning because this collection is empty.
  // 2- to provide an obvious value that we can use when debugging to see that
  //    we have left valid kernel information.
  // integer-field values are negative, so they are obviously invalid, notable
  // enough to 'stick out' and 'negative enough' to not be easily reachable by a
  // mathematical error.
  O << "  { kernel_param_kind_t::kind_invalid, -987654321, -987654321 }, \n";
  O << "};\n\n";

  O << "// Specializations of KernelInfo for kernel function types:\n";
  unsigned CurStart = 0;

  for (const KernelDesc &K : KernelDescs) {
    const size_t N = K.Params.size();
    PresumedLoc PLoc = S.getASTContext().getSourceManager().getPresumedLoc(
        S.getASTContext()
            .getSourceManager()
            .getExpansionRange(K.KernelLocation)
            .getEnd());
    if (K.IsUnnamedKernel) {
      O << "template <> struct KernelInfoData<";
      OutputStableNameInChars(O, K.StableName);
      O << "> {\n";
    } else {
      O << "template <> struct KernelInfo<";
      SYCLKernelNameTypePrinter Printer(O, Policy);
      Printer.Visit(K.NameType);
      O << "> {\n";
    }

    O << "  __SYCL_DLL_LOCAL\n";
    O << "  static constexpr const char* getName() { return \"" << K.Name
      << "\"; }\n";
    O << "  __SYCL_DLL_LOCAL\n";
    O << "  static constexpr unsigned getNumParams() { return " << N << "; }\n";
    O << "  __SYCL_DLL_LOCAL\n";
    O << "  static constexpr const kernel_param_desc_t& ";
    O << "getParamDesc(unsigned i) {\n";
    O << "    return kernel_signatures[i+" << CurStart << "];\n";
    O << "  }\n";
    O << "  __SYCL_DLL_LOCAL\n";
    O << "  static constexpr bool isESIMD() { return " << K.IsESIMDKernel
      << "; }\n";
    O << "  __SYCL_DLL_LOCAL\n";
    O << "  static constexpr const char* getFileName() {\n";
    O << "#ifndef NDEBUG\n";
    O << "    return \""
      << std::string(PLoc.getFilename())
             .substr(std::string(PLoc.getFilename()).find_last_of("/\\") + 1);
    O << "\";\n";
    O << "#else\n";
    O << "    return \"\";\n";
    O << "#endif\n";
    O << "  }\n";
    O << "  __SYCL_DLL_LOCAL\n";
    O << "  static constexpr const char* getFunctionName() {\n";
    O << "#ifndef NDEBUG\n";
    O << "    return \"";
    SYCLKernelNameTypePrinter Printer(O, Policy);
    Printer.Visit(K.NameType);
    O << "\";\n";
    O << "#else\n";
    O << "    return \"\";\n";
    O << "#endif\n";
    O << "  }\n";
    O << "  __SYCL_DLL_LOCAL\n";
    O << "  static constexpr unsigned getLineNumber() {\n";
    O << "#ifndef NDEBUG\n";
    O << "    return " << PLoc.getLine() << ";\n";
    O << "#else\n";
    O << "    return 0;\n";
    O << "#endif\n";
    O << "  }\n";
    O << "  __SYCL_DLL_LOCAL\n";
    O << "  static constexpr unsigned getColumnNumber() {\n";
    O << "#ifndef NDEBUG\n";
    O << "    return " << PLoc.getColumn() << ";\n";
    O << "#else\n";
    O << "    return 0;\n";
    O << "#endif\n";
    O << "  }\n";
    StringRef ReturnType = (S.getASTContext().getTargetInfo().getInt64Type() ==
                            TargetInfo::SignedLong)
                               ? "long"
                               : "long long";
    O << "  // Returns the size of the kernel object in bytes.\n";
    O << "  __SYCL_DLL_LOCAL\n";
    O << "  static constexpr " << ReturnType << " getKernelSize() { return "
      << K.ObjSize << "; }\n";
    O << "};\n";
    CurStart += N;
  }
  O << "\n";
  O << "} // namespace detail\n";
  O << "} // namespace _V1\n";
  O << "} // namespace sycl\n";

  // The rest of this function only applies to free-function kernels. However,
  // in RTC mode, we do not need integration header information for
  // free-function kernels, so we can return early here.
  if (S.getLangOpts().SYCLRTCMode) {
    return;
  }

  unsigned ShimCounter = 1;
  int FreeFunctionCount = 0;
  for (const KernelDesc &K : KernelDescs) {
    if (!isFreeFunction(S, K.SyclKernel))
      continue;
    ++FreeFunctionCount;
    // Generate forward declaration for free function.
    O << "\n// Definition of " << K.Name << " as a free function kernel\n";

    O << "\n";
    O << "// Forward declarations of kernel and its argument types:\n";
    Policy.SuppressDefaultTemplateArgs = false;
    FwdDeclEmitter.Visit(K.SyclKernel->getType());
    O << "\n";

    if (K.SyclKernel->getLanguageLinkage() == CLanguageLinkage)
      O << "extern \"C\" ";
    std::string ParmList;
    bool FirstParam = true;
    Policy.SuppressDefaultTemplateArgs = false;
    for (ParmVarDecl *Param : K.SyclKernel->parameters()) {
      if (FirstParam)
        FirstParam = false;
      else
        ParmList += ", ";
      ParmList += Param->getType().getCanonicalType().getAsString(Policy);
    }
    FunctionTemplateDecl *FTD = K.SyclKernel->getPrimaryTemplate();
    Policy.SuppressDefinition = true;
    Policy.PolishForDeclaration = true;
<<<<<<< HEAD
=======
    Policy.FullyQualifiedName = true;
    Policy.EnforceScopeForElaboratedTypes = true;

    // Now we need to print the declaration of the kernel itself.
    // Example:
    // template <typename T, typename = int> struct Arg {
    //   T val;
    // };
    // For the following free function kernel:
    // template <typename = T>
    // SYCL_EXT_ONEAPI_FUNCTION_PROPERTY(
    //     (ext::oneapi::experimental::nd_range_kernel<1>))
    // void foo(Arg<int> arg) {}
    // Integration header must contain the following declaration:
    // template <typename>
    // void foo(Arg<int, int> arg);
    // SuppressDefaultTemplateArguments is a downstream addition that suppresses
    // default template arguments in the function declaration. It should be set
    // to true to emit function declaration that won't cause any compilation
    // errors when present in the integration header.
    // To print Arg<int, int> in the function declaration and shim functions we
    // need to disable default arguments printing suppression via community flag
    // SuppressDefaultTemplateArgs, otherwise they will be suppressed even for
    // canonical types or if even written in the original source code.
    Policy.SuppressDefaultTemplateArguments = true;
    // EnforceDefaultTemplateArgs is a downstream addition that forces printing
    // template arguments that match default template arguments while printing
    // template-ids, even if the source code doesn't reference them.
>>>>>>> 5bd6e3bf
    Policy.EnforceDefaultTemplateArgs = true;
    if (FTD) {
      FTD->print(O, Policy);
    } else {
      K.SyclKernel->print(O, Policy);
    }
    O << ";\n";

    // Generate a shim function that returns the address of the free function.
    O << "static constexpr auto __sycl_shim" << ShimCounter << "() {\n";
    O << "  return (void (*)(" << ParmList << "))"
      << K.SyclKernel->getIdentifier()->getName().data();
    if (FTD) {
      const TemplateArgumentList *TAL =
          K.SyclKernel->getTemplateSpecializationArgs();
      ArrayRef<TemplateArgument> A = TAL->asArray();
      bool FirstParam = true;
      O << "<";
      for (const auto &X : A) {
        if (FirstParam)
          FirstParam = false;
        else
          O << ", ";
        X.print(Policy, O, true);
      }
      O << ">";
    }
    O << ";\n";
    O << "}\n";
    Policy.SuppressDefaultTemplateArgs = true;
    Policy.EnforceDefaultTemplateArgs = false;

    // Generate is_kernel, is_single_task_kernel and nd_range_kernel functions.
    O << "namespace sycl {\n";
    O << "template <>\n";
    O << "struct ext::oneapi::experimental::is_kernel<__sycl_shim"
      << ShimCounter << "()";
    O << "> {\n";
    O << "  static constexpr bool value = true;\n";
    O << "};\n";
    int Dim = getFreeFunctionRangeDim(S, K.SyclKernel);
    O << "template <>\n";
    if (Dim > 0)
      O << "struct ext::oneapi::experimental::is_nd_range_kernel<__sycl_shim"
        << ShimCounter << "(), " << Dim;
    else
      O << "struct "
           "ext::oneapi::experimental::is_single_task_kernel<__sycl_shim"
        << ShimCounter << "()";
    O << "> {\n";
    O << "  static constexpr bool value = true;\n";
    O << "};\n";
    O << "}\n";
    ++ShimCounter;
  }

  if (FreeFunctionCount > 0) {
    O << "\n#include <sycl/kernel_bundle.hpp>\n";
  }
  ShimCounter = 1;
  for (const KernelDesc &K : KernelDescs) {
    if (!isFreeFunction(S, K.SyclKernel))
      continue;

    O << "\n// Definition of kernel_id of " << K.Name << "\n";
    O << "namespace sycl {\n";
    O << "template <>\n";
    O << "kernel_id ext::oneapi::experimental::get_kernel_id<__sycl_shim"
      << ShimCounter << "()>() {\n";
    O << "  return sycl::detail::get_kernel_id_impl(std::string_view{\""
      << K.Name << "\"});\n";
    O << "}\n";
    O << "}\n";
    ++ShimCounter;
  }
}

bool SYCLIntegrationHeader::emit(StringRef IntHeaderName) {
  if (IntHeaderName.empty())
    return false;
  int IntHeaderFD = 0;
  std::error_code EC =
      llvm::sys::fs::openFileForWrite(IntHeaderName, IntHeaderFD);
  if (EC) {
    llvm::errs() << "Error: " << EC.message() << "\n";
    // compilation will fail on absent include file - don't need to fail here
    return false;
  }
  llvm::raw_fd_ostream Out(IntHeaderFD, true /*close in destructor*/);
  emit(Out);
  return true;
}

void SYCLIntegrationHeader::startKernel(const FunctionDecl *SyclKernel,
                                        QualType KernelNameType,
                                        SourceLocation KernelLocation,
                                        bool IsESIMDKernel,
                                        bool IsUnnamedKernel, int64_t ObjSize) {
  KernelDescs.emplace_back(SyclKernel, KernelNameType, KernelLocation,
                           IsESIMDKernel, IsUnnamedKernel, ObjSize);
}

void SYCLIntegrationHeader::addParamDesc(kernel_param_kind_t Kind, int Info,
                                         unsigned Offset) {
  auto *K = getCurKernelDesc();
  assert(K && "no kernels");
  K->Params.push_back(KernelParamDesc());
  KernelParamDesc &PD = K->Params.back();
  PD.Kind = Kind;
  PD.Info = Info;
  PD.Offset = Offset;
}

void SYCLIntegrationHeader::endKernel() {
  // nop for now
}

void SYCLIntegrationHeader::addSpecConstant(StringRef IDName, QualType IDType) {
  SpecConsts.emplace_back(std::make_pair(IDType, IDName.str()));
}

SYCLIntegrationHeader::SYCLIntegrationHeader(SemaSYCL &S) : S(S) {}

void SYCLIntegrationFooter::addVarDecl(const VarDecl *VD) {
  // Variable template declaration can result in an error case of 'nullptr'
  // here.
  if (!VD)
    return;
  // Skip the dependent version of these variables, we only care about them
  // after instantiation.
  if (VD->getDeclContext()->isDependentContext())
    return;

  // Skip partial specializations of a variable template, treat other variable
  // template instantiations as a VarDecl.
  if (isa<VarTemplatePartialSpecializationDecl>(VD))
    return;
  // Step 1: ensure that this is of the correct type template specialization.
  if (!SemaSYCL::isSyclType(VD->getType(), SYCLTypeAttr::specialization_id) &&
      !SemaSYCL::isSyclType(VD->getType(), SYCLTypeAttr::host_pipe) &&
      !S.isTypeDecoratedWithDeclAttribute<SYCLDeviceGlobalAttr>(
          VD->getType())) {
    // Handle the case where this could be a deduced type, such as a deduction
    // guide. We have to do this here since this function, unlike most of the
    // rest of this file, is called during Sema instead of after it. We will
    // also have to filter out after deduction later.
    QualType Ty = VD->getType().getCanonicalType();
    if (!Ty->isUndeducedType())
      return;
  }
  // Step 2: ensure that this is a static member, or a namespace-scope.
  // Note that isLocalVarDeclorParm excludes thread-local and static-local
  // intentionally, as there is no way to 'spell' one of those in the
  // specialization. We just don't generate the specialization for those, and
  // let an error happen during host compilation. To avoid multiple entries for
  // redeclarations, variables with external storage are omitted.
  if (VD->hasLocalStorage() || VD->isLocalVarDeclOrParm() ||
      VD->hasExternalStorage())
    return;

  // Step 3: Add to collection.
  GlobalVars.push_back(VD);
}

// Post-compile integration header support.
bool SYCLIntegrationFooter::emit(StringRef IntHeaderName) {
  if (IntHeaderName.empty())
    return false;
  int IntHeaderFD = 0;
  std::error_code EC =
      llvm::sys::fs::openFileForWrite(IntHeaderName, IntHeaderFD);
  if (EC) {
    llvm::errs() << "Error: " << EC.message() << "\n";
    // compilation will fail on absent include file - don't need to fail here
    return false;
  }
  llvm::raw_fd_ostream Out(IntHeaderFD, true /*close in destructor*/);
  return emit(Out);
}

template <typename BeforeFn, typename AfterFn>
static void PrintNSHelper(BeforeFn Before, AfterFn After, raw_ostream &OS,
                          const DeclContext *DC) {
  if (DC->isTranslationUnit())
    return;

  const auto *CurDecl = cast<Decl>(DC);
  // Ensure we are in the canonical version, so that we know we have the 'full'
  // name of the thing.
  CurDecl = CurDecl->getCanonicalDecl();

  // We are intentionally skipping linkage decls and record decls.  Namespaces
  // can appear in a linkage decl, but not a record decl, so we don't have to
  // worry about the names getting messed up from that.  We handle record decls
  // later when printing the name of the thing.
  const auto *NS = dyn_cast<NamespaceDecl>(CurDecl);
  if (NS)
    Before(OS, NS);

  if (const DeclContext *NewDC = CurDecl->getDeclContext())
    PrintNSHelper(Before, After, OS, NewDC);

  if (NS)
    After(OS, NS);
}

static void PrintNamespaces(raw_ostream &OS, const DeclContext *DC) {
  PrintNSHelper([](raw_ostream &OS, const NamespaceDecl *NS) {},
                [](raw_ostream &OS, const NamespaceDecl *NS) {
                  if (NS->isInline())
                    OS << "inline ";
                  OS << "namespace ";
                  if (!NS->isAnonymousNamespace())
                    OS << NS->getName() << " ";
                  OS << "{\n";
                },
                OS, DC);
}

static void PrintNSClosingBraces(raw_ostream &OS, const DeclContext *DC) {
  PrintNSHelper(
      [](raw_ostream &OS, const NamespaceDecl *NS) {
        OS << "} // ";
        if (NS->isInline())
          OS << "inline ";

        OS << "namespace ";
        if (!NS->isAnonymousNamespace())
          OS << NS->getName();

        OS << '\n';
      },
      [](raw_ostream &OS, const NamespaceDecl *NS) {}, OS, DC);
}

static std::string EmitShim(raw_ostream &OS, unsigned &ShimCounter,
                            const std::string &LastShim,
                            const NamespaceDecl *AnonNS) {
  std::string NewShimName =
      "__sycl_detail::__shim_" + std::to_string(ShimCounter) + "()";
  // Print opening-namespace
  PrintNamespaces(OS, Decl::castToDeclContext(AnonNS));
  OS << "namespace __sycl_detail {\n";
  OS << "static constexpr decltype(" << LastShim << ") &__shim_" << ShimCounter
     << "() {\n";
  OS << "  return " << LastShim << ";\n";
  OS << "}\n";
  OS << "} // namespace __sycl_detail\n";
  PrintNSClosingBraces(OS, Decl::castToDeclContext(AnonNS));

  ++ShimCounter;
  return NewShimName;
}

// Emit the list of shims required for a DeclContext, calls itself recursively.
static void EmitShims(raw_ostream &OS, unsigned &ShimCounter,
                      const DeclContext *DC, std::string &NameForLastShim,
                      PrintingPolicy &Policy) {
  if (DC->isTranslationUnit()) {
    NameForLastShim = "::" + NameForLastShim;
    return;
  }

  const auto *CurDecl = cast<Decl>(DC)->getCanonicalDecl();

  // We skip linkage decls, since they don't modify the Qualified name.
  if (const auto *CTSD = dyn_cast<ClassTemplateSpecializationDecl>(CurDecl)) {
    std::string TemplatedName;
    llvm::raw_string_ostream Stream(TemplatedName);
    CTSD->getNameForDiagnostic(Stream, Policy, false);
    Stream.flush();
    NameForLastShim = TemplatedName + "::" + NameForLastShim;
  } else if (const auto *RD = dyn_cast<RecordDecl>(CurDecl)) {
    NameForLastShim = RD->getNameAsString() + "::" + NameForLastShim;
  } else if (const auto *ND = dyn_cast<NamespaceDecl>(CurDecl)) {
    if (ND->isAnonymousNamespace()) {
      // Print current shim, reset 'name for last shim'.
      NameForLastShim = EmitShim(OS, ShimCounter, NameForLastShim, ND);
    } else {
      NameForLastShim = ND->getNameAsString() + "::" + NameForLastShim;
    }
  } else {
    // FIXME: I don't believe there are other declarations that these variables
    // could possibly find themselves in. LinkageDecls don't change the
    // qualified name, so there is nothing to do here. At one point we should
    // probably convince ourselves that this is entire list and remove this
    // comment.
    assert((isa<LinkageSpecDecl, ExternCContextDecl>(CurDecl)) &&
           "Unhandled decl type");
  }

  EmitShims(OS, ShimCounter, CurDecl->getDeclContext(), NameForLastShim,
            Policy);
}

// Emit the list of shims required for a variable declaration.
// Returns a string containing the FQN of the 'top most' shim, including its
// function call parameters.
static std::string EmitShims(raw_ostream &OS, unsigned &ShimCounter,
                             PrintingPolicy &Policy, const VarDecl *VD) {
  if (!VD->isInAnonymousNamespace())
    return "";
  std::string RelativeName;
  llvm::raw_string_ostream stream(RelativeName);
  VD->getNameForDiagnostic(stream, Policy, false);
  stream.flush();

  EmitShims(OS, ShimCounter, VD->getDeclContext(), RelativeName, Policy);
  return RelativeName;
}

bool SYCLIntegrationFooter::emit(raw_ostream &OS) {
  PrintingPolicy Policy{S.getLangOpts()};
  Policy.adjustForCPlusPlusFwdDecl();
  Policy.SuppressTypedefs = true;
  Policy.SuppressUnwrittenScope = true;

  llvm::SmallSet<const VarDecl *, 8> Visited;
  bool EmittedFirstSpecConstant = false;
  bool DeviceGlobalsEmitted = false;
  bool HostPipesEmitted = false;

  // Used to uniquely name the 'shim's as we generate the names in each
  // anonymous namespace.
  unsigned ShimCounter = 0;

  std::string DeviceGlobalsBuf;
  llvm::raw_string_ostream DeviceGlobOS(DeviceGlobalsBuf);
  std::string HostPipesBuf;
  llvm::raw_string_ostream HostPipesOS(HostPipesBuf);
  for (const VarDecl *VD : GlobalVars) {
    VD = VD->getCanonicalDecl();

    // Skip if this isn't a SpecIdType, DeviceGlobal, or HostPipe.  This 
    // can happen if it was a deduced type.
    if (!SemaSYCL::isSyclType(VD->getType(), SYCLTypeAttr::specialization_id) &&
        !SemaSYCL::isSyclType(VD->getType(), SYCLTypeAttr::host_pipe) &&
        !S.isTypeDecoratedWithDeclAttribute<SYCLDeviceGlobalAttr>(
            VD->getType()))
      continue;

    // Skip if we've already visited this.
    if (llvm::find(Visited, VD) != Visited.end())
      continue;

    // We only want to emit the #includes if we have a variable that needs
    // them, so emit this one on the first time through the loop.
    if (!EmittedFirstSpecConstant && !DeviceGlobalsEmitted && !HostPipesEmitted)
      OS << "#include <sycl/detail/defines_elementary.hpp>\n";

    Visited.insert(VD);
    std::string TopShim = EmitShims(OS, ShimCounter, Policy, VD);
    if (S.isTypeDecoratedWithDeclAttribute<SYCLDeviceGlobalAttr>(
            VD->getType())) {
      DeviceGlobalsEmitted = true;
      DeviceGlobOS << "device_global_map::add(";
      DeviceGlobOS << "(void *)&";
      if (VD->isInAnonymousNamespace()) {
        DeviceGlobOS << TopShim;
      } else {
        DeviceGlobOS << "::";
        VD->getNameForDiagnostic(DeviceGlobOS, Policy, true);
      }
      DeviceGlobOS << ", \"";
      DeviceGlobOS << SYCLUniqueStableIdExpr::ComputeName(S.getASTContext(),
                                                          VD);
      DeviceGlobOS << "\");\n";
    } else if (SemaSYCL::isSyclType(VD->getType(), SYCLTypeAttr::host_pipe)) {
      HostPipesEmitted = true;
      HostPipesOS << "host_pipe_map::add(";
      HostPipesOS << "(void *)&";
      if (VD->isInAnonymousNamespace()) {
        HostPipesOS << TopShim;
      } else {
        HostPipesOS << "::";
        VD->getNameForDiagnostic(HostPipesOS, Policy, true);
      }
      HostPipesOS << ", \"";
      HostPipesOS << SYCLUniqueStableIdExpr::ComputeName(S.getASTContext(),
                                                         VD);
      HostPipesOS << "\");\n";
    } else {
      EmittedFirstSpecConstant = true;
      OS << "namespace sycl {\n";
      OS << "inline namespace _V1 {\n";
      OS << "namespace detail {\n";
      OS << "template<>\n";
      OS << "inline const char *get_spec_constant_symbolic_ID_impl<";

      if (VD->isInAnonymousNamespace()) {
        OS << TopShim;
      } else {
        OS << "::";
        VD->getNameForDiagnostic(OS, Policy, true);
      }

      OS << ">() {\n";
      OS << "  return \"";
      OS << SYCLUniqueStableIdExpr::ComputeName(S.getASTContext(), VD);
      OS << "\";\n";
      OS << "}\n";
      OS << "} // namespace detail\n";
      OS << "} // namespace _V1\n";
      OS << "} // namespace sycl\n";
    }
  }

  if (EmittedFirstSpecConstant)
    OS << "#include <sycl/detail/spec_const_integration.hpp>\n";

  if (DeviceGlobalsEmitted) {
    OS << "#include <sycl/detail/device_global_map.hpp>\n";
    DeviceGlobOS.flush();
    OS << "namespace sycl::detail {\n";
    // Supress the old-style case diagnostic that clang generates
    // for the construct below in DeviceGlobalsBuf.
    EmitPragmaDiagnosticPush(OS, "-Wold-style-cast");
    OS << "namespace {\n";
    OS << "__sycl_device_global_registration::__sycl_device_global_"
          "registration() noexcept {\n";
    OS << DeviceGlobalsBuf;
    OS << "}\n";
    OS << "} // namespace (unnamed)\n";
    EmitPragmaDiagnosticPop(OS);
    OS << "} // namespace sycl::detail\n";

    S.getSyclIntegrationHeader().addDeviceGlobalRegistration();
  }

  if (HostPipesEmitted) {
    OS << "#include <sycl/detail/host_pipe_map.hpp>\n";
    HostPipesOS.flush();
    OS << "namespace sycl::detail {\n";
    // Supress the old-style case diagnostic that clang generates
    // for the construct below in HostPipesBuf.
    EmitPragmaDiagnosticPush(OS, "-Wold-style-cast");
    OS << "namespace {\n";
    OS << "__sycl_host_pipe_registration::__sycl_host_pipe_"
          "registration() noexcept {\n";
    OS << HostPipesBuf;
    OS << "}\n";
    OS << "} // namespace (unnamed)\n";
    EmitPragmaDiagnosticPop(OS);
    OS << "} // namespace sycl::detail\n";

    S.getSyclIntegrationHeader().addHostPipeRegistration();
  }

  return true;
}

ExprResult SemaSYCL::BuildUniqueStableIdExpr(SourceLocation OpLoc,
                                             SourceLocation LParen,
                                             SourceLocation RParen, Expr *E) {
  if (!E->isInstantiationDependent()) {
    // Special handling to get us better error messages for a member variable.
    if (auto *ME = dyn_cast<MemberExpr>(E->IgnoreUnlessSpelledInSource())) {
      if (isa<FieldDecl>(ME->getMemberDecl()))
        Diag(E->getExprLoc(), diag::err_unique_stable_id_global_storage);
      else
        Diag(E->getExprLoc(), diag::err_unique_stable_id_expected_var);
      return ExprError();
    }

    auto *DRE = dyn_cast<DeclRefExpr>(E->IgnoreUnlessSpelledInSource());

    if (!DRE || !isa_and_nonnull<VarDecl>(DRE->getDecl())) {
      Diag(E->getExprLoc(), diag::err_unique_stable_id_expected_var);
      return ExprError();
    }

    auto *Var = cast<VarDecl>(DRE->getDecl());

    if (!Var->hasGlobalStorage()) {
      Diag(E->getExprLoc(), diag::err_unique_stable_id_global_storage);
      return ExprError();
    }
  }

  return SYCLUniqueStableIdExpr::Create(getASTContext(), OpLoc, LParen, RParen,
                                        E);
}

ExprResult SemaSYCL::ActOnUniqueStableIdExpr(SourceLocation OpLoc,
                                             SourceLocation LParen,
                                             SourceLocation RParen, Expr *E) {
  return BuildUniqueStableIdExpr(OpLoc, LParen, RParen, E);
}

ExprResult SemaSYCL::BuildUniqueStableNameExpr(SourceLocation OpLoc,
                                               SourceLocation LParen,
                                               SourceLocation RParen,
                                               TypeSourceInfo *TSI) {
  return SYCLUniqueStableNameExpr::Create(getASTContext(), OpLoc, LParen,
                                          RParen, TSI);
}

ExprResult SemaSYCL::ActOnUniqueStableNameExpr(SourceLocation OpLoc,
                                               SourceLocation LParen,
                                               SourceLocation RParen,
                                               ParsedType ParsedTy) {
  TypeSourceInfo *TSI = nullptr;
  QualType Ty = SemaRef.GetTypeFromParser(ParsedTy, &TSI);

  if (Ty.isNull())
    return ExprError();
  if (!TSI)
    TSI = getASTContext().getTrivialTypeSourceInfo(Ty, LParen);

  return BuildUniqueStableNameExpr(OpLoc, LParen, RParen, TSI);
}

void SemaSYCL::performSYCLDelayedAttributesAnalaysis(const FunctionDecl *FD) {
  if (SYCLKernelFunctions.contains(FD))
    return;

  for (const auto *KernelAttr : std::vector<AttributeCommonInfo *>{
           FD->getAttr<SYCLReqdWorkGroupSizeAttr>(),
           FD->getAttr<IntelReqdSubGroupSizeAttr>(),
           FD->getAttr<SYCLWorkGroupSizeHintAttr>(),
           FD->getAttr<VecTypeHintAttr>()}) {
    if (KernelAttr)
      Diag(KernelAttr->getLoc(),
           diag::warn_sycl_incorrect_use_attribute_non_kernel_function)
          << KernelAttr;
  }
}<|MERGE_RESOLUTION|>--- conflicted
+++ resolved
@@ -4518,9 +4518,23 @@
     return true;
   }
 
+  // Default inits the type, then calls the init-method in the body.
+  // A type may not have a public default constructor as per its spec so
+  // typically if this is the case the default constructor will be private and
+  // in such cases we must manually override the access specifier from private
+  // to public just for the duration of this default initialization.
+  // TODO: Revisit this approach once https://github.com/intel/llvm/issues/16061
+  // is closed.
   bool handleSyclSpecialType(ParmVarDecl *PD, QualType ParamTy) final {
     if (SemaSYCL::isSyclType(ParamTy, SYCLTypeAttr::work_group_memory)) {
       const auto *RecordDecl = ParamTy->getAsCXXRecordDecl();
+      AccessSpecifier DefaultConstructorAccess;
+      auto DefaultConstructor =
+          std::find_if(RecordDecl->ctor_begin(), RecordDecl->ctor_end(),
+                       [](auto it) { return it->isDefaultConstructor(); });
+      DefaultConstructorAccess = DefaultConstructor->getAccess();
+      DefaultConstructor->setAccess(AS_public);
+
       QualType Ty = PD->getOriginalType();
       ASTContext &Ctx = SemaSYCLRef.SemaRef.getASTContext();
       VarDecl *WorkGroupMemoryClone = VarDecl::Create(
@@ -4538,6 +4552,8 @@
       WorkGroupMemoryClone->setInit(
           SemaSYCLRef.SemaRef.MaybeCreateExprWithCleanups(Init.get()));
       WorkGroupMemoryClone->setInitStyle(VarDecl::CallInit);
+      DefaultConstructor->setAccess(DefaultConstructorAccess);
+
       Stmt *DS = new (SemaSYCLRef.getASTContext())
           DeclStmt(DeclGroupRef(WorkGroupMemoryClone), FreeFunctionSrcLoc,
                    FreeFunctionSrcLoc);
@@ -6607,8 +6623,6 @@
     FunctionTemplateDecl *FTD = K.SyclKernel->getPrimaryTemplate();
     Policy.SuppressDefinition = true;
     Policy.PolishForDeclaration = true;
-<<<<<<< HEAD
-=======
     Policy.FullyQualifiedName = true;
     Policy.EnforceScopeForElaboratedTypes = true;
 
@@ -6637,7 +6651,6 @@
     // EnforceDefaultTemplateArgs is a downstream addition that forces printing
     // template arguments that match default template arguments while printing
     // template-ids, even if the source code doesn't reference them.
->>>>>>> 5bd6e3bf
     Policy.EnforceDefaultTemplateArgs = true;
     if (FTD) {
       FTD->print(O, Policy);
