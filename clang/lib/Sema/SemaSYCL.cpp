//===- SemaSYCL.cpp - Semantic Analysis for SYCL constructs ---------------===//
//
// Part of the LLVM Project, under the Apache License v2.0 with LLVM Exceptions.
// See https://llvm.org/LICENSE.txt for license information.
// SPDX-License-Identifier: Apache-2.0 WITH LLVM-exception
//
//===----------------------------------------------------------------------===//
// This implements Semantic Analysis for SYCL constructs.
//===----------------------------------------------------------------------===//

#include "TreeTransform.h"
#include "clang/AST/AST.h"
#include "clang/AST/Mangle.h"
#include "clang/AST/QualTypeNames.h"
#include "clang/AST/RecordLayout.h"
#include "clang/AST/RecursiveASTVisitor.h"
#include "clang/AST/TemplateArgumentVisitor.h"
#include "clang/AST/TypeVisitor.h"
#include "clang/Analysis/CallGraph.h"
#include "clang/Basic/Attributes.h"
#include "clang/Basic/Builtins.h"
#include "clang/Basic/Diagnostic.h"
#include "clang/Sema/Initialization.h"
#include "clang/Sema/Sema.h"
#include "llvm/ADT/APSInt.h"
#include "llvm/ADT/SmallPtrSet.h"
#include "llvm/ADT/SmallVector.h"
#include "llvm/Support/FileSystem.h"
#include "llvm/Support/Path.h"
#include "llvm/Support/raw_ostream.h"

#include <array>
#include <functional>
#include <initializer_list>

using namespace clang;
using namespace std::placeholders;

using KernelParamKind = SYCLIntegrationHeader::kernel_param_kind_t;

enum target {
  global_buffer = 2014,
  constant_buffer,
  local,
  image,
  host_buffer,
  host_image,
  image_array
};

using ParamDesc = std::tuple<QualType, IdentifierInfo *, TypeSourceInfo *>;

enum KernelInvocationKind {
  InvokeUnknown,
  InvokeSingleTask,
  InvokeParallelFor,
  InvokeParallelForWorkGroup
};

static constexpr llvm::StringLiteral InitMethodName = "__init";
static constexpr llvm::StringLiteral InitESIMDMethodName = "__init_esimd";
static constexpr llvm::StringLiteral InitSpecConstantsBuffer =
    "__init_specialization_constants_buffer";
static constexpr llvm::StringLiteral FinalizeMethodName = "__finalize";
static constexpr llvm::StringLiteral LibstdcxxFailedAssertion =
    "__failed_assertion";
constexpr unsigned MaxKernelArgsSize = 2048;

namespace {

/// Various utilities.
class Util {
public:
  using DeclContextDesc = std::pair<Decl::Kind, StringRef>;

  template <size_t N>
  static constexpr DeclContextDesc MakeDeclContextDesc(Decl::Kind K,
                                                       const char (&Str)[N]) {
    // FIXME: This SHOULD be able to use the StringLiteral constructor here
    // instead, however this seems to fail with an 'invalid string literal' note
    // on the correct constructor in some build configurations.  We need to
    // figure that out before reverting this to use the StringLiteral
    // constructor.
    return DeclContextDesc{K, StringRef{Str, N - 1}};
  }

  static constexpr DeclContextDesc MakeDeclContextDesc(Decl::Kind K,
                                                       StringRef SR) {
    return DeclContextDesc{K, SR};
  }

  static bool isSyclSpecialType(QualType Ty);

  /// Checks whether given clang type is a full specialization of the SYCL
  /// accessor class.
  static bool isSyclAccessorType(QualType Ty);

  /// Checks whether given clang type is a full specialization of the SYCL
  /// half class.
  static bool isSyclHalfType(QualType Ty);

  /// Checks whether given clang type is a full specialization of the SYCL
  /// accessor_property_list class.
  static bool isAccessorPropertyListType(QualType Ty);

  /// Checks whether given clang type is a full specialization of the SYCL
  /// no_alias class.
  static bool isSyclAccessorNoAliasPropertyType(QualType Ty);

  /// Checks whether given clang type is a full specialization of the SYCL
  /// buffer_location class.
  static bool isSyclBufferLocationType(QualType Ty);

  /// Checks whether given clang type is a standard SYCL API class with given
  /// name.
  /// \param Ty    the clang type being checked
  /// \param Name  the class name checked against
  /// \param Tmpl  whether the class is template instantiation or simple record
  static bool isSyclType(QualType Ty, StringRef Name, bool Tmpl = false);

  /// Checks whether given function is a standard SYCL API function with given
  /// name.
  /// \param FD    the function being checked.
  /// \param Name  the function name to be checked against.
  static bool isSyclFunction(const FunctionDecl *FD, StringRef Name);

  /// Checks whether given clang type is a full specialization of the SYCL
  /// specialization constant class.
  static bool isSyclSpecConstantType(QualType Ty);

  /// Checks whether given clang type is a full specialization of the SYCL
  /// specialization id class.
  static bool isSyclSpecIdType(QualType Ty);

  /// Checks whether given clang type is a full specialization of the SYCL
  /// kernel_handler class.
  static bool isSyclKernelHandlerType(QualType Ty);

  // Checks declaration context hierarchy.
  /// \param DC     the context of the item to be checked.
  /// \param Scopes the declaration scopes leading from the item context to the
  ///               translation unit (excluding the latter)
  static bool matchContext(const DeclContext *DC,
                           ArrayRef<Util::DeclContextDesc> Scopes);

  /// Checks whether given clang type is declared in the given hierarchy of
  /// declaration contexts.
  /// \param Ty         the clang type being checked
  /// \param Scopes     the declaration scopes leading from the type to the
  ///     translation unit (excluding the latter)
  static bool matchQualifiedTypeName(QualType Ty,
                                     ArrayRef<Util::DeclContextDesc> Scopes);
};

} // anonymous namespace

ExprResult Sema::ActOnSYCLBuiltinNumFieldsExpr(ParsedType PT) {
  TypeSourceInfo *TInfo = nullptr;
  QualType QT = GetTypeFromParser(PT, &TInfo);
  assert(TInfo && "couldn't get type info from a type from the parser?");
  SourceLocation TypeLoc = TInfo->getTypeLoc().getBeginLoc();

  return BuildSYCLBuiltinNumFieldsExpr(TypeLoc, QT);
}

ExprResult Sema::BuildSYCLBuiltinNumFieldsExpr(SourceLocation Loc,
                                               QualType SourceTy) {
  if (!SourceTy->isDependentType()) {
    if (RequireCompleteType(Loc, SourceTy,
                            diag::err_sycl_type_trait_requires_complete_type,
                            /*__builtin_num_fields*/ 0))
      return ExprError();

    if (!SourceTy->isRecordType()) {
      Diag(Loc, diag::err_sycl_type_trait_requires_record_type)
          << /*__builtin_num_fields*/ 0;
      return ExprError();
    }
  }
  return new (Context)
      SYCLBuiltinNumFieldsExpr(Loc, SourceTy, Context.getSizeType());
}

ExprResult Sema::ActOnSYCLBuiltinFieldTypeExpr(ParsedType PT, Expr *Idx) {
  TypeSourceInfo *TInfo = nullptr;
  QualType QT = GetTypeFromParser(PT, &TInfo);
  assert(TInfo && "couldn't get type info from a type from the parser?");
  SourceLocation TypeLoc = TInfo->getTypeLoc().getBeginLoc();

  return BuildSYCLBuiltinFieldTypeExpr(TypeLoc, QT, Idx);
}

ExprResult Sema::BuildSYCLBuiltinFieldTypeExpr(SourceLocation Loc,
                                               QualType SourceTy, Expr *Idx) {
  // If the expression appears in an evaluated context, we want to give an
  // error so that users don't attempt to use the value of this expression.
  if (!isUnevaluatedContext()) {
    Diag(Loc, diag::err_sycl_builtin_type_trait_evaluated)
        << /*__builtin_field_type*/ 0;
    return ExprError();
  }

  // We may not be able to calculate the field type (the source type may be a
  // dependent type), so use the source type as a basic fallback. This will
  // ensure that the AST node will have a dependent type that gets resolved
  // later to the real type.
  QualType FieldTy = SourceTy;
  ExprValueKind ValueKind = VK_PRValue;
  if (!SourceTy->isDependentType()) {
    if (RequireCompleteType(Loc, SourceTy,
                            diag::err_sycl_type_trait_requires_complete_type,
                            /*__builtin_field_type*/ 1))
      return ExprError();

    if (!SourceTy->isRecordType()) {
      Diag(Loc, diag::err_sycl_type_trait_requires_record_type)
          << /*__builtin_field_type*/ 1;
      return ExprError();
    }

    if (!Idx->isValueDependent()) {
      Optional<llvm::APSInt> IdxVal = Idx->getIntegerConstantExpr(Context);
      if (IdxVal) {
        RecordDecl *RD = SourceTy->getAsRecordDecl();
        assert(RD && "Record type but no record decl?");
        int64_t Index = IdxVal->getExtValue();

        if (Index < 0) {
          Diag(Idx->getExprLoc(),
               diag::err_sycl_type_trait_requires_nonnegative_index)
              << /*fields*/ 0;
          return ExprError();
        }

        // Ensure that the index is within range.
        int64_t NumFields = std::distance(RD->field_begin(), RD->field_end());
        if (Index >= NumFields) {
          Diag(Idx->getExprLoc(),
               diag::err_sycl_builtin_type_trait_index_out_of_range)
              << toString(*IdxVal, 10) << SourceTy << /*fields*/ 0;
          return ExprError();
        }
        const FieldDecl *FD = *std::next(RD->field_begin(), Index);
        FieldTy = FD->getType();

        // If the field type was a reference type, adjust it now.
        if (FieldTy->isLValueReferenceType()) {
          ValueKind = VK_LValue;
          FieldTy = FieldTy.getNonReferenceType();
        } else if (FieldTy->isRValueReferenceType()) {
          ValueKind = VK_XValue;
          FieldTy = FieldTy.getNonReferenceType();
        }
      }
    }
  }
  return new (Context)
      SYCLBuiltinFieldTypeExpr(Loc, SourceTy, Idx, FieldTy, ValueKind);
}

ExprResult Sema::ActOnSYCLBuiltinNumBasesExpr(ParsedType PT) {
  TypeSourceInfo *TInfo = nullptr;
  QualType QT = GetTypeFromParser(PT, &TInfo);
  assert(TInfo && "couldn't get type info from a type from the parser?");
  SourceLocation TypeLoc = TInfo->getTypeLoc().getBeginLoc();

  return BuildSYCLBuiltinNumBasesExpr(TypeLoc, QT);
}

ExprResult Sema::BuildSYCLBuiltinNumBasesExpr(SourceLocation Loc,
                                              QualType SourceTy) {
  if (!SourceTy->isDependentType()) {
    if (RequireCompleteType(Loc, SourceTy,
                            diag::err_sycl_type_trait_requires_complete_type,
                            /*__builtin_num_bases*/ 2))
      return ExprError();

    if (!SourceTy->isRecordType()) {
      Diag(Loc, diag::err_sycl_type_trait_requires_record_type)
          << /*__builtin_num_bases*/ 2;
      return ExprError();
    }
  }
  return new (Context)
      SYCLBuiltinNumBasesExpr(Loc, SourceTy, Context.getSizeType());
}

ExprResult Sema::ActOnSYCLBuiltinBaseTypeExpr(ParsedType PT, Expr *Idx) {
  TypeSourceInfo *TInfo = nullptr;
  QualType QT = GetTypeFromParser(PT, &TInfo);
  assert(TInfo && "couldn't get type info from a type from the parser?");
  SourceLocation TypeLoc = TInfo->getTypeLoc().getBeginLoc();

  return BuildSYCLBuiltinBaseTypeExpr(TypeLoc, QT, Idx);
}

ExprResult Sema::BuildSYCLBuiltinBaseTypeExpr(SourceLocation Loc,
                                              QualType SourceTy, Expr *Idx) {
  // If the expression appears in an evaluated context, we want to give an
  // error so that users don't attempt to use the value of this expression.
  if (!isUnevaluatedContext()) {
    Diag(Loc, diag::err_sycl_builtin_type_trait_evaluated)
        << /*__builtin_base_type*/ 1;
    return ExprError();
  }

  // We may not be able to calculate the base type (the source type may be a
  // dependent type), so use the source type as a basic fallback. This will
  // ensure that the AST node will have a dependent type that gets resolved
  // later to the real type.
  QualType BaseTy = SourceTy;
  if (!SourceTy->isDependentType()) {
    if (RequireCompleteType(Loc, SourceTy,
                            diag::err_sycl_type_trait_requires_complete_type,
                            /*__builtin_base_type*/ 3))
      return ExprError();

    if (!SourceTy->isRecordType()) {
      Diag(Loc, diag::err_sycl_type_trait_requires_record_type)
          << /*__builtin_base_type*/ 3;
      return ExprError();
    }

    if (!Idx->isValueDependent()) {
      Optional<llvm::APSInt> IdxVal = Idx->getIntegerConstantExpr(Context);
      if (IdxVal) {
        CXXRecordDecl *RD = SourceTy->getAsCXXRecordDecl();
        assert(RD && "Record type but no record decl?");
        int64_t Index = IdxVal->getExtValue();

        if (Index < 0) {
          Diag(Idx->getExprLoc(),
               diag::err_sycl_type_trait_requires_nonnegative_index)
              << /*bases*/ 1;
          return ExprError();
        }

        // Ensure that the index is within range.
        if (Index >= RD->getNumBases()) {
          Diag(Idx->getExprLoc(),
               diag::err_sycl_builtin_type_trait_index_out_of_range)
              << toString(*IdxVal, 10) << SourceTy << /*bases*/ 1;
          return ExprError();
        }

        const CXXBaseSpecifier &Spec = *std::next(RD->bases_begin(), Index);
        BaseTy = Spec.getType();
      }
    }
  }
  return new (Context) SYCLBuiltinBaseTypeExpr(Loc, SourceTy, Idx, BaseTy);
}

// This information is from Section 4.13 of the SYCL spec
// https://www.khronos.org/registry/SYCL/specs/sycl-1.2.1.pdf
// This function returns false if the math lib function
// corresponding to the input builtin is not supported
// for SYCL
static bool IsSyclMathFunc(unsigned BuiltinID) {
  switch (BuiltinID) {
  case Builtin::BIlround:
  case Builtin::BI__builtin_lround:
  case Builtin::BIceill:
  case Builtin::BI__builtin_ceill:
  case Builtin::BIcopysignl:
  case Builtin::BI__builtin_copysignl:
  case Builtin::BIcosl:
  case Builtin::BI__builtin_cosl:
  case Builtin::BIexpl:
  case Builtin::BI__builtin_expl:
  case Builtin::BIexp2l:
  case Builtin::BI__builtin_exp2l:
  case Builtin::BIfabsl:
  case Builtin::BI__builtin_fabsl:
  case Builtin::BIfloorl:
  case Builtin::BI__builtin_floorl:
  case Builtin::BIfmal:
  case Builtin::BI__builtin_fmal:
  case Builtin::BIfmaxl:
  case Builtin::BI__builtin_fmaxl:
  case Builtin::BIfminl:
  case Builtin::BI__builtin_fminl:
  case Builtin::BIfmodl:
  case Builtin::BI__builtin_fmodl:
  case Builtin::BIlogl:
  case Builtin::BI__builtin_logl:
  case Builtin::BIlog10l:
  case Builtin::BI__builtin_log10l:
  case Builtin::BIlog2l:
  case Builtin::BI__builtin_log2l:
  case Builtin::BIpowl:
  case Builtin::BI__builtin_powl:
  case Builtin::BIrintl:
  case Builtin::BI__builtin_rintl:
  case Builtin::BIroundl:
  case Builtin::BI__builtin_roundl:
  case Builtin::BIsinl:
  case Builtin::BI__builtin_sinl:
  case Builtin::BIsqrtl:
  case Builtin::BI__builtin_sqrtl:
  case Builtin::BItruncl:
  case Builtin::BI__builtin_truncl:
  case Builtin::BIlroundl:
  case Builtin::BI__builtin_lroundl:
  case Builtin::BIlroundf:
  case Builtin::BI__builtin_lroundf:
    return false;
  default:
    break;
  }
  return true;
}

bool Sema::isKnownGoodSYCLDecl(const Decl *D) {
  if (const FunctionDecl *FD = dyn_cast<FunctionDecl>(D)) {
    const IdentifierInfo *II = FD->getIdentifier();
    const DeclContext *DC = FD->getDeclContext();
    if (II && II->isStr("__spirv_ocl_printf") &&
        !FD->isDefined() &&
        FD->getLanguageLinkage() == CXXLanguageLinkage &&
        DC->getEnclosingNamespaceContext()->isTranslationUnit())
      return true;
  }
  return false;
}

static bool isZeroSizedArray(QualType Ty) {
  if (const auto *CATy = dyn_cast<ConstantArrayType>(Ty))
    return CATy->getSize() == 0;
  return false;
}

static void checkSYCLType(Sema &S, QualType Ty, SourceRange Loc,
                          llvm::DenseSet<QualType> Visited,
                          SourceRange UsedAtLoc = SourceRange()) {
  // Not all variable types are supported inside SYCL kernels,
  // for example the quad type __float128 will cause errors in the
  // SPIR-V translation phase.
  // Here we check any potentially unsupported declaration and issue
  // a deferred diagnostic, which will be emitted iff the declaration
  // is discovered to reside in kernel code.
  // The optional UsedAtLoc param is used when the SYCL usage is at a
  // different location than the variable declaration and we need to
  // inform the user of both, e.g. struct member usage vs declaration.

  bool Emitting = false;

  //--- check types ---

  // zero length arrays
  if (isZeroSizedArray(Ty)) {
    S.SYCLDiagIfDeviceCode(Loc.getBegin(), diag::err_typecheck_zero_array_size);
    Emitting = true;
  }

  // variable length arrays
  if (Ty->isVariableArrayType()) {
    S.SYCLDiagIfDeviceCode(Loc.getBegin(), diag::err_vla_unsupported);
    Emitting = true;
  }

  // Sub-reference array or pointer, then proceed with that type.
  while (Ty->isAnyPointerType() || Ty->isArrayType())
    Ty = QualType{Ty->getPointeeOrArrayElementType(), 0};

  // __int128, __int128_t, __uint128_t, long double, __float128
  if (Ty->isSpecificBuiltinType(BuiltinType::Int128) ||
      Ty->isSpecificBuiltinType(BuiltinType::UInt128) ||
      Ty->isSpecificBuiltinType(BuiltinType::LongDouble) ||
      (Ty->isSpecificBuiltinType(BuiltinType::Float128) &&
       !S.Context.getTargetInfo().hasFloat128Type())) {
    S.SYCLDiagIfDeviceCode(Loc.getBegin(), diag::err_type_unsupported)
        << Ty.getUnqualifiedType().getCanonicalType();
    Emitting = true;
  }

  if (Emitting && UsedAtLoc.isValid())
    S.SYCLDiagIfDeviceCode(UsedAtLoc.getBegin(), diag::note_used_here);

  //--- now recurse ---
  // Pointers complicate recursion. Add this type to Visited.
  // If already there, bail out.
  if (!Visited.insert(Ty).second)
    return;

  if (const auto *ATy = dyn_cast<AttributedType>(Ty))
    return checkSYCLType(S, ATy->getModifiedType(), Loc, Visited);

  if (const auto *RD = Ty->getAsRecordDecl()) {
    for (const auto &Field : RD->fields())
      checkSYCLType(S, Field->getType(), Field->getSourceRange(), Visited, Loc);
  } else if (const auto *FPTy = dyn_cast<FunctionProtoType>(Ty)) {
    for (const auto &ParamTy : FPTy->param_types())
      checkSYCLType(S, ParamTy, Loc, Visited);
    checkSYCLType(S, FPTy->getReturnType(), Loc, Visited);
  }
}

void Sema::checkSYCLDeviceVarDecl(VarDecl *Var) {
  assert(getLangOpts().SYCLIsDevice &&
         "Should only be called during SYCL compilation");
  QualType Ty = Var->getType();
  SourceRange Loc = Var->getLocation();
  llvm::DenseSet<QualType> Visited;

  checkSYCLType(*this, Ty, Loc, Visited);
}

// Tests whether given function is a lambda function or '()' operator used as
// SYCL kernel body function (e.g. in parallel_for).
// NOTE: This is incomplete implemenation. See TODO in the FE TODO list for the
// ESIMD extension.
static bool isSYCLKernelBodyFunction(FunctionDecl *FD) {
  return FD->getOverloadedOperator() == OO_Call;
}

static bool isSYCLUndefinedAllowed(const FunctionDecl *Callee,
                                   const SourceManager &SrcMgr) {
  if (!Callee)
    return false;

  // libstdc++-11 introduced an undefined function "void __failed_assertion()"
  // which may lead to SemaSYCL check failure. However, this undefined function
  // is used to trigger some compilation error when the check fails at compile
  // time and will be ignored when the check succeeds. We allow calls to this
  // function to support some important std functions in SYCL device.
  return (Callee->getName() == LibstdcxxFailedAssertion) &&
         Callee->getNumParams() == 0 && Callee->getReturnType()->isVoidType() &&
         SrcMgr.isInSystemHeader(Callee->getLocation());
}

// Helper function to report conflicting function attributes.
// F - the function, A1 - function attribute, A2 - the attribute it conflicts
// with.
static void reportConflictingAttrs(Sema &S, FunctionDecl *F, const Attr *A1,
                                   const Attr *A2) {
  S.Diag(F->getLocation(), diag::err_conflicting_sycl_kernel_attributes);
  S.Diag(A1->getLocation(), diag::note_conflicting_attribute);
  S.Diag(A2->getLocation(), diag::note_conflicting_attribute);
  F->setInvalidDecl();
}

/// Returns the signed constant integer value represented by given expression
static int64_t getIntExprValue(const Expr *E, ASTContext &Ctx) {
  return E->getIntegerConstantExpr(Ctx)->getSExtValue();
}

// Collect function attributes related to SYCL.
static void collectSYCLAttributes(Sema &S, FunctionDecl *FD,
                                  llvm::SmallVectorImpl<Attr *> &Attrs,
                                  bool DirectlyCalled) {
  if (!FD->hasAttrs())
    return;

  // In SYCL 1.2.1 mode, the attributes are propagated from the function they
  // are applied to onto the kernel which calls the function.
  // In SYCL 2020 mode, the attributes are not propagated to the kernel.
  if (DirectlyCalled || S.getASTContext().getLangOpts().getSYCLVersion() <
                            LangOptions::SYCL_2020) {
    llvm::copy_if(FD->getAttrs(), std::back_inserter(Attrs), [](Attr *A) {
      // FIXME: Make this list self-adapt as new SYCL attributes are added.
      return isa<IntelReqdSubGroupSizeAttr, IntelNamedSubGroupSizeAttr,
                 ReqdWorkGroupSizeAttr, SYCLIntelKernelArgsRestrictAttr,
                 SYCLIntelNumSimdWorkItemsAttr,
                 SYCLIntelSchedulerTargetFmaxMhzAttr,
                 SYCLIntelMaxWorkGroupSizeAttr, SYCLIntelMaxGlobalWorkDimAttr,
                 SYCLIntelNoGlobalWorkOffsetAttr, SYCLSimdAttr>(A);
    });
  }

  // Attributes that should not be propagated from device functions to a kernel.
  if (DirectlyCalled) {
    llvm::copy_if(FD->getAttrs(), std::back_inserter(Attrs), [](Attr *A) {
      return isa<SYCLIntelLoopFuseAttr, SYCLIntelFPGAMaxConcurrencyAttr,
                 SYCLIntelFPGADisableLoopPipeliningAttr,
                 SYCLIntelFPGAInitiationIntervalAttr,
                 SYCLIntelUseStallEnableClustersAttr>(A);
    });
  }
}

class DiagDeviceFunction : public RecursiveASTVisitor<DiagDeviceFunction> {
  Sema &SemaRef;
  const llvm::SmallPtrSetImpl<const FunctionDecl *> &RecursiveFuncs;

public:
  DiagDeviceFunction(
      Sema &S,
      const llvm::SmallPtrSetImpl<const FunctionDecl *> &RecursiveFuncs)
      : RecursiveASTVisitor(), SemaRef(S), RecursiveFuncs(RecursiveFuncs) {}

  void CheckBody(Stmt *ToBeDiagnosed) { TraverseStmt(ToBeDiagnosed); }

  bool VisitCallExpr(CallExpr *e) {
    if (FunctionDecl *Callee = e->getDirectCallee()) {
      Callee = Callee->getCanonicalDecl();
      assert(Callee && "Device function canonical decl must be available");

      // Remember that all SYCL kernel functions have deferred
      // instantiation as template functions. It means that
      // all functions used by kernel have already been parsed and have
      // definitions.
      if (RecursiveFuncs.count(Callee)) {
        SemaRef.Diag(e->getExprLoc(), diag::err_sycl_restrict)
            << Sema::KernelCallRecursiveFunction;
        SemaRef.Diag(Callee->getSourceRange().getBegin(),
                     diag::note_sycl_recursive_function_declared_here)
            << Sema::KernelCallRecursiveFunction;
      }

      if (const CXXMethodDecl *Method = dyn_cast<CXXMethodDecl>(Callee))
        if (Method->isVirtual())
          SemaRef.Diag(e->getExprLoc(), diag::err_sycl_restrict)
              << Sema::KernelCallVirtualFunction;

      if (auto const *FD = dyn_cast<FunctionDecl>(Callee)) {
        // FIXME: We need check all target specified attributes for error if
        // that function with attribute can not be called from sycl kernel.  The
        // info is in ParsedAttr. We don't have to map from Attr to ParsedAttr
        // currently. Erich is currently working on that in LLVM, once that is
        // committed we need to change this".
        if (FD->hasAttr<DLLImportAttr>()) {
          SemaRef.Diag(e->getExprLoc(), diag::err_sycl_restrict)
              << Sema::KernelCallDllimportFunction;
          SemaRef.Diag(FD->getLocation(), diag::note_callee_decl) << FD;
        }
      }
      // Specifically check if the math library function corresponding to this
      // builtin is supported for SYCL
      unsigned BuiltinID = Callee->getBuiltinID();
      if (BuiltinID && !IsSyclMathFunc(BuiltinID)) {
        StringRef Name = SemaRef.Context.BuiltinInfo.getName(BuiltinID);
        SemaRef.Diag(e->getExprLoc(), diag::err_builtin_target_unsupported)
            << Name << "SYCL device";
      }
    } else if (!SemaRef.getLangOpts().SYCLAllowFuncPtr &&
               !e->isTypeDependent() &&
               !isa<CXXPseudoDestructorExpr>(e->getCallee()))
      SemaRef.Diag(e->getExprLoc(), diag::err_sycl_restrict)
          << Sema::KernelCallFunctionPointer;
    return true;
  }

  bool VisitCXXTypeidExpr(CXXTypeidExpr *E) {
    SemaRef.Diag(E->getExprLoc(), diag::err_sycl_restrict) << Sema::KernelRTTI;
    return true;
  }

  bool VisitCXXDynamicCastExpr(const CXXDynamicCastExpr *E) {
    SemaRef.Diag(E->getExprLoc(), diag::err_sycl_restrict) << Sema::KernelRTTI;
    return true;
  }

  // Skip checking rules on variables initialized during constant evaluation.
  bool TraverseVarDecl(VarDecl *VD) {
    if (VD->isConstexpr())
      return true;
    return RecursiveASTVisitor::TraverseVarDecl(VD);
  }

  // Skip checking rules on template arguments, since these are constant
  // expressions.
  bool TraverseTemplateArgumentLoc(const TemplateArgumentLoc &ArgLoc) {
    return true;
  }

  // Skip checking the static assert, both components are required to be
  // constant expressions.
  bool TraverseStaticAssertDecl(StaticAssertDecl *D) { return true; }

  // Make sure we skip the condition of the case, since that is a constant
  // expression.
  bool TraverseCaseStmt(CaseStmt *S) {
    return TraverseStmt(S->getSubStmt());
  }

  // Skip checking the size expr, since a constant array type loc's size expr is
  // a constant expression.
  bool TraverseConstantArrayTypeLoc(const ConstantArrayTypeLoc &ArrLoc) {
    return true;
  }

  bool TraverseIfStmt(IfStmt *S) {
    if (llvm::Optional<Stmt *> ActiveStmt =
            S->getNondiscardedCase(SemaRef.Context)) {
      if (*ActiveStmt)
        return TraverseStmt(*ActiveStmt);
      return true;
    }
    return RecursiveASTVisitor::TraverseIfStmt(S);
  }
};

// This type manages the list of device functions and recursive functions, as
// well as an entry point for attribute collection, for the translation unit
// during MarkDevices. On construction, this type makes sure that all of the
// root-device functions, (that is, those marked with SYCL_EXTERNAL) are
// collected.  On destruction, it manages and runs the diagnostics required.
// When processing individual kernel/external functions, the
// SingleDeviceFunctionTracker type updates this type.
class DeviceFunctionTracker {
  friend class SingleDeviceFunctionTracker;
  CallGraph CG;
  Sema &SemaRef;
  // The list of functions used on the device, kept so we can diagnose on them
  // later.
  llvm::SmallPtrSet<FunctionDecl *, 16> DeviceFunctions;
  llvm::SmallPtrSet<const FunctionDecl *, 16> RecursiveFunctions;

  void CollectSyclExternalFuncs() {
    for (CallGraphNode::CallRecord Record : CG.getRoot()->callees())
      if (auto *FD = dyn_cast<FunctionDecl>(Record.Callee->getDecl()))
        if (FD->hasBody() && FD->hasAttr<SYCLDeviceAttr>())
          SemaRef.addSyclDeviceDecl(FD);
  }

  CallGraphNode *getNodeForKernel(FunctionDecl *Kernel) {
    assert(CG.getNode(Kernel) && "No call graph entry for a kernel?");
    return CG.getNode(Kernel);
  }

  void AddSingleFunction(
      const llvm::SmallPtrSetImpl<FunctionDecl *> &DevFuncs,
      const llvm::SmallPtrSetImpl<const FunctionDecl *> &Recursive) {
    DeviceFunctions.insert(DevFuncs.begin(), DevFuncs.end());
    RecursiveFunctions.insert(Recursive.begin(), Recursive.end());
  }

public:
  DeviceFunctionTracker(Sema &S) : SemaRef(S) {
    CG.setSkipConstantExpressions(S.Context);
    CG.addToCallGraph(S.getASTContext().getTranslationUnitDecl());
    CollectSyclExternalFuncs();
  }

  ~DeviceFunctionTracker() {
    DiagDeviceFunction Diagnoser{SemaRef, RecursiveFunctions};
    for (const FunctionDecl *FD : DeviceFunctions)
      if (const FunctionDecl *Def = FD->getDefinition())
        Diagnoser.CheckBody(Def->getBody());
  }
};

// This type does the heavy lifting for the management of device functions,
// recursive function detection, and attribute collection for a single
// kernel/external function. It walks the callgraph to find all functions that
// are called, marks the recursive-functions, and figures out the list of
// attributes that apply to this kernel.
//
// Upon destruction, this type updates the DeviceFunctionTracker.
class SingleDeviceFunctionTracker {
  DeviceFunctionTracker &Parent;
  FunctionDecl *SYCLKernel = nullptr;
  FunctionDecl *KernelBody = nullptr;
  llvm::SmallPtrSet<FunctionDecl *, 16> DeviceFunctions;
  llvm::SmallPtrSet<const FunctionDecl *, 16> RecursiveFunctions;
  llvm::SmallVector<Attr *> CollectedAttributes;

  FunctionDecl *GetFDFromNode(CallGraphNode *Node) {
    FunctionDecl *FD = Node->getDecl()->getAsFunction();
    if (!FD)
      return nullptr;

    return FD->getMostRecentDecl();
  }

  void VisitCallNode(CallGraphNode *Node, FunctionDecl *CurrentDecl,
                     llvm::SmallVectorImpl<FunctionDecl *> &CallStack) {
    // If this isn't a function, I don't think there is anything we can do here.
    if (!CurrentDecl)
      return;

    // Determine if this is a recursive function. If so, we're done.
    if (llvm::is_contained(CallStack, CurrentDecl)) {
      RecursiveFunctions.insert(CurrentDecl->getCanonicalDecl());
      return;
    }

    // If this is a routine that is not defined and it does not have either
    // a SYCLKernel or SYCLDevice attribute on it, add it to the set of
    // routines potentially reachable on device. This is to diagnose such
    // cases later in finalizeSYCLDeviceAnalysis().
    if (!CurrentDecl->isDefined() && !CurrentDecl->hasAttr<SYCLKernelAttr>() &&
        !CurrentDecl->hasAttr<SYCLDeviceAttr>())
      Parent.SemaRef.addFDToReachableFromSyclDevice(CurrentDecl,
                                                    CallStack.back());

    // We previously thought we could skip this function if we'd seen it before,
    // but if we haven't seen it before in this call graph, we can end up
    // missing a recursive call.  SO, we have to revisit call-graphs we've
    // already seen, just in case it ALSO has recursion.  For example:
    // void recurse1();
    // void recurse2() { recurse1(); }
    // void recurse1() { recurse2(); }
    // void CallerInKernel() { recurse1(); recurse2(); }
    // When checking 'recurse1', we'd have ended up 'visiting' recurse2 without
    // realizing it was recursive, since we never went into the
    // child-of-its-child, since THAT was recursive and exited early out of
    // necessity.
    // Then when we go to visit the kernel's call to recurse2, we would
    // immediately escape not noticing it was recursive. SO, we have to do a
    // little extra work in this case, and make sure we visit the entire call
    // graph.
    DeviceFunctions.insert(CurrentDecl);

    // Collect attributes for functions that aren't the root kernel.
    if (!CallStack.empty()) {
      bool DirectlyCalled = CallStack.size() == 1;
      collectSYCLAttributes(Parent.SemaRef, CurrentDecl, CollectedAttributes,
                            DirectlyCalled);
    }

    // Calculate the kernel body.  Note the 'isSYCLKernelBodyFunction' only
    // tests that it is operator(), so hopefully this doesn't get us too many
    // false-positives.
    if (isSYCLKernelBodyFunction(CurrentDecl)) {
      // This is a direct callee of the kernel.
      if (CallStack.size() == 1) {
        assert(!KernelBody && "inconsistent call graph - only one kernel body "
                              "function can be called");
        KernelBody = CurrentDecl;
      } else if (CallStack.size() == 2 && KernelBody == CallStack.back()) {
        // To implement rounding-up of a parallel-for range the
        // SYCL header implementation modifies the kernel call like this:
        // auto Wrapper = [=](TransformedArgType Arg) {
        //  if (Arg[0] >= NumWorkItems[0])
        //    return;
        //  Arg.set_allowed_range(NumWorkItems);
        //  KernelFunc(Arg);
        // };
        //
        // This transformation leads to a condition where a kernel body
        // function becomes callable from a new kernel body function.
        // Hence this test.
        // FIXME: We need to be more selective here, this can be hit by simply
        // having a kernel lambda with a lambda call inside of it.
        KernelBody = CurrentDecl;
      }
    }

    // Recurse.
    CallStack.push_back(CurrentDecl);
    llvm::SmallPtrSet<FunctionDecl *, 16> SeenCallees;
    for (CallGraphNode *CI : Node->callees()) {
      FunctionDecl *CurFD = GetFDFromNode(CI);

      // Make sure we only visit each callee 1x from this function to avoid very
      // time consuming template recursion cases.
      if (!llvm::is_contained(SeenCallees, CurFD)) {
        VisitCallNode(CI, CurFD, CallStack);
        SeenCallees.insert(CurFD);
      }
    }
    CallStack.pop_back();
  }

  // Function to walk the call graph and identify the important information.
  void Init() {
    CallGraphNode *KernelNode = Parent.getNodeForKernel(SYCLKernel);
    llvm::SmallVector<FunctionDecl *> CallStack;
    VisitCallNode(KernelNode, GetFDFromNode(KernelNode), CallStack);
  }

public:
  SingleDeviceFunctionTracker(DeviceFunctionTracker &P, Decl *Kernel)
      : Parent(P), SYCLKernel(Kernel->getAsFunction()) {
    Init();
  }

  FunctionDecl *GetSYCLKernel() { return SYCLKernel; }

  FunctionDecl *GetKernelBody() { return KernelBody; }

  llvm::SmallVectorImpl<Attr *> &GetCollectedAttributes() {
    return CollectedAttributes;
  }

  llvm::SmallPtrSetImpl<FunctionDecl *> &GetDeviceFunctions() {
    return DeviceFunctions;
  }

  ~SingleDeviceFunctionTracker() {
    Parent.AddSingleFunction(DeviceFunctions, RecursiveFunctions);
  }
};

class KernelBodyTransform : public TreeTransform<KernelBodyTransform> {
public:
  KernelBodyTransform(std::pair<DeclaratorDecl *, DeclaratorDecl *> &MPair,
                      Sema &S)
      : TreeTransform<KernelBodyTransform>(S), MappingPair(MPair), SemaRef(S) {}
  bool AlwaysRebuild() { return true; }

  ExprResult TransformDeclRefExpr(DeclRefExpr *DRE) {
    auto Ref = dyn_cast<DeclaratorDecl>(DRE->getDecl());
    if (Ref && Ref == MappingPair.first) {
      auto NewDecl = MappingPair.second;
      return DeclRefExpr::Create(
          SemaRef.getASTContext(), DRE->getQualifierLoc(),
          DRE->getTemplateKeywordLoc(), NewDecl, false, DRE->getNameInfo(),
          NewDecl->getType(), DRE->getValueKind());
    }
    return DRE;
  }

private:
  std::pair<DeclaratorDecl *, DeclaratorDecl *> MappingPair;
  Sema &SemaRef;
};

// Searches for a call to PFWG lambda function and captures it.
class FindPFWGLambdaFnVisitor
    : public RecursiveASTVisitor<FindPFWGLambdaFnVisitor> {
public:
  // LambdaObjTy - lambda type of the PFWG lambda object
  FindPFWGLambdaFnVisitor(const CXXRecordDecl *LambdaObjTy)
      : LambdaFn(nullptr), LambdaObjTy(LambdaObjTy) {}

  bool VisitCallExpr(CallExpr *Call) {
    auto *M = dyn_cast<CXXMethodDecl>(Call->getDirectCallee());
    if (!M || (M->getOverloadedOperator() != OO_Call))
      return true;

    unsigned int NumPFWGLambdaArgs =
        M->getNumParams() + 1; // group, optional kernel_handler and lambda obj
    if (Call->getNumArgs() != NumPFWGLambdaArgs)
      return true;
    if (!Util::isSyclType(Call->getArg(1)->getType(), "group", true /*Tmpl*/))
      return true;
    if ((Call->getNumArgs() > 2) &&
        !Util::isSyclKernelHandlerType(Call->getArg(2)->getType()))
      return true;
    if (Call->getArg(0)->getType()->getAsCXXRecordDecl() != LambdaObjTy)
      return true;
    LambdaFn = M; // call to PFWG lambda found - record the lambda
    return false; // ... and stop searching
  }

  // Returns the captured lambda function or nullptr;
  CXXMethodDecl *getLambdaFn() const { return LambdaFn; }

private:
  CXXMethodDecl *LambdaFn;
  const CXXRecordDecl *LambdaObjTy;
};

class MarkWIScopeFnVisitor : public RecursiveASTVisitor<MarkWIScopeFnVisitor> {
public:
  MarkWIScopeFnVisitor(ASTContext &Ctx) : Ctx(Ctx) {}

  bool VisitCXXMemberCallExpr(CXXMemberCallExpr *Call) {
    FunctionDecl *Callee = Call->getDirectCallee();
    if (!Callee)
      // not a direct call - continue search
      return true;
    QualType Ty = Ctx.getRecordType(Call->getRecordDecl());
    if (!Util::isSyclType(Ty, "group", true /*Tmpl*/))
      // not a member of cl::sycl::group - continue search
      return true;
    auto Name = Callee->getName();
    if (((Name != "parallel_for_work_item") && (Name != "wait_for")) ||
        Callee->hasAttr<SYCLScopeAttr>())
      return true;
    // it is a call to cl::sycl::group::parallel_for_work_item/wait_for -
    // mark the callee
    Callee->addAttr(
        SYCLScopeAttr::CreateImplicit(Ctx, SYCLScopeAttr::Level::WorkItem));
    // continue search as there can be other PFWI or wait_for calls
    return true;
  }

private:
  ASTContext &Ctx;
};

static bool isSYCLPrivateMemoryVar(VarDecl *VD) {
  return Util::isSyclType(VD->getType(), "private_memory", true /*Tmpl*/);
}

static void addScopeAttrToLocalVars(CXXMethodDecl &F) {
  for (Decl *D : F.decls()) {
    VarDecl *VD = dyn_cast<VarDecl>(D);

    if (!VD || isa<ParmVarDecl>(VD) ||
        VD->getStorageDuration() != StorageDuration::SD_Automatic)
      continue;
    // Local variables of private_memory type in the WG scope still have WI
    // scope, all the rest - WG scope. Simple logic
    // "if no scope than it is WG scope" won't work, because compiler may add
    // locals not declared in user code (lambda object parameter, byval
    // arguments) which will result in alloca w/o any attribute, so need WI
    // scope too.
    SYCLScopeAttr::Level L = isSYCLPrivateMemoryVar(VD)
                                 ? SYCLScopeAttr::Level::WorkItem
                                 : SYCLScopeAttr::Level::WorkGroup;
    VD->addAttr(SYCLScopeAttr::CreateImplicit(F.getASTContext(), L));
  }
}

/// Return method by name
static CXXMethodDecl *getMethodByName(const CXXRecordDecl *CRD,
                                      StringRef MethodName) {
  CXXMethodDecl *Method;
  auto It = std::find_if(CRD->methods().begin(), CRD->methods().end(),
                         [MethodName](const CXXMethodDecl *Method) {
                           return Method->getNameAsString() == MethodName;
                         });
  Method = (It != CRD->methods().end()) ? *It : nullptr;
  return Method;
}

static KernelInvocationKind
getKernelInvocationKind(FunctionDecl *KernelCallerFunc) {
  return llvm::StringSwitch<KernelInvocationKind>(KernelCallerFunc->getName())
      .Case("kernel_single_task", InvokeSingleTask)
      .Case("kernel_parallel_for", InvokeParallelFor)
      .Case("kernel_parallel_for_work_group", InvokeParallelForWorkGroup)
      .Default(InvokeUnknown);
}

// The SYCL kernel's 'object type' used for diagnostics and naming/mangling is
// the first parameter to a function template using the sycl_kernel
// attribute. In SYCL 1.2.1, this was passed by value,
// and in SYCL 2020, it is passed by reference.
static QualType GetSYCLKernelObjectType(const FunctionDecl *KernelCaller) {
  assert(KernelCaller->getNumParams() > 0 && "Insufficient kernel parameters");
  QualType KernelParamTy = KernelCaller->getParamDecl(0)->getType();

  // SYCL 2020 kernels are passed by reference.
  if (KernelParamTy->isReferenceType())
    KernelParamTy = KernelParamTy->getPointeeType();

  // SYCL 1.2.1
  return KernelParamTy.getUnqualifiedType();
}

/// Creates a kernel parameter descriptor
/// \param Src  field declaration to construct name from
/// \param Ty   the desired parameter type
/// \return     the constructed descriptor
static ParamDesc makeParamDesc(const FieldDecl *Src, QualType Ty) {
  ASTContext &Ctx = Src->getASTContext();
  std::string Name = (Twine("_arg_") + Src->getName()).str();
  return std::make_tuple(Ty, &Ctx.Idents.get(Name),
                         Ctx.getTrivialTypeSourceInfo(Ty));
}

static ParamDesc makeParamDesc(ASTContext &Ctx, StringRef Name, QualType Ty) {
  return std::make_tuple(Ty, &Ctx.Idents.get(Name),
                         Ctx.getTrivialTypeSourceInfo(Ty));
}

/// \return the target of given SYCL accessor type
static target getAccessTarget(const ClassTemplateSpecializationDecl *AccTy) {
  return static_cast<target>(
      AccTy->getTemplateArgs()[3].getAsIntegral().getExtValue());
}

// The first template argument to the kernel caller function is used to identify
// the kernel itself.
static QualType calculateKernelNameType(ASTContext &Ctx,
                                        const FunctionDecl *KernelCallerFunc) {
  const TemplateArgumentList *TAL =
      KernelCallerFunc->getTemplateSpecializationArgs();
  assert(TAL && "No template argument info");
  return TAL->get(0).getAsType().getCanonicalType();
}

// Gets a name for the OpenCL kernel function, calculated from the first
// template argument of the kernel caller function.
static std::pair<std::string, std::string>
constructKernelName(Sema &S, FunctionDecl *KernelCallerFunc,
                    MangleContext &MC) {
  QualType KernelNameType =
      calculateKernelNameType(S.getASTContext(), KernelCallerFunc);

  SmallString<256> Result;
  llvm::raw_svector_ostream Out(Result);

  MC.mangleTypeName(KernelNameType, Out);

  return {std::string(Out.str()), SYCLUniqueStableNameExpr::ComputeName(
                                      S.getASTContext(), KernelNameType)};
}

static bool isDefaultSPIRArch(ASTContext &Context) {
  llvm::Triple T = Context.getTargetInfo().getTriple();
  if (T.isSPIR() && T.getSubArch() == llvm::Triple::NoSubArch)
    return true;
  return false;
}

static ParmVarDecl *getSyclKernelHandlerArg(FunctionDecl *KernelCallerFunc) {
  // Specialization constants in SYCL 2020 are not captured by lambda and
  // accessed through new optional lambda argument kernel_handler
  auto IsHandlerLambda = [](ParmVarDecl *PVD) {
    return Util::isSyclKernelHandlerType(PVD->getType());
  };

  assert(llvm::count_if(KernelCallerFunc->parameters(), IsHandlerLambda) <= 1 &&
         "Multiple kernel_handler parameters");

  auto KHArg = llvm::find_if(KernelCallerFunc->parameters(), IsHandlerLambda);

  return (KHArg != KernelCallerFunc->param_end()) ? *KHArg : nullptr;
}

static bool isReadOnlyAccessor(const TemplateArgument &AccessModeArg) {
  const auto *AccessModeArgEnumType =
      AccessModeArg.getIntegralType()->castAs<EnumType>();
  const EnumDecl *ED = AccessModeArgEnumType->getDecl();

  auto ReadOnly =
      llvm::find_if(ED->enumerators(), [&](const EnumConstantDecl *E) {
        return E->getName() == "read";
      });

  return ReadOnly != ED->enumerator_end() &&
         (*ReadOnly)->getInitVal() == AccessModeArg.getAsIntegral();
}

// anonymous namespace so these don't get linkage.
namespace {

template <typename T> struct bind_param { using type = T; };

template <> struct bind_param<CXXBaseSpecifier &> {
  using type = const CXXBaseSpecifier &;
};

template <> struct bind_param<FieldDecl *&> { using type = FieldDecl *; };

template <> struct bind_param<FieldDecl *const &> { using type = FieldDecl *; };

template <typename T> using bind_param_t = typename bind_param<T>::type;

class KernelObjVisitor {
  Sema &SemaRef;

  template <typename ParentTy, typename... HandlerTys>
  void VisitUnionImpl(const CXXRecordDecl *Owner, ParentTy &Parent,
                      const CXXRecordDecl *Wrapper, HandlerTys &... Handlers) {
    (void)std::initializer_list<int>{
        (Handlers.enterUnion(Owner, Parent), 0)...};
    VisitRecordHelper(Wrapper, Wrapper->fields(), Handlers...);
    (void)std::initializer_list<int>{
        (Handlers.leaveUnion(Owner, Parent), 0)...};
  }

  // These enable handler execution only when previous Handlers succeed.
  template <typename... Tn>
  bool handleField(FieldDecl *FD, QualType FDTy, Tn &&... tn) {
    bool result = true;
    (void)std::initializer_list<int>{(result = result && tn(FD, FDTy), 0)...};
    return result;
  }
  template <typename... Tn>
  bool handleField(const CXXBaseSpecifier &BD, QualType BDTy, Tn &&... tn) {
    bool result = true;
    std::initializer_list<int>{(result = result && tn(BD, BDTy), 0)...};
    return result;
  }

// This definition using std::bind is necessary because of a gcc 7.x bug.
#define KF_FOR_EACH(FUNC, Item, Qt)                                            \
  handleField(                                                                 \
      Item, Qt,                                                                \
      std::bind(static_cast<bool (std::decay_t<decltype(Handlers)>::*)(        \
                    bind_param_t<decltype(Item)>, QualType)>(                  \
                    &std::decay_t<decltype(Handlers)>::FUNC),                  \
                std::ref(Handlers), _1, _2)...)

  // The following simpler definition works with gcc 8.x and later.
  //#define KF_FOR_EACH(FUNC) \
//  handleField(Field, FieldTy, ([&](FieldDecl *FD, QualType FDTy) { \
//                return Handlers.f(FD, FDTy); \
//              })...)

  // Parent contains the FieldDecl or CXXBaseSpecifier that was used to enter
  // the Wrapper structure that we're currently visiting. Owner is the parent
  // type (which doesn't exist in cases where it is a FieldDecl in the
  // 'root'), and Wrapper is the current struct being unwrapped.
  template <typename ParentTy, typename... HandlerTys>
  void visitComplexRecord(const CXXRecordDecl *Owner, ParentTy &Parent,
                          const CXXRecordDecl *Wrapper, QualType RecordTy,
                          HandlerTys &... Handlers) {
    (void)std::initializer_list<int>{
        (Handlers.enterStruct(Owner, Parent, RecordTy), 0)...};
    VisitRecordHelper(Wrapper, Wrapper->bases(), Handlers...);
    VisitRecordHelper(Wrapper, Wrapper->fields(), Handlers...);
    (void)std::initializer_list<int>{
        (Handlers.leaveStruct(Owner, Parent, RecordTy), 0)...};
  }

  template <typename ParentTy, typename... HandlerTys>
  void visitSimpleRecord(const CXXRecordDecl *Owner, ParentTy &Parent,
                         const CXXRecordDecl *Wrapper, QualType RecordTy,
                         HandlerTys &... Handlers) {
    (void)std::initializer_list<int>{
        (Handlers.handleNonDecompStruct(Owner, Parent, RecordTy), 0)...};
  }

  template <typename ParentTy, typename... HandlerTys>
  void visitRecord(const CXXRecordDecl *Owner, ParentTy &Parent,
                   const CXXRecordDecl *Wrapper, QualType RecordTy,
                   HandlerTys &... Handlers);

  template <typename ParentTy, typename... HandlerTys>
  void VisitUnion(const CXXRecordDecl *Owner, ParentTy &Parent,
                  const CXXRecordDecl *Wrapper, HandlerTys &... Handlers);

  template <typename... HandlerTys>
  void VisitRecordHelper(const CXXRecordDecl *Owner,
                         clang::CXXRecordDecl::base_class_const_range Range,
                         HandlerTys &... Handlers) {
    for (const auto &Base : Range) {
      QualType BaseTy = Base.getType();
      // Handle accessor class as base
      if (Util::isSyclSpecialType(BaseTy)) {
        (void)std::initializer_list<int>{
            (Handlers.handleSyclSpecialType(Owner, Base, BaseTy), 0)...};
      } else
        // For all other bases, visit the record
        visitRecord(Owner, Base, BaseTy->getAsCXXRecordDecl(), BaseTy,
                    Handlers...);
    }
  }

  template <typename... HandlerTys>
  void VisitRecordHelper(const CXXRecordDecl *Owner,
                         RecordDecl::field_range Range,
                         HandlerTys &... Handlers) {
    VisitRecordFields(Owner, Handlers...);
  }

  template <typename... HandlerTys>
  void visitArrayElementImpl(const CXXRecordDecl *Owner, FieldDecl *ArrayField,
                             QualType ElementTy, uint64_t Index,
                             HandlerTys &... Handlers) {
    (void)std::initializer_list<int>{
        (Handlers.nextElement(ElementTy, Index), 0)...};
    visitField(Owner, ArrayField, ElementTy, Handlers...);
  }

  template <typename... HandlerTys>
  void visitFirstArrayElement(const CXXRecordDecl *Owner, FieldDecl *ArrayField,
                              QualType ElementTy, HandlerTys &... Handlers) {
    visitArrayElementImpl(Owner, ArrayField, ElementTy, 0, Handlers...);
  }
  template <typename... HandlerTys>
  void visitNthArrayElement(const CXXRecordDecl *Owner, FieldDecl *ArrayField,
                            QualType ElementTy, uint64_t Index,
                            HandlerTys &... Handlers);

  template <typename... HandlerTys>
  void visitSimpleArray(const CXXRecordDecl *Owner, FieldDecl *Field,
                        QualType ArrayTy, HandlerTys &... Handlers) {
    (void)std::initializer_list<int>{
        (Handlers.handleSimpleArrayType(Field, ArrayTy), 0)...};
  }

  template <typename... HandlerTys>
  void visitComplexArray(const CXXRecordDecl *Owner, FieldDecl *Field,
                         QualType ArrayTy, HandlerTys &... Handlers) {
    // Array workflow is:
    // handleArrayType
    // enterArray
    // nextElement
    // VisitField (same as before, note that The FieldDecl is the of array
    // itself, not the element)
    // ... repeat per element, opt-out for duplicates.
    // leaveArray

    if (!KF_FOR_EACH(handleArrayType, Field, ArrayTy))
      return;

    const ConstantArrayType *CAT =
        SemaRef.getASTContext().getAsConstantArrayType(ArrayTy);
    assert(CAT && "Should only be called on constant-size array.");
    QualType ET = CAT->getElementType();
    uint64_t ElemCount = CAT->getSize().getZExtValue();
    assert(ElemCount > 0 && "SYCL prohibits 0 sized arrays");

    (void)std::initializer_list<int>{
        (Handlers.enterArray(Field, ArrayTy, ET), 0)...};

    visitFirstArrayElement(Owner, Field, ET, Handlers...);
    for (uint64_t Index = 1; Index < ElemCount; ++Index)
      visitNthArrayElement(Owner, Field, ET, Index, Handlers...);

    (void)std::initializer_list<int>{
        (Handlers.leaveArray(Field, ArrayTy, ET), 0)...};
  }

  template <typename... HandlerTys>
  void visitArray(const CXXRecordDecl *Owner, FieldDecl *Field,
                  QualType ArrayTy, HandlerTys &... Handlers);

  template <typename... HandlerTys>
  void visitField(const CXXRecordDecl *Owner, FieldDecl *Field,
                  QualType FieldTy, HandlerTys &... Handlers) {
    if (Util::isSyclSpecialType(FieldTy))
      KF_FOR_EACH(handleSyclSpecialType, Field, FieldTy);
    else if (Util::isSyclHalfType(FieldTy))
      KF_FOR_EACH(handleSyclHalfType, Field, FieldTy);
    else if (Util::isSyclSpecConstantType(FieldTy))
      KF_FOR_EACH(handleSyclSpecConstantType, Field, FieldTy);
    else if (FieldTy->isStructureOrClassType()) {
      if (KF_FOR_EACH(handleStructType, Field, FieldTy)) {
        CXXRecordDecl *RD = FieldTy->getAsCXXRecordDecl();
        visitRecord(Owner, Field, RD, FieldTy, Handlers...);
      }
    } else if (FieldTy->isUnionType()) {
      if (KF_FOR_EACH(handleUnionType, Field, FieldTy)) {
        CXXRecordDecl *RD = FieldTy->getAsCXXRecordDecl();
        VisitUnion(Owner, Field, RD, Handlers...);
      }
    } else if (FieldTy->isReferenceType())
      KF_FOR_EACH(handleReferenceType, Field, FieldTy);
    else if (FieldTy->isPointerType())
      KF_FOR_EACH(handlePointerType, Field, FieldTy);
    else if (FieldTy->isArrayType())
      visitArray(Owner, Field, FieldTy, Handlers...);
    else if (FieldTy->isScalarType() || FieldTy->isVectorType())
      KF_FOR_EACH(handleScalarType, Field, FieldTy);
    else
      KF_FOR_EACH(handleOtherType, Field, FieldTy);
  }

public:
  KernelObjVisitor(Sema &S) : SemaRef(S) {}

  template <typename... HandlerTys>
  void VisitRecordBases(const CXXRecordDecl *KernelFunctor,
                        HandlerTys &... Handlers) {
    VisitRecordHelper(KernelFunctor, KernelFunctor->bases(), Handlers...);
  }

  // A visitor function that dispatches to functions as defined in
  // SyclKernelFieldHandler for the purposes of kernel generation.
  template <typename... HandlerTys>
  void VisitRecordFields(const CXXRecordDecl *Owner, HandlerTys &... Handlers) {
    for (const auto Field : Owner->fields())
      visitField(Owner, Field, Field->getType(), Handlers...);
  }
#undef KF_FOR_EACH
};

// A base type that the SYCL OpenCL Kernel construction task uses to implement
// individual tasks.
class SyclKernelFieldHandlerBase {
public:
  static constexpr const bool VisitUnionBody = false;
  static constexpr const bool VisitNthArrayElement = true;
  // Opt-in based on whether we should visit inside simple containers (structs,
  // arrays). All of the 'check' types should likely be true, the int-header,
  // and kernel decl creation types should not.
  static constexpr const bool VisitInsideSimpleContainers = true;
  // Mark these virtual so that we can use override in the implementer classes,
  // despite virtual dispatch never being used.

  // Accessor can be a base class or a field decl, so both must be handled.
  virtual bool handleSyclSpecialType(const CXXRecordDecl *,
                                     const CXXBaseSpecifier &, QualType) {
    return true;
  }
  virtual bool handleSyclSpecialType(FieldDecl *, QualType) { return true; }

  virtual bool handleSyclSpecConstantType(FieldDecl *, QualType) {
    return true;
  }

  virtual bool handleSyclHalfType(const CXXRecordDecl *,
                                  const CXXBaseSpecifier &, QualType) {
    return true;
  }
  virtual bool handleSyclHalfType(FieldDecl *, QualType) { return true; }
  virtual bool handleStructType(FieldDecl *, QualType) { return true; }
  virtual bool handleUnionType(FieldDecl *, QualType) { return true; }
  virtual bool handleReferenceType(FieldDecl *, QualType) { return true; }
  virtual bool handlePointerType(FieldDecl *, QualType) { return true; }
  virtual bool handleArrayType(FieldDecl *, QualType) { return true; }
  virtual bool handleScalarType(FieldDecl *, QualType) { return true; }
  // Most handlers shouldn't be handling this, just the field checker.
  virtual bool handleOtherType(FieldDecl *, QualType) { return true; }

  // Handle a simple struct that doesn't need to be decomposed, only called on
  // handlers with VisitInsideSimpleContainers as false.  Replaces
  // handleStructType, enterStruct, leaveStruct, and visiting of sub-elements.
  virtual bool handleNonDecompStruct(const CXXRecordDecl *, FieldDecl *,
                                     QualType) {
    return true;
  }
  virtual bool handleNonDecompStruct(const CXXRecordDecl *,
                                     const CXXBaseSpecifier &, QualType) {
    return true;
  }

  // Instead of handleArrayType, enterArray, leaveArray, and nextElement (plus
  // descending down the elements), this function gets called in the event of an
  // array containing simple elements (even in the case of an MD array).
  virtual bool handleSimpleArrayType(FieldDecl *, QualType) { return true; }

  // The following are only used for keeping track of where we are in the base
  // class/field graph. Int Headers use this to calculate offset, most others
  // don't have a need for these.

  virtual bool enterStruct(const CXXRecordDecl *, FieldDecl *, QualType) {
    return true;
  }
  virtual bool leaveStruct(const CXXRecordDecl *, FieldDecl *, QualType) {
    return true;
  }
  virtual bool enterStruct(const CXXRecordDecl *, const CXXBaseSpecifier &,
                           QualType) {
    return true;
  }
  virtual bool leaveStruct(const CXXRecordDecl *, const CXXBaseSpecifier &,
                           QualType) {
    return true;
  }
  virtual bool enterUnion(const CXXRecordDecl *, FieldDecl *) { return true; }
  virtual bool leaveUnion(const CXXRecordDecl *, FieldDecl *) { return true; }

  // The following are used for stepping through array elements.
  virtual bool enterArray(FieldDecl *, QualType ArrayTy, QualType ElementTy) {
    return true;
  }
  virtual bool leaveArray(FieldDecl *, QualType ArrayTy, QualType ElementTy) {
    return true;
  }

  virtual bool nextElement(QualType, uint64_t) { return true; }

  virtual ~SyclKernelFieldHandlerBase() = default;
};

// A class to act as the direct base for all the SYCL OpenCL Kernel construction
// tasks that contains a reference to Sema (and potentially any other
// universally required data).
class SyclKernelFieldHandler : public SyclKernelFieldHandlerBase {
protected:
  Sema &SemaRef;
  SyclKernelFieldHandler(Sema &S) : SemaRef(S) {}
};

// A class to represent the 'do nothing' case for filtering purposes.
class SyclEmptyHandler final : public SyclKernelFieldHandlerBase {};
SyclEmptyHandler GlobalEmptyHandler;

template <bool Keep, typename H> struct HandlerFilter;
template <typename H> struct HandlerFilter<true, H> {
  H &Handler;
  HandlerFilter(H &Handler) : Handler(Handler) {}
};
template <typename H> struct HandlerFilter<false, H> {
  SyclEmptyHandler &Handler = GlobalEmptyHandler;
  HandlerFilter(H &Handler) {}
};

template <bool B, bool... Rest> struct AnyTrue;

template <bool B> struct AnyTrue<B> { static constexpr bool Value = B; };

template <bool B, bool... Rest> struct AnyTrue {
  static constexpr bool Value = B || AnyTrue<Rest...>::Value;
};

template <bool B, bool... Rest> struct AllTrue;

template <bool B> struct AllTrue<B> { static constexpr bool Value = B; };

template <bool B, bool... Rest> struct AllTrue {
  static constexpr bool Value = B && AllTrue<Rest...>::Value;
};

template <typename ParentTy, typename... Handlers>
void KernelObjVisitor::VisitUnion(const CXXRecordDecl *Owner, ParentTy &Parent,
                                  const CXXRecordDecl *Wrapper,
                                  Handlers &... handlers) {
  // Don't continue descending if none of the handlers 'care'. This could be 'if
  // constexpr' starting in C++17.  Until then, we have to count on the
  // optimizer to realize "if (false)" is a dead branch.
  if (AnyTrue<Handlers::VisitUnionBody...>::Value)
    VisitUnionImpl(
        Owner, Parent, Wrapper,
        HandlerFilter<Handlers::VisitUnionBody, Handlers>(handlers).Handler...);
}

template <typename... Handlers>
void KernelObjVisitor::visitNthArrayElement(const CXXRecordDecl *Owner,
                                            FieldDecl *ArrayField,
                                            QualType ElementTy, uint64_t Index,
                                            Handlers &... handlers) {
  // Don't continue descending if none of the handlers 'care'. This could be 'if
  // constexpr' starting in C++17.  Until then, we have to count on the
  // optimizer to realize "if (false)" is a dead branch.
  if (AnyTrue<Handlers::VisitNthArrayElement...>::Value)
    visitArrayElementImpl(
        Owner, ArrayField, ElementTy, Index,
        HandlerFilter<Handlers::VisitNthArrayElement, Handlers>(handlers)
            .Handler...);
}

template <typename ParentTy, typename... HandlerTys>
void KernelObjVisitor::visitRecord(const CXXRecordDecl *Owner, ParentTy &Parent,
                                   const CXXRecordDecl *Wrapper,
                                   QualType RecordTy,
                                   HandlerTys &... Handlers) {
  RecordDecl *RD = RecordTy->getAsRecordDecl();
  assert(RD && "should not be null.");
  if (RD->hasAttr<SYCLRequiresDecompositionAttr>()) {
    // If this container requires decomposition, we have to visit it as
    // 'complex', so all handlers are called in this case with the 'complex'
    // case.
    visitComplexRecord(Owner, Parent, Wrapper, RecordTy, Handlers...);
  } else {
    // "Simple" Containers are those that do NOT need to be decomposed,
    // "Complex" containers are those that DO. In the case where the container
    // does NOT need to be decomposed, we can call VisitSimpleRecord on the
    // handlers that have opted-out of VisitInsideSimpleContainers. The 'if'
    // makes sure we only do that if at least 1 has opted out.
    if (!AllTrue<HandlerTys::VisitInsideSimpleContainers...>::Value)
      visitSimpleRecord(
          Owner, Parent, Wrapper, RecordTy,
          HandlerFilter<!HandlerTys::VisitInsideSimpleContainers, HandlerTys>(
              Handlers)
              .Handler...);

    // Even though this is a 'simple' container, some handlers (via
    // VisitInsideSimpleContainers = true) need to treat it as if it needs
    // decomposing, so we call VisitComplexRecord iif at least one has.
    if (AnyTrue<HandlerTys::VisitInsideSimpleContainers...>::Value)
      visitComplexRecord(
          Owner, Parent, Wrapper, RecordTy,
          HandlerFilter<HandlerTys::VisitInsideSimpleContainers, HandlerTys>(
              Handlers)
              .Handler...);
  }
}

template <typename... HandlerTys>
void KernelObjVisitor::visitArray(const CXXRecordDecl *Owner, FieldDecl *Field,
                                  QualType ArrayTy, HandlerTys &... Handlers) {

  if (Field->hasAttr<SYCLRequiresDecompositionAttr>()) {
    visitComplexArray(Owner, Field, ArrayTy, Handlers...);
  } else {
    if (!AllTrue<HandlerTys::VisitInsideSimpleContainers...>::Value)
      visitSimpleArray(
          Owner, Field, ArrayTy,
          HandlerFilter<!HandlerTys::VisitInsideSimpleContainers, HandlerTys>(
              Handlers)
              .Handler...);

    if (AnyTrue<HandlerTys::VisitInsideSimpleContainers...>::Value)
      visitComplexArray(
          Owner, Field, ArrayTy,
          HandlerFilter<HandlerTys::VisitInsideSimpleContainers, HandlerTys>(
              Handlers)
              .Handler...);
  }
}

// A type to check the validity of all of the argument types.
class SyclKernelFieldChecker : public SyclKernelFieldHandler {
  bool IsInvalid = false;
  DiagnosticsEngine &Diag;
  // Check whether the object should be disallowed from being copied to kernel.
  // Return true if not copyable, false if copyable.
  bool checkNotCopyableToKernel(const FieldDecl *FD, QualType FieldTy) {
    if (FieldTy->isArrayType()) {
      if (const auto *CAT =
              SemaRef.getASTContext().getAsConstantArrayType(FieldTy)) {
        QualType ET = CAT->getElementType();
        return checkNotCopyableToKernel(FD, ET);
      }
      return Diag.Report(FD->getLocation(),
                         diag::err_sycl_non_constant_array_type)
             << FieldTy;
    }

    return false;
  }

  void checkPropertyListType(TemplateArgument PropList, SourceLocation Loc) {
    if (PropList.getKind() != TemplateArgument::ArgKind::Type) {
      SemaRef.Diag(Loc,
                   diag::err_sycl_invalid_accessor_property_template_param);
      return;
    }
    QualType PropListTy = PropList.getAsType();
    if (!Util::isAccessorPropertyListType(PropListTy)) {
      SemaRef.Diag(Loc,
                   diag::err_sycl_invalid_accessor_property_template_param);
      return;
    }
    const auto *AccPropListDecl =
        cast<ClassTemplateSpecializationDecl>(PropListTy->getAsRecordDecl());
    if (AccPropListDecl->getTemplateArgs().size() != 1) {
      SemaRef.Diag(Loc, diag::err_sycl_invalid_property_list_param_number)
          << "accessor_property_list";
      return;
    }
    const auto TemplArg = AccPropListDecl->getTemplateArgs()[0];
    if (TemplArg.getKind() != TemplateArgument::ArgKind::Pack) {
      SemaRef.Diag(Loc,
                   diag::err_sycl_invalid_accessor_property_list_template_param)
          << /*accessor_property_list*/ 0 << /*parameter pack*/ 0;
      return;
    }
    for (TemplateArgument::pack_iterator Prop = TemplArg.pack_begin();
         Prop != TemplArg.pack_end(); ++Prop) {
      if (Prop->getKind() != TemplateArgument::ArgKind::Type) {
        SemaRef.Diag(
            Loc, diag::err_sycl_invalid_accessor_property_list_template_param)
            << /*accessor_property_list pack argument*/ 1 << /*type*/ 1;
        return;
      }
      QualType PropTy = Prop->getAsType();
      if (Util::isSyclBufferLocationType(PropTy))
        checkBufferLocationType(PropTy, Loc);
    }
  }

  void checkBufferLocationType(QualType PropTy, SourceLocation Loc) {
    const auto *PropDecl =
        cast<ClassTemplateSpecializationDecl>(PropTy->getAsRecordDecl());
    if (PropDecl->getTemplateArgs().size() != 1) {
      SemaRef.Diag(Loc, diag::err_sycl_invalid_property_list_param_number)
          << "buffer_location";
      return;
    }
    const auto BufferLoc = PropDecl->getTemplateArgs()[0];
    if (BufferLoc.getKind() != TemplateArgument::ArgKind::Integral) {
      SemaRef.Diag(Loc,
                   diag::err_sycl_invalid_accessor_property_list_template_param)
          << /*buffer_location*/ 2 << /*non-negative integer*/ 2;
      return;
    }
    int LocationID = static_cast<int>(BufferLoc.getAsIntegral().getExtValue());
    if (LocationID < 0) {
      SemaRef.Diag(Loc,
                   diag::err_sycl_invalid_accessor_property_list_template_param)
          << /*buffer_location*/ 2 << /*non-negative integer*/ 2;
      return;
    }
  }

  void checkAccessorType(QualType Ty, SourceRange Loc) {
    const RecordDecl *RecD = Ty->getAsRecordDecl();
    if (const ClassTemplateSpecializationDecl *CTSD =
            dyn_cast<ClassTemplateSpecializationDecl>(RecD)) {
      const TemplateArgumentList &TAL = CTSD->getTemplateArgs();
      TemplateArgument TA = TAL.get(0);
      const QualType TemplateArgTy = TA.getAsType();

      if (TAL.size() > 5)
        checkPropertyListType(TAL.get(5), Loc.getBegin());
      llvm::DenseSet<QualType> Visited;
      checkSYCLType(SemaRef, TemplateArgTy, Loc, Visited);
    }
  }

public:
  SyclKernelFieldChecker(Sema &S)
      : SyclKernelFieldHandler(S), Diag(S.getASTContext().getDiagnostics()) {}
  static constexpr const bool VisitNthArrayElement = false;
  bool isValid() { return !IsInvalid; }

  bool handleReferenceType(FieldDecl *FD, QualType FieldTy) final {
    Diag.Report(FD->getLocation(), diag::err_bad_kernel_param_type) << FieldTy;
    IsInvalid = true;
    return isValid();
  }

  bool handleStructType(FieldDecl *FD, QualType FieldTy) final {
    IsInvalid |= checkNotCopyableToKernel(FD, FieldTy);
    return isValid();
  }

  bool handleSyclSpecialType(const CXXRecordDecl *, const CXXBaseSpecifier &BS,
                             QualType FieldTy) final {
    checkAccessorType(FieldTy, BS.getBeginLoc());
    return isValid();
  }

  bool handleSyclSpecialType(FieldDecl *FD, QualType FieldTy) final {
    checkAccessorType(FieldTy, FD->getLocation());
    return isValid();
  }

  bool handleArrayType(FieldDecl *FD, QualType FieldTy) final {
    IsInvalid |= checkNotCopyableToKernel(FD, FieldTy);
    return isValid();
  }

  bool handlePointerType(FieldDecl *FD, QualType FieldTy) final {
    while (FieldTy->isAnyPointerType()) {
      FieldTy = QualType{FieldTy->getPointeeOrArrayElementType(), 0};
      if (FieldTy->isVariableArrayType()) {
        Diag.Report(FD->getLocation(), diag::err_vla_unsupported);
        IsInvalid = true;
        break;
      }
    }
    return isValid();
  }

  bool handleOtherType(FieldDecl *FD, QualType FieldTy) final {
    Diag.Report(FD->getLocation(), diag::err_bad_kernel_param_type) << FieldTy;
    IsInvalid = true;
    return isValid();
  }
};

// A type to check the validity of accessing accessor/sampler/stream
// types as kernel parameters inside union.
class SyclKernelUnionChecker : public SyclKernelFieldHandler {
  int UnionCount = 0;
  bool IsInvalid = false;
  DiagnosticsEngine &Diag;

public:
  SyclKernelUnionChecker(Sema &S)
      : SyclKernelFieldHandler(S), Diag(S.getASTContext().getDiagnostics()) {}
  bool isValid() { return !IsInvalid; }
  static constexpr const bool VisitUnionBody = true;
  static constexpr const bool VisitNthArrayElement = false;

  bool checkType(SourceLocation Loc, QualType Ty) {
    if (UnionCount) {
      IsInvalid = true;
      Diag.Report(Loc, diag::err_bad_union_kernel_param_members) << Ty;
    }
    return isValid();
  }

  bool enterUnion(const CXXRecordDecl *RD, FieldDecl *FD) override {
    ++UnionCount;
    return true;
  }

  bool leaveUnion(const CXXRecordDecl *RD, FieldDecl *FD) override {
    --UnionCount;
    return true;
  }

  bool handleSyclSpecialType(FieldDecl *FD, QualType FieldTy) final {
    return checkType(FD->getLocation(), FieldTy);
  }

  bool handleSyclSpecialType(const CXXRecordDecl *, const CXXBaseSpecifier &BS,
                             QualType FieldTy) final {
    return checkType(BS.getBeginLoc(), FieldTy);
  }
};

// A type to mark whether a collection requires decomposition.
class SyclKernelDecompMarker : public SyclKernelFieldHandler {
  llvm::SmallVector<bool, 16> CollectionStack;

public:
  static constexpr const bool VisitUnionBody = false;
  static constexpr const bool VisitNthArrayElement = false;

  SyclKernelDecompMarker(Sema &S) : SyclKernelFieldHandler(S) {
    // In order to prevent checking this over and over, just add a dummy-base
    // entry.
    CollectionStack.push_back(true);
  }

  bool handleSyclSpecialType(const CXXRecordDecl *, const CXXBaseSpecifier &,
                             QualType) final {
    CollectionStack.back() = true;
    return true;
  }
  bool handleSyclSpecialType(FieldDecl *, QualType) final {
    CollectionStack.back() = true;
    return true;
  }

  bool handleSyclSpecConstantType(FieldDecl *, QualType) final {
    CollectionStack.back() = true;
    return true;
  }

  bool handleSyclHalfType(const CXXRecordDecl *, const CXXBaseSpecifier &,
                          QualType) final {
    CollectionStack.back() = true;
    return true;
  }
  bool handleSyclHalfType(FieldDecl *, QualType) final {
    CollectionStack.back() = true;
    return true;
  }

  bool handlePointerType(FieldDecl *, QualType) final {
    CollectionStack.back() = true;
    return true;
  }

  bool enterStruct(const CXXRecordDecl *, FieldDecl *, QualType) final {
    CollectionStack.push_back(false);
    return true;
  }

  bool leaveStruct(const CXXRecordDecl *, FieldDecl *, QualType Ty) final {
    if (CollectionStack.pop_back_val()) {
      RecordDecl *RD = Ty->getAsRecordDecl();
      assert(RD && "should not be null.");
      if (!RD->hasAttr<SYCLRequiresDecompositionAttr>())
        RD->addAttr(SYCLRequiresDecompositionAttr::CreateImplicit(
            SemaRef.getASTContext()));
      CollectionStack.back() = true;
    }
    return true;
  }

  bool enterStruct(const CXXRecordDecl *, const CXXBaseSpecifier &,
                   QualType) final {
    CollectionStack.push_back(false);
    return true;
  }

  bool leaveStruct(const CXXRecordDecl *, const CXXBaseSpecifier &,
                   QualType Ty) final {
    if (CollectionStack.pop_back_val()) {
      RecordDecl *RD = Ty->getAsRecordDecl();
      assert(RD && "should not be null.");
      if (!RD->hasAttr<SYCLRequiresDecompositionAttr>())
        RD->addAttr(SYCLRequiresDecompositionAttr::CreateImplicit(
            SemaRef.getASTContext()));
      CollectionStack.back() = true;
    }

    return true;
  }

  bool enterArray(FieldDecl *, QualType ArrayTy, QualType ElementTy) final {
    CollectionStack.push_back(false);
    return true;
  }

  bool leaveArray(FieldDecl *FD, QualType ArrayTy, QualType ElementTy) final {
    if (CollectionStack.pop_back_val()) {
      // Cannot assert, since in MD arrays we'll end up marking them multiple
      // times.
      if (!FD->hasAttr<SYCLRequiresDecompositionAttr>())
        FD->addAttr(SYCLRequiresDecompositionAttr::CreateImplicit(
            SemaRef.getASTContext()));
      CollectionStack.back() = true;
    }
    return true;
  }
};

// A type to Create and own the FunctionDecl for the kernel.
class SyclKernelDeclCreator : public SyclKernelFieldHandler {
  FunctionDecl *KernelDecl;
  llvm::SmallVector<ParmVarDecl *, 8> Params;
  Sema::ContextRAII FuncContext;
  // Holds the last handled field's first parameter. This doesn't store an
  // iterator as push_back invalidates iterators.
  size_t LastParamIndex = 0;
  // Keeps track of whether we are currently handling fields inside a struct.
  int StructDepth = 0;

  void addParam(const FieldDecl *FD, QualType FieldTy) {
    ParamDesc newParamDesc = makeParamDesc(FD, FieldTy);
    addParam(newParamDesc, FieldTy);
  }

  void addParam(const CXXBaseSpecifier &BS, QualType FieldTy) {
    // TODO: There is no name for the base available, but duplicate names are
    // seemingly already possible, so we'll give them all the same name for now.
    // This only happens with the accessor types.
    StringRef Name = "_arg__base";
    ParamDesc newParamDesc =
        makeParamDesc(SemaRef.getASTContext(), Name, FieldTy);
    addParam(newParamDesc, FieldTy);
  }
  // Add a parameter with specified name and type
  void addParam(StringRef Name, QualType ParamTy) {
    ParamDesc newParamDesc =
        makeParamDesc(SemaRef.getASTContext(), Name, ParamTy);
    addParam(newParamDesc, ParamTy);
  }

  void addParam(ParamDesc newParamDesc, QualType FieldTy) {
    // Create a new ParmVarDecl based on the new info.
    ASTContext &Ctx = SemaRef.getASTContext();
    auto *NewParam = ParmVarDecl::Create(
        Ctx, KernelDecl, SourceLocation(), SourceLocation(),
        std::get<1>(newParamDesc), std::get<0>(newParamDesc),
        std::get<2>(newParamDesc), SC_None, /*DefArg*/ nullptr);
    NewParam->setScopeInfo(0, Params.size());
    NewParam->setIsUsed();

    LastParamIndex = Params.size();
    Params.push_back(NewParam);
  }

  // Handle accessor properties. If any properties were found in
  // the accessor_property_list - add the appropriate attributes to ParmVarDecl.
  void handleAccessorPropertyList(ParmVarDecl *Param,
                                  const CXXRecordDecl *RecordDecl,
                                  SourceLocation Loc) {
    const auto *AccTy = cast<ClassTemplateSpecializationDecl>(RecordDecl);
    if (AccTy->getTemplateArgs().size() < 6)
      return;
    const auto PropList = cast<TemplateArgument>(AccTy->getTemplateArgs()[5]);
    QualType PropListTy = PropList.getAsType();
    const auto *AccPropListDecl =
        cast<ClassTemplateSpecializationDecl>(PropListTy->getAsRecordDecl());
    const auto TemplArg = AccPropListDecl->getTemplateArgs()[0];
    // Move through TemplateArgs list of a property list and search for
    // properties. If found - apply the appropriate attribute to ParmVarDecl.
    for (TemplateArgument::pack_iterator Prop = TemplArg.pack_begin();
         Prop != TemplArg.pack_end(); ++Prop) {
      QualType PropTy = Prop->getAsType();
      if (Util::isSyclAccessorNoAliasPropertyType(PropTy))
        handleNoAliasProperty(Param, PropTy, Loc);
      if (Util::isSyclBufferLocationType(PropTy))
        handleBufferLocationProperty(Param, PropTy, Loc);
    }
  }

  void handleNoAliasProperty(ParmVarDecl *Param, QualType PropTy,
                             SourceLocation Loc) {
    ASTContext &Ctx = SemaRef.getASTContext();
    Param->addAttr(RestrictAttr::CreateImplicit(Ctx, Loc));
  }

  // Obtain an integer value stored in a template parameter of buffer_location
  // property to pass it to buffer_location kernel attribute
  void handleBufferLocationProperty(ParmVarDecl *Param, QualType PropTy,
                                    SourceLocation Loc) {
    // If we have more than 1 buffer_location properties on a single
    // accessor - emit an error
    if (Param->hasAttr<SYCLIntelBufferLocationAttr>()) {
      SemaRef.Diag(Loc, diag::err_sycl_compiletime_property_duplication)
          << "buffer_location";
      return;
    }
    ASTContext &Ctx = SemaRef.getASTContext();
    const auto *PropDecl =
        cast<ClassTemplateSpecializationDecl>(PropTy->getAsRecordDecl());
    const auto BufferLoc = PropDecl->getTemplateArgs()[0];
    int LocationID = static_cast<int>(BufferLoc.getAsIntegral().getExtValue());
    Param->addAttr(
        SYCLIntelBufferLocationAttr::CreateImplicit(Ctx, LocationID));
  }

  // All special SYCL objects must have __init method. We extract types for
  // kernel parameters from __init method parameters. We will use __init method
  // and kernel parameters which we build here to initialize special objects in
<<<<<<< HEAD
  // the kernel body.
  bool handleSpecialType(FieldDecl *FD, QualType FieldTy) {
    const auto *RecordDecl = FieldTy->getAsCXXRecordDecl();
    assert(RecordDecl && "The accessor/sampler must be a RecordDecl");
    llvm::StringLiteral MethodName =
        KernelDecl->hasAttr<SYCLSimdAttr>() &&
                RecordDecl->hasAttr<SYCLSpecialClassAttr>()
            ? InitESIMDMethodName
            : InitMethodName;
    CXXMethodDecl *InitMethod = getMethodByName(RecordDecl, MethodName);
    assert(InitMethod && "The accessor/sampler must have the __init method");
=======
  // the kernel body. Accessors require additional processing and are handled in
  // handleSyclAccessorType.
  bool handleSpecialType(FieldDecl *FD, QualType FieldTy) {
    const auto *RecordDecl = FieldTy->getAsCXXRecordDecl();
    assert(RecordDecl && "The stream/sampler must be a RecordDecl");
    CXXMethodDecl *InitMethod = getMethodByName(RecordDecl, InitMethodName);
    assert(InitMethod && "The stream/sampler must have the __init method");
>>>>>>> c121bbb2

    // Don't do -1 here because we count on this to be the first parameter added
    // (if any).
    size_t ParamIndex = Params.size();
    for (const ParmVarDecl *Param : InitMethod->parameters()) {
      QualType ParamTy = Param->getType();
      addParam(FD, ParamTy.getCanonicalType());
<<<<<<< HEAD
      if (ParamTy.getTypePtr()->isPointerType() &&
          !getMethodByName(RecordDecl, FinalizeMethodName)) {
        handleAccessorPropertyList(Params.back(), RecordDecl,
                                   FD->getLocation());
        if (KernelDecl->hasAttr<SYCLSimdAttr>())
          // In ESIMD kernels accessor's pointer argument needs to be marked
          Params.back()->addAttr(
              SYCLSimdAccessorPtrAttr::CreateImplicit(SemaRef.getASTContext()));
      }
=======
>>>>>>> c121bbb2
    }
    LastParamIndex = ParamIndex;
    return true;
  }

  static void setKernelImplicitAttrs(ASTContext &Context, FunctionDecl *FD,
                                     StringRef Name, bool IsSIMDKernel) {
    // Set implicit attributes.
    FD->addAttr(OpenCLKernelAttr::CreateImplicit(Context));
    FD->addAttr(AsmLabelAttr::CreateImplicit(Context, Name));
    FD->addAttr(ArtificialAttr::CreateImplicit(Context));
    if (IsSIMDKernel)
      FD->addAttr(SYCLSimdAttr::CreateImplicit(Context));
  }

  static FunctionDecl *createKernelDecl(ASTContext &Ctx, StringRef Name,
                                        SourceLocation Loc, bool IsInline,
                                        bool IsSIMDKernel) {
    // Create this with no prototype, and we can fix this up after we've seen
    // all the params.
    FunctionProtoType::ExtProtoInfo Info(CC_OpenCLKernel);
    QualType FuncType = Ctx.getFunctionType(Ctx.VoidTy, {}, Info);

    FunctionDecl *FD = FunctionDecl::Create(
        Ctx, Ctx.getTranslationUnitDecl(), Loc, Loc, &Ctx.Idents.get(Name),
        FuncType, Ctx.getTrivialTypeSourceInfo(Ctx.VoidTy), SC_None);
    FD->setImplicitlyInline(IsInline);
    setKernelImplicitAttrs(Ctx, FD, Name, IsSIMDKernel);

    // Add kernel to translation unit to see it in AST-dump.
    Ctx.getTranslationUnitDecl()->addDecl(FD);
    return FD;
  }

public:
  static constexpr const bool VisitInsideSimpleContainers = false;
  SyclKernelDeclCreator(Sema &S, StringRef Name, SourceLocation Loc,
                        bool IsInline, bool IsSIMDKernel)
      : SyclKernelFieldHandler(S),
        KernelDecl(createKernelDecl(S.getASTContext(), Name, Loc, IsInline,
                                    IsSIMDKernel)),
        FuncContext(SemaRef, KernelDecl) {}

  ~SyclKernelDeclCreator() {
    ASTContext &Ctx = SemaRef.getASTContext();
    FunctionProtoType::ExtProtoInfo Info(CC_OpenCLKernel);

    SmallVector<QualType, 8> ArgTys;
    std::transform(std::begin(Params), std::end(Params),
                   std::back_inserter(ArgTys),
                   [](const ParmVarDecl *PVD) { return PVD->getType(); });

    QualType FuncType = Ctx.getFunctionType(Ctx.VoidTy, ArgTys, Info);
    KernelDecl->setType(FuncType);
    KernelDecl->setParams(Params);

    // Make sure that this is marked as a kernel so that the code-gen can make
    // decisions based on that. We cannot add this earlier, otherwise the call
    // to TransformStmt in replaceWithLocalClone can diagnose something that got
    // diagnosed on the actual kernel.
    KernelDecl->addAttr(
        SYCLKernelAttr::CreateImplicit(SemaRef.getASTContext()));

    SemaRef.addSyclDeviceDecl(KernelDecl);
  }

  bool enterStruct(const CXXRecordDecl *, FieldDecl *, QualType) final {
    ++StructDepth;
    return true;
  }

  bool leaveStruct(const CXXRecordDecl *, FieldDecl *, QualType) final {
    --StructDepth;
    return true;
  }

  bool enterStruct(const CXXRecordDecl *, const CXXBaseSpecifier &BS,
                   QualType FieldTy) final {
    ++StructDepth;
    return true;
  }

  bool leaveStruct(const CXXRecordDecl *, const CXXBaseSpecifier &BS,
                   QualType FieldTy) final {
    --StructDepth;
    return true;
  }

<<<<<<< HEAD
  bool handleSyclSpecialType(const CXXRecordDecl *, const CXXBaseSpecifier &BS,
                             QualType FieldTy) final {
=======
  // FIXME: Refactor accessor handling. There is a discrepancy in how
  // inherited accessors are handled.
  bool handleSyclAccessorType(const CXXRecordDecl *, const CXXBaseSpecifier &BS,
                              QualType FieldTy) final {
>>>>>>> c121bbb2
    const auto *RecordDecl = FieldTy->getAsCXXRecordDecl();
    assert(RecordDecl && "The accessor/sampler must be a RecordDecl");
    llvm::StringLiteral MethodName = KernelDecl->hasAttr<SYCLSimdAttr>()
                                         ? InitESIMDMethodName
                                         : InitMethodName;
    CXXMethodDecl *InitMethod = getMethodByName(RecordDecl, MethodName);
    assert(InitMethod && "The accessor/sampler must have the __init method");

    // Get access mode of accessor.
    const auto *AccessorSpecializationDecl =
        cast<ClassTemplateSpecializationDecl>(RecordDecl);
    const TemplateArgument &AccessModeArg =
        AccessorSpecializationDecl->getTemplateArgs().get(2);

    // Don't do -1 here because we count on this to be the first parameter added
    // (if any).
    size_t ParamIndex = Params.size();
    for (const ParmVarDecl *Param : InitMethod->parameters()) {
      QualType ParamTy = Param->getType();
      addParam(BS, ParamTy.getCanonicalType());
      if (ParamTy.getTypePtr()->isPointerType()) {
        handleAccessorPropertyList(Params.back(), RecordDecl, BS.getBeginLoc());

        // Add implicit attribute to parameter decl when it is a read only
        // SYCL accessor.
        if (isReadOnlyAccessor(AccessModeArg))
          Params.back()->addAttr(SYCLAccessorReadonlyAttr::CreateImplicit(
              SemaRef.getASTContext()));
      }
    }
    LastParamIndex = ParamIndex;
    return true;
  }

<<<<<<< HEAD
  bool handleSyclSpecialType(FieldDecl *FD, QualType FieldTy) final {
=======
  bool handleSyclAccessorType(FieldDecl *FD, QualType FieldTy) final {
    const auto *RecordDecl = FieldTy->getAsCXXRecordDecl();
    assert(RecordDecl && "The accessor must be a RecordDecl");

    // Get access mode of accessor.
    const auto *AccessorSpecializationDecl =
        cast<ClassTemplateSpecializationDecl>(RecordDecl);
    const TemplateArgument &AccessModeArg =
        AccessorSpecializationDecl->getTemplateArgs().get(2);

    llvm::StringLiteral MethodName = KernelDecl->hasAttr<SYCLSimdAttr>()
                                         ? InitESIMDMethodName
                                         : InitMethodName;
    CXXMethodDecl *InitMethod = getMethodByName(RecordDecl, MethodName);
    assert(InitMethod && "The accessor must have the __init method");

    // Don't do -1 here because we count on this to be the first parameter added
    // (if any).
    size_t ParamIndex = Params.size();
    for (const ParmVarDecl *Param : InitMethod->parameters()) {
      QualType ParamTy = Param->getType();
      addParam(FD, ParamTy.getCanonicalType());
      if (ParamTy.getTypePtr()->isPointerType()) {
        handleAccessorPropertyList(Params.back(), RecordDecl,
                                   FD->getLocation());
        if (KernelDecl->hasAttr<SYCLSimdAttr>())
          // In ESIMD kernels accessor's pointer argument needs to be marked
          Params.back()->addAttr(
              SYCLSimdAccessorPtrAttr::CreateImplicit(SemaRef.getASTContext()));

        // Add implicit attribute to parameter decl when it is a read only
        // SYCL accessor.
        if (isReadOnlyAccessor(AccessModeArg))
          Params.back()->addAttr(SYCLAccessorReadonlyAttr::CreateImplicit(
              SemaRef.getASTContext()));
      }
    }
    LastParamIndex = ParamIndex;
    return true;
  }

  bool handleSyclSamplerType(FieldDecl *FD, QualType FieldTy) final {
>>>>>>> c121bbb2
    return handleSpecialType(FD, FieldTy);
  }

  RecordDecl *wrapField(FieldDecl *Field, QualType FieldTy) {
    RecordDecl *WrapperClass =
        SemaRef.getASTContext().buildImplicitRecord("__wrapper_class");
    WrapperClass->startDefinition();
    Field = FieldDecl::Create(
        SemaRef.getASTContext(), WrapperClass, SourceLocation(),
        SourceLocation(), /*Id=*/nullptr, FieldTy,
        SemaRef.getASTContext().getTrivialTypeSourceInfo(FieldTy,
                                                         SourceLocation()),
        /*BW=*/nullptr, /*Mutable=*/false, /*InitStyle=*/ICIS_NoInit);
    Field->setAccess(AS_public);
    WrapperClass->addDecl(Field);
    WrapperClass->completeDefinition();
    return WrapperClass;
  };

  bool handlePointerType(FieldDecl *FD, QualType FieldTy) final {
    // USM allows to use raw pointers instead of buffers/accessors, but these
    // pointers point to the specially allocated memory. For pointer fields we
    // add a kernel argument with the same type as field but global address
    // space, because OpenCL requires it.
    QualType PointeeTy = FieldTy->getPointeeType();
    Qualifiers Quals = PointeeTy.getQualifiers();
    auto AS = Quals.getAddressSpace();
    // Leave global_device and global_host address spaces as is to help FPGA
    // device in memory allocations
    if (AS != LangAS::sycl_global_device && AS != LangAS::sycl_global_host)
      Quals.setAddressSpace(LangAS::sycl_global);
    PointeeTy = SemaRef.getASTContext().getQualifiedType(
        PointeeTy.getUnqualifiedType(), Quals);
    QualType ModTy = SemaRef.getASTContext().getPointerType(PointeeTy);
    // When the kernel is generated, struct type kernel arguments are
    // decomposed; i.e. the parameters of the kernel are the fields of the
    // struct, and not the struct itself. This causes an error in the backend
    // when the struct field is a pointer, since non-USM pointers cannot be
    // passed directly. To work around this issue, all pointers inside the
    // struct are wrapped in a generated '__wrapper_class'.
    if (StructDepth) {
      RecordDecl *WrappedPointer = wrapField(FD, ModTy);
      ModTy = SemaRef.getASTContext().getRecordType(WrappedPointer);
    }

    addParam(FD, ModTy);
    return true;
  }

  bool handleSimpleArrayType(FieldDecl *FD, QualType FieldTy) final {
    // Arrays are always wrapped in a struct since they cannot be passed
    // directly.
    RecordDecl *WrappedArray = wrapField(FD, FieldTy);
    QualType ModTy = SemaRef.getASTContext().getRecordType(WrappedArray);
    addParam(FD, ModTy);
    return true;
  }

  bool handleScalarType(FieldDecl *FD, QualType FieldTy) final {
    addParam(FD, FieldTy);
    return true;
  }

  bool handleNonDecompStruct(const CXXRecordDecl *, FieldDecl *FD,
                             QualType Ty) final {
    addParam(FD, Ty);
    return true;
  }

  bool handleNonDecompStruct(const CXXRecordDecl *Base,
                             const CXXBaseSpecifier &BS, QualType Ty) final {
    addParam(BS, Ty);
    return true;
  }

  bool handleUnionType(FieldDecl *FD, QualType FieldTy) final {
    return handleScalarType(FD, FieldTy);
  }

  bool handleSyclHalfType(FieldDecl *FD, QualType FieldTy) final {
    addParam(FD, FieldTy);
    return true;
  }

  // Generate kernel argument to intialize specialization constants. This
  // argument is only generated when the target has no native support for
  // specialization constants
  void handleSyclKernelHandlerType() {
    ASTContext &Context = SemaRef.getASTContext();
    if (isDefaultSPIRArch(Context))
      return;

    StringRef Name = "_arg__specialization_constants_buffer";
    addParam(Name, Context.getPointerType(Context.getAddrSpaceQualType(
                       Context.CharTy, LangAS::sycl_global)));
  }

  void setBody(CompoundStmt *KB) { KernelDecl->setBody(KB); }

  FunctionDecl *getKernelDecl() { return KernelDecl; }

  llvm::ArrayRef<ParmVarDecl *> getParamVarDeclsForCurrentField() {
    return ArrayRef<ParmVarDecl *>(std::begin(Params) + LastParamIndex,
                                   std::end(Params));
  }
  using SyclKernelFieldHandler::handleSyclHalfType;
};

class SyclKernelArgsSizeChecker : public SyclKernelFieldHandler {
  SourceLocation KernelLoc;
  unsigned SizeOfParams = 0;
  bool IsSIMD = false;

  void addParam(QualType ArgTy) {
    SizeOfParams +=
        SemaRef.getASTContext().getTypeSizeInChars(ArgTy).getQuantity();
  }

  bool handleSpecialType(QualType FieldTy) {
    const CXXRecordDecl *RecordDecl = FieldTy->getAsCXXRecordDecl();
    assert(RecordDecl && "The accessor/sampler must be a RecordDecl");
    llvm::StringLiteral MethodName =
        IsSIMD ? InitESIMDMethodName : InitMethodName;
    CXXMethodDecl *InitMethod = getMethodByName(RecordDecl, MethodName);
    assert(InitMethod && "The accessor/sampler must have the __init method");
    for (const ParmVarDecl *Param : InitMethod->parameters())
      addParam(Param->getType());
    return true;
  }

public:
  static constexpr const bool VisitInsideSimpleContainers = false;
  SyclKernelArgsSizeChecker(Sema &S, SourceLocation Loc, bool IsSIMD)
      : SyclKernelFieldHandler(S), KernelLoc(Loc), IsSIMD(IsSIMD) {}

  ~SyclKernelArgsSizeChecker() {
    if (SizeOfParams > MaxKernelArgsSize)
      SemaRef.Diag(KernelLoc, diag::warn_sycl_kernel_too_big_args)
          << SizeOfParams << MaxKernelArgsSize;
  }

  bool handleSyclSpecialType(FieldDecl *FD, QualType FieldTy) final {
    return handleSpecialType(FieldTy);
  }

  bool handleSyclSpecialType(const CXXRecordDecl *, const CXXBaseSpecifier &,
                             QualType FieldTy) final {
    return handleSpecialType(FieldTy);
  }

  bool handlePointerType(FieldDecl *FD, QualType FieldTy) final {
    addParam(FieldTy);
    return true;
  }

  bool handleScalarType(FieldDecl *FD, QualType FieldTy) final {
    addParam(FieldTy);
    return true;
  }

  bool handleSimpleArrayType(FieldDecl *FD, QualType FieldTy) final {
    addParam(FieldTy);
    return true;
  }

  bool handleNonDecompStruct(const CXXRecordDecl *, FieldDecl *FD,
                             QualType Ty) final {
    addParam(Ty);
    return true;
  }

  bool handleNonDecompStruct(const CXXRecordDecl *Base,
                             const CXXBaseSpecifier &BS, QualType Ty) final {
    addParam(Ty);
    return true;
  }

  bool handleUnionType(FieldDecl *FD, QualType FieldTy) final {
    return handleScalarType(FD, FieldTy);
  }

  bool handleSyclHalfType(FieldDecl *FD, QualType FieldTy) final {
    addParam(FieldTy);
    return true;
  }
  using SyclKernelFieldHandler::handleSyclHalfType;
};

enum class KernelArgDescription {
  BaseClass,
  DecomposedMember,
  WrappedPointer,
  WrappedArray,
  Accessor,
  AccessorBase,
  Sampler,
  Stream,
  KernelHandler,
  None
};

StringRef getKernelArgDesc(KernelArgDescription Desc) {
  switch (Desc) {
  case KernelArgDescription::BaseClass:
    return "Compiler generated argument for base class,";
  case KernelArgDescription::DecomposedMember:
    return "Compiler generated argument for decomposed struct/class,";
  case KernelArgDescription::WrappedPointer:
    return "Compiler generated argument for nested pointer,";
  case KernelArgDescription::WrappedArray:
    return "Compiler generated argument for array,";
  case KernelArgDescription::Accessor:
    return "Compiler generated argument for accessor,";
  case KernelArgDescription::AccessorBase:
    return "Compiler generated argument for accessor base class,";
  case KernelArgDescription::Sampler:
    return "Compiler generated argument for sampler,";
  case KernelArgDescription::Stream:
    return "Compiler generated argument for stream,";
  case KernelArgDescription::KernelHandler:
    return "Compiler generated argument for SYCL2020 specialization constant";
  case KernelArgDescription::None:
    return "";
  }
  llvm_unreachable(
      "switch should cover all possible values for KernelArgDescription");
}

class SyclOptReportCreator : public SyclKernelFieldHandler {
  SyclKernelDeclCreator &DC;
  SourceLocation KernelInvocationLoc;

  void addParam(const FieldDecl *KernelArg, QualType KernelArgType,
                KernelArgDescription KernelArgDesc) {
    StringRef NameToEmitInDescription = KernelArg->getName();
    const RecordDecl *KernelArgParent = KernelArg->getParent();
    if (KernelArgParent &&
        KernelArgDesc == KernelArgDescription::DecomposedMember) {
      NameToEmitInDescription = KernelArgParent->getName();
    }

    bool isWrappedField =
        KernelArgDesc == KernelArgDescription::WrappedPointer ||
        KernelArgDesc == KernelArgDescription::WrappedArray;

    unsigned KernelArgSize =
        SemaRef.getASTContext().getTypeSizeInChars(KernelArgType).getQuantity();

    SemaRef.getDiagnostics().getSYCLOptReport().AddKernelArgs(
        DC.getKernelDecl(), NameToEmitInDescription,
        isWrappedField ? "Compiler generated" : KernelArgType.getAsString(),
        KernelInvocationLoc, KernelArgSize, getKernelArgDesc(KernelArgDesc),
        (KernelArgDesc == KernelArgDescription::DecomposedMember)
            ? ("Field:" + KernelArg->getName().str() + ", ")
            : "");
  }

  void addParam(const FieldDecl *FD, QualType FieldTy) {
    KernelArgDescription Desc = KernelArgDescription::None;
    const RecordDecl *RD = FD->getParent();
    if (RD && RD->hasAttr<SYCLRequiresDecompositionAttr>())
      Desc = KernelArgDescription::DecomposedMember;

    addParam(FD, FieldTy, Desc);
  }

  // Handles base classes.
  void addParam(const CXXBaseSpecifier &, QualType KernelArgType,
                KernelArgDescription KernelArgDesc) {
    unsigned KernelArgSize =
        SemaRef.getASTContext().getTypeSizeInChars(KernelArgType).getQuantity();
    SemaRef.getDiagnostics().getSYCLOptReport().AddKernelArgs(
        DC.getKernelDecl(), KernelArgType.getAsString(),
        KernelArgType.getAsString(), KernelInvocationLoc, KernelArgSize,
        getKernelArgDesc(KernelArgDesc), "");
  }

  // Handles specialization constants.
  void addParam(QualType KernelArgType, KernelArgDescription KernelArgDesc) {
    unsigned KernelArgSize =
        SemaRef.getASTContext().getTypeSizeInChars(KernelArgType).getQuantity();
    SemaRef.getDiagnostics().getSYCLOptReport().AddKernelArgs(
        DC.getKernelDecl(), "", KernelArgType.getAsString(),
        KernelInvocationLoc, KernelArgSize, getKernelArgDesc(KernelArgDesc),
        "");
  }

  // Handles SYCL special types (accessor, sampler and stream) and modified
  // types (arrays and pointers)
  bool handleSpecialType(const FieldDecl *FD, QualType FieldTy,
                         KernelArgDescription Desc) {
    for (const auto *Param : DC.getParamVarDeclsForCurrentField())
      addParam(FD, Param->getType(), Desc);
    return true;
  }

public:
  static constexpr const bool VisitInsideSimpleContainers = false;
  SyclOptReportCreator(Sema &S, SyclKernelDeclCreator &DC, SourceLocation Loc)
      : SyclKernelFieldHandler(S), DC(DC), KernelInvocationLoc(Loc) {}

  bool handleSyclSpecialType(FieldDecl *FD, QualType FieldTy) final {
    const auto *RecordDecl = FieldTy->getAsCXXRecordDecl();
    if (getMethodByName(RecordDecl, FinalizeMethodName))
      return handleSpecialType(
          FD, FieldTy, KernelArgDescription(KernelArgDescription::Stream));
    if (dyn_cast<ClassTemplateSpecializationDecl>(FieldTy->getAsRecordDecl()))
      return handleSpecialType(
          FD, FieldTy, KernelArgDescription(KernelArgDescription::Accessor));
    return handleSpecialType(
        FD, FieldTy, KernelArgDescription(KernelArgDescription::Sampler));
  }

  bool handleSyclSpecialType(const CXXRecordDecl *, const CXXBaseSpecifier &BS,
                             QualType FieldTy) final {
    for (const auto *Param : DC.getParamVarDeclsForCurrentField()) {
      QualType KernelArgType = Param->getType();
      unsigned KernelArgSize = SemaRef.getASTContext()
                                   .getTypeSizeInChars(KernelArgType)
                                   .getQuantity();
      SemaRef.getDiagnostics().getSYCLOptReport().AddKernelArgs(
          DC.getKernelDecl(), FieldTy.getAsString(),
          KernelArgType.getAsString(), KernelInvocationLoc, KernelArgSize,
          getKernelArgDesc(
              KernelArgDescription(KernelArgDescription::AccessorBase)),
          "");
    }
    return true;
  }

  bool handlePointerType(FieldDecl *FD, QualType FieldTy) final {
    KernelArgDescription Desc = KernelArgDescription::None;
    ParmVarDecl *KernelParameter = DC.getParamVarDeclsForCurrentField()[0];
    // Compiler generated openCL kernel argument for current pointer field
    // is not a pointer. This means we are processing a nested pointer and
    // the openCL kernel argument is of type __wrapper_class.
    if (!KernelParameter->getType()->isPointerType())
      Desc = KernelArgDescription::WrappedPointer;
    return handleSpecialType(FD, FieldTy, Desc);
  }

  bool handleScalarType(FieldDecl *FD, QualType FieldTy) final {
    addParam(FD, FieldTy);
    return true;
  }

  bool handleSimpleArrayType(FieldDecl *FD, QualType FieldTy) final {
    // Simple arrays are always wrapped.
    handleSpecialType(FD, FieldTy,
                      KernelArgDescription(KernelArgDescription::WrappedArray));
    return true;
  }

  bool handleNonDecompStruct(const CXXRecordDecl *, FieldDecl *FD,
                             QualType Ty) final {
    addParam(FD, Ty);
    return true;
  }

  bool handleNonDecompStruct(const CXXRecordDecl *Base,
                             const CXXBaseSpecifier &BS, QualType Ty) final {
    addParam(BS, Ty, KernelArgDescription(KernelArgDescription::BaseClass));
    return true;
  }

  bool handleUnionType(FieldDecl *FD, QualType FieldTy) final {
    return handleScalarType(FD, FieldTy);
  }

  bool handleSyclHalfType(FieldDecl *FD, QualType FieldTy) final {
    addParam(FD, FieldTy);
    return true;
  }

  void handleSyclKernelHandlerType() {
    ASTContext &Context = SemaRef.getASTContext();
    if (isDefaultSPIRArch(Context))
      return;
    addParam(DC.getParamVarDeclsForCurrentField()[0]->getType(),
             KernelArgDescription(KernelArgDescription::KernelHandler));
  }
  using SyclKernelFieldHandler::handleSyclHalfType;
};

static CXXMethodDecl *getOperatorParens(const CXXRecordDecl *Rec) {
  for (auto *MD : Rec->methods()) {
    if (MD->getOverloadedOperator() == OO_Call)
      return MD;
  }
  return nullptr;
}

static bool isESIMDKernelType(const CXXRecordDecl *KernelObjType) {
  const CXXMethodDecl *OpParens = getOperatorParens(KernelObjType);
  return (OpParens != nullptr) && OpParens->hasAttr<SYCLSimdAttr>();
}

class SyclKernelBodyCreator : public SyclKernelFieldHandler {
  SyclKernelDeclCreator &DeclCreator;
  llvm::SmallVector<Stmt *, 16> BodyStmts;
  llvm::SmallVector<InitListExpr *, 16> CollectionInitExprs;
  llvm::SmallVector<Stmt *, 16> FinalizeStmts;
  // This collection contains the information required to add/remove information
  // about arrays as we enter them.  The InitializedEntity component is
  // necessary for initializing child members.  uin64_t is the index of the
  // current element being worked on, which is updated every time we visit
  // nextElement.
  llvm::SmallVector<std::pair<InitializedEntity, uint64_t>, 8> ArrayInfos;
  VarDecl *KernelObjClone;
  InitializedEntity VarEntity;
  const CXXRecordDecl *KernelObj;
  llvm::SmallVector<Expr *, 16> MemberExprBases;
  FunctionDecl *KernelCallerFunc;
  SourceLocation KernelCallerSrcLoc; // KernelCallerFunc source location.
  // Contains a count of how many containers we're in.  This is used by the
  // pointer-struct-wrapping code to ensure that we don't try to wrap
  // non-top-level pointers.
  uint64_t StructDepth = 0;
  VarDecl *KernelHandlerClone = nullptr;

  Stmt *replaceWithLocalClone(ParmVarDecl *OriginalParam, VarDecl *LocalClone,
                              Stmt *FunctionBody) {
    // DeclRefExpr with valid source location but with decl which is not marked
    // as used is invalid.
    LocalClone->setIsUsed();
    std::pair<DeclaratorDecl *, DeclaratorDecl *> MappingPair =
        std::make_pair(OriginalParam, LocalClone);
    KernelBodyTransform KBT(MappingPair, SemaRef);
    return KBT.TransformStmt(FunctionBody).get();
  }

  // Using the statements/init expressions that we've created, this generates
  // the kernel body compound stmt. CompoundStmt needs to know its number of
  // statements in advance to allocate it, so we cannot do this as we go along.
  CompoundStmt *createKernelBody() {
    // Push the Kernel function scope to ensure the scope isn't empty
    SemaRef.PushFunctionScope();

    // Initialize kernel object local clone
    assert(CollectionInitExprs.size() == 1 &&
           "Should have been popped down to just the first one");
    KernelObjClone->setInit(CollectionInitExprs.back());

    // Replace references to the kernel object in kernel body, to use the
    // compiler generated local clone
    Stmt *NewBody =
        replaceWithLocalClone(KernelCallerFunc->getParamDecl(0), KernelObjClone,
                              KernelCallerFunc->getBody());

    // If kernel_handler argument is passed by SYCL kernel, replace references
    // to this argument in kernel body, to use the compiler generated local
    // clone
    if (ParmVarDecl *KernelHandlerParam =
            getSyclKernelHandlerArg(KernelCallerFunc))
      NewBody = replaceWithLocalClone(KernelHandlerParam, KernelHandlerClone,
                                      NewBody);

    // Use transformed body (with clones) as kernel body
    BodyStmts.push_back(NewBody);

    BodyStmts.insert(BodyStmts.end(), FinalizeStmts.begin(),
                     FinalizeStmts.end());

    return CompoundStmt::Create(SemaRef.getASTContext(), BodyStmts, {}, {});
  }

  void markParallelWorkItemCalls() {
    if (getKernelInvocationKind(KernelCallerFunc) ==
        InvokeParallelForWorkGroup) {
      FindPFWGLambdaFnVisitor V(KernelObj);
      V.TraverseStmt(KernelCallerFunc->getBody());
      CXXMethodDecl *WGLambdaFn = V.getLambdaFn();
      assert(WGLambdaFn && "PFWG lambda not found");
      // Mark the function that it "works" in a work group scope:
      // NOTE: In case of parallel_for_work_item the marker call itself is
      // marked with work item scope attribute, here  the '()' operator of the
      // object passed as parameter is marked. This is an optimization -
      // there are a lot of locals created at parallel_for_work_group
      // scope before calling the lambda - it is more efficient to have
      // all of them in the private address space rather then sharing via
      // the local AS. See parallel_for_work_group implementation in the
      // SYCL headers.
      if (!WGLambdaFn->hasAttr<SYCLScopeAttr>()) {
        WGLambdaFn->addAttr(SYCLScopeAttr::CreateImplicit(
            SemaRef.getASTContext(), SYCLScopeAttr::Level::WorkGroup));
        // Search and mark parallel_for_work_item calls:
        MarkWIScopeFnVisitor MarkWIScope(SemaRef.getASTContext());
        MarkWIScope.TraverseDecl(WGLambdaFn);
        // Now mark local variables declared in the PFWG lambda with work group
        // scope attribute
        addScopeAttrToLocalVars(*WGLambdaFn);
      }
    }
  }

  // Creates a DeclRefExpr to the ParmVar that represents the current field.
  Expr *createParamReferenceExpr() {
    ParmVarDecl *KernelParameter =
        DeclCreator.getParamVarDeclsForCurrentField()[0];

    QualType ParamType = KernelParameter->getOriginalType();
    Expr *DRE = SemaRef.BuildDeclRefExpr(KernelParameter, ParamType, VK_LValue,
                                         KernelCallerSrcLoc);
    return DRE;
  }

  // Creates a DeclRefExpr to the ParmVar that represents the current pointer
  // field.
  Expr *createPointerParamReferenceExpr(QualType PointerTy, bool Wrapped) {
    ParmVarDecl *KernelParameter =
        DeclCreator.getParamVarDeclsForCurrentField()[0];

    QualType ParamType = KernelParameter->getOriginalType();
    Expr *DRE = SemaRef.BuildDeclRefExpr(KernelParameter, ParamType, VK_LValue,
                                         KernelCallerSrcLoc);

    // Struct Type kernel arguments are decomposed. The pointer fields are
    // then wrapped inside a compiler generated struct. Therefore when
    // generating the initializers, we have to 'unwrap' the pointer.
    if (Wrapped) {
      CXXRecordDecl *WrapperStruct = ParamType->getAsCXXRecordDecl();
      // Pointer field wrapped inside __wrapper_class
      FieldDecl *Pointer = *(WrapperStruct->field_begin());
      DRE = buildMemberExpr(DRE, Pointer);
      ParamType = Pointer->getType();
    }

    DRE = ImplicitCastExpr::Create(SemaRef.Context, ParamType,
                                   CK_LValueToRValue, DRE, /*BasePath=*/nullptr,
                                   VK_PRValue, FPOptionsOverride());

    if (PointerTy->getPointeeType().getAddressSpace() !=
        ParamType->getPointeeType().getAddressSpace())
      DRE = ImplicitCastExpr::Create(SemaRef.Context, PointerTy,
                                     CK_AddressSpaceConversion, DRE, nullptr,
                                     VK_PRValue, FPOptionsOverride());

    return DRE;
  }

  Expr *createSimpleArrayParamReferenceExpr(QualType ArrayTy) {
    ParmVarDecl *KernelParameter =
        DeclCreator.getParamVarDeclsForCurrentField()[0];
    QualType ParamType = KernelParameter->getOriginalType();
    Expr *DRE = SemaRef.BuildDeclRefExpr(KernelParameter, ParamType, VK_LValue,
                                         KernelCallerSrcLoc);

    // Unwrap the array.
    CXXRecordDecl *WrapperStruct = ParamType->getAsCXXRecordDecl();
    FieldDecl *ArrayField = *(WrapperStruct->field_begin());
    return buildMemberExpr(DRE, ArrayField);
  }

  // Returns 'true' if the thing we're visiting (Based on the FD/QualType pair)
  // is an element of an array.  This will determine whether we do
  // MemberExprBases in some cases or not, AND determines how we initialize
  // values.
  bool isArrayElement(const FieldDecl *FD, QualType Ty) const {
    return !SemaRef.getASTContext().hasSameType(FD->getType(), Ty);
  }

  // Creates an initialized entity for a field/item. In the case where this is a
  // field, returns a normal member initializer, if we're in a sub-array of a MD
  // array, returns an element initializer.
  InitializedEntity getFieldEntity(FieldDecl *FD, QualType Ty) {
    if (isArrayElement(FD, Ty))
      return InitializedEntity::InitializeElement(SemaRef.getASTContext(),
                                                  ArrayInfos.back().second,
                                                  ArrayInfos.back().first);
    return InitializedEntity::InitializeMember(FD, &VarEntity);
  }

  void addFieldInit(FieldDecl *FD, QualType Ty, MultiExprArg ParamRef) {
    InitializationKind InitKind =
        InitializationKind::CreateCopy(KernelCallerSrcLoc, KernelCallerSrcLoc);
    addFieldInit(FD, Ty, ParamRef, InitKind);
  }

  void addFieldInit(FieldDecl *FD, QualType Ty, MultiExprArg ParamRef,
                    InitializationKind InitKind) {
    addFieldInit(FD, Ty, ParamRef, InitKind, getFieldEntity(FD, Ty));
  }

  void addFieldInit(FieldDecl *FD, QualType Ty, MultiExprArg ParamRef,
                    InitializationKind InitKind, InitializedEntity Entity) {
    InitializationSequence InitSeq(SemaRef, Entity, InitKind, ParamRef);
    ExprResult Init = InitSeq.Perform(SemaRef, Entity, InitKind, ParamRef);

    InitListExpr *ParentILE = CollectionInitExprs.back();
    ParentILE->updateInit(SemaRef.getASTContext(), ParentILE->getNumInits(),
                          Init.get());
  }

  void addBaseInit(const CXXBaseSpecifier &BS, QualType Ty,
                   InitializationKind InitKind) {
    InitializedEntity Entity = InitializedEntity::InitializeBase(
        SemaRef.Context, &BS, /*IsInheritedVirtualBase*/ false, &VarEntity);
    InitializationSequence InitSeq(SemaRef, Entity, InitKind, None);
    ExprResult Init = InitSeq.Perform(SemaRef, Entity, InitKind, None);

    InitListExpr *ParentILE = CollectionInitExprs.back();
    ParentILE->updateInit(SemaRef.getASTContext(), ParentILE->getNumInits(),
                          Init.get());
  }

  void addSimpleBaseInit(const CXXBaseSpecifier &BS, QualType Ty) {
    InitializationKind InitKind =
        InitializationKind::CreateCopy(KernelCallerSrcLoc, KernelCallerSrcLoc);

    InitializedEntity Entity = InitializedEntity::InitializeBase(
        SemaRef.Context, &BS, /*IsInheritedVirtualBase*/ false, &VarEntity);

    Expr *ParamRef = createParamReferenceExpr();
    InitializationSequence InitSeq(SemaRef, Entity, InitKind, ParamRef);
    ExprResult Init = InitSeq.Perform(SemaRef, Entity, InitKind, ParamRef);

    InitListExpr *ParentILE = CollectionInitExprs.back();
    ParentILE->updateInit(SemaRef.getASTContext(), ParentILE->getNumInits(),
                          Init.get());
  }

  // Adds an initializer that handles a simple initialization of a field.
  void addSimpleFieldInit(FieldDecl *FD, QualType Ty) {
    Expr *ParamRef = createParamReferenceExpr();
    addFieldInit(FD, Ty, ParamRef);
  }

  MemberExpr *buildMemberExpr(Expr *Base, ValueDecl *Member) {
    DeclAccessPair MemberDAP = DeclAccessPair::make(Member, AS_none);
    MemberExpr *Result = SemaRef.BuildMemberExpr(
        Base, /*IsArrow */ false, KernelCallerSrcLoc, NestedNameSpecifierLoc(),
        KernelCallerSrcLoc, Member, MemberDAP,
        /*HadMultipleCandidates*/ false,
        DeclarationNameInfo(Member->getDeclName(), KernelCallerSrcLoc),
        Member->getType(), VK_LValue, OK_Ordinary);
    return Result;
  }

  void addFieldMemberExpr(FieldDecl *FD, QualType Ty) {
    if (!isArrayElement(FD, Ty))
      MemberExprBases.push_back(buildMemberExpr(MemberExprBases.back(), FD));
  }

  void removeFieldMemberExpr(const FieldDecl *FD, QualType Ty) {
    if (!isArrayElement(FD, Ty))
      MemberExprBases.pop_back();
  }

  void createSpecialMethodCall(const CXXRecordDecl *RD, StringRef MethodName,
                               SmallVectorImpl<Stmt *> &AddTo) {
    CXXMethodDecl *Method = getMethodByName(RD, MethodName);
    if (!Method)
      return;

    unsigned NumParams = Method->getNumParams();
    llvm::SmallVector<Expr *, 4> ParamDREs(NumParams);
    llvm::ArrayRef<ParmVarDecl *> KernelParameters =
        DeclCreator.getParamVarDeclsForCurrentField();
    for (size_t I = 0; I < NumParams; ++I) {
      QualType ParamType = KernelParameters[I]->getOriginalType();
      ParamDREs[I] = SemaRef.BuildDeclRefExpr(KernelParameters[I], ParamType,
                                              VK_LValue, KernelCallerSrcLoc);
    }

    MemberExpr *MethodME = buildMemberExpr(MemberExprBases.back(), Method);

    QualType ResultTy = Method->getReturnType();
    ExprValueKind VK = Expr::getValueKindForType(ResultTy);
    ResultTy = ResultTy.getNonLValueExprType(SemaRef.Context);
    llvm::SmallVector<Expr *, 4> ParamStmts;
    const auto *Proto = cast<FunctionProtoType>(Method->getType());
    SemaRef.GatherArgumentsForCall(KernelCallerSrcLoc, Method, Proto, 0,
                                   ParamDREs, ParamStmts);
    // [kernel_obj or wrapper object].accessor.__init(_ValueType*,
    // range<int>, range<int>, id<int>)
    AddTo.push_back(CXXMemberCallExpr::Create(
        SemaRef.Context, MethodME, ParamStmts, ResultTy, VK, KernelCallerSrcLoc,
        FPOptionsOverride()));
  }

  // Creates an empty InitListExpr of the correct number of child-inits
  // of this to append into.
  void addCollectionInitListExpr(const CXXRecordDecl *RD) {
    const ASTRecordLayout &Info =
        SemaRef.getASTContext().getASTRecordLayout(RD);
    uint64_t NumInitExprs = Info.getFieldCount() + RD->getNumBases();
    addCollectionInitListExpr(QualType(RD->getTypeForDecl(), 0), NumInitExprs);
  }

  InitListExpr *createInitListExpr(const CXXRecordDecl *RD) {
    const ASTRecordLayout &Info =
        SemaRef.getASTContext().getASTRecordLayout(RD);
    uint64_t NumInitExprs = Info.getFieldCount() + RD->getNumBases();
    return createInitListExpr(QualType(RD->getTypeForDecl(), 0), NumInitExprs);
  }

  InitListExpr *createInitListExpr(QualType InitTy, uint64_t NumChildInits) {
    InitListExpr *ILE = new (SemaRef.getASTContext()) InitListExpr(
        SemaRef.getASTContext(), KernelCallerSrcLoc, {}, KernelCallerSrcLoc);
    ILE->reserveInits(SemaRef.getASTContext(), NumChildInits);
    ILE->setType(InitTy);

    return ILE;
  }

  // Create an empty InitListExpr of the type/size for the rest of the visitor
  // to append into.
  void addCollectionInitListExpr(QualType InitTy, uint64_t NumChildInits) {

    InitListExpr *ILE = createInitListExpr(InitTy, NumChildInits);
    InitListExpr *ParentILE = CollectionInitExprs.back();
    ParentILE->updateInit(SemaRef.getASTContext(), ParentILE->getNumInits(),
                          ILE);

    CollectionInitExprs.push_back(ILE);
  }

  // FIXME Avoid creation of kernel obj clone.
  // See https://github.com/intel/llvm/issues/1544 for details.
  static VarDecl *createKernelObjClone(ASTContext &Ctx, DeclContext *DC,
                                       const CXXRecordDecl *KernelObj) {
    TypeSourceInfo *TSInfo =
        KernelObj->isLambda() ? KernelObj->getLambdaTypeInfo() : nullptr;
    VarDecl *VD = VarDecl::Create(
        Ctx, DC, KernelObj->getLocation(), KernelObj->getLocation(),
        KernelObj->getIdentifier(), QualType(KernelObj->getTypeForDecl(), 0),
        TSInfo, SC_None);

    return VD;
  }

  const llvm::StringLiteral getInitMethodName() const {
    bool IsSIMDKernel = isESIMDKernelType(KernelObj);
    return IsSIMDKernel ? InitESIMDMethodName : InitMethodName;
  }

  // Default inits the type, then calls the init-method in the body.
  bool handleSpecialType(FieldDecl *FD, QualType Ty) {
    addFieldInit(FD, Ty, None,
                 InitializationKind::CreateDefault(KernelCallerSrcLoc));

    addFieldMemberExpr(FD, Ty);

    const auto *RecordDecl = Ty->getAsCXXRecordDecl();
    createSpecialMethodCall(RecordDecl, getInitMethodName(), BodyStmts);
    CXXMethodDecl *FinalizeMethod =
        getMethodByName(RecordDecl, FinalizeMethodName);
    // A finalize-method is expected for stream class.
    if (!FinalizeMethod && getMethodByName(RecordDecl, "__finalize"))
      SemaRef.Diag(FD->getLocation(), diag::err_sycl_expected_finalize_method);
    else
      createSpecialMethodCall(RecordDecl, FinalizeMethodName, FinalizeStmts);

    removeFieldMemberExpr(FD, Ty);

    return true;
  }

  bool handleSpecialType(const CXXBaseSpecifier &BS, QualType Ty) {
    const auto *RecordDecl = Ty->getAsCXXRecordDecl();
    addBaseInit(BS, Ty, InitializationKind::CreateDefault(KernelCallerSrcLoc));
    createSpecialMethodCall(RecordDecl, getInitMethodName(), BodyStmts);
    return true;
  }

  // Generate __init call for kernel handler argument
  void handleSpecialType(QualType KernelHandlerTy) {
    DeclRefExpr *KernelHandlerCloneRef =
        DeclRefExpr::Create(SemaRef.Context, NestedNameSpecifierLoc(),
                            KernelCallerSrcLoc, KernelHandlerClone, false,
                            DeclarationNameInfo(), KernelHandlerTy, VK_LValue);
    const auto *RecordDecl =
        KernelHandlerClone->getType()->getAsCXXRecordDecl();
    MemberExprBases.push_back(KernelHandlerCloneRef);
    createSpecialMethodCall(RecordDecl, InitSpecConstantsBuffer, BodyStmts);
    MemberExprBases.pop_back();
  }

  void createKernelHandlerClone(ASTContext &Ctx, DeclContext *DC,
                                ParmVarDecl *KernelHandlerArg) {
    QualType Ty = KernelHandlerArg->getType();
    TypeSourceInfo *TSInfo = Ctx.getTrivialTypeSourceInfo(Ty);
    KernelHandlerClone =
        VarDecl::Create(Ctx, DC, KernelCallerSrcLoc, KernelCallerSrcLoc,
                        KernelHandlerArg->getIdentifier(), Ty, TSInfo, SC_None);

    // Default initialize clone
    InitializedEntity VarEntity =
        InitializedEntity::InitializeVariable(KernelHandlerClone);
    InitializationKind InitKind =
        InitializationKind::CreateDefault(KernelCallerSrcLoc);
    InitializationSequence InitSeq(SemaRef, VarEntity, InitKind, None);
    ExprResult Init = InitSeq.Perform(SemaRef, VarEntity, InitKind, None);
    KernelHandlerClone->setInit(
        SemaRef.MaybeCreateExprWithCleanups(Init.get()));
    KernelHandlerClone->setInitStyle(VarDecl::CallInit);
  }

public:
  static constexpr const bool VisitInsideSimpleContainers = false;
  SyclKernelBodyCreator(Sema &S, SyclKernelDeclCreator &DC,
                        const CXXRecordDecl *KernelObj,
                        FunctionDecl *KernelCallerFunc)
      : SyclKernelFieldHandler(S), DeclCreator(DC),
        KernelObjClone(createKernelObjClone(S.getASTContext(),
                                            DC.getKernelDecl(), KernelObj)),
        VarEntity(InitializedEntity::InitializeVariable(KernelObjClone)),
        KernelObj(KernelObj), KernelCallerFunc(KernelCallerFunc),
        KernelCallerSrcLoc(KernelCallerFunc->getLocation()) {
    CollectionInitExprs.push_back(createInitListExpr(KernelObj));
    markParallelWorkItemCalls();

    Stmt *DS = new (S.Context) DeclStmt(DeclGroupRef(KernelObjClone),
                                        KernelCallerSrcLoc, KernelCallerSrcLoc);
    BodyStmts.push_back(DS);
    DeclRefExpr *KernelObjCloneRef = DeclRefExpr::Create(
        S.Context, NestedNameSpecifierLoc(), KernelCallerSrcLoc, KernelObjClone,
        false, DeclarationNameInfo(), QualType(KernelObj->getTypeForDecl(), 0),
        VK_LValue);
    MemberExprBases.push_back(KernelObjCloneRef);
  }

  ~SyclKernelBodyCreator() {
    CompoundStmt *KernelBody = createKernelBody();
    DeclCreator.setBody(KernelBody);
  }

  bool handleSyclSpecialType(FieldDecl *FD, QualType Ty) final {
    return handleSpecialType(FD, Ty);
  }

  bool handleSyclSpecialType(const CXXRecordDecl *, const CXXBaseSpecifier &BS,
                             QualType Ty) final {
    return handleSpecialType(BS, Ty);
  }

  bool handleSyclSpecConstantType(FieldDecl *FD, QualType Ty) final {
    return handleSpecialType(FD, Ty);
  }

  bool handleSyclHalfType(FieldDecl *FD, QualType Ty) final {
    addSimpleFieldInit(FD, Ty);
    return true;
  }

  bool handlePointerType(FieldDecl *FD, QualType FieldTy) final {
    Expr *PointerRef =
        createPointerParamReferenceExpr(FieldTy, StructDepth != 0);
    addFieldInit(FD, FieldTy, PointerRef);
    return true;
  }

  bool handleSimpleArrayType(FieldDecl *FD, QualType FieldTy) final {
    Expr *ArrayRef = createSimpleArrayParamReferenceExpr(FieldTy);
    InitializationKind InitKind = InitializationKind::CreateDirect({}, {}, {});

    InitializedEntity Entity =
        InitializedEntity::InitializeMember(FD, &VarEntity, /*Implicit*/ true);

    addFieldInit(FD, FieldTy, ArrayRef, InitKind, Entity);
    return true;
  }

  bool handleNonDecompStruct(const CXXRecordDecl *, FieldDecl *FD,
                             QualType Ty) final {
    addSimpleFieldInit(FD, Ty);
    return true;
  }

  bool handleNonDecompStruct(const CXXRecordDecl *Base,
                             const CXXBaseSpecifier &BS, QualType Ty) final {
    addSimpleBaseInit(BS, Ty);
    return true;
  }

  bool handleScalarType(FieldDecl *FD, QualType FieldTy) final {
    addSimpleFieldInit(FD, FieldTy);
    return true;
  }

  bool handleUnionType(FieldDecl *FD, QualType FieldTy) final {
    addSimpleFieldInit(FD, FieldTy);
    return true;
  }

  // Default inits the type, then calls the init-method in the body
  void handleSyclKernelHandlerType(ParmVarDecl *KernelHandlerArg) {

    // Create and default initialize local clone of kernel handler
    createKernelHandlerClone(SemaRef.getASTContext(),
                             DeclCreator.getKernelDecl(), KernelHandlerArg);

    // Add declaration statement to openCL kernel body
    Stmt *DS =
        new (SemaRef.Context) DeclStmt(DeclGroupRef(KernelHandlerClone),
                                       KernelCallerSrcLoc, KernelCallerSrcLoc);
    BodyStmts.push_back(DS);

    // Generate
    // KernelHandlerClone.__init_specialization_constants_buffer(specialization_constants_buffer)
    // call if target does not have native support for specialization constants.
    // Here, specialization_constants_buffer is the compiler generated kernel
    // argument of type char*.
    if (!isDefaultSPIRArch(SemaRef.Context))
      handleSpecialType(KernelHandlerArg->getType());
  }

  bool enterStruct(const CXXRecordDecl *RD, FieldDecl *FD, QualType Ty) final {
    ++StructDepth;
    addCollectionInitListExpr(Ty->getAsCXXRecordDecl());

    addFieldMemberExpr(FD, Ty);
    return true;
  }

  bool leaveStruct(const CXXRecordDecl *, FieldDecl *FD, QualType Ty) final {
    --StructDepth;
    CollectionInitExprs.pop_back();

    removeFieldMemberExpr(FD, Ty);
    return true;
  }

  bool enterStruct(const CXXRecordDecl *RD, const CXXBaseSpecifier &BS,
                   QualType) final {
    ++StructDepth;

    CXXCastPath BasePath;
    QualType DerivedTy(RD->getTypeForDecl(), 0);
    QualType BaseTy = BS.getType();
    SemaRef.CheckDerivedToBaseConversion(DerivedTy, BaseTy, KernelCallerSrcLoc,
                                         SourceRange(), &BasePath,
                                         /*IgnoreBaseAccess*/ true);
    auto Cast = ImplicitCastExpr::Create(
        SemaRef.Context, BaseTy, CK_DerivedToBase, MemberExprBases.back(),
        /* CXXCastPath=*/&BasePath, VK_LValue, FPOptionsOverride());
    MemberExprBases.push_back(Cast);

    addCollectionInitListExpr(BaseTy->getAsCXXRecordDecl());
    return true;
  }

  bool leaveStruct(const CXXRecordDecl *RD, const CXXBaseSpecifier &BS,
                   QualType) final {
    --StructDepth;
    MemberExprBases.pop_back();
    CollectionInitExprs.pop_back();
    return true;
  }

  bool enterArray(FieldDecl *FD, QualType ArrayType,
                  QualType ElementType) final {
    uint64_t ArraySize = SemaRef.getASTContext()
                             .getAsConstantArrayType(ArrayType)
                             ->getSize()
                             .getZExtValue();
    addCollectionInitListExpr(ArrayType, ArraySize);
    ArrayInfos.emplace_back(getFieldEntity(FD, ArrayType), 0);

    // If this is the top-level array, we need to make a MemberExpr in addition
    // to an array subscript.
    addFieldMemberExpr(FD, ArrayType);
    return true;
  }

  bool nextElement(QualType, uint64_t Index) final {
    ArrayInfos.back().second = Index;

    // Pop off the last member expr base.
    if (Index != 0)
      MemberExprBases.pop_back();

    QualType SizeT = SemaRef.getASTContext().getSizeType();

    llvm::APInt IndexVal{
        static_cast<unsigned>(SemaRef.getASTContext().getTypeSize(SizeT)),
        Index, SizeT->isSignedIntegerType()};

    auto IndexLiteral = IntegerLiteral::Create(
        SemaRef.getASTContext(), IndexVal, SizeT, KernelCallerSrcLoc);

    ExprResult IndexExpr = SemaRef.CreateBuiltinArraySubscriptExpr(
        MemberExprBases.back(), KernelCallerSrcLoc, IndexLiteral,
        KernelCallerSrcLoc);

    assert(!IndexExpr.isInvalid());
    MemberExprBases.push_back(IndexExpr.get());
    return true;
  }

  bool leaveArray(FieldDecl *FD, QualType ArrayType,
                  QualType ElementType) final {
    CollectionInitExprs.pop_back();
    ArrayInfos.pop_back();

    assert(
        !SemaRef.getASTContext().getAsConstantArrayType(ArrayType)->getSize() ==
            0 &&
        "Constant arrays must have at least 1 element");
    // Remove the IndexExpr.
    MemberExprBases.pop_back();

    // Remove the field access expr as well.
    removeFieldMemberExpr(FD, ArrayType);
    return true;
  }

  using SyclKernelFieldHandler::handleSyclHalfType;
};

// Kernels are only the unnamed-lambda feature if the feature is enabled, AND
// the first template argument has been corrected by the library to match the
// functor type.
static bool IsSYCLUnnamedKernel(Sema &SemaRef, const FunctionDecl *FD) {
  if (!SemaRef.getLangOpts().SYCLUnnamedLambda)
    return false;
  QualType FunctorTy = GetSYCLKernelObjectType(FD);
  QualType TmplArgTy = calculateKernelNameType(SemaRef.Context, FD);
  return SemaRef.Context.hasSameType(FunctorTy, TmplArgTy);
}

class SyclKernelIntHeaderCreator : public SyclKernelFieldHandler {
  SYCLIntegrationHeader &Header;
  int64_t CurOffset = 0;
  llvm::SmallVector<size_t, 16> ArrayBaseOffsets;
  int StructDepth = 0;

  // A series of functions to calculate the change in offset based on the type.
  int64_t offsetOf(const FieldDecl *FD, QualType ArgTy) const {
    return isArrayElement(FD, ArgTy)
               ? 0
               : SemaRef.getASTContext().getFieldOffset(FD) / 8;
  }

  int64_t offsetOf(const CXXRecordDecl *RD, const CXXRecordDecl *Base) const {
    const ASTRecordLayout &Layout =
        SemaRef.getASTContext().getASTRecordLayout(RD);
    return Layout.getBaseClassOffset(Base).getQuantity();
  }

  void addParam(const FieldDecl *FD, QualType ArgTy,
                SYCLIntegrationHeader::kernel_param_kind_t Kind) {
    addParam(ArgTy, Kind, offsetOf(FD, ArgTy));
  }
  void addParam(QualType ArgTy, SYCLIntegrationHeader::kernel_param_kind_t Kind,
                uint64_t OffsetAdj) {
    uint64_t Size;
    Size = SemaRef.getASTContext().getTypeSizeInChars(ArgTy).getQuantity();
    Header.addParamDesc(Kind, static_cast<unsigned>(Size),
                        static_cast<unsigned>(CurOffset + OffsetAdj));
  }

  // Returns 'true' if the thing we're visiting (Based on the FD/QualType pair)
  // is an element of an array.  This will determine whether we do
  // MemberExprBases in some cases or not, AND determines how we initialize
  // values.
  bool isArrayElement(const FieldDecl *FD, QualType Ty) const {
    return !SemaRef.getASTContext().hasSameType(FD->getType(), Ty);
  }

  // Sets a flag if the kernel is a parallel_for that calls the
  // free function API "this_item".
  void setThisItemIsCalled(FunctionDecl *KernelFunc) {
    if (getKernelInvocationKind(KernelFunc) != InvokeParallelFor)
      return;

    // The call graph for this translation unit.
    CallGraph SYCLCG;
    SYCLCG.addToCallGraph(SemaRef.getASTContext().getTranslationUnitDecl());
    using ChildParentPair =
        std::pair<const FunctionDecl *, const FunctionDecl *>;
    llvm::SmallPtrSet<const FunctionDecl *, 16> Visited;
    llvm::SmallVector<ChildParentPair, 16> WorkList;
    WorkList.push_back({KernelFunc, nullptr});

    while (!WorkList.empty()) {
      const FunctionDecl *FD = WorkList.back().first;
      WorkList.pop_back();
      if (!Visited.insert(FD).second)
        continue; // We've already seen this Decl

      // Check whether this call is to free functions (sycl::this_item(),
      // this_id, etc.).
      if (Util::isSyclFunction(FD, "this_id")) {
        Header.setCallsThisId(true);
        return;
      }
      if (Util::isSyclFunction(FD, "this_item")) {
        Header.setCallsThisItem(true);
        return;
      }
      if (Util::isSyclFunction(FD, "this_nd_item")) {
        Header.setCallsThisNDItem(true);
        return;
      }
      if (Util::isSyclFunction(FD, "this_group")) {
        Header.setCallsThisGroup(true);
        return;
      }

      CallGraphNode *N = SYCLCG.getNode(FD);
      if (!N)
        continue;

      for (const CallGraphNode *CI : *N) {
        if (auto *Callee = dyn_cast<FunctionDecl>(CI->getDecl())) {
          Callee = Callee->getMostRecentDecl();
          if (!Visited.count(Callee))
            WorkList.push_back({Callee, FD});
        }
      }
    }
  }

public:
  static constexpr const bool VisitInsideSimpleContainers = false;
  SyclKernelIntHeaderCreator(Sema &S, SYCLIntegrationHeader &H,
                             const CXXRecordDecl *KernelObj, QualType NameType,
                             StringRef Name, StringRef StableName,
                             FunctionDecl *KernelFunc)
      : SyclKernelFieldHandler(S), Header(H) {
    bool IsSIMDKernel = isESIMDKernelType(KernelObj);
    Header.startKernel(Name, NameType, StableName, KernelObj->getLocation(),
                       IsSIMDKernel, IsSYCLUnnamedKernel(S, KernelFunc));
    setThisItemIsCalled(KernelFunc);
  }

  bool handleSyclSpecialType(const CXXRecordDecl *RD,
                             const CXXBaseSpecifier &BC,
                             QualType FieldTy) final {
    const auto *AccTy =
        cast<ClassTemplateSpecializationDecl>(FieldTy->getAsRecordDecl());
    assert(AccTy->getTemplateArgs().size() >= 2 &&
           "Incorrect template args for Accessor Type");
    int Dims = static_cast<int>(
        AccTy->getTemplateArgs()[1].getAsIntegral().getExtValue());
    int Info = getAccessTarget(AccTy) | (Dims << 11);
    Header.addParamDesc(SYCLIntegrationHeader::kind_accessor, Info,
                        CurOffset +
                            offsetOf(RD, BC.getType()->getAsCXXRecordDecl()));
    return true;
  }

  bool handleSyclSpecialType(FieldDecl *FD, QualType FieldTy) final {
    const auto *ClassTy = FieldTy->getAsCXXRecordDecl();
    assert(ClassTy && "Sampler type must be a C++ record type");
    if (const auto *AccTy = dyn_cast<ClassTemplateSpecializationDecl>(
            FieldTy->getAsRecordDecl())) {
      assert(AccTy->getTemplateArgs().size() >= 2 &&
             "Incorrect template args for Accessor Type");
      int Dims = static_cast<int>(
          AccTy->getTemplateArgs()[1].getAsIntegral().getExtValue());
      int Info = getAccessTarget(AccTy) | (Dims << 11);

      Header.addParamDesc(SYCLIntegrationHeader::kind_accessor, Info,
                          CurOffset + offsetOf(FD, FieldTy));
    } else {
      if (getMethodByName(ClassTy, FinalizeMethodName))
        addParam(FD, FieldTy, SYCLIntegrationHeader::kind_stream);
      else {
        CXXMethodDecl *InitMethod = getMethodByName(ClassTy, InitMethodName);
        assert(InitMethod && "sampler must have __init method");
        const ParmVarDecl *SamplerArg = InitMethod->getParamDecl(0);
        addParam(SamplerArg->getType(), SYCLIntegrationHeader::kind_sampler,
                 offsetOf(FD, FieldTy));
      }
    }
    return true;
  }

  bool handleSyclSpecConstantType(FieldDecl *FD, QualType FieldTy) final {
    const TemplateArgumentList &TemplateArgs =
        cast<ClassTemplateSpecializationDecl>(FieldTy->getAsRecordDecl())
            ->getTemplateInstantiationArgs();
    assert(TemplateArgs.size() == 2 &&
           "Incorrect template args for spec constant type");
    // Get specialization constant ID type, which is the second template
    // argument.
    QualType SpecConstIDTy = TemplateArgs.get(1).getAsType().getCanonicalType();
    const std::string SpecConstName = SYCLUniqueStableNameExpr::ComputeName(
        SemaRef.getASTContext(), SpecConstIDTy);
    Header.addSpecConstant(SpecConstName, SpecConstIDTy);
    return true;
  }

  bool handlePointerType(FieldDecl *FD, QualType FieldTy) final {
    addParam(FD, FieldTy,
             ((StructDepth) ? SYCLIntegrationHeader::kind_std_layout
                            : SYCLIntegrationHeader::kind_pointer));
    return true;
  }

  bool handleScalarType(FieldDecl *FD, QualType FieldTy) final {
    addParam(FD, FieldTy, SYCLIntegrationHeader::kind_std_layout);
    return true;
  }

  bool handleSimpleArrayType(FieldDecl *FD, QualType FieldTy) final {
    // Arrays are always wrapped inside of structs, so just treat it as a simple
    // struct.
    addParam(FD, FieldTy, SYCLIntegrationHeader::kind_std_layout);
    return true;
  }

  bool handleNonDecompStruct(const CXXRecordDecl *, FieldDecl *FD,
                             QualType Ty) final {
    addParam(FD, Ty, SYCLIntegrationHeader::kind_std_layout);
    return true;
  }

  bool handleNonDecompStruct(const CXXRecordDecl *Base,
                             const CXXBaseSpecifier &, QualType Ty) final {
    addParam(Ty, SYCLIntegrationHeader::kind_std_layout,
             offsetOf(Base, Ty->getAsCXXRecordDecl()));
    return true;
  }

  bool handleUnionType(FieldDecl *FD, QualType FieldTy) final {
    return handleScalarType(FD, FieldTy);
  }

  bool handleSyclHalfType(FieldDecl *FD, QualType FieldTy) final {
    addParam(FD, FieldTy, SYCLIntegrationHeader::kind_std_layout);
    return true;
  }

  void handleSyclKernelHandlerType(QualType Ty) {
    // The compiler generated kernel argument used to initialize SYCL 2020
    // specialization constants, `specialization_constants_buffer`, should
    // have corresponding entry in integration header. This argument is
    // only generated when target has no native support for specialization
    // constants.
    ASTContext &Context = SemaRef.getASTContext();
    if (isDefaultSPIRArch(Context))
      return;

    // Offset is zero since kernel_handler argument is not part of
    // kernel object (i.e. it is not captured)
    addParam(Context.getPointerType(Context.CharTy),
             SYCLIntegrationHeader::kind_specialization_constants_buffer, 0);
  }

  bool enterStruct(const CXXRecordDecl *, FieldDecl *FD, QualType Ty) final {
    ++StructDepth;
    CurOffset += offsetOf(FD, Ty);
    return true;
  }

  bool leaveStruct(const CXXRecordDecl *, FieldDecl *FD, QualType Ty) final {
    --StructDepth;
    CurOffset -= offsetOf(FD, Ty);
    return true;
  }

  bool enterStruct(const CXXRecordDecl *RD, const CXXBaseSpecifier &BS,
                   QualType) final {
    CurOffset += offsetOf(RD, BS.getType()->getAsCXXRecordDecl());
    return true;
  }

  bool leaveStruct(const CXXRecordDecl *RD, const CXXBaseSpecifier &BS,
                   QualType) final {
    CurOffset -= offsetOf(RD, BS.getType()->getAsCXXRecordDecl());
    return true;
  }

  bool enterArray(FieldDecl *FD, QualType ArrayTy, QualType) final {
    ArrayBaseOffsets.push_back(CurOffset + offsetOf(FD, ArrayTy));
    return true;
  }

  bool nextElement(QualType ET, uint64_t Index) final {
    int64_t Size = SemaRef.getASTContext().getTypeSizeInChars(ET).getQuantity();
    CurOffset = ArrayBaseOffsets.back() + Size * Index;
    return true;
  }

  bool leaveArray(FieldDecl *FD, QualType ArrayTy, QualType) final {
    CurOffset = ArrayBaseOffsets.pop_back_val();
    CurOffset -= offsetOf(FD, ArrayTy);
    return true;
  }

  using SyclKernelFieldHandler::enterStruct;
  using SyclKernelFieldHandler::handleSyclHalfType;
  using SyclKernelFieldHandler::leaveStruct;
};

class SyclKernelIntFooterCreator : public SyclKernelFieldHandler {
  SYCLIntegrationFooter &Footer;

public:
  SyclKernelIntFooterCreator(Sema &S, SYCLIntegrationFooter &F)
      : SyclKernelFieldHandler(S), Footer(F) {
    (void)Footer; // workaround for unused field warning
  }
};

} // namespace

class SYCLKernelNameTypeVisitor
    : public TypeVisitor<SYCLKernelNameTypeVisitor>,
      public ConstTemplateArgumentVisitor<SYCLKernelNameTypeVisitor> {
  Sema &S;
  SourceLocation KernelInvocationFuncLoc;
  QualType KernelNameType;
  using InnerTypeVisitor = TypeVisitor<SYCLKernelNameTypeVisitor>;
  using InnerTemplArgVisitor =
      ConstTemplateArgumentVisitor<SYCLKernelNameTypeVisitor>;
  bool IsInvalid = false;
  bool IsUnnamedKernel = false;

  void VisitTemplateArgs(ArrayRef<TemplateArgument> Args) {
    for (auto &A : Args)
      Visit(A);
  }

public:
  SYCLKernelNameTypeVisitor(Sema &S, SourceLocation KernelInvocationFuncLoc,
                            QualType KernelNameType, bool IsUnnamedKernel)
      : S(S), KernelInvocationFuncLoc(KernelInvocationFuncLoc),
        KernelNameType(KernelNameType), IsUnnamedKernel(IsUnnamedKernel) {}

  bool isValid() { return !IsInvalid; }

  void Visit(QualType T) {
    if (T.isNull())
      return;

    const CXXRecordDecl *RD = T->getAsCXXRecordDecl();
    // If KernelNameType has template args visit each template arg via
    // ConstTemplateArgumentVisitor
    if (const auto *TSD =
            dyn_cast_or_null<ClassTemplateSpecializationDecl>(RD)) {
      ArrayRef<TemplateArgument> Args = TSD->getTemplateArgs().asArray();

      VisitTemplateArgs(Args);
    } else {
      InnerTypeVisitor::Visit(T.getTypePtr());
    }
  }

  void Visit(const TemplateArgument &TA) {
    if (TA.isNull())
      return;
    InnerTemplArgVisitor::Visit(TA);
  }

  void VisitBuiltinType(const BuiltinType *TT) {
    if (TT->isNullPtrType()) {
      S.Diag(KernelInvocationFuncLoc, diag::err_nullptr_t_type_in_sycl_kernel)
          << KernelNameType;

      IsInvalid = true;
    }
    return;
  }

  void VisitTagType(const TagType *TT) {
    return DiagnoseKernelNameType(TT->getDecl());
  }

  void DiagnoseKernelNameType(const NamedDecl *DeclNamed) {
    /*
    This is a helper function which throws an error if the kernel name
    declaration is:
      * declared within namespace 'std' (at any level)
        e.g., namespace std { namespace literals { class Whatever; } }
        h.single_task<std::literals::Whatever>([]() {});
      * declared within a function
        e.g., void foo() { struct S { int i; };
        h.single_task<S>([]() {}); }
      * declared within another tag
        e.g., struct S { struct T { int i } t; };
        h.single_task<S::T>([]() {});
    */

    if (const auto *ED = dyn_cast<EnumDecl>(DeclNamed)) {
      if (!ED->isScoped() && !ED->isFixed()) {
        S.Diag(KernelInvocationFuncLoc, diag::err_sycl_kernel_incorrectly_named)
            << /* unscoped enum requires fixed underlying type */ 1
            << DeclNamed;
        IsInvalid = true;
      }
    }

    const DeclContext *DeclCtx = DeclNamed->getDeclContext();
    if (DeclCtx && !IsUnnamedKernel) {

      // Check if the kernel name declaration is declared within namespace
      // "std" (at any level).
      while (!DeclCtx->isTranslationUnit() && isa<NamespaceDecl>(DeclCtx)) {
        const auto *NSDecl = cast<NamespaceDecl>(DeclCtx);
        if (NSDecl->isStdNamespace()) {
          S.Diag(KernelInvocationFuncLoc,
                 diag::err_invalid_std_type_in_sycl_kernel)
              << KernelNameType << DeclNamed;
          IsInvalid = true;
          return;
        }
        DeclCtx = DeclCtx->getParent();
      }

      // Check if the kernel name is a Tag declaration
      // local to a non-namespace scope (i.e. Inside a function or within
      // another Tag etc).
      if (!DeclCtx->isTranslationUnit() && !isa<NamespaceDecl>(DeclCtx)) {
        if (const auto *Tag = dyn_cast<TagDecl>(DeclNamed)) {
          bool UnnamedLambdaUsed = Tag->getIdentifier() == nullptr;

          if (UnnamedLambdaUsed) {
            S.Diag(KernelInvocationFuncLoc,
                   diag::err_sycl_kernel_incorrectly_named)
                << /* unnamed lambda used */ 2 << KernelNameType;

            IsInvalid = true;
            return;
          }
          // Check if the declaration is completely defined within a
          // function or class/struct.

          if (Tag->isCompleteDefinition()) {
            S.Diag(KernelInvocationFuncLoc,
                   diag::err_sycl_kernel_incorrectly_named)
                << /* kernel name should be globally visible */ 0
                << KernelNameType;

            IsInvalid = true;
          } else {
            S.Diag(KernelInvocationFuncLoc, diag::warn_sycl_implicit_decl);
            S.Diag(DeclNamed->getLocation(), diag::note_previous_decl)
                << DeclNamed->getName();
          }
        }
      }
    }
  }

  void VisitTypeTemplateArgument(const TemplateArgument &TA) {
    QualType T = TA.getAsType();
    if (const auto *ET = T->getAs<EnumType>())
      VisitTagType(ET);
    else
      Visit(T);
  }

  void VisitIntegralTemplateArgument(const TemplateArgument &TA) {
    QualType T = TA.getIntegralType();
    if (const EnumType *ET = T->getAs<EnumType>())
      VisitTagType(ET);
  }

  void VisitTemplateTemplateArgument(const TemplateArgument &TA) {
    TemplateDecl *TD = TA.getAsTemplate().getAsTemplateDecl();
    assert(TD && "template declaration must be available");
    TemplateParameterList *TemplateParams = TD->getTemplateParameters();
    for (NamedDecl *P : *TemplateParams) {
      if (NonTypeTemplateParmDecl *TemplateParam =
              dyn_cast<NonTypeTemplateParmDecl>(P))
        if (const EnumType *ET = TemplateParam->getType()->getAs<EnumType>())
          VisitTagType(ET);
    }
  }

  void VisitPackTemplateArgument(const TemplateArgument &TA) {
    VisitTemplateArgs(TA.getPackAsArray());
  }
};

void Sema::CheckSYCLKernelCall(FunctionDecl *KernelFunc, SourceRange CallLoc,
                               ArrayRef<const Expr *> Args) {
  // FIXME: In place until the library works around its 'host' invocation
  // issues.
  if (!LangOpts.SYCLIsDevice)
    return;
  const CXXRecordDecl *KernelObj =
      GetSYCLKernelObjectType(KernelFunc)->getAsCXXRecordDecl();
  QualType KernelNameType =
      calculateKernelNameType(getASTContext(), KernelFunc);

  if (!KernelObj) {
    Diag(Args[0]->getExprLoc(), diag::err_sycl_kernel_not_function_object);
    KernelFunc->setInvalidDecl();
    return;
  }

  if (KernelObj->isLambda()) {
    for (const LambdaCapture &LC : KernelObj->captures())
      if (LC.capturesThis() && LC.isImplicit()) {
        Diag(LC.getLocation(), diag::err_implicit_this_capture);
        Diag(CallLoc.getBegin(), diag::note_used_here);
        KernelFunc->setInvalidDecl();
      }
  }

  // check that calling kernel conforms to spec
  QualType KernelParamTy = KernelFunc->getParamDecl(0)->getType();
  if (KernelParamTy->isReferenceType()) {
    // passing by reference, so emit warning if not using SYCL 2020
    if (LangOpts.getSYCLVersion() < LangOptions::SYCL_2020)
      Diag(KernelFunc->getLocation(), diag::warn_sycl_pass_by_reference_future);
  } else {
    // passing by value.  emit warning if using SYCL 2020 or greater
    if (LangOpts.getSYCLVersion() > LangOptions::SYCL_2017)
      Diag(KernelFunc->getLocation(), diag::warn_sycl_pass_by_value_deprecated);
  }

  // Do not visit invalid kernel object.
  if (KernelObj->isInvalidDecl())
    return;

  SyclKernelDecompMarker DecompMarker(*this);
  SyclKernelFieldChecker FieldChecker(*this);
  SyclKernelUnionChecker UnionChecker(*this);

  bool IsSIMDKernel = isESIMDKernelType(KernelObj);
  SyclKernelArgsSizeChecker ArgsSizeChecker(*this, Args[0]->getExprLoc(),
                                            IsSIMDKernel);

  KernelObjVisitor Visitor{*this};
  SYCLKernelNameTypeVisitor KernelNameTypeVisitor(
      *this, Args[0]->getExprLoc(), KernelNameType,
      IsSYCLUnnamedKernel(*this, KernelFunc));

  DiagnosingSYCLKernel = true;

  // Emit diagnostics for SYCL device kernels only
  if (LangOpts.SYCLIsDevice)
    KernelNameTypeVisitor.Visit(KernelNameType.getCanonicalType());
  Visitor.VisitRecordBases(KernelObj, FieldChecker, UnionChecker, DecompMarker);
  Visitor.VisitRecordFields(KernelObj, FieldChecker, UnionChecker,
                            DecompMarker);
  // ArgSizeChecker needs to happen after DecompMarker has completed, since it
  // cares about the decomp attributes. DecompMarker cannot run before the
  // others, since it counts on the FieldChecker to make sure it is visiting
  // valid arrays/etc. Thus, ArgSizeChecker has its own visitation.
  if (FieldChecker.isValid() && UnionChecker.isValid()) {
    Visitor.VisitRecordBases(KernelObj, ArgsSizeChecker);
    Visitor.VisitRecordFields(KernelObj, ArgsSizeChecker);
  }
  DiagnosingSYCLKernel = false;
  // Set the kernel function as invalid, if any of the checkers fail validation.
  if (!FieldChecker.isValid() || !UnionChecker.isValid() ||
      !KernelNameTypeVisitor.isValid())
    KernelFunc->setInvalidDecl();
}

// For a wrapped parallel_for, copy attributes from original
// kernel to wrapped kernel.
void Sema::copySYCLKernelAttrs(const CXXRecordDecl *KernelObj) {
  // Get the operator() function of the wrapper.
  CXXMethodDecl *OpParens = getOperatorParens(KernelObj);
  assert(OpParens && "invalid kernel object");

  typedef std::pair<FunctionDecl *, FunctionDecl *> ChildParentPair;
  llvm::SmallPtrSet<FunctionDecl *, 16> Visited;
  llvm::SmallVector<ChildParentPair, 16> WorkList;
  WorkList.push_back({OpParens, nullptr});
  FunctionDecl *KernelBody = nullptr;

  CallGraph SYCLCG;
  SYCLCG.addToCallGraph(getASTContext().getTranslationUnitDecl());
  while (!WorkList.empty()) {
    FunctionDecl *FD = WorkList.back().first;
    FunctionDecl *ParentFD = WorkList.back().second;

    if ((ParentFD == OpParens) && isSYCLKernelBodyFunction(FD)) {
      KernelBody = FD;
      break;
    }

    WorkList.pop_back();
    if (!Visited.insert(FD).second)
      continue; // We've already seen this Decl

    CallGraphNode *N = SYCLCG.getNode(FD);
    if (!N)
      continue;

    for (const CallGraphNode *CI : *N) {
      if (auto *Callee = dyn_cast<FunctionDecl>(CI->getDecl())) {
        Callee = Callee->getMostRecentDecl();
        if (!Visited.count(Callee))
          WorkList.push_back({Callee, FD});
      }
    }
  }

  assert(KernelBody && "improper parallel_for wrap");
  if (KernelBody) {
    llvm::SmallVector<Attr *, 4> Attrs;
    collectSYCLAttributes(*this, KernelBody, Attrs, /*DirectlyCalled*/ true);
    if (!Attrs.empty())
      llvm::for_each(Attrs, [OpParens](Attr *A) { OpParens->addAttr(A); });
  }
}

// Generates the OpenCL kernel using KernelCallerFunc (kernel caller
// function) defined is SYCL headers.
// Generated OpenCL kernel contains the body of the kernel caller function,
// receives OpenCL like parameters and additionally does some manipulation to
// initialize captured lambda/functor fields with these parameters.
// SYCL runtime marks kernel caller function with sycl_kernel attribute.
// To be able to generate OpenCL kernel from KernelCallerFunc we put
// the following requirements to the function which SYCL runtime can mark with
// sycl_kernel attribute:
//   - Must be template function with at least two template parameters.
//     First parameter must represent "unique kernel name"
//     Second parameter must be the function object type
//   - Must have only one function parameter - function object.
//
// Example of kernel caller function:
//   template <typename KernelName, typename KernelType/*, ...*/>
//   __attribute__((sycl_kernel)) void kernel_caller_function(KernelType
//                                                            KernelFuncObj) {
//     KernelFuncObj();
//   }
//
//
void Sema::ConstructOpenCLKernel(FunctionDecl *KernelCallerFunc,
                                 MangleContext &MC) {
  // The first argument to the KernelCallerFunc is the lambda object.
  const CXXRecordDecl *KernelObj =
      GetSYCLKernelObjectType(KernelCallerFunc)->getAsCXXRecordDecl();
  assert(KernelObj && "invalid kernel caller");

  // Do not visit invalid kernel object.
  if (KernelObj->isInvalidDecl())
    return;

  // Calculate both names, since Integration headers need both.
  std::string CalculatedName, StableName;
  std::tie(CalculatedName, StableName) =
      constructKernelName(*this, KernelCallerFunc, MC);
  StringRef KernelName(IsSYCLUnnamedKernel(*this, KernelCallerFunc)
                           ? StableName
                           : CalculatedName);

  // Attributes of a user-written SYCL kernel must be copied to the internally
  // generated alternative kernel, identified by a known string in its name.
  if (StableName.find("__pf_kernel_wrapper") != std::string::npos)
    copySYCLKernelAttrs(KernelObj);

  bool IsSIMDKernel = isESIMDKernelType(KernelObj);

  SyclKernelDeclCreator kernel_decl(*this, KernelName, KernelObj->getLocation(),
                                    KernelCallerFunc->isInlined(),
                                    IsSIMDKernel);
  SyclKernelBodyCreator kernel_body(*this, kernel_decl, KernelObj,
                                    KernelCallerFunc);
  SyclKernelIntHeaderCreator int_header(
      *this, getSyclIntegrationHeader(), KernelObj,
      calculateKernelNameType(Context, KernelCallerFunc), KernelName,
      StableName, KernelCallerFunc);

  SyclKernelIntFooterCreator int_footer(*this, getSyclIntegrationFooter());
  SyclOptReportCreator opt_report(*this, kernel_decl, KernelObj->getLocation());

  KernelObjVisitor Visitor{*this};
  Visitor.VisitRecordBases(KernelObj, kernel_decl, kernel_body, int_header,
                           int_footer, opt_report);
  Visitor.VisitRecordFields(KernelObj, kernel_decl, kernel_body, int_header,
                            int_footer, opt_report);

  if (ParmVarDecl *KernelHandlerArg =
          getSyclKernelHandlerArg(KernelCallerFunc)) {
    kernel_decl.handleSyclKernelHandlerType();
    kernel_body.handleSyclKernelHandlerType(KernelHandlerArg);
    int_header.handleSyclKernelHandlerType(KernelHandlerArg->getType());
    opt_report.handleSyclKernelHandlerType();
  }
}

// Figure out the sub-group for the this function.  First we check the
// attributes, then the global settings.
static std::pair<LangOptions::SubGroupSizeType, int64_t>
CalcEffectiveSubGroup(ASTContext &Ctx, const LangOptions &LO,
                      const FunctionDecl *FD) {
  if (const auto *A = FD->getAttr<IntelReqdSubGroupSizeAttr>()) {
    int64_t Val = getIntExprValue(A->getValue(), Ctx);
    return {LangOptions::SubGroupSizeType::Integer, Val};
  }

  if (const auto *A = FD->getAttr<IntelNamedSubGroupSizeAttr>()) {
    if (A->getType() == IntelNamedSubGroupSizeAttr::Primary)
      return {LangOptions::SubGroupSizeType::Primary, 0};
    return {LangOptions::SubGroupSizeType::Auto, 0};
  }

  // Return the global settings.
  return {LO.getDefaultSubGroupSizeType(),
          static_cast<uint64_t>(LO.DefaultSubGroupSize)};
}

static SourceLocation GetSubGroupLoc(const FunctionDecl *FD) {
  if (const auto *A = FD->getAttr<IntelReqdSubGroupSizeAttr>())
    return A->getLocation();
  if (const auto *A = FD->getAttr<IntelNamedSubGroupSizeAttr>())
    return A->getLocation();
  return SourceLocation{};
}

static void CheckSYCL2020SubGroupSizes(Sema &S, FunctionDecl *SYCLKernel,
                                       const FunctionDecl *FD) {
  // If they are the same, no error.
  if (CalcEffectiveSubGroup(S.Context, S.getLangOpts(), SYCLKernel) ==
      CalcEffectiveSubGroup(S.Context, S.getLangOpts(), FD))
    return;

  // Else we need to figure out why they don't match.
  SourceLocation FDAttrLoc = GetSubGroupLoc(FD);
  SourceLocation KernelAttrLoc = GetSubGroupLoc(SYCLKernel);

  if (FDAttrLoc.isValid()) {
    // This side was caused by an attribute.
    S.Diag(FDAttrLoc, diag::err_sycl_mismatch_group_size)
        << /*kernel called*/ 0;

    if (KernelAttrLoc.isValid()) {
      S.Diag(KernelAttrLoc, diag::note_conflicting_attribute);
    } else {
      // Kernel is 'default'.
      S.Diag(SYCLKernel->getLocation(), diag::note_sycl_kernel_declared_here);
    }
    return;
  }

  // Else this doesn't have an attribute, which can only be caused by this being
  // an undefined SYCL_EXTERNAL, and the kernel has an attribute that conflicts.
  if (const auto *A = SYCLKernel->getAttr<IntelReqdSubGroupSizeAttr>()) {
    // Don't diagnose this if the kernel got its size from the 'old' attribute
    // spelling.
    if (!A->isSYCL2020Spelling())
      return;
  }

  assert(KernelAttrLoc.isValid() && "Kernel doesn't have attribute either?");
  S.Diag(FD->getLocation(), diag::err_sycl_mismatch_group_size)
      << /*undefined SYCL_EXTERNAL*/ 1;
  S.Diag(KernelAttrLoc, diag::note_conflicting_attribute);
}

// Check SYCL2020 Attributes.  2020 attributes don't propogate, they are only
// valid if they match the attribute on the kernel. Note that this is a slight
// difference from what the spec says, which says these attributes are only
// valid on SYCL Kernels and SYCL_EXTERNAL, but we felt that for
// self-documentation purposes that it would be nice to be able to repeat these
// on subsequent functions.
static void CheckSYCL2020Attributes(
    Sema &S, FunctionDecl *SYCLKernel, FunctionDecl *KernelBody,
    const llvm::SmallPtrSetImpl<FunctionDecl *> &CalledFuncs) {

  if (KernelBody) {
    // Make sure the kernel itself has all the 2020 attributes, since we don't
    // do propagation of these.
    if (auto *A = KernelBody->getAttr<IntelReqdSubGroupSizeAttr>())
      if (A->isSYCL2020Spelling())
        SYCLKernel->addAttr(A);
    if (auto *A = KernelBody->getAttr<IntelNamedSubGroupSizeAttr>())
      SYCLKernel->addAttr(A);

    // If the kernel has a body, we should get the attributes for the kernel
    // from there instead, so that we get the functor object.
    SYCLKernel = KernelBody;
  }

  for (auto *FD : CalledFuncs) {
    if (FD == SYCLKernel || FD == KernelBody)
      continue;
    for (auto *Attr : FD->attrs()) {
      switch (Attr->getKind()) {
      case attr::Kind::IntelReqdSubGroupSize:
        // Pre SYCL2020 spellings handled during collection.
        if (!cast<IntelReqdSubGroupSizeAttr>(Attr)->isSYCL2020Spelling())
          break;
        LLVM_FALLTHROUGH;
      case attr::Kind::IntelNamedSubGroupSize:
        CheckSYCL2020SubGroupSizes(S, SYCLKernel, FD);
        break;
      case attr::Kind::SYCLDevice:
        // If a SYCL_EXTERNAL function is not defined in this TU, its necessary
        // that it has a compatible sub-group-size. Don't diagnose if it has a
        // sub-group attribute, we can count on the other checks to catch this.
        if (!FD->isDefined() && !FD->hasAttr<IntelReqdSubGroupSizeAttr>() &&
            !FD->hasAttr<IntelNamedSubGroupSizeAttr>())
          CheckSYCL2020SubGroupSizes(S, SYCLKernel, FD);
        break;
      default:
        break;
      }
    }
  }
}

static void PropagateAndDiagnoseDeviceAttr(
    Sema &S, const SingleDeviceFunctionTracker &Tracker, Attr *A,
    FunctionDecl *SYCLKernel, FunctionDecl *KernelBody) {
  switch (A->getKind()) {
  case attr::Kind::IntelReqdSubGroupSize: {
    auto *Attr = cast<IntelReqdSubGroupSizeAttr>(A);

    if (Attr->isSYCL2020Spelling())
      break;
    const auto *KBSimdAttr =
        KernelBody ? KernelBody->getAttr<SYCLSimdAttr>() : nullptr;
    if (auto *Existing = SYCLKernel->getAttr<IntelReqdSubGroupSizeAttr>()) {
      if (getIntExprValue(Existing->getValue(), S.getASTContext()) !=
          getIntExprValue(Attr->getValue(), S.getASTContext())) {
        S.Diag(SYCLKernel->getLocation(),
               diag::err_conflicting_sycl_kernel_attributes);
        S.Diag(Existing->getLocation(), diag::note_conflicting_attribute);
        S.Diag(Attr->getLocation(), diag::note_conflicting_attribute);
        SYCLKernel->setInvalidDecl();
      }
    } else if (KBSimdAttr &&
               (getIntExprValue(Attr->getValue(), S.getASTContext()) != 1)) {
      reportConflictingAttrs(S, KernelBody, KBSimdAttr, Attr);
    } else {
      SYCLKernel->addAttr(A);
    }
    break;
  }
  case attr::Kind::ReqdWorkGroupSize: {
    auto *RWGSA = cast<ReqdWorkGroupSizeAttr>(A);
    if (auto *Existing = SYCLKernel->getAttr<ReqdWorkGroupSizeAttr>()) {
      ASTContext &Ctx = S.getASTContext();
      if (Existing->getXDimVal(Ctx) != RWGSA->getXDimVal(Ctx) ||
          Existing->getYDimVal(Ctx) != RWGSA->getYDimVal(Ctx) ||
          Existing->getZDimVal(Ctx) != RWGSA->getZDimVal(Ctx)) {
        S.Diag(SYCLKernel->getLocation(),
               diag::err_conflicting_sycl_kernel_attributes);
        S.Diag(Existing->getLocation(), diag::note_conflicting_attribute);
        S.Diag(RWGSA->getLocation(), diag::note_conflicting_attribute);
        SYCLKernel->setInvalidDecl();
      }
    } else if (auto *Existing =
                   SYCLKernel->getAttr<SYCLIntelMaxWorkGroupSizeAttr>()) {
      ASTContext &Ctx = S.getASTContext();
      if (Existing->getXDimVal(Ctx) < RWGSA->getXDimVal(Ctx) ||
          Existing->getYDimVal(Ctx) < RWGSA->getYDimVal(Ctx) ||
          Existing->getZDimVal(Ctx) < RWGSA->getZDimVal(Ctx)) {
        S.Diag(SYCLKernel->getLocation(),
               diag::err_conflicting_sycl_kernel_attributes);
        S.Diag(Existing->getLocation(), diag::note_conflicting_attribute);
        S.Diag(RWGSA->getLocation(), diag::note_conflicting_attribute);
        SYCLKernel->setInvalidDecl();
      } else {
        SYCLKernel->addAttr(A);
      }
    } else {
      SYCLKernel->addAttr(A);
    }
    break;
  }
  case attr::Kind::SYCLIntelMaxWorkGroupSize: {
    auto *SIMWGSA = cast<SYCLIntelMaxWorkGroupSizeAttr>(A);
    if (auto *Existing = SYCLKernel->getAttr<ReqdWorkGroupSizeAttr>()) {
      ASTContext &Ctx = S.getASTContext();
      if (Existing->getXDimVal(Ctx) > SIMWGSA->getXDimVal(Ctx) ||
          Existing->getYDimVal(Ctx) > SIMWGSA->getYDimVal(Ctx) ||
          Existing->getZDimVal(Ctx) > SIMWGSA->getZDimVal(Ctx)) {
        S.Diag(SYCLKernel->getLocation(),
               diag::err_conflicting_sycl_kernel_attributes);
        S.Diag(Existing->getLocation(), diag::note_conflicting_attribute);
        S.Diag(SIMWGSA->getLocation(), diag::note_conflicting_attribute);
        SYCLKernel->setInvalidDecl();
      } else {
        SYCLKernel->addAttr(A);
      }
    } else {
      SYCLKernel->addAttr(A);
    }
    break;
  }
  case attr::Kind::SYCLSimd:
    if (KernelBody && !KernelBody->getAttr<SYCLSimdAttr>()) {
      // Usual kernel can't call ESIMD functions.
      S.Diag(KernelBody->getLocation(),
             diag::err_sycl_function_attribute_mismatch)
          << A;
      S.Diag(A->getLocation(), diag::note_attribute);
      KernelBody->setInvalidDecl();
      break;
    }
    LLVM_FALLTHROUGH;
  case attr::Kind::SYCLIntelKernelArgsRestrict:
  case attr::Kind::SYCLIntelNumSimdWorkItems:
  case attr::Kind::SYCLIntelSchedulerTargetFmaxMhz:
  case attr::Kind::SYCLIntelMaxGlobalWorkDim:
  case attr::Kind::SYCLIntelNoGlobalWorkOffset:
  case attr::Kind::SYCLIntelLoopFuse:
  case attr::Kind::SYCLIntelFPGAMaxConcurrency:
  case attr::Kind::SYCLIntelFPGADisableLoopPipelining:
  case attr::Kind::SYCLIntelFPGAInitiationInterval:
  case attr::Kind::SYCLIntelUseStallEnableClusters:
    SYCLKernel->addAttr(A);
    break;
  case attr::Kind::IntelNamedSubGroupSize:
    // Nothing to do here, handled in the SYCL2020 spelling.
    break;
  // TODO: vec_len_hint should be handled here
  default:
    // Seeing this means that CollectPossibleKernelAttributes was
    // updated while this switch wasn't...or something went wrong
    llvm_unreachable("Unexpected attribute was collected by "
                     "CollectPossibleKernelAttributes");
  }
}

void Sema::MarkDevices() {
  // This Tracker object ensures that the SyclDeviceDecls collection includes
  // the SYCL_EXTERNAL functions, and manages the diagnostics for all of the
  // functions in the kernel.
  DeviceFunctionTracker Tracker(*this);

  for (Decl *D : syclDeviceDecls()) {
    auto *SYCLKernel = cast<FunctionDecl>(D);

    // This type does the actual analysis on a per-kernel basis. It does this to
    // make sure that we're only ever dealing with the context of a single
    // kernel at a time.
    SingleDeviceFunctionTracker T{Tracker, SYCLKernel};

    CheckSYCL2020Attributes(*this, T.GetSYCLKernel(), T.GetKernelBody(),
                            T.GetDeviceFunctions());
    for (auto *A : T.GetCollectedAttributes())
      PropagateAndDiagnoseDeviceAttr(*this, T, A, T.GetSYCLKernel(),
                                     T.GetKernelBody());
  }
}

// -----------------------------------------------------------------------------
// SYCL device specific diagnostics implementation
// -----------------------------------------------------------------------------

Sema::SemaDiagnosticBuilder
Sema::SYCLDiagIfDeviceCode(SourceLocation Loc, unsigned DiagID,
                           DeviceDiagnosticReason Reason) {
  assert(getLangOpts().SYCLIsDevice &&
         "Should only be called during SYCL compilation");
  FunctionDecl *FD = dyn_cast<FunctionDecl>(getCurLexicalContext());
  SemaDiagnosticBuilder::Kind DiagKind = [this, FD, Reason] {
    if (DiagnosingSYCLKernel)
      return SemaDiagnosticBuilder::K_ImmediateWithCallStack;
    if (!FD)
      return SemaDiagnosticBuilder::K_Nop;
    if (getEmissionStatus(FD) == Sema::FunctionEmissionStatus::Emitted) {
      // Skip the diagnostic if we know it won't be emitted.
      if ((getEmissionReason(FD) & Reason) ==
          Sema::DeviceDiagnosticReason::None)
        return SemaDiagnosticBuilder::K_Nop;

      return SemaDiagnosticBuilder::K_ImmediateWithCallStack;
    }
    return SemaDiagnosticBuilder::K_Deferred;
  }();
  return SemaDiagnosticBuilder(DiagKind, Loc, DiagID, FD, *this, Reason);
}

bool Sema::checkSYCLDeviceFunction(SourceLocation Loc, FunctionDecl *Callee) {
  assert(getLangOpts().SYCLIsDevice &&
         "Should only be called during SYCL compilation");
  assert(Callee && "Callee may not be null.");

  // Errors in unevaluated context don't need to be generated,
  // so we can safely skip them.
  if (isUnevaluatedContext() || isConstantEvaluated())
    return true;

  FunctionDecl *Caller = dyn_cast<FunctionDecl>(getCurLexicalContext());

  if (!Caller)
    return true;

  SemaDiagnosticBuilder::Kind DiagKind = SemaDiagnosticBuilder::K_Nop;

  // TODO Set DiagKind to K_Immediate/K_Deferred to emit diagnostics for Callee
  SemaDiagnosticBuilder(DiagKind, Loc, diag::err_sycl_restrict, Caller, *this,
                        DeviceDiagnosticReason::Sycl)
      << Sema::KernelCallUndefinedFunction;
  SemaDiagnosticBuilder(DiagKind, Callee->getLocation(),
                        diag::note_previous_decl, Caller, *this,
                        DeviceDiagnosticReason::Sycl)
      << Callee;

  return DiagKind != SemaDiagnosticBuilder::K_Immediate &&
         DiagKind != SemaDiagnosticBuilder::K_ImmediateWithCallStack;
}

void Sema::finalizeSYCLDelayedAnalysis(const FunctionDecl *Caller,
                                       const FunctionDecl *Callee,
                                       SourceLocation Loc,
                                       DeviceDiagnosticReason Reason) {
  // Somehow an unspecialized template appears to be in callgraph or list of
  // device functions. We don't want to emit diagnostic here.
  if (Callee->getTemplatedKind() == FunctionDecl::TK_FunctionTemplate)
    return;

  Callee = Callee->getMostRecentDecl();

  // If the reason for the emission of this diagnostic is not SYCL-specific,
  // and it is not known to be reachable from a routine on device, do not
  // issue a diagnostic.
  if ((Reason & DeviceDiagnosticReason::Sycl) == DeviceDiagnosticReason::None &&
      !isFDReachableFromSyclDevice(Callee, Caller))
    return;

  // If Callee has a SYCL attribute, no diagnostic needed.
  if (Callee->hasAttr<SYCLDeviceAttr>() || Callee->hasAttr<SYCLKernelAttr>())
    return;

  // Diagnose if this is an undefined function and it is not a builtin.
  // Currently, there is an exception of "__failed_assertion" in libstdc++-11,
  // this undefined function is used to trigger a compiling error.
  if (!Callee->isDefined() && !Callee->getBuiltinID() &&
      !isSYCLUndefinedAllowed(Callee, getSourceManager())) {
    Diag(Loc, diag::err_sycl_restrict) << Sema::KernelCallUndefinedFunction;
    Diag(Callee->getLocation(), diag::note_previous_decl) << Callee;
    Diag(Caller->getLocation(), diag::note_called_by) << Caller;
  }
}

bool Sema::checkAllowedSYCLInitializer(VarDecl *VD, bool CheckValueDependent) {
  assert(getLangOpts().SYCLIsDevice &&
         "Should only be called during SYCL compilation");

  if (VD->isInvalidDecl() || !VD->hasInit() || !VD->hasGlobalStorage())
    return true;

  const Expr *Init = VD->getInit();
  bool ValueDependent = CheckValueDependent && Init->isValueDependent();
  bool isConstantInit =
      Init && !ValueDependent && Init->isConstantInitializer(Context, false);
  if (!VD->isConstexpr() && Init && !ValueDependent && !isConstantInit)
    return false;

  return true;
}

// -----------------------------------------------------------------------------
// Integration header functionality implementation
// -----------------------------------------------------------------------------

/// Returns a string ID of given parameter kind - used in header
/// emission.
static const char *paramKind2Str(KernelParamKind K) {
#define CASE(x)                                                                \
  case SYCLIntegrationHeader::kind_##x:                                        \
    return "kind_" #x
  switch (K) {
    CASE(accessor);
    CASE(std_layout);
    CASE(sampler);
    CASE(stream);
    CASE(specialization_constants_buffer);
    CASE(pointer);
  }
  return "<ERROR>";

#undef CASE
}

// Emits forward declarations of classes and template classes on which
// declaration of given type depends.
// For example, consider SimpleVadd
// class specialization in parallel_for below:
//
//   template <typename T1, unsigned int N, typename ... T2>
//   class SimpleVadd;
//   ...
//   template <unsigned int N, typename T1, typename ... T2>
//   void simple_vadd(const std::array<T1, N>& VA, const std::array<T1, N>&
//   VB,
//     std::array<T1, N>& VC, int param, T2 ... varargs) {
//     ...
//     deviceQueue.submit([&](cl::sycl::handler& cgh) {
//       ...
//       cgh.parallel_for<class SimpleVadd<T1, N, T2...>>(...)
//       ...
//     }
//     ...
//   }
//   ...
//   class MyClass {...};
//   template <typename T> class MyInnerTmplClass { ... }
//   template <typename T> class MyTmplClass { ... }
//   ...
//   MyClass *c = new MyClass();
//   MyInnerTmplClass<MyClass**> c1(&c);
//   simple_vadd(A, B, C, 5, 'a', 1.f,
//     new MyTmplClass<MyInnerTmplClass<MyClass**>>(c1));
//
// it will generate the following forward declarations:
//   class MyClass;
//   template <typename T> class MyInnerTmplClass;
//   template <typename T> class MyTmplClass;
//   template <typename T1, unsigned int N, typename ...T2> class SimpleVadd;
//
class SYCLFwdDeclEmitter
    : public TypeVisitor<SYCLFwdDeclEmitter>,
      public ConstTemplateArgumentVisitor<SYCLFwdDeclEmitter> {
  using InnerTypeVisitor = TypeVisitor<SYCLFwdDeclEmitter>;
  using InnerTemplArgVisitor = ConstTemplateArgumentVisitor<SYCLFwdDeclEmitter>;
  raw_ostream &OS;
  llvm::SmallPtrSet<const NamedDecl *, 4> Printed;
  PrintingPolicy Policy;

  void printForwardDecl(NamedDecl *D) {
    // wrap the declaration into namespaces if needed
    unsigned NamespaceCnt = 0;
    std::string NSStr = "";
    const DeclContext *DC = D->getDeclContext();

    while (DC) {
      const auto *NS = dyn_cast_or_null<NamespaceDecl>(DC);

      if (!NS)
        break;

      ++NamespaceCnt;
      const StringRef NSInlinePrefix = NS->isInline() ? "inline " : "";
      NSStr.insert(
          0,
          Twine(NSInlinePrefix + "namespace " + NS->getName() + " { ").str());
      DC = NS->getDeclContext();
    }
    OS << NSStr;
    if (NamespaceCnt > 0)
      OS << "\n";

    D->print(OS, Policy);

    if (const auto *ED = dyn_cast<EnumDecl>(D)) {
      QualType T = ED->getIntegerType();
      // Backup since getIntegerType() returns null for enum forward
      // declaration with no fixed underlying type
      if (T.isNull())
        T = ED->getPromotionType();
      OS << " : " << T.getAsString();
    }

    OS << ";\n";

    // print closing braces for namespaces if needed
    for (unsigned I = 0; I < NamespaceCnt; ++I)
      OS << "}";
    if (NamespaceCnt > 0)
      OS << "\n";
  }

  // Checks if we've already printed forward declaration and prints it if not.
  void checkAndEmitForwardDecl(NamedDecl *D) {
    if (Printed.insert(D).second)
      printForwardDecl(D);
  }

  void VisitTemplateArgs(ArrayRef<TemplateArgument> Args) {
    for (size_t I = 0, E = Args.size(); I < E; ++I)
      Visit(Args[I]);
  }

public:
  SYCLFwdDeclEmitter(raw_ostream &OS, LangOptions LO) : OS(OS), Policy(LO) {
    Policy.adjustForCPlusPlusFwdDecl();
    Policy.SuppressTypedefs = true;
    Policy.SuppressUnwrittenScope = true;
    Policy.PrintCanonicalTypes = true;
  }

  void Visit(QualType T) {
    if (T.isNull())
      return;
    InnerTypeVisitor::Visit(T.getTypePtr());
  }

  void Visit(const TemplateArgument &TA) {
    if (TA.isNull())
      return;
    InnerTemplArgVisitor::Visit(TA);
  }

  void VisitPointerType(const PointerType *T) {
    // Peel off the pointer types.
    QualType PT = T->getPointeeType();
    while (PT->isPointerType())
      PT = PT->getPointeeType();
    Visit(PT);
  }

  void VisitTagType(const TagType *T) {
    TagDecl *TD = T->getDecl();
    if (const auto *TSD = dyn_cast<ClassTemplateSpecializationDecl>(TD)) {
      // - first, recurse into template parameters and emit needed forward
      //   declarations
      ArrayRef<TemplateArgument> Args = TSD->getTemplateArgs().asArray();
      VisitTemplateArgs(Args);
      // - second, emit forward declaration for the template class being
      //   specialized
      ClassTemplateDecl *CTD = TSD->getSpecializedTemplate();
      assert(CTD && "template declaration must be available");

      checkAndEmitForwardDecl(CTD);
      return;
    }
    checkAndEmitForwardDecl(TD);
  }

  void VisitTypeTemplateArgument(const TemplateArgument &TA) {
    QualType T = TA.getAsType();
    Visit(T);
  }

  void VisitIntegralTemplateArgument(const TemplateArgument &TA) {
    QualType T = TA.getIntegralType();
    if (const EnumType *ET = T->getAs<EnumType>())
      VisitTagType(ET);
  }

  void VisitTemplateTemplateArgument(const TemplateArgument &TA) {
    // recursion is not required, since the maximum possible nesting level
    // equals two for template argument
    //
    // for example:
    //   template <typename T> class Bar;
    //   template <template <typename> class> class Baz;
    //   template <template <template <typename> class> class T>
    //   class Foo;
    //
    // The Baz is a template class. The Baz<Bar> is a class. The class Foo
    // should be specialized with template class, not a class. The correct
    // specialization of template class Foo is Foo<Baz>. The incorrect
    // specialization of template class Foo is Foo<Baz<Bar>>. In this case
    // template class Foo specialized by class Baz<Bar>, not a template
    // class template <template <typename> class> class T as it should.
    TemplateDecl *TD = TA.getAsTemplate().getAsTemplateDecl();
    assert(TD && "template declaration must be available");
    TemplateParameterList *TemplateParams = TD->getTemplateParameters();
    for (NamedDecl *P : *TemplateParams) {
      // If template template parameter type has an enum value template
      // parameter, forward declaration of enum type is required. Only enum
      // values (not types) need to be handled. For example, consider the
      // following kernel name type:
      //
      // template <typename EnumTypeOut, template <EnumValueIn EnumValue,
      // typename TypeIn> class T> class Foo;
      //
      // The correct specialization for Foo (with enum type) is:
      // Foo<EnumTypeOut, Baz>, where Baz is a template class.
      //
      // Therefore the forward class declarations generated in the
      // integration header are:
      // template <EnumValueIn EnumValue, typename TypeIn> class Baz;
      // template <typename EnumTypeOut, template <EnumValueIn EnumValue,
      // typename EnumTypeIn> class T> class Foo;
      //
      // This requires the following enum forward declarations:
      // enum class EnumTypeOut : int; (Used to template Foo)
      // enum class EnumValueIn : int; (Used to template Baz)
      if (NonTypeTemplateParmDecl *TemplateParam =
              dyn_cast<NonTypeTemplateParmDecl>(P))
        if (const EnumType *ET = TemplateParam->getType()->getAs<EnumType>())
          VisitTagType(ET);
    }
    checkAndEmitForwardDecl(TD);
  }

  void VisitPackTemplateArgument(const TemplateArgument &TA) {
    VisitTemplateArgs(TA.getPackAsArray());
  }
};

class SYCLKernelNameTypePrinter
    : public TypeVisitor<SYCLKernelNameTypePrinter>,
      public ConstTemplateArgumentVisitor<SYCLKernelNameTypePrinter> {
  using InnerTypeVisitor = TypeVisitor<SYCLKernelNameTypePrinter>;
  using InnerTemplArgVisitor =
      ConstTemplateArgumentVisitor<SYCLKernelNameTypePrinter>;
  raw_ostream &OS;
  PrintingPolicy &Policy;

  void printTemplateArgs(ArrayRef<TemplateArgument> Args) {
    for (size_t I = 0, E = Args.size(); I < E; ++I) {
      const TemplateArgument &Arg = Args[I];
      // If argument is an empty pack argument, skip printing comma and
      // argument.
      if (Arg.getKind() == TemplateArgument::ArgKind::Pack && !Arg.pack_size())
        continue;

      if (I)
        OS << ", ";

      Visit(Arg);
    }
  }

  void VisitQualifiers(Qualifiers Quals) {
    Quals.print(OS, Policy, /*appendSpaceIfNotEmpty*/ true);
  }

public:
  SYCLKernelNameTypePrinter(raw_ostream &OS, PrintingPolicy &Policy)
      : OS(OS), Policy(Policy) {}

  void Visit(QualType T) {
    if (T.isNull())
      return;

    QualType CT = T.getCanonicalType();
    VisitQualifiers(CT.getQualifiers());

    InnerTypeVisitor::Visit(CT.getTypePtr());
  }

  void VisitType(const Type *T) {
    OS << QualType::getAsString(T, Qualifiers(), Policy);
  }

  void Visit(const TemplateArgument &TA) {
    if (TA.isNull())
      return;
    InnerTemplArgVisitor::Visit(TA);
  }

  void VisitTagType(const TagType *T) {
    TagDecl *RD = T->getDecl();
    if (const auto *TSD = dyn_cast<ClassTemplateSpecializationDecl>(RD)) {

      // Print template class name
      TSD->printQualifiedName(OS, Policy, /*WithGlobalNsPrefix*/ true);

      ArrayRef<TemplateArgument> Args = TSD->getTemplateArgs().asArray();
      OS << "<";
      printTemplateArgs(Args);
      OS << ">";

      return;
    }
    // TODO: Next part of code results in printing of "class" keyword before
    // class name in case if kernel name doesn't belong to some namespace. It
    // seems if we don't print it, the integration header still represents valid
    // c++ code. Probably we don't need to print it at all.
    if (RD->getDeclContext()->isFunctionOrMethod()) {
      OS << QualType::getAsString(T, Qualifiers(), Policy);
      return;
    }

    const NamespaceDecl *NS = dyn_cast<NamespaceDecl>(RD->getDeclContext());
    RD->printQualifiedName(OS, Policy, !(NS && NS->isAnonymousNamespace()));
  }

  void VisitTemplateArgument(const TemplateArgument &TA) {
    TA.print(Policy, OS, false /* IncludeType */);
  }

  void VisitTypeTemplateArgument(const TemplateArgument &TA) {
    Policy.SuppressTagKeyword = true;
    QualType T = TA.getAsType();
    Visit(T);
    Policy.SuppressTagKeyword = false;
  }

  void VisitIntegralTemplateArgument(const TemplateArgument &TA) {
    QualType T = TA.getIntegralType();
    if (const EnumType *ET = T->getAs<EnumType>()) {
      const llvm::APSInt &Val = TA.getAsIntegral();
      OS << "static_cast<";
      ET->getDecl()->printQualifiedName(OS, Policy,
                                        /*WithGlobalNsPrefix*/ true);
      OS << ">(" << Val << ")";
    } else {
      TA.print(Policy, OS, false /* IncludeType */);
    }
  }

  void VisitTemplateTemplateArgument(const TemplateArgument &TA) {
    TemplateDecl *TD = TA.getAsTemplate().getAsTemplateDecl();
    TD->printQualifiedName(OS, Policy);
  }

  void VisitPackTemplateArgument(const TemplateArgument &TA) {
    printTemplateArgs(TA.getPackAsArray());
  }
};

void SYCLIntegrationHeader::emit(raw_ostream &O) {
  O << "// This is auto-generated SYCL integration header.\n";
  O << "\n";

  O << "#include <CL/sycl/detail/defines_elementary.hpp>\n";
  O << "#include <CL/sycl/detail/kernel_desc.hpp>\n";

  O << "\n";

  LangOptions LO;
  PrintingPolicy Policy(LO);
  Policy.SuppressTypedefs = true;
  Policy.SuppressUnwrittenScope = true;
  SYCLFwdDeclEmitter FwdDeclEmitter(O, S.getLangOpts());

  if (SpecConsts.size() > 0) {
    O << "// Forward declarations of templated spec constant types:\n";
    for (const auto &SC : SpecConsts)
      FwdDeclEmitter.Visit(SC.first);
    O << "\n";

    // Remove duplicates.
    std::sort(SpecConsts.begin(), SpecConsts.end(),
              [](const SpecConstID &SC1, const SpecConstID &SC2) {
                // Sort by string IDs for stable spec consts order in the
                // header.
                return SC1.second.compare(SC2.second) < 0;
              });
    SpecConstID *End =
        std::unique(SpecConsts.begin(), SpecConsts.end(),
                    [](const SpecConstID &SC1, const SpecConstID &SC2) {
                      // Here can do faster comparison of types.
                      return SC1.first == SC2.first;
                    });

    O << "// Specialization constants IDs:\n";
    for (const auto &P : llvm::make_range(SpecConsts.begin(), End)) {
      O << "template <> struct sycl::detail::SpecConstantInfo<";
      SYCLKernelNameTypePrinter Printer(O, Policy);
      Printer.Visit(P.first);
      O << "> {\n";
      O << "  static constexpr const char* getName() {\n";
      O << "    return \"" << P.second << "\";\n";
      O << "  }\n";
      O << "};\n";
    }
  }

  O << "// Forward declarations of templated kernel function types:\n";
  for (const KernelDesc &K : KernelDescs)
    if (!K.IsUnnamedKernel)
      FwdDeclEmitter.Visit(K.NameType);
  O << "\n";

  O << "__SYCL_INLINE_NAMESPACE(cl) {\n";
  O << "namespace sycl {\n";
  O << "namespace detail {\n";

  O << "\n";

  O << "// names of all kernels defined in the corresponding source\n";
  O << "static constexpr\n";
  O << "const char* const kernel_names[] = {\n";

  for (unsigned I = 0; I < KernelDescs.size(); I++) {
    O << "  \"" << KernelDescs[I].Name << "\"";

    if (I < KernelDescs.size() - 1)
      O << ",";
    O << "\n";
  }
  O << "};\n\n";

  O << "// array representing signatures of all kernels defined in the\n";
  O << "// corresponding source\n";
  O << "static constexpr\n";
  O << "const kernel_param_desc_t kernel_signatures[] = {\n";

  for (unsigned I = 0; I < KernelDescs.size(); I++) {
    auto &K = KernelDescs[I];
    O << "  //--- " << K.Name << "\n";

    for (const auto &P : K.Params) {
      std::string TyStr = paramKind2Str(P.Kind);
      O << "  { kernel_param_kind_t::" << TyStr << ", ";
      O << P.Info << ", " << P.Offset << " },\n";
    }
    O << "\n";
  }
  O << "};\n\n";

  O << "// Specializations of KernelInfo for kernel function types:\n";
  unsigned CurStart = 0;

  for (const KernelDesc &K : KernelDescs) {
    const size_t N = K.Params.size();
    if (K.IsUnnamedKernel) {
      O << "template <> struct KernelInfoData<";
      O << "'" << K.StableName.front();
      for (char c : StringRef(K.StableName).substr(1))
        O << "', '" << c;
      O << "'> {\n";
    } else {
      O << "template <> struct KernelInfo<";
      SYCLKernelNameTypePrinter Printer(O, Policy);
      Printer.Visit(K.NameType);
      O << "> {\n";
    }
    O << "  __SYCL_DLL_LOCAL\n";
    O << "  static constexpr const char* getName() { return \"" << K.Name
      << "\"; }\n";
    O << "  __SYCL_DLL_LOCAL\n";
    O << "  static constexpr unsigned getNumParams() { return " << N << "; }\n";
    O << "  __SYCL_DLL_LOCAL\n";
    O << "  static constexpr const kernel_param_desc_t& ";
    O << "getParamDesc(unsigned i) {\n";
    O << "    return kernel_signatures[i+" << CurStart << "];\n";
    O << "  }\n";
    O << "  __SYCL_DLL_LOCAL\n";
    O << "  static constexpr bool isESIMD() { return " << K.IsESIMDKernel
      << "; }\n";
    O << "  __SYCL_DLL_LOCAL\n";
    O << "  static constexpr bool callsThisItem() { return ";
    O << K.FreeFunctionCalls.CallsThisItem << "; }\n";
    O << "  __SYCL_DLL_LOCAL\n";
    O << "  static constexpr bool callsAnyThisFreeFunction() { return ";
    O << (K.FreeFunctionCalls.CallsThisId ||
          K.FreeFunctionCalls.CallsThisItem ||
          K.FreeFunctionCalls.CallsThisNDItem ||
          K.FreeFunctionCalls.CallsThisGroup)
      << "; }\n";
    O << "};\n";
    CurStart += N;
  }
  O << "\n";
  O << "} // namespace detail\n";
  O << "} // namespace sycl\n";
  O << "} // __SYCL_INLINE_NAMESPACE(cl)\n";
  O << "\n";
}

bool SYCLIntegrationHeader::emit(StringRef IntHeaderName) {
  if (IntHeaderName.empty())
    return false;
  int IntHeaderFD = 0;
  std::error_code EC =
      llvm::sys::fs::openFileForWrite(IntHeaderName, IntHeaderFD);
  if (EC) {
    llvm::errs() << "Error: " << EC.message() << "\n";
    // compilation will fail on absent include file - don't need to fail here
    return false;
  }
  llvm::raw_fd_ostream Out(IntHeaderFD, true /*close in destructor*/);
  emit(Out);
  return true;
}

void SYCLIntegrationHeader::startKernel(
    StringRef KernelName, QualType KernelNameType, StringRef KernelStableName,
    SourceLocation KernelLocation, bool IsESIMDKernel, bool IsUnnamedKernel) {
  KernelDescs.emplace_back(KernelName, KernelNameType, KernelStableName,
                           KernelLocation, IsESIMDKernel, IsUnnamedKernel);
}

void SYCLIntegrationHeader::addParamDesc(kernel_param_kind_t Kind, int Info,
                                         unsigned Offset) {
  auto *K = getCurKernelDesc();
  assert(K && "no kernels");
  K->Params.push_back(KernelParamDesc());
  KernelParamDesc &PD = K->Params.back();
  PD.Kind = Kind;
  PD.Info = Info;
  PD.Offset = Offset;
}

void SYCLIntegrationHeader::endKernel() {
  // nop for now
}

void SYCLIntegrationHeader::addSpecConstant(StringRef IDName, QualType IDType) {
  SpecConsts.emplace_back(std::make_pair(IDType, IDName.str()));
}

void SYCLIntegrationHeader::setCallsThisId(bool B) {
  KernelDesc *K = getCurKernelDesc();
  assert(K && "no kernel");
  K->FreeFunctionCalls.CallsThisId = B;
}

void SYCLIntegrationHeader::setCallsThisItem(bool B) {
  KernelDesc *K = getCurKernelDesc();
  assert(K && "no kernel");
  K->FreeFunctionCalls.CallsThisItem = B;
}

void SYCLIntegrationHeader::setCallsThisNDItem(bool B) {
  KernelDesc *K = getCurKernelDesc();
  assert(K && "no kernel");
  K->FreeFunctionCalls.CallsThisNDItem = B;
}

void SYCLIntegrationHeader::setCallsThisGroup(bool B) {
  KernelDesc *K = getCurKernelDesc();
  assert(K && "no kernel");
  K->FreeFunctionCalls.CallsThisGroup = B;
}

SYCLIntegrationHeader::SYCLIntegrationHeader(Sema &S) : S(S) {}

void SYCLIntegrationFooter::addVarDecl(const VarDecl *VD) {
  // Variable template declaration can result in an error case of 'nullptr'
  // here.
  if (!VD)
    return;
  // Skip the dependent version of these variables, we only care about them
  // after instantiation.
  if (VD->getDeclContext()->isDependentContext())
    return;

  // Skip partial specializations of a variable template, treat other variable
  // template instantiations as a VarDecl.
  if (isa<VarTemplatePartialSpecializationDecl>(VD))
    return;
  // Step 1: ensure that this is of the correct type-spec-constant template
  // specialization).
  if (!Util::isSyclSpecIdType(VD->getType())) {
    // Handle the case where this could be a deduced type, such as a deduction
    // guide. We have to do this here since this function, unlike most of the
    // rest of this file, is called during Sema instead of after it. We will
    // also have to filter out after deduction later.
    QualType Ty = VD->getType().getCanonicalType();
    if (!Ty->isUndeducedType())
      return;
  }
  // Step 2: ensure that this is a static member, or a namespace-scope.
  // Note that isLocalVarDeclorParm excludes thread-local and static-local
  // intentionally, as there is no way to 'spell' one of those in the
  // specialization. We just don't generate the specialization for those, and
  // let an error happen during host compilation.
  if (!VD->hasGlobalStorage() || VD->isLocalVarDeclOrParm())
    return;
  // Step 3: Add to SpecConstants collection.
  SpecConstants.push_back(VD);
}

// Post-compile integration header support.
bool SYCLIntegrationFooter::emit(StringRef IntHeaderName) {
  if (IntHeaderName.empty())
    return false;
  int IntHeaderFD = 0;
  std::error_code EC =
      llvm::sys::fs::openFileForWrite(IntHeaderName, IntHeaderFD);
  if (EC) {
    llvm::errs() << "Error: " << EC.message() << "\n";
    // compilation will fail on absent include file - don't need to fail here
    return false;
  }
  llvm::raw_fd_ostream Out(IntHeaderFD, true /*close in destructor*/);
  return emit(Out);
}

template <typename BeforeFn, typename AfterFn>
static void PrintNSHelper(BeforeFn Before, AfterFn After, raw_ostream &OS,
                          const DeclContext *DC) {
  if (DC->isTranslationUnit())
    return;

  const auto *CurDecl = cast<Decl>(DC);
  // Ensure we are in the canonical version, so that we know we have the 'full'
  // name of the thing.
  CurDecl = CurDecl->getCanonicalDecl();

  // We are intentionally skipping linkage decls and record decls.  Namespaces
  // can appear in a linkage decl, but not a record decl, so we don't have to
  // worry about the names getting messed up from that.  We handle record decls
  // later when printing the name of the thing.
  const auto *NS = dyn_cast<NamespaceDecl>(CurDecl);
  if (NS)
    Before(OS, NS);

  if (const DeclContext *NewDC = CurDecl->getDeclContext())
    PrintNSHelper(Before, After, OS, NewDC);

  if (NS)
    After(OS, NS);
}

static void PrintNamespaces(raw_ostream &OS, const DeclContext *DC) {
  PrintNSHelper([](raw_ostream &OS, const NamespaceDecl *NS) {},
                [](raw_ostream &OS, const NamespaceDecl *NS) {
                  if (NS->isInline())
                    OS << "inline ";
                  OS << "namespace ";
                  if (!NS->isAnonymousNamespace())
                    OS << NS->getName() << " ";
                  OS << "{\n";
                },
                OS, DC);
}

static void PrintNSClosingBraces(raw_ostream &OS, const DeclContext *DC) {
  PrintNSHelper(
      [](raw_ostream &OS, const NamespaceDecl *NS) {
        OS << "} // ";
        if (NS->isInline())
          OS << "inline ";

        OS << "namespace ";
        if (!NS->isAnonymousNamespace())
          OS << NS->getName();

        OS << '\n';
      },
      [](raw_ostream &OS, const NamespaceDecl *NS) {}, OS, DC);
}

static std::string EmitSpecIdShim(raw_ostream &OS, unsigned &ShimCounter,
                                  const std::string &LastShim,
                                  const NamespaceDecl *AnonNS) {
  std::string NewShimName =
      "__sycl_detail::__spec_id_shim_" + std::to_string(ShimCounter) + "()";
  // Print opening-namespace
  PrintNamespaces(OS, Decl::castToDeclContext(AnonNS));
  OS << "namespace __sycl_detail {\n";
  OS << "static constexpr decltype(" << LastShim << ") &__spec_id_shim_"
     << ShimCounter << "() {\n";
  OS << "  return " << LastShim << ";\n";
  OS << "}\n";
  OS << "} // namespace __sycl_detail \n";
  PrintNSClosingBraces(OS, Decl::castToDeclContext(AnonNS));

  ++ShimCounter;
  return NewShimName;
}

// Emit the list of shims required for a DeclContext, calls itself recursively.
static void EmitSpecIdShims(raw_ostream &OS, unsigned &ShimCounter,
                            const DeclContext *DC,
                            std::string &NameForLastShim) {
  if (DC->isTranslationUnit()) {
    NameForLastShim = "::" + NameForLastShim;
    return;
  }

  const auto *CurDecl = cast<Decl>(DC)->getCanonicalDecl();

  // We skip linkage decls, since they don't modify the Qualified name.
  if (const auto *RD = dyn_cast<RecordDecl>(CurDecl)) {
    NameForLastShim = RD->getNameAsString() + "::" + NameForLastShim;
  } else if (const auto *ND = dyn_cast<NamespaceDecl>(CurDecl)) {
    if (ND->isAnonymousNamespace()) {
      // Print current shim, reset 'name for last shim'.
      NameForLastShim = EmitSpecIdShim(OS, ShimCounter, NameForLastShim, ND);
    } else {
      NameForLastShim = ND->getNameAsString() + "::" + NameForLastShim;
    }
  } else {
    // FIXME: I don't believe there are other declarations that these variables
    // could possibly find themselves in. LinkageDecls don't change the
    // qualified name, so there is nothing to do here. At one point we should
    // probably convince ourselves that this is entire list and remove this
    // comment.
    assert((isa<LinkageSpecDecl, ExternCContextDecl>(CurDecl)) &&
           "Unhandled decl type");
  }

  EmitSpecIdShims(OS, ShimCounter, CurDecl->getDeclContext(), NameForLastShim);
}

// Emit the list of shims required for a variable declaration.
// Returns a string containing the FQN of the 'top most' shim, including its
// function call parameters.
static std::string EmitSpecIdShims(raw_ostream &OS, unsigned &ShimCounter,
                                   PrintingPolicy &Policy, const VarDecl *VD) {
  if (!VD->isInAnonymousNamespace())
    return "";
  std::string RelativeName;
  llvm::raw_string_ostream stream(RelativeName);
  VD->getNameForDiagnostic(stream, Policy, false);
  stream.flush();

  EmitSpecIdShims(OS, ShimCounter, VD->getDeclContext(), RelativeName);
  return RelativeName;
}

bool SYCLIntegrationFooter::emit(raw_ostream &OS) {
  PrintingPolicy Policy{S.getLangOpts()};
  Policy.adjustForCPlusPlusFwdDecl();
  Policy.SuppressTypedefs = true;
  Policy.SuppressUnwrittenScope = true;

  llvm::SmallSet<const VarDecl *, 8> VisitedSpecConstants;
  bool EmittedFirstSpecConstant = false;

  // Used to uniquely name the 'shim's as we generate the names in each
  // anonymous namespace.
  unsigned ShimCounter = 0;
  for (const VarDecl *VD : SpecConstants) {
    VD = VD->getCanonicalDecl();

    // Skip if this isn't a SpecIdType.  This can happen if it was a deduced
    // type.
    if (!Util::isSyclSpecIdType(VD->getType()))
      continue;

    // Skip if we've already visited this.
    if (llvm::find(VisitedSpecConstants, VD) != VisitedSpecConstants.end())
      continue;

    // We only want to emit the #includes if we have a spec-constant that needs
    // them, so emit this one on the first time through the loop.
    if (!EmittedFirstSpecConstant)
      OS << "#include <CL/sycl/detail/defines_elementary.hpp>\n";
    EmittedFirstSpecConstant = true;

    VisitedSpecConstants.insert(VD);
    std::string TopShim = EmitSpecIdShims(OS, ShimCounter, Policy, VD);
    OS << "__SYCL_INLINE_NAMESPACE(cl) {\n";
    OS << "namespace sycl {\n";
    OS << "namespace detail {\n";
    OS << "template<>\n";
    OS << "inline const char *get_spec_constant_symbolic_ID_impl<";

    if (VD->isInAnonymousNamespace()) {
      OS << TopShim;
    } else {
      OS << "::";
      VD->getNameForDiagnostic(OS, Policy, true);
    }

    OS << ">() {\n";
    OS << "  return \"";
    OS << SYCLUniqueStableIdExpr::ComputeName(S.getASTContext(), VD);
    OS << "\";\n";
    OS << "}\n";
    OS << "} // namespace detail\n";
    OS << "} // namespace sycl\n";
    OS << "} // __SYCL_INLINE_NAMESPACE(cl)\n";
  }

  if (EmittedFirstSpecConstant)
    OS << "#include <CL/sycl/detail/spec_const_integration.hpp>\n";

  return true;
}

// -----------------------------------------------------------------------------
// Utility class methods
// -----------------------------------------------------------------------------
bool Util::isSyclSpecialType(const QualType Ty) {
  const CXXRecordDecl *RecTy = Ty->getAsCXXRecordDecl();
  if (!RecTy)
    return false;
  return getMethodByName(RecTy, "__init");
}

bool Util::isSyclHalfType(QualType Ty) {
  std::array<DeclContextDesc, 5> Scopes = {
      Util::MakeDeclContextDesc(Decl::Kind::Namespace, "cl"),
      Util::MakeDeclContextDesc(Decl::Kind::Namespace, "sycl"),
      Util::MakeDeclContextDesc(Decl::Kind::Namespace, "detail"),
      Util::MakeDeclContextDesc(Decl::Kind::Namespace, "half_impl"),
      Util::MakeDeclContextDesc(Decl::Kind::CXXRecord, "half")};
  return matchQualifiedTypeName(Ty, Scopes);
}

bool Util::isSyclSpecConstantType(QualType Ty) {
  std::array<DeclContextDesc, 6> Scopes = {
      Util::MakeDeclContextDesc(Decl::Kind::Namespace, "cl"),
      Util::MakeDeclContextDesc(Decl::Kind::Namespace, "sycl"),
      Util::MakeDeclContextDesc(Decl::Kind::Namespace, "ext"),
      Util::MakeDeclContextDesc(Decl::Kind::Namespace, "oneapi"),
      Util::MakeDeclContextDesc(Decl::Kind::Namespace, "experimental"),
      Util::MakeDeclContextDesc(Decl::Kind::ClassTemplateSpecialization,
                                "spec_constant")};
  std::array<DeclContextDesc, 5> ScopesDeprecated = {
      Util::MakeDeclContextDesc(Decl::Kind::Namespace, "cl"),
      Util::MakeDeclContextDesc(Decl::Kind::Namespace, "sycl"),
      Util::MakeDeclContextDesc(Decl::Kind::Namespace, "ONEAPI"),
      Util::MakeDeclContextDesc(Decl::Kind::Namespace, "experimental"),
      Util::MakeDeclContextDesc(Decl::Kind::ClassTemplateSpecialization,
                                "spec_constant")};
  return matchQualifiedTypeName(Ty, Scopes) ||
         matchQualifiedTypeName(Ty, ScopesDeprecated);
}

bool Util::isSyclSpecIdType(QualType Ty) {
  std::array<DeclContextDesc, 3> Scopes = {
      Util::MakeDeclContextDesc(clang::Decl::Kind::Namespace, "cl"),
      Util::MakeDeclContextDesc(clang::Decl::Kind::Namespace, "sycl"),
      Util::MakeDeclContextDesc(Decl::Kind::ClassTemplateSpecialization,
                                "specialization_id")};
  return matchQualifiedTypeName(Ty, Scopes);
}

bool Util::isSyclKernelHandlerType(QualType Ty) {
  std::array<DeclContextDesc, 3> Scopes = {
      Util::MakeDeclContextDesc(Decl::Kind::Namespace, "cl"),
      Util::MakeDeclContextDesc(Decl::Kind::Namespace, "sycl"),
      Util::MakeDeclContextDesc(Decl::Kind::CXXRecord, "kernel_handler")};
  return matchQualifiedTypeName(Ty, Scopes);
}

bool Util::isSyclAccessorNoAliasPropertyType(QualType Ty) {
  std::array<DeclContextDesc, 7> Scopes = {
      Util::DeclContextDesc{Decl::Kind::Namespace, "cl"},
      Util::DeclContextDesc{Decl::Kind::Namespace, "sycl"},
      Util::DeclContextDesc{Decl::Kind::Namespace, "ext"},
      Util::DeclContextDesc{Decl::Kind::Namespace, "oneapi"},
      Util::DeclContextDesc{Decl::Kind::Namespace, "property"},
      Util::DeclContextDesc{Decl::Kind::CXXRecord, "no_alias"},
      Util::DeclContextDesc{Decl::Kind::ClassTemplateSpecialization,
                            "instance"}};
  std::array<DeclContextDesc, 6> ScopesDeprecated = {
      Util::DeclContextDesc{Decl::Kind::Namespace, "cl"},
      Util::DeclContextDesc{Decl::Kind::Namespace, "sycl"},
      Util::DeclContextDesc{Decl::Kind::Namespace, "ONEAPI"},
      Util::DeclContextDesc{Decl::Kind::Namespace, "property"},
      Util::DeclContextDesc{Decl::Kind::CXXRecord, "no_alias"},
      Util::DeclContextDesc{Decl::Kind::ClassTemplateSpecialization,
                            "instance"}};
  return matchQualifiedTypeName(Ty, Scopes) ||
         matchQualifiedTypeName(Ty, ScopesDeprecated);
}

bool Util::isSyclBufferLocationType(QualType Ty) {
  std::array<DeclContextDesc, 7> Scopes = {
      Util::MakeDeclContextDesc(Decl::Kind::Namespace, "cl"),
      Util::MakeDeclContextDesc(Decl::Kind::Namespace, "sycl"),
      Util::MakeDeclContextDesc(Decl::Kind::Namespace, "ext"),
      Util::MakeDeclContextDesc(Decl::Kind::Namespace, "intel"),
      Util::MakeDeclContextDesc(Decl::Kind::Namespace, "property"),
      Util::MakeDeclContextDesc(Decl::Kind::CXXRecord, "buffer_location"),
      Util::MakeDeclContextDesc(Decl::Kind::ClassTemplateSpecialization,
                                "instance")};
  std::array<DeclContextDesc, 6> ScopesDeprecated = {
      Util::MakeDeclContextDesc(Decl::Kind::Namespace, "cl"),
      Util::MakeDeclContextDesc(Decl::Kind::Namespace, "sycl"),
      Util::MakeDeclContextDesc(Decl::Kind::Namespace, "INTEL"),
      Util::MakeDeclContextDesc(Decl::Kind::Namespace, "property"),
      Util::MakeDeclContextDesc(Decl::Kind::CXXRecord, "buffer_location"),
      Util::MakeDeclContextDesc(Decl::Kind::ClassTemplateSpecialization,
                                "instance")};
  return matchQualifiedTypeName(Ty, Scopes) ||
         matchQualifiedTypeName(Ty, ScopesDeprecated);
}

bool Util::isSyclType(QualType Ty, StringRef Name, bool Tmpl) {
  Decl::Kind ClassDeclKind =
      Tmpl ? Decl::Kind::ClassTemplateSpecialization : Decl::Kind::CXXRecord;
  std::array<DeclContextDesc, 3> Scopes = {
      Util::MakeDeclContextDesc(Decl::Kind::Namespace, "cl"),
      Util::MakeDeclContextDesc(Decl::Kind::Namespace, "sycl"),
      Util::MakeDeclContextDesc(ClassDeclKind, Name)};
  return matchQualifiedTypeName(Ty, Scopes);
}

bool Util::isSyclFunction(const FunctionDecl *FD, StringRef Name) {
  if (!FD->isFunctionOrMethod() || !FD->getIdentifier() ||
      FD->getName().empty() || Name != FD->getName())
    return false;

  const DeclContext *DC = FD->getDeclContext();
  if (DC->isTranslationUnit())
    return false;

  std::array<DeclContextDesc, 2> Scopes = {
      Util::MakeDeclContextDesc(Decl::Kind::Namespace, "cl"),
      Util::MakeDeclContextDesc(Decl::Kind::Namespace, "sycl")};
  return matchContext(DC, Scopes);
}

bool Util::isAccessorPropertyListType(QualType Ty) {
  std::array<DeclContextDesc, 5> Scopes = {
      Util::MakeDeclContextDesc(Decl::Kind::Namespace, "cl"),
      Util::MakeDeclContextDesc(Decl::Kind::Namespace, "sycl"),
      Util::MakeDeclContextDesc(Decl::Kind::Namespace, "ext"),
      Util::MakeDeclContextDesc(Decl::Kind::Namespace, "oneapi"),
      Util::MakeDeclContextDesc(Decl::Kind::ClassTemplateSpecialization,
                                "accessor_property_list")};
  std::array<DeclContextDesc, 4> ScopesDeprecated = {
      Util::MakeDeclContextDesc(Decl::Kind::Namespace, "cl"),
      Util::MakeDeclContextDesc(Decl::Kind::Namespace, "sycl"),
      Util::MakeDeclContextDesc(Decl::Kind::Namespace, "ONEAPI"),
      Util::MakeDeclContextDesc(Decl::Kind::ClassTemplateSpecialization,
                                "accessor_property_list")};
  return matchQualifiedTypeName(Ty, Scopes) ||
         matchQualifiedTypeName(Ty, ScopesDeprecated);
}

bool Util::matchContext(const DeclContext *Ctx,
                        ArrayRef<Util::DeclContextDesc> Scopes) {
  // The idea: check the declaration context chain starting from the item
  // itself. At each step check the context is of expected kind
  // (namespace) and name.
  StringRef Name = "";

  for (const auto &Scope : llvm::reverse(Scopes)) {
    Decl::Kind DK = Ctx->getDeclKind();
    if (DK != Scope.first)
      return false;

    switch (DK) {
    case Decl::Kind::ClassTemplateSpecialization:
      // ClassTemplateSpecializationDecl inherits from CXXRecordDecl
    case Decl::Kind::CXXRecord:
      Name = cast<CXXRecordDecl>(Ctx)->getName();
      break;
    case Decl::Kind::Namespace:
      Name = cast<NamespaceDecl>(Ctx)->getName();
      break;
    default:
      llvm_unreachable("matchContext: decl kind not supported");
    }
    if (Name != Scope.second)
      return false;
    Ctx = Ctx->getParent();
  }
  return Ctx->isTranslationUnit();
}

bool Util::matchQualifiedTypeName(QualType Ty,
                                  ArrayRef<Util::DeclContextDesc> Scopes) {
  const CXXRecordDecl *RecTy = Ty->getAsCXXRecordDecl();

  if (!RecTy)
    return false; // only classes/structs supported
  const auto *Ctx = cast<DeclContext>(RecTy);
  return Util::matchContext(Ctx, Scopes);
}

void Sema::MarkSYCLKernel(SourceLocation NewLoc, QualType Ty,
                          bool IsInstantiation) {
  auto MangleCallback = [](ASTContext &Ctx,
                           const NamedDecl *ND) -> llvm::Optional<unsigned> {
    if (const auto *RD = dyn_cast<CXXRecordDecl>(ND))
      Ctx.AddSYCLKernelNamingDecl(RD);
    // We always want to go into the lambda mangling (skipping the unnamed
    // struct version), so make sure we return a value here.
    return 1;
  };

  std::unique_ptr<MangleContext> Ctx{ItaniumMangleContext::create(
      Context, Context.getDiagnostics(), MangleCallback)};
  llvm::raw_null_ostream Out;
  Ctx->mangleTypeName(Ty, Out);

  // Evaluate whether this would change any of the already evaluated
  // __builtin_sycl_unique_stable_name/id values.
  for (auto &Itr : Context.SYCLUniqueStableNameEvaluatedValues) {
    const auto *NameExpr = dyn_cast<SYCLUniqueStableNameExpr>(Itr.first);
    const auto *IdExpr = dyn_cast<SYCLUniqueStableIdExpr>(Itr.first);
    assert((NameExpr || IdExpr) && "Unknown expr type?");

    const std::string &CurName = NameExpr ? NameExpr->ComputeName(Context)
                                          : IdExpr->ComputeName(Context);
    if (Itr.second != CurName) {
      Diag(NewLoc, diag::err_kernel_invalidates_sycl_unique_stable_name)
          << IsInstantiation << (IdExpr != nullptr);
      Diag(Itr.first->getExprLoc(),
           diag::note_sycl_unique_stable_name_evaluated_here)
          << (IdExpr != nullptr);
      // Update this so future diagnostics work correctly.
      Itr.second = CurName;
    }
  }
}

void Sema::AddSYCLKernelLambda(const FunctionDecl *FD) {
  if (IsSYCLUnnamedKernel(*this, FD)) {
    QualType ObjTy = GetSYCLKernelObjectType(FD);
    MarkSYCLKernel(FD->getLocation(), ObjTy, /*IsInstantiation*/ true);
  }
}<|MERGE_RESOLUTION|>--- conflicted
+++ resolved
@@ -1955,7 +1955,6 @@
   // All special SYCL objects must have __init method. We extract types for
   // kernel parameters from __init method parameters. We will use __init method
   // and kernel parameters which we build here to initialize special objects in
-<<<<<<< HEAD
   // the kernel body.
   bool handleSpecialType(FieldDecl *FD, QualType FieldTy) {
     const auto *RecordDecl = FieldTy->getAsCXXRecordDecl();
@@ -1967,15 +1966,6 @@
             : InitMethodName;
     CXXMethodDecl *InitMethod = getMethodByName(RecordDecl, MethodName);
     assert(InitMethod && "The accessor/sampler must have the __init method");
-=======
-  // the kernel body. Accessors require additional processing and are handled in
-  // handleSyclAccessorType.
-  bool handleSpecialType(FieldDecl *FD, QualType FieldTy) {
-    const auto *RecordDecl = FieldTy->getAsCXXRecordDecl();
-    assert(RecordDecl && "The stream/sampler must be a RecordDecl");
-    CXXMethodDecl *InitMethod = getMethodByName(RecordDecl, InitMethodName);
-    assert(InitMethod && "The stream/sampler must have the __init method");
->>>>>>> c121bbb2
 
     // Don't do -1 here because we count on this to be the first parameter added
     // (if any).
@@ -1983,7 +1973,6 @@
     for (const ParmVarDecl *Param : InitMethod->parameters()) {
       QualType ParamTy = Param->getType();
       addParam(FD, ParamTy.getCanonicalType());
-<<<<<<< HEAD
       if (ParamTy.getTypePtr()->isPointerType() &&
           !getMethodByName(RecordDecl, FinalizeMethodName)) {
         handleAccessorPropertyList(Params.back(), RecordDecl,
@@ -1993,8 +1982,6 @@
           Params.back()->addAttr(
               SYCLSimdAccessorPtrAttr::CreateImplicit(SemaRef.getASTContext()));
       }
-=======
->>>>>>> c121bbb2
     }
     LastParamIndex = ParamIndex;
     return true;
@@ -2083,15 +2070,8 @@
     return true;
   }
 
-<<<<<<< HEAD
   bool handleSyclSpecialType(const CXXRecordDecl *, const CXXBaseSpecifier &BS,
                              QualType FieldTy) final {
-=======
-  // FIXME: Refactor accessor handling. There is a discrepancy in how
-  // inherited accessors are handled.
-  bool handleSyclAccessorType(const CXXRecordDecl *, const CXXBaseSpecifier &BS,
-                              QualType FieldTy) final {
->>>>>>> c121bbb2
     const auto *RecordDecl = FieldTy->getAsCXXRecordDecl();
     assert(RecordDecl && "The accessor/sampler must be a RecordDecl");
     llvm::StringLiteral MethodName = KernelDecl->hasAttr<SYCLSimdAttr>()
@@ -2126,52 +2106,7 @@
     return true;
   }
 
-<<<<<<< HEAD
   bool handleSyclSpecialType(FieldDecl *FD, QualType FieldTy) final {
-=======
-  bool handleSyclAccessorType(FieldDecl *FD, QualType FieldTy) final {
-    const auto *RecordDecl = FieldTy->getAsCXXRecordDecl();
-    assert(RecordDecl && "The accessor must be a RecordDecl");
-
-    // Get access mode of accessor.
-    const auto *AccessorSpecializationDecl =
-        cast<ClassTemplateSpecializationDecl>(RecordDecl);
-    const TemplateArgument &AccessModeArg =
-        AccessorSpecializationDecl->getTemplateArgs().get(2);
-
-    llvm::StringLiteral MethodName = KernelDecl->hasAttr<SYCLSimdAttr>()
-                                         ? InitESIMDMethodName
-                                         : InitMethodName;
-    CXXMethodDecl *InitMethod = getMethodByName(RecordDecl, MethodName);
-    assert(InitMethod && "The accessor must have the __init method");
-
-    // Don't do -1 here because we count on this to be the first parameter added
-    // (if any).
-    size_t ParamIndex = Params.size();
-    for (const ParmVarDecl *Param : InitMethod->parameters()) {
-      QualType ParamTy = Param->getType();
-      addParam(FD, ParamTy.getCanonicalType());
-      if (ParamTy.getTypePtr()->isPointerType()) {
-        handleAccessorPropertyList(Params.back(), RecordDecl,
-                                   FD->getLocation());
-        if (KernelDecl->hasAttr<SYCLSimdAttr>())
-          // In ESIMD kernels accessor's pointer argument needs to be marked
-          Params.back()->addAttr(
-              SYCLSimdAccessorPtrAttr::CreateImplicit(SemaRef.getASTContext()));
-
-        // Add implicit attribute to parameter decl when it is a read only
-        // SYCL accessor.
-        if (isReadOnlyAccessor(AccessModeArg))
-          Params.back()->addAttr(SYCLAccessorReadonlyAttr::CreateImplicit(
-              SemaRef.getASTContext()));
-      }
-    }
-    LastParamIndex = ParamIndex;
-    return true;
-  }
-
-  bool handleSyclSamplerType(FieldDecl *FD, QualType FieldTy) final {
->>>>>>> c121bbb2
     return handleSpecialType(FD, FieldTy);
   }
 
