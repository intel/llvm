//===- SemaSYCL.cpp - Semantic Analysis for SYCL constructs ---------------===//
//
// Part of the LLVM Project, under the Apache License v2.0 with LLVM Exceptions.
// See https://llvm.org/LICENSE.txt for license information.
// SPDX-License-Identifier: Apache-2.0 WITH LLVM-exception
//
//===----------------------------------------------------------------------===//
// This implements Semantic Analysis for SYCL constructs.
//===----------------------------------------------------------------------===//

#include "clang/Sema/SemaSYCL.h"
#include "TreeTransform.h"
#include "clang/AST/AST.h"
#include "clang/AST/Mangle.h"
#include "clang/AST/QualTypeNames.h"
#include "clang/AST/RecordLayout.h"
#include "clang/AST/RecursiveASTVisitor.h"
#include "clang/AST/TemplateArgumentVisitor.h"
#include "clang/AST/TypeVisitor.h"
#include "clang/Analysis/CallGraph.h"
#include "clang/Basic/Attributes.h"
#include "clang/Basic/Builtins.h"
#include "clang/Basic/Diagnostic.h"
#include "clang/Basic/TargetInfo.h"
#include "clang/Basic/Version.h"
#include "clang/Sema/Initialization.h"
#include "clang/Sema/Attr.h"
#include "clang/Sema/ParsedAttr.h"
#include "clang/Sema/Sema.h"
#include "llvm/ADT/APSInt.h"
#include "llvm/ADT/SmallPtrSet.h"
#include "llvm/ADT/SmallVector.h"
#include "llvm/ADT/StringExtras.h"
#include "llvm/Support/FileSystem.h"
#include "llvm/Support/Path.h"
#include "llvm/Support/raw_ostream.h"

#include <array>
#include <functional>
#include <initializer_list>

using namespace clang;
using namespace std::placeholders;

using KernelParamKind = SYCLIntegrationHeader::kernel_param_kind_t;

enum target {
  global_buffer = 2014,
  constant_buffer,
  local,
  image,
  host_buffer,
  host_image,
  image_array
};

using ParamDesc = std::tuple<QualType, IdentifierInfo *, TypeSourceInfo *>;

enum KernelInvocationKind {
  InvokeUnknown,
  InvokeSingleTask,
  InvokeParallelFor,
  InvokeParallelForWorkGroup
};

static constexpr llvm::StringLiteral InitMethodName = "__init";
static constexpr llvm::StringLiteral InitESIMDMethodName = "__init_esimd";
static constexpr llvm::StringLiteral InitSpecConstantsBuffer =
    "__init_specialization_constants_buffer";
static constexpr llvm::StringLiteral FinalizeMethodName = "__finalize";
static constexpr llvm::StringLiteral LibstdcxxFailedAssertion =
    "__failed_assertion";
constexpr unsigned MaxKernelArgsSize = 2048;

bool SemaSYCL::isSyclType(QualType Ty, SYCLTypeAttr::SYCLType TypeName) {
  const auto *RD = Ty->getAsCXXRecordDecl();
  if (!RD)
    return false;

  if (const auto *Attr = RD->getAttr<SYCLTypeAttr>())
    return Attr->getType() == TypeName;

  if (const auto *CTSD = dyn_cast<ClassTemplateSpecializationDecl>(RD))
    if (CXXRecordDecl *TemplateDecl =
            CTSD->getSpecializedTemplate()->getTemplatedDecl())
      if (const auto *Attr = TemplateDecl->getAttr<SYCLTypeAttr>())
        return Attr->getType() == TypeName;

  return false;
}

static bool isSyclAccessorType(QualType Ty) {
  return SemaSYCL::isSyclType(Ty, SYCLTypeAttr::accessor) ||
         SemaSYCL::isSyclType(Ty, SYCLTypeAttr::local_accessor);
}

// FIXME: Accessor property lists should be modified to use compile-time
// properties. Once implemented, this function (and possibly all/most code
// in SemaSYCL.cpp handling no_alias and buffer_location property) can be
// removed.
static bool isAccessorPropertyType(QualType Ty,
                                   SYCLTypeAttr::SYCLType TypeName) {
  if (const auto *RD = Ty->getAsCXXRecordDecl())
    if (const auto *Parent = dyn_cast<CXXRecordDecl>(RD->getParent()))
      if (const auto *Attr = Parent->getAttr<SYCLTypeAttr>())
        return Attr->getType() == TypeName;

  return false;
}

static bool isSyclSpecialType(QualType Ty, SemaSYCL &S) {
  return S.isTypeDecoratedWithDeclAttribute<SYCLSpecialClassAttr>(Ty);
}

ExprResult SemaSYCL::ActOnSYCLBuiltinNumFieldsExpr(ParsedType PT) {
  TypeSourceInfo *TInfo = nullptr;
  QualType QT = Sema::GetTypeFromParser(PT, &TInfo);
  assert(TInfo && "couldn't get type info from a type from the parser?");
  SourceLocation TypeLoc = TInfo->getTypeLoc().getBeginLoc();

  return BuildSYCLBuiltinNumFieldsExpr(TypeLoc, QT);
}

ExprResult SemaSYCL::BuildSYCLBuiltinNumFieldsExpr(SourceLocation Loc,
                                                   QualType SourceTy) {
  if (!SourceTy->isDependentType()) {
    if (SemaRef.RequireCompleteType(
            Loc, SourceTy, diag::err_sycl_type_trait_requires_complete_type,
            /*__builtin_num_fields*/ 0))
      return ExprError();

    if (!SourceTy->isRecordType()) {
      Diag(Loc, diag::err_sycl_type_trait_requires_record_type)
          << /*__builtin_num_fields*/ 0;
      return ExprError();
    }
  }
  return new (getASTContext())
      SYCLBuiltinNumFieldsExpr(Loc, SourceTy, getASTContext().getSizeType());
}

ExprResult SemaSYCL::ActOnSYCLBuiltinFieldTypeExpr(ParsedType PT, Expr *Idx) {
  TypeSourceInfo *TInfo = nullptr;
  QualType QT = Sema::GetTypeFromParser(PT, &TInfo);
  assert(TInfo && "couldn't get type info from a type from the parser?");
  SourceLocation TypeLoc = TInfo->getTypeLoc().getBeginLoc();

  return BuildSYCLBuiltinFieldTypeExpr(TypeLoc, QT, Idx);
}

ExprResult SemaSYCL::BuildSYCLBuiltinFieldTypeExpr(SourceLocation Loc,
                                                   QualType SourceTy,
                                                   Expr *Idx) {
  // If the expression appears in an evaluated context, we want to give an
  // error so that users don't attempt to use the value of this expression.
  if (!SemaRef.isUnevaluatedContext()) {
    Diag(Loc, diag::err_sycl_builtin_type_trait_evaluated)
        << /*__builtin_field_type*/ 0;
    return ExprError();
  }

  // We may not be able to calculate the field type (the source type may be a
  // dependent type), so use the source type as a basic fallback. This will
  // ensure that the AST node will have a dependent type that gets resolved
  // later to the real type.
  QualType FieldTy = SourceTy;
  ExprValueKind ValueKind = VK_PRValue;
  if (!SourceTy->isDependentType()) {
    if (SemaRef.RequireCompleteType(
            Loc, SourceTy, diag::err_sycl_type_trait_requires_complete_type,
            /*__builtin_field_type*/ 1))
      return ExprError();

    if (!SourceTy->isRecordType()) {
      Diag(Loc, diag::err_sycl_type_trait_requires_record_type)
          << /*__builtin_field_type*/ 1;
      return ExprError();
    }

    if (!Idx->isValueDependent()) {
      std::optional<llvm::APSInt> IdxVal =
          Idx->getIntegerConstantExpr(getASTContext());
      if (IdxVal) {
        RecordDecl *RD = SourceTy->getAsRecordDecl();
        assert(RD && "Record type but no record decl?");
        int64_t Index = IdxVal->getExtValue();

        if (Index < 0) {
          Diag(Idx->getExprLoc(),
               diag::err_sycl_type_trait_requires_nonnegative_index)
              << /*fields*/ 0;
          return ExprError();
        }

        // Ensure that the index is within range.
        int64_t NumFields = std::distance(RD->field_begin(), RD->field_end());
        if (Index >= NumFields) {
          Diag(Idx->getExprLoc(),
               diag::err_sycl_builtin_type_trait_index_out_of_range)
              << toString(*IdxVal, 10) << SourceTy << /*fields*/ 0;
          return ExprError();
        }
        const FieldDecl *FD = *std::next(RD->field_begin(), Index);
        FieldTy = FD->getType();

        // If the field type was a reference type, adjust it now.
        if (FieldTy->isLValueReferenceType()) {
          ValueKind = VK_LValue;
          FieldTy = FieldTy.getNonReferenceType();
        } else if (FieldTy->isRValueReferenceType()) {
          ValueKind = VK_XValue;
          FieldTy = FieldTy.getNonReferenceType();
        }
      }
    }
  }
  return new (getASTContext())
      SYCLBuiltinFieldTypeExpr(Loc, SourceTy, Idx, FieldTy, ValueKind);
}

ExprResult SemaSYCL::ActOnSYCLBuiltinNumBasesExpr(ParsedType PT) {
  TypeSourceInfo *TInfo = nullptr;
  QualType QT = Sema::GetTypeFromParser(PT, &TInfo);
  assert(TInfo && "couldn't get type info from a type from the parser?");
  SourceLocation TypeLoc = TInfo->getTypeLoc().getBeginLoc();

  return BuildSYCLBuiltinNumBasesExpr(TypeLoc, QT);
}

ExprResult SemaSYCL::BuildSYCLBuiltinNumBasesExpr(SourceLocation Loc,
                                                  QualType SourceTy) {
  if (!SourceTy->isDependentType()) {
    if (SemaRef.RequireCompleteType(
            Loc, SourceTy, diag::err_sycl_type_trait_requires_complete_type,
            /*__builtin_num_bases*/ 2))
      return ExprError();

    if (!SourceTy->isRecordType()) {
      Diag(Loc, diag::err_sycl_type_trait_requires_record_type)
          << /*__builtin_num_bases*/ 2;
      return ExprError();
    }
  }
  return new (getASTContext())
      SYCLBuiltinNumBasesExpr(Loc, SourceTy, getASTContext().getSizeType());
}

ExprResult SemaSYCL::ActOnSYCLBuiltinBaseTypeExpr(ParsedType PT, Expr *Idx) {
  TypeSourceInfo *TInfo = nullptr;
  QualType QT = SemaRef.GetTypeFromParser(PT, &TInfo);
  assert(TInfo && "couldn't get type info from a type from the parser?");
  SourceLocation TypeLoc = TInfo->getTypeLoc().getBeginLoc();

  return BuildSYCLBuiltinBaseTypeExpr(TypeLoc, QT, Idx);
}

ExprResult SemaSYCL::BuildSYCLBuiltinBaseTypeExpr(SourceLocation Loc,
                                                  QualType SourceTy,
                                                  Expr *Idx) {
  // If the expression appears in an evaluated context, we want to give an
  // error so that users don't attempt to use the value of this expression.
  if (!SemaRef.isUnevaluatedContext()) {
    Diag(Loc, diag::err_sycl_builtin_type_trait_evaluated)
        << /*__builtin_base_type*/ 1;
    return ExprError();
  }

  // We may not be able to calculate the base type (the source type may be a
  // dependent type), so use the source type as a basic fallback. This will
  // ensure that the AST node will have a dependent type that gets resolved
  // later to the real type.
  QualType BaseTy = SourceTy;
  if (!SourceTy->isDependentType()) {
    if (SemaRef.RequireCompleteType(
            Loc, SourceTy, diag::err_sycl_type_trait_requires_complete_type,
            /*__builtin_base_type*/ 3))
      return ExprError();

    if (!SourceTy->isRecordType()) {
      Diag(Loc, diag::err_sycl_type_trait_requires_record_type)
          << /*__builtin_base_type*/ 3;
      return ExprError();
    }

    if (!Idx->isValueDependent()) {
      std::optional<llvm::APSInt> IdxVal =
          Idx->getIntegerConstantExpr(getASTContext());
      if (IdxVal) {
        CXXRecordDecl *RD = SourceTy->getAsCXXRecordDecl();
        assert(RD && "Record type but no record decl?");
        int64_t Index = IdxVal->getExtValue();

        if (Index < 0) {
          Diag(Idx->getExprLoc(),
               diag::err_sycl_type_trait_requires_nonnegative_index)
              << /*bases*/ 1;
          return ExprError();
        }

        // Ensure that the index is within range.
        if (Index >= RD->getNumBases()) {
          Diag(Idx->getExprLoc(),
               diag::err_sycl_builtin_type_trait_index_out_of_range)
              << toString(*IdxVal, 10) << SourceTy << /*bases*/ 1;
          return ExprError();
        }

        const CXXBaseSpecifier &Spec = *std::next(RD->bases_begin(), Index);
        BaseTy = Spec.getType();
      }
    }
  }
  return new (getASTContext())
      SYCLBuiltinBaseTypeExpr(Loc, SourceTy, Idx, BaseTy);
}

/// Returns true if the target requires a new type.
/// This happens if a pointer to generic cannot be passed
static bool targetRequiresNewType(ASTContext &Context) {
  llvm::Triple T = Context.getTargetInfo().getTriple();
  return !T.isNVPTX();
}

// This information is from Section 4.13 of the SYCL spec
// https://www.khronos.org/registry/SYCL/specs/sycl-1.2.1.pdf
// This function returns false if the math lib function
// corresponding to the input builtin is not supported
// for SYCL
static bool IsSyclMathFunc(unsigned BuiltinID) {
  switch (BuiltinID) {
  case Builtin::BIlround:
  case Builtin::BI__builtin_lround:
  case Builtin::BIceill:
  case Builtin::BI__builtin_ceill:
  case Builtin::BIcopysignl:
  case Builtin::BI__builtin_copysignl:
  case Builtin::BIcosl:
  case Builtin::BI__builtin_cosl:
  case Builtin::BIexpl:
  case Builtin::BI__builtin_expl:
  case Builtin::BIexp2l:
  case Builtin::BI__builtin_exp2l:
  case Builtin::BIfabsl:
  case Builtin::BI__builtin_fabsl:
  case Builtin::BIfloorl:
  case Builtin::BI__builtin_floorl:
  case Builtin::BIfmal:
  case Builtin::BI__builtin_fmal:
  case Builtin::BIfmaxl:
  case Builtin::BI__builtin_fmaxl:
  case Builtin::BIfminl:
  case Builtin::BI__builtin_fminl:
  case Builtin::BIfmodl:
  case Builtin::BI__builtin_fmodl:
  case Builtin::BIlogl:
  case Builtin::BI__builtin_logl:
  case Builtin::BIlog10l:
  case Builtin::BI__builtin_log10l:
  case Builtin::BIlog2l:
  case Builtin::BI__builtin_log2l:
  case Builtin::BIpowl:
  case Builtin::BI__builtin_powl:
  case Builtin::BIrintl:
  case Builtin::BI__builtin_rintl:
  case Builtin::BIroundl:
  case Builtin::BI__builtin_roundl:
  case Builtin::BIsinl:
  case Builtin::BI__builtin_sinl:
  case Builtin::BIsqrtl:
  case Builtin::BI__builtin_sqrtl:
  case Builtin::BItruncl:
  case Builtin::BI__builtin_truncl:
  case Builtin::BIlroundl:
  case Builtin::BI__builtin_lroundl:
  case Builtin::BIlroundf:
  case Builtin::BI__builtin_lroundf:
    return false;
  default:
    break;
  }
  return true;
}

bool SemaSYCL::isDeclAllowedInSYCLDeviceCode(const Decl *D) {
  if (const FunctionDecl *FD = dyn_cast<FunctionDecl>(D)) {
    const IdentifierInfo *II = FD->getIdentifier();

    // Allow __builtin_assume_aligned and __builtin_printf to be called from
    // within device code.
    if (FD->getBuiltinID() &&
        (FD->getBuiltinID() == Builtin::BI__builtin_assume_aligned ||
         FD->getBuiltinID() == Builtin::BI__builtin_printf))
      return true;

    const DeclContext *DC = FD->getDeclContext();
    if (II && II->isStr("__spirv_ocl_printf") &&
        !FD->isDefined() &&
        FD->getLanguageLinkage() == CXXLanguageLinkage &&
        DC->getEnclosingNamespaceContext()->isTranslationUnit())
      return true;
  }
  return false;
}

SemaSYCL::SemaSYCL(Sema &S)
    : SemaBase(S), SyclIntHeader(nullptr), SyclIntFooter(nullptr) {}

static bool isZeroSizedArray(SemaSYCL &S, QualType Ty) {
  if (const auto *CAT = S.getASTContext().getAsConstantArrayType(Ty))
    return CAT->isZeroSize();
  return false;
}

static void checkSYCLType(SemaSYCL &S, QualType Ty, SourceRange Loc,
                          llvm::DenseSet<QualType> Visited,
                          SourceRange UsedAtLoc = SourceRange()) {
  // Not all variable types are supported inside SYCL kernels,
  // for example the quad type __float128 will cause errors in the
  // SPIR-V translation phase.
  // Here we check any potentially unsupported declaration and issue
  // a deferred diagnostic, which will be emitted iff the declaration
  // is discovered to reside in kernel code.
  // The optional UsedAtLoc param is used when the SYCL usage is at a
  // different location than the variable declaration and we need to
  // inform the user of both, e.g. struct member usage vs declaration.

  bool Emitting = false;

  //--- check types ---

  // zero length arrays
  if (isZeroSizedArray(S, Ty)) {
    S.DiagIfDeviceCode(Loc.getBegin(), diag::err_typecheck_zero_array_size)
        << 1;
    Emitting = true;
  }

  // variable length arrays
  if (Ty->isVariableArrayType()) {
    S.DiagIfDeviceCode(Loc.getBegin(), diag::err_vla_unsupported) << 0;
    Emitting = true;
  }

  // Sub-reference array or pointer, then proceed with that type.
  while (Ty->isAnyPointerType() || Ty->isArrayType())
    Ty = QualType{Ty->getPointeeOrArrayElementType(), 0};

  // __int128, __int128_t, __uint128_t, long double, __float128
  if (Ty->isSpecificBuiltinType(BuiltinType::Int128) ||
      Ty->isSpecificBuiltinType(BuiltinType::UInt128) ||
      Ty->isSpecificBuiltinType(BuiltinType::LongDouble) ||
      Ty->isSpecificBuiltinType(BuiltinType::BFloat16) ||
      (Ty->isSpecificBuiltinType(BuiltinType::Float128) &&
       !S.getASTContext().getTargetInfo().hasFloat128Type())) {
    S.DiagIfDeviceCode(Loc.getBegin(), diag::err_type_unsupported)
        << Ty.getUnqualifiedType().getCanonicalType();
    Emitting = true;
  }

  if (Emitting && UsedAtLoc.isValid())
    S.DiagIfDeviceCode(UsedAtLoc.getBegin(), diag::note_used_here);

  //--- now recurse ---
  // Pointers complicate recursion. Add this type to Visited.
  // If already there, bail out.
  if (!Visited.insert(Ty).second)
    return;

  if (const auto *ATy = dyn_cast<AttributedType>(Ty))
    return checkSYCLType(S, ATy->getModifiedType(), Loc, Visited);

  if (const auto *RD = Ty->getAsRecordDecl()) {
    for (const auto &Field : RD->fields())
      checkSYCLType(S, Field->getType(), Field->getSourceRange(), Visited, Loc);
  } else if (const auto *FPTy = dyn_cast<FunctionProtoType>(Ty)) {
    for (const auto &ParamTy : FPTy->param_types())
      checkSYCLType(S, ParamTy, Loc, Visited);
    checkSYCLType(S, FPTy->getReturnType(), Loc, Visited);
  }
}

void SemaSYCL::checkSYCLDeviceVarDecl(VarDecl *Var) {
  assert(getLangOpts().SYCLIsDevice &&
         "Should only be called during SYCL compilation");
  QualType Ty = Var->getType();
  SourceRange Loc = Var->getLocation();
  llvm::DenseSet<QualType> Visited;

  checkSYCLType(*this, Ty, Loc, Visited);
}

// Tests whether given function is a lambda function or '()' operator used as
// SYCL kernel body function (e.g. in parallel_for).
// NOTE: This is incomplete implemenation. See TODO in the FE TODO list for the
// ESIMD extension.
static bool isSYCLKernelBodyFunction(FunctionDecl *FD) {
  return FD->getOverloadedOperator() == OO_Call;
}

static bool isSYCLUndefinedAllowed(const FunctionDecl *Callee,
                                   const SourceManager &SrcMgr) {
  if (!Callee)
    return false;

  // The check below requires declaration name, make sure we have it.
  if (!Callee->getIdentifier())
    return false;

  // libstdc++-11 introduced an undefined function "void __failed_assertion()"
  // which may lead to SemaSYCL check failure. However, this undefined function
  // is used to trigger some compilation error when the check fails at compile
  // time and will be ignored when the check succeeds. We allow calls to this
  // function to support some important std functions in SYCL device.
  return (Callee->getName() == LibstdcxxFailedAssertion) &&
         Callee->getNumParams() == 0 && Callee->getReturnType()->isVoidType() &&
         SrcMgr.isInSystemHeader(Callee->getLocation());
}

// Helper function to report conflicting function attributes.
// F - the function, A1 - function attribute, A2 - the attribute it conflicts
// with.
static void reportConflictingAttrs(SemaSYCL &S, FunctionDecl *F, const Attr *A1,
                                   const Attr *A2) {
  S.Diag(F->getLocation(), diag::err_conflicting_sycl_kernel_attributes);
  S.Diag(A1->getLocation(), diag::note_conflicting_attribute);
  S.Diag(A2->getLocation(), diag::note_conflicting_attribute);
  F->setInvalidDecl();
}

/// Returns the signed constant integer value represented by given expression
static int64_t getIntExprValue(const Expr *E, ASTContext &Ctx) {
  return E->getIntegerConstantExpr(Ctx)->getSExtValue();
}

// Collect function attributes related to SYCL.
static void collectSYCLAttributes(SemaSYCL &S, FunctionDecl *FD,
                                  llvm::SmallVectorImpl<Attr *> &Attrs,
                                  bool DirectlyCalled) {
  if (!FD->hasAttrs())
    return;

  // In SYCL 1.2.1 mode, the attributes are propagated from the function they
  // are applied to onto the kernel which calls the function.
  // In SYCL 2020 mode, the attributes are not propagated to the kernel.
  if (DirectlyCalled || S.getASTContext().getLangOpts().getSYCLVersion() <
                            LangOptions::SYCL_2020) {
    llvm::copy_if(FD->getAttrs(), std::back_inserter(Attrs), [](Attr *A) {
      // FIXME: Make this list self-adapt as new SYCL attributes are added.
      return isa<IntelReqdSubGroupSizeAttr, IntelNamedSubGroupSizeAttr,
                 SYCLReqdWorkGroupSizeAttr, SYCLWorkGroupSizeHintAttr,
                 SYCLIntelKernelArgsRestrictAttr, SYCLIntelNumSimdWorkItemsAttr,
                 SYCLIntelSchedulerTargetFmaxMhzAttr,
                 SYCLIntelMaxWorkGroupSizeAttr, SYCLIntelMaxGlobalWorkDimAttr,
                 SYCLIntelMinWorkGroupsPerComputeUnitAttr,
                 SYCLIntelMaxWorkGroupsPerMultiprocessorAttr,
                 SYCLIntelNoGlobalWorkOffsetAttr, SYCLSimdAttr>(A);
    });
  }

  // Attributes that should not be propagated from device functions to a kernel.
  if (DirectlyCalled) {
    llvm::copy_if(FD->getAttrs(), std::back_inserter(Attrs), [](Attr *A) {
      return isa<SYCLIntelLoopFuseAttr, SYCLIntelMaxConcurrencyAttr,
                 SYCLIntelDisableLoopPipeliningAttr,
                 SYCLIntelInitiationIntervalAttr,
                 SYCLIntelUseStallEnableClustersAttr, SYCLDeviceHasAttr,
                 SYCLAddIRAttributesFunctionAttr>(A);
    });
  }
}

class DiagDeviceFunction : public RecursiveASTVisitor<DiagDeviceFunction> {
  SemaSYCL &SemaSYCLRef;
  const llvm::SmallPtrSetImpl<const FunctionDecl *> &RecursiveFuncs;

public:
  DiagDeviceFunction(
      SemaSYCL &S,
      const llvm::SmallPtrSetImpl<const FunctionDecl *> &RecursiveFuncs)
      : RecursiveASTVisitor(), SemaSYCLRef(S), RecursiveFuncs(RecursiveFuncs) {}

  void CheckBody(Stmt *ToBeDiagnosed) { TraverseStmt(ToBeDiagnosed); }

  bool VisitCallExpr(CallExpr *e) {
    if (FunctionDecl *Callee = e->getDirectCallee()) {
      Callee = Callee->getCanonicalDecl();
      assert(Callee && "Device function canonical decl must be available");

      // Remember that all SYCL kernel functions have deferred
      // instantiation as template functions. It means that
      // all functions used by kernel have already been parsed and have
      // definitions.
      if (RecursiveFuncs.count(Callee)) {
        SemaSYCLRef.Diag(e->getExprLoc(), diag::err_sycl_restrict)
            << SemaSYCL::KernelCallRecursiveFunction;
        SemaSYCLRef.Diag(Callee->getSourceRange().getBegin(),
                         diag::note_sycl_recursive_function_declared_here)
            << SemaSYCL::KernelCallRecursiveFunction;
      }

      if (auto const *FD = dyn_cast<FunctionDecl>(Callee)) {
        // FIXME: We need check all target specified attributes for error if
        // that function with attribute can not be called from sycl kernel.  The
        // info is in ParsedAttr. We don't have to map from Attr to ParsedAttr
        // currently. Erich is currently working on that in LLVM, once that is
        // committed we need to change this".
        if (FD->hasAttr<DLLImportAttr>()) {
          SemaSYCLRef.Diag(e->getExprLoc(), diag::err_sycl_restrict)
              << SemaSYCL::KernelCallDllimportFunction;
          SemaSYCLRef.Diag(FD->getLocation(), diag::note_callee_decl) << FD;
        }
      }
      // Specifically check if the math library function corresponding to this
      // builtin is supported for SYCL
      unsigned BuiltinID = Callee->getBuiltinID();
      if (BuiltinID && !IsSyclMathFunc(BuiltinID)) {
        StringRef Name =
            SemaSYCLRef.getASTContext().BuiltinInfo.getName(BuiltinID);
        SemaSYCLRef.Diag(e->getExprLoc(), diag::err_builtin_target_unsupported)
            << Name << "SYCL device";
      }
    } else if (!SemaSYCLRef.getLangOpts().SYCLAllowFuncPtr &&
               !e->isTypeDependent() &&
               !isa<CXXPseudoDestructorExpr>(e->getCallee())) {
      bool MaybeConstantExpr = false;
      Expr *NonDirectCallee = e->getCallee();
      if (!NonDirectCallee->isValueDependent())
        MaybeConstantExpr =
            NonDirectCallee->isCXX11ConstantExpr(SemaSYCLRef.getASTContext());
      if (!MaybeConstantExpr)
        SemaSYCLRef.Diag(e->getExprLoc(), diag::err_sycl_restrict)
            << SemaSYCL::KernelCallFunctionPointer;
    }
    return true;
  }

  bool VisitCXXTypeidExpr(CXXTypeidExpr *E) {
    SemaSYCLRef.Diag(E->getExprLoc(), diag::err_sycl_restrict)
        << SemaSYCL::KernelRTTI;
    return true;
  }

  bool VisitCXXDynamicCastExpr(const CXXDynamicCastExpr *E) {
    SemaSYCLRef.Diag(E->getExprLoc(), diag::err_sycl_restrict)
        << SemaSYCL::KernelRTTI;
    return true;
  }

  // Skip checking rules on variables initialized during constant evaluation.
  bool TraverseVarDecl(VarDecl *VD) {
    if (VD->isConstexpr())
      return true;
    return RecursiveASTVisitor::TraverseVarDecl(VD);
  }

  // Skip checking rules on template arguments, since these are constant
  // expressions.
  bool TraverseTemplateArgumentLoc(const TemplateArgumentLoc &ArgLoc) {
    return true;
  }

  // Skip checking the static assert, both components are required to be
  // constant expressions.
  bool TraverseStaticAssertDecl(StaticAssertDecl *D) { return true; }

  // Make sure we skip the condition of the case, since that is a constant
  // expression.
  bool TraverseCaseStmt(CaseStmt *S) {
    return TraverseStmt(S->getSubStmt());
  }

  // Skip checking the size expr, since a constant array type loc's size expr is
  // a constant expression.
  bool TraverseConstantArrayTypeLoc(const ConstantArrayTypeLoc &ArrLoc) {
    return true;
  }

  bool TraverseIfStmt(IfStmt *S) {
    if (std::optional<Stmt *> ActiveStmt =
            S->getNondiscardedCase(SemaSYCLRef.getASTContext())) {
      if (*ActiveStmt)
        return TraverseStmt(*ActiveStmt);
      return true;
    }
    return RecursiveASTVisitor::TraverseIfStmt(S);
  }
};

// This type manages the list of device functions and recursive functions, as
// well as an entry point for attribute collection, for the translation unit
// during MarkDevices. On construction, this type makes sure that all of the
// root-device functions, (that is, those marked with SYCL_EXTERNAL) are
// collected.  On destruction, it manages and runs the diagnostics required.
// When processing individual kernel/external functions, the
// SingleDeviceFunctionTracker type updates this type.
class DeviceFunctionTracker {
  friend class SingleDeviceFunctionTracker;
  CallGraph CG;
  SemaSYCL &SemaSYCLRef;
  // The list of functions used on the device, kept so we can diagnose on them
  // later.
  llvm::SmallPtrSet<FunctionDecl *, 16> DeviceFunctions;
  llvm::SmallPtrSet<const FunctionDecl *, 16> RecursiveFunctions;

  void CollectSyclExternalFuncs() {
    for (CallGraphNode::CallRecord Record : CG.getRoot()->callees())
      if (auto *FD = dyn_cast<FunctionDecl>(Record.Callee->getDecl()))
        if (FD->hasBody() && FD->hasAttr<SYCLDeviceAttr>())
          SemaSYCLRef.addSyclDeviceDecl(FD);
  }

  CallGraphNode *getNodeForKernel(FunctionDecl *Kernel) {
    assert(CG.getNode(Kernel) && "No call graph entry for a kernel?");
    return CG.getNode(Kernel);
  }

  void AddSingleFunction(
      const llvm::SmallPtrSetImpl<FunctionDecl *> &DevFuncs,
      const llvm::SmallPtrSetImpl<const FunctionDecl *> &Recursive) {
    DeviceFunctions.insert(DevFuncs.begin(), DevFuncs.end());
    RecursiveFunctions.insert(Recursive.begin(), Recursive.end());
  }

public:
  DeviceFunctionTracker(SemaSYCL &S) : SemaSYCLRef(S) {
    CG.setSkipConstantExpressions(S.getASTContext());
    CG.addToCallGraph(S.getASTContext().getTranslationUnitDecl());
    CollectSyclExternalFuncs();
  }

  ~DeviceFunctionTracker() {
    DiagDeviceFunction Diagnoser{SemaSYCLRef, RecursiveFunctions};
    for (const FunctionDecl *FD : DeviceFunctions)
      if (const FunctionDecl *Def = FD->getDefinition())
        Diagnoser.CheckBody(Def->getBody());
  }
};

/// This function checks whether given DeclContext contains a topmost
/// namespace with name "sycl".
static bool isDeclaredInSYCLNamespace(const Decl *D) {
  const DeclContext *DC = D->getDeclContext()->getEnclosingNamespaceContext();
  const auto *ND = dyn_cast<NamespaceDecl>(DC);
  // If this is not a namespace, then we are done.
  if (!ND)
    return false;

  // While it is a namespace, find its parent scope.
  while (const DeclContext *Parent = ND->getParent()) {
    if (!isa<NamespaceDecl>(Parent))
      break;
    ND = cast<NamespaceDecl>(Parent);
  }

  return ND && ND->getName() == "sycl";
}

static bool isSYCLPrivateMemoryVar(VarDecl *VD) {
  return SemaSYCL::isSyclType(VD->getType(), SYCLTypeAttr::private_memory);
}

static void addScopeAttrToLocalVars(FunctionDecl &F) {
  for (Decl *D : F.decls()) {
    VarDecl *VD = dyn_cast<VarDecl>(D);

    if (!VD || isa<ParmVarDecl>(VD) ||
        VD->getStorageDuration() != StorageDuration::SD_Automatic)
      continue;
    // Local variables of private_memory type in the WG scope still have WI
    // scope, all the rest - WG scope. Simple logic
    // "if no scope than it is WG scope" won't work, because compiler may add
    // locals not declared in user code (lambda object parameter, byval
    // arguments) which will result in alloca w/o any attribute, so need WI
    // scope too.
    SYCLScopeAttr::Level L = isSYCLPrivateMemoryVar(VD)
                                 ? SYCLScopeAttr::Level::WorkItem
                                 : SYCLScopeAttr::Level::WorkGroup;
    VD->addAttr(SYCLScopeAttr::CreateImplicit(F.getASTContext(), L));
  }
}

// This type does the heavy lifting for the management of device functions,
// recursive function detection, and attribute collection for a single
// kernel/external function. It walks the callgraph to find all functions that
// are called, marks the recursive-functions, and figures out the list of
// attributes that apply to this kernel.
//
// Upon destruction, this type updates the DeviceFunctionTracker.
class SingleDeviceFunctionTracker {
  DeviceFunctionTracker &Parent;
  FunctionDecl *SYCLKernel = nullptr;
  FunctionDecl *KernelBody = nullptr;
  llvm::SmallPtrSet<FunctionDecl *, 16> DeviceFunctions;
  llvm::SmallPtrSet<const FunctionDecl *, 16> RecursiveFunctions;
  llvm::SmallVector<Attr *> CollectedAttributes;

  FunctionDecl *GetFDFromNode(CallGraphNode *Node) {
    FunctionDecl *FD = Node->getDecl()->getAsFunction();
    if (!FD)
      return nullptr;

    return FD->getMostRecentDecl();
  }

  void VisitCallNode(CallGraphNode *Node, FunctionDecl *CurrentDecl,
                     llvm::SmallVectorImpl<FunctionDecl *> &CallStack) {
    // If this isn't a function, I don't think there is anything we can do here.
    if (!CurrentDecl)
      return;

    // Determine if this is a recursive function. If so, we're done.
    if (llvm::is_contained(CallStack, CurrentDecl)) {
      RecursiveFunctions.insert(CurrentDecl->getCanonicalDecl());
      return;
    }

    // If this is a routine that is not defined and it does not have either
    // a SYCLKernel or SYCLDevice attribute on it, add it to the set of
    // routines potentially reachable on device. This is to diagnose such
    // cases later in finalizeSYCLDelayedAnalysis().
    if (!CurrentDecl->isDefined() && !CurrentDecl->hasAttr<SYCLKernelAttr>() &&
        !CurrentDecl->hasAttr<SYCLDeviceAttr>())
      Parent.SemaSYCLRef.addFDToReachableFromSyclDevice(CurrentDecl,
                                                        CallStack.back());

    // If this is a parallel_for_work_item that is declared in the
    // sycl namespace, mark it with the WorkItem scope attribute.
    // Note: Here, we assume that this is called from within a
    // parallel_for_work_group; it is undefined to call it otherwise.
    // We deliberately do not diagnose a violation.
    // The following changes have also been added:
    // 1. The function inside which the parallel_for_work_item exists is
    //    marked with WorkGroup scope attribute, if not present already.
    // 2. The local variables inside the function are marked with appropriate
    //    scope.
    if (CurrentDecl->getIdentifier() &&
        CurrentDecl->getIdentifier()->getName() == "parallel_for_work_item" &&
        isDeclaredInSYCLNamespace(CurrentDecl) &&
        !CurrentDecl->hasAttr<SYCLScopeAttr>()) {
      CurrentDecl->addAttr(SYCLScopeAttr::CreateImplicit(
          Parent.SemaSYCLRef.getASTContext(), SYCLScopeAttr::Level::WorkItem));
      FunctionDecl *Caller = CallStack.back();
      if (!Caller->hasAttr<SYCLScopeAttr>()) {
        Caller->addAttr(
            SYCLScopeAttr::CreateImplicit(Parent.SemaSYCLRef.getASTContext(),
                                          SYCLScopeAttr::Level::WorkGroup));
        addScopeAttrToLocalVars(*Caller);
      }
    }

    // We previously thought we could skip this function if we'd seen it before,
    // but if we haven't seen it before in this call graph, we can end up
    // missing a recursive call.  SO, we have to revisit call-graphs we've
    // already seen, just in case it ALSO has recursion.  For example:
    // void recurse1();
    // void recurse2() { recurse1(); }
    // void recurse1() { recurse2(); }
    // void CallerInKernel() { recurse1(); recurse2(); }
    // When checking 'recurse1', we'd have ended up 'visiting' recurse2 without
    // realizing it was recursive, since we never went into the
    // child-of-its-child, since THAT was recursive and exited early out of
    // necessity.
    // Then when we go to visit the kernel's call to recurse2, we would
    // immediately escape not noticing it was recursive. SO, we have to do a
    // little extra work in this case, and make sure we visit the entire call
    // graph.
    DeviceFunctions.insert(CurrentDecl);

    // Collect attributes for functions that aren't the root kernel.
    if (!CallStack.empty()) {
      bool DirectlyCalled = CallStack.size() == 1;
      collectSYCLAttributes(Parent.SemaSYCLRef, CurrentDecl,
                            CollectedAttributes, DirectlyCalled);
    }

    // Calculate the kernel body.  Note the 'isSYCLKernelBodyFunction' only
    // tests that it is operator(), so hopefully this doesn't get us too many
    // false-positives.
    if (isSYCLKernelBodyFunction(CurrentDecl)) {
      // This is a direct callee of the kernel.
      if (CallStack.size() == 1 &&
          CallStack.back()->hasAttr<SYCLKernelAttr>()) {
        assert(!KernelBody && "inconsistent call graph - only one kernel body "
                              "function can be called");
        KernelBody = CurrentDecl;
      } else if (CallStack.size() == 2 && KernelBody == CallStack.back()) {
        // To implement rounding-up of a parallel-for range the
        // SYCL header implementation modifies the kernel call like this:
        // auto Wrapper = [=](TransformedArgType Arg) {
        //  if (Arg[0] >= NumWorkItems[0])
        //    return;
        //  Arg.set_allowed_range(NumWorkItems);
        //  KernelFunc(Arg);
        // };
        //
        // This transformation leads to a condition where a kernel body
        // function becomes callable from a new kernel body function.
        // Hence this test.
        // FIXME: We need to be more selective here, this can be hit by simply
        // having a kernel lambda with a lambda call inside of it.
        KernelBody = CurrentDecl;
      }
    }

    // Recurse.
    CallStack.push_back(CurrentDecl);
    llvm::SmallPtrSet<FunctionDecl *, 16> SeenCallees;
    for (CallGraphNode *CI : Node->callees()) {
      FunctionDecl *CurFD = GetFDFromNode(CI);

      // Make sure we only visit each callee 1x from this function to avoid very
      // time consuming template recursion cases.
      if (!llvm::is_contained(SeenCallees, CurFD)) {
        VisitCallNode(CI, CurFD, CallStack);
        SeenCallees.insert(CurFD);
      }
    }
    CallStack.pop_back();
  }

  // Function to walk the call graph and identify the important information.
  void Init() {
    CallGraphNode *KernelNode = Parent.getNodeForKernel(SYCLKernel);
    llvm::SmallVector<FunctionDecl *> CallStack;
    VisitCallNode(KernelNode, GetFDFromNode(KernelNode), CallStack);

    // Always inline the KernelBody in the kernel entry point. For ESIMD
    // inlining is handled later down the pipeline.
    if (KernelBody &&
        Parent.SemaSYCLRef.getLangOpts().SYCLForceInlineKernelLambda &&
        !KernelBody->hasAttr<NoInlineAttr>() &&
        !KernelBody->hasAttr<AlwaysInlineAttr>() &&
        !KernelBody->hasAttr<SYCLSimdAttr>()) {
      KernelBody->addAttr(AlwaysInlineAttr::CreateImplicit(
          KernelBody->getASTContext(), {}, AlwaysInlineAttr::Keyword_forceinline));
    }
  }

public:
  SingleDeviceFunctionTracker(DeviceFunctionTracker &P, Decl *Kernel)
      : Parent(P), SYCLKernel(Kernel->getAsFunction()) {
    Init();
  }

  FunctionDecl *GetSYCLKernel() { return SYCLKernel; }

  FunctionDecl *GetKernelBody() { return KernelBody; }

  llvm::SmallVectorImpl<Attr *> &GetCollectedAttributes() {
    return CollectedAttributes;
  }

  llvm::SmallPtrSetImpl<FunctionDecl *> &GetDeviceFunctions() {
    return DeviceFunctions;
  }

  ~SingleDeviceFunctionTracker() {
    Parent.AddSingleFunction(DeviceFunctions, RecursiveFunctions);
  }
};

class KernelBodyTransform : public TreeTransform<KernelBodyTransform> {
public:
  KernelBodyTransform(std::pair<DeclaratorDecl *, DeclaratorDecl *> &MPair,
                      Sema &S)
      : TreeTransform<KernelBodyTransform>(S), MappingPair(MPair), SemaRef(S) {}
  bool AlwaysRebuild() { return true; }

  ExprResult TransformDeclRefExpr(DeclRefExpr *DRE) {
    auto Ref = dyn_cast<DeclaratorDecl>(DRE->getDecl());
    if (Ref && Ref == MappingPair.first) {
      auto NewDecl = MappingPair.second;
      return DeclRefExpr::Create(
          SemaRef.getASTContext(), DRE->getQualifierLoc(),
          DRE->getTemplateKeywordLoc(), NewDecl, false, DRE->getNameInfo(),
          NewDecl->getType(), DRE->getValueKind());
    }
    return DRE;
  }

private:
  std::pair<DeclaratorDecl *, DeclaratorDecl *> MappingPair;
  Sema &SemaRef;
};

/// Creates a kernel parameter descriptor
/// \param Src  field declaration to construct name from
/// \param Ty   the desired parameter type
/// \return     the constructed descriptor
static ParamDesc makeParamDesc(const FieldDecl *Src, QualType Ty) {
  ASTContext &Ctx = Src->getASTContext();
  std::string Name = (Twine("_arg_") + Src->getName()).str();
  return std::make_tuple(Ty, &Ctx.Idents.get(Name),
                         Ctx.getTrivialTypeSourceInfo(Ty));
}
static ParamDesc makeParamDesc(const ParmVarDecl *Src, QualType Ty) {
  ASTContext &Ctx = Src->getASTContext();
  std::string Name = (Twine("__arg_") + Src->getName()).str();
  return std::make_tuple(Ty, &Ctx.Idents.get(Name),
                         Ctx.getTrivialTypeSourceInfo(Ty));
}

static ParamDesc makeParamDesc(ASTContext &Ctx, StringRef Name, QualType Ty) {
  return std::make_tuple(Ty, &Ctx.Idents.get(Name),
                         Ctx.getTrivialTypeSourceInfo(Ty));
}

static void unsupportedFreeFunctionParamType() {
  llvm::report_fatal_error("Only scalars and pointers are permitted as "
                           "free function parameters");
}

class MarkWIScopeFnVisitor : public RecursiveASTVisitor<MarkWIScopeFnVisitor> {
public:
  MarkWIScopeFnVisitor(ASTContext &Ctx) : Ctx(Ctx) {}

  bool VisitCXXMemberCallExpr(CXXMemberCallExpr *Call) {
    FunctionDecl *Callee = Call->getDirectCallee();
    if (!Callee)
      // not a direct call - continue search
      return true;
    QualType Ty = Ctx.getRecordType(Call->getRecordDecl());
    if (!SemaSYCL::isSyclType(Ty, SYCLTypeAttr::group))
      // not a member of sycl::group - continue search
      return true;
    auto Name = Callee->getName();
    if (Name != "wait_for" ||
        Callee->hasAttr<SYCLScopeAttr>())
      return true;
    // it is a call to sycl::group::wait_for - mark the callee
    Callee->addAttr(
        SYCLScopeAttr::CreateImplicit(Ctx, SYCLScopeAttr::Level::WorkItem));
    // continue search as there can be other wait_for calls
    return true;
  }

private:
  ASTContext &Ctx;
};

/// Return method by name
static CXXMethodDecl *getMethodByName(const CXXRecordDecl *CRD,
                                      StringRef MethodName) {
  CXXMethodDecl *Method;
  auto It = std::find_if(CRD->methods().begin(), CRD->methods().end(),
                         [MethodName](const CXXMethodDecl *Method) {
                           return Method->getNameAsString() == MethodName;
                         });
  Method = (It != CRD->methods().end()) ? *It : nullptr;
  return Method;
}

static KernelInvocationKind
getKernelInvocationKind(FunctionDecl *KernelCallerFunc) {
  return llvm::StringSwitch<KernelInvocationKind>(KernelCallerFunc->getName())
      .Case("kernel_single_task", InvokeSingleTask)
      .Case("kernel_parallel_for", InvokeParallelFor)
      .Case("kernel_parallel_for_work_group", InvokeParallelForWorkGroup)
      .Default(InvokeUnknown);
}

// The SYCL kernel's 'object type' used for diagnostics and naming/mangling is
// the first parameter to a function template using the sycl_kernel
// attribute. In SYCL 1.2.1, this was passed by value,
// and in SYCL 2020, it is passed by reference.
static QualType GetSYCLKernelObjectType(const FunctionDecl *KernelCaller) {
  assert(KernelCaller->getNumParams() > 0 && "Insufficient kernel parameters");
  QualType KernelParamTy = KernelCaller->getParamDecl(0)->getType();

  // SYCL 2020 kernels are passed by reference.
  if (KernelParamTy->isReferenceType())
    KernelParamTy = KernelParamTy->getPointeeType();

  // SYCL 1.2.1
  return KernelParamTy.getUnqualifiedType();
}

/// \return the target of given SYCL accessor type
static target getAccessTarget(QualType FieldTy,
                              const ClassTemplateSpecializationDecl *AccTy) {
  if (SemaSYCL::isSyclType(FieldTy, SYCLTypeAttr::local_accessor))
    return local;

  return static_cast<target>(
      AccTy->getTemplateArgs()[3].getAsIntegral().getExtValue());
}

static bool hasDependentExpr(Expr **Exprs, const size_t ExprsSize) {
  return std::any_of(Exprs, Exprs + ExprsSize, [](const Expr *E) {
    return E->isValueDependent() || E->isTypeDependent();
  });
}

// FIXME: Free functions must be declared at file scope, outside any namespaces.
static bool isFreeFunction(SemaSYCL &SemaSYCLRef, const FunctionDecl *FD) {
  for (auto *IRAttr : FD->specific_attrs<SYCLAddIRAttributesFunctionAttr>()) {
    // Free function properties are all compiletime constants, so skip checking
    // any attribute values that are not constants.
    if (hasDependentExpr(IRAttr->args_begin(), IRAttr->args_size()))
      continue;
    SmallVector<std::pair<std::string, std::string>, 4> NameValuePairs =
        IRAttr->getAttributeNameValuePairs(SemaSYCLRef.getASTContext());
    for (const auto &NameValuePair : NameValuePairs) {
      if (NameValuePair.first == "sycl-nd-range-kernel" ||
          NameValuePair.first == "sycl-single-task-kernel") {
        if (!FD->getReturnType()->isVoidType()) {
          llvm::report_fatal_error(
              "Only functions at file scope with void return "
              "type are permitted as free functions");
          return false;
        }
        return true;
      }
    }
  }
  return false;
}

static int getFreeFunctionRangeDim(SemaSYCL &SemaSYCLRef,
                                   const FunctionDecl *FD) {
  for (auto *IRAttr : FD->specific_attrs<SYCLAddIRAttributesFunctionAttr>()) {
<<<<<<< HEAD
    // Free function properties are all compiletime constants, so skip checking
    // any attribute values that are not constants.
    if (hasDependentExpr(IRAttr->args_begin(), IRAttr->args_size()))
      continue;
=======
>>>>>>> b38ec2aa
    SmallVector<std::pair<std::string, std::string>, 4> NameValuePairs =
        IRAttr->getAttributeNameValuePairs(SemaSYCLRef.getASTContext());
    for (const auto &NameValuePair : NameValuePairs) {
      if (NameValuePair.first == "sycl-nd-range-kernel")
        return std::stoi(NameValuePair.second);
      if (NameValuePair.first == "sycl-single-task-kernel")
        return 0;
    }
  }
  return false;
}

// Creates a name for the free function kernel function.
// Consider a free function named "MyFunction". The normal device function will
// be given its mangled name, say "_Z10MyFunctionIiEvPT_S0_". The corresponding
// kernel function for this free function will be named
// "_Z24__sycl_kernel_MyFunctionIiEvPT_S0_". This is the mangled name of a
// fictitious function that has the same template and function parameters as the
// original free function but with identifier prefixed with __sycl_kernel_.
// We generate this name by starting with the mangled name of the free function
// and adjusting it textually to simulate the __sycl_kernel_ prefix.
// Because free functions are allowed only at file scope and cannot be within
// namespaces the mangled name has the format _Z<length><identifier>... where
// length is the identifier's length. The text manipulation inserts the prefix
// __sycl_kernel_ and adjusts the length, leaving the rest of the name as-is.
static std::pair<std::string, std::string> constructFreeFunctionKernelName(
    SemaSYCL &SemaSYCLRef, const FunctionDecl *FreeFunc, MangleContext &MC) {
  SmallString<256> Result;
  llvm::raw_svector_ostream Out(Result);
  std::string NewName;
  std::string StableName;

  // Handle extern "C"
  if (FreeFunc->getLanguageLinkage() == CLanguageLinkage) {
    const IdentifierInfo *II = FreeFunc->getIdentifier();
    NewName = "__sycl_kernel_" + II->getName().str();
  } else {
    MC.mangleName(FreeFunc, Out);
    std::string MangledName(Out.str());
    size_t StartNums = MangledName.find_first_of("0123456789");
    size_t EndNums = MangledName.find_first_not_of("0123456789", StartNums);
    size_t NameLength =
        std::stoi(MangledName.substr(StartNums, EndNums - StartNums));
    size_t NewNameLength = 14 /*length of __sycl_kernel_*/ + NameLength;
    NewName = MangledName.substr(0, StartNums) + std::to_string(NewNameLength) +
              "__sycl_kernel_" + MangledName.substr(EndNums);
  }
  StableName = NewName;
  return {NewName, StableName};
}

// The first template argument to the kernel caller function is used to identify
// the kernel itself.
static QualType calculateKernelNameType(ASTContext &Ctx,
                                        const FunctionDecl *KernelCallerFunc) {
  const TemplateArgumentList *TAL =
      KernelCallerFunc->getTemplateSpecializationArgs();
  assert(TAL && "No template argument info");
  return TAL->get(0).getAsType().getCanonicalType();
}

// Gets a name for the OpenCL kernel function, calculated from the first
// template argument of the kernel caller function.
static std::pair<std::string, std::string>
constructKernelName(SemaSYCL &S, const FunctionDecl *KernelCallerFunc,
                    MangleContext &MC) {
  QualType KernelNameType =
      calculateKernelNameType(S.getASTContext(), KernelCallerFunc);

  SmallString<256> Result;
  llvm::raw_svector_ostream Out(Result);

  MC.mangleCanonicalTypeName(KernelNameType, Out);
  std::string MangledName(Out.str());

  std::string StableName =
      SYCLUniqueStableNameExpr::ComputeName(S.getASTContext(), KernelNameType);

  // For NativeCPU the kernel name is set to the stable GNU-mangled name
  // because the default mangling may be different, for example on Windows.
  // This is needed for compiling kernels for multiple SYCL targets to ensure
  // the same kernel name can be used for kernel lookup in different target
  // binaries. This assumes that all SYCL targets use the same mangling
  // produced for the stable name.
  // Todo: Check if this assumption is valid, and if it would be better
  // instead to always compile the NativeCPU device code in GNU mode which
  // may cause issues when compiling headers with non-standard extensions
  // written for compilers with different C++ ABIs (like MS VS).
  if (S.getLangOpts().SYCLIsNativeCPU) {
    MangledName = StableName;
  }

  return {MangledName, StableName};
}

static bool isDefaultSPIRArch(ASTContext &Context) {
  llvm::Triple T = Context.getTargetInfo().getTriple();
  if (T.isSPIR() && T.getSubArch() == llvm::Triple::NoSubArch)
    return true;
  return false;
}

static ParmVarDecl *getSyclKernelHandlerArg(FunctionDecl *KernelCallerFunc) {
  // Specialization constants in SYCL 2020 are not captured by lambda and
  // accessed through new optional lambda argument kernel_handler
  auto IsHandlerLambda = [](ParmVarDecl *PVD) {
    return SemaSYCL::isSyclType(PVD->getType(), SYCLTypeAttr::kernel_handler);
  };

  assert(llvm::count_if(KernelCallerFunc->parameters(), IsHandlerLambda) <= 1 &&
         "Multiple kernel_handler parameters");

  auto KHArg = llvm::find_if(KernelCallerFunc->parameters(), IsHandlerLambda);

  return (KHArg != KernelCallerFunc->param_end()) ? *KHArg : nullptr;
}

static bool isReadOnlyAccessor(const TemplateArgument &AccessModeArg) {
  const auto *AccessModeArgEnumType =
      AccessModeArg.getIntegralType()->castAs<EnumType>();
  const EnumDecl *ED = AccessModeArgEnumType->getDecl();

  auto ReadOnly =
      llvm::find_if(ED->enumerators(), [&](const EnumConstantDecl *E) {
        return E->getName() == "read";
      });

  return ReadOnly != ED->enumerator_end() &&
         (*ReadOnly)->getInitVal() == AccessModeArg.getAsIntegral();
}

// anonymous namespace so these don't get linkage.
namespace {

template <typename T> struct bind_param { using type = T; };

template <> struct bind_param<CXXBaseSpecifier &> {
  using type = const CXXBaseSpecifier &;
};

template <> struct bind_param<FieldDecl *&> { using type = FieldDecl *; };

template <> struct bind_param<FieldDecl *const &> { using type = FieldDecl *; };

template <typename T> using bind_param_t = typename bind_param<T>::type;

class KernelObjVisitor {
  SemaSYCL &SemaSYCLRef;

  template <typename ParentTy, typename... HandlerTys>
  void VisitUnionImpl(const CXXRecordDecl *Owner, ParentTy &Parent,
                      const CXXRecordDecl *Wrapper, HandlerTys &... Handlers) {
    (void)std::initializer_list<int>{
        (Handlers.enterUnion(Owner, Parent), 0)...};
    VisitRecordHelper(Wrapper, Wrapper->fields(), Handlers...);
    (void)std::initializer_list<int>{
        (Handlers.leaveUnion(Owner, Parent), 0)...};
  }

  // These enable handler execution only when previous Handlers succeed.
  template <typename... Tn>
  bool handleField(FieldDecl *FD, QualType FDTy, Tn &&... tn) {
    bool result = true;
    (void)std::initializer_list<int>{(result = result && tn(FD, FDTy), 0)...};
    return result;
  }
  template <typename... Tn>
  bool handleField(const CXXBaseSpecifier &BD, QualType BDTy, Tn &&... tn) {
    bool result = true;
    std::initializer_list<int>{(result = result && tn(BD, BDTy), 0)...};
    return result;
  }

// This definition using std::bind is necessary because of a gcc 7.x bug.
#define KF_FOR_EACH(FUNC, Item, Qt)                                            \
  handleField(                                                                 \
      Item, Qt,                                                                \
      std::bind(static_cast<bool (std::decay_t<decltype(Handlers)>::*)(        \
                    bind_param_t<decltype(Item)>, QualType)>(                  \
                    &std::decay_t<decltype(Handlers)>::FUNC),                  \
                std::ref(Handlers), _1, _2)...)

  // The following simpler definition works with gcc 8.x and later.
  //#define KF_FOR_EACH(FUNC) \
//  handleField(Field, FieldTy, ([&](FieldDecl *FD, QualType FDTy) { \
//                return Handlers.f(FD, FDTy); \
//              })...)

  // This enables handler execution only when previous Handlers succeed.
  template <typename... Tn>
  bool handleParam(ParmVarDecl *PD, QualType PDTy, Tn &&...tn) {
    bool result = true;
    (void)std::initializer_list<int>{(result = result && tn(PD, PDTy), 0)...};
    return result;
  }

  // This definition using std::bind is necessary because of a gcc 7.x bug.
#define KP_FOR_EACH(FUNC, Item, Qt)                                            \
  handleParam(                                                                 \
      Item, Qt,                                                                \
      std::bind(static_cast<bool (std::decay_t<decltype(Handlers)>::*)(        \
                    bind_param_t<decltype(Item)>, QualType)>(                  \
                    &std::decay_t<decltype(Handlers)>::FUNC),                  \
                std::ref(Handlers), _1, _2)...)

  // Parent contains the FieldDecl or CXXBaseSpecifier that was used to enter
  // the Wrapper structure that we're currently visiting. Owner is the parent
  // type (which doesn't exist in cases where it is a FieldDecl in the
  // 'root'), and Wrapper is the current struct being unwrapped.
  template <typename ParentTy, typename... HandlerTys>
  void visitComplexRecord(const CXXRecordDecl *Owner, ParentTy &Parent,
                          const CXXRecordDecl *Wrapper, QualType RecordTy,
                          HandlerTys &... Handlers) {
    (void)std::initializer_list<int>{
        (Handlers.enterStruct(Owner, Parent, RecordTy), 0)...};
    VisitRecordHelper(Wrapper, Wrapper->bases(), Handlers...);
    VisitRecordHelper(Wrapper, Wrapper->fields(), Handlers...);
    (void)std::initializer_list<int>{
        (Handlers.leaveStruct(Owner, Parent, RecordTy), 0)...};
  }

  template <typename ParentTy, typename... HandlerTys>
  void visitSimpleRecord(const CXXRecordDecl *Owner, ParentTy &Parent,
                         const CXXRecordDecl *Wrapper, QualType RecordTy,
                         HandlerTys &... Handlers) {
    (void)std::initializer_list<int>{
        (Handlers.handleNonDecompStruct(Owner, Parent, RecordTy), 0)...};
  }

  template <typename ParentTy, typename... HandlerTys>
  void visitRecord(const CXXRecordDecl *Owner, ParentTy &Parent,
                   const CXXRecordDecl *Wrapper, QualType RecordTy,
                   HandlerTys &... Handlers);

  template <typename ParentTy, typename... HandlerTys>
  void VisitUnion(const CXXRecordDecl *Owner, ParentTy &Parent,
                  const CXXRecordDecl *Wrapper, HandlerTys &... Handlers);

  template <typename... HandlerTys>
  void VisitRecordHelper(const CXXRecordDecl *Owner,
                         clang::CXXRecordDecl::base_class_const_range Range,
                         HandlerTys &... Handlers) {
    for (const auto &Base : Range) {
      QualType BaseTy = Base.getType();
      // Handle accessor class as base
      if (isSyclSpecialType(BaseTy, SemaSYCLRef))
        (void)std::initializer_list<int>{
            (Handlers.handleSyclSpecialType(Owner, Base, BaseTy), 0)...};
      else
        // For all other bases, visit the record
        visitRecord(Owner, Base, BaseTy->getAsCXXRecordDecl(), BaseTy,
                    Handlers...);
    }
  }

  template <typename... HandlerTys>
  void VisitRecordHelper(const CXXRecordDecl *Owner,
                         RecordDecl::field_range Range,
                         HandlerTys &... Handlers) {
    VisitRecordFields(Owner, Handlers...);
  }

  template <typename... HandlerTys>
  void visitArrayElementImpl(const CXXRecordDecl *Owner, FieldDecl *ArrayField,
                             QualType ElementTy, uint64_t Index,
                             HandlerTys &... Handlers) {
    (void)std::initializer_list<int>{
        (Handlers.nextElement(ElementTy, Index), 0)...};
    visitField(Owner, ArrayField, ElementTy, Handlers...);
  }

  template <typename... HandlerTys>
  void visitFirstArrayElement(const CXXRecordDecl *Owner, FieldDecl *ArrayField,
                              QualType ElementTy, HandlerTys &... Handlers) {
    visitArrayElementImpl(Owner, ArrayField, ElementTy, 0, Handlers...);
  }
  template <typename... HandlerTys>
  void visitNthArrayElement(const CXXRecordDecl *Owner, FieldDecl *ArrayField,
                            QualType ElementTy, uint64_t Index,
                            HandlerTys &... Handlers);

  template <typename... HandlerTys>
  void visitSimpleArray(const CXXRecordDecl *Owner, FieldDecl *Field,
                        QualType ArrayTy, HandlerTys &... Handlers) {
    (void)std::initializer_list<int>{
        (Handlers.handleSimpleArrayType(Field, ArrayTy), 0)...};
  }

  template <typename... HandlerTys>
  void visitComplexArray(const CXXRecordDecl *Owner, FieldDecl *Field,
                         QualType ArrayTy, HandlerTys &... Handlers) {
    // Array workflow is:
    // handleArrayType
    // enterArray
    // nextElement
    // VisitField (same as before, note that The FieldDecl is the of array
    // itself, not the element)
    // ... repeat per element, opt-out for duplicates.
    // leaveArray

    if (!KF_FOR_EACH(handleArrayType, Field, ArrayTy))
      return;

    const ConstantArrayType *CAT =
        SemaSYCLRef.getASTContext().getAsConstantArrayType(ArrayTy);
    assert(CAT && "Should only be called on constant-size array.");
    QualType ET = CAT->getElementType();
    uint64_t ElemCount = CAT->getSize().getZExtValue();

    (void)std::initializer_list<int>{
        (Handlers.enterArray(Field, ArrayTy, ET), 0)...};

    visitFirstArrayElement(Owner, Field, ET, Handlers...);
    for (uint64_t Index = 1; Index < ElemCount; ++Index)
      visitNthArrayElement(Owner, Field, ET, Index, Handlers...);

    (void)std::initializer_list<int>{
        (Handlers.leaveArray(Field, ArrayTy, ET), 0)...};
  }

  template <typename... HandlerTys>
  void visitField(const CXXRecordDecl *Owner, FieldDecl *Field,
                  QualType FieldTy, HandlerTys &... Handlers) {
    if (isSyclSpecialType(FieldTy, SemaSYCLRef))
      KF_FOR_EACH(handleSyclSpecialType, Field, FieldTy);
    else if (FieldTy->isStructureOrClassType()) {
      if (KF_FOR_EACH(handleStructType, Field, FieldTy)) {
        CXXRecordDecl *RD = FieldTy->getAsCXXRecordDecl();
        visitRecord(Owner, Field, RD, FieldTy, Handlers...);
      }
    } else if (FieldTy->isUnionType()) {
      if (KF_FOR_EACH(handleUnionType, Field, FieldTy)) {
        CXXRecordDecl *RD = FieldTy->getAsCXXRecordDecl();
        VisitUnion(Owner, Field, RD, Handlers...);
      }
    } else if (FieldTy->isReferenceType())
      KF_FOR_EACH(handleReferenceType, Field, FieldTy);
    else if (FieldTy->isPointerType())
      KF_FOR_EACH(handlePointerType, Field, FieldTy);
    else if (FieldTy->isArrayType())
      visitArray(Owner, Field, FieldTy, Handlers...);
    else if (FieldTy->isScalarType() || FieldTy->isVectorType())
      KF_FOR_EACH(handleScalarType, Field, FieldTy);
    else
      KF_FOR_EACH(handleOtherType, Field, FieldTy);
  }

  template <typename... HandlerTys>
  void visitParam(ParmVarDecl *Param, QualType ParamTy,
                  HandlerTys &...Handlers) {
    if (isSyclSpecialType(ParamTy, SemaSYCLRef))
      KP_FOR_EACH(handleOtherType, Param, ParamTy);
    else if (ParamTy->isStructureOrClassType())
      KP_FOR_EACH(handleOtherType, Param, ParamTy);
    else if (ParamTy->isUnionType())
      KP_FOR_EACH(handleOtherType, Param, ParamTy);
    else if (ParamTy->isReferenceType())
      KP_FOR_EACH(handleOtherType, Param, ParamTy);
    else if (ParamTy->isPointerType())
      KP_FOR_EACH(handlePointerType, Param, ParamTy);
    else if (ParamTy->isArrayType())
      KP_FOR_EACH(handleOtherType, Param, ParamTy);
    else if (ParamTy->isScalarType())
      KP_FOR_EACH(handleScalarType, Param, ParamTy);
    else
      KP_FOR_EACH(handleOtherType, Param, ParamTy);
  }

public:
  KernelObjVisitor(SemaSYCL &S) : SemaSYCLRef(S) {}

  static bool useTopLevelKernelObj(const CXXRecordDecl *KernelObj) {
    // If the kernel is empty, "decompose" it so we don't generate arguments.
    if (KernelObj->isEmpty())
      return false;
    // FIXME: Workaround to not change large number of tests
    // this is covered by the test below.
    if (targetRequiresNewType(KernelObj->getASTContext()))
      return false;
    if (KernelObj->hasAttr<SYCLRequiresDecompositionAttr>() ||
        KernelObj->hasAttr<SYCLGenerateNewTypeAttr>())
      return false;
    return true;
  }

  template <typename... HandlerTys>
  void visitTopLevelRecord(const CXXRecordDecl *Owner, QualType RecordTy,
                           HandlerTys &...Handlers) {
    (void)std::initializer_list<int>{
        (Handlers.handleTopLevelStruct(Owner, RecordTy), 0)...};
  }

  template <typename... HandlerTys>
  void VisitRecordBases(const CXXRecordDecl *KernelFunctor,
                        HandlerTys &... Handlers) {
    VisitRecordHelper(KernelFunctor, KernelFunctor->bases(), Handlers...);
  }

  // A visitor function that dispatches to functions as defined in
  // SyclKernelFieldHandler for the purposes of kernel generation.
  template <typename... HandlerTys>
  void VisitRecordFields(const CXXRecordDecl *Owner, HandlerTys &... Handlers) {
    for (const auto Field : Owner->fields())
      visitField(Owner, Field, Field->getType(), Handlers...);
  }

  template <typename... HandlerTys>
  void visitArray(const CXXRecordDecl *Owner, FieldDecl *Field,
                  QualType ArrayTy, HandlerTys &...Handlers);

  // A visitor for Kernel object to functions as defined in
  // SyclKernelFieldHandler by iterating over fields and bases
  // if they require decomposition or new type.
  template <typename... HandlerTys>
  void VisitKernelRecord(const CXXRecordDecl *KernelObj,
                         QualType KernelFunctorTy, HandlerTys &...Handlers) {
    if (!useTopLevelKernelObj(KernelObj)) {
      VisitRecordBases(KernelObj, Handlers...);
      VisitRecordFields(KernelObj, Handlers...);
    } else {
      visitTopLevelRecord(KernelObj, KernelFunctorTy, Handlers...);
    }
  }

  // A visitor function that dispatches to functions as defined in
  // SyclKernelFieldHandler by iterating over a free function parameter list.
  template <typename... HandlerTys>
  void VisitFunctionParameters(FunctionDecl *FreeFunc,
                               HandlerTys &...Handlers) {
    for (ParmVarDecl *Param : FreeFunc->parameters())
      visitParam(Param, Param->getType(), Handlers...);
  }

#undef KF_FOR_EACH
#undef KP_FOR_EACH
};

// A base type that the SYCL OpenCL Kernel construction task uses to implement
// individual tasks.
class SyclKernelFieldHandlerBase {
public:
  static constexpr const bool VisitUnionBody = false;
  static constexpr const bool VisitNthArrayElement = true;
  // Opt-in based on whether we should visit inside simple containers (structs,
  // arrays). All of the 'check' types should likely be true, the int-header,
  // and kernel decl creation types should not.
  static constexpr const bool VisitInsideSimpleContainers = true;
  static constexpr const bool VisitInsideSimpleContainersWithPointer = false;
  // Mark these virtual so that we can use override in the implementer classes,
  // despite virtual dispatch never being used.

  // SYCL special class can be a base class or a field decl, so both must be
  // handled.
  virtual bool handleSyclSpecialType(const CXXRecordDecl *,
                                     const CXXBaseSpecifier &, QualType) {
    return true;
  }
  virtual bool handleSyclSpecialType(FieldDecl *, QualType) { return true; }
  virtual bool handleSyclSpecialType(ParmVarDecl *, QualType) { return true; }

  virtual bool handleStructType(FieldDecl *, QualType) { return true; }
  virtual bool handleStructType(ParmVarDecl *, QualType) { return true; }
  virtual bool handleUnionType(FieldDecl *, QualType) { return true; }
  virtual bool handleUnionType(ParmVarDecl *, QualType) { return true; }
  virtual bool handleReferenceType(FieldDecl *, QualType) { return true; }
  virtual bool handleReferenceType(ParmVarDecl *, QualType) { return true; }
  virtual bool handlePointerType(FieldDecl *, QualType) { return true; }
  virtual bool handlePointerType(ParmVarDecl *, QualType) { return true; }
  virtual bool handleArrayType(FieldDecl *, QualType) { return true; }
  virtual bool handleArrayType(ParmVarDecl *, QualType) { return true; }
  virtual bool handleScalarType(FieldDecl *, QualType) { return true; }
  virtual bool handleScalarType(ParmVarDecl *, QualType) { return true; }
  // Most handlers shouldn't be handling this, just the field checker.
  virtual bool handleOtherType(FieldDecl *, QualType) { return true; }
  virtual bool handleOtherType(ParmVarDecl *, QualType) { return true; }

  // Handle the SYCL kernel as a whole. This applies only when the target can
  // support pointer to the generic address space as arguments and the functor
  // doesn't have any SYCL special types.
  virtual bool handleTopLevelStruct(const CXXRecordDecl *, QualType) {
    return true;
  }

  // Handle a simple struct that doesn't need to be decomposed, only called on
  // handlers with VisitInsideSimpleContainers as false.  Replaces
  // handleStructType, enterStruct, leaveStruct, and visiting of sub-elements.
  virtual bool handleNonDecompStruct(const CXXRecordDecl *, FieldDecl *,
                                     QualType) {
    return true;
  }

  virtual bool handleNonDecompStruct(const CXXRecordDecl *, ParmVarDecl *,
                                     QualType) {
    return true;
  }

  virtual bool handleNonDecompStruct(const CXXRecordDecl *,
                                     const CXXBaseSpecifier &, QualType) {
    return true;
  }

  // Instead of handleArrayType, enterArray, leaveArray, and nextElement (plus
  // descending down the elements), this function gets called in the event of an
  // array containing simple elements (even in the case of an MD array).
  virtual bool handleSimpleArrayType(FieldDecl *, QualType) { return true; }

  // The following are only used for keeping track of where we are in the base
  // class/field graph. Int Headers use this to calculate offset, most others
  // don't have a need for these.

  virtual bool enterStruct(const CXXRecordDecl *, FieldDecl *, QualType) {
    return true;
  }
  virtual bool leaveStruct(const CXXRecordDecl *, FieldDecl *, QualType) {
    return true;
  }
  virtual bool enterStruct(const CXXRecordDecl *, ParmVarDecl *, QualType) {
    return true;
  }
  virtual bool leaveStruct(const CXXRecordDecl *, ParmVarDecl *, QualType) {
    return true;
  }
  virtual bool enterStruct(const CXXRecordDecl *, const CXXBaseSpecifier &,
                           QualType) {
    return true;
  }
  virtual bool leaveStruct(const CXXRecordDecl *, const CXXBaseSpecifier &,
                           QualType) {
    return true;
  }
  virtual bool enterUnion(const CXXRecordDecl *, FieldDecl *) { return true; }
  virtual bool leaveUnion(const CXXRecordDecl *, FieldDecl *) { return true; }
  virtual bool enterUnion(const CXXRecordDecl *, ParmVarDecl *) { return true; }
  virtual bool leaveUnion(const CXXRecordDecl *, ParmVarDecl *) { return true; }

  // The following are used for stepping through array elements.
  virtual bool enterArray(FieldDecl *, QualType ArrayTy, QualType ElementTy) {
    return true;
  }
  virtual bool leaveArray(FieldDecl *, QualType ArrayTy, QualType ElementTy) {
    return true;
  }
  virtual bool enterArray(ParmVarDecl *, QualType ArrayTy, QualType ElementTy) {
    return true;
  }
  virtual bool leaveArray(ParmVarDecl *, QualType ArrayTy, QualType ElementTy) {
    return true;
  }

  virtual bool nextElement(QualType, uint64_t) { return true; }

  virtual ~SyclKernelFieldHandlerBase() = default;
};

// A class to act as the direct base for all the SYCL OpenCL Kernel construction
// tasks that contains a reference to Sema (and potentially any other
// universally required data).
class SyclKernelFieldHandler : public SyclKernelFieldHandlerBase {
protected:
  SemaSYCL &SemaSYCLRef;
  SyclKernelFieldHandler(SemaSYCL &S) : SemaSYCLRef(S) {}

  // Returns 'true' if the thing we're visiting (Based on the FD/QualType pair)
  // is an element of an array. FD will always be the array field. When
  // traversing the array field, Ty will be the type of the array field or the
  // type of array element (or some decomposed type from array).
  bool isArrayElement(const FieldDecl *FD, QualType Ty) const {
    return !SemaSYCLRef.getASTContext().hasSameType(FD->getType(), Ty);
  }
};

// A class to represent the 'do nothing' case for filtering purposes.
class SyclEmptyHandler final : public SyclKernelFieldHandlerBase {};
SyclEmptyHandler GlobalEmptyHandler;

template <bool Keep, typename H> struct HandlerFilter;
template <typename H> struct HandlerFilter<true, H> {
  H &Handler;
  HandlerFilter(H &Handler) : Handler(Handler) {}
};
template <typename H> struct HandlerFilter<false, H> {
  SyclEmptyHandler &Handler = GlobalEmptyHandler;
  HandlerFilter(H &Handler) {}
};

template <bool B, bool... Rest> struct AnyTrue;

template <bool B> struct AnyTrue<B> { static constexpr bool Value = B; };

template <bool B, bool... Rest> struct AnyTrue {
  static constexpr bool Value = B || AnyTrue<Rest...>::Value;
};

template <bool B, bool... Rest> struct AllTrue;

template <bool B> struct AllTrue<B> { static constexpr bool Value = B; };

template <bool B, bool... Rest> struct AllTrue {
  static constexpr bool Value = B && AllTrue<Rest...>::Value;
};

template <typename ParentTy, typename... Handlers>
void KernelObjVisitor::VisitUnion(const CXXRecordDecl *Owner, ParentTy &Parent,
                                  const CXXRecordDecl *Wrapper,
                                  Handlers &... handlers) {
  // Don't continue descending if none of the handlers 'care'. This could be 'if
  // constexpr' starting in C++17.  Until then, we have to count on the
  // optimizer to realize "if (false)" is a dead branch.
  if (AnyTrue<Handlers::VisitUnionBody...>::Value)
    VisitUnionImpl(
        Owner, Parent, Wrapper,
        HandlerFilter<Handlers::VisitUnionBody, Handlers>(handlers).Handler...);
}

template <typename... Handlers>
void KernelObjVisitor::visitNthArrayElement(const CXXRecordDecl *Owner,
                                            FieldDecl *ArrayField,
                                            QualType ElementTy, uint64_t Index,
                                            Handlers &... handlers) {
  // Don't continue descending if none of the handlers 'care'. This could be 'if
  // constexpr' starting in C++17.  Until then, we have to count on the
  // optimizer to realize "if (false)" is a dead branch.
  if (AnyTrue<Handlers::VisitNthArrayElement...>::Value)
    visitArrayElementImpl(
        Owner, ArrayField, ElementTy, Index,
        HandlerFilter<Handlers::VisitNthArrayElement, Handlers>(handlers)
            .Handler...);
}

template <typename ParentTy, typename... HandlerTys>
void KernelObjVisitor::visitRecord(const CXXRecordDecl *Owner, ParentTy &Parent,
                                   const CXXRecordDecl *Wrapper,
                                   QualType RecordTy,
                                   HandlerTys &... Handlers) {
  RecordDecl *RD = RecordTy->getAsRecordDecl();
  assert(RD && "should not be null.");
  if (RD->hasAttr<SYCLRequiresDecompositionAttr>()) {
    // If this container requires decomposition, we have to visit it as
    // 'complex', so all handlers are called in this case with the 'complex'
    // case.
    visitComplexRecord(Owner, Parent, Wrapper, RecordTy, Handlers...);
  } else if (AnyTrue<HandlerTys::VisitInsideSimpleContainersWithPointer...>::
                 Value) {
    // We are currently in PointerHandler visitor.
    if (RD->hasAttr<SYCLGenerateNewTypeAttr>()) {
      // This is a record containing pointers.
      visitComplexRecord(Owner, Parent, Wrapper, RecordTy, Handlers...);
    } else {
      // This is a record without pointers.
      visitSimpleRecord(Owner, Parent, Wrapper, RecordTy, Handlers...);
    }
  } else {
    // "Simple" Containers are those that do NOT need to be decomposed,
    // "Complex" containers are those that DO. In the case where the container
    // does NOT need to be decomposed, we can call VisitSimpleRecord on the
    // handlers that have opted-out of VisitInsideSimpleContainers. The 'if'
    // makes sure we only do that if at least 1 has opted out.
    if (!AllTrue<HandlerTys::VisitInsideSimpleContainers...>::Value)
      visitSimpleRecord(
          Owner, Parent, Wrapper, RecordTy,
          HandlerFilter<!HandlerTys::VisitInsideSimpleContainers, HandlerTys>(
              Handlers)
              .Handler...);

    // Even though this is a 'simple' container, some handlers (via
    // VisitInsideSimpleContainers = true) need to treat it as if it needs
    // decomposing, so we call VisitComplexRecord iif at least one has.
    if (AnyTrue<HandlerTys::VisitInsideSimpleContainers...>::Value)
      visitComplexRecord(
          Owner, Parent, Wrapper, RecordTy,
          HandlerFilter<HandlerTys::VisitInsideSimpleContainers, HandlerTys>(
              Handlers)
              .Handler...);
  }
}

template <typename... HandlerTys>
void KernelObjVisitor::visitArray(const CXXRecordDecl *Owner, FieldDecl *Field,
                                  QualType ArrayTy, HandlerTys &... Handlers) {

  if (Field->hasAttr<SYCLRequiresDecompositionAttr>()) {
    visitComplexArray(Owner, Field, ArrayTy, Handlers...);
  } else if (AnyTrue<HandlerTys::VisitInsideSimpleContainersWithPointer...>::
                 Value) {
    // We are currently in PointerHandler visitor.
    if (Field->hasAttr<SYCLGenerateNewTypeAttr>()) {
      // This is an array of pointers, or an array of a type containing
      // pointers.
      visitComplexArray(Owner, Field, ArrayTy, Handlers...);
    } else {
      // This is an array which does not contain pointers.
      visitSimpleArray(Owner, Field, ArrayTy, Handlers...);
    }
  } else {
    if (!AllTrue<HandlerTys::VisitInsideSimpleContainers...>::Value)
      visitSimpleArray(
          Owner, Field, ArrayTy,
          HandlerFilter<!HandlerTys::VisitInsideSimpleContainers, HandlerTys>(
              Handlers)
              .Handler...);

    if (AnyTrue<HandlerTys::VisitInsideSimpleContainers...>::Value)
      visitComplexArray(
          Owner, Field, ArrayTy,
          HandlerFilter<HandlerTys::VisitInsideSimpleContainers, HandlerTys>(
              Handlers)
              .Handler...);
  }
}

// A type to check the validity of all of the argument types.
class SyclKernelFieldChecker : public SyclKernelFieldHandler {
  bool IsInvalid = false;
  DiagnosticsEngine &Diag;
  // Keeps track of whether we are currently handling fields inside a struct.
  // Fields of kernel functor or direct kernel captures will have a depth 0.
  int StructFieldDepth = 0;
  // Initialize with -1 so that fields of a base class of the kernel functor
  // has depth 0. Visitor method enterStruct increments this to 0 when the base
  // class is entered.
  int StructBaseDepth = -1;

  // Check whether the object should be disallowed from being copied to kernel.
  // Return true if not copyable, false if copyable.
  bool checkNotCopyableToKernel(const FieldDecl *FD, QualType FieldTy) {
    if (FieldTy->isArrayType()) {
      if (const auto *CAT =
              SemaSYCLRef.getASTContext().getAsConstantArrayType(FieldTy)) {
        QualType ET = CAT->getElementType();
        return checkNotCopyableToKernel(FD, ET);
      }
      return Diag.Report(FD->getLocation(),
                         diag::err_sycl_non_constant_array_type)
             << FieldTy;
    }

    return false;
  }

  bool checkPropertyListType(TemplateArgument PropList, SourceLocation Loc) {
    if (PropList.getKind() != TemplateArgument::ArgKind::Type)
      return SemaSYCLRef.Diag(
          Loc, diag::err_sycl_invalid_accessor_property_template_param);

    QualType PropListTy = PropList.getAsType();
    if (!SemaSYCL::isSyclType(PropListTy, SYCLTypeAttr::accessor_property_list))
      return SemaSYCLRef.Diag(
          Loc, diag::err_sycl_invalid_accessor_property_template_param);

    const auto *AccPropListDecl =
        cast<ClassTemplateSpecializationDecl>(PropListTy->getAsRecordDecl());
    if (AccPropListDecl->getTemplateArgs().size() != 1)
      return SemaSYCLRef.Diag(Loc,
                              diag::err_sycl_invalid_property_list_param_number)
             << "accessor_property_list";

    const auto TemplArg = AccPropListDecl->getTemplateArgs()[0];
    if (TemplArg.getKind() != TemplateArgument::ArgKind::Pack)
      return SemaSYCLRef.Diag(
                 Loc,
                 diag::err_sycl_invalid_accessor_property_list_template_param)
             << /*accessor_property_list*/ 0 << /*parameter pack*/ 0;

    for (TemplateArgument::pack_iterator Prop = TemplArg.pack_begin();
         Prop != TemplArg.pack_end(); ++Prop) {
      if (Prop->getKind() != TemplateArgument::ArgKind::Type)
        return SemaSYCLRef.Diag(
                   Loc,
                   diag::err_sycl_invalid_accessor_property_list_template_param)
               << /*accessor_property_list pack argument*/ 1 << /*type*/ 1;
      QualType PropTy = Prop->getAsType();
      if (isAccessorPropertyType(PropTy, SYCLTypeAttr::buffer_location) &&
          checkBufferLocationType(PropTy, Loc))
        return true;
    }
    return false;
  }

  bool checkBufferLocationType(QualType PropTy, SourceLocation Loc) {
    const auto *PropDecl =
        cast<ClassTemplateSpecializationDecl>(PropTy->getAsRecordDecl());
    if (PropDecl->getTemplateArgs().size() != 1)
      return SemaSYCLRef.Diag(Loc,
                              diag::err_sycl_invalid_property_list_param_number)
             << "buffer_location";

    const auto BufferLoc = PropDecl->getTemplateArgs()[0];
    if (BufferLoc.getKind() != TemplateArgument::ArgKind::Integral)
      return SemaSYCLRef.Diag(
                 Loc,
                 diag::err_sycl_invalid_accessor_property_list_template_param)
             << /*buffer_location*/ 2 << /*non-negative integer*/ 2;

    int LocationID = static_cast<int>(BufferLoc.getAsIntegral().getExtValue());
    if (LocationID < 0)
      return SemaSYCLRef.Diag(
                 Loc,
                 diag::err_sycl_invalid_accessor_property_list_template_param)
             << /*buffer_location*/ 2 << /*non-negative integer*/ 2;

    return false;
  }

  bool checkSyclSpecialType(QualType Ty, SourceRange Loc) {
    assert(isSyclSpecialType(Ty, SemaSYCLRef) &&
           "Should only be called on sycl special class types.");

    // Annotated pointers and annotated arguments must be captured
    // directly by the SYCL kernel.
    if ((SemaSYCL::isSyclType(Ty, SYCLTypeAttr::annotated_ptr) ||
         SemaSYCL::isSyclType(Ty, SYCLTypeAttr::annotated_arg)) &&
        (StructFieldDepth > 0 || StructBaseDepth > 0))
      return SemaSYCLRef.Diag(Loc.getBegin(),
                              diag::err_bad_kernel_param_data_members)
             << Ty << /*Struct*/ 1;

    const RecordDecl *RecD = Ty->getAsRecordDecl();
    if (const ClassTemplateSpecializationDecl *CTSD =
            dyn_cast<ClassTemplateSpecializationDecl>(RecD)) {
      const TemplateArgumentList &TAL = CTSD->getTemplateArgs();
      TemplateArgument TA = TAL.get(0);

      // Parameter packs are used by properties so they are always valid.
      if (TA.getKind() != TemplateArgument::Pack) {
        llvm::DenseSet<QualType> Visited;
        checkSYCLType(SemaSYCLRef, TA.getAsType(), Loc, Visited);
      }

      if (TAL.size() > 5)
        return checkPropertyListType(TAL.get(5), Loc.getBegin());
    }
    return false;
  }

public:
  SyclKernelFieldChecker(SemaSYCL &S)
      : SyclKernelFieldHandler(S), Diag(S.getASTContext().getDiagnostics()) {}
  static constexpr const bool VisitNthArrayElement = false;
  bool isValid() { return !IsInvalid; }

  bool handleReferenceType(FieldDecl *FD, QualType FieldTy) final {
    Diag.Report(FD->getLocation(), diag::err_bad_kernel_param_type) << FieldTy;
    IsInvalid = true;
    return isValid();
  }

  bool handleReferenceType(ParmVarDecl *PD, QualType ParamTy) final {
    Diag.Report(PD->getLocation(), diag::err_bad_kernel_param_type) << ParamTy;
    IsInvalid = true;
    return isValid();
  }

  bool handleStructType(FieldDecl *FD, QualType FieldTy) final {
    CXXRecordDecl *RD = FieldTy->getAsCXXRecordDecl();
    assert(RD && "Not a RecordDecl inside the handler for struct type");
    if (RD->isLambda()) {
      for (const LambdaCapture &LC : RD->captures())
        if (LC.capturesThis() && LC.isImplicit()) {
          SemaSYCLRef.Diag(LC.getLocation(), diag::err_implicit_this_capture);
          IsInvalid = true;
        }
    }
    return isValid();
  }

  bool handleStructType(ParmVarDecl *PD, QualType ParamTy) final {
    Diag.Report(PD->getLocation(), diag::err_bad_kernel_param_type) << ParamTy;
    IsInvalid = true;
    return isValid();
  }

  bool handleSyclSpecialType(const CXXRecordDecl *, const CXXBaseSpecifier &BS,
                             QualType FieldTy) final {
    IsInvalid |= checkSyclSpecialType(FieldTy, BS.getBeginLoc());
    return isValid();
  }

  bool handleSyclSpecialType(FieldDecl *FD, QualType FieldTy) final {
    IsInvalid |= checkSyclSpecialType(FieldTy, FD->getLocation());
    return isValid();
  }

  bool handleSyclSpecialType(ParmVarDecl *PD, QualType ParamTy) final {
    Diag.Report(PD->getLocation(), diag::err_bad_kernel_param_type) << ParamTy;
    IsInvalid = true;
    return isValid();
  }

  bool handleArrayType(FieldDecl *FD, QualType FieldTy) final {
    IsInvalid |= checkNotCopyableToKernel(FD, FieldTy);
    return isValid();
  }

  bool handleArrayType(ParmVarDecl *PD, QualType ParamTy) final {
    Diag.Report(PD->getLocation(), diag::err_bad_kernel_param_type) << ParamTy;
    IsInvalid = true;
    return isValid();
  }

  bool handlePointerType(FieldDecl *FD, QualType FieldTy) final {
    while (FieldTy->isAnyPointerType()) {
      FieldTy = QualType{FieldTy->getPointeeOrArrayElementType(), 0};
      if (FieldTy->isVariableArrayType()) {
        Diag.Report(FD->getLocation(), diag::err_vla_unsupported) << 0;
        IsInvalid = true;
        break;
      }
    }
    return isValid();
  }

  bool handlePointerType(ParmVarDecl *PD, QualType ParamTy) final {
    while (ParamTy->isAnyPointerType()) {
      ParamTy = QualType{ParamTy->getPointeeOrArrayElementType(), 0};
      if (ParamTy->isVariableArrayType()) {
        Diag.Report(PD->getLocation(), diag::err_vla_unsupported) << 0;
        IsInvalid = true;
        break;
      }
    }
    return isValid();
  }

  bool handleOtherType(FieldDecl *FD, QualType FieldTy) final {
    Diag.Report(FD->getLocation(), diag::err_bad_kernel_param_type) << FieldTy;
    IsInvalid = true;
    return isValid();
  }

  bool handleOtherType(ParmVarDecl *PD, QualType ParamTy) final {
    Diag.Report(PD->getLocation(), diag::err_bad_kernel_param_type) << ParamTy;
    IsInvalid = true;
    return isValid();
  }

  bool enterStruct(const CXXRecordDecl *, FieldDecl *, QualType) final {
    ++StructFieldDepth;
    return true;
  }

  bool leaveStruct(const CXXRecordDecl *, FieldDecl *, QualType) final {
    --StructFieldDepth;
    return true;
  }

  bool enterStruct(const CXXRecordDecl *, ParmVarDecl *, QualType) final {
    // TODO
    unsupportedFreeFunctionParamType();
    return true;
  }

  bool leaveStruct(const CXXRecordDecl *, ParmVarDecl *, QualType) final {
    // TODO
    unsupportedFreeFunctionParamType();
    return true;
  }

  bool enterStruct(const CXXRecordDecl *, const CXXBaseSpecifier &BS,
                   QualType FieldTy) final {
    ++StructBaseDepth;
    return true;
  }

  bool leaveStruct(const CXXRecordDecl *, const CXXBaseSpecifier &BS,
                   QualType FieldTy) final {
    --StructBaseDepth;
    return true;
  }
};

// A type to check the validity of accessing accessor/sampler/stream
// types as kernel parameters inside union.
class SyclKernelUnionChecker : public SyclKernelFieldHandler {
  int UnionCount = 0;
  bool IsInvalid = false;
  DiagnosticsEngine &Diag;

public:
  SyclKernelUnionChecker(SemaSYCL &S)
      : SyclKernelFieldHandler(S), Diag(S.getASTContext().getDiagnostics()) {}
  bool isValid() { return !IsInvalid; }
  static constexpr const bool VisitUnionBody = true;
  static constexpr const bool VisitNthArrayElement = false;

  bool checkType(SourceLocation Loc, QualType Ty) {
    if (UnionCount) {
      IsInvalid = true;
      Diag.Report(Loc, diag::err_bad_kernel_param_data_members)
          << Ty << /*Union*/ 0;
    }
    return isValid();
  }

  bool enterUnion(const CXXRecordDecl *RD, FieldDecl *FD) override {
    ++UnionCount;
    return true;
  }

  bool enterUnion(const CXXRecordDecl *, ParmVarDecl *) override {
    // TODO
    unsupportedFreeFunctionParamType();
    return true;
  }

  bool leaveUnion(const CXXRecordDecl *RD, FieldDecl *FD) override {
    --UnionCount;
    return true;
  }

  bool leaveUnion(const CXXRecordDecl *, ParmVarDecl *) override {
    // TODO
    unsupportedFreeFunctionParamType();
    return true;
  }

  bool handleSyclSpecialType(FieldDecl *FD, QualType FieldTy) final {
    return checkType(FD->getLocation(), FieldTy);
  }

  bool handleSyclSpecialType(ParmVarDecl *PD, QualType ParamTy) final {
    // TODO
    unsupportedFreeFunctionParamType();
    return true;
  }

  bool handleSyclSpecialType(const CXXRecordDecl *, const CXXBaseSpecifier &BS,
                             QualType FieldTy) final {
    return checkType(BS.getBeginLoc(), FieldTy);
  }
};

// A type to mark whether a collection requires decomposition
// or needs to be transformed to a new type. If a collection
// contains pointers, and is not decomposed, a new type must
// be generated with all pointers in global address space.
class SyclKernelDecompMarker : public SyclKernelFieldHandler {
  llvm::SmallVector<bool, 16> CollectionStack;
  llvm::SmallVector<bool, 16> PointerStack;

public:
  static constexpr const bool VisitUnionBody = false;
  static constexpr const bool VisitNthArrayElement = false;

  SyclKernelDecompMarker(SemaSYCL &S) : SyclKernelFieldHandler(S) {
    // Base entry.
    CollectionStack.push_back(false);
    PointerStack.push_back(false);
  }

  bool handleSyclSpecialType(const CXXRecordDecl *, const CXXBaseSpecifier &,
                             QualType) final {
    CollectionStack.back() = true;
    return true;
  }
  bool handleSyclSpecialType(FieldDecl *, QualType) final {
    CollectionStack.back() = true;
    return true;
  }

  bool handleSyclSpecialType(ParmVarDecl *, QualType) final {
    // TODO
    unsupportedFreeFunctionParamType();
    return true;
  }

  bool handlePointerType(FieldDecl *, QualType) final {
    PointerStack.back() = targetRequiresNewType(SemaSYCLRef.getASTContext());
    return true;
  }

  bool handlePointerType(ParmVarDecl *, QualType) final {
    // TODO
    unsupportedFreeFunctionParamType();
    return true;
  }

  // Add Top level information to ease checks for processor.
  bool handleTopLevelStruct(const CXXRecordDecl *, QualType Ty) final {
    CXXRecordDecl *RD = Ty->getAsCXXRecordDecl();
    assert(RD && "should not be null.");
    if (CollectionStack.pop_back_val() ||
        SemaSYCLRef.getLangOpts().SYCLDecomposeStruct) {
      if (!RD->hasAttr<SYCLRequiresDecompositionAttr>())
        RD->addAttr(SYCLRequiresDecompositionAttr::CreateImplicit(
            SemaSYCLRef.getASTContext()));
      PointerStack.pop_back();
    } else if (PointerStack.pop_back_val()) {
      if (!RD->hasAttr<SYCLGenerateNewTypeAttr>())
        RD->addAttr(SYCLGenerateNewTypeAttr::CreateImplicit(
            SemaSYCLRef.getASTContext()));
    }
    assert(CollectionStack.size() == 0);
    assert(PointerStack.size() == 0);
    return true;
  }

  bool enterStruct(const CXXRecordDecl *, FieldDecl *, QualType) final {
    CollectionStack.push_back(false);
    PointerStack.push_back(false);
    return true;
  }

  bool enterStruct(const CXXRecordDecl *, ParmVarDecl *, QualType) final {
    // TODO
    unsupportedFreeFunctionParamType();
    return true;
  }

  bool leaveStruct(const CXXRecordDecl *, FieldDecl *, QualType Ty) final {
    // If a record needs to be decomposed, it is marked with
    // SYCLRequiresDecompositionAttr. Else if a record contains
    // a pointer, it is marked with SYCLGenerateNewTypeAttr. A record
    // will never be marked with both attributes.
    CXXRecordDecl *RD = Ty->getAsCXXRecordDecl();
    assert(RD && "should not be null.");
    if (CollectionStack.pop_back_val()) {
      if (!RD->hasAttr<SYCLRequiresDecompositionAttr>())
        RD->addAttr(SYCLRequiresDecompositionAttr::CreateImplicit(
            SemaSYCLRef.getASTContext()));
      CollectionStack.back() = true;
      PointerStack.pop_back();
    } else if (PointerStack.pop_back_val()) {
      PointerStack.back() = true;
      if (!RD->hasAttr<SYCLGenerateNewTypeAttr>())
        RD->addAttr(SYCLGenerateNewTypeAttr::CreateImplicit(
            SemaSYCLRef.getASTContext()));
    }
    return true;
  }

  bool leaveStruct(const CXXRecordDecl *RD, ParmVarDecl *PD,
                   QualType ParamTy) final {
    // TODO
    unsupportedFreeFunctionParamType();
    return true;
  }

  bool enterStruct(const CXXRecordDecl *, const CXXBaseSpecifier &,
                   QualType) final {
    CollectionStack.push_back(false);
    PointerStack.push_back(false);
    return true;
  }

  bool leaveStruct(const CXXRecordDecl *, const CXXBaseSpecifier &,
                   QualType Ty) final {
    // If a record needs to be decomposed, it is marked with
    // SYCLRequiresDecompositionAttr. Else if a record contains
    // a pointer, it is marked with SYCLGenerateNewTypeAttr. A record
    // will never be marked with both attributes.
    CXXRecordDecl *RD = Ty->getAsCXXRecordDecl();
    assert(RD && "should not be null.");
    if (CollectionStack.pop_back_val()) {
      if (!RD->hasAttr<SYCLRequiresDecompositionAttr>())
        RD->addAttr(SYCLRequiresDecompositionAttr::CreateImplicit(
            SemaSYCLRef.getASTContext()));
      CollectionStack.back() = true;
      PointerStack.pop_back();
    } else if (PointerStack.pop_back_val()) {
      PointerStack.back() = true;
      if (!RD->hasAttr<SYCLGenerateNewTypeAttr>())
        RD->addAttr(SYCLGenerateNewTypeAttr::CreateImplicit(
            SemaSYCLRef.getASTContext()));
    }
    return true;
  }

  bool enterArray(FieldDecl *, QualType ArrayTy, QualType ElementTy) final {
    CollectionStack.push_back(false);
    PointerStack.push_back(false);
    return true;
  }

  bool enterArray(ParmVarDecl *, QualType ArrayTy, QualType ElementTy) final {
    // TODO
    unsupportedFreeFunctionParamType();
    return true;
  }

  bool leaveArray(FieldDecl *FD, QualType ArrayTy, QualType ElementTy) final {
    // If an array needs to be decomposed, it is marked with
    // SYCLRequiresDecompositionAttr. Else if the array is an array of pointers
    // or an array of structs containing pointers, it is marked with
    // SYCLGenerateNewTypeAttr. An array will never be marked with both
    // attributes.
    if (CollectionStack.pop_back_val()) {
      // Cannot assert, since in MD arrays we'll end up marking them multiple
      // times.
      if (!FD->hasAttr<SYCLRequiresDecompositionAttr>())
        FD->addAttr(SYCLRequiresDecompositionAttr::CreateImplicit(
            SemaSYCLRef.getASTContext()));
      CollectionStack.back() = true;
      PointerStack.pop_back();
    } else if (PointerStack.pop_back_val()) {
      if (!FD->hasAttr<SYCLGenerateNewTypeAttr>())
        FD->addAttr(SYCLGenerateNewTypeAttr::CreateImplicit(
            SemaSYCLRef.getASTContext()));
      PointerStack.back() = true;
    }
    return true;
  }

  bool leaveArray(ParmVarDecl *PD, QualType ArrayTy, QualType ElementTy) final {
    // TODO
    unsupportedFreeFunctionParamType();
    return true;
  }
};

static QualType ModifyAddressSpace(SemaSYCL &SemaSYCLRef, QualType Ty) {
  // USM allows to use raw pointers instead of buffers/accessors, but these
  // pointers point to the specially allocated memory. For pointer fields,
  // except for function pointer fields, we add a kernel argument with the
  // same type as field but global address space, because OpenCL requires it.
  // Function pointers should have program address space. This is set in
  // CodeGen.
  QualType PointeeTy = Ty->getPointeeType();
  Qualifiers Quals = PointeeTy.getQualifiers();
  LangAS AS = Quals.getAddressSpace();
  // Leave global_device and global_host address spaces as is to help FPGA
  // device in memory allocations.
  if (!PointeeTy->isFunctionType() && AS != LangAS::sycl_global_device &&
      AS != LangAS::sycl_global_host)
    Quals.setAddressSpace(LangAS::sycl_global);
  PointeeTy = SemaSYCLRef.getASTContext().getQualifiedType(
      PointeeTy.getUnqualifiedType(), Quals);
  return SemaSYCLRef.getASTContext().getPointerType(PointeeTy);
}

// This visitor is used to traverse a non-decomposed record/array to
// generate a new type corresponding to this record/array.
class SyclKernelPointerHandler : public SyclKernelFieldHandler {
  llvm::SmallVector<CXXRecordDecl *, 8> ModifiedRecords;
  SmallVector<CXXBaseSpecifier *, 8> ModifiedBases;
  SmallVector<QualType, 8> ModifiedArrayElementsOrArray;

  IdentifierInfo *getModifiedName(IdentifierInfo *Id) {
    std::string Name =
        Id ? (Twine("__generated_") + Id->getName()).str() : "__generated_";
    return &SemaSYCLRef.getASTContext().Idents.get(Name);
  }

  // Create Decl for the new type we are generating.
  // The fields (and base classes) of this record will be generated as
  // the visitor traverses kernel object record fields.
  void createNewType(const CXXRecordDecl *RD) {
    auto *ModifiedRD = CXXRecordDecl::Create(
        SemaSYCLRef.getASTContext(), RD->getTagKind(),
        const_cast<DeclContext *>(RD->getDeclContext()), SourceLocation(),
        SourceLocation(), getModifiedName(RD->getIdentifier()));
    ModifiedRD->startDefinition();
    if (RD->hasAttrs())
      ModifiedRD->setAttrs(RD->getAttrs());
    ModifiedRecords.push_back(ModifiedRD);
  }

  // Create and add FieldDecl for FieldTy to generated record.
  void addField(const FieldDecl *FD, QualType FieldTy) {
    assert(!ModifiedRecords.empty() &&
           "ModifiedRecords should have at least 1 record");
    ASTContext &Ctx = SemaSYCLRef.getASTContext();
    auto *Field = FieldDecl::Create(
        Ctx, ModifiedRecords.back(), SourceLocation(), SourceLocation(),
        getModifiedName(FD->getIdentifier()), FieldTy,
        Ctx.getTrivialTypeSourceInfo(FieldTy, SourceLocation()), /*BW=*/nullptr,
        /*Mutable=*/false, ICIS_NoInit);
    Field->setAccess(FD->getAccess());
    if (FD->hasAttrs())
      Field->setAttrs(FD->getAttrs());
    // Add generated field to generated record.
    ModifiedRecords.back()->addDecl(Field);
  }

  void createBaseSpecifier(const CXXRecordDecl *Parent, const CXXRecordDecl *RD,
                           const CXXBaseSpecifier &BS) {
    TypeSourceInfo *TInfo =
        SemaSYCLRef.getASTContext().getTrivialTypeSourceInfo(
            QualType(RD->getTypeForDecl(), 0), SourceLocation());
    CXXBaseSpecifier *ModifiedBase = SemaSYCLRef.SemaRef.CheckBaseSpecifier(
        const_cast<CXXRecordDecl *>(Parent), SourceRange(), BS.isVirtual(),
        BS.getAccessSpecifier(), TInfo, SourceLocation());
    ModifiedBases.push_back(ModifiedBase);
  }

  CXXRecordDecl *getGeneratedNewRecord(const CXXRecordDecl *OldBaseDecl) {
    // At this point we have finished generating fields for the new
    // class corresponding to OldBaseDecl. Pop out the generated
    // record.
    CXXRecordDecl *ModifiedRD = ModifiedRecords.pop_back_val();
    ModifiedRD->completeDefinition();
    // Check the 'old' class for base classes.
    // Set bases classes for newly generated class if it has any.
    if (OldBaseDecl->getNumBases() > 0) {
      SmallVector<CXXBaseSpecifier *, 8> BasesForGeneratedClass;
      for (size_t I = 0; I < OldBaseDecl->getNumBases(); ++I)
        BasesForGeneratedClass.insert(BasesForGeneratedClass.begin(),
                                      ModifiedBases.pop_back_val());
      ModifiedRD->setBases(BasesForGeneratedClass.data(),
                           OldBaseDecl->getNumBases());
    }
    return ModifiedRD;
  }

public:
  static constexpr const bool VisitInsideSimpleContainersWithPointer = true;
  static constexpr const bool VisitNthArrayElement = false;
  SyclKernelPointerHandler(SemaSYCL &S, const CXXRecordDecl *RD)
      : SyclKernelFieldHandler(S) {
    createNewType(RD);
  }

  SyclKernelPointerHandler(SemaSYCL &S) : SyclKernelFieldHandler(S) {}

  bool enterStruct(const CXXRecordDecl *, FieldDecl *, QualType Ty) final {
    createNewType(Ty->getAsCXXRecordDecl());
    return true;
  }

  bool enterStruct(const CXXRecordDecl *, ParmVarDecl *,
                   QualType ParamTy) final {
    // TODO
    unsupportedFreeFunctionParamType();
    return true;
  }

  bool leaveStruct(const CXXRecordDecl *, FieldDecl *FD, QualType Ty) final {
    CXXRecordDecl *ModifiedRD = getGeneratedNewRecord(Ty->getAsCXXRecordDecl());

    // Add this record as a field of it's parent record if it is not an
    // array element.
    if (!isArrayElement(FD, Ty))
      addField(FD, QualType(ModifiedRD->getTypeForDecl(), 0));
    else
      ModifiedArrayElementsOrArray.push_back(
          QualType(ModifiedRD->getTypeForDecl(), 0));

    return true;
  }

  bool leaveStruct(const CXXRecordDecl *, ParmVarDecl *PD,
                   QualType ParamTy) final {
    // TODO
    unsupportedFreeFunctionParamType();
    return true;
  }

  bool enterStruct(const CXXRecordDecl *, const CXXBaseSpecifier &,
                   QualType Ty) final {
    createNewType(Ty->getAsCXXRecordDecl());
    return true;
  }

  bool leaveStruct(const CXXRecordDecl *Parent, const CXXBaseSpecifier &BS,
                   QualType Ty) final {
    CXXRecordDecl *ModifiedRD = getGeneratedNewRecord(Ty->getAsCXXRecordDecl());

    // Create CXXBaseSpecifier for this generated class.
    createBaseSpecifier(Parent, ModifiedRD, BS);
    return true;
  }

  bool leaveArray(FieldDecl *FD, QualType ArrayTy, QualType ET) final {
    QualType ModifiedArrayElement = ModifiedArrayElementsOrArray.pop_back_val();

    const ConstantArrayType *CAT =
        SemaSYCLRef.getASTContext().getAsConstantArrayType(ArrayTy);
    assert(CAT && "Should only be called on constant-size array.");
    QualType ModifiedArray = SemaSYCLRef.getASTContext().getConstantArrayType(
        ModifiedArrayElement, CAT->getSize(),
        const_cast<Expr *>(CAT->getSizeExpr()), CAT->getSizeModifier(),
        CAT->getIndexTypeCVRQualifiers());

    if (ModifiedRecords.empty()) {
      // This is a top-level kernel argument.
      ModifiedArrayElementsOrArray.push_back(ModifiedArray);
    } else if (!isArrayElement(FD, ArrayTy)) {
      // Add this array field as a field of it's parent record.
      addField(FD, ModifiedArray);
    } else {
      // Multi-dimensional array element.
      ModifiedArrayElementsOrArray.push_back(ModifiedArray);
    }

    return true;
  }

  bool leaveArray(ParmVarDecl *PD, QualType ArrayTy, QualType ET) final {
    // TODO
    unsupportedFreeFunctionParamType();
    return true;
  }

  bool handlePointerType(FieldDecl *FD, QualType FieldTy) final {
    QualType ModifiedPointerType = ModifyAddressSpace(SemaSYCLRef, FieldTy);
    if (!isArrayElement(FD, FieldTy))
      addField(FD, ModifiedPointerType);
    else
      ModifiedArrayElementsOrArray.push_back(ModifiedPointerType);
    // We do not need to wrap pointers since this is a pointer inside
    // non-decomposed struct.
    return true;
  }

  bool handlePointerType(ParmVarDecl *PD, QualType ParamTy) final {
    // TODO
    unsupportedFreeFunctionParamType();
    return true;
  }

  bool handleScalarType(FieldDecl *FD, QualType FieldTy) final {
    addField(FD, FieldTy);
    return true;
  }

  bool handleScalarType(ParmVarDecl *PD, QualType ParamTy) final {
    // TODO
    unsupportedFreeFunctionParamType();
    return true;
  }

  bool handleUnionType(FieldDecl *FD, QualType FieldTy) final {
    return handleScalarType(FD, FieldTy);
  }

  bool handleUnionType(ParmVarDecl *PD, QualType ParamTy) final {
    // TODO
    unsupportedFreeFunctionParamType();
    return true;
  }

  bool handleNonDecompStruct(const CXXRecordDecl *, FieldDecl *FD,
                             QualType Ty) final {
    addField(FD, Ty);
    return true;
  }

  bool handleNonDecompStruct(const CXXRecordDecl *, ParmVarDecl *PD,
                             QualType ParamTy) final {
    // TODO
    unsupportedFreeFunctionParamType();
    return true;
  }

  bool handleNonDecompStruct(const CXXRecordDecl *Parent,
                             const CXXBaseSpecifier &BS, QualType Ty) final {
    createBaseSpecifier(Parent, Ty->getAsCXXRecordDecl(), BS);
    return true;
  }

  bool handleSimpleArrayType(FieldDecl *FD, QualType Ty) final {
    addField(FD, Ty);
    return true;
  }

public:
  QualType getNewRecordType() {
    CXXRecordDecl *ModifiedRD = ModifiedRecords.pop_back_val();
    ModifiedRD->completeDefinition();

    if (!ModifiedBases.empty())
      ModifiedRD->setBases(ModifiedBases.data(), ModifiedBases.size());

    return QualType(ModifiedRD->getTypeForDecl(), 0);
  }
  QualType getNewArrayType() {
    return ModifiedArrayElementsOrArray.pop_back_val();
  }
};

// A type to Create and own the FunctionDecl for the kernel.
class SyclKernelDeclCreator : public SyclKernelFieldHandler {
  FunctionDecl *KernelDecl = nullptr;
  llvm::SmallVector<ParmVarDecl *, 8> Params;
  Sema::ContextRAII FuncContext;
  // Holds the last handled field's first parameter. This doesn't store an
  // iterator as push_back invalidates iterators.
  size_t LastParamIndex = 0;
  // Keeps track of whether we are currently handling fields inside a struct.
  int StructDepth = 0;

  void addParam(const FieldDecl *FD, QualType FieldTy) {
    ParamDesc newParamDesc = makeParamDesc(FD, FieldTy);
    addParam(newParamDesc, FieldTy);
  }

  void addParam(const ParmVarDecl *PD, QualType ParamTy) {
    ParamDesc newParamDesc = makeParamDesc(PD, ParamTy);
    addParam(newParamDesc, ParamTy);
  }

  void addParam(const CXXBaseSpecifier &BS, QualType FieldTy) {
    // TODO: There is no name for the base available, but duplicate names are
    // seemingly already possible, so we'll give them all the same name for now.
    // This only happens with the accessor types.
    StringRef Name = "_arg__base";
    ParamDesc newParamDesc =
        makeParamDesc(SemaSYCLRef.getASTContext(), Name, FieldTy);
    addParam(newParamDesc, FieldTy);
  }
  // Add a parameter with specified name and type
  void addParam(StringRef Name, QualType ParamTy) {
    ParamDesc newParamDesc =
        makeParamDesc(SemaSYCLRef.getASTContext(), Name, ParamTy);
    addParam(newParamDesc, ParamTy);
  }

  void addParam(ParamDesc newParamDesc, QualType FieldTy) {
    // Create a new ParmVarDecl based on the new info.
    ASTContext &Ctx = SemaSYCLRef.getASTContext();
    auto *NewParam = ParmVarDecl::Create(
        Ctx, KernelDecl, SourceLocation(), SourceLocation(),
        std::get<1>(newParamDesc), std::get<0>(newParamDesc),
        std::get<2>(newParamDesc), SC_None, /*DefArg*/ nullptr);
    NewParam->setScopeInfo(0, Params.size());
    NewParam->setIsUsed();

    LastParamIndex = Params.size();
    Params.push_back(NewParam);
  }

  // Handle accessor properties. If any properties were found in
  // the accessor_property_list - add the appropriate attributes to ParmVarDecl.
  void handleAccessorPropertyList(ParmVarDecl *Param,
                                  const CXXRecordDecl *RecordDecl,
                                  SourceLocation Loc) {
    const auto *AccTy = cast<ClassTemplateSpecializationDecl>(RecordDecl);
    if (AccTy->getTemplateArgs().size() < 6)
      return;
    const auto PropList = cast<TemplateArgument>(AccTy->getTemplateArgs()[5]);
    QualType PropListTy = PropList.getAsType();
    const auto *AccPropListDecl =
        cast<ClassTemplateSpecializationDecl>(PropListTy->getAsRecordDecl());
    const auto TemplArg = AccPropListDecl->getTemplateArgs()[0];
    // Move through TemplateArgs list of a property list and search for
    // properties. If found - apply the appropriate attribute to ParmVarDecl.
    for (TemplateArgument::pack_iterator Prop = TemplArg.pack_begin();
         Prop != TemplArg.pack_end(); ++Prop) {
      QualType PropTy = Prop->getAsType();
      if (isAccessorPropertyType(PropTy, SYCLTypeAttr::no_alias))
        handleNoAliasProperty(Param, PropTy, Loc);
      if (isAccessorPropertyType(PropTy, SYCLTypeAttr::buffer_location))
        handleBufferLocationProperty(Param, PropTy, Loc);
    }
  }

  void handleNoAliasProperty(ParmVarDecl *Param, QualType PropTy,
                             SourceLocation Loc) {
    ASTContext &Ctx = SemaSYCLRef.getASTContext();
    Param->addAttr(RestrictAttr::CreateImplicit(Ctx, Loc));
  }

  // Obtain an integer value stored in a template parameter of buffer_location
  // property to pass it to buffer_location kernel attribute
  void handleBufferLocationProperty(ParmVarDecl *Param, QualType PropTy,
                                    SourceLocation Loc) {
    // If we have more than 1 buffer_location properties on a single
    // accessor - emit an error
    if (Param->hasAttr<SYCLIntelBufferLocationAttr>()) {
      SemaSYCLRef.Diag(Loc, diag::err_sycl_compiletime_property_duplication)
          << "buffer_location";
      return;
    }
    ASTContext &Ctx = SemaSYCLRef.getASTContext();
    const auto *PropDecl =
        cast<ClassTemplateSpecializationDecl>(PropTy->getAsRecordDecl());
    const auto BufferLoc = PropDecl->getTemplateArgs()[0];
    int LocationID = static_cast<int>(BufferLoc.getAsIntegral().getExtValue());
    Param->addAttr(
        SYCLIntelBufferLocationAttr::CreateImplicit(Ctx, LocationID));
  }

  // Additional processing is required for accessor type.
  void handleAccessorType(QualType FieldTy, const CXXRecordDecl *RecordDecl,
                          SourceLocation Loc) {
    handleAccessorPropertyList(Params.back(), RecordDecl, Loc);

    // If "accessor" type check if read only
    if (SemaSYCL::isSyclType(FieldTy, SYCLTypeAttr::accessor)) {
      // Get access mode of accessor.
      const auto *AccessorSpecializationDecl =
          cast<ClassTemplateSpecializationDecl>(RecordDecl);
      const TemplateArgument &AccessModeArg =
          AccessorSpecializationDecl->getTemplateArgs().get(2);
      if (isReadOnlyAccessor(AccessModeArg))
        Params.back()->addAttr(SYCLAccessorReadonlyAttr::CreateImplicit(
            SemaSYCLRef.getASTContext()));
    }

    // Add implicit attribute to parameter decl when it is a read only
    // SYCL accessor.
    Params.back()->addAttr(
        SYCLAccessorPtrAttr::CreateImplicit(SemaSYCLRef.getASTContext()));
  }

  // All special SYCL objects must have __init method. We extract types for
  // kernel parameters from __init method parameters. We will use __init method
  // and kernel parameters which we build here to initialize special objects in
  // the kernel body.
  bool handleSpecialType(FieldDecl *FD, QualType FieldTy) {
    const auto *RecordDecl = FieldTy->getAsCXXRecordDecl();
    assert(RecordDecl && "The type must be a RecordDecl");
    llvm::StringLiteral MethodName =
        KernelDecl->hasAttr<SYCLSimdAttr>() && isSyclAccessorType(FieldTy)
            ? InitESIMDMethodName
            : InitMethodName;
    CXXMethodDecl *InitMethod = getMethodByName(RecordDecl, MethodName);
    assert(InitMethod && "The type must have the __init method");

    // Don't do -1 here because we count on this to be the first parameter added
    // (if any).
    size_t ParamIndex = Params.size();
    for (const ParmVarDecl *Param : InitMethod->parameters()) {
      QualType ParamTy = Param->getType();
      addParam(FD, ParamTy.getCanonicalType());

      // Propagate add_ir_attributes_kernel_parameter attribute.
      if (const auto *AddIRAttr =
              Param->getAttr<SYCLAddIRAttributesKernelParameterAttr>())
        Params.back()->addAttr(AddIRAttr->clone(SemaSYCLRef.getASTContext()));

      // FIXME: This code is temporary, and will be removed once __init_esimd
      // is removed and property list refactored.
      // The function handleAccessorType includes a call to
      // handleAccessorPropertyList. If new classes with property list are
      // added, this code needs to be refactored to call
      // handleAccessorPropertyList for each class which requires it.
      if (ParamTy.getTypePtr()->isPointerType() && isSyclAccessorType(FieldTy))
        handleAccessorType(FieldTy, RecordDecl, FD->getBeginLoc());
    }
    LastParamIndex = ParamIndex;
    return true;
  }

  static void setKernelImplicitAttrs(ASTContext &Context, FunctionDecl *FD,
                                     bool IsSIMDKernel) {
    // Set implicit attributes.
    FD->addAttr(OpenCLKernelAttr::CreateImplicit(Context));
    FD->addAttr(ArtificialAttr::CreateImplicit(Context));
    if (IsSIMDKernel)
      FD->addAttr(SYCLSimdAttr::CreateImplicit(Context));
  }

  static FunctionDecl *createKernelDecl(ASTContext &Ctx, SourceLocation Loc,
                                        bool IsInline, bool IsSIMDKernel) {
    // Create this with no prototype, and we can fix this up after we've seen
    // all the params.
    FunctionProtoType::ExtProtoInfo Info(CC_OpenCLKernel);
    QualType FuncType = Ctx.getFunctionType(Ctx.VoidTy, {}, Info);

    FunctionDecl *FD = FunctionDecl::Create(
        Ctx, Ctx.getTranslationUnitDecl(), Loc, Loc, DeclarationName(),
        FuncType, Ctx.getTrivialTypeSourceInfo(Ctx.VoidTy), SC_None);
    FD->setImplicitlyInline(IsInline);
    setKernelImplicitAttrs(Ctx, FD, IsSIMDKernel);

    // Add kernel to translation unit to see it in AST-dump.
    Ctx.getTranslationUnitDecl()->addDecl(FD);
    return FD;
  }

  // If the record has been marked with SYCLGenerateNewTypeAttr,
  // it implies that it contains a pointer within. This function
  // defines a PointerHandler visitor which visits this record
  // recursively and modifies the address spaces of any pointer
  // found as required, thereby generating a new record with all
  // pointers in 'right' address space. PointerHandler.getNewRecordType()
  // returns this generated type.
  QualType GenerateNewRecordType(const CXXRecordDecl *RD) {
    SyclKernelPointerHandler PointerHandler(SemaSYCLRef, RD);
    KernelObjVisitor Visitor{SemaSYCLRef};
    Visitor.VisitRecordBases(RD, PointerHandler);
    Visitor.VisitRecordFields(RD, PointerHandler);
    return PointerHandler.getNewRecordType();
  }

  // If the array has been marked with SYCLGenerateNewTypeAttr,
  // it implies that this is an array of pointers, or an array
  // of a type which contains pointers. This function generates
  // a new array with all pointers in the required address space.
  QualType GenerateNewArrayType(FieldDecl *FD, QualType FieldTy) {
    const auto *Owner = dyn_cast<CXXRecordDecl>(FD->getParent());
    SyclKernelPointerHandler PointerHandler(SemaSYCLRef);
    KernelObjVisitor Visitor{SemaSYCLRef};
    Visitor.visitArray(Owner, FD, FieldTy, PointerHandler);
    return PointerHandler.getNewArrayType();
  }

public:
  static constexpr const bool VisitInsideSimpleContainers = false;
  SyclKernelDeclCreator(SemaSYCL &S, SourceLocation Loc, bool IsInline,
                        bool IsSIMDKernel, FunctionDecl *SYCLKernel)
      : SyclKernelFieldHandler(S),
        KernelDecl(
            createKernelDecl(S.getASTContext(), Loc, IsInline, IsSIMDKernel)),
        FuncContext(SemaSYCLRef.SemaRef, KernelDecl) {
    S.addSyclOpenCLKernel(SYCLKernel, KernelDecl);
    for (const auto *IRAttr :
         SYCLKernel->specific_attrs<SYCLAddIRAttributesFunctionAttr>()) {
      KernelDecl->addAttr(IRAttr->clone(SemaSYCLRef.getASTContext()));
    }
  }

  ~SyclKernelDeclCreator() {
    ASTContext &Ctx = SemaSYCLRef.getASTContext();
    FunctionProtoType::ExtProtoInfo Info(CC_OpenCLKernel);

    SmallVector<QualType, 8> ArgTys;
    std::transform(std::begin(Params), std::end(Params),
                   std::back_inserter(ArgTys),
                   [](const ParmVarDecl *PVD) { return PVD->getType(); });

    QualType FuncType = Ctx.getFunctionType(Ctx.VoidTy, ArgTys, Info);
    KernelDecl->setType(FuncType);
    KernelDecl->setParams(Params);

    // Make sure that this is marked as a kernel so that the code-gen can make
    // decisions based on that. We cannot add this earlier, otherwise the call
    // to TransformStmt in replaceWithLocalClone can diagnose something that got
    // diagnosed on the actual kernel.
    KernelDecl->addAttr(
        SYCLKernelAttr::CreateImplicit(SemaSYCLRef.getASTContext()));

    SemaSYCLRef.addSyclDeviceDecl(KernelDecl);
  }

  bool enterStruct(const CXXRecordDecl *, FieldDecl *, QualType) final {
    ++StructDepth;
    return true;
  }

  bool enterStruct(const CXXRecordDecl *, ParmVarDecl *, QualType) final {
    // TODO
    unsupportedFreeFunctionParamType();
    return true;
  }

  bool leaveStruct(const CXXRecordDecl *, FieldDecl *, QualType) final {
    --StructDepth;
    return true;
  }

  bool leaveStruct(const CXXRecordDecl *, ParmVarDecl *, QualType) final {
    // TODO
    unsupportedFreeFunctionParamType();
    return true;
  }

  bool enterStruct(const CXXRecordDecl *, const CXXBaseSpecifier &BS,
                   QualType FieldTy) final {
    ++StructDepth;
    return true;
  }

  bool leaveStruct(const CXXRecordDecl *, const CXXBaseSpecifier &BS,
                   QualType FieldTy) final {
    --StructDepth;
    return true;
  }

  bool handleSyclSpecialType(const CXXRecordDecl *, const CXXBaseSpecifier &BS,
                             QualType FieldTy) final {
    const auto *RecordDecl = FieldTy->getAsCXXRecordDecl();
    assert(RecordDecl && "The type must be a RecordDecl");
    llvm::StringLiteral MethodName =
        KernelDecl->hasAttr<SYCLSimdAttr>() && isSyclAccessorType(FieldTy)
            ? InitESIMDMethodName
            : InitMethodName;
    CXXMethodDecl *InitMethod = getMethodByName(RecordDecl, MethodName);
    assert(InitMethod && "The type must have the __init method");

    // Don't do -1 here because we count on this to be the first parameter added
    // (if any).
    size_t ParamIndex = Params.size();
    for (const ParmVarDecl *Param : InitMethod->parameters()) {
      QualType ParamTy = Param->getType();
      addParam(BS, ParamTy.getCanonicalType());
      // FIXME: This code is temporary, and will be removed once __init_esimd
      // is removed and property list refactored.
      // The function handleAccessorType includes a call to
      // handleAccessorPropertyList. If new classes with property list are
      // added, this code needs to be refactored to call
      // handleAccessorPropertyList for each class which requires it.
      if (ParamTy.getTypePtr()->isPointerType() && isSyclAccessorType(FieldTy))
        handleAccessorType(FieldTy, RecordDecl, BS.getBeginLoc());
    }
    LastParamIndex = ParamIndex;
    return true;
  }

  bool handleSyclSpecialType(FieldDecl *FD, QualType FieldTy) final {
    return handleSpecialType(FD, FieldTy);
  }

  bool handleSyclSpecialType(ParmVarDecl *, QualType) final {
    // TODO
    unsupportedFreeFunctionParamType();
    return true;
  }

  RecordDecl *wrapField(FieldDecl *Field, QualType FieldTy) {
    RecordDecl *WrapperClass =
        SemaSYCLRef.getASTContext().buildImplicitRecord("__wrapper_class");
    WrapperClass->startDefinition();
    Field = FieldDecl::Create(
        SemaSYCLRef.getASTContext(), WrapperClass, SourceLocation(),
        SourceLocation(), /*Id=*/nullptr, FieldTy,
        SemaSYCLRef.getASTContext().getTrivialTypeSourceInfo(FieldTy,
                                                             SourceLocation()),
        /*BW=*/nullptr, /*Mutable=*/false, /*InitStyle=*/ICIS_NoInit);
    Field->setAccess(AS_public);
    WrapperClass->addDecl(Field);
    WrapperClass->completeDefinition();
    return WrapperClass;
  };

  bool handlePointerType(FieldDecl *FD, QualType FieldTy) final {
    QualType ModTy = ModifyAddressSpace(SemaSYCLRef, FieldTy);
    // When the kernel is generated, struct type kernel arguments are
    // decomposed; i.e. the parameters of the kernel are the fields of the
    // struct, and not the struct itself. This causes an error in the backend
    // when the struct field is a pointer, since non-USM pointers cannot be
    // passed directly. To work around this issue, all pointers inside the
    // struct are wrapped in a generated '__wrapper_class'.
    if (StructDepth) {
      RecordDecl *WrappedPointer = wrapField(FD, ModTy);
      ModTy = SemaSYCLRef.getASTContext().getRecordType(WrappedPointer);
    }

    addParam(FD, ModTy);
    return true;
  }

  bool handlePointerType(ParmVarDecl *PD, QualType ParamTy) final {
    QualType ModTy = ModifyAddressSpace(SemaSYCLRef, ParamTy);
    addParam(PD, ModTy);
    return true;
  }

  bool handleSimpleArrayType(FieldDecl *FD, QualType FieldTy) final {
    QualType ArrayTy = FieldTy;

    // This is an array of pointers or an array of a type with pointer.
    if (FD->hasAttr<SYCLGenerateNewTypeAttr>())
      ArrayTy = GenerateNewArrayType(FD, FieldTy);

    // Arrays are wrapped in a struct since they cannot be passed directly.
    RecordDecl *WrappedArray = wrapField(FD, ArrayTy);
    addParam(FD, SemaSYCLRef.getASTContext().getRecordType(WrappedArray));
    return true;
  }

  bool handleScalarType(FieldDecl *FD, QualType FieldTy) final {
    addParam(FD, FieldTy);
    return true;
  }

  bool handleScalarType(ParmVarDecl *PD, QualType ParamTy) final {
    addParam(PD, ParamTy);
    return true;
  }

  bool handleTopLevelStruct(const CXXRecordDecl *, QualType Ty) final {
    StringRef Name = "_arg__sycl_functor";
    addParam(Name, Ty);
    return true;
  }

  bool handleNonDecompStruct(const CXXRecordDecl *RD, FieldDecl *FD,
                             QualType Ty) final {
    // This is a field which should not be decomposed.
    CXXRecordDecl *FieldRecordDecl = Ty->getAsCXXRecordDecl();
    assert(FieldRecordDecl && "Type must be a C++ record type");
    // Check if we need to generate a new type for this record,
    // i.e. this record contains pointers.
    if (FieldRecordDecl->hasAttr<SYCLGenerateNewTypeAttr>())
      addParam(FD, GenerateNewRecordType(FieldRecordDecl));
    else
      addParam(FD, Ty);
    return true;
  }

  bool handleNonDecompStruct(const CXXRecordDecl *RD, ParmVarDecl *PD,
                             QualType ParamTy) final {
    // TODO
    unsupportedFreeFunctionParamType();
    return true;
  }

  bool handleNonDecompStruct(const CXXRecordDecl *Base,
                             const CXXBaseSpecifier &BS, QualType Ty) final {
    // This is a base class which should not be decomposed.
    CXXRecordDecl *BaseRecordDecl = Ty->getAsCXXRecordDecl();
    assert(BaseRecordDecl && "Type must be a C++ record type");
    // Check if we need to generate a new type for this record,
    // i.e. this record contains pointers.
    if (BaseRecordDecl->hasAttr<SYCLGenerateNewTypeAttr>())
      addParam(BS, GenerateNewRecordType(BaseRecordDecl));
    else
      addParam(BS, Ty);
    return true;
  }

  bool handleUnionType(FieldDecl *FD, QualType FieldTy) final {
    return handleScalarType(FD, FieldTy);
  }

  bool handleUnionType(ParmVarDecl *PD, QualType ParamTy) final {
    // TODO
    unsupportedFreeFunctionParamType();
    return true;
  }

  // Generate kernel argument to initialize specialization constants.
  void handleSyclKernelHandlerType() {
    ASTContext &Context = SemaSYCLRef.getASTContext();
    StringRef Name = "_arg__specialization_constants_buffer";
    addParam(Name, Context.getPointerType(Context.getAddrSpaceQualType(
                       Context.CharTy, LangAS::sycl_global)));
  }

  void setBody(CompoundStmt *KB) { KernelDecl->setBody(KB); }

  FunctionDecl *getKernelDecl() { return KernelDecl; }

  llvm::ArrayRef<ParmVarDecl *> getParamVarDeclsForCurrentField() {
    return ArrayRef<ParmVarDecl *>(std::begin(Params) + LastParamIndex,
                                   std::end(Params));
  }
};

// This Visitor traverses the AST of the function with
// `sycl_kernel` attribute and returns the version of “operator()()” that is
// called by KernelFunc. There will only be one call to KernelFunc in that
// AST because the DPC++ headers are structured such that the user’s
// kernel function is only called once. This ensures that the correct
// “operator()()” function call is returned, when a named function object used
// to define a kernel has more than one “operator()()” calls defined in it. For
// example, in the code below, 'operator()(sycl::id<1> id)' is returned based on
// the 'parallel_for' invocation which takes a 'sycl::range<1>(16)' argument.
//   class MyKernel {
//    public:
//      void operator()() const {
//        // code
//      }
//
//      [[intel::reqd_sub_group_size(4)]] void operator()(sycl::id<1> id) const
//      {
//        // code
//      }
//    };
//
//    int main() {
//
//    Q.submit([&](sycl::handler& cgh) {
//      MyKernel kernelFunctorObject;
//      cgh.parallel_for(sycl::range<1>(16), kernelFunctorObject);
//    });
//      return 0;
//    }

class KernelCallOperatorVisitor
    : public RecursiveASTVisitor<KernelCallOperatorVisitor> {

  FunctionDecl *KernelCallerFunc;

public:
  CXXMethodDecl *CallOperator = nullptr;
  const CXXRecordDecl *KernelObj;

  KernelCallOperatorVisitor(FunctionDecl *KernelCallerFunc,
                            const CXXRecordDecl *KernelObj)
      : KernelCallerFunc(KernelCallerFunc), KernelObj(KernelObj) {}

  bool VisitCallExpr(CallExpr *CE) {
    Decl *CalleeDecl = CE->getCalleeDecl();
    if (isa_and_nonnull<CXXMethodDecl>(CalleeDecl)) {
      CXXMethodDecl *MD = cast<CXXMethodDecl>(CalleeDecl);
      if (MD->getOverloadedOperator() == OO_Call &&
          MD->getParent() == KernelObj) {
        CallOperator = MD;
      }
    }
    return true;
  }

  CXXMethodDecl *getCallOperator() {
    if (CallOperator)
      return CallOperator;

    TraverseDecl(KernelCallerFunc);
    return CallOperator;
  }
};

class ESIMDKernelDiagnostics : public SyclKernelFieldHandler {

  SourceLocation KernelLoc;
  bool IsESIMD = false;

  bool handleSpecialType(QualType FieldTy) {
    const CXXRecordDecl *RecordDecl = FieldTy->getAsCXXRecordDecl();

    if (IsESIMD && !isSyclAccessorType(FieldTy))
      return SemaSYCLRef.Diag(KernelLoc,
                              diag::err_sycl_esimd_not_supported_for_type)
             << RecordDecl;
    return true;
  }

public:
  ESIMDKernelDiagnostics(SemaSYCL &S, SourceLocation Loc, bool IsESIMD)
      : SyclKernelFieldHandler(S), KernelLoc(Loc), IsESIMD(IsESIMD) {}

  bool handleSyclSpecialType(FieldDecl *FD, QualType FieldTy) final {
    return handleSpecialType(FieldTy);
  }

  bool handleSyclSpecialType(const CXXRecordDecl *, const CXXBaseSpecifier &BS,
                             QualType FieldTy) final {
    return handleSpecialType(FieldTy);
  }

  using SyclKernelFieldHandler::handleSyclSpecialType;
};

class SyclKernelArgsSizeChecker : public SyclKernelFieldHandler {
  SourceLocation KernelLoc;
  unsigned SizeOfParams = 0;
  bool IsESIMD = false;

  void addParam(QualType ArgTy) {
    SizeOfParams +=
        SemaSYCLRef.getASTContext().getTypeSizeInChars(ArgTy).getQuantity();
  }

  bool handleSpecialType(QualType FieldTy) {
    const CXXRecordDecl *RecordDecl = FieldTy->getAsCXXRecordDecl();
    assert(RecordDecl && "The type must be a RecordDecl");
    llvm::StringLiteral MethodName = (IsESIMD && isSyclAccessorType(FieldTy))
                                         ? InitESIMDMethodName
                                         : InitMethodName;
    CXXMethodDecl *InitMethod = getMethodByName(RecordDecl, MethodName);
    assert(InitMethod && "The type must have the __init method");
    for (const ParmVarDecl *Param : InitMethod->parameters())
      addParam(Param->getType());
    return true;
  }

public:
  static constexpr const bool VisitInsideSimpleContainers = false;
  SyclKernelArgsSizeChecker(SemaSYCL &S, SourceLocation Loc, bool IsESIMD)
      : SyclKernelFieldHandler(S), KernelLoc(Loc), IsESIMD(IsESIMD) {}

  ~SyclKernelArgsSizeChecker() {
    if (SizeOfParams > MaxKernelArgsSize)
      SemaSYCLRef.Diag(KernelLoc, diag::warn_sycl_kernel_too_big_args)
          << SizeOfParams << MaxKernelArgsSize;
  }

  bool handleSyclSpecialType(FieldDecl *FD, QualType FieldTy) final {
    return handleSpecialType(FieldTy);
  }

  bool handleSyclSpecialType(ParmVarDecl *PD, QualType ParamTy) final {
    // TODO
    unsupportedFreeFunctionParamType();
    return true;
  }

  bool handleSyclSpecialType(const CXXRecordDecl *, const CXXBaseSpecifier &BS,
                             QualType FieldTy) final {
    return handleSpecialType(FieldTy);
  }

  bool handlePointerType(FieldDecl *FD, QualType FieldTy) final {
    addParam(FieldTy);
    return true;
  }

  bool handlePointerType(ParmVarDecl *PD, QualType ParamTy) final {
    addParam(ParamTy);
    return true;
  }

  bool handleScalarType(FieldDecl *FD, QualType FieldTy) final {
    addParam(FieldTy);
    return true;
  }

  bool handleScalarType(ParmVarDecl *PD, QualType ParamTy) final {
    addParam(ParamTy);
    return true;
  }

  bool handleSimpleArrayType(FieldDecl *FD, QualType FieldTy) final {
    addParam(FieldTy);
    return true;
  }

  bool handleTopLevelStruct(const CXXRecordDecl *, QualType Ty) final {
    addParam(Ty);
    return true;
  }

  bool handleNonDecompStruct(const CXXRecordDecl *, FieldDecl *FD,
                             QualType Ty) final {
    addParam(Ty);
    return true;
  }

  bool handleNonDecompStruct(const CXXRecordDecl *, ParmVarDecl *,
                             QualType ParamTy) final {
    // TODO
    unsupportedFreeFunctionParamType();
    return true;
  }

  bool handleNonDecompStruct(const CXXRecordDecl *Base,
                             const CXXBaseSpecifier &BS, QualType Ty) final {
    addParam(Ty);
    return true;
  }

  bool handleUnionType(FieldDecl *FD, QualType FieldTy) final {
    return handleScalarType(FD, FieldTy);
  }

  bool handleUnionType(ParmVarDecl *PD, QualType ParamTy) final {
    // TODO
    unsupportedFreeFunctionParamType();
    return true;
  }
};

std::string getKernelArgDesc(StringRef KernelArgDescription) {
  if (KernelArgDescription == "")
    return "";
  return ("Compiler generated argument for " + KernelArgDescription + ",")
      .str();
}

class SyclOptReportCreator : public SyclKernelFieldHandler {
  SyclKernelDeclCreator &DC;
  SourceLocation KernelInvocationLoc;

  void addParam(const FieldDecl *KernelArg, QualType KernelArgType,
                StringRef KernelArgDescription,
                bool IsCompilerGeneratedType = false) {
    StringRef NameToEmitInDescription = KernelArg->getName();
    const RecordDecl *KernelArgParent = KernelArg->getParent();
    if (KernelArgParent && KernelArgDescription == "decomposed struct/class")
      NameToEmitInDescription = KernelArgParent->getName();

    unsigned KernelArgSize = SemaSYCLRef.getASTContext()
                                 .getTypeSizeInChars(KernelArgType)
                                 .getQuantity();

    SemaSYCLRef.getDiagnostics().getSYCLOptReport().AddKernelArgs(
        DC.getKernelDecl(), NameToEmitInDescription,
        IsCompilerGeneratedType ? "Compiler generated"
                                : KernelArgType.getAsString(),
        KernelInvocationLoc, KernelArgSize,
        getKernelArgDesc(KernelArgDescription),
        (KernelArgDescription == "decomposed struct/class")
            ? ("Field:" + KernelArg->getName().str() + ", ")
            : "");
  }

  void addParam(const FieldDecl *FD, QualType FieldTy) {
    std::string KernelArgDescription = "";
    const RecordDecl *RD = FD->getParent();
    if (RD && RD->hasAttr<SYCLRequiresDecompositionAttr>())
      KernelArgDescription = "decomposed struct/class";

    addParam(FD, FieldTy, KernelArgDescription);
  }

  // Handles base classes.
  void addParam(const CXXBaseSpecifier &, QualType KernelArgType,
                StringRef KernelArgDescription,
                bool IsCompilerGeneratedType = false) {
    unsigned KernelArgSize = SemaSYCLRef.getASTContext()
                                 .getTypeSizeInChars(KernelArgType)
                                 .getQuantity();
    SemaSYCLRef.getDiagnostics().getSYCLOptReport().AddKernelArgs(
        DC.getKernelDecl(), KernelArgType.getAsString(),
        IsCompilerGeneratedType ? "Compiler generated"
                                : KernelArgType.getAsString(),
        KernelInvocationLoc, KernelArgSize,
        getKernelArgDesc(KernelArgDescription), "");
  }

  // Handles specialization constants.
  void addParam(QualType KernelArgType, std::string KernelArgDescription) {
    unsigned KernelArgSize = SemaSYCLRef.getASTContext()
                                 .getTypeSizeInChars(KernelArgType)
                                 .getQuantity();
    SemaSYCLRef.getDiagnostics().getSYCLOptReport().AddKernelArgs(
        DC.getKernelDecl(), "", KernelArgType.getAsString(),
        KernelInvocationLoc, KernelArgSize,
        getKernelArgDesc(KernelArgDescription), "");
  }

public:
  static constexpr const bool VisitInsideSimpleContainers = false;
  SyclOptReportCreator(SemaSYCL &S, SyclKernelDeclCreator &DC,
                       SourceLocation Loc)
      : SyclKernelFieldHandler(S), DC(DC), KernelInvocationLoc(Loc) {}

  using SyclKernelFieldHandler::handleSyclSpecialType;
  bool handleSyclSpecialType(FieldDecl *FD, QualType FieldTy) final {
    for (const auto *Param : DC.getParamVarDeclsForCurrentField())
      addParam(FD, Param->getType(), FieldTy.getAsString());
    return true;
  }

  bool handleSyclSpecialType(const CXXRecordDecl *, const CXXBaseSpecifier &BS,
                             QualType FieldTy) final {
    std::string KernelArgDescription = "base class " + FieldTy.getAsString();
    for (const auto *Param : DC.getParamVarDeclsForCurrentField()) {
      QualType KernelArgType = Param->getType();
      unsigned KernelArgSize = SemaSYCLRef.getASTContext()
                                   .getTypeSizeInChars(KernelArgType)
                                   .getQuantity();
      SemaSYCLRef.getDiagnostics().getSYCLOptReport().AddKernelArgs(
          DC.getKernelDecl(), FieldTy.getAsString(),
          KernelArgType.getAsString(), KernelInvocationLoc, KernelArgSize,
          getKernelArgDesc(KernelArgDescription), "");
    }
    return true;
  }

  using SyclKernelFieldHandler::handlePointerType;
  bool handlePointerType(FieldDecl *FD, QualType FieldTy) final {
    std::string KernelArgDescription = "";
    bool IsCompilerGeneratedType = false;
    ParmVarDecl *KernelParameter = DC.getParamVarDeclsForCurrentField()[0];
    // Compiler generated openCL kernel argument for current pointer field
    // is not a pointer. This means we are processing a nested pointer and
    // the openCL kernel argument is of type __wrapper_class.
    if (!KernelParameter->getType()->isPointerType()) {
      KernelArgDescription = "nested pointer";
      IsCompilerGeneratedType = true;
    }

    for (const auto *Param : DC.getParamVarDeclsForCurrentField())
      addParam(FD, Param->getType(), KernelArgDescription,
               IsCompilerGeneratedType);
    return true;
  }

  using SyclKernelFieldHandler::handleScalarType;
  bool handleScalarType(FieldDecl *FD, QualType FieldTy) final {
    addParam(FD, FieldTy);
    return true;
  }

  using SyclKernelFieldHandler::handleSimpleArrayType;
  bool handleSimpleArrayType(FieldDecl *FD, QualType FieldTy) final {
    // Simple arrays are always wrapped.
    for (const auto *Param : DC.getParamVarDeclsForCurrentField())
      addParam(FD, Param->getType(), "array", /*IsCompilerGeneratedType*/ true);
    return true;
  }

  bool handleTopLevelStruct(const CXXRecordDecl *, QualType Ty) final {
    addParam(DC.getParamVarDeclsForCurrentField()[0]->getType(),
             "SYCL Functor");
    return true;
  }

  using SyclKernelFieldHandler::handleNonDecompStruct;
  bool handleNonDecompStruct(const CXXRecordDecl *, FieldDecl *FD,
                             QualType Ty) final {
    CXXRecordDecl *RD = Ty->getAsCXXRecordDecl();
    assert(RD && "Type must be a C++ record type");
    if (RD->hasAttr<SYCLGenerateNewTypeAttr>())
      addParam(FD, Ty, "object with pointer", /*IsCompilerGeneratedType*/ true);
    else
      addParam(FD, Ty);
    return true;
  }

  bool handleNonDecompStruct(const CXXRecordDecl *, const CXXBaseSpecifier &BS,
                             QualType Ty) final {
    CXXRecordDecl *RD = Ty->getAsCXXRecordDecl();
    assert(RD && "Type must be a C++ record type");
    if (RD->hasAttr<SYCLGenerateNewTypeAttr>())
      addParam(BS, Ty, "base class with pointer",
               /*IsCompilerGeneratedType*/ true);
    else
      addParam(BS, Ty, "base class");
    return true;
  }

  using SyclKernelFieldHandler::handleUnionType;
  bool handleUnionType(FieldDecl *FD, QualType FieldTy) final {
    return handleScalarType(FD, FieldTy);
  }

  void handleSyclKernelHandlerType() {
    addParam(DC.getParamVarDeclsForCurrentField()[0]->getType(),
             "SYCL2020 specialization constant");
  }
};

static bool isESIMDKernelType(CXXMethodDecl *CallOperator) {
  return (CallOperator != nullptr) && CallOperator->hasAttr<SYCLSimdAttr>();
}

class SyclKernelBodyCreator : public SyclKernelFieldHandler {
  bool UseTopLevelKernelObj;
  SyclKernelDeclCreator &DeclCreator;
  llvm::SmallVector<Stmt *, 16> BodyStmts;
  llvm::SmallVector<InitListExpr *, 16> CollectionInitExprs;
  llvm::SmallVector<Stmt *, 16> FinalizeStmts;
  // This collection contains the information required to add/remove information
  // about arrays as we enter them.  The InitializedEntity component is
  // necessary for initializing child members.  uin64_t is the index of the
  // current element being worked on, which is updated every time we visit
  // nextElement.
  llvm::SmallVector<std::pair<InitializedEntity, uint64_t>, 8> ArrayInfos;
  VarDecl *KernelObjClone;
  std::optional<InitializedEntity> VarEntity;
  llvm::SmallVector<Expr *, 16> MemberExprBases;
  llvm::SmallVector<Expr *, 16> ArrayParamBases;
  FunctionDecl *KernelCallerFunc;
  SourceLocation KernelCallerSrcLoc; // KernelCallerFunc source location.
  // Contains a count of how many containers we're in.  This is used by the
  // pointer-struct-wrapping code to ensure that we don't try to wrap
  // top-level pointers.
  uint64_t StructDepth = 0;
  VarDecl *KernelHandlerClone = nullptr;
  bool IsESIMD = false;
  CXXMethodDecl *CallOperator = nullptr;

  Stmt *replaceWithLocalClone(ParmVarDecl *OriginalParam, VarDecl *LocalClone,
                              Stmt *FunctionBody) {
    // DeclRefExpr with valid source location but with decl which is not marked
    // as used is invalid.
    LocalClone->setIsUsed();
    std::pair<DeclaratorDecl *, DeclaratorDecl *> MappingPair =
        std::make_pair(OriginalParam, LocalClone);
    KernelBodyTransform KBT(MappingPair, SemaSYCLRef.SemaRef);
    return KBT.TransformStmt(FunctionBody).get();
  }

  // Using the statements/init expressions that we've created, this generates
  // the kernel body compound stmt. CompoundStmt needs to know its number of
  // statements in advance to allocate it, so we cannot do this as we go along.
  CompoundStmt *createKernelBody() {
    // Push the Kernel function scope to ensure the scope isn't empty
    SemaSYCLRef.SemaRef.PushFunctionScope();

    if (!UseTopLevelKernelObj) {
      // Initialize kernel object local clone
      assert(CollectionInitExprs.size() == 1 &&
             "Should have been popped down to just the first one");
      KernelObjClone->setInit(CollectionInitExprs.back());
    }

    // Replace references to the kernel object in kernel body, to use the
    // compiler generated local clone
    Stmt *NewBody =
        replaceWithLocalClone(KernelCallerFunc->getParamDecl(0), KernelObjClone,
                              KernelCallerFunc->getBody());

    // If kernel_handler argument is passed by SYCL kernel, replace references
    // to this argument in kernel body, to use the compiler generated local
    // clone
    if (ParmVarDecl *KernelHandlerParam =
            getSyclKernelHandlerArg(KernelCallerFunc))
      NewBody = replaceWithLocalClone(KernelHandlerParam, KernelHandlerClone,
                                      NewBody);

    // Use transformed body (with clones) as kernel body
    BodyStmts.push_back(NewBody);

    BodyStmts.insert(BodyStmts.end(), FinalizeStmts.begin(),
                     FinalizeStmts.end());

    return CompoundStmt::Create(SemaSYCLRef.getASTContext(), BodyStmts,
                                FPOptionsOverride(), {}, {});
  }

  void annotateHierarchicalParallelismAPICalls() {
    // Is this a hierarchical parallelism kernel invocation?
    if (getKernelInvocationKind(KernelCallerFunc) != InvokeParallelForWorkGroup)
      return;

    // Mark kernel object with work-group scope attribute to avoid work-item
    // scope memory allocation.
    KernelObjClone->addAttr(SYCLScopeAttr::CreateImplicit(
        SemaSYCLRef.getASTContext(), SYCLScopeAttr::Level::WorkGroup));

    assert(CallOperator && "non callable object is passed as kernel obj");
    // Mark the function that it "works" in a work group scope:
    // NOTE: In case of wait_for the marker call itself is
    // marked with work item scope attribute, here  the '()' operator of the
    // object passed as parameter is marked. This is an optimization -
    // there are a lot of locals created at parallel_for_work_group
    // scope before calling the lambda - it is more efficient to have
    // all of them in the private address space rather then sharing via
    // the local AS. See parallel_for_work_group implementation in the
    // SYCL headers.
    if (!CallOperator->hasAttr<SYCLScopeAttr>()) {
      CallOperator->addAttr(SYCLScopeAttr::CreateImplicit(
          SemaSYCLRef.getASTContext(), SYCLScopeAttr::Level::WorkGroup));
      // Search and mark wait_for calls:
      MarkWIScopeFnVisitor MarkWIScope(SemaSYCLRef.getASTContext());
      MarkWIScope.TraverseDecl(CallOperator);
      // Now mark local variables declared in the PFWG lambda with work group
      // scope attribute
      addScopeAttrToLocalVars(*CallOperator);
    }
  }

  // Creates a DeclRefExpr to the ParmVar that represents the current field.
  Expr *createParamReferenceExpr() {
    ParmVarDecl *KernelParameter =
        DeclCreator.getParamVarDeclsForCurrentField()[0];

    QualType ParamType = KernelParameter->getOriginalType();
    Expr *DRE = SemaSYCLRef.SemaRef.BuildDeclRefExpr(
        KernelParameter, ParamType, VK_LValue, KernelCallerSrcLoc);
    return DRE;
  }

  // Creates a DeclRefExpr to the ParmVar that represents the current pointer
  // field.
  Expr *createPointerParamReferenceExpr(QualType PointerTy, bool Wrapped) {
    ParmVarDecl *KernelParameter =
        DeclCreator.getParamVarDeclsForCurrentField()[0];

    QualType ParamType = KernelParameter->getOriginalType();
    Expr *DRE = SemaSYCLRef.SemaRef.BuildDeclRefExpr(
        KernelParameter, ParamType, VK_LValue, KernelCallerSrcLoc);

    // Struct Type kernel arguments are decomposed. The pointer fields are
    // then wrapped inside a compiler generated struct. Therefore when
    // generating the initializers, we have to 'unwrap' the pointer.
    if (Wrapped) {
      CXXRecordDecl *WrapperStruct = ParamType->getAsCXXRecordDecl();
      // Pointer field wrapped inside __wrapper_class
      FieldDecl *Pointer = *(WrapperStruct->field_begin());
      DRE = buildMemberExpr(DRE, Pointer);
      ParamType = Pointer->getType();
    }

    DRE = ImplicitCastExpr::Create(SemaSYCLRef.getASTContext(), ParamType,
                                   CK_LValueToRValue, DRE, /*BasePath=*/nullptr,
                                   VK_PRValue, FPOptionsOverride());

    if (PointerTy->getPointeeType().getAddressSpace() !=
        ParamType->getPointeeType().getAddressSpace())
      DRE = ImplicitCastExpr::Create(SemaSYCLRef.getASTContext(), PointerTy,
                                     CK_AddressSpaceConversion, DRE, nullptr,
                                     VK_PRValue, FPOptionsOverride());

    return DRE;
  }

  Expr *createSimpleArrayParamReferenceExpr(QualType ArrayTy) {
    ParmVarDecl *KernelParameter =
        DeclCreator.getParamVarDeclsForCurrentField()[0];
    QualType ParamType = KernelParameter->getOriginalType();
    Expr *DRE = SemaSYCLRef.SemaRef.BuildDeclRefExpr(
        KernelParameter, ParamType, VK_LValue, KernelCallerSrcLoc);

    // Unwrap the array.
    CXXRecordDecl *WrapperStruct = ParamType->getAsCXXRecordDecl();
    FieldDecl *ArrayField = *(WrapperStruct->field_begin());
    return buildMemberExpr(DRE, ArrayField);
  }

  // Creates an initialized entity for a field/item. In the case where this is a
  // field, returns a normal member initializer, if we're in a sub-array of a MD
  // array, returns an element initializer.
  InitializedEntity getFieldEntity(FieldDecl *FD, QualType Ty) {
    if (isArrayElement(FD, Ty))
      return InitializedEntity::InitializeElement(SemaSYCLRef.getASTContext(),
                                                  ArrayInfos.back().second,
                                                  ArrayInfos.back().first);
    return InitializedEntity::InitializeMember(FD, &VarEntity.value());
  }

  void addFieldInit(FieldDecl *FD, QualType Ty, MultiExprArg ParamRef) {
    InitializationKind InitKind =
        InitializationKind::CreateCopy(KernelCallerSrcLoc, KernelCallerSrcLoc);
    addFieldInit(FD, Ty, ParamRef, InitKind);
  }

  void addFieldInit(FieldDecl *FD, QualType Ty, MultiExprArg ParamRef,
                    InitializationKind InitKind) {
    addFieldInit(FD, Ty, ParamRef, InitKind, getFieldEntity(FD, Ty));
  }

  void addFieldInit(FieldDecl *FD, QualType Ty, MultiExprArg ParamRef,
                    InitializationKind InitKind, InitializedEntity Entity) {
    InitializationSequence InitSeq(SemaSYCLRef.SemaRef, Entity, InitKind,
                                   ParamRef);
    ExprResult Init =
        InitSeq.Perform(SemaSYCLRef.SemaRef, Entity, InitKind, ParamRef);

    InitListExpr *ParentILE = CollectionInitExprs.back();
    ParentILE->updateInit(SemaSYCLRef.getASTContext(), ParentILE->getNumInits(),
                          Init.get());
  }

  void addBaseInit(const CXXBaseSpecifier &BS, QualType Ty,
                   InitializationKind InitKind) {
    InitializedEntity Entity = InitializedEntity::InitializeBase(
        SemaSYCLRef.getASTContext(), &BS, /*IsInheritedVirtualBase*/ false,
        &VarEntity.value());
    InitializationSequence InitSeq(SemaSYCLRef.SemaRef, Entity, InitKind,
                                   std::nullopt);
    ExprResult Init =
        InitSeq.Perform(SemaSYCLRef.SemaRef, Entity, InitKind, std::nullopt);

    InitListExpr *ParentILE = CollectionInitExprs.back();
    ParentILE->updateInit(SemaSYCLRef.getASTContext(), ParentILE->getNumInits(),
                          Init.get());
  }

  void addBaseInit(const CXXBaseSpecifier &BS, QualType Ty,
                   InitializationKind InitKind, MultiExprArg Args) {
    InitializedEntity Entity = InitializedEntity::InitializeBase(
        SemaSYCLRef.getASTContext(), &BS, /*IsInheritedVirtualBase*/ false,
        &VarEntity.value());
    InitializationSequence InitSeq(SemaSYCLRef.SemaRef, Entity, InitKind, Args);
    ExprResult Init =
        InitSeq.Perform(SemaSYCLRef.SemaRef, Entity, InitKind, Args);

    InitListExpr *ParentILE = CollectionInitExprs.back();
    ParentILE->updateInit(SemaSYCLRef.getASTContext(), ParentILE->getNumInits(),
                          Init.get());
  }

  void addSimpleBaseInit(const CXXBaseSpecifier &BS, QualType Ty) {
    InitializationKind InitKind =
        InitializationKind::CreateCopy(KernelCallerSrcLoc, KernelCallerSrcLoc);

    InitializedEntity Entity = InitializedEntity::InitializeBase(
        SemaSYCLRef.getASTContext(), &BS, /*IsInheritedVirtualBase*/ false,
        &VarEntity.value());

    Expr *ParamRef = createParamReferenceExpr();
    InitializationSequence InitSeq(SemaSYCLRef.SemaRef, Entity, InitKind,
                                   ParamRef);
    ExprResult Init =
        InitSeq.Perform(SemaSYCLRef.SemaRef, Entity, InitKind, ParamRef);

    InitListExpr *ParentILE = CollectionInitExprs.back();
    ParentILE->updateInit(SemaSYCLRef.getASTContext(), ParentILE->getNumInits(),
                          Init.get());
  }

  // Adds an initializer that handles a simple initialization of a field.
  void addSimpleFieldInit(FieldDecl *FD, QualType Ty) {
    Expr *ParamRef = createParamReferenceExpr();
    addFieldInit(FD, Ty, ParamRef);
  }

  Expr *createGetAddressOf(Expr *E) {
    return UnaryOperator::Create(
        SemaSYCLRef.getASTContext(), E, UO_AddrOf,
        SemaSYCLRef.getASTContext().getPointerType(E->getType()), VK_PRValue,
        OK_Ordinary, KernelCallerSrcLoc, false,
        SemaSYCLRef.SemaRef.CurFPFeatureOverrides());
  }

  Expr *createDerefOp(Expr *E) {
    return UnaryOperator::Create(SemaSYCLRef.getASTContext(), E, UO_Deref,
                                 E->getType()->getPointeeType(), VK_LValue,
                                 OK_Ordinary, KernelCallerSrcLoc, false,
                                 SemaSYCLRef.SemaRef.CurFPFeatureOverrides());
  }

  Expr *createReinterpretCastExpr(Expr *E, QualType To) {
    return CXXReinterpretCastExpr::Create(
        SemaSYCLRef.getASTContext(), To, VK_PRValue, CK_BitCast, E,
        /*Path=*/nullptr,
        SemaSYCLRef.getASTContext().getTrivialTypeSourceInfo(To),
        SourceLocation(), SourceLocation(), SourceRange());
  }

  void handleGeneratedType(FieldDecl *FD, QualType Ty) {
    // Equivalent of the following code is generated here:
    // void ocl_kernel(__generated_type GT) {
    //   Kernel KernelObjClone { *(reinterpret_cast<UsersType*>(&GT)) };
    // }

    Expr *RCE = createReinterpretCastExpr(
        createGetAddressOf(createParamReferenceExpr()),
        SemaSYCLRef.getASTContext().getPointerType(Ty));
    Expr *Initializer = createDerefOp(RCE);
    addFieldInit(FD, Ty, Initializer);
  }

  void handleGeneratedType(const CXXRecordDecl *RD, const CXXBaseSpecifier &BS,
                           QualType Ty) {
    // Equivalent of the following code is generated here:
    // void ocl_kernel(__generated_type GT) {
    //   Kernel KernelObjClone { *(reinterpret_cast<UsersType*>(&GT)) };
    // }
    Expr *RCE = createReinterpretCastExpr(
        createGetAddressOf(createParamReferenceExpr()),
        SemaSYCLRef.getASTContext().getPointerType(Ty));
    Expr *Initializer = createDerefOp(RCE);
    InitializationKind InitKind =
        InitializationKind::CreateCopy(KernelCallerSrcLoc, KernelCallerSrcLoc);
    addBaseInit(BS, Ty, InitKind, Initializer);
  }

  MemberExpr *buildMemberExpr(Expr *Base, ValueDecl *Member) {
    DeclAccessPair MemberDAP = DeclAccessPair::make(Member, AS_none);
    MemberExpr *Result = SemaSYCLRef.SemaRef.BuildMemberExpr(
        Base, /*IsArrow */ false, KernelCallerSrcLoc, NestedNameSpecifierLoc(),
        KernelCallerSrcLoc, Member, MemberDAP,
        /*HadMultipleCandidates*/ false,
        DeclarationNameInfo(Member->getDeclName(), KernelCallerSrcLoc),
        Member->getType(), VK_LValue, OK_Ordinary);
    return Result;
  }

  void addFieldMemberExpr(FieldDecl *FD, QualType Ty) {
    if (!isArrayElement(FD, Ty))
      MemberExprBases.push_back(buildMemberExpr(MemberExprBases.back(), FD));
  }

  void removeFieldMemberExpr(const FieldDecl *FD, QualType Ty) {
    if (!isArrayElement(FD, Ty))
      MemberExprBases.pop_back();
  }

  void createSpecialMethodCall(const CXXRecordDecl *RD, StringRef MethodName,
                               SmallVectorImpl<Stmt *> &AddTo) {
    CXXMethodDecl *Method = getMethodByName(RD, MethodName);
    if (!Method)
      return;

    unsigned NumParams = Method->getNumParams();
    llvm::SmallVector<Expr *, 4> ParamDREs(NumParams);
    llvm::ArrayRef<ParmVarDecl *> KernelParameters =
        DeclCreator.getParamVarDeclsForCurrentField();
    for (size_t I = 0; I < NumParams; ++I) {
      QualType ParamType = KernelParameters[I]->getOriginalType();
      ParamDREs[I] = SemaSYCLRef.SemaRef.BuildDeclRefExpr(
          KernelParameters[I], ParamType, VK_LValue, KernelCallerSrcLoc);
    }

    MemberExpr *MethodME = buildMemberExpr(MemberExprBases.back(), Method);

    QualType ResultTy = Method->getReturnType();
    ExprValueKind VK = Expr::getValueKindForType(ResultTy);
    ResultTy = ResultTy.getNonLValueExprType(SemaSYCLRef.getASTContext());
    llvm::SmallVector<Expr *, 4> ParamStmts;
    const auto *Proto = cast<FunctionProtoType>(Method->getType());
    SemaSYCLRef.SemaRef.GatherArgumentsForCall(KernelCallerSrcLoc, Method,
                                               Proto, 0, ParamDREs, ParamStmts);
    // [kernel_obj or wrapper object].accessor.__init(_ValueType*,
    // range<int>, range<int>, id<int>)
    AddTo.push_back(CXXMemberCallExpr::Create(
        SemaSYCLRef.getASTContext(), MethodME, ParamStmts, ResultTy, VK,
        KernelCallerSrcLoc, FPOptionsOverride()));
  }

  // Creates an empty InitListExpr of the correct number of child-inits
  // of this to append into.
  void addCollectionInitListExpr(const CXXRecordDecl *RD) {
    const ASTRecordLayout &Info =
        SemaSYCLRef.getASTContext().getASTRecordLayout(RD);
    uint64_t NumInitExprs = Info.getFieldCount() + RD->getNumBases();
    addCollectionInitListExpr(QualType(RD->getTypeForDecl(), 0), NumInitExprs);
  }

  InitListExpr *createInitListExpr(const CXXRecordDecl *RD) {
    const ASTRecordLayout &Info =
        SemaSYCLRef.getASTContext().getASTRecordLayout(RD);
    uint64_t NumInitExprs = Info.getFieldCount() + RD->getNumBases();
    return createInitListExpr(QualType(RD->getTypeForDecl(), 0), NumInitExprs);
  }

  InitListExpr *createInitListExpr(QualType InitTy, uint64_t NumChildInits) {
    InitListExpr *ILE = new (SemaSYCLRef.getASTContext())
        InitListExpr(SemaSYCLRef.getASTContext(), KernelCallerSrcLoc, {},
                     KernelCallerSrcLoc);
    ILE->reserveInits(SemaSYCLRef.getASTContext(), NumChildInits);
    ILE->setType(InitTy);

    return ILE;
  }

  // Create an empty InitListExpr of the type/size for the rest of the visitor
  // to append into.
  void addCollectionInitListExpr(QualType InitTy, uint64_t NumChildInits) {

    InitListExpr *ILE = createInitListExpr(InitTy, NumChildInits);
    InitListExpr *ParentILE = CollectionInitExprs.back();
    ParentILE->updateInit(SemaSYCLRef.getASTContext(), ParentILE->getNumInits(),
                          ILE);

    CollectionInitExprs.push_back(ILE);
  }

  static VarDecl *createKernelObjClone(ASTContext &Ctx, DeclContext *DC,
                                       const CXXRecordDecl *KernelObj) {
    TypeSourceInfo *TSInfo =
        KernelObj->isLambda() ? KernelObj->getLambdaTypeInfo() : nullptr;
    IdentifierInfo *Ident = KernelObj->getIdentifier();
    if (!Ident)
      Ident = &Ctx.Idents.get("__SYCLKernel");

    VarDecl *VD = VarDecl::Create(
        Ctx, DC, KernelObj->getLocation(), KernelObj->getLocation(), Ident,
        QualType(KernelObj->getTypeForDecl(), 0), TSInfo, SC_None);
    return VD;
  }

  const llvm::StringLiteral getInitMethodName() const {
    return IsESIMD ? InitESIMDMethodName : InitMethodName;
  }

  // Default inits the type, then calls the init-method in the body.
  bool handleSpecialType(FieldDecl *FD, QualType Ty) {
    addFieldInit(FD, Ty, std::nullopt,
                 InitializationKind::CreateDefault(KernelCallerSrcLoc));

    addFieldMemberExpr(FD, Ty);

    const auto *RecordDecl = Ty->getAsCXXRecordDecl();
    createSpecialMethodCall(RecordDecl, getInitMethodName(), BodyStmts);
    CXXMethodDecl *FinalizeMethod =
        getMethodByName(RecordDecl, FinalizeMethodName);
    // A finalize-method is expected for special type such as stream.
    if (FinalizeMethod)
      createSpecialMethodCall(RecordDecl, FinalizeMethodName, FinalizeStmts);

    removeFieldMemberExpr(FD, Ty);

    return true;
  }

  bool handleSpecialType(const CXXBaseSpecifier &BS, QualType Ty) {
    const auto *RecordDecl = Ty->getAsCXXRecordDecl();
    addBaseInit(BS, Ty, InitializationKind::CreateDefault(KernelCallerSrcLoc));
    createSpecialMethodCall(RecordDecl, getInitMethodName(), BodyStmts);
    return true;
  }

  // Generate __init call for kernel handler argument
  void handleSpecialType(QualType KernelHandlerTy) {
    DeclRefExpr *KernelHandlerCloneRef = DeclRefExpr::Create(
        SemaSYCLRef.getASTContext(), NestedNameSpecifierLoc(),
        KernelCallerSrcLoc, KernelHandlerClone, false, DeclarationNameInfo(),
        KernelHandlerTy, VK_LValue);
    const auto *RecordDecl =
        KernelHandlerClone->getType()->getAsCXXRecordDecl();
    MemberExprBases.push_back(KernelHandlerCloneRef);
    createSpecialMethodCall(RecordDecl, InitSpecConstantsBuffer, BodyStmts);
    MemberExprBases.pop_back();
  }

  void createKernelHandlerClone(ASTContext &Ctx, DeclContext *DC,
                                ParmVarDecl *KernelHandlerArg) {
    QualType Ty = KernelHandlerArg->getType();
    TypeSourceInfo *TSInfo = Ctx.getTrivialTypeSourceInfo(Ty);
    KernelHandlerClone =
        VarDecl::Create(Ctx, DC, KernelCallerSrcLoc, KernelCallerSrcLoc,
                        KernelHandlerArg->getIdentifier(), Ty, TSInfo, SC_None);

    // Default initialize clone
    InitializedEntity VarEntity =
        InitializedEntity::InitializeVariable(KernelHandlerClone);
    InitializationKind InitKind =
        InitializationKind::CreateDefault(KernelCallerSrcLoc);
    InitializationSequence InitSeq(SemaSYCLRef.SemaRef, VarEntity, InitKind,
                                   std::nullopt);
    ExprResult Init =
        InitSeq.Perform(SemaSYCLRef.SemaRef, VarEntity, InitKind, std::nullopt);
    KernelHandlerClone->setInit(
        SemaSYCLRef.SemaRef.MaybeCreateExprWithCleanups(Init.get()));
    KernelHandlerClone->setInitStyle(VarDecl::CallInit);
  }

  Expr *createArraySubscriptExpr(uint64_t Index, Expr *ArrayRef) {
    QualType SizeT = SemaSYCLRef.getASTContext().getSizeType();
    llvm::APInt IndexVal{
        static_cast<unsigned>(SemaSYCLRef.getASTContext().getTypeSize(SizeT)),
        Index, SizeT->isSignedIntegerType()};
    auto IndexLiteral = IntegerLiteral::Create(
        SemaSYCLRef.getASTContext(), IndexVal, SizeT, KernelCallerSrcLoc);
    ExprResult IndexExpr = SemaSYCLRef.SemaRef.CreateBuiltinArraySubscriptExpr(
        ArrayRef, KernelCallerSrcLoc, IndexLiteral, KernelCallerSrcLoc);
    assert(!IndexExpr.isInvalid());
    return IndexExpr.get();
  }

  void addSimpleArrayInit(FieldDecl *FD, QualType FieldTy) {
    Expr *ArrayRef = createSimpleArrayParamReferenceExpr(FieldTy);
    InitializationKind InitKind = InitializationKind::CreateDirect({}, {}, {});

    InitializedEntity Entity = InitializedEntity::InitializeMember(
        FD, &VarEntity.value(), /*Implicit*/ true);

    addFieldInit(FD, FieldTy, ArrayRef, InitKind, Entity);
  }

  void addArrayElementInit(FieldDecl *FD, QualType T) {
    Expr *RCE = createReinterpretCastExpr(
        createGetAddressOf(ArrayParamBases.pop_back_val()),
        SemaSYCLRef.getASTContext().getPointerType(T));
    Expr *Initializer = createDerefOp(RCE);
    addFieldInit(FD, T, Initializer);
  }

  // This function is recursive in order to handle
  // multi-dimensional arrays. If the array element is
  // an array, it implies that the array is multi-dimensional.
  // We continue recursion till we reach a non-array element to
  // generate required array subscript expressions.
  void createArrayInit(FieldDecl *FD, QualType T) {
    const ConstantArrayType *CAT =
        SemaSYCLRef.getASTContext().getAsConstantArrayType(T);

    if (!CAT) {
      addArrayElementInit(FD, T);
      return;
    }

    QualType ET = CAT->getElementType();
    uint64_t ElemCount = CAT->getSize().getZExtValue();
    enterArray(FD, T, ET);

    for (uint64_t Index = 0; Index < ElemCount; ++Index) {
      ArrayInfos.back().second = Index;
      Expr *ArraySubscriptExpr =
          createArraySubscriptExpr(Index, ArrayParamBases.back());
      ArrayParamBases.push_back(ArraySubscriptExpr);
      createArrayInit(FD, ET);
    }

    leaveArray(FD, T, ET);
  }

  // This function is used to create initializers for a top
  // level array which contains pointers. The openCl kernel
  // parameter for this array will be a wrapper class
  // which contains the generated type. This function generates
  // code equivalent to:
  // void ocl_kernel(__wrapper_class WrappedGT) {
  //   Kernel KernelObjClone {
  //   *reinterpret_cast<UserArrayET*>(&WrappedGT.GeneratedArr[0]),
  //                           *reinterpret_cast<UserArrayET*>(&WrappedGT.GeneratedArr[1]),
  //                           *reinterpret_cast<UserArrayET*>(&WrappedGT.GeneratedArr[2])
  //                         };
  // }
  void handleGeneratedArrayType(FieldDecl *FD, QualType FieldTy) {
    ArrayParamBases.push_back(createSimpleArrayParamReferenceExpr(FieldTy));
    createArrayInit(FD, FieldTy);
  }

public:
  static constexpr const bool VisitInsideSimpleContainers = false;
  SyclKernelBodyCreator(SemaSYCL &S, SyclKernelDeclCreator &DC,
                        const CXXRecordDecl *KernelObj,
                        FunctionDecl *KernelCallerFunc, bool IsSIMDKernel,
                        CXXMethodDecl *CallOperator)
      : SyclKernelFieldHandler(S),
        UseTopLevelKernelObj(KernelObjVisitor::useTopLevelKernelObj(KernelObj)),
        DeclCreator(DC),
        KernelObjClone(UseTopLevelKernelObj
                           ? nullptr
                           : createKernelObjClone(S.getASTContext(),
                                                  DC.getKernelDecl(),
                                                  KernelObj)),
        VarEntity(), KernelCallerFunc(KernelCallerFunc),
        KernelCallerSrcLoc(KernelCallerFunc->getLocation()),
        IsESIMD(IsSIMDKernel), CallOperator(CallOperator) {
    if (!UseTopLevelKernelObj) {
      VarEntity.emplace(InitializedEntity::InitializeVariable(KernelObjClone));
      Stmt *DS = new (S.getASTContext()) DeclStmt(
          DeclGroupRef(KernelObjClone), KernelCallerSrcLoc, KernelCallerSrcLoc);
      BodyStmts.push_back(DS);
      CollectionInitExprs.push_back(createInitListExpr(KernelObj));
      DeclRefExpr *KernelObjCloneRef = DeclRefExpr::Create(
          S.getASTContext(), NestedNameSpecifierLoc(), KernelCallerSrcLoc,
          KernelObjClone, false, DeclarationNameInfo(),
          QualType(KernelObj->getTypeForDecl(), 0), VK_LValue);
      MemberExprBases.push_back(KernelObjCloneRef);
    }
  }

  ~SyclKernelBodyCreator() {
    annotateHierarchicalParallelismAPICalls();
    CompoundStmt *KernelBody = createKernelBody();
    DeclCreator.setBody(KernelBody);
  }

  bool handleSyclSpecialType(FieldDecl *FD, QualType Ty) final {
    return handleSpecialType(FD, Ty);
  }

  bool handleSyclSpecialType(const CXXRecordDecl *, const CXXBaseSpecifier &BS,
                             QualType Ty) final {
    return handleSpecialType(BS, Ty);
  }

  bool handlePointerType(FieldDecl *FD, QualType FieldTy) final {
    Expr *PointerRef =
        createPointerParamReferenceExpr(FieldTy, StructDepth != 0);
    addFieldInit(FD, FieldTy, PointerRef);
    return true;
  }

  bool handleSimpleArrayType(FieldDecl *FD, QualType FieldTy) final {
    if (FD->hasAttr<SYCLGenerateNewTypeAttr>())
      handleGeneratedArrayType(FD, FieldTy);
    else
      addSimpleArrayInit(FD, FieldTy);
    return true;
  }

  bool handleTopLevelStruct(const CXXRecordDecl *, QualType Ty) final {
    // As the functor is passed as a whole, use the param as the vardecl
    // otherwise used as the clone.
    KernelObjClone = DeclCreator.getParamVarDeclsForCurrentField()[0];
    return true;
  }

  bool handleNonDecompStruct(const CXXRecordDecl *, FieldDecl *FD,
                             QualType Ty) final {
    CXXRecordDecl *RD = Ty->getAsCXXRecordDecl();
    assert(RD && "Type must be a C++ record type");
    if (RD->hasAttr<SYCLGenerateNewTypeAttr>())
      handleGeneratedType(FD, Ty);
    else
      addSimpleFieldInit(FD, Ty);
    return true;
  }

  bool handleNonDecompStruct(const CXXRecordDecl *RD,
                             const CXXBaseSpecifier &BS, QualType Ty) final {
    CXXRecordDecl *BaseDecl = Ty->getAsCXXRecordDecl();
    assert(BaseDecl && "Type must be a C++ record type");
    if (BaseDecl->hasAttr<SYCLGenerateNewTypeAttr>())
      handleGeneratedType(RD, BS, Ty);
    else
      addSimpleBaseInit(BS, Ty);
    return true;
  }

  bool handleScalarType(FieldDecl *FD, QualType FieldTy) final {
    addSimpleFieldInit(FD, FieldTy);
    return true;
  }

  bool handleUnionType(FieldDecl *FD, QualType FieldTy) final {
    addSimpleFieldInit(FD, FieldTy);
    return true;
  }

  // Default inits the type, then calls the init-method in the body
  void handleSyclKernelHandlerType(ParmVarDecl *KernelHandlerArg) {

    // Create and default initialize local clone of kernel handler
    createKernelHandlerClone(SemaSYCLRef.getASTContext(),
                             DeclCreator.getKernelDecl(), KernelHandlerArg);

    // Add declaration statement to openCL kernel body
    Stmt *DS = new (SemaSYCLRef.getASTContext())
        DeclStmt(DeclGroupRef(KernelHandlerClone), KernelCallerSrcLoc,
                 KernelCallerSrcLoc);
    BodyStmts.push_back(DS);

    // Generate
    // KernelHandlerClone.__init_specialization_constants_buffer(specialization_constants_buffer)
    // call if target does not have native support for specialization constants.
    // Here, specialization_constants_buffer is the compiler generated kernel
    // argument of type char*.
    if (!isDefaultSPIRArch(SemaSYCLRef.getASTContext()))
      handleSpecialType(KernelHandlerArg->getType());
  }

  bool enterStruct(const CXXRecordDecl *RD, FieldDecl *FD, QualType Ty) final {
    ++StructDepth;
    addCollectionInitListExpr(Ty->getAsCXXRecordDecl());

    addFieldMemberExpr(FD, Ty);
    return true;
  }

  bool leaveStruct(const CXXRecordDecl *, FieldDecl *FD, QualType Ty) final {
    --StructDepth;
    CollectionInitExprs.pop_back();

    removeFieldMemberExpr(FD, Ty);
    return true;
  }

  bool enterStruct(const CXXRecordDecl *RD, const CXXBaseSpecifier &BS,
                   QualType) final {
    ++StructDepth;

    CXXCastPath BasePath;
    QualType DerivedTy(RD->getTypeForDecl(), 0);
    QualType BaseTy = BS.getType();
    SemaSYCLRef.SemaRef.CheckDerivedToBaseConversion(
        DerivedTy, BaseTy, KernelCallerSrcLoc, SourceRange(), &BasePath,
        /*IgnoreBaseAccess*/ true);
    auto Cast = ImplicitCastExpr::Create(
        SemaSYCLRef.getASTContext(), BaseTy, CK_DerivedToBase,
        MemberExprBases.back(),
        /* CXXCastPath=*/&BasePath, VK_LValue, FPOptionsOverride());
    MemberExprBases.push_back(Cast);
    addCollectionInitListExpr(BaseTy->getAsCXXRecordDecl());
    return true;
  }

  bool leaveStruct(const CXXRecordDecl *RD, const CXXBaseSpecifier &BS,
                   QualType) final {
    --StructDepth;
    MemberExprBases.pop_back();
    CollectionInitExprs.pop_back();
    return true;
  }

  bool enterArray(FieldDecl *FD, QualType ArrayType,
                  QualType ElementType) final {
    const ConstantArrayType *CAT =
        SemaSYCLRef.getASTContext().getAsConstantArrayType(ArrayType);
    assert(CAT && "Should only be called on constant-size array.");
    uint64_t ArraySize = CAT->getSize().getZExtValue();
    addCollectionInitListExpr(ArrayType, ArraySize);
    ArrayInfos.emplace_back(getFieldEntity(FD, ArrayType), 0);

    // If this is the top-level array, we need to make a MemberExpr in addition
    // to an array subscript.
    addFieldMemberExpr(FD, ArrayType);
    return true;
  }

  bool nextElement(QualType, uint64_t Index) final {
    ArrayInfos.back().second = Index;

    // Pop off the last member expr base.
    if (Index != 0)
      MemberExprBases.pop_back();

    MemberExprBases.push_back(
        createArraySubscriptExpr(Index, MemberExprBases.back()));
    return true;
  }

  bool leaveArray(FieldDecl *FD, QualType ArrayType,
                  QualType ElementType) final {
    CollectionInitExprs.pop_back();
    ArrayInfos.pop_back();

    // Remove the IndexExpr.
    if (!FD->hasAttr<SYCLGenerateNewTypeAttr>())
      MemberExprBases.pop_back();
    else
      ArrayParamBases.pop_back();

    // Remove the field access expr as well.
    removeFieldMemberExpr(FD, ArrayType);
    return true;
  }
  using SyclKernelFieldHandler::enterArray;
  using SyclKernelFieldHandler::enterStruct;
  using SyclKernelFieldHandler::handleNonDecompStruct;
  using SyclKernelFieldHandler::handlePointerType;
  using SyclKernelFieldHandler::handleScalarType;
  using SyclKernelFieldHandler::handleSyclSpecialType;
  using SyclKernelFieldHandler::handleUnionType;
  using SyclKernelFieldHandler::leaveArray;
  using SyclKernelFieldHandler::leaveStruct;
};

class FreeFunctionKernelBodyCreator : public SyclKernelFieldHandler {
  SyclKernelDeclCreator &DeclCreator;
  llvm::SmallVector<Stmt *, 16> BodyStmts;
  FunctionDecl *FreeFunc = nullptr;
  SourceLocation FreeFunctionSrcLoc; // Free function source location.
  llvm::SmallVector<Expr *, 8> ArgExprs;

  // Creates a DeclRefExpr to the ParmVar that represents the current free
  // function parameter.
  Expr *createParamReferenceExpr() {
    ParmVarDecl *FreeFunctionParameter =
        DeclCreator.getParamVarDeclsForCurrentField()[0];

    QualType FreeFunctionParamType = FreeFunctionParameter->getOriginalType();
    Expr *DRE = SemaSYCLRef.SemaRef.BuildDeclRefExpr(
        FreeFunctionParameter, FreeFunctionParamType, VK_LValue,
        FreeFunctionSrcLoc);
    DRE = SemaSYCLRef.SemaRef.DefaultLvalueConversion(DRE).get();
    return DRE;
  }

  // Creates a DeclRefExpr to the ParmVar that represents the current pointer
  // parameter.
  Expr *createPointerParamReferenceExpr(QualType PointerTy, bool Wrapped) {
    ParmVarDecl *FreeFunctionParameter =
        DeclCreator.getParamVarDeclsForCurrentField()[0];

    QualType FreeFunctionParamType = FreeFunctionParameter->getOriginalType();
    Expr *DRE = SemaSYCLRef.SemaRef.BuildDeclRefExpr(
        FreeFunctionParameter, FreeFunctionParamType, VK_LValue,
        FreeFunctionSrcLoc);
    DRE = SemaSYCLRef.SemaRef.DefaultLvalueConversion(DRE).get();

    if (PointerTy->getPointeeType().getAddressSpace() !=
        FreeFunctionParamType->getPointeeType().getAddressSpace())
      DRE = ImplicitCastExpr::Create(SemaSYCLRef.getASTContext(), PointerTy,
                                     CK_AddressSpaceConversion, DRE, nullptr,
                                     VK_PRValue, FPOptionsOverride());
    return DRE;
  }

  // For a free function such as:
  // void f(int i, int* p, struct Simple S) { ... }
  //
  // Keep the function as-is for the version callable from device code.
  // void f(int i, int *p, struct Simple S) { ... }
  //
  // For the host-callable kernel function generate this:
  // void __sycl_kernel_f(int __arg_i, int* __arg_p, struct Simple __arg_S)
  // {
  //   f(__arg_i, __arg_p, __arg_S);
  // }
  CompoundStmt *createFreeFunctionKernelBody() {
    SemaSYCLRef.SemaRef.PushFunctionScope();
    Expr *Fn = SemaSYCLRef.SemaRef.BuildDeclRefExpr(
        FreeFunc, FreeFunc->getType(), VK_LValue, FreeFunctionSrcLoc);
    ASTContext &Context = SemaSYCLRef.getASTContext();
    QualType ResultTy = FreeFunc->getReturnType();
    ExprValueKind VK = Expr::getValueKindForType(ResultTy);
    ResultTy = ResultTy.getNonLValueExprType(Context);
    Fn = ImplicitCastExpr::Create(Context,
                                  Context.getPointerType(FreeFunc->getType()),
                                  CK_FunctionToPointerDecay, Fn, nullptr,
                                  VK_PRValue, FPOptionsOverride());
    auto CallExpr = CallExpr::Create(Context, Fn, ArgExprs, ResultTy, VK,
                                     FreeFunctionSrcLoc, FPOptionsOverride());
    BodyStmts.push_back(CallExpr);
    return CompoundStmt::Create(Context, BodyStmts, FPOptionsOverride(), {},
                                {});
  }

public:
  static constexpr const bool VisitInsideSimpleContainers = false;

  FreeFunctionKernelBodyCreator(SemaSYCL &S, SyclKernelDeclCreator &DC,
                                FunctionDecl *FF)
      : SyclKernelFieldHandler(S), DeclCreator(DC), FreeFunc(FF),
        FreeFunctionSrcLoc(FF->getLocation()) {}

  ~FreeFunctionKernelBodyCreator() {
    CompoundStmt *KernelBody = createFreeFunctionKernelBody();
    DeclCreator.setBody(KernelBody);
  }

  bool handleSyclSpecialType(FieldDecl *FD, QualType Ty) final {
    // TODO
    unsupportedFreeFunctionParamType();
    return true;
  }

  bool handleSyclSpecialType(ParmVarDecl *, QualType) final {
    // TODO
    unsupportedFreeFunctionParamType();
    return true;
  }

  bool handleSyclSpecialType(const CXXRecordDecl *, const CXXBaseSpecifier &BS,
                             QualType Ty) final {
    // TODO
    unsupportedFreeFunctionParamType();
    return true;
  }

  bool handlePointerType(FieldDecl *FD, QualType FieldTy) final {
    // TODO
    unsupportedFreeFunctionParamType();
    return true;
  }

  bool handlePointerType(ParmVarDecl *PD, QualType ParamTy) final {
    Expr *PointerRef = createPointerParamReferenceExpr(ParamTy, false);
    ArgExprs.push_back(PointerRef);
    return true;
  }

  bool handleSimpleArrayType(FieldDecl *FD, QualType FieldTy) final {
    // TODO
    unsupportedFreeFunctionParamType();
    return true;
  }

  bool handleNonDecompStruct(const CXXRecordDecl *, FieldDecl *FD,
                             QualType Ty) final {
    // TODO
    unsupportedFreeFunctionParamType();
    return true;
  }

  bool handleNonDecompStruct(const CXXRecordDecl *, ParmVarDecl *,
                             QualType) final {
    // TODO
    unsupportedFreeFunctionParamType();
    return true;
  }

  bool handleNonDecompStruct(const CXXRecordDecl *RD,
                             const CXXBaseSpecifier &BS, QualType Ty) final {
    // TODO
    unsupportedFreeFunctionParamType();
    return true;
  }

  bool handleScalarType(FieldDecl *FD, QualType FieldTy) final {
    // TODO
    unsupportedFreeFunctionParamType();
    return true;
  }

  bool handleScalarType(ParmVarDecl *, QualType) final {
    Expr *ParamRef = createParamReferenceExpr();
    ArgExprs.push_back(ParamRef);
    return true;
  }

  bool handleUnionType(FieldDecl *FD, QualType FieldTy) final {
    // TODO
    unsupportedFreeFunctionParamType();
    return true;
  }

  bool handleUnionType(ParmVarDecl *, QualType) final {
    // TODO
    unsupportedFreeFunctionParamType();
    return true;
  }

  bool enterStruct(const CXXRecordDecl *RD, FieldDecl *FD, QualType Ty) final {
    // TODO
    unsupportedFreeFunctionParamType();
    return true;
  }

  bool enterStruct(const CXXRecordDecl *, ParmVarDecl *, QualType) final {
    // TODO
    unsupportedFreeFunctionParamType();
    return true;
  }

  bool leaveStruct(const CXXRecordDecl *, FieldDecl *FD, QualType Ty) final {
    // TODO
    unsupportedFreeFunctionParamType();
    return true;
  }

  bool leaveStruct(const CXXRecordDecl *, ParmVarDecl *, QualType) final {
    // TODO
    unsupportedFreeFunctionParamType();
    return true;
  }

  bool enterStruct(const CXXRecordDecl *RD, const CXXBaseSpecifier &BS,
                   QualType) final {
    // TODO
    unsupportedFreeFunctionParamType();
    return true;
  }

  bool leaveStruct(const CXXRecordDecl *RD, const CXXBaseSpecifier &BS,
                   QualType) final {
    // TODO
    unsupportedFreeFunctionParamType();
    return true;
  }

  bool enterArray(FieldDecl *FD, QualType ArrayType,
                  QualType ElementType) final {
    // TODO
    unsupportedFreeFunctionParamType();
    return true;
  }

  bool enterArray(ParmVarDecl *PD, QualType ArrayType,
                  QualType ElementType) final {
    // TODO
    unsupportedFreeFunctionParamType();
    return true;
  }

  bool leaveArray(FieldDecl *FD, QualType ArrayType,
                  QualType ElementType) final {
    // TODO
    unsupportedFreeFunctionParamType();
    return true;
  }

  bool leaveArray(ParmVarDecl *PD, QualType ArrayType,
                  QualType ElementType) final {
    // TODO
    unsupportedFreeFunctionParamType();
    return true;
  }
};

// Kernels are only the unnamed-lambda feature if the feature is enabled, AND
// the first template argument has been corrected by the library to match the
// functor type.
static bool IsSYCLUnnamedKernel(SemaSYCL &SemaSYCLRef, const FunctionDecl *FD) {
  if (!SemaSYCLRef.getLangOpts().SYCLUnnamedLambda)
    return false;

  QualType FunctorTy = GetSYCLKernelObjectType(FD);
  QualType TmplArgTy = calculateKernelNameType(SemaSYCLRef.getASTContext(), FD);
  return SemaSYCLRef.getASTContext().hasSameType(FunctorTy, TmplArgTy);
}

class SyclKernelIntHeaderCreator : public SyclKernelFieldHandler {
  SYCLIntegrationHeader &Header;
  int64_t CurOffset = 0;
  llvm::SmallVector<size_t, 16> ArrayBaseOffsets;
  int StructDepth = 0;

  // A series of functions to calculate the change in offset based on the type.
  int64_t offsetOf(const FieldDecl *FD, QualType ArgTy) const {
    return isArrayElement(FD, ArgTy)
               ? 0
               : SemaSYCLRef.getASTContext().getFieldOffset(FD) / 8;
  }
  // For free functions each parameter is stand-alone, so offsets within a
  // lambda/function object are not relevant. Therefore offsetOf will always be
  // 0.
  int64_t offsetOf(const ParmVarDecl *, QualType) const { return 0; }

  int64_t offsetOf(const CXXRecordDecl *RD, const CXXRecordDecl *Base) const {
    const ASTRecordLayout &Layout =
        SemaSYCLRef.getASTContext().getASTRecordLayout(RD);
    return Layout.getBaseClassOffset(Base).getQuantity();
  }

  void addParam(const FieldDecl *FD, QualType ArgTy,
                SYCLIntegrationHeader::kernel_param_kind_t Kind) {
    addParam(ArgTy, Kind, offsetOf(FD, ArgTy));
  }

  // For free functions we increment the current offset as each parameter is
  // added.
  void addParam(const ParmVarDecl *PD, QualType ParamTy,
                SYCLIntegrationHeader::kernel_param_kind_t Kind) {
    addParam(ParamTy, Kind, offsetOf(PD, ParamTy));
    CurOffset +=
        SemaSYCLRef.getASTContext().getTypeSizeInChars(ParamTy).getQuantity();
  }

  void addParam(QualType ParamTy,
                SYCLIntegrationHeader::kernel_param_kind_t Kind,
                uint64_t OffsetAdj) {
    uint64_t Size;
    Size =
        SemaSYCLRef.getASTContext().getTypeSizeInChars(ParamTy).getQuantity();
    Header.addParamDesc(Kind, static_cast<unsigned>(Size),
                        static_cast<unsigned>(CurOffset + OffsetAdj));
  }

public:
  static constexpr const bool VisitInsideSimpleContainers = false;
  SyclKernelIntHeaderCreator(bool IsESIMD, SemaSYCL &S,
                             SYCLIntegrationHeader &H,
                             const CXXRecordDecl *KernelObj, QualType NameType,
                             FunctionDecl *KernelFunc)
      : SyclKernelFieldHandler(S), Header(H) {

    // The header needs to access the kernel object size.
    int64_t ObjSize = SemaSYCLRef.getASTContext()
                          .getTypeSizeInChars(KernelObj->getTypeForDecl())
                          .getQuantity();
    Header.startKernel(KernelFunc, NameType, KernelObj->getLocation(), IsESIMD,
                       IsSYCLUnnamedKernel(S, KernelFunc), ObjSize);
  }

  SyclKernelIntHeaderCreator(SemaSYCL &S, SYCLIntegrationHeader &H,
                             QualType NameType, FunctionDecl *FreeFunc)
      : SyclKernelFieldHandler(S), Header(H) {
    Header.startKernel(FreeFunc, NameType, FreeFunc->getLocation(),
                       false /*IsESIMD*/, true /*IsSYCLUnnamedKernel*/,
                       0 /*ObjSize*/);
  }

  bool handleSyclSpecialType(const CXXRecordDecl *RD,
                             const CXXBaseSpecifier &BC,
                             QualType FieldTy) final {
    const auto *AccTy =
        cast<ClassTemplateSpecializationDecl>(FieldTy->getAsRecordDecl());
    assert(AccTy->getTemplateArgs().size() >= 2 &&
           "Incorrect template args for Accessor Type");
    int Dims = static_cast<int>(
        AccTy->getTemplateArgs()[1].getAsIntegral().getExtValue());
    int Info = getAccessTarget(FieldTy, AccTy) | (Dims << 11);
    Header.addParamDesc(SYCLIntegrationHeader::kind_accessor, Info,
                        CurOffset +
                            offsetOf(RD, BC.getType()->getAsCXXRecordDecl()));
    return true;
  }

  bool handleSyclSpecialType(FieldDecl *FD, QualType FieldTy) final {
    const auto *ClassTy = FieldTy->getAsCXXRecordDecl();
    assert(ClassTy && "Type must be a C++ record type");
    if (isSyclAccessorType(FieldTy)) {
      const auto *AccTy =
          cast<ClassTemplateSpecializationDecl>(FieldTy->getAsRecordDecl());
      assert(AccTy->getTemplateArgs().size() >= 2 &&
             "Incorrect template args for Accessor Type");
      int Dims = static_cast<int>(
          AccTy->getTemplateArgs()[1].getAsIntegral().getExtValue());
      int Info = getAccessTarget(FieldTy, AccTy) | (Dims << 11);

      Header.addParamDesc(SYCLIntegrationHeader::kind_accessor, Info,
                          CurOffset + offsetOf(FD, FieldTy));
    } else if (SemaSYCL::isSyclType(FieldTy, SYCLTypeAttr::stream)) {
      addParam(FD, FieldTy, SYCLIntegrationHeader::kind_stream);
    } else if (SemaSYCL::isSyclType(FieldTy, SYCLTypeAttr::sampler) ||
               SemaSYCL::isSyclType(FieldTy, SYCLTypeAttr::annotated_ptr) ||
               SemaSYCL::isSyclType(FieldTy, SYCLTypeAttr::annotated_arg)) {
      CXXMethodDecl *InitMethod = getMethodByName(ClassTy, InitMethodName);
      assert(InitMethod && "type must have __init method");
      const ParmVarDecl *InitArg = InitMethod->getParamDecl(0);
      assert(InitArg && "Init method must have arguments");
      QualType T = InitArg->getType();
      SYCLIntegrationHeader::kernel_param_kind_t ParamKind =
          SemaSYCL::isSyclType(FieldTy, SYCLTypeAttr::sampler)
              ? SYCLIntegrationHeader::kind_sampler
              : (T->isPointerType() ? SYCLIntegrationHeader::kind_pointer
                                    : SYCLIntegrationHeader::kind_std_layout);
      addParam(T, ParamKind, offsetOf(FD, FieldTy));
    } else {
      llvm_unreachable(
          "Unexpected SYCL special class when generating integration header");
    }
    return true;
  }

  bool handleSyclSpecialType(ParmVarDecl *, QualType) final {
    // TODO
    unsupportedFreeFunctionParamType();
    return true;
  }

  bool handlePointerType(FieldDecl *FD, QualType FieldTy) final {
    addParam(FD, FieldTy,
             ((StructDepth) ? SYCLIntegrationHeader::kind_std_layout
                            : SYCLIntegrationHeader::kind_pointer));
    return true;
  }

  bool handlePointerType(ParmVarDecl *PD, QualType ParamTy) final {
    addParam(PD, ParamTy, SYCLIntegrationHeader::kind_pointer);
    return true;
  }

  bool handleScalarType(FieldDecl *FD, QualType FieldTy) final {
    addParam(FD, FieldTy, SYCLIntegrationHeader::kind_std_layout);
    return true;
  }

  bool handleScalarType(ParmVarDecl *PD, QualType ParamTy) final {
    addParam(PD, ParamTy, SYCLIntegrationHeader::kind_std_layout);
    return true;
  }

  bool handleSimpleArrayType(FieldDecl *FD, QualType FieldTy) final {
    // Arrays are always wrapped inside of structs, so just treat it as a simple
    // struct.
    addParam(FD, FieldTy, SYCLIntegrationHeader::kind_std_layout);
    return true;
  }

  bool handleTopLevelStruct(const CXXRecordDecl *, QualType Ty) final {
    addParam(Ty, SYCLIntegrationHeader::kind_std_layout, /*Offset=*/0);
    return true;
  }

  bool handleNonDecompStruct(const CXXRecordDecl *, FieldDecl *FD,
                             QualType Ty) final {
    addParam(FD, Ty, SYCLIntegrationHeader::kind_std_layout);
    return true;
  }

  bool handleNonDecompStruct(const CXXRecordDecl *, ParmVarDecl *PD,
                             QualType ParamTy) final {
    // TODO
    unsupportedFreeFunctionParamType();
    return true;
  }

  bool handleNonDecompStruct(const CXXRecordDecl *Base,
                             const CXXBaseSpecifier &, QualType Ty) final {
    addParam(Ty, SYCLIntegrationHeader::kind_std_layout,
             offsetOf(Base, Ty->getAsCXXRecordDecl()));
    return true;
  }

  bool handleUnionType(FieldDecl *FD, QualType FieldTy) final {
    return handleScalarType(FD, FieldTy);
  }

  bool handleUnionType(ParmVarDecl *PD, QualType ParamTy) final {
    // TODO
    unsupportedFreeFunctionParamType();
    return true;
  }

  void handleSyclKernelHandlerType(QualType Ty) {
    // The compiler generated kernel argument used to initialize SYCL 2020
    // specialization constants, `specialization_constants_buffer`, should
    // have corresponding entry in integration header.
    ASTContext &Context = SemaSYCLRef.getASTContext();
    // Offset is zero since kernel_handler argument is not part of
    // kernel object (i.e. it is not captured)
    addParam(Context.getPointerType(Context.CharTy),
             SYCLIntegrationHeader::kind_specialization_constants_buffer, 0);
  }

  bool enterStruct(const CXXRecordDecl *, FieldDecl *FD, QualType Ty) final {
    ++StructDepth;
    CurOffset += offsetOf(FD, Ty);
    return true;
  }

  bool enterStruct(const CXXRecordDecl *, ParmVarDecl *, QualType) final {
    // TODO
    unsupportedFreeFunctionParamType();
    return true;
  }

  bool leaveStruct(const CXXRecordDecl *, FieldDecl *FD, QualType Ty) final {
    --StructDepth;
    CurOffset -= offsetOf(FD, Ty);
    return true;
  }

  bool leaveStruct(const CXXRecordDecl *, ParmVarDecl *, QualType) final {
    // TODO
    unsupportedFreeFunctionParamType();
    return true;
  }

  bool enterStruct(const CXXRecordDecl *RD, const CXXBaseSpecifier &BS,
                   QualType) final {
    CurOffset += offsetOf(RD, BS.getType()->getAsCXXRecordDecl());
    return true;
  }

  bool leaveStruct(const CXXRecordDecl *RD, const CXXBaseSpecifier &BS,
                   QualType) final {
    CurOffset -= offsetOf(RD, BS.getType()->getAsCXXRecordDecl());
    return true;
  }

  bool enterArray(FieldDecl *FD, QualType ArrayTy, QualType) final {
    ArrayBaseOffsets.push_back(CurOffset + offsetOf(FD, ArrayTy));
    return true;
  }

  bool enterArray(ParmVarDecl *PD, QualType ArrayTy, QualType) final {
    // TODO
    unsupportedFreeFunctionParamType();
    return true;
  }

  bool nextElement(QualType ET, uint64_t Index) final {
    int64_t Size =
        SemaSYCLRef.getASTContext().getTypeSizeInChars(ET).getQuantity();
    CurOffset = ArrayBaseOffsets.back() + Size * Index;
    return true;
  }

  bool leaveArray(FieldDecl *FD, QualType ArrayTy, QualType) final {
    CurOffset = ArrayBaseOffsets.pop_back_val();
    CurOffset -= offsetOf(FD, ArrayTy);
    return true;
  }

  bool leaveArray(ParmVarDecl *PD, QualType ArrayTy, QualType) final {
    // TODO
    unsupportedFreeFunctionParamType();
    return true;
  }

  using SyclKernelFieldHandler::enterStruct;
  using SyclKernelFieldHandler::leaveStruct;
};

class SyclKernelIntFooterCreator : public SyclKernelFieldHandler {
  SYCLIntegrationFooter &Footer;

public:
  SyclKernelIntFooterCreator(SemaSYCL &S, SYCLIntegrationFooter &F)
      : SyclKernelFieldHandler(S), Footer(F) {
    (void)Footer; // workaround for unused field warning
  }
};

} // namespace

class SYCLKernelNameTypeVisitor
    : public TypeVisitor<SYCLKernelNameTypeVisitor>,
      public ConstTemplateArgumentVisitor<SYCLKernelNameTypeVisitor> {
  SemaSYCL &S;
  SourceLocation KernelInvocationFuncLoc;
  QualType KernelNameType;
  using InnerTypeVisitor = TypeVisitor<SYCLKernelNameTypeVisitor>;
  using InnerTemplArgVisitor =
      ConstTemplateArgumentVisitor<SYCLKernelNameTypeVisitor>;
  bool IsInvalid = false;
  bool IsUnnamedKernel = false;

  void VisitTemplateArgs(ArrayRef<TemplateArgument> Args) {
    for (auto &A : Args)
      Visit(A);
  }

public:
  SYCLKernelNameTypeVisitor(SemaSYCL &S, SourceLocation KernelInvocationFuncLoc,
                            QualType KernelNameType, bool IsUnnamedKernel)
      : S(S), KernelInvocationFuncLoc(KernelInvocationFuncLoc),
        KernelNameType(KernelNameType), IsUnnamedKernel(IsUnnamedKernel) {}

  bool isValid() { return !IsInvalid; }

  void Visit(QualType T) {
    if (T.isNull())
      return;

    const CXXRecordDecl *RD = T->getAsCXXRecordDecl();
    // If KernelNameType has template args visit each template arg via
    // ConstTemplateArgumentVisitor
    if (const auto *TSD =
            dyn_cast_or_null<ClassTemplateSpecializationDecl>(RD)) {
      ArrayRef<TemplateArgument> Args = TSD->getTemplateArgs().asArray();

      VisitTemplateArgs(Args);
    } else {
      InnerTypeVisitor::Visit(T.getTypePtr());
    }
  }

  void Visit(const TemplateArgument &TA) {
    if (TA.isNull())
      return;
    InnerTemplArgVisitor::Visit(TA);
  }

  void VisitBuiltinType(const BuiltinType *TT) {
    if (TT->isNullPtrType()) {
      S.Diag(KernelInvocationFuncLoc, diag::err_nullptr_t_type_in_sycl_kernel)
          << KernelNameType;

      IsInvalid = true;
    }
    return;
  }

  void VisitTagType(const TagType *TT) {
    return DiagnoseKernelNameType(TT->getDecl());
  }

  void DiagnoseKernelNameType(const NamedDecl *DeclNamed) {
    /*
    This is a helper function which throws an error if the kernel name
    declaration is:
      * declared within namespace 'std' (at any level)
        e.g., namespace std { namespace literals { class Whatever; } }
        h.single_task<std::literals::Whatever>([]() {});
      * declared within a function
        e.g., void foo() { struct S { int i; };
        h.single_task<S>([]() {}); }
      * declared within another tag
        e.g., struct S { struct T { int i } t; };
        h.single_task<S::T>([]() {});
    */

    if (const auto *ED = dyn_cast<EnumDecl>(DeclNamed)) {
      if (!ED->isScoped() && !ED->isFixed()) {
        S.Diag(KernelInvocationFuncLoc, diag::err_sycl_kernel_incorrectly_named)
            << /* unscoped enum requires fixed underlying type */ 1
            << DeclNamed;
        IsInvalid = true;
      }
    }

    const DeclContext *DeclCtx = DeclNamed->getDeclContext();
    if (DeclCtx && !IsUnnamedKernel) {

      // Check if the kernel name declaration is declared within namespace
      // "std" (at any level).
      while (!DeclCtx->isTranslationUnit() && isa<NamespaceDecl>(DeclCtx)) {
        const auto *NSDecl = cast<NamespaceDecl>(DeclCtx);
        if (NSDecl->isStdNamespace()) {
          S.Diag(KernelInvocationFuncLoc,
                 diag::err_invalid_std_type_in_sycl_kernel)
              << KernelNameType << DeclNamed;
          IsInvalid = true;
          return;
        }
        DeclCtx = DeclCtx->getParent();
      }

      // Check if the kernel name is a Tag declaration
      // local to a non-namespace scope (i.e. Inside a function or within
      // another Tag etc).
      if (!DeclCtx->isTranslationUnit() && !isa<NamespaceDecl>(DeclCtx)) {
        if (const auto *Tag = dyn_cast<TagDecl>(DeclNamed)) {
          bool UnnamedLambdaUsed = Tag->getIdentifier() == nullptr;

          if (UnnamedLambdaUsed) {
            S.Diag(KernelInvocationFuncLoc,
                   diag::err_sycl_kernel_incorrectly_named)
                << /* unnamed type is invalid */ 2 << KernelNameType;
            IsInvalid = true;
            return;
          }

          // Diagnose used types without complete definition i.e.
          //   int main() {
          //     class KernelName1;
          //     parallel_for<class KernelName1>(..);
          //   }
          // This case can only be diagnosed during host compilation because the
          // integration header is required to distinguish between the invalid
          // code (above) and the following valid code:
          //   int main() {
          //     parallel_for<class KernelName2>(..);
          //   }
          // The device compiler forward declares both KernelName1 and
          // KernelName2 in the integration header as ::KernelName1 and
          // ::KernelName2. The problem with the former case is the additional
          // declaration 'class KernelName1' in non-global scope. Lookup in this
          // case will resolve to ::main::KernelName1 (instead of
          // ::KernelName1). Since this is not visible to runtime code that
          // submits kernels, this is invalid.
          if (Tag->isCompleteDefinition() ||
              S.getLangOpts().SYCLEnableIntHeaderDiags) {
            S.Diag(KernelInvocationFuncLoc,
                   diag::err_sycl_kernel_incorrectly_named)
                << /* kernel name should be forward declarable at namespace
                      scope */
                0 << KernelNameType;
            IsInvalid = true;
          } else {
            S.Diag(KernelInvocationFuncLoc, diag::warn_sycl_implicit_decl);
            S.Diag(DeclNamed->getLocation(), diag::note_previous_decl)
                << DeclNamed->getName();
          }
        }
      }
    }
  }

  void VisitTypeTemplateArgument(const TemplateArgument &TA) {
    QualType T = TA.getAsType();
    if (const auto *ET = T->getAs<EnumType>())
      VisitTagType(ET);
    else
      Visit(T);
  }

  void VisitIntegralTemplateArgument(const TemplateArgument &TA) {
    QualType T = TA.getIntegralType();
    if (const EnumType *ET = T->getAs<EnumType>())
      VisitTagType(ET);
  }

  void VisitTemplateTemplateArgument(const TemplateArgument &TA) {
    TemplateDecl *TD = TA.getAsTemplate().getAsTemplateDecl();
    assert(TD && "template declaration must be available");
    TemplateParameterList *TemplateParams = TD->getTemplateParameters();
    for (NamedDecl *P : *TemplateParams) {
      if (NonTypeTemplateParmDecl *TemplateParam =
              dyn_cast<NonTypeTemplateParmDecl>(P))
        if (const EnumType *ET = TemplateParam->getType()->getAs<EnumType>())
          VisitTagType(ET);
    }
  }

  void VisitPackTemplateArgument(const TemplateArgument &TA) {
    VisitTemplateArgs(TA.getPackAsArray());
  }
};

void SemaSYCL::CheckSYCLKernelCall(FunctionDecl *KernelFunc,
                                   ArrayRef<const Expr *> Args) {
  QualType KernelNameType =
      calculateKernelNameType(getASTContext(), KernelFunc);
  SYCLKernelNameTypeVisitor KernelNameTypeVisitor(
      *this, Args[0]->getExprLoc(), KernelNameType,
      IsSYCLUnnamedKernel(*this, KernelFunc));
  KernelNameTypeVisitor.Visit(KernelNameType.getCanonicalType());

  // FIXME: In place until the library works around its 'host' invocation
  // issues.
  if (!SemaRef.LangOpts.SYCLIsDevice)
    return;

  const CXXRecordDecl *KernelObj =
      GetSYCLKernelObjectType(KernelFunc)->getAsCXXRecordDecl();

  if (!KernelObj || (KernelObj && !KernelObj->hasDefinition())) {
    Diag(Args[0]->getExprLoc(), diag::err_sycl_kernel_not_function_object);
    KernelFunc->setInvalidDecl();
    return;
  }

  if (KernelObj->isLambda()) {
    for (const LambdaCapture &LC : KernelObj->captures())
      if (LC.capturesThis() && LC.isImplicit()) {
        Diag(LC.getLocation(), diag::err_implicit_this_capture);
        KernelFunc->setInvalidDecl();
      }
  }

  // check that calling kernel conforms to spec
  QualType KernelParamTy = KernelFunc->getParamDecl(0)->getType();
  if (KernelParamTy->isReferenceType()) {
    // passing by reference, so emit warning if not using SYCL 2020
    if (SemaRef.LangOpts.getSYCLVersion() < LangOptions::SYCL_2020)
      Diag(KernelFunc->getLocation(), diag::warn_sycl_pass_by_reference_future);
  } else {
    // passing by value.  emit warning if using SYCL 2020 or greater
    if (SemaRef.LangOpts.getSYCLVersion() > LangOptions::SYCL_2017)
      Diag(KernelFunc->getLocation(), diag::warn_sycl_pass_by_value_deprecated);
  }

  // Do not visit invalid kernel object.
  if (KernelObj->isInvalidDecl())
    return;

  SyclKernelDecompMarker DecompMarker(*this);
  SyclKernelFieldChecker FieldChecker(*this);
  SyclKernelUnionChecker UnionChecker(*this);

  KernelObjVisitor Visitor{*this};

  DiagnosingSYCLKernel = true;

  // Emit diagnostics for SYCL device kernels only
  Visitor.VisitRecordBases(KernelObj, FieldChecker, UnionChecker, DecompMarker);
  Visitor.VisitRecordFields(KernelObj, FieldChecker, UnionChecker,
                            DecompMarker);
  Visitor.visitTopLevelRecord(KernelObj, GetSYCLKernelObjectType(KernelFunc),
                              FieldChecker, UnionChecker, DecompMarker);

  DiagnosingSYCLKernel = false;
  // Set the kernel function as invalid, if any of the checkers fail validation.
  if (!FieldChecker.isValid() || !UnionChecker.isValid() ||
      !KernelNameTypeVisitor.isValid())
    KernelFunc->setInvalidDecl();
}

// For a wrapped parallel_for, copy attributes from original
// kernel to wrapped kernel.
void SemaSYCL::copySYCLKernelAttrs(CXXMethodDecl *CallOperator) {
  // Get the operator() function of the wrapper.
  assert(CallOperator && "invalid kernel object");

  typedef std::pair<FunctionDecl *, FunctionDecl *> ChildParentPair;
  llvm::SmallPtrSet<FunctionDecl *, 16> Visited;
  llvm::SmallVector<ChildParentPair, 16> WorkList;
  WorkList.push_back({CallOperator, nullptr});
  FunctionDecl *KernelBody = nullptr;

  CallGraph SYCLCG;
  SYCLCG.addToCallGraph(CallOperator);
  while (!WorkList.empty()) {
    FunctionDecl *FD = WorkList.back().first;
    FunctionDecl *ParentFD = WorkList.back().second;

    if ((ParentFD == CallOperator) && isSYCLKernelBodyFunction(FD)) {
      KernelBody = FD;
      break;
    }

    WorkList.pop_back();
    if (!Visited.insert(FD).second)
      continue; // We've already seen this Decl

    CallGraphNode *N = SYCLCG.getNode(FD);
    if (!N)
      continue;

    for (const CallGraphNode *CI : *N) {
      if (auto *Callee = dyn_cast<FunctionDecl>(CI->getDecl())) {
        Callee = Callee->getMostRecentDecl();
        if (!Visited.count(Callee))
          WorkList.push_back({Callee, FD});
      }
    }
  }

  assert(KernelBody && "improper parallel_for wrap");
  if (KernelBody) {
    llvm::SmallVector<Attr *, 4> Attrs;
    collectSYCLAttributes(*this, KernelBody, Attrs, /*DirectlyCalled*/ true);
    if (!Attrs.empty())
      llvm::for_each(Attrs,
                     [CallOperator](Attr *A) { CallOperator->addAttr(A); });
  }
}

void SemaSYCL::SetSYCLKernelNames() {
  std::unique_ptr<MangleContext> MangleCtx(
      getASTContext().createMangleContext());
  // We assume the list of KernelDescs is the complete list of kernels needing
  // to be rewritten.
  for (const std::pair<const FunctionDecl *, FunctionDecl *> &Pair :
       SyclKernelsToOpenCLKernels) {
    std::string CalculatedName, StableName;
    StringRef KernelName;
    if (isFreeFunction(*this, Pair.first)) {
      std::tie(CalculatedName, StableName) =
          constructFreeFunctionKernelName(*this, Pair.first, *MangleCtx);
      KernelName = CalculatedName;
    } else {
      std::tie(CalculatedName, StableName) =
          constructKernelName(*this, Pair.first, *MangleCtx);
      KernelName =
          IsSYCLUnnamedKernel(*this, Pair.first) ? StableName : CalculatedName;
    }

    getSyclIntegrationHeader().updateKernelNames(Pair.first, KernelName,
                                                 StableName);

    // Set name of generated kernel.
    Pair.second->setDeclName(&getASTContext().Idents.get(KernelName));
    // Update the AsmLabel for this generated kernel.
    Pair.second->addAttr(
        AsmLabelAttr::CreateImplicit(getASTContext(), KernelName));
  }
}

// Generates the OpenCL kernel using KernelCallerFunc (kernel caller
// function) defined is SYCL headers.
// Generated OpenCL kernel contains the body of the kernel caller function,
// receives OpenCL like parameters and additionally does some manipulation to
// initialize captured lambda/functor fields with these parameters.
// SYCL runtime marks kernel caller function with sycl_kernel attribute.
// To be able to generate OpenCL kernel from KernelCallerFunc we put
// the following requirements to the function which SYCL runtime can mark with
// sycl_kernel attribute:
//   - Must be template function with at least two template parameters.
//     First parameter must represent "unique kernel name"
//     Second parameter must be the function object type
//   - Must have only one function parameter - function object.
//
// Example of kernel caller function:
//   template <typename KernelName, typename KernelType/*, ...*/>
//   __attribute__((sycl_kernel)) void kernel_caller_function(KernelType
//                                                            KernelFuncObj) {
//     KernelFuncObj();
//   }
//
//
void SemaSYCL::ConstructOpenCLKernel(FunctionDecl *KernelCallerFunc,
                                     MangleContext &MC) {
  // The first argument to the KernelCallerFunc is the lambda object.
  QualType KernelObjTy = GetSYCLKernelObjectType(KernelCallerFunc);
  const CXXRecordDecl *KernelObj = KernelObjTy->getAsCXXRecordDecl();
  assert(KernelObj && "invalid kernel caller");

  // Do not visit invalid kernel object.
  if (KernelObj->isInvalidDecl())
    return;

  KernelCallOperatorVisitor KernelCallOperator(KernelCallerFunc, KernelObj);
  CXXMethodDecl *CallOperator = nullptr;

  if (KernelObj->isLambda())
    CallOperator = KernelObj->getLambdaCallOperator();
  else
    CallOperator = KernelCallOperator.getCallOperator();

  {
    // Do enough to calculate the StableName for the purposes of the hackery
    // below for __pf_kernel_wrapper. Placed in a scope so that we don't
    // accidentially use these values below, before the names are stabililzed.
    std::string CalculatedName, StableName;
    std::tie(CalculatedName, StableName) =
        constructKernelName(*this, KernelCallerFunc, MC);

    // Attributes of a user-written SYCL kernel must be copied to the internally
    // generated alternative kernel, identified by a known string in its name.
    if (StableName.find("__pf_kernel_wrapper") != std::string::npos)
      copySYCLKernelAttrs(CallOperator);
  }

  bool IsSIMDKernel = isESIMDKernelType(CallOperator);

  SyclKernelArgsSizeChecker argsSizeChecker(*this, KernelObj->getLocation(),
                                            IsSIMDKernel);
  ESIMDKernelDiagnostics esimdKernel(*this, KernelObj->getLocation(),
                                     IsSIMDKernel);

  SyclKernelDeclCreator kernel_decl(*this, KernelObj->getLocation(),
                                    KernelCallerFunc->isInlined(), IsSIMDKernel,
                                    KernelCallerFunc);
  SyclKernelBodyCreator kernel_body(*this, kernel_decl, KernelObj,
                                    KernelCallerFunc, IsSIMDKernel,
                                    CallOperator);
  SyclKernelIntHeaderCreator int_header(
      IsSIMDKernel, *this, getSyclIntegrationHeader(), KernelObj,
      calculateKernelNameType(getASTContext(), KernelCallerFunc),
      KernelCallerFunc);

  SyclKernelIntFooterCreator int_footer(*this, getSyclIntegrationFooter());
  SyclOptReportCreator opt_report(*this, kernel_decl, KernelObj->getLocation());

  KernelObjVisitor Visitor{*this};

  // Visit handlers to generate information for optimization record only if
  // optimization record is saved.
  if (!getLangOpts().OptRecordFile.empty()) {
    Visitor.VisitKernelRecord(KernelObj, KernelObjTy, argsSizeChecker,
                              esimdKernel, kernel_decl, kernel_body, int_header,
                              int_footer, opt_report);
  } else {
    Visitor.VisitKernelRecord(KernelObj, KernelObjTy, argsSizeChecker,
                              esimdKernel, kernel_decl, kernel_body, int_header,
                              int_footer);
  }

  if (ParmVarDecl *KernelHandlerArg =
          getSyclKernelHandlerArg(KernelCallerFunc)) {
    kernel_decl.handleSyclKernelHandlerType();
    kernel_body.handleSyclKernelHandlerType(KernelHandlerArg);
    int_header.handleSyclKernelHandlerType(KernelHandlerArg->getType());

    if (!getLangOpts().OptRecordFile.empty())
      opt_report.handleSyclKernelHandlerType();
  }
}

void ConstructFreeFunctionKernel(SemaSYCL &SemaSYCLRef, FunctionDecl *FD) {
  SyclKernelArgsSizeChecker argsSizeChecker(SemaSYCLRef, FD->getLocation(),
                                            false /*IsSIMDKernel*/);
  SyclKernelDeclCreator kernel_decl(SemaSYCLRef, FD->getLocation(),
                                    FD->isInlined(), false /*IsSIMDKernel */,
                                    FD);

  FreeFunctionKernelBodyCreator kernel_body(SemaSYCLRef, kernel_decl, FD);

  SyclKernelIntHeaderCreator int_header(
      SemaSYCLRef, SemaSYCLRef.getSyclIntegrationHeader(), FD->getType(), FD);

  SyclKernelIntFooterCreator int_footer(SemaSYCLRef,
                                        SemaSYCLRef.getSyclIntegrationFooter());
  KernelObjVisitor Visitor{SemaSYCLRef};

  Visitor.VisitFunctionParameters(FD, argsSizeChecker, kernel_decl, kernel_body,
                                  int_header, int_footer);
}

// Figure out the sub-group for the this function.  First we check the
// attributes, then the global settings.
static std::pair<LangOptions::SubGroupSizeType, int64_t>
CalcEffectiveSubGroup(ASTContext &Ctx, const LangOptions &LO,
                      const FunctionDecl *FD) {
  if (const auto *A = FD->getAttr<IntelReqdSubGroupSizeAttr>()) {
    int64_t Val = getIntExprValue(A->getValue(), Ctx);
    return {LangOptions::SubGroupSizeType::Integer, Val};
  }

  if (const auto *A = FD->getAttr<IntelNamedSubGroupSizeAttr>()) {
    if (A->getType() == IntelNamedSubGroupSizeAttr::Primary)
      return {LangOptions::SubGroupSizeType::Primary, 0};
    return {LangOptions::SubGroupSizeType::Auto, 0};
  }

  // Return the global settings.
  return {LO.getDefaultSubGroupSizeType(),
          static_cast<uint64_t>(LO.DefaultSubGroupSize)};
}

static SourceLocation GetSubGroupLoc(const FunctionDecl *FD) {
  if (const auto *A = FD->getAttr<IntelReqdSubGroupSizeAttr>())
    return A->getLocation();
  if (const auto *A = FD->getAttr<IntelNamedSubGroupSizeAttr>())
    return A->getLocation();
  return SourceLocation{};
}

static void CheckSYCL2020SubGroupSizes(SemaSYCL &S, FunctionDecl *SYCLKernel,
                                       const FunctionDecl *FD) {
  // If they are the same, no error.
  if (CalcEffectiveSubGroup(S.getASTContext(), S.getLangOpts(), SYCLKernel) ==
      CalcEffectiveSubGroup(S.getASTContext(), S.getLangOpts(), FD))
    return;

  // No need to validate __spirv routines here since they
  // are mapped to the equivalent SPIRV operations.
  const IdentifierInfo *II = FD->getIdentifier();
  if (II && II->getName().starts_with("__spirv_"))
    return;

  // Else we need to figure out why they don't match.
  SourceLocation FDAttrLoc = GetSubGroupLoc(FD);
  SourceLocation KernelAttrLoc = GetSubGroupLoc(SYCLKernel);

  if (FDAttrLoc.isValid()) {
    // This side was caused by an attribute.
    S.Diag(FDAttrLoc, diag::err_sycl_mismatch_group_size)
        << /*kernel called*/ 0;

    if (KernelAttrLoc.isValid()) {
      S.Diag(KernelAttrLoc, diag::note_conflicting_attribute);
    } else {
      // Kernel is 'default'.
      S.Diag(SYCLKernel->getLocation(), diag::note_sycl_kernel_declared_here);
    }
    return;
  }

  // Else this doesn't have an attribute, which can only be caused by this being
  // an undefined SYCL_EXTERNAL, and the kernel has an attribute that conflicts.
  if (const auto *A = SYCLKernel->getAttr<IntelReqdSubGroupSizeAttr>()) {
    // Don't diagnose this if the kernel got its size from the 'old' attribute
    // spelling.
    if (!A->isSYCL2020Spelling())
      return;
  }

  assert(KernelAttrLoc.isValid() && "Kernel doesn't have attribute either?");
  S.Diag(FD->getLocation(), diag::err_sycl_mismatch_group_size)
      << /*undefined SYCL_EXTERNAL*/ 1;
  S.Diag(KernelAttrLoc, diag::note_conflicting_attribute);
}

// Check SYCL2020 Attributes.  2020 attributes don't propogate, they are only
// valid if they match the attribute on the kernel. Note that this is a slight
// difference from what the spec says, which says these attributes are only
// valid on SYCL Kernels and SYCL_EXTERNAL, but we felt that for
// self-documentation purposes that it would be nice to be able to repeat these
// on subsequent functions.
static void CheckSYCL2020Attributes(
    SemaSYCL &S, FunctionDecl *SYCLKernel, FunctionDecl *KernelBody,
    const llvm::SmallPtrSetImpl<FunctionDecl *> &CalledFuncs) {

  if (KernelBody) {
    // Make sure the kernel itself has all the 2020 attributes, since we don't
    // do propagation of these.
    if (auto *A = KernelBody->getAttr<IntelReqdSubGroupSizeAttr>())
      if (A->isSYCL2020Spelling())
        SYCLKernel->addAttr(A);
    if (auto *A = KernelBody->getAttr<IntelNamedSubGroupSizeAttr>())
      SYCLKernel->addAttr(A);

    // If the kernel has a body, we should get the attributes for the kernel
    // from there instead, so that we get the functor object.
    SYCLKernel = KernelBody;
  }

  for (auto *FD : CalledFuncs) {
    if (FD == SYCLKernel || FD == KernelBody)
      continue;
    for (auto *Attr : FD->attrs()) {
      switch (Attr->getKind()) {
      case attr::Kind::IntelReqdSubGroupSize:
        // Pre SYCL2020 spellings handled during collection.
        if (!cast<IntelReqdSubGroupSizeAttr>(Attr)->isSYCL2020Spelling())
          break;
        LLVM_FALLTHROUGH;
      case attr::Kind::IntelNamedSubGroupSize:
        CheckSYCL2020SubGroupSizes(S, SYCLKernel, FD);
        break;
      case attr::Kind::SYCLDevice:
        // If a SYCL_EXTERNAL function is not defined in this TU, its necessary
        // that it has a compatible sub-group-size. Don't diagnose if it has a
        // sub-group attribute, we can count on the other checks to catch this.
        if (!FD->isDefined() && !FD->hasAttr<IntelReqdSubGroupSizeAttr>() &&
            !FD->hasAttr<IntelNamedSubGroupSizeAttr>())
          CheckSYCL2020SubGroupSizes(S, SYCLKernel, FD);
        break;
      default:
        break;
      }
    }
  }
}

static void PropagateAndDiagnoseDeviceAttr(
    SemaSYCL &S, const SingleDeviceFunctionTracker &Tracker, Attr *A,
    FunctionDecl *SYCLKernel, FunctionDecl *KernelBody) {
  switch (A->getKind()) {
  case attr::Kind::IntelReqdSubGroupSize: {
    auto *Attr = cast<IntelReqdSubGroupSizeAttr>(A);

    if (Attr->isSYCL2020Spelling())
      break;
    const auto *KBSimdAttr =
        KernelBody ? KernelBody->getAttr<SYCLSimdAttr>() : nullptr;
    if (auto *Existing = SYCLKernel->getAttr<IntelReqdSubGroupSizeAttr>()) {
      if (getIntExprValue(Existing->getValue(), S.getASTContext()) !=
          getIntExprValue(Attr->getValue(), S.getASTContext())) {
        S.Diag(SYCLKernel->getLocation(),
               diag::err_conflicting_sycl_kernel_attributes);
        S.Diag(Existing->getLocation(), diag::note_conflicting_attribute);
        S.Diag(Attr->getLocation(), diag::note_conflicting_attribute);
        SYCLKernel->setInvalidDecl();
      }
    } else if (KBSimdAttr &&
               (getIntExprValue(Attr->getValue(), S.getASTContext()) != 1)) {
      reportConflictingAttrs(S, KernelBody, KBSimdAttr, Attr);
    } else {
      SYCLKernel->addAttr(A);
    }
    break;
  }
  case attr::Kind::SYCLReqdWorkGroupSize: {
    auto *RWGSA = cast<SYCLReqdWorkGroupSizeAttr>(A);
    if (auto *Existing = SYCLKernel->getAttr<SYCLReqdWorkGroupSizeAttr>()) {
      if (S.SemaRef.AnyWorkGroupSizesDiffer(
              Existing->getXDim(), Existing->getYDim(), Existing->getZDim(),
              RWGSA->getXDim(), RWGSA->getYDim(), RWGSA->getZDim())) {
        S.Diag(SYCLKernel->getLocation(),
               diag::err_conflicting_sycl_kernel_attributes);
        S.Diag(Existing->getLocation(), diag::note_conflicting_attribute);
        S.Diag(RWGSA->getLocation(), diag::note_conflicting_attribute);
        SYCLKernel->setInvalidDecl();
      }
    } else if (auto *Existing =
                   SYCLKernel->getAttr<SYCLIntelMaxWorkGroupSizeAttr>()) {
      if (S.SemaRef.CheckMaxAllowedWorkGroupSize(
              RWGSA->getXDim(), RWGSA->getYDim(), RWGSA->getZDim(),
              Existing->getXDim(), Existing->getYDim(), Existing->getZDim())) {
        S.Diag(SYCLKernel->getLocation(),
               diag::err_conflicting_sycl_kernel_attributes);
        S.Diag(Existing->getLocation(), diag::note_conflicting_attribute);
        S.Diag(RWGSA->getLocation(), diag::note_conflicting_attribute);
        SYCLKernel->setInvalidDecl();
      } else {
        SYCLKernel->addAttr(A);
      }
    } else {
      SYCLKernel->addAttr(A);
    }
    break;
  }
  case attr::Kind::SYCLWorkGroupSizeHint: {
    auto *WGSH = cast<SYCLWorkGroupSizeHintAttr>(A);
    if (auto *Existing = SYCLKernel->getAttr<SYCLWorkGroupSizeHintAttr>()) {
      if (S.SemaRef.AnyWorkGroupSizesDiffer(
              Existing->getXDim(), Existing->getYDim(), Existing->getZDim(),
              WGSH->getXDim(), WGSH->getYDim(), WGSH->getZDim())) {
        S.Diag(SYCLKernel->getLocation(),
               diag::err_conflicting_sycl_kernel_attributes);
        S.Diag(Existing->getLocation(), diag::note_conflicting_attribute);
        S.Diag(WGSH->getLocation(), diag::note_conflicting_attribute);
        SYCLKernel->setInvalidDecl();
      }
    }
    SYCLKernel->addAttr(A);
    break;
  }
  case attr::Kind::SYCLIntelMaxWorkGroupSize: {
    auto *SIMWGSA = cast<SYCLIntelMaxWorkGroupSizeAttr>(A);
    if (auto *Existing = SYCLKernel->getAttr<SYCLReqdWorkGroupSizeAttr>()) {
      if (S.SemaRef.CheckMaxAllowedWorkGroupSize(
              Existing->getXDim(), Existing->getYDim(), Existing->getZDim(),
              SIMWGSA->getXDim(), SIMWGSA->getYDim(), SIMWGSA->getZDim())) {
        S.Diag(SYCLKernel->getLocation(),
               diag::err_conflicting_sycl_kernel_attributes);
        S.Diag(Existing->getLocation(), diag::note_conflicting_attribute);
        S.Diag(SIMWGSA->getLocation(), diag::note_conflicting_attribute);
        SYCLKernel->setInvalidDecl();
      } else {
        SYCLKernel->addAttr(A);
      }
    } else {
      SYCLKernel->addAttr(A);
    }
    break;
  }
  case attr::Kind::SYCLSimd:
    if (KernelBody && !KernelBody->getAttr<SYCLSimdAttr>()) {
      // Usual kernel can't call ESIMD functions.
      S.Diag(KernelBody->getLocation(),
             diag::err_sycl_function_attribute_mismatch)
          << A;
      S.Diag(A->getLocation(), diag::note_attribute);
      KernelBody->setInvalidDecl();
      break;
    }
    LLVM_FALLTHROUGH;
  case attr::Kind::SYCLIntelKernelArgsRestrict:
  case attr::Kind::SYCLIntelNumSimdWorkItems:
  case attr::Kind::SYCLIntelSchedulerTargetFmaxMhz:
  case attr::Kind::SYCLIntelMaxGlobalWorkDim:
  case attr::Kind::SYCLIntelMinWorkGroupsPerComputeUnit:
  case attr::Kind::SYCLIntelMaxWorkGroupsPerMultiprocessor:
  case attr::Kind::SYCLIntelNoGlobalWorkOffset:
  case attr::Kind::SYCLIntelLoopFuse:
  case attr::Kind::SYCLIntelMaxConcurrency:
  case attr::Kind::SYCLIntelDisableLoopPipelining:
  case attr::Kind::SYCLIntelInitiationInterval:
  case attr::Kind::SYCLIntelUseStallEnableClusters:
  case attr::Kind::SYCLDeviceHas:
  case attr::Kind::SYCLAddIRAttributesFunction:
    SYCLKernel->addAttr(A);
    break;
  case attr::Kind::IntelNamedSubGroupSize:
    // Nothing to do here, handled in the SYCL2020 spelling.
    break;
  // TODO: vec_len_hint should be handled here
  default:
    // Seeing this means that CollectPossibleKernelAttributes was
    // updated while this switch wasn't...or something went wrong
    llvm_unreachable("Unexpected attribute was collected by "
                     "CollectPossibleKernelAttributes");
  }
}

void SemaSYCL::MarkDevices() {
  // This Tracker object ensures that the SyclDeviceDecls collection includes
  // the SYCL_EXTERNAL functions, and manages the diagnostics for all of the
  // functions in the kernel.
  DeviceFunctionTracker Tracker(*this);

  for (Decl *D : syclDeviceDecls()) {
    auto *SYCLKernel = cast<FunctionDecl>(D);

    // This type does the actual analysis on a per-kernel basis. It does this to
    // make sure that we're only ever dealing with the context of a single
    // kernel at a time.
    SingleDeviceFunctionTracker T{Tracker, SYCLKernel};

    CheckSYCL2020Attributes(*this, T.GetSYCLKernel(), T.GetKernelBody(),
                            T.GetDeviceFunctions());
    for (auto *A : T.GetCollectedAttributes())
      PropagateAndDiagnoseDeviceAttr(*this, T, A, T.GetSYCLKernel(),
                                     T.GetKernelBody());
    SemaRef.CheckSYCLAddIRAttributesFunctionAttrConflicts(T.GetSYCLKernel());
  }
}

void SemaSYCL::ProcessFreeFunction(FunctionDecl *FD) {
  if (isFreeFunction(*this, FD)) {
    SyclKernelFieldChecker FieldChecker(*this);
    SyclKernelUnionChecker UnionChecker(*this);

    KernelObjVisitor Visitor{*this};

    DiagnosingSYCLKernel = true;

    // Check parameters of free function.
    Visitor.VisitFunctionParameters(FD, FieldChecker, UnionChecker);

    DiagnosingSYCLKernel = false;

    // Ignore the free function if any of the checkers fail validation.
    if (!FieldChecker.isValid() || !UnionChecker.isValid())
      return;

    ConstructFreeFunctionKernel(*this, FD);
  }
}

// -----------------------------------------------------------------------------
// SYCL device specific diagnostics implementation
// -----------------------------------------------------------------------------

Sema::SemaDiagnosticBuilder
SemaSYCL::DiagIfDeviceCode(SourceLocation Loc, unsigned DiagID,
                           DeviceDiagnosticReason Reason) {
  assert(getLangOpts().SYCLIsDevice &&
         "Should only be called during SYCL compilation");
  FunctionDecl *FD = dyn_cast<FunctionDecl>(SemaRef.getCurLexicalContext());
  SemaDiagnosticBuilder::Kind DiagKind = [this, FD, Reason] {
    if (DiagnosingSYCLKernel)
      return SemaDiagnosticBuilder::K_ImmediateWithCallStack;
    if (!FD)
      return SemaDiagnosticBuilder::K_Nop;
    if (SemaRef.getEmissionStatus(FD) ==
        Sema::FunctionEmissionStatus::Emitted) {
      // Skip the diagnostic if we know it won't be emitted.
      if ((SemaRef.getEmissionReason(FD) & Reason) ==
          Sema::DeviceDiagnosticReason::None)
        return SemaDiagnosticBuilder::K_Nop;

      return SemaDiagnosticBuilder::K_ImmediateWithCallStack;
    }
    return SemaDiagnosticBuilder::K_Deferred;
  }();
  return SemaDiagnosticBuilder(DiagKind, Loc, DiagID, FD, SemaRef, Reason);
}

void SemaSYCL::deepTypeCheckForDevice(SourceLocation UsedAt,
                                      llvm::DenseSet<QualType> Visited,
                                      ValueDecl *DeclToCheck) {
  assert(getLangOpts().SYCLIsDevice &&
         "Should only be called during SYCL compilation");
  // Emit notes only for the first discovered declaration of unsupported type
  // to avoid mess of notes. This flag is to track that error already happened.
  bool NeedToEmitNotes = true;

  auto Check = [&](QualType TypeToCheck, const ValueDecl *D) {
    bool ErrorFound = false;
    if (isZeroSizedArray(*this, TypeToCheck)) {
      DiagIfDeviceCode(UsedAt, diag::err_typecheck_zero_array_size) << 1;
      ErrorFound = true;
    }
    // Checks for other types can also be done here.
    if (ErrorFound) {
      if (NeedToEmitNotes) {
        if (auto *FD = dyn_cast<FieldDecl>(D))
          DiagIfDeviceCode(FD->getLocation(),
                           diag::note_illegal_field_declared_here)
              << FD->getType()->isPointerType() << FD->getType();
        else
          DiagIfDeviceCode(D->getLocation(), diag::note_declared_at);
      }
    }

    return ErrorFound;
  };

  // In case we have a Record used do the DFS for a bad field.
  SmallVector<const ValueDecl *, 4> StackForRecursion;
  StackForRecursion.push_back(DeclToCheck);

  // While doing DFS save how we get there to emit a nice set of notes.
  SmallVector<const FieldDecl *, 4> History;
  History.push_back(nullptr);

  do {
    const ValueDecl *Next = StackForRecursion.pop_back_val();
    if (!Next) {
      assert(!History.empty());
      // Found a marker, we have gone up a level.
      History.pop_back();
      continue;
    }
    QualType NextTy = Next->getType();

    if (!Visited.insert(NextTy).second)
      continue;

    auto EmitHistory = [&]() {
      // The first element is always nullptr.
      for (uint64_t Index = 1; Index < History.size(); ++Index) {
        DiagIfDeviceCode(History[Index]->getLocation(),
                         diag::note_within_field_of_type)
            << History[Index]->getType();
      }
    };

    if (Check(NextTy, Next)) {
      if (NeedToEmitNotes)
        EmitHistory();
      NeedToEmitNotes = false;
    }

    // In case pointer/array/reference type is met get pointee type, then
    // proceed with that type.
    while (NextTy->isAnyPointerType() || NextTy->isArrayType() ||
           NextTy->isReferenceType()) {
      if (NextTy->isArrayType())
        NextTy = QualType{NextTy->getArrayElementTypeNoTypeQual(), 0};
      else
        NextTy = NextTy->getPointeeType();
      if (Check(NextTy, Next)) {
        if (NeedToEmitNotes)
          EmitHistory();
        NeedToEmitNotes = false;
      }
    }

    if (const auto *RecDecl = NextTy->getAsRecordDecl()) {
      if (auto *NextFD = dyn_cast<FieldDecl>(Next))
        History.push_back(NextFD);
      // When nullptr is discovered, this means we've gone back up a level, so
      // the history should be cleaned.
      StackForRecursion.push_back(nullptr);
      llvm::copy(RecDecl->fields(), std::back_inserter(StackForRecursion));
    }
  } while (!StackForRecursion.empty());
}

void SemaSYCL::finalizeSYCLDelayedAnalysis(const FunctionDecl *Caller,
                                           const FunctionDecl *Callee,
                                           SourceLocation Loc,
                                           DeviceDiagnosticReason Reason) {
  Callee = Callee->getMostRecentDecl();

  // If the reason for the emission of this diagnostic is not SYCL-specific,
  // and it is not known to be reachable from a routine on device, do not
  // issue a diagnostic.
  if ((Reason & DeviceDiagnosticReason::Sycl) == DeviceDiagnosticReason::None &&
      !isFDReachableFromSyclDevice(Callee, Caller))
    return;

  // If Callee has a SYCL attribute, no diagnostic needed.
  if (Callee->hasAttr<SYCLDeviceAttr>() || Callee->hasAttr<SYCLKernelAttr>())
    return;

  // If Callee has a CUDA device attribute, no diagnostic needed.
  if (getLangOpts().CUDA && Callee->hasAttr<CUDADeviceAttr>())
    return;

  // Diagnose if this is an undefined function and it is not a builtin.
  // Currently, there is an exception of "__failed_assertion" in libstdc++-11,
  // this undefined function is used to trigger a compiling error.
  if (!Callee->isDefined() && !Callee->getBuiltinID() &&
      !Callee->isReplaceableGlobalAllocationFunction() &&
      !isSYCLUndefinedAllowed(Callee, SemaRef.getSourceManager())) {
    Diag(Loc, diag::err_sycl_restrict) << SemaSYCL::KernelCallUndefinedFunction;
    Diag(Callee->getLocation(), diag::note_previous_decl) << Callee;
    Diag(Caller->getLocation(), diag::note_called_by) << Caller;
  }
}

bool SemaSYCL::checkAllowedSYCLInitializer(VarDecl *VD) {
  assert(getLangOpts().SYCLIsDevice &&
         "Should only be called during SYCL compilation");

  if (VD->isInvalidDecl() || !VD->hasInit() || !VD->hasGlobalStorage())
    return true;

  const Expr *Init = VD->getInit();
  bool ValueDependent = Init && Init->isValueDependent();
  bool isConstantInit = Init && !ValueDependent &&
                        Init->isConstantInitializer(getASTContext(), false);
  if (!VD->isConstexpr() && Init && !ValueDependent && !isConstantInit)
    return false;

  return true;
}

// -----------------------------------------------------------------------------
// Integration header functionality implementation
// -----------------------------------------------------------------------------

/// Returns a string ID of given parameter kind - used in header
/// emission.
static const char *paramKind2Str(KernelParamKind K) {
#define CASE(x)                                                                \
  case SYCLIntegrationHeader::kind_##x:                                        \
    return "kind_" #x
  switch (K) {
    CASE(accessor);
    CASE(std_layout);
    CASE(sampler);
    CASE(stream);
    CASE(specialization_constants_buffer);
    CASE(pointer);
  }
  return "<ERROR>";

#undef CASE
}

// Emits forward declarations of classes and template classes on which
// declaration of given type depends.
// For example, consider SimpleVadd
// class specialization in parallel_for below:
//
//   template <typename T1, unsigned int N, typename ... T2>
//   class SimpleVadd;
//   ...
//   template <unsigned int N, typename T1, typename ... T2>
//   void simple_vadd(const std::array<T1, N>& VA, const std::array<T1, N>&
//   VB,
//     std::array<T1, N>& VC, int param, T2 ... varargs) {
//     ...
//     deviceQueue.submit([&](sycl::handler& cgh) {
//       ...
//       cgh.parallel_for<class SimpleVadd<T1, N, T2...>>(...)
//       ...
//     }
//     ...
//   }
//   ...
//   class MyClass {...};
//   template <typename T> class MyInnerTmplClass { ... }
//   template <typename T> class MyTmplClass { ... }
//   ...
//   MyClass *c = new MyClass();
//   MyInnerTmplClass<MyClass**> c1(&c);
//   simple_vadd(A, B, C, 5, 'a', 1.f,
//     new MyTmplClass<MyInnerTmplClass<MyClass**>>(c1));
//
// it will generate the following forward declarations:
//   class MyClass;
//   template <typename T> class MyInnerTmplClass;
//   template <typename T> class MyTmplClass;
//   template <typename T1, unsigned int N, typename ...T2> class SimpleVadd;
//
class SYCLFwdDeclEmitter
    : public TypeVisitor<SYCLFwdDeclEmitter>,
      public ConstTemplateArgumentVisitor<SYCLFwdDeclEmitter> {
  using InnerTypeVisitor = TypeVisitor<SYCLFwdDeclEmitter>;
  using InnerTemplArgVisitor = ConstTemplateArgumentVisitor<SYCLFwdDeclEmitter>;
  raw_ostream &OS;
  llvm::SmallPtrSet<const NamedDecl *, 4> Printed;
  PrintingPolicy Policy;

  void printForwardDecl(NamedDecl *D) {
    // wrap the declaration into namespaces if needed
    unsigned NamespaceCnt = 0;
    std::string NSStr = "";
    const DeclContext *DC = D->getDeclContext();

    while (DC) {
      if (const auto *NS = dyn_cast<NamespaceDecl>(DC)) {
        ++NamespaceCnt;
        StringRef NSInlinePrefix = NS->isInline() ? "inline " : "";
        NSStr.insert(
            0,
            Twine(NSInlinePrefix + "namespace " + NS->getName() + " { ").str());
        DC = NS->getDeclContext();
      } else {
        // We should be able to handle a subset of the decl-context types to
        // make our namespaces for forward declarations as specific as possible,
        // so just skip them here.  We can't use their names, since they would
        // not be forward declarable, but we can try to make them as specific as
        // possible.
        // This permits things such as:
        // namespace N1 { void foo() { kernel<class K>(...); }}
        // and
        // namespace N2 { void foo() { kernel<class K>(...); }}
        // to co-exist, despite technically being against the SYCL rules.
        // See SYCLKernelNameTypePrinter for the corresponding part that prints
        // the kernel information for this type. These two must match.
        if (isa<FunctionDecl, RecordDecl, LinkageSpecDecl>(DC)) {
          DC = cast<Decl>(DC)->getDeclContext();
        } else {
          break;
        }
      }
    }
    OS << NSStr;
    if (NamespaceCnt > 0)
      OS << "\n";

    D->print(OS, Policy);

    if (const auto *ED = dyn_cast<EnumDecl>(D)) {
      QualType T = ED->getIntegerType().getCanonicalType();
      // Backup since getIntegerType() returns null for enum forward
      // declaration with no fixed underlying type
      if (T.isNull())
        T = ED->getPromotionType();
      OS << " : " << T.getAsString();
    }

    OS << ";\n";

    // print closing braces for namespaces if needed
    for (unsigned I = 0; I < NamespaceCnt; ++I)
      OS << "}";
    if (NamespaceCnt > 0)
      OS << "\n";
  }

  // Checks if we've already printed forward declaration and prints it if not.
  void checkAndEmitForwardDecl(NamedDecl *D) {
    if (Printed.insert(D).second)
      printForwardDecl(D);
  }

  void VisitTemplateArgs(ArrayRef<TemplateArgument> Args) {
    for (size_t I = 0, E = Args.size(); I < E; ++I)
      Visit(Args[I]);
  }

public:
  SYCLFwdDeclEmitter(raw_ostream &OS, const LangOptions &LO)
      : OS(OS), Policy(LO) {
    Policy.adjustForCPlusPlusFwdDecl();
    Policy.SuppressTypedefs = true;
    Policy.SuppressUnwrittenScope = true;
    Policy.PrintCanonicalTypes = true;
    Policy.SkipCanonicalizationOfTemplateTypeParms = true;
    Policy.SuppressFinalSpecifier = true;
  }

  void Visit(QualType T) {
    if (T.isNull())
      return;
    InnerTypeVisitor::Visit(T.getTypePtr());
  }

  void VisitReferenceType(const ReferenceType *RT) {
    // Our forward declarations don't care about references, so we should just
    // ignore the reference and continue on.
    Visit(RT->getPointeeType());
  }

  void Visit(const TemplateArgument &TA) {
    if (TA.isNull())
      return;
    InnerTemplArgVisitor::Visit(TA);
  }

  void VisitPointerType(const PointerType *T) {
    // Peel off the pointer types.
    QualType PT = T->getPointeeType();
    while (PT->isPointerType())
      PT = PT->getPointeeType();
    Visit(PT);
  }

  void VisitTagType(const TagType *T) {
    TagDecl *TD = T->getDecl();
    if (const auto *TSD = dyn_cast<ClassTemplateSpecializationDecl>(TD)) {
      // - first, recurse into template parameters and emit needed forward
      //   declarations
      ArrayRef<TemplateArgument> Args = TSD->getTemplateArgs().asArray();
      VisitTemplateArgs(Args);
      // - second, emit forward declaration for the template class being
      //   specialized
      ClassTemplateDecl *CTD = TSD->getSpecializedTemplate();
      assert(CTD && "template declaration must be available");

      checkAndEmitForwardDecl(CTD);
      return;
    }
    checkAndEmitForwardDecl(TD);
  }

  void VisitTypeTemplateArgument(const TemplateArgument &TA) {
    QualType T = TA.getAsType();
    Visit(T);
  }

  void VisitIntegralTemplateArgument(const TemplateArgument &TA) {
    QualType T = TA.getIntegralType();
    if (const EnumType *ET = T->getAs<EnumType>())
      VisitTagType(ET);
  }

  void VisitTemplateTemplateArgument(const TemplateArgument &TA) {
    // recursion is not required, since the maximum possible nesting level
    // equals two for template argument
    //
    // for example:
    //   template <typename T> class Bar;
    //   template <template <typename> class> class Baz;
    //   template <template <template <typename> class> class T>
    //   class Foo;
    //
    // The Baz is a template class. The Baz<Bar> is a class. The class Foo
    // should be specialized with template class, not a class. The correct
    // specialization of template class Foo is Foo<Baz>. The incorrect
    // specialization of template class Foo is Foo<Baz<Bar>>. In this case
    // template class Foo specialized by class Baz<Bar>, not a template
    // class template <template <typename> class> class T as it should.
    TemplateDecl *TD = TA.getAsTemplate().getAsTemplateDecl();
    assert(TD && "template declaration must be available");
    TemplateParameterList *TemplateParams = TD->getTemplateParameters();
    for (NamedDecl *P : *TemplateParams) {
      // If template template parameter type has an enum value template
      // parameter, forward declaration of enum type is required. Only enum
      // values (not types) need to be handled. For example, consider the
      // following kernel name type:
      //
      // template <typename EnumTypeOut, template <EnumValueIn EnumValue,
      // typename TypeIn> class T> class Foo;
      //
      // The correct specialization for Foo (with enum type) is:
      // Foo<EnumTypeOut, Baz>, where Baz is a template class.
      //
      // Therefore the forward class declarations generated in the
      // integration header are:
      // template <EnumValueIn EnumValue, typename TypeIn> class Baz;
      // template <typename EnumTypeOut, template <EnumValueIn EnumValue,
      // typename EnumTypeIn> class T> class Foo;
      //
      // This requires the following enum forward declarations:
      // enum class EnumTypeOut : int; (Used to template Foo)
      // enum class EnumValueIn : int; (Used to template Baz)
      if (NonTypeTemplateParmDecl *TemplateParam =
              dyn_cast<NonTypeTemplateParmDecl>(P))
        if (const EnumType *ET = TemplateParam->getType()->getAs<EnumType>())
          VisitTagType(ET);
    }
    checkAndEmitForwardDecl(TD);
  }

  void VisitPackTemplateArgument(const TemplateArgument &TA) {
    VisitTemplateArgs(TA.getPackAsArray());
  }
};

class SYCLKernelNameTypePrinter
    : public TypeVisitor<SYCLKernelNameTypePrinter>,
      public ConstTemplateArgumentVisitor<SYCLKernelNameTypePrinter> {
  using InnerTypeVisitor = TypeVisitor<SYCLKernelNameTypePrinter>;
  using InnerTemplArgVisitor =
      ConstTemplateArgumentVisitor<SYCLKernelNameTypePrinter>;
  raw_ostream &OS;
  PrintingPolicy &Policy;

  void printTemplateArgs(ArrayRef<TemplateArgument> Args) {
    for (size_t I = 0, E = Args.size(); I < E; ++I) {
      const TemplateArgument &Arg = Args[I];
      // If argument is an empty pack argument, skip printing comma and
      // argument.
      if (Arg.getKind() == TemplateArgument::ArgKind::Pack && !Arg.pack_size())
        continue;

      if (I)
        OS << ", ";

      Visit(Arg);
    }
  }

  void VisitQualifiers(Qualifiers Quals) {
    Quals.print(OS, Policy, /*appendSpaceIfNotEmpty*/ true);
  }

  // Use recursion to print the namespace-qualified name for the purposes of the
  // canonical sycl example of a type being created in the kernel call.
  void PrintNamespaceScopes(const DeclContext *DC) {
    if (isa<NamespaceDecl, FunctionDecl, RecordDecl, LinkageSpecDecl>(DC)) {
      PrintNamespaceScopes(DC->getParent());

      const auto *NS = dyn_cast<NamespaceDecl>(DC);
      if (NS && !NS->isAnonymousNamespace())
        OS << NS->getName() << "::";
    }
  }

public:
  SYCLKernelNameTypePrinter(raw_ostream &OS, PrintingPolicy &Policy)
      : OS(OS), Policy(Policy) {}

  void Visit(QualType T) {
    if (T.isNull())
      return;

    QualType CT = T.getCanonicalType();
    VisitQualifiers(CT.getQualifiers());

    InnerTypeVisitor::Visit(CT.getTypePtr());
  }

  void VisitType(const Type *T) {
    OS << QualType::getAsString(T, Qualifiers(), Policy);
  }

  void Visit(const TemplateArgument &TA) {
    if (TA.isNull())
      return;
    InnerTemplArgVisitor::Visit(TA);
  }

  void VisitTagType(const TagType *T) {
    TagDecl *RD = T->getDecl();
    if (const auto *TSD = dyn_cast<ClassTemplateSpecializationDecl>(RD)) {

      // Print template class name
      TSD->printQualifiedName(OS, Policy, /*WithGlobalNsPrefix*/ true);

      ArrayRef<TemplateArgument> Args = TSD->getTemplateArgs().asArray();
      OS << "<";
      printTemplateArgs(Args);
      OS << ">";

      return;
    }

    // Handle the canonical sycl example where the type is created for the first
    // time in the kernel naming. We want to qualify this as fully as we can,
    // but not in a way that won't be forward declarable.  See
    // SYCLFwdDeclEmitter::printForwardDecl for the corresponding list for
    // printing the forward declaration, these two must match.
    DeclContext *DC = RD->getDeclContext();
    if (isa<FunctionDecl, RecordDecl, LinkageSpecDecl>(DC)) {
      PrintNamespaceScopes(DC);
      RD->printName(OS, Policy);
      return;
    }

    const NamespaceDecl *NS = dyn_cast<NamespaceDecl>(RD->getDeclContext());
    RD->printQualifiedName(OS, Policy, !(NS && NS->isAnonymousNamespace()));
  }

  void VisitTemplateArgument(const TemplateArgument &TA) {
    TA.print(Policy, OS, false /* IncludeType */);
  }

  void VisitTypeTemplateArgument(const TemplateArgument &TA) {
    Policy.SuppressTagKeyword = true;
    QualType T = TA.getAsType();
    Visit(T);
    Policy.SuppressTagKeyword = false;
  }

  void VisitIntegralTemplateArgument(const TemplateArgument &TA) {
    QualType T = TA.getIntegralType();
    if (const EnumType *ET = T->getAs<EnumType>()) {
      const llvm::APSInt &Val = TA.getAsIntegral();
      OS << "static_cast<";
      ET->getDecl()->printQualifiedName(OS, Policy,
                                        /*WithGlobalNsPrefix*/ true);
      OS << ">(" << Val << ")";
    } else {
      TA.print(Policy, OS, false /* IncludeType */);
    }
  }

  void VisitTemplateTemplateArgument(const TemplateArgument &TA) {
    TemplateDecl *TD = TA.getAsTemplate().getAsTemplateDecl();
    TD->printQualifiedName(OS, Policy);
  }

  void VisitPackTemplateArgument(const TemplateArgument &TA) {
    printTemplateArgs(TA.getPackAsArray());
  }
};

static void OutputStableNameChar(raw_ostream &O, char C) {
  // If it is reliably printable, print in the integration header as a
  // character. Else just print it as the integral representation.
  if (llvm::isPrint(C))
    O << '\'' << C << '\'';
  else
    O << static_cast<short>(C);
}

static void OutputStableNameInChars(raw_ostream &O, StringRef Name) {
  assert(!Name.empty() && "Expected a nonempty string!");
  OutputStableNameChar(O, Name[0]);

  for (char C : Name.substr(1)) {
    O << ", ";
    OutputStableNameChar(O, C);
  }
}

void SYCLIntegrationHeader::emit(raw_ostream &O) {
  O << "// This is auto-generated SYCL integration header.\n";
  O << "\n";

  O << "#include <sycl/detail/defines_elementary.hpp>\n";
  O << "#include <sycl/detail/kernel_desc.hpp>\n";
  O << "#include <sycl/ext/oneapi/experimental/free_function_traits.hpp>\n";

  O << "\n";

  LangOptions LO;
  PrintingPolicy Policy(LO);
  Policy.SuppressTypedefs = true;
  Policy.SuppressUnwrittenScope = true;
  // Disable printing anonymous tag locations because on Windows
  // file path separators are treated as escape sequences and cause errors
  // when integration header is compiled with host compiler.
  Policy.AnonymousTagLocations = 0;
  SYCLFwdDeclEmitter FwdDeclEmitter(O, S.getLangOpts());

  // Predefines which need to be set for custom host compilation
  // must be defined in integration header.
  for (const std::pair<StringRef, StringRef> &Macro :
       getSYCLVersionMacros(S.getLangOpts())) {
    O << "#ifndef " << Macro.first << '\n';
    O << "#define " << Macro.first << " " << Macro.second << '\n';
    O << "#endif //" << Macro.first << "\n\n";
  }

  switch (S.getLangOpts().getSYCLRangeRounding()) {
  case LangOptions::SYCLRangeRoundingPreference::Disable:
    O << "#ifndef __SYCL_DISABLE_PARALLEL_FOR_RANGE_ROUNDING__ \n";
    O << "#define __SYCL_DISABLE_PARALLEL_FOR_RANGE_ROUNDING__ 1\n";
    O << "#endif //__SYCL_DISABLE_PARALLEL_FOR_RANGE_ROUNDING__\n\n";
    break;
  case LangOptions::SYCLRangeRoundingPreference::Force:
    O << "#ifndef __SYCL_FORCE_PARALLEL_FOR_RANGE_ROUNDING__ \n";
    O << "#define __SYCL_FORCE_PARALLEL_FOR_RANGE_ROUNDING__ 1\n";
    O << "#endif //__SYCL_FORCE_PARALLEL_FOR_RANGE_ROUNDING__\n\n";
    break;
  default:
    break;
  }

  if (S.getLangOpts().SYCLExperimentalRangeRounding) {
    O << "#ifndef __SYCL_EXP_PARALLEL_FOR_RANGE_ROUNDING__ \n";
    O << "#define __SYCL_EXP_PARALLEL_FOR_RANGE_ROUNDING__ 1\n";
    O << "#endif //__SYCL_EXP_PARALLEL_FOR_RANGE_ROUNDING__\n\n";
  }

  if (SpecConsts.size() > 0) {
    O << "// Forward declarations of templated spec constant types:\n";
    for (const auto &SC : SpecConsts)
      FwdDeclEmitter.Visit(SC.first);
    O << "\n";

    // Remove duplicates.
    std::sort(SpecConsts.begin(), SpecConsts.end(),
              [](const SpecConstID &SC1, const SpecConstID &SC2) {
                // Sort by string IDs for stable spec consts order in the
                // header.
                return SC1.second.compare(SC2.second) < 0;
              });
    SpecConstID *End =
        std::unique(SpecConsts.begin(), SpecConsts.end(),
                    [](const SpecConstID &SC1, const SpecConstID &SC2) {
                      // Here can do faster comparison of types.
                      return SC1.first == SC2.first;
                    });

    O << "// Specialization constants IDs:\n";
    for (const auto &P : llvm::make_range(SpecConsts.begin(), End)) {
      O << "template <> struct sycl::detail::SpecConstantInfo<";
      SYCLKernelNameTypePrinter Printer(O, Policy);
      Printer.Visit(P.first);
      O << "> {\n";
      O << "  static constexpr const char* getName() {\n";
      O << "    return \"" << P.second << "\";\n";
      O << "  }\n";
      O << "};\n";
    }
  }

  O << "// Forward declarations of templated kernel function types:\n";
  for (const KernelDesc &K : KernelDescs)
    if (!K.IsUnnamedKernel)
      FwdDeclEmitter.Visit(K.NameType);
  O << "\n";

  O << "namespace sycl {\n";
  O << "inline namespace _V1 {\n";
  O << "namespace detail {\n";

  // Generate declaration of variable of type __sycl_device_global_registration
  // whose sole purpose is to run its constructor before the application's
  // main() function.

  if (NeedToEmitDeviceGlobalRegistration) {
    O << "namespace {\n";

    O << "class __sycl_device_global_registration {\n";
    O << "public:\n";
    O << "  __sycl_device_global_registration() noexcept;\n";
    O << "};\n";
    O << "__sycl_device_global_registration __sycl_device_global_registrar;\n";

    O << "} // namespace\n";

    O << "\n";
  }

  // Generate declaration of variable of type __sycl_host_pipe_registration
  // whose sole purpose is to run its constructor before the application's
  // main() function.
  if (NeedToEmitHostPipeRegistration) {
    O << "namespace {\n";

    O << "class __sycl_host_pipe_registration {\n";
    O << "public:\n";
    O << "  __sycl_host_pipe_registration() noexcept;\n";
    O << "};\n";
    O << "__sycl_host_pipe_registration __sycl_host_pipe_registrar;\n";

    O << "} // namespace\n";

    O << "\n";
  }


  O << "// names of all kernels defined in the corresponding source\n";
  O << "static constexpr\n";
  O << "const char* const kernel_names[] = {\n";

  for (unsigned I = 0; I < KernelDescs.size(); I++) {
    O << "  \"" << KernelDescs[I].Name << "\"";

    if (I < KernelDescs.size() - 1)
      O << ",";
    O << "\n";
  }
  O << "};\n\n";

  O << "// array representing signatures of all kernels defined in the\n";
  O << "// corresponding source\n";
  O << "static constexpr\n";
  O << "const kernel_param_desc_t kernel_signatures[] = {\n";

  for (unsigned I = 0; I < KernelDescs.size(); I++) {
    auto &K = KernelDescs[I];
    O << "  //--- " << K.Name << "\n";

    for (const auto &P : K.Params) {
      std::string TyStr = paramKind2Str(P.Kind);
      O << "  { kernel_param_kind_t::" << TyStr << ", ";
      O << P.Info << ", " << P.Offset << " },\n";
    }
    O << "\n";
  }

  // Sentinel in place for 2 reasons:
  // 1- to make sure we don't get a warning because this collection is empty.
  // 2- to provide an obvious value that we can use when debugging to see that
  //    we have left valid kernel information.
  // integer-field values are negative, so they are obviously invalid, notable
  // enough to 'stick out' and 'negative enough' to not be easily reachable by a
  // mathematical error.
  O << "  { kernel_param_kind_t::kind_invalid, -987654321, -987654321 }, \n";
  O << "};\n\n";

  O << "// Specializations of KernelInfo for kernel function types:\n";
  unsigned CurStart = 0;

  for (const KernelDesc &K : KernelDescs) {
    const size_t N = K.Params.size();
    PresumedLoc PLoc = S.getASTContext().getSourceManager().getPresumedLoc(
        S.getASTContext()
            .getSourceManager()
            .getExpansionRange(K.KernelLocation)
            .getEnd());
    if (K.IsUnnamedKernel) {
      O << "template <> struct KernelInfoData<";
      OutputStableNameInChars(O, K.StableName);
      O << "> {\n";
    } else {
      O << "template <> struct KernelInfo<";
      SYCLKernelNameTypePrinter Printer(O, Policy);
      Printer.Visit(K.NameType);
      O << "> {\n";
    }

    O << "  __SYCL_DLL_LOCAL\n";
    O << "  static constexpr const char* getName() { return \"" << K.Name
      << "\"; }\n";
    O << "  __SYCL_DLL_LOCAL\n";
    O << "  static constexpr unsigned getNumParams() { return " << N << "; }\n";
    O << "  __SYCL_DLL_LOCAL\n";
    O << "  static constexpr const kernel_param_desc_t& ";
    O << "getParamDesc(unsigned i) {\n";
    O << "    return kernel_signatures[i+" << CurStart << "];\n";
    O << "  }\n";
    O << "  __SYCL_DLL_LOCAL\n";
    O << "  static constexpr bool isESIMD() { return " << K.IsESIMDKernel
      << "; }\n";
    O << "  __SYCL_DLL_LOCAL\n";
    O << "  static constexpr const char* getFileName() {\n";
    O << "#ifndef NDEBUG\n";
    O << "    return \""
      << std::string(PLoc.getFilename())
             .substr(std::string(PLoc.getFilename()).find_last_of("/\\") + 1);
    O << "\";\n";
    O << "#else\n";
    O << "    return \"\";\n";
    O << "#endif\n";
    O << "  }\n";
    O << "  __SYCL_DLL_LOCAL\n";
    O << "  static constexpr const char* getFunctionName() {\n";
    O << "#ifndef NDEBUG\n";
    O << "    return \"";
    SYCLKernelNameTypePrinter Printer(O, Policy);
    Printer.Visit(K.NameType);
    O << "\";\n";
    O << "#else\n";
    O << "    return \"\";\n";
    O << "#endif\n";
    O << "  }\n";
    O << "  __SYCL_DLL_LOCAL\n";
    O << "  static constexpr unsigned getLineNumber() {\n";
    O << "#ifndef NDEBUG\n";
    O << "    return " << PLoc.getLine() << ";\n";
    O << "#else\n";
    O << "    return 0;\n";
    O << "#endif\n";
    O << "  }\n";
    O << "  __SYCL_DLL_LOCAL\n";
    O << "  static constexpr unsigned getColumnNumber() {\n";
    O << "#ifndef NDEBUG\n";
    O << "    return " << PLoc.getColumn() << ";\n";
    O << "#else\n";
    O << "    return 0;\n";
    O << "#endif\n";
    O << "  }\n";
    StringRef ReturnType = (S.getASTContext().getTargetInfo().getInt64Type() ==
                            TargetInfo::SignedLong)
                               ? "long"
                               : "long long";
    O << "  // Returns the size of the kernel object in bytes.\n";
    O << "  __SYCL_DLL_LOCAL\n";
    O << "  static constexpr " << ReturnType << " getKernelSize() { return "
      << K.ObjSize << "; }\n";
    O << "};\n";
    CurStart += N;
  }
  O << "\n";
  O << "} // namespace detail\n";
  O << "} // namespace _V1\n";
  O << "} // namespace sycl\n";

  unsigned ShimCounter = 1;
  int FreeFunctionCount = 0;
  for (const KernelDesc &K : KernelDescs) {
    if (!isFreeFunction(S, K.SyclKernel))
      continue;

    ++FreeFunctionCount;
    // Generate forward declaration for free function.
    O << "\n// Definition of " << K.Name << " as a free function kernel\n";
    if (K.SyclKernel->getLanguageLinkage() == CLanguageLinkage)
      O << "extern \"C\" ";
    std::string ParmList;
    bool FirstParam = true;
    for (ParmVarDecl *Param : K.SyclKernel->parameters()) {
      if (FirstParam)
        FirstParam = false;
      else
        ParmList += ", ";
      ParmList += Param->getType().getCanonicalType().getAsString();
    }
    FunctionTemplateDecl *FTD = K.SyclKernel->getPrimaryTemplate();
<<<<<<< HEAD
    if (FTD) {
      Policy.SuppressDefinition = true;
      FTD->print(O, Policy);
      O << ";\n";
    } else {
      O << "void " << K.SyclKernel->getIdentifier()->getName().data() << "("
        << ParmList << ");\n";
    }
=======
    Policy.SuppressDefinition = true;
    Policy.PolishForDeclaration = true;
    if (FTD) {
      FTD->print(O, Policy);
    } else {
      K.SyclKernel->print(O, Policy);
    }
    O << ";\n";
>>>>>>> b38ec2aa

    // Generate a shim function that returns the address of the free function.
    O << "static constexpr auto __sycl_shim" << ShimCounter << "() {\n";
    O << "  return (void (*)(" << ParmList << "))"
      << K.SyclKernel->getIdentifier()->getName().data();
    if (FTD) {
      const TemplateArgumentList *TAL =
          K.SyclKernel->getTemplateSpecializationArgs();
      ArrayRef<TemplateArgument> A = TAL->asArray();
      bool FirstParam = true;
      O << "<";
      for (auto X : A) {
        if (FirstParam)
          FirstParam = false;
        else
          O << ", ";
        X.print(Policy, O, true);
      }
      O << ">";
    }
    O << ";\n";
    O << "}\n";

    // Generate is_kernel, is_single_task_kernel and nd_range_kernel functions.
    O << "namespace sycl {\n";
    O << "template <>\n";
    O << "struct ext::oneapi::experimental::is_kernel<__sycl_shim"
      << ShimCounter << "()";
    O << "> {\n";
    O << "  static constexpr bool value = true;\n";
    O << "};\n";
    int Dim = getFreeFunctionRangeDim(S, K.SyclKernel);
    O << "template <>\n";
    if (Dim > 0)
      O << "struct ext::oneapi::experimental::is_nd_range_kernel<__sycl_shim"
        << ShimCounter << "(), " << Dim;
    else
      O << "struct "
           "ext::oneapi::experimental::is_single_task_kernel<__sycl_shim"
        << ShimCounter << "()";
    O << "> {\n";
    O << "  static constexpr bool value = true;\n";
    O << "};\n";
    O << "}\n";
    ++ShimCounter;
  }

  if (FreeFunctionCount > 0) {
    O << "\n#include <sycl/kernel_bundle.hpp>\n";
  }
  ShimCounter = 1;
  for (const KernelDesc &K : KernelDescs) {
    if (!isFreeFunction(S, K.SyclKernel))
      continue;

    O << "\n// Definition of kernel_id of " << K.Name << "\n";
    O << "namespace sycl {\n";
    O << "template <>\n";
    O << "kernel_id ext::oneapi::experimental::get_kernel_id<__sycl_shim"
      << ShimCounter << "()>() {\n";
    O << "  return sycl::detail::get_kernel_id_impl(std::string_view{\""
      << K.Name << "\"});\n";
    O << "}\n";
    O << "}\n";
    ++ShimCounter;
  }
}

bool SYCLIntegrationHeader::emit(StringRef IntHeaderName) {
  if (IntHeaderName.empty())
    return false;
  int IntHeaderFD = 0;
  std::error_code EC =
      llvm::sys::fs::openFileForWrite(IntHeaderName, IntHeaderFD);
  if (EC) {
    llvm::errs() << "Error: " << EC.message() << "\n";
    // compilation will fail on absent include file - don't need to fail here
    return false;
  }
  llvm::raw_fd_ostream Out(IntHeaderFD, true /*close in destructor*/);
  emit(Out);
  return true;
}

void SYCLIntegrationHeader::startKernel(const FunctionDecl *SyclKernel,
                                        QualType KernelNameType,
                                        SourceLocation KernelLocation,
                                        bool IsESIMDKernel,
                                        bool IsUnnamedKernel, int64_t ObjSize) {
  KernelDescs.emplace_back(SyclKernel, KernelNameType, KernelLocation,
                           IsESIMDKernel, IsUnnamedKernel, ObjSize);
}

void SYCLIntegrationHeader::addParamDesc(kernel_param_kind_t Kind, int Info,
                                         unsigned Offset) {
  auto *K = getCurKernelDesc();
  assert(K && "no kernels");
  K->Params.push_back(KernelParamDesc());
  KernelParamDesc &PD = K->Params.back();
  PD.Kind = Kind;
  PD.Info = Info;
  PD.Offset = Offset;
}

void SYCLIntegrationHeader::endKernel() {
  // nop for now
}

void SYCLIntegrationHeader::addSpecConstant(StringRef IDName, QualType IDType) {
  SpecConsts.emplace_back(std::make_pair(IDType, IDName.str()));
}

SYCLIntegrationHeader::SYCLIntegrationHeader(SemaSYCL &S) : S(S) {}

void SYCLIntegrationFooter::addVarDecl(const VarDecl *VD) {
  // Variable template declaration can result in an error case of 'nullptr'
  // here.
  if (!VD)
    return;
  // Skip the dependent version of these variables, we only care about them
  // after instantiation.
  if (VD->getDeclContext()->isDependentContext())
    return;

  // Skip partial specializations of a variable template, treat other variable
  // template instantiations as a VarDecl.
  if (isa<VarTemplatePartialSpecializationDecl>(VD))
    return;
  // Step 1: ensure that this is of the correct type template specialization.
  if (!SemaSYCL::isSyclType(VD->getType(), SYCLTypeAttr::specialization_id) &&
      !SemaSYCL::isSyclType(VD->getType(), SYCLTypeAttr::host_pipe) &&
      !S.isTypeDecoratedWithDeclAttribute<SYCLDeviceGlobalAttr>(
          VD->getType())) {
    // Handle the case where this could be a deduced type, such as a deduction
    // guide. We have to do this here since this function, unlike most of the
    // rest of this file, is called during Sema instead of after it. We will
    // also have to filter out after deduction later.
    QualType Ty = VD->getType().getCanonicalType();
    if (!Ty->isUndeducedType())
      return;
  }
  // Step 2: ensure that this is a static member, or a namespace-scope.
  // Note that isLocalVarDeclorParm excludes thread-local and static-local
  // intentionally, as there is no way to 'spell' one of those in the
  // specialization. We just don't generate the specialization for those, and
  // let an error happen during host compilation. To avoid multiple entries for
  // redeclarations, variables with external storage are omitted.
  if (VD->hasLocalStorage() || VD->isLocalVarDeclOrParm() ||
      VD->hasExternalStorage())
    return;

  // Step 3: Add to collection.
  GlobalVars.push_back(VD);
}

// Post-compile integration header support.
bool SYCLIntegrationFooter::emit(StringRef IntHeaderName) {
  if (IntHeaderName.empty())
    return false;
  int IntHeaderFD = 0;
  std::error_code EC =
      llvm::sys::fs::openFileForWrite(IntHeaderName, IntHeaderFD);
  if (EC) {
    llvm::errs() << "Error: " << EC.message() << "\n";
    // compilation will fail on absent include file - don't need to fail here
    return false;
  }
  llvm::raw_fd_ostream Out(IntHeaderFD, true /*close in destructor*/);
  return emit(Out);
}

template <typename BeforeFn, typename AfterFn>
static void PrintNSHelper(BeforeFn Before, AfterFn After, raw_ostream &OS,
                          const DeclContext *DC) {
  if (DC->isTranslationUnit())
    return;

  const auto *CurDecl = cast<Decl>(DC);
  // Ensure we are in the canonical version, so that we know we have the 'full'
  // name of the thing.
  CurDecl = CurDecl->getCanonicalDecl();

  // We are intentionally skipping linkage decls and record decls.  Namespaces
  // can appear in a linkage decl, but not a record decl, so we don't have to
  // worry about the names getting messed up from that.  We handle record decls
  // later when printing the name of the thing.
  const auto *NS = dyn_cast<NamespaceDecl>(CurDecl);
  if (NS)
    Before(OS, NS);

  if (const DeclContext *NewDC = CurDecl->getDeclContext())
    PrintNSHelper(Before, After, OS, NewDC);

  if (NS)
    After(OS, NS);
}

static void PrintNamespaces(raw_ostream &OS, const DeclContext *DC) {
  PrintNSHelper([](raw_ostream &OS, const NamespaceDecl *NS) {},
                [](raw_ostream &OS, const NamespaceDecl *NS) {
                  if (NS->isInline())
                    OS << "inline ";
                  OS << "namespace ";
                  if (!NS->isAnonymousNamespace())
                    OS << NS->getName() << " ";
                  OS << "{\n";
                },
                OS, DC);
}

static void PrintNSClosingBraces(raw_ostream &OS, const DeclContext *DC) {
  PrintNSHelper(
      [](raw_ostream &OS, const NamespaceDecl *NS) {
        OS << "} // ";
        if (NS->isInline())
          OS << "inline ";

        OS << "namespace ";
        if (!NS->isAnonymousNamespace())
          OS << NS->getName();

        OS << '\n';
      },
      [](raw_ostream &OS, const NamespaceDecl *NS) {}, OS, DC);
}

static std::string EmitShim(raw_ostream &OS, unsigned &ShimCounter,
                            const std::string &LastShim,
                            const NamespaceDecl *AnonNS) {
  std::string NewShimName =
      "__sycl_detail::__shim_" + std::to_string(ShimCounter) + "()";
  // Print opening-namespace
  PrintNamespaces(OS, Decl::castToDeclContext(AnonNS));
  OS << "namespace __sycl_detail {\n";
  OS << "static constexpr decltype(" << LastShim << ") &__shim_" << ShimCounter
     << "() {\n";
  OS << "  return " << LastShim << ";\n";
  OS << "}\n";
  OS << "} // namespace __sycl_detail\n";
  PrintNSClosingBraces(OS, Decl::castToDeclContext(AnonNS));

  ++ShimCounter;
  return NewShimName;
}

// Emit the list of shims required for a DeclContext, calls itself recursively.
static void EmitShims(raw_ostream &OS, unsigned &ShimCounter,
                      const DeclContext *DC, std::string &NameForLastShim,
                      PrintingPolicy &Policy) {
  if (DC->isTranslationUnit()) {
    NameForLastShim = "::" + NameForLastShim;
    return;
  }

  const auto *CurDecl = cast<Decl>(DC)->getCanonicalDecl();

  // We skip linkage decls, since they don't modify the Qualified name.
  if (const auto *CTSD = dyn_cast<ClassTemplateSpecializationDecl>(CurDecl)) {
    std::string TemplatedName;
    llvm::raw_string_ostream Stream(TemplatedName);
    CTSD->getNameForDiagnostic(Stream, Policy, false);
    Stream.flush();
    NameForLastShim = TemplatedName + "::" + NameForLastShim;
  } else if (const auto *RD = dyn_cast<RecordDecl>(CurDecl)) {
    NameForLastShim = RD->getNameAsString() + "::" + NameForLastShim;
  } else if (const auto *ND = dyn_cast<NamespaceDecl>(CurDecl)) {
    if (ND->isAnonymousNamespace()) {
      // Print current shim, reset 'name for last shim'.
      NameForLastShim = EmitShim(OS, ShimCounter, NameForLastShim, ND);
    } else {
      NameForLastShim = ND->getNameAsString() + "::" + NameForLastShim;
    }
  } else {
    // FIXME: I don't believe there are other declarations that these variables
    // could possibly find themselves in. LinkageDecls don't change the
    // qualified name, so there is nothing to do here. At one point we should
    // probably convince ourselves that this is entire list and remove this
    // comment.
    assert((isa<LinkageSpecDecl, ExternCContextDecl>(CurDecl)) &&
           "Unhandled decl type");
  }

  EmitShims(OS, ShimCounter, CurDecl->getDeclContext(), NameForLastShim,
            Policy);
}

// Emit the list of shims required for a variable declaration.
// Returns a string containing the FQN of the 'top most' shim, including its
// function call parameters.
static std::string EmitShims(raw_ostream &OS, unsigned &ShimCounter,
                             PrintingPolicy &Policy, const VarDecl *VD) {
  if (!VD->isInAnonymousNamespace())
    return "";
  std::string RelativeName;
  llvm::raw_string_ostream stream(RelativeName);
  VD->getNameForDiagnostic(stream, Policy, false);
  stream.flush();

  EmitShims(OS, ShimCounter, VD->getDeclContext(), RelativeName, Policy);
  return RelativeName;
}

bool SYCLIntegrationFooter::emit(raw_ostream &OS) {
  PrintingPolicy Policy{S.getLangOpts()};
  Policy.adjustForCPlusPlusFwdDecl();
  Policy.SuppressTypedefs = true;
  Policy.SuppressUnwrittenScope = true;

  llvm::SmallSet<const VarDecl *, 8> Visited;
  bool EmittedFirstSpecConstant = false;
  bool DeviceGlobalsEmitted = false;
  bool HostPipesEmitted = false;

  // Used to uniquely name the 'shim's as we generate the names in each
  // anonymous namespace.
  unsigned ShimCounter = 0;

  std::string DeviceGlobalsBuf;
  llvm::raw_string_ostream DeviceGlobOS(DeviceGlobalsBuf);
  std::string HostPipesBuf;
  llvm::raw_string_ostream HostPipesOS(HostPipesBuf);
  for (const VarDecl *VD : GlobalVars) {
    VD = VD->getCanonicalDecl();

    // Skip if this isn't a SpecIdType, DeviceGlobal, or HostPipe.  This 
    // can happen if it was a deduced type.
    if (!SemaSYCL::isSyclType(VD->getType(), SYCLTypeAttr::specialization_id) &&
        !SemaSYCL::isSyclType(VD->getType(), SYCLTypeAttr::host_pipe) &&
        !S.isTypeDecoratedWithDeclAttribute<SYCLDeviceGlobalAttr>(
            VD->getType()))
      continue;

    // Skip if we've already visited this.
    if (llvm::find(Visited, VD) != Visited.end())
      continue;

    // We only want to emit the #includes if we have a variable that needs
    // them, so emit this one on the first time through the loop.
    if (!EmittedFirstSpecConstant && !DeviceGlobalsEmitted && !HostPipesEmitted)
      OS << "#include <sycl/detail/defines_elementary.hpp>\n";

    Visited.insert(VD);
    std::string TopShim = EmitShims(OS, ShimCounter, Policy, VD);
    if (S.isTypeDecoratedWithDeclAttribute<SYCLDeviceGlobalAttr>(
            VD->getType())) {
      DeviceGlobalsEmitted = true;
      DeviceGlobOS << "device_global_map::add(";
      DeviceGlobOS << "(void *)&";
      if (VD->isInAnonymousNamespace()) {
        DeviceGlobOS << TopShim;
      } else {
        DeviceGlobOS << "::";
        VD->getNameForDiagnostic(DeviceGlobOS, Policy, true);
      }
      DeviceGlobOS << ", \"";
      DeviceGlobOS << SYCLUniqueStableIdExpr::ComputeName(S.getASTContext(),
                                                          VD);
      DeviceGlobOS << "\");\n";
    } else if (SemaSYCL::isSyclType(VD->getType(), SYCLTypeAttr::host_pipe)) {
      HostPipesEmitted = true;
      HostPipesOS << "host_pipe_map::add(";
      HostPipesOS << "(void *)&";
      if (VD->isInAnonymousNamespace()) {
        HostPipesOS << TopShim;
      } else {
        HostPipesOS << "::";
        VD->getNameForDiagnostic(HostPipesOS, Policy, true);
      }
      HostPipesOS << ", \"";
      HostPipesOS << SYCLUniqueStableIdExpr::ComputeName(S.getASTContext(),
                                                         VD);
      HostPipesOS << "\");\n";
    } else {
      EmittedFirstSpecConstant = true;
      OS << "namespace sycl {\n";
      OS << "inline namespace _V1 {\n";
      OS << "namespace detail {\n";
      OS << "template<>\n";
      OS << "inline const char *get_spec_constant_symbolic_ID_impl<";

      if (VD->isInAnonymousNamespace()) {
        OS << TopShim;
      } else {
        OS << "::";
        VD->getNameForDiagnostic(OS, Policy, true);
      }

      OS << ">() {\n";
      OS << "  return \"";
      OS << SYCLUniqueStableIdExpr::ComputeName(S.getASTContext(), VD);
      OS << "\";\n";
      OS << "}\n";
      OS << "} // namespace detail\n";
      OS << "} // namespace _V1\n";
      OS << "} // namespace sycl\n";
    }
  }

  if (EmittedFirstSpecConstant)
    OS << "#include <sycl/detail/spec_const_integration.hpp>\n";

  if (DeviceGlobalsEmitted) {
    OS << "#include <sycl/detail/device_global_map.hpp>\n";
    DeviceGlobOS.flush();
    OS << "namespace sycl::detail {\n";
    OS << "namespace {\n";
    OS << "__sycl_device_global_registration::__sycl_device_global_"
          "registration() noexcept {\n";
    OS << DeviceGlobalsBuf;
    OS << "}\n";
    OS << "} // namespace (unnamed)\n";
    OS << "} // namespace sycl::detail\n";

    S.getSyclIntegrationHeader().addDeviceGlobalRegistration();
  }

  if (HostPipesEmitted) {
    OS << "#include <sycl/detail/host_pipe_map.hpp>\n";
    HostPipesOS.flush();
    OS << "namespace sycl::detail {\n";
    OS << "namespace {\n";
    OS << "__sycl_host_pipe_registration::__sycl_host_pipe_"
          "registration() noexcept {\n";
    OS << HostPipesBuf;
    OS << "}\n";
    OS << "} // namespace (unnamed)\n";
    OS << "} // namespace sycl::detail\n";

    S.getSyclIntegrationHeader().addHostPipeRegistration();
  }

  return true;
}

ExprResult SemaSYCL::BuildUniqueStableIdExpr(SourceLocation OpLoc,
                                             SourceLocation LParen,
                                             SourceLocation RParen, Expr *E) {
  if (!E->isInstantiationDependent()) {
    // Special handling to get us better error messages for a member variable.
    if (auto *ME = dyn_cast<MemberExpr>(E->IgnoreUnlessSpelledInSource())) {
      if (isa<FieldDecl>(ME->getMemberDecl()))
        Diag(E->getExprLoc(), diag::err_unique_stable_id_global_storage);
      else
        Diag(E->getExprLoc(), diag::err_unique_stable_id_expected_var);
      return ExprError();
    }

    auto *DRE = dyn_cast<DeclRefExpr>(E->IgnoreUnlessSpelledInSource());

    if (!DRE || !isa_and_nonnull<VarDecl>(DRE->getDecl())) {
      Diag(E->getExprLoc(), diag::err_unique_stable_id_expected_var);
      return ExprError();
    }

    auto *Var = cast<VarDecl>(DRE->getDecl());

    if (!Var->hasGlobalStorage()) {
      Diag(E->getExprLoc(), diag::err_unique_stable_id_global_storage);
      return ExprError();
    }
  }

  return SYCLUniqueStableIdExpr::Create(getASTContext(), OpLoc, LParen, RParen,
                                        E);
}

ExprResult SemaSYCL::ActOnUniqueStableIdExpr(SourceLocation OpLoc,
                                             SourceLocation LParen,
                                             SourceLocation RParen, Expr *E) {
  return BuildUniqueStableIdExpr(OpLoc, LParen, RParen, E);
}

ExprResult SemaSYCL::BuildUniqueStableNameExpr(SourceLocation OpLoc,
                                               SourceLocation LParen,
                                               SourceLocation RParen,
                                               TypeSourceInfo *TSI) {
  return SYCLUniqueStableNameExpr::Create(getASTContext(), OpLoc, LParen,
                                          RParen, TSI);
}

ExprResult SemaSYCL::ActOnUniqueStableNameExpr(SourceLocation OpLoc,
                                               SourceLocation LParen,
                                               SourceLocation RParen,
                                               ParsedType ParsedTy) {
  TypeSourceInfo *TSI = nullptr;
  QualType Ty = SemaRef.GetTypeFromParser(ParsedTy, &TSI);

  if (Ty.isNull())
    return ExprError();
  if (!TSI)
    TSI = getASTContext().getTrivialTypeSourceInfo(Ty, LParen);

  return BuildUniqueStableNameExpr(OpLoc, LParen, RParen, TSI);
}

void SemaSYCL::handleKernelAttr(Decl *D, const ParsedAttr &AL) {
  // The 'sycl_kernel' attribute applies only to function templates.
  const auto *FD = cast<FunctionDecl>(D);
  const FunctionTemplateDecl *FT = FD->getDescribedFunctionTemplate();
  assert(FT && "Function template is expected");

  // Function template must have at least two template parameters so it
  // can be used in OpenCL kernel generation.
  const TemplateParameterList *TL = FT->getTemplateParameters();
  if (TL->size() < 2) {
    Diag(FT->getLocation(), diag::warn_sycl_kernel_num_of_template_params);
    return;
  }

  // The first two template parameters must be typenames.
  for (unsigned I = 0; I < 2 && I < TL->size(); ++I) {
    const NamedDecl *TParam = TL->getParam(I);
    if (isa<NonTypeTemplateParmDecl>(TParam)) {
      Diag(FT->getLocation(),
           diag::warn_sycl_kernel_invalid_template_param_type);
      return;
    }
  }

  // Function must have at least one parameter.
  if (getFunctionOrMethodNumParams(D) < 1) {
    Diag(FT->getLocation(), diag::warn_sycl_kernel_num_of_function_params);
    return;
  }

  // Function must return void.
  QualType RetTy = getFunctionOrMethodResultType(D);
  if (!RetTy->isVoidType()) {
    Diag(FT->getLocation(), diag::warn_sycl_kernel_return_type);
    return;
  }

  handleSimpleAttribute<SYCLKernelAttr>(*this, D, AL);
}<|MERGE_RESOLUTION|>--- conflicted
+++ resolved
@@ -1119,13 +1119,10 @@
 static int getFreeFunctionRangeDim(SemaSYCL &SemaSYCLRef,
                                    const FunctionDecl *FD) {
   for (auto *IRAttr : FD->specific_attrs<SYCLAddIRAttributesFunctionAttr>()) {
-<<<<<<< HEAD
     // Free function properties are all compiletime constants, so skip checking
     // any attribute values that are not constants.
     if (hasDependentExpr(IRAttr->args_begin(), IRAttr->args_size()))
       continue;
-=======
->>>>>>> b38ec2aa
     SmallVector<std::pair<std::string, std::string>, 4> NameValuePairs =
         IRAttr->getAttributeNameValuePairs(SemaSYCLRef.getASTContext());
     for (const auto &NameValuePair : NameValuePairs) {
@@ -6351,16 +6348,6 @@
       ParmList += Param->getType().getCanonicalType().getAsString();
     }
     FunctionTemplateDecl *FTD = K.SyclKernel->getPrimaryTemplate();
-<<<<<<< HEAD
-    if (FTD) {
-      Policy.SuppressDefinition = true;
-      FTD->print(O, Policy);
-      O << ";\n";
-    } else {
-      O << "void " << K.SyclKernel->getIdentifier()->getName().data() << "("
-        << ParmList << ");\n";
-    }
-=======
     Policy.SuppressDefinition = true;
     Policy.PolishForDeclaration = true;
     if (FTD) {
@@ -6369,7 +6356,6 @@
       K.SyclKernel->print(O, Policy);
     }
     O << ";\n";
->>>>>>> b38ec2aa
 
     // Generate a shim function that returns the address of the free function.
     O << "static constexpr auto __sycl_shim" << ShimCounter << "() {\n";
