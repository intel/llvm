--- conflicted
+++ resolved
@@ -6494,12 +6494,7 @@
   bool NSInserted = false;
 
 public:
-<<<<<<< HEAD
-  FreeFunctionPrinter(raw_ostream &O)
-      : O(O) {}
-=======
   FreeFunctionPrinter(raw_ostream &O) : O(O) {}
->>>>>>> 7a5d3876
 
   /// Emits the function declaration of a free function.
   /// \param FD The function declaration to print.
@@ -6956,11 +6951,7 @@
     // template arguments that match default template arguments while printing
     // template-ids, even if the source code doesn't reference them.
     Policy.EnforceDefaultTemplateArgs = true;
-<<<<<<< HEAD
-    FreeFunctionPrinter FFPrinter{O};
-=======
     FreeFunctionPrinter FFPrinter(O);
->>>>>>> 7a5d3876
     if (FTD) {
       if (auto TemplatedDecl = FTD->getTemplatedDecl(); TemplatedDecl) {
         const auto TemplatedDeclParams = FFPrinter.getTemplatedParamList(
