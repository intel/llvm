--- conflicted
+++ resolved
@@ -4890,17 +4890,6 @@
   Policy.SuppressUnwrittenScope = true;
   // FIXME: Figure out the spec-constant unique name here.
   // Note that this changes based on the linkage of the variable.
-<<<<<<< HEAD
-  // We typically want to use the __builtin_unique_stable_name for the variable
-  // (or the newer-equivilent for values, see the JIRA), but we also have to
-  // figure out if this has internal or external linkage.  In external-case this
-  // should be the same as the the unique-name.  However, this isn't the case
-  // with local-linkage, where we want to put the driver-provided random-value
-  // ahead of it, so that we make sure it is unique across translation units.
-  // This name should come from the yet implemented__builtin_unique_stable_name
-  // feature that accepts variables and gives the mangling for that.
-  VD->printQualifiedName(O, Policy);
-=======
   // We typically want to use the __builtin_sycl_unique_stable_name for the
   // variable (or the newer-equivilent for values, see the JIRA), but we also
   // have to figure out if this has internal or external linkage.  In
@@ -4910,8 +4899,7 @@
   // across translation units. This name should come from the yet
   // implemented __builtin_sycl_unique_stable_name feature that accepts
   // variables and gives the mangling for that.
-  O << "";
->>>>>>> 642ee820
+  VD->printQualifiedName(O, Policy);
 }
 
 template <typename BeforeFn, typename AfterFn>
