//===- SemaSYCL.cpp - Semantic Analysis for SYCL constructs ---------------===//
//
// Part of the LLVM Project, under the Apache License v2.0 with LLVM Exceptions.
// See https://llvm.org/LICENSE.txt for license information.
// SPDX-License-Identifier: Apache-2.0 WITH LLVM-exception
//
//===----------------------------------------------------------------------===//
// This implements Semantic Analysis for SYCL constructs.
//===----------------------------------------------------------------------===//

#include "TreeTransform.h"
#include "clang/AST/AST.h"
#include "clang/AST/Mangle.h"
#include "clang/AST/QualTypeNames.h"
#include "clang/AST/RecordLayout.h"
#include "clang/AST/RecursiveASTVisitor.h"
#include "clang/AST/TemplateArgumentVisitor.h"
#include "clang/AST/TypeVisitor.h"
#include "clang/Analysis/CallGraph.h"
#include "clang/Basic/Attributes.h"
#include "clang/Basic/Builtins.h"
#include "clang/Basic/Diagnostic.h"
#include "clang/Sema/Initialization.h"
#include "clang/Sema/Sema.h"
#include "llvm/ADT/APSInt.h"
#include "llvm/ADT/SmallPtrSet.h"
#include "llvm/ADT/SmallVector.h"
#include "llvm/Support/FileSystem.h"
#include "llvm/Support/Path.h"
#include "llvm/Support/raw_ostream.h"

#include <array>
#include <functional>
#include <initializer_list>

using namespace clang;
using namespace std::placeholders;

using KernelParamKind = SYCLIntegrationHeader::kernel_param_kind_t;

enum target {
  global_buffer = 2014,
  constant_buffer,
  local,
  image,
  host_buffer,
  host_image,
  image_array
};

using ParamDesc = std::tuple<QualType, IdentifierInfo *, TypeSourceInfo *>;

enum KernelInvocationKind {
  InvokeUnknown,
  InvokeSingleTask,
  InvokeParallelFor,
  InvokeParallelForWorkGroup
};

static constexpr llvm::StringLiteral InitMethodName = "__init";
static constexpr llvm::StringLiteral InitESIMDMethodName = "__init_esimd";
static constexpr llvm::StringLiteral InitSpecConstantsBuffer =
    "__init_specialization_constants_buffer";
static constexpr llvm::StringLiteral FinalizeMethodName = "__finalize";
static constexpr llvm::StringLiteral LibstdcxxFailedAssertion =
    "__failed_assertion";
constexpr unsigned MaxKernelArgsSize = 2048;

namespace {

/// Various utilities.
class Util {
public:
  using DeclContextDesc = std::pair<Decl::Kind, StringRef>;

  template <size_t N>
  static constexpr DeclContextDesc MakeDeclContextDesc(Decl::Kind K,
                                                       const char (&Str)[N]) {
    // FIXME: This SHOULD be able to use the StringLiteral constructor here
    // instead, however this seems to fail with an 'invalid string literal' note
    // on the correct constructor in some build configurations.  We need to
    // figure that out before reverting this to use the StringLiteral
    // constructor.
    return DeclContextDesc{K, StringRef{Str, N - 1}};
  }

  static constexpr DeclContextDesc MakeDeclContextDesc(Decl::Kind K,
                                                       StringRef SR) {
    return DeclContextDesc{K, SR};
  }

  static bool isSyclSpecialType(QualType Ty);

  /// Checks whether given clang type is a full specialization of the SYCL
  /// accessor class.
  static bool isSyclAccessorType(QualType Ty);

  /// Checks whether given clang type is a full specialization of the SYCL
  /// half class.
  static bool isSyclHalfType(QualType Ty);

  /// Checks whether given clang type is a full specialization of the SYCL
  /// accessor_property_list class.
  static bool isAccessorPropertyListType(QualType Ty);

  /// Checks whether given clang type is a full specialization of the SYCL
  /// no_alias class.
  static bool isSyclAccessorNoAliasPropertyType(QualType Ty);

  /// Checks whether given clang type is a full specialization of the SYCL
  /// buffer_location class.
  static bool isSyclBufferLocationType(QualType Ty);

  /// Checks whether given clang type is a standard SYCL API class with given
  /// name.
  /// \param Ty    the clang type being checked
  /// \param Name  the class name checked against
  /// \param Tmpl  whether the class is template instantiation or simple record
  static bool isSyclType(QualType Ty, StringRef Name, bool Tmpl = false);

  /// Checks whether given function is a standard SYCL API function with given
  /// name.
  /// \param FD    the function being checked.
  /// \param Name  the function name to be checked against.
  static bool isSyclFunction(const FunctionDecl *FD, StringRef Name);

  /// Checks whether given clang type is a full specialization of the SYCL
  /// specialization constant class.
  static bool isSyclSpecConstantType(QualType Ty);

  /// Checks whether given clang type is a full specialization of the SYCL
  /// specialization id class.
  static bool isSyclSpecIdType(QualType Ty);

  /// Checks whether given clang type is a full specialization of the SYCL
  /// kernel_handler class.
  static bool isSyclKernelHandlerType(QualType Ty);

  // Checks declaration context hierarchy.
  /// \param DC     the context of the item to be checked.
  /// \param Scopes the declaration scopes leading from the item context to the
  ///               translation unit (excluding the latter)
  static bool matchContext(const DeclContext *DC,
                           ArrayRef<Util::DeclContextDesc> Scopes);

  /// Checks whether given clang type is declared in the given hierarchy of
  /// declaration contexts.
  /// \param Ty         the clang type being checked
  /// \param Scopes     the declaration scopes leading from the type to the
  ///     translation unit (excluding the latter)
  static bool matchQualifiedTypeName(QualType Ty,
                                     ArrayRef<Util::DeclContextDesc> Scopes);
};

} // anonymous namespace

ExprResult Sema::ActOnSYCLBuiltinNumFieldsExpr(ParsedType PT) {
  TypeSourceInfo *TInfo = nullptr;
  QualType QT = GetTypeFromParser(PT, &TInfo);
  assert(TInfo && "couldn't get type info from a type from the parser?");
  SourceLocation TypeLoc = TInfo->getTypeLoc().getBeginLoc();

  return BuildSYCLBuiltinNumFieldsExpr(TypeLoc, QT);
}

ExprResult Sema::BuildSYCLBuiltinNumFieldsExpr(SourceLocation Loc,
                                               QualType SourceTy) {
  if (!SourceTy->isDependentType()) {
    if (RequireCompleteType(Loc, SourceTy,
                            diag::err_sycl_type_trait_requires_complete_type,
                            /*__builtin_num_fields*/ 0))
      return ExprError();

    if (!SourceTy->isRecordType()) {
      Diag(Loc, diag::err_sycl_type_trait_requires_record_type)
          << /*__builtin_num_fields*/ 0;
      return ExprError();
    }
  }
  return new (Context)
      SYCLBuiltinNumFieldsExpr(Loc, SourceTy, Context.getSizeType());
}

ExprResult Sema::ActOnSYCLBuiltinFieldTypeExpr(ParsedType PT, Expr *Idx) {
  TypeSourceInfo *TInfo = nullptr;
  QualType QT = GetTypeFromParser(PT, &TInfo);
  assert(TInfo && "couldn't get type info from a type from the parser?");
  SourceLocation TypeLoc = TInfo->getTypeLoc().getBeginLoc();

  return BuildSYCLBuiltinFieldTypeExpr(TypeLoc, QT, Idx);
}

ExprResult Sema::BuildSYCLBuiltinFieldTypeExpr(SourceLocation Loc,
                                               QualType SourceTy, Expr *Idx) {
  // If the expression appears in an evaluated context, we want to give an
  // error so that users don't attempt to use the value of this expression.
  if (!isUnevaluatedContext()) {
    Diag(Loc, diag::err_sycl_builtin_type_trait_evaluated)
        << /*__builtin_field_type*/ 0;
    return ExprError();
  }

  // We may not be able to calculate the field type (the source type may be a
  // dependent type), so use the source type as a basic fallback. This will
  // ensure that the AST node will have a dependent type that gets resolved
  // later to the real type.
  QualType FieldTy = SourceTy;
  ExprValueKind ValueKind = VK_PRValue;
  if (!SourceTy->isDependentType()) {
    if (RequireCompleteType(Loc, SourceTy,
                            diag::err_sycl_type_trait_requires_complete_type,
                            /*__builtin_field_type*/ 1))
      return ExprError();

    if (!SourceTy->isRecordType()) {
      Diag(Loc, diag::err_sycl_type_trait_requires_record_type)
          << /*__builtin_field_type*/ 1;
      return ExprError();
    }

    if (!Idx->isValueDependent()) {
      Optional<llvm::APSInt> IdxVal = Idx->getIntegerConstantExpr(Context);
      if (IdxVal) {
        RecordDecl *RD = SourceTy->getAsRecordDecl();
        assert(RD && "Record type but no record decl?");
        int64_t Index = IdxVal->getExtValue();

        if (Index < 0) {
          Diag(Idx->getExprLoc(),
               diag::err_sycl_type_trait_requires_nonnegative_index)
              << /*fields*/ 0;
          return ExprError();
        }

        // Ensure that the index is within range.
        int64_t NumFields = std::distance(RD->field_begin(), RD->field_end());
        if (Index >= NumFields) {
          Diag(Idx->getExprLoc(),
               diag::err_sycl_builtin_type_trait_index_out_of_range)
              << toString(*IdxVal, 10) << SourceTy << /*fields*/ 0;
          return ExprError();
        }
        const FieldDecl *FD = *std::next(RD->field_begin(), Index);
        FieldTy = FD->getType();

        // If the field type was a reference type, adjust it now.
        if (FieldTy->isLValueReferenceType()) {
          ValueKind = VK_LValue;
          FieldTy = FieldTy.getNonReferenceType();
        } else if (FieldTy->isRValueReferenceType()) {
          ValueKind = VK_XValue;
          FieldTy = FieldTy.getNonReferenceType();
        }
      }
    }
  }
  return new (Context)
      SYCLBuiltinFieldTypeExpr(Loc, SourceTy, Idx, FieldTy, ValueKind);
}

ExprResult Sema::ActOnSYCLBuiltinNumBasesExpr(ParsedType PT) {
  TypeSourceInfo *TInfo = nullptr;
  QualType QT = GetTypeFromParser(PT, &TInfo);
  assert(TInfo && "couldn't get type info from a type from the parser?");
  SourceLocation TypeLoc = TInfo->getTypeLoc().getBeginLoc();

  return BuildSYCLBuiltinNumBasesExpr(TypeLoc, QT);
}

ExprResult Sema::BuildSYCLBuiltinNumBasesExpr(SourceLocation Loc,
                                              QualType SourceTy) {
  if (!SourceTy->isDependentType()) {
    if (RequireCompleteType(Loc, SourceTy,
                            diag::err_sycl_type_trait_requires_complete_type,
                            /*__builtin_num_bases*/ 2))
      return ExprError();

    if (!SourceTy->isRecordType()) {
      Diag(Loc, diag::err_sycl_type_trait_requires_record_type)
          << /*__builtin_num_bases*/ 2;
      return ExprError();
    }
  }
  return new (Context)
      SYCLBuiltinNumBasesExpr(Loc, SourceTy, Context.getSizeType());
}

ExprResult Sema::ActOnSYCLBuiltinBaseTypeExpr(ParsedType PT, Expr *Idx) {
  TypeSourceInfo *TInfo = nullptr;
  QualType QT = GetTypeFromParser(PT, &TInfo);
  assert(TInfo && "couldn't get type info from a type from the parser?");
  SourceLocation TypeLoc = TInfo->getTypeLoc().getBeginLoc();

  return BuildSYCLBuiltinBaseTypeExpr(TypeLoc, QT, Idx);
}

ExprResult Sema::BuildSYCLBuiltinBaseTypeExpr(SourceLocation Loc,
                                              QualType SourceTy, Expr *Idx) {
  // If the expression appears in an evaluated context, we want to give an
  // error so that users don't attempt to use the value of this expression.
  if (!isUnevaluatedContext()) {
    Diag(Loc, diag::err_sycl_builtin_type_trait_evaluated)
        << /*__builtin_base_type*/ 1;
    return ExprError();
  }

  // We may not be able to calculate the base type (the source type may be a
  // dependent type), so use the source type as a basic fallback. This will
  // ensure that the AST node will have a dependent type that gets resolved
  // later to the real type.
  QualType BaseTy = SourceTy;
  if (!SourceTy->isDependentType()) {
    if (RequireCompleteType(Loc, SourceTy,
                            diag::err_sycl_type_trait_requires_complete_type,
                            /*__builtin_base_type*/ 3))
      return ExprError();

    if (!SourceTy->isRecordType()) {
      Diag(Loc, diag::err_sycl_type_trait_requires_record_type)
          << /*__builtin_base_type*/ 3;
      return ExprError();
    }

    if (!Idx->isValueDependent()) {
      Optional<llvm::APSInt> IdxVal = Idx->getIntegerConstantExpr(Context);
      if (IdxVal) {
        CXXRecordDecl *RD = SourceTy->getAsCXXRecordDecl();
        assert(RD && "Record type but no record decl?");
        int64_t Index = IdxVal->getExtValue();

        if (Index < 0) {
          Diag(Idx->getExprLoc(),
               diag::err_sycl_type_trait_requires_nonnegative_index)
              << /*bases*/ 1;
          return ExprError();
        }

        // Ensure that the index is within range.
        if (Index >= RD->getNumBases()) {
          Diag(Idx->getExprLoc(),
               diag::err_sycl_builtin_type_trait_index_out_of_range)
              << toString(*IdxVal, 10) << SourceTy << /*bases*/ 1;
          return ExprError();
        }

        const CXXBaseSpecifier &Spec = *std::next(RD->bases_begin(), Index);
        BaseTy = Spec.getType();
      }
    }
  }
  return new (Context) SYCLBuiltinBaseTypeExpr(Loc, SourceTy, Idx, BaseTy);
}

// This information is from Section 4.13 of the SYCL spec
// https://www.khronos.org/registry/SYCL/specs/sycl-1.2.1.pdf
// This function returns false if the math lib function
// corresponding to the input builtin is not supported
// for SYCL
static bool IsSyclMathFunc(unsigned BuiltinID) {
  switch (BuiltinID) {
  case Builtin::BIlround:
  case Builtin::BI__builtin_lround:
  case Builtin::BIceill:
  case Builtin::BI__builtin_ceill:
  case Builtin::BIcopysignl:
  case Builtin::BI__builtin_copysignl:
  case Builtin::BIcosl:
  case Builtin::BI__builtin_cosl:
  case Builtin::BIexpl:
  case Builtin::BI__builtin_expl:
  case Builtin::BIexp2l:
  case Builtin::BI__builtin_exp2l:
  case Builtin::BIfabsl:
  case Builtin::BI__builtin_fabsl:
  case Builtin::BIfloorl:
  case Builtin::BI__builtin_floorl:
  case Builtin::BIfmal:
  case Builtin::BI__builtin_fmal:
  case Builtin::BIfmaxl:
  case Builtin::BI__builtin_fmaxl:
  case Builtin::BIfminl:
  case Builtin::BI__builtin_fminl:
  case Builtin::BIfmodl:
  case Builtin::BI__builtin_fmodl:
  case Builtin::BIlogl:
  case Builtin::BI__builtin_logl:
  case Builtin::BIlog10l:
  case Builtin::BI__builtin_log10l:
  case Builtin::BIlog2l:
  case Builtin::BI__builtin_log2l:
  case Builtin::BIpowl:
  case Builtin::BI__builtin_powl:
  case Builtin::BIrintl:
  case Builtin::BI__builtin_rintl:
  case Builtin::BIroundl:
  case Builtin::BI__builtin_roundl:
  case Builtin::BIsinl:
  case Builtin::BI__builtin_sinl:
  case Builtin::BIsqrtl:
  case Builtin::BI__builtin_sqrtl:
  case Builtin::BItruncl:
  case Builtin::BI__builtin_truncl:
  case Builtin::BIlroundl:
  case Builtin::BI__builtin_lroundl:
  case Builtin::BIlroundf:
  case Builtin::BI__builtin_lroundf:
    return false;
  default:
    break;
  }
  return true;
}

bool Sema::isKnownGoodSYCLDecl(const Decl *D) {
  if (const FunctionDecl *FD = dyn_cast<FunctionDecl>(D)) {
    const IdentifierInfo *II = FD->getIdentifier();
    const DeclContext *DC = FD->getDeclContext();
    if (II && II->isStr("__spirv_ocl_printf") &&
        !FD->isDefined() &&
        FD->getLanguageLinkage() == CXXLanguageLinkage &&
        DC->getEnclosingNamespaceContext()->isTranslationUnit())
      return true;
  }
  return false;
}

static bool isZeroSizedArray(QualType Ty) {
  if (const auto *CATy = dyn_cast<ConstantArrayType>(Ty))
    return CATy->getSize() == 0;
  return false;
}

static void checkSYCLType(Sema &S, QualType Ty, SourceRange Loc,
                          llvm::DenseSet<QualType> Visited,
                          SourceRange UsedAtLoc = SourceRange()) {
  // Not all variable types are supported inside SYCL kernels,
  // for example the quad type __float128 will cause errors in the
  // SPIR-V translation phase.
  // Here we check any potentially unsupported declaration and issue
  // a deferred diagnostic, which will be emitted iff the declaration
  // is discovered to reside in kernel code.
  // The optional UsedAtLoc param is used when the SYCL usage is at a
  // different location than the variable declaration and we need to
  // inform the user of both, e.g. struct member usage vs declaration.

  bool Emitting = false;

  //--- check types ---

  // zero length arrays
  if (isZeroSizedArray(Ty)) {
    S.SYCLDiagIfDeviceCode(Loc.getBegin(), diag::err_typecheck_zero_array_size);
    Emitting = true;
  }

  // variable length arrays
  if (Ty->isVariableArrayType()) {
    S.SYCLDiagIfDeviceCode(Loc.getBegin(), diag::err_vla_unsupported);
    Emitting = true;
  }

  // Sub-reference array or pointer, then proceed with that type.
  while (Ty->isAnyPointerType() || Ty->isArrayType())
    Ty = QualType{Ty->getPointeeOrArrayElementType(), 0};

  // __int128, __int128_t, __uint128_t, long double, __float128
  if (Ty->isSpecificBuiltinType(BuiltinType::Int128) ||
      Ty->isSpecificBuiltinType(BuiltinType::UInt128) ||
      Ty->isSpecificBuiltinType(BuiltinType::LongDouble) ||
      (Ty->isSpecificBuiltinType(BuiltinType::Float128) &&
       !S.Context.getTargetInfo().hasFloat128Type())) {
    S.SYCLDiagIfDeviceCode(Loc.getBegin(), diag::err_type_unsupported)
        << Ty.getUnqualifiedType().getCanonicalType();
    Emitting = true;
  }

  if (Emitting && UsedAtLoc.isValid())
    S.SYCLDiagIfDeviceCode(UsedAtLoc.getBegin(), diag::note_used_here);

  //--- now recurse ---
  // Pointers complicate recursion. Add this type to Visited.
  // If already there, bail out.
  if (!Visited.insert(Ty).second)
    return;

  if (const auto *ATy = dyn_cast<AttributedType>(Ty))
    return checkSYCLType(S, ATy->getModifiedType(), Loc, Visited);

  if (const auto *RD = Ty->getAsRecordDecl()) {
    for (const auto &Field : RD->fields())
      checkSYCLType(S, Field->getType(), Field->getSourceRange(), Visited, Loc);
  } else if (const auto *FPTy = dyn_cast<FunctionProtoType>(Ty)) {
    for (const auto &ParamTy : FPTy->param_types())
      checkSYCLType(S, ParamTy, Loc, Visited);
    checkSYCLType(S, FPTy->getReturnType(), Loc, Visited);
  }
}

void Sema::checkSYCLDeviceVarDecl(VarDecl *Var) {
  assert(getLangOpts().SYCLIsDevice &&
         "Should only be called during SYCL compilation");
  QualType Ty = Var->getType();
  SourceRange Loc = Var->getLocation();
  llvm::DenseSet<QualType> Visited;

  checkSYCLType(*this, Ty, Loc, Visited);
}

// Tests whether given function is a lambda function or '()' operator used as
// SYCL kernel body function (e.g. in parallel_for).
// NOTE: This is incomplete implemenation. See TODO in the FE TODO list for the
// ESIMD extension.
static bool isSYCLKernelBodyFunction(FunctionDecl *FD) {
  return FD->getOverloadedOperator() == OO_Call;
}

static bool isSYCLUndefinedAllowed(const FunctionDecl *Callee,
                                   const SourceManager &SrcMgr) {
  if (!Callee)
    return false;

  // libstdc++-11 introduced an undefined function "void __failed_assertion()"
  // which may lead to SemaSYCL check failure. However, this undefined function
  // is used to trigger some compilation error when the check fails at compile
  // time and will be ignored when the check succeeds. We allow calls to this
  // function to support some important std functions in SYCL device.
  return (Callee->getName() == LibstdcxxFailedAssertion) &&
         Callee->getNumParams() == 0 && Callee->getReturnType()->isVoidType() &&
         SrcMgr.isInSystemHeader(Callee->getLocation());
}

// Helper function to report conflicting function attributes.
// F - the function, A1 - function attribute, A2 - the attribute it conflicts
// with.
static void reportConflictingAttrs(Sema &S, FunctionDecl *F, const Attr *A1,
                                   const Attr *A2) {
  S.Diag(F->getLocation(), diag::err_conflicting_sycl_kernel_attributes);
  S.Diag(A1->getLocation(), diag::note_conflicting_attribute);
  S.Diag(A2->getLocation(), diag::note_conflicting_attribute);
  F->setInvalidDecl();
}

/// Returns the signed constant integer value represented by given expression
static int64_t getIntExprValue(const Expr *E, ASTContext &Ctx) {
  return E->getIntegerConstantExpr(Ctx)->getSExtValue();
}

// Collect function attributes related to SYCL.
static void collectSYCLAttributes(Sema &S, FunctionDecl *FD,
                                  llvm::SmallVectorImpl<Attr *> &Attrs,
                                  bool DirectlyCalled) {
  if (!FD->hasAttrs())
    return;

  // In SYCL 1.2.1 mode, the attributes are propagated from the function they
  // are applied to onto the kernel which calls the function.
  // In SYCL 2020 mode, the attributes are not propagated to the kernel.
  if (DirectlyCalled || S.getASTContext().getLangOpts().getSYCLVersion() <
                            LangOptions::SYCL_2020) {
    llvm::copy_if(FD->getAttrs(), std::back_inserter(Attrs), [](Attr *A) {
      // FIXME: Make this list self-adapt as new SYCL attributes are added.
      return isa<IntelReqdSubGroupSizeAttr, IntelNamedSubGroupSizeAttr,
                 ReqdWorkGroupSizeAttr, SYCLIntelKernelArgsRestrictAttr,
                 SYCLIntelNumSimdWorkItemsAttr,
                 SYCLIntelSchedulerTargetFmaxMhzAttr,
                 SYCLIntelMaxWorkGroupSizeAttr, SYCLIntelMaxGlobalWorkDimAttr,
                 SYCLIntelNoGlobalWorkOffsetAttr, SYCLSimdAttr>(A);
    });
  }

  // Attributes that should not be propagated from device functions to a kernel.
  if (DirectlyCalled) {
    llvm::copy_if(FD->getAttrs(), std::back_inserter(Attrs), [](Attr *A) {
      return isa<SYCLIntelLoopFuseAttr, SYCLIntelFPGAMaxConcurrencyAttr,
                 SYCLIntelFPGADisableLoopPipeliningAttr,
                 SYCLIntelFPGAInitiationIntervalAttr,
                 SYCLIntelUseStallEnableClustersAttr>(A);
    });
  }
}

class DiagDeviceFunction : public RecursiveASTVisitor<DiagDeviceFunction> {
  Sema &SemaRef;
  const llvm::SmallPtrSetImpl<const FunctionDecl *> &RecursiveFuncs;

public:
  DiagDeviceFunction(
      Sema &S,
      const llvm::SmallPtrSetImpl<const FunctionDecl *> &RecursiveFuncs)
      : RecursiveASTVisitor(), SemaRef(S), RecursiveFuncs(RecursiveFuncs) {}

  void CheckBody(Stmt *ToBeDiagnosed) { TraverseStmt(ToBeDiagnosed); }

  bool VisitCallExpr(CallExpr *e) {
    if (FunctionDecl *Callee = e->getDirectCallee()) {
      Callee = Callee->getCanonicalDecl();
      assert(Callee && "Device function canonical decl must be available");

      // Remember that all SYCL kernel functions have deferred
      // instantiation as template functions. It means that
      // all functions used by kernel have already been parsed and have
      // definitions.
      if (RecursiveFuncs.count(Callee)) {
        SemaRef.Diag(e->getExprLoc(), diag::err_sycl_restrict)
            << Sema::KernelCallRecursiveFunction;
        SemaRef.Diag(Callee->getSourceRange().getBegin(),
                     diag::note_sycl_recursive_function_declared_here)
            << Sema::KernelCallRecursiveFunction;
      }

      if (const CXXMethodDecl *Method = dyn_cast<CXXMethodDecl>(Callee))
        if (Method->isVirtual())
          SemaRef.Diag(e->getExprLoc(), diag::err_sycl_restrict)
              << Sema::KernelCallVirtualFunction;

      if (auto const *FD = dyn_cast<FunctionDecl>(Callee)) {
        // FIXME: We need check all target specified attributes for error if
        // that function with attribute can not be called from sycl kernel.  The
        // info is in ParsedAttr. We don't have to map from Attr to ParsedAttr
        // currently. Erich is currently working on that in LLVM, once that is
        // committed we need to change this".
        if (FD->hasAttr<DLLImportAttr>()) {
          SemaRef.Diag(e->getExprLoc(), diag::err_sycl_restrict)
              << Sema::KernelCallDllimportFunction;
          SemaRef.Diag(FD->getLocation(), diag::note_callee_decl) << FD;
        }
      }
      // Specifically check if the math library function corresponding to this
      // builtin is supported for SYCL
      unsigned BuiltinID = Callee->getBuiltinID();
      if (BuiltinID && !IsSyclMathFunc(BuiltinID)) {
        StringRef Name = SemaRef.Context.BuiltinInfo.getName(BuiltinID);
        SemaRef.Diag(e->getExprLoc(), diag::err_builtin_target_unsupported)
            << Name << "SYCL device";
      }
    } else if (!SemaRef.getLangOpts().SYCLAllowFuncPtr &&
               !e->isTypeDependent() &&
               !isa<CXXPseudoDestructorExpr>(e->getCallee()))
      SemaRef.Diag(e->getExprLoc(), diag::err_sycl_restrict)
          << Sema::KernelCallFunctionPointer;
    return true;
  }

  bool VisitCXXTypeidExpr(CXXTypeidExpr *E) {
    SemaRef.Diag(E->getExprLoc(), diag::err_sycl_restrict) << Sema::KernelRTTI;
    return true;
  }

  bool VisitCXXDynamicCastExpr(const CXXDynamicCastExpr *E) {
    SemaRef.Diag(E->getExprLoc(), diag::err_sycl_restrict) << Sema::KernelRTTI;
    return true;
  }

  // Skip checking rules on variables initialized during constant evaluation.
  bool TraverseVarDecl(VarDecl *VD) {
    if (VD->isConstexpr())
      return true;
    return RecursiveASTVisitor::TraverseVarDecl(VD);
  }

  // Skip checking rules on template arguments, since these are constant
  // expressions.
  bool TraverseTemplateArgumentLoc(const TemplateArgumentLoc &ArgLoc) {
    return true;
  }

  // Skip checking the static assert, both components are required to be
  // constant expressions.
  bool TraverseStaticAssertDecl(StaticAssertDecl *D) { return true; }

  // Make sure we skip the condition of the case, since that is a constant
  // expression.
  bool TraverseCaseStmt(CaseStmt *S) {
    return TraverseStmt(S->getSubStmt());
  }

  // Skip checking the size expr, since a constant array type loc's size expr is
  // a constant expression.
  bool TraverseConstantArrayTypeLoc(const ConstantArrayTypeLoc &ArrLoc) {
    return true;
  }

  bool TraverseIfStmt(IfStmt *S) {
    if (llvm::Optional<Stmt *> ActiveStmt =
            S->getNondiscardedCase(SemaRef.Context)) {
      if (*ActiveStmt)
        return TraverseStmt(*ActiveStmt);
      return true;
    }
    return RecursiveASTVisitor::TraverseIfStmt(S);
  }
};

// This type manages the list of device functions and recursive functions, as
// well as an entry point for attribute collection, for the translation unit
// during MarkDevices. On construction, this type makes sure that all of the
// root-device functions, (that is, those marked with SYCL_EXTERNAL) are
// collected.  On destruction, it manages and runs the diagnostics required.
// When processing individual kernel/external functions, the
// SingleDeviceFunctionTracker type updates this type.
class DeviceFunctionTracker {
  friend class SingleDeviceFunctionTracker;
  CallGraph CG;
  Sema &SemaRef;
  // The list of functions used on the device, kept so we can diagnose on them
  // later.
  llvm::SmallPtrSet<FunctionDecl *, 16> DeviceFunctions;
  llvm::SmallPtrSet<const FunctionDecl *, 16> RecursiveFunctions;

  void CollectSyclExternalFuncs() {
    for (CallGraphNode::CallRecord Record : CG.getRoot()->callees())
      if (auto *FD = dyn_cast<FunctionDecl>(Record.Callee->getDecl()))
        if (FD->hasBody() && FD->hasAttr<SYCLDeviceAttr>())
          SemaRef.addSyclDeviceDecl(FD);
  }

  CallGraphNode *getNodeForKernel(FunctionDecl *Kernel) {
    assert(CG.getNode(Kernel) && "No call graph entry for a kernel?");
    return CG.getNode(Kernel);
  }

  void AddSingleFunction(
      const llvm::SmallPtrSetImpl<FunctionDecl *> &DevFuncs,
      const llvm::SmallPtrSetImpl<const FunctionDecl *> &Recursive) {
    DeviceFunctions.insert(DevFuncs.begin(), DevFuncs.end());
    RecursiveFunctions.insert(Recursive.begin(), Recursive.end());
  }

public:
  DeviceFunctionTracker(Sema &S) : SemaRef(S) {
    CG.setSkipConstantExpressions(S.Context);
    CG.addToCallGraph(S.getASTContext().getTranslationUnitDecl());
    CollectSyclExternalFuncs();
  }

  ~DeviceFunctionTracker() {
    DiagDeviceFunction Diagnoser{SemaRef, RecursiveFunctions};
    for (const FunctionDecl *FD : DeviceFunctions)
      if (const FunctionDecl *Def = FD->getDefinition())
        Diagnoser.CheckBody(Def->getBody());
  }
};

// This type does the heavy lifting for the management of device functions,
// recursive function detection, and attribute collection for a single
// kernel/external function. It walks the callgraph to find all functions that
// are called, marks the recursive-functions, and figures out the list of
// attributes that apply to this kernel.
//
// Upon destruction, this type updates the DeviceFunctionTracker.
class SingleDeviceFunctionTracker {
  DeviceFunctionTracker &Parent;
  FunctionDecl *SYCLKernel = nullptr;
  FunctionDecl *KernelBody = nullptr;
  llvm::SmallPtrSet<FunctionDecl *, 16> DeviceFunctions;
  llvm::SmallPtrSet<const FunctionDecl *, 16> RecursiveFunctions;
  llvm::SmallVector<Attr *> CollectedAttributes;

  FunctionDecl *GetFDFromNode(CallGraphNode *Node) {
    FunctionDecl *FD = Node->getDecl()->getAsFunction();
    if (!FD)
      return nullptr;

    return FD->getMostRecentDecl();
  }

  void VisitCallNode(CallGraphNode *Node, FunctionDecl *CurrentDecl,
                     llvm::SmallVectorImpl<FunctionDecl *> &CallStack) {
    // If this isn't a function, I don't think there is anything we can do here.
    if (!CurrentDecl)
      return;

    // Determine if this is a recursive function. If so, we're done.
    if (llvm::is_contained(CallStack, CurrentDecl)) {
      RecursiveFunctions.insert(CurrentDecl->getCanonicalDecl());
      return;
    }

    // If this is a routine that is not defined and it does not have either
    // a SYCLKernel or SYCLDevice attribute on it, add it to the set of
    // routines potentially reachable on device. This is to diagnose such
    // cases later in finalizeSYCLDeviceAnalysis().
    if (!CurrentDecl->isDefined() && !CurrentDecl->hasAttr<SYCLKernelAttr>() &&
        !CurrentDecl->hasAttr<SYCLDeviceAttr>())
      Parent.SemaRef.addFDToReachableFromSyclDevice(CurrentDecl,
                                                    CallStack.back());

    // We previously thought we could skip this function if we'd seen it before,
    // but if we haven't seen it before in this call graph, we can end up
    // missing a recursive call.  SO, we have to revisit call-graphs we've
    // already seen, just in case it ALSO has recursion.  For example:
    // void recurse1();
    // void recurse2() { recurse1(); }
    // void recurse1() { recurse2(); }
    // void CallerInKernel() { recurse1(); recurse2(); }
    // When checking 'recurse1', we'd have ended up 'visiting' recurse2 without
    // realizing it was recursive, since we never went into the
    // child-of-its-child, since THAT was recursive and exited early out of
    // necessity.
    // Then when we go to visit the kernel's call to recurse2, we would
    // immediately escape not noticing it was recursive. SO, we have to do a
    // little extra work in this case, and make sure we visit the entire call
    // graph.
    DeviceFunctions.insert(CurrentDecl);

    // Collect attributes for functions that aren't the root kernel.
    if (!CallStack.empty()) {
      bool DirectlyCalled = CallStack.size() == 1;
      collectSYCLAttributes(Parent.SemaRef, CurrentDecl, CollectedAttributes,
                            DirectlyCalled);
    }

    // Calculate the kernel body.  Note the 'isSYCLKernelBodyFunction' only
    // tests that it is operator(), so hopefully this doesn't get us too many
    // false-positives.
    if (isSYCLKernelBodyFunction(CurrentDecl)) {
      // This is a direct callee of the kernel.
      if (CallStack.size() == 1) {
        assert(!KernelBody && "inconsistent call graph - only one kernel body "
                              "function can be called");
        KernelBody = CurrentDecl;
      } else if (CallStack.size() == 2 && KernelBody == CallStack.back()) {
        // To implement rounding-up of a parallel-for range the
        // SYCL header implementation modifies the kernel call like this:
        // auto Wrapper = [=](TransformedArgType Arg) {
        //  if (Arg[0] >= NumWorkItems[0])
        //    return;
        //  Arg.set_allowed_range(NumWorkItems);
        //  KernelFunc(Arg);
        // };
        //
        // This transformation leads to a condition where a kernel body
        // function becomes callable from a new kernel body function.
        // Hence this test.
        // FIXME: We need to be more selective here, this can be hit by simply
        // having a kernel lambda with a lambda call inside of it.
        KernelBody = CurrentDecl;
      }
    }

    // Recurse.
    CallStack.push_back(CurrentDecl);
    llvm::SmallPtrSet<FunctionDecl *, 16> SeenCallees;
    for (CallGraphNode *CI : Node->callees()) {
      FunctionDecl *CurFD = GetFDFromNode(CI);

      // Make sure we only visit each callee 1x from this function to avoid very
      // time consuming template recursion cases.
      if (!llvm::is_contained(SeenCallees, CurFD)) {
        VisitCallNode(CI, CurFD, CallStack);
        SeenCallees.insert(CurFD);
      }
    }
    CallStack.pop_back();
  }

  // Function to walk the call graph and identify the important information.
  void Init() {
    CallGraphNode *KernelNode = Parent.getNodeForKernel(SYCLKernel);
    llvm::SmallVector<FunctionDecl *> CallStack;
    VisitCallNode(KernelNode, GetFDFromNode(KernelNode), CallStack);
  }

public:
  SingleDeviceFunctionTracker(DeviceFunctionTracker &P, Decl *Kernel)
      : Parent(P), SYCLKernel(Kernel->getAsFunction()) {
    Init();
  }

  FunctionDecl *GetSYCLKernel() { return SYCLKernel; }

  FunctionDecl *GetKernelBody() { return KernelBody; }

  llvm::SmallVectorImpl<Attr *> &GetCollectedAttributes() {
    return CollectedAttributes;
  }

  llvm::SmallPtrSetImpl<FunctionDecl *> &GetDeviceFunctions() {
    return DeviceFunctions;
  }

  ~SingleDeviceFunctionTracker() {
    Parent.AddSingleFunction(DeviceFunctions, RecursiveFunctions);
  }
};

class KernelBodyTransform : public TreeTransform<KernelBodyTransform> {
public:
  KernelBodyTransform(std::pair<DeclaratorDecl *, DeclaratorDecl *> &MPair,
                      Sema &S)
      : TreeTransform<KernelBodyTransform>(S), MappingPair(MPair), SemaRef(S) {}
  bool AlwaysRebuild() { return true; }

  ExprResult TransformDeclRefExpr(DeclRefExpr *DRE) {
    auto Ref = dyn_cast<DeclaratorDecl>(DRE->getDecl());
    if (Ref && Ref == MappingPair.first) {
      auto NewDecl = MappingPair.second;
      return DeclRefExpr::Create(
          SemaRef.getASTContext(), DRE->getQualifierLoc(),
          DRE->getTemplateKeywordLoc(), NewDecl, false, DRE->getNameInfo(),
          NewDecl->getType(), DRE->getValueKind());
    }
    return DRE;
  }

private:
  std::pair<DeclaratorDecl *, DeclaratorDecl *> MappingPair;
  Sema &SemaRef;
};

// Searches for a call to PFWG lambda function and captures it.
class FindPFWGLambdaFnVisitor
    : public RecursiveASTVisitor<FindPFWGLambdaFnVisitor> {
public:
  // LambdaObjTy - lambda type of the PFWG lambda object
  FindPFWGLambdaFnVisitor(const CXXRecordDecl *LambdaObjTy)
      : LambdaFn(nullptr), LambdaObjTy(LambdaObjTy) {}

  bool VisitCallExpr(CallExpr *Call) {
    auto *M = dyn_cast<CXXMethodDecl>(Call->getDirectCallee());
    if (!M || (M->getOverloadedOperator() != OO_Call))
      return true;

    unsigned int NumPFWGLambdaArgs =
        M->getNumParams() + 1; // group, optional kernel_handler and lambda obj
    if (Call->getNumArgs() != NumPFWGLambdaArgs)
      return true;
    if (!Util::isSyclType(Call->getArg(1)->getType(), "group", true /*Tmpl*/))
      return true;
    if ((Call->getNumArgs() > 2) &&
        !Util::isSyclKernelHandlerType(Call->getArg(2)->getType()))
      return true;
    if (Call->getArg(0)->getType()->getAsCXXRecordDecl() != LambdaObjTy)
      return true;
    LambdaFn = M; // call to PFWG lambda found - record the lambda
    return false; // ... and stop searching
  }

  // Returns the captured lambda function or nullptr;
  CXXMethodDecl *getLambdaFn() const { return LambdaFn; }

private:
  CXXMethodDecl *LambdaFn;
  const CXXRecordDecl *LambdaObjTy;
};

class MarkWIScopeFnVisitor : public RecursiveASTVisitor<MarkWIScopeFnVisitor> {
public:
  MarkWIScopeFnVisitor(ASTContext &Ctx) : Ctx(Ctx) {}

  bool VisitCXXMemberCallExpr(CXXMemberCallExpr *Call) {
    FunctionDecl *Callee = Call->getDirectCallee();
    if (!Callee)
      // not a direct call - continue search
      return true;
    QualType Ty = Ctx.getRecordType(Call->getRecordDecl());
    if (!Util::isSyclType(Ty, "group", true /*Tmpl*/))
      // not a member of cl::sycl::group - continue search
      return true;
    auto Name = Callee->getName();
    if (((Name != "parallel_for_work_item") && (Name != "wait_for")) ||
        Callee->hasAttr<SYCLScopeAttr>())
      return true;
    // it is a call to cl::sycl::group::parallel_for_work_item/wait_for -
    // mark the callee
    Callee->addAttr(
        SYCLScopeAttr::CreateImplicit(Ctx, SYCLScopeAttr::Level::WorkItem));
    // continue search as there can be other PFWI or wait_for calls
    return true;
  }

private:
  ASTContext &Ctx;
};

static bool isSYCLPrivateMemoryVar(VarDecl *VD) {
  return Util::isSyclType(VD->getType(), "private_memory", true /*Tmpl*/);
}

static void addScopeAttrToLocalVars(CXXMethodDecl &F) {
  for (Decl *D : F.decls()) {
    VarDecl *VD = dyn_cast<VarDecl>(D);

    if (!VD || isa<ParmVarDecl>(VD) ||
        VD->getStorageDuration() != StorageDuration::SD_Automatic)
      continue;
    // Local variables of private_memory type in the WG scope still have WI
    // scope, all the rest - WG scope. Simple logic
    // "if no scope than it is WG scope" won't work, because compiler may add
    // locals not declared in user code (lambda object parameter, byval
    // arguments) which will result in alloca w/o any attribute, so need WI
    // scope too.
    SYCLScopeAttr::Level L = isSYCLPrivateMemoryVar(VD)
                                 ? SYCLScopeAttr::Level::WorkItem
                                 : SYCLScopeAttr::Level::WorkGroup;
    VD->addAttr(SYCLScopeAttr::CreateImplicit(F.getASTContext(), L));
  }
}

/// Return method by name
static CXXMethodDecl *isCXXRecordWithInitMember(const CXXRecordDecl *CRD,
                                                StringRef MethodName) {
  CXXMethodDecl *Method;
  auto It = std::find_if(CRD->methods().begin(), CRD->methods().end(),
                         [MethodName](const CXXMethodDecl *Method) {
                           return Method->getNameAsString() == MethodName;
                         });
  Method = (It != CRD->methods().end()) ? *It : nullptr;
  return Method;
}

static KernelInvocationKind
getKernelInvocationKind(FunctionDecl *KernelCallerFunc) {
  return llvm::StringSwitch<KernelInvocationKind>(KernelCallerFunc->getName())
      .Case("kernel_single_task", InvokeSingleTask)
      .Case("kernel_parallel_for", InvokeParallelFor)
      .Case("kernel_parallel_for_work_group", InvokeParallelForWorkGroup)
      .Default(InvokeUnknown);
}

// The SYCL kernel's 'object type' used for diagnostics and naming/mangling is
// the first parameter to a function template using the sycl_kernel
// attribute. In SYCL 1.2.1, this was passed by value,
// and in SYCL 2020, it is passed by reference.
static QualType GetSYCLKernelObjectType(const FunctionDecl *KernelCaller) {
  assert(KernelCaller->getNumParams() > 0 && "Insufficient kernel parameters");
  QualType KernelParamTy = KernelCaller->getParamDecl(0)->getType();

  // SYCL 2020 kernels are passed by reference.
  if (KernelParamTy->isReferenceType())
    KernelParamTy = KernelParamTy->getPointeeType();

  // SYCL 1.2.1
  return KernelParamTy.getUnqualifiedType();
}

/// Creates a kernel parameter descriptor
/// \param Src  field declaration to construct name from
/// \param Ty   the desired parameter type
/// \return     the constructed descriptor
static ParamDesc makeParamDesc(const FieldDecl *Src, QualType Ty) {
  ASTContext &Ctx = Src->getASTContext();
  std::string Name = (Twine("_arg_") + Src->getName()).str();
  return std::make_tuple(Ty, &Ctx.Idents.get(Name),
                         Ctx.getTrivialTypeSourceInfo(Ty));
}

static ParamDesc makeParamDesc(ASTContext &Ctx, StringRef Name, QualType Ty) {
  return std::make_tuple(Ty, &Ctx.Idents.get(Name),
                         Ctx.getTrivialTypeSourceInfo(Ty));
}

/// \return the target of given SYCL accessor type
static target getAccessTarget(const ClassTemplateSpecializationDecl *AccTy) {
  return static_cast<target>(
      AccTy->getTemplateArgs()[3].getAsIntegral().getExtValue());
}

// The first template argument to the kernel caller function is used to identify
// the kernel itself.
static QualType calculateKernelNameType(ASTContext &Ctx,
                                        const FunctionDecl *KernelCallerFunc) {
  const TemplateArgumentList *TAL =
      KernelCallerFunc->getTemplateSpecializationArgs();
  assert(TAL && "No template argument info");
  return TAL->get(0).getAsType().getCanonicalType();
}

// Gets a name for the OpenCL kernel function, calculated from the first
// template argument of the kernel caller function.
static std::pair<std::string, std::string>
constructKernelName(Sema &S, FunctionDecl *KernelCallerFunc,
                    MangleContext &MC) {
  QualType KernelNameType =
      calculateKernelNameType(S.getASTContext(), KernelCallerFunc);

  SmallString<256> Result;
  llvm::raw_svector_ostream Out(Result);

  MC.mangleTypeName(KernelNameType, Out);

  return {std::string(Out.str()), SYCLUniqueStableNameExpr::ComputeName(
                                      S.getASTContext(), KernelNameType)};
}

static bool isDefaultSPIRArch(ASTContext &Context) {
  llvm::Triple T = Context.getTargetInfo().getTriple();
  if (T.isSPIR() && T.getSubArch() == llvm::Triple::NoSubArch)
    return true;
  return false;
}

static ParmVarDecl *getSyclKernelHandlerArg(FunctionDecl *KernelCallerFunc) {
  // Specialization constants in SYCL 2020 are not captured by lambda and
  // accessed through new optional lambda argument kernel_handler
  auto IsHandlerLambda = [](ParmVarDecl *PVD) {
    return Util::isSyclKernelHandlerType(PVD->getType());
  };

  assert(llvm::count_if(KernelCallerFunc->parameters(), IsHandlerLambda) <= 1 &&
         "Multiple kernel_handler parameters");

  auto KHArg = llvm::find_if(KernelCallerFunc->parameters(), IsHandlerLambda);

  return (KHArg != KernelCallerFunc->param_end()) ? *KHArg : nullptr;
}

static bool isReadOnlyAccessor(const TemplateArgument &AccessModeArg) {
  const auto *AccessModeArgEnumType =
      AccessModeArg.getIntegralType()->castAs<EnumType>();
  const EnumDecl *ED = AccessModeArgEnumType->getDecl();

  auto ReadOnly =
      llvm::find_if(ED->enumerators(), [&](const EnumConstantDecl *E) {
        return E->getName() == "read";
      });

  return ReadOnly != ED->enumerator_end() &&
         (*ReadOnly)->getInitVal() == AccessModeArg.getAsIntegral();
}

// anonymous namespace so these don't get linkage.
namespace {

template <typename T> struct bind_param { using type = T; };

template <> struct bind_param<CXXBaseSpecifier &> {
  using type = const CXXBaseSpecifier &;
};

template <> struct bind_param<FieldDecl *&> { using type = FieldDecl *; };

template <> struct bind_param<FieldDecl *const &> { using type = FieldDecl *; };

template <typename T> using bind_param_t = typename bind_param<T>::type;

class KernelObjVisitor {
  Sema &SemaRef;

  template <typename ParentTy, typename... HandlerTys>
  void VisitUnionImpl(const CXXRecordDecl *Owner, ParentTy &Parent,
                      const CXXRecordDecl *Wrapper, HandlerTys &... Handlers) {
    (void)std::initializer_list<int>{
        (Handlers.enterUnion(Owner, Parent), 0)...};
    VisitRecordHelper(Wrapper, Wrapper->fields(), Handlers...);
    (void)std::initializer_list<int>{
        (Handlers.leaveUnion(Owner, Parent), 0)...};
  }

  // These enable handler execution only when previous Handlers succeed.
  template <typename... Tn>
  bool handleField(FieldDecl *FD, QualType FDTy, Tn &&... tn) {
    bool result = true;
    (void)std::initializer_list<int>{(result = result && tn(FD, FDTy), 0)...};
    return result;
  }
  template <typename... Tn>
  bool handleField(const CXXBaseSpecifier &BD, QualType BDTy, Tn &&... tn) {
    bool result = true;
    std::initializer_list<int>{(result = result && tn(BD, BDTy), 0)...};
    return result;
  }

// This definition using std::bind is necessary because of a gcc 7.x bug.
#define KF_FOR_EACH(FUNC, Item, Qt)                                            \
  handleField(                                                                 \
      Item, Qt,                                                                \
      std::bind(static_cast<bool (std::decay_t<decltype(Handlers)>::*)(        \
                    bind_param_t<decltype(Item)>, QualType)>(                  \
                    &std::decay_t<decltype(Handlers)>::FUNC),                  \
                std::ref(Handlers), _1, _2)...)

  // The following simpler definition works with gcc 8.x and later.
  //#define KF_FOR_EACH(FUNC) \
//  handleField(Field, FieldTy, ([&](FieldDecl *FD, QualType FDTy) { \
//                return Handlers.f(FD, FDTy); \
//              })...)

  // Parent contains the FieldDecl or CXXBaseSpecifier that was used to enter
  // the Wrapper structure that we're currently visiting. Owner is the parent
  // type (which doesn't exist in cases where it is a FieldDecl in the
  // 'root'), and Wrapper is the current struct being unwrapped.
  template <typename ParentTy, typename... HandlerTys>
  void visitComplexRecord(const CXXRecordDecl *Owner, ParentTy &Parent,
                          const CXXRecordDecl *Wrapper, QualType RecordTy,
                          HandlerTys &... Handlers) {
    (void)std::initializer_list<int>{
        (Handlers.enterStruct(Owner, Parent, RecordTy), 0)...};
    VisitRecordHelper(Wrapper, Wrapper->bases(), Handlers...);
    VisitRecordHelper(Wrapper, Wrapper->fields(), Handlers...);
    (void)std::initializer_list<int>{
        (Handlers.leaveStruct(Owner, Parent, RecordTy), 0)...};
  }

  template <typename ParentTy, typename... HandlerTys>
  void visitSimpleRecord(const CXXRecordDecl *Owner, ParentTy &Parent,
                         const CXXRecordDecl *Wrapper, QualType RecordTy,
                         HandlerTys &... Handlers) {
    (void)std::initializer_list<int>{
        (Handlers.handleNonDecompStruct(Owner, Parent, RecordTy), 0)...};
  }

  template <typename ParentTy, typename... HandlerTys>
  void visitRecord(const CXXRecordDecl *Owner, ParentTy &Parent,
                   const CXXRecordDecl *Wrapper, QualType RecordTy,
                   HandlerTys &... Handlers);

  template <typename ParentTy, typename... HandlerTys>
  void VisitUnion(const CXXRecordDecl *Owner, ParentTy &Parent,
                  const CXXRecordDecl *Wrapper, HandlerTys &... Handlers);

  template <typename... HandlerTys>
  void VisitRecordHelper(const CXXRecordDecl *Owner,
                         clang::CXXRecordDecl::base_class_const_range Range,
                         HandlerTys &... Handlers) {
    for (const auto &Base : Range) {
      QualType BaseTy = Base.getType();
      // Handle accessor class as base
      if (Util::isSyclSpecialType(BaseTy)) {
        (void)std::initializer_list<int>{
            (Handlers.handleSyclSpecialType(Owner, Base, BaseTy), 0)...};
      } else
        // For all other bases, visit the record
        visitRecord(Owner, Base, BaseTy->getAsCXXRecordDecl(), BaseTy,
                    Handlers...);
    }
  }

  template <typename... HandlerTys>
  void VisitRecordHelper(const CXXRecordDecl *Owner,
                         RecordDecl::field_range Range,
                         HandlerTys &... Handlers) {
    VisitRecordFields(Owner, Handlers...);
  }

  template <typename... HandlerTys>
  void visitArrayElementImpl(const CXXRecordDecl *Owner, FieldDecl *ArrayField,
                             QualType ElementTy, uint64_t Index,
                             HandlerTys &... Handlers) {
    (void)std::initializer_list<int>{
        (Handlers.nextElement(ElementTy, Index), 0)...};
    visitField(Owner, ArrayField, ElementTy, Handlers...);
  }

  template <typename... HandlerTys>
  void visitFirstArrayElement(const CXXRecordDecl *Owner, FieldDecl *ArrayField,
                              QualType ElementTy, HandlerTys &... Handlers) {
    visitArrayElementImpl(Owner, ArrayField, ElementTy, 0, Handlers...);
  }
  template <typename... HandlerTys>
  void visitNthArrayElement(const CXXRecordDecl *Owner, FieldDecl *ArrayField,
                            QualType ElementTy, uint64_t Index,
                            HandlerTys &... Handlers);

  template <typename... HandlerTys>
  void visitSimpleArray(const CXXRecordDecl *Owner, FieldDecl *Field,
                        QualType ArrayTy, HandlerTys &... Handlers) {
    (void)std::initializer_list<int>{
        (Handlers.handleSimpleArrayType(Field, ArrayTy), 0)...};
  }

  template <typename... HandlerTys>
  void visitComplexArray(const CXXRecordDecl *Owner, FieldDecl *Field,
                         QualType ArrayTy, HandlerTys &... Handlers) {
    // Array workflow is:
    // handleArrayType
    // enterArray
    // nextElement
    // VisitField (same as before, note that The FieldDecl is the of array
    // itself, not the element)
    // ... repeat per element, opt-out for duplicates.
    // leaveArray

    if (!KF_FOR_EACH(handleArrayType, Field, ArrayTy))
      return;

    const ConstantArrayType *CAT =
        SemaRef.getASTContext().getAsConstantArrayType(ArrayTy);
    assert(CAT && "Should only be called on constant-size array.");
    QualType ET = CAT->getElementType();
    uint64_t ElemCount = CAT->getSize().getZExtValue();
    assert(ElemCount > 0 && "SYCL prohibits 0 sized arrays");

    (void)std::initializer_list<int>{
        (Handlers.enterArray(Field, ArrayTy, ET), 0)...};

    visitFirstArrayElement(Owner, Field, ET, Handlers...);
    for (uint64_t Index = 1; Index < ElemCount; ++Index)
      visitNthArrayElement(Owner, Field, ET, Index, Handlers...);

    (void)std::initializer_list<int>{
        (Handlers.leaveArray(Field, ArrayTy, ET), 0)...};
  }

  template <typename... HandlerTys>
  void visitArray(const CXXRecordDecl *Owner, FieldDecl *Field,
                  QualType ArrayTy, HandlerTys &... Handlers);

  template <typename... HandlerTys>
  void visitField(const CXXRecordDecl *Owner, FieldDecl *Field,
                  QualType FieldTy, HandlerTys &... Handlers) {
    if (Util::isSyclSpecialType(FieldTy))
      KF_FOR_EACH(handleSyclSpecialType, Field, FieldTy);
    else if (Util::isSyclHalfType(FieldTy))
      KF_FOR_EACH(handleSyclHalfType, Field, FieldTy);
    else if (Util::isSyclSpecConstantType(FieldTy))
      KF_FOR_EACH(handleSyclSpecConstantType, Field, FieldTy);
    else if (FieldTy->isStructureOrClassType()) {
      if (KF_FOR_EACH(handleStructType, Field, FieldTy)) {
        CXXRecordDecl *RD = FieldTy->getAsCXXRecordDecl();
        visitRecord(Owner, Field, RD, FieldTy, Handlers...);
      }
    } else if (FieldTy->isUnionType()) {
      if (KF_FOR_EACH(handleUnionType, Field, FieldTy)) {
        CXXRecordDecl *RD = FieldTy->getAsCXXRecordDecl();
        VisitUnion(Owner, Field, RD, Handlers...);
      }
    } else if (FieldTy->isReferenceType())
      KF_FOR_EACH(handleReferenceType, Field, FieldTy);
    else if (FieldTy->isPointerType())
      KF_FOR_EACH(handlePointerType, Field, FieldTy);
    else if (FieldTy->isArrayType())
      visitArray(Owner, Field, FieldTy, Handlers...);
    else if (FieldTy->isScalarType() || FieldTy->isVectorType())
      KF_FOR_EACH(handleScalarType, Field, FieldTy);
    else
      KF_FOR_EACH(handleOtherType, Field, FieldTy);
  }

public:
  KernelObjVisitor(Sema &S) : SemaRef(S) {}

  template <typename... HandlerTys>
  void VisitRecordBases(const CXXRecordDecl *KernelFunctor,
                        HandlerTys &... Handlers) {
    VisitRecordHelper(KernelFunctor, KernelFunctor->bases(), Handlers...);
  }

  // A visitor function that dispatches to functions as defined in
  // SyclKernelFieldHandler for the purposes of kernel generation.
  template <typename... HandlerTys>
  void VisitRecordFields(const CXXRecordDecl *Owner, HandlerTys &... Handlers) {
    for (const auto Field : Owner->fields())
      visitField(Owner, Field, Field->getType(), Handlers...);
  }
#undef KF_FOR_EACH
};

// A base type that the SYCL OpenCL Kernel construction task uses to implement
// individual tasks.
class SyclKernelFieldHandlerBase {
public:
  static constexpr const bool VisitUnionBody = false;
  static constexpr const bool VisitNthArrayElement = true;
  // Opt-in based on whether we should visit inside simple containers (structs,
  // arrays). All of the 'check' types should likely be true, the int-header,
  // and kernel decl creation types should not.
  static constexpr const bool VisitInsideSimpleContainers = true;
  // Mark these virtual so that we can use override in the implementer classes,
  // despite virtual dispatch never being used.

  // SYCL special class can be a base class or a field decl, so both must be
  // handled.
  virtual bool handleSyclSpecialType(const CXXRecordDecl *,
                                     const CXXBaseSpecifier &, QualType) {
    return true;
  }
  virtual bool handleSyclSpecialType(FieldDecl *, QualType) { return true; }

  virtual bool handleSyclSpecConstantType(FieldDecl *, QualType) {
    return true;
  }

  virtual bool handleSyclHalfType(const CXXRecordDecl *,
                                  const CXXBaseSpecifier &, QualType) {
    return true;
  }
  virtual bool handleSyclHalfType(FieldDecl *, QualType) { return true; }
  virtual bool handleStructType(FieldDecl *, QualType) { return true; }
  virtual bool handleUnionType(FieldDecl *, QualType) { return true; }
  virtual bool handleReferenceType(FieldDecl *, QualType) { return true; }
  virtual bool handlePointerType(FieldDecl *, QualType) { return true; }
  virtual bool handleArrayType(FieldDecl *, QualType) { return true; }
  virtual bool handleScalarType(FieldDecl *, QualType) { return true; }
  // Most handlers shouldn't be handling this, just the field checker.
  virtual bool handleOtherType(FieldDecl *, QualType) { return true; }

  // Handle a simple struct that doesn't need to be decomposed, only called on
  // handlers with VisitInsideSimpleContainers as false.  Replaces
  // handleStructType, enterStruct, leaveStruct, and visiting of sub-elements.
  virtual bool handleNonDecompStruct(const CXXRecordDecl *, FieldDecl *,
                                     QualType) {
    return true;
  }
  virtual bool handleNonDecompStruct(const CXXRecordDecl *,
                                     const CXXBaseSpecifier &, QualType) {
    return true;
  }

  // Instead of handleArrayType, enterArray, leaveArray, and nextElement (plus
  // descending down the elements), this function gets called in the event of an
  // array containing simple elements (even in the case of an MD array).
  virtual bool handleSimpleArrayType(FieldDecl *, QualType) { return true; }

  // The following are only used for keeping track of where we are in the base
  // class/field graph. Int Headers use this to calculate offset, most others
  // don't have a need for these.

  virtual bool enterStruct(const CXXRecordDecl *, FieldDecl *, QualType) {
    return true;
  }
  virtual bool leaveStruct(const CXXRecordDecl *, FieldDecl *, QualType) {
    return true;
  }
  virtual bool enterStruct(const CXXRecordDecl *, const CXXBaseSpecifier &,
                           QualType) {
    return true;
  }
  virtual bool leaveStruct(const CXXRecordDecl *, const CXXBaseSpecifier &,
                           QualType) {
    return true;
  }
  virtual bool enterUnion(const CXXRecordDecl *, FieldDecl *) { return true; }
  virtual bool leaveUnion(const CXXRecordDecl *, FieldDecl *) { return true; }

  // The following are used for stepping through array elements.
  virtual bool enterArray(FieldDecl *, QualType ArrayTy, QualType ElementTy) {
    return true;
  }
  virtual bool leaveArray(FieldDecl *, QualType ArrayTy, QualType ElementTy) {
    return true;
  }

  virtual bool nextElement(QualType, uint64_t) { return true; }

  virtual ~SyclKernelFieldHandlerBase() = default;
};

// A class to act as the direct base for all the SYCL OpenCL Kernel construction
// tasks that contains a reference to Sema (and potentially any other
// universally required data).
class SyclKernelFieldHandler : public SyclKernelFieldHandlerBase {
protected:
  Sema &SemaRef;
  SyclKernelFieldHandler(Sema &S) : SemaRef(S) {}
};

// A class to represent the 'do nothing' case for filtering purposes.
class SyclEmptyHandler final : public SyclKernelFieldHandlerBase {};
SyclEmptyHandler GlobalEmptyHandler;

template <bool Keep, typename H> struct HandlerFilter;
template <typename H> struct HandlerFilter<true, H> {
  H &Handler;
  HandlerFilter(H &Handler) : Handler(Handler) {}
};
template <typename H> struct HandlerFilter<false, H> {
  SyclEmptyHandler &Handler = GlobalEmptyHandler;
  HandlerFilter(H &Handler) {}
};

template <bool B, bool... Rest> struct AnyTrue;

template <bool B> struct AnyTrue<B> { static constexpr bool Value = B; };

template <bool B, bool... Rest> struct AnyTrue {
  static constexpr bool Value = B || AnyTrue<Rest...>::Value;
};

template <bool B, bool... Rest> struct AllTrue;

template <bool B> struct AllTrue<B> { static constexpr bool Value = B; };

template <bool B, bool... Rest> struct AllTrue {
  static constexpr bool Value = B && AllTrue<Rest...>::Value;
};

template <typename ParentTy, typename... Handlers>
void KernelObjVisitor::VisitUnion(const CXXRecordDecl *Owner, ParentTy &Parent,
                                  const CXXRecordDecl *Wrapper,
                                  Handlers &... handlers) {
  // Don't continue descending if none of the handlers 'care'. This could be 'if
  // constexpr' starting in C++17.  Until then, we have to count on the
  // optimizer to realize "if (false)" is a dead branch.
  if (AnyTrue<Handlers::VisitUnionBody...>::Value)
    VisitUnionImpl(
        Owner, Parent, Wrapper,
        HandlerFilter<Handlers::VisitUnionBody, Handlers>(handlers).Handler...);
}

template <typename... Handlers>
void KernelObjVisitor::visitNthArrayElement(const CXXRecordDecl *Owner,
                                            FieldDecl *ArrayField,
                                            QualType ElementTy, uint64_t Index,
                                            Handlers &... handlers) {
  // Don't continue descending if none of the handlers 'care'. This could be 'if
  // constexpr' starting in C++17.  Until then, we have to count on the
  // optimizer to realize "if (false)" is a dead branch.
  if (AnyTrue<Handlers::VisitNthArrayElement...>::Value)
    visitArrayElementImpl(
        Owner, ArrayField, ElementTy, Index,
        HandlerFilter<Handlers::VisitNthArrayElement, Handlers>(handlers)
            .Handler...);
}

template <typename ParentTy, typename... HandlerTys>
void KernelObjVisitor::visitRecord(const CXXRecordDecl *Owner, ParentTy &Parent,
                                   const CXXRecordDecl *Wrapper,
                                   QualType RecordTy,
                                   HandlerTys &... Handlers) {
  RecordDecl *RD = RecordTy->getAsRecordDecl();
  assert(RD && "should not be null.");
  if (RD->hasAttr<SYCLRequiresDecompositionAttr>()) {
    // If this container requires decomposition, we have to visit it as
    // 'complex', so all handlers are called in this case with the 'complex'
    // case.
    visitComplexRecord(Owner, Parent, Wrapper, RecordTy, Handlers...);
  } else {
    // "Simple" Containers are those that do NOT need to be decomposed,
    // "Complex" containers are those that DO. In the case where the container
    // does NOT need to be decomposed, we can call VisitSimpleRecord on the
    // handlers that have opted-out of VisitInsideSimpleContainers. The 'if'
    // makes sure we only do that if at least 1 has opted out.
    if (!AllTrue<HandlerTys::VisitInsideSimpleContainers...>::Value)
      visitSimpleRecord(
          Owner, Parent, Wrapper, RecordTy,
          HandlerFilter<!HandlerTys::VisitInsideSimpleContainers, HandlerTys>(
              Handlers)
              .Handler...);

    // Even though this is a 'simple' container, some handlers (via
    // VisitInsideSimpleContainers = true) need to treat it as if it needs
    // decomposing, so we call VisitComplexRecord iif at least one has.
    if (AnyTrue<HandlerTys::VisitInsideSimpleContainers...>::Value)
      visitComplexRecord(
          Owner, Parent, Wrapper, RecordTy,
          HandlerFilter<HandlerTys::VisitInsideSimpleContainers, HandlerTys>(
              Handlers)
              .Handler...);
  }
}

template <typename... HandlerTys>
void KernelObjVisitor::visitArray(const CXXRecordDecl *Owner, FieldDecl *Field,
                                  QualType ArrayTy, HandlerTys &... Handlers) {

  if (Field->hasAttr<SYCLRequiresDecompositionAttr>()) {
    visitComplexArray(Owner, Field, ArrayTy, Handlers...);
  } else {
    if (!AllTrue<HandlerTys::VisitInsideSimpleContainers...>::Value)
      visitSimpleArray(
          Owner, Field, ArrayTy,
          HandlerFilter<!HandlerTys::VisitInsideSimpleContainers, HandlerTys>(
              Handlers)
              .Handler...);

    if (AnyTrue<HandlerTys::VisitInsideSimpleContainers...>::Value)
      visitComplexArray(
          Owner, Field, ArrayTy,
          HandlerFilter<HandlerTys::VisitInsideSimpleContainers, HandlerTys>(
              Handlers)
              .Handler...);
  }
}

// A type to check the validity of all of the argument types.
class SyclKernelFieldChecker : public SyclKernelFieldHandler {
  bool IsInvalid = false;
  DiagnosticsEngine &Diag;
  // Check whether the object should be disallowed from being copied to kernel.
  // Return true if not copyable, false if copyable.
  bool checkNotCopyableToKernel(const FieldDecl *FD, QualType FieldTy) {
    if (FieldTy->isArrayType()) {
      if (const auto *CAT =
              SemaRef.getASTContext().getAsConstantArrayType(FieldTy)) {
        QualType ET = CAT->getElementType();
        return checkNotCopyableToKernel(FD, ET);
      }
      return Diag.Report(FD->getLocation(),
                         diag::err_sycl_non_constant_array_type)
             << FieldTy;
    }

    return false;
  }

  bool checkPropertyListType(TemplateArgument PropList, SourceLocation Loc) {
    if (PropList.getKind() != TemplateArgument::ArgKind::Type)
      return SemaRef.Diag(
          Loc, diag::err_sycl_invalid_accessor_property_template_param);

    QualType PropListTy = PropList.getAsType();
    if (!Util::isAccessorPropertyListType(PropListTy))
      return SemaRef.Diag(
          Loc, diag::err_sycl_invalid_accessor_property_template_param);

    const auto *AccPropListDecl =
        cast<ClassTemplateSpecializationDecl>(PropListTy->getAsRecordDecl());
    if (AccPropListDecl->getTemplateArgs().size() != 1)
      return SemaRef.Diag(Loc,
                          diag::err_sycl_invalid_property_list_param_number)
             << "accessor_property_list";

    const auto TemplArg = AccPropListDecl->getTemplateArgs()[0];
    if (TemplArg.getKind() != TemplateArgument::ArgKind::Pack)
      return SemaRef.Diag(
                 Loc,
                 diag::err_sycl_invalid_accessor_property_list_template_param)
             << /*accessor_property_list*/ 0 << /*parameter pack*/ 0;

    for (TemplateArgument::pack_iterator Prop = TemplArg.pack_begin();
         Prop != TemplArg.pack_end(); ++Prop) {
      if (Prop->getKind() != TemplateArgument::ArgKind::Type)
        return SemaRef.Diag(
                   Loc,
                   diag::err_sycl_invalid_accessor_property_list_template_param)
               << /*accessor_property_list pack argument*/ 1 << /*type*/ 1;
      QualType PropTy = Prop->getAsType();
      if (Util::isSyclBufferLocationType(PropTy) &&
          checkBufferLocationType(PropTy, Loc))
        return true;
    }
    return false;
  }

  bool checkBufferLocationType(QualType PropTy, SourceLocation Loc) {
    const auto *PropDecl =
        cast<ClassTemplateSpecializationDecl>(PropTy->getAsRecordDecl());
    if (PropDecl->getTemplateArgs().size() != 1)
      return SemaRef.Diag(Loc,
                          diag::err_sycl_invalid_property_list_param_number)
             << "buffer_location";

    const auto BufferLoc = PropDecl->getTemplateArgs()[0];
    if (BufferLoc.getKind() != TemplateArgument::ArgKind::Integral)
      return SemaRef.Diag(
                 Loc,
                 diag::err_sycl_invalid_accessor_property_list_template_param)
             << /*buffer_location*/ 2 << /*non-negative integer*/ 2;

    int LocationID = static_cast<int>(BufferLoc.getAsIntegral().getExtValue());
    if (LocationID < 0)
      return SemaRef.Diag(
                 Loc,
                 diag::err_sycl_invalid_accessor_property_list_template_param)
             << /*buffer_location*/ 2 << /*non-negative integer*/ 2;

    return false;
  }

<<<<<<< HEAD
  void checkAccessorType(QualType Ty, SourceRange Loc) {
=======
  bool checkAccessorType(QualType Ty, SourceRange Loc) {
    assert(Util::isSyclAccessorType(Ty) &&
           "Should only be called on SYCL accessor types.");

>>>>>>> 7dfaf3bd
    const RecordDecl *RecD = Ty->getAsRecordDecl();
    if (const ClassTemplateSpecializationDecl *CTSD =
            dyn_cast<ClassTemplateSpecializationDecl>(RecD)) {
      const TemplateArgumentList &TAL = CTSD->getTemplateArgs();
      TemplateArgument TA = TAL.get(0);
      llvm::DenseSet<QualType> Visited;
      checkSYCLType(SemaRef, TA.getAsType(), Loc, Visited);

      if (TAL.size() > 5)
        return checkPropertyListType(TAL.get(5), Loc.getBegin());
    }
    return false;
  }

public:
  SyclKernelFieldChecker(Sema &S)
      : SyclKernelFieldHandler(S), Diag(S.getASTContext().getDiagnostics()) {}
  static constexpr const bool VisitNthArrayElement = false;
  bool isValid() { return !IsInvalid; }

  bool handleReferenceType(FieldDecl *FD, QualType FieldTy) final {
    Diag.Report(FD->getLocation(), diag::err_bad_kernel_param_type) << FieldTy;
    IsInvalid = true;
    return isValid();
  }

  bool handleStructType(FieldDecl *FD, QualType FieldTy) final {
    IsInvalid |= checkNotCopyableToKernel(FD, FieldTy);
    return isValid();
  }

<<<<<<< HEAD
  bool handleSyclSpecialType(const CXXRecordDecl *, const CXXBaseSpecifier &BS,
                             QualType FieldTy) final {
    checkAccessorType(FieldTy, BS.getBeginLoc());
    return isValid();
  }

  bool handleSyclSpecialType(FieldDecl *FD, QualType FieldTy) final {
    checkAccessorType(FieldTy, FD->getLocation());
=======
  bool handleSyclAccessorType(const CXXRecordDecl *, const CXXBaseSpecifier &BS,
                              QualType FieldTy) final {
    IsInvalid |= checkAccessorType(FieldTy, BS.getBeginLoc());
    return isValid();
  }

  bool handleSyclAccessorType(FieldDecl *FD, QualType FieldTy) final {
    IsInvalid |= checkAccessorType(FieldTy, FD->getLocation());
>>>>>>> 7dfaf3bd
    return isValid();
  }

  bool handleArrayType(FieldDecl *FD, QualType FieldTy) final {
    IsInvalid |= checkNotCopyableToKernel(FD, FieldTy);
    return isValid();
  }

  bool handlePointerType(FieldDecl *FD, QualType FieldTy) final {
    while (FieldTy->isAnyPointerType()) {
      FieldTy = QualType{FieldTy->getPointeeOrArrayElementType(), 0};
      if (FieldTy->isVariableArrayType()) {
        Diag.Report(FD->getLocation(), diag::err_vla_unsupported);
        IsInvalid = true;
        break;
      }
    }
    return isValid();
  }

  bool handleOtherType(FieldDecl *FD, QualType FieldTy) final {
    Diag.Report(FD->getLocation(), diag::err_bad_kernel_param_type) << FieldTy;
    IsInvalid = true;
    return isValid();
  }
};

// A type to check the validity of accessing accessor/sampler/stream
// types as kernel parameters inside union.
class SyclKernelUnionChecker : public SyclKernelFieldHandler {
  int UnionCount = 0;
  bool IsInvalid = false;
  DiagnosticsEngine &Diag;

public:
  SyclKernelUnionChecker(Sema &S)
      : SyclKernelFieldHandler(S), Diag(S.getASTContext().getDiagnostics()) {}
  bool isValid() { return !IsInvalid; }
  static constexpr const bool VisitUnionBody = true;
  static constexpr const bool VisitNthArrayElement = false;

  bool checkType(SourceLocation Loc, QualType Ty) {
    if (UnionCount) {
      IsInvalid = true;
      Diag.Report(Loc, diag::err_bad_union_kernel_param_members) << Ty;
    }
    return isValid();
  }

  bool enterUnion(const CXXRecordDecl *RD, FieldDecl *FD) override {
    ++UnionCount;
    return true;
  }

  bool leaveUnion(const CXXRecordDecl *RD, FieldDecl *FD) override {
    --UnionCount;
    return true;
  }

  bool handleSyclSpecialType(FieldDecl *FD, QualType FieldTy) final {
    return checkType(FD->getLocation(), FieldTy);
  }

  bool handleSyclSpecialType(const CXXRecordDecl *, const CXXBaseSpecifier &BS,
                             QualType FieldTy) final {
    return checkType(BS.getBeginLoc(), FieldTy);
  }
};

// A type to mark whether a collection requires decomposition.
class SyclKernelDecompMarker : public SyclKernelFieldHandler {
  llvm::SmallVector<bool, 16> CollectionStack;

public:
  static constexpr const bool VisitUnionBody = false;
  static constexpr const bool VisitNthArrayElement = false;

  SyclKernelDecompMarker(Sema &S) : SyclKernelFieldHandler(S) {
    // In order to prevent checking this over and over, just add a dummy-base
    // entry.
    CollectionStack.push_back(true);
  }

  bool handleSyclSpecialType(const CXXRecordDecl *, const CXXBaseSpecifier &,
                             QualType) final {
    CollectionStack.back() = true;
    return true;
  }
  bool handleSyclSpecialType(FieldDecl *, QualType) final {
    CollectionStack.back() = true;
    return true;
  }

  bool handleSyclSpecConstantType(FieldDecl *, QualType) final {
    CollectionStack.back() = true;
    return true;
  }

  bool handleSyclHalfType(const CXXRecordDecl *, const CXXBaseSpecifier &,
                          QualType) final {
    CollectionStack.back() = true;
    return true;
  }
  bool handleSyclHalfType(FieldDecl *, QualType) final {
    CollectionStack.back() = true;
    return true;
  }

  bool handlePointerType(FieldDecl *, QualType) final {
    CollectionStack.back() = true;
    return true;
  }

  bool enterStruct(const CXXRecordDecl *, FieldDecl *, QualType) final {
    CollectionStack.push_back(false);
    return true;
  }

  bool leaveStruct(const CXXRecordDecl *, FieldDecl *, QualType Ty) final {
    if (CollectionStack.pop_back_val()) {
      RecordDecl *RD = Ty->getAsRecordDecl();
      assert(RD && "should not be null.");
      if (!RD->hasAttr<SYCLRequiresDecompositionAttr>())
        RD->addAttr(SYCLRequiresDecompositionAttr::CreateImplicit(
            SemaRef.getASTContext()));
      CollectionStack.back() = true;
    }
    return true;
  }

  bool enterStruct(const CXXRecordDecl *, const CXXBaseSpecifier &,
                   QualType) final {
    CollectionStack.push_back(false);
    return true;
  }

  bool leaveStruct(const CXXRecordDecl *, const CXXBaseSpecifier &,
                   QualType Ty) final {
    if (CollectionStack.pop_back_val()) {
      RecordDecl *RD = Ty->getAsRecordDecl();
      assert(RD && "should not be null.");
      if (!RD->hasAttr<SYCLRequiresDecompositionAttr>())
        RD->addAttr(SYCLRequiresDecompositionAttr::CreateImplicit(
            SemaRef.getASTContext()));
      CollectionStack.back() = true;
    }

    return true;
  }

  bool enterArray(FieldDecl *, QualType ArrayTy, QualType ElementTy) final {
    CollectionStack.push_back(false);
    return true;
  }

  bool leaveArray(FieldDecl *FD, QualType ArrayTy, QualType ElementTy) final {
    if (CollectionStack.pop_back_val()) {
      // Cannot assert, since in MD arrays we'll end up marking them multiple
      // times.
      if (!FD->hasAttr<SYCLRequiresDecompositionAttr>())
        FD->addAttr(SYCLRequiresDecompositionAttr::CreateImplicit(
            SemaRef.getASTContext()));
      CollectionStack.back() = true;
    }
    return true;
  }
};

// A type to Create and own the FunctionDecl for the kernel.
class SyclKernelDeclCreator : public SyclKernelFieldHandler {
  FunctionDecl *KernelDecl;
  llvm::SmallVector<ParmVarDecl *, 8> Params;
  Sema::ContextRAII FuncContext;
  // Holds the last handled field's first parameter. This doesn't store an
  // iterator as push_back invalidates iterators.
  size_t LastParamIndex = 0;
  // Keeps track of whether we are currently handling fields inside a struct.
  int StructDepth = 0;

  void addParam(const FieldDecl *FD, QualType FieldTy) {
    ParamDesc newParamDesc = makeParamDesc(FD, FieldTy);
    addParam(newParamDesc, FieldTy);
  }

  void addParam(const CXXBaseSpecifier &BS, QualType FieldTy) {
    // TODO: There is no name for the base available, but duplicate names are
    // seemingly already possible, so we'll give them all the same name for now.
    // This only happens with the accessor types.
    StringRef Name = "_arg__base";
    ParamDesc newParamDesc =
        makeParamDesc(SemaRef.getASTContext(), Name, FieldTy);
    addParam(newParamDesc, FieldTy);
  }
  // Add a parameter with specified name and type
  void addParam(StringRef Name, QualType ParamTy) {
    ParamDesc newParamDesc =
        makeParamDesc(SemaRef.getASTContext(), Name, ParamTy);
    addParam(newParamDesc, ParamTy);
  }

  void addParam(ParamDesc newParamDesc, QualType FieldTy) {
    // Create a new ParmVarDecl based on the new info.
    ASTContext &Ctx = SemaRef.getASTContext();
    auto *NewParam = ParmVarDecl::Create(
        Ctx, KernelDecl, SourceLocation(), SourceLocation(),
        std::get<1>(newParamDesc), std::get<0>(newParamDesc),
        std::get<2>(newParamDesc), SC_None, /*DefArg*/ nullptr);
    NewParam->setScopeInfo(0, Params.size());
    NewParam->setIsUsed();

    LastParamIndex = Params.size();
    Params.push_back(NewParam);
  }

  // Handle accessor properties. If any properties were found in
  // the accessor_property_list - add the appropriate attributes to ParmVarDecl.
  void handleAccessorPropertyList(ParmVarDecl *Param,
                                  const CXXRecordDecl *RecordDecl,
                                  SourceLocation Loc) {
    const auto *AccTy = cast<ClassTemplateSpecializationDecl>(RecordDecl);
    if (AccTy->getTemplateArgs().size() < 6)
      return;
    const auto PropList = cast<TemplateArgument>(AccTy->getTemplateArgs()[5]);
    QualType PropListTy = PropList.getAsType();
    const auto *AccPropListDecl =
        cast<ClassTemplateSpecializationDecl>(PropListTy->getAsRecordDecl());
    const auto TemplArg = AccPropListDecl->getTemplateArgs()[0];
    // Move through TemplateArgs list of a property list and search for
    // properties. If found - apply the appropriate attribute to ParmVarDecl.
    for (TemplateArgument::pack_iterator Prop = TemplArg.pack_begin();
         Prop != TemplArg.pack_end(); ++Prop) {
      QualType PropTy = Prop->getAsType();
      if (Util::isSyclAccessorNoAliasPropertyType(PropTy))
        handleNoAliasProperty(Param, PropTy, Loc);
      if (Util::isSyclBufferLocationType(PropTy))
        handleBufferLocationProperty(Param, PropTy, Loc);
    }
  }

  void handleNoAliasProperty(ParmVarDecl *Param, QualType PropTy,
                             SourceLocation Loc) {
    ASTContext &Ctx = SemaRef.getASTContext();
    Param->addAttr(RestrictAttr::CreateImplicit(Ctx, Loc));
  }

  // Obtain an integer value stored in a template parameter of buffer_location
  // property to pass it to buffer_location kernel attribute
  void handleBufferLocationProperty(ParmVarDecl *Param, QualType PropTy,
                                    SourceLocation Loc) {
    // If we have more than 1 buffer_location properties on a single
    // accessor - emit an error
    if (Param->hasAttr<SYCLIntelBufferLocationAttr>()) {
      SemaRef.Diag(Loc, diag::err_sycl_compiletime_property_duplication)
          << "buffer_location";
      return;
    }
    ASTContext &Ctx = SemaRef.getASTContext();
    const auto *PropDecl =
        cast<ClassTemplateSpecializationDecl>(PropTy->getAsRecordDecl());
    const auto BufferLoc = PropDecl->getTemplateArgs()[0];
    int LocationID = static_cast<int>(BufferLoc.getAsIntegral().getExtValue());
    Param->addAttr(
        SYCLIntelBufferLocationAttr::CreateImplicit(Ctx, LocationID));
  }

  // All special SYCL objects must have __init method. We extract types for
  // kernel parameters from __init method parameters. We will use __init method
  // and kernel parameters which we build here to initialize special objects in
  // the kernel body.
  bool handleSpecialType(FieldDecl *FD, QualType FieldTy) {
    const auto *RecordDecl = FieldTy->getAsCXXRecordDecl();
    assert(RecordDecl && "The accessor/sampler must be a RecordDecl");
    llvm::StringLiteral MethodName = KernelDecl->hasAttr<SYCLSimdAttr>()
                                         ? InitESIMDMethodName
                                         : InitMethodName;
    CXXMethodDecl *InitMethod =
        isCXXRecordWithInitMember(RecordDecl, MethodName);
    assert(InitMethod && "The accessor/sampler must have the __init method");

    // Don't do -1 here because we count on this to be the first parameter added
    // (if any).
    size_t ParamIndex = Params.size();
    for (const ParmVarDecl *Param : InitMethod->parameters()) {
      QualType ParamTy = Param->getType();
      addParam(FD, ParamTy.getCanonicalType());
      if (ParamTy.getTypePtr()->isPointerType() &&
          !isCXXRecordWithInitMember(RecordDecl, FinalizeMethodName)) {
        handleAccessorPropertyList(Params.back(), RecordDecl,
                                   FD->getLocation());
        if (KernelDecl->hasAttr<SYCLSimdAttr>())
          // In ESIMD kernels accessor's pointer argument needs to be marked
          Params.back()->addAttr(
              SYCLSimdAccessorPtrAttr::CreateImplicit(SemaRef.getASTContext()));
        // Get access mode of accessor.
        const auto *AccessorSpecializationDecl =
            cast<ClassTemplateSpecializationDecl>(RecordDecl);
        const TemplateArgument &AccessModeArg =
            AccessorSpecializationDecl->getTemplateArgs().get(2);

        // Add implicit attribute to parameter decl when it is a read only
        // SYCL accessor.
        if (isReadOnlyAccessor(AccessModeArg))
          Params.back()->addAttr(SYCLAccessorReadonlyAttr::CreateImplicit(
              SemaRef.getASTContext()));
      }
    }
    LastParamIndex = ParamIndex;
    return true;
  }

  static void setKernelImplicitAttrs(ASTContext &Context, FunctionDecl *FD,
                                     StringRef Name, bool IsSIMDKernel) {
    // Set implicit attributes.
    FD->addAttr(OpenCLKernelAttr::CreateImplicit(Context));
    FD->addAttr(AsmLabelAttr::CreateImplicit(Context, Name));
    FD->addAttr(ArtificialAttr::CreateImplicit(Context));
    if (IsSIMDKernel)
      FD->addAttr(SYCLSimdAttr::CreateImplicit(Context));
  }

  static FunctionDecl *createKernelDecl(ASTContext &Ctx, StringRef Name,
                                        SourceLocation Loc, bool IsInline,
                                        bool IsSIMDKernel) {
    // Create this with no prototype, and we can fix this up after we've seen
    // all the params.
    FunctionProtoType::ExtProtoInfo Info(CC_OpenCLKernel);
    QualType FuncType = Ctx.getFunctionType(Ctx.VoidTy, {}, Info);

    FunctionDecl *FD = FunctionDecl::Create(
        Ctx, Ctx.getTranslationUnitDecl(), Loc, Loc, &Ctx.Idents.get(Name),
        FuncType, Ctx.getTrivialTypeSourceInfo(Ctx.VoidTy), SC_None);
    FD->setImplicitlyInline(IsInline);
    setKernelImplicitAttrs(Ctx, FD, Name, IsSIMDKernel);

    // Add kernel to translation unit to see it in AST-dump.
    Ctx.getTranslationUnitDecl()->addDecl(FD);
    return FD;
  }

public:
  static constexpr const bool VisitInsideSimpleContainers = false;
  SyclKernelDeclCreator(Sema &S, StringRef Name, SourceLocation Loc,
                        bool IsInline, bool IsSIMDKernel)
      : SyclKernelFieldHandler(S),
        KernelDecl(createKernelDecl(S.getASTContext(), Name, Loc, IsInline,
                                    IsSIMDKernel)),
        FuncContext(SemaRef, KernelDecl) {}

  ~SyclKernelDeclCreator() {
    ASTContext &Ctx = SemaRef.getASTContext();
    FunctionProtoType::ExtProtoInfo Info(CC_OpenCLKernel);

    SmallVector<QualType, 8> ArgTys;
    std::transform(std::begin(Params), std::end(Params),
                   std::back_inserter(ArgTys),
                   [](const ParmVarDecl *PVD) { return PVD->getType(); });

    QualType FuncType = Ctx.getFunctionType(Ctx.VoidTy, ArgTys, Info);
    KernelDecl->setType(FuncType);
    KernelDecl->setParams(Params);

    // Make sure that this is marked as a kernel so that the code-gen can make
    // decisions based on that. We cannot add this earlier, otherwise the call
    // to TransformStmt in replaceWithLocalClone can diagnose something that got
    // diagnosed on the actual kernel.
    KernelDecl->addAttr(
        SYCLKernelAttr::CreateImplicit(SemaRef.getASTContext()));

    SemaRef.addSyclDeviceDecl(KernelDecl);
  }

  bool enterStruct(const CXXRecordDecl *, FieldDecl *, QualType) final {
    ++StructDepth;
    return true;
  }

  bool leaveStruct(const CXXRecordDecl *, FieldDecl *, QualType) final {
    --StructDepth;
    return true;
  }

  bool enterStruct(const CXXRecordDecl *, const CXXBaseSpecifier &BS,
                   QualType FieldTy) final {
    ++StructDepth;
    return true;
  }

  bool leaveStruct(const CXXRecordDecl *, const CXXBaseSpecifier &BS,
                   QualType FieldTy) final {
    --StructDepth;
    return true;
  }

  bool handleSyclSpecialType(const CXXRecordDecl *, const CXXBaseSpecifier &BS,
                             QualType FieldTy) final {
    const auto *RecordDecl = FieldTy->getAsCXXRecordDecl();
    assert(RecordDecl && "The accessor/sampler must be a RecordDecl");
    llvm::StringLiteral MethodName = KernelDecl->hasAttr<SYCLSimdAttr>()
                                         ? InitESIMDMethodName
                                         : InitMethodName;
    CXXMethodDecl *InitMethod =
        isCXXRecordWithInitMember(RecordDecl, MethodName);
    assert(InitMethod && "The accessor/sampler must have the __init method");

    // Get access mode of accessor.
    const auto *AccessorSpecializationDecl =
        cast<ClassTemplateSpecializationDecl>(RecordDecl);
    const TemplateArgument &AccessModeArg =
        AccessorSpecializationDecl->getTemplateArgs().get(2);

    // Don't do -1 here because we count on this to be the first parameter added
    // (if any).
    size_t ParamIndex = Params.size();
    for (const ParmVarDecl *Param : InitMethod->parameters()) {
      QualType ParamTy = Param->getType();
      addParam(BS, ParamTy.getCanonicalType());
      if (ParamTy.getTypePtr()->isPointerType()) {
        handleAccessorPropertyList(Params.back(), RecordDecl, BS.getBeginLoc());

        // Add implicit attribute to parameter decl when it is a read only
        // SYCL accessor.
        if (isReadOnlyAccessor(AccessModeArg))
          Params.back()->addAttr(SYCLAccessorReadonlyAttr::CreateImplicit(
              SemaRef.getASTContext()));
      }
    }
    LastParamIndex = ParamIndex;
    return true;
  }

  bool handleSyclSpecialType(FieldDecl *FD, QualType FieldTy) final {
    return handleSpecialType(FD, FieldTy);
  }

  RecordDecl *wrapField(FieldDecl *Field, QualType FieldTy) {
    RecordDecl *WrapperClass =
        SemaRef.getASTContext().buildImplicitRecord("__wrapper_class");
    WrapperClass->startDefinition();
    Field = FieldDecl::Create(
        SemaRef.getASTContext(), WrapperClass, SourceLocation(),
        SourceLocation(), /*Id=*/nullptr, FieldTy,
        SemaRef.getASTContext().getTrivialTypeSourceInfo(FieldTy,
                                                         SourceLocation()),
        /*BW=*/nullptr, /*Mutable=*/false, /*InitStyle=*/ICIS_NoInit);
    Field->setAccess(AS_public);
    WrapperClass->addDecl(Field);
    WrapperClass->completeDefinition();
    return WrapperClass;
  };

  bool handlePointerType(FieldDecl *FD, QualType FieldTy) final {
    // USM allows to use raw pointers instead of buffers/accessors, but these
    // pointers point to the specially allocated memory. For pointer fields we
    // add a kernel argument with the same type as field but global address
    // space, because OpenCL requires it.
    QualType PointeeTy = FieldTy->getPointeeType();
    Qualifiers Quals = PointeeTy.getQualifiers();
    auto AS = Quals.getAddressSpace();
    // Leave global_device and global_host address spaces as is to help FPGA
    // device in memory allocations
    if (AS != LangAS::sycl_global_device && AS != LangAS::sycl_global_host)
      Quals.setAddressSpace(LangAS::sycl_global);
    PointeeTy = SemaRef.getASTContext().getQualifiedType(
        PointeeTy.getUnqualifiedType(), Quals);
    QualType ModTy = SemaRef.getASTContext().getPointerType(PointeeTy);
    // When the kernel is generated, struct type kernel arguments are
    // decomposed; i.e. the parameters of the kernel are the fields of the
    // struct, and not the struct itself. This causes an error in the backend
    // when the struct field is a pointer, since non-USM pointers cannot be
    // passed directly. To work around this issue, all pointers inside the
    // struct are wrapped in a generated '__wrapper_class'.
    if (StructDepth) {
      RecordDecl *WrappedPointer = wrapField(FD, ModTy);
      ModTy = SemaRef.getASTContext().getRecordType(WrappedPointer);
    }

    addParam(FD, ModTy);
    return true;
  }

  bool handleSimpleArrayType(FieldDecl *FD, QualType FieldTy) final {
    // Arrays are always wrapped in a struct since they cannot be passed
    // directly.
    RecordDecl *WrappedArray = wrapField(FD, FieldTy);
    QualType ModTy = SemaRef.getASTContext().getRecordType(WrappedArray);
    addParam(FD, ModTy);
    return true;
  }

  bool handleScalarType(FieldDecl *FD, QualType FieldTy) final {
    addParam(FD, FieldTy);
    return true;
  }

  bool handleNonDecompStruct(const CXXRecordDecl *, FieldDecl *FD,
                             QualType Ty) final {
    addParam(FD, Ty);
    return true;
  }

  bool handleNonDecompStruct(const CXXRecordDecl *Base,
                             const CXXBaseSpecifier &BS, QualType Ty) final {
    addParam(BS, Ty);
    return true;
  }

  bool handleUnionType(FieldDecl *FD, QualType FieldTy) final {
    return handleScalarType(FD, FieldTy);
  }

  bool handleSyclHalfType(FieldDecl *FD, QualType FieldTy) final {
    addParam(FD, FieldTy);
    return true;
  }

  // Generate kernel argument to intialize specialization constants. This
  // argument is only generated when the target has no native support for
  // specialization constants
  void handleSyclKernelHandlerType() {
    ASTContext &Context = SemaRef.getASTContext();
    if (isDefaultSPIRArch(Context))
      return;

    StringRef Name = "_arg__specialization_constants_buffer";
    addParam(Name, Context.getPointerType(Context.getAddrSpaceQualType(
                       Context.CharTy, LangAS::sycl_global)));
  }

  void setBody(CompoundStmt *KB) { KernelDecl->setBody(KB); }

  FunctionDecl *getKernelDecl() { return KernelDecl; }

  llvm::ArrayRef<ParmVarDecl *> getParamVarDeclsForCurrentField() {
    return ArrayRef<ParmVarDecl *>(std::begin(Params) + LastParamIndex,
                                   std::end(Params));
  }
  using SyclKernelFieldHandler::handleSyclHalfType;
};

class SyclKernelArgsSizeChecker : public SyclKernelFieldHandler {
  SourceLocation KernelLoc;
  unsigned SizeOfParams = 0;
  bool IsSIMD = false;

  void addParam(QualType ArgTy) {
    SizeOfParams +=
        SemaRef.getASTContext().getTypeSizeInChars(ArgTy).getQuantity();
  }

  bool handleSpecialType(QualType FieldTy) {
    const CXXRecordDecl *RecordDecl = FieldTy->getAsCXXRecordDecl();
    assert(RecordDecl && "The accessor/sampler must be a RecordDecl");
    llvm::StringLiteral MethodName =
        IsSIMD ? InitESIMDMethodName : InitMethodName;
    CXXMethodDecl *InitMethod =
        isCXXRecordWithInitMember(RecordDecl, MethodName);
    assert(InitMethod && "The accessor/sampler must have the __init method");
    for (const ParmVarDecl *Param : InitMethod->parameters())
      addParam(Param->getType());
    return true;
  }

public:
  static constexpr const bool VisitInsideSimpleContainers = false;
  SyclKernelArgsSizeChecker(Sema &S, SourceLocation Loc, bool IsSIMD)
      : SyclKernelFieldHandler(S), KernelLoc(Loc), IsSIMD(IsSIMD) {}

  ~SyclKernelArgsSizeChecker() {
    if (SizeOfParams > MaxKernelArgsSize)
      SemaRef.Diag(KernelLoc, diag::warn_sycl_kernel_too_big_args)
          << SizeOfParams << MaxKernelArgsSize;
  }

  bool handleSyclSpecialType(FieldDecl *FD, QualType FieldTy) final {
    return handleSpecialType(FieldTy);
  }

  bool handleSyclSpecialType(const CXXRecordDecl *, const CXXBaseSpecifier &,
                             QualType FieldTy) final {
    return handleSpecialType(FieldTy);
  }

  bool handlePointerType(FieldDecl *FD, QualType FieldTy) final {
    addParam(FieldTy);
    return true;
  }

  bool handleScalarType(FieldDecl *FD, QualType FieldTy) final {
    addParam(FieldTy);
    return true;
  }

  bool handleSimpleArrayType(FieldDecl *FD, QualType FieldTy) final {
    addParam(FieldTy);
    return true;
  }

  bool handleNonDecompStruct(const CXXRecordDecl *, FieldDecl *FD,
                             QualType Ty) final {
    addParam(Ty);
    return true;
  }

  bool handleNonDecompStruct(const CXXRecordDecl *Base,
                             const CXXBaseSpecifier &BS, QualType Ty) final {
    addParam(Ty);
    return true;
  }

  bool handleUnionType(FieldDecl *FD, QualType FieldTy) final {
    return handleScalarType(FD, FieldTy);
  }

  bool handleSyclHalfType(FieldDecl *FD, QualType FieldTy) final {
    addParam(FieldTy);
    return true;
  }
  using SyclKernelFieldHandler::handleSyclHalfType;
};

enum class KernelArgDescription {
  BaseClass,
  DecomposedMember,
  WrappedPointer,
  WrappedArray,
  Accessor,
  AccessorBase,
  Sampler,
  Stream,
  KernelHandler,
  None
};

StringRef getKernelArgDesc(KernelArgDescription Desc) {
  switch (Desc) {
  case KernelArgDescription::BaseClass:
    return "Compiler generated argument for base class,";
  case KernelArgDescription::DecomposedMember:
    return "Compiler generated argument for decomposed struct/class,";
  case KernelArgDescription::WrappedPointer:
    return "Compiler generated argument for nested pointer,";
  case KernelArgDescription::WrappedArray:
    return "Compiler generated argument for array,";
  case KernelArgDescription::Accessor:
    return "Compiler generated argument for accessor,";
  case KernelArgDescription::AccessorBase:
    return "Compiler generated argument for accessor base class,";
  case KernelArgDescription::Sampler:
    return "Compiler generated argument for sampler,";
  case KernelArgDescription::Stream:
    return "Compiler generated argument for stream,";
  case KernelArgDescription::KernelHandler:
    return "Compiler generated argument for SYCL2020 specialization constant";
  case KernelArgDescription::None:
    return "";
  }
  llvm_unreachable(
      "switch should cover all possible values for KernelArgDescription");
}

class SyclOptReportCreator : public SyclKernelFieldHandler {
  SyclKernelDeclCreator &DC;
  SourceLocation KernelInvocationLoc;

  void addParam(const FieldDecl *KernelArg, QualType KernelArgType,
                KernelArgDescription KernelArgDesc) {
    StringRef NameToEmitInDescription = KernelArg->getName();
    const RecordDecl *KernelArgParent = KernelArg->getParent();
    if (KernelArgParent &&
        KernelArgDesc == KernelArgDescription::DecomposedMember) {
      NameToEmitInDescription = KernelArgParent->getName();
    }

    bool isWrappedField =
        KernelArgDesc == KernelArgDescription::WrappedPointer ||
        KernelArgDesc == KernelArgDescription::WrappedArray;

    unsigned KernelArgSize =
        SemaRef.getASTContext().getTypeSizeInChars(KernelArgType).getQuantity();

    SemaRef.getDiagnostics().getSYCLOptReport().AddKernelArgs(
        DC.getKernelDecl(), NameToEmitInDescription,
        isWrappedField ? "Compiler generated" : KernelArgType.getAsString(),
        KernelInvocationLoc, KernelArgSize, getKernelArgDesc(KernelArgDesc),
        (KernelArgDesc == KernelArgDescription::DecomposedMember)
            ? ("Field:" + KernelArg->getName().str() + ", ")
            : "");
  }

  void addParam(const FieldDecl *FD, QualType FieldTy) {
    KernelArgDescription Desc = KernelArgDescription::None;
    const RecordDecl *RD = FD->getParent();
    if (RD && RD->hasAttr<SYCLRequiresDecompositionAttr>())
      Desc = KernelArgDescription::DecomposedMember;

    addParam(FD, FieldTy, Desc);
  }

  // Handles base classes.
  void addParam(const CXXBaseSpecifier &, QualType KernelArgType,
                KernelArgDescription KernelArgDesc) {
    unsigned KernelArgSize =
        SemaRef.getASTContext().getTypeSizeInChars(KernelArgType).getQuantity();
    SemaRef.getDiagnostics().getSYCLOptReport().AddKernelArgs(
        DC.getKernelDecl(), KernelArgType.getAsString(),
        KernelArgType.getAsString(), KernelInvocationLoc, KernelArgSize,
        getKernelArgDesc(KernelArgDesc), "");
  }

  // Handles specialization constants.
  void addParam(QualType KernelArgType, KernelArgDescription KernelArgDesc) {
    unsigned KernelArgSize =
        SemaRef.getASTContext().getTypeSizeInChars(KernelArgType).getQuantity();
    SemaRef.getDiagnostics().getSYCLOptReport().AddKernelArgs(
        DC.getKernelDecl(), "", KernelArgType.getAsString(),
        KernelInvocationLoc, KernelArgSize, getKernelArgDesc(KernelArgDesc),
        "");
  }

public:
  static constexpr const bool VisitInsideSimpleContainers = false;
  SyclOptReportCreator(Sema &S, SyclKernelDeclCreator &DC, SourceLocation Loc)
      : SyclKernelFieldHandler(S), DC(DC), KernelInvocationLoc(Loc) {}

  bool handleSyclSpecialType(FieldDecl *FD, QualType FieldTy) final {
    KernelArgDescription Desc =
        strstr(FieldTy.getAsString().c_str(), "sycl::stream")
            ? KernelArgDescription::Stream
            : strstr(FieldTy.getAsString().c_str(), "sycl::accessor")
                  ? KernelArgDescription::Accessor
                  : KernelArgDescription::Sampler;
    for (const auto *Param : DC.getParamVarDeclsForCurrentField())
      addParam(FD, Param->getType(), Desc);
    return true;
  }

  bool handleSyclSpecialType(const CXXRecordDecl *, const CXXBaseSpecifier &BS,
                             QualType FieldTy) final {
    for (const auto *Param : DC.getParamVarDeclsForCurrentField()) {
      QualType KernelArgType = Param->getType();
      unsigned KernelArgSize = SemaRef.getASTContext()
                                   .getTypeSizeInChars(KernelArgType)
                                   .getQuantity();
      SemaRef.getDiagnostics().getSYCLOptReport().AddKernelArgs(
          DC.getKernelDecl(), FieldTy.getAsString(),
          KernelArgType.getAsString(), KernelInvocationLoc, KernelArgSize,
          getKernelArgDesc(
              KernelArgDescription(KernelArgDescription::AccessorBase)),
          "");
    }
    return true;
  }

  bool handlePointerType(FieldDecl *FD, QualType FieldTy) final {
    KernelArgDescription Desc = KernelArgDescription::None;
    ParmVarDecl *KernelParameter = DC.getParamVarDeclsForCurrentField()[0];
    // Compiler generated openCL kernel argument for current pointer field
    // is not a pointer. This means we are processing a nested pointer and
    // the openCL kernel argument is of type __wrapper_class.
    if (!KernelParameter->getType()->isPointerType())
      Desc = KernelArgDescription::WrappedPointer;
    for (const auto *Param : DC.getParamVarDeclsForCurrentField())
      addParam(FD, Param->getType(), Desc);
    return true;
  }

  bool handleScalarType(FieldDecl *FD, QualType FieldTy) final {
    addParam(FD, FieldTy);
    return true;
  }

  bool handleSimpleArrayType(FieldDecl *FD, QualType FieldTy) final {
    // Simple arrays are always wrapped.
    for (const auto *Param : DC.getParamVarDeclsForCurrentField())
      addParam(FD, Param->getType(),
               KernelArgDescription(KernelArgDescription::WrappedArray));
    return true;
  }

  bool handleNonDecompStruct(const CXXRecordDecl *, FieldDecl *FD,
                             QualType Ty) final {
    addParam(FD, Ty);
    return true;
  }

  bool handleNonDecompStruct(const CXXRecordDecl *Base,
                             const CXXBaseSpecifier &BS, QualType Ty) final {
    addParam(BS, Ty, KernelArgDescription(KernelArgDescription::BaseClass));
    return true;
  }

  bool handleUnionType(FieldDecl *FD, QualType FieldTy) final {
    return handleScalarType(FD, FieldTy);
  }

  bool handleSyclHalfType(FieldDecl *FD, QualType FieldTy) final {
    addParam(FD, FieldTy);
    return true;
  }

  void handleSyclKernelHandlerType() {
    ASTContext &Context = SemaRef.getASTContext();
    if (isDefaultSPIRArch(Context))
      return;
    addParam(DC.getParamVarDeclsForCurrentField()[0]->getType(),
             KernelArgDescription(KernelArgDescription::KernelHandler));
  }
  using SyclKernelFieldHandler::handleSyclHalfType;
};

static CXXMethodDecl *getOperatorParens(const CXXRecordDecl *Rec) {
  for (auto *MD : Rec->methods()) {
    if (MD->getOverloadedOperator() == OO_Call)
      return MD;
  }
  return nullptr;
}

static bool isESIMDKernelType(const CXXRecordDecl *KernelObjType) {
  const CXXMethodDecl *OpParens = getOperatorParens(KernelObjType);
  return (OpParens != nullptr) && OpParens->hasAttr<SYCLSimdAttr>();
}

class SyclKernelBodyCreator : public SyclKernelFieldHandler {
  SyclKernelDeclCreator &DeclCreator;
  llvm::SmallVector<Stmt *, 16> BodyStmts;
  llvm::SmallVector<InitListExpr *, 16> CollectionInitExprs;
  llvm::SmallVector<Stmt *, 16> FinalizeStmts;
  // This collection contains the information required to add/remove information
  // about arrays as we enter them.  The InitializedEntity component is
  // necessary for initializing child members.  uin64_t is the index of the
  // current element being worked on, which is updated every time we visit
  // nextElement.
  llvm::SmallVector<std::pair<InitializedEntity, uint64_t>, 8> ArrayInfos;
  VarDecl *KernelObjClone;
  InitializedEntity VarEntity;
  const CXXRecordDecl *KernelObj;
  llvm::SmallVector<Expr *, 16> MemberExprBases;
  FunctionDecl *KernelCallerFunc;
  SourceLocation KernelCallerSrcLoc; // KernelCallerFunc source location.
  // Contains a count of how many containers we're in.  This is used by the
  // pointer-struct-wrapping code to ensure that we don't try to wrap
  // non-top-level pointers.
  uint64_t StructDepth = 0;
  VarDecl *KernelHandlerClone = nullptr;

  Stmt *replaceWithLocalClone(ParmVarDecl *OriginalParam, VarDecl *LocalClone,
                              Stmt *FunctionBody) {
    // DeclRefExpr with valid source location but with decl which is not marked
    // as used is invalid.
    LocalClone->setIsUsed();
    std::pair<DeclaratorDecl *, DeclaratorDecl *> MappingPair =
        std::make_pair(OriginalParam, LocalClone);
    KernelBodyTransform KBT(MappingPair, SemaRef);
    return KBT.TransformStmt(FunctionBody).get();
  }

  // Using the statements/init expressions that we've created, this generates
  // the kernel body compound stmt. CompoundStmt needs to know its number of
  // statements in advance to allocate it, so we cannot do this as we go along.
  CompoundStmt *createKernelBody() {
    // Push the Kernel function scope to ensure the scope isn't empty
    SemaRef.PushFunctionScope();

    // Initialize kernel object local clone
    assert(CollectionInitExprs.size() == 1 &&
           "Should have been popped down to just the first one");
    KernelObjClone->setInit(CollectionInitExprs.back());

    // Replace references to the kernel object in kernel body, to use the
    // compiler generated local clone
    Stmt *NewBody =
        replaceWithLocalClone(KernelCallerFunc->getParamDecl(0), KernelObjClone,
                              KernelCallerFunc->getBody());

    // If kernel_handler argument is passed by SYCL kernel, replace references
    // to this argument in kernel body, to use the compiler generated local
    // clone
    if (ParmVarDecl *KernelHandlerParam =
            getSyclKernelHandlerArg(KernelCallerFunc))
      NewBody = replaceWithLocalClone(KernelHandlerParam, KernelHandlerClone,
                                      NewBody);

    // Use transformed body (with clones) as kernel body
    BodyStmts.push_back(NewBody);

    BodyStmts.insert(BodyStmts.end(), FinalizeStmts.begin(),
                     FinalizeStmts.end());

    return CompoundStmt::Create(SemaRef.getASTContext(), BodyStmts, {}, {});
  }

  void markParallelWorkItemCalls() {
    if (getKernelInvocationKind(KernelCallerFunc) ==
        InvokeParallelForWorkGroup) {
      FindPFWGLambdaFnVisitor V(KernelObj);
      V.TraverseStmt(KernelCallerFunc->getBody());
      CXXMethodDecl *WGLambdaFn = V.getLambdaFn();
      assert(WGLambdaFn && "PFWG lambda not found");
      // Mark the function that it "works" in a work group scope:
      // NOTE: In case of parallel_for_work_item the marker call itself is
      // marked with work item scope attribute, here  the '()' operator of the
      // object passed as parameter is marked. This is an optimization -
      // there are a lot of locals created at parallel_for_work_group
      // scope before calling the lambda - it is more efficient to have
      // all of them in the private address space rather then sharing via
      // the local AS. See parallel_for_work_group implementation in the
      // SYCL headers.
      if (!WGLambdaFn->hasAttr<SYCLScopeAttr>()) {
        WGLambdaFn->addAttr(SYCLScopeAttr::CreateImplicit(
            SemaRef.getASTContext(), SYCLScopeAttr::Level::WorkGroup));
        // Search and mark parallel_for_work_item calls:
        MarkWIScopeFnVisitor MarkWIScope(SemaRef.getASTContext());
        MarkWIScope.TraverseDecl(WGLambdaFn);
        // Now mark local variables declared in the PFWG lambda with work group
        // scope attribute
        addScopeAttrToLocalVars(*WGLambdaFn);
      }
    }
  }

  // Creates a DeclRefExpr to the ParmVar that represents the current field.
  Expr *createParamReferenceExpr() {
    ParmVarDecl *KernelParameter =
        DeclCreator.getParamVarDeclsForCurrentField()[0];

    QualType ParamType = KernelParameter->getOriginalType();
    Expr *DRE = SemaRef.BuildDeclRefExpr(KernelParameter, ParamType, VK_LValue,
                                         KernelCallerSrcLoc);
    return DRE;
  }

  // Creates a DeclRefExpr to the ParmVar that represents the current pointer
  // field.
  Expr *createPointerParamReferenceExpr(QualType PointerTy, bool Wrapped) {
    ParmVarDecl *KernelParameter =
        DeclCreator.getParamVarDeclsForCurrentField()[0];

    QualType ParamType = KernelParameter->getOriginalType();
    Expr *DRE = SemaRef.BuildDeclRefExpr(KernelParameter, ParamType, VK_LValue,
                                         KernelCallerSrcLoc);

    // Struct Type kernel arguments are decomposed. The pointer fields are
    // then wrapped inside a compiler generated struct. Therefore when
    // generating the initializers, we have to 'unwrap' the pointer.
    if (Wrapped) {
      CXXRecordDecl *WrapperStruct = ParamType->getAsCXXRecordDecl();
      // Pointer field wrapped inside __wrapper_class
      FieldDecl *Pointer = *(WrapperStruct->field_begin());
      DRE = buildMemberExpr(DRE, Pointer);
      ParamType = Pointer->getType();
    }

    DRE = ImplicitCastExpr::Create(SemaRef.Context, ParamType,
                                   CK_LValueToRValue, DRE, /*BasePath=*/nullptr,
                                   VK_PRValue, FPOptionsOverride());

    if (PointerTy->getPointeeType().getAddressSpace() !=
        ParamType->getPointeeType().getAddressSpace())
      DRE = ImplicitCastExpr::Create(SemaRef.Context, PointerTy,
                                     CK_AddressSpaceConversion, DRE, nullptr,
                                     VK_PRValue, FPOptionsOverride());

    return DRE;
  }

  Expr *createSimpleArrayParamReferenceExpr(QualType ArrayTy) {
    ParmVarDecl *KernelParameter =
        DeclCreator.getParamVarDeclsForCurrentField()[0];
    QualType ParamType = KernelParameter->getOriginalType();
    Expr *DRE = SemaRef.BuildDeclRefExpr(KernelParameter, ParamType, VK_LValue,
                                         KernelCallerSrcLoc);

    // Unwrap the array.
    CXXRecordDecl *WrapperStruct = ParamType->getAsCXXRecordDecl();
    FieldDecl *ArrayField = *(WrapperStruct->field_begin());
    return buildMemberExpr(DRE, ArrayField);
  }

  // Returns 'true' if the thing we're visiting (Based on the FD/QualType pair)
  // is an element of an array.  This will determine whether we do
  // MemberExprBases in some cases or not, AND determines how we initialize
  // values.
  bool isArrayElement(const FieldDecl *FD, QualType Ty) const {
    return !SemaRef.getASTContext().hasSameType(FD->getType(), Ty);
  }

  // Creates an initialized entity for a field/item. In the case where this is a
  // field, returns a normal member initializer, if we're in a sub-array of a MD
  // array, returns an element initializer.
  InitializedEntity getFieldEntity(FieldDecl *FD, QualType Ty) {
    if (isArrayElement(FD, Ty))
      return InitializedEntity::InitializeElement(SemaRef.getASTContext(),
                                                  ArrayInfos.back().second,
                                                  ArrayInfos.back().first);
    return InitializedEntity::InitializeMember(FD, &VarEntity);
  }

  void addFieldInit(FieldDecl *FD, QualType Ty, MultiExprArg ParamRef) {
    InitializationKind InitKind =
        InitializationKind::CreateCopy(KernelCallerSrcLoc, KernelCallerSrcLoc);
    addFieldInit(FD, Ty, ParamRef, InitKind);
  }

  void addFieldInit(FieldDecl *FD, QualType Ty, MultiExprArg ParamRef,
                    InitializationKind InitKind) {
    addFieldInit(FD, Ty, ParamRef, InitKind, getFieldEntity(FD, Ty));
  }

  void addFieldInit(FieldDecl *FD, QualType Ty, MultiExprArg ParamRef,
                    InitializationKind InitKind, InitializedEntity Entity) {
    InitializationSequence InitSeq(SemaRef, Entity, InitKind, ParamRef);
    ExprResult Init = InitSeq.Perform(SemaRef, Entity, InitKind, ParamRef);

    InitListExpr *ParentILE = CollectionInitExprs.back();
    ParentILE->updateInit(SemaRef.getASTContext(), ParentILE->getNumInits(),
                          Init.get());
  }

  void addBaseInit(const CXXBaseSpecifier &BS, QualType Ty,
                   InitializationKind InitKind) {
    InitializedEntity Entity = InitializedEntity::InitializeBase(
        SemaRef.Context, &BS, /*IsInheritedVirtualBase*/ false, &VarEntity);
    InitializationSequence InitSeq(SemaRef, Entity, InitKind, None);
    ExprResult Init = InitSeq.Perform(SemaRef, Entity, InitKind, None);

    InitListExpr *ParentILE = CollectionInitExprs.back();
    ParentILE->updateInit(SemaRef.getASTContext(), ParentILE->getNumInits(),
                          Init.get());
  }

  void addSimpleBaseInit(const CXXBaseSpecifier &BS, QualType Ty) {
    InitializationKind InitKind =
        InitializationKind::CreateCopy(KernelCallerSrcLoc, KernelCallerSrcLoc);

    InitializedEntity Entity = InitializedEntity::InitializeBase(
        SemaRef.Context, &BS, /*IsInheritedVirtualBase*/ false, &VarEntity);

    Expr *ParamRef = createParamReferenceExpr();
    InitializationSequence InitSeq(SemaRef, Entity, InitKind, ParamRef);
    ExprResult Init = InitSeq.Perform(SemaRef, Entity, InitKind, ParamRef);

    InitListExpr *ParentILE = CollectionInitExprs.back();
    ParentILE->updateInit(SemaRef.getASTContext(), ParentILE->getNumInits(),
                          Init.get());
  }

  // Adds an initializer that handles a simple initialization of a field.
  void addSimpleFieldInit(FieldDecl *FD, QualType Ty) {
    Expr *ParamRef = createParamReferenceExpr();
    addFieldInit(FD, Ty, ParamRef);
  }

  MemberExpr *buildMemberExpr(Expr *Base, ValueDecl *Member) {
    DeclAccessPair MemberDAP = DeclAccessPair::make(Member, AS_none);
    MemberExpr *Result = SemaRef.BuildMemberExpr(
        Base, /*IsArrow */ false, KernelCallerSrcLoc, NestedNameSpecifierLoc(),
        KernelCallerSrcLoc, Member, MemberDAP,
        /*HadMultipleCandidates*/ false,
        DeclarationNameInfo(Member->getDeclName(), KernelCallerSrcLoc),
        Member->getType(), VK_LValue, OK_Ordinary);
    return Result;
  }

  void addFieldMemberExpr(FieldDecl *FD, QualType Ty) {
    if (!isArrayElement(FD, Ty))
      MemberExprBases.push_back(buildMemberExpr(MemberExprBases.back(), FD));
  }

  void removeFieldMemberExpr(const FieldDecl *FD, QualType Ty) {
    if (!isArrayElement(FD, Ty))
      MemberExprBases.pop_back();
  }

  void createSpecialMethodCall(const CXXRecordDecl *RD, StringRef MethodName,
                               SmallVectorImpl<Stmt *> &AddTo) {
    CXXMethodDecl *Method = isCXXRecordWithInitMember(RD, MethodName);
    if (!Method)
      return;

    unsigned NumParams = Method->getNumParams();
    llvm::SmallVector<Expr *, 4> ParamDREs(NumParams);
    llvm::ArrayRef<ParmVarDecl *> KernelParameters =
        DeclCreator.getParamVarDeclsForCurrentField();
    for (size_t I = 0; I < NumParams; ++I) {
      QualType ParamType = KernelParameters[I]->getOriginalType();
      ParamDREs[I] = SemaRef.BuildDeclRefExpr(KernelParameters[I], ParamType,
                                              VK_LValue, KernelCallerSrcLoc);
    }

    MemberExpr *MethodME = buildMemberExpr(MemberExprBases.back(), Method);

    QualType ResultTy = Method->getReturnType();
    ExprValueKind VK = Expr::getValueKindForType(ResultTy);
    ResultTy = ResultTy.getNonLValueExprType(SemaRef.Context);
    llvm::SmallVector<Expr *, 4> ParamStmts;
    const auto *Proto = cast<FunctionProtoType>(Method->getType());
    SemaRef.GatherArgumentsForCall(KernelCallerSrcLoc, Method, Proto, 0,
                                   ParamDREs, ParamStmts);
    // [kernel_obj or wrapper object].accessor.__init(_ValueType*,
    // range<int>, range<int>, id<int>)
    AddTo.push_back(CXXMemberCallExpr::Create(
        SemaRef.Context, MethodME, ParamStmts, ResultTy, VK, KernelCallerSrcLoc,
        FPOptionsOverride()));
  }

  // Creates an empty InitListExpr of the correct number of child-inits
  // of this to append into.
  void addCollectionInitListExpr(const CXXRecordDecl *RD) {
    const ASTRecordLayout &Info =
        SemaRef.getASTContext().getASTRecordLayout(RD);
    uint64_t NumInitExprs = Info.getFieldCount() + RD->getNumBases();
    addCollectionInitListExpr(QualType(RD->getTypeForDecl(), 0), NumInitExprs);
  }

  InitListExpr *createInitListExpr(const CXXRecordDecl *RD) {
    const ASTRecordLayout &Info =
        SemaRef.getASTContext().getASTRecordLayout(RD);
    uint64_t NumInitExprs = Info.getFieldCount() + RD->getNumBases();
    return createInitListExpr(QualType(RD->getTypeForDecl(), 0), NumInitExprs);
  }

  InitListExpr *createInitListExpr(QualType InitTy, uint64_t NumChildInits) {
    InitListExpr *ILE = new (SemaRef.getASTContext()) InitListExpr(
        SemaRef.getASTContext(), KernelCallerSrcLoc, {}, KernelCallerSrcLoc);
    ILE->reserveInits(SemaRef.getASTContext(), NumChildInits);
    ILE->setType(InitTy);

    return ILE;
  }

  // Create an empty InitListExpr of the type/size for the rest of the visitor
  // to append into.
  void addCollectionInitListExpr(QualType InitTy, uint64_t NumChildInits) {

    InitListExpr *ILE = createInitListExpr(InitTy, NumChildInits);
    InitListExpr *ParentILE = CollectionInitExprs.back();
    ParentILE->updateInit(SemaRef.getASTContext(), ParentILE->getNumInits(),
                          ILE);

    CollectionInitExprs.push_back(ILE);
  }

  // FIXME Avoid creation of kernel obj clone.
  // See https://github.com/intel/llvm/issues/1544 for details.
  static VarDecl *createKernelObjClone(ASTContext &Ctx, DeclContext *DC,
                                       const CXXRecordDecl *KernelObj) {
    TypeSourceInfo *TSInfo =
        KernelObj->isLambda() ? KernelObj->getLambdaTypeInfo() : nullptr;
    VarDecl *VD = VarDecl::Create(
        Ctx, DC, KernelObj->getLocation(), KernelObj->getLocation(),
        KernelObj->getIdentifier(), QualType(KernelObj->getTypeForDecl(), 0),
        TSInfo, SC_None);

    return VD;
  }

  const llvm::StringLiteral getInitMethodName() const {
    bool IsSIMDKernel = isESIMDKernelType(KernelObj);
    return IsSIMDKernel ? InitESIMDMethodName : InitMethodName;
  }

  // Default inits the type, then calls the init-method in the body.
  bool handleSpecialType(FieldDecl *FD, QualType Ty) {
    addFieldInit(FD, Ty, None,
                 InitializationKind::CreateDefault(KernelCallerSrcLoc));

    addFieldMemberExpr(FD, Ty);

    const auto *RecordDecl = Ty->getAsCXXRecordDecl();
    createSpecialMethodCall(RecordDecl, getInitMethodName(), BodyStmts);
    CXXMethodDecl *FinalizeMethod =
        isCXXRecordWithInitMember(RecordDecl, FinalizeMethodName);
    // A finalize-method is expected for stream class.
    if (!FinalizeMethod && isCXXRecordWithInitMember(RecordDecl, "__finalize"))
      SemaRef.Diag(FD->getLocation(), diag::err_sycl_expected_finalize_method);
    else
      createSpecialMethodCall(RecordDecl, FinalizeMethodName, FinalizeStmts);

    removeFieldMemberExpr(FD, Ty);

    return true;
  }

  bool handleSpecialType(const CXXBaseSpecifier &BS, QualType Ty) {
    const auto *RecordDecl = Ty->getAsCXXRecordDecl();
    addBaseInit(BS, Ty, InitializationKind::CreateDefault(KernelCallerSrcLoc));
    createSpecialMethodCall(RecordDecl, getInitMethodName(), BodyStmts);
    return true;
  }

  // Generate __init call for kernel handler argument
  void handleSpecialType(QualType KernelHandlerTy) {
    DeclRefExpr *KernelHandlerCloneRef =
        DeclRefExpr::Create(SemaRef.Context, NestedNameSpecifierLoc(),
                            KernelCallerSrcLoc, KernelHandlerClone, false,
                            DeclarationNameInfo(), KernelHandlerTy, VK_LValue);
    const auto *RecordDecl =
        KernelHandlerClone->getType()->getAsCXXRecordDecl();
    MemberExprBases.push_back(KernelHandlerCloneRef);
    createSpecialMethodCall(RecordDecl, InitSpecConstantsBuffer, BodyStmts);
    MemberExprBases.pop_back();
  }

  void createKernelHandlerClone(ASTContext &Ctx, DeclContext *DC,
                                ParmVarDecl *KernelHandlerArg) {
    QualType Ty = KernelHandlerArg->getType();
    TypeSourceInfo *TSInfo = Ctx.getTrivialTypeSourceInfo(Ty);
    KernelHandlerClone =
        VarDecl::Create(Ctx, DC, KernelCallerSrcLoc, KernelCallerSrcLoc,
                        KernelHandlerArg->getIdentifier(), Ty, TSInfo, SC_None);

    // Default initialize clone
    InitializedEntity VarEntity =
        InitializedEntity::InitializeVariable(KernelHandlerClone);
    InitializationKind InitKind =
        InitializationKind::CreateDefault(KernelCallerSrcLoc);
    InitializationSequence InitSeq(SemaRef, VarEntity, InitKind, None);
    ExprResult Init = InitSeq.Perform(SemaRef, VarEntity, InitKind, None);
    KernelHandlerClone->setInit(
        SemaRef.MaybeCreateExprWithCleanups(Init.get()));
    KernelHandlerClone->setInitStyle(VarDecl::CallInit);
  }

public:
  static constexpr const bool VisitInsideSimpleContainers = false;
  SyclKernelBodyCreator(Sema &S, SyclKernelDeclCreator &DC,
                        const CXXRecordDecl *KernelObj,
                        FunctionDecl *KernelCallerFunc)
      : SyclKernelFieldHandler(S), DeclCreator(DC),
        KernelObjClone(createKernelObjClone(S.getASTContext(),
                                            DC.getKernelDecl(), KernelObj)),
        VarEntity(InitializedEntity::InitializeVariable(KernelObjClone)),
        KernelObj(KernelObj), KernelCallerFunc(KernelCallerFunc),
        KernelCallerSrcLoc(KernelCallerFunc->getLocation()) {
    CollectionInitExprs.push_back(createInitListExpr(KernelObj));
    markParallelWorkItemCalls();

    Stmt *DS = new (S.Context) DeclStmt(DeclGroupRef(KernelObjClone),
                                        KernelCallerSrcLoc, KernelCallerSrcLoc);
    BodyStmts.push_back(DS);
    DeclRefExpr *KernelObjCloneRef = DeclRefExpr::Create(
        S.Context, NestedNameSpecifierLoc(), KernelCallerSrcLoc, KernelObjClone,
        false, DeclarationNameInfo(), QualType(KernelObj->getTypeForDecl(), 0),
        VK_LValue);
    MemberExprBases.push_back(KernelObjCloneRef);
  }

  ~SyclKernelBodyCreator() {
    CompoundStmt *KernelBody = createKernelBody();
    DeclCreator.setBody(KernelBody);
  }

  bool handleSyclSpecialType(FieldDecl *FD, QualType Ty) final {
    return handleSpecialType(FD, Ty);
  }

  bool handleSyclSpecialType(const CXXRecordDecl *, const CXXBaseSpecifier &BS,
                             QualType Ty) final {
    return handleSpecialType(BS, Ty);
  }

  bool handleSyclSpecConstantType(FieldDecl *FD, QualType Ty) final {
    return handleSpecialType(FD, Ty);
  }

  bool handleSyclHalfType(FieldDecl *FD, QualType Ty) final {
    addSimpleFieldInit(FD, Ty);
    return true;
  }

  bool handlePointerType(FieldDecl *FD, QualType FieldTy) final {
    Expr *PointerRef =
        createPointerParamReferenceExpr(FieldTy, StructDepth != 0);
    addFieldInit(FD, FieldTy, PointerRef);
    return true;
  }

  bool handleSimpleArrayType(FieldDecl *FD, QualType FieldTy) final {
    Expr *ArrayRef = createSimpleArrayParamReferenceExpr(FieldTy);
    InitializationKind InitKind = InitializationKind::CreateDirect({}, {}, {});

    InitializedEntity Entity =
        InitializedEntity::InitializeMember(FD, &VarEntity, /*Implicit*/ true);

    addFieldInit(FD, FieldTy, ArrayRef, InitKind, Entity);
    return true;
  }

  bool handleNonDecompStruct(const CXXRecordDecl *, FieldDecl *FD,
                             QualType Ty) final {
    addSimpleFieldInit(FD, Ty);
    return true;
  }

  bool handleNonDecompStruct(const CXXRecordDecl *Base,
                             const CXXBaseSpecifier &BS, QualType Ty) final {
    addSimpleBaseInit(BS, Ty);
    return true;
  }

  bool handleScalarType(FieldDecl *FD, QualType FieldTy) final {
    addSimpleFieldInit(FD, FieldTy);
    return true;
  }

  bool handleUnionType(FieldDecl *FD, QualType FieldTy) final {
    addSimpleFieldInit(FD, FieldTy);
    return true;
  }

  // Default inits the type, then calls the init-method in the body
  void handleSyclKernelHandlerType(ParmVarDecl *KernelHandlerArg) {

    // Create and default initialize local clone of kernel handler
    createKernelHandlerClone(SemaRef.getASTContext(),
                             DeclCreator.getKernelDecl(), KernelHandlerArg);

    // Add declaration statement to openCL kernel body
    Stmt *DS =
        new (SemaRef.Context) DeclStmt(DeclGroupRef(KernelHandlerClone),
                                       KernelCallerSrcLoc, KernelCallerSrcLoc);
    BodyStmts.push_back(DS);

    // Generate
    // KernelHandlerClone.__init_specialization_constants_buffer(specialization_constants_buffer)
    // call if target does not have native support for specialization constants.
    // Here, specialization_constants_buffer is the compiler generated kernel
    // argument of type char*.
    if (!isDefaultSPIRArch(SemaRef.Context))
      handleSpecialType(KernelHandlerArg->getType());
  }

  bool enterStruct(const CXXRecordDecl *RD, FieldDecl *FD, QualType Ty) final {
    ++StructDepth;
    addCollectionInitListExpr(Ty->getAsCXXRecordDecl());

    addFieldMemberExpr(FD, Ty);
    return true;
  }

  bool leaveStruct(const CXXRecordDecl *, FieldDecl *FD, QualType Ty) final {
    --StructDepth;
    CollectionInitExprs.pop_back();

    removeFieldMemberExpr(FD, Ty);
    return true;
  }

  bool enterStruct(const CXXRecordDecl *RD, const CXXBaseSpecifier &BS,
                   QualType) final {
    ++StructDepth;

    CXXCastPath BasePath;
    QualType DerivedTy(RD->getTypeForDecl(), 0);
    QualType BaseTy = BS.getType();
    SemaRef.CheckDerivedToBaseConversion(DerivedTy, BaseTy, KernelCallerSrcLoc,
                                         SourceRange(), &BasePath,
                                         /*IgnoreBaseAccess*/ true);
    auto Cast = ImplicitCastExpr::Create(
        SemaRef.Context, BaseTy, CK_DerivedToBase, MemberExprBases.back(),
        /* CXXCastPath=*/&BasePath, VK_LValue, FPOptionsOverride());
    MemberExprBases.push_back(Cast);

    addCollectionInitListExpr(BaseTy->getAsCXXRecordDecl());
    return true;
  }

  bool leaveStruct(const CXXRecordDecl *RD, const CXXBaseSpecifier &BS,
                   QualType) final {
    --StructDepth;
    MemberExprBases.pop_back();
    CollectionInitExprs.pop_back();
    return true;
  }

  bool enterArray(FieldDecl *FD, QualType ArrayType,
                  QualType ElementType) final {
    uint64_t ArraySize = SemaRef.getASTContext()
                             .getAsConstantArrayType(ArrayType)
                             ->getSize()
                             .getZExtValue();
    addCollectionInitListExpr(ArrayType, ArraySize);
    ArrayInfos.emplace_back(getFieldEntity(FD, ArrayType), 0);

    // If this is the top-level array, we need to make a MemberExpr in addition
    // to an array subscript.
    addFieldMemberExpr(FD, ArrayType);
    return true;
  }

  bool nextElement(QualType, uint64_t Index) final {
    ArrayInfos.back().second = Index;

    // Pop off the last member expr base.
    if (Index != 0)
      MemberExprBases.pop_back();

    QualType SizeT = SemaRef.getASTContext().getSizeType();

    llvm::APInt IndexVal{
        static_cast<unsigned>(SemaRef.getASTContext().getTypeSize(SizeT)),
        Index, SizeT->isSignedIntegerType()};

    auto IndexLiteral = IntegerLiteral::Create(
        SemaRef.getASTContext(), IndexVal, SizeT, KernelCallerSrcLoc);

    ExprResult IndexExpr = SemaRef.CreateBuiltinArraySubscriptExpr(
        MemberExprBases.back(), KernelCallerSrcLoc, IndexLiteral,
        KernelCallerSrcLoc);

    assert(!IndexExpr.isInvalid());
    MemberExprBases.push_back(IndexExpr.get());
    return true;
  }

  bool leaveArray(FieldDecl *FD, QualType ArrayType,
                  QualType ElementType) final {
    CollectionInitExprs.pop_back();
    ArrayInfos.pop_back();

    assert(
        !SemaRef.getASTContext().getAsConstantArrayType(ArrayType)->getSize() ==
            0 &&
        "Constant arrays must have at least 1 element");
    // Remove the IndexExpr.
    MemberExprBases.pop_back();

    // Remove the field access expr as well.
    removeFieldMemberExpr(FD, ArrayType);
    return true;
  }

  using SyclKernelFieldHandler::handleSyclHalfType;
};

// Kernels are only the unnamed-lambda feature if the feature is enabled, AND
// the first template argument has been corrected by the library to match the
// functor type.
static bool IsSYCLUnnamedKernel(Sema &SemaRef, const FunctionDecl *FD) {
  if (!SemaRef.getLangOpts().SYCLUnnamedLambda)
    return false;
  QualType FunctorTy = GetSYCLKernelObjectType(FD);
  QualType TmplArgTy = calculateKernelNameType(SemaRef.Context, FD);
  return SemaRef.Context.hasSameType(FunctorTy, TmplArgTy);
}

class SyclKernelIntHeaderCreator : public SyclKernelFieldHandler {
  SYCLIntegrationHeader &Header;
  int64_t CurOffset = 0;
  llvm::SmallVector<size_t, 16> ArrayBaseOffsets;
  int StructDepth = 0;

  // A series of functions to calculate the change in offset based on the type.
  int64_t offsetOf(const FieldDecl *FD, QualType ArgTy) const {
    return isArrayElement(FD, ArgTy)
               ? 0
               : SemaRef.getASTContext().getFieldOffset(FD) / 8;
  }

  int64_t offsetOf(const CXXRecordDecl *RD, const CXXRecordDecl *Base) const {
    const ASTRecordLayout &Layout =
        SemaRef.getASTContext().getASTRecordLayout(RD);
    return Layout.getBaseClassOffset(Base).getQuantity();
  }

  void addParam(const FieldDecl *FD, QualType ArgTy,
                SYCLIntegrationHeader::kernel_param_kind_t Kind) {
    addParam(ArgTy, Kind, offsetOf(FD, ArgTy));
  }
  void addParam(QualType ArgTy, SYCLIntegrationHeader::kernel_param_kind_t Kind,
                uint64_t OffsetAdj) {
    uint64_t Size;
    Size = SemaRef.getASTContext().getTypeSizeInChars(ArgTy).getQuantity();
    Header.addParamDesc(Kind, static_cast<unsigned>(Size),
                        static_cast<unsigned>(CurOffset + OffsetAdj));
  }

  // Returns 'true' if the thing we're visiting (Based on the FD/QualType pair)
  // is an element of an array.  This will determine whether we do
  // MemberExprBases in some cases or not, AND determines how we initialize
  // values.
  bool isArrayElement(const FieldDecl *FD, QualType Ty) const {
    return !SemaRef.getASTContext().hasSameType(FD->getType(), Ty);
  }

  // Sets a flag if the kernel is a parallel_for that calls the
  // free function API "this_item".
  void setThisItemIsCalled(FunctionDecl *KernelFunc) {
    if (getKernelInvocationKind(KernelFunc) != InvokeParallelFor)
      return;

    // The call graph for this translation unit.
    CallGraph SYCLCG;
    SYCLCG.addToCallGraph(SemaRef.getASTContext().getTranslationUnitDecl());
    using ChildParentPair =
        std::pair<const FunctionDecl *, const FunctionDecl *>;
    llvm::SmallPtrSet<const FunctionDecl *, 16> Visited;
    llvm::SmallVector<ChildParentPair, 16> WorkList;
    WorkList.push_back({KernelFunc, nullptr});

    while (!WorkList.empty()) {
      const FunctionDecl *FD = WorkList.back().first;
      WorkList.pop_back();
      if (!Visited.insert(FD).second)
        continue; // We've already seen this Decl

      // Check whether this call is to free functions (sycl::this_item(),
      // this_id, etc.).
      if (Util::isSyclFunction(FD, "this_id")) {
        Header.setCallsThisId(true);
        return;
      }
      if (Util::isSyclFunction(FD, "this_item")) {
        Header.setCallsThisItem(true);
        return;
      }
      if (Util::isSyclFunction(FD, "this_nd_item")) {
        Header.setCallsThisNDItem(true);
        return;
      }
      if (Util::isSyclFunction(FD, "this_group")) {
        Header.setCallsThisGroup(true);
        return;
      }

      CallGraphNode *N = SYCLCG.getNode(FD);
      if (!N)
        continue;

      for (const CallGraphNode *CI : *N) {
        if (auto *Callee = dyn_cast<FunctionDecl>(CI->getDecl())) {
          Callee = Callee->getMostRecentDecl();
          if (!Visited.count(Callee))
            WorkList.push_back({Callee, FD});
        }
      }
    }
  }

public:
  static constexpr const bool VisitInsideSimpleContainers = false;
  SyclKernelIntHeaderCreator(Sema &S, SYCLIntegrationHeader &H,
                             const CXXRecordDecl *KernelObj, QualType NameType,
                             StringRef Name, StringRef StableName,
                             FunctionDecl *KernelFunc)
      : SyclKernelFieldHandler(S), Header(H) {
    bool IsSIMDKernel = isESIMDKernelType(KernelObj);
    Header.startKernel(Name, NameType, StableName, KernelObj->getLocation(),
                       IsSIMDKernel, IsSYCLUnnamedKernel(S, KernelFunc));
    setThisItemIsCalled(KernelFunc);
  }

  bool handleSyclSpecialType(const CXXRecordDecl *RD,
                             const CXXBaseSpecifier &BC,
                             QualType FieldTy) final {
    const auto *AccTy =
        cast<ClassTemplateSpecializationDecl>(FieldTy->getAsRecordDecl());
    assert(AccTy->getTemplateArgs().size() >= 2 &&
           "Incorrect template args for Accessor Type");
    int Dims = static_cast<int>(
        AccTy->getTemplateArgs()[1].getAsIntegral().getExtValue());
    int Info = getAccessTarget(AccTy) | (Dims << 11);
    Header.addParamDesc(SYCLIntegrationHeader::kind_accessor, Info,
                        CurOffset +
                            offsetOf(RD, BC.getType()->getAsCXXRecordDecl()));
    return true;
  }

  bool handleSyclSpecialType(FieldDecl *FD, QualType FieldTy) final {
    const auto *ClassTy = FieldTy->getAsCXXRecordDecl();
    assert(ClassTy && "Sampler type must be a C++ record type");
    if (const auto *AccTy = dyn_cast<ClassTemplateSpecializationDecl>(
            FieldTy->getAsRecordDecl())) {
      assert(AccTy->getTemplateArgs().size() >= 2 &&
             "Incorrect template args for Accessor Type");
      int Dims = static_cast<int>(
          AccTy->getTemplateArgs()[1].getAsIntegral().getExtValue());
      int Info = getAccessTarget(AccTy) | (Dims << 11);

      Header.addParamDesc(SYCLIntegrationHeader::kind_accessor, Info,
                          CurOffset + offsetOf(FD, FieldTy));
    } else {
      if (isCXXRecordWithInitMember(ClassTy, FinalizeMethodName))
        addParam(FD, FieldTy, SYCLIntegrationHeader::kind_stream);
      else {
        CXXMethodDecl *InitMethod =
            isCXXRecordWithInitMember(ClassTy, InitMethodName);
        assert(InitMethod && "sampler must have __init method");
        const ParmVarDecl *SamplerArg = InitMethod->getParamDecl(0);
        addParam(SamplerArg->getType(), SYCLIntegrationHeader::kind_sampler,
                 offsetOf(FD, FieldTy));
      }
    }
    return true;
  }

  bool handleSyclSpecConstantType(FieldDecl *FD, QualType FieldTy) final {
    const TemplateArgumentList &TemplateArgs =
        cast<ClassTemplateSpecializationDecl>(FieldTy->getAsRecordDecl())
            ->getTemplateInstantiationArgs();
    assert(TemplateArgs.size() == 2 &&
           "Incorrect template args for spec constant type");
    // Get specialization constant ID type, which is the second template
    // argument.
    QualType SpecConstIDTy = TemplateArgs.get(1).getAsType().getCanonicalType();
    const std::string SpecConstName = SYCLUniqueStableNameExpr::ComputeName(
        SemaRef.getASTContext(), SpecConstIDTy);
    Header.addSpecConstant(SpecConstName, SpecConstIDTy);
    return true;
  }

  bool handlePointerType(FieldDecl *FD, QualType FieldTy) final {
    addParam(FD, FieldTy,
             ((StructDepth) ? SYCLIntegrationHeader::kind_std_layout
                            : SYCLIntegrationHeader::kind_pointer));
    return true;
  }

  bool handleScalarType(FieldDecl *FD, QualType FieldTy) final {
    addParam(FD, FieldTy, SYCLIntegrationHeader::kind_std_layout);
    return true;
  }

  bool handleSimpleArrayType(FieldDecl *FD, QualType FieldTy) final {
    // Arrays are always wrapped inside of structs, so just treat it as a simple
    // struct.
    addParam(FD, FieldTy, SYCLIntegrationHeader::kind_std_layout);
    return true;
  }

  bool handleNonDecompStruct(const CXXRecordDecl *, FieldDecl *FD,
                             QualType Ty) final {
    addParam(FD, Ty, SYCLIntegrationHeader::kind_std_layout);
    return true;
  }

  bool handleNonDecompStruct(const CXXRecordDecl *Base,
                             const CXXBaseSpecifier &, QualType Ty) final {
    addParam(Ty, SYCLIntegrationHeader::kind_std_layout,
             offsetOf(Base, Ty->getAsCXXRecordDecl()));
    return true;
  }

  bool handleUnionType(FieldDecl *FD, QualType FieldTy) final {
    return handleScalarType(FD, FieldTy);
  }

  bool handleSyclHalfType(FieldDecl *FD, QualType FieldTy) final {
    addParam(FD, FieldTy, SYCLIntegrationHeader::kind_std_layout);
    return true;
  }

  void handleSyclKernelHandlerType(QualType Ty) {
    // The compiler generated kernel argument used to initialize SYCL 2020
    // specialization constants, `specialization_constants_buffer`, should
    // have corresponding entry in integration header. This argument is
    // only generated when target has no native support for specialization
    // constants.
    ASTContext &Context = SemaRef.getASTContext();
    if (isDefaultSPIRArch(Context))
      return;

    // Offset is zero since kernel_handler argument is not part of
    // kernel object (i.e. it is not captured)
    addParam(Context.getPointerType(Context.CharTy),
             SYCLIntegrationHeader::kind_specialization_constants_buffer, 0);
  }

  bool enterStruct(const CXXRecordDecl *, FieldDecl *FD, QualType Ty) final {
    ++StructDepth;
    CurOffset += offsetOf(FD, Ty);
    return true;
  }

  bool leaveStruct(const CXXRecordDecl *, FieldDecl *FD, QualType Ty) final {
    --StructDepth;
    CurOffset -= offsetOf(FD, Ty);
    return true;
  }

  bool enterStruct(const CXXRecordDecl *RD, const CXXBaseSpecifier &BS,
                   QualType) final {
    CurOffset += offsetOf(RD, BS.getType()->getAsCXXRecordDecl());
    return true;
  }

  bool leaveStruct(const CXXRecordDecl *RD, const CXXBaseSpecifier &BS,
                   QualType) final {
    CurOffset -= offsetOf(RD, BS.getType()->getAsCXXRecordDecl());
    return true;
  }

  bool enterArray(FieldDecl *FD, QualType ArrayTy, QualType) final {
    ArrayBaseOffsets.push_back(CurOffset + offsetOf(FD, ArrayTy));
    return true;
  }

  bool nextElement(QualType ET, uint64_t Index) final {
    int64_t Size = SemaRef.getASTContext().getTypeSizeInChars(ET).getQuantity();
    CurOffset = ArrayBaseOffsets.back() + Size * Index;
    return true;
  }

  bool leaveArray(FieldDecl *FD, QualType ArrayTy, QualType) final {
    CurOffset = ArrayBaseOffsets.pop_back_val();
    CurOffset -= offsetOf(FD, ArrayTy);
    return true;
  }

  using SyclKernelFieldHandler::enterStruct;
  using SyclKernelFieldHandler::handleSyclHalfType;
  using SyclKernelFieldHandler::leaveStruct;
};

class SyclKernelIntFooterCreator : public SyclKernelFieldHandler {
  SYCLIntegrationFooter &Footer;

public:
  SyclKernelIntFooterCreator(Sema &S, SYCLIntegrationFooter &F)
      : SyclKernelFieldHandler(S), Footer(F) {
    (void)Footer; // workaround for unused field warning
  }
};

} // namespace

class SYCLKernelNameTypeVisitor
    : public TypeVisitor<SYCLKernelNameTypeVisitor>,
      public ConstTemplateArgumentVisitor<SYCLKernelNameTypeVisitor> {
  Sema &S;
  SourceLocation KernelInvocationFuncLoc;
  QualType KernelNameType;
  using InnerTypeVisitor = TypeVisitor<SYCLKernelNameTypeVisitor>;
  using InnerTemplArgVisitor =
      ConstTemplateArgumentVisitor<SYCLKernelNameTypeVisitor>;
  bool IsInvalid = false;
  bool IsUnnamedKernel = false;

  void VisitTemplateArgs(ArrayRef<TemplateArgument> Args) {
    for (auto &A : Args)
      Visit(A);
  }

public:
  SYCLKernelNameTypeVisitor(Sema &S, SourceLocation KernelInvocationFuncLoc,
                            QualType KernelNameType, bool IsUnnamedKernel)
      : S(S), KernelInvocationFuncLoc(KernelInvocationFuncLoc),
        KernelNameType(KernelNameType), IsUnnamedKernel(IsUnnamedKernel) {}

  bool isValid() { return !IsInvalid; }

  void Visit(QualType T) {
    if (T.isNull())
      return;

    const CXXRecordDecl *RD = T->getAsCXXRecordDecl();
    // If KernelNameType has template args visit each template arg via
    // ConstTemplateArgumentVisitor
    if (const auto *TSD =
            dyn_cast_or_null<ClassTemplateSpecializationDecl>(RD)) {
      ArrayRef<TemplateArgument> Args = TSD->getTemplateArgs().asArray();

      VisitTemplateArgs(Args);
    } else {
      InnerTypeVisitor::Visit(T.getTypePtr());
    }
  }

  void Visit(const TemplateArgument &TA) {
    if (TA.isNull())
      return;
    InnerTemplArgVisitor::Visit(TA);
  }

  void VisitBuiltinType(const BuiltinType *TT) {
    if (TT->isNullPtrType()) {
      S.Diag(KernelInvocationFuncLoc, diag::err_nullptr_t_type_in_sycl_kernel)
          << KernelNameType;

      IsInvalid = true;
    }
    return;
  }

  void VisitTagType(const TagType *TT) {
    return DiagnoseKernelNameType(TT->getDecl());
  }

  void DiagnoseKernelNameType(const NamedDecl *DeclNamed) {
    /*
    This is a helper function which throws an error if the kernel name
    declaration is:
      * declared within namespace 'std' (at any level)
        e.g., namespace std { namespace literals { class Whatever; } }
        h.single_task<std::literals::Whatever>([]() {});
      * declared within a function
        e.g., void foo() { struct S { int i; };
        h.single_task<S>([]() {}); }
      * declared within another tag
        e.g., struct S { struct T { int i } t; };
        h.single_task<S::T>([]() {});
    */

    if (const auto *ED = dyn_cast<EnumDecl>(DeclNamed)) {
      if (!ED->isScoped() && !ED->isFixed()) {
        S.Diag(KernelInvocationFuncLoc, diag::err_sycl_kernel_incorrectly_named)
            << /* unscoped enum requires fixed underlying type */ 1
            << DeclNamed;
        IsInvalid = true;
      }
    }

    const DeclContext *DeclCtx = DeclNamed->getDeclContext();
    if (DeclCtx && !IsUnnamedKernel) {

      // Check if the kernel name declaration is declared within namespace
      // "std" (at any level).
      while (!DeclCtx->isTranslationUnit() && isa<NamespaceDecl>(DeclCtx)) {
        const auto *NSDecl = cast<NamespaceDecl>(DeclCtx);
        if (NSDecl->isStdNamespace()) {
          S.Diag(KernelInvocationFuncLoc,
                 diag::err_invalid_std_type_in_sycl_kernel)
              << KernelNameType << DeclNamed;
          IsInvalid = true;
          return;
        }
        DeclCtx = DeclCtx->getParent();
      }

      // Check if the kernel name is a Tag declaration
      // local to a non-namespace scope (i.e. Inside a function or within
      // another Tag etc).
      if (!DeclCtx->isTranslationUnit() && !isa<NamespaceDecl>(DeclCtx)) {
        if (const auto *Tag = dyn_cast<TagDecl>(DeclNamed)) {
          bool UnnamedLambdaUsed = Tag->getIdentifier() == nullptr;

          if (UnnamedLambdaUsed) {
            S.Diag(KernelInvocationFuncLoc,
                   diag::err_sycl_kernel_incorrectly_named)
                << /* unnamed lambda used */ 2 << KernelNameType;

            IsInvalid = true;
            return;
          }
          // Check if the declaration is completely defined within a
          // function or class/struct.

          if (Tag->isCompleteDefinition()) {
            S.Diag(KernelInvocationFuncLoc,
                   diag::err_sycl_kernel_incorrectly_named)
                << /* kernel name should be globally visible */ 0
                << KernelNameType;

            IsInvalid = true;
          } else {
            S.Diag(KernelInvocationFuncLoc, diag::warn_sycl_implicit_decl);
            S.Diag(DeclNamed->getLocation(), diag::note_previous_decl)
                << DeclNamed->getName();
          }
        }
      }
    }
  }

  void VisitTypeTemplateArgument(const TemplateArgument &TA) {
    QualType T = TA.getAsType();
    if (const auto *ET = T->getAs<EnumType>())
      VisitTagType(ET);
    else
      Visit(T);
  }

  void VisitIntegralTemplateArgument(const TemplateArgument &TA) {
    QualType T = TA.getIntegralType();
    if (const EnumType *ET = T->getAs<EnumType>())
      VisitTagType(ET);
  }

  void VisitTemplateTemplateArgument(const TemplateArgument &TA) {
    TemplateDecl *TD = TA.getAsTemplate().getAsTemplateDecl();
    assert(TD && "template declaration must be available");
    TemplateParameterList *TemplateParams = TD->getTemplateParameters();
    for (NamedDecl *P : *TemplateParams) {
      if (NonTypeTemplateParmDecl *TemplateParam =
              dyn_cast<NonTypeTemplateParmDecl>(P))
        if (const EnumType *ET = TemplateParam->getType()->getAs<EnumType>())
          VisitTagType(ET);
    }
  }

  void VisitPackTemplateArgument(const TemplateArgument &TA) {
    VisitTemplateArgs(TA.getPackAsArray());
  }
};

void Sema::CheckSYCLKernelCall(FunctionDecl *KernelFunc, SourceRange CallLoc,
                               ArrayRef<const Expr *> Args) {
  // FIXME: In place until the library works around its 'host' invocation
  // issues.
  if (!LangOpts.SYCLIsDevice)
    return;
  const CXXRecordDecl *KernelObj =
      GetSYCLKernelObjectType(KernelFunc)->getAsCXXRecordDecl();
  QualType KernelNameType =
      calculateKernelNameType(getASTContext(), KernelFunc);

  if (!KernelObj) {
    Diag(Args[0]->getExprLoc(), diag::err_sycl_kernel_not_function_object);
    KernelFunc->setInvalidDecl();
    return;
  }

  if (KernelObj->isLambda()) {
    for (const LambdaCapture &LC : KernelObj->captures())
      if (LC.capturesThis() && LC.isImplicit()) {
        Diag(LC.getLocation(), diag::err_implicit_this_capture);
        Diag(CallLoc.getBegin(), diag::note_used_here);
        KernelFunc->setInvalidDecl();
      }
  }

  // check that calling kernel conforms to spec
  QualType KernelParamTy = KernelFunc->getParamDecl(0)->getType();
  if (KernelParamTy->isReferenceType()) {
    // passing by reference, so emit warning if not using SYCL 2020
    if (LangOpts.getSYCLVersion() < LangOptions::SYCL_2020)
      Diag(KernelFunc->getLocation(), diag::warn_sycl_pass_by_reference_future);
  } else {
    // passing by value.  emit warning if using SYCL 2020 or greater
    if (LangOpts.getSYCLVersion() > LangOptions::SYCL_2017)
      Diag(KernelFunc->getLocation(), diag::warn_sycl_pass_by_value_deprecated);
  }

  // Do not visit invalid kernel object.
  if (KernelObj->isInvalidDecl())
    return;

  SyclKernelDecompMarker DecompMarker(*this);
  SyclKernelFieldChecker FieldChecker(*this);
  SyclKernelUnionChecker UnionChecker(*this);

  bool IsSIMDKernel = isESIMDKernelType(KernelObj);
  SyclKernelArgsSizeChecker ArgsSizeChecker(*this, Args[0]->getExprLoc(),
                                            IsSIMDKernel);

  KernelObjVisitor Visitor{*this};
  SYCLKernelNameTypeVisitor KernelNameTypeVisitor(
      *this, Args[0]->getExprLoc(), KernelNameType,
      IsSYCLUnnamedKernel(*this, KernelFunc));

  DiagnosingSYCLKernel = true;

  // Emit diagnostics for SYCL device kernels only
  if (LangOpts.SYCLIsDevice)
    KernelNameTypeVisitor.Visit(KernelNameType.getCanonicalType());
  Visitor.VisitRecordBases(KernelObj, FieldChecker, UnionChecker, DecompMarker);
  Visitor.VisitRecordFields(KernelObj, FieldChecker, UnionChecker,
                            DecompMarker);
  // ArgSizeChecker needs to happen after DecompMarker has completed, since it
  // cares about the decomp attributes. DecompMarker cannot run before the
  // others, since it counts on the FieldChecker to make sure it is visiting
  // valid arrays/etc. Thus, ArgSizeChecker has its own visitation.
  if (FieldChecker.isValid() && UnionChecker.isValid()) {
    Visitor.VisitRecordBases(KernelObj, ArgsSizeChecker);
    Visitor.VisitRecordFields(KernelObj, ArgsSizeChecker);
  }
  DiagnosingSYCLKernel = false;
  // Set the kernel function as invalid, if any of the checkers fail validation.
  if (!FieldChecker.isValid() || !UnionChecker.isValid() ||
      !KernelNameTypeVisitor.isValid())
    KernelFunc->setInvalidDecl();
}

// For a wrapped parallel_for, copy attributes from original
// kernel to wrapped kernel.
void Sema::copySYCLKernelAttrs(const CXXRecordDecl *KernelObj) {
  // Get the operator() function of the wrapper.
  CXXMethodDecl *OpParens = getOperatorParens(KernelObj);
  assert(OpParens && "invalid kernel object");

  typedef std::pair<FunctionDecl *, FunctionDecl *> ChildParentPair;
  llvm::SmallPtrSet<FunctionDecl *, 16> Visited;
  llvm::SmallVector<ChildParentPair, 16> WorkList;
  WorkList.push_back({OpParens, nullptr});
  FunctionDecl *KernelBody = nullptr;

  CallGraph SYCLCG;
  SYCLCG.addToCallGraph(getASTContext().getTranslationUnitDecl());
  while (!WorkList.empty()) {
    FunctionDecl *FD = WorkList.back().first;
    FunctionDecl *ParentFD = WorkList.back().second;

    if ((ParentFD == OpParens) && isSYCLKernelBodyFunction(FD)) {
      KernelBody = FD;
      break;
    }

    WorkList.pop_back();
    if (!Visited.insert(FD).second)
      continue; // We've already seen this Decl

    CallGraphNode *N = SYCLCG.getNode(FD);
    if (!N)
      continue;

    for (const CallGraphNode *CI : *N) {
      if (auto *Callee = dyn_cast<FunctionDecl>(CI->getDecl())) {
        Callee = Callee->getMostRecentDecl();
        if (!Visited.count(Callee))
          WorkList.push_back({Callee, FD});
      }
    }
  }

  assert(KernelBody && "improper parallel_for wrap");
  if (KernelBody) {
    llvm::SmallVector<Attr *, 4> Attrs;
    collectSYCLAttributes(*this, KernelBody, Attrs, /*DirectlyCalled*/ true);
    if (!Attrs.empty())
      llvm::for_each(Attrs, [OpParens](Attr *A) { OpParens->addAttr(A); });
  }
}

// Generates the OpenCL kernel using KernelCallerFunc (kernel caller
// function) defined is SYCL headers.
// Generated OpenCL kernel contains the body of the kernel caller function,
// receives OpenCL like parameters and additionally does some manipulation to
// initialize captured lambda/functor fields with these parameters.
// SYCL runtime marks kernel caller function with sycl_kernel attribute.
// To be able to generate OpenCL kernel from KernelCallerFunc we put
// the following requirements to the function which SYCL runtime can mark with
// sycl_kernel attribute:
//   - Must be template function with at least two template parameters.
//     First parameter must represent "unique kernel name"
//     Second parameter must be the function object type
//   - Must have only one function parameter - function object.
//
// Example of kernel caller function:
//   template <typename KernelName, typename KernelType/*, ...*/>
//   __attribute__((sycl_kernel)) void kernel_caller_function(KernelType
//                                                            KernelFuncObj) {
//     KernelFuncObj();
//   }
//
//
void Sema::ConstructOpenCLKernel(FunctionDecl *KernelCallerFunc,
                                 MangleContext &MC) {
  // The first argument to the KernelCallerFunc is the lambda object.
  const CXXRecordDecl *KernelObj =
      GetSYCLKernelObjectType(KernelCallerFunc)->getAsCXXRecordDecl();
  assert(KernelObj && "invalid kernel caller");

  // Do not visit invalid kernel object.
  if (KernelObj->isInvalidDecl())
    return;

  // Calculate both names, since Integration headers need both.
  std::string CalculatedName, StableName;
  std::tie(CalculatedName, StableName) =
      constructKernelName(*this, KernelCallerFunc, MC);
  StringRef KernelName(IsSYCLUnnamedKernel(*this, KernelCallerFunc)
                           ? StableName
                           : CalculatedName);

  // Attributes of a user-written SYCL kernel must be copied to the internally
  // generated alternative kernel, identified by a known string in its name.
  if (StableName.find("__pf_kernel_wrapper") != std::string::npos)
    copySYCLKernelAttrs(KernelObj);

  bool IsSIMDKernel = isESIMDKernelType(KernelObj);

  SyclKernelDeclCreator kernel_decl(*this, KernelName, KernelObj->getLocation(),
                                    KernelCallerFunc->isInlined(),
                                    IsSIMDKernel);
  SyclKernelBodyCreator kernel_body(*this, kernel_decl, KernelObj,
                                    KernelCallerFunc);
  SyclKernelIntHeaderCreator int_header(
      *this, getSyclIntegrationHeader(), KernelObj,
      calculateKernelNameType(Context, KernelCallerFunc), KernelName,
      StableName, KernelCallerFunc);

  SyclKernelIntFooterCreator int_footer(*this, getSyclIntegrationFooter());
  SyclOptReportCreator opt_report(*this, kernel_decl, KernelObj->getLocation());

  KernelObjVisitor Visitor{*this};
  Visitor.VisitRecordBases(KernelObj, kernel_decl, kernel_body, int_header,
                           int_footer, opt_report);
  Visitor.VisitRecordFields(KernelObj, kernel_decl, kernel_body, int_header,
                            int_footer, opt_report);

  if (ParmVarDecl *KernelHandlerArg =
          getSyclKernelHandlerArg(KernelCallerFunc)) {
    kernel_decl.handleSyclKernelHandlerType();
    kernel_body.handleSyclKernelHandlerType(KernelHandlerArg);
    int_header.handleSyclKernelHandlerType(KernelHandlerArg->getType());
    opt_report.handleSyclKernelHandlerType();
  }
}

// Figure out the sub-group for the this function.  First we check the
// attributes, then the global settings.
static std::pair<LangOptions::SubGroupSizeType, int64_t>
CalcEffectiveSubGroup(ASTContext &Ctx, const LangOptions &LO,
                      const FunctionDecl *FD) {
  if (const auto *A = FD->getAttr<IntelReqdSubGroupSizeAttr>()) {
    int64_t Val = getIntExprValue(A->getValue(), Ctx);
    return {LangOptions::SubGroupSizeType::Integer, Val};
  }

  if (const auto *A = FD->getAttr<IntelNamedSubGroupSizeAttr>()) {
    if (A->getType() == IntelNamedSubGroupSizeAttr::Primary)
      return {LangOptions::SubGroupSizeType::Primary, 0};
    return {LangOptions::SubGroupSizeType::Auto, 0};
  }

  // Return the global settings.
  return {LO.getDefaultSubGroupSizeType(),
          static_cast<uint64_t>(LO.DefaultSubGroupSize)};
}

static SourceLocation GetSubGroupLoc(const FunctionDecl *FD) {
  if (const auto *A = FD->getAttr<IntelReqdSubGroupSizeAttr>())
    return A->getLocation();
  if (const auto *A = FD->getAttr<IntelNamedSubGroupSizeAttr>())
    return A->getLocation();
  return SourceLocation{};
}

static void CheckSYCL2020SubGroupSizes(Sema &S, FunctionDecl *SYCLKernel,
                                       const FunctionDecl *FD) {
  // If they are the same, no error.
  if (CalcEffectiveSubGroup(S.Context, S.getLangOpts(), SYCLKernel) ==
      CalcEffectiveSubGroup(S.Context, S.getLangOpts(), FD))
    return;

  // Else we need to figure out why they don't match.
  SourceLocation FDAttrLoc = GetSubGroupLoc(FD);
  SourceLocation KernelAttrLoc = GetSubGroupLoc(SYCLKernel);

  if (FDAttrLoc.isValid()) {
    // This side was caused by an attribute.
    S.Diag(FDAttrLoc, diag::err_sycl_mismatch_group_size)
        << /*kernel called*/ 0;

    if (KernelAttrLoc.isValid()) {
      S.Diag(KernelAttrLoc, diag::note_conflicting_attribute);
    } else {
      // Kernel is 'default'.
      S.Diag(SYCLKernel->getLocation(), diag::note_sycl_kernel_declared_here);
    }
    return;
  }

  // Else this doesn't have an attribute, which can only be caused by this being
  // an undefined SYCL_EXTERNAL, and the kernel has an attribute that conflicts.
  if (const auto *A = SYCLKernel->getAttr<IntelReqdSubGroupSizeAttr>()) {
    // Don't diagnose this if the kernel got its size from the 'old' attribute
    // spelling.
    if (!A->isSYCL2020Spelling())
      return;
  }

  assert(KernelAttrLoc.isValid() && "Kernel doesn't have attribute either?");
  S.Diag(FD->getLocation(), diag::err_sycl_mismatch_group_size)
      << /*undefined SYCL_EXTERNAL*/ 1;
  S.Diag(KernelAttrLoc, diag::note_conflicting_attribute);
}

// Check SYCL2020 Attributes.  2020 attributes don't propogate, they are only
// valid if they match the attribute on the kernel. Note that this is a slight
// difference from what the spec says, which says these attributes are only
// valid on SYCL Kernels and SYCL_EXTERNAL, but we felt that for
// self-documentation purposes that it would be nice to be able to repeat these
// on subsequent functions.
static void CheckSYCL2020Attributes(
    Sema &S, FunctionDecl *SYCLKernel, FunctionDecl *KernelBody,
    const llvm::SmallPtrSetImpl<FunctionDecl *> &CalledFuncs) {

  if (KernelBody) {
    // Make sure the kernel itself has all the 2020 attributes, since we don't
    // do propagation of these.
    if (auto *A = KernelBody->getAttr<IntelReqdSubGroupSizeAttr>())
      if (A->isSYCL2020Spelling())
        SYCLKernel->addAttr(A);
    if (auto *A = KernelBody->getAttr<IntelNamedSubGroupSizeAttr>())
      SYCLKernel->addAttr(A);

    // If the kernel has a body, we should get the attributes for the kernel
    // from there instead, so that we get the functor object.
    SYCLKernel = KernelBody;
  }

  for (auto *FD : CalledFuncs) {
    if (FD == SYCLKernel || FD == KernelBody)
      continue;
    for (auto *Attr : FD->attrs()) {
      switch (Attr->getKind()) {
      case attr::Kind::IntelReqdSubGroupSize:
        // Pre SYCL2020 spellings handled during collection.
        if (!cast<IntelReqdSubGroupSizeAttr>(Attr)->isSYCL2020Spelling())
          break;
        LLVM_FALLTHROUGH;
      case attr::Kind::IntelNamedSubGroupSize:
        CheckSYCL2020SubGroupSizes(S, SYCLKernel, FD);
        break;
      case attr::Kind::SYCLDevice:
        // If a SYCL_EXTERNAL function is not defined in this TU, its necessary
        // that it has a compatible sub-group-size. Don't diagnose if it has a
        // sub-group attribute, we can count on the other checks to catch this.
        if (!FD->isDefined() && !FD->hasAttr<IntelReqdSubGroupSizeAttr>() &&
            !FD->hasAttr<IntelNamedSubGroupSizeAttr>())
          CheckSYCL2020SubGroupSizes(S, SYCLKernel, FD);
        break;
      default:
        break;
      }
    }
  }
}

static void PropagateAndDiagnoseDeviceAttr(
    Sema &S, const SingleDeviceFunctionTracker &Tracker, Attr *A,
    FunctionDecl *SYCLKernel, FunctionDecl *KernelBody) {
  switch (A->getKind()) {
  case attr::Kind::IntelReqdSubGroupSize: {
    auto *Attr = cast<IntelReqdSubGroupSizeAttr>(A);

    if (Attr->isSYCL2020Spelling())
      break;
    const auto *KBSimdAttr =
        KernelBody ? KernelBody->getAttr<SYCLSimdAttr>() : nullptr;
    if (auto *Existing = SYCLKernel->getAttr<IntelReqdSubGroupSizeAttr>()) {
      if (getIntExprValue(Existing->getValue(), S.getASTContext()) !=
          getIntExprValue(Attr->getValue(), S.getASTContext())) {
        S.Diag(SYCLKernel->getLocation(),
               diag::err_conflicting_sycl_kernel_attributes);
        S.Diag(Existing->getLocation(), diag::note_conflicting_attribute);
        S.Diag(Attr->getLocation(), diag::note_conflicting_attribute);
        SYCLKernel->setInvalidDecl();
      }
    } else if (KBSimdAttr &&
               (getIntExprValue(Attr->getValue(), S.getASTContext()) != 1)) {
      reportConflictingAttrs(S, KernelBody, KBSimdAttr, Attr);
    } else {
      SYCLKernel->addAttr(A);
    }
    break;
  }
  case attr::Kind::ReqdWorkGroupSize: {
    auto *RWGSA = cast<ReqdWorkGroupSizeAttr>(A);
    if (auto *Existing = SYCLKernel->getAttr<ReqdWorkGroupSizeAttr>()) {
      ASTContext &Ctx = S.getASTContext();
      if (Existing->getXDimVal(Ctx) != RWGSA->getXDimVal(Ctx) ||
          Existing->getYDimVal(Ctx) != RWGSA->getYDimVal(Ctx) ||
          Existing->getZDimVal(Ctx) != RWGSA->getZDimVal(Ctx)) {
        S.Diag(SYCLKernel->getLocation(),
               diag::err_conflicting_sycl_kernel_attributes);
        S.Diag(Existing->getLocation(), diag::note_conflicting_attribute);
        S.Diag(RWGSA->getLocation(), diag::note_conflicting_attribute);
        SYCLKernel->setInvalidDecl();
      }
    } else if (auto *Existing =
                   SYCLKernel->getAttr<SYCLIntelMaxWorkGroupSizeAttr>()) {
      ASTContext &Ctx = S.getASTContext();
      if (Existing->getXDimVal(Ctx) < RWGSA->getXDimVal(Ctx) ||
          Existing->getYDimVal(Ctx) < RWGSA->getYDimVal(Ctx) ||
          Existing->getZDimVal(Ctx) < RWGSA->getZDimVal(Ctx)) {
        S.Diag(SYCLKernel->getLocation(),
               diag::err_conflicting_sycl_kernel_attributes);
        S.Diag(Existing->getLocation(), diag::note_conflicting_attribute);
        S.Diag(RWGSA->getLocation(), diag::note_conflicting_attribute);
        SYCLKernel->setInvalidDecl();
      } else {
        SYCLKernel->addAttr(A);
      }
    } else {
      SYCLKernel->addAttr(A);
    }
    break;
  }
  case attr::Kind::SYCLIntelMaxWorkGroupSize: {
    auto *SIMWGSA = cast<SYCLIntelMaxWorkGroupSizeAttr>(A);
    if (auto *Existing = SYCLKernel->getAttr<ReqdWorkGroupSizeAttr>()) {
      ASTContext &Ctx = S.getASTContext();
      if (Existing->getXDimVal(Ctx) > SIMWGSA->getXDimVal(Ctx) ||
          Existing->getYDimVal(Ctx) > SIMWGSA->getYDimVal(Ctx) ||
          Existing->getZDimVal(Ctx) > SIMWGSA->getZDimVal(Ctx)) {
        S.Diag(SYCLKernel->getLocation(),
               diag::err_conflicting_sycl_kernel_attributes);
        S.Diag(Existing->getLocation(), diag::note_conflicting_attribute);
        S.Diag(SIMWGSA->getLocation(), diag::note_conflicting_attribute);
        SYCLKernel->setInvalidDecl();
      } else {
        SYCLKernel->addAttr(A);
      }
    } else {
      SYCLKernel->addAttr(A);
    }
    break;
  }
  case attr::Kind::SYCLSimd:
    if (KernelBody && !KernelBody->getAttr<SYCLSimdAttr>()) {
      // Usual kernel can't call ESIMD functions.
      S.Diag(KernelBody->getLocation(),
             diag::err_sycl_function_attribute_mismatch)
          << A;
      S.Diag(A->getLocation(), diag::note_attribute);
      KernelBody->setInvalidDecl();
      break;
    }
    LLVM_FALLTHROUGH;
  case attr::Kind::SYCLIntelKernelArgsRestrict:
  case attr::Kind::SYCLIntelNumSimdWorkItems:
  case attr::Kind::SYCLIntelSchedulerTargetFmaxMhz:
  case attr::Kind::SYCLIntelMaxGlobalWorkDim:
  case attr::Kind::SYCLIntelNoGlobalWorkOffset:
  case attr::Kind::SYCLIntelLoopFuse:
  case attr::Kind::SYCLIntelFPGAMaxConcurrency:
  case attr::Kind::SYCLIntelFPGADisableLoopPipelining:
  case attr::Kind::SYCLIntelFPGAInitiationInterval:
  case attr::Kind::SYCLIntelUseStallEnableClusters:
    SYCLKernel->addAttr(A);
    break;
  case attr::Kind::IntelNamedSubGroupSize:
    // Nothing to do here, handled in the SYCL2020 spelling.
    break;
  // TODO: vec_len_hint should be handled here
  default:
    // Seeing this means that CollectPossibleKernelAttributes was
    // updated while this switch wasn't...or something went wrong
    llvm_unreachable("Unexpected attribute was collected by "
                     "CollectPossibleKernelAttributes");
  }
}

void Sema::MarkDevices() {
  // This Tracker object ensures that the SyclDeviceDecls collection includes
  // the SYCL_EXTERNAL functions, and manages the diagnostics for all of the
  // functions in the kernel.
  DeviceFunctionTracker Tracker(*this);

  for (Decl *D : syclDeviceDecls()) {
    auto *SYCLKernel = cast<FunctionDecl>(D);

    // This type does the actual analysis on a per-kernel basis. It does this to
    // make sure that we're only ever dealing with the context of a single
    // kernel at a time.
    SingleDeviceFunctionTracker T{Tracker, SYCLKernel};

    CheckSYCL2020Attributes(*this, T.GetSYCLKernel(), T.GetKernelBody(),
                            T.GetDeviceFunctions());
    for (auto *A : T.GetCollectedAttributes())
      PropagateAndDiagnoseDeviceAttr(*this, T, A, T.GetSYCLKernel(),
                                     T.GetKernelBody());
  }
}

// -----------------------------------------------------------------------------
// SYCL device specific diagnostics implementation
// -----------------------------------------------------------------------------

Sema::SemaDiagnosticBuilder
Sema::SYCLDiagIfDeviceCode(SourceLocation Loc, unsigned DiagID,
                           DeviceDiagnosticReason Reason) {
  assert(getLangOpts().SYCLIsDevice &&
         "Should only be called during SYCL compilation");
  FunctionDecl *FD = dyn_cast<FunctionDecl>(getCurLexicalContext());
  SemaDiagnosticBuilder::Kind DiagKind = [this, FD, Reason] {
    if (DiagnosingSYCLKernel)
      return SemaDiagnosticBuilder::K_ImmediateWithCallStack;
    if (!FD)
      return SemaDiagnosticBuilder::K_Nop;
    if (getEmissionStatus(FD) == Sema::FunctionEmissionStatus::Emitted) {
      // Skip the diagnostic if we know it won't be emitted.
      if ((getEmissionReason(FD) & Reason) ==
          Sema::DeviceDiagnosticReason::None)
        return SemaDiagnosticBuilder::K_Nop;

      return SemaDiagnosticBuilder::K_ImmediateWithCallStack;
    }
    return SemaDiagnosticBuilder::K_Deferred;
  }();
  return SemaDiagnosticBuilder(DiagKind, Loc, DiagID, FD, *this, Reason);
}

bool Sema::checkSYCLDeviceFunction(SourceLocation Loc, FunctionDecl *Callee) {
  assert(getLangOpts().SYCLIsDevice &&
         "Should only be called during SYCL compilation");
  assert(Callee && "Callee may not be null.");

  // Errors in unevaluated context don't need to be generated,
  // so we can safely skip them.
  if (isUnevaluatedContext() || isConstantEvaluated())
    return true;

  FunctionDecl *Caller = dyn_cast<FunctionDecl>(getCurLexicalContext());

  if (!Caller)
    return true;

  SemaDiagnosticBuilder::Kind DiagKind = SemaDiagnosticBuilder::K_Nop;

  // TODO Set DiagKind to K_Immediate/K_Deferred to emit diagnostics for Callee
  SemaDiagnosticBuilder(DiagKind, Loc, diag::err_sycl_restrict, Caller, *this,
                        DeviceDiagnosticReason::Sycl)
      << Sema::KernelCallUndefinedFunction;
  SemaDiagnosticBuilder(DiagKind, Callee->getLocation(),
                        diag::note_previous_decl, Caller, *this,
                        DeviceDiagnosticReason::Sycl)
      << Callee;

  return DiagKind != SemaDiagnosticBuilder::K_Immediate &&
         DiagKind != SemaDiagnosticBuilder::K_ImmediateWithCallStack;
}

void Sema::finalizeSYCLDelayedAnalysis(const FunctionDecl *Caller,
                                       const FunctionDecl *Callee,
                                       SourceLocation Loc,
                                       DeviceDiagnosticReason Reason) {
  // Somehow an unspecialized template appears to be in callgraph or list of
  // device functions. We don't want to emit diagnostic here.
  if (Callee->getTemplatedKind() == FunctionDecl::TK_FunctionTemplate)
    return;

  Callee = Callee->getMostRecentDecl();

  // If the reason for the emission of this diagnostic is not SYCL-specific,
  // and it is not known to be reachable from a routine on device, do not
  // issue a diagnostic.
  if ((Reason & DeviceDiagnosticReason::Sycl) == DeviceDiagnosticReason::None &&
      !isFDReachableFromSyclDevice(Callee, Caller))
    return;

  // If Callee has a SYCL attribute, no diagnostic needed.
  if (Callee->hasAttr<SYCLDeviceAttr>() || Callee->hasAttr<SYCLKernelAttr>())
    return;

  // Diagnose if this is an undefined function and it is not a builtin.
  // Currently, there is an exception of "__failed_assertion" in libstdc++-11,
  // this undefined function is used to trigger a compiling error.
  if (!Callee->isDefined() && !Callee->getBuiltinID() &&
      !isSYCLUndefinedAllowed(Callee, getSourceManager())) {
    Diag(Loc, diag::err_sycl_restrict) << Sema::KernelCallUndefinedFunction;
    Diag(Callee->getLocation(), diag::note_previous_decl) << Callee;
    Diag(Caller->getLocation(), diag::note_called_by) << Caller;
  }
}

bool Sema::checkAllowedSYCLInitializer(VarDecl *VD, bool CheckValueDependent) {
  assert(getLangOpts().SYCLIsDevice &&
         "Should only be called during SYCL compilation");

  if (VD->isInvalidDecl() || !VD->hasInit() || !VD->hasGlobalStorage())
    return true;

  const Expr *Init = VD->getInit();
  bool ValueDependent = CheckValueDependent && Init->isValueDependent();
  bool isConstantInit =
      Init && !ValueDependent && Init->isConstantInitializer(Context, false);
  if (!VD->isConstexpr() && Init && !ValueDependent && !isConstantInit)
    return false;

  return true;
}

// -----------------------------------------------------------------------------
// Integration header functionality implementation
// -----------------------------------------------------------------------------

/// Returns a string ID of given parameter kind - used in header
/// emission.
static const char *paramKind2Str(KernelParamKind K) {
#define CASE(x)                                                                \
  case SYCLIntegrationHeader::kind_##x:                                        \
    return "kind_" #x
  switch (K) {
    CASE(accessor);
    CASE(std_layout);
    CASE(sampler);
    CASE(stream);
    CASE(specialization_constants_buffer);
    CASE(pointer);
  }
  return "<ERROR>";

#undef CASE
}

// Emits forward declarations of classes and template classes on which
// declaration of given type depends.
// For example, consider SimpleVadd
// class specialization in parallel_for below:
//
//   template <typename T1, unsigned int N, typename ... T2>
//   class SimpleVadd;
//   ...
//   template <unsigned int N, typename T1, typename ... T2>
//   void simple_vadd(const std::array<T1, N>& VA, const std::array<T1, N>&
//   VB,
//     std::array<T1, N>& VC, int param, T2 ... varargs) {
//     ...
//     deviceQueue.submit([&](cl::sycl::handler& cgh) {
//       ...
//       cgh.parallel_for<class SimpleVadd<T1, N, T2...>>(...)
//       ...
//     }
//     ...
//   }
//   ...
//   class MyClass {...};
//   template <typename T> class MyInnerTmplClass { ... }
//   template <typename T> class MyTmplClass { ... }
//   ...
//   MyClass *c = new MyClass();
//   MyInnerTmplClass<MyClass**> c1(&c);
//   simple_vadd(A, B, C, 5, 'a', 1.f,
//     new MyTmplClass<MyInnerTmplClass<MyClass**>>(c1));
//
// it will generate the following forward declarations:
//   class MyClass;
//   template <typename T> class MyInnerTmplClass;
//   template <typename T> class MyTmplClass;
//   template <typename T1, unsigned int N, typename ...T2> class SimpleVadd;
//
class SYCLFwdDeclEmitter
    : public TypeVisitor<SYCLFwdDeclEmitter>,
      public ConstTemplateArgumentVisitor<SYCLFwdDeclEmitter> {
  using InnerTypeVisitor = TypeVisitor<SYCLFwdDeclEmitter>;
  using InnerTemplArgVisitor = ConstTemplateArgumentVisitor<SYCLFwdDeclEmitter>;
  raw_ostream &OS;
  llvm::SmallPtrSet<const NamedDecl *, 4> Printed;
  PrintingPolicy Policy;

  void printForwardDecl(NamedDecl *D) {
    // wrap the declaration into namespaces if needed
    unsigned NamespaceCnt = 0;
    std::string NSStr = "";
    const DeclContext *DC = D->getDeclContext();

    while (DC) {
      if (const auto *NS = dyn_cast<NamespaceDecl>(DC)) {
        ++NamespaceCnt;
        StringRef NSInlinePrefix = NS->isInline() ? "inline " : "";
        NSStr.insert(
            0,
            Twine(NSInlinePrefix + "namespace " + NS->getName() + " { ").str());
        DC = NS->getDeclContext();
      } else {
        // We should be able to handle a subset of the decl-context types to
        // make our namespaces for forward declarations as specific as possible,
        // so just skip them here.  We can't use their names, since they would
        // not be forward declarable, but we can try to make them as specific as
        // possible.
        // This permits things such as:
        // namespace N1 { void foo() { kernel<class K>(...); }}
        // and
        // namespace N2 { void foo() { kernel<class K>(...); }}
        // to co-exist, despite technically being against the SYCL rules.
        // See SYCLKernelNameTypePrinter for the corresponding part that prints
        // the kernel information for this type. These two must match.
        if (isa<FunctionDecl, RecordDecl, LinkageSpecDecl>(DC)) {
          DC = cast<Decl>(DC)->getDeclContext();
        } else {
          break;
        }
      }
    }
    OS << NSStr;
    if (NamespaceCnt > 0)
      OS << "\n";

    D->print(OS, Policy);

    if (const auto *ED = dyn_cast<EnumDecl>(D)) {
      QualType T = ED->getIntegerType();
      // Backup since getIntegerType() returns null for enum forward
      // declaration with no fixed underlying type
      if (T.isNull())
        T = ED->getPromotionType();
      OS << " : " << T.getAsString();
    }

    OS << ";\n";

    // print closing braces for namespaces if needed
    for (unsigned I = 0; I < NamespaceCnt; ++I)
      OS << "}";
    if (NamespaceCnt > 0)
      OS << "\n";
  }

  // Checks if we've already printed forward declaration and prints it if not.
  void checkAndEmitForwardDecl(NamedDecl *D) {
    if (Printed.insert(D).second)
      printForwardDecl(D);
  }

  void VisitTemplateArgs(ArrayRef<TemplateArgument> Args) {
    for (size_t I = 0, E = Args.size(); I < E; ++I)
      Visit(Args[I]);
  }

public:
  SYCLFwdDeclEmitter(raw_ostream &OS, LangOptions LO) : OS(OS), Policy(LO) {
    Policy.adjustForCPlusPlusFwdDecl();
    Policy.SuppressTypedefs = true;
    Policy.SuppressUnwrittenScope = true;
    Policy.PrintCanonicalTypes = true;
  }

  void Visit(QualType T) {
    if (T.isNull())
      return;
    InnerTypeVisitor::Visit(T.getTypePtr());
  }

  void Visit(const TemplateArgument &TA) {
    if (TA.isNull())
      return;
    InnerTemplArgVisitor::Visit(TA);
  }

  void VisitPointerType(const PointerType *T) {
    // Peel off the pointer types.
    QualType PT = T->getPointeeType();
    while (PT->isPointerType())
      PT = PT->getPointeeType();
    Visit(PT);
  }

  void VisitTagType(const TagType *T) {
    TagDecl *TD = T->getDecl();
    if (const auto *TSD = dyn_cast<ClassTemplateSpecializationDecl>(TD)) {
      // - first, recurse into template parameters and emit needed forward
      //   declarations
      ArrayRef<TemplateArgument> Args = TSD->getTemplateArgs().asArray();
      VisitTemplateArgs(Args);
      // - second, emit forward declaration for the template class being
      //   specialized
      ClassTemplateDecl *CTD = TSD->getSpecializedTemplate();
      assert(CTD && "template declaration must be available");

      checkAndEmitForwardDecl(CTD);
      return;
    }
    checkAndEmitForwardDecl(TD);
  }

  void VisitTypeTemplateArgument(const TemplateArgument &TA) {
    QualType T = TA.getAsType();
    Visit(T);
  }

  void VisitIntegralTemplateArgument(const TemplateArgument &TA) {
    QualType T = TA.getIntegralType();
    if (const EnumType *ET = T->getAs<EnumType>())
      VisitTagType(ET);
  }

  void VisitTemplateTemplateArgument(const TemplateArgument &TA) {
    // recursion is not required, since the maximum possible nesting level
    // equals two for template argument
    //
    // for example:
    //   template <typename T> class Bar;
    //   template <template <typename> class> class Baz;
    //   template <template <template <typename> class> class T>
    //   class Foo;
    //
    // The Baz is a template class. The Baz<Bar> is a class. The class Foo
    // should be specialized with template class, not a class. The correct
    // specialization of template class Foo is Foo<Baz>. The incorrect
    // specialization of template class Foo is Foo<Baz<Bar>>. In this case
    // template class Foo specialized by class Baz<Bar>, not a template
    // class template <template <typename> class> class T as it should.
    TemplateDecl *TD = TA.getAsTemplate().getAsTemplateDecl();
    assert(TD && "template declaration must be available");
    TemplateParameterList *TemplateParams = TD->getTemplateParameters();
    for (NamedDecl *P : *TemplateParams) {
      // If template template parameter type has an enum value template
      // parameter, forward declaration of enum type is required. Only enum
      // values (not types) need to be handled. For example, consider the
      // following kernel name type:
      //
      // template <typename EnumTypeOut, template <EnumValueIn EnumValue,
      // typename TypeIn> class T> class Foo;
      //
      // The correct specialization for Foo (with enum type) is:
      // Foo<EnumTypeOut, Baz>, where Baz is a template class.
      //
      // Therefore the forward class declarations generated in the
      // integration header are:
      // template <EnumValueIn EnumValue, typename TypeIn> class Baz;
      // template <typename EnumTypeOut, template <EnumValueIn EnumValue,
      // typename EnumTypeIn> class T> class Foo;
      //
      // This requires the following enum forward declarations:
      // enum class EnumTypeOut : int; (Used to template Foo)
      // enum class EnumValueIn : int; (Used to template Baz)
      if (NonTypeTemplateParmDecl *TemplateParam =
              dyn_cast<NonTypeTemplateParmDecl>(P))
        if (const EnumType *ET = TemplateParam->getType()->getAs<EnumType>())
          VisitTagType(ET);
    }
    checkAndEmitForwardDecl(TD);
  }

  void VisitPackTemplateArgument(const TemplateArgument &TA) {
    VisitTemplateArgs(TA.getPackAsArray());
  }
};

class SYCLKernelNameTypePrinter
    : public TypeVisitor<SYCLKernelNameTypePrinter>,
      public ConstTemplateArgumentVisitor<SYCLKernelNameTypePrinter> {
  using InnerTypeVisitor = TypeVisitor<SYCLKernelNameTypePrinter>;
  using InnerTemplArgVisitor =
      ConstTemplateArgumentVisitor<SYCLKernelNameTypePrinter>;
  raw_ostream &OS;
  PrintingPolicy &Policy;

  void printTemplateArgs(ArrayRef<TemplateArgument> Args) {
    for (size_t I = 0, E = Args.size(); I < E; ++I) {
      const TemplateArgument &Arg = Args[I];
      // If argument is an empty pack argument, skip printing comma and
      // argument.
      if (Arg.getKind() == TemplateArgument::ArgKind::Pack && !Arg.pack_size())
        continue;

      if (I)
        OS << ", ";

      Visit(Arg);
    }
  }

  void VisitQualifiers(Qualifiers Quals) {
    Quals.print(OS, Policy, /*appendSpaceIfNotEmpty*/ true);
  }

  // Use recursion to print the namespace-qualified name for the purposes of the
  // canonical sycl example of a type being created in the kernel call.
  void PrintNamespaceScopes(const DeclContext *DC) {
    if (isa<NamespaceDecl, FunctionDecl, RecordDecl, LinkageSpecDecl>(DC)) {
      PrintNamespaceScopes(DC->getParent());

      const auto *NS = dyn_cast<NamespaceDecl>(DC);
      if (NS && !NS->isAnonymousNamespace())
        OS << NS->getName() << "::";
    }
  }

public:
  SYCLKernelNameTypePrinter(raw_ostream &OS, PrintingPolicy &Policy)
      : OS(OS), Policy(Policy) {}

  void Visit(QualType T) {
    if (T.isNull())
      return;

    QualType CT = T.getCanonicalType();
    VisitQualifiers(CT.getQualifiers());

    InnerTypeVisitor::Visit(CT.getTypePtr());
  }

  void VisitType(const Type *T) {
    OS << QualType::getAsString(T, Qualifiers(), Policy);
  }

  void Visit(const TemplateArgument &TA) {
    if (TA.isNull())
      return;
    InnerTemplArgVisitor::Visit(TA);
  }

  void VisitTagType(const TagType *T) {
    TagDecl *RD = T->getDecl();
    if (const auto *TSD = dyn_cast<ClassTemplateSpecializationDecl>(RD)) {

      // Print template class name
      TSD->printQualifiedName(OS, Policy, /*WithGlobalNsPrefix*/ true);

      ArrayRef<TemplateArgument> Args = TSD->getTemplateArgs().asArray();
      OS << "<";
      printTemplateArgs(Args);
      OS << ">";

      return;
    }

    // Handle the canonical sycl example where the type is created for the first
    // time in the kernel naming. We want to qualify this as fully as we can,
    // but not in a way that won't be forward declarable.  See
    // SYCLFwdDeclEmitter::printForwardDecl for the corresponding list for
    // printing the forward declaration, these two must match.
    DeclContext *DC = RD->getDeclContext();
    if (isa<FunctionDecl, RecordDecl, LinkageSpecDecl>(DC)) {
      PrintNamespaceScopes(DC);
      RD->printName(OS);
      return;
    }

    const NamespaceDecl *NS = dyn_cast<NamespaceDecl>(RD->getDeclContext());
    RD->printQualifiedName(OS, Policy, !(NS && NS->isAnonymousNamespace()));
  }

  void VisitTemplateArgument(const TemplateArgument &TA) {
    TA.print(Policy, OS, false /* IncludeType */);
  }

  void VisitTypeTemplateArgument(const TemplateArgument &TA) {
    Policy.SuppressTagKeyword = true;
    QualType T = TA.getAsType();
    Visit(T);
    Policy.SuppressTagKeyword = false;
  }

  void VisitIntegralTemplateArgument(const TemplateArgument &TA) {
    QualType T = TA.getIntegralType();
    if (const EnumType *ET = T->getAs<EnumType>()) {
      const llvm::APSInt &Val = TA.getAsIntegral();
      OS << "static_cast<";
      ET->getDecl()->printQualifiedName(OS, Policy,
                                        /*WithGlobalNsPrefix*/ true);
      OS << ">(" << Val << ")";
    } else {
      TA.print(Policy, OS, false /* IncludeType */);
    }
  }

  void VisitTemplateTemplateArgument(const TemplateArgument &TA) {
    TemplateDecl *TD = TA.getAsTemplate().getAsTemplateDecl();
    TD->printQualifiedName(OS, Policy);
  }

  void VisitPackTemplateArgument(const TemplateArgument &TA) {
    printTemplateArgs(TA.getPackAsArray());
  }
};

void SYCLIntegrationHeader::emit(raw_ostream &O) {
  O << "// This is auto-generated SYCL integration header.\n";
  O << "\n";

  O << "#include <CL/sycl/detail/defines_elementary.hpp>\n";
  O << "#include <CL/sycl/detail/kernel_desc.hpp>\n";

  O << "\n";

  LangOptions LO;
  PrintingPolicy Policy(LO);
  Policy.SuppressTypedefs = true;
  Policy.SuppressUnwrittenScope = true;
  SYCLFwdDeclEmitter FwdDeclEmitter(O, S.getLangOpts());

  if (SpecConsts.size() > 0) {
    O << "// Forward declarations of templated spec constant types:\n";
    for (const auto &SC : SpecConsts)
      FwdDeclEmitter.Visit(SC.first);
    O << "\n";

    // Remove duplicates.
    std::sort(SpecConsts.begin(), SpecConsts.end(),
              [](const SpecConstID &SC1, const SpecConstID &SC2) {
                // Sort by string IDs for stable spec consts order in the
                // header.
                return SC1.second.compare(SC2.second) < 0;
              });
    SpecConstID *End =
        std::unique(SpecConsts.begin(), SpecConsts.end(),
                    [](const SpecConstID &SC1, const SpecConstID &SC2) {
                      // Here can do faster comparison of types.
                      return SC1.first == SC2.first;
                    });

    O << "// Specialization constants IDs:\n";
    for (const auto &P : llvm::make_range(SpecConsts.begin(), End)) {
      O << "template <> struct sycl::detail::SpecConstantInfo<";
      SYCLKernelNameTypePrinter Printer(O, Policy);
      Printer.Visit(P.first);
      O << "> {\n";
      O << "  static constexpr const char* getName() {\n";
      O << "    return \"" << P.second << "\";\n";
      O << "  }\n";
      O << "};\n";
    }
  }

  O << "// Forward declarations of templated kernel function types:\n";
  for (const KernelDesc &K : KernelDescs)
    if (!K.IsUnnamedKernel)
      FwdDeclEmitter.Visit(K.NameType);
  O << "\n";

  O << "__SYCL_INLINE_NAMESPACE(cl) {\n";
  O << "namespace sycl {\n";
  O << "namespace detail {\n";

  O << "\n";

  O << "// names of all kernels defined in the corresponding source\n";
  O << "static constexpr\n";
  O << "const char* const kernel_names[] = {\n";

  for (unsigned I = 0; I < KernelDescs.size(); I++) {
    O << "  \"" << KernelDescs[I].Name << "\"";

    if (I < KernelDescs.size() - 1)
      O << ",";
    O << "\n";
  }
  O << "};\n\n";

  O << "// array representing signatures of all kernels defined in the\n";
  O << "// corresponding source\n";
  O << "static constexpr\n";
  O << "const kernel_param_desc_t kernel_signatures[] = {\n";

  for (unsigned I = 0; I < KernelDescs.size(); I++) {
    auto &K = KernelDescs[I];
    O << "  //--- " << K.Name << "\n";

    for (const auto &P : K.Params) {
      std::string TyStr = paramKind2Str(P.Kind);
      O << "  { kernel_param_kind_t::" << TyStr << ", ";
      O << P.Info << ", " << P.Offset << " },\n";
    }
    O << "\n";
  }
  O << "};\n\n";

  O << "// Specializations of KernelInfo for kernel function types:\n";
  unsigned CurStart = 0;

  for (const KernelDesc &K : KernelDescs) {
    const size_t N = K.Params.size();
    if (K.IsUnnamedKernel) {
      O << "template <> struct KernelInfoData<";
      O << "'" << K.StableName.front();
      for (char c : StringRef(K.StableName).substr(1))
        O << "', '" << c;
      O << "'> {\n";
    } else {
      O << "template <> struct KernelInfo<";
      SYCLKernelNameTypePrinter Printer(O, Policy);
      Printer.Visit(K.NameType);
      O << "> {\n";
    }
    O << "  __SYCL_DLL_LOCAL\n";
    O << "  static constexpr const char* getName() { return \"" << K.Name
      << "\"; }\n";
    O << "  __SYCL_DLL_LOCAL\n";
    O << "  static constexpr unsigned getNumParams() { return " << N << "; }\n";
    O << "  __SYCL_DLL_LOCAL\n";
    O << "  static constexpr const kernel_param_desc_t& ";
    O << "getParamDesc(unsigned i) {\n";
    O << "    return kernel_signatures[i+" << CurStart << "];\n";
    O << "  }\n";
    O << "  __SYCL_DLL_LOCAL\n";
    O << "  static constexpr bool isESIMD() { return " << K.IsESIMDKernel
      << "; }\n";
    O << "  __SYCL_DLL_LOCAL\n";
    O << "  static constexpr bool callsThisItem() { return ";
    O << K.FreeFunctionCalls.CallsThisItem << "; }\n";
    O << "  __SYCL_DLL_LOCAL\n";
    O << "  static constexpr bool callsAnyThisFreeFunction() { return ";
    O << (K.FreeFunctionCalls.CallsThisId ||
          K.FreeFunctionCalls.CallsThisItem ||
          K.FreeFunctionCalls.CallsThisNDItem ||
          K.FreeFunctionCalls.CallsThisGroup)
      << "; }\n";
    O << "};\n";
    CurStart += N;
  }
  O << "\n";
  O << "} // namespace detail\n";
  O << "} // namespace sycl\n";
  O << "} // __SYCL_INLINE_NAMESPACE(cl)\n";
  O << "\n";
}

bool SYCLIntegrationHeader::emit(StringRef IntHeaderName) {
  if (IntHeaderName.empty())
    return false;
  int IntHeaderFD = 0;
  std::error_code EC =
      llvm::sys::fs::openFileForWrite(IntHeaderName, IntHeaderFD);
  if (EC) {
    llvm::errs() << "Error: " << EC.message() << "\n";
    // compilation will fail on absent include file - don't need to fail here
    return false;
  }
  llvm::raw_fd_ostream Out(IntHeaderFD, true /*close in destructor*/);
  emit(Out);
  return true;
}

void SYCLIntegrationHeader::startKernel(
    StringRef KernelName, QualType KernelNameType, StringRef KernelStableName,
    SourceLocation KernelLocation, bool IsESIMDKernel, bool IsUnnamedKernel) {
  KernelDescs.emplace_back(KernelName, KernelNameType, KernelStableName,
                           KernelLocation, IsESIMDKernel, IsUnnamedKernel);
}

void SYCLIntegrationHeader::addParamDesc(kernel_param_kind_t Kind, int Info,
                                         unsigned Offset) {
  auto *K = getCurKernelDesc();
  assert(K && "no kernels");
  K->Params.push_back(KernelParamDesc());
  KernelParamDesc &PD = K->Params.back();
  PD.Kind = Kind;
  PD.Info = Info;
  PD.Offset = Offset;
}

void SYCLIntegrationHeader::endKernel() {
  // nop for now
}

void SYCLIntegrationHeader::addSpecConstant(StringRef IDName, QualType IDType) {
  SpecConsts.emplace_back(std::make_pair(IDType, IDName.str()));
}

void SYCLIntegrationHeader::setCallsThisId(bool B) {
  KernelDesc *K = getCurKernelDesc();
  assert(K && "no kernel");
  K->FreeFunctionCalls.CallsThisId = B;
}

void SYCLIntegrationHeader::setCallsThisItem(bool B) {
  KernelDesc *K = getCurKernelDesc();
  assert(K && "no kernel");
  K->FreeFunctionCalls.CallsThisItem = B;
}

void SYCLIntegrationHeader::setCallsThisNDItem(bool B) {
  KernelDesc *K = getCurKernelDesc();
  assert(K && "no kernel");
  K->FreeFunctionCalls.CallsThisNDItem = B;
}

void SYCLIntegrationHeader::setCallsThisGroup(bool B) {
  KernelDesc *K = getCurKernelDesc();
  assert(K && "no kernel");
  K->FreeFunctionCalls.CallsThisGroup = B;
}

SYCLIntegrationHeader::SYCLIntegrationHeader(Sema &S) : S(S) {}

void SYCLIntegrationFooter::addVarDecl(const VarDecl *VD) {
  // Variable template declaration can result in an error case of 'nullptr'
  // here.
  if (!VD)
    return;
  // Skip the dependent version of these variables, we only care about them
  // after instantiation.
  if (VD->getDeclContext()->isDependentContext())
    return;

  // Skip partial specializations of a variable template, treat other variable
  // template instantiations as a VarDecl.
  if (isa<VarTemplatePartialSpecializationDecl>(VD))
    return;
  // Step 1: ensure that this is of the correct type-spec-constant template
  // specialization).
  if (!Util::isSyclSpecIdType(VD->getType())) {
    // Handle the case where this could be a deduced type, such as a deduction
    // guide. We have to do this here since this function, unlike most of the
    // rest of this file, is called during Sema instead of after it. We will
    // also have to filter out after deduction later.
    QualType Ty = VD->getType().getCanonicalType();
    if (!Ty->isUndeducedType())
      return;
  }
  // Step 2: ensure that this is a static member, or a namespace-scope.
  // Note that isLocalVarDeclorParm excludes thread-local and static-local
  // intentionally, as there is no way to 'spell' one of those in the
  // specialization. We just don't generate the specialization for those, and
  // let an error happen during host compilation.
  if (!VD->hasGlobalStorage() || VD->isLocalVarDeclOrParm())
    return;
  // Step 3: Add to SpecConstants collection.
  SpecConstants.push_back(VD);
}

// Post-compile integration header support.
bool SYCLIntegrationFooter::emit(StringRef IntHeaderName) {
  if (IntHeaderName.empty())
    return false;
  int IntHeaderFD = 0;
  std::error_code EC =
      llvm::sys::fs::openFileForWrite(IntHeaderName, IntHeaderFD);
  if (EC) {
    llvm::errs() << "Error: " << EC.message() << "\n";
    // compilation will fail on absent include file - don't need to fail here
    return false;
  }
  llvm::raw_fd_ostream Out(IntHeaderFD, true /*close in destructor*/);
  return emit(Out);
}

template <typename BeforeFn, typename AfterFn>
static void PrintNSHelper(BeforeFn Before, AfterFn After, raw_ostream &OS,
                          const DeclContext *DC) {
  if (DC->isTranslationUnit())
    return;

  const auto *CurDecl = cast<Decl>(DC);
  // Ensure we are in the canonical version, so that we know we have the 'full'
  // name of the thing.
  CurDecl = CurDecl->getCanonicalDecl();

  // We are intentionally skipping linkage decls and record decls.  Namespaces
  // can appear in a linkage decl, but not a record decl, so we don't have to
  // worry about the names getting messed up from that.  We handle record decls
  // later when printing the name of the thing.
  const auto *NS = dyn_cast<NamespaceDecl>(CurDecl);
  if (NS)
    Before(OS, NS);

  if (const DeclContext *NewDC = CurDecl->getDeclContext())
    PrintNSHelper(Before, After, OS, NewDC);

  if (NS)
    After(OS, NS);
}

static void PrintNamespaces(raw_ostream &OS, const DeclContext *DC) {
  PrintNSHelper([](raw_ostream &OS, const NamespaceDecl *NS) {},
                [](raw_ostream &OS, const NamespaceDecl *NS) {
                  if (NS->isInline())
                    OS << "inline ";
                  OS << "namespace ";
                  if (!NS->isAnonymousNamespace())
                    OS << NS->getName() << " ";
                  OS << "{\n";
                },
                OS, DC);
}

static void PrintNSClosingBraces(raw_ostream &OS, const DeclContext *DC) {
  PrintNSHelper(
      [](raw_ostream &OS, const NamespaceDecl *NS) {
        OS << "} // ";
        if (NS->isInline())
          OS << "inline ";

        OS << "namespace ";
        if (!NS->isAnonymousNamespace())
          OS << NS->getName();

        OS << '\n';
      },
      [](raw_ostream &OS, const NamespaceDecl *NS) {}, OS, DC);
}

static std::string EmitSpecIdShim(raw_ostream &OS, unsigned &ShimCounter,
                                  const std::string &LastShim,
                                  const NamespaceDecl *AnonNS) {
  std::string NewShimName =
      "__sycl_detail::__spec_id_shim_" + std::to_string(ShimCounter) + "()";
  // Print opening-namespace
  PrintNamespaces(OS, Decl::castToDeclContext(AnonNS));
  OS << "namespace __sycl_detail {\n";
  OS << "static constexpr decltype(" << LastShim << ") &__spec_id_shim_"
     << ShimCounter << "() {\n";
  OS << "  return " << LastShim << ";\n";
  OS << "}\n";
  OS << "} // namespace __sycl_detail \n";
  PrintNSClosingBraces(OS, Decl::castToDeclContext(AnonNS));

  ++ShimCounter;
  return NewShimName;
}

// Emit the list of shims required for a DeclContext, calls itself recursively.
static void EmitSpecIdShims(raw_ostream &OS, unsigned &ShimCounter,
                            const DeclContext *DC,
                            std::string &NameForLastShim) {
  if (DC->isTranslationUnit()) {
    NameForLastShim = "::" + NameForLastShim;
    return;
  }

  const auto *CurDecl = cast<Decl>(DC)->getCanonicalDecl();

  // We skip linkage decls, since they don't modify the Qualified name.
  if (const auto *RD = dyn_cast<RecordDecl>(CurDecl)) {
    NameForLastShim = RD->getNameAsString() + "::" + NameForLastShim;
  } else if (const auto *ND = dyn_cast<NamespaceDecl>(CurDecl)) {
    if (ND->isAnonymousNamespace()) {
      // Print current shim, reset 'name for last shim'.
      NameForLastShim = EmitSpecIdShim(OS, ShimCounter, NameForLastShim, ND);
    } else {
      NameForLastShim = ND->getNameAsString() + "::" + NameForLastShim;
    }
  } else {
    // FIXME: I don't believe there are other declarations that these variables
    // could possibly find themselves in. LinkageDecls don't change the
    // qualified name, so there is nothing to do here. At one point we should
    // probably convince ourselves that this is entire list and remove this
    // comment.
    assert((isa<LinkageSpecDecl, ExternCContextDecl>(CurDecl)) &&
           "Unhandled decl type");
  }

  EmitSpecIdShims(OS, ShimCounter, CurDecl->getDeclContext(), NameForLastShim);
}

// Emit the list of shims required for a variable declaration.
// Returns a string containing the FQN of the 'top most' shim, including its
// function call parameters.
static std::string EmitSpecIdShims(raw_ostream &OS, unsigned &ShimCounter,
                                   PrintingPolicy &Policy, const VarDecl *VD) {
  if (!VD->isInAnonymousNamespace())
    return "";
  std::string RelativeName;
  llvm::raw_string_ostream stream(RelativeName);
  VD->getNameForDiagnostic(stream, Policy, false);
  stream.flush();

  EmitSpecIdShims(OS, ShimCounter, VD->getDeclContext(), RelativeName);
  return RelativeName;
}

bool SYCLIntegrationFooter::emit(raw_ostream &OS) {
  PrintingPolicy Policy{S.getLangOpts()};
  Policy.adjustForCPlusPlusFwdDecl();
  Policy.SuppressTypedefs = true;
  Policy.SuppressUnwrittenScope = true;

  llvm::SmallSet<const VarDecl *, 8> VisitedSpecConstants;
  bool EmittedFirstSpecConstant = false;

  // Used to uniquely name the 'shim's as we generate the names in each
  // anonymous namespace.
  unsigned ShimCounter = 0;
  for (const VarDecl *VD : SpecConstants) {
    VD = VD->getCanonicalDecl();

    // Skip if this isn't a SpecIdType.  This can happen if it was a deduced
    // type.
    if (!Util::isSyclSpecIdType(VD->getType()))
      continue;

    // Skip if we've already visited this.
    if (llvm::find(VisitedSpecConstants, VD) != VisitedSpecConstants.end())
      continue;

    // We only want to emit the #includes if we have a spec-constant that needs
    // them, so emit this one on the first time through the loop.
    if (!EmittedFirstSpecConstant)
      OS << "#include <CL/sycl/detail/defines_elementary.hpp>\n";
    EmittedFirstSpecConstant = true;

    VisitedSpecConstants.insert(VD);
    std::string TopShim = EmitSpecIdShims(OS, ShimCounter, Policy, VD);
    OS << "__SYCL_INLINE_NAMESPACE(cl) {\n";
    OS << "namespace sycl {\n";
    OS << "namespace detail {\n";
    OS << "template<>\n";
    OS << "inline const char *get_spec_constant_symbolic_ID_impl<";

    if (VD->isInAnonymousNamespace()) {
      OS << TopShim;
    } else {
      OS << "::";
      VD->getNameForDiagnostic(OS, Policy, true);
    }

    OS << ">() {\n";
    OS << "  return \"";
    OS << SYCLUniqueStableIdExpr::ComputeName(S.getASTContext(), VD);
    OS << "\";\n";
    OS << "}\n";
    OS << "} // namespace detail\n";
    OS << "} // namespace sycl\n";
    OS << "} // __SYCL_INLINE_NAMESPACE(cl)\n";
  }

  if (EmittedFirstSpecConstant)
    OS << "#include <CL/sycl/detail/spec_const_integration.hpp>\n";

  return true;
}

// -----------------------------------------------------------------------------
// Utility class methods
// -----------------------------------------------------------------------------
bool Util::isSyclSpecialType(const QualType Ty) {
  const CXXRecordDecl *RecTy = Ty->getAsCXXRecordDecl();
  if (!RecTy)
    return false;
  return isCXXRecordWithInitMember(RecTy, "__init");
}

bool Util::isSyclHalfType(QualType Ty) {
  std::array<DeclContextDesc, 5> Scopes = {
      Util::MakeDeclContextDesc(Decl::Kind::Namespace, "cl"),
      Util::MakeDeclContextDesc(Decl::Kind::Namespace, "sycl"),
      Util::MakeDeclContextDesc(Decl::Kind::Namespace, "detail"),
      Util::MakeDeclContextDesc(Decl::Kind::Namespace, "half_impl"),
      Util::MakeDeclContextDesc(Decl::Kind::CXXRecord, "half")};
  return matchQualifiedTypeName(Ty, Scopes);
}

bool Util::isSyclSpecConstantType(QualType Ty) {
  std::array<DeclContextDesc, 6> Scopes = {
      Util::MakeDeclContextDesc(Decl::Kind::Namespace, "cl"),
      Util::MakeDeclContextDesc(Decl::Kind::Namespace, "sycl"),
      Util::MakeDeclContextDesc(Decl::Kind::Namespace, "ext"),
      Util::MakeDeclContextDesc(Decl::Kind::Namespace, "oneapi"),
      Util::MakeDeclContextDesc(Decl::Kind::Namespace, "experimental"),
      Util::MakeDeclContextDesc(Decl::Kind::ClassTemplateSpecialization,
                                "spec_constant")};
  std::array<DeclContextDesc, 5> ScopesDeprecated = {
      Util::MakeDeclContextDesc(Decl::Kind::Namespace, "cl"),
      Util::MakeDeclContextDesc(Decl::Kind::Namespace, "sycl"),
      Util::MakeDeclContextDesc(Decl::Kind::Namespace, "ONEAPI"),
      Util::MakeDeclContextDesc(Decl::Kind::Namespace, "experimental"),
      Util::MakeDeclContextDesc(Decl::Kind::ClassTemplateSpecialization,
                                "spec_constant")};
  return matchQualifiedTypeName(Ty, Scopes) ||
         matchQualifiedTypeName(Ty, ScopesDeprecated);
}

bool Util::isSyclSpecIdType(QualType Ty) {
  std::array<DeclContextDesc, 3> Scopes = {
      Util::MakeDeclContextDesc(clang::Decl::Kind::Namespace, "cl"),
      Util::MakeDeclContextDesc(clang::Decl::Kind::Namespace, "sycl"),
      Util::MakeDeclContextDesc(Decl::Kind::ClassTemplateSpecialization,
                                "specialization_id")};
  return matchQualifiedTypeName(Ty, Scopes);
}

bool Util::isSyclKernelHandlerType(QualType Ty) {
  std::array<DeclContextDesc, 3> Scopes = {
      Util::MakeDeclContextDesc(Decl::Kind::Namespace, "cl"),
      Util::MakeDeclContextDesc(Decl::Kind::Namespace, "sycl"),
      Util::MakeDeclContextDesc(Decl::Kind::CXXRecord, "kernel_handler")};
  return matchQualifiedTypeName(Ty, Scopes);
}

bool Util::isSyclAccessorNoAliasPropertyType(QualType Ty) {
  std::array<DeclContextDesc, 7> Scopes = {
      Util::DeclContextDesc{Decl::Kind::Namespace, "cl"},
      Util::DeclContextDesc{Decl::Kind::Namespace, "sycl"},
      Util::DeclContextDesc{Decl::Kind::Namespace, "ext"},
      Util::DeclContextDesc{Decl::Kind::Namespace, "oneapi"},
      Util::DeclContextDesc{Decl::Kind::Namespace, "property"},
      Util::DeclContextDesc{Decl::Kind::CXXRecord, "no_alias"},
      Util::DeclContextDesc{Decl::Kind::ClassTemplateSpecialization,
                            "instance"}};
  std::array<DeclContextDesc, 6> ScopesDeprecated = {
      Util::DeclContextDesc{Decl::Kind::Namespace, "cl"},
      Util::DeclContextDesc{Decl::Kind::Namespace, "sycl"},
      Util::DeclContextDesc{Decl::Kind::Namespace, "ONEAPI"},
      Util::DeclContextDesc{Decl::Kind::Namespace, "property"},
      Util::DeclContextDesc{Decl::Kind::CXXRecord, "no_alias"},
      Util::DeclContextDesc{Decl::Kind::ClassTemplateSpecialization,
                            "instance"}};
  return matchQualifiedTypeName(Ty, Scopes) ||
         matchQualifiedTypeName(Ty, ScopesDeprecated);
}

bool Util::isSyclBufferLocationType(QualType Ty) {
  std::array<DeclContextDesc, 7> Scopes = {
      Util::MakeDeclContextDesc(Decl::Kind::Namespace, "cl"),
      Util::MakeDeclContextDesc(Decl::Kind::Namespace, "sycl"),
      Util::MakeDeclContextDesc(Decl::Kind::Namespace, "ext"),
      Util::MakeDeclContextDesc(Decl::Kind::Namespace, "intel"),
      Util::MakeDeclContextDesc(Decl::Kind::Namespace, "property"),
      Util::MakeDeclContextDesc(Decl::Kind::CXXRecord, "buffer_location"),
      Util::MakeDeclContextDesc(Decl::Kind::ClassTemplateSpecialization,
                                "instance")};
  std::array<DeclContextDesc, 6> ScopesDeprecated = {
      Util::MakeDeclContextDesc(Decl::Kind::Namespace, "cl"),
      Util::MakeDeclContextDesc(Decl::Kind::Namespace, "sycl"),
      Util::MakeDeclContextDesc(Decl::Kind::Namespace, "INTEL"),
      Util::MakeDeclContextDesc(Decl::Kind::Namespace, "property"),
      Util::MakeDeclContextDesc(Decl::Kind::CXXRecord, "buffer_location"),
      Util::MakeDeclContextDesc(Decl::Kind::ClassTemplateSpecialization,
                                "instance")};
  return matchQualifiedTypeName(Ty, Scopes) ||
         matchQualifiedTypeName(Ty, ScopesDeprecated);
}

bool Util::isSyclType(QualType Ty, StringRef Name, bool Tmpl) {
  Decl::Kind ClassDeclKind =
      Tmpl ? Decl::Kind::ClassTemplateSpecialization : Decl::Kind::CXXRecord;
  std::array<DeclContextDesc, 3> Scopes = {
      Util::MakeDeclContextDesc(Decl::Kind::Namespace, "cl"),
      Util::MakeDeclContextDesc(Decl::Kind::Namespace, "sycl"),
      Util::MakeDeclContextDesc(ClassDeclKind, Name)};
  return matchQualifiedTypeName(Ty, Scopes);
}

bool Util::isSyclFunction(const FunctionDecl *FD, StringRef Name) {
  if (!FD->isFunctionOrMethod() || !FD->getIdentifier() ||
      FD->getName().empty() || Name != FD->getName())
    return false;

  const DeclContext *DC = FD->getDeclContext();
  if (DC->isTranslationUnit())
    return false;

  std::array<DeclContextDesc, 2> Scopes = {
      Util::MakeDeclContextDesc(Decl::Kind::Namespace, "cl"),
      Util::MakeDeclContextDesc(Decl::Kind::Namespace, "sycl")};
  return matchContext(DC, Scopes);
}

bool Util::isAccessorPropertyListType(QualType Ty) {
  std::array<DeclContextDesc, 5> Scopes = {
      Util::MakeDeclContextDesc(Decl::Kind::Namespace, "cl"),
      Util::MakeDeclContextDesc(Decl::Kind::Namespace, "sycl"),
      Util::MakeDeclContextDesc(Decl::Kind::Namespace, "ext"),
      Util::MakeDeclContextDesc(Decl::Kind::Namespace, "oneapi"),
      Util::MakeDeclContextDesc(Decl::Kind::ClassTemplateSpecialization,
                                "accessor_property_list")};
  std::array<DeclContextDesc, 4> ScopesDeprecated = {
      Util::MakeDeclContextDesc(Decl::Kind::Namespace, "cl"),
      Util::MakeDeclContextDesc(Decl::Kind::Namespace, "sycl"),
      Util::MakeDeclContextDesc(Decl::Kind::Namespace, "ONEAPI"),
      Util::MakeDeclContextDesc(Decl::Kind::ClassTemplateSpecialization,
                                "accessor_property_list")};
  return matchQualifiedTypeName(Ty, Scopes) ||
         matchQualifiedTypeName(Ty, ScopesDeprecated);
}

bool Util::matchContext(const DeclContext *Ctx,
                        ArrayRef<Util::DeclContextDesc> Scopes) {
  // The idea: check the declaration context chain starting from the item
  // itself. At each step check the context is of expected kind
  // (namespace) and name.
  StringRef Name = "";

  for (const auto &Scope : llvm::reverse(Scopes)) {
    Decl::Kind DK = Ctx->getDeclKind();
    if (DK != Scope.first)
      return false;

    switch (DK) {
    case Decl::Kind::ClassTemplateSpecialization:
      // ClassTemplateSpecializationDecl inherits from CXXRecordDecl
    case Decl::Kind::CXXRecord:
      Name = cast<CXXRecordDecl>(Ctx)->getName();
      break;
    case Decl::Kind::Namespace:
      Name = cast<NamespaceDecl>(Ctx)->getName();
      break;
    default:
      llvm_unreachable("matchContext: decl kind not supported");
    }
    if (Name != Scope.second)
      return false;
    Ctx = Ctx->getParent();
  }
  return Ctx->isTranslationUnit();
}

bool Util::matchQualifiedTypeName(QualType Ty,
                                  ArrayRef<Util::DeclContextDesc> Scopes) {
  const CXXRecordDecl *RecTy = Ty->getAsCXXRecordDecl();

  if (!RecTy)
    return false; // only classes/structs supported
  const auto *Ctx = cast<DeclContext>(RecTy);
  return Util::matchContext(Ctx, Scopes);
}

void Sema::MarkSYCLKernel(SourceLocation NewLoc, QualType Ty,
                          bool IsInstantiation) {
  auto MangleCallback = [](ASTContext &Ctx,
                           const NamedDecl *ND) -> llvm::Optional<unsigned> {
    if (const auto *RD = dyn_cast<CXXRecordDecl>(ND))
      Ctx.AddSYCLKernelNamingDecl(RD);
    // We always want to go into the lambda mangling (skipping the unnamed
    // struct version), so make sure we return a value here.
    return 1;
  };

  std::unique_ptr<MangleContext> Ctx{ItaniumMangleContext::create(
      Context, Context.getDiagnostics(), MangleCallback)};
  llvm::raw_null_ostream Out;
  Ctx->mangleTypeName(Ty, Out);

  // Evaluate whether this would change any of the already evaluated
  // __builtin_sycl_unique_stable_name/id values.
  for (auto &Itr : Context.SYCLUniqueStableNameEvaluatedValues) {
    const auto *NameExpr = dyn_cast<SYCLUniqueStableNameExpr>(Itr.first);
    const auto *IdExpr = dyn_cast<SYCLUniqueStableIdExpr>(Itr.first);
    assert((NameExpr || IdExpr) && "Unknown expr type?");

    const std::string &CurName = NameExpr ? NameExpr->ComputeName(Context)
                                          : IdExpr->ComputeName(Context);
    if (Itr.second != CurName) {
      Diag(NewLoc, diag::err_kernel_invalidates_sycl_unique_stable_name)
          << IsInstantiation << (IdExpr != nullptr);
      Diag(Itr.first->getExprLoc(),
           diag::note_sycl_unique_stable_name_evaluated_here)
          << (IdExpr != nullptr);
      // Update this so future diagnostics work correctly.
      Itr.second = CurName;
    }
  }
}

void Sema::AddSYCLKernelLambda(const FunctionDecl *FD) {
  if (IsSYCLUnnamedKernel(*this, FD)) {
    QualType ObjTy = GetSYCLKernelObjectType(FD);
    MarkSYCLKernel(FD->getLocation(), ObjTy, /*IsInstantiation*/ true);
  }
}<|MERGE_RESOLUTION|>--- conflicted
+++ resolved
@@ -1648,26 +1648,23 @@
     return false;
   }
 
-<<<<<<< HEAD
   void checkAccessorType(QualType Ty, SourceRange Loc) {
-=======
-  bool checkAccessorType(QualType Ty, SourceRange Loc) {
     assert(Util::isSyclAccessorType(Ty) &&
            "Should only be called on SYCL accessor types.");
 
->>>>>>> 7dfaf3bd
     const RecordDecl *RecD = Ty->getAsRecordDecl();
     if (const ClassTemplateSpecializationDecl *CTSD =
             dyn_cast<ClassTemplateSpecializationDecl>(RecD)) {
       const TemplateArgumentList &TAL = CTSD->getTemplateArgs();
       TemplateArgument TA = TAL.get(0);
       llvm::DenseSet<QualType> Visited;
-      checkSYCLType(SemaRef, TA.getAsType(), Loc, Visited);
+      const QualType TemplateArgTy = TA.getAsType();
 
       if (TAL.size() > 5)
-        return checkPropertyListType(TAL.get(5), Loc.getBegin());
-    }
-    return false;
+        checkPropertyListType(TAL.get(5), Loc.getBegin());
+      llvm::DenseSet<QualType> Visited;
+      checkSYCLType(SemaRef, TemplateArgTy, Loc, Visited);
+    }
   }
 
 public:
@@ -1687,7 +1684,6 @@
     return isValid();
   }
 
-<<<<<<< HEAD
   bool handleSyclSpecialType(const CXXRecordDecl *, const CXXBaseSpecifier &BS,
                              QualType FieldTy) final {
     checkAccessorType(FieldTy, BS.getBeginLoc());
@@ -1696,16 +1692,6 @@
 
   bool handleSyclSpecialType(FieldDecl *FD, QualType FieldTy) final {
     checkAccessorType(FieldTy, FD->getLocation());
-=======
-  bool handleSyclAccessorType(const CXXRecordDecl *, const CXXBaseSpecifier &BS,
-                              QualType FieldTy) final {
-    IsInvalid |= checkAccessorType(FieldTy, BS.getBeginLoc());
-    return isValid();
-  }
-
-  bool handleSyclAccessorType(FieldDecl *FD, QualType FieldTy) final {
-    IsInvalid |= checkAccessorType(FieldTy, FD->getLocation());
->>>>>>> 7dfaf3bd
     return isValid();
   }
 
