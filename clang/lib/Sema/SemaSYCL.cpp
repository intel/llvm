//===- SemaSYCL.cpp - Semantic Analysis for SYCL constructs ---------------===//
//
// Part of the LLVM Project, under the Apache License v2.0 with LLVM Exceptions.
// See https://llvm.org/LICENSE.txt for license information.
// SPDX-License-Identifier: Apache-2.0 WITH LLVM-exception
//
//===----------------------------------------------------------------------===//
// This implements Semantic Analysis for SYCL constructs.
//===----------------------------------------------------------------------===//

#include "TreeTransform.h"
#include "clang/AST/AST.h"
#include "clang/AST/Mangle.h"
#include "clang/AST/QualTypeNames.h"
#include "clang/AST/RecordLayout.h"
#include "clang/AST/RecursiveASTVisitor.h"
#include "clang/AST/TemplateArgumentVisitor.h"
#include "clang/AST/TypeVisitor.h"
#include "clang/Analysis/CallGraph.h"
#include "clang/Basic/Attributes.h"
#include "clang/Basic/Builtins.h"
#include "clang/Basic/Diagnostic.h"
#include "clang/Sema/Initialization.h"
#include "clang/Sema/Sema.h"
#include "llvm/ADT/SmallPtrSet.h"
#include "llvm/ADT/SmallVector.h"
#include "llvm/Support/FileSystem.h"
#include "llvm/Support/Path.h"
#include "llvm/Support/raw_ostream.h"

#include <array>
#include <functional>
#include <initializer_list>

using namespace clang;
using namespace std::placeholders;

using KernelParamKind = SYCLIntegrationHeader::kernel_param_kind_t;

enum target {
  global_buffer = 2014,
  constant_buffer,
  local,
  image,
  host_buffer,
  host_image,
  image_array
};

using ParamDesc = std::tuple<QualType, IdentifierInfo *, TypeSourceInfo *>;

enum KernelInvocationKind {
  InvokeUnknown,
  InvokeSingleTask,
  InvokeParallelFor,
  InvokeParallelForWorkGroup
};

static constexpr llvm::StringLiteral InitMethodName = "__init";
static constexpr llvm::StringLiteral InitESIMDMethodName = "__init_esimd";
static constexpr llvm::StringLiteral InitSpecConstantsBuffer =
    "__init_specialization_constants_buffer";
static constexpr llvm::StringLiteral FinalizeMethodName = "__finalize";
constexpr unsigned MaxKernelArgsSize = 2048;

namespace {

/// Various utilities.
class Util {
public:
  using DeclContextDesc = std::pair<Decl::Kind, StringRef>;

  template <size_t N>
  static constexpr DeclContextDesc MakeDeclContextDesc(Decl::Kind K,
                                                       const char (&Str)[N]) {
    return DeclContextDesc{K, llvm::StringLiteral{Str}};
  }

  static constexpr DeclContextDesc MakeDeclContextDesc(Decl::Kind K,
                                                       StringRef SR) {
    return DeclContextDesc{K, SR};
  }

  /// Checks whether given clang type is a full specialization of the SYCL
  /// accessor class.
  static bool isSyclAccessorType(QualType Ty);

  /// Checks whether given clang type is a full specialization of the SYCL
  /// sampler class.
  static bool isSyclSamplerType(QualType Ty);

  /// Checks whether given clang type is a full specialization of the SYCL
  /// stream class.
  static bool isSyclStreamType(QualType Ty);

  /// Checks whether given clang type is a full specialization of the SYCL
  /// half class.
  static bool isSyclHalfType(QualType Ty);

  /// Checks whether given clang type is a full specialization of the SYCL
  /// accessor_property_list class.
  static bool isAccessorPropertyListType(QualType Ty);

  /// Checks whether given clang type is a full specialization of the SYCL
  /// no_alias class.
  static bool isSyclAccessorNoAliasPropertyType(QualType Ty);

  /// Checks whether given clang type is a full specialization of the SYCL
  /// buffer_location class.
  static bool isSyclBufferLocationType(QualType Ty);

  /// Checks whether given clang type is a standard SYCL API class with given
  /// name.
  /// \param Ty    the clang type being checked
  /// \param Name  the class name checked against
  /// \param Tmpl  whether the class is template instantiation or simple record
  static bool isSyclType(QualType Ty, StringRef Name, bool Tmpl = false);

  /// Checks whether given function is a standard SYCL API function with given
  /// name.
  /// \param FD    the function being checked.
  /// \param Name  the function name to be checked against.
  static bool isSyclFunction(const FunctionDecl *FD, StringRef Name);

  /// Checks whether given clang type is a full specialization of the SYCL
  /// specialization constant class.
  static bool isSyclSpecConstantType(QualType Ty);

  /// Checks whether given clang type is a full specialization of the SYCL
  /// specialization id class.
  static bool isSyclSpecIdType(QualType Ty);

  /// Checks whether given clang type is a full specialization of the SYCL
  /// kernel_handler class.
  static bool isSyclKernelHandlerType(QualType Ty);

  // Checks declaration context hierarchy.
  /// \param DC     the context of the item to be checked.
  /// \param Scopes the declaration scopes leading from the item context to the
  ///               translation unit (excluding the latter)
  static bool matchContext(const DeclContext *DC,
                           ArrayRef<Util::DeclContextDesc> Scopes);

  /// Checks whether given clang type is declared in the given hierarchy of
  /// declaration contexts.
  /// \param Ty         the clang type being checked
  /// \param Scopes     the declaration scopes leading from the type to the
  ///     translation unit (excluding the latter)
  static bool matchQualifiedTypeName(QualType Ty,
                                     ArrayRef<Util::DeclContextDesc> Scopes);
};

} // anonymous namespace

// This information is from Section 4.13 of the SYCL spec
// https://www.khronos.org/registry/SYCL/specs/sycl-1.2.1.pdf
// This function returns false if the math lib function
// corresponding to the input builtin is not supported
// for SYCL
static bool IsSyclMathFunc(unsigned BuiltinID) {
  switch (BuiltinID) {
  case Builtin::BIlround:
  case Builtin::BI__builtin_lround:
  case Builtin::BIceill:
  case Builtin::BI__builtin_ceill:
  case Builtin::BIcopysignl:
  case Builtin::BI__builtin_copysignl:
  case Builtin::BIcosl:
  case Builtin::BI__builtin_cosl:
  case Builtin::BIexpl:
  case Builtin::BI__builtin_expl:
  case Builtin::BIexp2l:
  case Builtin::BI__builtin_exp2l:
  case Builtin::BIfabsl:
  case Builtin::BI__builtin_fabsl:
  case Builtin::BIfloorl:
  case Builtin::BI__builtin_floorl:
  case Builtin::BIfmal:
  case Builtin::BI__builtin_fmal:
  case Builtin::BIfmaxl:
  case Builtin::BI__builtin_fmaxl:
  case Builtin::BIfminl:
  case Builtin::BI__builtin_fminl:
  case Builtin::BIfmodl:
  case Builtin::BI__builtin_fmodl:
  case Builtin::BIlogl:
  case Builtin::BI__builtin_logl:
  case Builtin::BIlog10l:
  case Builtin::BI__builtin_log10l:
  case Builtin::BIlog2l:
  case Builtin::BI__builtin_log2l:
  case Builtin::BIpowl:
  case Builtin::BI__builtin_powl:
  case Builtin::BIrintl:
  case Builtin::BI__builtin_rintl:
  case Builtin::BIroundl:
  case Builtin::BI__builtin_roundl:
  case Builtin::BIsinl:
  case Builtin::BI__builtin_sinl:
  case Builtin::BIsqrtl:
  case Builtin::BI__builtin_sqrtl:
  case Builtin::BItruncl:
  case Builtin::BI__builtin_truncl:
  case Builtin::BIlroundl:
  case Builtin::BI__builtin_lroundl:
  case Builtin::BIlroundf:
  case Builtin::BI__builtin_lroundf:
    return false;
  default:
    break;
  }
  return true;
}

bool Sema::isKnownGoodSYCLDecl(const Decl *D) {
  if (const FunctionDecl *FD = dyn_cast<FunctionDecl>(D)) {
    const IdentifierInfo *II = FD->getIdentifier();
    const DeclContext *DC = FD->getDeclContext();
    if (II && II->isStr("__spirv_ocl_printf") &&
        !FD->isDefined() &&
        FD->getLanguageLinkage() == CXXLanguageLinkage &&
        DC->getEnclosingNamespaceContext()->isTranslationUnit())
      return true;
  }
  return false;
}

static bool isZeroSizedArray(QualType Ty) {
  if (const auto *CATy = dyn_cast<ConstantArrayType>(Ty))
    return CATy->getSize() == 0;
  return false;
}

static void checkSYCLType(Sema &S, QualType Ty, SourceRange Loc,
                          llvm::DenseSet<QualType> Visited,
                          SourceRange UsedAtLoc = SourceRange()) {
  // Not all variable types are supported inside SYCL kernels,
  // for example the quad type __float128 will cause errors in the
  // SPIR-V translation phase.
  // Here we check any potentially unsupported declaration and issue
  // a deferred diagnostic, which will be emitted iff the declaration
  // is discovered to reside in kernel code.
  // The optional UsedAtLoc param is used when the SYCL usage is at a
  // different location than the variable declaration and we need to
  // inform the user of both, e.g. struct member usage vs declaration.

  bool Emitting = false;

  //--- check types ---

  // zero length arrays
  if (isZeroSizedArray(Ty)) {
    S.SYCLDiagIfDeviceCode(Loc.getBegin(), diag::err_typecheck_zero_array_size);
    Emitting = true;
  }

  // variable length arrays
  if (Ty->isVariableArrayType()) {
    S.SYCLDiagIfDeviceCode(Loc.getBegin(), diag::err_vla_unsupported);
    Emitting = true;
  }

  // Sub-reference array or pointer, then proceed with that type.
  while (Ty->isAnyPointerType() || Ty->isArrayType())
    Ty = QualType{Ty->getPointeeOrArrayElementType(), 0};

  // __int128, __int128_t, __uint128_t, long double, __float128
  if (Ty->isSpecificBuiltinType(BuiltinType::Int128) ||
      Ty->isSpecificBuiltinType(BuiltinType::UInt128) ||
      Ty->isSpecificBuiltinType(BuiltinType::LongDouble) ||
      (Ty->isSpecificBuiltinType(BuiltinType::Float128) &&
       !S.Context.getTargetInfo().hasFloat128Type())) {
    S.SYCLDiagIfDeviceCode(Loc.getBegin(), diag::err_type_unsupported)
        << Ty.getUnqualifiedType().getCanonicalType();
    Emitting = true;
  }

  if (Emitting && UsedAtLoc.isValid())
    S.SYCLDiagIfDeviceCode(UsedAtLoc.getBegin(), diag::note_used_here);

  //--- now recurse ---
  // Pointers complicate recursion. Add this type to Visited.
  // If already there, bail out.
  if (!Visited.insert(Ty).second)
    return;

  if (const auto *ATy = dyn_cast<AttributedType>(Ty))
    return checkSYCLType(S, ATy->getModifiedType(), Loc, Visited);

  if (const auto *RD = Ty->getAsRecordDecl()) {
    for (const auto &Field : RD->fields())
      checkSYCLType(S, Field->getType(), Field->getSourceRange(), Visited, Loc);
  } else if (const auto *FPTy = dyn_cast<FunctionProtoType>(Ty)) {
    for (const auto &ParamTy : FPTy->param_types())
      checkSYCLType(S, ParamTy, Loc, Visited);
    checkSYCLType(S, FPTy->getReturnType(), Loc, Visited);
  }
}

void Sema::checkSYCLDeviceVarDecl(VarDecl *Var) {
  assert(getLangOpts().SYCLIsDevice &&
         "Should only be called during SYCL compilation");
  QualType Ty = Var->getType();
  SourceRange Loc = Var->getLocation();
  llvm::DenseSet<QualType> Visited;

  checkSYCLType(*this, Ty, Loc, Visited);
}

// Tests whether given function is a lambda function or '()' operator used as
// SYCL kernel body function (e.g. in parallel_for).
// NOTE: This is incomplete implemenation. See TODO in the FE TODO list for the
// ESIMD extension.
static bool isSYCLKernelBodyFunction(FunctionDecl *FD) {
  return FD->getOverloadedOperator() == OO_Call;
}

// Helper function to report conflicting function attributes.
// F - the function, A1 - function attribute, A2 - the attribute it conflicts
// with.
static void reportConflictingAttrs(Sema &S, FunctionDecl *F, const Attr *A1,
                                   const Attr *A2) {
  S.Diag(F->getLocation(), diag::err_conflicting_sycl_kernel_attributes);
  S.Diag(A1->getLocation(), diag::note_conflicting_attribute);
  S.Diag(A2->getLocation(), diag::note_conflicting_attribute);
  F->setInvalidDecl();
}

/// Returns the signed constant integer value represented by given expression
static int64_t getIntExprValue(const Expr *E, ASTContext &Ctx) {
  return E->getIntegerConstantExpr(Ctx)->getSExtValue();
}

// Collect function attributes related to SYCL.
static void collectSYCLAttributes(Sema &S, FunctionDecl *FD,
                                  llvm::SmallVector<Attr *, 4> &Attrs,
                                  bool DirectlyCalled = true) {
  if (!FD->hasAttrs())
    return;

  llvm::copy_if(FD->getAttrs(), std::back_inserter(Attrs), [](Attr *A) {
    // FIXME: Make this list self-adapt as new SYCL attributes are added.
    return isa<IntelReqdSubGroupSizeAttr, ReqdWorkGroupSizeAttr,
               SYCLIntelKernelArgsRestrictAttr, SYCLIntelNumSimdWorkItemsAttr,
               SYCLIntelSchedulerTargetFmaxMhzAttr,
               SYCLIntelMaxWorkGroupSizeAttr, SYCLIntelMaxGlobalWorkDimAttr,
               SYCLIntelNoGlobalWorkOffsetAttr, SYCLSimdAttr>(A);
  });

  // Allow the kernel attribute "use_stall_enable_clusters" only on lambda
  // functions and function objects called directly from a kernel.
  // For all other cases, emit a warning and ignore.
  if (auto *A = FD->getAttr<SYCLIntelUseStallEnableClustersAttr>()) {
    if (DirectlyCalled) {
      Attrs.push_back(A);
    } else {
      S.Diag(A->getLocation(),
             diag::warn_attribute_on_direct_kernel_callee_only)
          << A;
      FD->dropAttr<SYCLIntelUseStallEnableClustersAttr>();
    }
  }
}

class MarkDeviceFunction : public RecursiveASTVisitor<MarkDeviceFunction> {
  // Used to keep track of the constexpr depth, so we know whether to skip
  // diagnostics.
  unsigned ConstexprDepth = 0;
  struct ConstexprDepthRAII {
    MarkDeviceFunction &MDF;
    bool Increment;

    ConstexprDepthRAII(MarkDeviceFunction &MDF, bool Increment = true)
        : MDF(MDF), Increment(Increment) {
      if (Increment)
        ++MDF.ConstexprDepth;
    }
    ~ConstexprDepthRAII() {
      if (Increment)
        --MDF.ConstexprDepth;
    }
  };

public:
  MarkDeviceFunction(Sema &S)
      : RecursiveASTVisitor<MarkDeviceFunction>(), SemaRef(S) {}

  bool VisitCallExpr(CallExpr *e) {
    if (FunctionDecl *Callee = e->getDirectCallee()) {
      Callee = Callee->getCanonicalDecl();
      assert(Callee && "Device function canonical decl must be available");

      // Remember that all SYCL kernel functions have deferred
      // instantiation as template functions. It means that
      // all functions used by kernel have already been parsed and have
      // definitions.
      if (RecursiveSet.count(Callee) && !ConstexprDepth) {
        SemaRef.Diag(e->getExprLoc(), diag::err_sycl_restrict)
            << Sema::KernelCallRecursiveFunction;
        SemaRef.Diag(Callee->getSourceRange().getBegin(),
                     diag::note_sycl_recursive_function_declared_here)
            << Sema::KernelCallRecursiveFunction;
      }

      if (const CXXMethodDecl *Method = dyn_cast<CXXMethodDecl>(Callee))
        if (Method->isVirtual())
          SemaRef.Diag(e->getExprLoc(), diag::err_sycl_restrict)
              << Sema::KernelCallVirtualFunction;

      if (auto const *FD = dyn_cast<FunctionDecl>(Callee)) {
        // FIXME: We need check all target specified attributes for error if
        // that function with attribute can not be called from sycl kernel.  The
        // info is in ParsedAttr. We don't have to map from Attr to ParsedAttr
        // currently. Erich is currently working on that in LLVM, once that is
        // committed we need to change this".
        if (FD->hasAttr<DLLImportAttr>()) {
          SemaRef.Diag(e->getExprLoc(), diag::err_sycl_restrict)
              << Sema::KernelCallDllimportFunction;
          SemaRef.Diag(FD->getLocation(), diag::note_callee_decl) << FD;
        }
      }
      // Specifically check if the math library function corresponding to this
      // builtin is supported for SYCL
      unsigned BuiltinID = Callee->getBuiltinID();
      if (BuiltinID && !IsSyclMathFunc(BuiltinID)) {
        StringRef Name = SemaRef.Context.BuiltinInfo.getName(BuiltinID);
        SemaRef.Diag(e->getExprLoc(), diag::err_builtin_target_unsupported)
            << Name << "SYCL device";
      }
    } else if (!SemaRef.getLangOpts().SYCLAllowFuncPtr &&
               !e->isTypeDependent() &&
               !isa<CXXPseudoDestructorExpr>(e->getCallee()))
      SemaRef.Diag(e->getExprLoc(), diag::err_sycl_restrict)
          << Sema::KernelCallFunctionPointer;
    return true;
  }

  bool VisitCXXTypeidExpr(CXXTypeidExpr *E) {
    SemaRef.Diag(E->getExprLoc(), diag::err_sycl_restrict) << Sema::KernelRTTI;
    return true;
  }

  bool VisitCXXDynamicCastExpr(const CXXDynamicCastExpr *E) {
    SemaRef.Diag(E->getExprLoc(), diag::err_sycl_restrict) << Sema::KernelRTTI;
    return true;
  }

  // Skip checking rules on variables initialized during constant evaluation.
  bool TraverseVarDecl(VarDecl *VD) {
    ConstexprDepthRAII R(*this, VD->isConstexpr());
    return RecursiveASTVisitor::TraverseVarDecl(VD);
  }

  // Skip checking rules on template arguments, since these are constant
  // expressions.
  bool TraverseTemplateArgumentLoc(const TemplateArgumentLoc &ArgLoc) {
    ConstexprDepthRAII R(*this);
    return RecursiveASTVisitor::TraverseTemplateArgumentLoc(ArgLoc);
  }

  // Skip checking the static assert, both components are required to be
  // constant expressions.
  bool TraverseStaticAssertDecl(StaticAssertDecl *D) {
    ConstexprDepthRAII R(*this);
    return RecursiveASTVisitor::TraverseStaticAssertDecl(D);
  }

  // Make sure we skip the condition of the case, since that is a constant
  // expression.
  bool TraverseCaseStmt(CaseStmt *S) {
    {
      ConstexprDepthRAII R(*this);
      if (!TraverseStmt(S->getLHS()))
        return false;
      if (!TraverseStmt(S->getRHS()))
        return false;
    }
    return TraverseStmt(S->getSubStmt());
  }

  // Skip checking the size expr, since a constant array type loc's size expr is
  // a constant expression.
  bool TraverseConstantArrayTypeLoc(const ConstantArrayTypeLoc &ArrLoc) {
    if (!TraverseTypeLoc(ArrLoc.getElementLoc()))
      return false;

    ConstexprDepthRAII R(*this);
    return TraverseStmt(ArrLoc.getSizeExpr());
  }

  // The call graph for this translation unit.
  CallGraph SYCLCG;
  // The set of functions called by a kernel function.
  llvm::SmallPtrSet<FunctionDecl *, 10> KernelSet;
  // The set of recursive functions identified while building the
  // kernel set, this is used for error diagnostics.
  llvm::SmallPtrSet<FunctionDecl *, 10> RecursiveSet;
  // Determines whether the function FD is recursive.
  // CalleeNode is a function which is called either directly
  // or indirectly from FD.  If recursion is detected then create
  // diagnostic notes on each function as the callstack is unwound.
  void CollectKernelSet(FunctionDecl *CalleeNode, FunctionDecl *FD,
                        llvm::SmallPtrSet<FunctionDecl *, 10> VisitedSet) {
    // We're currently checking CalleeNode on a different
    // trace through the CallGraph, we avoid infinite recursion
    // by using KernelSet to keep track of this.
    if (!KernelSet.insert(CalleeNode).second)
      // Previously seen, stop recursion.
      return;
    if (CallGraphNode *N = SYCLCG.getNode(CalleeNode)) {
      for (const CallGraphNode *CI : *N) {
        if (FunctionDecl *Callee = dyn_cast<FunctionDecl>(CI->getDecl())) {
          Callee = Callee->getCanonicalDecl();
          if (VisitedSet.count(Callee)) {
            // There's a stack frame to visit this Callee above
            // this invocation. Do not recurse here.
            RecursiveSet.insert(Callee);
            RecursiveSet.insert(CalleeNode);
          } else {
            VisitedSet.insert(Callee);
            CollectKernelSet(Callee, FD, VisitedSet);
            VisitedSet.erase(Callee);
          }
        }
      }
    }
  }

  // Traverses over CallGraph to collect list of attributes applied to
  // functions called by SYCLKernel (either directly and indirectly) which needs
  // to be propagated down to callers and applied to SYCL kernels.
  // For example, reqd_work_group_size, vec_len_hint, reqd_sub_group_size
  // Attributes applied to SYCLKernel are also included
  // Returns the kernel body function found during traversal.
  FunctionDecl *
  CollectPossibleKernelAttributes(FunctionDecl *SYCLKernel,
                                  llvm::SmallVector<Attr *, 4> &Attrs) {
    typedef std::pair<FunctionDecl *, FunctionDecl *> ChildParentPair;
    llvm::SmallPtrSet<FunctionDecl *, 16> Visited;
    llvm::SmallVector<ChildParentPair, 16> WorkList;
    WorkList.push_back({SYCLKernel, nullptr});
    FunctionDecl *KernelBody = nullptr;

    while (!WorkList.empty()) {
      FunctionDecl *FD = WorkList.back().first;
      FunctionDecl *ParentFD = WorkList.back().second;

      // To implement rounding-up of a parallel-for range the
      // SYCL header implementation modifies the kernel call like this:
      // auto Wrapper = [=](TransformedArgType Arg) {
      //  if (Arg[0] >= NumWorkItems[0])
      //    return;
      //  Arg.set_allowed_range(NumWorkItems);
      //  KernelFunc(Arg);
      // };
      //
      // This transformation leads to a condition where a kernel body
      // function becomes callable from a new kernel body function.
      // Hence this test.
      if ((ParentFD == KernelBody) && isSYCLKernelBodyFunction(FD))
        KernelBody = FD;

      if ((ParentFD == SYCLKernel) && isSYCLKernelBodyFunction(FD)) {
        assert(!KernelBody && "inconsistent call graph - only one kernel body "
                              "function can be called");
        KernelBody = FD;
      }

      WorkList.pop_back();
      if (!Visited.insert(FD).second)
        continue; // We've already seen this Decl

      // Gather all attributes of FD that are SYCL related.
      // Some attributes are allowed only on lambda functions and function
      // objects called directly from a kernel (i.e. the one passed to the
      // single_task or parallel_for functions).
      bool DirectlyCalled = (ParentFD == SYCLKernel);
      collectSYCLAttributes(SemaRef, FD, Attrs, DirectlyCalled);

      // Attribute "loop_fuse" can be applied explicitly on kernel function.
      // Attribute should not be propagated from device functions to kernel.
      if (auto *A = FD->getAttr<SYCLIntelLoopFuseAttr>()) {
        if (ParentFD == SYCLKernel) {
          Attrs.push_back(A);
        }
      }

      // Attribute "max_concurrency" is applied to device functions only. The
      // attribute is not propagated to the caller.
      if (auto *A = FD->getAttr<SYCLIntelFPGAMaxConcurrencyAttr>())
        if (ParentFD == SYCLKernel) {
          Attrs.push_back(A);
        }

      // Attribute "disable_loop_pipelining" can be applied explicitly on
      // kernel function. Attribute should not be propagated from device
      // functions to kernel.
      if (auto *A = FD->getAttr<SYCLIntelFPGADisableLoopPipeliningAttr>()) {
        if (ParentFD == SYCLKernel) {
          Attrs.push_back(A);
        }
      }

      // Attribute "initiation_interval" can be applied explicitly on
      // kernel function. Attribute should not be propagated from device
      // functions to kernel.
      if (auto *A = FD->getAttr<SYCLIntelFPGAInitiationIntervalAttr>()) {
        if (ParentFD == SYCLKernel) {
          Attrs.push_back(A);
        }
      }

      // TODO: vec_len_hint should be handled here

      CallGraphNode *N = SYCLCG.getNode(FD);
      if (!N)
        continue;

      for (const CallGraphNode *CI : *N) {
        if (auto *Callee = dyn_cast<FunctionDecl>(CI->getDecl())) {
          Callee = Callee->getMostRecentDecl();
          if (!Visited.count(Callee))
            WorkList.push_back({Callee, FD});
        }
      }
    }
    return KernelBody;
  }

private:
  Sema &SemaRef;
};

class KernelBodyTransform : public TreeTransform<KernelBodyTransform> {
public:
  KernelBodyTransform(std::pair<DeclaratorDecl *, DeclaratorDecl *> &MPair,
                      Sema &S)
      : TreeTransform<KernelBodyTransform>(S), MappingPair(MPair), SemaRef(S) {}
  bool AlwaysRebuild() { return true; }

  ExprResult TransformDeclRefExpr(DeclRefExpr *DRE) {
    auto Ref = dyn_cast<DeclaratorDecl>(DRE->getDecl());
    if (Ref && Ref == MappingPair.first) {
      auto NewDecl = MappingPair.second;
      return DeclRefExpr::Create(
          SemaRef.getASTContext(), DRE->getQualifierLoc(),
          DRE->getTemplateKeywordLoc(), NewDecl, false, DRE->getNameInfo(),
          NewDecl->getType(), DRE->getValueKind());
    }
    return DRE;
  }

private:
  std::pair<DeclaratorDecl *, DeclaratorDecl *> MappingPair;
  Sema &SemaRef;
};

// Searches for a call to PFWG lambda function and captures it.
class FindPFWGLambdaFnVisitor
    : public RecursiveASTVisitor<FindPFWGLambdaFnVisitor> {
public:
  // LambdaObjTy - lambda type of the PFWG lambda object
  FindPFWGLambdaFnVisitor(const CXXRecordDecl *LambdaObjTy)
      : LambdaFn(nullptr), LambdaObjTy(LambdaObjTy) {}

  bool VisitCallExpr(CallExpr *Call) {
    auto *M = dyn_cast<CXXMethodDecl>(Call->getDirectCallee());
    if (!M || (M->getOverloadedOperator() != OO_Call))
      return true;

    unsigned int NumPFWGLambdaArgs =
        M->getNumParams() + 1; // group, optional kernel_handler and lambda obj
    if (Call->getNumArgs() != NumPFWGLambdaArgs)
      return true;
    if (!Util::isSyclType(Call->getArg(1)->getType(), "group", true /*Tmpl*/))
      return true;
    if ((Call->getNumArgs() > 2) &&
        !Util::isSyclKernelHandlerType(Call->getArg(2)->getType()))
      return true;
    if (Call->getArg(0)->getType()->getAsCXXRecordDecl() != LambdaObjTy)
      return true;
    LambdaFn = M; // call to PFWG lambda found - record the lambda
    return false; // ... and stop searching
  }

  // Returns the captured lambda function or nullptr;
  CXXMethodDecl *getLambdaFn() const { return LambdaFn; }

private:
  CXXMethodDecl *LambdaFn;
  const CXXRecordDecl *LambdaObjTy;
};

class MarkWIScopeFnVisitor : public RecursiveASTVisitor<MarkWIScopeFnVisitor> {
public:
  MarkWIScopeFnVisitor(ASTContext &Ctx) : Ctx(Ctx) {}

  bool VisitCXXMemberCallExpr(CXXMemberCallExpr *Call) {
    FunctionDecl *Callee = Call->getDirectCallee();
    if (!Callee)
      // not a direct call - continue search
      return true;
    QualType Ty = Ctx.getRecordType(Call->getRecordDecl());
    if (!Util::isSyclType(Ty, "group", true /*Tmpl*/))
      // not a member of cl::sycl::group - continue search
      return true;
    auto Name = Callee->getName();
    if (((Name != "parallel_for_work_item") && (Name != "wait_for")) ||
        Callee->hasAttr<SYCLScopeAttr>())
      return true;
    // it is a call to cl::sycl::group::parallel_for_work_item/wait_for -
    // mark the callee
    Callee->addAttr(
        SYCLScopeAttr::CreateImplicit(Ctx, SYCLScopeAttr::Level::WorkItem));
    // continue search as there can be other PFWI or wait_for calls
    return true;
  }

private:
  ASTContext &Ctx;
};

static bool isSYCLPrivateMemoryVar(VarDecl *VD) {
  return Util::isSyclType(VD->getType(), "private_memory", true /*Tmpl*/);
}

static void addScopeAttrToLocalVars(CXXMethodDecl &F) {
  for (Decl *D : F.decls()) {
    VarDecl *VD = dyn_cast<VarDecl>(D);

    if (!VD || isa<ParmVarDecl>(VD) ||
        VD->getStorageDuration() != StorageDuration::SD_Automatic)
      continue;
    // Local variables of private_memory type in the WG scope still have WI
    // scope, all the rest - WG scope. Simple logic
    // "if no scope than it is WG scope" won't work, because compiler may add
    // locals not declared in user code (lambda object parameter, byval
    // arguments) which will result in alloca w/o any attribute, so need WI
    // scope too.
    SYCLScopeAttr::Level L = isSYCLPrivateMemoryVar(VD)
                                 ? SYCLScopeAttr::Level::WorkItem
                                 : SYCLScopeAttr::Level::WorkGroup;
    VD->addAttr(SYCLScopeAttr::CreateImplicit(F.getASTContext(), L));
  }
}

/// Return method by name
static CXXMethodDecl *getMethodByName(const CXXRecordDecl *CRD,
                                      StringRef MethodName) {
  CXXMethodDecl *Method;
  auto It = std::find_if(CRD->methods().begin(), CRD->methods().end(),
                         [MethodName](const CXXMethodDecl *Method) {
                           return Method->getNameAsString() == MethodName;
                         });
  Method = (It != CRD->methods().end()) ? *It : nullptr;
  return Method;
}

static KernelInvocationKind
getKernelInvocationKind(FunctionDecl *KernelCallerFunc) {
  return llvm::StringSwitch<KernelInvocationKind>(KernelCallerFunc->getName())
      .Case("kernel_single_task", InvokeSingleTask)
      .Case("kernel_parallel_for", InvokeParallelFor)
      .Case("kernel_parallel_for_work_group", InvokeParallelForWorkGroup)
      .Default(InvokeUnknown);
}

static const CXXRecordDecl *getKernelObjectType(FunctionDecl *Caller) {
  assert(Caller->getNumParams() > 0 && "Insufficient kernel parameters");

  QualType KernelParamTy = Caller->getParamDecl(0)->getType();
  // In SYCL 2020 kernels are now passed by reference.
  if (KernelParamTy->isReferenceType())
    return KernelParamTy->getPointeeCXXRecordDecl();

  // SYCL 1.2.1
  return KernelParamTy->getAsCXXRecordDecl();
}

/// Creates a kernel parameter descriptor
/// \param Src  field declaration to construct name from
/// \param Ty   the desired parameter type
/// \return     the constructed descriptor
static ParamDesc makeParamDesc(const FieldDecl *Src, QualType Ty) {
  ASTContext &Ctx = Src->getASTContext();
  std::string Name = (Twine("_arg_") + Src->getName()).str();
  return std::make_tuple(Ty, &Ctx.Idents.get(Name),
                         Ctx.getTrivialTypeSourceInfo(Ty));
}

static ParamDesc makeParamDesc(ASTContext &Ctx, StringRef Name, QualType Ty) {
  return std::make_tuple(Ty, &Ctx.Idents.get(Name),
                         Ctx.getTrivialTypeSourceInfo(Ty));
}

/// \return the target of given SYCL accessor type
static target getAccessTarget(const ClassTemplateSpecializationDecl *AccTy) {
  return static_cast<target>(
      AccTy->getTemplateArgs()[3].getAsIntegral().getExtValue());
}

// The first template argument to the kernel caller function is used to identify
// the kernel itself.
static QualType calculateKernelNameType(ASTContext &Ctx,
                                        FunctionDecl *KernelCallerFunc) {
  const TemplateArgumentList *TAL =
      KernelCallerFunc->getTemplateSpecializationArgs();
  assert(TAL && "No template argument info");
  return TAL->get(0).getAsType().getCanonicalType();
}

// Gets a name for the OpenCL kernel function, calculated from the first
// template argument of the kernel caller function.
static std::pair<std::string, std::string>
constructKernelName(Sema &S, FunctionDecl *KernelCallerFunc,
                    MangleContext &MC) {
  QualType KernelNameType =
      calculateKernelNameType(S.getASTContext(), KernelCallerFunc);

  SmallString<256> Result;
  llvm::raw_svector_ostream Out(Result);

  MC.mangleTypeName(KernelNameType, Out);

  return {std::string(Out.str()),
          PredefinedExpr::ComputeName(S.getASTContext(),
                                      PredefinedExpr::UniqueStableNameType,
                                      KernelNameType)};
}

static bool isDefaultSPIRArch(ASTContext &Context) {
  llvm::Triple T = Context.getTargetInfo().getTriple();
  if (T.isSPIR() && T.getSubArch() == llvm::Triple::NoSubArch)
    return true;
  return false;
}

static ParmVarDecl *getSyclKernelHandlerArg(FunctionDecl *KernelCallerFunc) {
  // Specialization constants in SYCL 2020 are not captured by lambda and
  // accessed through new optional lambda argument kernel_handler
  auto IsHandlerLambda = [](ParmVarDecl *PVD) {
    return Util::isSyclKernelHandlerType(PVD->getType());
  };

  assert(llvm::count_if(KernelCallerFunc->parameters(), IsHandlerLambda) <= 1 &&
         "Multiple kernel_handler parameters");

  auto KHArg = llvm::find_if(KernelCallerFunc->parameters(), IsHandlerLambda);

  return (KHArg != KernelCallerFunc->param_end()) ? *KHArg : nullptr;
}

// anonymous namespace so these don't get linkage.
namespace {

template <typename T> struct bind_param { using type = T; };

template <> struct bind_param<CXXBaseSpecifier &> {
  using type = const CXXBaseSpecifier &;
};

template <> struct bind_param<FieldDecl *&> { using type = FieldDecl *; };

template <> struct bind_param<FieldDecl *const &> { using type = FieldDecl *; };

template <typename T> using bind_param_t = typename bind_param<T>::type;

class KernelObjVisitor {
  Sema &SemaRef;

  template <typename ParentTy, typename... HandlerTys>
  void VisitUnionImpl(const CXXRecordDecl *Owner, ParentTy &Parent,
                      const CXXRecordDecl *Wrapper, HandlerTys &... Handlers) {
    (void)std::initializer_list<int>{
        (Handlers.enterUnion(Owner, Parent), 0)...};
    VisitRecordHelper(Wrapper, Wrapper->fields(), Handlers...);
    (void)std::initializer_list<int>{
        (Handlers.leaveUnion(Owner, Parent), 0)...};
  }

  // These enable handler execution only when previous Handlers succeed.
  template <typename... Tn>
  bool handleField(FieldDecl *FD, QualType FDTy, Tn &&... tn) {
    bool result = true;
    (void)std::initializer_list<int>{(result = result && tn(FD, FDTy), 0)...};
    return result;
  }
  template <typename... Tn>
  bool handleField(const CXXBaseSpecifier &BD, QualType BDTy, Tn &&... tn) {
    bool result = true;
    std::initializer_list<int>{(result = result && tn(BD, BDTy), 0)...};
    return result;
  }

// This definition using std::bind is necessary because of a gcc 7.x bug.
#define KF_FOR_EACH(FUNC, Item, Qt)                                            \
  handleField(                                                                 \
      Item, Qt,                                                                \
      std::bind(static_cast<bool (std::decay_t<decltype(Handlers)>::*)(        \
                    bind_param_t<decltype(Item)>, QualType)>(                  \
                    &std::decay_t<decltype(Handlers)>::FUNC),                  \
                std::ref(Handlers), _1, _2)...)

  // The following simpler definition works with gcc 8.x and later.
  //#define KF_FOR_EACH(FUNC) \
//  handleField(Field, FieldTy, ([&](FieldDecl *FD, QualType FDTy) { \
//                return Handlers.f(FD, FDTy); \
//              })...)

  // Parent contains the FieldDecl or CXXBaseSpecifier that was used to enter
  // the Wrapper structure that we're currently visiting. Owner is the parent
  // type (which doesn't exist in cases where it is a FieldDecl in the
  // 'root'), and Wrapper is the current struct being unwrapped.
  template <typename ParentTy, typename... HandlerTys>
  void visitComplexRecord(const CXXRecordDecl *Owner, ParentTy &Parent,
                          const CXXRecordDecl *Wrapper, QualType RecordTy,
                          HandlerTys &... Handlers) {
    (void)std::initializer_list<int>{
        (Handlers.enterStruct(Owner, Parent, RecordTy), 0)...};
    VisitRecordHelper(Wrapper, Wrapper->bases(), Handlers...);
    VisitRecordHelper(Wrapper, Wrapper->fields(), Handlers...);
    (void)std::initializer_list<int>{
        (Handlers.leaveStruct(Owner, Parent, RecordTy), 0)...};
  }

  template <typename ParentTy, typename... HandlerTys>
  void visitSimpleRecord(const CXXRecordDecl *Owner, ParentTy &Parent,
                         const CXXRecordDecl *Wrapper, QualType RecordTy,
                         HandlerTys &... Handlers) {
    (void)std::initializer_list<int>{
        (Handlers.handleNonDecompStruct(Owner, Parent, RecordTy), 0)...};
  }

  template <typename ParentTy, typename... HandlerTys>
  void visitRecord(const CXXRecordDecl *Owner, ParentTy &Parent,
                   const CXXRecordDecl *Wrapper, QualType RecordTy,
                   HandlerTys &... Handlers);

  template <typename ParentTy, typename... HandlerTys>
  void VisitUnion(const CXXRecordDecl *Owner, ParentTy &Parent,
                  const CXXRecordDecl *Wrapper, HandlerTys &... Handlers);

  template <typename... HandlerTys>
  void VisitRecordHelper(const CXXRecordDecl *Owner,
                         clang::CXXRecordDecl::base_class_const_range Range,
                         HandlerTys &... Handlers) {
    for (const auto &Base : Range) {
      QualType BaseTy = Base.getType();
      // Handle accessor class as base
      if (Util::isSyclAccessorType(BaseTy)) {
        (void)std::initializer_list<int>{
            (Handlers.handleSyclAccessorType(Owner, Base, BaseTy), 0)...};
      } else if (Util::isSyclStreamType(BaseTy)) {
        // Handle stream class as base
        (void)std::initializer_list<int>{
            (Handlers.handleSyclStreamType(Owner, Base, BaseTy), 0)...};
      } else
        // For all other bases, visit the record
        visitRecord(Owner, Base, BaseTy->getAsCXXRecordDecl(), BaseTy,
                    Handlers...);
    }
  }

  template <typename... HandlerTys>
  void VisitRecordHelper(const CXXRecordDecl *Owner,
                         RecordDecl::field_range Range,
                         HandlerTys &... Handlers) {
    VisitRecordFields(Owner, Handlers...);
  }

  // FIXME: Can this be refactored/handled some other way?
  template <typename ParentTy, typename... HandlerTys>
  void visitStreamRecord(const CXXRecordDecl *Owner, ParentTy &Parent,
                         CXXRecordDecl *Wrapper, QualType RecordTy,
                         HandlerTys &... Handlers) {
    (void)std::initializer_list<int>{
        (Handlers.enterStream(Owner, Parent, RecordTy), 0)...};
    for (const auto &Field : Wrapper->fields()) {
      QualType FieldTy = Field->getType();
      // Required to initialize accessors inside streams.
      if (Util::isSyclAccessorType(FieldTy))
        KF_FOR_EACH(handleSyclAccessorType, Field, FieldTy);
    }
    (void)std::initializer_list<int>{
        (Handlers.leaveStream(Owner, Parent, RecordTy), 0)...};
  }

  template <typename... HandlerTys>
  void visitArrayElementImpl(const CXXRecordDecl *Owner, FieldDecl *ArrayField,
                             QualType ElementTy, uint64_t Index,
                             HandlerTys &... Handlers) {
    (void)std::initializer_list<int>{
        (Handlers.nextElement(ElementTy, Index), 0)...};
    visitField(Owner, ArrayField, ElementTy, Handlers...);
  }

  template <typename... HandlerTys>
  void visitFirstArrayElement(const CXXRecordDecl *Owner, FieldDecl *ArrayField,
                              QualType ElementTy, HandlerTys &... Handlers) {
    visitArrayElementImpl(Owner, ArrayField, ElementTy, 0, Handlers...);
  }
  template <typename... HandlerTys>
  void visitNthArrayElement(const CXXRecordDecl *Owner, FieldDecl *ArrayField,
                            QualType ElementTy, uint64_t Index,
                            HandlerTys &... Handlers);

  template <typename... HandlerTys>
  void visitSimpleArray(const CXXRecordDecl *Owner, FieldDecl *Field,
                        QualType ArrayTy, HandlerTys &... Handlers) {
    (void)std::initializer_list<int>{
        (Handlers.handleSimpleArrayType(Field, ArrayTy), 0)...};
  }

  template <typename... HandlerTys>
  void visitComplexArray(const CXXRecordDecl *Owner, FieldDecl *Field,
                         QualType ArrayTy, HandlerTys &... Handlers) {
    // Array workflow is:
    // handleArrayType
    // enterArray
    // nextElement
    // VisitField (same as before, note that The FieldDecl is the of array
    // itself, not the element)
    // ... repeat per element, opt-out for duplicates.
    // leaveArray

    if (!KF_FOR_EACH(handleArrayType, Field, ArrayTy))
      return;

    const ConstantArrayType *CAT =
        SemaRef.getASTContext().getAsConstantArrayType(ArrayTy);
    assert(CAT && "Should only be called on constant-size array.");
    QualType ET = CAT->getElementType();
    uint64_t ElemCount = CAT->getSize().getZExtValue();
    assert(ElemCount > 0 && "SYCL prohibits 0 sized arrays");

    (void)std::initializer_list<int>{
        (Handlers.enterArray(Field, ArrayTy, ET), 0)...};

    visitFirstArrayElement(Owner, Field, ET, Handlers...);
    for (uint64_t Index = 1; Index < ElemCount; ++Index)
      visitNthArrayElement(Owner, Field, ET, Index, Handlers...);

    (void)std::initializer_list<int>{
        (Handlers.leaveArray(Field, ArrayTy, ET), 0)...};
  }

  template <typename... HandlerTys>
  void visitArray(const CXXRecordDecl *Owner, FieldDecl *Field,
                  QualType ArrayTy, HandlerTys &... Handlers);

  template <typename... HandlerTys>
  void visitField(const CXXRecordDecl *Owner, FieldDecl *Field,
                  QualType FieldTy, HandlerTys &... Handlers) {
    if (Util::isSyclAccessorType(FieldTy))
      KF_FOR_EACH(handleSyclAccessorType, Field, FieldTy);
    else if (Util::isSyclSamplerType(FieldTy))
      KF_FOR_EACH(handleSyclSamplerType, Field, FieldTy);
    else if (Util::isSyclHalfType(FieldTy))
      KF_FOR_EACH(handleSyclHalfType, Field, FieldTy);
    else if (Util::isSyclSpecConstantType(FieldTy))
      KF_FOR_EACH(handleSyclSpecConstantType, Field, FieldTy);
    else if (Util::isSyclStreamType(FieldTy)) {
      CXXRecordDecl *RD = FieldTy->getAsCXXRecordDecl();
      // Handle accessors in stream class.
      KF_FOR_EACH(handleSyclStreamType, Field, FieldTy);
      visitStreamRecord(Owner, Field, RD, FieldTy, Handlers...);
    } else if (FieldTy->isStructureOrClassType()) {
      if (KF_FOR_EACH(handleStructType, Field, FieldTy)) {
        CXXRecordDecl *RD = FieldTy->getAsCXXRecordDecl();
        visitRecord(Owner, Field, RD, FieldTy, Handlers...);
      }
    } else if (FieldTy->isUnionType()) {
      if (KF_FOR_EACH(handleUnionType, Field, FieldTy)) {
        CXXRecordDecl *RD = FieldTy->getAsCXXRecordDecl();
        VisitUnion(Owner, Field, RD, Handlers...);
      }
    } else if (FieldTy->isReferenceType())
      KF_FOR_EACH(handleReferenceType, Field, FieldTy);
    else if (FieldTy->isPointerType())
      KF_FOR_EACH(handlePointerType, Field, FieldTy);
    else if (FieldTy->isArrayType())
      visitArray(Owner, Field, FieldTy, Handlers...);
    else if (FieldTy->isScalarType() || FieldTy->isVectorType())
      KF_FOR_EACH(handleScalarType, Field, FieldTy);
    else
      KF_FOR_EACH(handleOtherType, Field, FieldTy);
  }

public:
  KernelObjVisitor(Sema &S) : SemaRef(S) {}

  template <typename... HandlerTys>
  void VisitRecordBases(const CXXRecordDecl *KernelFunctor,
                        HandlerTys &... Handlers) {
    VisitRecordHelper(KernelFunctor, KernelFunctor->bases(), Handlers...);
  }

  // A visitor function that dispatches to functions as defined in
  // SyclKernelFieldHandler for the purposes of kernel generation.
  template <typename... HandlerTys>
  void VisitRecordFields(const CXXRecordDecl *Owner, HandlerTys &... Handlers) {
    for (const auto Field : Owner->fields())
      visitField(Owner, Field, Field->getType(), Handlers...);
  }
#undef KF_FOR_EACH
};

// A base type that the SYCL OpenCL Kernel construction task uses to implement
// individual tasks.
class SyclKernelFieldHandlerBase {
public:
  static constexpr const bool VisitUnionBody = false;
  static constexpr const bool VisitNthArrayElement = true;
  // Opt-in based on whether we should visit inside simple containers (structs,
  // arrays). All of the 'check' types should likely be true, the int-header,
  // and kernel decl creation types should not.
  static constexpr const bool VisitInsideSimpleContainers = true;
  // Mark these virtual so that we can use override in the implementer classes,
  // despite virtual dispatch never being used.

  // Accessor can be a base class or a field decl, so both must be handled.
  virtual bool handleSyclAccessorType(const CXXRecordDecl *,
                                      const CXXBaseSpecifier &, QualType) {
    return true;
  }
  virtual bool handleSyclAccessorType(FieldDecl *, QualType) { return true; }
  virtual bool handleSyclSamplerType(const CXXRecordDecl *,
                                     const CXXBaseSpecifier &, QualType) {
    return true;
  }
  virtual bool handleSyclSamplerType(FieldDecl *, QualType) { return true; }
  virtual bool handleSyclSpecConstantType(FieldDecl *, QualType) {
    return true;
  }
  virtual bool handleSyclStreamType(const CXXRecordDecl *,
                                    const CXXBaseSpecifier &, QualType) {
    return true;
  }
  virtual bool handleSyclStreamType(FieldDecl *, QualType) { return true; }
  virtual bool handleSyclHalfType(const CXXRecordDecl *,
                                  const CXXBaseSpecifier &, QualType) {
    return true;
  }
  virtual bool handleSyclHalfType(FieldDecl *, QualType) { return true; }
  virtual bool handleStructType(FieldDecl *, QualType) { return true; }
  virtual bool handleUnionType(FieldDecl *, QualType) { return true; }
  virtual bool handleReferenceType(FieldDecl *, QualType) { return true; }
  virtual bool handlePointerType(FieldDecl *, QualType) { return true; }
  virtual bool handleArrayType(FieldDecl *, QualType) { return true; }
  virtual bool handleScalarType(FieldDecl *, QualType) { return true; }
  // Most handlers shouldn't be handling this, just the field checker.
  virtual bool handleOtherType(FieldDecl *, QualType) { return true; }

  // Handle a simple struct that doesn't need to be decomposed, only called on
  // handlers with VisitInsideSimpleContainers as false.  Replaces
  // handleStructType, enterStruct, leaveStruct, and visiting of sub-elements.
  virtual bool handleNonDecompStruct(const CXXRecordDecl *, FieldDecl *,
                                     QualType) {
    return true;
  }
  virtual bool handleNonDecompStruct(const CXXRecordDecl *,
                                     const CXXBaseSpecifier &, QualType) {
    return true;
  }

  // Instead of handleArrayType, enterArray, leaveArray, and nextElement (plus
  // descending down the elements), this function gets called in the event of an
  // array containing simple elements (even in the case of an MD array).
  virtual bool handleSimpleArrayType(FieldDecl *, QualType) { return true; }

  // The following are only used for keeping track of where we are in the base
  // class/field graph. Int Headers use this to calculate offset, most others
  // don't have a need for these.

  virtual bool enterStruct(const CXXRecordDecl *, FieldDecl *, QualType) {
    return true;
  }
  virtual bool leaveStruct(const CXXRecordDecl *, FieldDecl *, QualType) {
    return true;
  }
  virtual bool enterStream(const CXXRecordDecl *, FieldDecl *, QualType) {
    return true;
  }
  virtual bool leaveStream(const CXXRecordDecl *, FieldDecl *, QualType) {
    return true;
  }
  virtual bool enterStruct(const CXXRecordDecl *, const CXXBaseSpecifier &,
                           QualType) {
    return true;
  }
  virtual bool leaveStruct(const CXXRecordDecl *, const CXXBaseSpecifier &,
                           QualType) {
    return true;
  }
  virtual bool enterUnion(const CXXRecordDecl *, FieldDecl *) { return true; }
  virtual bool leaveUnion(const CXXRecordDecl *, FieldDecl *) { return true; }

  // The following are used for stepping through array elements.
  virtual bool enterArray(FieldDecl *, QualType ArrayTy, QualType ElementTy) {
    return true;
  }
  virtual bool leaveArray(FieldDecl *, QualType ArrayTy, QualType ElementTy) {
    return true;
  }

  virtual bool nextElement(QualType, uint64_t) { return true; }

  virtual ~SyclKernelFieldHandlerBase() = default;
};

// A class to act as the direct base for all the SYCL OpenCL Kernel construction
// tasks that contains a reference to Sema (and potentially any other
// universally required data).
class SyclKernelFieldHandler : public SyclKernelFieldHandlerBase {
protected:
  Sema &SemaRef;
  SyclKernelFieldHandler(Sema &S) : SemaRef(S) {}
};

// A class to represent the 'do nothing' case for filtering purposes.
class SyclEmptyHandler final : public SyclKernelFieldHandlerBase {};
SyclEmptyHandler GlobalEmptyHandler;

template <bool Keep, typename H> struct HandlerFilter;
template <typename H> struct HandlerFilter<true, H> {
  H &Handler;
  HandlerFilter(H &Handler) : Handler(Handler) {}
};
template <typename H> struct HandlerFilter<false, H> {
  SyclEmptyHandler &Handler = GlobalEmptyHandler;
  HandlerFilter(H &Handler) {}
};

template <bool B, bool... Rest> struct AnyTrue;

template <bool B> struct AnyTrue<B> { static constexpr bool Value = B; };

template <bool B, bool... Rest> struct AnyTrue {
  static constexpr bool Value = B || AnyTrue<Rest...>::Value;
};

template <bool B, bool... Rest> struct AllTrue;

template <bool B> struct AllTrue<B> { static constexpr bool Value = B; };

template <bool B, bool... Rest> struct AllTrue {
  static constexpr bool Value = B && AllTrue<Rest...>::Value;
};

template <typename ParentTy, typename... Handlers>
void KernelObjVisitor::VisitUnion(const CXXRecordDecl *Owner, ParentTy &Parent,
                                  const CXXRecordDecl *Wrapper,
                                  Handlers &... handlers) {
  // Don't continue descending if none of the handlers 'care'. This could be 'if
  // constexpr' starting in C++17.  Until then, we have to count on the
  // optimizer to realize "if (false)" is a dead branch.
  if (AnyTrue<Handlers::VisitUnionBody...>::Value)
    VisitUnionImpl(
        Owner, Parent, Wrapper,
        HandlerFilter<Handlers::VisitUnionBody, Handlers>(handlers).Handler...);
}

template <typename... Handlers>
void KernelObjVisitor::visitNthArrayElement(const CXXRecordDecl *Owner,
                                            FieldDecl *ArrayField,
                                            QualType ElementTy, uint64_t Index,
                                            Handlers &... handlers) {
  // Don't continue descending if none of the handlers 'care'. This could be 'if
  // constexpr' starting in C++17.  Until then, we have to count on the
  // optimizer to realize "if (false)" is a dead branch.
  if (AnyTrue<Handlers::VisitNthArrayElement...>::Value)
    visitArrayElementImpl(
        Owner, ArrayField, ElementTy, Index,
        HandlerFilter<Handlers::VisitNthArrayElement, Handlers>(handlers)
            .Handler...);
}

template <typename ParentTy, typename... HandlerTys>
void KernelObjVisitor::visitRecord(const CXXRecordDecl *Owner, ParentTy &Parent,
                                   const CXXRecordDecl *Wrapper,
                                   QualType RecordTy,
                                   HandlerTys &... Handlers) {
  RecordDecl *RD = RecordTy->getAsRecordDecl();
  assert(RD && "should not be null.");
  if (RD->hasAttr<SYCLRequiresDecompositionAttr>()) {
    // If this container requires decomposition, we have to visit it as
    // 'complex', so all handlers are called in this case with the 'complex'
    // case.
    visitComplexRecord(Owner, Parent, Wrapper, RecordTy, Handlers...);
  } else {
    // "Simple" Containers are those that do NOT need to be decomposed,
    // "Complex" containers are those that DO. In the case where the container
    // does NOT need to be decomposed, we can call VisitSimpleRecord on the
    // handlers that have opted-out of VisitInsideSimpleContainers. The 'if'
    // makes sure we only do that if at least 1 has opted out.
    if (!AllTrue<HandlerTys::VisitInsideSimpleContainers...>::Value)
      visitSimpleRecord(
          Owner, Parent, Wrapper, RecordTy,
          HandlerFilter<!HandlerTys::VisitInsideSimpleContainers, HandlerTys>(
              Handlers)
              .Handler...);

    // Even though this is a 'simple' container, some handlers (via
    // VisitInsideSimpleContainers = true) need to treat it as if it needs
    // decomposing, so we call VisitComplexRecord iif at least one has.
    if (AnyTrue<HandlerTys::VisitInsideSimpleContainers...>::Value)
      visitComplexRecord(
          Owner, Parent, Wrapper, RecordTy,
          HandlerFilter<HandlerTys::VisitInsideSimpleContainers, HandlerTys>(
              Handlers)
              .Handler...);
  }
}

template <typename... HandlerTys>
void KernelObjVisitor::visitArray(const CXXRecordDecl *Owner, FieldDecl *Field,
                                  QualType ArrayTy, HandlerTys &... Handlers) {

  if (Field->hasAttr<SYCLRequiresDecompositionAttr>()) {
    visitComplexArray(Owner, Field, ArrayTy, Handlers...);
  } else {
    if (!AllTrue<HandlerTys::VisitInsideSimpleContainers...>::Value)
      visitSimpleArray(
          Owner, Field, ArrayTy,
          HandlerFilter<!HandlerTys::VisitInsideSimpleContainers, HandlerTys>(
              Handlers)
              .Handler...);

    if (AnyTrue<HandlerTys::VisitInsideSimpleContainers...>::Value)
      visitComplexArray(
          Owner, Field, ArrayTy,
          HandlerFilter<HandlerTys::VisitInsideSimpleContainers, HandlerTys>(
              Handlers)
              .Handler...);
  }
}

// A type to check the validity of all of the argument types.
class SyclKernelFieldChecker : public SyclKernelFieldHandler {
  bool IsInvalid = false;
  DiagnosticsEngine &Diag;
  // Check whether the object should be disallowed from being copied to kernel.
  // Return true if not copyable, false if copyable.
  bool checkNotCopyableToKernel(const FieldDecl *FD, QualType FieldTy) {
    if (FieldTy->isArrayType()) {
      if (const auto *CAT =
              SemaRef.getASTContext().getAsConstantArrayType(FieldTy)) {
        QualType ET = CAT->getElementType();
        return checkNotCopyableToKernel(FD, ET);
      }
      return Diag.Report(FD->getLocation(),
                         diag::err_sycl_non_constant_array_type)
             << FieldTy;
    }

    if (SemaRef.getASTContext().getLangOpts().SYCLStdLayoutKernelParams)
      if (!FieldTy->isStandardLayoutType())
        return Diag.Report(FD->getLocation(),
                           diag::err_sycl_non_std_layout_type)
               << FieldTy;

    if (!FieldTy->isStructureOrClassType())
      return false;

    CXXRecordDecl *RD =
        cast<CXXRecordDecl>(FieldTy->getAs<RecordType>()->getDecl());
    if (!RD->hasTrivialCopyConstructor())
      return Diag.Report(FD->getLocation(),
                         diag::err_sycl_non_trivially_copy_ctor_dtor_type)
             << 0 << FieldTy;
    if (!RD->hasTrivialDestructor())
      return Diag.Report(FD->getLocation(),
                         diag::err_sycl_non_trivially_copy_ctor_dtor_type)
             << 1 << FieldTy;

    return false;
  }

  void checkPropertyListType(TemplateArgument PropList, SourceLocation Loc) {
    if (PropList.getKind() != TemplateArgument::ArgKind::Type) {
      SemaRef.Diag(Loc,
                   diag::err_sycl_invalid_accessor_property_template_param);
      return;
    }
    QualType PropListTy = PropList.getAsType();
    if (!Util::isAccessorPropertyListType(PropListTy)) {
      SemaRef.Diag(Loc,
                   diag::err_sycl_invalid_accessor_property_template_param);
      return;
    }
    const auto *AccPropListDecl =
        cast<ClassTemplateSpecializationDecl>(PropListTy->getAsRecordDecl());
    if (AccPropListDecl->getTemplateArgs().size() != 1) {
      SemaRef.Diag(Loc, diag::err_sycl_invalid_property_list_param_number)
          << "accessor_property_list";
      return;
    }
    const auto TemplArg = AccPropListDecl->getTemplateArgs()[0];
    if (TemplArg.getKind() != TemplateArgument::ArgKind::Pack) {
      SemaRef.Diag(Loc,
                   diag::err_sycl_invalid_accessor_property_list_template_param)
          << /*accessor_property_list*/ 0 << /*parameter pack*/ 0;
      return;
    }
    for (TemplateArgument::pack_iterator Prop = TemplArg.pack_begin();
         Prop != TemplArg.pack_end(); ++Prop) {
      if (Prop->getKind() != TemplateArgument::ArgKind::Type) {
        SemaRef.Diag(
            Loc, diag::err_sycl_invalid_accessor_property_list_template_param)
            << /*accessor_property_list pack argument*/ 1 << /*type*/ 1;
        return;
      }
      QualType PropTy = Prop->getAsType();
      if (Util::isSyclBufferLocationType(PropTy))
        checkBufferLocationType(PropTy, Loc);
    }
  }

  void checkBufferLocationType(QualType PropTy, SourceLocation Loc) {
    const auto *PropDecl =
        cast<ClassTemplateSpecializationDecl>(PropTy->getAsRecordDecl());
    if (PropDecl->getTemplateArgs().size() != 1) {
      SemaRef.Diag(Loc, diag::err_sycl_invalid_property_list_param_number)
          << "buffer_location";
      return;
    }
    const auto BufferLoc = PropDecl->getTemplateArgs()[0];
    if (BufferLoc.getKind() != TemplateArgument::ArgKind::Integral) {
      SemaRef.Diag(Loc,
                   diag::err_sycl_invalid_accessor_property_list_template_param)
          << /*buffer_location*/ 2 << /*non-negative integer*/ 2;
      return;
    }
    int LocationID = static_cast<int>(BufferLoc.getAsIntegral().getExtValue());
    if (LocationID < 0) {
      SemaRef.Diag(Loc,
                   diag::err_sycl_invalid_accessor_property_list_template_param)
          << /*buffer_location*/ 2 << /*non-negative integer*/ 2;
      return;
    }
  }

  void checkAccessorType(QualType Ty, SourceRange Loc) {
    assert(Util::isSyclAccessorType(Ty) &&
           "Should only be called on SYCL accessor types.");

    const RecordDecl *RecD = Ty->getAsRecordDecl();
    if (const ClassTemplateSpecializationDecl *CTSD =
            dyn_cast<ClassTemplateSpecializationDecl>(RecD)) {
      const TemplateArgumentList &TAL = CTSD->getTemplateArgs();
      TemplateArgument TA = TAL.get(0);
      const QualType TemplateArgTy = TA.getAsType();

      if (TAL.size() > 5)
        checkPropertyListType(TAL.get(5), Loc.getBegin());
      llvm::DenseSet<QualType> Visited;
      checkSYCLType(SemaRef, TemplateArgTy, Loc, Visited);
    }
  }

public:
  SyclKernelFieldChecker(Sema &S)
      : SyclKernelFieldHandler(S), Diag(S.getASTContext().getDiagnostics()) {}
  static constexpr const bool VisitNthArrayElement = false;
  bool isValid() { return !IsInvalid; }

  bool handleReferenceType(FieldDecl *FD, QualType FieldTy) final {
    Diag.Report(FD->getLocation(), diag::err_bad_kernel_param_type) << FieldTy;
    IsInvalid = true;
    return isValid();
  }

  bool handleStructType(FieldDecl *FD, QualType FieldTy) final {
    IsInvalid |= checkNotCopyableToKernel(FD, FieldTy);
    return isValid();
  }

  bool handleSyclAccessorType(const CXXRecordDecl *, const CXXBaseSpecifier &BS,
                              QualType FieldTy) final {
    checkAccessorType(FieldTy, BS.getBeginLoc());
    return isValid();
  }

  bool handleSyclAccessorType(FieldDecl *FD, QualType FieldTy) final {
    checkAccessorType(FieldTy, FD->getLocation());
    return isValid();
  }

  bool handleArrayType(FieldDecl *FD, QualType FieldTy) final {
    IsInvalid |= checkNotCopyableToKernel(FD, FieldTy);
    return isValid();
  }

  bool handlePointerType(FieldDecl *FD, QualType FieldTy) final {
    while (FieldTy->isAnyPointerType()) {
      FieldTy = QualType{FieldTy->getPointeeOrArrayElementType(), 0};
      if (FieldTy->isVariableArrayType()) {
        Diag.Report(FD->getLocation(), diag::err_vla_unsupported);
        IsInvalid = true;
        break;
      }
    }
    return isValid();
  }

  bool handleOtherType(FieldDecl *FD, QualType FieldTy) final {
    Diag.Report(FD->getLocation(), diag::err_bad_kernel_param_type) << FieldTy;
    IsInvalid = true;
    return isValid();
  }
};

// A type to check the validity of accessing accessor/sampler/stream
// types as kernel parameters inside union.
class SyclKernelUnionChecker : public SyclKernelFieldHandler {
  int UnionCount = 0;
  bool IsInvalid = false;
  DiagnosticsEngine &Diag;

public:
  SyclKernelUnionChecker(Sema &S)
      : SyclKernelFieldHandler(S), Diag(S.getASTContext().getDiagnostics()) {}
  bool isValid() { return !IsInvalid; }
  static constexpr const bool VisitUnionBody = true;
  static constexpr const bool VisitNthArrayElement = false;

  bool checkType(SourceLocation Loc, QualType Ty) {
    if (UnionCount) {
      IsInvalid = true;
      Diag.Report(Loc, diag::err_bad_union_kernel_param_members) << Ty;
    }
    return isValid();
  }

  bool enterUnion(const CXXRecordDecl *RD, FieldDecl *FD) override {
    ++UnionCount;
    return true;
  }

  bool leaveUnion(const CXXRecordDecl *RD, FieldDecl *FD) override {
    --UnionCount;
    return true;
  }

  bool handleSyclAccessorType(FieldDecl *FD, QualType FieldTy) final {
    return checkType(FD->getLocation(), FieldTy);
  }

  bool handleSyclAccessorType(const CXXRecordDecl *, const CXXBaseSpecifier &BS,
                              QualType FieldTy) final {
    return checkType(BS.getBeginLoc(), FieldTy);
  }

  bool handleSyclSamplerType(FieldDecl *FD, QualType FieldTy) final {
    return checkType(FD->getLocation(), FieldTy);
  }

  bool handleSyclSamplerType(const CXXRecordDecl *, const CXXBaseSpecifier &BS,
                             QualType FieldTy) final {
    return checkType(BS.getBeginLoc(), FieldTy);
  }

  bool handleSyclStreamType(FieldDecl *FD, QualType FieldTy) final {
    return checkType(FD->getLocation(), FieldTy);
  }

  bool handleSyclStreamType(const CXXRecordDecl *, const CXXBaseSpecifier &BS,
                            QualType FieldTy) final {
    return checkType(BS.getBeginLoc(), FieldTy);
  }
};

// A type to mark whether a collection requires decomposition.
class SyclKernelDecompMarker : public SyclKernelFieldHandler {
  llvm::SmallVector<bool, 16> CollectionStack;

public:
  static constexpr const bool VisitUnionBody = false;
  static constexpr const bool VisitNthArrayElement = false;

  SyclKernelDecompMarker(Sema &S) : SyclKernelFieldHandler(S) {
    // In order to prevent checking this over and over, just add a dummy-base
    // entry.
    CollectionStack.push_back(true);
  }

  bool handleSyclAccessorType(const CXXRecordDecl *, const CXXBaseSpecifier &,
                              QualType) final {
    CollectionStack.back() = true;
    return true;
  }
  bool handleSyclAccessorType(FieldDecl *, QualType) final {
    CollectionStack.back() = true;
    return true;
  }

  bool handleSyclSamplerType(const CXXRecordDecl *, const CXXBaseSpecifier &,
                             QualType) final {
    CollectionStack.back() = true;
    return true;
  }
  bool handleSyclSamplerType(FieldDecl *, QualType) final {
    CollectionStack.back() = true;
    return true;
  }
  bool handleSyclSpecConstantType(FieldDecl *, QualType) final {
    CollectionStack.back() = true;
    return true;
  }
  bool handleSyclStreamType(const CXXRecordDecl *, const CXXBaseSpecifier &,
                            QualType) final {
    CollectionStack.back() = true;
    return true;
  }
  bool handleSyclStreamType(FieldDecl *, QualType) final {
    CollectionStack.back() = true;
    return true;
  }
  bool handleSyclHalfType(const CXXRecordDecl *, const CXXBaseSpecifier &,
                          QualType) final {
    CollectionStack.back() = true;
    return true;
  }
  bool handleSyclHalfType(FieldDecl *, QualType) final {
    CollectionStack.back() = true;
    return true;
  }

  bool handlePointerType(FieldDecl *, QualType) final {
    CollectionStack.back() = true;
    return true;
  }

  // Stream is always decomposed (and whether it gets decomposed is handled in
  // handleSyclStreamType), but we need a CollectionStack entry to capture the
  // accessors that get handled.
  bool enterStream(const CXXRecordDecl *, FieldDecl *, QualType) final {
    CollectionStack.push_back(false);
    return true;
  }
  bool leaveStream(const CXXRecordDecl *, FieldDecl *, QualType Ty) final {
    CollectionStack.pop_back();
    return true;
  }

  bool enterStruct(const CXXRecordDecl *, FieldDecl *, QualType) final {
    CollectionStack.push_back(false);
    return true;
  }

  bool leaveStruct(const CXXRecordDecl *, FieldDecl *, QualType Ty) final {
    if (CollectionStack.pop_back_val()) {
      RecordDecl *RD = Ty->getAsRecordDecl();
      assert(RD && "should not be null.");
      if (!RD->hasAttr<SYCLRequiresDecompositionAttr>())
        RD->addAttr(SYCLRequiresDecompositionAttr::CreateImplicit(
            SemaRef.getASTContext()));
      CollectionStack.back() = true;
    }
    return true;
  }

  bool enterStruct(const CXXRecordDecl *, const CXXBaseSpecifier &,
                   QualType) final {
    CollectionStack.push_back(false);
    return true;
  }

  bool leaveStruct(const CXXRecordDecl *, const CXXBaseSpecifier &,
                   QualType Ty) final {
    if (CollectionStack.pop_back_val()) {
      RecordDecl *RD = Ty->getAsRecordDecl();
      assert(RD && "should not be null.");
      if (!RD->hasAttr<SYCLRequiresDecompositionAttr>())
        RD->addAttr(SYCLRequiresDecompositionAttr::CreateImplicit(
            SemaRef.getASTContext()));
      CollectionStack.back() = true;
    }

    return true;
  }

  bool enterArray(FieldDecl *, QualType ArrayTy, QualType ElementTy) final {
    CollectionStack.push_back(false);
    return true;
  }

  bool leaveArray(FieldDecl *FD, QualType ArrayTy, QualType ElementTy) final {
    if (CollectionStack.pop_back_val()) {
      // Cannot assert, since in MD arrays we'll end up marking them multiple
      // times.
      if (!FD->hasAttr<SYCLRequiresDecompositionAttr>())
        FD->addAttr(SYCLRequiresDecompositionAttr::CreateImplicit(
            SemaRef.getASTContext()));
      CollectionStack.back() = true;
    }
    return true;
  }
};

// A type to Create and own the FunctionDecl for the kernel.
class SyclKernelDeclCreator : public SyclKernelFieldHandler {
  FunctionDecl *KernelDecl;
  llvm::SmallVector<ParmVarDecl *, 8> Params;
  Sema::ContextRAII FuncContext;
  // Holds the last handled field's first parameter. This doesn't store an
  // iterator as push_back invalidates iterators.
  size_t LastParamIndex = 0;
  // Keeps track of whether we are currently handling fields inside a struct.
  int StructDepth = 0;

  void addParam(const FieldDecl *FD, QualType FieldTy) {
    ParamDesc newParamDesc = makeParamDesc(FD, FieldTy);
    addParam(newParamDesc, FieldTy);
  }

  void addParam(const CXXBaseSpecifier &BS, QualType FieldTy) {
    // TODO: There is no name for the base available, but duplicate names are
    // seemingly already possible, so we'll give them all the same name for now.
    // This only happens with the accessor types.
    StringRef Name = "_arg__base";
    ParamDesc newParamDesc =
        makeParamDesc(SemaRef.getASTContext(), Name, FieldTy);
    addParam(newParamDesc, FieldTy);
  }
  // Add a parameter with specified name and type
  void addParam(StringRef Name, QualType ParamTy) {
    ParamDesc newParamDesc =
        makeParamDesc(SemaRef.getASTContext(), Name, ParamTy);
    addParam(newParamDesc, ParamTy);
  }

  void addParam(ParamDesc newParamDesc, QualType FieldTy) {
    // Create a new ParmVarDecl based on the new info.
    ASTContext &Ctx = SemaRef.getASTContext();
    auto *NewParam = ParmVarDecl::Create(
        Ctx, KernelDecl, SourceLocation(), SourceLocation(),
        std::get<1>(newParamDesc), std::get<0>(newParamDesc),
        std::get<2>(newParamDesc), SC_None, /*DefArg*/ nullptr);
    NewParam->setScopeInfo(0, Params.size());
    NewParam->setIsUsed();

    LastParamIndex = Params.size();
    Params.push_back(NewParam);
  }

  // Handle accessor properties. If any properties were found in
  // the accessor_property_list - add the appropriate attributes to ParmVarDecl.
  void handleAccessorPropertyList(ParmVarDecl *Param,
                                  const CXXRecordDecl *RecordDecl,
                                  SourceLocation Loc) {
    const auto *AccTy = cast<ClassTemplateSpecializationDecl>(RecordDecl);
    if (AccTy->getTemplateArgs().size() < 6)
      return;
    const auto PropList = cast<TemplateArgument>(AccTy->getTemplateArgs()[5]);
    QualType PropListTy = PropList.getAsType();
    const auto *AccPropListDecl =
        cast<ClassTemplateSpecializationDecl>(PropListTy->getAsRecordDecl());
    const auto TemplArg = AccPropListDecl->getTemplateArgs()[0];
    // Move through TemplateArgs list of a property list and search for
    // properties. If found - apply the appropriate attribute to ParmVarDecl.
    for (TemplateArgument::pack_iterator Prop = TemplArg.pack_begin();
         Prop != TemplArg.pack_end(); ++Prop) {
      QualType PropTy = Prop->getAsType();
      if (Util::isSyclAccessorNoAliasPropertyType(PropTy))
        handleNoAliasProperty(Param, PropTy, Loc);
      if (Util::isSyclBufferLocationType(PropTy))
        handleBufferLocationProperty(Param, PropTy, Loc);
    }
  }

  void handleNoAliasProperty(ParmVarDecl *Param, QualType PropTy,
                             SourceLocation Loc) {
    ASTContext &Ctx = SemaRef.getASTContext();
    Param->addAttr(RestrictAttr::CreateImplicit(Ctx, Loc));
  }

  // Obtain an integer value stored in a template parameter of buffer_location
  // property to pass it to buffer_location kernel attribute
  void handleBufferLocationProperty(ParmVarDecl *Param, QualType PropTy,
                                    SourceLocation Loc) {
    // If we have more than 1 buffer_location properties on a single
    // accessor - emit an error
    if (Param->hasAttr<SYCLIntelBufferLocationAttr>()) {
      SemaRef.Diag(Loc, diag::err_sycl_compiletime_property_duplication)
          << "buffer_location";
      return;
    }
    ASTContext &Ctx = SemaRef.getASTContext();
    const auto *PropDecl =
        cast<ClassTemplateSpecializationDecl>(PropTy->getAsRecordDecl());
    const auto BufferLoc = PropDecl->getTemplateArgs()[0];
    int LocationID = static_cast<int>(BufferLoc.getAsIntegral().getExtValue());
    Param->addAttr(
        SYCLIntelBufferLocationAttr::CreateImplicit(Ctx, LocationID));
  }

  // All special SYCL objects must have __init method. We extract types for
  // kernel parameters from __init method parameters. We will use __init method
  // and kernel parameters which we build here to initialize special objects in
  // the kernel body.
  bool handleSpecialType(FieldDecl *FD, QualType FieldTy,
                         bool isAccessorType = false) {
    const auto *RecordDecl = FieldTy->getAsCXXRecordDecl();
    assert(RecordDecl && "The accessor/sampler must be a RecordDecl");
    llvm::StringLiteral MethodName =
        KernelDecl->hasAttr<SYCLSimdAttr>() && isAccessorType
            ? InitESIMDMethodName
            : InitMethodName;
    CXXMethodDecl *InitMethod = getMethodByName(RecordDecl, MethodName);
    assert(InitMethod && "The accessor/sampler must have the __init method");

    // Don't do -1 here because we count on this to be the first parameter added
    // (if any).
    size_t ParamIndex = Params.size();
    for (const ParmVarDecl *Param : InitMethod->parameters()) {
      QualType ParamTy = Param->getType();
      addParam(FD, ParamTy.getCanonicalType());
      if (ParamTy.getTypePtr()->isPointerType() && isAccessorType) {
        handleAccessorPropertyList(Params.back(), RecordDecl,
                                   FD->getLocation());
        if (KernelDecl->hasAttr<SYCLSimdAttr>())
          // In ESIMD kernels accessor's pointer argument needs to be marked
          Params.back()->addAttr(
              SYCLSimdAccessorPtrAttr::CreateImplicit(SemaRef.getASTContext()));
      }
    }
    LastParamIndex = ParamIndex;
    return true;
  }

  static void setKernelImplicitAttrs(ASTContext &Context, FunctionDecl *FD,
                                     StringRef Name, bool IsSIMDKernel) {
    // Set implicit attributes.
    FD->addAttr(OpenCLKernelAttr::CreateImplicit(Context));
    FD->addAttr(AsmLabelAttr::CreateImplicit(Context, Name));
    FD->addAttr(ArtificialAttr::CreateImplicit(Context));
    if (IsSIMDKernel)
      FD->addAttr(SYCLSimdAttr::CreateImplicit(Context));
  }

  static FunctionDecl *createKernelDecl(ASTContext &Ctx, StringRef Name,
                                        SourceLocation Loc, bool IsInline,
                                        bool IsSIMDKernel) {
    // Create this with no prototype, and we can fix this up after we've seen
    // all the params.
    FunctionProtoType::ExtProtoInfo Info(CC_OpenCLKernel);
    QualType FuncType = Ctx.getFunctionType(Ctx.VoidTy, {}, Info);

    FunctionDecl *FD = FunctionDecl::Create(
        Ctx, Ctx.getTranslationUnitDecl(), Loc, Loc, &Ctx.Idents.get(Name),
        FuncType, Ctx.getTrivialTypeSourceInfo(Ctx.VoidTy), SC_None);
    FD->setImplicitlyInline(IsInline);
    setKernelImplicitAttrs(Ctx, FD, Name, IsSIMDKernel);

    // Add kernel to translation unit to see it in AST-dump.
    Ctx.getTranslationUnitDecl()->addDecl(FD);
    return FD;
  }

public:
  static constexpr const bool VisitInsideSimpleContainers = false;
  SyclKernelDeclCreator(Sema &S, StringRef Name, SourceLocation Loc,
                        bool IsInline, bool IsSIMDKernel)
      : SyclKernelFieldHandler(S),
        KernelDecl(createKernelDecl(S.getASTContext(), Name, Loc, IsInline,
                                    IsSIMDKernel)),
        FuncContext(SemaRef, KernelDecl) {}

  ~SyclKernelDeclCreator() {
    ASTContext &Ctx = SemaRef.getASTContext();
    FunctionProtoType::ExtProtoInfo Info(CC_OpenCLKernel);

    SmallVector<QualType, 8> ArgTys;
    std::transform(std::begin(Params), std::end(Params),
                   std::back_inserter(ArgTys),
                   [](const ParmVarDecl *PVD) { return PVD->getType(); });

    QualType FuncType = Ctx.getFunctionType(Ctx.VoidTy, ArgTys, Info);
    KernelDecl->setType(FuncType);
    KernelDecl->setParams(Params);

    SemaRef.addSyclDeviceDecl(KernelDecl);
  }

  bool enterStream(const CXXRecordDecl *RD, FieldDecl *FD, QualType Ty) final {
    return enterStruct(RD, FD, Ty);
  }

  bool leaveStream(const CXXRecordDecl *RD, FieldDecl *FD, QualType Ty) final {
    return leaveStruct(RD, FD, Ty);
  }

  bool enterStruct(const CXXRecordDecl *, FieldDecl *, QualType) final {
    ++StructDepth;
    return true;
  }

  bool leaveStruct(const CXXRecordDecl *, FieldDecl *, QualType) final {
    --StructDepth;
    return true;
  }

  bool enterStruct(const CXXRecordDecl *, const CXXBaseSpecifier &BS,
                   QualType FieldTy) final {
    ++StructDepth;
    return true;
  }

  bool leaveStruct(const CXXRecordDecl *, const CXXBaseSpecifier &BS,
                   QualType FieldTy) final {
    --StructDepth;
    return true;
  }

  bool handleSyclAccessorType(const CXXRecordDecl *, const CXXBaseSpecifier &BS,
                              QualType FieldTy) final {
    const auto *RecordDecl = FieldTy->getAsCXXRecordDecl();
    assert(RecordDecl && "The accessor/sampler must be a RecordDecl");
    llvm::StringLiteral MethodName = KernelDecl->hasAttr<SYCLSimdAttr>()
                                         ? InitESIMDMethodName
                                         : InitMethodName;
    CXXMethodDecl *InitMethod = getMethodByName(RecordDecl, MethodName);
    assert(InitMethod && "The accessor/sampler must have the __init method");

    // Don't do -1 here because we count on this to be the first parameter added
    // (if any).
    size_t ParamIndex = Params.size();
    for (const ParmVarDecl *Param : InitMethod->parameters()) {
      QualType ParamTy = Param->getType();
      addParam(BS, ParamTy.getCanonicalType());
      if (ParamTy.getTypePtr()->isPointerType())
        handleAccessorPropertyList(Params.back(), RecordDecl, BS.getBeginLoc());
    }
    LastParamIndex = ParamIndex;
    return true;
  }

  bool handleSyclAccessorType(FieldDecl *FD, QualType FieldTy) final {
    return handleSpecialType(FD, FieldTy, /*isAccessorType*/ true);
  }

  bool handleSyclSamplerType(FieldDecl *FD, QualType FieldTy) final {
    return handleSpecialType(FD, FieldTy);
  }

  RecordDecl *wrapField(FieldDecl *Field, QualType FieldTy) {
    RecordDecl *WrapperClass =
        SemaRef.getASTContext().buildImplicitRecord("__wrapper_class");
    WrapperClass->startDefinition();
    Field = FieldDecl::Create(
        SemaRef.getASTContext(), WrapperClass, SourceLocation(),
        SourceLocation(), /*Id=*/nullptr, FieldTy,
        SemaRef.getASTContext().getTrivialTypeSourceInfo(FieldTy,
                                                         SourceLocation()),
        /*BW=*/nullptr, /*Mutable=*/false, /*InitStyle=*/ICIS_NoInit);
    Field->setAccess(AS_public);
    WrapperClass->addDecl(Field);
    WrapperClass->completeDefinition();
    return WrapperClass;
  };

  bool handlePointerType(FieldDecl *FD, QualType FieldTy) final {
    // USM allows to use raw pointers instead of buffers/accessors, but these
    // pointers point to the specially allocated memory. For pointer fields we
    // add a kernel argument with the same type as field but global address
    // space, because OpenCL requires it.
    QualType PointeeTy = FieldTy->getPointeeType();
    Qualifiers Quals = PointeeTy.getQualifiers();
    auto AS = Quals.getAddressSpace();
    // Leave global_device and global_host address spaces as is to help FPGA
    // device in memory allocations
    if (AS != LangAS::opencl_global_device && AS != LangAS::opencl_global_host)
      Quals.setAddressSpace(LangAS::opencl_global);
    PointeeTy = SemaRef.getASTContext().getQualifiedType(
        PointeeTy.getUnqualifiedType(), Quals);
    QualType ModTy = SemaRef.getASTContext().getPointerType(PointeeTy);
    // When the kernel is generated, struct type kernel arguments are
    // decomposed; i.e. the parameters of the kernel are the fields of the
    // struct, and not the struct itself. This causes an error in the backend
    // when the struct field is a pointer, since non-USM pointers cannot be
    // passed directly. To work around this issue, all pointers inside the
    // struct are wrapped in a generated '__wrapper_class'.
    if (StructDepth) {
      RecordDecl *WrappedPointer = wrapField(FD, ModTy);
      ModTy = SemaRef.getASTContext().getRecordType(WrappedPointer);
    }

    addParam(FD, ModTy);
    return true;
  }

  bool handleSimpleArrayType(FieldDecl *FD, QualType FieldTy) final {
    // Arrays are always wrapped in a struct since they cannot be passed
    // directly.
    RecordDecl *WrappedArray = wrapField(FD, FieldTy);
    QualType ModTy = SemaRef.getASTContext().getRecordType(WrappedArray);
    addParam(FD, ModTy);
    return true;
  }

  bool handleScalarType(FieldDecl *FD, QualType FieldTy) final {
    addParam(FD, FieldTy);
    return true;
  }

  bool handleNonDecompStruct(const CXXRecordDecl *, FieldDecl *FD,
                             QualType Ty) final {
    addParam(FD, Ty);
    return true;
  }

  bool handleNonDecompStruct(const CXXRecordDecl *Base,
                             const CXXBaseSpecifier &BS, QualType Ty) final {
    addParam(BS, Ty);
    return true;
  }

  bool handleUnionType(FieldDecl *FD, QualType FieldTy) final {
    return handleScalarType(FD, FieldTy);
  }

  bool handleSyclHalfType(FieldDecl *FD, QualType FieldTy) final {
    addParam(FD, FieldTy);
    return true;
  }

  bool handleSyclStreamType(FieldDecl *FD, QualType FieldTy) final {
    addParam(FD, FieldTy);
    return true;
  }

  bool handleSyclStreamType(const CXXRecordDecl *, const CXXBaseSpecifier &,
                            QualType FieldTy) final {
    // FIXME SYCL stream should be usable as a base type
    // See https://github.com/intel/llvm/issues/1552
    return true;
  }

  // Generate kernel argument to intialize specialization constants. This
  // argument is only generated when the target has no native support for
  // specialization constants
  void handleSyclKernelHandlerType() {
    ASTContext &Context = SemaRef.getASTContext();
    if (isDefaultSPIRArch(Context))
      return;

    StringRef Name = "_arg__specialization_constants_buffer";
    addParam(Name, Context.getPointerType(Context.CharTy));
  }

  void setBody(CompoundStmt *KB) { KernelDecl->setBody(KB); }

  FunctionDecl *getKernelDecl() { return KernelDecl; }

  llvm::ArrayRef<ParmVarDecl *> getParamVarDeclsForCurrentField() {
    return ArrayRef<ParmVarDecl *>(std::begin(Params) + LastParamIndex,
                                   std::end(Params));
  }
  using SyclKernelFieldHandler::handleSyclHalfType;
  using SyclKernelFieldHandler::handleSyclSamplerType;
};

class SyclKernelArgsSizeChecker : public SyclKernelFieldHandler {
  SourceLocation KernelLoc;
  unsigned SizeOfParams = 0;
  bool IsSIMD = false;

  void addParam(QualType ArgTy) {
    SizeOfParams +=
        SemaRef.getASTContext().getTypeSizeInChars(ArgTy).getQuantity();
  }

  bool handleSpecialType(QualType FieldTy) {
    const CXXRecordDecl *RecordDecl = FieldTy->getAsCXXRecordDecl();
    assert(RecordDecl && "The accessor/sampler must be a RecordDecl");
    llvm::StringLiteral MethodName =
        IsSIMD ? InitESIMDMethodName : InitMethodName;
    CXXMethodDecl *InitMethod = getMethodByName(RecordDecl, MethodName);
    assert(InitMethod && "The accessor/sampler must have the __init method");
    for (const ParmVarDecl *Param : InitMethod->parameters())
      addParam(Param->getType());
    return true;
  }

public:
  static constexpr const bool VisitInsideSimpleContainers = false;
  SyclKernelArgsSizeChecker(Sema &S, SourceLocation Loc, bool IsSIMD)
      : SyclKernelFieldHandler(S), KernelLoc(Loc), IsSIMD(IsSIMD) {}

  ~SyclKernelArgsSizeChecker() {
    if (SizeOfParams > MaxKernelArgsSize)
      SemaRef.Diag(KernelLoc, diag::warn_sycl_kernel_too_big_args)
          << SizeOfParams << MaxKernelArgsSize;
  }

  bool handleSyclAccessorType(FieldDecl *FD, QualType FieldTy) final {
    return handleSpecialType(FieldTy);
  }

  bool handleSyclAccessorType(const CXXRecordDecl *, const CXXBaseSpecifier &,
                              QualType FieldTy) final {
    return handleSpecialType(FieldTy);
  }

  bool handleSyclSamplerType(FieldDecl *FD, QualType FieldTy) final {
    return handleSpecialType(FieldTy);
  }

  bool handleSyclSamplerType(const CXXRecordDecl *, const CXXBaseSpecifier &BS,
                             QualType FieldTy) final {
    return handleSpecialType(FieldTy);
  }

  bool handlePointerType(FieldDecl *FD, QualType FieldTy) final {
    addParam(FieldTy);
    return true;
  }

  bool handleScalarType(FieldDecl *FD, QualType FieldTy) final {
    addParam(FieldTy);
    return true;
  }

  bool handleSimpleArrayType(FieldDecl *FD, QualType FieldTy) final {
    addParam(FieldTy);
    return true;
  }

  bool handleNonDecompStruct(const CXXRecordDecl *, FieldDecl *FD,
                             QualType Ty) final {
    addParam(Ty);
    return true;
  }

  bool handleNonDecompStruct(const CXXRecordDecl *Base,
                             const CXXBaseSpecifier &BS, QualType Ty) final {
    addParam(Ty);
    return true;
  }

  bool handleUnionType(FieldDecl *FD, QualType FieldTy) final {
    return handleScalarType(FD, FieldTy);
  }

  bool handleSyclHalfType(FieldDecl *FD, QualType FieldTy) final {
    addParam(FieldTy);
    return true;
  }

  bool handleSyclStreamType(FieldDecl *FD, QualType FieldTy) final {
    addParam(FieldTy);
    return true;
  }
  bool handleSyclStreamType(const CXXRecordDecl *, const CXXBaseSpecifier &,
                            QualType FieldTy) final {
    addParam(FieldTy);
    return true;
  }
  using SyclKernelFieldHandler::handleSyclHalfType;
};

static CXXMethodDecl *getOperatorParens(const CXXRecordDecl *Rec) {
  for (auto *MD : Rec->methods()) {
    if (MD->getOverloadedOperator() == OO_Call)
      return MD;
  }
  return nullptr;
}

static bool isESIMDKernelType(const CXXRecordDecl *KernelObjType) {
  const CXXMethodDecl *OpParens = getOperatorParens(KernelObjType);
  return (OpParens != nullptr) && OpParens->hasAttr<SYCLSimdAttr>();
}

class SyclKernelBodyCreator : public SyclKernelFieldHandler {
  SyclKernelDeclCreator &DeclCreator;
  llvm::SmallVector<Stmt *, 16> BodyStmts;
  llvm::SmallVector<InitListExpr *, 16> CollectionInitExprs;
  llvm::SmallVector<Stmt *, 16> FinalizeStmts;
  // This collection contains the information required to add/remove information
  // about arrays as we enter them.  The InitializedEntity component is
  // necessary for initializing child members.  uin64_t is the index of the
  // current element being worked on, which is updated every time we visit
  // nextElement.
  llvm::SmallVector<std::pair<InitializedEntity, uint64_t>, 8> ArrayInfos;
  VarDecl *KernelObjClone;
  InitializedEntity VarEntity;
  const CXXRecordDecl *KernelObj;
  llvm::SmallVector<Expr *, 16> MemberExprBases;
  FunctionDecl *KernelCallerFunc;
  SourceLocation KernelCallerSrcLoc; // KernelCallerFunc source location.
  // Contains a count of how many containers we're in.  This is used by the
  // pointer-struct-wrapping code to ensure that we don't try to wrap
  // non-top-level pointers.
  uint64_t StructDepth = 0;
  VarDecl *KernelHandlerClone = nullptr;

  Stmt *replaceWithLocalClone(ParmVarDecl *OriginalParam, VarDecl *LocalClone,
                              Stmt *FunctionBody) {
    // DeclRefExpr with valid source location but with decl which is not marked
    // as used is invalid.
    LocalClone->setIsUsed();
    std::pair<DeclaratorDecl *, DeclaratorDecl *> MappingPair =
        std::make_pair(OriginalParam, LocalClone);
    KernelBodyTransform KBT(MappingPair, SemaRef);
    return KBT.TransformStmt(FunctionBody).get();
  }

  // Using the statements/init expressions that we've created, this generates
  // the kernel body compound stmt. CompoundStmt needs to know its number of
  // statements in advance to allocate it, so we cannot do this as we go along.
  CompoundStmt *createKernelBody() {
    // Push the Kernel function scope to ensure the scope isn't empty
    SemaRef.PushFunctionScope();

    // Initialize kernel object local clone
    assert(CollectionInitExprs.size() == 1 &&
           "Should have been popped down to just the first one");
    KernelObjClone->setInit(CollectionInitExprs.back());

    // Replace references to the kernel object in kernel body, to use the
    // compiler generated local clone
    Stmt *NewBody =
        replaceWithLocalClone(KernelCallerFunc->getParamDecl(0), KernelObjClone,
                              KernelCallerFunc->getBody());

    // If kernel_handler argument is passed by SYCL kernel, replace references
    // to this argument in kernel body, to use the compiler generated local
    // clone
    if (ParmVarDecl *KernelHandlerParam =
            getSyclKernelHandlerArg(KernelCallerFunc))
      NewBody = replaceWithLocalClone(KernelHandlerParam, KernelHandlerClone,
                                      NewBody);

    // Use transformed body (with clones) as kernel body
    BodyStmts.push_back(NewBody);

    BodyStmts.insert(BodyStmts.end(), FinalizeStmts.begin(),
                     FinalizeStmts.end());
    return CompoundStmt::Create(SemaRef.getASTContext(), BodyStmts, {}, {});
  }

  void markParallelWorkItemCalls() {
    if (getKernelInvocationKind(KernelCallerFunc) ==
        InvokeParallelForWorkGroup) {
      FindPFWGLambdaFnVisitor V(KernelObj);
      V.TraverseStmt(KernelCallerFunc->getBody());
      CXXMethodDecl *WGLambdaFn = V.getLambdaFn();
      assert(WGLambdaFn && "PFWG lambda not found");
      // Mark the function that it "works" in a work group scope:
      // NOTE: In case of parallel_for_work_item the marker call itself is
      // marked with work item scope attribute, here  the '()' operator of the
      // object passed as parameter is marked. This is an optimization -
      // there are a lot of locals created at parallel_for_work_group
      // scope before calling the lambda - it is more efficient to have
      // all of them in the private address space rather then sharing via
      // the local AS. See parallel_for_work_group implementation in the
      // SYCL headers.
      if (!WGLambdaFn->hasAttr<SYCLScopeAttr>()) {
        WGLambdaFn->addAttr(SYCLScopeAttr::CreateImplicit(
            SemaRef.getASTContext(), SYCLScopeAttr::Level::WorkGroup));
        // Search and mark parallel_for_work_item calls:
        MarkWIScopeFnVisitor MarkWIScope(SemaRef.getASTContext());
        MarkWIScope.TraverseDecl(WGLambdaFn);
        // Now mark local variables declared in the PFWG lambda with work group
        // scope attribute
        addScopeAttrToLocalVars(*WGLambdaFn);
      }
    }
  }

  // Creates a DeclRefExpr to the ParmVar that represents the current field.
  Expr *createParamReferenceExpr() {
    ParmVarDecl *KernelParameter =
        DeclCreator.getParamVarDeclsForCurrentField()[0];

    QualType ParamType = KernelParameter->getOriginalType();
    Expr *DRE = SemaRef.BuildDeclRefExpr(KernelParameter, ParamType, VK_LValue,
                                         KernelCallerSrcLoc);
    return DRE;
  }

  // Creates a DeclRefExpr to the ParmVar that represents the current pointer
  // field.
  Expr *createPointerParamReferenceExpr(QualType PointerTy, bool Wrapped) {
    ParmVarDecl *KernelParameter =
        DeclCreator.getParamVarDeclsForCurrentField()[0];

    QualType ParamType = KernelParameter->getOriginalType();
    Expr *DRE = SemaRef.BuildDeclRefExpr(KernelParameter, ParamType, VK_LValue,
                                         KernelCallerSrcLoc);

    // Struct Type kernel arguments are decomposed. The pointer fields are
    // then wrapped inside a compiler generated struct. Therefore when
    // generating the initializers, we have to 'unwrap' the pointer.
    if (Wrapped) {
      CXXRecordDecl *WrapperStruct = ParamType->getAsCXXRecordDecl();
      // Pointer field wrapped inside __wrapper_class
      FieldDecl *Pointer = *(WrapperStruct->field_begin());
      DRE = buildMemberExpr(DRE, Pointer);
      ParamType = Pointer->getType();
    }

    DRE = ImplicitCastExpr::Create(SemaRef.Context, ParamType,
                                   CK_LValueToRValue, DRE, /*BasePath=*/nullptr,
                                   VK_RValue, FPOptionsOverride());

    if (PointerTy->getPointeeType().getAddressSpace() !=
        ParamType->getPointeeType().getAddressSpace())
      DRE = ImplicitCastExpr::Create(SemaRef.Context, PointerTy,
                                     CK_AddressSpaceConversion, DRE, nullptr,
                                     VK_RValue, FPOptionsOverride());

    return DRE;
  }

  Expr *createSimpleArrayParamReferenceExpr(QualType ArrayTy) {
    ParmVarDecl *KernelParameter =
        DeclCreator.getParamVarDeclsForCurrentField()[0];
    QualType ParamType = KernelParameter->getOriginalType();
    Expr *DRE = SemaRef.BuildDeclRefExpr(KernelParameter, ParamType, VK_LValue,
                                         KernelCallerSrcLoc);

    // Unwrap the array.
    CXXRecordDecl *WrapperStruct = ParamType->getAsCXXRecordDecl();
    FieldDecl *ArrayField = *(WrapperStruct->field_begin());
    return buildMemberExpr(DRE, ArrayField);
  }

  // Returns 'true' if the thing we're visiting (Based on the FD/QualType pair)
  // is an element of an array.  This will determine whether we do
  // MemberExprBases in some cases or not, AND determines how we initialize
  // values.
  bool isArrayElement(const FieldDecl *FD, QualType Ty) const {
    return !SemaRef.getASTContext().hasSameType(FD->getType(), Ty);
  }

  // Creates an initialized entity for a field/item. In the case where this is a
  // field, returns a normal member initializer, if we're in a sub-array of a MD
  // array, returns an element initializer.
  InitializedEntity getFieldEntity(FieldDecl *FD, QualType Ty) {
    if (isArrayElement(FD, Ty))
      return InitializedEntity::InitializeElement(SemaRef.getASTContext(),
                                                  ArrayInfos.back().second,
                                                  ArrayInfos.back().first);
    return InitializedEntity::InitializeMember(FD, &VarEntity);
  }

  void addFieldInit(FieldDecl *FD, QualType Ty, MultiExprArg ParamRef) {
    InitializationKind InitKind =
        InitializationKind::CreateCopy(KernelCallerSrcLoc, KernelCallerSrcLoc);
    addFieldInit(FD, Ty, ParamRef, InitKind);
  }

  void addFieldInit(FieldDecl *FD, QualType Ty, MultiExprArg ParamRef,
                    InitializationKind InitKind) {
    addFieldInit(FD, Ty, ParamRef, InitKind, getFieldEntity(FD, Ty));
  }

  void addFieldInit(FieldDecl *FD, QualType Ty, MultiExprArg ParamRef,
                    InitializationKind InitKind, InitializedEntity Entity) {
    InitializationSequence InitSeq(SemaRef, Entity, InitKind, ParamRef);
    ExprResult Init = InitSeq.Perform(SemaRef, Entity, InitKind, ParamRef);

    InitListExpr *ParentILE = CollectionInitExprs.back();
    ParentILE->updateInit(SemaRef.getASTContext(), ParentILE->getNumInits(),
                          Init.get());
  }

  void addBaseInit(const CXXBaseSpecifier &BS, QualType Ty,
                   InitializationKind InitKind) {
    InitializedEntity Entity = InitializedEntity::InitializeBase(
        SemaRef.Context, &BS, /*IsInheritedVirtualBase*/ false, &VarEntity);
    InitializationSequence InitSeq(SemaRef, Entity, InitKind, None);
    ExprResult Init = InitSeq.Perform(SemaRef, Entity, InitKind, None);

    InitListExpr *ParentILE = CollectionInitExprs.back();
    ParentILE->updateInit(SemaRef.getASTContext(), ParentILE->getNumInits(),
                          Init.get());
  }

  void addSimpleBaseInit(const CXXBaseSpecifier &BS, QualType Ty) {
    InitializationKind InitKind =
        InitializationKind::CreateCopy(KernelCallerSrcLoc, KernelCallerSrcLoc);

    InitializedEntity Entity = InitializedEntity::InitializeBase(
        SemaRef.Context, &BS, /*IsInheritedVirtualBase*/ false, &VarEntity);

    Expr *ParamRef = createParamReferenceExpr();
    InitializationSequence InitSeq(SemaRef, Entity, InitKind, ParamRef);
    ExprResult Init = InitSeq.Perform(SemaRef, Entity, InitKind, ParamRef);

    InitListExpr *ParentILE = CollectionInitExprs.back();
    ParentILE->updateInit(SemaRef.getASTContext(), ParentILE->getNumInits(),
                          Init.get());
  }

  // Adds an initializer that handles a simple initialization of a field.
  void addSimpleFieldInit(FieldDecl *FD, QualType Ty) {
    Expr *ParamRef = createParamReferenceExpr();
    addFieldInit(FD, Ty, ParamRef);
  }

  MemberExpr *buildMemberExpr(Expr *Base, ValueDecl *Member) {
    DeclAccessPair MemberDAP = DeclAccessPair::make(Member, AS_none);
    MemberExpr *Result = SemaRef.BuildMemberExpr(
        Base, /*IsArrow */ false, KernelCallerSrcLoc, NestedNameSpecifierLoc(),
        KernelCallerSrcLoc, Member, MemberDAP,
        /*HadMultipleCandidates*/ false,
        DeclarationNameInfo(Member->getDeclName(), KernelCallerSrcLoc),
        Member->getType(), VK_LValue, OK_Ordinary);
    return Result;
  }

  void addFieldMemberExpr(FieldDecl *FD, QualType Ty) {
    if (!isArrayElement(FD, Ty))
      MemberExprBases.push_back(buildMemberExpr(MemberExprBases.back(), FD));
  }

  void removeFieldMemberExpr(const FieldDecl *FD, QualType Ty) {
    if (!isArrayElement(FD, Ty))
      MemberExprBases.pop_back();
  }

  void createSpecialMethodCall(const CXXRecordDecl *RD, StringRef MethodName,
                               SmallVectorImpl<Stmt *> &AddTo) {
    CXXMethodDecl *Method = getMethodByName(RD, MethodName);
    if (!Method)
      return;

    unsigned NumParams = Method->getNumParams();
    llvm::SmallVector<Expr *, 4> ParamDREs(NumParams);
    llvm::ArrayRef<ParmVarDecl *> KernelParameters =
        DeclCreator.getParamVarDeclsForCurrentField();
    for (size_t I = 0; I < NumParams; ++I) {
      QualType ParamType = KernelParameters[I]->getOriginalType();
      ParamDREs[I] = SemaRef.BuildDeclRefExpr(KernelParameters[I], ParamType,
                                              VK_LValue, KernelCallerSrcLoc);
    }

    MemberExpr *MethodME = buildMemberExpr(MemberExprBases.back(), Method);

    QualType ResultTy = Method->getReturnType();
    ExprValueKind VK = Expr::getValueKindForType(ResultTy);
    ResultTy = ResultTy.getNonLValueExprType(SemaRef.Context);
    llvm::SmallVector<Expr *, 4> ParamStmts;
    const auto *Proto = cast<FunctionProtoType>(Method->getType());
    SemaRef.GatherArgumentsForCall(KernelCallerSrcLoc, Method, Proto, 0,
                                   ParamDREs, ParamStmts);
    // [kernel_obj or wrapper object].accessor.__init(_ValueType*,
    // range<int>, range<int>, id<int>)
    AddTo.push_back(CXXMemberCallExpr::Create(
        SemaRef.Context, MethodME, ParamStmts, ResultTy, VK, KernelCallerSrcLoc,
        FPOptionsOverride()));
  }

  // Creates an empty InitListExpr of the correct number of child-inits
  // of this to append into.
  void addCollectionInitListExpr(const CXXRecordDecl *RD) {
    const ASTRecordLayout &Info =
        SemaRef.getASTContext().getASTRecordLayout(RD);
    uint64_t NumInitExprs = Info.getFieldCount() + RD->getNumBases();
    addCollectionInitListExpr(QualType(RD->getTypeForDecl(), 0), NumInitExprs);
  }

  InitListExpr *createInitListExpr(const CXXRecordDecl *RD) {
    const ASTRecordLayout &Info =
        SemaRef.getASTContext().getASTRecordLayout(RD);
    uint64_t NumInitExprs = Info.getFieldCount() + RD->getNumBases();
    return createInitListExpr(QualType(RD->getTypeForDecl(), 0), NumInitExprs);
  }

  InitListExpr *createInitListExpr(QualType InitTy, uint64_t NumChildInits) {
    InitListExpr *ILE = new (SemaRef.getASTContext()) InitListExpr(
        SemaRef.getASTContext(), KernelCallerSrcLoc, {}, KernelCallerSrcLoc);
    ILE->reserveInits(SemaRef.getASTContext(), NumChildInits);
    ILE->setType(InitTy);

    return ILE;
  }

  // Create an empty InitListExpr of the type/size for the rest of the visitor
  // to append into.
  void addCollectionInitListExpr(QualType InitTy, uint64_t NumChildInits) {

    InitListExpr *ILE = createInitListExpr(InitTy, NumChildInits);
    InitListExpr *ParentILE = CollectionInitExprs.back();
    ParentILE->updateInit(SemaRef.getASTContext(), ParentILE->getNumInits(),
                          ILE);

    CollectionInitExprs.push_back(ILE);
  }

  // FIXME Avoid creation of kernel obj clone.
  // See https://github.com/intel/llvm/issues/1544 for details.
  static VarDecl *createKernelObjClone(ASTContext &Ctx, DeclContext *DC,
                                       const CXXRecordDecl *KernelObj) {
    TypeSourceInfo *TSInfo =
        KernelObj->isLambda() ? KernelObj->getLambdaTypeInfo() : nullptr;
    VarDecl *VD = VarDecl::Create(
        Ctx, DC, KernelObj->getLocation(), KernelObj->getLocation(),
        KernelObj->getIdentifier(), QualType(KernelObj->getTypeForDecl(), 0),
        TSInfo, SC_None);

    return VD;
  }

  const llvm::StringLiteral getInitMethodName() const {
    bool IsSIMDKernel = isESIMDKernelType(KernelObj);
    return IsSIMDKernel ? InitESIMDMethodName : InitMethodName;
  }

  // Default inits the type, then calls the init-method in the body.
  bool handleSpecialType(FieldDecl *FD, QualType Ty) {
    addFieldInit(FD, Ty, None,
                 InitializationKind::CreateDefault(KernelCallerSrcLoc));

    addFieldMemberExpr(FD, Ty);

    const auto *RecordDecl = Ty->getAsCXXRecordDecl();
    createSpecialMethodCall(RecordDecl, getInitMethodName(), BodyStmts);

    removeFieldMemberExpr(FD, Ty);

    return true;
  }

  bool handleSpecialType(const CXXBaseSpecifier &BS, QualType Ty) {
    const auto *RecordDecl = Ty->getAsCXXRecordDecl();
    addBaseInit(BS, Ty, InitializationKind::CreateDefault(KernelCallerSrcLoc));
    createSpecialMethodCall(RecordDecl, getInitMethodName(), BodyStmts);
    return true;
  }

  // Generate __init call for kernel handler argument
  void handleSpecialType(QualType KernelHandlerTy) {
    DeclRefExpr *KernelHandlerCloneRef =
        DeclRefExpr::Create(SemaRef.Context, NestedNameSpecifierLoc(),
                            KernelCallerSrcLoc, KernelHandlerClone, false,
                            DeclarationNameInfo(), KernelHandlerTy, VK_LValue);
    const auto *RecordDecl =
        KernelHandlerClone->getType()->getAsCXXRecordDecl();
    MemberExprBases.push_back(KernelHandlerCloneRef);
    createSpecialMethodCall(RecordDecl, InitSpecConstantsBuffer, BodyStmts);
    MemberExprBases.pop_back();
  }

  void createKernelHandlerClone(ASTContext &Ctx, DeclContext *DC,
                                ParmVarDecl *KernelHandlerArg) {
    QualType Ty = KernelHandlerArg->getType();
    TypeSourceInfo *TSInfo = Ctx.getTrivialTypeSourceInfo(Ty);
    KernelHandlerClone =
        VarDecl::Create(Ctx, DC, KernelCallerSrcLoc, KernelCallerSrcLoc,
                        KernelHandlerArg->getIdentifier(), Ty, TSInfo, SC_None);

    // Default initialize clone
    InitializedEntity VarEntity =
        InitializedEntity::InitializeVariable(KernelHandlerClone);
    InitializationKind InitKind =
        InitializationKind::CreateDefault(KernelCallerSrcLoc);
    InitializationSequence InitSeq(SemaRef, VarEntity, InitKind, None);
    ExprResult Init = InitSeq.Perform(SemaRef, VarEntity, InitKind, None);
    KernelHandlerClone->setInit(
        SemaRef.MaybeCreateExprWithCleanups(Init.get()));
    KernelHandlerClone->setInitStyle(VarDecl::CallInit);
  }

public:
  static constexpr const bool VisitInsideSimpleContainers = false;
  SyclKernelBodyCreator(Sema &S, SyclKernelDeclCreator &DC,
                        const CXXRecordDecl *KernelObj,
                        FunctionDecl *KernelCallerFunc)
      : SyclKernelFieldHandler(S), DeclCreator(DC),
        KernelObjClone(createKernelObjClone(S.getASTContext(),
                                            DC.getKernelDecl(), KernelObj)),
        VarEntity(InitializedEntity::InitializeVariable(KernelObjClone)),
        KernelObj(KernelObj), KernelCallerFunc(KernelCallerFunc),
        KernelCallerSrcLoc(KernelCallerFunc->getLocation()) {
    CollectionInitExprs.push_back(createInitListExpr(KernelObj));
    markParallelWorkItemCalls();

    Stmt *DS = new (S.Context) DeclStmt(DeclGroupRef(KernelObjClone),
                                        KernelCallerSrcLoc, KernelCallerSrcLoc);
    BodyStmts.push_back(DS);
    DeclRefExpr *KernelObjCloneRef = DeclRefExpr::Create(
        S.Context, NestedNameSpecifierLoc(), KernelCallerSrcLoc, KernelObjClone,
        false, DeclarationNameInfo(), QualType(KernelObj->getTypeForDecl(), 0),
        VK_LValue);
    MemberExprBases.push_back(KernelObjCloneRef);
  }

  ~SyclKernelBodyCreator() {
    CompoundStmt *KernelBody = createKernelBody();
    DeclCreator.setBody(KernelBody);
  }

  bool handleSyclAccessorType(FieldDecl *FD, QualType Ty) final {
    return handleSpecialType(FD, Ty);
  }

  bool handleSyclAccessorType(const CXXRecordDecl *, const CXXBaseSpecifier &BS,
                              QualType Ty) final {
    return handleSpecialType(BS, Ty);
  }

  bool handleSyclSamplerType(FieldDecl *FD, QualType Ty) final {
    return handleSpecialType(FD, Ty);
  }

  bool handleSyclSpecConstantType(FieldDecl *FD, QualType Ty) final {
    return handleSpecialType(FD, Ty);
  }

  bool handleSyclStreamType(FieldDecl *FD, QualType Ty) final {
    // Streams just get copied as a new init.
    addSimpleFieldInit(FD, Ty);
    return true;
  }

  bool handleSyclStreamType(const CXXRecordDecl *, const CXXBaseSpecifier &BS,
                            QualType Ty) final {
    // FIXME SYCL stream should be usable as a base type
    // See https://github.com/intel/llvm/issues/1552
    return true;
  }

  bool handleSyclHalfType(FieldDecl *FD, QualType Ty) final {
    addSimpleFieldInit(FD, Ty);
    return true;
  }

  bool handlePointerType(FieldDecl *FD, QualType FieldTy) final {
    Expr *PointerRef =
        createPointerParamReferenceExpr(FieldTy, StructDepth != 0);
    addFieldInit(FD, FieldTy, PointerRef);
    return true;
  }

  bool handleSimpleArrayType(FieldDecl *FD, QualType FieldTy) final {
    Expr *ArrayRef = createSimpleArrayParamReferenceExpr(FieldTy);
    InitializationKind InitKind = InitializationKind::CreateDirect({}, {}, {});

    InitializedEntity Entity =
        InitializedEntity::InitializeMember(FD, &VarEntity, /*Implicit*/ true);

    addFieldInit(FD, FieldTy, ArrayRef, InitKind, Entity);
    return true;
  }

  bool handleNonDecompStruct(const CXXRecordDecl *, FieldDecl *FD,
                             QualType Ty) final {
    addSimpleFieldInit(FD, Ty);
    return true;
  }

  bool handleNonDecompStruct(const CXXRecordDecl *Base,
                             const CXXBaseSpecifier &BS, QualType Ty) final {
    addSimpleBaseInit(BS, Ty);
    return true;
  }

  bool handleScalarType(FieldDecl *FD, QualType FieldTy) final {
    addSimpleFieldInit(FD, FieldTy);
    return true;
  }

  bool handleUnionType(FieldDecl *FD, QualType FieldTy) final {
    addSimpleFieldInit(FD, FieldTy);
    return true;
  }

  // Default inits the type, then calls the init-method in the body
  void handleSyclKernelHandlerType(ParmVarDecl *KernelHandlerArg) {

    // Create and default initialize local clone of kernel handler
    createKernelHandlerClone(SemaRef.getASTContext(),
                             DeclCreator.getKernelDecl(), KernelHandlerArg);

    // Add declaration statement to openCL kernel body
    Stmt *DS =
        new (SemaRef.Context) DeclStmt(DeclGroupRef(KernelHandlerClone),
                                       KernelCallerSrcLoc, KernelCallerSrcLoc);
    BodyStmts.push_back(DS);

    // Generate
    // KernelHandlerClone.__init_specialization_constants_buffer(specialization_constants_buffer)
    // call if target does not have native support for specialization constants.
    // Here, specialization_constants_buffer is the compiler generated kernel
    // argument of type char*.
    if (!isDefaultSPIRArch(SemaRef.Context))
      handleSpecialType(KernelHandlerArg->getType());
  }

  bool enterStream(const CXXRecordDecl *RD, FieldDecl *FD, QualType Ty) final {
    ++StructDepth;
    // Add a dummy init expression to catch the accessor initializers.
    const auto *StreamDecl = Ty->getAsCXXRecordDecl();
    CollectionInitExprs.push_back(createInitListExpr(StreamDecl));

    addFieldMemberExpr(FD, Ty);
    return true;
  }

  bool leaveStream(const CXXRecordDecl *RD, FieldDecl *FD, QualType Ty) final {
    --StructDepth;
    // Stream requires that its 'init' calls happen after its accessors init
    // calls, so add them here instead.
    const auto *StreamDecl = Ty->getAsCXXRecordDecl();

    createSpecialMethodCall(StreamDecl, getInitMethodName(), BodyStmts);
    createSpecialMethodCall(StreamDecl, FinalizeMethodName, FinalizeStmts);

    removeFieldMemberExpr(FD, Ty);

    CollectionInitExprs.pop_back();
    return true;
  }

  bool enterStruct(const CXXRecordDecl *RD, FieldDecl *FD, QualType Ty) final {
    ++StructDepth;
    addCollectionInitListExpr(Ty->getAsCXXRecordDecl());

    addFieldMemberExpr(FD, Ty);
    return true;
  }

  bool leaveStruct(const CXXRecordDecl *, FieldDecl *FD, QualType Ty) final {
    --StructDepth;
    CollectionInitExprs.pop_back();

    removeFieldMemberExpr(FD, Ty);
    return true;
  }

  bool enterStruct(const CXXRecordDecl *RD, const CXXBaseSpecifier &BS,
                   QualType) final {
    ++StructDepth;

    CXXCastPath BasePath;
    QualType DerivedTy(RD->getTypeForDecl(), 0);
    QualType BaseTy = BS.getType();
    SemaRef.CheckDerivedToBaseConversion(DerivedTy, BaseTy, KernelCallerSrcLoc,
                                         SourceRange(), &BasePath,
                                         /*IgnoreBaseAccess*/ true);
    auto Cast = ImplicitCastExpr::Create(
        SemaRef.Context, BaseTy, CK_DerivedToBase, MemberExprBases.back(),
        /* CXXCastPath=*/&BasePath, VK_LValue, FPOptionsOverride());
    MemberExprBases.push_back(Cast);

    addCollectionInitListExpr(BaseTy->getAsCXXRecordDecl());
    return true;
  }

  bool leaveStruct(const CXXRecordDecl *RD, const CXXBaseSpecifier &BS,
                   QualType) final {
    --StructDepth;
    MemberExprBases.pop_back();
    CollectionInitExprs.pop_back();
    return true;
  }

  bool enterArray(FieldDecl *FD, QualType ArrayType,
                  QualType ElementType) final {
    uint64_t ArraySize = SemaRef.getASTContext()
                             .getAsConstantArrayType(ArrayType)
                             ->getSize()
                             .getZExtValue();
    addCollectionInitListExpr(ArrayType, ArraySize);
    ArrayInfos.emplace_back(getFieldEntity(FD, ArrayType), 0);

    // If this is the top-level array, we need to make a MemberExpr in addition
    // to an array subscript.
    addFieldMemberExpr(FD, ArrayType);
    return true;
  }

  bool nextElement(QualType, uint64_t Index) final {
    ArrayInfos.back().second = Index;

    // Pop off the last member expr base.
    if (Index != 0)
      MemberExprBases.pop_back();

    QualType SizeT = SemaRef.getASTContext().getSizeType();

    llvm::APInt IndexVal{
        static_cast<unsigned>(SemaRef.getASTContext().getTypeSize(SizeT)),
        Index, SizeT->isSignedIntegerType()};

    auto IndexLiteral = IntegerLiteral::Create(
        SemaRef.getASTContext(), IndexVal, SizeT, KernelCallerSrcLoc);

    ExprResult IndexExpr = SemaRef.CreateBuiltinArraySubscriptExpr(
        MemberExprBases.back(), KernelCallerSrcLoc, IndexLiteral,
        KernelCallerSrcLoc);

    assert(!IndexExpr.isInvalid());
    MemberExprBases.push_back(IndexExpr.get());
    return true;
  }

  bool leaveArray(FieldDecl *FD, QualType ArrayType,
                  QualType ElementType) final {
    CollectionInitExprs.pop_back();
    ArrayInfos.pop_back();

    assert(
        !SemaRef.getASTContext().getAsConstantArrayType(ArrayType)->getSize() ==
            0 &&
        "Constant arrays must have at least 1 element");
    // Remove the IndexExpr.
    MemberExprBases.pop_back();

    // Remove the field access expr as well.
    removeFieldMemberExpr(FD, ArrayType);
    return true;
  }

  using SyclKernelFieldHandler::handleSyclHalfType;
  using SyclKernelFieldHandler::handleSyclSamplerType;
};

class SyclKernelIntHeaderCreator : public SyclKernelFieldHandler {
  SYCLIntegrationHeader &Header;
  int64_t CurOffset = 0;
  llvm::SmallVector<size_t, 16> ArrayBaseOffsets;
  int StructDepth = 0;

  // A series of functions to calculate the change in offset based on the type.
  int64_t offsetOf(const FieldDecl *FD, QualType ArgTy) const {
    return isArrayElement(FD, ArgTy)
               ? 0
               : SemaRef.getASTContext().getFieldOffset(FD) / 8;
  }

  int64_t offsetOf(const CXXRecordDecl *RD, const CXXRecordDecl *Base) const {
    const ASTRecordLayout &Layout =
        SemaRef.getASTContext().getASTRecordLayout(RD);
    return Layout.getBaseClassOffset(Base).getQuantity();
  }

  void addParam(const FieldDecl *FD, QualType ArgTy,
                SYCLIntegrationHeader::kernel_param_kind_t Kind) {
    addParam(ArgTy, Kind, offsetOf(FD, ArgTy));
  }
  void addParam(QualType ArgTy, SYCLIntegrationHeader::kernel_param_kind_t Kind,
                uint64_t OffsetAdj) {
    uint64_t Size;
    Size = SemaRef.getASTContext().getTypeSizeInChars(ArgTy).getQuantity();
    Header.addParamDesc(Kind, static_cast<unsigned>(Size),
                        static_cast<unsigned>(CurOffset + OffsetAdj));
  }

  // Returns 'true' if the thing we're visiting (Based on the FD/QualType pair)
  // is an element of an array.  This will determine whether we do
  // MemberExprBases in some cases or not, AND determines how we initialize
  // values.
  bool isArrayElement(const FieldDecl *FD, QualType Ty) const {
    return !SemaRef.getASTContext().hasSameType(FD->getType(), Ty);
  }

  // Sets a flag if the kernel is a parallel_for that calls the
  // free function API "this_item".
  void setThisItemIsCalled(FunctionDecl *KernelFunc) {
    if (getKernelInvocationKind(KernelFunc) != InvokeParallelFor)
      return;

    // The call graph for this translation unit.
    CallGraph SYCLCG;
    SYCLCG.addToCallGraph(SemaRef.getASTContext().getTranslationUnitDecl());
    using ChildParentPair =
        std::pair<const FunctionDecl *, const FunctionDecl *>;
    llvm::SmallPtrSet<const FunctionDecl *, 16> Visited;
    llvm::SmallVector<ChildParentPair, 16> WorkList;
    WorkList.push_back({KernelFunc, nullptr});

    while (!WorkList.empty()) {
      const FunctionDecl *FD = WorkList.back().first;
      WorkList.pop_back();
      if (!Visited.insert(FD).second)
        continue; // We've already seen this Decl

      // Check whether this call is to free functions (sycl::this_item(),
      // this_id, etc.).
      if (Util::isSyclFunction(FD, "this_id")) {
        Header.setCallsThisId(true);
        return;
      }
      if (Util::isSyclFunction(FD, "this_item")) {
        Header.setCallsThisItem(true);
        return;
      }
      if (Util::isSyclFunction(FD, "this_nd_item")) {
        Header.setCallsThisNDItem(true);
        return;
      }
      if (Util::isSyclFunction(FD, "this_group")) {
        Header.setCallsThisGroup(true);
        return;
      }

      CallGraphNode *N = SYCLCG.getNode(FD);
      if (!N)
        continue;

      for (const CallGraphNode *CI : *N) {
        if (auto *Callee = dyn_cast<FunctionDecl>(CI->getDecl())) {
          Callee = Callee->getMostRecentDecl();
          if (!Visited.count(Callee))
            WorkList.push_back({Callee, FD});
        }
      }
    }
  }

public:
  static constexpr const bool VisitInsideSimpleContainers = false;
  SyclKernelIntHeaderCreator(Sema &S, SYCLIntegrationHeader &H,
                             const CXXRecordDecl *KernelObj, QualType NameType,
                             StringRef Name, StringRef StableName,
                             FunctionDecl *KernelFunc)
      : SyclKernelFieldHandler(S), Header(H) {
    bool IsSIMDKernel = isESIMDKernelType(KernelObj);
    Header.startKernel(Name, NameType, StableName, KernelObj->getLocation(),
                       IsSIMDKernel);
    setThisItemIsCalled(KernelFunc);
  }

  bool handleSyclAccessorType(const CXXRecordDecl *RD,
                              const CXXBaseSpecifier &BC,
                              QualType FieldTy) final {
    const auto *AccTy =
        cast<ClassTemplateSpecializationDecl>(FieldTy->getAsRecordDecl());
    assert(AccTy->getTemplateArgs().size() >= 2 &&
           "Incorrect template args for Accessor Type");
    int Dims = static_cast<int>(
        AccTy->getTemplateArgs()[1].getAsIntegral().getExtValue());
    int Info = getAccessTarget(AccTy) | (Dims << 11);
    Header.addParamDesc(SYCLIntegrationHeader::kind_accessor, Info,
                        CurOffset +
                            offsetOf(RD, BC.getType()->getAsCXXRecordDecl()));
    return true;
  }

  bool handleSyclAccessorType(FieldDecl *FD, QualType FieldTy) final {
    const auto *AccTy =
        cast<ClassTemplateSpecializationDecl>(FieldTy->getAsRecordDecl());
    assert(AccTy->getTemplateArgs().size() >= 2 &&
           "Incorrect template args for Accessor Type");
    int Dims = static_cast<int>(
        AccTy->getTemplateArgs()[1].getAsIntegral().getExtValue());
    int Info = getAccessTarget(AccTy) | (Dims << 11);

    Header.addParamDesc(SYCLIntegrationHeader::kind_accessor, Info,
                        CurOffset + offsetOf(FD, FieldTy));
    return true;
  }

  bool handleSyclSamplerType(FieldDecl *FD, QualType FieldTy) final {
    const auto *SamplerTy = FieldTy->getAsCXXRecordDecl();
    assert(SamplerTy && "Sampler type must be a C++ record type");
    CXXMethodDecl *InitMethod = getMethodByName(SamplerTy, InitMethodName);
    assert(InitMethod && "sampler must have __init method");

    // sampler __init method has only one argument
    const ParmVarDecl *SamplerArg = InitMethod->getParamDecl(0);
    assert(SamplerArg && "sampler __init method must have sampler parameter");

    // For samplers, we do some special work to ONLY initialize the first item
    // to the InitMethod as a performance improvement presumably, so the normal
    // offsetOf calculation wouldn't work correctly. Therefore, we need to call
    // a version of addParam where we calculate the offset based on the true
    // FieldDecl/FieldType pair, rather than the SampleArg type.
    addParam(SamplerArg->getType(), SYCLIntegrationHeader::kind_sampler,
             offsetOf(FD, FieldTy));
    return true;
  }

  bool handleSyclSpecConstantType(FieldDecl *FD, QualType FieldTy) final {
    const TemplateArgumentList &TemplateArgs =
        cast<ClassTemplateSpecializationDecl>(FieldTy->getAsRecordDecl())
            ->getTemplateInstantiationArgs();
    assert(TemplateArgs.size() == 2 &&
           "Incorrect template args for spec constant type");
    // Get specialization constant ID type, which is the second template
    // argument.
    QualType SpecConstIDTy = TemplateArgs.get(1).getAsType().getCanonicalType();
    const std::string SpecConstName = PredefinedExpr::ComputeName(
        SemaRef.getASTContext(), PredefinedExpr::UniqueStableNameType,
        SpecConstIDTy);
    Header.addSpecConstant(SpecConstName, SpecConstIDTy);
    return true;
  }

  bool handlePointerType(FieldDecl *FD, QualType FieldTy) final {
    addParam(FD, FieldTy,
             ((StructDepth) ? SYCLIntegrationHeader::kind_std_layout
                            : SYCLIntegrationHeader::kind_pointer));
    return true;
  }

  bool handleScalarType(FieldDecl *FD, QualType FieldTy) final {
    addParam(FD, FieldTy, SYCLIntegrationHeader::kind_std_layout);
    return true;
  }

  bool handleSimpleArrayType(FieldDecl *FD, QualType FieldTy) final {
    // Arrays are always wrapped inside of structs, so just treat it as a simple
    // struct.
    addParam(FD, FieldTy, SYCLIntegrationHeader::kind_std_layout);
    return true;
  }

  bool handleNonDecompStruct(const CXXRecordDecl *, FieldDecl *FD,
                             QualType Ty) final {
    addParam(FD, Ty, SYCLIntegrationHeader::kind_std_layout);
    return true;
  }

  bool handleNonDecompStruct(const CXXRecordDecl *Base,
                             const CXXBaseSpecifier &, QualType Ty) final {
    addParam(Ty, SYCLIntegrationHeader::kind_std_layout,
             offsetOf(Base, Ty->getAsCXXRecordDecl()));
    return true;
  }

  bool handleUnionType(FieldDecl *FD, QualType FieldTy) final {
    return handleScalarType(FD, FieldTy);
  }

  bool handleSyclStreamType(FieldDecl *FD, QualType FieldTy) final {
    addParam(FD, FieldTy, SYCLIntegrationHeader::kind_std_layout);
    return true;
  }

  bool handleSyclStreamType(const CXXRecordDecl *, const CXXBaseSpecifier &BC,
                            QualType FieldTy) final {
    // FIXME SYCL stream should be usable as a base type
    // See https://github.com/intel/llvm/issues/1552
    return true;
  }

  bool handleSyclHalfType(FieldDecl *FD, QualType FieldTy) final {
    addParam(FD, FieldTy, SYCLIntegrationHeader::kind_std_layout);
    return true;
  }

  void handleSyclKernelHandlerType(QualType Ty) {
    // The compiler generated kernel argument used to initialize SYCL 2020
    // specialization constants, `specialization_constants_buffer`, should
    // have corresponding entry in integration header. This argument is
    // only generated when target has no native support for specialization
    // constants.
    ASTContext &Context = SemaRef.getASTContext();
    if (isDefaultSPIRArch(Context))
      return;

    // Offset is zero since kernel_handler argument is not part of
    // kernel object (i.e. it is not captured)
    addParam(Context.getPointerType(Context.CharTy),
             SYCLIntegrationHeader::kind_specialization_constants_buffer, 0);
  }

  bool enterStream(const CXXRecordDecl *, FieldDecl *FD, QualType Ty) final {
    ++StructDepth;
    CurOffset += offsetOf(FD, Ty);
    return true;
  }

  bool leaveStream(const CXXRecordDecl *, FieldDecl *FD, QualType Ty) final {
    --StructDepth;
    CurOffset -= offsetOf(FD, Ty);
    return true;
  }

  bool enterStruct(const CXXRecordDecl *, FieldDecl *FD, QualType Ty) final {
    ++StructDepth;
    CurOffset += offsetOf(FD, Ty);
    return true;
  }

  bool leaveStruct(const CXXRecordDecl *, FieldDecl *FD, QualType Ty) final {
    --StructDepth;
    CurOffset -= offsetOf(FD, Ty);
    return true;
  }

  bool enterStruct(const CXXRecordDecl *RD, const CXXBaseSpecifier &BS,
                   QualType) final {
    CurOffset += offsetOf(RD, BS.getType()->getAsCXXRecordDecl());
    return true;
  }

  bool leaveStruct(const CXXRecordDecl *RD, const CXXBaseSpecifier &BS,
                   QualType) final {
    CurOffset -= offsetOf(RD, BS.getType()->getAsCXXRecordDecl());
    return true;
  }

  bool enterArray(FieldDecl *FD, QualType ArrayTy, QualType) final {
    ArrayBaseOffsets.push_back(CurOffset + offsetOf(FD, ArrayTy));
    return true;
  }

  bool nextElement(QualType ET, uint64_t Index) final {
    int64_t Size = SemaRef.getASTContext().getTypeSizeInChars(ET).getQuantity();
    CurOffset = ArrayBaseOffsets.back() + Size * Index;
    return true;
  }

  bool leaveArray(FieldDecl *FD, QualType ArrayTy, QualType) final {
    CurOffset = ArrayBaseOffsets.pop_back_val();
    CurOffset -= offsetOf(FD, ArrayTy);
    return true;
  }

  using SyclKernelFieldHandler::enterStruct;
  using SyclKernelFieldHandler::handleSyclHalfType;
  using SyclKernelFieldHandler::handleSyclSamplerType;
  using SyclKernelFieldHandler::leaveStruct;
};

class SyclKernelIntFooterCreator : public SyclKernelFieldHandler {
  SYCLIntegrationFooter &Footer;

public:
  SyclKernelIntFooterCreator(Sema &S, SYCLIntegrationFooter &F)
      : SyclKernelFieldHandler(S), Footer(F) {}
};

} // namespace

class SYCLKernelNameTypeVisitor
    : public TypeVisitor<SYCLKernelNameTypeVisitor>,
      public ConstTemplateArgumentVisitor<SYCLKernelNameTypeVisitor> {
  Sema &S;
  SourceLocation KernelInvocationFuncLoc;
  QualType KernelNameType;
  using InnerTypeVisitor = TypeVisitor<SYCLKernelNameTypeVisitor>;
  using InnerTemplArgVisitor =
      ConstTemplateArgumentVisitor<SYCLKernelNameTypeVisitor>;
  bool IsInvalid = false;

  void VisitTemplateArgs(ArrayRef<TemplateArgument> Args) {
    for (auto &A : Args)
      Visit(A);
  }

public:
  SYCLKernelNameTypeVisitor(Sema &S, SourceLocation KernelInvocationFuncLoc,
                            QualType KernelNameType)
      : S(S), KernelInvocationFuncLoc(KernelInvocationFuncLoc),
        KernelNameType(KernelNameType) {}

  bool isValid() { return !IsInvalid; }

  void Visit(QualType T) {
    if (T.isNull())
      return;

    const CXXRecordDecl *RD = T->getAsCXXRecordDecl();
    // If KernelNameType has template args visit each template arg via
    // ConstTemplateArgumentVisitor
    if (const auto *TSD =
            dyn_cast_or_null<ClassTemplateSpecializationDecl>(RD)) {
      ArrayRef<TemplateArgument> Args = TSD->getTemplateArgs().asArray();

      VisitTemplateArgs(Args);
    } else {
      InnerTypeVisitor::Visit(T.getTypePtr());
    }
  }

  void Visit(const TemplateArgument &TA) {
    if (TA.isNull())
      return;
    InnerTemplArgVisitor::Visit(TA);
  }

  void VisitBuiltinType(const BuiltinType *TT) {
    if (TT->isNullPtrType()) {
      S.Diag(KernelInvocationFuncLoc, diag::err_nullptr_t_type_in_sycl_kernel)
          << KernelNameType;

      IsInvalid = true;
    }
    return;
  }

  void VisitTagType(const TagType *TT) {
    return DiagnoseKernelNameType(TT->getDecl());
  }

  void DiagnoseKernelNameType(const NamedDecl *DeclNamed) {
    /*
    This is a helper function which throws an error if the kernel name
    declaration is:
      * declared within namespace 'std' (at any level)
        e.g., namespace std { namespace literals { class Whatever; } }
        h.single_task<std::literals::Whatever>([]() {});
      * declared within an anonymous namespace (at any level)
        e.g., namespace foo { namespace { class Whatever; } }
        h.single_task<foo::Whatever>([]() {});
      * declared within a function
        e.g., void foo() { struct S { int i; };
        h.single_task<S>([]() {}); }
      * declared within another tag
        e.g., struct S { struct T { int i } t; };
        h.single_task<S::T>([]() {});
    */

    if (const auto *ED = dyn_cast<EnumDecl>(DeclNamed)) {
      if (!ED->isScoped() && !ED->isFixed()) {
        S.Diag(KernelInvocationFuncLoc, diag::err_sycl_kernel_incorrectly_named)
            << /* unscoped enum requires fixed underlying type */ 1
            << DeclNamed;
        IsInvalid = true;
      }
    }

    bool UnnamedLambdaEnabled =
        S.getASTContext().getLangOpts().SYCLUnnamedLambda;
    const DeclContext *DeclCtx = DeclNamed->getDeclContext();
    if (DeclCtx && !UnnamedLambdaEnabled) {

      // Check if the kernel name declaration is declared within namespace
      // "std" or "anonymous" namespace (at any level).
      while (!DeclCtx->isTranslationUnit() && isa<NamespaceDecl>(DeclCtx)) {
        const auto *NSDecl = cast<NamespaceDecl>(DeclCtx);
        if (NSDecl->isStdNamespace()) {
          S.Diag(KernelInvocationFuncLoc,
                 diag::err_invalid_std_type_in_sycl_kernel)
              << KernelNameType << DeclNamed;
          IsInvalid = true;
          return;
        }
        if (NSDecl->isAnonymousNamespace()) {
          S.Diag(KernelInvocationFuncLoc,
                 diag::err_sycl_kernel_incorrectly_named)
              << /* kernel name should be globally visible */ 0
              << KernelNameType;
          IsInvalid = true;
          return;
        }
        DeclCtx = DeclCtx->getParent();
      }

      // Check if the kernel name is a Tag declaration
      // local to a non-namespace scope (i.e. Inside a function or within
      // another Tag etc).
      if (!DeclCtx->isTranslationUnit() && !isa<NamespaceDecl>(DeclCtx)) {
        if (const auto *Tag = dyn_cast<TagDecl>(DeclNamed)) {
          bool UnnamedLambdaUsed = Tag->getIdentifier() == nullptr;

          if (UnnamedLambdaUsed) {
            S.Diag(KernelInvocationFuncLoc,
                   diag::err_sycl_kernel_incorrectly_named)
                << /* unnamed lambda used */ 2 << KernelNameType;

            IsInvalid = true;
            return;
          }
          // Check if the declaration is completely defined within a
          // function or class/struct.

          if (Tag->isCompleteDefinition()) {
            S.Diag(KernelInvocationFuncLoc,
                   diag::err_sycl_kernel_incorrectly_named)
                << /* kernel name should be globally visible */ 0
                << KernelNameType;

            IsInvalid = true;
          } else {
            S.Diag(KernelInvocationFuncLoc, diag::warn_sycl_implicit_decl);
            S.Diag(DeclNamed->getLocation(), diag::note_previous_decl)
                << DeclNamed->getName();
          }
        }
      }
    }
  }

  void VisitTypeTemplateArgument(const TemplateArgument &TA) {
    QualType T = TA.getAsType();
    if (const auto *ET = T->getAs<EnumType>())
      VisitTagType(ET);
    else
      Visit(T);
  }

  void VisitIntegralTemplateArgument(const TemplateArgument &TA) {
    QualType T = TA.getIntegralType();
    if (const EnumType *ET = T->getAs<EnumType>())
      VisitTagType(ET);
  }

  void VisitTemplateTemplateArgument(const TemplateArgument &TA) {
    TemplateDecl *TD = TA.getAsTemplate().getAsTemplateDecl();
    assert(TD && "template declaration must be available");
    TemplateParameterList *TemplateParams = TD->getTemplateParameters();
    for (NamedDecl *P : *TemplateParams) {
      if (NonTypeTemplateParmDecl *TemplateParam =
              dyn_cast<NonTypeTemplateParmDecl>(P))
        if (const EnumType *ET = TemplateParam->getType()->getAs<EnumType>())
          VisitTagType(ET);
    }
  }

  void VisitPackTemplateArgument(const TemplateArgument &TA) {
    VisitTemplateArgs(TA.getPackAsArray());
  }
};

void Sema::CheckSYCLKernelCall(FunctionDecl *KernelFunc, SourceRange CallLoc,
                               ArrayRef<const Expr *> Args) {
  const CXXRecordDecl *KernelObj = getKernelObjectType(KernelFunc);
  QualType KernelNameType =
      calculateKernelNameType(getASTContext(), KernelFunc);
  if (!KernelObj) {
    Diag(Args[0]->getExprLoc(), diag::err_sycl_kernel_not_function_object);
    KernelFunc->setInvalidDecl();
    return;
  }

  if (KernelObj->isLambda()) {
    for (const LambdaCapture &LC : KernelObj->captures())
      if (LC.capturesThis() && LC.isImplicit()) {
        Diag(LC.getLocation(), diag::err_implicit_this_capture);
        Diag(CallLoc.getBegin(), diag::note_used_here);
        KernelFunc->setInvalidDecl();
      }
  }

  // check that calling kernel conforms to spec
  QualType KernelParamTy = KernelFunc->getParamDecl(0)->getType();
  if (KernelParamTy->isReferenceType()) {
    // passing by reference, so emit warning if not using SYCL 2020
    if (LangOpts.getSYCLVersion() < LangOptions::SYCL_2020)
      Diag(KernelFunc->getLocation(), diag::warn_sycl_pass_by_reference_future);
  } else {
    // passing by value.  emit warning if using SYCL 2020 or greater
    if (LangOpts.getSYCLVersion() > LangOptions::SYCL_2017)
      Diag(KernelFunc->getLocation(), diag::warn_sycl_pass_by_value_deprecated);
  }

  // Do not visit invalid kernel object.
  if (KernelObj->isInvalidDecl())
    return;

  SyclKernelDecompMarker DecompMarker(*this);
  SyclKernelFieldChecker FieldChecker(*this);
  SyclKernelUnionChecker UnionChecker(*this);

  bool IsSIMDKernel = isESIMDKernelType(KernelObj);
  SyclKernelArgsSizeChecker ArgsSizeChecker(*this, Args[0]->getExprLoc(),
                                            IsSIMDKernel);

  KernelObjVisitor Visitor{*this};
  SYCLKernelNameTypeVisitor KernelNameTypeVisitor(*this, Args[0]->getExprLoc(),
                                                  KernelNameType);

  DiagnosingSYCLKernel = true;

  // Emit diagnostics for SYCL device kernels only
  if (LangOpts.SYCLIsDevice)
    KernelNameTypeVisitor.Visit(KernelNameType.getCanonicalType());
  Visitor.VisitRecordBases(KernelObj, FieldChecker, UnionChecker, DecompMarker);
  Visitor.VisitRecordFields(KernelObj, FieldChecker, UnionChecker,
                            DecompMarker);
  // ArgSizeChecker needs to happen after DecompMarker has completed, since it
  // cares about the decomp attributes. DecompMarker cannot run before the
  // others, since it counts on the FieldChecker to make sure it is visiting
  // valid arrays/etc. Thus, ArgSizeChecker has its own visitation.
  if (FieldChecker.isValid() && UnionChecker.isValid()) {
    Visitor.VisitRecordBases(KernelObj, ArgsSizeChecker);
    Visitor.VisitRecordFields(KernelObj, ArgsSizeChecker);
  }
  DiagnosingSYCLKernel = false;
  // Set the kernel function as invalid, if any of the checkers fail validation.
  if (!FieldChecker.isValid() || !UnionChecker.isValid() ||
      !KernelNameTypeVisitor.isValid())
    KernelFunc->setInvalidDecl();
}

// For a wrapped parallel_for, copy attributes from original
// kernel to wrapped kernel.
void Sema::copySYCLKernelAttrs(const CXXRecordDecl *KernelObj) {
  // Get the operator() function of the wrapper.
  CXXMethodDecl *OpParens = getOperatorParens(KernelObj);
  assert(OpParens && "invalid kernel object");

  typedef std::pair<FunctionDecl *, FunctionDecl *> ChildParentPair;
  llvm::SmallPtrSet<FunctionDecl *, 16> Visited;
  llvm::SmallVector<ChildParentPair, 16> WorkList;
  WorkList.push_back({OpParens, nullptr});
  FunctionDecl *KernelBody = nullptr;

  CallGraph SYCLCG;
  SYCLCG.addToCallGraph(getASTContext().getTranslationUnitDecl());
  while (!WorkList.empty()) {
    FunctionDecl *FD = WorkList.back().first;
    FunctionDecl *ParentFD = WorkList.back().second;

    if ((ParentFD == OpParens) && isSYCLKernelBodyFunction(FD)) {
      KernelBody = FD;
      break;
    }

    WorkList.pop_back();
    if (!Visited.insert(FD).second)
      continue; // We've already seen this Decl

    CallGraphNode *N = SYCLCG.getNode(FD);
    if (!N)
      continue;

    for (const CallGraphNode *CI : *N) {
      if (auto *Callee = dyn_cast<FunctionDecl>(CI->getDecl())) {
        Callee = Callee->getMostRecentDecl();
        if (!Visited.count(Callee))
          WorkList.push_back({Callee, FD});
      }
    }
  }

  assert(KernelBody && "improper parallel_for wrap");
  if (KernelBody) {
    llvm::SmallVector<Attr *, 4> Attrs;
    collectSYCLAttributes(*this, KernelBody, Attrs);
    if (!Attrs.empty())
      llvm::for_each(Attrs, [OpParens](Attr *A) { OpParens->addAttr(A); });
  }
}

// Generates the OpenCL kernel using KernelCallerFunc (kernel caller
// function) defined is SYCL headers.
// Generated OpenCL kernel contains the body of the kernel caller function,
// receives OpenCL like parameters and additionally does some manipulation to
// initialize captured lambda/functor fields with these parameters.
// SYCL runtime marks kernel caller function with sycl_kernel attribute.
// To be able to generate OpenCL kernel from KernelCallerFunc we put
// the following requirements to the function which SYCL runtime can mark with
// sycl_kernel attribute:
//   - Must be template function with at least two template parameters.
//     First parameter must represent "unique kernel name"
//     Second parameter must be the function object type
//   - Must have only one function parameter - function object.
//
// Example of kernel caller function:
//   template <typename KernelName, typename KernelType/*, ...*/>
//   __attribute__((sycl_kernel)) void kernel_caller_function(KernelType
//                                                            KernelFuncObj) {
//     KernelFuncObj();
//   }
//
//
void Sema::ConstructOpenCLKernel(FunctionDecl *KernelCallerFunc,
                                 MangleContext &MC) {
  // The first argument to the KernelCallerFunc is the lambda object.
  const CXXRecordDecl *KernelObj = getKernelObjectType(KernelCallerFunc);
  assert(KernelObj && "invalid kernel caller");

  // Do not visit invalid kernel object.
  if (KernelObj->isInvalidDecl())
    return;

  // Calculate both names, since Integration headers need both.
  std::string CalculatedName, StableName;
  std::tie(CalculatedName, StableName) =
      constructKernelName(*this, KernelCallerFunc, MC);
  StringRef KernelName(getLangOpts().SYCLUnnamedLambda ? StableName
                                                       : CalculatedName);

  // Attributes of a user-written SYCL kernel must be copied to the internally
  // generated alternative kernel, identified by a known string in its name.
  if (StableName.find("__pf_kernel_wrapper") != std::string::npos)
    copySYCLKernelAttrs(KernelObj);

  bool IsSIMDKernel = isESIMDKernelType(KernelObj);

  SyclKernelDeclCreator kernel_decl(*this, KernelName, KernelObj->getLocation(),
                                    KernelCallerFunc->isInlined(),
                                    IsSIMDKernel);
  SyclKernelBodyCreator kernel_body(*this, kernel_decl, KernelObj,
                                    KernelCallerFunc);
  SyclKernelIntHeaderCreator int_header(
      *this, getSyclIntegrationHeader(), KernelObj,
      calculateKernelNameType(Context, KernelCallerFunc), KernelName,
      StableName, KernelCallerFunc);

  SyclKernelIntFooterCreator int_footer(*this, getSyclIntegrationFooter());

  KernelObjVisitor Visitor{*this};
  Visitor.VisitRecordBases(KernelObj, kernel_decl, kernel_body, int_header,
                           int_footer);
  Visitor.VisitRecordFields(KernelObj, kernel_decl, kernel_body, int_header,
                            int_footer);

  if (ParmVarDecl *KernelHandlerArg =
          getSyclKernelHandlerArg(KernelCallerFunc)) {
    kernel_decl.handleSyclKernelHandlerType();
    kernel_body.handleSyclKernelHandlerType(KernelHandlerArg);
    int_header.handleSyclKernelHandlerType(KernelHandlerArg->getType());
  }
}

void Sema::MarkDevice(void) {
  // Create the call graph so we can detect recursion and check the validity
  // of new operator overrides. Add the kernel function itself in case
  // it is recursive.
  MarkDeviceFunction Marker(*this);
  Marker.SYCLCG.addToCallGraph(getASTContext().getTranslationUnitDecl());

  // Iterate through SYCL_EXTERNAL functions and add them to the device decls.
  for (const auto &entry : *Marker.SYCLCG.getRoot()) {
    if (auto *FD = dyn_cast<FunctionDecl>(entry.Callee->getDecl())) {
      if (FD->hasAttr<SYCLDeviceAttr>() && !FD->hasAttr<SYCLKernelAttr>() &&
          FD->hasBody())
        addSyclDeviceDecl(FD);
    }
  }

  for (Decl *D : syclDeviceDecls()) {
    if (auto SYCLKernel = dyn_cast<FunctionDecl>(D)) {
      llvm::SmallPtrSet<FunctionDecl *, 10> VisitedSet;
      Marker.CollectKernelSet(SYCLKernel, SYCLKernel, VisitedSet);

      // Let's propagate attributes from device functions to a SYCL kernels
      llvm::SmallVector<Attr *, 4> Attrs;
      // This function collects all kernel attributes which might be applied to
      // a device functions, but need to be propagated down to callers, i.e.
      // SYCL kernels
      FunctionDecl *KernelBody =
          Marker.CollectPossibleKernelAttributes(SYCLKernel, Attrs);

      for (auto *A : Attrs) {
        switch (A->getKind()) {
        case attr::Kind::IntelReqdSubGroupSize: {
          auto *Attr = cast<IntelReqdSubGroupSizeAttr>(A);
          const auto *KBSimdAttr =
              KernelBody ? KernelBody->getAttr<SYCLSimdAttr>() : nullptr;
          if (auto *Existing =
                  SYCLKernel->getAttr<IntelReqdSubGroupSizeAttr>()) {
            if (getIntExprValue(Existing->getValue(), getASTContext()) !=
                getIntExprValue(Attr->getValue(), getASTContext())) {
              Diag(SYCLKernel->getLocation(),
                   diag::err_conflicting_sycl_kernel_attributes);
              Diag(Existing->getLocation(), diag::note_conflicting_attribute);
              Diag(Attr->getLocation(), diag::note_conflicting_attribute);
              SYCLKernel->setInvalidDecl();
            }
          } else if (KBSimdAttr && (getIntExprValue(Attr->getValue(),
                                                    getASTContext()) != 1)) {
            reportConflictingAttrs(*this, KernelBody, KBSimdAttr, Attr);
          } else {
            SYCLKernel->addAttr(A);
          }
          break;
        }
        case attr::Kind::ReqdWorkGroupSize: {
          auto *RWGSA = cast<ReqdWorkGroupSizeAttr>(A);
          if (auto *Existing = SYCLKernel->getAttr<ReqdWorkGroupSizeAttr>()) {
            ASTContext &Ctx = getASTContext();
            if (Existing->getXDimVal(Ctx) != RWGSA->getXDimVal(Ctx) ||
                Existing->getYDimVal(Ctx) != RWGSA->getYDimVal(Ctx) ||
                Existing->getZDimVal(Ctx) != RWGSA->getZDimVal(Ctx)) {
              Diag(SYCLKernel->getLocation(),
                   diag::err_conflicting_sycl_kernel_attributes);
              Diag(Existing->getLocation(), diag::note_conflicting_attribute);
              Diag(RWGSA->getLocation(), diag::note_conflicting_attribute);
              SYCLKernel->setInvalidDecl();
            }
          } else if (auto *Existing =
                         SYCLKernel->getAttr<SYCLIntelMaxWorkGroupSizeAttr>()) {
            ASTContext &Ctx = getASTContext();
            if (Existing->getXDimVal(Ctx) < RWGSA->getXDimVal(Ctx) ||
                Existing->getYDimVal(Ctx) < RWGSA->getYDimVal(Ctx) ||
                Existing->getZDimVal(Ctx) < RWGSA->getZDimVal(Ctx)) {
              Diag(SYCLKernel->getLocation(),
                   diag::err_conflicting_sycl_kernel_attributes);
              Diag(Existing->getLocation(), diag::note_conflicting_attribute);
              Diag(RWGSA->getLocation(), diag::note_conflicting_attribute);
              SYCLKernel->setInvalidDecl();
            } else {
              SYCLKernel->addAttr(A);
            }
          } else {
            SYCLKernel->addAttr(A);
          }
          break;
        }
        case attr::Kind::SYCLIntelMaxWorkGroupSize: {
          auto *SIMWGSA = cast<SYCLIntelMaxWorkGroupSizeAttr>(A);
          if (auto *Existing = SYCLKernel->getAttr<ReqdWorkGroupSizeAttr>()) {
            ASTContext &Ctx = getASTContext();
            if (Existing->getXDimVal(Ctx) > SIMWGSA->getXDimVal(Ctx) ||
                Existing->getYDimVal(Ctx) > SIMWGSA->getYDimVal(Ctx) ||
                Existing->getZDimVal(Ctx) > SIMWGSA->getZDimVal(Ctx)) {
              Diag(SYCLKernel->getLocation(),
                   diag::err_conflicting_sycl_kernel_attributes);
              Diag(Existing->getLocation(), diag::note_conflicting_attribute);
              Diag(SIMWGSA->getLocation(), diag::note_conflicting_attribute);
              SYCLKernel->setInvalidDecl();
            } else {
              SYCLKernel->addAttr(A);
            }
          } else {
            SYCLKernel->addAttr(A);
          }
          break;
        }
        case attr::Kind::SYCLIntelKernelArgsRestrict:
        case attr::Kind::SYCLIntelNumSimdWorkItems:
        case attr::Kind::SYCLIntelSchedulerTargetFmaxMhz:
        case attr::Kind::SYCLIntelMaxGlobalWorkDim:
        case attr::Kind::SYCLIntelNoGlobalWorkOffset:
        case attr::Kind::SYCLIntelUseStallEnableClusters:
        case attr::Kind::SYCLIntelLoopFuse:
        case attr::Kind::SYCLIntelFPGAMaxConcurrency:
        case attr::Kind::SYCLIntelFPGADisableLoopPipelining:
        case attr::Kind::SYCLIntelFPGAInitiationInterval:
        case attr::Kind::SYCLSimd: {
          if ((A->getKind() == attr::Kind::SYCLSimd) && KernelBody &&
              !KernelBody->getAttr<SYCLSimdAttr>()) {
            // Usual kernel can't call ESIMD functions.
            Diag(KernelBody->getLocation(),
                 diag::err_sycl_function_attribute_mismatch)
                << A;
            Diag(A->getLocation(), diag::note_attribute);
            KernelBody->setInvalidDecl();
          } else
            SYCLKernel->addAttr(A);
          break;
        }
        // TODO: vec_len_hint should be handled here
        default:
          // Seeing this means that CollectPossibleKernelAttributes was
          // updated while this switch wasn't...or something went wrong
          llvm_unreachable("Unexpected attribute was collected by "
                           "CollectPossibleKernelAttributes");
        }
      }
    }
  }
  for (const auto &elt : Marker.KernelSet) {
    if (FunctionDecl *Def = elt->getDefinition())
      Marker.TraverseStmt(Def->getBody());
  }
}

// -----------------------------------------------------------------------------
// SYCL device specific diagnostics implementation
// -----------------------------------------------------------------------------

Sema::SemaDiagnosticBuilder
Sema::SYCLDiagIfDeviceCode(SourceLocation Loc, unsigned DiagID,
                           DeviceDiagnosticReason Reason) {
  assert(getLangOpts().SYCLIsDevice &&
         "Should only be called during SYCL compilation");
  FunctionDecl *FD = dyn_cast<FunctionDecl>(getCurLexicalContext());
  SemaDiagnosticBuilder::Kind DiagKind = [this, FD, Reason] {
    if (DiagnosingSYCLKernel)
      return SemaDiagnosticBuilder::K_ImmediateWithCallStack;
    if (!FD)
      return SemaDiagnosticBuilder::K_Nop;
    if (getEmissionStatus(FD) == Sema::FunctionEmissionStatus::Emitted) {
      // Skip the diagnostic if we know it won't be emitted.
      if ((getEmissionReason(FD) & Reason) ==
          Sema::DeviceDiagnosticReason::None)
        return SemaDiagnosticBuilder::K_Nop;

      return SemaDiagnosticBuilder::K_ImmediateWithCallStack;
    }
    return SemaDiagnosticBuilder::K_Deferred;
  }();
  return SemaDiagnosticBuilder(DiagKind, Loc, DiagID, FD, *this, Reason);
}

bool Sema::checkSYCLDeviceFunction(SourceLocation Loc, FunctionDecl *Callee) {
  assert(getLangOpts().SYCLIsDevice &&
         "Should only be called during SYCL compilation");
  assert(Callee && "Callee may not be null.");

  // Errors in unevaluated context don't need to be generated,
  // so we can safely skip them.
  if (isUnevaluatedContext() || isConstantEvaluated())
    return true;

  FunctionDecl *Caller = dyn_cast<FunctionDecl>(getCurLexicalContext());

  if (!Caller)
    return true;

  SemaDiagnosticBuilder::Kind DiagKind = SemaDiagnosticBuilder::K_Nop;

  // TODO Set DiagKind to K_Immediate/K_Deferred to emit diagnostics for Callee
  SemaDiagnosticBuilder(DiagKind, Loc, diag::err_sycl_restrict, Caller, *this,
                        DeviceDiagnosticReason::Sycl)
      << Sema::KernelCallUndefinedFunction;
  SemaDiagnosticBuilder(DiagKind, Callee->getLocation(),
                        diag::note_previous_decl, Caller, *this,
                        DeviceDiagnosticReason::Sycl)
      << Callee;

  return DiagKind != SemaDiagnosticBuilder::K_Immediate &&
         DiagKind != SemaDiagnosticBuilder::K_ImmediateWithCallStack;
}

void Sema::finalizeSYCLDelayedAnalysis(const FunctionDecl *Caller,
                                       const FunctionDecl *Callee,
                                       SourceLocation Loc) {
  // Somehow an unspecialized template appears to be in callgraph or list of
  // device functions. We don't want to emit diagnostic here.
  if (Callee->getTemplatedKind() == FunctionDecl::TK_FunctionTemplate)
    return;

  Callee = Callee->getMostRecentDecl();
  bool HasAttr =
      Callee->hasAttr<SYCLDeviceAttr>() || Callee->hasAttr<SYCLKernelAttr>();

  // Disallow functions with neither definition nor SYCL_EXTERNAL mark
  bool NotDefinedNoAttr = !Callee->isDefined() && !HasAttr;

  if (NotDefinedNoAttr && !Callee->getBuiltinID()) {
    Diag(Loc, diag::err_sycl_restrict)
        << Sema::KernelCallUndefinedFunction;
    Diag(Callee->getLocation(), diag::note_previous_decl) << Callee;
    Diag(Caller->getLocation(), diag::note_called_by) << Caller;
  }
}

bool Sema::checkAllowedSYCLInitializer(VarDecl *VD, bool CheckValueDependent) {
  assert(getLangOpts().SYCLIsDevice &&
         "Should only be called during SYCL compilation");

  if (VD->isInvalidDecl() || !VD->hasInit() || !VD->hasGlobalStorage())
    return true;

  const Expr *Init = VD->getInit();
  bool ValueDependent = CheckValueDependent && Init->isValueDependent();
  bool isConstantInit =
      Init && !ValueDependent && Init->isConstantInitializer(Context, false);
  if (!VD->isConstexpr() && Init && !ValueDependent && !isConstantInit)
    return false;

  return true;
}

// -----------------------------------------------------------------------------
// Integration header functionality implementation
// -----------------------------------------------------------------------------

/// Returns a string ID of given parameter kind - used in header
/// emission.
static const char *paramKind2Str(KernelParamKind K) {
#define CASE(x)                                                                \
  case SYCLIntegrationHeader::kind_##x:                                        \
    return "kind_" #x
  switch (K) {
    CASE(accessor);
    CASE(std_layout);
    CASE(sampler);
    CASE(specialization_constants_buffer);
    CASE(pointer);
  }
  return "<ERROR>";

#undef CASE
}

// Emits forward declarations of classes and template classes on which
// declaration of given type depends.
// For example, consider SimpleVadd
// class specialization in parallel_for below:
//
//   template <typename T1, unsigned int N, typename ... T2>
//   class SimpleVadd;
//   ...
//   template <unsigned int N, typename T1, typename ... T2>
//   void simple_vadd(const std::array<T1, N>& VA, const std::array<T1, N>&
//   VB,
//     std::array<T1, N>& VC, int param, T2 ... varargs) {
//     ...
//     deviceQueue.submit([&](cl::sycl::handler& cgh) {
//       ...
//       cgh.parallel_for<class SimpleVadd<T1, N, T2...>>(...)
//       ...
//     }
//     ...
//   }
//   ...
//   class MyClass {...};
//   template <typename T> class MyInnerTmplClass { ... }
//   template <typename T> class MyTmplClass { ... }
//   ...
//   MyClass *c = new MyClass();
//   MyInnerTmplClass<MyClass**> c1(&c);
//   simple_vadd(A, B, C, 5, 'a', 1.f,
//     new MyTmplClass<MyInnerTmplClass<MyClass**>>(c1));
//
// it will generate the following forward declarations:
//   class MyClass;
//   template <typename T> class MyInnerTmplClass;
//   template <typename T> class MyTmplClass;
//   template <typename T1, unsigned int N, typename ...T2> class SimpleVadd;
//
class SYCLFwdDeclEmitter
    : public TypeVisitor<SYCLFwdDeclEmitter>,
      public ConstTemplateArgumentVisitor<SYCLFwdDeclEmitter> {
  using InnerTypeVisitor = TypeVisitor<SYCLFwdDeclEmitter>;
  using InnerTemplArgVisitor = ConstTemplateArgumentVisitor<SYCLFwdDeclEmitter>;
  raw_ostream &OS;
  llvm::SmallPtrSet<const NamedDecl *, 4> Printed;
  PrintingPolicy Policy;

  void printForwardDecl(NamedDecl *D) {
    // wrap the declaration into namespaces if needed
    unsigned NamespaceCnt = 0;
    std::string NSStr = "";
    const DeclContext *DC = D->getDeclContext();

    while (DC) {
      const auto *NS = dyn_cast_or_null<NamespaceDecl>(DC);

      if (!NS)
        break;

      ++NamespaceCnt;
      const StringRef NSInlinePrefix = NS->isInline() ? "inline " : "";
      NSStr.insert(
          0,
          Twine(NSInlinePrefix + "namespace " + NS->getName() + " { ").str());
      DC = NS->getDeclContext();
    }
    OS << NSStr;
    if (NamespaceCnt > 0)
      OS << "\n";

    D->print(OS, Policy);

    if (const auto *ED = dyn_cast<EnumDecl>(D)) {
      QualType T = ED->getIntegerType();
      // Backup since getIntegerType() returns null for enum forward
      // declaration with no fixed underlying type
      if (T.isNull())
        T = ED->getPromotionType();
      OS << " : " << T.getAsString();
    }

    OS << ";\n";

    // print closing braces for namespaces if needed
    for (unsigned I = 0; I < NamespaceCnt; ++I)
      OS << "}";
    if (NamespaceCnt > 0)
      OS << "\n";
  }

  // Checks if we've already printed forward declaration and prints it if not.
  void checkAndEmitForwardDecl(NamedDecl *D) {
    if (Printed.insert(D).second)
      printForwardDecl(D);
  }

  void VisitTemplateArgs(ArrayRef<TemplateArgument> Args) {
    for (size_t I = 0, E = Args.size(); I < E; ++I)
      Visit(Args[I]);
  }

public:
  SYCLFwdDeclEmitter(raw_ostream &OS, LangOptions LO) : OS(OS), Policy(LO) {
    Policy.adjustForCPlusPlusFwdDecl();
    Policy.SuppressTypedefs = true;
    Policy.SuppressUnwrittenScope = true;
  }

  void Visit(QualType T) {
    if (T.isNull())
      return;
    InnerTypeVisitor::Visit(T.getTypePtr());
  }

  void Visit(const TemplateArgument &TA) {
    if (TA.isNull())
      return;
    InnerTemplArgVisitor::Visit(TA);
  }

  void VisitPointerType(const PointerType *T) {
    // Peel off the pointer types.
    QualType PT = T->getPointeeType();
    while (PT->isPointerType())
      PT = PT->getPointeeType();
    Visit(PT);
  }

  void VisitTagType(const TagType *T) {
    TagDecl *TD = T->getDecl();
    if (const auto *TSD = dyn_cast<ClassTemplateSpecializationDecl>(TD)) {
      // - first, recurse into template parameters and emit needed forward
      //   declarations
      ArrayRef<TemplateArgument> Args = TSD->getTemplateArgs().asArray();
      VisitTemplateArgs(Args);
      // - second, emit forward declaration for the template class being
      //   specialized
      ClassTemplateDecl *CTD = TSD->getSpecializedTemplate();
      assert(CTD && "template declaration must be available");

      checkAndEmitForwardDecl(CTD);
      return;
    }
    checkAndEmitForwardDecl(TD);
  }

  void VisitTypeTemplateArgument(const TemplateArgument &TA) {
    QualType T = TA.getAsType();
    Visit(T);
  }

  void VisitIntegralTemplateArgument(const TemplateArgument &TA) {
    QualType T = TA.getIntegralType();
    if (const EnumType *ET = T->getAs<EnumType>())
      VisitTagType(ET);
  }

  void VisitTemplateTemplateArgument(const TemplateArgument &TA) {
    // recursion is not required, since the maximum possible nesting level
    // equals two for template argument
    //
    // for example:
    //   template <typename T> class Bar;
    //   template <template <typename> class> class Baz;
    //   template <template <template <typename> class> class T>
    //   class Foo;
    //
    // The Baz is a template class. The Baz<Bar> is a class. The class Foo
    // should be specialized with template class, not a class. The correct
    // specialization of template class Foo is Foo<Baz>. The incorrect
    // specialization of template class Foo is Foo<Baz<Bar>>. In this case
    // template class Foo specialized by class Baz<Bar>, not a template
    // class template <template <typename> class> class T as it should.
    TemplateDecl *TD = TA.getAsTemplate().getAsTemplateDecl();
    assert(TD && "template declaration must be available");
    TemplateParameterList *TemplateParams = TD->getTemplateParameters();
    for (NamedDecl *P : *TemplateParams) {
      // If template template parameter type has an enum value template
      // parameter, forward declaration of enum type is required. Only enum
      // values (not types) need to be handled. For example, consider the
      // following kernel name type:
      //
      // template <typename EnumTypeOut, template <EnumValueIn EnumValue,
      // typename TypeIn> class T> class Foo;
      //
      // The correct specialization for Foo (with enum type) is:
      // Foo<EnumTypeOut, Baz>, where Baz is a template class.
      //
      // Therefore the forward class declarations generated in the
      // integration header are:
      // template <EnumValueIn EnumValue, typename TypeIn> class Baz;
      // template <typename EnumTypeOut, template <EnumValueIn EnumValue,
      // typename EnumTypeIn> class T> class Foo;
      //
      // This requires the following enum forward declarations:
      // enum class EnumTypeOut : int; (Used to template Foo)
      // enum class EnumValueIn : int; (Used to template Baz)
      if (NonTypeTemplateParmDecl *TemplateParam =
              dyn_cast<NonTypeTemplateParmDecl>(P))
        if (const EnumType *ET = TemplateParam->getType()->getAs<EnumType>())
          VisitTagType(ET);
    }
    checkAndEmitForwardDecl(TD);
  }

  void VisitPackTemplateArgument(const TemplateArgument &TA) {
    VisitTemplateArgs(TA.getPackAsArray());
  }
};

class SYCLKernelNameTypePrinter
    : public TypeVisitor<SYCLKernelNameTypePrinter>,
      public ConstTemplateArgumentVisitor<SYCLKernelNameTypePrinter> {
  using InnerTypeVisitor = TypeVisitor<SYCLKernelNameTypePrinter>;
  using InnerTemplArgVisitor =
      ConstTemplateArgumentVisitor<SYCLKernelNameTypePrinter>;
  raw_ostream &OS;
  PrintingPolicy &Policy;

  void printTemplateArgs(ArrayRef<TemplateArgument> Args) {
    for (size_t I = 0, E = Args.size(); I < E; ++I) {
      const TemplateArgument &Arg = Args[I];
      // If argument is an empty pack argument, skip printing comma and
      // argument.
      if (Arg.getKind() == TemplateArgument::ArgKind::Pack && !Arg.pack_size())
        continue;

      if (I)
        OS << ", ";

      Visit(Arg);
    }
  }

  void VisitQualifiers(Qualifiers Quals) {
    Quals.print(OS, Policy, /*appendSpaceIfNotEmpty*/ true);
  }

public:
  SYCLKernelNameTypePrinter(raw_ostream &OS, PrintingPolicy &Policy)
      : OS(OS), Policy(Policy) {}

  void Visit(QualType T) {
    if (T.isNull())
      return;

    QualType CT = T.getCanonicalType();
    VisitQualifiers(CT.getQualifiers());

    InnerTypeVisitor::Visit(CT.getTypePtr());
  }

  void VisitType(const Type *T) {
    OS << QualType::getAsString(T, Qualifiers(), Policy);
  }

  void Visit(const TemplateArgument &TA) {
    if (TA.isNull())
      return;
    InnerTemplArgVisitor::Visit(TA);
  }

  void VisitTagType(const TagType *T) {
    TagDecl *RD = T->getDecl();
    if (const auto *TSD = dyn_cast<ClassTemplateSpecializationDecl>(RD)) {

      // Print template class name
      TSD->printQualifiedName(OS, Policy, /*WithGlobalNsPrefix*/ true);

      ArrayRef<TemplateArgument> Args = TSD->getTemplateArgs().asArray();
      OS << "<";
      printTemplateArgs(Args);
      OS << ">";

      return;
    }
    // TODO: Next part of code results in printing of "class" keyword before
    // class name in case if kernel name doesn't belong to some namespace. It
    // seems if we don't print it, the integration header still represents valid
    // c++ code. Probably we don't need to print it at all.
    if (RD->getDeclContext()->isFunctionOrMethod()) {
      OS << QualType::getAsString(T, Qualifiers(), Policy);
      return;
    }

    const NamespaceDecl *NS = dyn_cast<NamespaceDecl>(RD->getDeclContext());
    RD->printQualifiedName(OS, Policy, !(NS && NS->isAnonymousNamespace()));
  }

  void VisitTemplateArgument(const TemplateArgument &TA) {
    TA.print(Policy, OS);
  }

  void VisitTypeTemplateArgument(const TemplateArgument &TA) {
    Policy.SuppressTagKeyword = true;
    QualType T = TA.getAsType();
    Visit(T);
    Policy.SuppressTagKeyword = false;
  }

  void VisitIntegralTemplateArgument(const TemplateArgument &TA) {
    QualType T = TA.getIntegralType();
    if (const EnumType *ET = T->getAs<EnumType>()) {
      const llvm::APSInt &Val = TA.getAsIntegral();
      OS << "static_cast<";
      ET->getDecl()->printQualifiedName(OS, Policy,
                                        /*WithGlobalNsPrefix*/ true);
      OS << ">(" << Val << ")";
    } else {
      TA.print(Policy, OS);
    }
  }

  void VisitTemplateTemplateArgument(const TemplateArgument &TA) {
    TemplateDecl *TD = TA.getAsTemplate().getAsTemplateDecl();
    TD->printQualifiedName(OS, Policy);
  }

  void VisitPackTemplateArgument(const TemplateArgument &TA) {
    printTemplateArgs(TA.getPackAsArray());
  }
};

void SYCLIntegrationHeader::emit(raw_ostream &O) {
  O << "// This is auto-generated SYCL integration header.\n";
  O << "\n";

  O << "#include <CL/sycl/detail/defines_elementary.hpp>\n";
  O << "#include <CL/sycl/detail/kernel_desc.hpp>\n";

  O << "\n";

  LangOptions LO;
  PrintingPolicy Policy(LO);
  Policy.SuppressTypedefs = true;
  Policy.SuppressUnwrittenScope = true;
  SYCLFwdDeclEmitter FwdDeclEmitter(O, S.getLangOpts());

  if (SpecConsts.size() > 0) {
    O << "// Forward declarations of templated spec constant types:\n";
    for (const auto &SC : SpecConsts)
      FwdDeclEmitter.Visit(SC.first);
    O << "\n";

    // Remove duplicates.
    std::sort(SpecConsts.begin(), SpecConsts.end(),
              [](const SpecConstID &SC1, const SpecConstID &SC2) {
                // Sort by string IDs for stable spec consts order in the
                // header.
                return SC1.second.compare(SC2.second) < 0;
              });
    SpecConstID *End =
        std::unique(SpecConsts.begin(), SpecConsts.end(),
                    [](const SpecConstID &SC1, const SpecConstID &SC2) {
                      // Here can do faster comparison of types.
                      return SC1.first == SC2.first;
                    });

    O << "// Specialization constants IDs:\n";
    for (const auto &P : llvm::make_range(SpecConsts.begin(), End)) {
      O << "template <> struct sycl::detail::SpecConstantInfo<";
      SYCLKernelNameTypePrinter Printer(O, Policy);
      Printer.Visit(P.first);
      O << "> {\n";
      O << "  static constexpr const char* getName() {\n";
      O << "    return \"" << P.second << "\";\n";
      O << "  }\n";
      O << "};\n";
    }
  }

  if (!UnnamedLambdaSupport) {
    O << "// Forward declarations of templated kernel function types:\n";
    for (const KernelDesc &K : KernelDescs)
      FwdDeclEmitter.Visit(K.NameType);
  }
  O << "\n";

  O << "__SYCL_INLINE_NAMESPACE(cl) {\n";
  O << "namespace sycl {\n";
  O << "namespace detail {\n";

  O << "\n";

  O << "// names of all kernels defined in the corresponding source\n";
  O << "static constexpr\n";
  O << "const char* const kernel_names[] = {\n";

  for (unsigned I = 0; I < KernelDescs.size(); I++) {
    O << "  \"" << KernelDescs[I].Name << "\"";

    if (I < KernelDescs.size() - 1)
      O << ",";
    O << "\n";
  }
  O << "};\n\n";

  O << "// array representing signatures of all kernels defined in the\n";
  O << "// corresponding source\n";
  O << "static constexpr\n";
  O << "const kernel_param_desc_t kernel_signatures[] = {\n";

  for (unsigned I = 0; I < KernelDescs.size(); I++) {
    auto &K = KernelDescs[I];
    O << "  //--- " << K.Name << "\n";

    for (const auto &P : K.Params) {
      std::string TyStr = paramKind2Str(P.Kind);
      O << "  { kernel_param_kind_t::" << TyStr << ", ";
      O << P.Info << ", " << P.Offset << " },\n";
    }
    O << "\n";
  }
  O << "};\n\n";

  O << "// Specializations of KernelInfo for kernel function types:\n";
  unsigned CurStart = 0;

  for (const KernelDesc &K : KernelDescs) {
    const size_t N = K.Params.size();
    if (UnnamedLambdaSupport) {
      O << "template <> struct KernelInfoData<";
      O << "'" << K.StableName.front();
      for (char c : StringRef(K.StableName).substr(1))
        O << "', '" << c;
      O << "'> {\n";
    } else {
      O << "template <> struct KernelInfo<";
      SYCLKernelNameTypePrinter Printer(O, Policy);
      Printer.Visit(K.NameType);
      O << "> {\n";
    }
    O << "  __SYCL_DLL_LOCAL\n";
    O << "  static constexpr const char* getName() { return \"" << K.Name
      << "\"; }\n";
    O << "  __SYCL_DLL_LOCAL\n";
    O << "  static constexpr unsigned getNumParams() { return " << N << "; }\n";
    O << "  __SYCL_DLL_LOCAL\n";
    O << "  static constexpr const kernel_param_desc_t& ";
    O << "getParamDesc(unsigned i) {\n";
    O << "    return kernel_signatures[i+" << CurStart << "];\n";
    O << "  }\n";
    O << "  __SYCL_DLL_LOCAL\n";
    O << "  static constexpr bool isESIMD() { return " << K.IsESIMDKernel
      << "; }\n";
    O << "  __SYCL_DLL_LOCAL\n";
    O << "  static constexpr bool callsThisItem() { return ";
    O << K.FreeFunctionCalls.CallsThisItem << "; }\n";
    O << "  __SYCL_DLL_LOCAL\n";
    O << "  static constexpr bool callsAnyThisFreeFunction() { return ";
    O << (K.FreeFunctionCalls.CallsThisId ||
          K.FreeFunctionCalls.CallsThisItem ||
          K.FreeFunctionCalls.CallsThisNDItem ||
          K.FreeFunctionCalls.CallsThisGroup)
      << "; }\n";
    O << "};\n";
    CurStart += N;
  }
  O << "\n";
  O << "} // namespace detail\n";
  O << "} // namespace sycl\n";
  O << "} // __SYCL_INLINE_NAMESPACE(cl)\n";
  O << "\n";
}

bool SYCLIntegrationHeader::emit(StringRef IntHeaderName) {
  if (IntHeaderName.empty())
    return false;
  int IntHeaderFD = 0;
  std::error_code EC =
      llvm::sys::fs::openFileForWrite(IntHeaderName, IntHeaderFD);
  if (EC) {
    llvm::errs() << "Error: " << EC.message() << "\n";
    // compilation will fail on absent include file - don't need to fail here
    return false;
  }
  llvm::raw_fd_ostream Out(IntHeaderFD, true /*close in destructor*/);
  emit(Out);
  return true;
}

void SYCLIntegrationHeader::startKernel(StringRef KernelName,
                                        QualType KernelNameType,
                                        StringRef KernelStableName,
                                        SourceLocation KernelLocation,
                                        bool IsESIMDKernel) {
  KernelDescs.resize(KernelDescs.size() + 1);
  KernelDescs.back().Name = std::string(KernelName);
  KernelDescs.back().NameType = KernelNameType;
  KernelDescs.back().StableName = std::string(KernelStableName);
  KernelDescs.back().KernelLocation = KernelLocation;
  KernelDescs.back().IsESIMDKernel = IsESIMDKernel;
}

void SYCLIntegrationHeader::addParamDesc(kernel_param_kind_t Kind, int Info,
                                         unsigned Offset) {
  auto *K = getCurKernelDesc();
  assert(K && "no kernels");
  K->Params.push_back(KernelParamDesc());
  KernelParamDesc &PD = K->Params.back();
  PD.Kind = Kind;
  PD.Info = Info;
  PD.Offset = Offset;
}

void SYCLIntegrationHeader::endKernel() {
  // nop for now
}

void SYCLIntegrationHeader::addSpecConstant(StringRef IDName, QualType IDType) {
  SpecConsts.emplace_back(std::make_pair(IDType, IDName.str()));
}

void SYCLIntegrationHeader::setCallsThisId(bool B) {
  KernelDesc *K = getCurKernelDesc();
  assert(K && "no kernel");
  K->FreeFunctionCalls.CallsThisId = B;
}

void SYCLIntegrationHeader::setCallsThisItem(bool B) {
  KernelDesc *K = getCurKernelDesc();
  assert(K && "no kernel");
  K->FreeFunctionCalls.CallsThisItem = B;
}

void SYCLIntegrationHeader::setCallsThisNDItem(bool B) {
  KernelDesc *K = getCurKernelDesc();
  assert(K && "no kernel");
  K->FreeFunctionCalls.CallsThisNDItem = B;
}

void SYCLIntegrationHeader::setCallsThisGroup(bool B) {
  KernelDesc *K = getCurKernelDesc();
  assert(K && "no kernel");
  K->FreeFunctionCalls.CallsThisGroup = B;
}

SYCLIntegrationHeader::SYCLIntegrationHeader(bool _UnnamedLambdaSupport,
                                             Sema &_S)
    : UnnamedLambdaSupport(_UnnamedLambdaSupport), S(_S) {}

void SYCLIntegrationFooter::addVarDecl(const VarDecl *VD) {
  // Step 1: ensure that this is of the correct type-spec-constant template
  // specialization).
  if (!Util::isSyclSpecIdType(VD->getType()))
    return;
  // Step 2: ensure that this is a static member, or a namespace-scope.
  // Note that isLocalVarDeclorParm excludes thread-local and static-local
  // intentionally, as there is no way to 'spell' one of those in the
  // specialization. We just don't generate the specialization for those, and
  // let an error happen during host compilation.
  if (!VD->hasGlobalStorage() || VD->isLocalVarDeclOrParm())
    return;
  // Step 3: Add to SpecConstants collection.
  SpecConstants.push_back(VD);
}

// Post-compile integration header support.
bool SYCLIntegrationFooter::emit(StringRef IntHeaderName) {
  if (IntHeaderName.empty())
    return false;
  int IntHeaderFD = 0;
  std::error_code EC =
      llvm::sys::fs::openFileForWrite(IntHeaderName, IntHeaderFD);
  if (EC) {
    llvm::errs() << "Error: " << EC.message() << "\n";
    // compilation will fail on absent include file - don't need to fail here
    return false;
  }
  llvm::raw_fd_ostream Out(IntHeaderFD, true /*close in destructor*/);
  return emit(Out);
}

void SYCLIntegrationFooter::emitSpecIDName(raw_ostream &O, const VarDecl *VD) {
  // FIXME: Figure out the spec-constant unique name here.
  // Note that this changes based on the linkage of the variable.
  // We typically want to use the __builtin_unique_stable_name for the variable
  // (or the newer-equivilent for values, see the JIRA), but we also have to
  // figure out if this has internal or external linkage.  In external-case this
  // should be the same as the the unique-name.  However, this isn't the case
  // with local-linkage, where we want to put the driver-provided random-value
  // ahead of it, so that we make sure it is unique across translation units.
  // This name should come from the yet implemented__builtin_unique_stable_name
  // feature that accepts variables and gives the mangling for that.
  O << "";
}

bool SYCLIntegrationFooter::emit(raw_ostream &O) {
  PrintingPolicy Policy{S.getLangOpts()};
  Policy.adjustForCPlusPlusFwdDecl();
  Policy.SuppressTypedefs = true;
  Policy.SuppressUnwrittenScope = true;

  for (const VarDecl *D : SpecConstants) {
    O << "template<>\n";
    O << "inline const char *get_spec_constant_symbolic_ID<";
    // Emit the FQN for this, but we probably need to do some funny-business for
    // anonymous namespaces.
    D->printQualifiedName(O, Policy);
    O << ">() {\n";
    O << "  return \"";
    emitSpecIDName(O, D);
    O << "\";\n";
    O << "}\n";
  }

  O << "#include <CL/sycl/detail/spec_const_integration.hpp>\n";
  return true;
}

// -----------------------------------------------------------------------------
// Utility class methods
// -----------------------------------------------------------------------------

bool Util::isSyclAccessorType(QualType Ty) {
  return isSyclType(Ty, "accessor", true /*Tmpl*/);
}

bool Util::isSyclSamplerType(QualType Ty) { return isSyclType(Ty, "sampler"); }

bool Util::isSyclStreamType(QualType Ty) { return isSyclType(Ty, "stream"); }

bool Util::isSyclHalfType(QualType Ty) {
  std::array<DeclContextDesc, 5> Scopes = {
      Util::MakeDeclContextDesc(Decl::Kind::Namespace, "cl"),
      Util::MakeDeclContextDesc(Decl::Kind::Namespace, "sycl"),
      Util::MakeDeclContextDesc(Decl::Kind::Namespace, "detail"),
      Util::MakeDeclContextDesc(Decl::Kind::Namespace, "half_impl"),
      Util::MakeDeclContextDesc(Decl::Kind::CXXRecord, "half")};
  return matchQualifiedTypeName(Ty, Scopes);
}

bool Util::isSyclSpecConstantType(QualType Ty) {
  std::array<DeclContextDesc, 5> Scopes = {
      Util::MakeDeclContextDesc(Decl::Kind::Namespace, "cl"),
      Util::MakeDeclContextDesc(Decl::Kind::Namespace, "sycl"),
      Util::MakeDeclContextDesc(Decl::Kind::Namespace, "ONEAPI"),
      Util::MakeDeclContextDesc(Decl::Kind::Namespace, "experimental"),
      Util::MakeDeclContextDesc(Decl::Kind::ClassTemplateSpecialization,
                                "spec_constant")};
  return matchQualifiedTypeName(Ty, Scopes);
}

bool Util::isSyclSpecIdType(QualType Ty) {
  std::array<DeclContextDesc, 3> Scopes = {
      Util::MakeDeclContextDesc(clang::Decl::Kind::Namespace, "cl"),
      Util::MakeDeclContextDesc(clang::Decl::Kind::Namespace, "sycl"),
      Util::MakeDeclContextDesc(Decl::Kind::ClassTemplateSpecialization,
                                "specialization_id")};
  return matchQualifiedTypeName(Ty, Scopes);
}

bool Util::isSyclKernelHandlerType(QualType Ty) {
  std::array<DeclContextDesc, 3> Scopes = {
      Util::MakeDeclContextDesc(Decl::Kind::Namespace, "cl"),
      Util::MakeDeclContextDesc(Decl::Kind::Namespace, "sycl"),
      Util::MakeDeclContextDesc(Decl::Kind::CXXRecord, "kernel_handler")};
  return matchQualifiedTypeName(Ty, Scopes);
}

<<<<<<< HEAD
bool Util::isSyclAccessorNoAliasPropertyType(QualType Ty) {
  std::array<DeclContextDesc, 6> Scopes = {
      Util::DeclContextDesc{Decl::Kind::Namespace, "cl"},
      Util::DeclContextDesc{Decl::Kind::Namespace, "sycl"},
      Util::DeclContextDesc{Decl::Kind::Namespace, "ONEAPI"},
      Util::DeclContextDesc{Decl::Kind::Namespace, "property"},
      Util::DeclContextDesc{Decl::Kind::CXXRecord, "no_alias"},
      Util::DeclContextDesc{Decl::Kind::ClassTemplateSpecialization,
                            "instance"}};
  return matchQualifiedTypeName(Ty, Scopes);
}

bool Util::isSyclBufferLocationType(const QualType &Ty) {
  const StringRef &PropertyName = "buffer_location";
  const StringRef &InstanceName = "instance";
=======
bool Util::isSyclBufferLocationType(QualType Ty) {
>>>>>>> bc21ab28
  std::array<DeclContextDesc, 6> Scopes = {
      Util::MakeDeclContextDesc(Decl::Kind::Namespace, "cl"),
      Util::MakeDeclContextDesc(Decl::Kind::Namespace, "sycl"),
      Util::MakeDeclContextDesc(Decl::Kind::Namespace, "INTEL"),
      Util::MakeDeclContextDesc(Decl::Kind::Namespace, "property"),
      Util::MakeDeclContextDesc(Decl::Kind::CXXRecord, "buffer_location"),
      Util::MakeDeclContextDesc(Decl::Kind::ClassTemplateSpecialization,
                                "instance")};
  return matchQualifiedTypeName(Ty, Scopes);
}

bool Util::isSyclType(QualType Ty, StringRef Name, bool Tmpl) {
  Decl::Kind ClassDeclKind =
      Tmpl ? Decl::Kind::ClassTemplateSpecialization : Decl::Kind::CXXRecord;
  std::array<DeclContextDesc, 3> Scopes = {
      Util::MakeDeclContextDesc(Decl::Kind::Namespace, "cl"),
      Util::MakeDeclContextDesc(Decl::Kind::Namespace, "sycl"),
      Util::MakeDeclContextDesc(ClassDeclKind, Name)};
  return matchQualifiedTypeName(Ty, Scopes);
}

bool Util::isSyclFunction(const FunctionDecl *FD, StringRef Name) {
  if (!FD->isFunctionOrMethod() || !FD->getIdentifier() ||
      FD->getName().empty() || Name != FD->getName())
    return false;

  const DeclContext *DC = FD->getDeclContext();
  if (DC->isTranslationUnit())
    return false;

  std::array<DeclContextDesc, 2> Scopes = {
      Util::MakeDeclContextDesc(Decl::Kind::Namespace, "cl"),
      Util::MakeDeclContextDesc(Decl::Kind::Namespace, "sycl")};
  return matchContext(DC, Scopes);
}

bool Util::isAccessorPropertyListType(QualType Ty) {
  std::array<DeclContextDesc, 4> Scopes = {
      Util::MakeDeclContextDesc(Decl::Kind::Namespace, "cl"),
      Util::MakeDeclContextDesc(Decl::Kind::Namespace, "sycl"),
      Util::MakeDeclContextDesc(Decl::Kind::Namespace, "ONEAPI"),
      Util::MakeDeclContextDesc(Decl::Kind::ClassTemplateSpecialization,
                                "accessor_property_list")};
  return matchQualifiedTypeName(Ty, Scopes);
}

bool Util::matchContext(const DeclContext *Ctx,
                        ArrayRef<Util::DeclContextDesc> Scopes) {
  // The idea: check the declaration context chain starting from the item
  // itself. At each step check the context is of expected kind
  // (namespace) and name.
  StringRef Name = "";

  for (const auto &Scope : llvm::reverse(Scopes)) {
    Decl::Kind DK = Ctx->getDeclKind();
    if (DK != Scope.first)
      return false;

    switch (DK) {
    case Decl::Kind::ClassTemplateSpecialization:
      // ClassTemplateSpecializationDecl inherits from CXXRecordDecl
    case Decl::Kind::CXXRecord:
      Name = cast<CXXRecordDecl>(Ctx)->getName();
      break;
    case Decl::Kind::Namespace:
      Name = cast<NamespaceDecl>(Ctx)->getName();
      break;
    default:
      llvm_unreachable("matchContext: decl kind not supported");
    }
    if (Name != Scope.second)
      return false;
    Ctx = Ctx->getParent();
  }
  return Ctx->isTranslationUnit();
}

bool Util::matchQualifiedTypeName(QualType Ty,
                                  ArrayRef<Util::DeclContextDesc> Scopes) {
  const CXXRecordDecl *RecTy = Ty->getAsCXXRecordDecl();

  if (!RecTy)
    return false; // only classes/structs supported
  const auto *Ctx = cast<DeclContext>(RecTy);
  return Util::matchContext(Ctx, Scopes);
}<|MERGE_RESOLUTION|>--- conflicted
+++ resolved
@@ -4427,7 +4427,6 @@
   return matchQualifiedTypeName(Ty, Scopes);
 }
 
-<<<<<<< HEAD
 bool Util::isSyclAccessorNoAliasPropertyType(QualType Ty) {
   std::array<DeclContextDesc, 6> Scopes = {
       Util::DeclContextDesc{Decl::Kind::Namespace, "cl"},
@@ -4440,12 +4439,7 @@
   return matchQualifiedTypeName(Ty, Scopes);
 }
 
-bool Util::isSyclBufferLocationType(const QualType &Ty) {
-  const StringRef &PropertyName = "buffer_location";
-  const StringRef &InstanceName = "instance";
-=======
 bool Util::isSyclBufferLocationType(QualType Ty) {
->>>>>>> bc21ab28
   std::array<DeclContextDesc, 6> Scopes = {
       Util::MakeDeclContextDesc(Decl::Kind::Namespace, "cl"),
       Util::MakeDeclContextDesc(Decl::Kind::Namespace, "sycl"),
