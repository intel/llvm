--- conflicted
+++ resolved
@@ -1083,11 +1083,7 @@
       AccTy->getTemplateArgs()[3].getAsIntegral().getExtValue());
 }
 
-<<<<<<< HEAD
-static bool isFreeFunction(Sema &SemaRef, const FunctionDecl *FD) {
-=======
-static bool IsFreeFunction(SemaSYCL &SemaSYCLRef, const FunctionDecl *FD) {
->>>>>>> c35ec7f8
+static bool isFreeFunction(SemaSYCL &SemaSYCLRef, const FunctionDecl *FD) {
   for (auto *IRAttr : FD->specific_attrs<SYCLAddIRAttributesFunctionAttr>()) {
     SmallVector<std::pair<std::string, std::string>, 4> NameValuePairs =
         IRAttr->getAttributeNameValuePairs(SemaSYCLRef.getASTContext());
@@ -1100,10 +1096,11 @@
   return false;
 }
 
-static int getFreeFunctionRangeDim(Sema &SemaRef, const FunctionDecl *FD) {
+static int getFreeFunctionRangeDim(SemaSYCL &SemaSYCLRef,
+                                   const FunctionDecl *FD) {
   for (auto *IRAttr : FD->specific_attrs<SYCLAddIRAttributesFunctionAttr>()) {
     SmallVector<std::pair<std::string, std::string>, 4> NameValuePairs =
-        IRAttr->getAttributeNameValuePairs(SemaRef.Context);
+        IRAttr->getAttributeNameValuePairs(SemaSYCLRef.getASTContext());
     for (const auto &NameValuePair : NameValuePairs) {
       if (NameValuePair.first == "sycl-nd-range-kernel")
         return std::stoi(NameValuePair.second);
@@ -4337,11 +4334,7 @@
 // functor type.
 static bool IsSYCLUnnamedKernel(SemaSYCL &SemaSYCLRef, const FunctionDecl *FD) {
   // If free function then remaining checks are not applicable.
-<<<<<<< HEAD
-  if (isFreeFunction(SemaRef, FD))
-=======
-  if (IsFreeFunction(SemaSYCLRef, FD))
->>>>>>> c35ec7f8
+  if (isFreeFunction(SemaSYCLRef, FD))
     return false;
 
   if (!SemaSYCLRef.getLangOpts().SYCLUnnamedLambda)
@@ -5074,15 +5067,9 @@
 void ConstructFreeFunctionKernel(SemaSYCL &SemaSYCLRef, FunctionDecl *FD) {
   SyclKernelArgsSizeChecker argsSizeChecker(SemaSYCLRef, FD->getLocation(),
                                             false /*IsSIMDKernel*/);
-<<<<<<< HEAD
   SyclKernelDeclCreator kernel_decl(
-      SemaRef, FD->getLocation(), FD->isInlined(), false /*IsSIMDKernel */,
-      true /*IsFreeFunction*/, FD, SemaRef.getSyclIntegrationHeader());
-=======
-  SyclKernelDeclCreator kernel_decl(SemaSYCLRef, FD->getLocation(),
-                                    FD->isInlined(), false /*IsSIMDKernel */,
-                                    true /*IsFreeFunction*/, FD);
->>>>>>> c35ec7f8
+      SemaSYCLRef, FD->getLocation(), FD->isInlined(), false /*IsSIMDKernel */,
+      true /*IsFreeFunction*/, FD, SemaSYCLRef.getSyclIntegrationHeader());
 
   FreeFunctionKernelBodyCreator kernel_body(SemaSYCLRef, kernel_decl, FD);
 
@@ -5381,13 +5368,8 @@
   }
 }
 
-<<<<<<< HEAD
-void Sema::ProcessFreeFunction(FunctionDecl *FD) {
+void SemaSYCL::ProcessFreeFunction(FunctionDecl *FD) {
   if (isFreeFunction(*this, FD)) {
-=======
-void SemaSYCL::ProcessFreeFunction(FunctionDecl *FD) {
-  if (IsFreeFunction(*this, FD)) {
->>>>>>> c35ec7f8
     SyclKernelFieldChecker FieldChecker(*this);
     SyclKernelUnionChecker UnionChecker(*this);
 
@@ -6474,7 +6456,7 @@
         O << "static constexpr auto __sycl_shim" << ShimCounter << "() {\n";
         O << "  return (";
         FFFwdDeclEmitter.VisitFunctionPointerType(
-            S.Context.getPointerType(K.SyclKernel->getType()));
+            S.getASTContext().getPointerType(K.SyclKernel->getType()));
         O << ")" << K.SyclKernel->getIdentifier()->getName().data() << ";\n";
         O << "}\n";
         O << "namespace sycl {\n";
