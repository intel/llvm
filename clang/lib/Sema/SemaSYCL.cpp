//===- SemaSYCL.cpp - Semantic Analysis for SYCL constructs ---------------===//
//
// Part of the LLVM Project, under the Apache License v2.0 with LLVM Exceptions.
// See https://llvm.org/LICENSE.txt for license information.
// SPDX-License-Identifier: Apache-2.0 WITH LLVM-exception
//
//===----------------------------------------------------------------------===//
// This implements Semantic Analysis for SYCL constructs.
//===----------------------------------------------------------------------===//

#include "clang/Sema/SemaSYCL.h"
#include "TreeTransform.h"
#include "clang/AST/AST.h"
#include "clang/AST/Mangle.h"
#include "clang/AST/QualTypeNames.h"
#include "clang/AST/RecordLayout.h"
#include "clang/AST/RecursiveASTVisitor.h"
#include "clang/AST/SYCLKernelInfo.h"
#include "clang/AST/StmtSYCL.h"
#include "clang/AST/TemplateArgumentVisitor.h"
#include "clang/AST/TypeOrdering.h"
#include "clang/AST/TypeVisitor.h"
#include "clang/Analysis/CallGraph.h"
#include "clang/Basic/Attributes.h"
#include "clang/Basic/Builtins.h"
#include "clang/Basic/Diagnostic.h"
#include "clang/Basic/TargetInfo.h"
#include "clang/Basic/Version.h"
#include "clang/Sema/Attr.h"
#include "clang/Sema/Initialization.h"
#include "clang/Sema/ParsedAttr.h"
#include "clang/Sema/Sema.h"
#include "llvm/ADT/APSInt.h"
#include "llvm/ADT/SmallPtrSet.h"
#include "llvm/ADT/SmallVector.h"
#include "llvm/ADT/StringExtras.h"
#include "llvm/Support/FileSystem.h"
#include "llvm/Support/Path.h"
#include "llvm/Support/raw_ostream.h"

#include <array>
#include <functional>
#include <initializer_list>

using namespace clang;
using namespace std::placeholders;

using KernelParamKind = SYCLIntegrationHeader::kernel_param_kind_t;

enum target {
  global_buffer = 2014,
  constant_buffer,
  local,
  image,
  host_buffer,
  host_image,
  image_array
};

using ParamDesc = std::tuple<QualType, IdentifierInfo *, TypeSourceInfo *>;

enum KernelInvocationKind {
  InvokeUnknown,
  InvokeSingleTask,
  InvokeParallelFor,
  InvokeParallelForWorkGroup
};

static constexpr llvm::StringLiteral InitMethodName = "__init";
static constexpr llvm::StringLiteral InitESIMDMethodName = "__init_esimd";
static constexpr llvm::StringLiteral InitSpecConstantsBuffer =
    "__init_specialization_constants_buffer";
static constexpr llvm::StringLiteral FinalizeMethodName = "__finalize";
static constexpr llvm::StringLiteral LibstdcxxFailedAssertion =
    "__failed_assertion";
constexpr unsigned MaxKernelArgsSize = 2048;

bool SemaSYCL::isSyclType(QualType Ty, SYCLTypeAttr::SYCLType TypeName) {
  const auto *RD = Ty->getAsCXXRecordDecl();
  if (!RD)
    return false;

  if (const auto *Attr = RD->getAttr<SYCLTypeAttr>())
    return Attr->getType() == TypeName;

  if (const auto *CTSD = dyn_cast<ClassTemplateSpecializationDecl>(RD))
    if (CXXRecordDecl *TemplateDecl =
            CTSD->getSpecializedTemplate()->getTemplatedDecl())
      if (const auto *Attr = TemplateDecl->getAttr<SYCLTypeAttr>())
        return Attr->getType() == TypeName;

  return false;
}

static bool isSyclAccessorType(QualType Ty) {
  return SemaSYCL::isSyclType(Ty, SYCLTypeAttr::accessor) ||
         SemaSYCL::isSyclType(Ty, SYCLTypeAttr::local_accessor) ||
         SemaSYCL::isSyclType(Ty, SYCLTypeAttr::dynamic_local_accessor);
}

// FIXME: Accessor property lists should be modified to use compile-time
// properties. Once implemented, this function (and possibly all/most code
// in SemaSYCL.cpp handling no_alias and buffer_location property) can be
// removed.
static bool isAccessorPropertyType(QualType Ty,
                                   SYCLTypeAttr::SYCLType TypeName) {
  if (const auto *RD = Ty->getAsCXXRecordDecl())
    if (const auto *Parent = dyn_cast<CXXRecordDecl>(RD->getParent()))
      if (const auto *Attr = Parent->getAttr<SYCLTypeAttr>())
        return Attr->getType() == TypeName;

  return false;
}

static bool isSyclSpecialType(QualType Ty, SemaSYCL &S) {
  return S.isTypeDecoratedWithDeclAttribute<SYCLSpecialClassAttr>(Ty);
}

ExprResult SemaSYCL::ActOnSYCLBuiltinNumFieldsExpr(ParsedType PT) {
  TypeSourceInfo *TInfo = nullptr;
  QualType QT = Sema::GetTypeFromParser(PT, &TInfo);
  assert(TInfo && "couldn't get type info from a type from the parser?");
  SourceLocation TypeLoc = TInfo->getTypeLoc().getBeginLoc();

  return BuildSYCLBuiltinNumFieldsExpr(TypeLoc, QT);
}

ExprResult SemaSYCL::BuildSYCLBuiltinNumFieldsExpr(SourceLocation Loc,
                                                   QualType SourceTy) {
  if (!SourceTy->isDependentType()) {
    if (SemaRef.RequireCompleteType(
            Loc, SourceTy, diag::err_sycl_type_trait_requires_complete_type,
            /*__builtin_num_fields*/ 0))
      return ExprError();

    if (!SourceTy->isRecordType()) {
      Diag(Loc, diag::err_sycl_type_trait_requires_record_type)
          << /*__builtin_num_fields*/ 0;
      return ExprError();
    }
  }
  return new (getASTContext())
      SYCLBuiltinNumFieldsExpr(Loc, SourceTy, getASTContext().getSizeType());
}

ExprResult SemaSYCL::ActOnSYCLBuiltinFieldTypeExpr(ParsedType PT, Expr *Idx) {
  TypeSourceInfo *TInfo = nullptr;
  QualType QT = Sema::GetTypeFromParser(PT, &TInfo);
  assert(TInfo && "couldn't get type info from a type from the parser?");
  SourceLocation TypeLoc = TInfo->getTypeLoc().getBeginLoc();

  return BuildSYCLBuiltinFieldTypeExpr(TypeLoc, QT, Idx);
}

ExprResult SemaSYCL::BuildSYCLBuiltinFieldTypeExpr(SourceLocation Loc,
                                                   QualType SourceTy,
                                                   Expr *Idx) {
  // If the expression appears in an evaluated context, we want to give an
  // error so that users don't attempt to use the value of this expression.
  if (!SemaRef.isUnevaluatedContext()) {
    Diag(Loc, diag::err_sycl_builtin_type_trait_evaluated)
        << /*__builtin_field_type*/ 0;
    return ExprError();
  }

  // We may not be able to calculate the field type (the source type may be a
  // dependent type), so use the source type as a basic fallback. This will
  // ensure that the AST node will have a dependent type that gets resolved
  // later to the real type.
  QualType FieldTy = SourceTy;
  ExprValueKind ValueKind = VK_PRValue;
  if (!SourceTy->isDependentType()) {
    if (SemaRef.RequireCompleteType(
            Loc, SourceTy, diag::err_sycl_type_trait_requires_complete_type,
            /*__builtin_field_type*/ 1))
      return ExprError();

    if (!SourceTy->isRecordType()) {
      Diag(Loc, diag::err_sycl_type_trait_requires_record_type)
          << /*__builtin_field_type*/ 1;
      return ExprError();
    }

    if (!Idx->isValueDependent()) {
      std::optional<llvm::APSInt> IdxVal =
          Idx->getIntegerConstantExpr(getASTContext());
      if (IdxVal) {
        RecordDecl *RD = SourceTy->getAsRecordDecl();
        assert(RD && "Record type but no record decl?");
        int64_t Index = IdxVal->getExtValue();

        if (Index < 0) {
          Diag(Idx->getExprLoc(),
               diag::err_sycl_type_trait_requires_nonnegative_index)
              << /*fields*/ 0;
          return ExprError();
        }

        // Ensure that the index is within range.
        int64_t NumFields = std::distance(RD->field_begin(), RD->field_end());
        if (Index >= NumFields) {
          Diag(Idx->getExprLoc(),
               diag::err_sycl_builtin_type_trait_index_out_of_range)
              << toString(*IdxVal, 10) << SourceTy << /*fields*/ 0;
          return ExprError();
        }
        const FieldDecl *FD = *std::next(RD->field_begin(), Index);
        FieldTy = FD->getType();

        // If the field type was a reference type, adjust it now.
        if (FieldTy->isLValueReferenceType()) {
          ValueKind = VK_LValue;
          FieldTy = FieldTy.getNonReferenceType();
        } else if (FieldTy->isRValueReferenceType()) {
          ValueKind = VK_XValue;
          FieldTy = FieldTy.getNonReferenceType();
        }
      }
    }
  }
  return new (getASTContext())
      SYCLBuiltinFieldTypeExpr(Loc, SourceTy, Idx, FieldTy, ValueKind);
}

ExprResult SemaSYCL::ActOnSYCLBuiltinNumBasesExpr(ParsedType PT) {
  TypeSourceInfo *TInfo = nullptr;
  QualType QT = Sema::GetTypeFromParser(PT, &TInfo);
  assert(TInfo && "couldn't get type info from a type from the parser?");
  SourceLocation TypeLoc = TInfo->getTypeLoc().getBeginLoc();

  return BuildSYCLBuiltinNumBasesExpr(TypeLoc, QT);
}

ExprResult SemaSYCL::BuildSYCLBuiltinNumBasesExpr(SourceLocation Loc,
                                                  QualType SourceTy) {
  if (!SourceTy->isDependentType()) {
    if (SemaRef.RequireCompleteType(
            Loc, SourceTy, diag::err_sycl_type_trait_requires_complete_type,
            /*__builtin_num_bases*/ 2))
      return ExprError();

    if (!SourceTy->isRecordType()) {
      Diag(Loc, diag::err_sycl_type_trait_requires_record_type)
          << /*__builtin_num_bases*/ 2;
      return ExprError();
    }
  }
  return new (getASTContext())
      SYCLBuiltinNumBasesExpr(Loc, SourceTy, getASTContext().getSizeType());
}

ExprResult SemaSYCL::ActOnSYCLBuiltinBaseTypeExpr(ParsedType PT, Expr *Idx) {
  TypeSourceInfo *TInfo = nullptr;
  QualType QT = SemaRef.GetTypeFromParser(PT, &TInfo);
  assert(TInfo && "couldn't get type info from a type from the parser?");
  SourceLocation TypeLoc = TInfo->getTypeLoc().getBeginLoc();

  return BuildSYCLBuiltinBaseTypeExpr(TypeLoc, QT, Idx);
}

ExprResult SemaSYCL::BuildSYCLBuiltinBaseTypeExpr(SourceLocation Loc,
                                                  QualType SourceTy,
                                                  Expr *Idx) {
  // If the expression appears in an evaluated context, we want to give an
  // error so that users don't attempt to use the value of this expression.
  if (!SemaRef.isUnevaluatedContext()) {
    Diag(Loc, diag::err_sycl_builtin_type_trait_evaluated)
        << /*__builtin_base_type*/ 1;
    return ExprError();
  }

  // We may not be able to calculate the base type (the source type may be a
  // dependent type), so use the source type as a basic fallback. This will
  // ensure that the AST node will have a dependent type that gets resolved
  // later to the real type.
  QualType BaseTy = SourceTy;
  if (!SourceTy->isDependentType()) {
    if (SemaRef.RequireCompleteType(
            Loc, SourceTy, diag::err_sycl_type_trait_requires_complete_type,
            /*__builtin_base_type*/ 3))
      return ExprError();

    if (!SourceTy->isRecordType()) {
      Diag(Loc, diag::err_sycl_type_trait_requires_record_type)
          << /*__builtin_base_type*/ 3;
      return ExprError();
    }

    if (!Idx->isValueDependent()) {
      std::optional<llvm::APSInt> IdxVal =
          Idx->getIntegerConstantExpr(getASTContext());
      if (IdxVal) {
        CXXRecordDecl *RD = SourceTy->getAsCXXRecordDecl();
        assert(RD && "Record type but no record decl?");
        int64_t Index = IdxVal->getExtValue();

        if (Index < 0) {
          Diag(Idx->getExprLoc(),
               diag::err_sycl_type_trait_requires_nonnegative_index)
              << /*bases*/ 1;
          return ExprError();
        }

        // Ensure that the index is within range.
        if (Index >= RD->getNumBases()) {
          Diag(Idx->getExprLoc(),
               diag::err_sycl_builtin_type_trait_index_out_of_range)
              << toString(*IdxVal, 10) << SourceTy << /*bases*/ 1;
          return ExprError();
        }

        const CXXBaseSpecifier &Spec = *std::next(RD->bases_begin(), Index);
        BaseTy = Spec.getType();
      }
    }
  }
  return new (getASTContext())
      SYCLBuiltinBaseTypeExpr(Loc, SourceTy, Idx, BaseTy);
}

/// Returns true if the target requires a new type.
/// This happens if a pointer to generic cannot be passed
static bool targetRequiresNewType(ASTContext &Context) {
  llvm::Triple T = Context.getTargetInfo().getTriple();
  return !T.isNVPTX();
}

// This information is from Section 4.13 of the SYCL spec
// https://www.khronos.org/registry/SYCL/specs/sycl-1.2.1.pdf
// This function returns false if the math lib function
// corresponding to the input builtin is not supported
// for SYCL
static bool IsSyclMathFunc(unsigned BuiltinID) {
  switch (BuiltinID) {
  case Builtin::BIlround:
  case Builtin::BI__builtin_lround:
  case Builtin::BIceill:
  case Builtin::BI__builtin_ceill:
  case Builtin::BIcopysignl:
  case Builtin::BI__builtin_copysignl:
  case Builtin::BIcosl:
  case Builtin::BI__builtin_cosl:
  case Builtin::BIexpl:
  case Builtin::BI__builtin_expl:
  case Builtin::BIexp2l:
  case Builtin::BI__builtin_exp2l:
  case Builtin::BIfabsl:
  case Builtin::BI__builtin_fabsl:
  case Builtin::BIfloorl:
  case Builtin::BI__builtin_floorl:
  case Builtin::BIfmal:
  case Builtin::BI__builtin_fmal:
  case Builtin::BIfmaxl:
  case Builtin::BI__builtin_fmaxl:
  case Builtin::BIfminl:
  case Builtin::BI__builtin_fminl:
  case Builtin::BIfmodl:
  case Builtin::BI__builtin_fmodl:
  case Builtin::BIlogl:
  case Builtin::BI__builtin_logl:
  case Builtin::BIlog10l:
  case Builtin::BI__builtin_log10l:
  case Builtin::BIlog2l:
  case Builtin::BI__builtin_log2l:
  case Builtin::BIpowl:
  case Builtin::BI__builtin_powl:
  case Builtin::BIrintl:
  case Builtin::BI__builtin_rintl:
  case Builtin::BIroundl:
  case Builtin::BI__builtin_roundl:
  case Builtin::BIsinl:
  case Builtin::BI__builtin_sinl:
  case Builtin::BIsqrtl:
  case Builtin::BI__builtin_sqrtl:
  case Builtin::BItruncl:
  case Builtin::BI__builtin_truncl:
  case Builtin::BIlroundl:
  case Builtin::BI__builtin_lroundl:
  case Builtin::BIlroundf:
  case Builtin::BI__builtin_lroundf:
    return false;
  default:
    break;
  }
  return true;
}

bool SemaSYCL::isDeclAllowedInSYCLDeviceCode(const Decl *D) {
  if (const FunctionDecl *FD = dyn_cast<FunctionDecl>(D)) {
    const IdentifierInfo *II = FD->getIdentifier();

    // Allow __builtin_assume_aligned and __builtin_printf to be called from
    // within device code.
    if (FD->getBuiltinID() &&
        (FD->getBuiltinID() == Builtin::BI__builtin_assume_aligned ||
         FD->getBuiltinID() == Builtin::BI__builtin_printf))
      return true;

    // Allow to use `::printf` only for CUDA.
    if (getLangOpts().SYCLCUDACompat) {
      if (FD->getBuiltinID() == Builtin::BIprintf)
        return true;
    }

    const DeclContext *DC = FD->getDeclContext();
    if (II && II->isStr("__spirv_ocl_printf") &&
        !FD->isDefined() &&
        FD->getLanguageLinkage() == CXXLanguageLinkage &&
        DC->getEnclosingNamespaceContext()->isTranslationUnit())
      return true;
  }
  return false;
}

SemaSYCL::SemaSYCL(Sema &S)
    : SemaBase(S), SyclIntHeader(nullptr), SyclIntFooter(nullptr) {}

static bool isZeroSizedArray(SemaSYCL &S, QualType Ty) {
  if (const auto *CAT = S.getASTContext().getAsConstantArrayType(Ty))
    return CAT->isZeroSize();
  return false;
}

static void checkSYCLType(SemaSYCL &S, QualType Ty, SourceRange Loc,
                          llvm::DenseSet<QualType> Visited,
                          SourceRange UsedAtLoc = SourceRange()) {
  // Not all variable types are supported inside SYCL kernels,
  // for example the quad type __float128 will cause errors in the
  // SPIR-V translation phase.
  // Here we check any potentially unsupported declaration and issue
  // a deferred diagnostic, which will be emitted iff the declaration
  // is discovered to reside in kernel code.
  // The optional UsedAtLoc param is used when the SYCL usage is at a
  // different location than the variable declaration and we need to
  // inform the user of both, e.g. struct member usage vs declaration.

  bool Emitting = false;
  ASTContext &Context = S.getASTContext();

  //--- check types ---
  if (Ty->isDependentType())
    return;

  // zero length arrays
  if (isZeroSizedArray(S, Ty)) {
    S.DiagIfDeviceCode(Loc.getBegin(), diag::err_typecheck_zero_array_size)
        << 1;
    Emitting = true;
  }

  // variable length arrays
  if (Ty->isVariableArrayType()) {
    S.DiagIfDeviceCode(Loc.getBegin(), diag::err_vla_unsupported) << 0;
    Emitting = true;
  }

  // Sub-reference array or pointer, then proceed with that type.
  while (Ty->isAnyPointerType() || Ty->isArrayType())
    Ty = QualType{Ty->getPointeeOrArrayElementType(), 0};

  if (((Ty->isFloat128Type() ||
        (Ty->isRealFloatingType() && Context.getTypeSize(Ty) == 128)) &&
       !Context.getTargetInfo().hasFloat128Type()) ||
      (Ty->isIntegerType() && Context.getTypeSize(Ty) == 128 &&
       !Context.getTargetInfo().hasInt128Type()) ||
      (Ty->isBFloat16Type() && !Context.getTargetInfo().hasBFloat16Type()) ||
      // FIXME: this should have a TI check, but support isn't properly reported
      // ...
      (Ty->isSpecificBuiltinType(BuiltinType::LongDouble))) {
    S.DiagIfDeviceCode(Loc.getBegin(), diag::err_type_unsupported)
        << Ty.getUnqualifiedType().getCanonicalType();
    Emitting = true;
  }

  if (Emitting && UsedAtLoc.isValid())
    S.DiagIfDeviceCode(UsedAtLoc.getBegin(), diag::note_used_here);

  //--- now recurse ---
  // Pointers complicate recursion. Add this type to Visited.
  // If already there, bail out.
  if (!Visited.insert(Ty).second)
    return;

  if (const auto *ATy = dyn_cast<AttributedType>(Ty))
    return checkSYCLType(S, ATy->getModifiedType(), Loc, Visited);

  if (const auto *RD = Ty->getAsRecordDecl()) {
    for (const auto &Field : RD->fields())
      checkSYCLType(S, Field->getType(), Field->getSourceRange(), Visited, Loc);
  } else if (const auto *FPTy = dyn_cast<FunctionProtoType>(Ty)) {
    for (const auto &ParamTy : FPTy->param_types())
      checkSYCLType(S, ParamTy, Loc, Visited);
    checkSYCLType(S, FPTy->getReturnType(), Loc, Visited);
  }
}

void SemaSYCL::checkSYCLDeviceVarDecl(VarDecl *Var) {
  assert(getLangOpts().SYCLIsDevice &&
         "Should only be called during SYCL compilation");
  QualType Ty = Var->getType();
  SourceRange Loc = Var->getLocation();
  llvm::DenseSet<QualType> Visited;

  checkSYCLType(*this, Ty, Loc, Visited);
}

enum NotForwardDeclarableReason {
  UnscopedEnum,
  StdNamespace,
  UnnamedTag,
  NotAtNamespaceScope,
  None
};

// This is a helper function which is used to check if a class declaration is:
//   * declared within namespace 'std' (at any level)
//     e.g., namespace std { namespace literals { class Whatever; } }
//     h.single_task<std::literals::Whatever>([]() {});
//   * declared within a function
//     e.g., void foo() { struct S { int i; };
//     h.single_task<S>([]() {}); }
//   * declared within another tag
//     e.g., struct S { struct T { int i } t; };
//     h.single_task<S::T>([]() {});
//  User for kernel name types and class/struct types used in free function
//  kernel arguments.
static NotForwardDeclarableReason
isForwardDeclarable(const NamedDecl *DeclToCheck, SemaSYCL &S,
                    bool DiagForFreeFunction = false) {
  if (const auto *ED = dyn_cast<EnumDecl>(DeclToCheck);
      ED && !ED->isScoped() && !ED->isFixed())
    return NotForwardDeclarableReason::UnscopedEnum;

  const DeclContext *DeclCtx = DeclToCheck->getDeclContext();
  if (DeclCtx) {
    while (!DeclCtx->isTranslationUnit() &&
           (isa<NamespaceDecl>(DeclCtx) || isa<LinkageSpecDecl>(DeclCtx))) {
      const auto *NSDecl = dyn_cast<NamespaceDecl>(DeclCtx);
      // We don't report free function kernel parameter case because the
      // restriction for the type used there to be forward declarable comes from
      // the need to forward declare it in the integration header. We're safe
      // to do so because the integration header is an implemention detail and
      // is generated by the compiler.
      // We do diagnose case with kernel name type since the spec requires us to
      // do so.
      if (!DiagForFreeFunction && NSDecl && NSDecl->isStdNamespace())
        return NotForwardDeclarableReason::StdNamespace;
      DeclCtx = DeclCtx->getParent();
    }
  }

  // Check if the we've met a Tag declaration local to a non-namespace scope
  // (i.e. Inside a function or within another Tag etc).
  if (const auto *Tag = dyn_cast<TagDecl>(DeclToCheck)) {
    if (Tag->getIdentifier() == nullptr)
      return NotForwardDeclarableReason::UnnamedTag;
    if (!DeclCtx->isTranslationUnit()) {
      // Diagnose used types without complete definition i.e.
      //   int main() {
      //     class KernelName1;
      //     parallel_for<class KernelName1>(..);
      //   }
      // For kernel name type This case can only be diagnosed during host
      // compilation because the integration header is required to distinguish
      // between the invalid code (above) and the following valid code:
      //   int main() {
      //     parallel_for<class KernelName2>(..);
      //   }
      // The device compiler forward declares both KernelName1 and
      // KernelName2 in the integration header as ::KernelName1 and
      // ::KernelName2. The problem with the former case is the additional
      // declaration 'class KernelName1' in non-global scope. Lookup in this
      // case will resolve to ::main::KernelName1 (instead of
      // ::KernelName1). Since this is not visible to runtime code that
      // submits kernels, this is invalid.
      if (Tag->isCompleteDefinition() ||
          S.getLangOpts().SYCLEnableIntHeaderDiags || DiagForFreeFunction)
        return NotForwardDeclarableReason::NotAtNamespaceScope;
    }
  }

  return NotForwardDeclarableReason::None;
}

// Tests whether given function is a lambda function or '()' operator used as
// SYCL kernel body function (e.g. in parallel_for).
// NOTE: This is incomplete implemenation. See TODO in the FE TODO list for the
// ESIMD extension.
static bool isSYCLKernelBodyFunction(FunctionDecl *FD) {
  return FD->getOverloadedOperator() == OO_Call;
}

static bool isSYCLUndefinedAllowed(const FunctionDecl *Callee,
                                   const SourceManager &SrcMgr) {
  if (!Callee)
    return false;

  // The check below requires declaration name, make sure we have it.
  if (!Callee->getIdentifier())
    return false;

  // libstdc++-11 introduced an undefined function "void __failed_assertion()"
  // which may lead to SemaSYCL check failure. However, this undefined function
  // is used to trigger some compilation error when the check fails at compile
  // time and will be ignored when the check succeeds. We allow calls to this
  // function to support some important std functions in SYCL device.
  return (Callee->getName() == LibstdcxxFailedAssertion) &&
         Callee->getNumParams() == 0 && Callee->getReturnType()->isVoidType() &&
         SrcMgr.isInSystemHeader(Callee->getLocation());
}

// Helper function to report conflicting function attributes.
// F - the function, A1 - function attribute, A2 - the attribute it conflicts
// with.
static void reportConflictingAttrs(SemaSYCL &S, FunctionDecl *F, const Attr *A1,
                                   const Attr *A2) {
  S.Diag(F->getLocation(), diag::err_conflicting_sycl_kernel_attributes);
  S.Diag(A1->getLocation(), diag::note_conflicting_attribute);
  S.Diag(A2->getLocation(), diag::note_conflicting_attribute);
  F->setInvalidDecl();
}

/// Returns the signed constant integer value represented by given expression
static int64_t getIntExprValue(const Expr *E, ASTContext &Ctx) {
  return E->getIntegerConstantExpr(Ctx)->getSExtValue();
}

// Collect function attributes related to SYCL.
static void collectSYCLAttributes(SemaSYCL &S, FunctionDecl *FD,
                                  llvm::SmallVectorImpl<Attr *> &Attrs,
                                  bool DirectlyCalled) {
  if (!FD->hasAttrs())
    return;

  // In SYCL 2020 mode, the attributes aren't propagated from the function they
  // are applied on to the kernel which calls the function.
  if (DirectlyCalled) {
    llvm::copy_if(FD->getAttrs(), std::back_inserter(Attrs), [](Attr *A) {
      // FIXME: Make this list self-adapt as new SYCL attributes are added.
      return isa<IntelReqdSubGroupSizeAttr, IntelNamedSubGroupSizeAttr,
                 SYCLReqdWorkGroupSizeAttr, SYCLWorkGroupSizeHintAttr,
                 SYCLIntelKernelArgsRestrictAttr, SYCLIntelNumSimdWorkItemsAttr,
                 SYCLIntelSchedulerTargetFmaxMhzAttr,
                 SYCLIntelMaxWorkGroupSizeAttr, SYCLIntelMaxGlobalWorkDimAttr,
                 SYCLIntelMinWorkGroupsPerComputeUnitAttr,
                 SYCLIntelMaxWorkGroupsPerMultiprocessorAttr,
                 SYCLIntelNoGlobalWorkOffsetAttr, SYCLSimdAttr,
                 SYCLIntelLoopFuseAttr, SYCLIntelMaxConcurrencyAttr,
                 SYCLIntelDisableLoopPipeliningAttr,
                 SYCLIntelInitiationIntervalAttr,
                 SYCLIntelUseStallEnableClustersAttr, SYCLDeviceHasAttr,
                 SYCLAddIRAttributesFunctionAttr>(A);
    });
  }
}

class DiagDeviceFunction : public RecursiveASTVisitor<DiagDeviceFunction> {
  SemaSYCL &SemaSYCLRef;
  const llvm::SmallPtrSetImpl<const FunctionDecl *> &RecursiveFuncs;

public:
  DiagDeviceFunction(
      SemaSYCL &S,
      const llvm::SmallPtrSetImpl<const FunctionDecl *> &RecursiveFuncs)
      : RecursiveASTVisitor(), SemaSYCLRef(S), RecursiveFuncs(RecursiveFuncs) {}

  void CheckBody(Stmt *ToBeDiagnosed) { TraverseStmt(ToBeDiagnosed); }

  bool VisitCallExpr(CallExpr *e) {
    if (FunctionDecl *Callee = e->getDirectCallee()) {
      Callee = Callee->getCanonicalDecl();
      assert(Callee && "Device function canonical decl must be available");

      // Remember that all SYCL kernel functions have deferred
      // instantiation as template functions. It means that
      // all functions used by kernel have already been parsed and have
      // definitions.
      if (RecursiveFuncs.count(Callee)) {
        SemaSYCLRef.Diag(e->getExprLoc(), diag::err_sycl_restrict)
            << SemaSYCL::KernelCallRecursiveFunction;
        SemaSYCLRef.Diag(Callee->getSourceRange().getBegin(),
                         diag::note_sycl_recursive_function_declared_here)
            << SemaSYCL::KernelCallRecursiveFunction;
      }

      // Specifically check if the math library function corresponding to this
      // builtin is supported for SYCL
      unsigned BuiltinID = Callee->getBuiltinID();
      if (BuiltinID && !IsSyclMathFunc(BuiltinID)) {
        StringRef Name =
            SemaSYCLRef.getASTContext().BuiltinInfo.getName(BuiltinID);
        SemaSYCLRef.Diag(e->getExprLoc(), diag::err_builtin_target_unsupported)
            << Name << "SYCL device";
      }
    } else if (!SemaSYCLRef.getLangOpts().SYCLAllowFuncPtr &&
               !e->isTypeDependent() &&
               !isa<CXXPseudoDestructorExpr>(e->getCallee())) {
      bool MaybeConstantExpr = false;
      Expr *NonDirectCallee = e->getCallee();
      if (!NonDirectCallee->isValueDependent())
        MaybeConstantExpr =
            NonDirectCallee->isCXX11ConstantExpr(SemaSYCLRef.getASTContext());
      if (!MaybeConstantExpr)
        SemaSYCLRef.Diag(e->getExprLoc(), diag::err_sycl_restrict)
            << SemaSYCL::KernelCallFunctionPointer;
    }
    return true;
  }

  bool VisitCXXTypeidExpr(CXXTypeidExpr *E) {
    SemaSYCLRef.Diag(E->getExprLoc(), diag::err_sycl_restrict)
        << SemaSYCL::KernelRTTI;
    return true;
  }

  bool VisitCXXDynamicCastExpr(const CXXDynamicCastExpr *E) {
    SemaSYCLRef.Diag(E->getExprLoc(), diag::err_sycl_restrict)
        << SemaSYCL::KernelRTTI;
    return true;
  }

  // Skip checking rules on variables initialized during constant evaluation.
  bool TraverseVarDecl(VarDecl *VD) {
    if (VD->isConstexpr())
      return true;
    return RecursiveASTVisitor::TraverseVarDecl(VD);
  }

  // Skip checking rules on template arguments, since these are constant
  // expressions.
  bool TraverseTemplateArgumentLoc(const TemplateArgumentLoc &ArgLoc) {
    return true;
  }

  // Skip checking the static assert, both components are required to be
  // constant expressions.
  bool TraverseStaticAssertDecl(StaticAssertDecl *D) { return true; }

  // Make sure we skip the condition of the case, since that is a constant
  // expression.
  bool TraverseCaseStmt(CaseStmt *S) {
    return TraverseStmt(S->getSubStmt());
  }

  // Skip checking the size expr, since a constant array type loc's size expr is
  // a constant expression.
  bool TraverseConstantArrayTypeLoc(const ConstantArrayTypeLoc &ArrLoc) {
    return true;
  }

  bool TraverseIfStmt(IfStmt *S) {
    if (std::optional<Stmt *> ActiveStmt =
            S->getNondiscardedCase(SemaSYCLRef.getASTContext())) {
      if (*ActiveStmt)
        return TraverseStmt(*ActiveStmt);
      return true;
    }
    return RecursiveASTVisitor::TraverseIfStmt(S);
  }
};

// This type manages the list of device functions and recursive functions, as
// well as an entry point for attribute collection, for the translation unit
// during MarkDevices. On construction, this type makes sure that all of the
// root-device functions, (that is, those marked with SYCL_EXTERNAL) are
// collected.  On destruction, it manages and runs the diagnostics required.
// When processing individual kernel/external functions, the
// SingleDeviceFunctionTracker type updates this type.
class DeviceFunctionTracker {
  friend class SingleDeviceFunctionTracker;
  CallGraph CG;
  SemaSYCL &SemaSYCLRef;
  // The list of functions used on the device, kept so we can diagnose on them
  // later.
  llvm::SmallPtrSet<FunctionDecl *, 16> DeviceFunctions;
  llvm::SmallPtrSet<const FunctionDecl *, 16> RecursiveFunctions;

  void CollectSyclExternalFuncs() {
    for (CallGraphNode::CallRecord Record : CG.getRoot()->callees())
      if (auto *FD = dyn_cast<FunctionDecl>(Record.Callee->getDecl()))
        if (FD->hasBody() && FD->hasAttr<SYCLDeviceAttr>())
          SemaSYCLRef.addSyclDeviceDecl(FD);
  }

  CallGraphNode *getNodeForKernel(FunctionDecl *Kernel) {
    assert(CG.getNode(Kernel) && "No call graph entry for a kernel?");
    return CG.getNode(Kernel);
  }

  void AddSingleFunction(
      const llvm::SmallPtrSetImpl<FunctionDecl *> &DevFuncs,
      const llvm::SmallPtrSetImpl<const FunctionDecl *> &Recursive) {
    DeviceFunctions.insert(DevFuncs.begin(), DevFuncs.end());
    RecursiveFunctions.insert(Recursive.begin(), Recursive.end());
  }

public:
  DeviceFunctionTracker(SemaSYCL &S) : SemaSYCLRef(S) {
    CG.setSkipConstantExpressions(S.getASTContext());
    CG.addToCallGraph(S.getASTContext().getTranslationUnitDecl());
    CollectSyclExternalFuncs();
  }

  ~DeviceFunctionTracker() {
    DiagDeviceFunction Diagnoser{SemaSYCLRef, RecursiveFunctions};
    for (const FunctionDecl *FD : DeviceFunctions)
      if (const FunctionDecl *Def = FD->getDefinition())
        Diagnoser.CheckBody(Def->getBody());
  }
};

/// This function checks whether given DeclContext contains a topmost
/// namespace with name "sycl".
static bool isDeclaredInSYCLNamespace(const Decl *D) {
  const DeclContext *DC = D->getDeclContext()->getEnclosingNamespaceContext();
  const auto *ND = dyn_cast<NamespaceDecl>(DC);
  // If this is not a namespace, then we are done.
  if (!ND)
    return false;

  // While it is a namespace, find its parent scope.
  while (const DeclContext *Parent = ND->getParent()) {
    if (!isa<NamespaceDecl>(Parent))
      break;
    ND = cast<NamespaceDecl>(Parent);
  }

  return ND && ND->getName() == "sycl";
}

static bool isSYCLPrivateMemoryVar(VarDecl *VD) {
  return SemaSYCL::isSyclType(VD->getType(), SYCLTypeAttr::private_memory);
}

static void addScopeAttrToLocalVars(FunctionDecl &F) {
  for (Decl *D : F.decls()) {
    VarDecl *VD = dyn_cast<VarDecl>(D);

    if (!VD || isa<ParmVarDecl>(VD) ||
        VD->getStorageDuration() != StorageDuration::SD_Automatic)
      continue;
    // Local variables of private_memory type in the WG scope still have WI
    // scope, all the rest - WG scope. Simple logic
    // "if no scope than it is WG scope" won't work, because compiler may add
    // locals not declared in user code (lambda object parameter, byval
    // arguments) which will result in alloca w/o any attribute, so need WI
    // scope too.
    SYCLScopeAttr::Level L = isSYCLPrivateMemoryVar(VD)
                                 ? SYCLScopeAttr::Level::WorkItem
                                 : SYCLScopeAttr::Level::WorkGroup;
    VD->addAttr(SYCLScopeAttr::CreateImplicit(F.getASTContext(), L));
  }
}

// This type does the heavy lifting for the management of device functions,
// recursive function detection, and attribute collection for a single
// kernel/external function. It walks the callgraph to find all functions that
// are called, marks the recursive-functions, and figures out the list of
// attributes that apply to this kernel.
//
// Upon destruction, this type updates the DeviceFunctionTracker.
class SingleDeviceFunctionTracker {
  DeviceFunctionTracker &Parent;
  FunctionDecl *SYCLKernel = nullptr;
  FunctionDecl *KernelBody = nullptr;
  llvm::SmallPtrSet<FunctionDecl *, 16> DeviceFunctions;
  llvm::SmallPtrSet<const FunctionDecl *, 16> RecursiveFunctions;
  llvm::SmallVector<Attr *> CollectedAttributes;

  FunctionDecl *GetFDFromNode(CallGraphNode *Node) {
    FunctionDecl *FD = Node->getDecl()->getAsFunction();
    if (!FD)
      return nullptr;

    return FD->getMostRecentDecl();
  }

  void VisitCallNode(CallGraphNode *Node, FunctionDecl *CurrentDecl,
                     llvm::SmallVectorImpl<FunctionDecl *> &CallStack) {
    // If this isn't a function, I don't think there is anything we can do here.
    if (!CurrentDecl)
      return;

    // Determine if this is a recursive function. If so, we're done.
    if (llvm::is_contained(CallStack, CurrentDecl)) {
      RecursiveFunctions.insert(CurrentDecl->getCanonicalDecl());
      return;
    }

    // If this is a routine that is not defined and it does not have either
    // a SYCLKernel or SYCLDevice attribute on it, add it to the set of
    // routines potentially reachable on device. This is to diagnose such
    // cases later in finalizeSYCLDelayedAnalysis().
    if (!CurrentDecl->isDefined() && !CurrentDecl->hasAttr<SYCLKernelAttr>() &&
        !CurrentDecl->hasAttr<SYCLDeviceAttr>())
      Parent.SemaSYCLRef.addFDToReachableFromSyclDevice(CurrentDecl,
                                                        CallStack.back());

    // If this is a parallel_for_work_item that is declared in the
    // sycl namespace, mark it with the WorkItem scope attribute.
    // Note: Here, we assume that this is called from within a
    // parallel_for_work_group; it is undefined to call it otherwise.
    // We deliberately do not diagnose a violation.
    // The following changes have also been added:
    // 1. The function inside which the parallel_for_work_item exists is
    //    marked with WorkGroup scope attribute, if not present already.
    // 2. The local variables inside the function are marked with appropriate
    //    scope.
    if (CurrentDecl->getIdentifier() &&
        CurrentDecl->getIdentifier()->getName() == "parallel_for_work_item" &&
        isDeclaredInSYCLNamespace(CurrentDecl) &&
        !CurrentDecl->hasAttr<SYCLScopeAttr>()) {
      CurrentDecl->addAttr(SYCLScopeAttr::CreateImplicit(
          Parent.SemaSYCLRef.getASTContext(), SYCLScopeAttr::Level::WorkItem));
      FunctionDecl *Caller = CallStack.back();
      if (!Caller->hasAttr<SYCLScopeAttr>()) {
        Caller->addAttr(
            SYCLScopeAttr::CreateImplicit(Parent.SemaSYCLRef.getASTContext(),
                                          SYCLScopeAttr::Level::WorkGroup));
        addScopeAttrToLocalVars(*Caller);
      }
    }

    // We previously thought we could skip this function if we'd seen it before,
    // but if we haven't seen it before in this call graph, we can end up
    // missing a recursive call.  SO, we have to revisit call-graphs we've
    // already seen, just in case it ALSO has recursion.  For example:
    // void recurse1();
    // void recurse2() { recurse1(); }
    // void recurse1() { recurse2(); }
    // void CallerInKernel() { recurse1(); recurse2(); }
    // When checking 'recurse1', we'd have ended up 'visiting' recurse2 without
    // realizing it was recursive, since we never went into the
    // child-of-its-child, since THAT was recursive and exited early out of
    // necessity.
    // Then when we go to visit the kernel's call to recurse2, we would
    // immediately escape not noticing it was recursive. SO, we have to do a
    // little extra work in this case, and make sure we visit the entire call
    // graph.
    DeviceFunctions.insert(CurrentDecl);

    // Collect attributes for functions that aren't the root kernel.
    if (!CallStack.empty()) {
      bool DirectlyCalled = CallStack.size() == 1;
      collectSYCLAttributes(Parent.SemaSYCLRef, CurrentDecl,
                            CollectedAttributes, DirectlyCalled);
    }

    // Calculate the kernel body.  Note the 'isSYCLKernelBodyFunction' only
    // tests that it is operator(), so hopefully this doesn't get us too many
    // false-positives.
    if (isSYCLKernelBodyFunction(CurrentDecl)) {
      // This is a direct callee of the kernel.
      if (CallStack.size() == 1 &&
          CallStack.back()->hasAttr<SYCLKernelAttr>()) {
        assert(!KernelBody && "inconsistent call graph - only one kernel body "
                              "function can be called");
        KernelBody = CurrentDecl;
      } else if (CallStack.size() == 2 && KernelBody == CallStack.back()) {
        // To implement rounding-up of a parallel-for range the
        // SYCL header implementation modifies the kernel call like this:
        // auto Wrapper = [=](TransformedArgType Arg) {
        //  if (Arg[0] >= NumWorkItems[0])
        //    return;
        //  Arg.set_allowed_range(NumWorkItems);
        //  KernelFunc(Arg);
        // };
        //
        // This transformation leads to a condition where a kernel body
        // function becomes callable from a new kernel body function.
        // Hence this test.
        // FIXME: We need to be more selective here, this can be hit by simply
        // having a kernel lambda with a lambda call inside of it.
        KernelBody = CurrentDecl;
      }
      if (KernelBody)
        Parent.SemaSYCLRef.addSYCLKernelFunction(KernelBody);
    }

    // Recurse.
    CallStack.push_back(CurrentDecl);
    llvm::SmallPtrSet<FunctionDecl *, 16> SeenCallees;
    for (CallGraphNode *CI : Node->callees()) {
      FunctionDecl *CurFD = GetFDFromNode(CI);

      // Make sure we only visit each callee 1x from this function to avoid very
      // time consuming template recursion cases.
      if (!llvm::is_contained(SeenCallees, CurFD)) {
        VisitCallNode(CI, CurFD, CallStack);
        SeenCallees.insert(CurFD);
      }
    }
    CallStack.pop_back();
  }

  // Function to walk the call graph and identify the important information.
  void Init() {
    CallGraphNode *KernelNode = Parent.getNodeForKernel(SYCLKernel);
    llvm::SmallVector<FunctionDecl *> CallStack;
    VisitCallNode(KernelNode, GetFDFromNode(KernelNode), CallStack);

    // Always inline the KernelBody in the kernel entry point. For ESIMD
    // inlining is handled later down the pipeline.
    if (KernelBody &&
        Parent.SemaSYCLRef.getLangOpts().SYCLForceInlineKernelLambda &&
        !KernelBody->hasAttr<NoInlineAttr>() &&
        !KernelBody->hasAttr<AlwaysInlineAttr>() &&
        !KernelBody->hasAttr<SYCLSimdAttr>()) {
      KernelBody->addAttr(AlwaysInlineAttr::CreateImplicit(
          KernelBody->getASTContext(), {}, AlwaysInlineAttr::Keyword_forceinline));
    }
  }

public:
  SingleDeviceFunctionTracker(DeviceFunctionTracker &P, Decl *Kernel)
      : Parent(P), SYCLKernel(Kernel->getAsFunction()) {
    Init();
  }

  FunctionDecl *GetSYCLKernel() { return SYCLKernel; }

  FunctionDecl *GetKernelBody() { return KernelBody; }

  llvm::SmallVectorImpl<Attr *> &GetCollectedAttributes() {
    return CollectedAttributes;
  }

  llvm::SmallPtrSetImpl<FunctionDecl *> &GetDeviceFunctions() {
    return DeviceFunctions;
  }

  ~SingleDeviceFunctionTracker() {
    Parent.AddSingleFunction(DeviceFunctions, RecursiveFunctions);
  }
};

class KernelBodyTransform : public TreeTransform<KernelBodyTransform> {
public:
  KernelBodyTransform(std::pair<DeclaratorDecl *, DeclaratorDecl *> &MPair,
                      Sema &S)
      : TreeTransform<KernelBodyTransform>(S), MappingPair(MPair), SemaRef(S) {}
  bool AlwaysRebuild() { return true; }

  ExprResult TransformDeclRefExpr(DeclRefExpr *DRE) {
    auto Ref = dyn_cast<DeclaratorDecl>(DRE->getDecl());
    if (Ref && Ref == MappingPair.first) {
      auto NewDecl = MappingPair.second;
      return DeclRefExpr::Create(
          SemaRef.getASTContext(), DRE->getQualifierLoc(),
          DRE->getTemplateKeywordLoc(), NewDecl, false, DRE->getNameInfo(),
          NewDecl->getType(), DRE->getValueKind());
    }
    return DRE;
  }

private:
  std::pair<DeclaratorDecl *, DeclaratorDecl *> MappingPair;
  Sema &SemaRef;
};

/// Creates a kernel parameter descriptor
/// \param Src  field declaration to construct name from
/// \param Ty   the desired parameter type
/// \return     the constructed descriptor
static ParamDesc makeParamDesc(const FieldDecl *Src, QualType Ty) {
  ASTContext &Ctx = Src->getASTContext();
  std::string Name = (Twine("_arg_") + Src->getName()).str();
  return std::make_tuple(Ty, &Ctx.Idents.get(Name),
                         Ctx.getTrivialTypeSourceInfo(Ty));
}
static ParamDesc makeParamDesc(const ParmVarDecl *Src, QualType Ty) {
  ASTContext &Ctx = Src->getASTContext();
  std::string Name = (Twine("__arg_") + Src->getName()).str();
  return std::make_tuple(Ty, &Ctx.Idents.get(Name),
                         Ctx.getTrivialTypeSourceInfo(Ty));
}

static ParamDesc makeParamDesc(ASTContext &Ctx, StringRef Name, QualType Ty) {
  return std::make_tuple(Ty, &Ctx.Idents.get(Name),
                         Ctx.getTrivialTypeSourceInfo(Ty));
}

static void unsupportedFreeFunctionParamType() {
  llvm::report_fatal_error("Unsupported free kernel parameter type!");
}

class MarkWIScopeFnVisitor : public RecursiveASTVisitor<MarkWIScopeFnVisitor> {
public:
  MarkWIScopeFnVisitor(ASTContext &Ctx) : Ctx(Ctx) {}

  bool VisitCXXMemberCallExpr(CXXMemberCallExpr *Call) {
    FunctionDecl *Callee = Call->getDirectCallee();
    if (!Callee)
      // not a direct call - continue search
      return true;
    QualType Ty = Ctx.getRecordType(Call->getRecordDecl());
    if (!SemaSYCL::isSyclType(Ty, SYCLTypeAttr::group))
      // not a member of sycl::group - continue search
      return true;
    auto Name = Callee->getName();
    if (Name != "wait_for" ||
        Callee->hasAttr<SYCLScopeAttr>())
      return true;
    // it is a call to sycl::group::wait_for - mark the callee
    Callee->addAttr(
        SYCLScopeAttr::CreateImplicit(Ctx, SYCLScopeAttr::Level::WorkItem));
    // continue search as there can be other wait_for calls
    return true;
  }

private:
  ASTContext &Ctx;
};

/// Return method by name
static CXXMethodDecl *getMethodByName(const CXXRecordDecl *CRD,
                                      StringRef MethodName) {
  CXXMethodDecl *Method;
  auto It = std::find_if(CRD->methods().begin(), CRD->methods().end(),
                         [MethodName](const CXXMethodDecl *Method) {
                           return Method->getNameAsString() == MethodName;
                         });
  Method = (It != CRD->methods().end()) ? *It : nullptr;
  return Method;
}

static KernelInvocationKind
getKernelInvocationKind(FunctionDecl *KernelCallerFunc) {
  return llvm::StringSwitch<KernelInvocationKind>(KernelCallerFunc->getName())
      .Case("kernel_single_task", InvokeSingleTask)
      .Case("kernel_parallel_for", InvokeParallelFor)
      .Case("kernel_parallel_for_work_group", InvokeParallelForWorkGroup)
      .Default(InvokeUnknown);
}

// The SYCL kernel's 'object type' used for diagnostics and naming/mangling is
// the first parameter to a function template using the sycl_kernel
// attribute. In SYCL 1.2.1, this was passed by value,
// and in SYCL 2020, it is passed by reference.
static QualType GetSYCLKernelObjectType(const FunctionDecl *KernelCaller) {
  assert(KernelCaller->getNumParams() > 0 && "Insufficient kernel parameters");
  QualType KernelParamTy = KernelCaller->getParamDecl(0)->getType();

  // SYCL 2020 kernels are passed by reference.
  if (KernelParamTy->isReferenceType())
    KernelParamTy = KernelParamTy->getPointeeType();

  // SYCL 1.2.1
  return KernelParamTy.getUnqualifiedType();
}

/// \return the target of given SYCL accessor type
static target getAccessTarget(QualType FieldTy,
                              const ClassTemplateSpecializationDecl *AccTy) {
  if (SemaSYCL::isSyclType(FieldTy, SYCLTypeAttr::local_accessor) ||
      SemaSYCL::isSyclType(FieldTy, SYCLTypeAttr::dynamic_local_accessor))
    return local;

  return static_cast<target>(
      AccTy->getTemplateArgs()[3].getAsIntegral().getExtValue());
}

bool SemaSYCL::isFreeFunction(const FunctionDecl *FD) {
  SourceLocation Loc = FD->getLocation();
  bool NextDeclaredWithAttr = false;
  for (FunctionDecl *Redecl : FD->redecls()) {
    bool IsFreeFunctionAttr = false;
    for (auto *IRAttr :
         Redecl->specific_attrs<SYCLAddIRAttributesFunctionAttr>()) {
      SmallVector<std::pair<std::string, std::string>, 4> NameValuePairs =
          IRAttr->getAttributeNameValuePairs(getASTContext());
      const auto it = std::find_if(
          NameValuePairs.begin(), NameValuePairs.end(),
          [](const auto &NameValuePair) {
            return NameValuePair.first == "sycl-nd-range-kernel" ||
                   NameValuePair.first == "sycl-single-task-kernel";
          });
      IsFreeFunctionAttr = it != NameValuePairs.end();
    }
    if (Redecl->isFirstDecl()) {
      if (IsFreeFunctionAttr)
        return true;
      if (NextDeclaredWithAttr) {
        Diag(Loc, diag::err_free_function_first_occurrence_missing_attr);
        Diag(Redecl->getLocation(), diag::note_previous_declaration);
        return false;
      }
    } else {
      Loc = Redecl->getLocation();
      NextDeclaredWithAttr = IsFreeFunctionAttr;
    }
  }
  return false;
}

static int getFreeFunctionRangeDim(SemaSYCL &SemaSYCLRef,
                                   const FunctionDecl *FD) {
  for (auto *IRAttr : FD->specific_attrs<SYCLAddIRAttributesFunctionAttr>()) {
    SmallVector<std::pair<std::string, std::string>, 4> NameValuePairs =
        IRAttr->getAttributeNameValuePairs(SemaSYCLRef.getASTContext());
    for (const auto &NameValuePair : NameValuePairs) {
      if (NameValuePair.first == "sycl-nd-range-kernel")
        return std::stoi(NameValuePair.second);
      if (NameValuePair.first == "sycl-single-task-kernel")
        return 0;
    }
  }
  return false;
}

// Creates a name for the free function kernel function.
// Consider a free function named "MyFunction". The normal device function will
// be given its mangled name, say "_Z10MyFunctionIiEvPT_S0_". The corresponding
// kernel function for this free function will be named
// "_Z24__sycl_kernel_MyFunctionIiEvPT_S0_". This is the mangled name of a
// fictitious function that has the same template and function parameters as the
// original free function but with identifier prefixed with __sycl_kernel_.
// We generate this name by starting with the mangled name of the free function
// and adjusting it textually to simulate the __sycl_kernel_ prefix.
// Because free functions are allowed only at file scope and cannot be within
// namespaces the mangled name has the format _Z<length><identifier>... where
// length is the identifier's length. The text manipulation inserts the prefix
// __sycl_kernel_ and adjusts the length, leaving the rest of the name as-is.
static std::pair<std::string, std::string> constructFreeFunctionKernelName(
    SemaSYCL &SemaSYCLRef, const FunctionDecl *FreeFunc, MangleContext &MC) {
  SmallString<256> Result;
  llvm::raw_svector_ostream Out(Result);
  std::string NewName;
  std::string StableName;

  // Handle extern "C"
  if (FreeFunc->getLanguageLinkage() == CLanguageLinkage) {
    const IdentifierInfo *II = FreeFunc->getIdentifier();
    NewName = "__sycl_kernel_" + II->getName().str();
  } else {
    MC.mangleName(FreeFunc, Out);
    std::string MangledName(Out.str());
    size_t StartNums = MangledName.find_first_of("0123456789");
    size_t EndNums = MangledName.find_first_not_of("0123456789", StartNums);
    size_t NameLength =
        std::stoi(MangledName.substr(StartNums, EndNums - StartNums));
    size_t NewNameLength = 14 /*length of __sycl_kernel_*/ + NameLength;
    NewName = MangledName.substr(0, StartNums) + std::to_string(NewNameLength) +
              "__sycl_kernel_" + MangledName.substr(EndNums);
  }
  StableName = NewName;
  return {NewName, StableName};
}

// The first template argument to the kernel caller function is used to identify
// the kernel itself.
static QualType calculateKernelNameType(ASTContext &Ctx,
                                        const FunctionDecl *KernelCallerFunc) {
  const TemplateArgumentList *TAL =
      KernelCallerFunc->getTemplateSpecializationArgs();
  assert(TAL && "No template argument info");
  return TAL->get(0).getAsType().getCanonicalType();
}

// Gets a name for the OpenCL kernel function, calculated from the first
// template argument of the kernel caller function.
static std::pair<std::string, std::string>
constructKernelName(SemaSYCL &S, const FunctionDecl *KernelCallerFunc,
                    MangleContext &MC) {
  QualType KernelNameType =
      calculateKernelNameType(S.getASTContext(), KernelCallerFunc);

  SmallString<256> Result;
  llvm::raw_svector_ostream Out(Result);

  MC.mangleCanonicalTypeName(KernelNameType, Out);
  std::string MangledName(Out.str());

  std::string StableName =
      SYCLUniqueStableNameExpr::ComputeName(S.getASTContext(), KernelNameType);

  // For NativeCPU the kernel name is set to the stable GNU-mangled name
  // because the default mangling may be different, for example on Windows.
  // This is needed for compiling kernels for multiple SYCL targets to ensure
  // the same kernel name can be used for kernel lookup in different target
  // binaries. This assumes that all SYCL targets use the same mangling
  // produced for the stable name.
  // Todo: Check if this assumption is valid, and if it would be better
  // instead to always compile the NativeCPU device code in GNU mode which
  // may cause issues when compiling headers with non-standard extensions
  // written for compilers with different C++ ABIs (like MS VS).
  if (S.getLangOpts().SYCLIsNativeCPU) {
    MangledName = StableName;
  }

  return {MangledName, StableName};
}

static bool isDefaultSPIRArch(ASTContext &Context) {
  llvm::Triple T = Context.getTargetInfo().getTriple();
  if (T.isSPIR() && T.getSubArch() == llvm::Triple::NoSubArch)
    return true;
  return false;
}

static ParmVarDecl *getSyclKernelHandlerArg(FunctionDecl *KernelCallerFunc) {
  // Specialization constants in SYCL 2020 are not captured by lambda and
  // accessed through new optional lambda argument kernel_handler
  auto IsHandlerLambda = [](ParmVarDecl *PVD) {
    return SemaSYCL::isSyclType(PVD->getType(), SYCLTypeAttr::kernel_handler);
  };

  assert(llvm::count_if(KernelCallerFunc->parameters(), IsHandlerLambda) <= 1 &&
         "Multiple kernel_handler parameters");

  auto KHArg = llvm::find_if(KernelCallerFunc->parameters(), IsHandlerLambda);

  return (KHArg != KernelCallerFunc->param_end()) ? *KHArg : nullptr;
}

static bool isReadOnlyAccessor(const TemplateArgument &AccessModeArg) {
  const auto *AccessModeArgEnumType =
      AccessModeArg.getIntegralType()->castAs<EnumType>();
  const EnumDecl *ED = AccessModeArgEnumType->getDecl();

  auto ReadOnly =
      llvm::find_if(ED->enumerators(), [&](const EnumConstantDecl *E) {
        return E->getName() == "read";
      });

  return ReadOnly != ED->enumerator_end() &&
         (*ReadOnly)->getInitVal() == AccessModeArg.getAsIntegral();
}

// anonymous namespace so these don't get linkage.
namespace {

template <typename T> struct bind_param { using type = T; };

template <> struct bind_param<CXXBaseSpecifier &> {
  using type = const CXXBaseSpecifier &;
};

template <> struct bind_param<FieldDecl *&> { using type = FieldDecl *; };

template <> struct bind_param<FieldDecl *const &> { using type = FieldDecl *; };

template <typename T> using bind_param_t = typename bind_param<T>::type;

class KernelObjVisitor {
  SemaSYCL &SemaSYCLRef;

  template <typename ParentTy, typename... HandlerTys>
  void VisitUnionImpl(const CXXRecordDecl *Owner, ParentTy &Parent,
                      const CXXRecordDecl *Wrapper, HandlerTys &... Handlers) {
    (void)std::initializer_list<int>{
        (Handlers.enterUnion(Owner, Parent), 0)...};
    VisitRecordHelper(Wrapper, Wrapper->fields(), Handlers...);
    (void)std::initializer_list<int>{
        (Handlers.leaveUnion(Owner, Parent), 0)...};
  }

  // These enable handler execution only when previous Handlers succeed.
  template <typename... Tn>
  bool handleField(FieldDecl *FD, QualType FDTy, Tn &&... tn) {
    bool result = true;
    (void)std::initializer_list<int>{(result = result && tn(FD, FDTy), 0)...};
    return result;
  }
  template <typename... Tn>
  bool handleField(const CXXBaseSpecifier &BD, QualType BDTy, Tn &&... tn) {
    bool result = true;
    std::initializer_list<int>{(result = result && tn(BD, BDTy), 0)...};
    return result;
  }

// This definition using std::bind is necessary because of a gcc 7.x bug.
#define KF_FOR_EACH(FUNC, Item, Qt)                                            \
  handleField(                                                                 \
      Item, Qt,                                                                \
      std::bind(static_cast<bool (std::decay_t<decltype(Handlers)>::*)(        \
                    bind_param_t<decltype(Item)>, QualType)>(                  \
                    &std::decay_t<decltype(Handlers)>::FUNC),                  \
                std::ref(Handlers), _1, _2)...)

  // The following simpler definition works with gcc 8.x and later.
  //#define KF_FOR_EACH(FUNC) \
//  handleField(Field, FieldTy, ([&](FieldDecl *FD, QualType FDTy) { \
//                return Handlers.f(FD, FDTy); \
//              })...)

  // This enables handler execution only when previous Handlers succeed.
  template <typename... Tn>
  bool handleParam(ParmVarDecl *PD, QualType PDTy, Tn &&...tn) {
    bool result = true;
    (void)std::initializer_list<int>{(result = result && tn(PD, PDTy), 0)...};
    return result;
  }

  // This definition using std::bind is necessary because of a gcc 7.x bug.
#define KP_FOR_EACH(FUNC, Item, Qt)                                            \
  handleParam(                                                                 \
      Item, Qt,                                                                \
      std::bind(static_cast<bool (std::decay_t<decltype(Handlers)>::*)(        \
                    bind_param_t<decltype(Item)>, QualType)>(                  \
                    &std::decay_t<decltype(Handlers)>::FUNC),                  \
                std::ref(Handlers), _1, _2)...)

  // Parent contains the FieldDecl or CXXBaseSpecifier that was used to enter
  // the Wrapper structure that we're currently visiting. Owner is the parent
  // type (which doesn't exist in cases where it is a FieldDecl in the
  // 'root'), and Wrapper is the current struct being unwrapped.
  template <typename ParentTy, typename... HandlerTys>
  void visitComplexRecord(const CXXRecordDecl *Owner, ParentTy &Parent,
                          const CXXRecordDecl *Wrapper, QualType RecordTy,
                          HandlerTys &... Handlers) {
    (void)std::initializer_list<int>{
        (Handlers.enterStruct(Owner, Parent, RecordTy), 0)...};
    VisitRecordHelper(Wrapper, Wrapper->bases(), Handlers...);
    VisitRecordHelper(Wrapper, Wrapper->fields(), Handlers...);
    (void)std::initializer_list<int>{
        (Handlers.leaveStruct(Owner, Parent, RecordTy), 0)...};
  }

  template <typename ParentTy, typename... HandlerTys>
  void visitSimpleRecord(const CXXRecordDecl *Owner, ParentTy &Parent,
                         const CXXRecordDecl *Wrapper, QualType RecordTy,
                         HandlerTys &... Handlers) {
    (void)std::initializer_list<int>{
        (Handlers.handleNonDecompStruct(Owner, Parent, RecordTy), 0)...};
  }

  template <typename ParentTy, typename... HandlerTys>
  void visitRecord(const CXXRecordDecl *Owner, ParentTy &Parent,
                   const CXXRecordDecl *Wrapper, QualType RecordTy,
                   HandlerTys &... Handlers);

  template <typename ParentTy, typename... HandlerTys>
  void VisitUnion(const CXXRecordDecl *Owner, ParentTy &Parent,
                  const CXXRecordDecl *Wrapper, HandlerTys &... Handlers);

  template <typename... HandlerTys>
  void VisitRecordHelper(const CXXRecordDecl *Owner,
                         clang::CXXRecordDecl::base_class_const_range Range,
                         HandlerTys &... Handlers) {
    for (const auto &Base : Range) {
      QualType BaseTy = Base.getType();
      // Handle accessor class as base
      if (isSyclSpecialType(BaseTy, SemaSYCLRef))
        (void)std::initializer_list<int>{
            (Handlers.handleSyclSpecialType(Owner, Base, BaseTy), 0)...};
      else
        // For all other bases, visit the record
        visitRecord(Owner, Base, BaseTy->getAsCXXRecordDecl(), BaseTy,
                    Handlers...);
    }
  }

  template <typename... HandlerTys>
  void VisitRecordHelper(const CXXRecordDecl *Owner,
                         RecordDecl::field_range Range,
                         HandlerTys &... Handlers) {
    VisitRecordFields(Owner, Handlers...);
  }

  template <typename... HandlerTys>
  void visitArrayElementImpl(const CXXRecordDecl *Owner, FieldDecl *ArrayField,
                             QualType ElementTy, uint64_t Index,
                             HandlerTys &... Handlers) {
    (void)std::initializer_list<int>{
        (Handlers.nextElement(ElementTy, Index), 0)...};
    visitField(Owner, ArrayField, ElementTy, Handlers...);
  }

  template <typename... HandlerTys>
  void visitFirstArrayElement(const CXXRecordDecl *Owner, FieldDecl *ArrayField,
                              QualType ElementTy, HandlerTys &... Handlers) {
    visitArrayElementImpl(Owner, ArrayField, ElementTy, 0, Handlers...);
  }
  template <typename... HandlerTys>
  void visitNthArrayElement(const CXXRecordDecl *Owner, FieldDecl *ArrayField,
                            QualType ElementTy, uint64_t Index,
                            HandlerTys &... Handlers);

  template <typename... HandlerTys>
  void visitSimpleArray(const CXXRecordDecl *Owner, FieldDecl *Field,
                        QualType ArrayTy, HandlerTys &... Handlers) {
    (void)std::initializer_list<int>{
        (Handlers.handleSimpleArrayType(Field, ArrayTy), 0)...};
  }

  template <typename... HandlerTys>
  void visitComplexArray(const CXXRecordDecl *Owner, FieldDecl *Field,
                         QualType ArrayTy, HandlerTys &... Handlers) {
    // Array workflow is:
    // handleArrayType
    // enterArray
    // nextElement
    // VisitField (same as before, note that The FieldDecl is the of array
    // itself, not the element)
    // ... repeat per element, opt-out for duplicates.
    // leaveArray

    if (!KF_FOR_EACH(handleArrayType, Field, ArrayTy))
      return;

    const ConstantArrayType *CAT =
        SemaSYCLRef.getASTContext().getAsConstantArrayType(ArrayTy);
    assert(CAT && "Should only be called on constant-size array.");
    QualType ET = CAT->getElementType();
    uint64_t ElemCount = CAT->getSize().getZExtValue();

    (void)std::initializer_list<int>{
        (Handlers.enterArray(Field, ArrayTy, ET), 0)...};

    visitFirstArrayElement(Owner, Field, ET, Handlers...);
    for (uint64_t Index = 1; Index < ElemCount; ++Index)
      visitNthArrayElement(Owner, Field, ET, Index, Handlers...);

    (void)std::initializer_list<int>{
        (Handlers.leaveArray(Field, ArrayTy, ET), 0)...};
  }

  template <typename... HandlerTys>
  void visitField(const CXXRecordDecl *Owner, FieldDecl *Field,
                  QualType FieldTy, HandlerTys &... Handlers) {
    if (isSyclSpecialType(FieldTy, SemaSYCLRef))
      KF_FOR_EACH(handleSyclSpecialType, Field, FieldTy);
    else if (FieldTy->isStructureOrClassType()) {
      if (KF_FOR_EACH(handleStructType, Field, FieldTy)) {
        CXXRecordDecl *RD = FieldTy->getAsCXXRecordDecl();
        visitRecord(Owner, Field, RD, FieldTy, Handlers...);
      }
    } else if (FieldTy->isUnionType()) {
      if (KF_FOR_EACH(handleUnionType, Field, FieldTy)) {
        CXXRecordDecl *RD = FieldTy->getAsCXXRecordDecl();
        VisitUnion(Owner, Field, RD, Handlers...);
      }
    } else if (FieldTy->isReferenceType())
      KF_FOR_EACH(handleReferenceType, Field, FieldTy);
    else if (FieldTy->isPointerType())
      KF_FOR_EACH(handlePointerType, Field, FieldTy);
    else if (FieldTy->isArrayType())
      visitArray(Owner, Field, FieldTy, Handlers...);
    else if (FieldTy->isScalarType() || FieldTy->isVectorType())
      KF_FOR_EACH(handleScalarType, Field, FieldTy);
    else
      KF_FOR_EACH(handleOtherType, Field, FieldTy);
  }

  template <typename... HandlerTys>
  void visitParam(ParmVarDecl *Param, QualType ParamTy,
                  HandlerTys &...Handlers) {
    if (isSyclSpecialType(ParamTy, SemaSYCLRef))
      KP_FOR_EACH(handleSyclSpecialType, Param, ParamTy);
    else if (ParamTy->isStructureOrClassType()) {
      if (KP_FOR_EACH(handleStructType, Param, ParamTy)) {
        CXXRecordDecl *RD = ParamTy->getAsCXXRecordDecl();
        visitRecord(nullptr, Param, RD, ParamTy, Handlers...);
      }
    } else if (ParamTy->isUnionType())
      KP_FOR_EACH(handleOtherType, Param, ParamTy);
    else if (ParamTy->isReferenceType())
      KP_FOR_EACH(handleOtherType, Param, ParamTy);
    else if (ParamTy->isPointerType())
      KP_FOR_EACH(handlePointerType, Param, ParamTy);
    else if (ParamTy->isArrayType())
      KP_FOR_EACH(handleOtherType, Param, ParamTy);
    else if (ParamTy->isScalarType())
      KP_FOR_EACH(handleScalarType, Param, ParamTy);
    else
      KP_FOR_EACH(handleOtherType, Param, ParamTy);
  }

public:
  KernelObjVisitor(SemaSYCL &S) : SemaSYCLRef(S) {}

  static bool useTopLevelKernelObj(const CXXRecordDecl *KernelObj) {
    // If the kernel is empty, "decompose" it so we don't generate arguments.
    if (KernelObj->isEmpty())
      return false;
    // FIXME: Workaround to not change large number of tests
    // this is covered by the test below.
    if (targetRequiresNewType(KernelObj->getASTContext()))
      return false;
    if (KernelObj->hasAttr<SYCLRequiresDecompositionAttr>() ||
        KernelObj->hasAttr<SYCLGenerateNewTypeAttr>())
      return false;
    return true;
  }

  template <typename... HandlerTys>
  void visitTopLevelRecord(const CXXRecordDecl *Owner, QualType RecordTy,
                           HandlerTys &...Handlers) {
    (void)std::initializer_list<int>{
        (Handlers.handleTopLevelStruct(Owner, RecordTy), 0)...};
  }

  template <typename... HandlerTys>
  void VisitRecordBases(const CXXRecordDecl *KernelFunctor,
                        HandlerTys &... Handlers) {
    VisitRecordHelper(KernelFunctor, KernelFunctor->bases(), Handlers...);
  }

  // A visitor function that dispatches to functions as defined in
  // SyclKernelFieldHandler for the purposes of kernel generation.
  template <typename... HandlerTys>
  void VisitRecordFields(const CXXRecordDecl *Owner, HandlerTys &... Handlers) {
    for (const auto Field : Owner->fields())
      visitField(Owner, Field, Field->getType(), Handlers...);
  }

  template <typename... HandlerTys>
  void visitArray(const CXXRecordDecl *Owner, FieldDecl *Field,
                  QualType ArrayTy, HandlerTys &...Handlers);

  // A visitor for Kernel object to functions as defined in
  // SyclKernelFieldHandler by iterating over fields and bases
  // if they require decomposition or new type.
  template <typename... HandlerTys>
  void VisitKernelRecord(const CXXRecordDecl *KernelObj,
                         QualType KernelFunctorTy, HandlerTys &...Handlers) {
    if (!useTopLevelKernelObj(KernelObj)) {
      VisitRecordBases(KernelObj, Handlers...);
      VisitRecordFields(KernelObj, Handlers...);
    } else {
      visitTopLevelRecord(KernelObj, KernelFunctorTy, Handlers...);
    }
  }

  // A visitor function that dispatches to functions as defined in
  // SyclKernelFieldHandler by iterating over a free function parameter list.
  template <typename... HandlerTys>
  void VisitFunctionParameters(FunctionDecl *FreeFunc,
                               HandlerTys &...Handlers) {
    for (ParmVarDecl *Param : FreeFunc->parameters())
      visitParam(Param, Param->getType(), Handlers...);
  }

#undef KF_FOR_EACH
#undef KP_FOR_EACH
};

// A base type that the SYCL OpenCL Kernel construction task uses to implement
// individual tasks.
class SyclKernelFieldHandlerBase {
public:
  static constexpr const bool VisitUnionBody = false;
  static constexpr const bool VisitNthArrayElement = true;
  // Opt-in based on whether we should visit inside simple containers (structs,
  // arrays). All of the 'check' types should likely be true, the int-header,
  // and kernel decl creation types should not.
  static constexpr const bool VisitInsideSimpleContainers = true;
  static constexpr const bool VisitInsideSimpleContainersWithPointer = false;
  // Mark these virtual so that we can use override in the implementer classes,
  // despite virtual dispatch never being used.

  // SYCL special class can be a base class or a field decl, so both must be
  // handled.
  virtual bool handleSyclSpecialType(const CXXRecordDecl *,
                                     const CXXBaseSpecifier &, QualType) {
    return true;
  }
  virtual bool handleSyclSpecialType(FieldDecl *, QualType) { return true; }
  virtual bool handleSyclSpecialType(ParmVarDecl *, QualType) { return true; }

  virtual bool handleStructType(FieldDecl *, QualType) { return true; }
  virtual bool handleStructType(ParmVarDecl *, QualType) { return true; }
  virtual bool handleUnionType(FieldDecl *, QualType) { return true; }
  virtual bool handleUnionType(ParmVarDecl *, QualType) { return true; }
  virtual bool handleReferenceType(FieldDecl *, QualType) { return true; }
  virtual bool handleReferenceType(ParmVarDecl *, QualType) { return true; }
  virtual bool handlePointerType(FieldDecl *, QualType) { return true; }
  virtual bool handlePointerType(ParmVarDecl *, QualType) { return true; }
  virtual bool handleArrayType(FieldDecl *, QualType) { return true; }
  virtual bool handleArrayType(ParmVarDecl *, QualType) { return true; }
  virtual bool handleScalarType(FieldDecl *, QualType) { return true; }
  virtual bool handleScalarType(ParmVarDecl *, QualType) { return true; }
  // Most handlers shouldn't be handling this, just the field checker.
  virtual bool handleOtherType(FieldDecl *, QualType) { return true; }
  virtual bool handleOtherType(ParmVarDecl *, QualType) { return true; }

  // Handle the SYCL kernel as a whole. This applies only when the target can
  // support pointer to the generic address space as arguments and the functor
  // doesn't have any SYCL special types.
  virtual bool handleTopLevelStruct(const CXXRecordDecl *, QualType) {
    return true;
  }

  // Handle a simple struct that doesn't need to be decomposed, only called on
  // handlers with VisitInsideSimpleContainers as false.  Replaces
  // handleStructType, enterStruct, leaveStruct, and visiting of sub-elements.
  virtual bool handleNonDecompStruct(const CXXRecordDecl *, FieldDecl *,
                                     QualType) {
    return true;
  }

  virtual bool handleNonDecompStruct(const CXXRecordDecl *, ParmVarDecl *,
                                     QualType) {
    return true;
  }

  virtual bool handleNonDecompStruct(const CXXRecordDecl *,
                                     const CXXBaseSpecifier &, QualType) {
    return true;
  }

  // Instead of handleArrayType, enterArray, leaveArray, and nextElement (plus
  // descending down the elements), this function gets called in the event of an
  // array containing simple elements (even in the case of an MD array).
  virtual bool handleSimpleArrayType(FieldDecl *, QualType) { return true; }

  // The following are only used for keeping track of where we are in the base
  // class/field graph. Int Headers use this to calculate offset, most others
  // don't have a need for these.

  virtual bool enterStruct(const CXXRecordDecl *, FieldDecl *, QualType) {
    return true;
  }
  virtual bool leaveStruct(const CXXRecordDecl *, FieldDecl *, QualType) {
    return true;
  }
  virtual bool enterStruct(const CXXRecordDecl *, ParmVarDecl *, QualType) {
    return true;
  }
  virtual bool leaveStruct(const CXXRecordDecl *, ParmVarDecl *, QualType) {
    return true;
  }
  virtual bool enterStruct(const CXXRecordDecl *, const CXXBaseSpecifier &,
                           QualType) {
    return true;
  }
  virtual bool leaveStruct(const CXXRecordDecl *, const CXXBaseSpecifier &,
                           QualType) {
    return true;
  }
  virtual bool enterUnion(const CXXRecordDecl *, FieldDecl *) { return true; }
  virtual bool leaveUnion(const CXXRecordDecl *, FieldDecl *) { return true; }
  virtual bool enterUnion(const CXXRecordDecl *, ParmVarDecl *) { return true; }
  virtual bool leaveUnion(const CXXRecordDecl *, ParmVarDecl *) { return true; }

  // The following are used for stepping through array elements.
  virtual bool enterArray(FieldDecl *, QualType ArrayTy, QualType ElementTy) {
    return true;
  }
  virtual bool leaveArray(FieldDecl *, QualType ArrayTy, QualType ElementTy) {
    return true;
  }
  virtual bool enterArray(ParmVarDecl *, QualType ArrayTy, QualType ElementTy) {
    return true;
  }
  virtual bool leaveArray(ParmVarDecl *, QualType ArrayTy, QualType ElementTy) {
    return true;
  }

  virtual bool nextElement(QualType, uint64_t) { return true; }

  virtual ~SyclKernelFieldHandlerBase() = default;
};

// A class to act as the direct base for all the SYCL OpenCL Kernel construction
// tasks that contains a reference to Sema (and potentially any other
// universally required data).
class SyclKernelFieldHandler : public SyclKernelFieldHandlerBase {
protected:
  SemaSYCL &SemaSYCLRef;
  SyclKernelFieldHandler(SemaSYCL &S) : SemaSYCLRef(S) {}

  // Returns 'true' if the thing we're visiting (Based on the FD/QualType pair)
  // is an element of an array. FD will always be the array field. When
  // traversing the array field, Ty will be the type of the array field or the
  // type of array element (or some decomposed type from array).
  bool isArrayElement(const FieldDecl *FD, QualType Ty) const {
    return !SemaSYCLRef.getASTContext().hasSameType(FD->getType(), Ty);
  }
};

// A class to represent the 'do nothing' case for filtering purposes.
class SyclEmptyHandler final : public SyclKernelFieldHandlerBase {};
SyclEmptyHandler GlobalEmptyHandler;

template <bool Keep, typename H> struct HandlerFilter;
template <typename H> struct HandlerFilter<true, H> {
  H &Handler;
  HandlerFilter(H &Handler) : Handler(Handler) {}
};
template <typename H> struct HandlerFilter<false, H> {
  SyclEmptyHandler &Handler = GlobalEmptyHandler;
  HandlerFilter(H &Handler) {}
};

template <bool B, bool... Rest> struct AnyTrue;

template <bool B> struct AnyTrue<B> { static constexpr bool Value = B; };

template <bool B, bool... Rest> struct AnyTrue {
  static constexpr bool Value = B || AnyTrue<Rest...>::Value;
};

template <bool B, bool... Rest> struct AllTrue;

template <bool B> struct AllTrue<B> { static constexpr bool Value = B; };

template <bool B, bool... Rest> struct AllTrue {
  static constexpr bool Value = B && AllTrue<Rest...>::Value;
};

template <typename ParentTy, typename... Handlers>
void KernelObjVisitor::VisitUnion(const CXXRecordDecl *Owner, ParentTy &Parent,
                                  const CXXRecordDecl *Wrapper,
                                  Handlers &... handlers) {
  // Don't continue descending if none of the handlers 'care'. This could be 'if
  // constexpr' starting in C++17.  Until then, we have to count on the
  // optimizer to realize "if (false)" is a dead branch.
  if (AnyTrue<Handlers::VisitUnionBody...>::Value)
    VisitUnionImpl(
        Owner, Parent, Wrapper,
        HandlerFilter<Handlers::VisitUnionBody, Handlers>(handlers).Handler...);
}

template <typename... Handlers>
void KernelObjVisitor::visitNthArrayElement(const CXXRecordDecl *Owner,
                                            FieldDecl *ArrayField,
                                            QualType ElementTy, uint64_t Index,
                                            Handlers &... handlers) {
  // Don't continue descending if none of the handlers 'care'. This could be 'if
  // constexpr' starting in C++17.  Until then, we have to count on the
  // optimizer to realize "if (false)" is a dead branch.
  if (AnyTrue<Handlers::VisitNthArrayElement...>::Value)
    visitArrayElementImpl(
        Owner, ArrayField, ElementTy, Index,
        HandlerFilter<Handlers::VisitNthArrayElement, Handlers>(handlers)
            .Handler...);
}

template <typename ParentTy, typename... HandlerTys>
void KernelObjVisitor::visitRecord(const CXXRecordDecl *Owner, ParentTy &Parent,
                                   const CXXRecordDecl *Wrapper,
                                   QualType RecordTy,
                                   HandlerTys &... Handlers) {
  RecordDecl *RD = RecordTy->getAsRecordDecl();
  assert(RD && "should not be null.");
  if (RD->hasAttr<SYCLRequiresDecompositionAttr>()) {
    // If this container requires decomposition, we have to visit it as
    // 'complex', so all handlers are called in this case with the 'complex'
    // case.
    visitComplexRecord(Owner, Parent, Wrapper, RecordTy, Handlers...);
  } else if (AnyTrue<HandlerTys::VisitInsideSimpleContainersWithPointer...>::
                 Value) {
    // We are currently in PointerHandler visitor.
    if (RD->hasAttr<SYCLGenerateNewTypeAttr>()) {
      // This is a record containing pointers.
      visitComplexRecord(Owner, Parent, Wrapper, RecordTy, Handlers...);
    } else {
      // This is a record without pointers.
      visitSimpleRecord(Owner, Parent, Wrapper, RecordTy, Handlers...);
    }
  } else {
    // "Simple" Containers are those that do NOT need to be decomposed,
    // "Complex" containers are those that DO. In the case where the container
    // does NOT need to be decomposed, we can call VisitSimpleRecord on the
    // handlers that have opted-out of VisitInsideSimpleContainers. The 'if'
    // makes sure we only do that if at least 1 has opted out.
    if (!AllTrue<HandlerTys::VisitInsideSimpleContainers...>::Value)
      visitSimpleRecord(
          Owner, Parent, Wrapper, RecordTy,
          HandlerFilter<!HandlerTys::VisitInsideSimpleContainers, HandlerTys>(
              Handlers)
              .Handler...);

    // Even though this is a 'simple' container, some handlers (via
    // VisitInsideSimpleContainers = true) need to treat it as if it needs
    // decomposing, so we call VisitComplexRecord iif at least one has.
    if (AnyTrue<HandlerTys::VisitInsideSimpleContainers...>::Value)
      visitComplexRecord(
          Owner, Parent, Wrapper, RecordTy,
          HandlerFilter<HandlerTys::VisitInsideSimpleContainers, HandlerTys>(
              Handlers)
              .Handler...);
  }
}

template <typename... HandlerTys>
void KernelObjVisitor::visitArray(const CXXRecordDecl *Owner, FieldDecl *Field,
                                  QualType ArrayTy, HandlerTys &... Handlers) {

  if (Field->hasAttr<SYCLRequiresDecompositionAttr>()) {
    visitComplexArray(Owner, Field, ArrayTy, Handlers...);
  } else if (AnyTrue<HandlerTys::VisitInsideSimpleContainersWithPointer...>::
                 Value) {
    // We are currently in PointerHandler visitor.
    if (Field->hasAttr<SYCLGenerateNewTypeAttr>()) {
      // This is an array of pointers, or an array of a type containing
      // pointers.
      visitComplexArray(Owner, Field, ArrayTy, Handlers...);
    } else {
      // This is an array which does not contain pointers.
      visitSimpleArray(Owner, Field, ArrayTy, Handlers...);
    }
  } else {
    if (!AllTrue<HandlerTys::VisitInsideSimpleContainers...>::Value)
      visitSimpleArray(
          Owner, Field, ArrayTy,
          HandlerFilter<!HandlerTys::VisitInsideSimpleContainers, HandlerTys>(
              Handlers)
              .Handler...);

    if (AnyTrue<HandlerTys::VisitInsideSimpleContainers...>::Value)
      visitComplexArray(
          Owner, Field, ArrayTy,
          HandlerFilter<HandlerTys::VisitInsideSimpleContainers, HandlerTys>(
              Handlers)
              .Handler...);
  }
}

// A type to check the validity of all of the argument types.
class SyclKernelFieldChecker : public SyclKernelFieldHandler {
  bool IsInvalid = false;
  DiagnosticsEngine &Diag;
  // Keeps track of whether we are currently handling fields inside a struct.
  // Fields of kernel functor or direct kernel captures will have a depth 0.
  int StructFieldDepth = 0;
  // Initialize with -1 so that fields of a base class of the kernel functor
  // has depth 0. Visitor method enterStruct increments this to 0 when the base
  // class is entered.
  int StructBaseDepth = -1;

  // Check whether the object should be disallowed from being copied to kernel.
  // Return true if not copyable, false if copyable.
  bool checkNotCopyableToKernel(const FieldDecl *FD, QualType FieldTy) {
    if (FieldTy->isArrayType()) {
      if (const auto *CAT =
              SemaSYCLRef.getASTContext().getAsConstantArrayType(FieldTy)) {
        QualType ET = CAT->getElementType();
        return checkNotCopyableToKernel(FD, ET);
      }
      return Diag.Report(FD->getLocation(),
                         diag::err_sycl_non_constant_array_type)
             << FieldTy;
    }

    return false;
  }

  bool checkPropertyListType(TemplateArgument PropList, SourceLocation Loc) {
    if (PropList.getKind() != TemplateArgument::ArgKind::Type)
      return SemaSYCLRef.Diag(
          Loc, diag::err_sycl_invalid_accessor_property_template_param);

    QualType PropListTy = PropList.getAsType();
    if (!SemaSYCL::isSyclType(PropListTy, SYCLTypeAttr::accessor_property_list))
      return SemaSYCLRef.Diag(
          Loc, diag::err_sycl_invalid_accessor_property_template_param);

    const auto *AccPropListDecl =
        cast<ClassTemplateSpecializationDecl>(PropListTy->getAsRecordDecl());
    if (AccPropListDecl->getTemplateArgs().size() != 1)
      return SemaSYCLRef.Diag(Loc,
                              diag::err_sycl_invalid_property_list_param_number)
             << "accessor_property_list";

    const auto TemplArg = AccPropListDecl->getTemplateArgs()[0];
    if (TemplArg.getKind() != TemplateArgument::ArgKind::Pack)
      return SemaSYCLRef.Diag(
                 Loc,
                 diag::err_sycl_invalid_accessor_property_list_template_param)
             << /*accessor_property_list*/ 0 << /*parameter pack*/ 0;

    for (TemplateArgument::pack_iterator Prop = TemplArg.pack_begin();
         Prop != TemplArg.pack_end(); ++Prop) {
      if (Prop->getKind() != TemplateArgument::ArgKind::Type)
        return SemaSYCLRef.Diag(
                   Loc,
                   diag::err_sycl_invalid_accessor_property_list_template_param)
               << /*accessor_property_list pack argument*/ 1 << /*type*/ 1;
      QualType PropTy = Prop->getAsType();
      if (isAccessorPropertyType(PropTy, SYCLTypeAttr::buffer_location) &&
          checkBufferLocationType(PropTy, Loc))
        return true;
    }
    return false;
  }

  bool checkBufferLocationType(QualType PropTy, SourceLocation Loc) {
    const auto *PropDecl =
        cast<ClassTemplateSpecializationDecl>(PropTy->getAsRecordDecl());
    if (PropDecl->getTemplateArgs().size() != 1)
      return SemaSYCLRef.Diag(Loc,
                              diag::err_sycl_invalid_property_list_param_number)
             << "buffer_location";

    const auto BufferLoc = PropDecl->getTemplateArgs()[0];
    if (BufferLoc.getKind() != TemplateArgument::ArgKind::Integral)
      return SemaSYCLRef.Diag(
                 Loc,
                 diag::err_sycl_invalid_accessor_property_list_template_param)
             << /*buffer_location*/ 2 << /*non-negative integer*/ 2;

    int LocationID = static_cast<int>(BufferLoc.getAsIntegral().getExtValue());
    if (LocationID < 0)
      return SemaSYCLRef.Diag(
                 Loc,
                 diag::err_sycl_invalid_accessor_property_list_template_param)
             << /*buffer_location*/ 2 << /*non-negative integer*/ 2;

    return false;
  }

  bool checkSyclSpecialType(QualType Ty, SourceRange Loc) {
    assert(isSyclSpecialType(Ty, SemaSYCLRef) &&
           "Should only be called on sycl special class types.");

    // Annotated pointers and annotated arguments must be captured
    // directly by the SYCL kernel.
    if ((SemaSYCL::isSyclType(Ty, SYCLTypeAttr::annotated_ptr) ||
         SemaSYCL::isSyclType(Ty, SYCLTypeAttr::annotated_arg)) &&
        (StructFieldDepth > 0 || StructBaseDepth > 0))
      return SemaSYCLRef.Diag(Loc.getBegin(),
                              diag::err_bad_kernel_param_data_members)
             << Ty << /*Struct*/ 1;

    const RecordDecl *RecD = Ty->getAsRecordDecl();
    if (const ClassTemplateSpecializationDecl *CTSD =
            dyn_cast<ClassTemplateSpecializationDecl>(RecD)) {
      const TemplateArgumentList &TAL = CTSD->getTemplateArgs();
      TemplateArgument TA = TAL.get(0);

      // Parameter packs are used by properties so they are always valid.
      if (TA.getKind() != TemplateArgument::Pack) {
        llvm::DenseSet<QualType> Visited;
        checkSYCLType(SemaSYCLRef, TA.getAsType(), Loc, Visited);
      }

      if (TAL.size() > 5)
        return checkPropertyListType(TAL.get(5), Loc.getBegin());
    }
    return false;
  }

public:
  SyclKernelFieldChecker(SemaSYCL &S)
      : SyclKernelFieldHandler(S), Diag(S.getASTContext().getDiagnostics()) {}
  static constexpr const bool VisitNthArrayElement = false;
  bool isValid() { return !IsInvalid; }

  bool handleReferenceType(FieldDecl *FD, QualType FieldTy) final {
    Diag.Report(FD->getLocation(), diag::err_bad_kernel_param_type) << FieldTy;
    IsInvalid = true;
    return isValid();
  }

  bool handleReferenceType(ParmVarDecl *PD, QualType ParamTy) final {
    Diag.Report(PD->getLocation(), diag::err_bad_kernel_param_type) << ParamTy;
    IsInvalid = true;
    return isValid();
  }

  bool handleStructType(FieldDecl *FD, QualType FieldTy) final {
    CXXRecordDecl *RD = FieldTy->getAsCXXRecordDecl();
    assert(RD && "Not a RecordDecl inside the handler for struct type");
    if (RD->isLambda()) {
      for (const LambdaCapture &LC : RD->captures())
        if (LC.capturesThis() && LC.isImplicit()) {
          SemaSYCLRef.Diag(LC.getLocation(), diag::err_implicit_this_capture);
          IsInvalid = true;
        }
    }
    return isValid();
  }

  bool handleStructType(ParmVarDecl *PD, QualType ParamTy) final {
    if (SemaSYCLRef.getLangOpts().SYCLRTCMode) {
      // When compiling in RTC mode, the restriction regarding forward
      // declarations doesn't apply, as we don't need the integration header.
      return isValid();
    }
    CXXRecordDecl *RD = ParamTy->getAsCXXRecordDecl();
    // For free functions all struct/class kernel arguments are forward declared
    // in integration header, that adds additional restrictions for kernel
    // arguments.
    NotForwardDeclarableReason NFDR =
        isForwardDeclarable(RD, SemaSYCLRef, /*DiagForFreeFunction=*/true);
    if (NFDR != NotForwardDeclarableReason::None) {
      Diag.Report(PD->getLocation(),
                  diag::err_bad_kernel_param_type)
          << ParamTy;
      Diag.Report(PD->getLocation(),
                  diag::note_free_function_kernel_param_type_not_fwd_declarable)
          << ParamTy;
      IsInvalid = true;
    }
    return isValid();
  }

  bool handleSyclSpecialType(const CXXRecordDecl *, const CXXBaseSpecifier &BS,
                             QualType FieldTy) final {
    IsInvalid |= checkSyclSpecialType(FieldTy, BS.getBeginLoc());
    return isValid();
  }

  bool handleSyclSpecialType(FieldDecl *FD, QualType FieldTy) final {
    IsInvalid |= checkSyclSpecialType(FieldTy, FD->getLocation());
    return isValid();
  }

  bool handleSyclSpecialType(ParmVarDecl *PD, QualType ParamTy) final {
    IsInvalid |= checkSyclSpecialType(ParamTy, PD->getLocation());
    return isValid();
  }

  bool handleArrayType(FieldDecl *FD, QualType FieldTy) final {
    IsInvalid |= checkNotCopyableToKernel(FD, FieldTy);
    return isValid();
  }

  bool handleArrayType(ParmVarDecl *PD, QualType ParamTy) final {
    Diag.Report(PD->getLocation(), diag::err_bad_kernel_param_type) << ParamTy;
    IsInvalid = true;
    return isValid();
  }

  bool handlePointerType(FieldDecl *FD, QualType FieldTy) final {
    while (FieldTy->isAnyPointerType()) {
      FieldTy = QualType{FieldTy->getPointeeOrArrayElementType(), 0};
      if (FieldTy->isVariableArrayType()) {
        Diag.Report(FD->getLocation(), diag::err_vla_unsupported) << 0;
        IsInvalid = true;
        break;
      }
    }
    return isValid();
  }

  bool handlePointerType(ParmVarDecl *PD, QualType ParamTy) final {
    while (ParamTy->isAnyPointerType()) {
      ParamTy = QualType{ParamTy->getPointeeOrArrayElementType(), 0};
      if (ParamTy->isVariableArrayType()) {
        Diag.Report(PD->getLocation(), diag::err_vla_unsupported) << 0;
        IsInvalid = true;
        break;
      }
    }
    return isValid();
  }

  bool handleOtherType(FieldDecl *FD, QualType FieldTy) final {
    Diag.Report(FD->getLocation(), diag::err_bad_kernel_param_type) << FieldTy;
    IsInvalid = true;
    return isValid();
  }

  bool handleOtherType(ParmVarDecl *PD, QualType ParamTy) final {
    Diag.Report(PD->getLocation(), diag::err_bad_kernel_param_type) << ParamTy;
    IsInvalid = true;
    return isValid();
  }

  bool enterStruct(const CXXRecordDecl *, FieldDecl *, QualType) final {
    ++StructFieldDepth;
    return true;
  }

  bool leaveStruct(const CXXRecordDecl *, FieldDecl *, QualType) final {
    --StructFieldDepth;
    return true;
  }

  bool enterStruct(const CXXRecordDecl *, ParmVarDecl *, QualType) final {
    // TODO manipulate struct depth once special types are supported for free
    // function kernels.
    // ++StructFieldDepth;
    return true;
  }

  bool leaveStruct(const CXXRecordDecl *, ParmVarDecl *PD,
                   QualType ParamTy) final {
    // TODO manipulate struct depth once special types are supported for free
    // function kernels.
    // --StructFieldDepth;
    // TODO We don't yet support special types and therefore structs that
    // require decomposition and leaving/entering. Diagnose for better user
    // experience.
    CXXRecordDecl *RD = ParamTy->getAsCXXRecordDecl();
    if (RD->hasAttr<SYCLRequiresDecompositionAttr>()) {
      Diag.Report(PD->getLocation(),
                  diag::err_bad_kernel_param_type)
          << ParamTy;
      Diag.Report(PD->getLocation(),
                  diag::note_free_function_kernel_param_type_not_supported)
          << ParamTy;
      IsInvalid = true;
    }
    return isValid();
  }

  bool enterStruct(const CXXRecordDecl *, const CXXBaseSpecifier &BS,
                   QualType FieldTy) final {
    ++StructBaseDepth;
    return true;
  }

  bool leaveStruct(const CXXRecordDecl *, const CXXBaseSpecifier &BS,
                   QualType FieldTy) final {
    --StructBaseDepth;
    return true;
  }
};

// A type to check the validity of accessing accessor/sampler/stream
// types as kernel parameters inside union.
class SyclKernelUnionChecker : public SyclKernelFieldHandler {
  int UnionCount = 0;
  bool IsInvalid = false;
  DiagnosticsEngine &Diag;

public:
  SyclKernelUnionChecker(SemaSYCL &S)
      : SyclKernelFieldHandler(S), Diag(S.getASTContext().getDiagnostics()) {}
  bool isValid() { return !IsInvalid; }
  static constexpr const bool VisitUnionBody = true;
  static constexpr const bool VisitNthArrayElement = false;

  bool checkType(SourceLocation Loc, QualType Ty) {
    if (UnionCount) {
      IsInvalid = true;
      Diag.Report(Loc, diag::err_bad_kernel_param_data_members)
          << Ty << /*Union*/ 0;
    }
    return isValid();
  }

  bool enterUnion(const CXXRecordDecl *RD, FieldDecl *FD) override {
    ++UnionCount;
    return true;
  }

  bool enterUnion(const CXXRecordDecl *, ParmVarDecl *) override {
    // TODO
    unsupportedFreeFunctionParamType();
    return true;
  }

  bool leaveUnion(const CXXRecordDecl *RD, FieldDecl *FD) override {
    --UnionCount;
    return true;
  }

  bool leaveUnion(const CXXRecordDecl *, ParmVarDecl *) override {
    // TODO
    unsupportedFreeFunctionParamType();
    return true;
  }

  bool handleSyclSpecialType(FieldDecl *FD, QualType FieldTy) final {
    return checkType(FD->getLocation(), FieldTy);
  }

  bool handleSyclSpecialType(ParmVarDecl *PD, QualType ParamTy) final {
    return checkType(PD->getLocation(), ParamTy);
  }

  bool handleSyclSpecialType(const CXXRecordDecl *, const CXXBaseSpecifier &BS,
                             QualType FieldTy) final {
    return checkType(BS.getBeginLoc(), FieldTy);
  }
};

// A type to mark whether a collection requires decomposition
// or needs to be transformed to a new type. If a collection
// contains pointers, and is not decomposed, a new type must
// be generated with all pointers in global address space.
class SyclKernelDecompMarker : public SyclKernelFieldHandler {
  llvm::SmallVector<bool, 16> CollectionStack;
  llvm::SmallVector<bool, 16> PointerStack;

public:
  static constexpr const bool VisitUnionBody = false;
  static constexpr const bool VisitNthArrayElement = false;

  SyclKernelDecompMarker(SemaSYCL &S) : SyclKernelFieldHandler(S) {
    // Base entry.
    CollectionStack.push_back(false);
    PointerStack.push_back(false);
  }

  bool handleSyclSpecialType(const CXXRecordDecl *, const CXXBaseSpecifier &,
                             QualType) final {
    CollectionStack.back() = true;
    return true;
  }
  bool handleSyclSpecialType(FieldDecl *, QualType) final {
    CollectionStack.back() = true;
    return true;
  }

  bool handleSyclSpecialType(ParmVarDecl *, QualType) final {
    // TODO We don't support special types in free function kernel parameters,
    // but track them to diagnose the case properly.
    CollectionStack.back() = true;
    return true;
  }

  bool handlePointerType(FieldDecl *, QualType) final {
    PointerStack.back() = targetRequiresNewType(SemaSYCLRef.getASTContext());
    return true;
  }

  bool handlePointerType(ParmVarDecl *, QualType) final {
    PointerStack.back() = targetRequiresNewType(SemaSYCLRef.getASTContext());
    return true;
  }

  // Add Top level information to ease checks for processor.
  bool handleTopLevelStruct(const CXXRecordDecl *, QualType Ty) final {
    CXXRecordDecl *RD = Ty->getAsCXXRecordDecl();
    assert(RD && "should not be null.");
    if (CollectionStack.pop_back_val() ||
        SemaSYCLRef.getLangOpts().SYCLDecomposeStruct) {
      if (!RD->hasAttr<SYCLRequiresDecompositionAttr>())
        RD->addAttr(SYCLRequiresDecompositionAttr::CreateImplicit(
            SemaSYCLRef.getASTContext()));
      PointerStack.pop_back();
    } else if (PointerStack.pop_back_val()) {
      if (!RD->hasAttr<SYCLGenerateNewTypeAttr>())
        RD->addAttr(SYCLGenerateNewTypeAttr::CreateImplicit(
            SemaSYCLRef.getASTContext()));
    }
    assert(CollectionStack.size() == 0);
    assert(PointerStack.size() == 0);
    return true;
  }

  bool enterStruct(const CXXRecordDecl *, FieldDecl *, QualType) final {
    CollectionStack.push_back(false);
    PointerStack.push_back(false);
    return true;
  }

  bool enterStruct(const CXXRecordDecl *, ParmVarDecl *, QualType) final {
    CollectionStack.push_back(false);
    PointerStack.push_back(false);
    return true;
  }

  bool leaveStruct(const CXXRecordDecl *, FieldDecl *, QualType Ty) final {
    // If a record needs to be decomposed, it is marked with
    // SYCLRequiresDecompositionAttr. Else if a record contains
    // a pointer, it is marked with SYCLGenerateNewTypeAttr. A record
    // will never be marked with both attributes.
    CXXRecordDecl *RD = Ty->getAsCXXRecordDecl();
    assert(RD && "should not be null.");
    if (CollectionStack.pop_back_val()) {
      if (!RD->hasAttr<SYCLRequiresDecompositionAttr>())
        RD->addAttr(SYCLRequiresDecompositionAttr::CreateImplicit(
            SemaSYCLRef.getASTContext()));
      CollectionStack.back() = true;
      PointerStack.pop_back();
    } else if (PointerStack.pop_back_val()) {
      PointerStack.back() = true;
      if (!RD->hasAttr<SYCLGenerateNewTypeAttr>())
        RD->addAttr(SYCLGenerateNewTypeAttr::CreateImplicit(
            SemaSYCLRef.getASTContext()));
    }
    return true;
  }

  bool leaveStruct(const CXXRecordDecl *, ParmVarDecl *,
                   QualType ParamTy) final {
    CXXRecordDecl *RD = ParamTy->getAsCXXRecordDecl();
    assert(RD && "should not be null.");
    if (CollectionStack.pop_back_val()) {
      if (!RD->hasAttr<SYCLRequiresDecompositionAttr>())
        RD->addAttr(SYCLRequiresDecompositionAttr::CreateImplicit(
            SemaSYCLRef.getASTContext()));
      CollectionStack.back() = true;
      PointerStack.pop_back();
    } else if (PointerStack.pop_back_val()) {
      PointerStack.back() = true;
      if (!RD->hasAttr<SYCLGenerateNewTypeAttr>())
        RD->addAttr(SYCLGenerateNewTypeAttr::CreateImplicit(
            SemaSYCLRef.getASTContext()));
    }
    return true;
  }

  bool enterStruct(const CXXRecordDecl *, const CXXBaseSpecifier &,
                   QualType) final {
    CollectionStack.push_back(false);
    PointerStack.push_back(false);
    return true;
  }

  bool leaveStruct(const CXXRecordDecl *, const CXXBaseSpecifier &,
                   QualType Ty) final {
    // If a record needs to be decomposed, it is marked with
    // SYCLRequiresDecompositionAttr. Else if a record contains
    // a pointer, it is marked with SYCLGenerateNewTypeAttr. A record
    // will never be marked with both attributes.
    CXXRecordDecl *RD = Ty->getAsCXXRecordDecl();
    assert(RD && "should not be null.");
    if (CollectionStack.pop_back_val()) {
      if (!RD->hasAttr<SYCLRequiresDecompositionAttr>())
        RD->addAttr(SYCLRequiresDecompositionAttr::CreateImplicit(
            SemaSYCLRef.getASTContext()));
      CollectionStack.back() = true;
      PointerStack.pop_back();
    } else if (PointerStack.pop_back_val()) {
      PointerStack.back() = true;
      if (!RD->hasAttr<SYCLGenerateNewTypeAttr>())
        RD->addAttr(SYCLGenerateNewTypeAttr::CreateImplicit(
            SemaSYCLRef.getASTContext()));
    }
    return true;
  }

  bool enterArray(FieldDecl *, QualType ArrayTy, QualType ElementTy) final {
    CollectionStack.push_back(false);
    PointerStack.push_back(false);
    return true;
  }

  bool enterArray(ParmVarDecl *, QualType ArrayTy, QualType ElementTy) final {
    // TODO
    unsupportedFreeFunctionParamType();
    return true;
  }

  bool leaveArray(FieldDecl *FD, QualType ArrayTy, QualType ElementTy) final {
    // If an array needs to be decomposed, it is marked with
    // SYCLRequiresDecompositionAttr. Else if the array is an array of pointers
    // or an array of structs containing pointers, it is marked with
    // SYCLGenerateNewTypeAttr. An array will never be marked with both
    // attributes.
    if (CollectionStack.pop_back_val()) {
      // Cannot assert, since in MD arrays we'll end up marking them multiple
      // times.
      if (!FD->hasAttr<SYCLRequiresDecompositionAttr>())
        FD->addAttr(SYCLRequiresDecompositionAttr::CreateImplicit(
            SemaSYCLRef.getASTContext()));
      CollectionStack.back() = true;
      PointerStack.pop_back();
    } else if (PointerStack.pop_back_val()) {
      if (!FD->hasAttr<SYCLGenerateNewTypeAttr>())
        FD->addAttr(SYCLGenerateNewTypeAttr::CreateImplicit(
            SemaSYCLRef.getASTContext()));
      PointerStack.back() = true;
    }
    return true;
  }

  bool leaveArray(ParmVarDecl *PD, QualType ArrayTy, QualType ElementTy) final {
    // TODO
    unsupportedFreeFunctionParamType();
    return true;
  }
};

static QualType ModifyAddressSpace(SemaSYCL &SemaSYCLRef, QualType Ty) {
  // USM allows to use raw pointers instead of buffers/accessors, but these
  // pointers point to the specially allocated memory. For pointer fields,
  // except for function pointer fields, we add a kernel argument with the
  // same type as field but global address space, because OpenCL requires it.
  // Function pointers should have program address space. This is set in
  // CodeGen.
  QualType PointeeTy = Ty->getPointeeType();
  Qualifiers Quals = PointeeTy.getQualifiers();
  LangAS AS = Quals.getAddressSpace();
  // Leave global_device and global_host address spaces as is to help FPGA
  // device in memory allocations.
  if (!PointeeTy->isFunctionType() && AS != LangAS::sycl_global_device &&
      AS != LangAS::sycl_global_host)
    Quals.setAddressSpace(LangAS::sycl_global);
  PointeeTy = SemaSYCLRef.getASTContext().getQualifiedType(
      PointeeTy.getUnqualifiedType(), Quals);
  return SemaSYCLRef.getASTContext().getPointerType(PointeeTy);
}

// This visitor is used to traverse a non-decomposed record/array to
// generate a new type corresponding to this record/array.
class SyclKernelPointerHandler : public SyclKernelFieldHandler {
  llvm::SmallVector<CXXRecordDecl *, 8> ModifiedRecords;
  SmallVector<CXXBaseSpecifier *, 8> ModifiedBases;
  SmallVector<QualType, 8> ModifiedArrayElementsOrArray;

  IdentifierInfo *getModifiedName(IdentifierInfo *Id) {
    std::string Name =
        Id ? (Twine("__generated_") + Id->getName()).str() : "__generated_";
    return &SemaSYCLRef.getASTContext().Idents.get(Name);
  }

  // Create Decl for the new type we are generating.
  // The fields (and base classes) of this record will be generated as
  // the visitor traverses kernel object record fields.
  void createNewType(const CXXRecordDecl *RD) {
    auto *ModifiedRD = CXXRecordDecl::Create(
        SemaSYCLRef.getASTContext(), RD->getTagKind(),
        const_cast<DeclContext *>(RD->getDeclContext()), SourceLocation(),
        SourceLocation(), getModifiedName(RD->getIdentifier()));
    ModifiedRD->startDefinition();
    if (RD->hasAttrs())
      ModifiedRD->setAttrs(RD->getAttrs());
    ModifiedRecords.push_back(ModifiedRD);
  }

  // Create and add FieldDecl for FieldTy to generated record.
  void addField(const FieldDecl *FD, QualType FieldTy) {
    assert(!ModifiedRecords.empty() &&
           "ModifiedRecords should have at least 1 record");
    ASTContext &Ctx = SemaSYCLRef.getASTContext();
    auto *Field = FieldDecl::Create(
        Ctx, ModifiedRecords.back(), SourceLocation(), SourceLocation(),
        getModifiedName(FD->getIdentifier()), FieldTy,
        Ctx.getTrivialTypeSourceInfo(FieldTy, SourceLocation()), /*BW=*/nullptr,
        /*Mutable=*/false, ICIS_NoInit);
    Field->setAccess(FD->getAccess());
    if (FD->hasAttrs())
      Field->setAttrs(FD->getAttrs());
    // Add generated field to generated record.
    ModifiedRecords.back()->addDecl(Field);
  }

  void createBaseSpecifier(const CXXRecordDecl *Parent, const CXXRecordDecl *RD,
                           const CXXBaseSpecifier &BS) {
    TypeSourceInfo *TInfo =
        SemaSYCLRef.getASTContext().getTrivialTypeSourceInfo(
            QualType(RD->getTypeForDecl(), 0), SourceLocation());
    CXXBaseSpecifier *ModifiedBase = SemaSYCLRef.SemaRef.CheckBaseSpecifier(
        const_cast<CXXRecordDecl *>(Parent), SourceRange(), BS.isVirtual(),
        BS.getAccessSpecifier(), TInfo, SourceLocation());
    ModifiedBases.push_back(ModifiedBase);
  }

  CXXRecordDecl *getGeneratedNewRecord(const CXXRecordDecl *OldBaseDecl) {
    // At this point we have finished generating fields for the new
    // class corresponding to OldBaseDecl. Pop out the generated
    // record.
    CXXRecordDecl *ModifiedRD = ModifiedRecords.pop_back_val();
    ModifiedRD->completeDefinition();
    // Check the 'old' class for base classes.
    // Set bases classes for newly generated class if it has any.
    if (OldBaseDecl->getNumBases() > 0) {
      SmallVector<CXXBaseSpecifier *, 8> BasesForGeneratedClass;
      for (size_t I = 0; I < OldBaseDecl->getNumBases(); ++I)
        BasesForGeneratedClass.insert(BasesForGeneratedClass.begin(),
                                      ModifiedBases.pop_back_val());
      ModifiedRD->setBases(BasesForGeneratedClass.data(),
                           OldBaseDecl->getNumBases());
    }
    return ModifiedRD;
  }

public:
  static constexpr const bool VisitInsideSimpleContainersWithPointer = true;
  static constexpr const bool VisitNthArrayElement = false;
  SyclKernelPointerHandler(SemaSYCL &S, const CXXRecordDecl *RD)
      : SyclKernelFieldHandler(S) {
    createNewType(RD);
  }

  SyclKernelPointerHandler(SemaSYCL &S) : SyclKernelFieldHandler(S) {}

  bool enterStruct(const CXXRecordDecl *, FieldDecl *, QualType Ty) final {
    createNewType(Ty->getAsCXXRecordDecl());
    return true;
  }

  bool enterStruct(const CXXRecordDecl *, ParmVarDecl *,
                   QualType ParamTy) final {
    // TODO
    unsupportedFreeFunctionParamType();
    return true;
  }

  bool leaveStruct(const CXXRecordDecl *, FieldDecl *FD, QualType Ty) final {
    CXXRecordDecl *ModifiedRD = getGeneratedNewRecord(Ty->getAsCXXRecordDecl());

    // Add this record as a field of it's parent record if it is not an
    // array element.
    if (!isArrayElement(FD, Ty))
      addField(FD, QualType(ModifiedRD->getTypeForDecl(), 0));
    else
      ModifiedArrayElementsOrArray.push_back(
          QualType(ModifiedRD->getTypeForDecl(), 0));

    return true;
  }

  bool leaveStruct(const CXXRecordDecl *, ParmVarDecl *PD,
                   QualType ParamTy) final {
    // TODO
    unsupportedFreeFunctionParamType();
    return true;
  }

  bool enterStruct(const CXXRecordDecl *, const CXXBaseSpecifier &,
                   QualType Ty) final {
    createNewType(Ty->getAsCXXRecordDecl());
    return true;
  }

  bool leaveStruct(const CXXRecordDecl *Parent, const CXXBaseSpecifier &BS,
                   QualType Ty) final {
    CXXRecordDecl *ModifiedRD = getGeneratedNewRecord(Ty->getAsCXXRecordDecl());

    // Create CXXBaseSpecifier for this generated class.
    createBaseSpecifier(Parent, ModifiedRD, BS);
    return true;
  }

  bool leaveArray(FieldDecl *FD, QualType ArrayTy, QualType ET) final {
    QualType ModifiedArrayElement = ModifiedArrayElementsOrArray.pop_back_val();

    const ConstantArrayType *CAT =
        SemaSYCLRef.getASTContext().getAsConstantArrayType(ArrayTy);
    assert(CAT && "Should only be called on constant-size array.");
    QualType ModifiedArray = SemaSYCLRef.getASTContext().getConstantArrayType(
        ModifiedArrayElement, CAT->getSize(),
        const_cast<Expr *>(CAT->getSizeExpr()), CAT->getSizeModifier(),
        CAT->getIndexTypeCVRQualifiers());

    if (ModifiedRecords.empty()) {
      // This is a top-level kernel argument.
      ModifiedArrayElementsOrArray.push_back(ModifiedArray);
    } else if (!isArrayElement(FD, ArrayTy)) {
      // Add this array field as a field of it's parent record.
      addField(FD, ModifiedArray);
    } else {
      // Multi-dimensional array element.
      ModifiedArrayElementsOrArray.push_back(ModifiedArray);
    }

    return true;
  }

  bool leaveArray(ParmVarDecl *PD, QualType ArrayTy, QualType ET) final {
    // TODO
    unsupportedFreeFunctionParamType();
    return true;
  }

  bool handlePointerType(FieldDecl *FD, QualType FieldTy) final {
    QualType ModifiedPointerType = ModifyAddressSpace(SemaSYCLRef, FieldTy);
    if (!isArrayElement(FD, FieldTy))
      addField(FD, ModifiedPointerType);
    else
      ModifiedArrayElementsOrArray.push_back(ModifiedPointerType);
    // We do not need to wrap pointers since this is a pointer inside
    // non-decomposed struct.
    return true;
  }

  bool handlePointerType(ParmVarDecl *PD, QualType ParamTy) final {
    // TODO
    unsupportedFreeFunctionParamType();
    return true;
  }

  bool handleScalarType(FieldDecl *FD, QualType FieldTy) final {
    addField(FD, FieldTy);
    return true;
  }

  bool handleScalarType(ParmVarDecl *PD, QualType ParamTy) final {
    // TODO
    unsupportedFreeFunctionParamType();
    return true;
  }

  bool handleUnionType(FieldDecl *FD, QualType FieldTy) final {
    return handleScalarType(FD, FieldTy);
  }

  bool handleUnionType(ParmVarDecl *PD, QualType ParamTy) final {
    // TODO
    unsupportedFreeFunctionParamType();
    return true;
  }

  bool handleNonDecompStruct(const CXXRecordDecl *, FieldDecl *FD,
                             QualType Ty) final {
    addField(FD, Ty);
    return true;
  }

  bool handleNonDecompStruct(const CXXRecordDecl *, ParmVarDecl *PD,
                             QualType ParamTy) final {
    // TODO
    unsupportedFreeFunctionParamType();
    return true;
  }

  bool handleNonDecompStruct(const CXXRecordDecl *Parent,
                             const CXXBaseSpecifier &BS, QualType Ty) final {
    createBaseSpecifier(Parent, Ty->getAsCXXRecordDecl(), BS);
    return true;
  }

  bool handleSimpleArrayType(FieldDecl *FD, QualType Ty) final {
    addField(FD, Ty);
    return true;
  }

public:
  QualType getNewRecordType() {
    CXXRecordDecl *ModifiedRD = ModifiedRecords.pop_back_val();
    ModifiedRD->completeDefinition();

    if (!ModifiedBases.empty())
      ModifiedRD->setBases(ModifiedBases.data(), ModifiedBases.size());

    return QualType(ModifiedRD->getTypeForDecl(), 0);
  }
  QualType getNewArrayType() {
    return ModifiedArrayElementsOrArray.pop_back_val();
  }
};

// A type to Create and own the FunctionDecl for the kernel.
class SyclKernelDeclCreator : public SyclKernelFieldHandler {
  FunctionDecl *KernelDecl = nullptr;
  llvm::SmallVector<ParmVarDecl *, 8> Params;
  Sema::ContextRAII FuncContext;
  // Holds the last handled field's first parameter. This doesn't store an
  // iterator as push_back invalidates iterators.
  size_t LastParamIndex = 0;
  // Keeps track of whether we are currently handling fields inside a struct.
  int StructDepth = 0;

  void addParam(const FieldDecl *FD, QualType FieldTy) {
    ParamDesc newParamDesc = makeParamDesc(FD, FieldTy);
    addParam(newParamDesc, FieldTy);
  }

  void addParam(const ParmVarDecl *PD, QualType ParamTy) {
    ParamDesc newParamDesc = makeParamDesc(PD, ParamTy);
    addParam(newParamDesc, ParamTy);
  }

  void addParam(const CXXBaseSpecifier &BS, QualType FieldTy) {
    // TODO: There is no name for the base available, but duplicate names are
    // seemingly already possible, so we'll give them all the same name for now.
    // This only happens with the accessor types.
    StringRef Name = "_arg__base";
    ParamDesc newParamDesc =
        makeParamDesc(SemaSYCLRef.getASTContext(), Name, FieldTy);
    addParam(newParamDesc, FieldTy);
  }
  // Add a parameter with specified name and type
  void addParam(StringRef Name, QualType ParamTy) {
    ParamDesc newParamDesc =
        makeParamDesc(SemaSYCLRef.getASTContext(), Name, ParamTy);
    addParam(newParamDesc, ParamTy);
  }

  void addParam(ParamDesc newParamDesc, QualType FieldTy) {
    // Create a new ParmVarDecl based on the new info.
    ASTContext &Ctx = SemaSYCLRef.getASTContext();
    auto *NewParam = ParmVarDecl::Create(
        Ctx, KernelDecl, SourceLocation(), SourceLocation(),
        std::get<1>(newParamDesc), std::get<0>(newParamDesc),
        std::get<2>(newParamDesc), SC_None, /*DefArg*/ nullptr);
    NewParam->setScopeInfo(0, Params.size());
    NewParam->setIsUsed();

    LastParamIndex = Params.size();
    Params.push_back(NewParam);
  }

  // Handle accessor properties. If any properties were found in
  // the accessor_property_list - add the appropriate attributes to ParmVarDecl.
  void handleAccessorPropertyList(ParmVarDecl *Param,
                                  const CXXRecordDecl *RecordDecl,
                                  SourceLocation Loc) {
    const auto *AccTy = cast<ClassTemplateSpecializationDecl>(RecordDecl);
    if (AccTy->getTemplateArgs().size() < 6)
      return;
    const auto PropList = cast<TemplateArgument>(AccTy->getTemplateArgs()[5]);
    QualType PropListTy = PropList.getAsType();
    const auto *AccPropListDecl =
        cast<ClassTemplateSpecializationDecl>(PropListTy->getAsRecordDecl());
    const auto TemplArg = AccPropListDecl->getTemplateArgs()[0];
    // Move through TemplateArgs list of a property list and search for
    // properties. If found - apply the appropriate attribute to ParmVarDecl.
    for (TemplateArgument::pack_iterator Prop = TemplArg.pack_begin();
         Prop != TemplArg.pack_end(); ++Prop) {
      QualType PropTy = Prop->getAsType();
      if (isAccessorPropertyType(PropTy, SYCLTypeAttr::no_alias))
        handleNoAliasProperty(Param, PropTy, Loc);
      if (isAccessorPropertyType(PropTy, SYCLTypeAttr::buffer_location))
        handleBufferLocationProperty(Param, PropTy, Loc);
    }
  }

  void handleNoAliasProperty(ParmVarDecl *Param, QualType PropTy,
                             SourceLocation Loc) {
    ASTContext &Ctx = SemaSYCLRef.getASTContext();
    Param->addAttr(
        RestrictAttr::CreateImplicit(Ctx, nullptr, ParamIdx(1, Param), Loc));
  }

  // Obtain an integer value stored in a template parameter of buffer_location
  // property to pass it to buffer_location kernel attribute
  void handleBufferLocationProperty(ParmVarDecl *Param, QualType PropTy,
                                    SourceLocation Loc) {
    // If we have more than 1 buffer_location properties on a single
    // accessor - emit an error
    if (Param->hasAttr<SYCLIntelBufferLocationAttr>()) {
      SemaSYCLRef.Diag(Loc, diag::err_sycl_compiletime_property_duplication)
          << "buffer_location";
      return;
    }
    ASTContext &Ctx = SemaSYCLRef.getASTContext();
    const auto *PropDecl =
        cast<ClassTemplateSpecializationDecl>(PropTy->getAsRecordDecl());
    const auto BufferLoc = PropDecl->getTemplateArgs()[0];
    int LocationID = static_cast<int>(BufferLoc.getAsIntegral().getExtValue());
    Param->addAttr(
        SYCLIntelBufferLocationAttr::CreateImplicit(Ctx, LocationID));
  }

  // Additional processing is required for accessor type.
  void handleAccessorType(QualType FieldTy, const CXXRecordDecl *RecordDecl,
                          SourceLocation Loc) {
    handleAccessorPropertyList(Params.back(), RecordDecl, Loc);

    // If "accessor" type check if read only
    if (SemaSYCL::isSyclType(FieldTy, SYCLTypeAttr::accessor)) {
      // Get access mode of accessor.
      const auto *AccessorSpecializationDecl =
          cast<ClassTemplateSpecializationDecl>(RecordDecl);
      const TemplateArgument &AccessModeArg =
          AccessorSpecializationDecl->getTemplateArgs().get(2);
      if (isReadOnlyAccessor(AccessModeArg))
        Params.back()->addAttr(SYCLAccessorReadonlyAttr::CreateImplicit(
            SemaSYCLRef.getASTContext()));
    }

    // Add implicit attribute to parameter decl when it is a read only
    // SYCL accessor.
    Params.back()->addAttr(
        SYCLAccessorPtrAttr::CreateImplicit(SemaSYCLRef.getASTContext()));
  }

  // All special SYCL objects must have __init method. We extract types for
  // kernel parameters from __init method parameters. We will use __init method
  // and kernel parameters which we build here to initialize special objects in
  // the kernel body.
  // ParentDecl parameterizes whether we are in a free function kernel or a
  // lambda kernel by taking the value ParmVarDecl or FieldDecl respectively.
  template <typename ParentDecl>
  bool handleSpecialType(ParentDecl *decl, QualType Ty) {
    const auto *RD = Ty->getAsCXXRecordDecl();
    assert(RD && "The type must be a RecordDecl");
    llvm::StringLiteral MethodName =
        KernelDecl->hasAttr<SYCLSimdAttr>() && isSyclAccessorType(Ty)
            ? InitESIMDMethodName
            : InitMethodName;
    CXXMethodDecl *InitMethod = getMethodByName(RD, MethodName);
    assert(InitMethod && "The type must have the __init method");

    // Don't do -1 here because we count on this to be the first parameter added
    // (if any).
    size_t ParamIndex = Params.size();
    for (const ParmVarDecl *Param : InitMethod->parameters()) {
      QualType ParamTy = Param->getType();
      // For lambda kernels the arguments to the OpenCL kernel are named
      // based on the position they have as fields in the definition of the
      // special type structure i.e __arg_field1, __arg_field2 and so on.
      // For free function kernels the arguments are named in direct mapping
      // with the names they have in the __init method i.e __arg_Ptr for work
      // group memory since its init function takes a parameter with Ptr name.
      if constexpr (std::is_same_v<ParentDecl, FieldDecl>)
        addParam(decl, ParamTy.getCanonicalType());
      else
        addParam(Param, ParamTy.getCanonicalType());
      // Propagate add_ir_attributes_kernel_parameter attribute.
      if (const auto *AddIRAttr =
              Param->getAttr<SYCLAddIRAttributesKernelParameterAttr>())
        Params.back()->addAttr(AddIRAttr->clone(SemaSYCLRef.getASTContext()));

      // FIXME: This code is temporary, and will be removed once __init_esimd
      // is removed and property list refactored.
      // The function handleAccessorType includes a call to
      // handleAccessorPropertyList. If new classes with property list are
      // added, this code needs to be refactored to call
      // handleAccessorPropertyList for each class which requires it.
      if (ParamTy.getTypePtr()->isPointerType() && isSyclAccessorType(Ty))
        handleAccessorType(Ty, RD, decl->getBeginLoc());
    }
    LastParamIndex = ParamIndex;
    return true;
  }

  static void setKernelImplicitAttrs(ASTContext &Context, FunctionDecl *FD,
                                     bool IsSIMDKernel) {
    // Set implicit attributes.
    FD->addAttr(OpenCLKernelAttr::CreateImplicit(Context));
    FD->addAttr(ArtificialAttr::CreateImplicit(Context));
    if (IsSIMDKernel)
      FD->addAttr(SYCLSimdAttr::CreateImplicit(Context));
  }

  static FunctionDecl *createKernelDecl(ASTContext &Ctx, SourceLocation Loc,
                                        bool IsInline, bool IsSIMDKernel) {
    // Create this with no prototype, and we can fix this up after we've seen
    // all the params.
    FunctionProtoType::ExtProtoInfo Info(CC_OpenCLKernel);
    QualType FuncType = Ctx.getFunctionType(Ctx.VoidTy, {}, Info);

    FunctionDecl *FD = FunctionDecl::Create(
        Ctx, Ctx.getTranslationUnitDecl(), Loc, Loc, DeclarationName(),
        FuncType, Ctx.getTrivialTypeSourceInfo(Ctx.VoidTy), SC_None);
    FD->setImplicitlyInline(IsInline);
    setKernelImplicitAttrs(Ctx, FD, IsSIMDKernel);

    // Add kernel to translation unit to see it in AST-dump.
    Ctx.getTranslationUnitDecl()->addDecl(FD);
    return FD;
  }

  // If the record has been marked with SYCLGenerateNewTypeAttr,
  // it implies that it contains a pointer within. This function
  // defines a PointerHandler visitor which visits this record
  // recursively and modifies the address spaces of any pointer
  // found as required, thereby generating a new record with all
  // pointers in 'right' address space. PointerHandler.getNewRecordType()
  // returns this generated type.
  QualType GenerateNewRecordType(const CXXRecordDecl *RD) {
    SyclKernelPointerHandler PointerHandler(SemaSYCLRef, RD);
    KernelObjVisitor Visitor{SemaSYCLRef};
    Visitor.VisitRecordBases(RD, PointerHandler);
    Visitor.VisitRecordFields(RD, PointerHandler);
    return PointerHandler.getNewRecordType();
  }

  // If the array has been marked with SYCLGenerateNewTypeAttr,
  // it implies that this is an array of pointers, or an array
  // of a type which contains pointers. This function generates
  // a new array with all pointers in the required address space.
  QualType GenerateNewArrayType(FieldDecl *FD, QualType FieldTy) {
    const auto *Owner = dyn_cast<CXXRecordDecl>(FD->getParent());
    SyclKernelPointerHandler PointerHandler(SemaSYCLRef);
    KernelObjVisitor Visitor{SemaSYCLRef};
    Visitor.visitArray(Owner, FD, FieldTy, PointerHandler);
    return PointerHandler.getNewArrayType();
  }

public:
  static constexpr const bool VisitInsideSimpleContainers = false;
  SyclKernelDeclCreator(SemaSYCL &S, SourceLocation Loc, bool IsInline,
                        bool IsSIMDKernel, FunctionDecl *SYCLKernel)
      : SyclKernelFieldHandler(S),
        KernelDecl(
            createKernelDecl(S.getASTContext(), Loc, IsInline, IsSIMDKernel)),
        FuncContext(SemaSYCLRef.SemaRef, KernelDecl) {
    S.addSyclOpenCLKernel(SYCLKernel, KernelDecl);
    for (const auto *IRAttr :
         SYCLKernel->specific_attrs<SYCLAddIRAttributesFunctionAttr>()) {
      KernelDecl->addAttr(IRAttr->clone(SemaSYCLRef.getASTContext()));
    }
  }

  ~SyclKernelDeclCreator() {
    ASTContext &Ctx = SemaSYCLRef.getASTContext();
    FunctionProtoType::ExtProtoInfo Info(CC_OpenCLKernel);

    SmallVector<QualType, 8> ArgTys;
    std::transform(std::begin(Params), std::end(Params),
                   std::back_inserter(ArgTys),
                   [](const ParmVarDecl *PVD) { return PVD->getType(); });

    QualType FuncType = Ctx.getFunctionType(Ctx.VoidTy, ArgTys, Info);
    KernelDecl->setType(FuncType);
    KernelDecl->setParams(Params);

    // Make sure that this is marked as a kernel so that the code-gen can make
    // decisions based on that. We cannot add this earlier, otherwise the call
    // to TransformStmt in replaceWithLocalClone can diagnose something that got
    // diagnosed on the actual kernel.
    KernelDecl->addAttr(
        SYCLKernelAttr::CreateImplicit(SemaSYCLRef.getASTContext()));

    SemaSYCLRef.addSyclDeviceDecl(KernelDecl);
  }

  bool enterStruct(const CXXRecordDecl *, FieldDecl *, QualType) final {
    ++StructDepth;
    return true;
  }

  bool enterStruct(const CXXRecordDecl *, ParmVarDecl *, QualType) final {
    // TODO
    // ++StructDepth;
    return true;
  }

  bool leaveStruct(const CXXRecordDecl *, FieldDecl *, QualType) final {
    --StructDepth;
    return true;
  }

  bool leaveStruct(const CXXRecordDecl *, ParmVarDecl *, QualType) final {
    // TODO
    // --StructDepth;
    return true;
  }

  bool enterStruct(const CXXRecordDecl *, const CXXBaseSpecifier &BS,
                   QualType FieldTy) final {
    ++StructDepth;
    return true;
  }

  bool leaveStruct(const CXXRecordDecl *, const CXXBaseSpecifier &BS,
                   QualType FieldTy) final {
    --StructDepth;
    return true;
  }

  bool handleSyclSpecialType(const CXXRecordDecl *, const CXXBaseSpecifier &BS,
                             QualType FieldTy) final {
    const auto *RecordDecl = FieldTy->getAsCXXRecordDecl();
    assert(RecordDecl && "The type must be a RecordDecl");
    llvm::StringLiteral MethodName =
        KernelDecl->hasAttr<SYCLSimdAttr>() && isSyclAccessorType(FieldTy)
            ? InitESIMDMethodName
            : InitMethodName;
    CXXMethodDecl *InitMethod = getMethodByName(RecordDecl, MethodName);
    assert(InitMethod && "The type must have the __init method");

    // Don't do -1 here because we count on this to be the first parameter added
    // (if any).
    size_t ParamIndex = Params.size();
    for (const ParmVarDecl *Param : InitMethod->parameters()) {
      QualType ParamTy = Param->getType();
      addParam(BS, ParamTy.getCanonicalType());
      // FIXME: This code is temporary, and will be removed once __init_esimd
      // is removed and property list refactored.
      // The function handleAccessorType includes a call to
      // handleAccessorPropertyList. If new classes with property list are
      // added, this code needs to be refactored to call
      // handleAccessorPropertyList for each class which requires it.
      if (ParamTy.getTypePtr()->isPointerType() && isSyclAccessorType(FieldTy))
        handleAccessorType(FieldTy, RecordDecl, BS.getBeginLoc());
    }
    LastParamIndex = ParamIndex;
    return true;
  }

  bool handleSyclSpecialType(FieldDecl *FD, QualType FieldTy) final {
    return handleSpecialType(FD, FieldTy);
  }

  bool handleSyclSpecialType(ParmVarDecl *PD, QualType ParamTy) final {
    return handleSpecialType(PD, ParamTy);
  }

  RecordDecl *wrapField(FieldDecl *Field, QualType FieldTy) {
    RecordDecl *WrapperClass =
        SemaSYCLRef.getASTContext().buildImplicitRecord("__wrapper_class");
    WrapperClass->startDefinition();
    Field = FieldDecl::Create(
        SemaSYCLRef.getASTContext(), WrapperClass, SourceLocation(),
        SourceLocation(), /*Id=*/nullptr, FieldTy,
        SemaSYCLRef.getASTContext().getTrivialTypeSourceInfo(FieldTy,
                                                             SourceLocation()),
        /*BW=*/nullptr, /*Mutable=*/false, /*InitStyle=*/ICIS_NoInit);
    Field->setAccess(AS_public);
    WrapperClass->addDecl(Field);
    WrapperClass->completeDefinition();
    return WrapperClass;
  };

  bool handlePointerType(FieldDecl *FD, QualType FieldTy) final {
    QualType ModTy = ModifyAddressSpace(SemaSYCLRef, FieldTy);
    // When the kernel is generated, struct type kernel arguments are
    // decomposed; i.e. the parameters of the kernel are the fields of the
    // struct, and not the struct itself. This causes an error in the backend
    // when the struct field is a pointer, since non-USM pointers cannot be
    // passed directly. To work around this issue, all pointers inside the
    // struct are wrapped in a generated '__wrapper_class'.
    if (StructDepth) {
      RecordDecl *WrappedPointer = wrapField(FD, ModTy);
      ModTy = SemaSYCLRef.getASTContext().getRecordType(WrappedPointer);
    }

    addParam(FD, ModTy);
    return true;
  }

  bool handlePointerType(ParmVarDecl *PD, QualType ParamTy) final {
    QualType ModTy = ModifyAddressSpace(SemaSYCLRef, ParamTy);
    addParam(PD, ModTy);
    return true;
  }

  bool handleSimpleArrayType(FieldDecl *FD, QualType FieldTy) final {
    QualType ArrayTy = FieldTy;

    // This is an array of pointers or an array of a type with pointer.
    if (FD->hasAttr<SYCLGenerateNewTypeAttr>())
      ArrayTy = GenerateNewArrayType(FD, FieldTy);

    // Arrays are wrapped in a struct since they cannot be passed directly.
    RecordDecl *WrappedArray = wrapField(FD, ArrayTy);
    addParam(FD, SemaSYCLRef.getASTContext().getRecordType(WrappedArray));
    return true;
  }

  bool handleScalarType(FieldDecl *FD, QualType FieldTy) final {
    addParam(FD, FieldTy);
    return true;
  }

  bool handleScalarType(ParmVarDecl *PD, QualType ParamTy) final {
    addParam(PD, ParamTy);
    return true;
  }

  bool handleTopLevelStruct(const CXXRecordDecl *, QualType Ty) final {
    StringRef Name = "_arg__sycl_functor";
    addParam(Name, Ty);
    return true;
  }

  bool handleNonDecompStruct(const CXXRecordDecl *RD, FieldDecl *FD,
                             QualType Ty) final {
    // This is a field which should not be decomposed.
    CXXRecordDecl *FieldRecordDecl = Ty->getAsCXXRecordDecl();
    assert(FieldRecordDecl && "Type must be a C++ record type");
    // Check if we need to generate a new type for this record,
    // i.e. this record contains pointers.
    if (FieldRecordDecl->hasAttr<SYCLGenerateNewTypeAttr>())
      addParam(FD, GenerateNewRecordType(FieldRecordDecl));
    else
      addParam(FD, Ty);
    return true;
  }

  bool handleNonDecompStruct(const CXXRecordDecl *RD, ParmVarDecl *PD,
                             QualType ParamTy) final {
    // This is a struct parameter which should not be decomposed.
    CXXRecordDecl *ParamRecordDecl = ParamTy->getAsCXXRecordDecl();
    assert(ParamRecordDecl && "Type must be a C++ record type");
    // Check if we need to generate a new type for this record,
    // i.e. this record contains pointers.
    if (ParamRecordDecl->hasAttr<SYCLGenerateNewTypeAttr>())
      addParam(PD, GenerateNewRecordType(ParamRecordDecl));
    else
      addParam(PD, ParamTy);
    return true;
  }

  bool handleNonDecompStruct(const CXXRecordDecl *Base,
                             const CXXBaseSpecifier &BS, QualType Ty) final {
    // This is a base class which should not be decomposed.
    CXXRecordDecl *BaseRecordDecl = Ty->getAsCXXRecordDecl();
    assert(BaseRecordDecl && "Type must be a C++ record type");
    // Check if we need to generate a new type for this record,
    // i.e. this record contains pointers.
    if (BaseRecordDecl->hasAttr<SYCLGenerateNewTypeAttr>())
      addParam(BS, GenerateNewRecordType(BaseRecordDecl));
    else
      addParam(BS, Ty);
    return true;
  }

  bool handleUnionType(FieldDecl *FD, QualType FieldTy) final {
    return handleScalarType(FD, FieldTy);
  }

  bool handleUnionType(ParmVarDecl *PD, QualType ParamTy) final {
    // TODO
    unsupportedFreeFunctionParamType();
    return true;
  }

  // Generate kernel argument to initialize specialization constants.
  void handleSyclKernelHandlerType() {
    ASTContext &Context = SemaSYCLRef.getASTContext();
    StringRef Name = "_arg__specialization_constants_buffer";
    addParam(Name, Context.getPointerType(Context.getAddrSpaceQualType(
                       Context.CharTy, LangAS::sycl_global)));
  }

  void setBody(CompoundStmt *KB) { KernelDecl->setBody(KB); }

  FunctionDecl *getKernelDecl() { return KernelDecl; }

  llvm::ArrayRef<ParmVarDecl *> getParamVarDeclsForCurrentField() {
    return ArrayRef<ParmVarDecl *>(std::begin(Params) + LastParamIndex,
                                   std::end(Params));
  }
};

// This Visitor traverses the AST of the function with
// `sycl_kernel` attribute and returns the version of “operator()()” that is
// called by KernelFunc. There will only be one call to KernelFunc in that
// AST because the DPC++ headers are structured such that the user’s
// kernel function is only called once. This ensures that the correct
// “operator()()” function call is returned, when a named function object used
// to define a kernel has more than one “operator()()” calls defined in it. For
// example, in the code below, 'operator()(sycl::id<1> id)' is returned based on
// the 'parallel_for' invocation which takes a 'sycl::range<1>(16)' argument.
//   class MyKernel {
//    public:
//      void operator()() const {
//        // code
//      }
//
//      [[sycl::reqd_sub_group_size(4)]] void operator()(sycl::id<1> id) const
//      {
//        // code
//      }
//    };
//
//    int main() {
//
//    Q.submit([&](sycl::handler& cgh) {
//      MyKernel kernelFunctorObject;
//      cgh.parallel_for(sycl::range<1>(16), kernelFunctorObject);
//    });
//      return 0;
//    }

class KernelCallOperatorVisitor
    : public RecursiveASTVisitor<KernelCallOperatorVisitor> {

  FunctionDecl *KernelCallerFunc;

public:
  CXXMethodDecl *CallOperator = nullptr;
  const CXXRecordDecl *KernelObj;

  KernelCallOperatorVisitor(FunctionDecl *KernelCallerFunc,
                            const CXXRecordDecl *KernelObj)
      : KernelCallerFunc(KernelCallerFunc), KernelObj(KernelObj) {}

  bool VisitCallExpr(CallExpr *CE) {
    Decl *CalleeDecl = CE->getCalleeDecl();
    if (isa_and_nonnull<CXXMethodDecl>(CalleeDecl)) {
      CXXMethodDecl *MD = cast<CXXMethodDecl>(CalleeDecl);
      if (MD->getOverloadedOperator() == OO_Call &&
          MD->getParent() == KernelObj) {
        CallOperator = MD;
      }
    }
    return true;
  }

  CXXMethodDecl *getCallOperator() {
    if (CallOperator)
      return CallOperator;

    TraverseDecl(KernelCallerFunc);
    return CallOperator;
  }
};

class ESIMDKernelDiagnostics : public SyclKernelFieldHandler {

  SourceLocation KernelLoc;
  bool IsESIMD = false;

  bool handleSpecialType(QualType FieldTy) {
    const CXXRecordDecl *RecordDecl = FieldTy->getAsCXXRecordDecl();

    if (IsESIMD && !isSyclAccessorType(FieldTy))
      return SemaSYCLRef.Diag(KernelLoc,
                              diag::err_sycl_esimd_not_supported_for_type)
             << RecordDecl;
    return true;
  }

public:
  ESIMDKernelDiagnostics(SemaSYCL &S, SourceLocation Loc, bool IsESIMD)
      : SyclKernelFieldHandler(S), KernelLoc(Loc), IsESIMD(IsESIMD) {}

  bool handleSyclSpecialType(FieldDecl *FD, QualType FieldTy) final {
    return handleSpecialType(FieldTy);
  }

  bool handleSyclSpecialType(const CXXRecordDecl *, const CXXBaseSpecifier &BS,
                             QualType FieldTy) final {
    return handleSpecialType(FieldTy);
  }

  using SyclKernelFieldHandler::handleSyclSpecialType;
};

class SyclKernelArgsSizeChecker : public SyclKernelFieldHandler {
  SourceLocation KernelLoc;
  unsigned SizeOfParams = 0;
  bool IsESIMD = false;

  void addParam(QualType ArgTy) {
    SizeOfParams +=
        SemaSYCLRef.getASTContext().getTypeSizeInChars(ArgTy).getQuantity();
  }

  bool handleSpecialType(QualType FieldTy) {
    const CXXRecordDecl *RecordDecl = FieldTy->getAsCXXRecordDecl();
    assert(RecordDecl && "The type must be a RecordDecl");
    llvm::StringLiteral MethodName = (IsESIMD && isSyclAccessorType(FieldTy))
                                         ? InitESIMDMethodName
                                         : InitMethodName;
    CXXMethodDecl *InitMethod = getMethodByName(RecordDecl, MethodName);
    assert(InitMethod && "The type must have the __init method");
    for (const ParmVarDecl *Param : InitMethod->parameters())
      addParam(Param->getType());
    return true;
  }

public:
  static constexpr const bool VisitInsideSimpleContainers = false;
  SyclKernelArgsSizeChecker(SemaSYCL &S, SourceLocation Loc, bool IsESIMD)
      : SyclKernelFieldHandler(S), KernelLoc(Loc), IsESIMD(IsESIMD) {}

  ~SyclKernelArgsSizeChecker() {
    if (SizeOfParams > MaxKernelArgsSize)
      SemaSYCLRef.Diag(KernelLoc, diag::warn_sycl_kernel_too_big_args)
          << SizeOfParams << MaxKernelArgsSize;
  }

  bool handleSyclSpecialType(FieldDecl *FD, QualType FieldTy) final {
    return handleSpecialType(FieldTy);
  }

  bool handleSyclSpecialType(ParmVarDecl *PD, QualType ParamTy) final {
    return handleSpecialType(ParamTy);
  }

  bool handleSyclSpecialType(const CXXRecordDecl *, const CXXBaseSpecifier &BS,
                             QualType FieldTy) final {
    return handleSpecialType(FieldTy);
  }

  bool handlePointerType(FieldDecl *FD, QualType FieldTy) final {
    addParam(FieldTy);
    return true;
  }

  bool handlePointerType(ParmVarDecl *PD, QualType ParamTy) final {
    addParam(ParamTy);
    return true;
  }

  bool handleScalarType(FieldDecl *FD, QualType FieldTy) final {
    addParam(FieldTy);
    return true;
  }

  bool handleScalarType(ParmVarDecl *PD, QualType ParamTy) final {
    addParam(ParamTy);
    return true;
  }

  bool handleSimpleArrayType(FieldDecl *FD, QualType FieldTy) final {
    addParam(FieldTy);
    return true;
  }

  bool handleTopLevelStruct(const CXXRecordDecl *, QualType Ty) final {
    addParam(Ty);
    return true;
  }

  bool handleNonDecompStruct(const CXXRecordDecl *, FieldDecl *FD,
                             QualType Ty) final {
    addParam(Ty);
    return true;
  }

  bool handleNonDecompStruct(const CXXRecordDecl *, ParmVarDecl *,
                             QualType ParamTy) final {
    addParam(ParamTy);
    return true;
  }

  bool handleNonDecompStruct(const CXXRecordDecl *Base,
                             const CXXBaseSpecifier &BS, QualType Ty) final {
    addParam(Ty);
    return true;
  }

  bool handleUnionType(FieldDecl *FD, QualType FieldTy) final {
    return handleScalarType(FD, FieldTy);
  }

  bool handleUnionType(ParmVarDecl *PD, QualType ParamTy) final {
    // TODO
    unsupportedFreeFunctionParamType();
    return true;
  }
};

std::string getKernelArgDesc(StringRef KernelArgDescription) {
  if (KernelArgDescription == "")
    return "";
  return ("Compiler generated argument for " + KernelArgDescription + ",")
      .str();
}

class SyclOptReportCreator : public SyclKernelFieldHandler {
  SyclKernelDeclCreator &DC;
  SourceLocation KernelInvocationLoc;

  void addParam(const FieldDecl *KernelArg, QualType KernelArgType,
                StringRef KernelArgDescription,
                bool IsCompilerGeneratedType = false) {
    StringRef NameToEmitInDescription = KernelArg->getName();
    const RecordDecl *KernelArgParent = KernelArg->getParent();
    if (KernelArgParent && KernelArgDescription == "decomposed struct/class")
      NameToEmitInDescription = KernelArgParent->getName();

    unsigned KernelArgSize = SemaSYCLRef.getASTContext()
                                 .getTypeSizeInChars(KernelArgType)
                                 .getQuantity();

    SemaSYCLRef.getDiagnostics().getSYCLOptReport().AddKernelArgs(
        DC.getKernelDecl(), NameToEmitInDescription,
        IsCompilerGeneratedType ? "Compiler generated"
                                : KernelArgType.getAsString(),
        KernelInvocationLoc, KernelArgSize,
        getKernelArgDesc(KernelArgDescription),
        (KernelArgDescription == "decomposed struct/class")
            ? ("Field:" + KernelArg->getName().str() + ", ")
            : "");
  }

  void addParam(const FieldDecl *FD, QualType FieldTy) {
    std::string KernelArgDescription = "";
    const RecordDecl *RD = FD->getParent();
    if (RD && RD->hasAttr<SYCLRequiresDecompositionAttr>())
      KernelArgDescription = "decomposed struct/class";

    addParam(FD, FieldTy, KernelArgDescription);
  }

  // Handles base classes.
  void addParam(const CXXBaseSpecifier &, QualType KernelArgType,
                StringRef KernelArgDescription,
                bool IsCompilerGeneratedType = false) {
    unsigned KernelArgSize = SemaSYCLRef.getASTContext()
                                 .getTypeSizeInChars(KernelArgType)
                                 .getQuantity();
    SemaSYCLRef.getDiagnostics().getSYCLOptReport().AddKernelArgs(
        DC.getKernelDecl(), KernelArgType.getAsString(),
        IsCompilerGeneratedType ? "Compiler generated"
                                : KernelArgType.getAsString(),
        KernelInvocationLoc, KernelArgSize,
        getKernelArgDesc(KernelArgDescription), "");
  }

  // Handles specialization constants.
  void addParam(QualType KernelArgType, std::string KernelArgDescription) {
    unsigned KernelArgSize = SemaSYCLRef.getASTContext()
                                 .getTypeSizeInChars(KernelArgType)
                                 .getQuantity();
    SemaSYCLRef.getDiagnostics().getSYCLOptReport().AddKernelArgs(
        DC.getKernelDecl(), "", KernelArgType.getAsString(),
        KernelInvocationLoc, KernelArgSize,
        getKernelArgDesc(KernelArgDescription), "");
  }

public:
  static constexpr const bool VisitInsideSimpleContainers = false;
  SyclOptReportCreator(SemaSYCL &S, SyclKernelDeclCreator &DC,
                       SourceLocation Loc)
      : SyclKernelFieldHandler(S), DC(DC), KernelInvocationLoc(Loc) {}

  using SyclKernelFieldHandler::handleSyclSpecialType;
  bool handleSyclSpecialType(FieldDecl *FD, QualType FieldTy) final {
    for (const auto *Param : DC.getParamVarDeclsForCurrentField())
      addParam(FD, Param->getType(), FieldTy.getAsString());
    return true;
  }

  bool handleSyclSpecialType(const CXXRecordDecl *, const CXXBaseSpecifier &BS,
                             QualType FieldTy) final {
    std::string KernelArgDescription = "base class " + FieldTy.getAsString();
    for (const auto *Param : DC.getParamVarDeclsForCurrentField()) {
      QualType KernelArgType = Param->getType();
      unsigned KernelArgSize = SemaSYCLRef.getASTContext()
                                   .getTypeSizeInChars(KernelArgType)
                                   .getQuantity();
      SemaSYCLRef.getDiagnostics().getSYCLOptReport().AddKernelArgs(
          DC.getKernelDecl(), FieldTy.getAsString(),
          KernelArgType.getAsString(), KernelInvocationLoc, KernelArgSize,
          getKernelArgDesc(KernelArgDescription), "");
    }
    return true;
  }

  using SyclKernelFieldHandler::handlePointerType;
  bool handlePointerType(FieldDecl *FD, QualType FieldTy) final {
    std::string KernelArgDescription = "";
    bool IsCompilerGeneratedType = false;
    ParmVarDecl *KernelParameter = DC.getParamVarDeclsForCurrentField()[0];
    // Compiler generated openCL kernel argument for current pointer field
    // is not a pointer. This means we are processing a nested pointer and
    // the openCL kernel argument is of type __wrapper_class.
    if (!KernelParameter->getType()->isPointerType()) {
      KernelArgDescription = "nested pointer";
      IsCompilerGeneratedType = true;
    }

    for (const auto *Param : DC.getParamVarDeclsForCurrentField())
      addParam(FD, Param->getType(), KernelArgDescription,
               IsCompilerGeneratedType);
    return true;
  }

  using SyclKernelFieldHandler::handleScalarType;
  bool handleScalarType(FieldDecl *FD, QualType FieldTy) final {
    addParam(FD, FieldTy);
    return true;
  }

  using SyclKernelFieldHandler::handleSimpleArrayType;
  bool handleSimpleArrayType(FieldDecl *FD, QualType FieldTy) final {
    // Simple arrays are always wrapped.
    for (const auto *Param : DC.getParamVarDeclsForCurrentField())
      addParam(FD, Param->getType(), "array", /*IsCompilerGeneratedType*/ true);
    return true;
  }

  bool handleTopLevelStruct(const CXXRecordDecl *, QualType Ty) final {
    addParam(DC.getParamVarDeclsForCurrentField()[0]->getType(),
             "SYCL Functor");
    return true;
  }

  using SyclKernelFieldHandler::handleNonDecompStruct;
  bool handleNonDecompStruct(const CXXRecordDecl *, FieldDecl *FD,
                             QualType Ty) final {
    CXXRecordDecl *RD = Ty->getAsCXXRecordDecl();
    assert(RD && "Type must be a C++ record type");
    if (RD->hasAttr<SYCLGenerateNewTypeAttr>())
      addParam(FD, Ty, "object with pointer", /*IsCompilerGeneratedType*/ true);
    else
      addParam(FD, Ty);
    return true;
  }

  bool handleNonDecompStruct(const CXXRecordDecl *, const CXXBaseSpecifier &BS,
                             QualType Ty) final {
    CXXRecordDecl *RD = Ty->getAsCXXRecordDecl();
    assert(RD && "Type must be a C++ record type");
    if (RD->hasAttr<SYCLGenerateNewTypeAttr>())
      addParam(BS, Ty, "base class with pointer",
               /*IsCompilerGeneratedType*/ true);
    else
      addParam(BS, Ty, "base class");
    return true;
  }

  using SyclKernelFieldHandler::handleUnionType;
  bool handleUnionType(FieldDecl *FD, QualType FieldTy) final {
    return handleScalarType(FD, FieldTy);
  }

  void handleSyclKernelHandlerType() {
    addParam(DC.getParamVarDeclsForCurrentField()[0]->getType(),
             "SYCL2020 specialization constant");
  }
};

static bool isESIMDKernelType(CXXMethodDecl *CallOperator) {
  return (CallOperator != nullptr) && CallOperator->hasAttr<SYCLSimdAttr>();
}

class SyclKernelBodyCreator : public SyclKernelFieldHandler {
  bool UseTopLevelKernelObj;
  SyclKernelDeclCreator &DeclCreator;
  llvm::SmallVector<Stmt *, 16> BodyStmts;
  llvm::SmallVector<InitListExpr *, 16> CollectionInitExprs;
  llvm::SmallVector<Stmt *, 16> FinalizeStmts;
  // This collection contains the information required to add/remove information
  // about arrays as we enter them.  The InitializedEntity component is
  // necessary for initializing child members.  uin64_t is the index of the
  // current element being worked on, which is updated every time we visit
  // nextElement.
  llvm::SmallVector<std::pair<InitializedEntity, uint64_t>, 8> ArrayInfos;
  VarDecl *KernelObjClone;
  std::optional<InitializedEntity> VarEntity;
  llvm::SmallVector<Expr *, 16> MemberExprBases;
  llvm::SmallVector<Expr *, 16> ArrayParamBases;
  FunctionDecl *KernelCallerFunc;
  SourceLocation KernelCallerSrcLoc; // KernelCallerFunc source location.
  // Contains a count of how many containers we're in.  This is used by the
  // pointer-struct-wrapping code to ensure that we don't try to wrap
  // top-level pointers.
  uint64_t StructDepth = 0;
  VarDecl *KernelHandlerClone = nullptr;
  bool IsESIMD = false;
  CXXMethodDecl *CallOperator = nullptr;

  Stmt *replaceWithLocalClone(ParmVarDecl *OriginalParam, VarDecl *LocalClone,
                              Stmt *FunctionBody) {
    // DeclRefExpr with valid source location but with decl which is not marked
    // as used is invalid.
    LocalClone->setIsUsed();
    std::pair<DeclaratorDecl *, DeclaratorDecl *> MappingPair =
        std::make_pair(OriginalParam, LocalClone);
    KernelBodyTransform KBT(MappingPair, SemaSYCLRef.SemaRef);
    return KBT.TransformStmt(FunctionBody).get();
  }

  // Using the statements/init expressions that we've created, this generates
  // the kernel body compound stmt. CompoundStmt needs to know its number of
  // statements in advance to allocate it, so we cannot do this as we go along.
  CompoundStmt *createKernelBody() {
    // Push the Kernel function scope to ensure the scope isn't empty
    SemaSYCLRef.SemaRef.PushFunctionScope();

    if (!UseTopLevelKernelObj) {
      // Initialize kernel object local clone
      assert(CollectionInitExprs.size() == 1 &&
             "Should have been popped down to just the first one");
      KernelObjClone->setInit(CollectionInitExprs.back());
    }

    // Replace references to the kernel object in kernel body, to use the
    // compiler generated local clone
    Stmt *NewBody =
        replaceWithLocalClone(KernelCallerFunc->getParamDecl(0), KernelObjClone,
                              KernelCallerFunc->getBody());

    // If kernel_handler argument is passed by SYCL kernel, replace references
    // to this argument in kernel body, to use the compiler generated local
    // clone
    if (ParmVarDecl *KernelHandlerParam =
            getSyclKernelHandlerArg(KernelCallerFunc))
      NewBody = replaceWithLocalClone(KernelHandlerParam, KernelHandlerClone,
                                      NewBody);

    // Use transformed body (with clones) as kernel body
    BodyStmts.push_back(NewBody);

    BodyStmts.insert(BodyStmts.end(), FinalizeStmts.begin(),
                     FinalizeStmts.end());

    SourceLocation LL = NewBody ? NewBody->getBeginLoc() : SourceLocation();
    SourceLocation LR = NewBody ? NewBody->getEndLoc() : SourceLocation();

    return CompoundStmt::Create(SemaSYCLRef.getASTContext(), BodyStmts,
                                FPOptionsOverride(), LL, LR);
  }

  void annotateHierarchicalParallelismAPICalls() {
    // Is this a hierarchical parallelism kernel invocation?
    if (getKernelInvocationKind(KernelCallerFunc) != InvokeParallelForWorkGroup)
      return;

    // Mark kernel object with work-group scope attribute to avoid work-item
    // scope memory allocation.
    KernelObjClone->addAttr(SYCLScopeAttr::CreateImplicit(
        SemaSYCLRef.getASTContext(), SYCLScopeAttr::Level::WorkGroup));

    assert(CallOperator && "non callable object is passed as kernel obj");
    // Mark the function that it "works" in a work group scope:
    // NOTE: In case of wait_for the marker call itself is
    // marked with work item scope attribute, here  the '()' operator of the
    // object passed as parameter is marked. This is an optimization -
    // there are a lot of locals created at parallel_for_work_group
    // scope before calling the lambda - it is more efficient to have
    // all of them in the private address space rather then sharing via
    // the local AS. See parallel_for_work_group implementation in the
    // SYCL headers.
    if (!CallOperator->hasAttr<SYCLScopeAttr>()) {
      CallOperator->addAttr(SYCLScopeAttr::CreateImplicit(
          SemaSYCLRef.getASTContext(), SYCLScopeAttr::Level::WorkGroup));
      // Search and mark wait_for calls:
      MarkWIScopeFnVisitor MarkWIScope(SemaSYCLRef.getASTContext());
      MarkWIScope.TraverseDecl(CallOperator);
      // Now mark local variables declared in the PFWG lambda with work group
      // scope attribute
      addScopeAttrToLocalVars(*CallOperator);
    }
  }

  // Creates a DeclRefExpr to the ParmVar that represents the current field.
  Expr *createParamReferenceExpr() {
    ParmVarDecl *KernelParameter =
        DeclCreator.getParamVarDeclsForCurrentField()[0];

    QualType ParamType = KernelParameter->getOriginalType();
    Expr *DRE = SemaSYCLRef.SemaRef.BuildDeclRefExpr(
        KernelParameter, ParamType, VK_LValue, KernelCallerSrcLoc);
    return DRE;
  }

  // Creates a DeclRefExpr to the ParmVar that represents the current pointer
  // field.
  Expr *createPointerParamReferenceExpr(QualType PointerTy, bool Wrapped) {
    ParmVarDecl *KernelParameter =
        DeclCreator.getParamVarDeclsForCurrentField()[0];

    QualType ParamType = KernelParameter->getOriginalType();
    Expr *DRE = SemaSYCLRef.SemaRef.BuildDeclRefExpr(
        KernelParameter, ParamType, VK_LValue, KernelCallerSrcLoc);

    // Struct Type kernel arguments are decomposed. The pointer fields are
    // then wrapped inside a compiler generated struct. Therefore when
    // generating the initializers, we have to 'unwrap' the pointer.
    if (Wrapped) {
      CXXRecordDecl *WrapperStruct = ParamType->getAsCXXRecordDecl();
      // Pointer field wrapped inside __wrapper_class
      FieldDecl *Pointer = *(WrapperStruct->field_begin());
      DRE = buildMemberExpr(DRE, Pointer);
      ParamType = Pointer->getType();
    }

    DRE = ImplicitCastExpr::Create(SemaSYCLRef.getASTContext(), ParamType,
                                   CK_LValueToRValue, DRE, /*BasePath=*/nullptr,
                                   VK_PRValue, FPOptionsOverride());

    if (PointerTy->getPointeeType().getAddressSpace() !=
        ParamType->getPointeeType().getAddressSpace())
      DRE = ImplicitCastExpr::Create(SemaSYCLRef.getASTContext(), PointerTy,
                                     CK_AddressSpaceConversion, DRE, nullptr,
                                     VK_PRValue, FPOptionsOverride());

    return DRE;
  }

  Expr *createSimpleArrayParamReferenceExpr(QualType ArrayTy) {
    ParmVarDecl *KernelParameter =
        DeclCreator.getParamVarDeclsForCurrentField()[0];
    QualType ParamType = KernelParameter->getOriginalType();
    Expr *DRE = SemaSYCLRef.SemaRef.BuildDeclRefExpr(
        KernelParameter, ParamType, VK_LValue, KernelCallerSrcLoc);

    // Unwrap the array.
    CXXRecordDecl *WrapperStruct = ParamType->getAsCXXRecordDecl();
    FieldDecl *ArrayField = *(WrapperStruct->field_begin());
    return buildMemberExpr(DRE, ArrayField);
  }

  // Creates an initialized entity for a field/item. In the case where this is a
  // field, returns a normal member initializer, if we're in a sub-array of a MD
  // array, returns an element initializer.
  InitializedEntity getFieldEntity(FieldDecl *FD, QualType Ty) {
    if (isArrayElement(FD, Ty))
      return InitializedEntity::InitializeElement(SemaSYCLRef.getASTContext(),
                                                  ArrayInfos.back().second,
                                                  ArrayInfos.back().first);
    return InitializedEntity::InitializeMember(FD, &VarEntity.value());
  }

  void addFieldInit(FieldDecl *FD, QualType Ty, MultiExprArg ParamRef) {
    InitializationKind InitKind =
        InitializationKind::CreateCopy(KernelCallerSrcLoc, KernelCallerSrcLoc);
    addFieldInit(FD, Ty, ParamRef, InitKind);
  }

  void addFieldInit(FieldDecl *FD, QualType Ty, MultiExprArg ParamRef,
                    InitializationKind InitKind) {
    addFieldInit(FD, Ty, ParamRef, InitKind, getFieldEntity(FD, Ty));
  }

  void addFieldInit(FieldDecl *FD, QualType Ty, MultiExprArg ParamRef,
                    InitializationKind InitKind, InitializedEntity Entity) {
    InitializationSequence InitSeq(SemaSYCLRef.SemaRef, Entity, InitKind,
                                   ParamRef);
    ExprResult Init =
        InitSeq.Perform(SemaSYCLRef.SemaRef, Entity, InitKind, ParamRef);

    InitListExpr *ParentILE = CollectionInitExprs.back();
    ParentILE->updateInit(SemaSYCLRef.getASTContext(), ParentILE->getNumInits(),
                          Init.get());
  }

  void addBaseInit(const CXXBaseSpecifier &BS, QualType Ty,
                   InitializationKind InitKind) {
    InitializedEntity Entity = InitializedEntity::InitializeBase(
        SemaSYCLRef.getASTContext(), &BS, /*IsInheritedVirtualBase*/ false,
        &VarEntity.value());
    InitializationSequence InitSeq(SemaSYCLRef.SemaRef, Entity, InitKind,
                                   std::nullopt);
    ExprResult Init =
        InitSeq.Perform(SemaSYCLRef.SemaRef, Entity, InitKind, std::nullopt);

    InitListExpr *ParentILE = CollectionInitExprs.back();
    ParentILE->updateInit(SemaSYCLRef.getASTContext(), ParentILE->getNumInits(),
                          Init.get());
  }

  void addBaseInit(const CXXBaseSpecifier &BS, QualType Ty,
                   InitializationKind InitKind, MultiExprArg Args) {
    InitializedEntity Entity = InitializedEntity::InitializeBase(
        SemaSYCLRef.getASTContext(), &BS, /*IsInheritedVirtualBase*/ false,
        &VarEntity.value());
    InitializationSequence InitSeq(SemaSYCLRef.SemaRef, Entity, InitKind, Args);
    ExprResult Init =
        InitSeq.Perform(SemaSYCLRef.SemaRef, Entity, InitKind, Args);

    InitListExpr *ParentILE = CollectionInitExprs.back();
    ParentILE->updateInit(SemaSYCLRef.getASTContext(), ParentILE->getNumInits(),
                          Init.get());
  }

  void addSimpleBaseInit(const CXXBaseSpecifier &BS, QualType Ty) {
    InitializationKind InitKind =
        InitializationKind::CreateCopy(KernelCallerSrcLoc, KernelCallerSrcLoc);

    InitializedEntity Entity = InitializedEntity::InitializeBase(
        SemaSYCLRef.getASTContext(), &BS, /*IsInheritedVirtualBase*/ false,
        &VarEntity.value());

    Expr *ParamRef = createParamReferenceExpr();
    InitializationSequence InitSeq(SemaSYCLRef.SemaRef, Entity, InitKind,
                                   ParamRef);
    ExprResult Init =
        InitSeq.Perform(SemaSYCLRef.SemaRef, Entity, InitKind, ParamRef);

    InitListExpr *ParentILE = CollectionInitExprs.back();
    ParentILE->updateInit(SemaSYCLRef.getASTContext(), ParentILE->getNumInits(),
                          Init.get());
  }

  // Adds an initializer that handles a simple initialization of a field.
  void addSimpleFieldInit(FieldDecl *FD, QualType Ty) {
    Expr *ParamRef = createParamReferenceExpr();
    addFieldInit(FD, Ty, ParamRef);
  }

  Expr *createGetAddressOf(Expr *E) {
    return UnaryOperator::Create(
        SemaSYCLRef.getASTContext(), E, UO_AddrOf,
        SemaSYCLRef.getASTContext().getPointerType(E->getType()), VK_PRValue,
        OK_Ordinary, KernelCallerSrcLoc, false,
        SemaSYCLRef.SemaRef.CurFPFeatureOverrides());
  }

  Expr *createDerefOp(Expr *E) {
    return UnaryOperator::Create(SemaSYCLRef.getASTContext(), E, UO_Deref,
                                 E->getType()->getPointeeType(), VK_LValue,
                                 OK_Ordinary, KernelCallerSrcLoc, false,
                                 SemaSYCLRef.SemaRef.CurFPFeatureOverrides());
  }

  Expr *createReinterpretCastExpr(Expr *E, QualType To) {
    return CXXReinterpretCastExpr::Create(
        SemaSYCLRef.getASTContext(), To, VK_PRValue, CK_BitCast, E,
        /*Path=*/nullptr,
        SemaSYCLRef.getASTContext().getTrivialTypeSourceInfo(To),
        SourceLocation(), SourceLocation(), SourceRange());
  }

  void handleGeneratedType(FieldDecl *FD, QualType Ty) {
    // Equivalent of the following code is generated here:
    // void ocl_kernel(__generated_type GT) {
    //   Kernel KernelObjClone { *(reinterpret_cast<UsersType*>(&GT)) };
    // }

    Expr *RCE = createReinterpretCastExpr(
        createGetAddressOf(createParamReferenceExpr()),
        SemaSYCLRef.getASTContext().getPointerType(Ty));
    Expr *Initializer = createDerefOp(RCE);
    addFieldInit(FD, Ty, Initializer);
  }

  void handleGeneratedType(const CXXRecordDecl *RD, const CXXBaseSpecifier &BS,
                           QualType Ty) {
    // Equivalent of the following code is generated here:
    // void ocl_kernel(__generated_type GT) {
    //   Kernel KernelObjClone { *(reinterpret_cast<UsersType*>(&GT)) };
    // }
    Expr *RCE = createReinterpretCastExpr(
        createGetAddressOf(createParamReferenceExpr()),
        SemaSYCLRef.getASTContext().getPointerType(Ty));
    Expr *Initializer = createDerefOp(RCE);
    InitializationKind InitKind =
        InitializationKind::CreateCopy(KernelCallerSrcLoc, KernelCallerSrcLoc);
    addBaseInit(BS, Ty, InitKind, Initializer);
  }

  MemberExpr *buildMemberExpr(Expr *Base, ValueDecl *Member) {
    DeclAccessPair MemberDAP = DeclAccessPair::make(Member, AS_none);
    MemberExpr *Result = SemaSYCLRef.SemaRef.BuildMemberExpr(
        Base, /*IsArrow */ false, KernelCallerSrcLoc, NestedNameSpecifierLoc(),
        KernelCallerSrcLoc, Member, MemberDAP,
        /*HadMultipleCandidates*/ false,
        DeclarationNameInfo(Member->getDeclName(), KernelCallerSrcLoc),
        Member->getType(), VK_LValue, OK_Ordinary);
    return Result;
  }

  void addFieldMemberExpr(FieldDecl *FD, QualType Ty) {
    if (!isArrayElement(FD, Ty))
      MemberExprBases.push_back(buildMemberExpr(MemberExprBases.back(), FD));
  }

  void removeFieldMemberExpr(const FieldDecl *FD, QualType Ty) {
    if (!isArrayElement(FD, Ty))
      MemberExprBases.pop_back();
  }

  void createSpecialMethodCall(const CXXRecordDecl *RD, StringRef MethodName,
                               SmallVectorImpl<Stmt *> &AddTo) {
    CXXMethodDecl *Method = getMethodByName(RD, MethodName);
    if (!Method)
      return;

    unsigned NumParams = Method->getNumParams();
    llvm::SmallVector<Expr *, 4> ParamDREs(NumParams);
    llvm::ArrayRef<ParmVarDecl *> KernelParameters =
        DeclCreator.getParamVarDeclsForCurrentField();
    for (size_t I = 0; I < NumParams; ++I) {
      QualType ParamType = KernelParameters[I]->getOriginalType();
      ParamDREs[I] = SemaSYCLRef.SemaRef.BuildDeclRefExpr(
          KernelParameters[I], ParamType, VK_LValue, KernelCallerSrcLoc);
    }

    MemberExpr *MethodME = buildMemberExpr(MemberExprBases.back(), Method);

    QualType ResultTy = Method->getReturnType();
    ExprValueKind VK = Expr::getValueKindForType(ResultTy);
    ResultTy = ResultTy.getNonLValueExprType(SemaSYCLRef.getASTContext());
    llvm::SmallVector<Expr *, 4> ParamStmts;
    const auto *Proto = cast<FunctionProtoType>(Method->getType());
    SemaSYCLRef.SemaRef.GatherArgumentsForCall(KernelCallerSrcLoc, Method,
                                               Proto, 0, ParamDREs, ParamStmts);
    // [kernel_obj or wrapper object].accessor.__init(_ValueType*,
    // range<int>, range<int>, id<int>)
    AddTo.push_back(CXXMemberCallExpr::Create(
        SemaSYCLRef.getASTContext(), MethodME, ParamStmts, ResultTy, VK,
        KernelCallerSrcLoc, FPOptionsOverride()));
  }

  // Creates an empty InitListExpr of the correct number of child-inits
  // of this to append into.
  void addCollectionInitListExpr(const CXXRecordDecl *RD) {
    const ASTRecordLayout &Info =
        SemaSYCLRef.getASTContext().getASTRecordLayout(RD);
    uint64_t NumInitExprs = Info.getFieldCount() + RD->getNumBases();
    addCollectionInitListExpr(QualType(RD->getTypeForDecl(), 0), NumInitExprs);
  }

  InitListExpr *createInitListExpr(const CXXRecordDecl *RD) {
    const ASTRecordLayout &Info =
        SemaSYCLRef.getASTContext().getASTRecordLayout(RD);
    uint64_t NumInitExprs = Info.getFieldCount() + RD->getNumBases();
    return createInitListExpr(QualType(RD->getTypeForDecl(), 0), NumInitExprs);
  }

  InitListExpr *createInitListExpr(QualType InitTy, uint64_t NumChildInits) {
    InitListExpr *ILE = new (SemaSYCLRef.getASTContext())
        InitListExpr(SemaSYCLRef.getASTContext(), KernelCallerSrcLoc, {},
                     KernelCallerSrcLoc);
    ILE->reserveInits(SemaSYCLRef.getASTContext(), NumChildInits);
    ILE->setType(InitTy);

    return ILE;
  }

  // Create an empty InitListExpr of the type/size for the rest of the visitor
  // to append into.
  void addCollectionInitListExpr(QualType InitTy, uint64_t NumChildInits) {

    InitListExpr *ILE = createInitListExpr(InitTy, NumChildInits);
    InitListExpr *ParentILE = CollectionInitExprs.back();
    ParentILE->updateInit(SemaSYCLRef.getASTContext(), ParentILE->getNumInits(),
                          ILE);

    CollectionInitExprs.push_back(ILE);
  }

  static VarDecl *createKernelObjClone(ASTContext &Ctx, DeclContext *DC,
                                       const CXXRecordDecl *KernelObj) {
    TypeSourceInfo *TSInfo =
        KernelObj->isLambda() ? KernelObj->getLambdaTypeInfo() : nullptr;
    IdentifierInfo *Ident = KernelObj->getIdentifier();
    if (!Ident)
      Ident = &Ctx.Idents.get("__SYCLKernel");

    VarDecl *VD = VarDecl::Create(
        Ctx, DC, KernelObj->getLocation(), KernelObj->getLocation(), Ident,
        QualType(KernelObj->getTypeForDecl(), 0), TSInfo, SC_None);
    return VD;
  }

  const llvm::StringLiteral getInitMethodName() const {
    return IsESIMD ? InitESIMDMethodName : InitMethodName;
  }

  // Default inits the type, then calls the init-method in the body.
  // A type may not have a public default constructor as per its spec so
  // typically if this is the case the default constructor will be private and
  // in such cases we must manually override the access specifier from private
  // to public just for the duration of this default initialization.
  // TODO: Revisit this approach once https://github.com/intel/llvm/issues/16061
  // is closed.
  bool handleSpecialType(FieldDecl *FD, QualType Ty) {
    const auto *RecordDecl = Ty->getAsCXXRecordDecl();
    AccessSpecifier DefaultConstructorAccess;
    auto DefaultConstructor =
        std::find_if(RecordDecl->ctor_begin(), RecordDecl->ctor_end(),
                     [](auto it) { return it->isDefaultConstructor(); });
    DefaultConstructorAccess = DefaultConstructor->getAccess();
    DefaultConstructor->setAccess(AS_public);

    addFieldInit(FD, Ty, std::nullopt,
                 InitializationKind::CreateDefault(KernelCallerSrcLoc));
    DefaultConstructor->setAccess(DefaultConstructorAccess);
    addFieldMemberExpr(FD, Ty);

    createSpecialMethodCall(RecordDecl, getInitMethodName(), BodyStmts);
    CXXMethodDecl *FinalizeMethod =
        getMethodByName(RecordDecl, FinalizeMethodName);
    // A finalize-method is expected for special type such as stream.
    if (FinalizeMethod)
      createSpecialMethodCall(RecordDecl, FinalizeMethodName, FinalizeStmts);

    removeFieldMemberExpr(FD, Ty);

    return true;
  }

  bool handleSpecialType(const CXXBaseSpecifier &BS, QualType Ty) {
    const auto *BaseRecordDecl = BS.getType()->getAsCXXRecordDecl();
    AccessSpecifier DefaultConstructorAccess;
    auto DefaultConstructor =
        std::find_if(BaseRecordDecl->ctor_begin(), BaseRecordDecl->ctor_end(),
                     [](auto it) { return it->isDefaultConstructor(); });
    DefaultConstructorAccess = DefaultConstructor->getAccess();
    DefaultConstructor->setAccess(AS_public);

    addBaseInit(BS, Ty, InitializationKind::CreateDefault(KernelCallerSrcLoc));
    DefaultConstructor->setAccess(DefaultConstructorAccess);
    createSpecialMethodCall(BaseRecordDecl, getInitMethodName(), BodyStmts);
    return true;
  }

  // Generate __init call for kernel handler argument
  void handleSpecialType(QualType KernelHandlerTy) {
    DeclRefExpr *KernelHandlerCloneRef = DeclRefExpr::Create(
        SemaSYCLRef.getASTContext(), NestedNameSpecifierLoc(),
        KernelCallerSrcLoc, KernelHandlerClone, false, DeclarationNameInfo(),
        KernelHandlerTy, VK_LValue);
    const auto *RecordDecl =
        KernelHandlerClone->getType()->getAsCXXRecordDecl();
    MemberExprBases.push_back(KernelHandlerCloneRef);
    createSpecialMethodCall(RecordDecl, InitSpecConstantsBuffer, BodyStmts);
    MemberExprBases.pop_back();
  }

  void createKernelHandlerClone(ASTContext &Ctx, DeclContext *DC,
                                ParmVarDecl *KernelHandlerArg) {
    QualType Ty = KernelHandlerArg->getType();
    TypeSourceInfo *TSInfo = Ctx.getTrivialTypeSourceInfo(Ty);
    KernelHandlerClone =
        VarDecl::Create(Ctx, DC, KernelCallerSrcLoc, KernelCallerSrcLoc,
                        KernelHandlerArg->getIdentifier(), Ty, TSInfo, SC_None);

    // Default initialize clone
    InitializedEntity VarEntity =
        InitializedEntity::InitializeVariable(KernelHandlerClone);
    InitializationKind InitKind =
        InitializationKind::CreateDefault(KernelCallerSrcLoc);
    InitializationSequence InitSeq(SemaSYCLRef.SemaRef, VarEntity, InitKind,
                                   std::nullopt);
    ExprResult Init =
        InitSeq.Perform(SemaSYCLRef.SemaRef, VarEntity, InitKind, std::nullopt);
    KernelHandlerClone->setInit(
        SemaSYCLRef.SemaRef.MaybeCreateExprWithCleanups(Init.get()));
    KernelHandlerClone->setInitStyle(VarDecl::CallInit);
  }

  Expr *createArraySubscriptExpr(uint64_t Index, Expr *ArrayRef) {
    QualType SizeT = SemaSYCLRef.getASTContext().getSizeType();
    llvm::APInt IndexVal{
        static_cast<unsigned>(SemaSYCLRef.getASTContext().getTypeSize(SizeT)),
        Index, SizeT->isSignedIntegerType()};
    auto IndexLiteral = IntegerLiteral::Create(
        SemaSYCLRef.getASTContext(), IndexVal, SizeT, KernelCallerSrcLoc);
    ExprResult IndexExpr = SemaSYCLRef.SemaRef.CreateBuiltinArraySubscriptExpr(
        ArrayRef, KernelCallerSrcLoc, IndexLiteral, KernelCallerSrcLoc);
    assert(!IndexExpr.isInvalid());
    return IndexExpr.get();
  }

  void addSimpleArrayInit(FieldDecl *FD, QualType FieldTy) {
    Expr *ArrayRef = createSimpleArrayParamReferenceExpr(FieldTy);
    InitializationKind InitKind = InitializationKind::CreateDirect({}, {}, {});

    InitializedEntity Entity = InitializedEntity::InitializeMember(
        FD, &VarEntity.value(), /*Implicit*/ true);

    addFieldInit(FD, FieldTy, ArrayRef, InitKind, Entity);
  }

  void addArrayElementInit(FieldDecl *FD, QualType T) {
    Expr *RCE = createReinterpretCastExpr(
        createGetAddressOf(ArrayParamBases.pop_back_val()),
        SemaSYCLRef.getASTContext().getPointerType(T));
    Expr *Initializer = createDerefOp(RCE);
    addFieldInit(FD, T, Initializer);
  }

  // This function is recursive in order to handle
  // multi-dimensional arrays. If the array element is
  // an array, it implies that the array is multi-dimensional.
  // We continue recursion till we reach a non-array element to
  // generate required array subscript expressions.
  void createArrayInit(FieldDecl *FD, QualType T) {
    const ConstantArrayType *CAT =
        SemaSYCLRef.getASTContext().getAsConstantArrayType(T);

    if (!CAT) {
      addArrayElementInit(FD, T);
      return;
    }

    QualType ET = CAT->getElementType();
    uint64_t ElemCount = CAT->getSize().getZExtValue();
    enterArray(FD, T, ET);

    for (uint64_t Index = 0; Index < ElemCount; ++Index) {
      ArrayInfos.back().second = Index;
      Expr *ArraySubscriptExpr =
          createArraySubscriptExpr(Index, ArrayParamBases.back());
      ArrayParamBases.push_back(ArraySubscriptExpr);
      createArrayInit(FD, ET);
    }

    leaveArray(FD, T, ET);
  }

  // This function is used to create initializers for a top
  // level array which contains pointers. The openCl kernel
  // parameter for this array will be a wrapper class
  // which contains the generated type. This function generates
  // code equivalent to:
  // void ocl_kernel(__wrapper_class WrappedGT) {
  //   Kernel KernelObjClone {
  //   *reinterpret_cast<UserArrayET*>(&WrappedGT.GeneratedArr[0]),
  //                           *reinterpret_cast<UserArrayET*>(&WrappedGT.GeneratedArr[1]),
  //                           *reinterpret_cast<UserArrayET*>(&WrappedGT.GeneratedArr[2])
  //                         };
  // }
  void handleGeneratedArrayType(FieldDecl *FD, QualType FieldTy) {
    ArrayParamBases.push_back(createSimpleArrayParamReferenceExpr(FieldTy));
    createArrayInit(FD, FieldTy);
  }

public:
  static constexpr const bool VisitInsideSimpleContainers = false;
  SyclKernelBodyCreator(SemaSYCL &S, SyclKernelDeclCreator &DC,
                        const CXXRecordDecl *KernelObj,
                        FunctionDecl *KernelCallerFunc, bool IsSIMDKernel,
                        CXXMethodDecl *CallOperator)
      : SyclKernelFieldHandler(S),
        UseTopLevelKernelObj(KernelObjVisitor::useTopLevelKernelObj(KernelObj)),
        DeclCreator(DC),
        KernelObjClone(UseTopLevelKernelObj
                           ? nullptr
                           : createKernelObjClone(S.getASTContext(),
                                                  DC.getKernelDecl(),
                                                  KernelObj)),
        VarEntity(), KernelCallerFunc(KernelCallerFunc),
        KernelCallerSrcLoc(KernelCallerFunc->getLocation()),
        IsESIMD(IsSIMDKernel), CallOperator(CallOperator) {
    if (!UseTopLevelKernelObj) {
      VarEntity.emplace(InitializedEntity::InitializeVariable(KernelObjClone));
      Stmt *DS = new (S.getASTContext()) DeclStmt(
          DeclGroupRef(KernelObjClone), KernelCallerSrcLoc, KernelCallerSrcLoc);
      BodyStmts.push_back(DS);
      CollectionInitExprs.push_back(createInitListExpr(KernelObj));
      DeclRefExpr *KernelObjCloneRef = DeclRefExpr::Create(
          S.getASTContext(), NestedNameSpecifierLoc(), KernelCallerSrcLoc,
          KernelObjClone, false, DeclarationNameInfo(),
          QualType(KernelObj->getTypeForDecl(), 0), VK_LValue);
      MemberExprBases.push_back(KernelObjCloneRef);
    }
  }

  ~SyclKernelBodyCreator() {
    annotateHierarchicalParallelismAPICalls();
    CompoundStmt *KernelBody = createKernelBody();
    DeclCreator.setBody(KernelBody);
  }

  bool handleSyclSpecialType(FieldDecl *FD, QualType Ty) final {
    return handleSpecialType(FD, Ty);
  }

  bool handleSyclSpecialType(const CXXRecordDecl *, const CXXBaseSpecifier &BS,
                             QualType Ty) final {
    return handleSpecialType(BS, Ty);
  }

  bool handlePointerType(FieldDecl *FD, QualType FieldTy) final {
    Expr *PointerRef =
        createPointerParamReferenceExpr(FieldTy, StructDepth != 0);
    addFieldInit(FD, FieldTy, PointerRef);
    return true;
  }

  bool handleSimpleArrayType(FieldDecl *FD, QualType FieldTy) final {
    if (FD->hasAttr<SYCLGenerateNewTypeAttr>())
      handleGeneratedArrayType(FD, FieldTy);
    else
      addSimpleArrayInit(FD, FieldTy);
    return true;
  }

  bool handleTopLevelStruct(const CXXRecordDecl *, QualType Ty) final {
    // As the functor is passed as a whole, use the param as the vardecl
    // otherwise used as the clone.
    KernelObjClone = DeclCreator.getParamVarDeclsForCurrentField()[0];
    return true;
  }

  bool handleNonDecompStruct(const CXXRecordDecl *, FieldDecl *FD,
                             QualType Ty) final {
    CXXRecordDecl *RD = Ty->getAsCXXRecordDecl();
    assert(RD && "Type must be a C++ record type");
    if (RD->hasAttr<SYCLGenerateNewTypeAttr>())
      handleGeneratedType(FD, Ty);
    else
      addSimpleFieldInit(FD, Ty);
    return true;
  }

  bool handleNonDecompStruct(const CXXRecordDecl *RD,
                             const CXXBaseSpecifier &BS, QualType Ty) final {
    CXXRecordDecl *BaseDecl = Ty->getAsCXXRecordDecl();
    assert(BaseDecl && "Type must be a C++ record type");
    if (BaseDecl->hasAttr<SYCLGenerateNewTypeAttr>())
      handleGeneratedType(RD, BS, Ty);
    else
      addSimpleBaseInit(BS, Ty);
    return true;
  }

  bool handleScalarType(FieldDecl *FD, QualType FieldTy) final {
    addSimpleFieldInit(FD, FieldTy);
    return true;
  }

  bool handleUnionType(FieldDecl *FD, QualType FieldTy) final {
    addSimpleFieldInit(FD, FieldTy);
    return true;
  }

  // Default inits the type, then calls the init-method in the body
  void handleSyclKernelHandlerType(ParmVarDecl *KernelHandlerArg) {

    // Create and default initialize local clone of kernel handler
    createKernelHandlerClone(SemaSYCLRef.getASTContext(),
                             DeclCreator.getKernelDecl(), KernelHandlerArg);

    // Add declaration statement to openCL kernel body
    Stmt *DS = new (SemaSYCLRef.getASTContext())
        DeclStmt(DeclGroupRef(KernelHandlerClone), KernelCallerSrcLoc,
                 KernelCallerSrcLoc);
    BodyStmts.push_back(DS);

    // Generate
    // KernelHandlerClone.__init_specialization_constants_buffer(specialization_constants_buffer)
    // call if target does not have native support for specialization constants.
    // Here, specialization_constants_buffer is the compiler generated kernel
    // argument of type char*.
    if (!isDefaultSPIRArch(SemaSYCLRef.getASTContext()))
      handleSpecialType(KernelHandlerArg->getType());
  }

  bool enterStruct(const CXXRecordDecl *RD, FieldDecl *FD, QualType Ty) final {
    ++StructDepth;
    addCollectionInitListExpr(Ty->getAsCXXRecordDecl());

    addFieldMemberExpr(FD, Ty);
    return true;
  }

  bool leaveStruct(const CXXRecordDecl *, FieldDecl *FD, QualType Ty) final {
    --StructDepth;
    CollectionInitExprs.pop_back();

    removeFieldMemberExpr(FD, Ty);
    return true;
  }

  bool enterStruct(const CXXRecordDecl *RD, const CXXBaseSpecifier &BS,
                   QualType) final {
    ++StructDepth;

    CXXCastPath BasePath;
    QualType DerivedTy(RD->getTypeForDecl(), 0);
    QualType BaseTy = BS.getType();
    SemaSYCLRef.SemaRef.CheckDerivedToBaseConversion(
        DerivedTy, BaseTy, KernelCallerSrcLoc, SourceRange(), &BasePath,
        /*IgnoreBaseAccess*/ true);
    auto Cast = ImplicitCastExpr::Create(
        SemaSYCLRef.getASTContext(), BaseTy, CK_DerivedToBase,
        MemberExprBases.back(),
        /* CXXCastPath=*/&BasePath, VK_LValue, FPOptionsOverride());
    MemberExprBases.push_back(Cast);
    addCollectionInitListExpr(BaseTy->getAsCXXRecordDecl());
    return true;
  }

  bool leaveStruct(const CXXRecordDecl *RD, const CXXBaseSpecifier &BS,
                   QualType) final {
    --StructDepth;
    MemberExprBases.pop_back();
    CollectionInitExprs.pop_back();
    return true;
  }

  bool enterArray(FieldDecl *FD, QualType ArrayType,
                  QualType ElementType) final {
    const ConstantArrayType *CAT =
        SemaSYCLRef.getASTContext().getAsConstantArrayType(ArrayType);
    assert(CAT && "Should only be called on constant-size array.");
    uint64_t ArraySize = CAT->getSize().getZExtValue();
    addCollectionInitListExpr(ArrayType, ArraySize);
    ArrayInfos.emplace_back(getFieldEntity(FD, ArrayType), 0);

    // If this is the top-level array, we need to make a MemberExpr in addition
    // to an array subscript.
    addFieldMemberExpr(FD, ArrayType);
    return true;
  }

  bool nextElement(QualType, uint64_t Index) final {
    ArrayInfos.back().second = Index;

    // Pop off the last member expr base.
    if (Index != 0)
      MemberExprBases.pop_back();

    MemberExprBases.push_back(
        createArraySubscriptExpr(Index, MemberExprBases.back()));
    return true;
  }

  bool leaveArray(FieldDecl *FD, QualType ArrayType,
                  QualType ElementType) final {
    CollectionInitExprs.pop_back();
    ArrayInfos.pop_back();

    // Remove the IndexExpr.
    if (!FD->hasAttr<SYCLGenerateNewTypeAttr>())
      MemberExprBases.pop_back();
    else
      ArrayParamBases.pop_back();

    // Remove the field access expr as well.
    removeFieldMemberExpr(FD, ArrayType);
    return true;
  }
  using SyclKernelFieldHandler::enterArray;
  using SyclKernelFieldHandler::enterStruct;
  using SyclKernelFieldHandler::handleNonDecompStruct;
  using SyclKernelFieldHandler::handlePointerType;
  using SyclKernelFieldHandler::handleScalarType;
  using SyclKernelFieldHandler::handleSyclSpecialType;
  using SyclKernelFieldHandler::handleUnionType;
  using SyclKernelFieldHandler::leaveArray;
  using SyclKernelFieldHandler::leaveStruct;
};

class FreeFunctionKernelBodyCreator : public SyclKernelFieldHandler {
  SyclKernelDeclCreator &DeclCreator;
  llvm::SmallVector<Stmt *, 16> BodyStmts;
  FunctionDecl *FreeFunc = nullptr;
  SourceLocation FreeFunctionSrcLoc; // Free function source location.
  llvm::SmallVector<Expr *, 8> ArgExprs;

  // Creates a DeclRefExpr to the ParmVar that represents the current free
  // function parameter.
  Expr *createParamReferenceExpr() {
    ParmVarDecl *FreeFunctionParameter =
        DeclCreator.getParamVarDeclsForCurrentField()[0];

    QualType FreeFunctionParamType = FreeFunctionParameter->getOriginalType();
    Expr *DRE = SemaSYCLRef.SemaRef.BuildDeclRefExpr(
        FreeFunctionParameter, FreeFunctionParamType, VK_LValue,
        FreeFunctionSrcLoc);
    DRE = SemaSYCLRef.SemaRef.DefaultLvalueConversion(DRE).get();
    return DRE;
  }

  // Creates a DeclRefExpr to the ParmVar that represents the current pointer
  // parameter.
  Expr *createPointerParamReferenceExpr(QualType PointerTy) {
    ParmVarDecl *FreeFunctionParameter =
        DeclCreator.getParamVarDeclsForCurrentField()[0];

    QualType FreeFunctionParamType = FreeFunctionParameter->getOriginalType();
    Expr *DRE = SemaSYCLRef.SemaRef.BuildDeclRefExpr(
        FreeFunctionParameter, FreeFunctionParamType, VK_LValue,
        FreeFunctionSrcLoc);
    DRE = SemaSYCLRef.SemaRef.DefaultLvalueConversion(DRE).get();

    if (PointerTy->getPointeeType().getAddressSpace() !=
        FreeFunctionParamType->getPointeeType().getAddressSpace())
      DRE = ImplicitCastExpr::Create(SemaSYCLRef.getASTContext(), PointerTy,
                                     CK_AddressSpaceConversion, DRE, nullptr,
                                     VK_PRValue, FPOptionsOverride());
    return DRE;
  }

  Expr *createGetAddressOf(Expr *E) {
    return UnaryOperator::Create(
        SemaSYCLRef.getASTContext(), E, UO_AddrOf,
        SemaSYCLRef.getASTContext().getPointerType(E->getType()), VK_PRValue,
        OK_Ordinary, SourceLocation(), false,
        SemaSYCLRef.SemaRef.CurFPFeatureOverrides());
  }

  Expr *createDerefOp(Expr *E) {
    return UnaryOperator::Create(SemaSYCLRef.getASTContext(), E, UO_Deref,
                                 E->getType()->getPointeeType(), VK_LValue,
                                 OK_Ordinary, SourceLocation(), false,
                                 SemaSYCLRef.SemaRef.CurFPFeatureOverrides());
  }

  Expr *createReinterpretCastExpr(Expr *E, QualType To) {
    return CXXReinterpretCastExpr::Create(
        SemaSYCLRef.getASTContext(), To, VK_PRValue, CK_BitCast, E,
        /*Path=*/nullptr,
        SemaSYCLRef.getASTContext().getTrivialTypeSourceInfo(To),
        SourceLocation(), SourceLocation(), SourceRange());
  }

  Expr *createCopyInitExpr(ParmVarDecl *OrigFunctionParameter) {
    Expr *DRE = createParamReferenceExpr();

    assert(OrigFunctionParameter && "no parameter?");

    CXXRecordDecl *RD = OrigFunctionParameter->getType()->getAsCXXRecordDecl();
    InitializedEntity Entity = InitializedEntity::InitializeParameter(
        SemaSYCLRef.getASTContext(), OrigFunctionParameter);

    if (RD->hasAttr<SYCLGenerateNewTypeAttr>()) {
      DRE = createReinterpretCastExpr(
          createGetAddressOf(DRE), SemaSYCLRef.getASTContext().getPointerType(
                                       OrigFunctionParameter->getType()));
      DRE = createDerefOp(DRE);
    }

    ExprResult ArgE = SemaSYCLRef.SemaRef.PerformCopyInitialization(
        Entity, SourceLocation(), DRE, false, false);
    return ArgE.getAs<Expr>();
  }

  // For a free function such as:
  // void f(int i, int* p, struct Simple S) { ... }
  //
  // Keep the function as-is for the version callable from device code.
  // void f(int i, int *p, struct Simple S) { ... }
  //
  // For the host-callable kernel function generate this:
  // void __sycl_kernel_f(int __arg_i, int* __arg_p, struct Simple __arg_S)
  // {
  //   f(__arg_i, __arg_p, __arg_S);
  // }
  CompoundStmt *createFreeFunctionKernelBody() {
    SemaSYCLRef.SemaRef.PushFunctionScope();
    Expr *Fn = SemaSYCLRef.SemaRef.BuildDeclRefExpr(
        FreeFunc, FreeFunc->getType(), VK_LValue, FreeFunctionSrcLoc);
    ASTContext &Context = SemaSYCLRef.getASTContext();
    QualType ResultTy = FreeFunc->getReturnType();
    ExprValueKind VK = Expr::getValueKindForType(ResultTy);
    ResultTy = ResultTy.getNonLValueExprType(Context);
    Fn = ImplicitCastExpr::Create(Context,
                                  Context.getPointerType(FreeFunc->getType()),
                                  CK_FunctionToPointerDecay, Fn, nullptr,
                                  VK_PRValue, FPOptionsOverride());
    auto CallExpr = CallExpr::Create(Context, Fn, ArgExprs, ResultTy, VK,
                                     FreeFunctionSrcLoc, FPOptionsOverride());
    BodyStmts.push_back(CallExpr);
    return CompoundStmt::Create(Context, BodyStmts, FPOptionsOverride(), {},
                                {});
  }

  MemberExpr *buildMemberExpr(Expr *Base, ValueDecl *Member) {
    DeclAccessPair MemberDAP = DeclAccessPair::make(Member, AS_none);
    MemberExpr *Result = SemaSYCLRef.SemaRef.BuildMemberExpr(
        Base, /*IsArrow */ false, FreeFunctionSrcLoc, NestedNameSpecifierLoc(),
        FreeFunctionSrcLoc, Member, MemberDAP,
        /*HadMultipleCandidates*/ false,
        DeclarationNameInfo(Member->getDeclName(), FreeFunctionSrcLoc),
        Member->getType(), VK_LValue, OK_Ordinary);
    return Result;
  }

  void createSpecialMethodCall(const CXXRecordDecl *RD, StringRef MethodName,
                               Expr *MemberBaseExpr,
                               SmallVectorImpl<Stmt *> &AddTo) {
    CXXMethodDecl *Method = getMethodByName(RD, MethodName);
    if (!Method)
      return;
    unsigned NumParams = Method->getNumParams();
    llvm::SmallVector<Expr *, 4> ParamDREs(NumParams);
    llvm::ArrayRef<ParmVarDecl *> KernelParameters =
        DeclCreator.getParamVarDeclsForCurrentField();
    for (size_t I = 0; I < NumParams; ++I) {
      QualType ParamType = KernelParameters[I]->getOriginalType();
      ParamDREs[I] = SemaSYCLRef.SemaRef.BuildDeclRefExpr(
          KernelParameters[I], ParamType, VK_LValue, FreeFunctionSrcLoc);
    }
    MemberExpr *MethodME = buildMemberExpr(MemberBaseExpr, Method);
    QualType ResultTy = Method->getReturnType();
    ExprValueKind VK = Expr::getValueKindForType(ResultTy);
    ResultTy = ResultTy.getNonLValueExprType(SemaSYCLRef.getASTContext());
    llvm::SmallVector<Expr *, 4> ParamStmts;
    const auto *Proto = cast<FunctionProtoType>(Method->getType());
    SemaSYCLRef.SemaRef.GatherArgumentsForCall(FreeFunctionSrcLoc, Method,
                                               Proto, 0, ParamDREs, ParamStmts);
    AddTo.push_back(CXXMemberCallExpr::Create(
        SemaSYCLRef.getASTContext(), MethodME, ParamStmts, ResultTy, VK,
        FreeFunctionSrcLoc, FPOptionsOverride()));
  }

public:
  static constexpr const bool VisitInsideSimpleContainers = false;

  FreeFunctionKernelBodyCreator(SemaSYCL &S, SyclKernelDeclCreator &DC,
                                FunctionDecl *FF)
      : SyclKernelFieldHandler(S), DeclCreator(DC), FreeFunc(FF),
        FreeFunctionSrcLoc(FF->getLocation()) {}

  ~FreeFunctionKernelBodyCreator() {
    CompoundStmt *KernelBody = createFreeFunctionKernelBody();
    DeclCreator.setBody(KernelBody);
  }

  bool handleSyclSpecialType(FieldDecl *FD, QualType Ty) final {
    // TODO
    unsupportedFreeFunctionParamType();
    return true;
  }

  // Default inits the type, then calls the init-method in the body.
  // A type may not have a public default constructor as per its spec so
  // typically if this is the case the default constructor will be private and
  // in such cases we must manually override the access specifier from private
  // to public just for the duration of this default initialization.
  // TODO: Revisit this approach once https://github.com/intel/llvm/issues/16061
  // is closed.
  bool handleSyclSpecialType(ParmVarDecl *PD, QualType ParamTy) final {
    // The code produced looks like this in the case of a work group memory
    // parameter:
    // void auto_generated_kernel(__local int * arg) {
    //    work_group_memory wgm;
    //    wgm.__init(arg);
    //    user_kernel(some arguments..., wgm, some arguments...);
    // }
    const auto *RecordDecl = ParamTy->getAsCXXRecordDecl();
    AccessSpecifier DefaultConstructorAccess;
    auto DefaultConstructor =
        std::find_if(RecordDecl->ctor_begin(), RecordDecl->ctor_end(),
                     [](auto it) { return it->isDefaultConstructor(); });
    DefaultConstructorAccess = DefaultConstructor->getAccess();
    DefaultConstructor->setAccess(AS_public);

    ASTContext &Ctx = SemaSYCLRef.SemaRef.getASTContext();
    VarDecl *SpecialObjectClone =
        VarDecl::Create(Ctx, DeclCreator.getKernelDecl(), FreeFunctionSrcLoc,
                        FreeFunctionSrcLoc, PD->getIdentifier(), ParamTy,
                        Ctx.getTrivialTypeSourceInfo(ParamTy), SC_None);
    InitializedEntity VarEntity =
        InitializedEntity::InitializeVariable(SpecialObjectClone);
    InitializationKind InitKind =
        InitializationKind::CreateDefault(FreeFunctionSrcLoc);
    InitializationSequence InitSeq(SemaSYCLRef.SemaRef, VarEntity, InitKind,
                                   std::nullopt);
    ExprResult Init =
        InitSeq.Perform(SemaSYCLRef.SemaRef, VarEntity, InitKind, std::nullopt);
    SpecialObjectClone->setInit(
        SemaSYCLRef.SemaRef.MaybeCreateExprWithCleanups(Init.get()));
    SpecialObjectClone->setInitStyle(VarDecl::CallInit);
    DefaultConstructor->setAccess(DefaultConstructorAccess);

    Stmt *DS = new (SemaSYCLRef.getASTContext())
        DeclStmt(DeclGroupRef(SpecialObjectClone), FreeFunctionSrcLoc,
                 FreeFunctionSrcLoc);
    BodyStmts.push_back(DS);
    Expr *MemberBaseExpr = SemaSYCLRef.SemaRef.BuildDeclRefExpr(
        SpecialObjectClone, ParamTy, VK_PRValue, FreeFunctionSrcLoc);
    createSpecialMethodCall(RecordDecl, InitMethodName, MemberBaseExpr,
                            BodyStmts);
    ArgExprs.push_back(MemberBaseExpr);
    return true;
  }

  bool handleSyclSpecialType(const CXXRecordDecl *, const CXXBaseSpecifier &BS,
                             QualType Ty) final {
    // TODO
    unsupportedFreeFunctionParamType();
    return true;
  }

  bool handlePointerType(FieldDecl *FD, QualType FieldTy) final {
    // TODO
    unsupportedFreeFunctionParamType();
    return true;
  }

  bool handlePointerType(ParmVarDecl *PD, QualType ParamTy) final {
    Expr *PointerRef = createPointerParamReferenceExpr(ParamTy);
    ArgExprs.push_back(PointerRef);
    return true;
  }

  bool handleSimpleArrayType(FieldDecl *FD, QualType FieldTy) final {
    // TODO
    unsupportedFreeFunctionParamType();
    return true;
  }

  bool handleNonDecompStruct(const CXXRecordDecl *, FieldDecl *FD,
                             QualType Ty) final {
    // TODO
    unsupportedFreeFunctionParamType();
    return true;
  }

  bool handleNonDecompStruct(const CXXRecordDecl *, ParmVarDecl *PD,
                             QualType) final {
    Expr *TempCopy = createCopyInitExpr(PD);
    ArgExprs.push_back(TempCopy);
    return true;
  }

  bool handleNonDecompStruct(const CXXRecordDecl *RD,
                             const CXXBaseSpecifier &BS, QualType Ty) final {
    // TODO
    unsupportedFreeFunctionParamType();
    return true;
  }

  bool handleScalarType(FieldDecl *FD, QualType FieldTy) final {
    // TODO
    unsupportedFreeFunctionParamType();
    return true;
  }

  bool handleScalarType(ParmVarDecl *, QualType) final {
    Expr *ParamRef = createParamReferenceExpr();
    ArgExprs.push_back(ParamRef);
    return true;
  }

  bool handleUnionType(FieldDecl *FD, QualType FieldTy) final {
    // TODO
    unsupportedFreeFunctionParamType();
    return true;
  }

  bool handleUnionType(ParmVarDecl *, QualType) final {
    // TODO
    unsupportedFreeFunctionParamType();
    return true;
  }

  bool enterStruct(const CXXRecordDecl *RD, FieldDecl *FD, QualType Ty) final {
    // TODO
    unsupportedFreeFunctionParamType();
    return true;
  }

  bool enterStruct(const CXXRecordDecl *, ParmVarDecl *, QualType) final {
    // TODO
    unsupportedFreeFunctionParamType();
    return true;
  }

  bool leaveStruct(const CXXRecordDecl *, FieldDecl *FD, QualType Ty) final {
    // TODO
    unsupportedFreeFunctionParamType();
    return true;
  }

  bool leaveStruct(const CXXRecordDecl *, ParmVarDecl *, QualType) final {
    // TODO
    unsupportedFreeFunctionParamType();
    return true;
  }

  bool enterStruct(const CXXRecordDecl *RD, const CXXBaseSpecifier &BS,
                   QualType) final {
    // TODO
    unsupportedFreeFunctionParamType();
    return true;
  }

  bool leaveStruct(const CXXRecordDecl *RD, const CXXBaseSpecifier &BS,
                   QualType) final {
    // TODO
    unsupportedFreeFunctionParamType();
    return true;
  }

  bool enterArray(FieldDecl *FD, QualType ArrayType,
                  QualType ElementType) final {
    // TODO
    unsupportedFreeFunctionParamType();
    return true;
  }

  bool enterArray(ParmVarDecl *PD, QualType ArrayType,
                  QualType ElementType) final {
    // TODO
    unsupportedFreeFunctionParamType();
    return true;
  }

  bool leaveArray(FieldDecl *FD, QualType ArrayType,
                  QualType ElementType) final {
    // TODO
    unsupportedFreeFunctionParamType();
    return true;
  }

  bool leaveArray(ParmVarDecl *PD, QualType ArrayType,
                  QualType ElementType) final {
    // TODO
    unsupportedFreeFunctionParamType();
    return true;
  }
};

// Kernels are only the unnamed-lambda feature if the feature is enabled, AND
// the first template argument has been corrected by the library to match the
// functor type.
static bool IsSYCLUnnamedKernel(SemaSYCL &SemaSYCLRef, const FunctionDecl *FD) {
  if (!SemaSYCLRef.getLangOpts().SYCLUnnamedLambda)
    return false;

  QualType FunctorTy = GetSYCLKernelObjectType(FD);
  QualType TmplArgTy = calculateKernelNameType(SemaSYCLRef.getASTContext(), FD);
  return SemaSYCLRef.getASTContext().hasSameType(FunctorTy, TmplArgTy);
}

class SyclKernelIntHeaderCreator : public SyclKernelFieldHandler {
  SYCLIntegrationHeader &Header;
  int64_t CurOffset = 0;
  llvm::SmallVector<size_t, 16> ArrayBaseOffsets;
  int StructDepth = 0;

  // A series of functions to calculate the change in offset based on the type.
  int64_t offsetOf(const FieldDecl *FD, QualType ArgTy) const {
    return isArrayElement(FD, ArgTy)
               ? 0
               : SemaSYCLRef.getASTContext().getFieldOffset(FD) / 8;
  }
  // For free functions each parameter is stand-alone, so offsets within a
  // lambda/function object are not relevant. Therefore offsetOf will always be
  // 0.
  int64_t offsetOf(const ParmVarDecl *, QualType) const { return 0; }

  int64_t offsetOf(const CXXRecordDecl *RD, const CXXRecordDecl *Base) const {
    const ASTRecordLayout &Layout =
        SemaSYCLRef.getASTContext().getASTRecordLayout(RD);
    return Layout.getBaseClassOffset(Base).getQuantity();
  }

  void addParam(const FieldDecl *FD, QualType ArgTy,
                SYCLIntegrationHeader::kernel_param_kind_t Kind) {
    addParam(ArgTy, Kind, offsetOf(FD, ArgTy));
  }

  // For free functions we increment the current offset as each parameter is
  // added.
  void addParam(const ParmVarDecl *PD, QualType ParamTy,
                SYCLIntegrationHeader::kernel_param_kind_t Kind) {
    addParam(ParamTy, Kind, offsetOf(PD, ParamTy));
    CurOffset +=
        SemaSYCLRef.getASTContext().getTypeSizeInChars(ParamTy).getQuantity();
  }

  void addParam(QualType ParamTy,
                SYCLIntegrationHeader::kernel_param_kind_t Kind,
                uint64_t OffsetAdj) {
    uint64_t Size;
    Size =
        SemaSYCLRef.getASTContext().getTypeSizeInChars(ParamTy).getQuantity();
    Header.addParamDesc(Kind, static_cast<unsigned>(Size),
                        static_cast<unsigned>(CurOffset + OffsetAdj));
  }

public:
  static constexpr const bool VisitInsideSimpleContainers = false;
  SyclKernelIntHeaderCreator(bool IsESIMD, SemaSYCL &S,
                             SYCLIntegrationHeader &H,
                             const CXXRecordDecl *KernelObj, QualType NameType,
                             FunctionDecl *KernelFunc)
      : SyclKernelFieldHandler(S), Header(H) {

    // The header needs to access the kernel object size.
    int64_t ObjSize = SemaSYCLRef.getASTContext()
                          .getTypeSizeInChars(KernelObj->getTypeForDecl())
                          .getQuantity();
    Header.startKernel(KernelFunc, NameType, KernelObj->getLocation(), IsESIMD,
                       IsSYCLUnnamedKernel(S, KernelFunc), ObjSize);
  }

  SyclKernelIntHeaderCreator(SemaSYCL &S, SYCLIntegrationHeader &H,
                             QualType NameType, FunctionDecl *FreeFunc)
      : SyclKernelFieldHandler(S), Header(H) {
    Header.startKernel(FreeFunc, NameType, FreeFunc->getLocation(),
                       false /*IsESIMD*/, true /*IsSYCLUnnamedKernel*/,
                       0 /*ObjSize*/);
  }

  bool handleSyclSpecialType(const CXXRecordDecl *RD,
                             const CXXBaseSpecifier &BC,
                             QualType FieldTy) final {
    if (isSyclAccessorType(FieldTy)) {
      const auto *AccTy =
          cast<ClassTemplateSpecializationDecl>(FieldTy->getAsRecordDecl());
      assert(AccTy->getTemplateArgs().size() >= 2 &&
             "Incorrect template args for Accessor Type");
      int Dims = static_cast<int>(
          AccTy->getTemplateArgs()[1].getAsIntegral().getExtValue());
      int Info = getAccessTarget(FieldTy, AccTy) | (Dims << 11);

      SYCLIntegrationHeader::kernel_param_kind_t ParamKind =
          SemaSYCL::isSyclType(FieldTy, SYCLTypeAttr::dynamic_local_accessor)
              ? SYCLIntegrationHeader::kind_dynamic_accessor
              : SYCLIntegrationHeader::kind_accessor;

      Header.addParamDesc(ParamKind, Info,
                          CurOffset +
                              offsetOf(RD, BC.getType()->getAsCXXRecordDecl()));
    } else if (SemaSYCL::isSyclType(FieldTy, SYCLTypeAttr::work_group_memory)) {
      addParam(FieldTy, SYCLIntegrationHeader::kind_work_group_memory,
               offsetOf(RD, BC.getType()->getAsCXXRecordDecl()));
    } else if (SemaSYCL::isSyclType(FieldTy,
                                    SYCLTypeAttr::dynamic_work_group_memory)) {
      addParam(FieldTy, SYCLIntegrationHeader::kind_dynamic_work_group_memory,
               offsetOf(RD, BC.getType()->getAsCXXRecordDecl()));
    }
    return true;
  }

  bool handleSyclSpecialType(FieldDecl *FD, QualType FieldTy) final {
    const auto *ClassTy = FieldTy->getAsCXXRecordDecl();
    assert(ClassTy && "Type must be a C++ record type");
    if (isSyclAccessorType(FieldTy)) {
      const auto *AccTy =
          cast<ClassTemplateSpecializationDecl>(FieldTy->getAsRecordDecl());
      assert(AccTy->getTemplateArgs().size() >= 2 &&
             "Incorrect template args for Accessor Type");
      int Dims = static_cast<int>(
          AccTy->getTemplateArgs()[1].getAsIntegral().getExtValue());
      int Info = getAccessTarget(FieldTy, AccTy) | (Dims << 11);

      SYCLIntegrationHeader::kernel_param_kind_t ParamKind =
          SemaSYCL::isSyclType(FieldTy, SYCLTypeAttr::dynamic_local_accessor)
              ? SYCLIntegrationHeader::kind_dynamic_accessor
              : SYCLIntegrationHeader::kind_accessor;

      Header.addParamDesc(ParamKind, Info, CurOffset + offsetOf(FD, FieldTy));
    } else if (SemaSYCL::isSyclType(FieldTy, SYCLTypeAttr::stream)) {
      addParam(FD, FieldTy, SYCLIntegrationHeader::kind_stream);
    } else if (SemaSYCL::isSyclType(FieldTy, SYCLTypeAttr::work_group_memory)) {
      addParam(FieldTy, SYCLIntegrationHeader::kind_work_group_memory,
               offsetOf(FD, FieldTy));
    } else if (SemaSYCL::isSyclType(FieldTy,
                                    SYCLTypeAttr::dynamic_work_group_memory)) {
      addParam(FieldTy, SYCLIntegrationHeader::kind_dynamic_work_group_memory,
               offsetOf(FD, FieldTy));
    } else if (SemaSYCL::isSyclType(FieldTy, SYCLTypeAttr::sampler) ||
               SemaSYCL::isSyclType(FieldTy, SYCLTypeAttr::annotated_ptr) ||
               SemaSYCL::isSyclType(FieldTy, SYCLTypeAttr::annotated_arg)) {
      CXXMethodDecl *InitMethod = getMethodByName(ClassTy, InitMethodName);
      assert(InitMethod && "type must have __init method");
      const ParmVarDecl *InitArg = InitMethod->getParamDecl(0);
      assert(InitArg && "Init method must have arguments");
      QualType T = InitArg->getType();
      SYCLIntegrationHeader::kernel_param_kind_t ParamKind =
          SemaSYCL::isSyclType(FieldTy, SYCLTypeAttr::sampler)
              ? SYCLIntegrationHeader::kind_sampler
              : (T->isPointerType() ? SYCLIntegrationHeader::kind_pointer
                                    : SYCLIntegrationHeader::kind_std_layout);
      addParam(T, ParamKind, offsetOf(FD, FieldTy));
    } else {
      llvm_unreachable(
          "Unexpected SYCL special class when generating integration header");
    }
    return true;
  }

  bool handleSyclSpecialType(ParmVarDecl *PD, QualType ParamTy) final {
    const auto *ClassTy = ParamTy->getAsCXXRecordDecl();
    assert(ClassTy && "Type must be a C++ record type");
    if (isSyclAccessorType(ParamTy)) {
      const auto *AccTy =
          cast<ClassTemplateSpecializationDecl>(ParamTy->getAsRecordDecl());
      assert(AccTy->getTemplateArgs().size() >= 2 &&
             "Incorrect template args for Accessor Type");
      int Dims = static_cast<int>(
          AccTy->getTemplateArgs()[1].getAsIntegral().getExtValue());
      int Info = getAccessTarget(ParamTy, AccTy) | (Dims << 11);
      Header.addParamDesc(SYCLIntegrationHeader::kind_accessor, Info,
                          CurOffset);
    } else if (SemaSYCL::isSyclType(ParamTy, SYCLTypeAttr::stream)) {
      addParam(PD, ParamTy, SYCLIntegrationHeader::kind_stream);
    } else if (SemaSYCL::isSyclType(ParamTy, SYCLTypeAttr::work_group_memory)) {
      addParam(PD, ParamTy, SYCLIntegrationHeader::kind_work_group_memory);
    } else if (SemaSYCL::isSyclType(ParamTy, SYCLTypeAttr::sampler) ||
               SemaSYCL::isSyclType(ParamTy, SYCLTypeAttr::annotated_ptr) ||
               SemaSYCL::isSyclType(ParamTy, SYCLTypeAttr::annotated_arg)) {
      CXXMethodDecl *InitMethod = getMethodByName(ClassTy, InitMethodName);
      assert(InitMethod && "type must have __init method");
      const ParmVarDecl *InitArg = InitMethod->getParamDecl(0);
      assert(InitArg && "Init method must have arguments");
      QualType T = InitArg->getType();
      SYCLIntegrationHeader::kernel_param_kind_t ParamKind =
          SemaSYCL::isSyclType(ParamTy, SYCLTypeAttr::sampler)
              ? SYCLIntegrationHeader::kind_sampler
              : (T->isPointerType() ? SYCLIntegrationHeader::kind_pointer
                                    : SYCLIntegrationHeader::kind_std_layout);
      addParam(PD, ParamTy, ParamKind);
    } else if (SemaSYCL::isSyclType(ParamTy,
                                    SYCLTypeAttr::dynamic_work_group_memory))
      addParam(PD, ParamTy,
               SYCLIntegrationHeader::kind_dynamic_work_group_memory);

    else {
      llvm_unreachable(
          "Unexpected SYCL special class when generating integration header");
    }
    return true;
  }

  bool handlePointerType(FieldDecl *FD, QualType FieldTy) final {
    addParam(FD, FieldTy,
             ((StructDepth) ? SYCLIntegrationHeader::kind_std_layout
                            : SYCLIntegrationHeader::kind_pointer));
    return true;
  }

  bool handlePointerType(ParmVarDecl *PD, QualType ParamTy) final {
    addParam(PD, ParamTy, SYCLIntegrationHeader::kind_pointer);
    return true;
  }

  bool handleScalarType(FieldDecl *FD, QualType FieldTy) final {
    addParam(FD, FieldTy, SYCLIntegrationHeader::kind_std_layout);
    return true;
  }

  bool handleScalarType(ParmVarDecl *PD, QualType ParamTy) final {
    addParam(PD, ParamTy, SYCLIntegrationHeader::kind_std_layout);
    return true;
  }

  bool handleSimpleArrayType(FieldDecl *FD, QualType FieldTy) final {
    // Arrays are always wrapped inside of structs, so just treat it as a simple
    // struct.
    addParam(FD, FieldTy, SYCLIntegrationHeader::kind_std_layout);
    return true;
  }

  bool handleTopLevelStruct(const CXXRecordDecl *, QualType Ty) final {
    addParam(Ty, SYCLIntegrationHeader::kind_std_layout, /*Offset=*/0);
    return true;
  }

  bool handleNonDecompStruct(const CXXRecordDecl *, FieldDecl *FD,
                             QualType Ty) final {
    addParam(FD, Ty, SYCLIntegrationHeader::kind_std_layout);
    return true;
  }

  bool handleNonDecompStruct(const CXXRecordDecl *, ParmVarDecl *PD,
                             QualType ParamTy) final {
    addParam(PD, ParamTy, SYCLIntegrationHeader::kind_std_layout);
    return true;
  }

  bool handleNonDecompStruct(const CXXRecordDecl *Base,
                             const CXXBaseSpecifier &, QualType Ty) final {
    addParam(Ty, SYCLIntegrationHeader::kind_std_layout,
             offsetOf(Base, Ty->getAsCXXRecordDecl()));
    return true;
  }

  bool handleUnionType(FieldDecl *FD, QualType FieldTy) final {
    return handleScalarType(FD, FieldTy);
  }

  bool handleUnionType(ParmVarDecl *PD, QualType ParamTy) final {
    // TODO
    unsupportedFreeFunctionParamType();
    return true;
  }

  void handleSyclKernelHandlerType(QualType Ty) {
    // The compiler generated kernel argument used to initialize SYCL 2020
    // specialization constants, `specialization_constants_buffer`, should
    // have corresponding entry in integration header.
    ASTContext &Context = SemaSYCLRef.getASTContext();
    // Offset is zero since kernel_handler argument is not part of
    // kernel object (i.e. it is not captured)
    addParam(Context.getPointerType(Context.CharTy),
             SYCLIntegrationHeader::kind_specialization_constants_buffer, 0);
  }

  bool enterStruct(const CXXRecordDecl *, FieldDecl *FD, QualType Ty) final {
    ++StructDepth;
    CurOffset += offsetOf(FD, Ty);
    return true;
  }

  bool enterStruct(const CXXRecordDecl *, ParmVarDecl *, QualType) final {
    // TODO
    unsupportedFreeFunctionParamType();
    return true;
  }

  bool leaveStruct(const CXXRecordDecl *, FieldDecl *FD, QualType Ty) final {
    --StructDepth;
    CurOffset -= offsetOf(FD, Ty);
    return true;
  }

  bool leaveStruct(const CXXRecordDecl *, ParmVarDecl *, QualType) final {
    // TODO
    unsupportedFreeFunctionParamType();
    return true;
  }

  bool enterStruct(const CXXRecordDecl *RD, const CXXBaseSpecifier &BS,
                   QualType) final {
    CurOffset += offsetOf(RD, BS.getType()->getAsCXXRecordDecl());
    return true;
  }

  bool leaveStruct(const CXXRecordDecl *RD, const CXXBaseSpecifier &BS,
                   QualType) final {
    CurOffset -= offsetOf(RD, BS.getType()->getAsCXXRecordDecl());
    return true;
  }

  bool enterArray(FieldDecl *FD, QualType ArrayTy, QualType) final {
    ArrayBaseOffsets.push_back(CurOffset + offsetOf(FD, ArrayTy));
    return true;
  }

  bool enterArray(ParmVarDecl *PD, QualType ArrayTy, QualType) final {
    // TODO
    unsupportedFreeFunctionParamType();
    return true;
  }

  bool nextElement(QualType ET, uint64_t Index) final {
    int64_t Size =
        SemaSYCLRef.getASTContext().getTypeSizeInChars(ET).getQuantity();
    CurOffset = ArrayBaseOffsets.back() + Size * Index;
    return true;
  }

  bool leaveArray(FieldDecl *FD, QualType ArrayTy, QualType) final {
    CurOffset = ArrayBaseOffsets.pop_back_val();
    CurOffset -= offsetOf(FD, ArrayTy);
    return true;
  }

  bool leaveArray(ParmVarDecl *PD, QualType ArrayTy, QualType) final {
    // TODO
    unsupportedFreeFunctionParamType();
    return true;
  }

  using SyclKernelFieldHandler::enterStruct;
  using SyclKernelFieldHandler::leaveStruct;
};

class SyclKernelIntFooterCreator : public SyclKernelFieldHandler {
  SYCLIntegrationFooter &Footer;

public:
  SyclKernelIntFooterCreator(SemaSYCL &S, SYCLIntegrationFooter &F)
      : SyclKernelFieldHandler(S), Footer(F) {
    (void)Footer; // workaround for unused field warning
  }
};

} // namespace

class SYCLKernelNameTypeVisitor
    : public TypeVisitor<SYCLKernelNameTypeVisitor>,
      public ConstTemplateArgumentVisitor<SYCLKernelNameTypeVisitor> {
  SemaSYCL &S;
  SourceLocation KernelInvocationFuncLoc;
  QualType KernelNameType;
  using InnerTypeVisitor = TypeVisitor<SYCLKernelNameTypeVisitor>;
  using InnerTemplArgVisitor =
      ConstTemplateArgumentVisitor<SYCLKernelNameTypeVisitor>;
  bool IsInvalid = false;
  bool IsUnnamedKernel = false;

  void VisitTemplateArgs(ArrayRef<TemplateArgument> Args) {
    for (auto &A : Args)
      Visit(A);
  }

public:
  SYCLKernelNameTypeVisitor(SemaSYCL &S, SourceLocation KernelInvocationFuncLoc,
                            QualType KernelNameType, bool IsUnnamedKernel)
      : S(S), KernelInvocationFuncLoc(KernelInvocationFuncLoc),
        KernelNameType(KernelNameType), IsUnnamedKernel(IsUnnamedKernel) {}

  bool isValid() { return !IsInvalid; }

  void Visit(QualType T) {
    if (T.isNull())
      return;

    const CXXRecordDecl *RD = T->getAsCXXRecordDecl();
    // If KernelNameType has template args visit each template arg via
    // ConstTemplateArgumentVisitor
    if (const auto *TSD =
            dyn_cast_or_null<ClassTemplateSpecializationDecl>(RD)) {
      ArrayRef<TemplateArgument> Args = TSD->getTemplateArgs().asArray();

      VisitTemplateArgs(Args);
    } else {
      InnerTypeVisitor::Visit(T.getTypePtr());
    }
  }

  void Visit(const TemplateArgument &TA) {
    if (TA.isNull())
      return;
    InnerTemplArgVisitor::Visit(TA);
  }

  void VisitBuiltinType(const BuiltinType *TT) {
    if (TT->isNullPtrType()) {
      S.Diag(KernelInvocationFuncLoc, diag::err_nullptr_t_type_in_sycl_kernel)
          << KernelNameType;

      IsInvalid = true;
    }
    return;
  }

  void VisitTagType(const TagType *TT) {
    return DiagnoseKernelNameType(TT->getDecl());
  }

  void DiagnoseKernelNameType(const NamedDecl *DeclNamed) {
    if (!IsUnnamedKernel) {
      NotForwardDeclarableReason NFDR = isForwardDeclarable(DeclNamed, S);
      switch (NFDR) {
      case NotForwardDeclarableReason::UnscopedEnum:
        S.Diag(KernelInvocationFuncLoc, diag::err_sycl_kernel_incorrectly_named)
            << /* unscoped enum requires fixed underlying type */ 1
            << DeclNamed;
        IsInvalid = true;
        return;
      case NotForwardDeclarableReason::StdNamespace:
        S.Diag(KernelInvocationFuncLoc,
               diag::err_invalid_std_type_in_sycl_kernel)
            << KernelNameType << DeclNamed;
        IsInvalid = true;
        return;
      case NotForwardDeclarableReason::UnnamedTag:
        S.Diag(KernelInvocationFuncLoc, diag::err_sycl_kernel_incorrectly_named)
            << /* unnamed type is invalid */ 2 << KernelNameType;
        IsInvalid = true;
        return;
      case NotForwardDeclarableReason::NotAtNamespaceScope:
        S.Diag(KernelInvocationFuncLoc, diag::err_sycl_kernel_incorrectly_named)
            << /* kernel name should be forward declarable at namespace
                  scope */
            0 << KernelNameType;
        IsInvalid = true;
        return;
      case NotForwardDeclarableReason::None:
      default:
        // Do nothing, we're fine.
        break;
      }
    }
  }

  void VisitTypeTemplateArgument(const TemplateArgument &TA) {
    QualType T = TA.getAsType();
    if (const auto *ET = T->getAs<EnumType>())
      VisitTagType(ET);
    else
      Visit(T);
  }

  void VisitIntegralTemplateArgument(const TemplateArgument &TA) {
    QualType T = TA.getIntegralType();
    if (const EnumType *ET = T->getAs<EnumType>())
      VisitTagType(ET);
  }

  void VisitTemplateTemplateArgument(const TemplateArgument &TA) {
    TemplateDecl *TD = TA.getAsTemplate().getAsTemplateDecl();
    assert(TD && "template declaration must be available");
    TemplateParameterList *TemplateParams = TD->getTemplateParameters();
    for (NamedDecl *P : *TemplateParams) {
      if (NonTypeTemplateParmDecl *TemplateParam =
              dyn_cast<NonTypeTemplateParmDecl>(P))
        if (const EnumType *ET = TemplateParam->getType()->getAs<EnumType>())
          VisitTagType(ET);
    }
  }

  void VisitPackTemplateArgument(const TemplateArgument &TA) {
    VisitTemplateArgs(TA.getPackAsArray());
  }
};

void SemaSYCL::CheckSYCLKernelCall(FunctionDecl *KernelFunc,
                                   ArrayRef<const Expr *> Args) {
  QualType KernelNameType =
      calculateKernelNameType(getASTContext(), KernelFunc);
  SYCLKernelNameTypeVisitor KernelNameTypeVisitor(
      *this, Args[0]->getExprLoc(), KernelNameType,
      IsSYCLUnnamedKernel(*this, KernelFunc));
  KernelNameTypeVisitor.Visit(KernelNameType.getCanonicalType());

  // FIXME: In place until the library works around its 'host' invocation
  // issues.
  if (!SemaRef.LangOpts.SYCLIsDevice)
    return;

  const CXXRecordDecl *KernelObj =
      GetSYCLKernelObjectType(KernelFunc)->getAsCXXRecordDecl();

  if (!KernelObj || (KernelObj && !KernelObj->hasDefinition())) {
    Diag(Args[0]->getExprLoc(), diag::err_sycl_kernel_not_function_object);
    KernelFunc->setInvalidDecl();
    return;
  }

  if (KernelObj->isLambda()) {
    for (const LambdaCapture &LC : KernelObj->captures())
      if (LC.capturesThis() && LC.isImplicit()) {
        Diag(LC.getLocation(), diag::err_implicit_this_capture);
        KernelFunc->setInvalidDecl();
      }
  }

  // check that calling kernel conforms to spec
  QualType KernelParamTy = KernelFunc->getParamDecl(0)->getType();
  if (not KernelParamTy->isReferenceType()) {
    // passing by value.  emit warning if using SYCL 2020 or greater
    if (SemaRef.LangOpts.getSYCLVersion() >= LangOptions::SYCL_2020)
      Diag(KernelFunc->getLocation(), diag::warn_sycl_pass_by_value_deprecated);
  }

  // Do not visit invalid kernel object.
  if (KernelObj->isInvalidDecl())
    return;

  SyclKernelDecompMarker DecompMarker(*this);
  SyclKernelFieldChecker FieldChecker(*this);
  SyclKernelUnionChecker UnionChecker(*this);

  KernelObjVisitor Visitor{*this};

  DiagnosingSYCLKernel = true;

  // Emit diagnostics for SYCL device kernels only
  Visitor.VisitRecordBases(KernelObj, FieldChecker, UnionChecker, DecompMarker);
  Visitor.VisitRecordFields(KernelObj, FieldChecker, UnionChecker,
                            DecompMarker);
  Visitor.visitTopLevelRecord(KernelObj, GetSYCLKernelObjectType(KernelFunc),
                              FieldChecker, UnionChecker, DecompMarker);

  DiagnosingSYCLKernel = false;
  // Set the kernel function as invalid, if any of the checkers fail validation.
  if (!FieldChecker.isValid() || !UnionChecker.isValid() ||
      !KernelNameTypeVisitor.isValid())
    KernelFunc->setInvalidDecl();
}

void SemaSYCL::CheckSYCLScopeAttr(CXXRecordDecl *Decl) {
  assert(Decl->hasAttr<SYCLScopeAttr>());

  bool HasError = false;

  if (Decl->isDependentContext())
    return;

  // We don't emit both diags at the time as note will only be emitted for the
  // first, which is confusing. So we check both cases but only report one.
  if (!Decl->hasTrivialDefaultConstructor()) {
    Diag(Decl->getLocation(), diag::err_sycl_wg_scope) << 0;
    HasError = true;
  } else if (!Decl->hasTrivialDestructor()) {
    Diag(Decl->getLocation(), diag::err_sycl_wg_scope) << 1;
    HasError = true;
  }

  if (HasError)
    Decl->dropAttr<SYCLScopeAttr>();
}

// For a wrapped parallel_for, copy attributes from original
// kernel to wrapped kernel.
void SemaSYCL::copySYCLKernelAttrs(CXXMethodDecl *CallOperator) {
  // Get the operator() function of the wrapper.
  assert(CallOperator && "invalid kernel object");

  typedef std::pair<FunctionDecl *, FunctionDecl *> ChildParentPair;
  llvm::SmallPtrSet<FunctionDecl *, 16> Visited;
  llvm::SmallVector<ChildParentPair, 16> WorkList;
  WorkList.push_back({CallOperator, nullptr});
  FunctionDecl *KernelBody = nullptr;

  CallGraph SYCLCG;
  SYCLCG.addToCallGraph(CallOperator);
  while (!WorkList.empty()) {
    FunctionDecl *FD = WorkList.back().first;
    FunctionDecl *ParentFD = WorkList.back().second;

    if ((ParentFD == CallOperator) && isSYCLKernelBodyFunction(FD)) {
      KernelBody = FD;
      break;
    }

    WorkList.pop_back();
    if (!Visited.insert(FD).second)
      continue; // We've already seen this Decl

    CallGraphNode *N = SYCLCG.getNode(FD);
    if (!N)
      continue;

    for (const CallGraphNode *CI : *N) {
      if (auto *Callee = dyn_cast<FunctionDecl>(CI->getDecl())) {
        Callee = Callee->getMostRecentDecl();
        if (!Visited.count(Callee))
          WorkList.push_back({Callee, FD});
      }
    }
  }

  assert(KernelBody && "improper parallel_for wrap");
  if (KernelBody) {
    llvm::SmallVector<Attr *, 4> Attrs;
    collectSYCLAttributes(*this, KernelBody, Attrs, /*DirectlyCalled*/ true);
    if (!Attrs.empty())
      llvm::for_each(Attrs,
                     [CallOperator](Attr *A) { CallOperator->addAttr(A); });
  }
}

void SemaSYCL::SetSYCLKernelNames() {
  std::unique_ptr<MangleContext> MangleCtx(
      getASTContext().createMangleContext());
  // We assume the list of KernelDescs is the complete list of kernels needing
  // to be rewritten.
  for (const std::pair<const FunctionDecl *, FunctionDecl *> &Pair :
       SyclKernelsToOpenCLKernels) {
    std::string CalculatedName, StableName;
    StringRef KernelName;
    if (isFreeFunction(Pair.first)) {
      std::tie(CalculatedName, StableName) =
          constructFreeFunctionKernelName(*this, Pair.first, *MangleCtx);
      KernelName = CalculatedName;
    } else {
      std::tie(CalculatedName, StableName) =
          constructKernelName(*this, Pair.first, *MangleCtx);
      KernelName =
          IsSYCLUnnamedKernel(*this, Pair.first) ? StableName : CalculatedName;
    }

    getSyclIntegrationHeader().updateKernelNames(Pair.first, KernelName,
                                                 StableName);

    // Set name of generated kernel.
    Pair.second->setDeclName(&getASTContext().Idents.get(KernelName));
    // Update the AsmLabel for this generated kernel.
    Pair.second->addAttr(
        AsmLabelAttr::CreateImplicit(getASTContext(), KernelName));
  }
}

// Generates the OpenCL kernel using KernelCallerFunc (kernel caller
// function) defined is SYCL headers.
// Generated OpenCL kernel contains the body of the kernel caller function,
// receives OpenCL like parameters and additionally does some manipulation to
// initialize captured lambda/functor fields with these parameters.
// SYCL runtime marks kernel caller function with sycl_kernel attribute.
// To be able to generate OpenCL kernel from KernelCallerFunc we put
// the following requirements to the function which SYCL runtime can mark with
// sycl_kernel attribute:
//   - Must be template function with at least two template parameters.
//     First parameter must represent "unique kernel name"
//     Second parameter must be the function object type
//   - Must have only one function parameter - function object.
//
// Example of kernel caller function:
//   template <typename KernelName, typename KernelType/*, ...*/>
//   __attribute__((sycl_kernel)) void kernel_caller_function(KernelType
//                                                            KernelFuncObj) {
//     KernelFuncObj();
//   }
//
//
void SemaSYCL::ConstructOpenCLKernel(FunctionDecl *KernelCallerFunc,
                                     MangleContext &MC) {
  // The first argument to the KernelCallerFunc is the lambda object.
  QualType KernelObjTy = GetSYCLKernelObjectType(KernelCallerFunc);
  const CXXRecordDecl *KernelObj = KernelObjTy->getAsCXXRecordDecl();
  assert(KernelObj && "invalid kernel caller");

  // Do not visit invalid kernel object.
  if (KernelObj->isInvalidDecl())
    return;

  KernelCallOperatorVisitor KernelCallOperator(KernelCallerFunc, KernelObj);
  CXXMethodDecl *CallOperator = nullptr;

  if (KernelObj->isLambda())
    CallOperator = KernelObj->getLambdaCallOperator();
  else
    CallOperator = KernelCallOperator.getCallOperator();

  {
    // Do enough to calculate the StableName for the purposes of the hackery
    // below for __pf_kernel_wrapper. Placed in a scope so that we don't
    // accidentially use these values below, before the names are stabililzed.
    std::string CalculatedName, StableName;
    std::tie(CalculatedName, StableName) =
        constructKernelName(*this, KernelCallerFunc, MC);

    // Attributes of a user-written SYCL kernel must be copied to the internally
    // generated alternative kernel, identified by a known string in its name.
    if (StableName.find("__pf_kernel_wrapper") != std::string::npos)
      copySYCLKernelAttrs(CallOperator);
  }

  bool IsSIMDKernel = isESIMDKernelType(CallOperator);

  SyclKernelArgsSizeChecker argsSizeChecker(*this, KernelObj->getLocation(),
                                            IsSIMDKernel);
  ESIMDKernelDiagnostics esimdKernel(*this, KernelObj->getLocation(),
                                     IsSIMDKernel);

  SyclKernelDeclCreator kernel_decl(*this, KernelObj->getLocation(),
                                    KernelCallerFunc->isInlined(), IsSIMDKernel,
                                    KernelCallerFunc);
  SyclKernelBodyCreator kernel_body(*this, kernel_decl, KernelObj,
                                    KernelCallerFunc, IsSIMDKernel,
                                    CallOperator);
  SyclKernelIntHeaderCreator int_header(
      IsSIMDKernel, *this, getSyclIntegrationHeader(), KernelObj,
      calculateKernelNameType(getASTContext(), KernelCallerFunc),
      KernelCallerFunc);

  SyclKernelIntFooterCreator int_footer(*this, getSyclIntegrationFooter());
  SyclOptReportCreator opt_report(*this, kernel_decl, KernelObj->getLocation());

  KernelObjVisitor Visitor{*this};

  // Visit handlers to generate information for optimization record only if
  // optimization record is saved.
  if (!getLangOpts().OptRecordFile.empty()) {
    Visitor.VisitKernelRecord(KernelObj, KernelObjTy, argsSizeChecker,
                              esimdKernel, kernel_decl, kernel_body, int_header,
                              int_footer, opt_report);
  } else {
    Visitor.VisitKernelRecord(KernelObj, KernelObjTy, argsSizeChecker,
                              esimdKernel, kernel_decl, kernel_body, int_header,
                              int_footer);
  }

  if (ParmVarDecl *KernelHandlerArg =
          getSyclKernelHandlerArg(KernelCallerFunc)) {
    kernel_decl.handleSyclKernelHandlerType();
    kernel_body.handleSyclKernelHandlerType(KernelHandlerArg);
    int_header.handleSyclKernelHandlerType(KernelHandlerArg->getType());

    if (!getLangOpts().OptRecordFile.empty())
      opt_report.handleSyclKernelHandlerType();
  }
}

static void addRegisteredKernelName(SemaSYCL &S, StringRef Str,
                                    FunctionDecl *FD, SourceLocation Loc) {
  if (!Str.empty())
    FD->addAttr(SYCLRegisteredKernelNameAttr::CreateImplicit(S.getASTContext(),
                                                             Str, Loc));
}

static bool checkAndAddRegisteredKernelName(SemaSYCL &S, FunctionDecl *FD,
                                            StringRef Str) {
  using KernelPair = std::pair<const FunctionDecl *, FunctionDecl *>;
  for (const KernelPair &Pair : S.getKernelFDPairs()) {
    if (Pair.first == FD) {
      // If the current list of free function entries already contains this
      // free function, apply the name Str as an attribute.  But if it already
      // has an attribute name, issue a diagnostic instead.
      if (!Str.empty()) {
        if (!Pair.second->hasAttr<SYCLRegisteredKernelNameAttr>())
          addRegisteredKernelName(S, Str, Pair.second, FD->getLocation());
        else
          S.Diag(FD->getLocation(),
                 diag::err_registered_kernels_name_already_registered)
              << Pair.second->getAttr<SYCLRegisteredKernelNameAttr>()
                     ->getRegName()
              << Str;
      }
      // An empty name string implies a regular free kernel construction
      // call, so simply return.
      return false;
    }
  }
  return true;
}

void SemaSYCL::constructFreeFunctionKernel(FunctionDecl *FD,
                                           StringRef NameStr) {
  if (!checkAndAddRegisteredKernelName(*this, FD, NameStr))
    return;

  SyclKernelArgsSizeChecker argsSizeChecker(*this, FD->getLocation(),
                                            false /*IsSIMDKernel*/);
  SyclKernelDeclCreator kernel_decl(*this, FD->getLocation(), FD->isInlined(),
                                    false /*IsSIMDKernel */, FD);

  FreeFunctionKernelBodyCreator kernel_body(*this, kernel_decl, FD);

  SyclKernelIntHeaderCreator int_header(*this, getSyclIntegrationHeader(),
                                        FD->getType(), FD);

  SyclKernelIntFooterCreator int_footer(*this, getSyclIntegrationFooter());
  KernelObjVisitor Visitor{*this};

  Visitor.VisitFunctionParameters(FD, argsSizeChecker, kernel_decl, kernel_body,
                                  int_header, int_footer);

  assert(getKernelFDPairs().back().first == FD &&
         "OpenCL Kernel not found for free function entry");
  // Register the kernel name with the OpenCL kernel generated for the
  // free function.
  addRegisteredKernelName(*this, NameStr, getKernelFDPairs().back().second,
                          FD->getLocation());
}

// Figure out the sub-group for the this function.  First we check the
// attributes, then the global settings.
static std::pair<LangOptions::SubGroupSizeType, int64_t>
CalcEffectiveSubGroup(ASTContext &Ctx, const LangOptions &LO,
                      const FunctionDecl *FD) {
  if (const auto *A = FD->getAttr<IntelReqdSubGroupSizeAttr>()) {
    int64_t Val = getIntExprValue(A->getValue(), Ctx);
    return {LangOptions::SubGroupSizeType::Integer, Val};
  }

  if (const auto *A = FD->getAttr<IntelNamedSubGroupSizeAttr>()) {
    if (A->getType() == IntelNamedSubGroupSizeAttr::Primary)
      return {LangOptions::SubGroupSizeType::Primary, 0};
    return {LangOptions::SubGroupSizeType::Auto, 0};
  }

  // Return the global settings.
  return {LO.getDefaultSubGroupSizeType(),
          static_cast<uint64_t>(LO.DefaultSubGroupSize)};
}

static SourceLocation GetSubGroupLoc(const FunctionDecl *FD) {
  if (const auto *A = FD->getAttr<IntelReqdSubGroupSizeAttr>())
    return A->getLocation();
  if (const auto *A = FD->getAttr<IntelNamedSubGroupSizeAttr>())
    return A->getLocation();
  return SourceLocation{};
}

static void CheckSYCL2020SubGroupSizes(SemaSYCL &S, FunctionDecl *SYCLKernel,
                                       const FunctionDecl *FD) {
  // If they are the same, no error.
  if (CalcEffectiveSubGroup(S.getASTContext(), S.getLangOpts(), SYCLKernel) ==
      CalcEffectiveSubGroup(S.getASTContext(), S.getLangOpts(), FD))
    return;

  // No need to validate __spirv routines here since they
  // are mapped to the equivalent SPIRV operations.
  const IdentifierInfo *II = FD->getIdentifier();
  if (II && II->getName().starts_with("__spirv_"))
    return;

  // Else we need to figure out why they don't match.
  SourceLocation FDAttrLoc = GetSubGroupLoc(FD);
  SourceLocation KernelAttrLoc = GetSubGroupLoc(SYCLKernel);

  if (FDAttrLoc.isValid()) {
    // This side was caused by an attribute.
    S.Diag(FDAttrLoc, diag::err_sycl_mismatch_group_size)
        << /*kernel called*/ 0;

    if (KernelAttrLoc.isValid()) {
      S.Diag(KernelAttrLoc, diag::note_conflicting_attribute);
    } else {
      // Kernel is 'default'.
      S.Diag(SYCLKernel->getLocation(), diag::note_sycl_kernel_declared_here);
    }
    return;
  }

  // Else this doesn't have an attribute, which can only be caused by this being
  // an undefined SYCL_EXTERNAL, and the kernel has an attribute that conflicts.
  if (const auto *A = SYCLKernel->getAttr<IntelReqdSubGroupSizeAttr>()) {
    // Don't diagnose this if the kernel got its size from the 'old' attribute
    // spelling.
    if (!A->isSYCL2020Spelling())
      return;
  }

  assert(KernelAttrLoc.isValid() && "Kernel doesn't have attribute either?");
  S.Diag(FD->getLocation(), diag::err_sycl_mismatch_group_size)
      << /*undefined SYCL_EXTERNAL*/ 1;
  S.Diag(KernelAttrLoc, diag::note_conflicting_attribute);
}

// Check SYCL2020 Attributes.  2020 attributes don't propogate, they are only
// valid if they match the attribute on the kernel. Note that this is a slight
// difference from what the spec says, which says these attributes are only
// valid on SYCL Kernels and SYCL_EXTERNAL, but we felt that for
// self-documentation purposes that it would be nice to be able to repeat these
// on subsequent functions.
static void CheckSYCL2020Attributes(
    SemaSYCL &S, FunctionDecl *SYCLKernel, FunctionDecl *KernelBody,
    const llvm::SmallPtrSetImpl<FunctionDecl *> &CalledFuncs) {

  if (KernelBody) {
    // Make sure the kernel itself has all the 2020 attributes, since we don't
    // do propagation of these.
    if (auto *A = KernelBody->getAttr<IntelReqdSubGroupSizeAttr>())
      if (A->isSYCL2020Spelling())
        SYCLKernel->addAttr(A);
    if (auto *A = KernelBody->getAttr<IntelNamedSubGroupSizeAttr>())
      SYCLKernel->addAttr(A);

    // If the kernel has a body, we should get the attributes for the kernel
    // from there instead, so that we get the functor object.
    SYCLKernel = KernelBody;
  }

  for (auto *FD : CalledFuncs) {
    if (FD == SYCLKernel || FD == KernelBody)
      continue;
    for (auto *Attr : FD->attrs()) {
      switch (Attr->getKind()) {
      case attr::Kind::IntelReqdSubGroupSize:
        // Pre SYCL2020 spellings handled during collection.
        if (!cast<IntelReqdSubGroupSizeAttr>(Attr)->isSYCL2020Spelling())
          break;
        LLVM_FALLTHROUGH;
      case attr::Kind::IntelNamedSubGroupSize:
        CheckSYCL2020SubGroupSizes(S, SYCLKernel, FD);
        break;
      case attr::Kind::SYCLDevice:
        // If a SYCL_EXTERNAL function is not defined in this TU, its necessary
        // that it has a compatible sub-group-size. Don't diagnose if it has a
        // sub-group attribute, we can count on the other checks to catch this.
        if (!FD->isDefined() && !FD->hasAttr<IntelReqdSubGroupSizeAttr>() &&
            !FD->hasAttr<IntelNamedSubGroupSizeAttr>())
          CheckSYCL2020SubGroupSizes(S, SYCLKernel, FD);
        break;
      default:
        break;
      }
    }
  }
}

static void PropagateAndDiagnoseDeviceAttr(
    SemaSYCL &S, const SingleDeviceFunctionTracker &Tracker, Attr *A,
    FunctionDecl *SYCLKernel, FunctionDecl *KernelBody) {
  switch (A->getKind()) {
  case attr::Kind::IntelReqdSubGroupSize: {
    auto *Attr = cast<IntelReqdSubGroupSizeAttr>(A);

    if (Attr->isSYCL2020Spelling())
      break;
    const auto *KBSimdAttr =
        KernelBody ? KernelBody->getAttr<SYCLSimdAttr>() : nullptr;
    if (auto *Existing = SYCLKernel->getAttr<IntelReqdSubGroupSizeAttr>()) {
      if (getIntExprValue(Existing->getValue(), S.getASTContext()) !=
          getIntExprValue(Attr->getValue(), S.getASTContext())) {
        S.Diag(SYCLKernel->getLocation(),
               diag::err_conflicting_sycl_kernel_attributes);
        S.Diag(Existing->getLocation(), diag::note_conflicting_attribute);
        S.Diag(Attr->getLocation(), diag::note_conflicting_attribute);
        SYCLKernel->setInvalidDecl();
      }
    } else if (KBSimdAttr &&
               (getIntExprValue(Attr->getValue(), S.getASTContext()) != 1)) {
      reportConflictingAttrs(S, KernelBody, KBSimdAttr, Attr);
    } else {
      SYCLKernel->addAttr(A);
    }
    break;
  }
  case attr::Kind::SYCLReqdWorkGroupSize: {
    auto *RWGSA = cast<SYCLReqdWorkGroupSizeAttr>(A);
    if (auto *Existing = SYCLKernel->getAttr<SYCLReqdWorkGroupSizeAttr>()) {
      if (S.anyWorkGroupSizesDiffer(Existing->getXDim(), Existing->getYDim(),
                                    Existing->getZDim(), RWGSA->getXDim(),
                                    RWGSA->getYDim(), RWGSA->getZDim())) {
        S.Diag(SYCLKernel->getLocation(),
               diag::err_conflicting_sycl_kernel_attributes);
        S.Diag(Existing->getLocation(), diag::note_conflicting_attribute);
        S.Diag(RWGSA->getLocation(), diag::note_conflicting_attribute);
        SYCLKernel->setInvalidDecl();
      }
    } else if (auto *Existing =
                   SYCLKernel->getAttr<SYCLIntelMaxWorkGroupSizeAttr>()) {
      if (S.checkMaxAllowedWorkGroupSize(
              RWGSA->getXDim(), RWGSA->getYDim(), RWGSA->getZDim(),
              Existing->getXDim(), Existing->getYDim(), Existing->getZDim())) {
        S.Diag(SYCLKernel->getLocation(),
               diag::err_conflicting_sycl_kernel_attributes);
        S.Diag(Existing->getLocation(), diag::note_conflicting_attribute);
        S.Diag(RWGSA->getLocation(), diag::note_conflicting_attribute);
        SYCLKernel->setInvalidDecl();
      } else {
        SYCLKernel->addAttr(A);
      }
    } else {
      SYCLKernel->addAttr(A);
    }
    break;
  }
  case attr::Kind::SYCLWorkGroupSizeHint: {
    auto *WGSH = cast<SYCLWorkGroupSizeHintAttr>(A);
    if (auto *Existing = SYCLKernel->getAttr<SYCLWorkGroupSizeHintAttr>()) {
      if (S.anyWorkGroupSizesDiffer(Existing->getXDim(), Existing->getYDim(),
                                    Existing->getZDim(), WGSH->getXDim(),
                                    WGSH->getYDim(), WGSH->getZDim())) {
        S.Diag(SYCLKernel->getLocation(),
               diag::err_conflicting_sycl_kernel_attributes);
        S.Diag(Existing->getLocation(), diag::note_conflicting_attribute);
        S.Diag(WGSH->getLocation(), diag::note_conflicting_attribute);
        SYCLKernel->setInvalidDecl();
      }
    }
    SYCLKernel->addAttr(A);
    break;
  }
  case attr::Kind::SYCLIntelMaxWorkGroupSize: {
    auto *SIMWGSA = cast<SYCLIntelMaxWorkGroupSizeAttr>(A);
    if (auto *Existing = SYCLKernel->getAttr<SYCLReqdWorkGroupSizeAttr>()) {
      if (S.checkMaxAllowedWorkGroupSize(
              Existing->getXDim(), Existing->getYDim(), Existing->getZDim(),
              SIMWGSA->getXDim(), SIMWGSA->getYDim(), SIMWGSA->getZDim())) {
        S.Diag(SYCLKernel->getLocation(),
               diag::err_conflicting_sycl_kernel_attributes);
        S.Diag(Existing->getLocation(), diag::note_conflicting_attribute);
        S.Diag(SIMWGSA->getLocation(), diag::note_conflicting_attribute);
        SYCLKernel->setInvalidDecl();
      } else {
        SYCLKernel->addAttr(A);
      }
    } else {
      SYCLKernel->addAttr(A);
    }
    break;
  }
  case attr::Kind::SYCLSimd:
    if (KernelBody && !KernelBody->getAttr<SYCLSimdAttr>()) {
      // Usual kernel can't call ESIMD functions.
      S.Diag(KernelBody->getLocation(),
             diag::err_sycl_function_attribute_mismatch)
          << A;
      S.Diag(A->getLocation(), diag::note_attribute);
      KernelBody->setInvalidDecl();
      break;
    }
    LLVM_FALLTHROUGH;
  case attr::Kind::SYCLIntelKernelArgsRestrict:
  case attr::Kind::SYCLIntelNumSimdWorkItems:
  case attr::Kind::SYCLIntelSchedulerTargetFmaxMhz:
  case attr::Kind::SYCLIntelMaxGlobalWorkDim:
  case attr::Kind::SYCLIntelMinWorkGroupsPerComputeUnit:
  case attr::Kind::SYCLIntelMaxWorkGroupsPerMultiprocessor:
  case attr::Kind::SYCLIntelNoGlobalWorkOffset:
  case attr::Kind::SYCLIntelLoopFuse:
  case attr::Kind::SYCLIntelMaxConcurrency:
  case attr::Kind::SYCLIntelDisableLoopPipelining:
  case attr::Kind::SYCLIntelInitiationInterval:
  case attr::Kind::SYCLIntelUseStallEnableClusters:
  case attr::Kind::SYCLDeviceHas:
  case attr::Kind::SYCLAddIRAttributesFunction:
    SYCLKernel->addAttr(A);
    break;
  case attr::Kind::IntelNamedSubGroupSize:
    // Nothing to do here, handled in the SYCL2020 spelling.
    break;
  // TODO: vec_len_hint should be handled here
  default:
    // Seeing this means that CollectPossibleKernelAttributes was
    // updated while this switch wasn't...or something went wrong
    llvm_unreachable("Unexpected attribute was collected by "
                     "CollectPossibleKernelAttributes");
  }
}

void SemaSYCL::MarkDevices() {
  // This Tracker object ensures that the SyclDeviceDecls collection includes
  // the SYCL_EXTERNAL functions, and manages the diagnostics for all of the
  // functions in the kernel.
  DeviceFunctionTracker Tracker(*this);

  for (Decl *D : syclDeviceDecls()) {
    auto *SYCLKernel = cast<FunctionDecl>(D);

    // This type does the actual analysis on a per-kernel basis. It does this to
    // make sure that we're only ever dealing with the context of a single
    // kernel at a time.
    SingleDeviceFunctionTracker T{Tracker, SYCLKernel};

    CheckSYCL2020Attributes(*this, T.GetSYCLKernel(), T.GetKernelBody(),
                            T.GetDeviceFunctions());
    for (auto *A : T.GetCollectedAttributes())
      PropagateAndDiagnoseDeviceAttr(*this, T, A, T.GetSYCLKernel(),
                                     T.GetKernelBody());
    checkSYCLAddIRAttributesFunctionAttrConflicts(T.GetSYCLKernel());
  }
}

static bool CheckFreeFunctionDiagnostics(Sema &S, FunctionDecl *FD) {
  if (FD->isVariadic()) {
    return S.Diag(FD->getLocation(), diag::err_free_function_variadic_args);
  }

  if (!FD->getReturnType()->isVoidType()) {
    return S.Diag(FD->getLocation(), diag::err_free_function_return_type);
  }

  for (ParmVarDecl *Param : FD->parameters()) {
    if (Param->hasDefaultArg()) {
      return S.Diag(Param->getLocation(),
                    diag::err_free_function_with_default_arg)
             << Param->getSourceRange();
    }
  }
  return false;
}

void SemaSYCL::ProcessFreeFunction(FunctionDecl *FD) {
  if (isFreeFunction(FD)) {
    if (CheckFreeFunctionDiagnostics(SemaRef, FD))
      return;
    SyclKernelDecompMarker DecompMarker(*this);
    SyclKernelFieldChecker FieldChecker(*this);
    SyclKernelUnionChecker UnionChecker(*this);

    KernelObjVisitor Visitor{*this};

    DiagnosingSYCLKernel = true;

    // Check parameters of free function.
    Visitor.VisitFunctionParameters(FD, DecompMarker, FieldChecker,
                                    UnionChecker);

    DiagnosingSYCLKernel = false;

    // Ignore the free function if any of the checkers fail validation.
    if (!FieldChecker.isValid() || !UnionChecker.isValid())
      return;

    constructFreeFunctionKernel(FD);
  }
}

// -----------------------------------------------------------------------------
// SYCL device specific diagnostics implementation
// -----------------------------------------------------------------------------

Sema::SemaDiagnosticBuilder
SemaSYCL::DiagIfDeviceCode(SourceLocation Loc, unsigned DiagID,
                           DeviceDiagnosticReason Reason) {
  assert(getLangOpts().SYCLIsDevice &&
         "Should only be called during SYCL compilation");
  FunctionDecl *FD = dyn_cast<FunctionDecl>(SemaRef.getCurLexicalContext());
  SemaDiagnosticBuilder::Kind DiagKind = [this, FD, Reason] {
    if (DiagnosingSYCLKernel)
      return SemaDiagnosticBuilder::K_ImmediateWithCallStack;
    if (!FD)
      return SemaDiagnosticBuilder::K_Nop;
    if (SemaRef.isConstantEvaluatedContext() ||
        SemaRef.currentEvaluationContext().isDiscardedStatementContext())
      return SemaDiagnosticBuilder::K_Nop;
    // Defer until we know that the variable's intializer is actually a
    // manifestly constant-evaluated expression.
    if (SemaRef.InConstexprVarInit)
      return SemaDiagnosticBuilder::K_Deferred;
    if (SemaRef.getEmissionStatus(FD) ==
        Sema::FunctionEmissionStatus::Emitted) {
      // Skip the diagnostic if we know it won't be emitted.
      if ((SemaRef.getEmissionReason(FD) & Reason) ==
          Sema::DeviceDiagnosticReason::None)
        return SemaDiagnosticBuilder::K_Nop;

      return SemaDiagnosticBuilder::K_ImmediateWithCallStack;
    }
    return SemaDiagnosticBuilder::K_Deferred;
  }();
  return SemaDiagnosticBuilder(DiagKind, Loc, DiagID, FD, SemaRef, Reason);
}

void SemaSYCL::deepTypeCheckForDevice(SourceLocation UsedAt,
                                      llvm::DenseSet<QualType> Visited,
                                      ValueDecl *DeclToCheck) {
  assert(getLangOpts().SYCLIsDevice &&
         "Should only be called during SYCL compilation");
  // Emit notes only for the first discovered declaration of unsupported type
  // to avoid mess of notes. This flag is to track that error already happened.
  bool NeedToEmitNotes = true;

  auto Check = [&](QualType TypeToCheck, const ValueDecl *D) {
    bool ErrorFound = false;
    if (isZeroSizedArray(*this, TypeToCheck)) {
      DiagIfDeviceCode(UsedAt, diag::err_typecheck_zero_array_size) << 1;
      ErrorFound = true;
    }
    // Checks for other types can also be done here.
    if (ErrorFound) {
      if (NeedToEmitNotes) {
        if (auto *FD = dyn_cast<FieldDecl>(D))
          DiagIfDeviceCode(FD->getLocation(),
                           diag::note_illegal_field_declared_here)
              << FD->getType()->isPointerType() << FD->getType();
        else
          DiagIfDeviceCode(D->getLocation(), diag::note_declared_at);
      }
    }

    return ErrorFound;
  };

  // In case we have a Record used do the DFS for a bad field.
  SmallVector<const ValueDecl *, 4> StackForRecursion;
  StackForRecursion.push_back(DeclToCheck);

  // While doing DFS save how we get there to emit a nice set of notes.
  SmallVector<const FieldDecl *, 4> History;
  History.push_back(nullptr);

  do {
    const ValueDecl *Next = StackForRecursion.pop_back_val();
    if (!Next) {
      assert(!History.empty());
      // Found a marker, we have gone up a level.
      History.pop_back();
      continue;
    }
    QualType NextTy = Next->getType();

    if (!Visited.insert(NextTy).second)
      continue;

    auto EmitHistory = [&]() {
      // The first element is always nullptr.
      for (uint64_t Index = 1; Index < History.size(); ++Index) {
        DiagIfDeviceCode(History[Index]->getLocation(),
                         diag::note_within_field_of_type)
            << History[Index]->getType();
      }
    };

    if (Check(NextTy, Next)) {
      if (NeedToEmitNotes)
        EmitHistory();
      NeedToEmitNotes = false;
    }

    // In case pointer/array/reference type is met get pointee type, then
    // proceed with that type.
    while (NextTy->isAnyPointerType() || NextTy->isArrayType() ||
           NextTy->isReferenceType()) {
      if (NextTy->isArrayType())
        NextTy = QualType{NextTy->getArrayElementTypeNoTypeQual(), 0};
      else
        NextTy = NextTy->getPointeeType();
      if (Check(NextTy, Next)) {
        if (NeedToEmitNotes)
          EmitHistory();
        NeedToEmitNotes = false;
      }
    }

    if (const auto *RecDecl = NextTy->getAsRecordDecl()) {
      if (auto *NextFD = dyn_cast<FieldDecl>(Next))
        History.push_back(NextFD);
      // When nullptr is discovered, this means we've gone back up a level, so
      // the history should be cleaned.
      StackForRecursion.push_back(nullptr);
      llvm::append_range(StackForRecursion, RecDecl->fields());
    }
  } while (!StackForRecursion.empty());
}

void SemaSYCL::finalizeSYCLDelayedAnalysis(const FunctionDecl *Caller,
                                           const FunctionDecl *Callee,
                                           SourceLocation Loc,
                                           DeviceDiagnosticReason Reason) {
  Callee = Callee->getMostRecentDecl();

  // If the reason for the emission of this diagnostic is not SYCL-specific,
  // and it is not known to be reachable from a routine on device, do not
  // issue a diagnostic.
  if ((Reason & DeviceDiagnosticReason::Sycl) == DeviceDiagnosticReason::None &&
      !isFDReachableFromSyclDevice(Callee, Caller))
    return;

  // If Callee has a SYCL attribute, no diagnostic needed.
  if (Callee->hasAttr<SYCLDeviceAttr>() || Callee->hasAttr<SYCLKernelAttr>())
    return;

  // If Callee has a CUDA device attribute, no diagnostic needed.
  if (getLangOpts().CUDA && Callee->hasAttr<CUDADeviceAttr>())
    return;

  // Diagnose if this is an undefined function and it is not a builtin.
  // Currently, there is an exception of "__failed_assertion" in libstdc++-11,
  // this undefined function is used to trigger a compiling error.
  if (!Callee->isDefined() && !Callee->getBuiltinID() &&
      !Callee->isReplaceableGlobalAllocationFunction() &&
      !isSYCLUndefinedAllowed(Callee, SemaRef.getSourceManager())) {
    Diag(Loc, diag::err_sycl_restrict) << SemaSYCL::KernelCallUndefinedFunction;
    Diag(Callee->getLocation(), diag::note_previous_decl) << Callee;
    Diag(Caller->getLocation(), diag::note_called_by) << Caller;
  }
}

bool SemaSYCL::checkAllowedSYCLInitializer(VarDecl *VD) {
  assert(getLangOpts().SYCLIsDevice &&
         "Should only be called during SYCL compilation");

  if (VD->isInvalidDecl() || !VD->hasInit() || !VD->hasGlobalStorage())
    return true;

  const Expr *Init = VD->getInit();
  bool ValueDependent = Init && Init->isValueDependent();
  bool isConstantInit = Init && !ValueDependent &&
                        Init->isConstantInitializer(getASTContext(), false);
  if (!VD->isConstexpr() && Init && !ValueDependent && !isConstantInit)
    return false;

  return true;
}

// -----------------------------------------------------------------------------
// Integration header functionality implementation
// -----------------------------------------------------------------------------

/// Returns a string ID of given parameter kind - used in header
/// emission.
static const char *paramKind2Str(KernelParamKind K) {
#define CASE(x)                                                                \
  case SYCLIntegrationHeader::kind_##x:                                        \
    return "kind_" #x
  switch (K) {
    CASE(accessor);
    CASE(std_layout);
    CASE(sampler);
    CASE(stream);
    CASE(specialization_constants_buffer);
    CASE(pointer);
    CASE(work_group_memory);
    CASE(dynamic_work_group_memory);
    CASE(dynamic_accessor);
  }
  return "<ERROR>";

#undef CASE
}

// Emits forward declarations of classes and template classes on which
// declaration of given type depends.
// For example, consider SimpleVadd
// class specialization in parallel_for below:
//
//   template <typename T1, unsigned int N, typename ... T2>
//   class SimpleVadd;
//   ...
//   template <unsigned int N, typename T1, typename ... T2>
//   void simple_vadd(const std::array<T1, N>& VA, const std::array<T1, N>&
//   VB,
//     std::array<T1, N>& VC, int param, T2 ... varargs) {
//     ...
//     deviceQueue.submit([&](sycl::handler& cgh) {
//       ...
//       cgh.parallel_for<class SimpleVadd<T1, N, T2...>>(...)
//       ...
//     }
//     ...
//   }
//   ...
//   class MyClass {...};
//   template <typename T> class MyInnerTmplClass { ... }
//   template <typename T> class MyTmplClass { ... }
//   ...
//   MyClass *c = new MyClass();
//   MyInnerTmplClass<MyClass**> c1(&c);
//   simple_vadd(A, B, C, 5, 'a', 1.f,
//     new MyTmplClass<MyInnerTmplClass<MyClass**>>(c1));
//
// it will generate the following forward declarations:
//   class MyClass;
//   template <typename T> class MyInnerTmplClass;
//   template <typename T> class MyTmplClass;
//   template <typename T1, unsigned int N, typename ...T2> class SimpleVadd;
//
class SYCLFwdDeclEmitter
    : public TypeVisitor<SYCLFwdDeclEmitter>,
      public ConstTemplateArgumentVisitor<SYCLFwdDeclEmitter> {
  using InnerTypeVisitor = TypeVisitor<SYCLFwdDeclEmitter>;
  using InnerTemplArgVisitor = ConstTemplateArgumentVisitor<SYCLFwdDeclEmitter>;
  raw_ostream &OS;
  llvm::SmallPtrSet<const NamedDecl *, 4> Printed;
  PrintingPolicy Policy;

  void printForwardDecl(NamedDecl *D) {
    // wrap the declaration into namespaces if needed
    unsigned NamespaceCnt = 0;
    std::string NSStr = "";
    const DeclContext *DC = D->getDeclContext();

    while (DC) {
      if (const auto *NS = dyn_cast<NamespaceDecl>(DC)) {
        ++NamespaceCnt;
        StringRef NSInlinePrefix = NS->isInline() ? "inline " : "";
        NSStr.insert(
            0,
            Twine(NSInlinePrefix + "namespace " + NS->getName() + " { ").str());
        DC = NS->getDeclContext();
      } else {
        // We should be able to handle a subset of the decl-context types to
        // make our namespaces for forward declarations as specific as possible,
        // so just skip them here.  We can't use their names, since they would
        // not be forward declarable, but we can try to make them as specific as
        // possible.
        // This permits things such as:
        // namespace N1 { void foo() { kernel<class K>(...); }}
        // and
        // namespace N2 { void foo() { kernel<class K>(...); }}
        // to co-exist, despite technically being against the SYCL rules.
        // See SYCLKernelNameTypePrinter for the corresponding part that prints
        // the kernel information for this type. These two must match.
        if (isa<FunctionDecl, RecordDecl, LinkageSpecDecl>(DC)) {
          DC = cast<Decl>(DC)->getDeclContext();
        } else {
          break;
        }
      }
    }
    OS << NSStr;
    if (NamespaceCnt > 0)
      OS << "\n";

    D->print(OS, Policy);

    if (const auto *ED = dyn_cast<EnumDecl>(D)) {
      QualType T = ED->getIntegerType().getCanonicalType();
      // Backup since getIntegerType() returns null for enum forward
      // declaration with no fixed underlying type
      if (T.isNull())
        T = ED->getPromotionType();
      OS << " : " << T.getAsString();
    }

    OS << ";\n";

    // print closing braces for namespaces if needed
    for (unsigned I = 0; I < NamespaceCnt; ++I)
      OS << "}";
    if (NamespaceCnt > 0)
      OS << "\n";
  }

  // Checks if we've already printed forward declaration and prints it if not.
  void checkAndEmitForwardDecl(NamedDecl *D) {
    if (Printed.insert(D).second)
      printForwardDecl(D);
  }

  void VisitTemplateArgs(ArrayRef<TemplateArgument> Args) {
    for (size_t I = 0, E = Args.size(); I < E; ++I)
      Visit(Args[I]);
  }

public:
  SYCLFwdDeclEmitter(raw_ostream &OS, const LangOptions &LO)
      : OS(OS), Policy(LO) {
    Policy.adjustForCPlusPlusFwdDecl();
    Policy.SuppressTypedefs = true;
    Policy.SuppressUnwrittenScope = true;
    Policy.PrintAsCanonical = true;
    Policy.SkipCanonicalizationOfTemplateTypeParms = true;
    Policy.SuppressFinalSpecifier = true;
  }

  void Visit(QualType T) {
    if (T.isNull())
      return;
    InnerTypeVisitor::Visit(T.getTypePtr());
  }

  void VisitReferenceType(const ReferenceType *RT) {
    // Our forward declarations don't care about references, so we should just
    // ignore the reference and continue on.
    Visit(RT->getPointeeType());
  }

  void Visit(const TemplateArgument &TA) {
    if (TA.isNull())
      return;
    InnerTemplArgVisitor::Visit(TA);
  }

  void VisitPointerType(const PointerType *T) {
    // Peel off the pointer types.
    QualType PT = T->getPointeeType();
    while (PT->isPointerType())
      PT = PT->getPointeeType();
    Visit(PT);
  }

  void VisitTagType(const TagType *T) {
    TagDecl *TD = T->getDecl();
    if (const auto *TSD = dyn_cast<ClassTemplateSpecializationDecl>(TD)) {
      // - first, recurse into template parameters and emit needed forward
      //   declarations
      ArrayRef<TemplateArgument> Args = TSD->getTemplateArgs().asArray();
      VisitTemplateArgs(Args);
      // - second, emit forward declaration for the template class being
      //   specialized
      ClassTemplateDecl *CTD = TSD->getSpecializedTemplate();
      assert(CTD && "template declaration must be available");

      checkAndEmitForwardDecl(CTD);
      return;
    }
    checkAndEmitForwardDecl(TD);
  }

  void VisitTypeTemplateArgument(const TemplateArgument &TA) {
    QualType T = TA.getAsType();
    Visit(T);
  }

  void VisitIntegralTemplateArgument(const TemplateArgument &TA) {
    QualType T = TA.getIntegralType();
    if (const EnumType *ET = T->getAs<EnumType>())
      VisitTagType(ET);
  }

  void VisitTemplateTemplateArgument(const TemplateArgument &TA) {
    // recursion is not required, since the maximum possible nesting level
    // equals two for template argument
    //
    // for example:
    //   template <typename T> class Bar;
    //   template <template <typename> class> class Baz;
    //   template <template <template <typename> class> class T>
    //   class Foo;
    //
    // The Baz is a template class. The Baz<Bar> is a class. The class Foo
    // should be specialized with template class, not a class. The correct
    // specialization of template class Foo is Foo<Baz>. The incorrect
    // specialization of template class Foo is Foo<Baz<Bar>>. In this case
    // template class Foo specialized by class Baz<Bar>, not a template
    // class template <template <typename> class> class T as it should.
    TemplateDecl *TD = TA.getAsTemplate().getAsTemplateDecl();
    assert(TD && "template declaration must be available");
    TemplateParameterList *TemplateParams = TD->getTemplateParameters();
    for (NamedDecl *P : *TemplateParams) {
      // If template template parameter type has an enum value template
      // parameter, forward declaration of enum type is required. Only enum
      // values (not types) need to be handled. For example, consider the
      // following kernel name type:
      //
      // template <typename EnumTypeOut, template <EnumValueIn EnumValue,
      // typename TypeIn> class T> class Foo;
      //
      // The correct specialization for Foo (with enum type) is:
      // Foo<EnumTypeOut, Baz>, where Baz is a template class.
      //
      // Therefore the forward class declarations generated in the
      // integration header are:
      // template <EnumValueIn EnumValue, typename TypeIn> class Baz;
      // template <typename EnumTypeOut, template <EnumValueIn EnumValue,
      // typename EnumTypeIn> class T> class Foo;
      //
      // This requires the following enum forward declarations:
      // enum class EnumTypeOut : int; (Used to template Foo)
      // enum class EnumValueIn : int; (Used to template Baz)
      if (NonTypeTemplateParmDecl *TemplateParam =
              dyn_cast<NonTypeTemplateParmDecl>(P))
        if (const EnumType *ET = TemplateParam->getType()->getAs<EnumType>())
          VisitTagType(ET);
    }
    checkAndEmitForwardDecl(TD);
  }

  void VisitPackTemplateArgument(const TemplateArgument &TA) {
    VisitTemplateArgs(TA.getPackAsArray());
  }

  void VisitFunctionProtoType(const FunctionProtoType *T) {
    for (const auto Ty : T->getParamTypes())
      Visit(Ty.getCanonicalType());
    // So far this visitor method is only used for free function kernels whose
    // return type is void anyway, so it is not visited. Otherwise, add if
    // required.
  }
};

class SYCLKernelNameTypePrinter
    : public TypeVisitor<SYCLKernelNameTypePrinter>,
      public ConstTemplateArgumentVisitor<SYCLKernelNameTypePrinter> {
  using InnerTypeVisitor = TypeVisitor<SYCLKernelNameTypePrinter>;
  using InnerTemplArgVisitor =
      ConstTemplateArgumentVisitor<SYCLKernelNameTypePrinter>;
  raw_ostream &OS;
  PrintingPolicy &Policy;

  void printTemplateArgs(ArrayRef<TemplateArgument> Args) {
    for (size_t I = 0, E = Args.size(); I < E; ++I) {
      const TemplateArgument &Arg = Args[I];
      // If argument is an empty pack argument, skip printing comma and
      // argument.
      if (Arg.getKind() == TemplateArgument::ArgKind::Pack && !Arg.pack_size())
        continue;

      if (I)
        OS << ", ";

      Visit(Arg);
    }
  }

  void VisitQualifiers(Qualifiers Quals) {
    Quals.print(OS, Policy, /*appendSpaceIfNotEmpty*/ true);
  }

  // Use recursion to print the namespace-qualified name for the purposes of the
  // canonical sycl example of a type being created in the kernel call.
  void PrintNamespaceScopes(const DeclContext *DC) {
    if (isa<NamespaceDecl, FunctionDecl, RecordDecl, LinkageSpecDecl>(DC)) {
      PrintNamespaceScopes(DC->getParent());

      const auto *NS = dyn_cast<NamespaceDecl>(DC);
      if (NS && !NS->isAnonymousNamespace())
        OS << NS->getName() << "::";
    }
  }

public:
  SYCLKernelNameTypePrinter(raw_ostream &OS, PrintingPolicy &Policy)
      : OS(OS), Policy(Policy) {}

  void Visit(QualType T) {
    if (T.isNull())
      return;

    QualType CT = T.getCanonicalType();
    VisitQualifiers(CT.getQualifiers());

    InnerTypeVisitor::Visit(CT.getTypePtr());
  }

  void VisitType(const Type *T) {
    OS << QualType::getAsString(T, Qualifiers(), Policy);
  }

  void Visit(const TemplateArgument &TA) {
    if (TA.isNull())
      return;
    InnerTemplArgVisitor::Visit(TA);
  }

  void VisitTagType(const TagType *T) {
    TagDecl *RD = T->getDecl();
    if (const auto *TSD = dyn_cast<ClassTemplateSpecializationDecl>(RD)) {

      // Print template class name
      TSD->printQualifiedName(OS, Policy, /*WithGlobalNsPrefix*/ true);

      ArrayRef<TemplateArgument> Args = TSD->getTemplateArgs().asArray();
      OS << "<";
      printTemplateArgs(Args);
      OS << ">";

      return;
    }

    // Handle the canonical sycl example where the type is created for the first
    // time in the kernel naming. We want to qualify this as fully as we can,
    // but not in a way that won't be forward declarable.  See
    // SYCLFwdDeclEmitter::printForwardDecl for the corresponding list for
    // printing the forward declaration, these two must match.
    DeclContext *DC = RD->getDeclContext();
    if (isa<FunctionDecl, RecordDecl, LinkageSpecDecl>(DC)) {
      PrintNamespaceScopes(DC);
      RD->printName(OS, Policy);
      return;
    }

    const NamespaceDecl *NS = dyn_cast<NamespaceDecl>(RD->getDeclContext());
    RD->printQualifiedName(OS, Policy, !(NS && NS->isAnonymousNamespace()));
  }

  void VisitTemplateArgument(const TemplateArgument &TA) {
    TA.print(Policy, OS, false /* IncludeType */);
  }

  void VisitTypeTemplateArgument(const TemplateArgument &TA) {
    Policy.SuppressTagKeyword = true;
    QualType T = TA.getAsType();
    Visit(T);
    Policy.SuppressTagKeyword = false;
  }

  void VisitIntegralTemplateArgument(const TemplateArgument &TA) {
    QualType T = TA.getIntegralType();
    if (const EnumType *ET = T->getAs<EnumType>()) {
      const llvm::APSInt &Val = TA.getAsIntegral();
      OS << "static_cast<";
      ET->getDecl()->printQualifiedName(OS, Policy,
                                        /*WithGlobalNsPrefix*/ true);
      OS << ">(" << Val << ")";
    } else {
      TA.print(Policy, OS, false /* IncludeType */);
    }
  }

  void VisitTemplateTemplateArgument(const TemplateArgument &TA) {
    TemplateDecl *TD = TA.getAsTemplate().getAsTemplateDecl();
    TD->printQualifiedName(OS, Policy);
  }

  void VisitPackTemplateArgument(const TemplateArgument &TA) {
    printTemplateArgs(TA.getPackAsArray());
  }
};

static void OutputStableNameChar(raw_ostream &O, char C) {
  // If it is reliably printable, print in the integration header as a
  // character. Else just print it as the integral representation.
  if (llvm::isPrint(C))
    O << '\'' << C << '\'';
  else
    O << static_cast<short>(C);
}

static void OutputStableNameInChars(raw_ostream &O, StringRef Name) {
  assert(!Name.empty() && "Expected a nonempty string!");
  OutputStableNameChar(O, Name[0]);

  for (char C : Name.substr(1)) {
    O << ", ";
    OutputStableNameChar(O, C);
  }
}

static void EmitPragmaDiagnosticPush(raw_ostream &O, StringRef DiagName) {
  O << "\n";
  O << "#ifdef __clang__\n";
  O << "#pragma clang diagnostic push\n";
  O << "#pragma clang diagnostic ignored \"" << DiagName.str() << "\"\n";
  O << "#endif // defined(__clang__)\n";
  O << "\n";
}

static void EmitPragmaDiagnosticPop(raw_ostream &O) {
  O << "\n";
  O << "#ifdef __clang__\n";
  O << "#pragma clang diagnostic pop\n";
  O << "#endif // defined(__clang__)\n";
  O << "\n";
}

template <typename BeforeFn, typename AfterFn>
static void PrintNSHelper(BeforeFn Before, AfterFn After, raw_ostream &OS,
                          const DeclContext *DC) {
  if (DC->isTranslationUnit())
    return;

  const auto *CurDecl = cast<Decl>(DC);
  // Ensure we are in the canonical version, so that we know we have the 'full'
  // name of the thing.
  CurDecl = CurDecl->getCanonicalDecl();

  // We are intentionally skipping linkage decls and record decls.  Namespaces
  // can appear in a linkage decl, but not a record decl, so we don't have to
  // worry about the names getting messed up from that.  We handle record decls
  // later when printing the name of the thing.
  const auto *NS = dyn_cast<NamespaceDecl>(CurDecl);
  if (NS)
    Before(OS, NS);

  if (const DeclContext *NewDC = CurDecl->getDeclContext())
    PrintNSHelper(Before, After, OS, NewDC);

  if (NS)
    After(OS, NS);
}

static void PrintNamespaces(raw_ostream &OS, const DeclContext *DC,
                            bool isPrintNamesOnly = false) {
  PrintNSHelper([](raw_ostream &OS, const NamespaceDecl *NS) {},
                [isPrintNamesOnly](raw_ostream &OS, const NamespaceDecl *NS) {
                  if (!isPrintNamesOnly) {
                    if (NS->isInline())
                      OS << "inline ";
                    OS << "namespace ";
                  }
                  if (!NS->isAnonymousNamespace()) {
                    OS << NS->getName();
                    if (isPrintNamesOnly)
                      OS << "::";
                    else
                      OS << " ";
                  }
                  if (!isPrintNamesOnly) {
                    OS << "{\n";
                  }
                },
                OS, DC);
}

static void PrintNSClosingBraces(raw_ostream &OS, const DeclContext *DC) {
  PrintNSHelper(
      [](raw_ostream &OS, const NamespaceDecl *NS) {
        OS << "} // ";
        if (NS->isInline())
          OS << "inline ";

        OS << "namespace ";
        if (!NS->isAnonymousNamespace())
          OS << NS->getName();

        OS << '\n';
      },
      [](raw_ostream &OS, const NamespaceDecl *NS) {}, OS, DC);
}

class FreeFunctionPrinter {
  raw_ostream &O;
  PrintingPolicy &Policy;
  bool NSInserted = false;

public:
  FreeFunctionPrinter(raw_ostream &O, PrintingPolicy &PrintPolicy)
      : O(O), Policy(PrintPolicy) {}

  /// Emits the function declaration of template free function.
  /// \param FTD The function declaration to print.
  /// \param S Sema object.
  void printFreeFunctionDeclaration(FunctionTemplateDecl *FTD,
                                    clang::SemaSYCL &S) {
    const FunctionDecl *TemplatedDecl = FTD->getTemplatedDecl();
    if (!TemplatedDecl)
      return;
    const std::string TemplatedDeclParams =
        getTemplatedParamList(TemplatedDecl->parameters(), Policy);
    const std::string TemplateParams =
        getTemplateParameters(FTD->getTemplateParameters(), S);
    printFreeFunctionDeclaration(TemplatedDecl, TemplatedDeclParams,
                                 TemplateParams);
  }

  /// Emits the function declaration of a free function.
  /// \param FD The function declaration to print.
  /// \param Args The arguments of the function.
  /// \param TemplateParameters The template parameters of the function.
  void printFreeFunctionDeclaration(const FunctionDecl *FD,
                                    const std::string &Args,
                                    std::string_view TemplateParameters = "") {
    const DeclContext *DC = FD->getDeclContext();
    if (DC) {
      // if function in namespace, print namespace
      if (isa<NamespaceDecl>(DC)) {
        PrintNamespaces(O, FD);
        // Set flag to print closing braces for namespaces and namespace in shim
        // function
        NSInserted = true;
      }
      O << TemplateParameters;
      O << FD->getReturnType().getAsString() << " ";
      O << FD->getNameAsString() << "(" << Args << ");";
      if (NSInserted) {
        O << "\n";
        PrintNSClosingBraces(O, FD);
      }
      O << "\n";
    }
  }

  /// Emits free function shim function.
  /// \param FD The function declaration to print.
  /// \param ShimCounter The counter for the shim function.
  /// \param ParmList The parameter list of the function.
  void printFreeFunctionShim(const FunctionDecl *FD, const unsigned ShimCounter,
                             const std::string &ParmList) {
    // Generate a shim function that returns the address of the free function.
    O << "static constexpr auto __sycl_shim" << ShimCounter << "() {\n";
    O << "  return (void (*)(" << ParmList << "))";

    if (NSInserted)
      PrintNamespaces(O, FD, /*isPrintNamesOnly=*/true);
    O << FD->getIdentifier()->getName().data();
    if (FD->getPrimaryTemplate()) {
      std::string Buffer;
      llvm::raw_string_ostream StringStream(Buffer);
      const TemplateArgumentList *TAL = FD->getTemplateSpecializationArgs();
      ArrayRef<TemplateArgument> A = TAL->asArray();
      bool FirstParam = true;
      for (const auto &X : A) {
        if (FirstParam)
          FirstParam = false;
        else if (X.getKind() == TemplateArgument::Pack) {
          for (const auto &PackArg : X.pack_elements()) {
            StringStream << ", ";
            PackArg.print(Policy, StringStream, true);
          }
          continue;
        } else {
          StringStream << ", ";
        }

        X.print(Policy, StringStream, true);
      }
      StringStream.flush();
      if (Buffer.front() != '<')
        Buffer = "<" + Buffer + ">";
      O << Buffer;
    }
  }

private:
  /// Helper method to get arguments of templated function as a string
  /// \param Parameters Array of parameters of the function.
  /// \param Policy Printing policy.
  /// returned string Example:
  /// \code
  ///  template <typename T1, typename T2>
  ///  void foo(T1 a, T2 b);
  /// \endcode
  /// returns string "T1 a, T2 b"
  std::string
  getTemplatedParamList(const llvm::ArrayRef<clang::ParmVarDecl *> Parameters,
                        PrintingPolicy Policy) {
    bool FirstParam = true;
    llvm::SmallString<128> ParamList;
    llvm::raw_svector_ostream ParmListOstream{ParamList};
    Policy.SuppressTagKeyword = true;
    for (ParmVarDecl *Param : Parameters) {
      if (FirstParam)
        FirstParam = false;
      else
        ParmListOstream << ", ";
      ParmListOstream << Param->getType().getAsString(Policy);
      ParmListOstream << " " << Param->getNameAsString();
    }
    return ParamList.str().str();
  }

  /// Helper method to get text representation of the template parameters.
  /// Throws an error if the last parameter is a pack.
  /// \param TPL The template parameter list.
  /// \param S The SemaSYCL object.
  /// Example:
  /// \code
  ///  template <typename T1, class T2>
  ///  void foo(T1 a, T2 b);
  /// \endcode
  /// returns string "template <typename T1, class T2> "
  std::string getTemplateParameters(const clang::TemplateParameterList *TPL,
                                    SemaSYCL &S) {
    std::string TemplateParams{"template <"};
    bool FirstParam{true};
    for (NamedDecl *Param : *TPL) {
      if (!FirstParam)
        TemplateParams += ", ";
      FirstParam = false;
      if (const auto *TemplateParam = dyn_cast<TemplateTypeParmDecl>(Param)) {
        TemplateParams +=
            TemplateParam->wasDeclaredWithTypename() ? "typename " : "class ";
        if (TemplateParam->isParameterPack())
          TemplateParams += "... ";
        TemplateParams += TemplateParam->getNameAsString();
      } else if (const auto *NonTypeParam =
                     dyn_cast<NonTypeTemplateParmDecl>(Param)) {
        TemplateParams += NonTypeParam->getType().getAsString();
        TemplateParams += " ";
        TemplateParams += NonTypeParam->getNameAsString();
      }
    }
    TemplateParams += "> ";
    return TemplateParams;
  }
};

void SYCLIntegrationHeader::emit(raw_ostream &O) {
  O << "// This is auto-generated SYCL integration header.\n";
  O << "\n";

  O << "#include <sycl/detail/defines_elementary.hpp>\n";
  O << "#include <sycl/detail/kernel_desc.hpp>\n";
  O << "#include <sycl/ext/oneapi/experimental/free_function_traits.hpp>\n";
  O << "#include <sycl/access/access.hpp>\n";
  O << "\n";

  LangOptions LO;
  PrintingPolicy Policy(LO);
  Policy.SuppressTypedefs = true;
  Policy.SuppressUnwrittenScope = true;
  // Disable printing anonymous tag locations because on Windows
  // file path separators are treated as escape sequences and cause errors
  // when integration header is compiled with host compiler.
  Policy.AnonymousTagLocations = 0;
  SYCLFwdDeclEmitter FwdDeclEmitter(O, S.getLangOpts());

  // Predefines which need to be set for custom host compilation
  // must be defined in integration header.
  for (const std::pair<StringRef, StringRef> &Macro :
       getSYCLVersionMacros(S.getLangOpts())) {
    O << "#ifndef " << Macro.first << '\n';
    O << "#define " << Macro.first << " " << Macro.second << '\n';
    O << "#endif //" << Macro.first << "\n\n";
  }

  switch (S.getLangOpts().getSYCLRangeRounding()) {
  case LangOptions::SYCLRangeRoundingPreference::Disable:
    O << "#ifndef __SYCL_DISABLE_PARALLEL_FOR_RANGE_ROUNDING__ \n";
    O << "#define __SYCL_DISABLE_PARALLEL_FOR_RANGE_ROUNDING__ 1\n";
    O << "#endif //__SYCL_DISABLE_PARALLEL_FOR_RANGE_ROUNDING__\n\n";
    break;
  case LangOptions::SYCLRangeRoundingPreference::Force:
    O << "#ifndef __SYCL_FORCE_PARALLEL_FOR_RANGE_ROUNDING__ \n";
    O << "#define __SYCL_FORCE_PARALLEL_FOR_RANGE_ROUNDING__ 1\n";
    O << "#endif //__SYCL_FORCE_PARALLEL_FOR_RANGE_ROUNDING__\n\n";
    break;
  default:
    break;
  }

  if (S.getLangOpts().SYCLExperimentalRangeRounding) {
    O << "#ifndef __SYCL_EXP_PARALLEL_FOR_RANGE_ROUNDING__ \n";
    O << "#define __SYCL_EXP_PARALLEL_FOR_RANGE_ROUNDING__ 1\n";
    O << "#endif //__SYCL_EXP_PARALLEL_FOR_RANGE_ROUNDING__\n\n";
  }

  if (SpecConsts.size() > 0) {
    O << "// Forward declarations of templated spec constant types:\n";
    for (const auto &SC : SpecConsts)
      FwdDeclEmitter.Visit(SC.first);
    O << "\n";

    // Remove duplicates.
    std::sort(SpecConsts.begin(), SpecConsts.end(),
              [](const SpecConstID &SC1, const SpecConstID &SC2) {
                // Sort by string IDs for stable spec consts order in the
                // header.
                return SC1.second.compare(SC2.second) < 0;
              });
    SpecConstID *End =
        std::unique(SpecConsts.begin(), SpecConsts.end(),
                    [](const SpecConstID &SC1, const SpecConstID &SC2) {
                      // Here can do faster comparison of types.
                      return SC1.first == SC2.first;
                    });

    O << "// Specialization constants IDs:\n";
    for (const auto &P : llvm::make_range(SpecConsts.begin(), End)) {
      O << "template <> struct sycl::detail::SpecConstantInfo<";
      SYCLKernelNameTypePrinter Printer(O, Policy);
      Printer.Visit(P.first);
      O << "> {\n";
      O << "  static constexpr const char* getName() {\n";
      O << "    return \"" << P.second << "\";\n";
      O << "  }\n";
      O << "};\n";
    }
  }

  O << "// Forward declarations of templated kernel function types:\n";
  for (const KernelDesc &K : KernelDescs)
    if (!K.IsUnnamedKernel)
      FwdDeclEmitter.Visit(K.NameType);
  O << "\n";

  O << "namespace sycl {\n";
  O << "inline namespace _V1 {\n";
  O << "namespace detail {\n";

  // Generate declaration of variable of type __sycl_device_global_registration
  // whose sole purpose is to run its constructor before the application's
  // main() function.

  if (NeedToEmitDeviceGlobalRegistration) {
    // Supress the reserved identifier diagnostic that clang generates
    // for the construct below.
    EmitPragmaDiagnosticPush(O, "-Wreserved-identifier");
    O << "namespace {\n";

    O << "class __sycl_device_global_registration {\n";
    O << "public:\n";
    O << "  __sycl_device_global_registration() noexcept;\n";
    O << "};\n";
    O << "__sycl_device_global_registration __sycl_device_global_registrar;\n";

    O << "} // namespace\n";

    O << "\n";
    EmitPragmaDiagnosticPop(O);
  }

  // Generate declaration of variable of type __sycl_host_pipe_registration
  // whose sole purpose is to run its constructor before the application's
  // main() function.
  if (NeedToEmitHostPipeRegistration) {
    // Supress the reserved identifier diagnostic that clang generates
    // for the construct below.
    EmitPragmaDiagnosticPush(O, "-Wreserved-identifier");
    O << "namespace {\n";

    O << "class __sycl_host_pipe_registration {\n";
    O << "public:\n";
    O << "  __sycl_host_pipe_registration() noexcept;\n";
    O << "};\n";
    O << "__sycl_host_pipe_registration __sycl_host_pipe_registrar;\n";

    O << "} // namespace\n";

    O << "\n";
    EmitPragmaDiagnosticPop(O);
  }


  O << "// names of all kernels defined in the corresponding source\n";
  O << "static constexpr\n";
  O << "const char* const kernel_names[] = {\n";

  for (unsigned I = 0; I < KernelDescs.size(); I++) {
    O << "  \"" << KernelDescs[I].Name << "\",\n";
  }
  // Add a sentinel to avoid warning if the collection is empty
  // (similar to what we do for kernel_signatures below).
  O << "  \"\",\n";
  O << "};\n\n";

  O << "// array representing signatures of all kernels defined in the\n";
  O << "// corresponding source\n";
  O << "static constexpr\n";
  O << "const kernel_param_desc_t kernel_signatures[] = {\n";

  for (unsigned I = 0; I < KernelDescs.size(); I++) {
    auto &K = KernelDescs[I];
    O << "  //--- " << K.Name << "\n";

    for (const auto &P : K.Params) {
      std::string TyStr = paramKind2Str(P.Kind);
      O << "  { kernel_param_kind_t::" << TyStr << ", ";
      O << P.Info << ", " << P.Offset << " },\n";
    }
    O << "\n";
  }

  // Sentinel in place for 2 reasons:
  // 1- to make sure we don't get a warning because this collection is empty.
  // 2- to provide an obvious value that we can use when debugging to see that
  //    we have left valid kernel information.
  // integer-field values are negative, so they are obviously invalid, notable
  // enough to 'stick out' and 'negative enough' to not be easily reachable by a
  // mathematical error.
  O << "  { kernel_param_kind_t::kind_invalid, -987654321, -987654321 }, \n";
  O << "};\n\n";

  O << "// Specializations of KernelInfo for kernel function types:\n";
  unsigned CurStart = 0;

  for (const KernelDesc &K : KernelDescs) {
    const size_t N = K.Params.size();
    PresumedLoc PLoc = S.getASTContext().getSourceManager().getPresumedLoc(
        S.getASTContext()
            .getSourceManager()
            .getExpansionRange(K.KernelLocation)
            .getEnd());
    if (K.IsUnnamedKernel) {
      O << "template <> struct KernelInfoData<";
      OutputStableNameInChars(O, K.StableName);
      O << "> {\n";
    } else {
      O << "template <> struct KernelInfo<";
      SYCLKernelNameTypePrinter Printer(O, Policy);
      Printer.Visit(K.NameType);
      O << "> {\n";
    }

    O << "  __SYCL_DLL_LOCAL\n";
    O << "  static constexpr const char* getName() { return \"" << K.Name
      << "\"; }\n";
    O << "  __SYCL_DLL_LOCAL\n";
    O << "  static constexpr unsigned getNumParams() { return " << N << "; }\n";
    O << "  __SYCL_DLL_LOCAL\n";
    O << "  static constexpr const kernel_param_desc_t& ";
    O << "getParamDesc(unsigned i) {\n";
    O << "    return kernel_signatures[i+" << CurStart << "];\n";
    O << "  }\n";
    O << "  __SYCL_DLL_LOCAL\n";
    O << "  static constexpr bool isESIMD() { return " << K.IsESIMDKernel
      << "; }\n";
    O << "  __SYCL_DLL_LOCAL\n";
    O << "  static constexpr const char* getFileName() {\n";
    O << "#ifndef NDEBUG\n";
    O << "    return \""
      << std::string(PLoc.getFilename())
             .substr(std::string(PLoc.getFilename()).find_last_of("/\\") + 1);
    O << "\";\n";
    O << "#else\n";
    O << "    return \"\";\n";
    O << "#endif\n";
    O << "  }\n";
    O << "  __SYCL_DLL_LOCAL\n";
    O << "  static constexpr const char* getFunctionName() {\n";
    O << "#ifndef NDEBUG\n";
    O << "    return \"";
    SYCLKernelNameTypePrinter Printer(O, Policy);
    Printer.Visit(K.NameType);
    O << "\";\n";
    O << "#else\n";
    O << "    return \"\";\n";
    O << "#endif\n";
    O << "  }\n";
    O << "  __SYCL_DLL_LOCAL\n";
    O << "  static constexpr unsigned getLineNumber() {\n";
    O << "#ifndef NDEBUG\n";
    O << "    return " << PLoc.getLine() << ";\n";
    O << "#else\n";
    O << "    return 0;\n";
    O << "#endif\n";
    O << "  }\n";
    O << "  __SYCL_DLL_LOCAL\n";
    O << "  static constexpr unsigned getColumnNumber() {\n";
    O << "#ifndef NDEBUG\n";
    O << "    return " << PLoc.getColumn() << ";\n";
    O << "#else\n";
    O << "    return 0;\n";
    O << "#endif\n";
    O << "  }\n";
    StringRef ReturnType = (S.getASTContext().getTargetInfo().getInt64Type() ==
                            TargetInfo::SignedLong)
                               ? "long"
                               : "long long";
    O << "  // Returns the size of the kernel object in bytes.\n";
    O << "  __SYCL_DLL_LOCAL\n";
    O << "  static constexpr " << ReturnType << " getKernelSize() { return "
      << K.ObjSize << "; }\n";
    O << "};\n";
    CurStart += N;
  }
  O << "\n";
  O << "} // namespace detail\n";
  O << "} // namespace _V1\n";
  O << "} // namespace sycl\n";

  // The rest of this function only applies to free-function kernels. However,
  // in RTC mode, we do not need integration header information for
  // free-function kernels, so we can return early here.
  if (S.getLangOpts().SYCLRTCMode) {
    return;
  }

  unsigned ShimCounter = 1;
  int FreeFunctionCount = 0;
  for (const KernelDesc &K : KernelDescs) {
    if (!S.isFreeFunction(K.SyclKernel))
      continue;
    ++FreeFunctionCount;
    // Generate forward declaration for free function.
    O << "\n// Definition of " << K.Name << " as a free function kernel\n";

    O << "\n";
    O << "// Forward declarations of kernel and its argument types:\n";
    Policy.SuppressDefaultTemplateArgs = false;
    FwdDeclEmitter.Visit(K.SyclKernel->getType());
    O << "\n";

    if (K.SyclKernel->getLanguageLinkage() == CLanguageLinkage)
      O << "extern \"C\" ";
    std::string ParmList;
    std::string ParmListWithNames;
    bool FirstParam = true;
    Policy.SuppressDefaultTemplateArgs = false;
    Policy.PrintAsCanonical = true;
    llvm::raw_string_ostream ParmListWithNamesOstream{ParmListWithNames};
    for (ParmVarDecl *Param : K.SyclKernel->parameters()) {
      if (FirstParam)
        FirstParam = false;
      else {
        ParmList += ", ";
        ParmListWithNamesOstream << ", ";
      }
      if (Param->isParameterPack()) {
        ParmListWithNamesOstream << "Args... args";
        ParmList += "Args ...";
      } else {
        Policy.SuppressTagKeyword = true;
        Param->getType().print(ParmListWithNamesOstream, Policy);
        Policy.SuppressTagKeyword = false;
        ParmListWithNamesOstream << " " << Param->getNameAsString();
        ParmList += Param->getType().getCanonicalType().getAsString(Policy);
      }
    }
    ParmListWithNamesOstream.flush();
    FunctionTemplateDecl *FTD = K.SyclKernel->getPrimaryTemplate();
    Policy.PrintAsCanonical = false;
    Policy.SuppressDefinition = true;
    Policy.PolishForDeclaration = true;
    Policy.FullyQualifiedName = true;
    Policy.EnforceScopeForElaboratedTypes = true;
    Policy.UseFullyQualifiedEnumerators = true;

    // Now we need to print the declaration of the kernel itself.
    // Example:
    // template <typename T, typename = int> struct Arg {
    //   T val;
    // };
    // For the following free function kernel:
    // template <typename = T>
    // SYCL_EXT_ONEAPI_FUNCTION_PROPERTY(
    //     (ext::oneapi::experimental::nd_range_kernel<1>))
    // void foo(Arg<int> arg) {}
    // Integration header must contain the following declaration:
    // template <typename>
    // void foo(Arg<int, int> arg);
    // SuppressDefaultTemplateArguments is a downstream addition that suppresses
    // default template arguments in the function declaration. It should be set
    // to true to emit function declaration that won't cause any compilation
    // errors when present in the integration header.
    // To print Arg<int, int> in the function declaration and shim functions we
    // need to disable default arguments printing suppression via community flag
    // SuppressDefaultTemplateArgs, otherwise they will be suppressed even for
    // canonical types or if even written in the original source code.
    Policy.SuppressDefaultTemplateArguments = true;
    // EnforceDefaultTemplateArgs is a downstream addition that forces printing
    // template arguments that match default template arguments while printing
    // template-ids, even if the source code doesn't reference them.
    Policy.EnforceDefaultTemplateArgs = true;
    FreeFunctionPrinter FFPrinter(O, Policy);
    if (FTD) {
      FFPrinter.printFreeFunctionDeclaration(FTD, S);
    } else {
      FFPrinter.printFreeFunctionDeclaration(K.SyclKernel, ParmListWithNames);
    }

    FFPrinter.printFreeFunctionShim(K.SyclKernel, ShimCounter, ParmList);
    O << ";\n";
    O << "}\n";
    Policy.SuppressDefaultTemplateArgs = true;
    Policy.EnforceDefaultTemplateArgs = false;

    // Generate is_kernel, is_single_task_kernel and nd_range_kernel functions.
    O << "namespace sycl {\n";
    O << "template <>\n";
    O << "struct ext::oneapi::experimental::is_kernel<__sycl_shim"
      << ShimCounter << "()";
    O << "> {\n";
    O << "  static constexpr bool value = true;\n";
    O << "};\n";
    int Dim = getFreeFunctionRangeDim(S, K.SyclKernel);
    O << "template <>\n";
    if (Dim > 0)
      O << "struct ext::oneapi::experimental::is_nd_range_kernel<__sycl_shim"
        << ShimCounter << "(), " << Dim;
    else
      O << "struct "
           "ext::oneapi::experimental::is_single_task_kernel<__sycl_shim"
        << ShimCounter << "()";
    O << "> {\n";
    O << "  static constexpr bool value = true;\n";
    O << "};\n";
    O << "}\n";
    ++ShimCounter;
  }

  if (FreeFunctionCount > 0) {
    O << "\n#include <sycl/kernel_bundle.hpp>\n";
  }
  ShimCounter = 1;
  for (const KernelDesc &K : KernelDescs) {
    if (!S.isFreeFunction(K.SyclKernel))
      continue;

    O << "\n// Definition of kernel_id of " << K.Name << "\n";
    O << "namespace sycl {\n";
    O << "template <>\n";
    O << "kernel_id ext::oneapi::experimental::get_kernel_id<__sycl_shim"
      << ShimCounter << "()>() {\n";
    O << "  return sycl::detail::get_kernel_id_impl(std::string_view{\""
      << K.Name << "\"});\n";
    O << "}\n";
    O << "}\n";
    ++ShimCounter;
  }
}

bool SYCLIntegrationHeader::emit(StringRef IntHeaderName) {
  if (IntHeaderName.empty())
    return false;
  int IntHeaderFD = 0;
  std::error_code EC =
      llvm::sys::fs::openFileForWrite(IntHeaderName, IntHeaderFD);
  if (EC) {
    llvm::errs() << "Error: " << EC.message() << "\n";
    // compilation will fail on absent include file - don't need to fail here
    return false;
  }
  llvm::raw_fd_ostream Out(IntHeaderFD, true /*close in destructor*/);
  emit(Out);
  return true;
}

void SYCLIntegrationHeader::startKernel(const FunctionDecl *SyclKernel,
                                        QualType KernelNameType,
                                        SourceLocation KernelLocation,
                                        bool IsESIMDKernel,
                                        bool IsUnnamedKernel, int64_t ObjSize) {
  KernelDescs.emplace_back(SyclKernel, KernelNameType, KernelLocation,
                           IsESIMDKernel, IsUnnamedKernel, ObjSize);
}

void SYCLIntegrationHeader::addParamDesc(kernel_param_kind_t Kind, int Info,
                                         unsigned Offset) {
  auto *K = getCurKernelDesc();
  assert(K && "no kernels");
  K->Params.push_back(KernelParamDesc());
  KernelParamDesc &PD = K->Params.back();
  PD.Kind = Kind;
  PD.Info = Info;
  PD.Offset = Offset;
}

void SYCLIntegrationHeader::endKernel() {
  // nop for now
}

void SYCLIntegrationHeader::addSpecConstant(StringRef IDName, QualType IDType) {
  SpecConsts.emplace_back(std::make_pair(IDType, IDName.str()));
}

SYCLIntegrationHeader::SYCLIntegrationHeader(SemaSYCL &S) : S(S) {}

void SYCLIntegrationFooter::addVarDecl(const VarDecl *VD) {
  // Variable template declaration can result in an error case of 'nullptr'
  // here.
  if (!VD)
    return;
  // Skip the dependent version of these variables, we only care about them
  // after instantiation.
  if (VD->getDeclContext()->isDependentContext())
    return;

  // Skip partial specializations of a variable template, treat other variable
  // template instantiations as a VarDecl.
  if (isa<VarTemplatePartialSpecializationDecl>(VD))
    return;
  // Step 1: ensure that this is of the correct type template specialization.
  if (!SemaSYCL::isSyclType(VD->getType(), SYCLTypeAttr::specialization_id) &&
      !SemaSYCL::isSyclType(VD->getType(), SYCLTypeAttr::host_pipe) &&
      !S.isTypeDecoratedWithDeclAttribute<SYCLDeviceGlobalAttr>(
          VD->getType())) {
    // Handle the case where this could be a deduced type, such as a deduction
    // guide. We have to do this here since this function, unlike most of the
    // rest of this file, is called during Sema instead of after it. We will
    // also have to filter out after deduction later.
    QualType Ty = VD->getType().getCanonicalType();
    if (!Ty->isUndeducedType())
      return;
  }
  // Step 2: ensure that this is a static member, or a namespace-scope.
  // Note that isLocalVarDeclorParm excludes thread-local and static-local
  // intentionally, as there is no way to 'spell' one of those in the
  // specialization. We just don't generate the specialization for those, and
  // let an error happen during host compilation. To avoid multiple entries for
  // redeclarations, variables with external storage are omitted.
  if (VD->hasLocalStorage() || VD->isLocalVarDeclOrParm() ||
      VD->hasExternalStorage())
    return;

  // Step 3: Add to collection.
  GlobalVars.push_back(VD);
}

// Post-compile integration header support.
bool SYCLIntegrationFooter::emit(StringRef IntHeaderName) {
  if (IntHeaderName.empty())
    return false;
  int IntHeaderFD = 0;
  std::error_code EC =
      llvm::sys::fs::openFileForWrite(IntHeaderName, IntHeaderFD);
  if (EC) {
    llvm::errs() << "Error: " << EC.message() << "\n";
    // compilation will fail on absent include file - don't need to fail here
    return false;
  }
  llvm::raw_fd_ostream Out(IntHeaderFD, true /*close in destructor*/);
  return emit(Out);
}

static std::string EmitShim(raw_ostream &OS, unsigned &ShimCounter,
                            const std::string &LastShim,
                            const NamespaceDecl *AnonNS) {
  std::string NewShimName =
      "__sycl_detail::__shim_" + std::to_string(ShimCounter) + "()";
  // Print opening-namespace
  PrintNamespaces(OS, Decl::castToDeclContext(AnonNS));
  OS << "namespace __sycl_detail {\n";
  OS << "static constexpr decltype(" << LastShim << ") &__shim_" << ShimCounter
     << "() {\n";
  OS << "  return " << LastShim << ";\n";
  OS << "}\n";
  OS << "} // namespace __sycl_detail\n";
  PrintNSClosingBraces(OS, Decl::castToDeclContext(AnonNS));

  ++ShimCounter;
  return NewShimName;
}

// Emit the list of shims required for a DeclContext, calls itself recursively.
static void EmitShims(raw_ostream &OS, unsigned &ShimCounter,
                      const DeclContext *DC, std::string &NameForLastShim,
                      PrintingPolicy &Policy) {
  if (DC->isTranslationUnit()) {
    NameForLastShim = "::" + NameForLastShim;
    return;
  }

  const auto *CurDecl = cast<Decl>(DC)->getCanonicalDecl();

  // We skip linkage decls, since they don't modify the Qualified name.
  if (const auto *CTSD = dyn_cast<ClassTemplateSpecializationDecl>(CurDecl)) {
    std::string TemplatedName;
    llvm::raw_string_ostream Stream(TemplatedName);
    CTSD->getNameForDiagnostic(Stream, Policy, false);
    Stream.flush();
    NameForLastShim = TemplatedName + "::" + NameForLastShim;
  } else if (const auto *RD = dyn_cast<RecordDecl>(CurDecl)) {
    NameForLastShim = RD->getNameAsString() + "::" + NameForLastShim;
  } else if (const auto *ND = dyn_cast<NamespaceDecl>(CurDecl)) {
    if (ND->isAnonymousNamespace()) {
      // Print current shim, reset 'name for last shim'.
      NameForLastShim = EmitShim(OS, ShimCounter, NameForLastShim, ND);
    } else {
      NameForLastShim = ND->getNameAsString() + "::" + NameForLastShim;
    }
  } else {
    // FIXME: I don't believe there are other declarations that these variables
    // could possibly find themselves in. LinkageDecls don't change the
    // qualified name, so there is nothing to do here. At one point we should
    // probably convince ourselves that this is entire list and remove this
    // comment.
    assert((isa<LinkageSpecDecl, ExternCContextDecl>(CurDecl)) &&
           "Unhandled decl type");
  }

  EmitShims(OS, ShimCounter, CurDecl->getDeclContext(), NameForLastShim,
            Policy);
}

// Emit the list of shims required for a variable declaration.
// Returns a string containing the FQN of the 'top most' shim, including its
// function call parameters.
static std::string EmitShims(raw_ostream &OS, unsigned &ShimCounter,
                             PrintingPolicy &Policy, const VarDecl *VD) {
  if (!VD->isInAnonymousNamespace())
    return "";
  std::string RelativeName;
  llvm::raw_string_ostream stream(RelativeName);
  VD->getNameForDiagnostic(stream, Policy, false);
  stream.flush();

  EmitShims(OS, ShimCounter, VD->getDeclContext(), RelativeName, Policy);
  return RelativeName;
}

bool SYCLIntegrationFooter::emit(raw_ostream &OS) {
  PrintingPolicy Policy{S.getLangOpts()};
  Policy.adjustForCPlusPlusFwdDecl();
  Policy.SuppressTypedefs = true;
  Policy.SuppressUnwrittenScope = true;
  Policy.PrintAsCanonical = true;

  llvm::SmallSet<const VarDecl *, 8> Visited;
  bool EmittedFirstSpecConstant = false;
  bool DeviceGlobalsEmitted = false;
  bool HostPipesEmitted = false;

  // Used to uniquely name the 'shim's as we generate the names in each
  // anonymous namespace.
  unsigned ShimCounter = 0;

  std::string DeviceGlobalsBuf;
  llvm::raw_string_ostream DeviceGlobOS(DeviceGlobalsBuf);
  std::string HostPipesBuf;
  llvm::raw_string_ostream HostPipesOS(HostPipesBuf);
  for (const VarDecl *VD : GlobalVars) {
    VD = VD->getCanonicalDecl();

    // Skip if this isn't a SpecIdType, DeviceGlobal, or HostPipe.  This 
    // can happen if it was a deduced type.
    if (!SemaSYCL::isSyclType(VD->getType(), SYCLTypeAttr::specialization_id) &&
        !SemaSYCL::isSyclType(VD->getType(), SYCLTypeAttr::host_pipe) &&
        !S.isTypeDecoratedWithDeclAttribute<SYCLDeviceGlobalAttr>(
            VD->getType()))
      continue;

    // Skip if we've already visited this.
    if (llvm::find(Visited, VD) != Visited.end())
      continue;

    // We only want to emit the #includes if we have a variable that needs
    // them, so emit this one on the first time through the loop.
    if (!EmittedFirstSpecConstant && !DeviceGlobalsEmitted && !HostPipesEmitted)
      OS << "#include <sycl/detail/defines_elementary.hpp>\n";

    Visited.insert(VD);
    std::string TopShim = EmitShims(OS, ShimCounter, Policy, VD);
    if (S.isTypeDecoratedWithDeclAttribute<SYCLDeviceGlobalAttr>(
            VD->getType())) {
      DeviceGlobalsEmitted = true;
      DeviceGlobOS << "device_global_map::add(";
      DeviceGlobOS << "(void *)&";
      if (VD->isInAnonymousNamespace()) {
        DeviceGlobOS << TopShim;
      } else {
        DeviceGlobOS << "::";
        VD->getNameForDiagnostic(DeviceGlobOS, Policy, true);
      }
      DeviceGlobOS << ", \"";
      DeviceGlobOS << SYCLUniqueStableIdExpr::ComputeName(S.getASTContext(),
                                                          VD);
      DeviceGlobOS << "\");\n";
    } else if (SemaSYCL::isSyclType(VD->getType(), SYCLTypeAttr::host_pipe)) {
      HostPipesEmitted = true;
      HostPipesOS << "host_pipe_map::add(";
      HostPipesOS << "(void *)&";
      if (VD->isInAnonymousNamespace()) {
        HostPipesOS << TopShim;
      } else {
        HostPipesOS << "::";
        VD->getNameForDiagnostic(HostPipesOS, Policy, true);
      }
      HostPipesOS << ", \"";
      HostPipesOS << SYCLUniqueStableIdExpr::ComputeName(S.getASTContext(),
                                                         VD);
      HostPipesOS << "\");\n";
    } else {
      EmittedFirstSpecConstant = true;
      OS << "namespace sycl {\n";
      OS << "inline namespace _V1 {\n";
      OS << "namespace detail {\n";
      OS << "template<>\n";
      OS << "inline const char *get_spec_constant_symbolic_ID_impl<";

      if (VD->isInAnonymousNamespace()) {
        OS << TopShim;
      } else {
        OS << "::";
        VD->getNameForDiagnostic(OS, Policy, true);
      }

      OS << ">() {\n";
      OS << "  return \"";
      OS << SYCLUniqueStableIdExpr::ComputeName(S.getASTContext(), VD);
      OS << "\";\n";
      OS << "}\n";
      OS << "} // namespace detail\n";
      OS << "} // namespace _V1\n";
      OS << "} // namespace sycl\n";
    }
  }

  if (EmittedFirstSpecConstant)
    OS << "#include <sycl/detail/spec_const_integration.hpp>\n";

  if (DeviceGlobalsEmitted) {
    OS << "#include <sycl/detail/device_global_map.hpp>\n";
    DeviceGlobOS.flush();
    OS << "namespace sycl::detail {\n";
    // Supress the old-style case diagnostic that clang generates
    // for the construct below in DeviceGlobalsBuf.
    EmitPragmaDiagnosticPush(OS, "-Wold-style-cast");
    OS << "namespace {\n";
    OS << "__sycl_device_global_registration::__sycl_device_global_"
          "registration() noexcept {\n";
    OS << DeviceGlobalsBuf;
    OS << "}\n";
    OS << "} // namespace (unnamed)\n";
    EmitPragmaDiagnosticPop(OS);
    OS << "} // namespace sycl::detail\n";

    S.getSyclIntegrationHeader().addDeviceGlobalRegistration();
  }

  if (HostPipesEmitted) {
    OS << "#include <sycl/detail/host_pipe_map.hpp>\n";
    HostPipesOS.flush();
    OS << "namespace sycl::detail {\n";
    // Supress the old-style case diagnostic that clang generates
    // for the construct below in HostPipesBuf.
    EmitPragmaDiagnosticPush(OS, "-Wold-style-cast");
    OS << "namespace {\n";
    OS << "__sycl_host_pipe_registration::__sycl_host_pipe_"
          "registration() noexcept {\n";
    OS << HostPipesBuf;
    OS << "}\n";
    OS << "} // namespace (unnamed)\n";
    EmitPragmaDiagnosticPop(OS);
    OS << "} // namespace sycl::detail\n";

    S.getSyclIntegrationHeader().addHostPipeRegistration();
  }

  return true;
}

ExprResult SemaSYCL::BuildUniqueStableIdExpr(SourceLocation OpLoc,
                                             SourceLocation LParen,
                                             SourceLocation RParen, Expr *E) {
  if (!E->isInstantiationDependent()) {
    // Special handling to get us better error messages for a member variable.
    if (auto *ME = dyn_cast<MemberExpr>(E->IgnoreUnlessSpelledInSource())) {
      if (isa<FieldDecl>(ME->getMemberDecl()))
        Diag(E->getExprLoc(), diag::err_unique_stable_id_global_storage);
      else
        Diag(E->getExprLoc(), diag::err_unique_stable_id_expected_var);
      return ExprError();
    }

    auto *DRE = dyn_cast<DeclRefExpr>(E->IgnoreUnlessSpelledInSource());

    if (!DRE || !isa_and_nonnull<VarDecl>(DRE->getDecl())) {
      Diag(E->getExprLoc(), diag::err_unique_stable_id_expected_var);
      return ExprError();
    }

    auto *Var = cast<VarDecl>(DRE->getDecl());

    if (!Var->hasGlobalStorage()) {
      Diag(E->getExprLoc(), diag::err_unique_stable_id_global_storage);
      return ExprError();
    }
  }

  return SYCLUniqueStableIdExpr::Create(getASTContext(), OpLoc, LParen, RParen,
                                        E);
}

ExprResult SemaSYCL::ActOnUniqueStableIdExpr(SourceLocation OpLoc,
                                             SourceLocation LParen,
                                             SourceLocation RParen, Expr *E) {
  return BuildUniqueStableIdExpr(OpLoc, LParen, RParen, E);
}

ExprResult SemaSYCL::BuildUniqueStableNameExpr(SourceLocation OpLoc,
                                               SourceLocation LParen,
                                               SourceLocation RParen,
                                               TypeSourceInfo *TSI) {
  return SYCLUniqueStableNameExpr::Create(getASTContext(), OpLoc, LParen,
                                          RParen, TSI);
}

ExprResult SemaSYCL::ActOnUniqueStableNameExpr(SourceLocation OpLoc,
                                               SourceLocation LParen,
                                               SourceLocation RParen,
                                               ParsedType ParsedTy) {
  TypeSourceInfo *TSI = nullptr;
  QualType Ty = SemaRef.GetTypeFromParser(ParsedTy, &TSI);

  if (Ty.isNull())
    return ExprError();
  if (!TSI)
    TSI = getASTContext().getTrivialTypeSourceInfo(Ty, LParen);

  return BuildUniqueStableNameExpr(OpLoc, LParen, RParen, TSI);
}

void SemaSYCL::performSYCLDelayedAttributesAnalaysis(const FunctionDecl *FD) {
  if (SYCLKernelFunctions.contains(FD))
    return;

  for (const auto *KernelAttr : std::vector<AttributeCommonInfo *>{
           FD->getAttr<SYCLReqdWorkGroupSizeAttr>(),
           FD->getAttr<IntelReqdSubGroupSizeAttr>(),
           FD->getAttr<SYCLWorkGroupSizeHintAttr>(),
           FD->getAttr<VecTypeHintAttr>()}) {
    if (KernelAttr)
      Diag(KernelAttr->getLoc(),
           diag::warn_sycl_incorrect_use_attribute_non_kernel_function)
          << KernelAttr;
  }
<<<<<<< HEAD
=======

  handleSimpleAttribute<DeviceKernelAttr>(*this, D, AL);
>>>>>>> 3b9ebe92
}

void SemaSYCL::handleKernelEntryPointAttr(Decl *D, const ParsedAttr &AL) {
  ParsedType PT = AL.getTypeArg();
  TypeSourceInfo *TSI = nullptr;
  (void)SemaRef.GetTypeFromParser(PT, &TSI);
  assert(TSI && "no type source info for attribute argument");
  D->addAttr(::new (SemaRef.Context)
                 SYCLKernelEntryPointAttr(SemaRef.Context, AL, TSI));
}

// Given a potentially qualified type, SourceLocationForUserDeclaredType()
// returns the source location of the canonical declaration of the unqualified
// desugared user declared type, if any. For non-user declared types, an
// invalid source location is returned. The intended usage of this function
// is to identify an appropriate source location, if any, for a
// "entity declared here" diagnostic note.
static SourceLocation SourceLocationForUserDeclaredType(QualType QT) {
  SourceLocation Loc;
  const Type *T = QT->getUnqualifiedDesugaredType();
  if (const TagType *TT = dyn_cast<TagType>(T))
    Loc = TT->getDecl()->getLocation();
  else if (const ObjCInterfaceType *ObjCIT = dyn_cast<ObjCInterfaceType>(T))
    Loc = ObjCIT->getDecl()->getLocation();
  return Loc;
}

static bool CheckSYCLKernelName(Sema &S, SourceLocation Loc,
                                QualType KernelName) {
  assert(!KernelName->isDependentType());

  if (!KernelName->isStructureOrClassType()) {
    // SYCL 2020 section 5.2, "Naming of kernels", only requires that the
    // kernel name be a C++ typename. However, the definition of "kernel name"
    // in the glossary states that a kernel name is a class type. Neither
    // section explicitly states whether the kernel name type can be
    // cv-qualified. For now, kernel name types are required to be class types
    // and that they may be cv-qualified. The following issue requests
    // clarification from the SYCL WG.
    //   https://github.com/KhronosGroup/SYCL-Docs/issues/568
    S.Diag(Loc, diag::warn_sycl_kernel_name_not_a_class_type) << KernelName;
    SourceLocation DeclTypeLoc = SourceLocationForUserDeclaredType(KernelName);
    if (DeclTypeLoc.isValid())
      S.Diag(DeclTypeLoc, diag::note_entity_declared_at) << KernelName;
    return true;
  }

  return false;
}

void SemaSYCL::CheckSYCLEntryPointFunctionDecl(FunctionDecl *FD) {
  // Ensure that all attributes present on the declaration are consistent
  // and warn about any redundant ones.
  SYCLKernelEntryPointAttr *SKEPAttr = nullptr;
  for (auto *SAI : FD->specific_attrs<SYCLKernelEntryPointAttr>()) {
    if (!SKEPAttr) {
      SKEPAttr = SAI;
      continue;
    }
    if (!getASTContext().hasSameType(SAI->getKernelName(),
                                     SKEPAttr->getKernelName())) {
      Diag(SAI->getLocation(), diag::err_sycl_entry_point_invalid_redeclaration)
          << SAI->getKernelName() << SKEPAttr->getKernelName();
      Diag(SKEPAttr->getLocation(), diag::note_previous_attribute);
      SAI->setInvalidAttr();
    } else {
      Diag(SAI->getLocation(),
           diag::warn_sycl_entry_point_redundant_declaration);
      Diag(SKEPAttr->getLocation(), diag::note_previous_attribute);
    }
  }
  assert(SKEPAttr && "Missing sycl_kernel_entry_point attribute");

  // Ensure the kernel name type is valid.
  if (!SKEPAttr->getKernelName()->isDependentType() &&
      CheckSYCLKernelName(SemaRef, SKEPAttr->getLocation(),
                          SKEPAttr->getKernelName()))
    SKEPAttr->setInvalidAttr();

  // Ensure that an attribute present on the previous declaration
  // matches the one on this declaration.
  FunctionDecl *PrevFD = FD->getPreviousDecl();
  if (PrevFD && !PrevFD->isInvalidDecl()) {
    const auto *PrevSKEPAttr = PrevFD->getAttr<SYCLKernelEntryPointAttr>();
    if (PrevSKEPAttr && !PrevSKEPAttr->isInvalidAttr()) {
      if (!getASTContext().hasSameType(SKEPAttr->getKernelName(),
                                       PrevSKEPAttr->getKernelName())) {
        Diag(SKEPAttr->getLocation(),
             diag::err_sycl_entry_point_invalid_redeclaration)
            << SKEPAttr->getKernelName() << PrevSKEPAttr->getKernelName();
        Diag(PrevSKEPAttr->getLocation(), diag::note_previous_decl) << PrevFD;
        SKEPAttr->setInvalidAttr();
      }
    }
  }

  if (const auto *MD = dyn_cast<CXXMethodDecl>(FD)) {
    if (!MD->isStatic()) {
      Diag(SKEPAttr->getLocation(), diag::err_sycl_entry_point_invalid)
          << /*non-static member function*/ 0;
      SKEPAttr->setInvalidAttr();
    }
  }

  if (FD->isVariadic()) {
    Diag(SKEPAttr->getLocation(), diag::err_sycl_entry_point_invalid)
        << /*variadic function*/ 1;
    SKEPAttr->setInvalidAttr();
  }

  if (FD->isDefaulted()) {
    Diag(SKEPAttr->getLocation(), diag::err_sycl_entry_point_invalid)
        << /*defaulted function*/ 3;
    SKEPAttr->setInvalidAttr();
  } else if (FD->isDeleted()) {
    Diag(SKEPAttr->getLocation(), diag::err_sycl_entry_point_invalid)
        << /*deleted function*/ 2;
    SKEPAttr->setInvalidAttr();
  }

  if (FD->isConsteval()) {
    Diag(SKEPAttr->getLocation(), diag::err_sycl_entry_point_invalid)
        << /*consteval function*/ 5;
    SKEPAttr->setInvalidAttr();
  } else if (FD->isConstexpr()) {
    Diag(SKEPAttr->getLocation(), diag::err_sycl_entry_point_invalid)
        << /*constexpr function*/ 4;
    SKEPAttr->setInvalidAttr();
  }

  if (FD->isNoReturn()) {
    Diag(SKEPAttr->getLocation(), diag::err_sycl_entry_point_invalid)
        << /*function declared with the 'noreturn' attribute*/ 6;
    SKEPAttr->setInvalidAttr();
  }

  if (FD->getReturnType()->isUndeducedType()) {
    Diag(SKEPAttr->getLocation(),
         diag::err_sycl_entry_point_deduced_return_type);
    SKEPAttr->setInvalidAttr();
  } else if (!FD->getReturnType()->isDependentType() &&
             !FD->getReturnType()->isVoidType()) {
    Diag(SKEPAttr->getLocation(), diag::err_sycl_entry_point_return_type);
    SKEPAttr->setInvalidAttr();
  }

  if (!FD->isInvalidDecl() && !FD->isTemplated() &&
      !SKEPAttr->isInvalidAttr()) {
    const SYCLKernelInfo *SKI =
        getASTContext().findSYCLKernelInfo(SKEPAttr->getKernelName());
    if (SKI) {
      if (!declaresSameEntity(FD, SKI->getKernelEntryPointDecl())) {
        // FIXME: This diagnostic should include the origin of the kernel
        // FIXME: names; not just the locations of the conflicting declarations.
        Diag(FD->getLocation(), diag::err_sycl_kernel_name_conflict);
        Diag(SKI->getKernelEntryPointDecl()->getLocation(),
             diag::note_previous_declaration);
        SKEPAttr->setInvalidAttr();
      }
    } else {
      getASTContext().registerSYCLEntryPointFunction(FD);
    }
  }
}

namespace {

// The body of a function declared with the [[sycl_kernel_entry_point]]
// attribute is cloned and transformed to substitute references to the original
// function parameters with references to replacement variables that stand in
// for SYCL kernel parameters or local variables that reconstitute a decomposed
// SYCL kernel argument.
class OutlinedFunctionDeclBodyInstantiator
    : public TreeTransform<OutlinedFunctionDeclBodyInstantiator> {
public:
  using ParmDeclMap = llvm::DenseMap<ParmVarDecl *, VarDecl *>;

  OutlinedFunctionDeclBodyInstantiator(Sema &S, ParmDeclMap &M)
      : TreeTransform<OutlinedFunctionDeclBodyInstantiator>(S), SemaRef(S),
        MapRef(M) {}

  // A new set of AST nodes is always required.
  bool AlwaysRebuild() { return true; }

  // Transform ParmVarDecl references to the supplied replacement variables.
  ExprResult TransformDeclRefExpr(DeclRefExpr *DRE) {
    const ParmVarDecl *PVD = dyn_cast<ParmVarDecl>(DRE->getDecl());
    if (PVD) {
      ParmDeclMap::iterator I = MapRef.find(PVD);
      if (I != MapRef.end()) {
        VarDecl *VD = I->second;
        assert(SemaRef.getASTContext().hasSameUnqualifiedType(PVD->getType(),
                                                              VD->getType()));
        assert(!VD->getType().isMoreQualifiedThan(PVD->getType(),
                                                  SemaRef.getASTContext()));
        VD->setIsUsed();
        return DeclRefExpr::Create(
            SemaRef.getASTContext(), DRE->getQualifierLoc(),
            DRE->getTemplateKeywordLoc(), VD, false, DRE->getNameInfo(),
            DRE->getType(), DRE->getValueKind());
      }
    }
    return DRE;
  }

private:
  Sema &SemaRef;
  ParmDeclMap &MapRef;
};

} // unnamed namespace

StmtResult SemaSYCL::BuildSYCLKernelCallStmt(FunctionDecl *FD,
                                             CompoundStmt *Body) {
  assert(!FD->isInvalidDecl());
  assert(!FD->isTemplated());
  assert(FD->hasPrototype());

  const auto *SKEPAttr = FD->getAttr<SYCLKernelEntryPointAttr>();
  assert(SKEPAttr && "Missing sycl_kernel_entry_point attribute");
  assert(!SKEPAttr->isInvalidAttr() &&
         "sycl_kernel_entry_point attribute is invalid");

  // Ensure that the kernel name was previously registered and that the
  // stored declaration matches.
  const SYCLKernelInfo &SKI =
      getASTContext().getSYCLKernelInfo(SKEPAttr->getKernelName());
  assert(declaresSameEntity(SKI.getKernelEntryPointDecl(), FD) &&
         "SYCL kernel name conflict");
  (void)SKI;

  using ParmDeclMap = OutlinedFunctionDeclBodyInstantiator::ParmDeclMap;
  ParmDeclMap ParmMap;

  assert(SemaRef.CurContext == FD);
  OutlinedFunctionDecl *OFD =
      OutlinedFunctionDecl::Create(getASTContext(), FD, FD->getNumParams());
  unsigned i = 0;
  for (ParmVarDecl *PVD : FD->parameters()) {
    ImplicitParamDecl *IPD = ImplicitParamDecl::Create(
        getASTContext(), OFD, SourceLocation(), PVD->getIdentifier(),
        PVD->getType(), ImplicitParamKind::Other);
    OFD->setParam(i, IPD);
    ParmMap[PVD] = IPD;
    ++i;
  }

  OutlinedFunctionDeclBodyInstantiator OFDBodyInstantiator(SemaRef, ParmMap);
  Stmt *OFDBody = OFDBodyInstantiator.TransformStmt(Body).get();
  OFD->setBody(OFDBody);
  OFD->setNothrow();
  Stmt *NewBody = new (getASTContext()) SYCLKernelCallStmt(Body, OFD);

  return NewBody;
}<|MERGE_RESOLUTION|>--- conflicted
+++ resolved
@@ -891,7 +891,7 @@
     // a SYCLKernel or SYCLDevice attribute on it, add it to the set of
     // routines potentially reachable on device. This is to diagnose such
     // cases later in finalizeSYCLDelayedAnalysis().
-    if (!CurrentDecl->isDefined() && !CurrentDecl->hasAttr<SYCLKernelAttr>() &&
+    if (!CurrentDecl->isDefined() && !CurrentDecl->hasAttr<DeviceKernelAttr>() &&
         !CurrentDecl->hasAttr<SYCLDeviceAttr>())
       Parent.SemaSYCLRef.addFDToReachableFromSyclDevice(CurrentDecl,
                                                         CallStack.back());
@@ -952,7 +952,7 @@
     if (isSYCLKernelBodyFunction(CurrentDecl)) {
       // This is a direct callee of the kernel.
       if (CallStack.size() == 1 &&
-          CallStack.back()->hasAttr<SYCLKernelAttr>()) {
+          CallStack.back()->hasAttr<DeviceKernelAttr>()) {
         assert(!KernelBody && "inconsistent call graph - only one kernel body "
                               "function can be called");
         KernelBody = CurrentDecl;
@@ -2890,7 +2890,7 @@
   static void setKernelImplicitAttrs(ASTContext &Context, FunctionDecl *FD,
                                      bool IsSIMDKernel) {
     // Set implicit attributes.
-    FD->addAttr(OpenCLKernelAttr::CreateImplicit(Context));
+    FD->addAttr(DeviceKernelAttr::CreateImplicit(Context));
     FD->addAttr(ArtificialAttr::CreateImplicit(Context));
     if (IsSIMDKernel)
       FD->addAttr(SYCLSimdAttr::CreateImplicit(Context));
@@ -2900,7 +2900,7 @@
                                         bool IsInline, bool IsSIMDKernel) {
     // Create this with no prototype, and we can fix this up after we've seen
     // all the params.
-    FunctionProtoType::ExtProtoInfo Info(CC_OpenCLKernel);
+    FunctionProtoType::ExtProtoInfo Info(CC_DeviceKernel);
     QualType FuncType = Ctx.getFunctionType(Ctx.VoidTy, {}, Info);
 
     FunctionDecl *FD = FunctionDecl::Create(
@@ -2958,7 +2958,7 @@
 
   ~SyclKernelDeclCreator() {
     ASTContext &Ctx = SemaSYCLRef.getASTContext();
-    FunctionProtoType::ExtProtoInfo Info(CC_OpenCLKernel);
+    FunctionProtoType::ExtProtoInfo Info(CC_DeviceKernel);
 
     SmallVector<QualType, 8> ArgTys;
     std::transform(std::begin(Params), std::end(Params),
@@ -2974,7 +2974,7 @@
     // to TransformStmt in replaceWithLocalClone can diagnose something that got
     // diagnosed on the actual kernel.
     KernelDecl->addAttr(
-        SYCLKernelAttr::CreateImplicit(SemaSYCLRef.getASTContext()));
+        DeviceKernelAttr::CreateImplicit(SemaSYCLRef.getASTContext()));
 
     SemaSYCLRef.addSyclDeviceDecl(KernelDecl);
   }
@@ -5302,7 +5302,7 @@
 
 // For a wrapped parallel_for, copy attributes from original
 // kernel to wrapped kernel.
-void SemaSYCL::copySYCLKernelAttrs(CXXMethodDecl *CallOperator) {
+void SemaSYCL::copyDeviceKernelAttrs(CXXMethodDecl *CallOperator) {
   // Get the operator() function of the wrapper.
   assert(CallOperator && "invalid kernel object");
 
@@ -5433,7 +5433,7 @@
     // Attributes of a user-written SYCL kernel must be copied to the internally
     // generated alternative kernel, identified by a known string in its name.
     if (StableName.find("__pf_kernel_wrapper") != std::string::npos)
-      copySYCLKernelAttrs(CallOperator);
+      copyDeviceKernelAttrs(CallOperator);
   }
 
   bool IsSIMDKernel = isESIMDKernelType(CallOperator);
@@ -6013,7 +6013,7 @@
     return;
 
   // If Callee has a SYCL attribute, no diagnostic needed.
-  if (Callee->hasAttr<SYCLDeviceAttr>() || Callee->hasAttr<SYCLKernelAttr>())
+  if (Callee->hasAttr<SYCLDeviceAttr>() || Callee->hasAttr<DeviceKernelAttr>())
     return;
 
   // If Callee has a CUDA device attribute, no diagnostic needed.
@@ -7503,11 +7503,6 @@
            diag::warn_sycl_incorrect_use_attribute_non_kernel_function)
           << KernelAttr;
   }
-<<<<<<< HEAD
-=======
-
-  handleSimpleAttribute<DeviceKernelAttr>(*this, D, AL);
->>>>>>> 3b9ebe92
 }
 
 void SemaSYCL::handleKernelEntryPointAttr(Decl *D, const ParsedAttr &AL) {
