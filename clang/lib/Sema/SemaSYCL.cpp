--- conflicted
+++ resolved
@@ -1895,12 +1895,8 @@
       StableName);
 
   ConstructingOpenCLKernel = true;
-<<<<<<< HEAD
-  VisitRecordBases(KernelLambda, checker, kernel_decl, kernel_body, int_header);
-  VisitRecordFields(KernelLambda, checker, kernel_decl, kernel_body,
-=======
-  VisitRecordFields(KernelObj->fields(), checker, kernel_decl, kernel_body,
->>>>>>> eaf33969
+  VisitRecordBases(KernelObj, checker, kernel_decl, kernel_body, int_header);
+  VisitRecordFields(KernelObj, checker, kernel_decl, kernel_body,
                     int_header);
   ConstructingOpenCLKernel = false;
 }
