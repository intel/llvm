--- conflicted
+++ resolved
@@ -5227,15 +5227,6 @@
       Util::MakeDeclContextDesc(Decl::Kind::Namespace, "experimental"),
       Util::MakeDeclContextDesc(Decl::Kind::ClassTemplateSpecialization,
                                 "spec_constant")};
-<<<<<<< HEAD
-  std::array<DeclContextDesc, 5> ScopesDeprecated = {
-      Util::MakeDeclContextDesc(Decl::Kind::Namespace, "cl"),
-      Util::MakeDeclContextDesc(Decl::Kind::Namespace, "sycl"),
-      Util::MakeDeclContextDesc(Decl::Kind::Namespace, "ONEAPI"),
-      Util::MakeDeclContextDesc(Decl::Kind::Namespace, "experimental"),
-      Util::MakeDeclContextDesc(Decl::Kind::ClassTemplateSpecialization,
-                                "spec_constant")};
-
   std::array<DeclContextDesc, 6> ScopesInternal = {
       Util::MakeDeclContextDesc(Decl::Kind::Namespace, "__sycl_internal"),
       Util::MakeDeclContextDesc(Decl::Kind::Namespace, "__v1"),
@@ -5244,21 +5235,8 @@
       Util::MakeDeclContextDesc(Decl::Kind::Namespace, "experimental"),
       Util::MakeDeclContextDesc(Decl::Kind::ClassTemplateSpecialization,
                                 "spec_constant")};
-  std::array<DeclContextDesc, 5> ScopesDeprecatedInternal = {
-      Util::MakeDeclContextDesc(Decl::Kind::Namespace, "__sycl_internal"),
-      Util::MakeDeclContextDesc(Decl::Kind::Namespace, "__v1"),
-      Util::MakeDeclContextDesc(Decl::Kind::Namespace, "ONEAPI"),
-      Util::MakeDeclContextDesc(Decl::Kind::Namespace, "experimental"),
-      Util::MakeDeclContextDesc(Decl::Kind::ClassTemplateSpecialization,
-                                "spec_constant")};
-
   return matchQualifiedTypeName(Ty, Scopes) ||
-         matchQualifiedTypeName(Ty, ScopesDeprecated) ||
-         matchQualifiedTypeName(Ty, ScopesInternal) ||
-         matchQualifiedTypeName(Ty, ScopesDeprecatedInternal);
-=======
-  return matchQualifiedTypeName(Ty, Scopes);
->>>>>>> 194adce7
+         matchQualifiedTypeName(Ty, ScopesInternal);
 }
 
 bool Util::isSyclSpecIdType(QualType Ty) {
@@ -5303,16 +5281,6 @@
       Util::DeclContextDesc{Decl::Kind::CXXRecord, "no_alias"},
       Util::DeclContextDesc{Decl::Kind::ClassTemplateSpecialization,
                             "instance"}};
-<<<<<<< HEAD
-  std::array<DeclContextDesc, 6> ScopesDeprecated = {
-      Util::DeclContextDesc{Decl::Kind::Namespace, "cl"},
-      Util::DeclContextDesc{Decl::Kind::Namespace, "sycl"},
-      Util::DeclContextDesc{Decl::Kind::Namespace, "ONEAPI"},
-      Util::DeclContextDesc{Decl::Kind::Namespace, "property"},
-      Util::DeclContextDesc{Decl::Kind::CXXRecord, "no_alias"},
-      Util::DeclContextDesc{Decl::Kind::ClassTemplateSpecialization,
-                            "instance"}};
-
   std::array<DeclContextDesc, 7> ScopesInternal = {
       Util::MakeDeclContextDesc(Decl::Kind::Namespace, "__sycl_internal"),
       Util::MakeDeclContextDesc(Decl::Kind::Namespace, "__v1"),
@@ -5322,22 +5290,9 @@
       Util::DeclContextDesc{Decl::Kind::CXXRecord, "no_alias"},
       Util::DeclContextDesc{Decl::Kind::ClassTemplateSpecialization,
                             "instance"}};
-  std::array<DeclContextDesc, 6> ScopesDeprecatedInternal = {
-      Util::MakeDeclContextDesc(Decl::Kind::Namespace, "__sycl_internal"),
-      Util::MakeDeclContextDesc(Decl::Kind::Namespace, "__v1"),
-      Util::DeclContextDesc{Decl::Kind::Namespace, "ONEAPI"},
-      Util::DeclContextDesc{Decl::Kind::Namespace, "property"},
-      Util::DeclContextDesc{Decl::Kind::CXXRecord, "no_alias"},
-      Util::DeclContextDesc{Decl::Kind::ClassTemplateSpecialization,
-                            "instance"}};
 
   return matchQualifiedTypeName(Ty, Scopes) ||
-         matchQualifiedTypeName(Ty, ScopesDeprecated) ||
-         matchQualifiedTypeName(Ty, ScopesInternal) ||
-         matchQualifiedTypeName(Ty, ScopesDeprecatedInternal);
-=======
-  return matchQualifiedTypeName(Ty, Scopes);
->>>>>>> 194adce7
+         matchQualifiedTypeName(Ty, ScopesInternal);
 }
 
 bool Util::isSyclBufferLocationType(QualType Ty) {
@@ -5350,15 +5305,6 @@
       Util::MakeDeclContextDesc(Decl::Kind::CXXRecord, "buffer_location"),
       Util::MakeDeclContextDesc(Decl::Kind::ClassTemplateSpecialization,
                                 "instance")};
-<<<<<<< HEAD
-  std::array<DeclContextDesc, 6> ScopesDeprecated = {
-      Util::MakeDeclContextDesc(Decl::Kind::Namespace, "cl"),
-      Util::MakeDeclContextDesc(Decl::Kind::Namespace, "sycl"),
-      Util::MakeDeclContextDesc(Decl::Kind::Namespace, "INTEL"),
-      Util::MakeDeclContextDesc(Decl::Kind::Namespace, "property"),
-      Util::MakeDeclContextDesc(Decl::Kind::CXXRecord, "buffer_location"),
-      Util::MakeDeclContextDesc(Decl::Kind::ClassTemplateSpecialization,
-                                "instance")};
 
   std::array<DeclContextDesc, 7> ScopesInternal = {
       Util::MakeDeclContextDesc(Decl::Kind::Namespace, "__sycl_internal"),
@@ -5369,22 +5315,9 @@
       Util::MakeDeclContextDesc(Decl::Kind::CXXRecord, "buffer_location"),
       Util::MakeDeclContextDesc(Decl::Kind::ClassTemplateSpecialization,
                                 "instance")};
-  std::array<DeclContextDesc, 6> ScopesDeprecatedInternal = {
-      Util::MakeDeclContextDesc(Decl::Kind::Namespace, "__sycl_internal"),
-      Util::MakeDeclContextDesc(Decl::Kind::Namespace, "__v1"),
-      Util::MakeDeclContextDesc(Decl::Kind::Namespace, "INTEL"),
-      Util::MakeDeclContextDesc(Decl::Kind::Namespace, "property"),
-      Util::MakeDeclContextDesc(Decl::Kind::CXXRecord, "buffer_location"),
-      Util::MakeDeclContextDesc(Decl::Kind::ClassTemplateSpecialization,
-                                "instance")};
 
   return matchQualifiedTypeName(Ty, Scopes) ||
-         matchQualifiedTypeName(Ty, ScopesDeprecated) ||
-         matchQualifiedTypeName(Ty, ScopesInternal) ||
-         matchQualifiedTypeName(Ty, ScopesDeprecatedInternal);
-=======
-  return matchQualifiedTypeName(Ty, Scopes);
->>>>>>> 194adce7
+         matchQualifiedTypeName(Ty, ScopesInternal);
 }
 
 bool Util::isSyclType(QualType Ty, StringRef Name, bool Tmpl) {
@@ -5446,14 +5379,6 @@
       Util::MakeDeclContextDesc(Decl::Kind::Namespace, "oneapi"),
       Util::MakeDeclContextDesc(Decl::Kind::ClassTemplateSpecialization,
                                 "accessor_property_list")};
-<<<<<<< HEAD
-  std::array<DeclContextDesc, 4> ScopesDeprecated = {
-      Util::MakeDeclContextDesc(Decl::Kind::Namespace, "cl"),
-      Util::MakeDeclContextDesc(Decl::Kind::Namespace, "sycl"),
-      Util::MakeDeclContextDesc(Decl::Kind::Namespace, "ONEAPI"),
-      Util::MakeDeclContextDesc(Decl::Kind::ClassTemplateSpecialization,
-                                "accessor_property_list")};
-
   std::array<DeclContextDesc, 5> ScopesInternal = {
       Util::MakeDeclContextDesc(Decl::Kind::Namespace, "__sycl_internal"),
       Util::MakeDeclContextDesc(Decl::Kind::Namespace, "__v1"),
@@ -5461,20 +5386,9 @@
       Util::MakeDeclContextDesc(Decl::Kind::Namespace, "oneapi"),
       Util::MakeDeclContextDesc(Decl::Kind::ClassTemplateSpecialization,
                                 "accessor_property_list")};
-  std::array<DeclContextDesc, 4> ScopesDeprecatedInternal = {
-      Util::MakeDeclContextDesc(Decl::Kind::Namespace, "__sycl_internal"),
-      Util::MakeDeclContextDesc(Decl::Kind::Namespace, "__v1"),
-      Util::MakeDeclContextDesc(Decl::Kind::Namespace, "ONEAPI"),
-      Util::MakeDeclContextDesc(Decl::Kind::ClassTemplateSpecialization,
-                                "accessor_property_list")};
 
   return matchQualifiedTypeName(Ty, Scopes) ||
-         matchQualifiedTypeName(Ty, ScopesDeprecated) ||
-         matchQualifiedTypeName(Ty, ScopesInternal) ||
-         matchQualifiedTypeName(Ty, ScopesDeprecatedInternal);
-=======
-  return matchQualifiedTypeName(Ty, Scopes);
->>>>>>> 194adce7
+         matchQualifiedTypeName(Ty, ScopesInternal);
 }
 
 bool Util::matchContext(const DeclContext *Ctx,
