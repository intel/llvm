//===- SemaSYCL.cpp - Semantic Analysis for SYCL constructs ---------------===//
//
// Part of the LLVM Project, under the Apache License v2.0 with LLVM Exceptions.
// See https://llvm.org/LICENSE.txt for license information.
// SPDX-License-Identifier: Apache-2.0 WITH LLVM-exception
//
//===----------------------------------------------------------------------===//
// This implements Semantic Analysis for SYCL constructs.
//===----------------------------------------------------------------------===//

#include "clang/Sema/SemaSYCL.h"
#include "TreeTransform.h"
#include "clang/AST/AST.h"
#include "clang/AST/Mangle.h"
#include "clang/AST/QualTypeNames.h"
#include "clang/AST/RecordLayout.h"
#include "clang/AST/RecursiveASTVisitor.h"
#include "clang/AST/TemplateArgumentVisitor.h"
#include "clang/AST/TypeVisitor.h"
#include "clang/Analysis/CallGraph.h"
#include "clang/Basic/Attributes.h"
#include "clang/Basic/Builtins.h"
#include "clang/Basic/Diagnostic.h"
#include "clang/Basic/TargetInfo.h"
#include "clang/Basic/Version.h"
#include "clang/Sema/Initialization.h"
#include "clang/Sema/Attr.h"
#include "clang/Sema/ParsedAttr.h"
#include "clang/Sema/Sema.h"
#include "llvm/ADT/APSInt.h"
#include "llvm/ADT/SmallPtrSet.h"
#include "llvm/ADT/SmallVector.h"
#include "llvm/ADT/StringExtras.h"
#include "llvm/Support/FileSystem.h"
#include "llvm/Support/Path.h"
#include "llvm/Support/raw_ostream.h"

#include <array>
#include <functional>
#include <initializer_list>

using namespace clang;
using namespace std::placeholders;

using KernelParamKind = SYCLIntegrationHeader::kernel_param_kind_t;

enum target {
  global_buffer = 2014,
  constant_buffer,
  local,
  image,
  host_buffer,
  host_image,
  image_array
};

using ParamDesc = std::tuple<QualType, IdentifierInfo *, TypeSourceInfo *>;

enum KernelInvocationKind {
  InvokeUnknown,
  InvokeSingleTask,
  InvokeParallelFor,
  InvokeParallelForWorkGroup
};

static constexpr llvm::StringLiteral InitMethodName = "__init";
static constexpr llvm::StringLiteral InitESIMDMethodName = "__init_esimd";
static constexpr llvm::StringLiteral InitSpecConstantsBuffer =
    "__init_specialization_constants_buffer";
static constexpr llvm::StringLiteral FinalizeMethodName = "__finalize";
static constexpr llvm::StringLiteral LibstdcxxFailedAssertion =
    "__failed_assertion";
constexpr unsigned MaxKernelArgsSize = 2048;

bool SemaSYCL::isSyclType(QualType Ty, SYCLTypeAttr::SYCLType TypeName) {
  const auto *RD = Ty->getAsCXXRecordDecl();
  if (!RD)
    return false;

  if (const auto *Attr = RD->getAttr<SYCLTypeAttr>())
    return Attr->getType() == TypeName;

  if (const auto *CTSD = dyn_cast<ClassTemplateSpecializationDecl>(RD))
    if (CXXRecordDecl *TemplateDecl =
            CTSD->getSpecializedTemplate()->getTemplatedDecl())
      if (const auto *Attr = TemplateDecl->getAttr<SYCLTypeAttr>())
        return Attr->getType() == TypeName;

  return false;
}

static bool isSyclAccessorType(QualType Ty) {
  return SemaSYCL::isSyclType(Ty, SYCLTypeAttr::accessor) ||
         SemaSYCL::isSyclType(Ty, SYCLTypeAttr::local_accessor);
}

// FIXME: Accessor property lists should be modified to use compile-time
// properties. Once implemented, this function (and possibly all/most code
// in SemaSYCL.cpp handling no_alias and buffer_location property) can be
// removed.
static bool isAccessorPropertyType(QualType Ty,
                                   SYCLTypeAttr::SYCLType TypeName) {
  if (const auto *RD = Ty->getAsCXXRecordDecl())
    if (const auto *Parent = dyn_cast<CXXRecordDecl>(RD->getParent()))
      if (const auto *Attr = Parent->getAttr<SYCLTypeAttr>())
        return Attr->getType() == TypeName;

  return false;
}

static bool isSyclSpecialType(QualType Ty, SemaSYCL &S) {
  return S.isTypeDecoratedWithDeclAttribute<SYCLSpecialClassAttr>(Ty);
}

ExprResult SemaSYCL::ActOnSYCLBuiltinNumFieldsExpr(ParsedType PT) {
  TypeSourceInfo *TInfo = nullptr;
  QualType QT = Sema::GetTypeFromParser(PT, &TInfo);
  assert(TInfo && "couldn't get type info from a type from the parser?");
  SourceLocation TypeLoc = TInfo->getTypeLoc().getBeginLoc();

  return BuildSYCLBuiltinNumFieldsExpr(TypeLoc, QT);
}

ExprResult SemaSYCL::BuildSYCLBuiltinNumFieldsExpr(SourceLocation Loc,
                                                   QualType SourceTy) {
  if (!SourceTy->isDependentType()) {
    if (SemaRef.RequireCompleteType(
            Loc, SourceTy, diag::err_sycl_type_trait_requires_complete_type,
            /*__builtin_num_fields*/ 0))
      return ExprError();

    if (!SourceTy->isRecordType()) {
      Diag(Loc, diag::err_sycl_type_trait_requires_record_type)
          << /*__builtin_num_fields*/ 0;
      return ExprError();
    }
  }
  return new (getASTContext())
      SYCLBuiltinNumFieldsExpr(Loc, SourceTy, getASTContext().getSizeType());
}

ExprResult SemaSYCL::ActOnSYCLBuiltinFieldTypeExpr(ParsedType PT, Expr *Idx) {
  TypeSourceInfo *TInfo = nullptr;
  QualType QT = Sema::GetTypeFromParser(PT, &TInfo);
  assert(TInfo && "couldn't get type info from a type from the parser?");
  SourceLocation TypeLoc = TInfo->getTypeLoc().getBeginLoc();

  return BuildSYCLBuiltinFieldTypeExpr(TypeLoc, QT, Idx);
}

ExprResult SemaSYCL::BuildSYCLBuiltinFieldTypeExpr(SourceLocation Loc,
                                                   QualType SourceTy,
                                                   Expr *Idx) {
  // If the expression appears in an evaluated context, we want to give an
  // error so that users don't attempt to use the value of this expression.
  if (!SemaRef.isUnevaluatedContext()) {
    Diag(Loc, diag::err_sycl_builtin_type_trait_evaluated)
        << /*__builtin_field_type*/ 0;
    return ExprError();
  }

  // We may not be able to calculate the field type (the source type may be a
  // dependent type), so use the source type as a basic fallback. This will
  // ensure that the AST node will have a dependent type that gets resolved
  // later to the real type.
  QualType FieldTy = SourceTy;
  ExprValueKind ValueKind = VK_PRValue;
  if (!SourceTy->isDependentType()) {
    if (SemaRef.RequireCompleteType(
            Loc, SourceTy, diag::err_sycl_type_trait_requires_complete_type,
            /*__builtin_field_type*/ 1))
      return ExprError();

    if (!SourceTy->isRecordType()) {
      Diag(Loc, diag::err_sycl_type_trait_requires_record_type)
          << /*__builtin_field_type*/ 1;
      return ExprError();
    }

    if (!Idx->isValueDependent()) {
      std::optional<llvm::APSInt> IdxVal =
          Idx->getIntegerConstantExpr(getASTContext());
      if (IdxVal) {
        RecordDecl *RD = SourceTy->getAsRecordDecl();
        assert(RD && "Record type but no record decl?");
        int64_t Index = IdxVal->getExtValue();

        if (Index < 0) {
          Diag(Idx->getExprLoc(),
               diag::err_sycl_type_trait_requires_nonnegative_index)
              << /*fields*/ 0;
          return ExprError();
        }

        // Ensure that the index is within range.
        int64_t NumFields = std::distance(RD->field_begin(), RD->field_end());
        if (Index >= NumFields) {
          Diag(Idx->getExprLoc(),
               diag::err_sycl_builtin_type_trait_index_out_of_range)
              << toString(*IdxVal, 10) << SourceTy << /*fields*/ 0;
          return ExprError();
        }
        const FieldDecl *FD = *std::next(RD->field_begin(), Index);
        FieldTy = FD->getType();

        // If the field type was a reference type, adjust it now.
        if (FieldTy->isLValueReferenceType()) {
          ValueKind = VK_LValue;
          FieldTy = FieldTy.getNonReferenceType();
        } else if (FieldTy->isRValueReferenceType()) {
          ValueKind = VK_XValue;
          FieldTy = FieldTy.getNonReferenceType();
        }
      }
    }
  }
  return new (getASTContext())
      SYCLBuiltinFieldTypeExpr(Loc, SourceTy, Idx, FieldTy, ValueKind);
}

ExprResult SemaSYCL::ActOnSYCLBuiltinNumBasesExpr(ParsedType PT) {
  TypeSourceInfo *TInfo = nullptr;
  QualType QT = Sema::GetTypeFromParser(PT, &TInfo);
  assert(TInfo && "couldn't get type info from a type from the parser?");
  SourceLocation TypeLoc = TInfo->getTypeLoc().getBeginLoc();

  return BuildSYCLBuiltinNumBasesExpr(TypeLoc, QT);
}

ExprResult SemaSYCL::BuildSYCLBuiltinNumBasesExpr(SourceLocation Loc,
                                                  QualType SourceTy) {
  if (!SourceTy->isDependentType()) {
    if (SemaRef.RequireCompleteType(
            Loc, SourceTy, diag::err_sycl_type_trait_requires_complete_type,
            /*__builtin_num_bases*/ 2))
      return ExprError();

    if (!SourceTy->isRecordType()) {
      Diag(Loc, diag::err_sycl_type_trait_requires_record_type)
          << /*__builtin_num_bases*/ 2;
      return ExprError();
    }
  }
  return new (getASTContext())
      SYCLBuiltinNumBasesExpr(Loc, SourceTy, getASTContext().getSizeType());
}

ExprResult SemaSYCL::ActOnSYCLBuiltinBaseTypeExpr(ParsedType PT, Expr *Idx) {
  TypeSourceInfo *TInfo = nullptr;
  QualType QT = SemaRef.GetTypeFromParser(PT, &TInfo);
  assert(TInfo && "couldn't get type info from a type from the parser?");
  SourceLocation TypeLoc = TInfo->getTypeLoc().getBeginLoc();

  return BuildSYCLBuiltinBaseTypeExpr(TypeLoc, QT, Idx);
}

ExprResult SemaSYCL::BuildSYCLBuiltinBaseTypeExpr(SourceLocation Loc,
                                                  QualType SourceTy,
                                                  Expr *Idx) {
  // If the expression appears in an evaluated context, we want to give an
  // error so that users don't attempt to use the value of this expression.
  if (!SemaRef.isUnevaluatedContext()) {
    Diag(Loc, diag::err_sycl_builtin_type_trait_evaluated)
        << /*__builtin_base_type*/ 1;
    return ExprError();
  }

  // We may not be able to calculate the base type (the source type may be a
  // dependent type), so use the source type as a basic fallback. This will
  // ensure that the AST node will have a dependent type that gets resolved
  // later to the real type.
  QualType BaseTy = SourceTy;
  if (!SourceTy->isDependentType()) {
    if (SemaRef.RequireCompleteType(
            Loc, SourceTy, diag::err_sycl_type_trait_requires_complete_type,
            /*__builtin_base_type*/ 3))
      return ExprError();

    if (!SourceTy->isRecordType()) {
      Diag(Loc, diag::err_sycl_type_trait_requires_record_type)
          << /*__builtin_base_type*/ 3;
      return ExprError();
    }

    if (!Idx->isValueDependent()) {
      std::optional<llvm::APSInt> IdxVal =
          Idx->getIntegerConstantExpr(getASTContext());
      if (IdxVal) {
        CXXRecordDecl *RD = SourceTy->getAsCXXRecordDecl();
        assert(RD && "Record type but no record decl?");
        int64_t Index = IdxVal->getExtValue();

        if (Index < 0) {
          Diag(Idx->getExprLoc(),
               diag::err_sycl_type_trait_requires_nonnegative_index)
              << /*bases*/ 1;
          return ExprError();
        }

        // Ensure that the index is within range.
        if (Index >= RD->getNumBases()) {
          Diag(Idx->getExprLoc(),
               diag::err_sycl_builtin_type_trait_index_out_of_range)
              << toString(*IdxVal, 10) << SourceTy << /*bases*/ 1;
          return ExprError();
        }

        const CXXBaseSpecifier &Spec = *std::next(RD->bases_begin(), Index);
        BaseTy = Spec.getType();
      }
    }
  }
  return new (getASTContext())
      SYCLBuiltinBaseTypeExpr(Loc, SourceTy, Idx, BaseTy);
}

// This information is from Section 4.13 of the SYCL spec
// https://www.khronos.org/registry/SYCL/specs/sycl-1.2.1.pdf
// This function returns false if the math lib function
// corresponding to the input builtin is not supported
// for SYCL
static bool IsSyclMathFunc(unsigned BuiltinID) {
  switch (BuiltinID) {
  case Builtin::BIlround:
  case Builtin::BI__builtin_lround:
  case Builtin::BIceill:
  case Builtin::BI__builtin_ceill:
  case Builtin::BIcopysignl:
  case Builtin::BI__builtin_copysignl:
  case Builtin::BIcosl:
  case Builtin::BI__builtin_cosl:
  case Builtin::BIexpl:
  case Builtin::BI__builtin_expl:
  case Builtin::BIexp2l:
  case Builtin::BI__builtin_exp2l:
  case Builtin::BIfabsl:
  case Builtin::BI__builtin_fabsl:
  case Builtin::BIfloorl:
  case Builtin::BI__builtin_floorl:
  case Builtin::BIfmal:
  case Builtin::BI__builtin_fmal:
  case Builtin::BIfmaxl:
  case Builtin::BI__builtin_fmaxl:
  case Builtin::BIfminl:
  case Builtin::BI__builtin_fminl:
  case Builtin::BIfmodl:
  case Builtin::BI__builtin_fmodl:
  case Builtin::BIlogl:
  case Builtin::BI__builtin_logl:
  case Builtin::BIlog10l:
  case Builtin::BI__builtin_log10l:
  case Builtin::BIlog2l:
  case Builtin::BI__builtin_log2l:
  case Builtin::BIpowl:
  case Builtin::BI__builtin_powl:
  case Builtin::BIrintl:
  case Builtin::BI__builtin_rintl:
  case Builtin::BIroundl:
  case Builtin::BI__builtin_roundl:
  case Builtin::BIsinl:
  case Builtin::BI__builtin_sinl:
  case Builtin::BIsqrtl:
  case Builtin::BI__builtin_sqrtl:
  case Builtin::BItruncl:
  case Builtin::BI__builtin_truncl:
  case Builtin::BIlroundl:
  case Builtin::BI__builtin_lroundl:
  case Builtin::BIlroundf:
  case Builtin::BI__builtin_lroundf:
    return false;
  default:
    break;
  }
  return true;
}

bool SemaSYCL::isDeclAllowedInSYCLDeviceCode(const Decl *D) {
  if (const FunctionDecl *FD = dyn_cast<FunctionDecl>(D)) {
    const IdentifierInfo *II = FD->getIdentifier();

    // Allow __builtin_assume_aligned and __builtin_printf to be called from
    // within device code.
    if (FD->getBuiltinID() &&
        (FD->getBuiltinID() == Builtin::BI__builtin_assume_aligned ||
         FD->getBuiltinID() == Builtin::BI__builtin_printf))
      return true;

    const DeclContext *DC = FD->getDeclContext();
    if (II && II->isStr("__spirv_ocl_printf") &&
        !FD->isDefined() &&
        FD->getLanguageLinkage() == CXXLanguageLinkage &&
        DC->getEnclosingNamespaceContext()->isTranslationUnit())
      return true;
  }
  return false;
}

SemaSYCL::SemaSYCL(Sema &S)
    : SemaBase(S), SyclIntHeader(nullptr), SyclIntFooter(nullptr) {}

static bool isZeroSizedArray(SemaSYCL &S, QualType Ty) {
  if (const auto *CAT = S.getASTContext().getAsConstantArrayType(Ty))
    return CAT->isZeroSize();
  return false;
}

static void checkSYCLType(SemaSYCL &S, QualType Ty, SourceRange Loc,
                          llvm::DenseSet<QualType> Visited,
                          SourceRange UsedAtLoc = SourceRange()) {
  // Not all variable types are supported inside SYCL kernels,
  // for example the quad type __float128 will cause errors in the
  // SPIR-V translation phase.
  // Here we check any potentially unsupported declaration and issue
  // a deferred diagnostic, which will be emitted iff the declaration
  // is discovered to reside in kernel code.
  // The optional UsedAtLoc param is used when the SYCL usage is at a
  // different location than the variable declaration and we need to
  // inform the user of both, e.g. struct member usage vs declaration.

  bool Emitting = false;

  //--- check types ---

  // zero length arrays
  if (isZeroSizedArray(S, Ty)) {
    S.DiagIfDeviceCode(Loc.getBegin(), diag::err_typecheck_zero_array_size)
        << 1;
    Emitting = true;
  }

  // variable length arrays
  if (Ty->isVariableArrayType()) {
    S.DiagIfDeviceCode(Loc.getBegin(), diag::err_vla_unsupported) << 0;
    Emitting = true;
  }

  // Sub-reference array or pointer, then proceed with that type.
  while (Ty->isAnyPointerType() || Ty->isArrayType())
    Ty = QualType{Ty->getPointeeOrArrayElementType(), 0};

  // __int128, __int128_t, __uint128_t, long double, __float128
  if (Ty->isSpecificBuiltinType(BuiltinType::Int128) ||
      Ty->isSpecificBuiltinType(BuiltinType::UInt128) ||
      Ty->isSpecificBuiltinType(BuiltinType::LongDouble) ||
      Ty->isSpecificBuiltinType(BuiltinType::BFloat16) ||
      (Ty->isSpecificBuiltinType(BuiltinType::Float128) &&
       !S.getASTContext().getTargetInfo().hasFloat128Type())) {
    S.DiagIfDeviceCode(Loc.getBegin(), diag::err_type_unsupported)
        << Ty.getUnqualifiedType().getCanonicalType();
    Emitting = true;
  }

  if (Emitting && UsedAtLoc.isValid())
    S.DiagIfDeviceCode(UsedAtLoc.getBegin(), diag::note_used_here);

  //--- now recurse ---
  // Pointers complicate recursion. Add this type to Visited.
  // If already there, bail out.
  if (!Visited.insert(Ty).second)
    return;

  if (const auto *ATy = dyn_cast<AttributedType>(Ty))
    return checkSYCLType(S, ATy->getModifiedType(), Loc, Visited);

  if (const auto *RD = Ty->getAsRecordDecl()) {
    for (const auto &Field : RD->fields())
      checkSYCLType(S, Field->getType(), Field->getSourceRange(), Visited, Loc);
  } else if (const auto *FPTy = dyn_cast<FunctionProtoType>(Ty)) {
    for (const auto &ParamTy : FPTy->param_types())
      checkSYCLType(S, ParamTy, Loc, Visited);
    checkSYCLType(S, FPTy->getReturnType(), Loc, Visited);
  }
}

void SemaSYCL::checkSYCLDeviceVarDecl(VarDecl *Var) {
  assert(getLangOpts().SYCLIsDevice &&
         "Should only be called during SYCL compilation");
  QualType Ty = Var->getType();
  SourceRange Loc = Var->getLocation();
  llvm::DenseSet<QualType> Visited;

  checkSYCLType(*this, Ty, Loc, Visited);
}

// Tests whether given function is a lambda function or '()' operator used as
// SYCL kernel body function (e.g. in parallel_for).
// NOTE: This is incomplete implemenation. See TODO in the FE TODO list for the
// ESIMD extension.
static bool isSYCLKernelBodyFunction(FunctionDecl *FD) {
  return FD->getOverloadedOperator() == OO_Call;
}

static bool isSYCLUndefinedAllowed(const FunctionDecl *Callee,
                                   const SourceManager &SrcMgr) {
  if (!Callee)
    return false;

  // The check below requires declaration name, make sure we have it.
  if (!Callee->getIdentifier())
    return false;

  // libstdc++-11 introduced an undefined function "void __failed_assertion()"
  // which may lead to SemaSYCL check failure. However, this undefined function
  // is used to trigger some compilation error when the check fails at compile
  // time and will be ignored when the check succeeds. We allow calls to this
  // function to support some important std functions in SYCL device.
  return (Callee->getName() == LibstdcxxFailedAssertion) &&
         Callee->getNumParams() == 0 && Callee->getReturnType()->isVoidType() &&
         SrcMgr.isInSystemHeader(Callee->getLocation());
}

// Helper function to report conflicting function attributes.
// F - the function, A1 - function attribute, A2 - the attribute it conflicts
// with.
static void reportConflictingAttrs(SemaSYCL &S, FunctionDecl *F, const Attr *A1,
                                   const Attr *A2) {
  S.Diag(F->getLocation(), diag::err_conflicting_sycl_kernel_attributes);
  S.Diag(A1->getLocation(), diag::note_conflicting_attribute);
  S.Diag(A2->getLocation(), diag::note_conflicting_attribute);
  F->setInvalidDecl();
}

/// Returns the signed constant integer value represented by given expression
static int64_t getIntExprValue(const Expr *E, ASTContext &Ctx) {
  return E->getIntegerConstantExpr(Ctx)->getSExtValue();
}

// Collect function attributes related to SYCL.
static void collectSYCLAttributes(SemaSYCL &S, FunctionDecl *FD,
                                  llvm::SmallVectorImpl<Attr *> &Attrs,
                                  bool DirectlyCalled) {
  if (!FD->hasAttrs())
    return;

  // In SYCL 1.2.1 mode, the attributes are propagated from the function they
  // are applied to onto the kernel which calls the function.
  // In SYCL 2020 mode, the attributes are not propagated to the kernel.
  if (DirectlyCalled || S.getASTContext().getLangOpts().getSYCLVersion() <
                            LangOptions::SYCL_2020) {
    llvm::copy_if(FD->getAttrs(), std::back_inserter(Attrs), [](Attr *A) {
      // FIXME: Make this list self-adapt as new SYCL attributes are added.
      return isa<IntelReqdSubGroupSizeAttr, IntelNamedSubGroupSizeAttr,
                 SYCLReqdWorkGroupSizeAttr, SYCLWorkGroupSizeHintAttr,
                 SYCLIntelKernelArgsRestrictAttr, SYCLIntelNumSimdWorkItemsAttr,
                 SYCLIntelSchedulerTargetFmaxMhzAttr,
                 SYCLIntelMaxWorkGroupSizeAttr, SYCLIntelMaxGlobalWorkDimAttr,
                 SYCLIntelMinWorkGroupsPerComputeUnitAttr,
                 SYCLIntelMaxWorkGroupsPerMultiprocessorAttr,
                 SYCLIntelNoGlobalWorkOffsetAttr, SYCLSimdAttr>(A);
    });
  }

  // Attributes that should not be propagated from device functions to a kernel.
  if (DirectlyCalled) {
    llvm::copy_if(FD->getAttrs(), std::back_inserter(Attrs), [](Attr *A) {
      return isa<SYCLIntelLoopFuseAttr, SYCLIntelMaxConcurrencyAttr,
                 SYCLIntelDisableLoopPipeliningAttr,
                 SYCLIntelInitiationIntervalAttr,
                 SYCLIntelUseStallEnableClustersAttr, SYCLDeviceHasAttr,
                 SYCLAddIRAttributesFunctionAttr>(A);
    });
  }
}

class DiagDeviceFunction : public RecursiveASTVisitor<DiagDeviceFunction> {
  SemaSYCL &SemaSYCLRef;
  const llvm::SmallPtrSetImpl<const FunctionDecl *> &RecursiveFuncs;

public:
  DiagDeviceFunction(
      SemaSYCL &S,
      const llvm::SmallPtrSetImpl<const FunctionDecl *> &RecursiveFuncs)
      : RecursiveASTVisitor(), SemaSYCLRef(S), RecursiveFuncs(RecursiveFuncs) {}

  void CheckBody(Stmt *ToBeDiagnosed) { TraverseStmt(ToBeDiagnosed); }

  bool VisitCallExpr(CallExpr *e) {
    if (FunctionDecl *Callee = e->getDirectCallee()) {
      Callee = Callee->getCanonicalDecl();
      assert(Callee && "Device function canonical decl must be available");

      // Remember that all SYCL kernel functions have deferred
      // instantiation as template functions. It means that
      // all functions used by kernel have already been parsed and have
      // definitions.
      if (RecursiveFuncs.count(Callee)) {
        SemaSYCLRef.Diag(e->getExprLoc(), diag::err_sycl_restrict)
            << SemaSYCL::KernelCallRecursiveFunction;
        SemaSYCLRef.Diag(Callee->getSourceRange().getBegin(),
                         diag::note_sycl_recursive_function_declared_here)
            << SemaSYCL::KernelCallRecursiveFunction;
      }

      if (const CXXMethodDecl *Method = dyn_cast<CXXMethodDecl>(Callee))
        if (Method->isVirtual() &&
            !SemaSYCLRef.getLangOpts().SYCLAllowVirtualFunctions)
          SemaSYCLRef.Diag(e->getExprLoc(), diag::err_sycl_restrict)
              << SemaSYCL::KernelCallVirtualFunction;

      if (auto const *FD = dyn_cast<FunctionDecl>(Callee)) {
        // FIXME: We need check all target specified attributes for error if
        // that function with attribute can not be called from sycl kernel.  The
        // info is in ParsedAttr. We don't have to map from Attr to ParsedAttr
        // currently. Erich is currently working on that in LLVM, once that is
        // committed we need to change this".
        if (FD->hasAttr<DLLImportAttr>()) {
          SemaSYCLRef.Diag(e->getExprLoc(), diag::err_sycl_restrict)
              << SemaSYCL::KernelCallDllimportFunction;
          SemaSYCLRef.Diag(FD->getLocation(), diag::note_callee_decl) << FD;
        }
      }
      // Specifically check if the math library function corresponding to this
      // builtin is supported for SYCL
      unsigned BuiltinID = Callee->getBuiltinID();
      if (BuiltinID && !IsSyclMathFunc(BuiltinID)) {
        StringRef Name =
            SemaSYCLRef.getASTContext().BuiltinInfo.getName(BuiltinID);
        SemaSYCLRef.Diag(e->getExprLoc(), diag::err_builtin_target_unsupported)
            << Name << "SYCL device";
      }
    } else if (!SemaSYCLRef.getLangOpts().SYCLAllowFuncPtr &&
               !e->isTypeDependent() &&
               !isa<CXXPseudoDestructorExpr>(e->getCallee())) {
      bool MaybeConstantExpr = false;
      Expr *NonDirectCallee = e->getCallee();
      if (!NonDirectCallee->isValueDependent())
        MaybeConstantExpr =
            NonDirectCallee->isCXX11ConstantExpr(SemaSYCLRef.getASTContext());
      if (!MaybeConstantExpr)
        SemaSYCLRef.Diag(e->getExprLoc(), diag::err_sycl_restrict)
            << SemaSYCL::KernelCallFunctionPointer;
    }
    return true;
  }

  bool VisitCXXTypeidExpr(CXXTypeidExpr *E) {
    SemaSYCLRef.Diag(E->getExprLoc(), diag::err_sycl_restrict)
        << SemaSYCL::KernelRTTI;
    return true;
  }

  bool VisitCXXDynamicCastExpr(const CXXDynamicCastExpr *E) {
    SemaSYCLRef.Diag(E->getExprLoc(), diag::err_sycl_restrict)
        << SemaSYCL::KernelRTTI;
    return true;
  }

  // Skip checking rules on variables initialized during constant evaluation.
  bool TraverseVarDecl(VarDecl *VD) {
    if (VD->isConstexpr())
      return true;
    return RecursiveASTVisitor::TraverseVarDecl(VD);
  }

  // Skip checking rules on template arguments, since these are constant
  // expressions.
  bool TraverseTemplateArgumentLoc(const TemplateArgumentLoc &ArgLoc) {
    return true;
  }

  // Skip checking the static assert, both components are required to be
  // constant expressions.
  bool TraverseStaticAssertDecl(StaticAssertDecl *D) { return true; }

  // Make sure we skip the condition of the case, since that is a constant
  // expression.
  bool TraverseCaseStmt(CaseStmt *S) {
    return TraverseStmt(S->getSubStmt());
  }

  // Skip checking the size expr, since a constant array type loc's size expr is
  // a constant expression.
  bool TraverseConstantArrayTypeLoc(const ConstantArrayTypeLoc &ArrLoc) {
    return true;
  }

  bool TraverseIfStmt(IfStmt *S) {
    if (std::optional<Stmt *> ActiveStmt =
            S->getNondiscardedCase(SemaSYCLRef.getASTContext())) {
      if (*ActiveStmt)
        return TraverseStmt(*ActiveStmt);
      return true;
    }
    return RecursiveASTVisitor::TraverseIfStmt(S);
  }
};

// This type manages the list of device functions and recursive functions, as
// well as an entry point for attribute collection, for the translation unit
// during MarkDevices. On construction, this type makes sure that all of the
// root-device functions, (that is, those marked with SYCL_EXTERNAL) are
// collected.  On destruction, it manages and runs the diagnostics required.
// When processing individual kernel/external functions, the
// SingleDeviceFunctionTracker type updates this type.
class DeviceFunctionTracker {
  friend class SingleDeviceFunctionTracker;
  CallGraph CG;
  SemaSYCL &SemaSYCLRef;
  // The list of functions used on the device, kept so we can diagnose on them
  // later.
  llvm::SmallPtrSet<FunctionDecl *, 16> DeviceFunctions;
  llvm::SmallPtrSet<const FunctionDecl *, 16> RecursiveFunctions;

  void CollectSyclExternalFuncs() {
    for (CallGraphNode::CallRecord Record : CG.getRoot()->callees())
      if (auto *FD = dyn_cast<FunctionDecl>(Record.Callee->getDecl()))
        if (FD->hasBody() && FD->hasAttr<SYCLDeviceAttr>())
          SemaSYCLRef.addSyclDeviceDecl(FD);
  }

  CallGraphNode *getNodeForKernel(FunctionDecl *Kernel) {
    assert(CG.getNode(Kernel) && "No call graph entry for a kernel?");
    return CG.getNode(Kernel);
  }

  void AddSingleFunction(
      const llvm::SmallPtrSetImpl<FunctionDecl *> &DevFuncs,
      const llvm::SmallPtrSetImpl<const FunctionDecl *> &Recursive) {
    DeviceFunctions.insert(DevFuncs.begin(), DevFuncs.end());
    RecursiveFunctions.insert(Recursive.begin(), Recursive.end());
  }

public:
  DeviceFunctionTracker(SemaSYCL &S) : SemaSYCLRef(S) {
    CG.setSkipConstantExpressions(S.getASTContext());
    CG.addToCallGraph(S.getASTContext().getTranslationUnitDecl());
    CollectSyclExternalFuncs();
  }

  ~DeviceFunctionTracker() {
    DiagDeviceFunction Diagnoser{SemaSYCLRef, RecursiveFunctions};
    for (const FunctionDecl *FD : DeviceFunctions)
      if (const FunctionDecl *Def = FD->getDefinition())
        Diagnoser.CheckBody(Def->getBody());
  }
};

/// This function checks whether given DeclContext contains a topmost
/// namespace with name "sycl".
static bool isDeclaredInSYCLNamespace(const Decl *D) {
  const DeclContext *DC = D->getDeclContext()->getEnclosingNamespaceContext();
  const auto *ND = dyn_cast<NamespaceDecl>(DC);
  // If this is not a namespace, then we are done.
  if (!ND)
    return false;

  // While it is a namespace, find its parent scope.
  while (const DeclContext *Parent = ND->getParent()) {
    if (!isa<NamespaceDecl>(Parent))
      break;
    ND = cast<NamespaceDecl>(Parent);
  }

  return ND && ND->getName() == "sycl";
}

static bool isSYCLPrivateMemoryVar(VarDecl *VD) {
  return SemaSYCL::isSyclType(VD->getType(), SYCLTypeAttr::private_memory);
}

static void addScopeAttrToLocalVars(FunctionDecl &F) {
  for (Decl *D : F.decls()) {
    VarDecl *VD = dyn_cast<VarDecl>(D);

    if (!VD || isa<ParmVarDecl>(VD) ||
        VD->getStorageDuration() != StorageDuration::SD_Automatic)
      continue;
    // Local variables of private_memory type in the WG scope still have WI
    // scope, all the rest - WG scope. Simple logic
    // "if no scope than it is WG scope" won't work, because compiler may add
    // locals not declared in user code (lambda object parameter, byval
    // arguments) which will result in alloca w/o any attribute, so need WI
    // scope too.
    SYCLScopeAttr::Level L = isSYCLPrivateMemoryVar(VD)
                                 ? SYCLScopeAttr::Level::WorkItem
                                 : SYCLScopeAttr::Level::WorkGroup;
    VD->addAttr(SYCLScopeAttr::CreateImplicit(F.getASTContext(), L));
  }
}

// This type does the heavy lifting for the management of device functions,
// recursive function detection, and attribute collection for a single
// kernel/external function. It walks the callgraph to find all functions that
// are called, marks the recursive-functions, and figures out the list of
// attributes that apply to this kernel.
//
// Upon destruction, this type updates the DeviceFunctionTracker.
class SingleDeviceFunctionTracker {
  DeviceFunctionTracker &Parent;
  FunctionDecl *SYCLKernel = nullptr;
  FunctionDecl *KernelBody = nullptr;
  llvm::SmallPtrSet<FunctionDecl *, 16> DeviceFunctions;
  llvm::SmallPtrSet<const FunctionDecl *, 16> RecursiveFunctions;
  llvm::SmallVector<Attr *> CollectedAttributes;

  FunctionDecl *GetFDFromNode(CallGraphNode *Node) {
    FunctionDecl *FD = Node->getDecl()->getAsFunction();
    if (!FD)
      return nullptr;

    return FD->getMostRecentDecl();
  }

  void VisitCallNode(CallGraphNode *Node, FunctionDecl *CurrentDecl,
                     llvm::SmallVectorImpl<FunctionDecl *> &CallStack) {
    // If this isn't a function, I don't think there is anything we can do here.
    if (!CurrentDecl)
      return;

    // Determine if this is a recursive function. If so, we're done.
    if (llvm::is_contained(CallStack, CurrentDecl)) {
      RecursiveFunctions.insert(CurrentDecl->getCanonicalDecl());
      return;
    }

    // If this is a routine that is not defined and it does not have either
    // a SYCLKernel or SYCLDevice attribute on it, add it to the set of
    // routines potentially reachable on device. This is to diagnose such
    // cases later in finalizeSYCLDelayedAnalysis().
    if (!CurrentDecl->isDefined() && !CurrentDecl->hasAttr<SYCLKernelAttr>() &&
        !CurrentDecl->hasAttr<SYCLDeviceAttr>())
      Parent.SemaSYCLRef.addFDToReachableFromSyclDevice(CurrentDecl,
                                                        CallStack.back());

    // If this is a parallel_for_work_item that is declared in the
    // sycl namespace, mark it with the WorkItem scope attribute.
    // Note: Here, we assume that this is called from within a
    // parallel_for_work_group; it is undefined to call it otherwise.
    // We deliberately do not diagnose a violation.
    // The following changes have also been added:
    // 1. The function inside which the parallel_for_work_item exists is
    //    marked with WorkGroup scope attribute, if not present already.
    // 2. The local variables inside the function are marked with appropriate
    //    scope.
    if (CurrentDecl->getIdentifier() &&
        CurrentDecl->getIdentifier()->getName() == "parallel_for_work_item" &&
        isDeclaredInSYCLNamespace(CurrentDecl) &&
        !CurrentDecl->hasAttr<SYCLScopeAttr>()) {
      CurrentDecl->addAttr(SYCLScopeAttr::CreateImplicit(
          Parent.SemaSYCLRef.getASTContext(), SYCLScopeAttr::Level::WorkItem));
      FunctionDecl *Caller = CallStack.back();
      if (!Caller->hasAttr<SYCLScopeAttr>()) {
        Caller->addAttr(
            SYCLScopeAttr::CreateImplicit(Parent.SemaSYCLRef.getASTContext(),
                                          SYCLScopeAttr::Level::WorkGroup));
        addScopeAttrToLocalVars(*Caller);
      }
    }

    // We previously thought we could skip this function if we'd seen it before,
    // but if we haven't seen it before in this call graph, we can end up
    // missing a recursive call.  SO, we have to revisit call-graphs we've
    // already seen, just in case it ALSO has recursion.  For example:
    // void recurse1();
    // void recurse2() { recurse1(); }
    // void recurse1() { recurse2(); }
    // void CallerInKernel() { recurse1(); recurse2(); }
    // When checking 'recurse1', we'd have ended up 'visiting' recurse2 without
    // realizing it was recursive, since we never went into the
    // child-of-its-child, since THAT was recursive and exited early out of
    // necessity.
    // Then when we go to visit the kernel's call to recurse2, we would
    // immediately escape not noticing it was recursive. SO, we have to do a
    // little extra work in this case, and make sure we visit the entire call
    // graph.
    DeviceFunctions.insert(CurrentDecl);

    // Collect attributes for functions that aren't the root kernel.
    if (!CallStack.empty()) {
      bool DirectlyCalled = CallStack.size() == 1;
      collectSYCLAttributes(Parent.SemaSYCLRef, CurrentDecl,
                            CollectedAttributes, DirectlyCalled);
    }

    // Calculate the kernel body.  Note the 'isSYCLKernelBodyFunction' only
    // tests that it is operator(), so hopefully this doesn't get us too many
    // false-positives.
    if (isSYCLKernelBodyFunction(CurrentDecl)) {
      // This is a direct callee of the kernel.
      if (CallStack.size() == 1 &&
          CallStack.back()->hasAttr<SYCLKernelAttr>()) {
        assert(!KernelBody && "inconsistent call graph - only one kernel body "
                              "function can be called");
        KernelBody = CurrentDecl;
      } else if (CallStack.size() == 2 && KernelBody == CallStack.back()) {
        // To implement rounding-up of a parallel-for range the
        // SYCL header implementation modifies the kernel call like this:
        // auto Wrapper = [=](TransformedArgType Arg) {
        //  if (Arg[0] >= NumWorkItems[0])
        //    return;
        //  Arg.set_allowed_range(NumWorkItems);
        //  KernelFunc(Arg);
        // };
        //
        // This transformation leads to a condition where a kernel body
        // function becomes callable from a new kernel body function.
        // Hence this test.
        // FIXME: We need to be more selective here, this can be hit by simply
        // having a kernel lambda with a lambda call inside of it.
        KernelBody = CurrentDecl;
      }
    }

    // Recurse.
    CallStack.push_back(CurrentDecl);
    llvm::SmallPtrSet<FunctionDecl *, 16> SeenCallees;
    for (CallGraphNode *CI : Node->callees()) {
      FunctionDecl *CurFD = GetFDFromNode(CI);

      // Make sure we only visit each callee 1x from this function to avoid very
      // time consuming template recursion cases.
      if (!llvm::is_contained(SeenCallees, CurFD)) {
        VisitCallNode(CI, CurFD, CallStack);
        SeenCallees.insert(CurFD);
      }
    }
    CallStack.pop_back();
  }

  // Function to walk the call graph and identify the important information.
  void Init() {
    CallGraphNode *KernelNode = Parent.getNodeForKernel(SYCLKernel);
    llvm::SmallVector<FunctionDecl *> CallStack;
    VisitCallNode(KernelNode, GetFDFromNode(KernelNode), CallStack);

    // Always inline the KernelBody in the kernel entry point. For ESIMD
    // inlining is handled later down the pipeline.
    if (KernelBody &&
        Parent.SemaSYCLRef.getLangOpts().SYCLForceInlineKernelLambda &&
        !KernelBody->hasAttr<NoInlineAttr>() &&
        !KernelBody->hasAttr<AlwaysInlineAttr>() &&
        !KernelBody->hasAttr<SYCLSimdAttr>()) {
      KernelBody->addAttr(AlwaysInlineAttr::CreateImplicit(
          KernelBody->getASTContext(), {}, AlwaysInlineAttr::Keyword_forceinline));
    }
  }

public:
  SingleDeviceFunctionTracker(DeviceFunctionTracker &P, Decl *Kernel)
      : Parent(P), SYCLKernel(Kernel->getAsFunction()) {
    Init();
  }

  FunctionDecl *GetSYCLKernel() { return SYCLKernel; }

  FunctionDecl *GetKernelBody() { return KernelBody; }

  llvm::SmallVectorImpl<Attr *> &GetCollectedAttributes() {
    return CollectedAttributes;
  }

  llvm::SmallPtrSetImpl<FunctionDecl *> &GetDeviceFunctions() {
    return DeviceFunctions;
  }

  ~SingleDeviceFunctionTracker() {
    Parent.AddSingleFunction(DeviceFunctions, RecursiveFunctions);
  }
};

class KernelBodyTransform : public TreeTransform<KernelBodyTransform> {
public:
  KernelBodyTransform(std::pair<DeclaratorDecl *, DeclaratorDecl *> &MPair,
                      Sema &S)
      : TreeTransform<KernelBodyTransform>(S), MappingPair(MPair), SemaRef(S) {}
  bool AlwaysRebuild() { return true; }

  ExprResult TransformDeclRefExpr(DeclRefExpr *DRE) {
    auto Ref = dyn_cast<DeclaratorDecl>(DRE->getDecl());
    if (Ref && Ref == MappingPair.first) {
      auto NewDecl = MappingPair.second;
      return DeclRefExpr::Create(
          SemaRef.getASTContext(), DRE->getQualifierLoc(),
          DRE->getTemplateKeywordLoc(), NewDecl, false, DRE->getNameInfo(),
          NewDecl->getType(), DRE->getValueKind());
    }
    return DRE;
  }

private:
  std::pair<DeclaratorDecl *, DeclaratorDecl *> MappingPair;
  Sema &SemaRef;
};

/// Creates a kernel parameter descriptor
/// \param Src  field declaration to construct name from
/// \param Ty   the desired parameter type
/// \return     the constructed descriptor
static ParamDesc makeParamDesc(const FieldDecl *Src, QualType Ty) {
  ASTContext &Ctx = Src->getASTContext();
  std::string Name = (Twine("_arg_") + Src->getName()).str();
  return std::make_tuple(Ty, &Ctx.Idents.get(Name),
                         Ctx.getTrivialTypeSourceInfo(Ty));
}
static ParamDesc makeParamDesc(const ParmVarDecl *Src, QualType Ty) {
  ASTContext &Ctx = Src->getASTContext();
  std::string Name = (Twine("__arg_") + Src->getName()).str();
  return std::make_tuple(Ty, &Ctx.Idents.get(Name),
                         Ctx.getTrivialTypeSourceInfo(Ty));
}

static ParamDesc makeParamDesc(ASTContext &Ctx, StringRef Name, QualType Ty) {
  return std::make_tuple(Ty, &Ctx.Idents.get(Name),
                         Ctx.getTrivialTypeSourceInfo(Ty));
}

static void unsupportedFreeFunctionParamType() {
  llvm::report_fatal_error("Only scalars and pointers are permitted as "
                           "free function parameters");
}

class MarkWIScopeFnVisitor : public RecursiveASTVisitor<MarkWIScopeFnVisitor> {
public:
  MarkWIScopeFnVisitor(ASTContext &Ctx) : Ctx(Ctx) {}

  bool VisitCXXMemberCallExpr(CXXMemberCallExpr *Call) {
    FunctionDecl *Callee = Call->getDirectCallee();
    if (!Callee)
      // not a direct call - continue search
      return true;
    QualType Ty = Ctx.getRecordType(Call->getRecordDecl());
    if (!SemaSYCL::isSyclType(Ty, SYCLTypeAttr::group))
      // not a member of sycl::group - continue search
      return true;
    auto Name = Callee->getName();
    if (Name != "wait_for" ||
        Callee->hasAttr<SYCLScopeAttr>())
      return true;
    // it is a call to sycl::group::wait_for - mark the callee
    Callee->addAttr(
        SYCLScopeAttr::CreateImplicit(Ctx, SYCLScopeAttr::Level::WorkItem));
    // continue search as there can be other wait_for calls
    return true;
  }

private:
  ASTContext &Ctx;
};

/// Return method by name
static CXXMethodDecl *getMethodByName(const CXXRecordDecl *CRD,
                                      StringRef MethodName) {
  CXXMethodDecl *Method;
  auto It = std::find_if(CRD->methods().begin(), CRD->methods().end(),
                         [MethodName](const CXXMethodDecl *Method) {
                           return Method->getNameAsString() == MethodName;
                         });
  Method = (It != CRD->methods().end()) ? *It : nullptr;
  return Method;
}

static KernelInvocationKind
getKernelInvocationKind(FunctionDecl *KernelCallerFunc) {
  return llvm::StringSwitch<KernelInvocationKind>(KernelCallerFunc->getName())
      .Case("kernel_single_task", InvokeSingleTask)
      .Case("kernel_parallel_for", InvokeParallelFor)
      .Case("kernel_parallel_for_work_group", InvokeParallelForWorkGroup)
      .Default(InvokeUnknown);
}

// The SYCL kernel's 'object type' used for diagnostics and naming/mangling is
// the first parameter to a function template using the sycl_kernel
// attribute. In SYCL 1.2.1, this was passed by value,
// and in SYCL 2020, it is passed by reference.
static QualType GetSYCLKernelObjectType(const FunctionDecl *KernelCaller) {
  assert(KernelCaller->getNumParams() > 0 && "Insufficient kernel parameters");
  QualType KernelParamTy = KernelCaller->getParamDecl(0)->getType();

  // SYCL 2020 kernels are passed by reference.
  if (KernelParamTy->isReferenceType())
    KernelParamTy = KernelParamTy->getPointeeType();

  // SYCL 1.2.1
  return KernelParamTy.getUnqualifiedType();
}

/// \return the target of given SYCL accessor type
static target getAccessTarget(QualType FieldTy,
                              const ClassTemplateSpecializationDecl *AccTy) {
  if (SemaSYCL::isSyclType(FieldTy, SYCLTypeAttr::local_accessor))
    return local;

  return static_cast<target>(
      AccTy->getTemplateArgs()[3].getAsIntegral().getExtValue());
}

static bool hasDependentExpr(Expr **Exprs, const size_t ExprsSize) {
  return std::any_of(Exprs, Exprs + ExprsSize, [](const Expr *E) {
    return E->isValueDependent() || E->isTypeDependent();
  });
}

// FIXME: Free functions must be declared at file scope, outside any namespaces.
static bool isFreeFunction(SemaSYCL &SemaSYCLRef, const FunctionDecl *FD) {
  for (auto *IRAttr : FD->specific_attrs<SYCLAddIRAttributesFunctionAttr>()) {
    // Free function properties are all compiletime constants, so skip checking
    // any attribute values that are not constants.
    if (hasDependentExpr(IRAttr->args_begin(), IRAttr->args_size()))
      continue;
    SmallVector<std::pair<std::string, std::string>, 4> NameValuePairs =
        IRAttr->getAttributeNameValuePairs(SemaSYCLRef.getASTContext());
    for (const auto &NameValuePair : NameValuePairs) {
      if (NameValuePair.first == "sycl-nd-range-kernel" ||
          NameValuePair.first == "sycl-single-task-kernel") {
        if (!FD->getReturnType()->isVoidType()) {
          llvm::report_fatal_error(
              "Only functions at file scope with void return "
              "type are permitted as free functions");
          return false;
        }
        return true;
      }
    }
  }
  return false;
}

static int getFreeFunctionRangeDim(SemaSYCL &SemaSYCLRef,
                                   const FunctionDecl *FD) {
  for (auto *IRAttr : FD->specific_attrs<SYCLAddIRAttributesFunctionAttr>()) {
<<<<<<< HEAD
    // Free function properties are all compiletime constants, so skip checking
    // any attribute values that are not constants.
    if (hasDependentExpr(IRAttr->args_begin(), IRAttr->args_size()))
      continue;
=======
>>>>>>> b8e16653
    SmallVector<std::pair<std::string, std::string>, 4> NameValuePairs =
        IRAttr->getAttributeNameValuePairs(SemaSYCLRef.getASTContext());
    for (const auto &NameValuePair : NameValuePairs) {
      if (NameValuePair.first == "sycl-nd-range-kernel")
        return std::stoi(NameValuePair.second);
      if (NameValuePair.first == "sycl-single-task-kernel")
        return 0;
    }
  }
  return false;
}

// Creates a name for the free function kernel function.
// Consider a free function named "MyFunction". The normal device function will
// be given its mangled name, say "_Z10MyFunctionIiEvPT_S0_". The corresponding
// kernel function for this free function will be named
// "_Z24__sycl_kernel_MyFunctionIiEvPT_S0_". This is the mangled name of a
// fictitious function that has the same template and function parameters as the
// original free function but with identifier prefixed with __sycl_kernel_.
// We generate this name by starting with the mangled name of the free function
// and adjusting it textually to simulate the __sycl_kernel_ prefix.
// Because free functions are allowed only at file scope and cannot be within
// namespaces the mangled name has the format _Z<length><identifier>... where
// length is the identifier's length. The text manipulation inserts the prefix
// __sycl_kernel_ and adjusts the length, leaving the rest of the name as-is.
static std::pair<std::string, std::string> constructFreeFunctionKernelName(
    SemaSYCL &SemaSYCLRef, const FunctionDecl *FreeFunc, MangleContext &MC) {
  SmallString<256> Result;
  llvm::raw_svector_ostream Out(Result);
  std::string NewName;
  std::string StableName;

  // Handle extern "C"
  if (FreeFunc->getLanguageLinkage() == CLanguageLinkage) {
    const IdentifierInfo *II = FreeFunc->getIdentifier();
    NewName = "__sycl_kernel_" + II->getName().str();
  } else {
    MC.mangleName(FreeFunc, Out);
    std::string MangledName(Out.str());
    size_t StartNums = MangledName.find_first_of("0123456789");
    size_t EndNums = MangledName.find_first_not_of("0123456789", StartNums);
    size_t NameLength =
        std::stoi(MangledName.substr(StartNums, EndNums - StartNums));
    size_t NewNameLength = 14 /*length of __sycl_kernel_*/ + NameLength;
    NewName = MangledName.substr(0, StartNums) + std::to_string(NewNameLength) +
              "__sycl_kernel_" + MangledName.substr(EndNums);
  }
  StableName = NewName;
  return {NewName, StableName};
}

// The first template argument to the kernel caller function is used to identify
// the kernel itself.
static QualType calculateKernelNameType(ASTContext &Ctx,
                                        const FunctionDecl *KernelCallerFunc) {
  const TemplateArgumentList *TAL =
      KernelCallerFunc->getTemplateSpecializationArgs();
  assert(TAL && "No template argument info");
  return TAL->get(0).getAsType().getCanonicalType();
}

// Gets a name for the OpenCL kernel function, calculated from the first
// template argument of the kernel caller function.
static std::pair<std::string, std::string>
constructKernelName(SemaSYCL &S, const FunctionDecl *KernelCallerFunc,
                    MangleContext &MC) {
  QualType KernelNameType =
      calculateKernelNameType(S.getASTContext(), KernelCallerFunc);

  SmallString<256> Result;
  llvm::raw_svector_ostream Out(Result);

  MC.mangleCanonicalTypeName(KernelNameType, Out);
  std::string MangledName(Out.str());

  std::string StableName =
      SYCLUniqueStableNameExpr::ComputeName(S.getASTContext(), KernelNameType);

  // For NativeCPU the kernel name is set to the stable GNU-mangled name
  // because the default mangling may be different, for example on Windows.
  // This is needed for compiling kernels for multiple SYCL targets to ensure
  // the same kernel name can be used for kernel lookup in different target
  // binaries. This assumes that all SYCL targets use the same mangling
  // produced for the stable name.
  // Todo: Check if this assumption is valid, and if it would be better
  // instead to always compile the NativeCPU device code in GNU mode which
  // may cause issues when compiling headers with non-standard extensions
  // written for compilers with different C++ ABIs (like MS VS).
  if (S.getLangOpts().SYCLIsNativeCPU) {
    MangledName = StableName;
  }

  return {MangledName, StableName};
}

static bool isDefaultSPIRArch(ASTContext &Context) {
  llvm::Triple T = Context.getTargetInfo().getTriple();
  if (T.isSPIR() && T.getSubArch() == llvm::Triple::NoSubArch)
    return true;
  return false;
}

static ParmVarDecl *getSyclKernelHandlerArg(FunctionDecl *KernelCallerFunc) {
  // Specialization constants in SYCL 2020 are not captured by lambda and
  // accessed through new optional lambda argument kernel_handler
  auto IsHandlerLambda = [](ParmVarDecl *PVD) {
    return SemaSYCL::isSyclType(PVD->getType(), SYCLTypeAttr::kernel_handler);
  };

  assert(llvm::count_if(KernelCallerFunc->parameters(), IsHandlerLambda) <= 1 &&
         "Multiple kernel_handler parameters");

  auto KHArg = llvm::find_if(KernelCallerFunc->parameters(), IsHandlerLambda);

  return (KHArg != KernelCallerFunc->param_end()) ? *KHArg : nullptr;
}

static bool isReadOnlyAccessor(const TemplateArgument &AccessModeArg) {
  const auto *AccessModeArgEnumType =
      AccessModeArg.getIntegralType()->castAs<EnumType>();
  const EnumDecl *ED = AccessModeArgEnumType->getDecl();

  auto ReadOnly =
      llvm::find_if(ED->enumerators(), [&](const EnumConstantDecl *E) {
        return E->getName() == "read";
      });

  return ReadOnly != ED->enumerator_end() &&
         (*ReadOnly)->getInitVal() == AccessModeArg.getAsIntegral();
}

// anonymous namespace so these don't get linkage.
namespace {

template <typename T> struct bind_param { using type = T; };

template <> struct bind_param<CXXBaseSpecifier &> {
  using type = const CXXBaseSpecifier &;
};

template <> struct bind_param<FieldDecl *&> { using type = FieldDecl *; };

template <> struct bind_param<FieldDecl *const &> { using type = FieldDecl *; };

template <typename T> using bind_param_t = typename bind_param<T>::type;

class KernelObjVisitor {
  SemaSYCL &SemaSYCLRef;

  template <typename ParentTy, typename... HandlerTys>
  void VisitUnionImpl(const CXXRecordDecl *Owner, ParentTy &Parent,
                      const CXXRecordDecl *Wrapper, HandlerTys &... Handlers) {
    (void)std::initializer_list<int>{
        (Handlers.enterUnion(Owner, Parent), 0)...};
    VisitRecordHelper(Wrapper, Wrapper->fields(), Handlers...);
    (void)std::initializer_list<int>{
        (Handlers.leaveUnion(Owner, Parent), 0)...};
  }

  // These enable handler execution only when previous Handlers succeed.
  template <typename... Tn>
  bool handleField(FieldDecl *FD, QualType FDTy, Tn &&... tn) {
    bool result = true;
    (void)std::initializer_list<int>{(result = result && tn(FD, FDTy), 0)...};
    return result;
  }
  template <typename... Tn>
  bool handleField(const CXXBaseSpecifier &BD, QualType BDTy, Tn &&... tn) {
    bool result = true;
    std::initializer_list<int>{(result = result && tn(BD, BDTy), 0)...};
    return result;
  }

// This definition using std::bind is necessary because of a gcc 7.x bug.
#define KF_FOR_EACH(FUNC, Item, Qt)                                            \
  handleField(                                                                 \
      Item, Qt,                                                                \
      std::bind(static_cast<bool (std::decay_t<decltype(Handlers)>::*)(        \
                    bind_param_t<decltype(Item)>, QualType)>(                  \
                    &std::decay_t<decltype(Handlers)>::FUNC),                  \
                std::ref(Handlers), _1, _2)...)

  // The following simpler definition works with gcc 8.x and later.
  //#define KF_FOR_EACH(FUNC) \
//  handleField(Field, FieldTy, ([&](FieldDecl *FD, QualType FDTy) { \
//                return Handlers.f(FD, FDTy); \
//              })...)

  // This enables handler execution only when previous Handlers succeed.
  template <typename... Tn>
  bool handleParam(ParmVarDecl *PD, QualType PDTy, Tn &&...tn) {
    bool result = true;
    (void)std::initializer_list<int>{(result = result && tn(PD, PDTy), 0)...};
    return result;
  }

  // This definition using std::bind is necessary because of a gcc 7.x bug.
#define KP_FOR_EACH(FUNC, Item, Qt)                                            \
  handleParam(                                                                 \
      Item, Qt,                                                                \
      std::bind(static_cast<bool (std::decay_t<decltype(Handlers)>::*)(        \
                    bind_param_t<decltype(Item)>, QualType)>(                  \
                    &std::decay_t<decltype(Handlers)>::FUNC),                  \
                std::ref(Handlers), _1, _2)...)

  // Parent contains the FieldDecl or CXXBaseSpecifier that was used to enter
  // the Wrapper structure that we're currently visiting. Owner is the parent
  // type (which doesn't exist in cases where it is a FieldDecl in the
  // 'root'), and Wrapper is the current struct being unwrapped.
  template <typename ParentTy, typename... HandlerTys>
  void visitComplexRecord(const CXXRecordDecl *Owner, ParentTy &Parent,
                          const CXXRecordDecl *Wrapper, QualType RecordTy,
                          HandlerTys &... Handlers) {
    (void)std::initializer_list<int>{
        (Handlers.enterStruct(Owner, Parent, RecordTy), 0)...};
    VisitRecordHelper(Wrapper, Wrapper->bases(), Handlers...);
    VisitRecordHelper(Wrapper, Wrapper->fields(), Handlers...);
    (void)std::initializer_list<int>{
        (Handlers.leaveStruct(Owner, Parent, RecordTy), 0)...};
  }

  template <typename ParentTy, typename... HandlerTys>
  void visitSimpleRecord(const CXXRecordDecl *Owner, ParentTy &Parent,
                         const CXXRecordDecl *Wrapper, QualType RecordTy,
                         HandlerTys &... Handlers) {
    (void)std::initializer_list<int>{
        (Handlers.handleNonDecompStruct(Owner, Parent, RecordTy), 0)...};
  }

  template <typename ParentTy, typename... HandlerTys>
  void visitRecord(const CXXRecordDecl *Owner, ParentTy &Parent,
                   const CXXRecordDecl *Wrapper, QualType RecordTy,
                   HandlerTys &... Handlers);

  template <typename ParentTy, typename... HandlerTys>
  void VisitUnion(const CXXRecordDecl *Owner, ParentTy &Parent,
                  const CXXRecordDecl *Wrapper, HandlerTys &... Handlers);

  template <typename... HandlerTys>
  void VisitRecordHelper(const CXXRecordDecl *Owner,
                         clang::CXXRecordDecl::base_class_const_range Range,
                         HandlerTys &... Handlers) {
    for (const auto &Base : Range) {
      QualType BaseTy = Base.getType();
      // Handle accessor class as base
      if (isSyclSpecialType(BaseTy, SemaSYCLRef))
        (void)std::initializer_list<int>{
            (Handlers.handleSyclSpecialType(Owner, Base, BaseTy), 0)...};
      else
        // For all other bases, visit the record
        visitRecord(Owner, Base, BaseTy->getAsCXXRecordDecl(), BaseTy,
                    Handlers...);
    }
  }

  template <typename... HandlerTys>
  void VisitRecordHelper(const CXXRecordDecl *Owner,
                         RecordDecl::field_range Range,
                         HandlerTys &... Handlers) {
    VisitRecordFields(Owner, Handlers...);
  }

  template <typename... HandlerTys>
  void visitArrayElementImpl(const CXXRecordDecl *Owner, FieldDecl *ArrayField,
                             QualType ElementTy, uint64_t Index,
                             HandlerTys &... Handlers) {
    (void)std::initializer_list<int>{
        (Handlers.nextElement(ElementTy, Index), 0)...};
    visitField(Owner, ArrayField, ElementTy, Handlers...);
  }

  template <typename... HandlerTys>
  void visitFirstArrayElement(const CXXRecordDecl *Owner, FieldDecl *ArrayField,
                              QualType ElementTy, HandlerTys &... Handlers) {
    visitArrayElementImpl(Owner, ArrayField, ElementTy, 0, Handlers...);
  }
  template <typename... HandlerTys>
  void visitNthArrayElement(const CXXRecordDecl *Owner, FieldDecl *ArrayField,
                            QualType ElementTy, uint64_t Index,
                            HandlerTys &... Handlers);

  template <typename... HandlerTys>
  void visitSimpleArray(const CXXRecordDecl *Owner, FieldDecl *Field,
                        QualType ArrayTy, HandlerTys &... Handlers) {
    (void)std::initializer_list<int>{
        (Handlers.handleSimpleArrayType(Field, ArrayTy), 0)...};
  }

  template <typename... HandlerTys>
  void visitComplexArray(const CXXRecordDecl *Owner, FieldDecl *Field,
                         QualType ArrayTy, HandlerTys &... Handlers) {
    // Array workflow is:
    // handleArrayType
    // enterArray
    // nextElement
    // VisitField (same as before, note that The FieldDecl is the of array
    // itself, not the element)
    // ... repeat per element, opt-out for duplicates.
    // leaveArray

    if (!KF_FOR_EACH(handleArrayType, Field, ArrayTy))
      return;

    const ConstantArrayType *CAT =
        SemaSYCLRef.getASTContext().getAsConstantArrayType(ArrayTy);
    assert(CAT && "Should only be called on constant-size array.");
    QualType ET = CAT->getElementType();
    uint64_t ElemCount = CAT->getSize().getZExtValue();

    (void)std::initializer_list<int>{
        (Handlers.enterArray(Field, ArrayTy, ET), 0)...};

    visitFirstArrayElement(Owner, Field, ET, Handlers...);
    for (uint64_t Index = 1; Index < ElemCount; ++Index)
      visitNthArrayElement(Owner, Field, ET, Index, Handlers...);

    (void)std::initializer_list<int>{
        (Handlers.leaveArray(Field, ArrayTy, ET), 0)...};
  }

  template <typename... HandlerTys>
  void visitField(const CXXRecordDecl *Owner, FieldDecl *Field,
                  QualType FieldTy, HandlerTys &... Handlers) {
    if (isSyclSpecialType(FieldTy, SemaSYCLRef))
      KF_FOR_EACH(handleSyclSpecialType, Field, FieldTy);
    else if (FieldTy->isStructureOrClassType()) {
      if (KF_FOR_EACH(handleStructType, Field, FieldTy)) {
        CXXRecordDecl *RD = FieldTy->getAsCXXRecordDecl();
        visitRecord(Owner, Field, RD, FieldTy, Handlers...);
      }
    } else if (FieldTy->isUnionType()) {
      if (KF_FOR_EACH(handleUnionType, Field, FieldTy)) {
        CXXRecordDecl *RD = FieldTy->getAsCXXRecordDecl();
        VisitUnion(Owner, Field, RD, Handlers...);
      }
    } else if (FieldTy->isReferenceType())
      KF_FOR_EACH(handleReferenceType, Field, FieldTy);
    else if (FieldTy->isPointerType())
      KF_FOR_EACH(handlePointerType, Field, FieldTy);
    else if (FieldTy->isArrayType())
      visitArray(Owner, Field, FieldTy, Handlers...);
    else if (FieldTy->isScalarType() || FieldTy->isVectorType())
      KF_FOR_EACH(handleScalarType, Field, FieldTy);
    else
      KF_FOR_EACH(handleOtherType, Field, FieldTy);
  }

  template <typename... HandlerTys>
  void visitParam(ParmVarDecl *Param, QualType ParamTy,
                  HandlerTys &...Handlers) {
    if (isSyclSpecialType(ParamTy, SemaSYCLRef))
      KP_FOR_EACH(handleOtherType, Param, ParamTy);
    else if (ParamTy->isStructureOrClassType())
      KP_FOR_EACH(handleOtherType, Param, ParamTy);
    else if (ParamTy->isUnionType())
      KP_FOR_EACH(handleOtherType, Param, ParamTy);
    else if (ParamTy->isReferenceType())
      KP_FOR_EACH(handleOtherType, Param, ParamTy);
    else if (ParamTy->isPointerType())
      KP_FOR_EACH(handlePointerType, Param, ParamTy);
    else if (ParamTy->isArrayType())
      KP_FOR_EACH(handleOtherType, Param, ParamTy);
    else if (ParamTy->isScalarType())
      KP_FOR_EACH(handleScalarType, Param, ParamTy);
    else
      KP_FOR_EACH(handleOtherType, Param, ParamTy);
  }

public:
  KernelObjVisitor(SemaSYCL &S) : SemaSYCLRef(S) {}

  template <typename... HandlerTys>
  void VisitRecordBases(const CXXRecordDecl *KernelFunctor,
                        HandlerTys &... Handlers) {
    VisitRecordHelper(KernelFunctor, KernelFunctor->bases(), Handlers...);
  }

  // A visitor function that dispatches to functions as defined in
  // SyclKernelFieldHandler for the purposes of kernel generation.
  template <typename... HandlerTys>
  void VisitRecordFields(const CXXRecordDecl *Owner, HandlerTys &... Handlers) {
    for (const auto Field : Owner->fields())
      visitField(Owner, Field, Field->getType(), Handlers...);
  }

  template <typename... HandlerTys>
  void visitArray(const CXXRecordDecl *Owner, FieldDecl *Field,
                  QualType ArrayTy, HandlerTys &...Handlers);

  // A visitor function that dispatches to functions as defined in
  // SyclKernelFieldHandler by iterating over a free function parameter list.
  template <typename... HandlerTys>
  void VisitFunctionParameters(FunctionDecl *FreeFunc,
                               HandlerTys &...Handlers) {
    for (ParmVarDecl *Param : FreeFunc->parameters())
      visitParam(Param, Param->getType(), Handlers...);
  }

#undef KF_FOR_EACH
#undef KP_FOR_EACH
};

// A base type that the SYCL OpenCL Kernel construction task uses to implement
// individual tasks.
class SyclKernelFieldHandlerBase {
public:
  static constexpr const bool VisitUnionBody = false;
  static constexpr const bool VisitNthArrayElement = true;
  // Opt-in based on whether we should visit inside simple containers (structs,
  // arrays). All of the 'check' types should likely be true, the int-header,
  // and kernel decl creation types should not.
  static constexpr const bool VisitInsideSimpleContainers = true;
  static constexpr const bool VisitInsideSimpleContainersWithPointer = false;
  // Mark these virtual so that we can use override in the implementer classes,
  // despite virtual dispatch never being used.

  // SYCL special class can be a base class or a field decl, so both must be
  // handled.
  virtual bool handleSyclSpecialType(const CXXRecordDecl *,
                                     const CXXBaseSpecifier &, QualType) {
    return true;
  }
  virtual bool handleSyclSpecialType(FieldDecl *, QualType) { return true; }
  virtual bool handleSyclSpecialType(ParmVarDecl *, QualType) { return true; }

  virtual bool handleStructType(FieldDecl *, QualType) { return true; }
  virtual bool handleStructType(ParmVarDecl *, QualType) { return true; }
  virtual bool handleUnionType(FieldDecl *, QualType) { return true; }
  virtual bool handleUnionType(ParmVarDecl *, QualType) { return true; }
  virtual bool handleReferenceType(FieldDecl *, QualType) { return true; }
  virtual bool handleReferenceType(ParmVarDecl *, QualType) { return true; }
  virtual bool handlePointerType(FieldDecl *, QualType) { return true; }
  virtual bool handlePointerType(ParmVarDecl *, QualType) { return true; }
  virtual bool handleArrayType(FieldDecl *, QualType) { return true; }
  virtual bool handleArrayType(ParmVarDecl *, QualType) { return true; }
  virtual bool handleScalarType(FieldDecl *, QualType) { return true; }
  virtual bool handleScalarType(ParmVarDecl *, QualType) { return true; }
  // Most handlers shouldn't be handling this, just the field checker.
  virtual bool handleOtherType(FieldDecl *, QualType) { return true; }
  virtual bool handleOtherType(ParmVarDecl *, QualType) { return true; }

  // Handle a simple struct that doesn't need to be decomposed, only called on
  // handlers with VisitInsideSimpleContainers as false.  Replaces
  // handleStructType, enterStruct, leaveStruct, and visiting of sub-elements.
  virtual bool handleNonDecompStruct(const CXXRecordDecl *, FieldDecl *,
                                     QualType) {
    return true;
  }

  virtual bool handleNonDecompStruct(const CXXRecordDecl *, ParmVarDecl *,
                                     QualType) {
    return true;
  }

  virtual bool handleNonDecompStruct(const CXXRecordDecl *,
                                     const CXXBaseSpecifier &, QualType) {
    return true;
  }

  // Instead of handleArrayType, enterArray, leaveArray, and nextElement (plus
  // descending down the elements), this function gets called in the event of an
  // array containing simple elements (even in the case of an MD array).
  virtual bool handleSimpleArrayType(FieldDecl *, QualType) { return true; }

  // The following are only used for keeping track of where we are in the base
  // class/field graph. Int Headers use this to calculate offset, most others
  // don't have a need for these.

  virtual bool enterStruct(const CXXRecordDecl *, FieldDecl *, QualType) {
    return true;
  }
  virtual bool leaveStruct(const CXXRecordDecl *, FieldDecl *, QualType) {
    return true;
  }
  virtual bool enterStruct(const CXXRecordDecl *, ParmVarDecl *, QualType) {
    return true;
  }
  virtual bool leaveStruct(const CXXRecordDecl *, ParmVarDecl *, QualType) {
    return true;
  }
  virtual bool enterStruct(const CXXRecordDecl *, const CXXBaseSpecifier &,
                           QualType) {
    return true;
  }
  virtual bool leaveStruct(const CXXRecordDecl *, const CXXBaseSpecifier &,
                           QualType) {
    return true;
  }
  virtual bool enterUnion(const CXXRecordDecl *, FieldDecl *) { return true; }
  virtual bool leaveUnion(const CXXRecordDecl *, FieldDecl *) { return true; }
  virtual bool enterUnion(const CXXRecordDecl *, ParmVarDecl *) { return true; }
  virtual bool leaveUnion(const CXXRecordDecl *, ParmVarDecl *) { return true; }

  // The following are used for stepping through array elements.
  virtual bool enterArray(FieldDecl *, QualType ArrayTy, QualType ElementTy) {
    return true;
  }
  virtual bool leaveArray(FieldDecl *, QualType ArrayTy, QualType ElementTy) {
    return true;
  }
  virtual bool enterArray(ParmVarDecl *, QualType ArrayTy, QualType ElementTy) {
    return true;
  }
  virtual bool leaveArray(ParmVarDecl *, QualType ArrayTy, QualType ElementTy) {
    return true;
  }

  virtual bool nextElement(QualType, uint64_t) { return true; }

  virtual ~SyclKernelFieldHandlerBase() = default;
};

// A class to act as the direct base for all the SYCL OpenCL Kernel construction
// tasks that contains a reference to Sema (and potentially any other
// universally required data).
class SyclKernelFieldHandler : public SyclKernelFieldHandlerBase {
protected:
  SemaSYCL &SemaSYCLRef;
  SyclKernelFieldHandler(SemaSYCL &S) : SemaSYCLRef(S) {}

  // Returns 'true' if the thing we're visiting (Based on the FD/QualType pair)
  // is an element of an array. FD will always be the array field. When
  // traversing the array field, Ty will be the type of the array field or the
  // type of array element (or some decomposed type from array).
  bool isArrayElement(const FieldDecl *FD, QualType Ty) const {
    return !SemaSYCLRef.getASTContext().hasSameType(FD->getType(), Ty);
  }
};

// A class to represent the 'do nothing' case for filtering purposes.
class SyclEmptyHandler final : public SyclKernelFieldHandlerBase {};
SyclEmptyHandler GlobalEmptyHandler;

template <bool Keep, typename H> struct HandlerFilter;
template <typename H> struct HandlerFilter<true, H> {
  H &Handler;
  HandlerFilter(H &Handler) : Handler(Handler) {}
};
template <typename H> struct HandlerFilter<false, H> {
  SyclEmptyHandler &Handler = GlobalEmptyHandler;
  HandlerFilter(H &Handler) {}
};

template <bool B, bool... Rest> struct AnyTrue;

template <bool B> struct AnyTrue<B> { static constexpr bool Value = B; };

template <bool B, bool... Rest> struct AnyTrue {
  static constexpr bool Value = B || AnyTrue<Rest...>::Value;
};

template <bool B, bool... Rest> struct AllTrue;

template <bool B> struct AllTrue<B> { static constexpr bool Value = B; };

template <bool B, bool... Rest> struct AllTrue {
  static constexpr bool Value = B && AllTrue<Rest...>::Value;
};

template <typename ParentTy, typename... Handlers>
void KernelObjVisitor::VisitUnion(const CXXRecordDecl *Owner, ParentTy &Parent,
                                  const CXXRecordDecl *Wrapper,
                                  Handlers &... handlers) {
  // Don't continue descending if none of the handlers 'care'. This could be 'if
  // constexpr' starting in C++17.  Until then, we have to count on the
  // optimizer to realize "if (false)" is a dead branch.
  if (AnyTrue<Handlers::VisitUnionBody...>::Value)
    VisitUnionImpl(
        Owner, Parent, Wrapper,
        HandlerFilter<Handlers::VisitUnionBody, Handlers>(handlers).Handler...);
}

template <typename... Handlers>
void KernelObjVisitor::visitNthArrayElement(const CXXRecordDecl *Owner,
                                            FieldDecl *ArrayField,
                                            QualType ElementTy, uint64_t Index,
                                            Handlers &... handlers) {
  // Don't continue descending if none of the handlers 'care'. This could be 'if
  // constexpr' starting in C++17.  Until then, we have to count on the
  // optimizer to realize "if (false)" is a dead branch.
  if (AnyTrue<Handlers::VisitNthArrayElement...>::Value)
    visitArrayElementImpl(
        Owner, ArrayField, ElementTy, Index,
        HandlerFilter<Handlers::VisitNthArrayElement, Handlers>(handlers)
            .Handler...);
}

template <typename ParentTy, typename... HandlerTys>
void KernelObjVisitor::visitRecord(const CXXRecordDecl *Owner, ParentTy &Parent,
                                   const CXXRecordDecl *Wrapper,
                                   QualType RecordTy,
                                   HandlerTys &... Handlers) {
  RecordDecl *RD = RecordTy->getAsRecordDecl();
  assert(RD && "should not be null.");
  if (RD->hasAttr<SYCLRequiresDecompositionAttr>()) {
    // If this container requires decomposition, we have to visit it as
    // 'complex', so all handlers are called in this case with the 'complex'
    // case.
    visitComplexRecord(Owner, Parent, Wrapper, RecordTy, Handlers...);
  } else if (AnyTrue<HandlerTys::VisitInsideSimpleContainersWithPointer...>::
                 Value) {
    // We are currently in PointerHandler visitor.
    if (RD->hasAttr<SYCLGenerateNewTypeAttr>()) {
      // This is a record containing pointers.
      visitComplexRecord(Owner, Parent, Wrapper, RecordTy, Handlers...);
    } else {
      // This is a record without pointers.
      visitSimpleRecord(Owner, Parent, Wrapper, RecordTy, Handlers...);
    }
  } else {
    // "Simple" Containers are those that do NOT need to be decomposed,
    // "Complex" containers are those that DO. In the case where the container
    // does NOT need to be decomposed, we can call VisitSimpleRecord on the
    // handlers that have opted-out of VisitInsideSimpleContainers. The 'if'
    // makes sure we only do that if at least 1 has opted out.
    if (!AllTrue<HandlerTys::VisitInsideSimpleContainers...>::Value)
      visitSimpleRecord(
          Owner, Parent, Wrapper, RecordTy,
          HandlerFilter<!HandlerTys::VisitInsideSimpleContainers, HandlerTys>(
              Handlers)
              .Handler...);

    // Even though this is a 'simple' container, some handlers (via
    // VisitInsideSimpleContainers = true) need to treat it as if it needs
    // decomposing, so we call VisitComplexRecord iif at least one has.
    if (AnyTrue<HandlerTys::VisitInsideSimpleContainers...>::Value)
      visitComplexRecord(
          Owner, Parent, Wrapper, RecordTy,
          HandlerFilter<HandlerTys::VisitInsideSimpleContainers, HandlerTys>(
              Handlers)
              .Handler...);
  }
}

template <typename... HandlerTys>
void KernelObjVisitor::visitArray(const CXXRecordDecl *Owner, FieldDecl *Field,
                                  QualType ArrayTy, HandlerTys &... Handlers) {

  if (Field->hasAttr<SYCLRequiresDecompositionAttr>()) {
    visitComplexArray(Owner, Field, ArrayTy, Handlers...);
  } else if (AnyTrue<HandlerTys::VisitInsideSimpleContainersWithPointer...>::
                 Value) {
    // We are currently in PointerHandler visitor.
    if (Field->hasAttr<SYCLGenerateNewTypeAttr>()) {
      // This is an array of pointers, or an array of a type containing
      // pointers.
      visitComplexArray(Owner, Field, ArrayTy, Handlers...);
    } else {
      // This is an array which does not contain pointers.
      visitSimpleArray(Owner, Field, ArrayTy, Handlers...);
    }
  } else {
    if (!AllTrue<HandlerTys::VisitInsideSimpleContainers...>::Value)
      visitSimpleArray(
          Owner, Field, ArrayTy,
          HandlerFilter<!HandlerTys::VisitInsideSimpleContainers, HandlerTys>(
              Handlers)
              .Handler...);

    if (AnyTrue<HandlerTys::VisitInsideSimpleContainers...>::Value)
      visitComplexArray(
          Owner, Field, ArrayTy,
          HandlerFilter<HandlerTys::VisitInsideSimpleContainers, HandlerTys>(
              Handlers)
              .Handler...);
  }
}

// A type to check the validity of all of the argument types.
class SyclKernelFieldChecker : public SyclKernelFieldHandler {
  bool IsInvalid = false;
  DiagnosticsEngine &Diag;
  // Keeps track of whether we are currently handling fields inside a struct.
  // Fields of kernel functor or direct kernel captures will have a depth 0.
  int StructFieldDepth = 0;
  // Initialize with -1 so that fields of a base class of the kernel functor
  // has depth 0. Visitor method enterStruct increments this to 0 when the base
  // class is entered.
  int StructBaseDepth = -1;

  // Check whether the object should be disallowed from being copied to kernel.
  // Return true if not copyable, false if copyable.
  bool checkNotCopyableToKernel(const FieldDecl *FD, QualType FieldTy) {
    if (FieldTy->isArrayType()) {
      if (const auto *CAT =
              SemaSYCLRef.getASTContext().getAsConstantArrayType(FieldTy)) {
        QualType ET = CAT->getElementType();
        return checkNotCopyableToKernel(FD, ET);
      }
      return Diag.Report(FD->getLocation(),
                         diag::err_sycl_non_constant_array_type)
             << FieldTy;
    }

    return false;
  }

  bool checkPropertyListType(TemplateArgument PropList, SourceLocation Loc) {
    if (PropList.getKind() != TemplateArgument::ArgKind::Type)
      return SemaSYCLRef.Diag(
          Loc, diag::err_sycl_invalid_accessor_property_template_param);

    QualType PropListTy = PropList.getAsType();
    if (!SemaSYCL::isSyclType(PropListTy, SYCLTypeAttr::accessor_property_list))
      return SemaSYCLRef.Diag(
          Loc, diag::err_sycl_invalid_accessor_property_template_param);

    const auto *AccPropListDecl =
        cast<ClassTemplateSpecializationDecl>(PropListTy->getAsRecordDecl());
    if (AccPropListDecl->getTemplateArgs().size() != 1)
      return SemaSYCLRef.Diag(Loc,
                              diag::err_sycl_invalid_property_list_param_number)
             << "accessor_property_list";

    const auto TemplArg = AccPropListDecl->getTemplateArgs()[0];
    if (TemplArg.getKind() != TemplateArgument::ArgKind::Pack)
      return SemaSYCLRef.Diag(
                 Loc,
                 diag::err_sycl_invalid_accessor_property_list_template_param)
             << /*accessor_property_list*/ 0 << /*parameter pack*/ 0;

    for (TemplateArgument::pack_iterator Prop = TemplArg.pack_begin();
         Prop != TemplArg.pack_end(); ++Prop) {
      if (Prop->getKind() != TemplateArgument::ArgKind::Type)
        return SemaSYCLRef.Diag(
                   Loc,
                   diag::err_sycl_invalid_accessor_property_list_template_param)
               << /*accessor_property_list pack argument*/ 1 << /*type*/ 1;
      QualType PropTy = Prop->getAsType();
      if (isAccessorPropertyType(PropTy, SYCLTypeAttr::buffer_location) &&
          checkBufferLocationType(PropTy, Loc))
        return true;
    }
    return false;
  }

  bool checkBufferLocationType(QualType PropTy, SourceLocation Loc) {
    const auto *PropDecl =
        cast<ClassTemplateSpecializationDecl>(PropTy->getAsRecordDecl());
    if (PropDecl->getTemplateArgs().size() != 1)
      return SemaSYCLRef.Diag(Loc,
                              diag::err_sycl_invalid_property_list_param_number)
             << "buffer_location";

    const auto BufferLoc = PropDecl->getTemplateArgs()[0];
    if (BufferLoc.getKind() != TemplateArgument::ArgKind::Integral)
      return SemaSYCLRef.Diag(
                 Loc,
                 diag::err_sycl_invalid_accessor_property_list_template_param)
             << /*buffer_location*/ 2 << /*non-negative integer*/ 2;

    int LocationID = static_cast<int>(BufferLoc.getAsIntegral().getExtValue());
    if (LocationID < 0)
      return SemaSYCLRef.Diag(
                 Loc,
                 diag::err_sycl_invalid_accessor_property_list_template_param)
             << /*buffer_location*/ 2 << /*non-negative integer*/ 2;

    return false;
  }

  bool checkSyclSpecialType(QualType Ty, SourceRange Loc) {
    assert(isSyclSpecialType(Ty, SemaSYCLRef) &&
           "Should only be called on sycl special class types.");

    // Annotated pointers and annotated arguments must be captured
    // directly by the SYCL kernel.
    if ((SemaSYCL::isSyclType(Ty, SYCLTypeAttr::annotated_ptr) ||
         SemaSYCL::isSyclType(Ty, SYCLTypeAttr::annotated_arg)) &&
        (StructFieldDepth > 0 || StructBaseDepth > 0))
      return SemaSYCLRef.Diag(Loc.getBegin(),
                              diag::err_bad_kernel_param_data_members)
             << Ty << /*Struct*/ 1;

    const RecordDecl *RecD = Ty->getAsRecordDecl();
    if (const ClassTemplateSpecializationDecl *CTSD =
            dyn_cast<ClassTemplateSpecializationDecl>(RecD)) {
      const TemplateArgumentList &TAL = CTSD->getTemplateArgs();
      TemplateArgument TA = TAL.get(0);

      // Parameter packs are used by properties so they are always valid.
      if (TA.getKind() != TemplateArgument::Pack) {
        llvm::DenseSet<QualType> Visited;
        checkSYCLType(SemaSYCLRef, TA.getAsType(), Loc, Visited);
      }

      if (TAL.size() > 5)
        return checkPropertyListType(TAL.get(5), Loc.getBegin());
    }
    return false;
  }

public:
  SyclKernelFieldChecker(SemaSYCL &S)
      : SyclKernelFieldHandler(S), Diag(S.getASTContext().getDiagnostics()) {}
  static constexpr const bool VisitNthArrayElement = false;
  bool isValid() { return !IsInvalid; }

  bool handleReferenceType(FieldDecl *FD, QualType FieldTy) final {
    Diag.Report(FD->getLocation(), diag::err_bad_kernel_param_type) << FieldTy;
    IsInvalid = true;
    return isValid();
  }

  bool handleReferenceType(ParmVarDecl *PD, QualType ParamTy) final {
    Diag.Report(PD->getLocation(), diag::err_bad_kernel_param_type) << ParamTy;
    IsInvalid = true;
    return isValid();
  }

  bool handleStructType(FieldDecl *FD, QualType FieldTy) final {
    CXXRecordDecl *RD = FieldTy->getAsCXXRecordDecl();
    assert(RD && "Not a RecordDecl inside the handler for struct type");
    if (RD->isLambda()) {
      for (const LambdaCapture &LC : RD->captures())
        if (LC.capturesThis() && LC.isImplicit()) {
          SemaSYCLRef.Diag(LC.getLocation(), diag::err_implicit_this_capture);
          IsInvalid = true;
        }
    }
    return isValid();
  }

  bool handleStructType(ParmVarDecl *PD, QualType ParamTy) final {
    Diag.Report(PD->getLocation(), diag::err_bad_kernel_param_type) << ParamTy;
    IsInvalid = true;
    return isValid();
  }

  bool handleSyclSpecialType(const CXXRecordDecl *, const CXXBaseSpecifier &BS,
                             QualType FieldTy) final {
    IsInvalid |= checkSyclSpecialType(FieldTy, BS.getBeginLoc());
    return isValid();
  }

  bool handleSyclSpecialType(FieldDecl *FD, QualType FieldTy) final {
    IsInvalid |= checkSyclSpecialType(FieldTy, FD->getLocation());
    return isValid();
  }

  bool handleSyclSpecialType(ParmVarDecl *PD, QualType ParamTy) final {
    Diag.Report(PD->getLocation(), diag::err_bad_kernel_param_type) << ParamTy;
    IsInvalid = true;
    return isValid();
  }

  bool handleArrayType(FieldDecl *FD, QualType FieldTy) final {
    IsInvalid |= checkNotCopyableToKernel(FD, FieldTy);
    return isValid();
  }

  bool handleArrayType(ParmVarDecl *PD, QualType ParamTy) final {
    Diag.Report(PD->getLocation(), diag::err_bad_kernel_param_type) << ParamTy;
    IsInvalid = true;
    return isValid();
  }

  bool handlePointerType(FieldDecl *FD, QualType FieldTy) final {
    while (FieldTy->isAnyPointerType()) {
      FieldTy = QualType{FieldTy->getPointeeOrArrayElementType(), 0};
      if (FieldTy->isVariableArrayType()) {
        Diag.Report(FD->getLocation(), diag::err_vla_unsupported) << 0;
        IsInvalid = true;
        break;
      }
    }
    return isValid();
  }

  bool handlePointerType(ParmVarDecl *PD, QualType ParamTy) final {
    while (ParamTy->isAnyPointerType()) {
      ParamTy = QualType{ParamTy->getPointeeOrArrayElementType(), 0};
      if (ParamTy->isVariableArrayType()) {
        Diag.Report(PD->getLocation(), diag::err_vla_unsupported) << 0;
        IsInvalid = true;
        break;
      }
    }
    return isValid();
  }

  bool handleOtherType(FieldDecl *FD, QualType FieldTy) final {
    Diag.Report(FD->getLocation(), diag::err_bad_kernel_param_type) << FieldTy;
    IsInvalid = true;
    return isValid();
  }

  bool handleOtherType(ParmVarDecl *PD, QualType ParamTy) final {
    Diag.Report(PD->getLocation(), diag::err_bad_kernel_param_type) << ParamTy;
    IsInvalid = true;
    return isValid();
  }

  bool enterStruct(const CXXRecordDecl *, FieldDecl *, QualType) final {
    ++StructFieldDepth;
    return true;
  }

  bool leaveStruct(const CXXRecordDecl *, FieldDecl *, QualType) final {
    --StructFieldDepth;
    return true;
  }

  bool enterStruct(const CXXRecordDecl *, ParmVarDecl *, QualType) final {
    // TODO
    unsupportedFreeFunctionParamType();
    return true;
  }

  bool leaveStruct(const CXXRecordDecl *, ParmVarDecl *, QualType) final {
    // TODO
    unsupportedFreeFunctionParamType();
    return true;
  }

  bool enterStruct(const CXXRecordDecl *, const CXXBaseSpecifier &BS,
                   QualType FieldTy) final {
    ++StructBaseDepth;
    return true;
  }

  bool leaveStruct(const CXXRecordDecl *, const CXXBaseSpecifier &BS,
                   QualType FieldTy) final {
    --StructBaseDepth;
    return true;
  }
};

// A type to check the validity of accessing accessor/sampler/stream
// types as kernel parameters inside union.
class SyclKernelUnionChecker : public SyclKernelFieldHandler {
  int UnionCount = 0;
  bool IsInvalid = false;
  DiagnosticsEngine &Diag;

public:
  SyclKernelUnionChecker(SemaSYCL &S)
      : SyclKernelFieldHandler(S), Diag(S.getASTContext().getDiagnostics()) {}
  bool isValid() { return !IsInvalid; }
  static constexpr const bool VisitUnionBody = true;
  static constexpr const bool VisitNthArrayElement = false;

  bool checkType(SourceLocation Loc, QualType Ty) {
    if (UnionCount) {
      IsInvalid = true;
      Diag.Report(Loc, diag::err_bad_kernel_param_data_members)
          << Ty << /*Union*/ 0;
    }
    return isValid();
  }

  bool enterUnion(const CXXRecordDecl *RD, FieldDecl *FD) override {
    ++UnionCount;
    return true;
  }

  bool enterUnion(const CXXRecordDecl *, ParmVarDecl *) override {
    // TODO
    unsupportedFreeFunctionParamType();
    return true;
  }

  bool leaveUnion(const CXXRecordDecl *RD, FieldDecl *FD) override {
    --UnionCount;
    return true;
  }

  bool leaveUnion(const CXXRecordDecl *, ParmVarDecl *) override {
    // TODO
    unsupportedFreeFunctionParamType();
    return true;
  }

  bool handleSyclSpecialType(FieldDecl *FD, QualType FieldTy) final {
    return checkType(FD->getLocation(), FieldTy);
  }

  bool handleSyclSpecialType(ParmVarDecl *PD, QualType ParamTy) final {
    // TODO
    unsupportedFreeFunctionParamType();
    return true;
  }

  bool handleSyclSpecialType(const CXXRecordDecl *, const CXXBaseSpecifier &BS,
                             QualType FieldTy) final {
    return checkType(BS.getBeginLoc(), FieldTy);
  }
};

// A type to mark whether a collection requires decomposition
// or needs to be transformed to a new type. If a collection
// contains pointers, and is not decomposed, a new type must
// be generated with all pointers in global address space.
class SyclKernelDecompMarker : public SyclKernelFieldHandler {
  llvm::SmallVector<bool, 16> CollectionStack;
  llvm::SmallVector<bool, 16> PointerStack;

public:
  static constexpr const bool VisitUnionBody = false;
  static constexpr const bool VisitNthArrayElement = false;

  SyclKernelDecompMarker(SemaSYCL &S) : SyclKernelFieldHandler(S) {
    // In order to prevent checking this over and over, just add a dummy-base
    // entry.
    CollectionStack.push_back(true);
    PointerStack.push_back(true);
  }

  bool handleSyclSpecialType(const CXXRecordDecl *, const CXXBaseSpecifier &,
                             QualType) final {
    CollectionStack.back() = true;
    return true;
  }
  bool handleSyclSpecialType(FieldDecl *, QualType) final {
    CollectionStack.back() = true;
    return true;
  }

  bool handleSyclSpecialType(ParmVarDecl *, QualType) final {
    // TODO
    unsupportedFreeFunctionParamType();
    return true;
  }

  bool handlePointerType(FieldDecl *, QualType) final {
    PointerStack.back() = true;
    return true;
  }

  bool handlePointerType(ParmVarDecl *, QualType) final {
    // TODO
    unsupportedFreeFunctionParamType();
    return true;
  }

  bool enterStruct(const CXXRecordDecl *, FieldDecl *, QualType) final {
    CollectionStack.push_back(false);
    PointerStack.push_back(false);
    return true;
  }

  bool enterStruct(const CXXRecordDecl *, ParmVarDecl *, QualType) final {
    // TODO
    unsupportedFreeFunctionParamType();
    return true;
  }

  bool leaveStruct(const CXXRecordDecl *, FieldDecl *, QualType Ty) final {
    // If a record needs to be decomposed, it is marked with
    // SYCLRequiresDecompositionAttr. Else if a record contains
    // a pointer, it is marked with SYCLGenerateNewTypeAttr. A record
    // will never be marked with both attributes.
    CXXRecordDecl *RD = Ty->getAsCXXRecordDecl();
    assert(RD && "should not be null.");
    if (CollectionStack.pop_back_val()) {
      if (!RD->hasAttr<SYCLRequiresDecompositionAttr>())
        RD->addAttr(SYCLRequiresDecompositionAttr::CreateImplicit(
            SemaSYCLRef.getASTContext()));
      CollectionStack.back() = true;
      PointerStack.pop_back();
    } else if (PointerStack.pop_back_val()) {
      PointerStack.back() = true;
      if (!RD->hasAttr<SYCLGenerateNewTypeAttr>())
        RD->addAttr(SYCLGenerateNewTypeAttr::CreateImplicit(
            SemaSYCLRef.getASTContext()));
    }
    return true;
  }

  bool leaveStruct(const CXXRecordDecl *RD, ParmVarDecl *PD,
                   QualType ParamTy) final {
    // TODO
    unsupportedFreeFunctionParamType();
    return true;
  }

  bool enterStruct(const CXXRecordDecl *, const CXXBaseSpecifier &,
                   QualType) final {
    CollectionStack.push_back(false);
    PointerStack.push_back(false);
    return true;
  }

  bool leaveStruct(const CXXRecordDecl *, const CXXBaseSpecifier &,
                   QualType Ty) final {
    // If a record needs to be decomposed, it is marked with
    // SYCLRequiresDecompositionAttr. Else if a record contains
    // a pointer, it is marked with SYCLGenerateNewTypeAttr. A record
    // will never be marked with both attributes.
    CXXRecordDecl *RD = Ty->getAsCXXRecordDecl();
    assert(RD && "should not be null.");
    if (CollectionStack.pop_back_val()) {
      if (!RD->hasAttr<SYCLRequiresDecompositionAttr>())
        RD->addAttr(SYCLRequiresDecompositionAttr::CreateImplicit(
            SemaSYCLRef.getASTContext()));
      CollectionStack.back() = true;
      PointerStack.pop_back();
    } else if (PointerStack.pop_back_val()) {
      PointerStack.back() = true;
      if (!RD->hasAttr<SYCLGenerateNewTypeAttr>())
        RD->addAttr(SYCLGenerateNewTypeAttr::CreateImplicit(
            SemaSYCLRef.getASTContext()));
    }
    return true;
  }

  bool enterArray(FieldDecl *, QualType ArrayTy, QualType ElementTy) final {
    CollectionStack.push_back(false);
    PointerStack.push_back(false);
    return true;
  }

  bool enterArray(ParmVarDecl *, QualType ArrayTy, QualType ElementTy) final {
    // TODO
    unsupportedFreeFunctionParamType();
    return true;
  }

  bool leaveArray(FieldDecl *FD, QualType ArrayTy, QualType ElementTy) final {
    // If an array needs to be decomposed, it is marked with
    // SYCLRequiresDecompositionAttr. Else if the array is an array of pointers
    // or an array of structs containing pointers, it is marked with
    // SYCLGenerateNewTypeAttr. An array will never be marked with both
    // attributes.
    if (CollectionStack.pop_back_val()) {
      // Cannot assert, since in MD arrays we'll end up marking them multiple
      // times.
      if (!FD->hasAttr<SYCLRequiresDecompositionAttr>())
        FD->addAttr(SYCLRequiresDecompositionAttr::CreateImplicit(
            SemaSYCLRef.getASTContext()));
      CollectionStack.back() = true;
      PointerStack.pop_back();
    } else if (PointerStack.pop_back_val()) {
      if (!FD->hasAttr<SYCLGenerateNewTypeAttr>())
        FD->addAttr(SYCLGenerateNewTypeAttr::CreateImplicit(
            SemaSYCLRef.getASTContext()));
      PointerStack.back() = true;
    }
    return true;
  }

  bool leaveArray(ParmVarDecl *PD, QualType ArrayTy, QualType ElementTy) final {
    // TODO
    unsupportedFreeFunctionParamType();
    return true;
  }
};

static QualType ModifyAddressSpace(SemaSYCL &SemaSYCLRef, QualType Ty) {
  // USM allows to use raw pointers instead of buffers/accessors, but these
  // pointers point to the specially allocated memory. For pointer fields,
  // except for function pointer fields, we add a kernel argument with the
  // same type as field but global address space, because OpenCL requires it.
  // Function pointers should have program address space. This is set in
  // CodeGen.
  QualType PointeeTy = Ty->getPointeeType();
  Qualifiers Quals = PointeeTy.getQualifiers();
  LangAS AS = Quals.getAddressSpace();
  // Leave global_device and global_host address spaces as is to help FPGA
  // device in memory allocations.
  if (!PointeeTy->isFunctionType() && AS != LangAS::sycl_global_device &&
      AS != LangAS::sycl_global_host)
    Quals.setAddressSpace(LangAS::sycl_global);
  PointeeTy = SemaSYCLRef.getASTContext().getQualifiedType(
      PointeeTy.getUnqualifiedType(), Quals);
  return SemaSYCLRef.getASTContext().getPointerType(PointeeTy);
}

// This visitor is used to traverse a non-decomposed record/array to
// generate a new type corresponding to this record/array.
class SyclKernelPointerHandler : public SyclKernelFieldHandler {
  llvm::SmallVector<CXXRecordDecl *, 8> ModifiedRecords;
  SmallVector<CXXBaseSpecifier *, 8> ModifiedBases;
  SmallVector<QualType, 8> ModifiedArrayElementsOrArray;

  IdentifierInfo *getModifiedName(IdentifierInfo *Id) {
    std::string Name =
        Id ? (Twine("__generated_") + Id->getName()).str() : "__generated_";
    return &SemaSYCLRef.getASTContext().Idents.get(Name);
  }

  // Create Decl for the new type we are generating.
  // The fields (and base classes) of this record will be generated as
  // the visitor traverses kernel object record fields.
  void createNewType(const CXXRecordDecl *RD) {
    auto *ModifiedRD = CXXRecordDecl::Create(
        SemaSYCLRef.getASTContext(), RD->getTagKind(),
        const_cast<DeclContext *>(RD->getDeclContext()), SourceLocation(),
        SourceLocation(), getModifiedName(RD->getIdentifier()));
    ModifiedRD->startDefinition();
    if (RD->hasAttrs())
      ModifiedRD->setAttrs(RD->getAttrs());
    ModifiedRecords.push_back(ModifiedRD);
  }

  // Create and add FieldDecl for FieldTy to generated record.
  void addField(const FieldDecl *FD, QualType FieldTy) {
    assert(!ModifiedRecords.empty() &&
           "ModifiedRecords should have at least 1 record");
    ASTContext &Ctx = SemaSYCLRef.getASTContext();
    auto *Field = FieldDecl::Create(
        Ctx, ModifiedRecords.back(), SourceLocation(), SourceLocation(),
        getModifiedName(FD->getIdentifier()), FieldTy,
        Ctx.getTrivialTypeSourceInfo(FieldTy, SourceLocation()), /*BW=*/nullptr,
        /*Mutable=*/false, ICIS_NoInit);
    Field->setAccess(FD->getAccess());
    if (FD->hasAttrs())
      Field->setAttrs(FD->getAttrs());
    // Add generated field to generated record.
    ModifiedRecords.back()->addDecl(Field);
  }

  void createBaseSpecifier(const CXXRecordDecl *Parent, const CXXRecordDecl *RD,
                           const CXXBaseSpecifier &BS) {
    TypeSourceInfo *TInfo =
        SemaSYCLRef.getASTContext().getTrivialTypeSourceInfo(
            QualType(RD->getTypeForDecl(), 0), SourceLocation());
    CXXBaseSpecifier *ModifiedBase = SemaSYCLRef.SemaRef.CheckBaseSpecifier(
        const_cast<CXXRecordDecl *>(Parent), SourceRange(), BS.isVirtual(),
        BS.getAccessSpecifier(), TInfo, SourceLocation());
    ModifiedBases.push_back(ModifiedBase);
  }

  CXXRecordDecl *getGeneratedNewRecord(const CXXRecordDecl *OldBaseDecl) {
    // At this point we have finished generating fields for the new
    // class corresponding to OldBaseDecl. Pop out the generated
    // record.
    CXXRecordDecl *ModifiedRD = ModifiedRecords.pop_back_val();
    ModifiedRD->completeDefinition();
    // Check the 'old' class for base classes.
    // Set bases classes for newly generated class if it has any.
    if (OldBaseDecl->getNumBases() > 0) {
      SmallVector<CXXBaseSpecifier *, 8> BasesForGeneratedClass;
      for (size_t I = 0; I < OldBaseDecl->getNumBases(); ++I)
        BasesForGeneratedClass.insert(BasesForGeneratedClass.begin(),
                                      ModifiedBases.pop_back_val());
      ModifiedRD->setBases(BasesForGeneratedClass.data(),
                           OldBaseDecl->getNumBases());
    }
    return ModifiedRD;
  }

public:
  static constexpr const bool VisitInsideSimpleContainersWithPointer = true;
  static constexpr const bool VisitNthArrayElement = false;
  SyclKernelPointerHandler(SemaSYCL &S, const CXXRecordDecl *RD)
      : SyclKernelFieldHandler(S) {
    createNewType(RD);
  }

  SyclKernelPointerHandler(SemaSYCL &S) : SyclKernelFieldHandler(S) {}

  bool enterStruct(const CXXRecordDecl *, FieldDecl *, QualType Ty) final {
    createNewType(Ty->getAsCXXRecordDecl());
    return true;
  }

  bool enterStruct(const CXXRecordDecl *, ParmVarDecl *,
                   QualType ParamTy) final {
    // TODO
    unsupportedFreeFunctionParamType();
    return true;
  }

  bool leaveStruct(const CXXRecordDecl *, FieldDecl *FD, QualType Ty) final {
    CXXRecordDecl *ModifiedRD = getGeneratedNewRecord(Ty->getAsCXXRecordDecl());

    // Add this record as a field of it's parent record if it is not an
    // array element.
    if (!isArrayElement(FD, Ty))
      addField(FD, QualType(ModifiedRD->getTypeForDecl(), 0));
    else
      ModifiedArrayElementsOrArray.push_back(
          QualType(ModifiedRD->getTypeForDecl(), 0));

    return true;
  }

  bool leaveStruct(const CXXRecordDecl *, ParmVarDecl *PD,
                   QualType ParamTy) final {
    // TODO
    unsupportedFreeFunctionParamType();
    return true;
  }

  bool enterStruct(const CXXRecordDecl *, const CXXBaseSpecifier &,
                   QualType Ty) final {
    createNewType(Ty->getAsCXXRecordDecl());
    return true;
  }

  bool leaveStruct(const CXXRecordDecl *Parent, const CXXBaseSpecifier &BS,
                   QualType Ty) final {
    CXXRecordDecl *ModifiedRD = getGeneratedNewRecord(Ty->getAsCXXRecordDecl());

    // Create CXXBaseSpecifier for this generated class.
    createBaseSpecifier(Parent, ModifiedRD, BS);
    return true;
  }

  bool leaveArray(FieldDecl *FD, QualType ArrayTy, QualType ET) final {
    QualType ModifiedArrayElement = ModifiedArrayElementsOrArray.pop_back_val();

    const ConstantArrayType *CAT =
        SemaSYCLRef.getASTContext().getAsConstantArrayType(ArrayTy);
    assert(CAT && "Should only be called on constant-size array.");
    QualType ModifiedArray = SemaSYCLRef.getASTContext().getConstantArrayType(
        ModifiedArrayElement, CAT->getSize(),
        const_cast<Expr *>(CAT->getSizeExpr()), CAT->getSizeModifier(),
        CAT->getIndexTypeCVRQualifiers());

    if (ModifiedRecords.empty()) {
      // This is a top-level kernel argument.
      ModifiedArrayElementsOrArray.push_back(ModifiedArray);
    } else if (!isArrayElement(FD, ArrayTy)) {
      // Add this array field as a field of it's parent record.
      addField(FD, ModifiedArray);
    } else {
      // Multi-dimensional array element.
      ModifiedArrayElementsOrArray.push_back(ModifiedArray);
    }

    return true;
  }

  bool leaveArray(ParmVarDecl *PD, QualType ArrayTy, QualType ET) final {
    // TODO
    unsupportedFreeFunctionParamType();
    return true;
  }

  bool handlePointerType(FieldDecl *FD, QualType FieldTy) final {
    QualType ModifiedPointerType = ModifyAddressSpace(SemaSYCLRef, FieldTy);
    if (!isArrayElement(FD, FieldTy))
      addField(FD, ModifiedPointerType);
    else
      ModifiedArrayElementsOrArray.push_back(ModifiedPointerType);
    // We do not need to wrap pointers since this is a pointer inside
    // non-decomposed struct.
    return true;
  }

  bool handlePointerType(ParmVarDecl *PD, QualType ParamTy) final {
    // TODO
    unsupportedFreeFunctionParamType();
    return true;
  }

  bool handleScalarType(FieldDecl *FD, QualType FieldTy) final {
    addField(FD, FieldTy);
    return true;
  }

  bool handleScalarType(ParmVarDecl *PD, QualType ParamTy) final {
    // TODO
    unsupportedFreeFunctionParamType();
    return true;
  }

  bool handleUnionType(FieldDecl *FD, QualType FieldTy) final {
    return handleScalarType(FD, FieldTy);
  }

  bool handleUnionType(ParmVarDecl *PD, QualType ParamTy) final {
    // TODO
    unsupportedFreeFunctionParamType();
    return true;
  }

  bool handleNonDecompStruct(const CXXRecordDecl *, FieldDecl *FD,
                             QualType Ty) final {
    addField(FD, Ty);
    return true;
  }

  bool handleNonDecompStruct(const CXXRecordDecl *, ParmVarDecl *PD,
                             QualType ParamTy) final {
    // TODO
    unsupportedFreeFunctionParamType();
    return true;
  }

  bool handleNonDecompStruct(const CXXRecordDecl *Parent,
                             const CXXBaseSpecifier &BS, QualType Ty) final {
    createBaseSpecifier(Parent, Ty->getAsCXXRecordDecl(), BS);
    return true;
  }

  bool handleSimpleArrayType(FieldDecl *FD, QualType Ty) final {
    addField(FD, Ty);
    return true;
  }

public:
  QualType getNewRecordType() {
    CXXRecordDecl *ModifiedRD = ModifiedRecords.pop_back_val();
    ModifiedRD->completeDefinition();

    if (!ModifiedBases.empty())
      ModifiedRD->setBases(ModifiedBases.data(), ModifiedBases.size());

    return QualType(ModifiedRD->getTypeForDecl(), 0);
  }
  QualType getNewArrayType() {
    return ModifiedArrayElementsOrArray.pop_back_val();
  }
};

// A type to Create and own the FunctionDecl for the kernel.
class SyclKernelDeclCreator : public SyclKernelFieldHandler {
  FunctionDecl *KernelDecl = nullptr;
  llvm::SmallVector<ParmVarDecl *, 8> Params;
  Sema::ContextRAII FuncContext;
  // Holds the last handled field's first parameter. This doesn't store an
  // iterator as push_back invalidates iterators.
  size_t LastParamIndex = 0;
  // Keeps track of whether we are currently handling fields inside a struct.
  int StructDepth = 0;

  void addParam(const FieldDecl *FD, QualType FieldTy) {
    ParamDesc newParamDesc = makeParamDesc(FD, FieldTy);
    addParam(newParamDesc, FieldTy);
  }

  void addParam(const ParmVarDecl *PD, QualType ParamTy) {
    ParamDesc newParamDesc = makeParamDesc(PD, ParamTy);
    addParam(newParamDesc, ParamTy);
  }

  void addParam(const CXXBaseSpecifier &BS, QualType FieldTy) {
    // TODO: There is no name for the base available, but duplicate names are
    // seemingly already possible, so we'll give them all the same name for now.
    // This only happens with the accessor types.
    StringRef Name = "_arg__base";
    ParamDesc newParamDesc =
        makeParamDesc(SemaSYCLRef.getASTContext(), Name, FieldTy);
    addParam(newParamDesc, FieldTy);
  }
  // Add a parameter with specified name and type
  void addParam(StringRef Name, QualType ParamTy) {
    ParamDesc newParamDesc =
        makeParamDesc(SemaSYCLRef.getASTContext(), Name, ParamTy);
    addParam(newParamDesc, ParamTy);
  }

  void addParam(ParamDesc newParamDesc, QualType FieldTy) {
    // Create a new ParmVarDecl based on the new info.
    ASTContext &Ctx = SemaSYCLRef.getASTContext();
    auto *NewParam = ParmVarDecl::Create(
        Ctx, KernelDecl, SourceLocation(), SourceLocation(),
        std::get<1>(newParamDesc), std::get<0>(newParamDesc),
        std::get<2>(newParamDesc), SC_None, /*DefArg*/ nullptr);
    NewParam->setScopeInfo(0, Params.size());
    NewParam->setIsUsed();

    LastParamIndex = Params.size();
    Params.push_back(NewParam);
  }

  // Handle accessor properties. If any properties were found in
  // the accessor_property_list - add the appropriate attributes to ParmVarDecl.
  void handleAccessorPropertyList(ParmVarDecl *Param,
                                  const CXXRecordDecl *RecordDecl,
                                  SourceLocation Loc) {
    const auto *AccTy = cast<ClassTemplateSpecializationDecl>(RecordDecl);
    if (AccTy->getTemplateArgs().size() < 6)
      return;
    const auto PropList = cast<TemplateArgument>(AccTy->getTemplateArgs()[5]);
    QualType PropListTy = PropList.getAsType();
    const auto *AccPropListDecl =
        cast<ClassTemplateSpecializationDecl>(PropListTy->getAsRecordDecl());
    const auto TemplArg = AccPropListDecl->getTemplateArgs()[0];
    // Move through TemplateArgs list of a property list and search for
    // properties. If found - apply the appropriate attribute to ParmVarDecl.
    for (TemplateArgument::pack_iterator Prop = TemplArg.pack_begin();
         Prop != TemplArg.pack_end(); ++Prop) {
      QualType PropTy = Prop->getAsType();
      if (isAccessorPropertyType(PropTy, SYCLTypeAttr::no_alias))
        handleNoAliasProperty(Param, PropTy, Loc);
      if (isAccessorPropertyType(PropTy, SYCLTypeAttr::buffer_location))
        handleBufferLocationProperty(Param, PropTy, Loc);
    }
  }

  void handleNoAliasProperty(ParmVarDecl *Param, QualType PropTy,
                             SourceLocation Loc) {
    ASTContext &Ctx = SemaSYCLRef.getASTContext();
    Param->addAttr(RestrictAttr::CreateImplicit(Ctx, Loc));
  }

  // Obtain an integer value stored in a template parameter of buffer_location
  // property to pass it to buffer_location kernel attribute
  void handleBufferLocationProperty(ParmVarDecl *Param, QualType PropTy,
                                    SourceLocation Loc) {
    // If we have more than 1 buffer_location properties on a single
    // accessor - emit an error
    if (Param->hasAttr<SYCLIntelBufferLocationAttr>()) {
      SemaSYCLRef.Diag(Loc, diag::err_sycl_compiletime_property_duplication)
          << "buffer_location";
      return;
    }
    ASTContext &Ctx = SemaSYCLRef.getASTContext();
    const auto *PropDecl =
        cast<ClassTemplateSpecializationDecl>(PropTy->getAsRecordDecl());
    const auto BufferLoc = PropDecl->getTemplateArgs()[0];
    int LocationID = static_cast<int>(BufferLoc.getAsIntegral().getExtValue());
    Param->addAttr(
        SYCLIntelBufferLocationAttr::CreateImplicit(Ctx, LocationID));
  }

  // Additional processing is required for accessor type.
  void handleAccessorType(QualType FieldTy, const CXXRecordDecl *RecordDecl,
                          SourceLocation Loc) {
    handleAccessorPropertyList(Params.back(), RecordDecl, Loc);

    // If "accessor" type check if read only
    if (SemaSYCL::isSyclType(FieldTy, SYCLTypeAttr::accessor)) {
      // Get access mode of accessor.
      const auto *AccessorSpecializationDecl =
          cast<ClassTemplateSpecializationDecl>(RecordDecl);
      const TemplateArgument &AccessModeArg =
          AccessorSpecializationDecl->getTemplateArgs().get(2);
      if (isReadOnlyAccessor(AccessModeArg))
        Params.back()->addAttr(SYCLAccessorReadonlyAttr::CreateImplicit(
            SemaSYCLRef.getASTContext()));
    }

    // Add implicit attribute to parameter decl when it is a read only
    // SYCL accessor.
    Params.back()->addAttr(
        SYCLAccessorPtrAttr::CreateImplicit(SemaSYCLRef.getASTContext()));
  }

  // All special SYCL objects must have __init method. We extract types for
  // kernel parameters from __init method parameters. We will use __init method
  // and kernel parameters which we build here to initialize special objects in
  // the kernel body.
  bool handleSpecialType(FieldDecl *FD, QualType FieldTy) {
    const auto *RecordDecl = FieldTy->getAsCXXRecordDecl();
    assert(RecordDecl && "The type must be a RecordDecl");
    llvm::StringLiteral MethodName =
        KernelDecl->hasAttr<SYCLSimdAttr>() && isSyclAccessorType(FieldTy)
            ? InitESIMDMethodName
            : InitMethodName;
    CXXMethodDecl *InitMethod = getMethodByName(RecordDecl, MethodName);
    assert(InitMethod && "The type must have the __init method");

    // Don't do -1 here because we count on this to be the first parameter added
    // (if any).
    size_t ParamIndex = Params.size();
    for (const ParmVarDecl *Param : InitMethod->parameters()) {
      QualType ParamTy = Param->getType();
      addParam(FD, ParamTy.getCanonicalType());

      // Propagate add_ir_attributes_kernel_parameter attribute.
      if (const auto *AddIRAttr =
              Param->getAttr<SYCLAddIRAttributesKernelParameterAttr>())
        Params.back()->addAttr(AddIRAttr->clone(SemaSYCLRef.getASTContext()));

      // FIXME: This code is temporary, and will be removed once __init_esimd
      // is removed and property list refactored.
      // The function handleAccessorType includes a call to
      // handleAccessorPropertyList. If new classes with property list are
      // added, this code needs to be refactored to call
      // handleAccessorPropertyList for each class which requires it.
      if (ParamTy.getTypePtr()->isPointerType() && isSyclAccessorType(FieldTy))
        handleAccessorType(FieldTy, RecordDecl, FD->getBeginLoc());
    }
    LastParamIndex = ParamIndex;
    return true;
  }

  static void setKernelImplicitAttrs(ASTContext &Context, FunctionDecl *FD,
                                     bool IsSIMDKernel) {
    // Set implicit attributes.
    FD->addAttr(OpenCLKernelAttr::CreateImplicit(Context));
    FD->addAttr(ArtificialAttr::CreateImplicit(Context));
    if (IsSIMDKernel)
      FD->addAttr(SYCLSimdAttr::CreateImplicit(Context));
  }

  static FunctionDecl *createKernelDecl(ASTContext &Ctx, SourceLocation Loc,
                                        bool IsInline, bool IsSIMDKernel) {
    // Create this with no prototype, and we can fix this up after we've seen
    // all the params.
    FunctionProtoType::ExtProtoInfo Info(CC_OpenCLKernel);
    QualType FuncType = Ctx.getFunctionType(Ctx.VoidTy, {}, Info);

    FunctionDecl *FD = FunctionDecl::Create(
        Ctx, Ctx.getTranslationUnitDecl(), Loc, Loc, DeclarationName(),
        FuncType, Ctx.getTrivialTypeSourceInfo(Ctx.VoidTy), SC_None);
    FD->setImplicitlyInline(IsInline);
    setKernelImplicitAttrs(Ctx, FD, IsSIMDKernel);

    // Add kernel to translation unit to see it in AST-dump.
    Ctx.getTranslationUnitDecl()->addDecl(FD);
    return FD;
  }

  // If the record has been marked with SYCLGenerateNewTypeAttr,
  // it implies that it contains a pointer within. This function
  // defines a PointerHandler visitor which visits this record
  // recursively and modifies the address spaces of any pointer
  // found as required, thereby generating a new record with all
  // pointers in 'right' address space. PointerHandler.getNewRecordType()
  // returns this generated type.
  QualType GenerateNewRecordType(const CXXRecordDecl *RD) {
    SyclKernelPointerHandler PointerHandler(SemaSYCLRef, RD);
    KernelObjVisitor Visitor{SemaSYCLRef};
    Visitor.VisitRecordBases(RD, PointerHandler);
    Visitor.VisitRecordFields(RD, PointerHandler);
    return PointerHandler.getNewRecordType();
  }

  // If the array has been marked with SYCLGenerateNewTypeAttr,
  // it implies that this is an array of pointers, or an array
  // of a type which contains pointers. This function generates
  // a new array with all pointers in the required address space.
  QualType GenerateNewArrayType(FieldDecl *FD, QualType FieldTy) {
    const auto *Owner = dyn_cast<CXXRecordDecl>(FD->getParent());
    SyclKernelPointerHandler PointerHandler(SemaSYCLRef);
    KernelObjVisitor Visitor{SemaSYCLRef};
    Visitor.visitArray(Owner, FD, FieldTy, PointerHandler);
    return PointerHandler.getNewArrayType();
  }

public:
  static constexpr const bool VisitInsideSimpleContainers = false;
  SyclKernelDeclCreator(SemaSYCL &S, SourceLocation Loc, bool IsInline,
                        bool IsSIMDKernel, FunctionDecl *SYCLKernel)
      : SyclKernelFieldHandler(S),
        KernelDecl(
            createKernelDecl(S.getASTContext(), Loc, IsInline, IsSIMDKernel)),
        FuncContext(SemaSYCLRef.SemaRef, KernelDecl) {
    S.addSyclOpenCLKernel(SYCLKernel, KernelDecl);
    for (const auto *IRAttr :
         SYCLKernel->specific_attrs<SYCLAddIRAttributesFunctionAttr>()) {
      KernelDecl->addAttr(IRAttr->clone(SemaSYCLRef.getASTContext()));
    }
  }

  ~SyclKernelDeclCreator() {
    ASTContext &Ctx = SemaSYCLRef.getASTContext();
    FunctionProtoType::ExtProtoInfo Info(CC_OpenCLKernel);

    SmallVector<QualType, 8> ArgTys;
    std::transform(std::begin(Params), std::end(Params),
                   std::back_inserter(ArgTys),
                   [](const ParmVarDecl *PVD) { return PVD->getType(); });

    QualType FuncType = Ctx.getFunctionType(Ctx.VoidTy, ArgTys, Info);
    KernelDecl->setType(FuncType);
    KernelDecl->setParams(Params);

    // Make sure that this is marked as a kernel so that the code-gen can make
    // decisions based on that. We cannot add this earlier, otherwise the call
    // to TransformStmt in replaceWithLocalClone can diagnose something that got
    // diagnosed on the actual kernel.
    KernelDecl->addAttr(
        SYCLKernelAttr::CreateImplicit(SemaSYCLRef.getASTContext()));

    SemaSYCLRef.addSyclDeviceDecl(KernelDecl);
  }

  bool enterStruct(const CXXRecordDecl *, FieldDecl *, QualType) final {
    ++StructDepth;
    return true;
  }

  bool enterStruct(const CXXRecordDecl *, ParmVarDecl *, QualType) final {
    // TODO
    unsupportedFreeFunctionParamType();
    return true;
  }

  bool leaveStruct(const CXXRecordDecl *, FieldDecl *, QualType) final {
    --StructDepth;
    return true;
  }

  bool leaveStruct(const CXXRecordDecl *, ParmVarDecl *, QualType) final {
    // TODO
    unsupportedFreeFunctionParamType();
    return true;
  }

  bool enterStruct(const CXXRecordDecl *, const CXXBaseSpecifier &BS,
                   QualType FieldTy) final {
    ++StructDepth;
    return true;
  }

  bool leaveStruct(const CXXRecordDecl *, const CXXBaseSpecifier &BS,
                   QualType FieldTy) final {
    --StructDepth;
    return true;
  }

  bool handleSyclSpecialType(const CXXRecordDecl *, const CXXBaseSpecifier &BS,
                             QualType FieldTy) final {
    const auto *RecordDecl = FieldTy->getAsCXXRecordDecl();
    assert(RecordDecl && "The type must be a RecordDecl");
    llvm::StringLiteral MethodName =
        KernelDecl->hasAttr<SYCLSimdAttr>() && isSyclAccessorType(FieldTy)
            ? InitESIMDMethodName
            : InitMethodName;
    CXXMethodDecl *InitMethod = getMethodByName(RecordDecl, MethodName);
    assert(InitMethod && "The type must have the __init method");

    // Don't do -1 here because we count on this to be the first parameter added
    // (if any).
    size_t ParamIndex = Params.size();
    for (const ParmVarDecl *Param : InitMethod->parameters()) {
      QualType ParamTy = Param->getType();
      addParam(BS, ParamTy.getCanonicalType());
      // FIXME: This code is temporary, and will be removed once __init_esimd
      // is removed and property list refactored.
      // The function handleAccessorType includes a call to
      // handleAccessorPropertyList. If new classes with property list are
      // added, this code needs to be refactored to call
      // handleAccessorPropertyList for each class which requires it.
      if (ParamTy.getTypePtr()->isPointerType() && isSyclAccessorType(FieldTy))
        handleAccessorType(FieldTy, RecordDecl, BS.getBeginLoc());
    }
    LastParamIndex = ParamIndex;
    return true;
  }

  bool handleSyclSpecialType(FieldDecl *FD, QualType FieldTy) final {
    return handleSpecialType(FD, FieldTy);
  }

  bool handleSyclSpecialType(ParmVarDecl *, QualType) final {
    // TODO
    unsupportedFreeFunctionParamType();
    return true;
  }

  RecordDecl *wrapField(FieldDecl *Field, QualType FieldTy) {
    RecordDecl *WrapperClass =
        SemaSYCLRef.getASTContext().buildImplicitRecord("__wrapper_class");
    WrapperClass->startDefinition();
    Field = FieldDecl::Create(
        SemaSYCLRef.getASTContext(), WrapperClass, SourceLocation(),
        SourceLocation(), /*Id=*/nullptr, FieldTy,
        SemaSYCLRef.getASTContext().getTrivialTypeSourceInfo(FieldTy,
                                                             SourceLocation()),
        /*BW=*/nullptr, /*Mutable=*/false, /*InitStyle=*/ICIS_NoInit);
    Field->setAccess(AS_public);
    WrapperClass->addDecl(Field);
    WrapperClass->completeDefinition();
    return WrapperClass;
  };

  bool handlePointerType(FieldDecl *FD, QualType FieldTy) final {
    QualType ModTy = ModifyAddressSpace(SemaSYCLRef, FieldTy);
    // When the kernel is generated, struct type kernel arguments are
    // decomposed; i.e. the parameters of the kernel are the fields of the
    // struct, and not the struct itself. This causes an error in the backend
    // when the struct field is a pointer, since non-USM pointers cannot be
    // passed directly. To work around this issue, all pointers inside the
    // struct are wrapped in a generated '__wrapper_class'.
    if (StructDepth) {
      RecordDecl *WrappedPointer = wrapField(FD, ModTy);
      ModTy = SemaSYCLRef.getASTContext().getRecordType(WrappedPointer);
    }

    addParam(FD, ModTy);
    return true;
  }

  bool handlePointerType(ParmVarDecl *PD, QualType ParamTy) final {
    QualType ModTy = ModifyAddressSpace(SemaSYCLRef, ParamTy);
    addParam(PD, ModTy);
    return true;
  }

  bool handleSimpleArrayType(FieldDecl *FD, QualType FieldTy) final {
    QualType ArrayTy = FieldTy;

    // This is an array of pointers or an array of a type with pointer.
    if (FD->hasAttr<SYCLGenerateNewTypeAttr>())
      ArrayTy = GenerateNewArrayType(FD, FieldTy);

    // Arrays are wrapped in a struct since they cannot be passed directly.
    RecordDecl *WrappedArray = wrapField(FD, ArrayTy);
    addParam(FD, SemaSYCLRef.getASTContext().getRecordType(WrappedArray));
    return true;
  }

  bool handleScalarType(FieldDecl *FD, QualType FieldTy) final {
    addParam(FD, FieldTy);
    return true;
  }

  bool handleScalarType(ParmVarDecl *PD, QualType ParamTy) final {
    addParam(PD, ParamTy);
    return true;
  }

  bool handleNonDecompStruct(const CXXRecordDecl *RD, FieldDecl *FD,
                             QualType Ty) final {
    // This is a field which should not be decomposed.
    CXXRecordDecl *FieldRecordDecl = Ty->getAsCXXRecordDecl();
    assert(FieldRecordDecl && "Type must be a C++ record type");
    // Check if we need to generate a new type for this record,
    // i.e. this record contains pointers.
    if (FieldRecordDecl->hasAttr<SYCLGenerateNewTypeAttr>())
      addParam(FD, GenerateNewRecordType(FieldRecordDecl));
    else
      addParam(FD, Ty);
    return true;
  }

  bool handleNonDecompStruct(const CXXRecordDecl *RD, ParmVarDecl *PD,
                             QualType ParamTy) final {
    // TODO
    unsupportedFreeFunctionParamType();
    return true;
  }

  bool handleNonDecompStruct(const CXXRecordDecl *Base,
                             const CXXBaseSpecifier &BS, QualType Ty) final {
    // This is a base class which should not be decomposed.
    CXXRecordDecl *BaseRecordDecl = Ty->getAsCXXRecordDecl();
    assert(BaseRecordDecl && "Type must be a C++ record type");
    // Check if we need to generate a new type for this record,
    // i.e. this record contains pointers.
    if (BaseRecordDecl->hasAttr<SYCLGenerateNewTypeAttr>())
      addParam(BS, GenerateNewRecordType(BaseRecordDecl));
    else
      addParam(BS, Ty);
    return true;
  }

  bool handleUnionType(FieldDecl *FD, QualType FieldTy) final {
    return handleScalarType(FD, FieldTy);
  }

  bool handleUnionType(ParmVarDecl *PD, QualType ParamTy) final {
    // TODO
    unsupportedFreeFunctionParamType();
    return true;
  }

  // Generate kernel argument to initialize specialization constants.
  void handleSyclKernelHandlerType() {
    ASTContext &Context = SemaSYCLRef.getASTContext();
    StringRef Name = "_arg__specialization_constants_buffer";
    addParam(Name, Context.getPointerType(Context.getAddrSpaceQualType(
                       Context.CharTy, LangAS::sycl_global)));
  }

  void setBody(CompoundStmt *KB) { KernelDecl->setBody(KB); }

  FunctionDecl *getKernelDecl() { return KernelDecl; }

  llvm::ArrayRef<ParmVarDecl *> getParamVarDeclsForCurrentField() {
    return ArrayRef<ParmVarDecl *>(std::begin(Params) + LastParamIndex,
                                   std::end(Params));
  }
};

// This Visitor traverses the AST of the function with
// `sycl_kernel` attribute and returns the version of “operator()()” that is
// called by KernelFunc. There will only be one call to KernelFunc in that
// AST because the DPC++ headers are structured such that the user’s
// kernel function is only called once. This ensures that the correct
// “operator()()” function call is returned, when a named function object used
// to define a kernel has more than one “operator()()” calls defined in it. For
// example, in the code below, 'operator()(sycl::id<1> id)' is returned based on
// the 'parallel_for' invocation which takes a 'sycl::range<1>(16)' argument.
//   class MyKernel {
//    public:
//      void operator()() const {
//        // code
//      }
//
//      [[intel::reqd_sub_group_size(4)]] void operator()(sycl::id<1> id) const
//      {
//        // code
//      }
//    };
//
//    int main() {
//
//    Q.submit([&](sycl::handler& cgh) {
//      MyKernel kernelFunctorObject;
//      cgh.parallel_for(sycl::range<1>(16), kernelFunctorObject);
//    });
//      return 0;
//    }

class KernelCallOperatorVisitor
    : public RecursiveASTVisitor<KernelCallOperatorVisitor> {

  FunctionDecl *KernelCallerFunc;

public:
  CXXMethodDecl *CallOperator = nullptr;
  const CXXRecordDecl *KernelObj;

  KernelCallOperatorVisitor(FunctionDecl *KernelCallerFunc,
                            const CXXRecordDecl *KernelObj)
      : KernelCallerFunc(KernelCallerFunc), KernelObj(KernelObj) {}

  bool VisitCallExpr(CallExpr *CE) {
    Decl *CalleeDecl = CE->getCalleeDecl();
    if (isa_and_nonnull<CXXMethodDecl>(CalleeDecl)) {
      CXXMethodDecl *MD = cast<CXXMethodDecl>(CalleeDecl);
      if (MD->getOverloadedOperator() == OO_Call &&
          MD->getParent() == KernelObj) {
        CallOperator = MD;
      }
    }
    return true;
  }

  CXXMethodDecl *getCallOperator() {
    if (CallOperator)
      return CallOperator;

    TraverseDecl(KernelCallerFunc);
    return CallOperator;
  }
};

class ESIMDKernelDiagnostics : public SyclKernelFieldHandler {

  SourceLocation KernelLoc;
  bool IsESIMD = false;

  bool handleSpecialType(QualType FieldTy) {
    const CXXRecordDecl *RecordDecl = FieldTy->getAsCXXRecordDecl();

    if (IsESIMD && !isSyclAccessorType(FieldTy))
      return SemaSYCLRef.Diag(KernelLoc,
                              diag::err_sycl_esimd_not_supported_for_type)
             << RecordDecl;
    return true;
  }

public:
  ESIMDKernelDiagnostics(SemaSYCL &S, SourceLocation Loc, bool IsESIMD)
      : SyclKernelFieldHandler(S), KernelLoc(Loc), IsESIMD(IsESIMD) {}

  bool handleSyclSpecialType(FieldDecl *FD, QualType FieldTy) final {
    return handleSpecialType(FieldTy);
  }

  bool handleSyclSpecialType(const CXXRecordDecl *, const CXXBaseSpecifier &BS,
                             QualType FieldTy) final {
    return handleSpecialType(FieldTy);
  }

  using SyclKernelFieldHandler::handleSyclSpecialType;
};

class SyclKernelArgsSizeChecker : public SyclKernelFieldHandler {
  SourceLocation KernelLoc;
  unsigned SizeOfParams = 0;
  bool IsESIMD = false;

  void addParam(QualType ArgTy) {
    SizeOfParams +=
        SemaSYCLRef.getASTContext().getTypeSizeInChars(ArgTy).getQuantity();
  }

  bool handleSpecialType(QualType FieldTy) {
    const CXXRecordDecl *RecordDecl = FieldTy->getAsCXXRecordDecl();
    assert(RecordDecl && "The type must be a RecordDecl");
    llvm::StringLiteral MethodName = (IsESIMD && isSyclAccessorType(FieldTy))
                                         ? InitESIMDMethodName
                                         : InitMethodName;
    CXXMethodDecl *InitMethod = getMethodByName(RecordDecl, MethodName);
    assert(InitMethod && "The type must have the __init method");
    for (const ParmVarDecl *Param : InitMethod->parameters())
      addParam(Param->getType());
    return true;
  }

public:
  static constexpr const bool VisitInsideSimpleContainers = false;
  SyclKernelArgsSizeChecker(SemaSYCL &S, SourceLocation Loc, bool IsESIMD)
      : SyclKernelFieldHandler(S), KernelLoc(Loc), IsESIMD(IsESIMD) {}

  ~SyclKernelArgsSizeChecker() {
    if (SizeOfParams > MaxKernelArgsSize)
      SemaSYCLRef.Diag(KernelLoc, diag::warn_sycl_kernel_too_big_args)
          << SizeOfParams << MaxKernelArgsSize;
  }

  bool handleSyclSpecialType(FieldDecl *FD, QualType FieldTy) final {
    return handleSpecialType(FieldTy);
  }

  bool handleSyclSpecialType(ParmVarDecl *PD, QualType ParamTy) final {
    // TODO
    unsupportedFreeFunctionParamType();
    return true;
  }

  bool handleSyclSpecialType(const CXXRecordDecl *, const CXXBaseSpecifier &BS,
                             QualType FieldTy) final {
    return handleSpecialType(FieldTy);
  }

  bool handlePointerType(FieldDecl *FD, QualType FieldTy) final {
    addParam(FieldTy);
    return true;
  }

  bool handlePointerType(ParmVarDecl *PD, QualType ParamTy) final {
    addParam(ParamTy);
    return true;
  }

  bool handleScalarType(FieldDecl *FD, QualType FieldTy) final {
    addParam(FieldTy);
    return true;
  }

  bool handleScalarType(ParmVarDecl *PD, QualType ParamTy) final {
    addParam(ParamTy);
    return true;
  }

  bool handleSimpleArrayType(FieldDecl *FD, QualType FieldTy) final {
    addParam(FieldTy);
    return true;
  }

  bool handleNonDecompStruct(const CXXRecordDecl *, FieldDecl *FD,
                             QualType Ty) final {
    addParam(Ty);
    return true;
  }

  bool handleNonDecompStruct(const CXXRecordDecl *, ParmVarDecl *,
                             QualType ParamTy) final {
    // TODO
    unsupportedFreeFunctionParamType();
    return true;
  }

  bool handleNonDecompStruct(const CXXRecordDecl *Base,
                             const CXXBaseSpecifier &BS, QualType Ty) final {
    addParam(Ty);
    return true;
  }

  bool handleUnionType(FieldDecl *FD, QualType FieldTy) final {
    return handleScalarType(FD, FieldTy);
  }

  bool handleUnionType(ParmVarDecl *PD, QualType ParamTy) final {
    // TODO
    unsupportedFreeFunctionParamType();
    return true;
  }
};

std::string getKernelArgDesc(StringRef KernelArgDescription) {
  if (KernelArgDescription == "")
    return "";
  return ("Compiler generated argument for " + KernelArgDescription + ",")
      .str();
}

class SyclOptReportCreator : public SyclKernelFieldHandler {
  SyclKernelDeclCreator &DC;
  SourceLocation KernelInvocationLoc;

  void addParam(const FieldDecl *KernelArg, QualType KernelArgType,
                StringRef KernelArgDescription,
                bool IsCompilerGeneratedType = false) {
    StringRef NameToEmitInDescription = KernelArg->getName();
    const RecordDecl *KernelArgParent = KernelArg->getParent();
    if (KernelArgParent && KernelArgDescription == "decomposed struct/class")
      NameToEmitInDescription = KernelArgParent->getName();

    unsigned KernelArgSize = SemaSYCLRef.getASTContext()
                                 .getTypeSizeInChars(KernelArgType)
                                 .getQuantity();

    SemaSYCLRef.getDiagnostics().getSYCLOptReport().AddKernelArgs(
        DC.getKernelDecl(), NameToEmitInDescription,
        IsCompilerGeneratedType ? "Compiler generated"
                                : KernelArgType.getAsString(),
        KernelInvocationLoc, KernelArgSize,
        getKernelArgDesc(KernelArgDescription),
        (KernelArgDescription == "decomposed struct/class")
            ? ("Field:" + KernelArg->getName().str() + ", ")
            : "");
  }

  void addParam(const FieldDecl *FD, QualType FieldTy) {
    std::string KernelArgDescription = "";
    const RecordDecl *RD = FD->getParent();
    if (RD && RD->hasAttr<SYCLRequiresDecompositionAttr>())
      KernelArgDescription = "decomposed struct/class";

    addParam(FD, FieldTy, KernelArgDescription);
  }

  // Handles base classes.
  void addParam(const CXXBaseSpecifier &, QualType KernelArgType,
                StringRef KernelArgDescription,
                bool IsCompilerGeneratedType = false) {
    unsigned KernelArgSize = SemaSYCLRef.getASTContext()
                                 .getTypeSizeInChars(KernelArgType)
                                 .getQuantity();
    SemaSYCLRef.getDiagnostics().getSYCLOptReport().AddKernelArgs(
        DC.getKernelDecl(), KernelArgType.getAsString(),
        IsCompilerGeneratedType ? "Compiler generated"
                                : KernelArgType.getAsString(),
        KernelInvocationLoc, KernelArgSize,
        getKernelArgDesc(KernelArgDescription), "");
  }

  // Handles specialization constants.
  void addParam(QualType KernelArgType, std::string KernelArgDescription) {
    unsigned KernelArgSize = SemaSYCLRef.getASTContext()
                                 .getTypeSizeInChars(KernelArgType)
                                 .getQuantity();
    SemaSYCLRef.getDiagnostics().getSYCLOptReport().AddKernelArgs(
        DC.getKernelDecl(), "", KernelArgType.getAsString(),
        KernelInvocationLoc, KernelArgSize,
        getKernelArgDesc(KernelArgDescription), "");
  }

public:
  static constexpr const bool VisitInsideSimpleContainers = false;
  SyclOptReportCreator(SemaSYCL &S, SyclKernelDeclCreator &DC,
                       SourceLocation Loc)
      : SyclKernelFieldHandler(S), DC(DC), KernelInvocationLoc(Loc) {}

  using SyclKernelFieldHandler::handleSyclSpecialType;
  bool handleSyclSpecialType(FieldDecl *FD, QualType FieldTy) final {
    for (const auto *Param : DC.getParamVarDeclsForCurrentField())
      addParam(FD, Param->getType(), FieldTy.getAsString());
    return true;
  }

  bool handleSyclSpecialType(const CXXRecordDecl *, const CXXBaseSpecifier &BS,
                             QualType FieldTy) final {
    std::string KernelArgDescription = "base class " + FieldTy.getAsString();
    for (const auto *Param : DC.getParamVarDeclsForCurrentField()) {
      QualType KernelArgType = Param->getType();
      unsigned KernelArgSize = SemaSYCLRef.getASTContext()
                                   .getTypeSizeInChars(KernelArgType)
                                   .getQuantity();
      SemaSYCLRef.getDiagnostics().getSYCLOptReport().AddKernelArgs(
          DC.getKernelDecl(), FieldTy.getAsString(),
          KernelArgType.getAsString(), KernelInvocationLoc, KernelArgSize,
          getKernelArgDesc(KernelArgDescription), "");
    }
    return true;
  }

  using SyclKernelFieldHandler::handlePointerType;
  bool handlePointerType(FieldDecl *FD, QualType FieldTy) final {
    std::string KernelArgDescription = "";
    bool IsCompilerGeneratedType = false;
    ParmVarDecl *KernelParameter = DC.getParamVarDeclsForCurrentField()[0];
    // Compiler generated openCL kernel argument for current pointer field
    // is not a pointer. This means we are processing a nested pointer and
    // the openCL kernel argument is of type __wrapper_class.
    if (!KernelParameter->getType()->isPointerType()) {
      KernelArgDescription = "nested pointer";
      IsCompilerGeneratedType = true;
    }

    for (const auto *Param : DC.getParamVarDeclsForCurrentField())
      addParam(FD, Param->getType(), KernelArgDescription,
               IsCompilerGeneratedType);
    return true;
  }

  using SyclKernelFieldHandler::handleScalarType;
  bool handleScalarType(FieldDecl *FD, QualType FieldTy) final {
    addParam(FD, FieldTy);
    return true;
  }

  using SyclKernelFieldHandler::handleSimpleArrayType;
  bool handleSimpleArrayType(FieldDecl *FD, QualType FieldTy) final {
    // Simple arrays are always wrapped.
    for (const auto *Param : DC.getParamVarDeclsForCurrentField())
      addParam(FD, Param->getType(), "array", /*IsCompilerGeneratedType*/ true);
    return true;
  }

  using SyclKernelFieldHandler::handleNonDecompStruct;
  bool handleNonDecompStruct(const CXXRecordDecl *, FieldDecl *FD,
                             QualType Ty) final {
    CXXRecordDecl *RD = Ty->getAsCXXRecordDecl();
    assert(RD && "Type must be a C++ record type");
    if (RD->hasAttr<SYCLGenerateNewTypeAttr>())
      addParam(FD, Ty, "object with pointer", /*IsCompilerGeneratedType*/ true);
    else
      addParam(FD, Ty);
    return true;
  }

  bool handleNonDecompStruct(const CXXRecordDecl *, const CXXBaseSpecifier &BS,
                             QualType Ty) final {
    CXXRecordDecl *RD = Ty->getAsCXXRecordDecl();
    assert(RD && "Type must be a C++ record type");
    if (RD->hasAttr<SYCLGenerateNewTypeAttr>())
      addParam(BS, Ty, "base class with pointer",
               /*IsCompilerGeneratedType*/ true);
    else
      addParam(BS, Ty, "base class");
    return true;
  }

  using SyclKernelFieldHandler::handleUnionType;
  bool handleUnionType(FieldDecl *FD, QualType FieldTy) final {
    return handleScalarType(FD, FieldTy);
  }

  void handleSyclKernelHandlerType() {
    addParam(DC.getParamVarDeclsForCurrentField()[0]->getType(),
             "SYCL2020 specialization constant");
  }
};

static bool isESIMDKernelType(CXXMethodDecl *CallOperator) {
  return (CallOperator != nullptr) && CallOperator->hasAttr<SYCLSimdAttr>();
}

class SyclKernelBodyCreator : public SyclKernelFieldHandler {
  SyclKernelDeclCreator &DeclCreator;
  llvm::SmallVector<Stmt *, 16> BodyStmts;
  llvm::SmallVector<InitListExpr *, 16> CollectionInitExprs;
  llvm::SmallVector<Stmt *, 16> FinalizeStmts;
  // This collection contains the information required to add/remove information
  // about arrays as we enter them.  The InitializedEntity component is
  // necessary for initializing child members.  uin64_t is the index of the
  // current element being worked on, which is updated every time we visit
  // nextElement.
  llvm::SmallVector<std::pair<InitializedEntity, uint64_t>, 8> ArrayInfos;
  VarDecl *KernelObjClone;
  InitializedEntity VarEntity;
  llvm::SmallVector<Expr *, 16> MemberExprBases;
  llvm::SmallVector<Expr *, 16> ArrayParamBases;
  FunctionDecl *KernelCallerFunc;
  SourceLocation KernelCallerSrcLoc; // KernelCallerFunc source location.
  // Contains a count of how many containers we're in.  This is used by the
  // pointer-struct-wrapping code to ensure that we don't try to wrap
  // top-level pointers.
  uint64_t StructDepth = 0;
  VarDecl *KernelHandlerClone = nullptr;
  bool IsESIMD = false;
  CXXMethodDecl *CallOperator = nullptr;

  Stmt *replaceWithLocalClone(ParmVarDecl *OriginalParam, VarDecl *LocalClone,
                              Stmt *FunctionBody) {
    // DeclRefExpr with valid source location but with decl which is not marked
    // as used is invalid.
    LocalClone->setIsUsed();
    std::pair<DeclaratorDecl *, DeclaratorDecl *> MappingPair =
        std::make_pair(OriginalParam, LocalClone);
    KernelBodyTransform KBT(MappingPair, SemaSYCLRef.SemaRef);
    return KBT.TransformStmt(FunctionBody).get();
  }

  // Using the statements/init expressions that we've created, this generates
  // the kernel body compound stmt. CompoundStmt needs to know its number of
  // statements in advance to allocate it, so we cannot do this as we go along.
  CompoundStmt *createKernelBody() {
    // Push the Kernel function scope to ensure the scope isn't empty
    SemaSYCLRef.SemaRef.PushFunctionScope();

    // Initialize kernel object local clone
    assert(CollectionInitExprs.size() == 1 &&
           "Should have been popped down to just the first one");
    KernelObjClone->setInit(CollectionInitExprs.back());

    // Replace references to the kernel object in kernel body, to use the
    // compiler generated local clone
    Stmt *NewBody =
        replaceWithLocalClone(KernelCallerFunc->getParamDecl(0), KernelObjClone,
                              KernelCallerFunc->getBody());

    // If kernel_handler argument is passed by SYCL kernel, replace references
    // to this argument in kernel body, to use the compiler generated local
    // clone
    if (ParmVarDecl *KernelHandlerParam =
            getSyclKernelHandlerArg(KernelCallerFunc))
      NewBody = replaceWithLocalClone(KernelHandlerParam, KernelHandlerClone,
                                      NewBody);

    // Use transformed body (with clones) as kernel body
    BodyStmts.push_back(NewBody);

    BodyStmts.insert(BodyStmts.end(), FinalizeStmts.begin(),
                     FinalizeStmts.end());

    return CompoundStmt::Create(SemaSYCLRef.getASTContext(), BodyStmts,
                                FPOptionsOverride(), {}, {});
  }

  void annotateHierarchicalParallelismAPICalls() {
    // Is this a hierarchical parallelism kernel invocation?
    if (getKernelInvocationKind(KernelCallerFunc) != InvokeParallelForWorkGroup)
      return;

    // Mark kernel object with work-group scope attribute to avoid work-item
    // scope memory allocation.
    KernelObjClone->addAttr(SYCLScopeAttr::CreateImplicit(
        SemaSYCLRef.getASTContext(), SYCLScopeAttr::Level::WorkGroup));

    assert(CallOperator && "non callable object is passed as kernel obj");
    // Mark the function that it "works" in a work group scope:
    // NOTE: In case of wait_for the marker call itself is
    // marked with work item scope attribute, here  the '()' operator of the
    // object passed as parameter is marked. This is an optimization -
    // there are a lot of locals created at parallel_for_work_group
    // scope before calling the lambda - it is more efficient to have
    // all of them in the private address space rather then sharing via
    // the local AS. See parallel_for_work_group implementation in the
    // SYCL headers.
    if (!CallOperator->hasAttr<SYCLScopeAttr>()) {
      CallOperator->addAttr(SYCLScopeAttr::CreateImplicit(
          SemaSYCLRef.getASTContext(), SYCLScopeAttr::Level::WorkGroup));
      // Search and mark wait_for calls:
      MarkWIScopeFnVisitor MarkWIScope(SemaSYCLRef.getASTContext());
      MarkWIScope.TraverseDecl(CallOperator);
      // Now mark local variables declared in the PFWG lambda with work group
      // scope attribute
      addScopeAttrToLocalVars(*CallOperator);
    }
  }

  // Creates a DeclRefExpr to the ParmVar that represents the current field.
  Expr *createParamReferenceExpr() {
    ParmVarDecl *KernelParameter =
        DeclCreator.getParamVarDeclsForCurrentField()[0];

    QualType ParamType = KernelParameter->getOriginalType();
    Expr *DRE = SemaSYCLRef.SemaRef.BuildDeclRefExpr(
        KernelParameter, ParamType, VK_LValue, KernelCallerSrcLoc);
    return DRE;
  }

  // Creates a DeclRefExpr to the ParmVar that represents the current pointer
  // field.
  Expr *createPointerParamReferenceExpr(QualType PointerTy, bool Wrapped) {
    ParmVarDecl *KernelParameter =
        DeclCreator.getParamVarDeclsForCurrentField()[0];

    QualType ParamType = KernelParameter->getOriginalType();
    Expr *DRE = SemaSYCLRef.SemaRef.BuildDeclRefExpr(
        KernelParameter, ParamType, VK_LValue, KernelCallerSrcLoc);

    // Struct Type kernel arguments are decomposed. The pointer fields are
    // then wrapped inside a compiler generated struct. Therefore when
    // generating the initializers, we have to 'unwrap' the pointer.
    if (Wrapped) {
      CXXRecordDecl *WrapperStruct = ParamType->getAsCXXRecordDecl();
      // Pointer field wrapped inside __wrapper_class
      FieldDecl *Pointer = *(WrapperStruct->field_begin());
      DRE = buildMemberExpr(DRE, Pointer);
      ParamType = Pointer->getType();
    }

    DRE = ImplicitCastExpr::Create(SemaSYCLRef.getASTContext(), ParamType,
                                   CK_LValueToRValue, DRE, /*BasePath=*/nullptr,
                                   VK_PRValue, FPOptionsOverride());

    if (PointerTy->getPointeeType().getAddressSpace() !=
        ParamType->getPointeeType().getAddressSpace())
      DRE = ImplicitCastExpr::Create(SemaSYCLRef.getASTContext(), PointerTy,
                                     CK_AddressSpaceConversion, DRE, nullptr,
                                     VK_PRValue, FPOptionsOverride());

    return DRE;
  }

  Expr *createSimpleArrayParamReferenceExpr(QualType ArrayTy) {
    ParmVarDecl *KernelParameter =
        DeclCreator.getParamVarDeclsForCurrentField()[0];
    QualType ParamType = KernelParameter->getOriginalType();
    Expr *DRE = SemaSYCLRef.SemaRef.BuildDeclRefExpr(
        KernelParameter, ParamType, VK_LValue, KernelCallerSrcLoc);

    // Unwrap the array.
    CXXRecordDecl *WrapperStruct = ParamType->getAsCXXRecordDecl();
    FieldDecl *ArrayField = *(WrapperStruct->field_begin());
    return buildMemberExpr(DRE, ArrayField);
  }

  // Creates an initialized entity for a field/item. In the case where this is a
  // field, returns a normal member initializer, if we're in a sub-array of a MD
  // array, returns an element initializer.
  InitializedEntity getFieldEntity(FieldDecl *FD, QualType Ty) {
    if (isArrayElement(FD, Ty))
      return InitializedEntity::InitializeElement(SemaSYCLRef.getASTContext(),
                                                  ArrayInfos.back().second,
                                                  ArrayInfos.back().first);
    return InitializedEntity::InitializeMember(FD, &VarEntity);
  }

  void addFieldInit(FieldDecl *FD, QualType Ty, MultiExprArg ParamRef) {
    InitializationKind InitKind =
        InitializationKind::CreateCopy(KernelCallerSrcLoc, KernelCallerSrcLoc);
    addFieldInit(FD, Ty, ParamRef, InitKind);
  }

  void addFieldInit(FieldDecl *FD, QualType Ty, MultiExprArg ParamRef,
                    InitializationKind InitKind) {
    addFieldInit(FD, Ty, ParamRef, InitKind, getFieldEntity(FD, Ty));
  }

  void addFieldInit(FieldDecl *FD, QualType Ty, MultiExprArg ParamRef,
                    InitializationKind InitKind, InitializedEntity Entity) {
    InitializationSequence InitSeq(SemaSYCLRef.SemaRef, Entity, InitKind,
                                   ParamRef);
    ExprResult Init =
        InitSeq.Perform(SemaSYCLRef.SemaRef, Entity, InitKind, ParamRef);

    InitListExpr *ParentILE = CollectionInitExprs.back();
    ParentILE->updateInit(SemaSYCLRef.getASTContext(), ParentILE->getNumInits(),
                          Init.get());
  }

  void addBaseInit(const CXXBaseSpecifier &BS, QualType Ty,
                   InitializationKind InitKind) {
    InitializedEntity Entity = InitializedEntity::InitializeBase(
        SemaSYCLRef.getASTContext(), &BS, /*IsInheritedVirtualBase*/ false,
        &VarEntity);
    InitializationSequence InitSeq(SemaSYCLRef.SemaRef, Entity, InitKind,
                                   std::nullopt);
    ExprResult Init =
        InitSeq.Perform(SemaSYCLRef.SemaRef, Entity, InitKind, std::nullopt);

    InitListExpr *ParentILE = CollectionInitExprs.back();
    ParentILE->updateInit(SemaSYCLRef.getASTContext(), ParentILE->getNumInits(),
                          Init.get());
  }

  void addBaseInit(const CXXBaseSpecifier &BS, QualType Ty,
                   InitializationKind InitKind, MultiExprArg Args) {
    InitializedEntity Entity = InitializedEntity::InitializeBase(
        SemaSYCLRef.getASTContext(), &BS, /*IsInheritedVirtualBase*/ false,
        &VarEntity);
    InitializationSequence InitSeq(SemaSYCLRef.SemaRef, Entity, InitKind, Args);
    ExprResult Init =
        InitSeq.Perform(SemaSYCLRef.SemaRef, Entity, InitKind, Args);

    InitListExpr *ParentILE = CollectionInitExprs.back();
    ParentILE->updateInit(SemaSYCLRef.getASTContext(), ParentILE->getNumInits(),
                          Init.get());
  }

  void addSimpleBaseInit(const CXXBaseSpecifier &BS, QualType Ty) {
    InitializationKind InitKind =
        InitializationKind::CreateCopy(KernelCallerSrcLoc, KernelCallerSrcLoc);

    InitializedEntity Entity = InitializedEntity::InitializeBase(
        SemaSYCLRef.getASTContext(), &BS, /*IsInheritedVirtualBase*/ false,
        &VarEntity);

    Expr *ParamRef = createParamReferenceExpr();
    InitializationSequence InitSeq(SemaSYCLRef.SemaRef, Entity, InitKind,
                                   ParamRef);
    ExprResult Init =
        InitSeq.Perform(SemaSYCLRef.SemaRef, Entity, InitKind, ParamRef);

    InitListExpr *ParentILE = CollectionInitExprs.back();
    ParentILE->updateInit(SemaSYCLRef.getASTContext(), ParentILE->getNumInits(),
                          Init.get());
  }

  // Adds an initializer that handles a simple initialization of a field.
  void addSimpleFieldInit(FieldDecl *FD, QualType Ty) {
    Expr *ParamRef = createParamReferenceExpr();
    addFieldInit(FD, Ty, ParamRef);
  }

  Expr *createGetAddressOf(Expr *E) {
    return UnaryOperator::Create(
        SemaSYCLRef.getASTContext(), E, UO_AddrOf,
        SemaSYCLRef.getASTContext().getPointerType(E->getType()), VK_PRValue,
        OK_Ordinary, KernelCallerSrcLoc, false,
        SemaSYCLRef.SemaRef.CurFPFeatureOverrides());
  }

  Expr *createDerefOp(Expr *E) {
    return UnaryOperator::Create(SemaSYCLRef.getASTContext(), E, UO_Deref,
                                 E->getType()->getPointeeType(), VK_LValue,
                                 OK_Ordinary, KernelCallerSrcLoc, false,
                                 SemaSYCLRef.SemaRef.CurFPFeatureOverrides());
  }

  Expr *createReinterpretCastExpr(Expr *E, QualType To) {
    return CXXReinterpretCastExpr::Create(
        SemaSYCLRef.getASTContext(), To, VK_PRValue, CK_BitCast, E,
        /*Path=*/nullptr,
        SemaSYCLRef.getASTContext().getTrivialTypeSourceInfo(To),
        SourceLocation(), SourceLocation(), SourceRange());
  }

  void handleGeneratedType(FieldDecl *FD, QualType Ty) {
    // Equivalent of the following code is generated here:
    // void ocl_kernel(__generated_type GT) {
    //   Kernel KernelObjClone { *(reinterpret_cast<UsersType*>(&GT)) };
    // }

    Expr *RCE = createReinterpretCastExpr(
        createGetAddressOf(createParamReferenceExpr()),
        SemaSYCLRef.getASTContext().getPointerType(Ty));
    Expr *Initializer = createDerefOp(RCE);
    addFieldInit(FD, Ty, Initializer);
  }

  void handleGeneratedType(const CXXRecordDecl *RD, const CXXBaseSpecifier &BS,
                           QualType Ty) {
    // Equivalent of the following code is generated here:
    // void ocl_kernel(__generated_type GT) {
    //   Kernel KernelObjClone { *(reinterpret_cast<UsersType*>(&GT)) };
    // }
    Expr *RCE = createReinterpretCastExpr(
        createGetAddressOf(createParamReferenceExpr()),
        SemaSYCLRef.getASTContext().getPointerType(Ty));
    Expr *Initializer = createDerefOp(RCE);
    InitializationKind InitKind =
        InitializationKind::CreateCopy(KernelCallerSrcLoc, KernelCallerSrcLoc);
    addBaseInit(BS, Ty, InitKind, Initializer);
  }

  MemberExpr *buildMemberExpr(Expr *Base, ValueDecl *Member) {
    DeclAccessPair MemberDAP = DeclAccessPair::make(Member, AS_none);
    MemberExpr *Result = SemaSYCLRef.SemaRef.BuildMemberExpr(
        Base, /*IsArrow */ false, KernelCallerSrcLoc, NestedNameSpecifierLoc(),
        KernelCallerSrcLoc, Member, MemberDAP,
        /*HadMultipleCandidates*/ false,
        DeclarationNameInfo(Member->getDeclName(), KernelCallerSrcLoc),
        Member->getType(), VK_LValue, OK_Ordinary);
    return Result;
  }

  void addFieldMemberExpr(FieldDecl *FD, QualType Ty) {
    if (!isArrayElement(FD, Ty))
      MemberExprBases.push_back(buildMemberExpr(MemberExprBases.back(), FD));
  }

  void removeFieldMemberExpr(const FieldDecl *FD, QualType Ty) {
    if (!isArrayElement(FD, Ty))
      MemberExprBases.pop_back();
  }

  void createSpecialMethodCall(const CXXRecordDecl *RD, StringRef MethodName,
                               SmallVectorImpl<Stmt *> &AddTo) {
    CXXMethodDecl *Method = getMethodByName(RD, MethodName);
    if (!Method)
      return;

    unsigned NumParams = Method->getNumParams();
    llvm::SmallVector<Expr *, 4> ParamDREs(NumParams);
    llvm::ArrayRef<ParmVarDecl *> KernelParameters =
        DeclCreator.getParamVarDeclsForCurrentField();
    for (size_t I = 0; I < NumParams; ++I) {
      QualType ParamType = KernelParameters[I]->getOriginalType();
      ParamDREs[I] = SemaSYCLRef.SemaRef.BuildDeclRefExpr(
          KernelParameters[I], ParamType, VK_LValue, KernelCallerSrcLoc);
    }

    MemberExpr *MethodME = buildMemberExpr(MemberExprBases.back(), Method);

    QualType ResultTy = Method->getReturnType();
    ExprValueKind VK = Expr::getValueKindForType(ResultTy);
    ResultTy = ResultTy.getNonLValueExprType(SemaSYCLRef.getASTContext());
    llvm::SmallVector<Expr *, 4> ParamStmts;
    const auto *Proto = cast<FunctionProtoType>(Method->getType());
    SemaSYCLRef.SemaRef.GatherArgumentsForCall(KernelCallerSrcLoc, Method,
                                               Proto, 0, ParamDREs, ParamStmts);
    // [kernel_obj or wrapper object].accessor.__init(_ValueType*,
    // range<int>, range<int>, id<int>)
    AddTo.push_back(CXXMemberCallExpr::Create(
        SemaSYCLRef.getASTContext(), MethodME, ParamStmts, ResultTy, VK,
        KernelCallerSrcLoc, FPOptionsOverride()));
  }

  // Creates an empty InitListExpr of the correct number of child-inits
  // of this to append into.
  void addCollectionInitListExpr(const CXXRecordDecl *RD) {
    const ASTRecordLayout &Info =
        SemaSYCLRef.getASTContext().getASTRecordLayout(RD);
    uint64_t NumInitExprs = Info.getFieldCount() + RD->getNumBases();
    addCollectionInitListExpr(QualType(RD->getTypeForDecl(), 0), NumInitExprs);
  }

  InitListExpr *createInitListExpr(const CXXRecordDecl *RD) {
    const ASTRecordLayout &Info =
        SemaSYCLRef.getASTContext().getASTRecordLayout(RD);
    uint64_t NumInitExprs = Info.getFieldCount() + RD->getNumBases();
    return createInitListExpr(QualType(RD->getTypeForDecl(), 0), NumInitExprs);
  }

  InitListExpr *createInitListExpr(QualType InitTy, uint64_t NumChildInits) {
    InitListExpr *ILE = new (SemaSYCLRef.getASTContext())
        InitListExpr(SemaSYCLRef.getASTContext(), KernelCallerSrcLoc, {},
                     KernelCallerSrcLoc);
    ILE->reserveInits(SemaSYCLRef.getASTContext(), NumChildInits);
    ILE->setType(InitTy);

    return ILE;
  }

  // Create an empty InitListExpr of the type/size for the rest of the visitor
  // to append into.
  void addCollectionInitListExpr(QualType InitTy, uint64_t NumChildInits) {

    InitListExpr *ILE = createInitListExpr(InitTy, NumChildInits);
    InitListExpr *ParentILE = CollectionInitExprs.back();
    ParentILE->updateInit(SemaSYCLRef.getASTContext(), ParentILE->getNumInits(),
                          ILE);

    CollectionInitExprs.push_back(ILE);
  }

  static VarDecl *createKernelObjClone(ASTContext &Ctx, DeclContext *DC,
                                       const CXXRecordDecl *KernelObj) {
    TypeSourceInfo *TSInfo =
        KernelObj->isLambda() ? KernelObj->getLambdaTypeInfo() : nullptr;
    IdentifierInfo *Ident = KernelObj->getIdentifier();
    if (!Ident)
      Ident = &Ctx.Idents.get("__SYCLKernel");

    VarDecl *VD = VarDecl::Create(
        Ctx, DC, KernelObj->getLocation(), KernelObj->getLocation(), Ident,
        QualType(KernelObj->getTypeForDecl(), 0), TSInfo, SC_None);
    return VD;
  }

  const llvm::StringLiteral getInitMethodName() const {
    return IsESIMD ? InitESIMDMethodName : InitMethodName;
  }

  // Default inits the type, then calls the init-method in the body.
  bool handleSpecialType(FieldDecl *FD, QualType Ty) {
    addFieldInit(FD, Ty, std::nullopt,
                 InitializationKind::CreateDefault(KernelCallerSrcLoc));

    addFieldMemberExpr(FD, Ty);

    const auto *RecordDecl = Ty->getAsCXXRecordDecl();
    createSpecialMethodCall(RecordDecl, getInitMethodName(), BodyStmts);
    CXXMethodDecl *FinalizeMethod =
        getMethodByName(RecordDecl, FinalizeMethodName);
    // A finalize-method is expected for special type such as stream.
    if (FinalizeMethod)
      createSpecialMethodCall(RecordDecl, FinalizeMethodName, FinalizeStmts);

    removeFieldMemberExpr(FD, Ty);

    return true;
  }

  bool handleSpecialType(const CXXBaseSpecifier &BS, QualType Ty) {
    const auto *RecordDecl = Ty->getAsCXXRecordDecl();
    addBaseInit(BS, Ty, InitializationKind::CreateDefault(KernelCallerSrcLoc));
    createSpecialMethodCall(RecordDecl, getInitMethodName(), BodyStmts);
    return true;
  }

  // Generate __init call for kernel handler argument
  void handleSpecialType(QualType KernelHandlerTy) {
    DeclRefExpr *KernelHandlerCloneRef = DeclRefExpr::Create(
        SemaSYCLRef.getASTContext(), NestedNameSpecifierLoc(),
        KernelCallerSrcLoc, KernelHandlerClone, false, DeclarationNameInfo(),
        KernelHandlerTy, VK_LValue);
    const auto *RecordDecl =
        KernelHandlerClone->getType()->getAsCXXRecordDecl();
    MemberExprBases.push_back(KernelHandlerCloneRef);
    createSpecialMethodCall(RecordDecl, InitSpecConstantsBuffer, BodyStmts);
    MemberExprBases.pop_back();
  }

  void createKernelHandlerClone(ASTContext &Ctx, DeclContext *DC,
                                ParmVarDecl *KernelHandlerArg) {
    QualType Ty = KernelHandlerArg->getType();
    TypeSourceInfo *TSInfo = Ctx.getTrivialTypeSourceInfo(Ty);
    KernelHandlerClone =
        VarDecl::Create(Ctx, DC, KernelCallerSrcLoc, KernelCallerSrcLoc,
                        KernelHandlerArg->getIdentifier(), Ty, TSInfo, SC_None);

    // Default initialize clone
    InitializedEntity VarEntity =
        InitializedEntity::InitializeVariable(KernelHandlerClone);
    InitializationKind InitKind =
        InitializationKind::CreateDefault(KernelCallerSrcLoc);
    InitializationSequence InitSeq(SemaSYCLRef.SemaRef, VarEntity, InitKind,
                                   std::nullopt);
    ExprResult Init =
        InitSeq.Perform(SemaSYCLRef.SemaRef, VarEntity, InitKind, std::nullopt);
    KernelHandlerClone->setInit(
        SemaSYCLRef.SemaRef.MaybeCreateExprWithCleanups(Init.get()));
    KernelHandlerClone->setInitStyle(VarDecl::CallInit);
  }

  Expr *createArraySubscriptExpr(uint64_t Index, Expr *ArrayRef) {
    QualType SizeT = SemaSYCLRef.getASTContext().getSizeType();
    llvm::APInt IndexVal{
        static_cast<unsigned>(SemaSYCLRef.getASTContext().getTypeSize(SizeT)),
        Index, SizeT->isSignedIntegerType()};
    auto IndexLiteral = IntegerLiteral::Create(
        SemaSYCLRef.getASTContext(), IndexVal, SizeT, KernelCallerSrcLoc);
    ExprResult IndexExpr = SemaSYCLRef.SemaRef.CreateBuiltinArraySubscriptExpr(
        ArrayRef, KernelCallerSrcLoc, IndexLiteral, KernelCallerSrcLoc);
    assert(!IndexExpr.isInvalid());
    return IndexExpr.get();
  }

  void addSimpleArrayInit(FieldDecl *FD, QualType FieldTy) {
    Expr *ArrayRef = createSimpleArrayParamReferenceExpr(FieldTy);
    InitializationKind InitKind = InitializationKind::CreateDirect({}, {}, {});

    InitializedEntity Entity =
        InitializedEntity::InitializeMember(FD, &VarEntity, /*Implicit*/ true);

    addFieldInit(FD, FieldTy, ArrayRef, InitKind, Entity);
  }

  void addArrayElementInit(FieldDecl *FD, QualType T) {
    Expr *RCE = createReinterpretCastExpr(
        createGetAddressOf(ArrayParamBases.pop_back_val()),
        SemaSYCLRef.getASTContext().getPointerType(T));
    Expr *Initializer = createDerefOp(RCE);
    addFieldInit(FD, T, Initializer);
  }

  // This function is recursive in order to handle
  // multi-dimensional arrays. If the array element is
  // an array, it implies that the array is multi-dimensional.
  // We continue recursion till we reach a non-array element to
  // generate required array subscript expressions.
  void createArrayInit(FieldDecl *FD, QualType T) {
    const ConstantArrayType *CAT =
        SemaSYCLRef.getASTContext().getAsConstantArrayType(T);

    if (!CAT) {
      addArrayElementInit(FD, T);
      return;
    }

    QualType ET = CAT->getElementType();
    uint64_t ElemCount = CAT->getSize().getZExtValue();
    enterArray(FD, T, ET);

    for (uint64_t Index = 0; Index < ElemCount; ++Index) {
      ArrayInfos.back().second = Index;
      Expr *ArraySubscriptExpr =
          createArraySubscriptExpr(Index, ArrayParamBases.back());
      ArrayParamBases.push_back(ArraySubscriptExpr);
      createArrayInit(FD, ET);
    }

    leaveArray(FD, T, ET);
  }

  // This function is used to create initializers for a top
  // level array which contains pointers. The openCl kernel
  // parameter for this array will be a wrapper class
  // which contains the generated type. This function generates
  // code equivalent to:
  // void ocl_kernel(__wrapper_class WrappedGT) {
  //   Kernel KernelObjClone {
  //   *reinterpret_cast<UserArrayET*>(&WrappedGT.GeneratedArr[0]),
  //                           *reinterpret_cast<UserArrayET*>(&WrappedGT.GeneratedArr[1]),
  //                           *reinterpret_cast<UserArrayET*>(&WrappedGT.GeneratedArr[2])
  //                         };
  // }
  void handleGeneratedArrayType(FieldDecl *FD, QualType FieldTy) {
    ArrayParamBases.push_back(createSimpleArrayParamReferenceExpr(FieldTy));
    createArrayInit(FD, FieldTy);
  }

public:
  static constexpr const bool VisitInsideSimpleContainers = false;
  SyclKernelBodyCreator(SemaSYCL &S, SyclKernelDeclCreator &DC,
                        const CXXRecordDecl *KernelObj,
                        FunctionDecl *KernelCallerFunc, bool IsSIMDKernel,
                        CXXMethodDecl *CallOperator)
      : SyclKernelFieldHandler(S), DeclCreator(DC),
        KernelObjClone(createKernelObjClone(S.getASTContext(),
                                            DC.getKernelDecl(), KernelObj)),
        VarEntity(InitializedEntity::InitializeVariable(KernelObjClone)),
        KernelCallerFunc(KernelCallerFunc),
        KernelCallerSrcLoc(KernelCallerFunc->getLocation()),
        IsESIMD(IsSIMDKernel), CallOperator(CallOperator) {
    CollectionInitExprs.push_back(createInitListExpr(KernelObj));
    annotateHierarchicalParallelismAPICalls();

    Stmt *DS = new (S.getASTContext()) DeclStmt(
        DeclGroupRef(KernelObjClone), KernelCallerSrcLoc, KernelCallerSrcLoc);
    BodyStmts.push_back(DS);
    DeclRefExpr *KernelObjCloneRef = DeclRefExpr::Create(
        S.getASTContext(), NestedNameSpecifierLoc(), KernelCallerSrcLoc,
        KernelObjClone, false, DeclarationNameInfo(),
        QualType(KernelObj->getTypeForDecl(), 0), VK_LValue);
    MemberExprBases.push_back(KernelObjCloneRef);
  }

  ~SyclKernelBodyCreator() {
    CompoundStmt *KernelBody = createKernelBody();
    DeclCreator.setBody(KernelBody);
  }

  bool handleSyclSpecialType(FieldDecl *FD, QualType Ty) final {
    return handleSpecialType(FD, Ty);
  }

  bool handleSyclSpecialType(const CXXRecordDecl *, const CXXBaseSpecifier &BS,
                             QualType Ty) final {
    return handleSpecialType(BS, Ty);
  }

  bool handlePointerType(FieldDecl *FD, QualType FieldTy) final {
    Expr *PointerRef =
        createPointerParamReferenceExpr(FieldTy, StructDepth != 0);
    addFieldInit(FD, FieldTy, PointerRef);
    return true;
  }

  bool handleSimpleArrayType(FieldDecl *FD, QualType FieldTy) final {
    if (FD->hasAttr<SYCLGenerateNewTypeAttr>())
      handleGeneratedArrayType(FD, FieldTy);
    else
      addSimpleArrayInit(FD, FieldTy);
    return true;
  }

  bool handleNonDecompStruct(const CXXRecordDecl *, FieldDecl *FD,
                             QualType Ty) final {
    CXXRecordDecl *RD = Ty->getAsCXXRecordDecl();
    assert(RD && "Type must be a C++ record type");
    if (RD->hasAttr<SYCLGenerateNewTypeAttr>())
      handleGeneratedType(FD, Ty);
    else
      addSimpleFieldInit(FD, Ty);
    return true;
  }

  bool handleNonDecompStruct(const CXXRecordDecl *RD,
                             const CXXBaseSpecifier &BS, QualType Ty) final {
    CXXRecordDecl *BaseDecl = Ty->getAsCXXRecordDecl();
    assert(BaseDecl && "Type must be a C++ record type");
    if (BaseDecl->hasAttr<SYCLGenerateNewTypeAttr>())
      handleGeneratedType(RD, BS, Ty);
    else
      addSimpleBaseInit(BS, Ty);
    return true;
  }

  bool handleScalarType(FieldDecl *FD, QualType FieldTy) final {
    addSimpleFieldInit(FD, FieldTy);
    return true;
  }

  bool handleUnionType(FieldDecl *FD, QualType FieldTy) final {
    addSimpleFieldInit(FD, FieldTy);
    return true;
  }

  // Default inits the type, then calls the init-method in the body
  void handleSyclKernelHandlerType(ParmVarDecl *KernelHandlerArg) {

    // Create and default initialize local clone of kernel handler
    createKernelHandlerClone(SemaSYCLRef.getASTContext(),
                             DeclCreator.getKernelDecl(), KernelHandlerArg);

    // Add declaration statement to openCL kernel body
    Stmt *DS = new (SemaSYCLRef.getASTContext())
        DeclStmt(DeclGroupRef(KernelHandlerClone), KernelCallerSrcLoc,
                 KernelCallerSrcLoc);
    BodyStmts.push_back(DS);

    // Generate
    // KernelHandlerClone.__init_specialization_constants_buffer(specialization_constants_buffer)
    // call if target does not have native support for specialization constants.
    // Here, specialization_constants_buffer is the compiler generated kernel
    // argument of type char*.
    if (!isDefaultSPIRArch(SemaSYCLRef.getASTContext()))
      handleSpecialType(KernelHandlerArg->getType());
  }

  bool enterStruct(const CXXRecordDecl *RD, FieldDecl *FD, QualType Ty) final {
    ++StructDepth;
    addCollectionInitListExpr(Ty->getAsCXXRecordDecl());

    addFieldMemberExpr(FD, Ty);
    return true;
  }

  bool leaveStruct(const CXXRecordDecl *, FieldDecl *FD, QualType Ty) final {
    --StructDepth;
    CollectionInitExprs.pop_back();

    removeFieldMemberExpr(FD, Ty);
    return true;
  }

  bool enterStruct(const CXXRecordDecl *RD, const CXXBaseSpecifier &BS,
                   QualType) final {
    ++StructDepth;

    CXXCastPath BasePath;
    QualType DerivedTy(RD->getTypeForDecl(), 0);
    QualType BaseTy = BS.getType();
    SemaSYCLRef.SemaRef.CheckDerivedToBaseConversion(
        DerivedTy, BaseTy, KernelCallerSrcLoc, SourceRange(), &BasePath,
        /*IgnoreBaseAccess*/ true);
    auto Cast = ImplicitCastExpr::Create(
        SemaSYCLRef.getASTContext(), BaseTy, CK_DerivedToBase,
        MemberExprBases.back(),
        /* CXXCastPath=*/&BasePath, VK_LValue, FPOptionsOverride());
    MemberExprBases.push_back(Cast);
    addCollectionInitListExpr(BaseTy->getAsCXXRecordDecl());
    return true;
  }

  bool leaveStruct(const CXXRecordDecl *RD, const CXXBaseSpecifier &BS,
                   QualType) final {
    --StructDepth;
    MemberExprBases.pop_back();
    CollectionInitExprs.pop_back();
    return true;
  }

  bool enterArray(FieldDecl *FD, QualType ArrayType,
                  QualType ElementType) final {
    const ConstantArrayType *CAT =
        SemaSYCLRef.getASTContext().getAsConstantArrayType(ArrayType);
    assert(CAT && "Should only be called on constant-size array.");
    uint64_t ArraySize = CAT->getSize().getZExtValue();
    addCollectionInitListExpr(ArrayType, ArraySize);
    ArrayInfos.emplace_back(getFieldEntity(FD, ArrayType), 0);

    // If this is the top-level array, we need to make a MemberExpr in addition
    // to an array subscript.
    addFieldMemberExpr(FD, ArrayType);
    return true;
  }

  bool nextElement(QualType, uint64_t Index) final {
    ArrayInfos.back().second = Index;

    // Pop off the last member expr base.
    if (Index != 0)
      MemberExprBases.pop_back();

    MemberExprBases.push_back(
        createArraySubscriptExpr(Index, MemberExprBases.back()));
    return true;
  }

  bool leaveArray(FieldDecl *FD, QualType ArrayType,
                  QualType ElementType) final {
    CollectionInitExprs.pop_back();
    ArrayInfos.pop_back();

    // Remove the IndexExpr.
    if (!FD->hasAttr<SYCLGenerateNewTypeAttr>())
      MemberExprBases.pop_back();
    else
      ArrayParamBases.pop_back();

    // Remove the field access expr as well.
    removeFieldMemberExpr(FD, ArrayType);
    return true;
  }
  using SyclKernelFieldHandler::enterArray;
  using SyclKernelFieldHandler::enterStruct;
  using SyclKernelFieldHandler::handleNonDecompStruct;
  using SyclKernelFieldHandler::handlePointerType;
  using SyclKernelFieldHandler::handleScalarType;
  using SyclKernelFieldHandler::handleSyclSpecialType;
  using SyclKernelFieldHandler::handleUnionType;
  using SyclKernelFieldHandler::leaveArray;
  using SyclKernelFieldHandler::leaveStruct;
};

class FreeFunctionKernelBodyCreator : public SyclKernelFieldHandler {
  SyclKernelDeclCreator &DeclCreator;
  llvm::SmallVector<Stmt *, 16> BodyStmts;
  FunctionDecl *FreeFunc = nullptr;
  SourceLocation FreeFunctionSrcLoc; // Free function source location.
  llvm::SmallVector<Expr *, 8> ArgExprs;

  // Creates a DeclRefExpr to the ParmVar that represents the current free
  // function parameter.
  Expr *createParamReferenceExpr() {
    ParmVarDecl *FreeFunctionParameter =
        DeclCreator.getParamVarDeclsForCurrentField()[0];

    QualType FreeFunctionParamType = FreeFunctionParameter->getOriginalType();
    Expr *DRE = SemaSYCLRef.SemaRef.BuildDeclRefExpr(
        FreeFunctionParameter, FreeFunctionParamType, VK_LValue,
        FreeFunctionSrcLoc);
    DRE = SemaSYCLRef.SemaRef.DefaultLvalueConversion(DRE).get();
    return DRE;
  }

  // Creates a DeclRefExpr to the ParmVar that represents the current pointer
  // parameter.
  Expr *createPointerParamReferenceExpr(QualType PointerTy, bool Wrapped) {
    ParmVarDecl *FreeFunctionParameter =
        DeclCreator.getParamVarDeclsForCurrentField()[0];

    QualType FreeFunctionParamType = FreeFunctionParameter->getOriginalType();
    Expr *DRE = SemaSYCLRef.SemaRef.BuildDeclRefExpr(
        FreeFunctionParameter, FreeFunctionParamType, VK_LValue,
        FreeFunctionSrcLoc);
    DRE = SemaSYCLRef.SemaRef.DefaultLvalueConversion(DRE).get();

    if (PointerTy->getPointeeType().getAddressSpace() !=
        FreeFunctionParamType->getPointeeType().getAddressSpace())
      DRE = ImplicitCastExpr::Create(SemaSYCLRef.getASTContext(), PointerTy,
                                     CK_AddressSpaceConversion, DRE, nullptr,
                                     VK_PRValue, FPOptionsOverride());
    return DRE;
  }

  // For a free function such as:
  // void f(int i, int* p, struct Simple S) { ... }
  //
  // Keep the function as-is for the version callable from device code.
  // void f(int i, int *p, struct Simple S) { ... }
  //
  // For the host-callable kernel function generate this:
  // void __sycl_kernel_f(int __arg_i, int* __arg_p, struct Simple __arg_S)
  // {
  //   f(__arg_i, __arg_p, __arg_S);
  // }
  CompoundStmt *createFreeFunctionKernelBody() {
    SemaSYCLRef.SemaRef.PushFunctionScope();
    Expr *Fn = SemaSYCLRef.SemaRef.BuildDeclRefExpr(
        FreeFunc, FreeFunc->getType(), VK_LValue, FreeFunctionSrcLoc);
    ASTContext &Context = SemaSYCLRef.getASTContext();
    QualType ResultTy = FreeFunc->getReturnType();
    ExprValueKind VK = Expr::getValueKindForType(ResultTy);
    ResultTy = ResultTy.getNonLValueExprType(Context);
    Fn = ImplicitCastExpr::Create(Context,
                                  Context.getPointerType(FreeFunc->getType()),
                                  CK_FunctionToPointerDecay, Fn, nullptr,
                                  VK_PRValue, FPOptionsOverride());
    auto CallExpr = CallExpr::Create(Context, Fn, ArgExprs, ResultTy, VK,
                                     FreeFunctionSrcLoc, FPOptionsOverride());
    BodyStmts.push_back(CallExpr);
    return CompoundStmt::Create(Context, BodyStmts, FPOptionsOverride(), {},
                                {});
  }

public:
  static constexpr const bool VisitInsideSimpleContainers = false;

  FreeFunctionKernelBodyCreator(SemaSYCL &S, SyclKernelDeclCreator &DC,
                                FunctionDecl *FF)
      : SyclKernelFieldHandler(S), DeclCreator(DC), FreeFunc(FF),
        FreeFunctionSrcLoc(FF->getLocation()) {}

  ~FreeFunctionKernelBodyCreator() {
    CompoundStmt *KernelBody = createFreeFunctionKernelBody();
    DeclCreator.setBody(KernelBody);
  }

  bool handleSyclSpecialType(FieldDecl *FD, QualType Ty) final {
    // TODO
    unsupportedFreeFunctionParamType();
    return true;
  }

  bool handleSyclSpecialType(ParmVarDecl *, QualType) final {
    // TODO
    unsupportedFreeFunctionParamType();
    return true;
  }

  bool handleSyclSpecialType(const CXXRecordDecl *, const CXXBaseSpecifier &BS,
                             QualType Ty) final {
    // TODO
    unsupportedFreeFunctionParamType();
    return true;
  }

  bool handlePointerType(FieldDecl *FD, QualType FieldTy) final {
    // TODO
    unsupportedFreeFunctionParamType();
    return true;
  }

  bool handlePointerType(ParmVarDecl *PD, QualType ParamTy) final {
    Expr *PointerRef = createPointerParamReferenceExpr(ParamTy, false);
    ArgExprs.push_back(PointerRef);
    return true;
  }

  bool handleSimpleArrayType(FieldDecl *FD, QualType FieldTy) final {
    // TODO
    unsupportedFreeFunctionParamType();
    return true;
  }

  bool handleNonDecompStruct(const CXXRecordDecl *, FieldDecl *FD,
                             QualType Ty) final {
    // TODO
    unsupportedFreeFunctionParamType();
    return true;
  }

  bool handleNonDecompStruct(const CXXRecordDecl *, ParmVarDecl *,
                             QualType) final {
    // TODO
    unsupportedFreeFunctionParamType();
    return true;
  }

  bool handleNonDecompStruct(const CXXRecordDecl *RD,
                             const CXXBaseSpecifier &BS, QualType Ty) final {
    // TODO
    unsupportedFreeFunctionParamType();
    return true;
  }

  bool handleScalarType(FieldDecl *FD, QualType FieldTy) final {
    // TODO
    unsupportedFreeFunctionParamType();
    return true;
  }

  bool handleScalarType(ParmVarDecl *, QualType) final {
    Expr *ParamRef = createParamReferenceExpr();
    ArgExprs.push_back(ParamRef);
    return true;
  }

  bool handleUnionType(FieldDecl *FD, QualType FieldTy) final {
    // TODO
    unsupportedFreeFunctionParamType();
    return true;
  }

  bool handleUnionType(ParmVarDecl *, QualType) final {
    // TODO
    unsupportedFreeFunctionParamType();
    return true;
  }

  bool enterStruct(const CXXRecordDecl *RD, FieldDecl *FD, QualType Ty) final {
    // TODO
    unsupportedFreeFunctionParamType();
    return true;
  }

  bool enterStruct(const CXXRecordDecl *, ParmVarDecl *, QualType) final {
    // TODO
    unsupportedFreeFunctionParamType();
    return true;
  }

  bool leaveStruct(const CXXRecordDecl *, FieldDecl *FD, QualType Ty) final {
    // TODO
    unsupportedFreeFunctionParamType();
    return true;
  }

  bool leaveStruct(const CXXRecordDecl *, ParmVarDecl *, QualType) final {
    // TODO
    unsupportedFreeFunctionParamType();
    return true;
  }

  bool enterStruct(const CXXRecordDecl *RD, const CXXBaseSpecifier &BS,
                   QualType) final {
    // TODO
    unsupportedFreeFunctionParamType();
    return true;
  }

  bool leaveStruct(const CXXRecordDecl *RD, const CXXBaseSpecifier &BS,
                   QualType) final {
    // TODO
    unsupportedFreeFunctionParamType();
    return true;
  }

  bool enterArray(FieldDecl *FD, QualType ArrayType,
                  QualType ElementType) final {
    // TODO
    unsupportedFreeFunctionParamType();
    return true;
  }

  bool enterArray(ParmVarDecl *PD, QualType ArrayType,
                  QualType ElementType) final {
    // TODO
    unsupportedFreeFunctionParamType();
    return true;
  }

  bool leaveArray(FieldDecl *FD, QualType ArrayType,
                  QualType ElementType) final {
    // TODO
    unsupportedFreeFunctionParamType();
    return true;
  }

  bool leaveArray(ParmVarDecl *PD, QualType ArrayType,
                  QualType ElementType) final {
    // TODO
    unsupportedFreeFunctionParamType();
    return true;
  }
};

// Kernels are only the unnamed-lambda feature if the feature is enabled, AND
// the first template argument has been corrected by the library to match the
// functor type.
static bool IsSYCLUnnamedKernel(SemaSYCL &SemaSYCLRef, const FunctionDecl *FD) {
  if (!SemaSYCLRef.getLangOpts().SYCLUnnamedLambda)
    return false;

  QualType FunctorTy = GetSYCLKernelObjectType(FD);
  QualType TmplArgTy = calculateKernelNameType(SemaSYCLRef.getASTContext(), FD);
  return SemaSYCLRef.getASTContext().hasSameType(FunctorTy, TmplArgTy);
}

class SyclKernelIntHeaderCreator : public SyclKernelFieldHandler {
  SYCLIntegrationHeader &Header;
  int64_t CurOffset = 0;
  llvm::SmallVector<size_t, 16> ArrayBaseOffsets;
  int StructDepth = 0;

  // A series of functions to calculate the change in offset based on the type.
  int64_t offsetOf(const FieldDecl *FD, QualType ArgTy) const {
    return isArrayElement(FD, ArgTy)
               ? 0
               : SemaSYCLRef.getASTContext().getFieldOffset(FD) / 8;
  }
  // For free functions each parameter is stand-alone, so offsets within a
  // lambda/function object are not relevant. Therefore offsetOf will always be
  // 0.
  int64_t offsetOf(const ParmVarDecl *, QualType) const { return 0; }

  int64_t offsetOf(const CXXRecordDecl *RD, const CXXRecordDecl *Base) const {
    const ASTRecordLayout &Layout =
        SemaSYCLRef.getASTContext().getASTRecordLayout(RD);
    return Layout.getBaseClassOffset(Base).getQuantity();
  }

  void addParam(const FieldDecl *FD, QualType ArgTy,
                SYCLIntegrationHeader::kernel_param_kind_t Kind) {
    addParam(ArgTy, Kind, offsetOf(FD, ArgTy));
  }

  // For free functions we increment the current offset as each parameter is
  // added.
  void addParam(const ParmVarDecl *PD, QualType ParamTy,
                SYCLIntegrationHeader::kernel_param_kind_t Kind) {
    addParam(ParamTy, Kind, offsetOf(PD, ParamTy));
    CurOffset +=
        SemaSYCLRef.getASTContext().getTypeSizeInChars(ParamTy).getQuantity();
  }

  void addParam(QualType ParamTy,
                SYCLIntegrationHeader::kernel_param_kind_t Kind,
                uint64_t OffsetAdj) {
    uint64_t Size;
    Size =
        SemaSYCLRef.getASTContext().getTypeSizeInChars(ParamTy).getQuantity();
    Header.addParamDesc(Kind, static_cast<unsigned>(Size),
                        static_cast<unsigned>(CurOffset + OffsetAdj));
  }

public:
  static constexpr const bool VisitInsideSimpleContainers = false;
  SyclKernelIntHeaderCreator(bool IsESIMD, SemaSYCL &S,
                             SYCLIntegrationHeader &H,
                             const CXXRecordDecl *KernelObj, QualType NameType,
                             FunctionDecl *KernelFunc)
      : SyclKernelFieldHandler(S), Header(H) {

    // The header needs to access the kernel object size.
    int64_t ObjSize = SemaSYCLRef.getASTContext()
                          .getTypeSizeInChars(KernelObj->getTypeForDecl())
                          .getQuantity();
    Header.startKernel(KernelFunc, NameType, KernelObj->getLocation(), IsESIMD,
                       IsSYCLUnnamedKernel(S, KernelFunc), ObjSize);
  }

  SyclKernelIntHeaderCreator(SemaSYCL &S, SYCLIntegrationHeader &H,
                             QualType NameType, FunctionDecl *FreeFunc)
      : SyclKernelFieldHandler(S), Header(H) {
    Header.startKernel(FreeFunc, NameType, FreeFunc->getLocation(),
                       false /*IsESIMD*/, true /*IsSYCLUnnamedKernel*/,
                       0 /*ObjSize*/);
  }

  bool handleSyclSpecialType(const CXXRecordDecl *RD,
                             const CXXBaseSpecifier &BC,
                             QualType FieldTy) final {
    const auto *AccTy =
        cast<ClassTemplateSpecializationDecl>(FieldTy->getAsRecordDecl());
    assert(AccTy->getTemplateArgs().size() >= 2 &&
           "Incorrect template args for Accessor Type");
    int Dims = static_cast<int>(
        AccTy->getTemplateArgs()[1].getAsIntegral().getExtValue());
    int Info = getAccessTarget(FieldTy, AccTy) | (Dims << 11);
    Header.addParamDesc(SYCLIntegrationHeader::kind_accessor, Info,
                        CurOffset +
                            offsetOf(RD, BC.getType()->getAsCXXRecordDecl()));
    return true;
  }

  bool handleSyclSpecialType(FieldDecl *FD, QualType FieldTy) final {
    const auto *ClassTy = FieldTy->getAsCXXRecordDecl();
    assert(ClassTy && "Type must be a C++ record type");
    if (isSyclAccessorType(FieldTy)) {
      const auto *AccTy =
          cast<ClassTemplateSpecializationDecl>(FieldTy->getAsRecordDecl());
      assert(AccTy->getTemplateArgs().size() >= 2 &&
             "Incorrect template args for Accessor Type");
      int Dims = static_cast<int>(
          AccTy->getTemplateArgs()[1].getAsIntegral().getExtValue());
      int Info = getAccessTarget(FieldTy, AccTy) | (Dims << 11);

      Header.addParamDesc(SYCLIntegrationHeader::kind_accessor, Info,
                          CurOffset + offsetOf(FD, FieldTy));
    } else if (SemaSYCL::isSyclType(FieldTy, SYCLTypeAttr::stream)) {
      addParam(FD, FieldTy, SYCLIntegrationHeader::kind_stream);
    } else if (SemaSYCL::isSyclType(FieldTy, SYCLTypeAttr::sampler) ||
               SemaSYCL::isSyclType(FieldTy, SYCLTypeAttr::annotated_ptr) ||
               SemaSYCL::isSyclType(FieldTy, SYCLTypeAttr::annotated_arg)) {
      CXXMethodDecl *InitMethod = getMethodByName(ClassTy, InitMethodName);
      assert(InitMethod && "type must have __init method");
      const ParmVarDecl *InitArg = InitMethod->getParamDecl(0);
      assert(InitArg && "Init method must have arguments");
      QualType T = InitArg->getType();
      SYCLIntegrationHeader::kernel_param_kind_t ParamKind =
          SemaSYCL::isSyclType(FieldTy, SYCLTypeAttr::sampler)
              ? SYCLIntegrationHeader::kind_sampler
              : (T->isPointerType() ? SYCLIntegrationHeader::kind_pointer
                                    : SYCLIntegrationHeader::kind_std_layout);
      addParam(T, ParamKind, offsetOf(FD, FieldTy));
    } else {
      llvm_unreachable(
          "Unexpected SYCL special class when generating integration header");
    }
    return true;
  }

  bool handleSyclSpecialType(ParmVarDecl *, QualType) final {
    // TODO
    unsupportedFreeFunctionParamType();
    return true;
  }

  bool handlePointerType(FieldDecl *FD, QualType FieldTy) final {
    addParam(FD, FieldTy,
             ((StructDepth) ? SYCLIntegrationHeader::kind_std_layout
                            : SYCLIntegrationHeader::kind_pointer));
    return true;
  }

  bool handlePointerType(ParmVarDecl *PD, QualType ParamTy) final {
    addParam(PD, ParamTy, SYCLIntegrationHeader::kind_pointer);
    return true;
  }

  bool handleScalarType(FieldDecl *FD, QualType FieldTy) final {
    addParam(FD, FieldTy, SYCLIntegrationHeader::kind_std_layout);
    return true;
  }

  bool handleScalarType(ParmVarDecl *PD, QualType ParamTy) final {
    addParam(PD, ParamTy, SYCLIntegrationHeader::kind_std_layout);
    return true;
  }

  bool handleSimpleArrayType(FieldDecl *FD, QualType FieldTy) final {
    // Arrays are always wrapped inside of structs, so just treat it as a simple
    // struct.
    addParam(FD, FieldTy, SYCLIntegrationHeader::kind_std_layout);
    return true;
  }

  bool handleNonDecompStruct(const CXXRecordDecl *, FieldDecl *FD,
                             QualType Ty) final {
    addParam(FD, Ty, SYCLIntegrationHeader::kind_std_layout);
    return true;
  }

  bool handleNonDecompStruct(const CXXRecordDecl *, ParmVarDecl *PD,
                             QualType ParamTy) final {
    // TODO
    unsupportedFreeFunctionParamType();
    return true;
  }

  bool handleNonDecompStruct(const CXXRecordDecl *Base,
                             const CXXBaseSpecifier &, QualType Ty) final {
    addParam(Ty, SYCLIntegrationHeader::kind_std_layout,
             offsetOf(Base, Ty->getAsCXXRecordDecl()));
    return true;
  }

  bool handleUnionType(FieldDecl *FD, QualType FieldTy) final {
    return handleScalarType(FD, FieldTy);
  }

  bool handleUnionType(ParmVarDecl *PD, QualType ParamTy) final {
    // TODO
    unsupportedFreeFunctionParamType();
    return true;
  }

  void handleSyclKernelHandlerType(QualType Ty) {
    // The compiler generated kernel argument used to initialize SYCL 2020
    // specialization constants, `specialization_constants_buffer`, should
    // have corresponding entry in integration header.
    ASTContext &Context = SemaSYCLRef.getASTContext();
    // Offset is zero since kernel_handler argument is not part of
    // kernel object (i.e. it is not captured)
    addParam(Context.getPointerType(Context.CharTy),
             SYCLIntegrationHeader::kind_specialization_constants_buffer, 0);
  }

  bool enterStruct(const CXXRecordDecl *, FieldDecl *FD, QualType Ty) final {
    ++StructDepth;
    CurOffset += offsetOf(FD, Ty);
    return true;
  }

  bool enterStruct(const CXXRecordDecl *, ParmVarDecl *, QualType) final {
    // TODO
    unsupportedFreeFunctionParamType();
    return true;
  }

  bool leaveStruct(const CXXRecordDecl *, FieldDecl *FD, QualType Ty) final {
    --StructDepth;
    CurOffset -= offsetOf(FD, Ty);
    return true;
  }

  bool leaveStruct(const CXXRecordDecl *, ParmVarDecl *, QualType) final {
    // TODO
    unsupportedFreeFunctionParamType();
    return true;
  }

  bool enterStruct(const CXXRecordDecl *RD, const CXXBaseSpecifier &BS,
                   QualType) final {
    CurOffset += offsetOf(RD, BS.getType()->getAsCXXRecordDecl());
    return true;
  }

  bool leaveStruct(const CXXRecordDecl *RD, const CXXBaseSpecifier &BS,
                   QualType) final {
    CurOffset -= offsetOf(RD, BS.getType()->getAsCXXRecordDecl());
    return true;
  }

  bool enterArray(FieldDecl *FD, QualType ArrayTy, QualType) final {
    ArrayBaseOffsets.push_back(CurOffset + offsetOf(FD, ArrayTy));
    return true;
  }

  bool enterArray(ParmVarDecl *PD, QualType ArrayTy, QualType) final {
    // TODO
    unsupportedFreeFunctionParamType();
    return true;
  }

  bool nextElement(QualType ET, uint64_t Index) final {
    int64_t Size =
        SemaSYCLRef.getASTContext().getTypeSizeInChars(ET).getQuantity();
    CurOffset = ArrayBaseOffsets.back() + Size * Index;
    return true;
  }

  bool leaveArray(FieldDecl *FD, QualType ArrayTy, QualType) final {
    CurOffset = ArrayBaseOffsets.pop_back_val();
    CurOffset -= offsetOf(FD, ArrayTy);
    return true;
  }

  bool leaveArray(ParmVarDecl *PD, QualType ArrayTy, QualType) final {
    // TODO
    unsupportedFreeFunctionParamType();
    return true;
  }

  using SyclKernelFieldHandler::enterStruct;
  using SyclKernelFieldHandler::leaveStruct;
};

class SyclKernelIntFooterCreator : public SyclKernelFieldHandler {
  SYCLIntegrationFooter &Footer;

public:
  SyclKernelIntFooterCreator(SemaSYCL &S, SYCLIntegrationFooter &F)
      : SyclKernelFieldHandler(S), Footer(F) {
    (void)Footer; // workaround for unused field warning
  }
};

} // namespace

class SYCLKernelNameTypeVisitor
    : public TypeVisitor<SYCLKernelNameTypeVisitor>,
      public ConstTemplateArgumentVisitor<SYCLKernelNameTypeVisitor> {
  SemaSYCL &S;
  SourceLocation KernelInvocationFuncLoc;
  QualType KernelNameType;
  using InnerTypeVisitor = TypeVisitor<SYCLKernelNameTypeVisitor>;
  using InnerTemplArgVisitor =
      ConstTemplateArgumentVisitor<SYCLKernelNameTypeVisitor>;
  bool IsInvalid = false;
  bool IsUnnamedKernel = false;

  void VisitTemplateArgs(ArrayRef<TemplateArgument> Args) {
    for (auto &A : Args)
      Visit(A);
  }

public:
  SYCLKernelNameTypeVisitor(SemaSYCL &S, SourceLocation KernelInvocationFuncLoc,
                            QualType KernelNameType, bool IsUnnamedKernel)
      : S(S), KernelInvocationFuncLoc(KernelInvocationFuncLoc),
        KernelNameType(KernelNameType), IsUnnamedKernel(IsUnnamedKernel) {}

  bool isValid() { return !IsInvalid; }

  void Visit(QualType T) {
    if (T.isNull())
      return;

    const CXXRecordDecl *RD = T->getAsCXXRecordDecl();
    // If KernelNameType has template args visit each template arg via
    // ConstTemplateArgumentVisitor
    if (const auto *TSD =
            dyn_cast_or_null<ClassTemplateSpecializationDecl>(RD)) {
      ArrayRef<TemplateArgument> Args = TSD->getTemplateArgs().asArray();

      VisitTemplateArgs(Args);
    } else {
      InnerTypeVisitor::Visit(T.getTypePtr());
    }
  }

  void Visit(const TemplateArgument &TA) {
    if (TA.isNull())
      return;
    InnerTemplArgVisitor::Visit(TA);
  }

  void VisitBuiltinType(const BuiltinType *TT) {
    if (TT->isNullPtrType()) {
      S.Diag(KernelInvocationFuncLoc, diag::err_nullptr_t_type_in_sycl_kernel)
          << KernelNameType;

      IsInvalid = true;
    }
    return;
  }

  void VisitTagType(const TagType *TT) {
    return DiagnoseKernelNameType(TT->getDecl());
  }

  void DiagnoseKernelNameType(const NamedDecl *DeclNamed) {
    /*
    This is a helper function which throws an error if the kernel name
    declaration is:
      * declared within namespace 'std' (at any level)
        e.g., namespace std { namespace literals { class Whatever; } }
        h.single_task<std::literals::Whatever>([]() {});
      * declared within a function
        e.g., void foo() { struct S { int i; };
        h.single_task<S>([]() {}); }
      * declared within another tag
        e.g., struct S { struct T { int i } t; };
        h.single_task<S::T>([]() {});
    */

    if (const auto *ED = dyn_cast<EnumDecl>(DeclNamed)) {
      if (!ED->isScoped() && !ED->isFixed()) {
        S.Diag(KernelInvocationFuncLoc, diag::err_sycl_kernel_incorrectly_named)
            << /* unscoped enum requires fixed underlying type */ 1
            << DeclNamed;
        IsInvalid = true;
      }
    }

    const DeclContext *DeclCtx = DeclNamed->getDeclContext();
    if (DeclCtx && !IsUnnamedKernel) {

      // Check if the kernel name declaration is declared within namespace
      // "std" (at any level).
      while (!DeclCtx->isTranslationUnit() && isa<NamespaceDecl>(DeclCtx)) {
        const auto *NSDecl = cast<NamespaceDecl>(DeclCtx);
        if (NSDecl->isStdNamespace()) {
          S.Diag(KernelInvocationFuncLoc,
                 diag::err_invalid_std_type_in_sycl_kernel)
              << KernelNameType << DeclNamed;
          IsInvalid = true;
          return;
        }
        DeclCtx = DeclCtx->getParent();
      }

      // Check if the kernel name is a Tag declaration
      // local to a non-namespace scope (i.e. Inside a function or within
      // another Tag etc).
      if (!DeclCtx->isTranslationUnit() && !isa<NamespaceDecl>(DeclCtx)) {
        if (const auto *Tag = dyn_cast<TagDecl>(DeclNamed)) {
          bool UnnamedLambdaUsed = Tag->getIdentifier() == nullptr;

          if (UnnamedLambdaUsed) {
            S.Diag(KernelInvocationFuncLoc,
                   diag::err_sycl_kernel_incorrectly_named)
                << /* unnamed type is invalid */ 2 << KernelNameType;
            IsInvalid = true;
            return;
          }

          // Diagnose used types without complete definition i.e.
          //   int main() {
          //     class KernelName1;
          //     parallel_for<class KernelName1>(..);
          //   }
          // This case can only be diagnosed during host compilation because the
          // integration header is required to distinguish between the invalid
          // code (above) and the following valid code:
          //   int main() {
          //     parallel_for<class KernelName2>(..);
          //   }
          // The device compiler forward declares both KernelName1 and
          // KernelName2 in the integration header as ::KernelName1 and
          // ::KernelName2. The problem with the former case is the additional
          // declaration 'class KernelName1' in non-global scope. Lookup in this
          // case will resolve to ::main::KernelName1 (instead of
          // ::KernelName1). Since this is not visible to runtime code that
          // submits kernels, this is invalid.
          if (Tag->isCompleteDefinition() ||
              S.getLangOpts().SYCLEnableIntHeaderDiags) {
            S.Diag(KernelInvocationFuncLoc,
                   diag::err_sycl_kernel_incorrectly_named)
                << /* kernel name should be forward declarable at namespace
                      scope */
                0 << KernelNameType;
            IsInvalid = true;
          } else {
            S.Diag(KernelInvocationFuncLoc, diag::warn_sycl_implicit_decl);
            S.Diag(DeclNamed->getLocation(), diag::note_previous_decl)
                << DeclNamed->getName();
          }
        }
      }
    }
  }

  void VisitTypeTemplateArgument(const TemplateArgument &TA) {
    QualType T = TA.getAsType();
    if (const auto *ET = T->getAs<EnumType>())
      VisitTagType(ET);
    else
      Visit(T);
  }

  void VisitIntegralTemplateArgument(const TemplateArgument &TA) {
    QualType T = TA.getIntegralType();
    if (const EnumType *ET = T->getAs<EnumType>())
      VisitTagType(ET);
  }

  void VisitTemplateTemplateArgument(const TemplateArgument &TA) {
    TemplateDecl *TD = TA.getAsTemplate().getAsTemplateDecl();
    assert(TD && "template declaration must be available");
    TemplateParameterList *TemplateParams = TD->getTemplateParameters();
    for (NamedDecl *P : *TemplateParams) {
      if (NonTypeTemplateParmDecl *TemplateParam =
              dyn_cast<NonTypeTemplateParmDecl>(P))
        if (const EnumType *ET = TemplateParam->getType()->getAs<EnumType>())
          VisitTagType(ET);
    }
  }

  void VisitPackTemplateArgument(const TemplateArgument &TA) {
    VisitTemplateArgs(TA.getPackAsArray());
  }
};

void SemaSYCL::CheckSYCLKernelCall(FunctionDecl *KernelFunc,
                                   ArrayRef<const Expr *> Args) {
  QualType KernelNameType =
      calculateKernelNameType(getASTContext(), KernelFunc);
  SYCLKernelNameTypeVisitor KernelNameTypeVisitor(
      *this, Args[0]->getExprLoc(), KernelNameType,
      IsSYCLUnnamedKernel(*this, KernelFunc));
  KernelNameTypeVisitor.Visit(KernelNameType.getCanonicalType());

  // FIXME: In place until the library works around its 'host' invocation
  // issues.
  if (!SemaRef.LangOpts.SYCLIsDevice)
    return;

  const CXXRecordDecl *KernelObj =
      GetSYCLKernelObjectType(KernelFunc)->getAsCXXRecordDecl();

  if (!KernelObj || (KernelObj && !KernelObj->hasDefinition())) {
    Diag(Args[0]->getExprLoc(), diag::err_sycl_kernel_not_function_object);
    KernelFunc->setInvalidDecl();
    return;
  }

  if (KernelObj->isLambda()) {
    for (const LambdaCapture &LC : KernelObj->captures())
      if (LC.capturesThis() && LC.isImplicit()) {
        Diag(LC.getLocation(), diag::err_implicit_this_capture);
        KernelFunc->setInvalidDecl();
      }
  }

  // check that calling kernel conforms to spec
  QualType KernelParamTy = KernelFunc->getParamDecl(0)->getType();
  if (KernelParamTy->isReferenceType()) {
    // passing by reference, so emit warning if not using SYCL 2020
    if (SemaRef.LangOpts.getSYCLVersion() < LangOptions::SYCL_2020)
      Diag(KernelFunc->getLocation(), diag::warn_sycl_pass_by_reference_future);
  } else {
    // passing by value.  emit warning if using SYCL 2020 or greater
    if (SemaRef.LangOpts.getSYCLVersion() > LangOptions::SYCL_2017)
      Diag(KernelFunc->getLocation(), diag::warn_sycl_pass_by_value_deprecated);
  }

  // Do not visit invalid kernel object.
  if (KernelObj->isInvalidDecl())
    return;

  SyclKernelDecompMarker DecompMarker(*this);
  SyclKernelFieldChecker FieldChecker(*this);
  SyclKernelUnionChecker UnionChecker(*this);

  KernelObjVisitor Visitor{*this};

  DiagnosingSYCLKernel = true;

  // Emit diagnostics for SYCL device kernels only
  Visitor.VisitRecordBases(KernelObj, FieldChecker, UnionChecker, DecompMarker);
  Visitor.VisitRecordFields(KernelObj, FieldChecker, UnionChecker,
                            DecompMarker);

  DiagnosingSYCLKernel = false;
  // Set the kernel function as invalid, if any of the checkers fail validation.
  if (!FieldChecker.isValid() || !UnionChecker.isValid() ||
      !KernelNameTypeVisitor.isValid())
    KernelFunc->setInvalidDecl();
}

// For a wrapped parallel_for, copy attributes from original
// kernel to wrapped kernel.
void SemaSYCL::copySYCLKernelAttrs(CXXMethodDecl *CallOperator) {
  // Get the operator() function of the wrapper.
  assert(CallOperator && "invalid kernel object");

  typedef std::pair<FunctionDecl *, FunctionDecl *> ChildParentPair;
  llvm::SmallPtrSet<FunctionDecl *, 16> Visited;
  llvm::SmallVector<ChildParentPair, 16> WorkList;
  WorkList.push_back({CallOperator, nullptr});
  FunctionDecl *KernelBody = nullptr;

  CallGraph SYCLCG;
  SYCLCG.addToCallGraph(CallOperator);
  while (!WorkList.empty()) {
    FunctionDecl *FD = WorkList.back().first;
    FunctionDecl *ParentFD = WorkList.back().second;

    if ((ParentFD == CallOperator) && isSYCLKernelBodyFunction(FD)) {
      KernelBody = FD;
      break;
    }

    WorkList.pop_back();
    if (!Visited.insert(FD).second)
      continue; // We've already seen this Decl

    CallGraphNode *N = SYCLCG.getNode(FD);
    if (!N)
      continue;

    for (const CallGraphNode *CI : *N) {
      if (auto *Callee = dyn_cast<FunctionDecl>(CI->getDecl())) {
        Callee = Callee->getMostRecentDecl();
        if (!Visited.count(Callee))
          WorkList.push_back({Callee, FD});
      }
    }
  }

  assert(KernelBody && "improper parallel_for wrap");
  if (KernelBody) {
    llvm::SmallVector<Attr *, 4> Attrs;
    collectSYCLAttributes(*this, KernelBody, Attrs, /*DirectlyCalled*/ true);
    if (!Attrs.empty())
      llvm::for_each(Attrs,
                     [CallOperator](Attr *A) { CallOperator->addAttr(A); });
  }
}

void SemaSYCL::SetSYCLKernelNames() {
  std::unique_ptr<MangleContext> MangleCtx(
      getASTContext().createMangleContext());
  // We assume the list of KernelDescs is the complete list of kernels needing
  // to be rewritten.
  for (const std::pair<const FunctionDecl *, FunctionDecl *> &Pair :
       SyclKernelsToOpenCLKernels) {
    std::string CalculatedName, StableName;
    StringRef KernelName;
    if (isFreeFunction(*this, Pair.first)) {
      std::tie(CalculatedName, StableName) =
          constructFreeFunctionKernelName(*this, Pair.first, *MangleCtx);
      KernelName = CalculatedName;
    } else {
      std::tie(CalculatedName, StableName) =
          constructKernelName(*this, Pair.first, *MangleCtx);
      KernelName =
          IsSYCLUnnamedKernel(*this, Pair.first) ? StableName : CalculatedName;
    }

    getSyclIntegrationHeader().updateKernelNames(Pair.first, KernelName,
                                                 StableName);

    // Set name of generated kernel.
    Pair.second->setDeclName(&getASTContext().Idents.get(KernelName));
    // Update the AsmLabel for this generated kernel.
    Pair.second->addAttr(
        AsmLabelAttr::CreateImplicit(getASTContext(), KernelName));
  }
}

// Generates the OpenCL kernel using KernelCallerFunc (kernel caller
// function) defined is SYCL headers.
// Generated OpenCL kernel contains the body of the kernel caller function,
// receives OpenCL like parameters and additionally does some manipulation to
// initialize captured lambda/functor fields with these parameters.
// SYCL runtime marks kernel caller function with sycl_kernel attribute.
// To be able to generate OpenCL kernel from KernelCallerFunc we put
// the following requirements to the function which SYCL runtime can mark with
// sycl_kernel attribute:
//   - Must be template function with at least two template parameters.
//     First parameter must represent "unique kernel name"
//     Second parameter must be the function object type
//   - Must have only one function parameter - function object.
//
// Example of kernel caller function:
//   template <typename KernelName, typename KernelType/*, ...*/>
//   __attribute__((sycl_kernel)) void kernel_caller_function(KernelType
//                                                            KernelFuncObj) {
//     KernelFuncObj();
//   }
//
//
void SemaSYCL::ConstructOpenCLKernel(FunctionDecl *KernelCallerFunc,
                                     MangleContext &MC) {
  // The first argument to the KernelCallerFunc is the lambda object.
  const CXXRecordDecl *KernelObj =
      GetSYCLKernelObjectType(KernelCallerFunc)->getAsCXXRecordDecl();
  assert(KernelObj && "invalid kernel caller");

  // Do not visit invalid kernel object.
  if (KernelObj->isInvalidDecl())
    return;

  KernelCallOperatorVisitor KernelCallOperator(KernelCallerFunc, KernelObj);
  CXXMethodDecl *CallOperator = nullptr;

  if (KernelObj->isLambda())
    CallOperator = KernelObj->getLambdaCallOperator();
  else
    CallOperator = KernelCallOperator.getCallOperator();

  {
    // Do enough to calculate the StableName for the purposes of the hackery
    // below for __pf_kernel_wrapper. Placed in a scope so that we don't
    // accidentially use these values below, before the names are stabililzed.
    std::string CalculatedName, StableName;
    std::tie(CalculatedName, StableName) =
        constructKernelName(*this, KernelCallerFunc, MC);

    // Attributes of a user-written SYCL kernel must be copied to the internally
    // generated alternative kernel, identified by a known string in its name.
    if (StableName.find("__pf_kernel_wrapper") != std::string::npos)
      copySYCLKernelAttrs(CallOperator);
  }

  bool IsSIMDKernel = isESIMDKernelType(CallOperator);

  SyclKernelArgsSizeChecker argsSizeChecker(*this, KernelObj->getLocation(),
                                            IsSIMDKernel);
  ESIMDKernelDiagnostics esimdKernel(*this, KernelObj->getLocation(),
                                     IsSIMDKernel);

  SyclKernelDeclCreator kernel_decl(*this, KernelObj->getLocation(),
                                    KernelCallerFunc->isInlined(), IsSIMDKernel,
                                    KernelCallerFunc);
  SyclKernelBodyCreator kernel_body(*this, kernel_decl, KernelObj,
                                    KernelCallerFunc, IsSIMDKernel,
                                    CallOperator);
  SyclKernelIntHeaderCreator int_header(
      IsSIMDKernel, *this, getSyclIntegrationHeader(), KernelObj,
      calculateKernelNameType(getASTContext(), KernelCallerFunc),
      KernelCallerFunc);

  SyclKernelIntFooterCreator int_footer(*this, getSyclIntegrationFooter());
  SyclOptReportCreator opt_report(*this, kernel_decl, KernelObj->getLocation());

  KernelObjVisitor Visitor{*this};

  // Visit handlers to generate information for optimization record only if
  // optimization record is saved.
  if (!getLangOpts().OptRecordFile.empty()) {
    Visitor.VisitRecordBases(KernelObj, argsSizeChecker, esimdKernel,
                             kernel_decl, kernel_body, int_header, int_footer,
                             opt_report);
    Visitor.VisitRecordFields(KernelObj, argsSizeChecker, esimdKernel,
                              kernel_decl, kernel_body, int_header, int_footer,
                              opt_report);
  } else {
    Visitor.VisitRecordBases(KernelObj, argsSizeChecker, esimdKernel,
                             kernel_decl, kernel_body, int_header, int_footer);
    Visitor.VisitRecordFields(KernelObj, argsSizeChecker, esimdKernel,
                              kernel_decl, kernel_body, int_header, int_footer);
  }

  if (ParmVarDecl *KernelHandlerArg =
          getSyclKernelHandlerArg(KernelCallerFunc)) {
    kernel_decl.handleSyclKernelHandlerType();
    kernel_body.handleSyclKernelHandlerType(KernelHandlerArg);
    int_header.handleSyclKernelHandlerType(KernelHandlerArg->getType());

    if (!getLangOpts().OptRecordFile.empty())
      opt_report.handleSyclKernelHandlerType();
  }
}

void ConstructFreeFunctionKernel(SemaSYCL &SemaSYCLRef, FunctionDecl *FD) {
  SyclKernelArgsSizeChecker argsSizeChecker(SemaSYCLRef, FD->getLocation(),
                                            false /*IsSIMDKernel*/);
  SyclKernelDeclCreator kernel_decl(SemaSYCLRef, FD->getLocation(),
                                    FD->isInlined(), false /*IsSIMDKernel */,
                                    FD);

  FreeFunctionKernelBodyCreator kernel_body(SemaSYCLRef, kernel_decl, FD);

  SyclKernelIntHeaderCreator int_header(
      SemaSYCLRef, SemaSYCLRef.getSyclIntegrationHeader(), FD->getType(), FD);

  SyclKernelIntFooterCreator int_footer(SemaSYCLRef,
                                        SemaSYCLRef.getSyclIntegrationFooter());
  KernelObjVisitor Visitor{SemaSYCLRef};

  Visitor.VisitFunctionParameters(FD, argsSizeChecker, kernel_decl, kernel_body,
                                  int_header, int_footer);
};

// Figure out the sub-group for the this function.  First we check the
// attributes, then the global settings.
static std::pair<LangOptions::SubGroupSizeType, int64_t>
CalcEffectiveSubGroup(ASTContext &Ctx, const LangOptions &LO,
                      const FunctionDecl *FD) {
  if (const auto *A = FD->getAttr<IntelReqdSubGroupSizeAttr>()) {
    int64_t Val = getIntExprValue(A->getValue(), Ctx);
    return {LangOptions::SubGroupSizeType::Integer, Val};
  }

  if (const auto *A = FD->getAttr<IntelNamedSubGroupSizeAttr>()) {
    if (A->getType() == IntelNamedSubGroupSizeAttr::Primary)
      return {LangOptions::SubGroupSizeType::Primary, 0};
    return {LangOptions::SubGroupSizeType::Auto, 0};
  }

  // Return the global settings.
  return {LO.getDefaultSubGroupSizeType(),
          static_cast<uint64_t>(LO.DefaultSubGroupSize)};
}

static SourceLocation GetSubGroupLoc(const FunctionDecl *FD) {
  if (const auto *A = FD->getAttr<IntelReqdSubGroupSizeAttr>())
    return A->getLocation();
  if (const auto *A = FD->getAttr<IntelNamedSubGroupSizeAttr>())
    return A->getLocation();
  return SourceLocation{};
}

static void CheckSYCL2020SubGroupSizes(SemaSYCL &S, FunctionDecl *SYCLKernel,
                                       const FunctionDecl *FD) {
  // If they are the same, no error.
  if (CalcEffectiveSubGroup(S.getASTContext(), S.getLangOpts(), SYCLKernel) ==
      CalcEffectiveSubGroup(S.getASTContext(), S.getLangOpts(), FD))
    return;

  // No need to validate __spirv routines here since they
  // are mapped to the equivalent SPIRV operations.
  const IdentifierInfo *II = FD->getIdentifier();
  if (II && II->getName().starts_with("__spirv_"))
    return;

  // Else we need to figure out why they don't match.
  SourceLocation FDAttrLoc = GetSubGroupLoc(FD);
  SourceLocation KernelAttrLoc = GetSubGroupLoc(SYCLKernel);

  if (FDAttrLoc.isValid()) {
    // This side was caused by an attribute.
    S.Diag(FDAttrLoc, diag::err_sycl_mismatch_group_size)
        << /*kernel called*/ 0;

    if (KernelAttrLoc.isValid()) {
      S.Diag(KernelAttrLoc, diag::note_conflicting_attribute);
    } else {
      // Kernel is 'default'.
      S.Diag(SYCLKernel->getLocation(), diag::note_sycl_kernel_declared_here);
    }
    return;
  }

  // Else this doesn't have an attribute, which can only be caused by this being
  // an undefined SYCL_EXTERNAL, and the kernel has an attribute that conflicts.
  if (const auto *A = SYCLKernel->getAttr<IntelReqdSubGroupSizeAttr>()) {
    // Don't diagnose this if the kernel got its size from the 'old' attribute
    // spelling.
    if (!A->isSYCL2020Spelling())
      return;
  }

  assert(KernelAttrLoc.isValid() && "Kernel doesn't have attribute either?");
  S.Diag(FD->getLocation(), diag::err_sycl_mismatch_group_size)
      << /*undefined SYCL_EXTERNAL*/ 1;
  S.Diag(KernelAttrLoc, diag::note_conflicting_attribute);
}

// Check SYCL2020 Attributes.  2020 attributes don't propogate, they are only
// valid if they match the attribute on the kernel. Note that this is a slight
// difference from what the spec says, which says these attributes are only
// valid on SYCL Kernels and SYCL_EXTERNAL, but we felt that for
// self-documentation purposes that it would be nice to be able to repeat these
// on subsequent functions.
static void CheckSYCL2020Attributes(
    SemaSYCL &S, FunctionDecl *SYCLKernel, FunctionDecl *KernelBody,
    const llvm::SmallPtrSetImpl<FunctionDecl *> &CalledFuncs) {

  if (KernelBody) {
    // Make sure the kernel itself has all the 2020 attributes, since we don't
    // do propagation of these.
    if (auto *A = KernelBody->getAttr<IntelReqdSubGroupSizeAttr>())
      if (A->isSYCL2020Spelling())
        SYCLKernel->addAttr(A);
    if (auto *A = KernelBody->getAttr<IntelNamedSubGroupSizeAttr>())
      SYCLKernel->addAttr(A);

    // If the kernel has a body, we should get the attributes for the kernel
    // from there instead, so that we get the functor object.
    SYCLKernel = KernelBody;
  }

  for (auto *FD : CalledFuncs) {
    if (FD == SYCLKernel || FD == KernelBody)
      continue;
    for (auto *Attr : FD->attrs()) {
      switch (Attr->getKind()) {
      case attr::Kind::IntelReqdSubGroupSize:
        // Pre SYCL2020 spellings handled during collection.
        if (!cast<IntelReqdSubGroupSizeAttr>(Attr)->isSYCL2020Spelling())
          break;
        LLVM_FALLTHROUGH;
      case attr::Kind::IntelNamedSubGroupSize:
        CheckSYCL2020SubGroupSizes(S, SYCLKernel, FD);
        break;
      case attr::Kind::SYCLDevice:
        // If a SYCL_EXTERNAL function is not defined in this TU, its necessary
        // that it has a compatible sub-group-size. Don't diagnose if it has a
        // sub-group attribute, we can count on the other checks to catch this.
        if (!FD->isDefined() && !FD->hasAttr<IntelReqdSubGroupSizeAttr>() &&
            !FD->hasAttr<IntelNamedSubGroupSizeAttr>())
          CheckSYCL2020SubGroupSizes(S, SYCLKernel, FD);
        break;
      default:
        break;
      }
    }
  }
}

static void PropagateAndDiagnoseDeviceAttr(
    SemaSYCL &S, const SingleDeviceFunctionTracker &Tracker, Attr *A,
    FunctionDecl *SYCLKernel, FunctionDecl *KernelBody) {
  switch (A->getKind()) {
  case attr::Kind::IntelReqdSubGroupSize: {
    auto *Attr = cast<IntelReqdSubGroupSizeAttr>(A);

    if (Attr->isSYCL2020Spelling())
      break;
    const auto *KBSimdAttr =
        KernelBody ? KernelBody->getAttr<SYCLSimdAttr>() : nullptr;
    if (auto *Existing = SYCLKernel->getAttr<IntelReqdSubGroupSizeAttr>()) {
      if (getIntExprValue(Existing->getValue(), S.getASTContext()) !=
          getIntExprValue(Attr->getValue(), S.getASTContext())) {
        S.Diag(SYCLKernel->getLocation(),
               diag::err_conflicting_sycl_kernel_attributes);
        S.Diag(Existing->getLocation(), diag::note_conflicting_attribute);
        S.Diag(Attr->getLocation(), diag::note_conflicting_attribute);
        SYCLKernel->setInvalidDecl();
      }
    } else if (KBSimdAttr &&
               (getIntExprValue(Attr->getValue(), S.getASTContext()) != 1)) {
      reportConflictingAttrs(S, KernelBody, KBSimdAttr, Attr);
    } else {
      SYCLKernel->addAttr(A);
    }
    break;
  }
  case attr::Kind::SYCLReqdWorkGroupSize: {
    auto *RWGSA = cast<SYCLReqdWorkGroupSizeAttr>(A);
    if (auto *Existing = SYCLKernel->getAttr<SYCLReqdWorkGroupSizeAttr>()) {
      if (S.SemaRef.AnyWorkGroupSizesDiffer(
              Existing->getXDim(), Existing->getYDim(), Existing->getZDim(),
              RWGSA->getXDim(), RWGSA->getYDim(), RWGSA->getZDim())) {
        S.Diag(SYCLKernel->getLocation(),
               diag::err_conflicting_sycl_kernel_attributes);
        S.Diag(Existing->getLocation(), diag::note_conflicting_attribute);
        S.Diag(RWGSA->getLocation(), diag::note_conflicting_attribute);
        SYCLKernel->setInvalidDecl();
      }
    } else if (auto *Existing =
                   SYCLKernel->getAttr<SYCLIntelMaxWorkGroupSizeAttr>()) {
      if (S.SemaRef.CheckMaxAllowedWorkGroupSize(
              RWGSA->getXDim(), RWGSA->getYDim(), RWGSA->getZDim(),
              Existing->getXDim(), Existing->getYDim(), Existing->getZDim())) {
        S.Diag(SYCLKernel->getLocation(),
               diag::err_conflicting_sycl_kernel_attributes);
        S.Diag(Existing->getLocation(), diag::note_conflicting_attribute);
        S.Diag(RWGSA->getLocation(), diag::note_conflicting_attribute);
        SYCLKernel->setInvalidDecl();
      } else {
        SYCLKernel->addAttr(A);
      }
    } else {
      SYCLKernel->addAttr(A);
    }
    break;
  }
  case attr::Kind::SYCLWorkGroupSizeHint: {
    auto *WGSH = cast<SYCLWorkGroupSizeHintAttr>(A);
    if (auto *Existing = SYCLKernel->getAttr<SYCLWorkGroupSizeHintAttr>()) {
      if (S.SemaRef.AnyWorkGroupSizesDiffer(
              Existing->getXDim(), Existing->getYDim(), Existing->getZDim(),
              WGSH->getXDim(), WGSH->getYDim(), WGSH->getZDim())) {
        S.Diag(SYCLKernel->getLocation(),
               diag::err_conflicting_sycl_kernel_attributes);
        S.Diag(Existing->getLocation(), diag::note_conflicting_attribute);
        S.Diag(WGSH->getLocation(), diag::note_conflicting_attribute);
        SYCLKernel->setInvalidDecl();
      }
    }
    SYCLKernel->addAttr(A);
    break;
  }
  case attr::Kind::SYCLIntelMaxWorkGroupSize: {
    auto *SIMWGSA = cast<SYCLIntelMaxWorkGroupSizeAttr>(A);
    if (auto *Existing = SYCLKernel->getAttr<SYCLReqdWorkGroupSizeAttr>()) {
      if (S.SemaRef.CheckMaxAllowedWorkGroupSize(
              Existing->getXDim(), Existing->getYDim(), Existing->getZDim(),
              SIMWGSA->getXDim(), SIMWGSA->getYDim(), SIMWGSA->getZDim())) {
        S.Diag(SYCLKernel->getLocation(),
               diag::err_conflicting_sycl_kernel_attributes);
        S.Diag(Existing->getLocation(), diag::note_conflicting_attribute);
        S.Diag(SIMWGSA->getLocation(), diag::note_conflicting_attribute);
        SYCLKernel->setInvalidDecl();
      } else {
        SYCLKernel->addAttr(A);
      }
    } else {
      SYCLKernel->addAttr(A);
    }
    break;
  }
  case attr::Kind::SYCLSimd:
    if (KernelBody && !KernelBody->getAttr<SYCLSimdAttr>()) {
      // Usual kernel can't call ESIMD functions.
      S.Diag(KernelBody->getLocation(),
             diag::err_sycl_function_attribute_mismatch)
          << A;
      S.Diag(A->getLocation(), diag::note_attribute);
      KernelBody->setInvalidDecl();
      break;
    }
    LLVM_FALLTHROUGH;
  case attr::Kind::SYCLIntelKernelArgsRestrict:
  case attr::Kind::SYCLIntelNumSimdWorkItems:
  case attr::Kind::SYCLIntelSchedulerTargetFmaxMhz:
  case attr::Kind::SYCLIntelMaxGlobalWorkDim:
  case attr::Kind::SYCLIntelMinWorkGroupsPerComputeUnit:
  case attr::Kind::SYCLIntelMaxWorkGroupsPerMultiprocessor:
  case attr::Kind::SYCLIntelNoGlobalWorkOffset:
  case attr::Kind::SYCLIntelLoopFuse:
  case attr::Kind::SYCLIntelMaxConcurrency:
  case attr::Kind::SYCLIntelDisableLoopPipelining:
  case attr::Kind::SYCLIntelInitiationInterval:
  case attr::Kind::SYCLIntelUseStallEnableClusters:
  case attr::Kind::SYCLDeviceHas:
  case attr::Kind::SYCLAddIRAttributesFunction:
    SYCLKernel->addAttr(A);
    break;
  case attr::Kind::IntelNamedSubGroupSize:
    // Nothing to do here, handled in the SYCL2020 spelling.
    break;
  // TODO: vec_len_hint should be handled here
  default:
    // Seeing this means that CollectPossibleKernelAttributes was
    // updated while this switch wasn't...or something went wrong
    llvm_unreachable("Unexpected attribute was collected by "
                     "CollectPossibleKernelAttributes");
  }
}

void SemaSYCL::MarkDevices() {
  // This Tracker object ensures that the SyclDeviceDecls collection includes
  // the SYCL_EXTERNAL functions, and manages the diagnostics for all of the
  // functions in the kernel.
  DeviceFunctionTracker Tracker(*this);

  for (Decl *D : syclDeviceDecls()) {
    auto *SYCLKernel = cast<FunctionDecl>(D);

    // This type does the actual analysis on a per-kernel basis. It does this to
    // make sure that we're only ever dealing with the context of a single
    // kernel at a time.
    SingleDeviceFunctionTracker T{Tracker, SYCLKernel};

    CheckSYCL2020Attributes(*this, T.GetSYCLKernel(), T.GetKernelBody(),
                            T.GetDeviceFunctions());
    for (auto *A : T.GetCollectedAttributes())
      PropagateAndDiagnoseDeviceAttr(*this, T, A, T.GetSYCLKernel(),
                                     T.GetKernelBody());
    SemaRef.CheckSYCLAddIRAttributesFunctionAttrConflicts(T.GetSYCLKernel());
  }
}

void SemaSYCL::ProcessFreeFunction(FunctionDecl *FD) {
  if (isFreeFunction(*this, FD)) {
    SyclKernelFieldChecker FieldChecker(*this);
    SyclKernelUnionChecker UnionChecker(*this);

    KernelObjVisitor Visitor{*this};

    DiagnosingSYCLKernel = true;

    // Check parameters of free function.
    Visitor.VisitFunctionParameters(FD, FieldChecker, UnionChecker);

    DiagnosingSYCLKernel = false;

    // Ignore the free function if any of the checkers fail validation.
    if (!FieldChecker.isValid() || !UnionChecker.isValid())
      return;

    ConstructFreeFunctionKernel(*this, FD);
  }
}

// -----------------------------------------------------------------------------
// SYCL device specific diagnostics implementation
// -----------------------------------------------------------------------------

Sema::SemaDiagnosticBuilder
SemaSYCL::DiagIfDeviceCode(SourceLocation Loc, unsigned DiagID,
                           DeviceDiagnosticReason Reason) {
  assert(getLangOpts().SYCLIsDevice &&
         "Should only be called during SYCL compilation");
  FunctionDecl *FD = dyn_cast<FunctionDecl>(SemaRef.getCurLexicalContext());
  SemaDiagnosticBuilder::Kind DiagKind = [this, FD, Reason] {
    if (DiagnosingSYCLKernel)
      return SemaDiagnosticBuilder::K_ImmediateWithCallStack;
    if (!FD)
      return SemaDiagnosticBuilder::K_Nop;
    if (SemaRef.getEmissionStatus(FD) ==
        Sema::FunctionEmissionStatus::Emitted) {
      // Skip the diagnostic if we know it won't be emitted.
      if ((SemaRef.getEmissionReason(FD) & Reason) ==
          Sema::DeviceDiagnosticReason::None)
        return SemaDiagnosticBuilder::K_Nop;

      return SemaDiagnosticBuilder::K_ImmediateWithCallStack;
    }
    return SemaDiagnosticBuilder::K_Deferred;
  }();
  return SemaDiagnosticBuilder(DiagKind, Loc, DiagID, FD, SemaRef, Reason);
}

void SemaSYCL::deepTypeCheckForDevice(SourceLocation UsedAt,
                                      llvm::DenseSet<QualType> Visited,
                                      ValueDecl *DeclToCheck) {
  assert(getLangOpts().SYCLIsDevice &&
         "Should only be called during SYCL compilation");
  // Emit notes only for the first discovered declaration of unsupported type
  // to avoid mess of notes. This flag is to track that error already happened.
  bool NeedToEmitNotes = true;

  auto Check = [&](QualType TypeToCheck, const ValueDecl *D) {
    bool ErrorFound = false;
    if (isZeroSizedArray(*this, TypeToCheck)) {
      DiagIfDeviceCode(UsedAt, diag::err_typecheck_zero_array_size) << 1;
      ErrorFound = true;
    }
    // Checks for other types can also be done here.
    if (ErrorFound) {
      if (NeedToEmitNotes) {
        if (auto *FD = dyn_cast<FieldDecl>(D))
          DiagIfDeviceCode(FD->getLocation(),
                           diag::note_illegal_field_declared_here)
              << FD->getType()->isPointerType() << FD->getType();
        else
          DiagIfDeviceCode(D->getLocation(), diag::note_declared_at);
      }
    }

    return ErrorFound;
  };

  // In case we have a Record used do the DFS for a bad field.
  SmallVector<const ValueDecl *, 4> StackForRecursion;
  StackForRecursion.push_back(DeclToCheck);

  // While doing DFS save how we get there to emit a nice set of notes.
  SmallVector<const FieldDecl *, 4> History;
  History.push_back(nullptr);

  do {
    const ValueDecl *Next = StackForRecursion.pop_back_val();
    if (!Next) {
      assert(!History.empty());
      // Found a marker, we have gone up a level.
      History.pop_back();
      continue;
    }
    QualType NextTy = Next->getType();

    if (!Visited.insert(NextTy).second)
      continue;

    auto EmitHistory = [&]() {
      // The first element is always nullptr.
      for (uint64_t Index = 1; Index < History.size(); ++Index) {
        DiagIfDeviceCode(History[Index]->getLocation(),
                         diag::note_within_field_of_type)
            << History[Index]->getType();
      }
    };

    if (Check(NextTy, Next)) {
      if (NeedToEmitNotes)
        EmitHistory();
      NeedToEmitNotes = false;
    }

    // In case pointer/array/reference type is met get pointee type, then
    // proceed with that type.
    while (NextTy->isAnyPointerType() || NextTy->isArrayType() ||
           NextTy->isReferenceType()) {
      if (NextTy->isArrayType())
        NextTy = QualType{NextTy->getArrayElementTypeNoTypeQual(), 0};
      else
        NextTy = NextTy->getPointeeType();
      if (Check(NextTy, Next)) {
        if (NeedToEmitNotes)
          EmitHistory();
        NeedToEmitNotes = false;
      }
    }

    if (const auto *RecDecl = NextTy->getAsRecordDecl()) {
      if (auto *NextFD = dyn_cast<FieldDecl>(Next))
        History.push_back(NextFD);
      // When nullptr is discovered, this means we've gone back up a level, so
      // the history should be cleaned.
      StackForRecursion.push_back(nullptr);
      llvm::copy(RecDecl->fields(), std::back_inserter(StackForRecursion));
    }
  } while (!StackForRecursion.empty());
}

void SemaSYCL::finalizeSYCLDelayedAnalysis(const FunctionDecl *Caller,
                                           const FunctionDecl *Callee,
                                           SourceLocation Loc,
                                           DeviceDiagnosticReason Reason) {
  Callee = Callee->getMostRecentDecl();

  // If the reason for the emission of this diagnostic is not SYCL-specific,
  // and it is not known to be reachable from a routine on device, do not
  // issue a diagnostic.
  if ((Reason & DeviceDiagnosticReason::Sycl) == DeviceDiagnosticReason::None &&
      !isFDReachableFromSyclDevice(Callee, Caller))
    return;

  // If Callee has a SYCL attribute, no diagnostic needed.
  if (Callee->hasAttr<SYCLDeviceAttr>() || Callee->hasAttr<SYCLKernelAttr>())
    return;

  // If Callee has a CUDA device attribute, no diagnostic needed.
  if (getLangOpts().CUDA && Callee->hasAttr<CUDADeviceAttr>())
    return;

  // Diagnose if this is an undefined function and it is not a builtin.
  // Currently, there is an exception of "__failed_assertion" in libstdc++-11,
  // this undefined function is used to trigger a compiling error.
  if (!Callee->isDefined() && !Callee->getBuiltinID() &&
      !Callee->isReplaceableGlobalAllocationFunction() &&
      !isSYCLUndefinedAllowed(Callee, SemaRef.getSourceManager())) {
    Diag(Loc, diag::err_sycl_restrict) << SemaSYCL::KernelCallUndefinedFunction;
    Diag(Callee->getLocation(), diag::note_previous_decl) << Callee;
    Diag(Caller->getLocation(), diag::note_called_by) << Caller;
  }
}

bool SemaSYCL::checkAllowedSYCLInitializer(VarDecl *VD) {
  assert(getLangOpts().SYCLIsDevice &&
         "Should only be called during SYCL compilation");

  if (VD->isInvalidDecl() || !VD->hasInit() || !VD->hasGlobalStorage())
    return true;

  const Expr *Init = VD->getInit();
  bool ValueDependent = Init && Init->isValueDependent();
  bool isConstantInit = Init && !ValueDependent &&
                        Init->isConstantInitializer(getASTContext(), false);
  if (!VD->isConstexpr() && Init && !ValueDependent && !isConstantInit)
    return false;

  return true;
}

// -----------------------------------------------------------------------------
// Integration header functionality implementation
// -----------------------------------------------------------------------------

/// Returns a string ID of given parameter kind - used in header
/// emission.
static const char *paramKind2Str(KernelParamKind K) {
#define CASE(x)                                                                \
  case SYCLIntegrationHeader::kind_##x:                                        \
    return "kind_" #x
  switch (K) {
    CASE(accessor);
    CASE(std_layout);
    CASE(sampler);
    CASE(stream);
    CASE(specialization_constants_buffer);
    CASE(pointer);
  }
  return "<ERROR>";

#undef CASE
}

// Emits forward declarations of classes and template classes on which
// declaration of given type depends.
// For example, consider SimpleVadd
// class specialization in parallel_for below:
//
//   template <typename T1, unsigned int N, typename ... T2>
//   class SimpleVadd;
//   ...
//   template <unsigned int N, typename T1, typename ... T2>
//   void simple_vadd(const std::array<T1, N>& VA, const std::array<T1, N>&
//   VB,
//     std::array<T1, N>& VC, int param, T2 ... varargs) {
//     ...
//     deviceQueue.submit([&](sycl::handler& cgh) {
//       ...
//       cgh.parallel_for<class SimpleVadd<T1, N, T2...>>(...)
//       ...
//     }
//     ...
//   }
//   ...
//   class MyClass {...};
//   template <typename T> class MyInnerTmplClass { ... }
//   template <typename T> class MyTmplClass { ... }
//   ...
//   MyClass *c = new MyClass();
//   MyInnerTmplClass<MyClass**> c1(&c);
//   simple_vadd(A, B, C, 5, 'a', 1.f,
//     new MyTmplClass<MyInnerTmplClass<MyClass**>>(c1));
//
// it will generate the following forward declarations:
//   class MyClass;
//   template <typename T> class MyInnerTmplClass;
//   template <typename T> class MyTmplClass;
//   template <typename T1, unsigned int N, typename ...T2> class SimpleVadd;
//
class SYCLFwdDeclEmitter
    : public TypeVisitor<SYCLFwdDeclEmitter>,
      public ConstTemplateArgumentVisitor<SYCLFwdDeclEmitter> {
  using InnerTypeVisitor = TypeVisitor<SYCLFwdDeclEmitter>;
  using InnerTemplArgVisitor = ConstTemplateArgumentVisitor<SYCLFwdDeclEmitter>;
  raw_ostream &OS;
  llvm::SmallPtrSet<const NamedDecl *, 4> Printed;
  PrintingPolicy Policy;

  void printForwardDecl(NamedDecl *D) {
    // wrap the declaration into namespaces if needed
    unsigned NamespaceCnt = 0;
    std::string NSStr = "";
    const DeclContext *DC = D->getDeclContext();

    while (DC) {
      if (const auto *NS = dyn_cast<NamespaceDecl>(DC)) {
        ++NamespaceCnt;
        StringRef NSInlinePrefix = NS->isInline() ? "inline " : "";
        NSStr.insert(
            0,
            Twine(NSInlinePrefix + "namespace " + NS->getName() + " { ").str());
        DC = NS->getDeclContext();
      } else {
        // We should be able to handle a subset of the decl-context types to
        // make our namespaces for forward declarations as specific as possible,
        // so just skip them here.  We can't use their names, since they would
        // not be forward declarable, but we can try to make them as specific as
        // possible.
        // This permits things such as:
        // namespace N1 { void foo() { kernel<class K>(...); }}
        // and
        // namespace N2 { void foo() { kernel<class K>(...); }}
        // to co-exist, despite technically being against the SYCL rules.
        // See SYCLKernelNameTypePrinter for the corresponding part that prints
        // the kernel information for this type. These two must match.
        if (isa<FunctionDecl, RecordDecl, LinkageSpecDecl>(DC)) {
          DC = cast<Decl>(DC)->getDeclContext();
        } else {
          break;
        }
      }
    }
    OS << NSStr;
    if (NamespaceCnt > 0)
      OS << "\n";

    D->print(OS, Policy);

    if (const auto *ED = dyn_cast<EnumDecl>(D)) {
      QualType T = ED->getIntegerType().getCanonicalType();
      // Backup since getIntegerType() returns null for enum forward
      // declaration with no fixed underlying type
      if (T.isNull())
        T = ED->getPromotionType();
      OS << " : " << T.getAsString();
    }

    OS << ";\n";

    // print closing braces for namespaces if needed
    for (unsigned I = 0; I < NamespaceCnt; ++I)
      OS << "}";
    if (NamespaceCnt > 0)
      OS << "\n";
  }

  // Checks if we've already printed forward declaration and prints it if not.
  void checkAndEmitForwardDecl(NamedDecl *D) {
    if (Printed.insert(D).second)
      printForwardDecl(D);
  }

  void VisitTemplateArgs(ArrayRef<TemplateArgument> Args) {
    for (size_t I = 0, E = Args.size(); I < E; ++I)
      Visit(Args[I]);
  }

public:
  SYCLFwdDeclEmitter(raw_ostream &OS, const LangOptions &LO)
      : OS(OS), Policy(LO) {
    Policy.adjustForCPlusPlusFwdDecl();
    Policy.SuppressTypedefs = true;
    Policy.SuppressUnwrittenScope = true;
    Policy.PrintCanonicalTypes = true;
    Policy.SkipCanonicalizationOfTemplateTypeParms = true;
    Policy.SuppressFinalSpecifier = true;
  }

  void Visit(QualType T) {
    if (T.isNull())
      return;
    InnerTypeVisitor::Visit(T.getTypePtr());
  }

  void VisitReferenceType(const ReferenceType *RT) {
    // Our forward declarations don't care about references, so we should just
    // ignore the reference and continue on.
    Visit(RT->getPointeeType());
  }

  void Visit(const TemplateArgument &TA) {
    if (TA.isNull())
      return;
    InnerTemplArgVisitor::Visit(TA);
  }

  void VisitPointerType(const PointerType *T) {
    // Peel off the pointer types.
    QualType PT = T->getPointeeType();
    while (PT->isPointerType())
      PT = PT->getPointeeType();
    Visit(PT);
  }

  void VisitTagType(const TagType *T) {
    TagDecl *TD = T->getDecl();
    if (const auto *TSD = dyn_cast<ClassTemplateSpecializationDecl>(TD)) {
      // - first, recurse into template parameters and emit needed forward
      //   declarations
      ArrayRef<TemplateArgument> Args = TSD->getTemplateArgs().asArray();
      VisitTemplateArgs(Args);
      // - second, emit forward declaration for the template class being
      //   specialized
      ClassTemplateDecl *CTD = TSD->getSpecializedTemplate();
      assert(CTD && "template declaration must be available");

      checkAndEmitForwardDecl(CTD);
      return;
    }
    checkAndEmitForwardDecl(TD);
  }

  void VisitTypeTemplateArgument(const TemplateArgument &TA) {
    QualType T = TA.getAsType();
    Visit(T);
  }

  void VisitIntegralTemplateArgument(const TemplateArgument &TA) {
    QualType T = TA.getIntegralType();
    if (const EnumType *ET = T->getAs<EnumType>())
      VisitTagType(ET);
  }

  void VisitTemplateTemplateArgument(const TemplateArgument &TA) {
    // recursion is not required, since the maximum possible nesting level
    // equals two for template argument
    //
    // for example:
    //   template <typename T> class Bar;
    //   template <template <typename> class> class Baz;
    //   template <template <template <typename> class> class T>
    //   class Foo;
    //
    // The Baz is a template class. The Baz<Bar> is a class. The class Foo
    // should be specialized with template class, not a class. The correct
    // specialization of template class Foo is Foo<Baz>. The incorrect
    // specialization of template class Foo is Foo<Baz<Bar>>. In this case
    // template class Foo specialized by class Baz<Bar>, not a template
    // class template <template <typename> class> class T as it should.
    TemplateDecl *TD = TA.getAsTemplate().getAsTemplateDecl();
    assert(TD && "template declaration must be available");
    TemplateParameterList *TemplateParams = TD->getTemplateParameters();
    for (NamedDecl *P : *TemplateParams) {
      // If template template parameter type has an enum value template
      // parameter, forward declaration of enum type is required. Only enum
      // values (not types) need to be handled. For example, consider the
      // following kernel name type:
      //
      // template <typename EnumTypeOut, template <EnumValueIn EnumValue,
      // typename TypeIn> class T> class Foo;
      //
      // The correct specialization for Foo (with enum type) is:
      // Foo<EnumTypeOut, Baz>, where Baz is a template class.
      //
      // Therefore the forward class declarations generated in the
      // integration header are:
      // template <EnumValueIn EnumValue, typename TypeIn> class Baz;
      // template <typename EnumTypeOut, template <EnumValueIn EnumValue,
      // typename EnumTypeIn> class T> class Foo;
      //
      // This requires the following enum forward declarations:
      // enum class EnumTypeOut : int; (Used to template Foo)
      // enum class EnumValueIn : int; (Used to template Baz)
      if (NonTypeTemplateParmDecl *TemplateParam =
              dyn_cast<NonTypeTemplateParmDecl>(P))
        if (const EnumType *ET = TemplateParam->getType()->getAs<EnumType>())
          VisitTagType(ET);
    }
    checkAndEmitForwardDecl(TD);
  }

  void VisitPackTemplateArgument(const TemplateArgument &TA) {
    VisitTemplateArgs(TA.getPackAsArray());
  }
};

class SYCLKernelNameTypePrinter
    : public TypeVisitor<SYCLKernelNameTypePrinter>,
      public ConstTemplateArgumentVisitor<SYCLKernelNameTypePrinter> {
  using InnerTypeVisitor = TypeVisitor<SYCLKernelNameTypePrinter>;
  using InnerTemplArgVisitor =
      ConstTemplateArgumentVisitor<SYCLKernelNameTypePrinter>;
  raw_ostream &OS;
  PrintingPolicy &Policy;

  void printTemplateArgs(ArrayRef<TemplateArgument> Args) {
    for (size_t I = 0, E = Args.size(); I < E; ++I) {
      const TemplateArgument &Arg = Args[I];
      // If argument is an empty pack argument, skip printing comma and
      // argument.
      if (Arg.getKind() == TemplateArgument::ArgKind::Pack && !Arg.pack_size())
        continue;

      if (I)
        OS << ", ";

      Visit(Arg);
    }
  }

  void VisitQualifiers(Qualifiers Quals) {
    Quals.print(OS, Policy, /*appendSpaceIfNotEmpty*/ true);
  }

  // Use recursion to print the namespace-qualified name for the purposes of the
  // canonical sycl example of a type being created in the kernel call.
  void PrintNamespaceScopes(const DeclContext *DC) {
    if (isa<NamespaceDecl, FunctionDecl, RecordDecl, LinkageSpecDecl>(DC)) {
      PrintNamespaceScopes(DC->getParent());

      const auto *NS = dyn_cast<NamespaceDecl>(DC);
      if (NS && !NS->isAnonymousNamespace())
        OS << NS->getName() << "::";
    }
  }

public:
  SYCLKernelNameTypePrinter(raw_ostream &OS, PrintingPolicy &Policy)
      : OS(OS), Policy(Policy) {}

  void Visit(QualType T) {
    if (T.isNull())
      return;

    QualType CT = T.getCanonicalType();
    VisitQualifiers(CT.getQualifiers());

    InnerTypeVisitor::Visit(CT.getTypePtr());
  }

  void VisitType(const Type *T) {
    OS << QualType::getAsString(T, Qualifiers(), Policy);
  }

  void Visit(const TemplateArgument &TA) {
    if (TA.isNull())
      return;
    InnerTemplArgVisitor::Visit(TA);
  }

  void VisitTagType(const TagType *T) {
    TagDecl *RD = T->getDecl();
    if (const auto *TSD = dyn_cast<ClassTemplateSpecializationDecl>(RD)) {

      // Print template class name
      TSD->printQualifiedName(OS, Policy, /*WithGlobalNsPrefix*/ true);

      ArrayRef<TemplateArgument> Args = TSD->getTemplateArgs().asArray();
      OS << "<";
      printTemplateArgs(Args);
      OS << ">";

      return;
    }

    // Handle the canonical sycl example where the type is created for the first
    // time in the kernel naming. We want to qualify this as fully as we can,
    // but not in a way that won't be forward declarable.  See
    // SYCLFwdDeclEmitter::printForwardDecl for the corresponding list for
    // printing the forward declaration, these two must match.
    DeclContext *DC = RD->getDeclContext();
    if (isa<FunctionDecl, RecordDecl, LinkageSpecDecl>(DC)) {
      PrintNamespaceScopes(DC);
      RD->printName(OS, Policy);
      return;
    }

    const NamespaceDecl *NS = dyn_cast<NamespaceDecl>(RD->getDeclContext());
    RD->printQualifiedName(OS, Policy, !(NS && NS->isAnonymousNamespace()));
  }

  void VisitTemplateArgument(const TemplateArgument &TA) {
    TA.print(Policy, OS, false /* IncludeType */);
  }

  void VisitTypeTemplateArgument(const TemplateArgument &TA) {
    Policy.SuppressTagKeyword = true;
    QualType T = TA.getAsType();
    Visit(T);
    Policy.SuppressTagKeyword = false;
  }

  void VisitIntegralTemplateArgument(const TemplateArgument &TA) {
    QualType T = TA.getIntegralType();
    if (const EnumType *ET = T->getAs<EnumType>()) {
      const llvm::APSInt &Val = TA.getAsIntegral();
      OS << "static_cast<";
      ET->getDecl()->printQualifiedName(OS, Policy,
                                        /*WithGlobalNsPrefix*/ true);
      OS << ">(" << Val << ")";
    } else {
      TA.print(Policy, OS, false /* IncludeType */);
    }
  }

  void VisitTemplateTemplateArgument(const TemplateArgument &TA) {
    TemplateDecl *TD = TA.getAsTemplate().getAsTemplateDecl();
    TD->printQualifiedName(OS, Policy);
  }

  void VisitPackTemplateArgument(const TemplateArgument &TA) {
    printTemplateArgs(TA.getPackAsArray());
  }
};

static void OutputStableNameChar(raw_ostream &O, char C) {
  // If it is reliably printable, print in the integration header as a
  // character. Else just print it as the integral representation.
  if (llvm::isPrint(C))
    O << '\'' << C << '\'';
  else
    O << static_cast<short>(C);
}

static void OutputStableNameInChars(raw_ostream &O, StringRef Name) {
  assert(!Name.empty() && "Expected a nonempty string!");
  OutputStableNameChar(O, Name[0]);

  for (char C : Name.substr(1)) {
    O << ", ";
    OutputStableNameChar(O, C);
  }
}

void SYCLIntegrationHeader::emit(raw_ostream &O) {
  O << "// This is auto-generated SYCL integration header.\n";
  O << "\n";

  O << "#include <sycl/detail/defines_elementary.hpp>\n";
  O << "#include <sycl/detail/kernel_desc.hpp>\n";
  O << "#include <sycl/ext/oneapi/experimental/free_function_traits.hpp>\n";

  O << "\n";

  LangOptions LO;
  PrintingPolicy Policy(LO);
  Policy.SuppressTypedefs = true;
  Policy.SuppressUnwrittenScope = true;
  // Disable printing anonymous tag locations because on Windows
  // file path separators are treated as escape sequences and cause errors
  // when integration header is compiled with host compiler.
  Policy.AnonymousTagLocations = 0;
  SYCLFwdDeclEmitter FwdDeclEmitter(O, S.getLangOpts());

  // Predefines which need to be set for custom host compilation
  // must be defined in integration header.
  for (const std::pair<StringRef, StringRef> &Macro :
       getSYCLVersionMacros(S.getLangOpts())) {
    O << "#ifndef " << Macro.first << '\n';
    O << "#define " << Macro.first << " " << Macro.second << '\n';
    O << "#endif //" << Macro.first << "\n\n";
  }

  switch (S.getLangOpts().getSYCLRangeRounding()) {
  case LangOptions::SYCLRangeRoundingPreference::Disable:
    O << "#ifndef __SYCL_DISABLE_PARALLEL_FOR_RANGE_ROUNDING__ \n";
    O << "#define __SYCL_DISABLE_PARALLEL_FOR_RANGE_ROUNDING__ 1\n";
    O << "#endif //__SYCL_DISABLE_PARALLEL_FOR_RANGE_ROUNDING__\n\n";
    break;
  case LangOptions::SYCLRangeRoundingPreference::Force:
    O << "#ifndef __SYCL_FORCE_PARALLEL_FOR_RANGE_ROUNDING__ \n";
    O << "#define __SYCL_FORCE_PARALLEL_FOR_RANGE_ROUNDING__ 1\n";
    O << "#endif //__SYCL_FORCE_PARALLEL_FOR_RANGE_ROUNDING__\n\n";
    break;
  default:
    break;
  }

  if (S.getLangOpts().SYCLExperimentalRangeRounding) {
    O << "#ifndef __SYCL_EXP_PARALLEL_FOR_RANGE_ROUNDING__ \n";
    O << "#define __SYCL_EXP_PARALLEL_FOR_RANGE_ROUNDING__ 1\n";
    O << "#endif //__SYCL_EXP_PARALLEL_FOR_RANGE_ROUNDING__\n\n";
  }

  if (SpecConsts.size() > 0) {
    O << "// Forward declarations of templated spec constant types:\n";
    for (const auto &SC : SpecConsts)
      FwdDeclEmitter.Visit(SC.first);
    O << "\n";

    // Remove duplicates.
    std::sort(SpecConsts.begin(), SpecConsts.end(),
              [](const SpecConstID &SC1, const SpecConstID &SC2) {
                // Sort by string IDs for stable spec consts order in the
                // header.
                return SC1.second.compare(SC2.second) < 0;
              });
    SpecConstID *End =
        std::unique(SpecConsts.begin(), SpecConsts.end(),
                    [](const SpecConstID &SC1, const SpecConstID &SC2) {
                      // Here can do faster comparison of types.
                      return SC1.first == SC2.first;
                    });

    O << "// Specialization constants IDs:\n";
    for (const auto &P : llvm::make_range(SpecConsts.begin(), End)) {
      O << "template <> struct sycl::detail::SpecConstantInfo<";
      SYCLKernelNameTypePrinter Printer(O, Policy);
      Printer.Visit(P.first);
      O << "> {\n";
      O << "  static constexpr const char* getName() {\n";
      O << "    return \"" << P.second << "\";\n";
      O << "  }\n";
      O << "};\n";
    }
  }

  O << "// Forward declarations of templated kernel function types:\n";
  for (const KernelDesc &K : KernelDescs)
    if (!K.IsUnnamedKernel)
      FwdDeclEmitter.Visit(K.NameType);
  O << "\n";

  O << "namespace sycl {\n";
  O << "inline namespace _V1 {\n";
  O << "namespace detail {\n";

  // Generate declaration of variable of type __sycl_device_global_registration
  // whose sole purpose is to run its constructor before the application's
  // main() function.

  if (NeedToEmitDeviceGlobalRegistration) {
    O << "namespace {\n";

    O << "class __sycl_device_global_registration {\n";
    O << "public:\n";
    O << "  __sycl_device_global_registration() noexcept;\n";
    O << "};\n";
    O << "__sycl_device_global_registration __sycl_device_global_registrar;\n";

    O << "} // namespace\n";

    O << "\n";
  }

  // Generate declaration of variable of type __sycl_host_pipe_registration
  // whose sole purpose is to run its constructor before the application's
  // main() function.
  if (NeedToEmitHostPipeRegistration) {
    O << "namespace {\n";

    O << "class __sycl_host_pipe_registration {\n";
    O << "public:\n";
    O << "  __sycl_host_pipe_registration() noexcept;\n";
    O << "};\n";
    O << "__sycl_host_pipe_registration __sycl_host_pipe_registrar;\n";

    O << "} // namespace\n";

    O << "\n";
  }


  O << "// names of all kernels defined in the corresponding source\n";
  O << "static constexpr\n";
  O << "const char* const kernel_names[] = {\n";

  for (unsigned I = 0; I < KernelDescs.size(); I++) {
    O << "  \"" << KernelDescs[I].Name << "\"";

    if (I < KernelDescs.size() - 1)
      O << ",";
    O << "\n";
  }
  O << "};\n\n";

  O << "// array representing signatures of all kernels defined in the\n";
  O << "// corresponding source\n";
  O << "static constexpr\n";
  O << "const kernel_param_desc_t kernel_signatures[] = {\n";

  for (unsigned I = 0; I < KernelDescs.size(); I++) {
    auto &K = KernelDescs[I];
    O << "  //--- " << K.Name << "\n";

    for (const auto &P : K.Params) {
      std::string TyStr = paramKind2Str(P.Kind);
      O << "  { kernel_param_kind_t::" << TyStr << ", ";
      O << P.Info << ", " << P.Offset << " },\n";
    }
    O << "\n";
  }

  // Sentinel in place for 2 reasons:
  // 1- to make sure we don't get a warning because this collection is empty.
  // 2- to provide an obvious value that we can use when debugging to see that
  //    we have left valid kernel information.
  // integer-field values are negative, so they are obviously invalid, notable
  // enough to 'stick out' and 'negative enough' to not be easily reachable by a
  // mathematical error.
  O << "  { kernel_param_kind_t::kind_invalid, -987654321, -987654321 }, \n";
  O << "};\n\n";

  O << "// Specializations of KernelInfo for kernel function types:\n";
  unsigned CurStart = 0;

  for (const KernelDesc &K : KernelDescs) {
    const size_t N = K.Params.size();
    PresumedLoc PLoc = S.getASTContext().getSourceManager().getPresumedLoc(
        S.getASTContext()
            .getSourceManager()
            .getExpansionRange(K.KernelLocation)
            .getEnd());
    if (K.IsUnnamedKernel) {
      O << "template <> struct KernelInfoData<";
      OutputStableNameInChars(O, K.StableName);
      O << "> {\n";
    } else {
      O << "template <> struct KernelInfo<";
      SYCLKernelNameTypePrinter Printer(O, Policy);
      Printer.Visit(K.NameType);
      O << "> {\n";
    }

    O << "  __SYCL_DLL_LOCAL\n";
    O << "  static constexpr const char* getName() { return \"" << K.Name
      << "\"; }\n";
    O << "  __SYCL_DLL_LOCAL\n";
    O << "  static constexpr unsigned getNumParams() { return " << N << "; }\n";
    O << "  __SYCL_DLL_LOCAL\n";
    O << "  static constexpr const kernel_param_desc_t& ";
    O << "getParamDesc(unsigned i) {\n";
    O << "    return kernel_signatures[i+" << CurStart << "];\n";
    O << "  }\n";
    O << "  __SYCL_DLL_LOCAL\n";
    O << "  static constexpr bool isESIMD() { return " << K.IsESIMDKernel
      << "; }\n";
    O << "  __SYCL_DLL_LOCAL\n";
    O << "  static constexpr const char* getFileName() {\n";
    O << "#ifndef NDEBUG\n";
    O << "    return \""
      << std::string(PLoc.getFilename())
             .substr(std::string(PLoc.getFilename()).find_last_of("/\\") + 1);
    O << "\";\n";
    O << "#else\n";
    O << "    return \"\";\n";
    O << "#endif\n";
    O << "  }\n";
    O << "  __SYCL_DLL_LOCAL\n";
    O << "  static constexpr const char* getFunctionName() {\n";
    O << "#ifndef NDEBUG\n";
    O << "    return \"";
    SYCLKernelNameTypePrinter Printer(O, Policy);
    Printer.Visit(K.NameType);
    O << "\";\n";
    O << "#else\n";
    O << "    return \"\";\n";
    O << "#endif\n";
    O << "  }\n";
    O << "  __SYCL_DLL_LOCAL\n";
    O << "  static constexpr unsigned getLineNumber() {\n";
    O << "#ifndef NDEBUG\n";
    O << "    return " << PLoc.getLine() << ";\n";
    O << "#else\n";
    O << "    return 0;\n";
    O << "#endif\n";
    O << "  }\n";
    O << "  __SYCL_DLL_LOCAL\n";
    O << "  static constexpr unsigned getColumnNumber() {\n";
    O << "#ifndef NDEBUG\n";
    O << "    return " << PLoc.getColumn() << ";\n";
    O << "#else\n";
    O << "    return 0;\n";
    O << "#endif\n";
    O << "  }\n";
    StringRef ReturnType = (S.getASTContext().getTargetInfo().getInt64Type() ==
                            TargetInfo::SignedLong)
                               ? "long"
                               : "long long";
    O << "  // Returns the size of the kernel object in bytes.\n";
    O << "  __SYCL_DLL_LOCAL\n";
    O << "  static constexpr " << ReturnType << " getKernelSize() { return "
      << K.ObjSize << "; }\n";
    O << "};\n";
    CurStart += N;
  }
  O << "\n";
  O << "} // namespace detail\n";
  O << "} // namespace _V1\n";
  O << "} // namespace sycl\n";

  unsigned ShimCounter = 1;
  int FreeFunctionCount = 0;
  for (const KernelDesc &K : KernelDescs) {
    if (!isFreeFunction(S, K.SyclKernel))
      continue;

    ++FreeFunctionCount;
    // Generate forward declaration for free function.
    O << "\n// Definition of " << K.Name << " as a free function kernel\n";
    if (K.SyclKernel->getLanguageLinkage() == CLanguageLinkage)
      O << "extern \"C\" ";
<<<<<<< HEAD
#if 0
    FunctionTemplateDecl *FTD = K.SyclKernel->getPrimaryTemplate();
    if (FTD)
      FTD->getTemplateParameters()->print(O, S.getASTContext());
    std::string ParmList;
    bool FirstParam = true;
    for (ParmVarDecl *Param : K.SyclKernel->parameters()) {
      if (FirstParam)
        FirstParam = false;
      else
        ParmList += ", ";
      ParmList += Param->getType().getCanonicalType().getAsString();
    }
    O << "void " << K.SyclKernel->getIdentifier()->getName().data() << "("
      << ParmList << ");\n";
#endif
=======
>>>>>>> b8e16653
    std::string ParmList;
    bool FirstParam = true;
    for (ParmVarDecl *Param : K.SyclKernel->parameters()) {
      if (FirstParam)
        FirstParam = false;
      else
        ParmList += ", ";
      ParmList += Param->getType().getCanonicalType().getAsString();
    }
    FunctionTemplateDecl *FTD = K.SyclKernel->getPrimaryTemplate();
    if (FTD) {
      Policy.SuppressDefinition = true;
      FTD->print(O, Policy);
      O << ";\n";
    } else {
      O << "void " << K.SyclKernel->getIdentifier()->getName().data() << "("
        << ParmList << ");\n";
    }

    // Generate a shim function that returns the address of the free function.
    O << "static constexpr auto __sycl_shim" << ShimCounter << "() {\n";
    O << "  return (void (*)(" << ParmList << "))"
      << K.SyclKernel->getIdentifier()->getName().data();
    if (FTD) {
      const TemplateArgumentList *TAL =
          K.SyclKernel->getTemplateSpecializationArgs();
      ArrayRef<TemplateArgument> A = TAL->asArray();
      bool FirstParam = true;
      O << "<";
      for (auto X : A) {
        if (FirstParam)
          FirstParam = false;
        else
          O << ", ";
        X.print(Policy, O, true);
      }
      O << ">";
    }
    O << ";\n";
    O << "}\n";

    // Generate is_kernel, is_single_task_kernel and nd_range_kernel functions.
    O << "namespace sycl {\n";
    O << "template <>\n";
    O << "struct ext::oneapi::experimental::is_kernel<__sycl_shim"
      << ShimCounter << "()";
    O << "> {\n";
    O << "  static constexpr bool value = true;\n";
    O << "};\n";
    int Dim = getFreeFunctionRangeDim(S, K.SyclKernel);
    O << "template <>\n";
    if (Dim > 0)
      O << "struct ext::oneapi::experimental::is_nd_range_kernel<__sycl_shim"
        << ShimCounter << "(), " << Dim;
    else
      O << "struct "
           "ext::oneapi::experimental::is_single_task_kernel<__sycl_shim"
        << ShimCounter << "()";
    O << "> {\n";
    O << "  static constexpr bool value = true;\n";
    O << "};\n";
    O << "}\n";
    ++ShimCounter;
  }

  if (FreeFunctionCount > 0) {
    O << "\n#include <sycl/kernel_bundle.hpp>\n";
  }
  ShimCounter = 1;
  for (const KernelDesc &K : KernelDescs) {
    if (!isFreeFunction(S, K.SyclKernel))
      continue;

    O << "\n// Definition of kernel_id of " << K.Name << "\n";
    O << "namespace sycl {\n";
    O << "template <>\n";
    O << "kernel_id ext::oneapi::experimental::get_kernel_id<__sycl_shim"
      << ShimCounter << "()>() {\n";
    O << "  return sycl::detail::get_kernel_id_impl(std::string_view{\""
      << K.Name << "\"});\n";
    O << "}\n";
    O << "}\n";
    ++ShimCounter;
  }
}

bool SYCLIntegrationHeader::emit(StringRef IntHeaderName) {
  if (IntHeaderName.empty())
    return false;
  int IntHeaderFD = 0;
  std::error_code EC =
      llvm::sys::fs::openFileForWrite(IntHeaderName, IntHeaderFD);
  if (EC) {
    llvm::errs() << "Error: " << EC.message() << "\n";
    // compilation will fail on absent include file - don't need to fail here
    return false;
  }
  llvm::raw_fd_ostream Out(IntHeaderFD, true /*close in destructor*/);
  emit(Out);
  return true;
}

void SYCLIntegrationHeader::startKernel(const FunctionDecl *SyclKernel,
                                        QualType KernelNameType,
                                        SourceLocation KernelLocation,
                                        bool IsESIMDKernel,
                                        bool IsUnnamedKernel, int64_t ObjSize) {
  KernelDescs.emplace_back(SyclKernel, KernelNameType, KernelLocation,
                           IsESIMDKernel, IsUnnamedKernel, ObjSize);
}

void SYCLIntegrationHeader::addParamDesc(kernel_param_kind_t Kind, int Info,
                                         unsigned Offset) {
  auto *K = getCurKernelDesc();
  assert(K && "no kernels");
  K->Params.push_back(KernelParamDesc());
  KernelParamDesc &PD = K->Params.back();
  PD.Kind = Kind;
  PD.Info = Info;
  PD.Offset = Offset;
}

void SYCLIntegrationHeader::endKernel() {
  // nop for now
}

void SYCLIntegrationHeader::addSpecConstant(StringRef IDName, QualType IDType) {
  SpecConsts.emplace_back(std::make_pair(IDType, IDName.str()));
}

SYCLIntegrationHeader::SYCLIntegrationHeader(SemaSYCL &S) : S(S) {}

void SYCLIntegrationFooter::addVarDecl(const VarDecl *VD) {
  // Variable template declaration can result in an error case of 'nullptr'
  // here.
  if (!VD)
    return;
  // Skip the dependent version of these variables, we only care about them
  // after instantiation.
  if (VD->getDeclContext()->isDependentContext())
    return;

  // Skip partial specializations of a variable template, treat other variable
  // template instantiations as a VarDecl.
  if (isa<VarTemplatePartialSpecializationDecl>(VD))
    return;
  // Step 1: ensure that this is of the correct type template specialization.
  if (!SemaSYCL::isSyclType(VD->getType(), SYCLTypeAttr::specialization_id) &&
      !SemaSYCL::isSyclType(VD->getType(), SYCLTypeAttr::host_pipe) &&
      !S.isTypeDecoratedWithDeclAttribute<SYCLDeviceGlobalAttr>(
          VD->getType())) {
    // Handle the case where this could be a deduced type, such as a deduction
    // guide. We have to do this here since this function, unlike most of the
    // rest of this file, is called during Sema instead of after it. We will
    // also have to filter out after deduction later.
    QualType Ty = VD->getType().getCanonicalType();
    if (!Ty->isUndeducedType())
      return;
  }
  // Step 2: ensure that this is a static member, or a namespace-scope.
  // Note that isLocalVarDeclorParm excludes thread-local and static-local
  // intentionally, as there is no way to 'spell' one of those in the
  // specialization. We just don't generate the specialization for those, and
  // let an error happen during host compilation. To avoid multiple entries for
  // redeclarations, variables with external storage are omitted.
  if (VD->hasLocalStorage() || VD->isLocalVarDeclOrParm() ||
      VD->hasExternalStorage())
    return;

  // Step 3: Add to collection.
  GlobalVars.push_back(VD);
}

// Post-compile integration header support.
bool SYCLIntegrationFooter::emit(StringRef IntHeaderName) {
  if (IntHeaderName.empty())
    return false;
  int IntHeaderFD = 0;
  std::error_code EC =
      llvm::sys::fs::openFileForWrite(IntHeaderName, IntHeaderFD);
  if (EC) {
    llvm::errs() << "Error: " << EC.message() << "\n";
    // compilation will fail on absent include file - don't need to fail here
    return false;
  }
  llvm::raw_fd_ostream Out(IntHeaderFD, true /*close in destructor*/);
  return emit(Out);
}

template <typename BeforeFn, typename AfterFn>
static void PrintNSHelper(BeforeFn Before, AfterFn After, raw_ostream &OS,
                          const DeclContext *DC) {
  if (DC->isTranslationUnit())
    return;

  const auto *CurDecl = cast<Decl>(DC);
  // Ensure we are in the canonical version, so that we know we have the 'full'
  // name of the thing.
  CurDecl = CurDecl->getCanonicalDecl();

  // We are intentionally skipping linkage decls and record decls.  Namespaces
  // can appear in a linkage decl, but not a record decl, so we don't have to
  // worry about the names getting messed up from that.  We handle record decls
  // later when printing the name of the thing.
  const auto *NS = dyn_cast<NamespaceDecl>(CurDecl);
  if (NS)
    Before(OS, NS);

  if (const DeclContext *NewDC = CurDecl->getDeclContext())
    PrintNSHelper(Before, After, OS, NewDC);

  if (NS)
    After(OS, NS);
}

static void PrintNamespaces(raw_ostream &OS, const DeclContext *DC) {
  PrintNSHelper([](raw_ostream &OS, const NamespaceDecl *NS) {},
                [](raw_ostream &OS, const NamespaceDecl *NS) {
                  if (NS->isInline())
                    OS << "inline ";
                  OS << "namespace ";
                  if (!NS->isAnonymousNamespace())
                    OS << NS->getName() << " ";
                  OS << "{\n";
                },
                OS, DC);
}

static void PrintNSClosingBraces(raw_ostream &OS, const DeclContext *DC) {
  PrintNSHelper(
      [](raw_ostream &OS, const NamespaceDecl *NS) {
        OS << "} // ";
        if (NS->isInline())
          OS << "inline ";

        OS << "namespace ";
        if (!NS->isAnonymousNamespace())
          OS << NS->getName();

        OS << '\n';
      },
      [](raw_ostream &OS, const NamespaceDecl *NS) {}, OS, DC);
}

static std::string EmitShim(raw_ostream &OS, unsigned &ShimCounter,
                            const std::string &LastShim,
                            const NamespaceDecl *AnonNS) {
  std::string NewShimName =
      "__sycl_detail::__shim_" + std::to_string(ShimCounter) + "()";
  // Print opening-namespace
  PrintNamespaces(OS, Decl::castToDeclContext(AnonNS));
  OS << "namespace __sycl_detail {\n";
  OS << "static constexpr decltype(" << LastShim << ") &__shim_" << ShimCounter
     << "() {\n";
  OS << "  return " << LastShim << ";\n";
  OS << "}\n";
  OS << "} // namespace __sycl_detail\n";
  PrintNSClosingBraces(OS, Decl::castToDeclContext(AnonNS));

  ++ShimCounter;
  return NewShimName;
}

// Emit the list of shims required for a DeclContext, calls itself recursively.
static void EmitShims(raw_ostream &OS, unsigned &ShimCounter,
                      const DeclContext *DC, std::string &NameForLastShim,
                      PrintingPolicy &Policy) {
  if (DC->isTranslationUnit()) {
    NameForLastShim = "::" + NameForLastShim;
    return;
  }

  const auto *CurDecl = cast<Decl>(DC)->getCanonicalDecl();

  // We skip linkage decls, since they don't modify the Qualified name.
  if (const auto *CTSD = dyn_cast<ClassTemplateSpecializationDecl>(CurDecl)) {
    std::string TemplatedName;
    llvm::raw_string_ostream Stream(TemplatedName);
    CTSD->getNameForDiagnostic(Stream, Policy, false);
    Stream.flush();
    NameForLastShim = TemplatedName + "::" + NameForLastShim;
  } else if (const auto *RD = dyn_cast<RecordDecl>(CurDecl)) {
    NameForLastShim = RD->getNameAsString() + "::" + NameForLastShim;
  } else if (const auto *ND = dyn_cast<NamespaceDecl>(CurDecl)) {
    if (ND->isAnonymousNamespace()) {
      // Print current shim, reset 'name for last shim'.
      NameForLastShim = EmitShim(OS, ShimCounter, NameForLastShim, ND);
    } else {
      NameForLastShim = ND->getNameAsString() + "::" + NameForLastShim;
    }
  } else {
    // FIXME: I don't believe there are other declarations that these variables
    // could possibly find themselves in. LinkageDecls don't change the
    // qualified name, so there is nothing to do here. At one point we should
    // probably convince ourselves that this is entire list and remove this
    // comment.
    assert((isa<LinkageSpecDecl, ExternCContextDecl>(CurDecl)) &&
           "Unhandled decl type");
  }

  EmitShims(OS, ShimCounter, CurDecl->getDeclContext(), NameForLastShim,
            Policy);
}

// Emit the list of shims required for a variable declaration.
// Returns a string containing the FQN of the 'top most' shim, including its
// function call parameters.
static std::string EmitShims(raw_ostream &OS, unsigned &ShimCounter,
                             PrintingPolicy &Policy, const VarDecl *VD) {
  if (!VD->isInAnonymousNamespace())
    return "";
  std::string RelativeName;
  llvm::raw_string_ostream stream(RelativeName);
  VD->getNameForDiagnostic(stream, Policy, false);
  stream.flush();

  EmitShims(OS, ShimCounter, VD->getDeclContext(), RelativeName, Policy);
  return RelativeName;
}

bool SYCLIntegrationFooter::emit(raw_ostream &OS) {
  PrintingPolicy Policy{S.getLangOpts()};
  Policy.adjustForCPlusPlusFwdDecl();
  Policy.SuppressTypedefs = true;
  Policy.SuppressUnwrittenScope = true;

  llvm::SmallSet<const VarDecl *, 8> Visited;
  bool EmittedFirstSpecConstant = false;
  bool DeviceGlobalsEmitted = false;
  bool HostPipesEmitted = false;

  // Used to uniquely name the 'shim's as we generate the names in each
  // anonymous namespace.
  unsigned ShimCounter = 0;

  std::string DeviceGlobalsBuf;
  llvm::raw_string_ostream DeviceGlobOS(DeviceGlobalsBuf);
  std::string HostPipesBuf;
  llvm::raw_string_ostream HostPipesOS(HostPipesBuf);
  for (const VarDecl *VD : GlobalVars) {
    VD = VD->getCanonicalDecl();

    // Skip if this isn't a SpecIdType, DeviceGlobal, or HostPipe.  This 
    // can happen if it was a deduced type.
    if (!SemaSYCL::isSyclType(VD->getType(), SYCLTypeAttr::specialization_id) &&
        !SemaSYCL::isSyclType(VD->getType(), SYCLTypeAttr::host_pipe) &&
        !S.isTypeDecoratedWithDeclAttribute<SYCLDeviceGlobalAttr>(
            VD->getType()))
      continue;

    // Skip if we've already visited this.
    if (llvm::find(Visited, VD) != Visited.end())
      continue;

    // We only want to emit the #includes if we have a variable that needs
    // them, so emit this one on the first time through the loop.
    if (!EmittedFirstSpecConstant && !DeviceGlobalsEmitted && !HostPipesEmitted)
      OS << "#include <sycl/detail/defines_elementary.hpp>\n";

    Visited.insert(VD);
    std::string TopShim = EmitShims(OS, ShimCounter, Policy, VD);
    if (S.isTypeDecoratedWithDeclAttribute<SYCLDeviceGlobalAttr>(
            VD->getType())) {
      DeviceGlobalsEmitted = true;
      DeviceGlobOS << "device_global_map::add(";
      DeviceGlobOS << "(void *)&";
      if (VD->isInAnonymousNamespace()) {
        DeviceGlobOS << TopShim;
      } else {
        DeviceGlobOS << "::";
        VD->getNameForDiagnostic(DeviceGlobOS, Policy, true);
      }
      DeviceGlobOS << ", \"";
      DeviceGlobOS << SYCLUniqueStableIdExpr::ComputeName(S.getASTContext(),
                                                          VD);
      DeviceGlobOS << "\");\n";
    } else if (SemaSYCL::isSyclType(VD->getType(), SYCLTypeAttr::host_pipe)) {
      HostPipesEmitted = true;
      HostPipesOS << "host_pipe_map::add(";
      HostPipesOS << "(void *)&";
      if (VD->isInAnonymousNamespace()) {
        HostPipesOS << TopShim;
      } else {
        HostPipesOS << "::";
        VD->getNameForDiagnostic(HostPipesOS, Policy, true);
      }
      HostPipesOS << ", \"";
      HostPipesOS << SYCLUniqueStableIdExpr::ComputeName(S.getASTContext(),
                                                         VD);
      HostPipesOS << "\");\n";
    } else {
      EmittedFirstSpecConstant = true;
      OS << "namespace sycl {\n";
      OS << "inline namespace _V1 {\n";
      OS << "namespace detail {\n";
      OS << "template<>\n";
      OS << "inline const char *get_spec_constant_symbolic_ID_impl<";

      if (VD->isInAnonymousNamespace()) {
        OS << TopShim;
      } else {
        OS << "::";
        VD->getNameForDiagnostic(OS, Policy, true);
      }

      OS << ">() {\n";
      OS << "  return \"";
      OS << SYCLUniqueStableIdExpr::ComputeName(S.getASTContext(), VD);
      OS << "\";\n";
      OS << "}\n";
      OS << "} // namespace detail\n";
      OS << "} // namespace _V1\n";
      OS << "} // namespace sycl\n";
    }
  }

  if (EmittedFirstSpecConstant)
    OS << "#include <sycl/detail/spec_const_integration.hpp>\n";

  if (DeviceGlobalsEmitted) {
    OS << "#include <sycl/detail/device_global_map.hpp>\n";
    DeviceGlobOS.flush();
    OS << "namespace sycl::detail {\n";
    OS << "namespace {\n";
    OS << "__sycl_device_global_registration::__sycl_device_global_"
          "registration() noexcept {\n";
    OS << DeviceGlobalsBuf;
    OS << "}\n";
    OS << "} // namespace (unnamed)\n";
    OS << "} // namespace sycl::detail\n";

    S.getSyclIntegrationHeader().addDeviceGlobalRegistration();
  }

  if (HostPipesEmitted) {
    OS << "#include <sycl/detail/host_pipe_map.hpp>\n";
    HostPipesOS.flush();
    OS << "namespace sycl::detail {\n";
    OS << "namespace {\n";
    OS << "__sycl_host_pipe_registration::__sycl_host_pipe_"
          "registration() noexcept {\n";
    OS << HostPipesBuf;
    OS << "}\n";
    OS << "} // namespace (unnamed)\n";
    OS << "} // namespace sycl::detail\n";

    S.getSyclIntegrationHeader().addHostPipeRegistration();
  }

  return true;
}

ExprResult SemaSYCL::BuildUniqueStableIdExpr(SourceLocation OpLoc,
                                             SourceLocation LParen,
                                             SourceLocation RParen, Expr *E) {
  if (!E->isInstantiationDependent()) {
    // Special handling to get us better error messages for a member variable.
    if (auto *ME = dyn_cast<MemberExpr>(E->IgnoreUnlessSpelledInSource())) {
      if (isa<FieldDecl>(ME->getMemberDecl()))
        Diag(E->getExprLoc(), diag::err_unique_stable_id_global_storage);
      else
        Diag(E->getExprLoc(), diag::err_unique_stable_id_expected_var);
      return ExprError();
    }

    auto *DRE = dyn_cast<DeclRefExpr>(E->IgnoreUnlessSpelledInSource());

    if (!DRE || !isa_and_nonnull<VarDecl>(DRE->getDecl())) {
      Diag(E->getExprLoc(), diag::err_unique_stable_id_expected_var);
      return ExprError();
    }

    auto *Var = cast<VarDecl>(DRE->getDecl());

    if (!Var->hasGlobalStorage()) {
      Diag(E->getExprLoc(), diag::err_unique_stable_id_global_storage);
      return ExprError();
    }
  }

  return SYCLUniqueStableIdExpr::Create(getASTContext(), OpLoc, LParen, RParen,
                                        E);
}

ExprResult SemaSYCL::ActOnUniqueStableIdExpr(SourceLocation OpLoc,
                                             SourceLocation LParen,
                                             SourceLocation RParen, Expr *E) {
  return BuildUniqueStableIdExpr(OpLoc, LParen, RParen, E);
}

ExprResult SemaSYCL::BuildUniqueStableNameExpr(SourceLocation OpLoc,
                                               SourceLocation LParen,
                                               SourceLocation RParen,
                                               TypeSourceInfo *TSI) {
  return SYCLUniqueStableNameExpr::Create(getASTContext(), OpLoc, LParen,
                                          RParen, TSI);
}

ExprResult SemaSYCL::ActOnUniqueStableNameExpr(SourceLocation OpLoc,
                                               SourceLocation LParen,
                                               SourceLocation RParen,
                                               ParsedType ParsedTy) {
  TypeSourceInfo *TSI = nullptr;
  QualType Ty = SemaRef.GetTypeFromParser(ParsedTy, &TSI);

  if (Ty.isNull())
    return ExprError();
  if (!TSI)
    TSI = getASTContext().getTrivialTypeSourceInfo(Ty, LParen);

  return BuildUniqueStableNameExpr(OpLoc, LParen, RParen, TSI);
}

void SemaSYCL::handleKernelAttr(Decl *D, const ParsedAttr &AL) {
  // The 'sycl_kernel' attribute applies only to function templates.
  const auto *FD = cast<FunctionDecl>(D);
  const FunctionTemplateDecl *FT = FD->getDescribedFunctionTemplate();
  assert(FT && "Function template is expected");

  // Function template must have at least two template parameters so it
  // can be used in OpenCL kernel generation.
  const TemplateParameterList *TL = FT->getTemplateParameters();
  if (TL->size() < 2) {
    Diag(FT->getLocation(), diag::warn_sycl_kernel_num_of_template_params);
    return;
  }

  // The first two template parameters must be typenames.
  for (unsigned I = 0; I < 2 && I < TL->size(); ++I) {
    const NamedDecl *TParam = TL->getParam(I);
    if (isa<NonTypeTemplateParmDecl>(TParam)) {
      Diag(FT->getLocation(),
           diag::warn_sycl_kernel_invalid_template_param_type);
      return;
    }
  }

  // Function must have at least one parameter.
  if (getFunctionOrMethodNumParams(D) < 1) {
    Diag(FT->getLocation(), diag::warn_sycl_kernel_num_of_function_params);
    return;
  }

  // Function must return void.
  QualType RetTy = getFunctionOrMethodResultType(D);
  if (!RetTy->isVoidType()) {
    Diag(FT->getLocation(), diag::warn_sycl_kernel_return_type);
    return;
  }

  handleSimpleAttribute<SYCLKernelAttr>(*this, D, AL);
}<|MERGE_RESOLUTION|>--- conflicted
+++ resolved
@@ -1118,13 +1118,10 @@
 static int getFreeFunctionRangeDim(SemaSYCL &SemaSYCLRef,
                                    const FunctionDecl *FD) {
   for (auto *IRAttr : FD->specific_attrs<SYCLAddIRAttributesFunctionAttr>()) {
-<<<<<<< HEAD
     // Free function properties are all compiletime constants, so skip checking
     // any attribute values that are not constants.
     if (hasDependentExpr(IRAttr->args_begin(), IRAttr->args_size()))
       continue;
-=======
->>>>>>> b8e16653
     SmallVector<std::pair<std::string, std::string>, 4> NameValuePairs =
         IRAttr->getAttributeNameValuePairs(SemaSYCLRef.getASTContext());
     for (const auto &NameValuePair : NameValuePairs) {
@@ -6243,25 +6240,6 @@
     O << "\n// Definition of " << K.Name << " as a free function kernel\n";
     if (K.SyclKernel->getLanguageLinkage() == CLanguageLinkage)
       O << "extern \"C\" ";
-<<<<<<< HEAD
-#if 0
-    FunctionTemplateDecl *FTD = K.SyclKernel->getPrimaryTemplate();
-    if (FTD)
-      FTD->getTemplateParameters()->print(O, S.getASTContext());
-    std::string ParmList;
-    bool FirstParam = true;
-    for (ParmVarDecl *Param : K.SyclKernel->parameters()) {
-      if (FirstParam)
-        FirstParam = false;
-      else
-        ParmList += ", ";
-      ParmList += Param->getType().getCanonicalType().getAsString();
-    }
-    O << "void " << K.SyclKernel->getIdentifier()->getName().data() << "("
-      << ParmList << ");\n";
-#endif
-=======
->>>>>>> b8e16653
     std::string ParmList;
     bool FirstParam = true;
     for (ParmVarDecl *Param : K.SyclKernel->parameters()) {
