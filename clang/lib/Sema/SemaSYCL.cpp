//===- SemaSYCL.cpp - Semantic Analysis for SYCL constructs ---------------===//
//
// Part of the LLVM Project, under the Apache License v2.0 with LLVM Exceptions.
// See https://llvm.org/LICENSE.txt for license information.
// SPDX-License-Identifier: Apache-2.0 WITH LLVM-exception
//
//===----------------------------------------------------------------------===//
// This implements Semantic Analysis for SYCL constructs.
//===----------------------------------------------------------------------===//

#include "TreeTransform.h"
#include "clang/AST/AST.h"
#include "clang/AST/Mangle.h"
#include "clang/AST/QualTypeNames.h"
#include "clang/AST/RecordLayout.h"
#include "clang/AST/RecursiveASTVisitor.h"
#include "clang/AST/TemplateArgumentVisitor.h"
#include "clang/AST/TypeVisitor.h"
#include "clang/Analysis/CallGraph.h"
#include "clang/Basic/Attributes.h"
#include "clang/Basic/Builtins.h"
#include "clang/Basic/Diagnostic.h"
#include "clang/Sema/Initialization.h"
#include "clang/Sema/Sema.h"
#include "llvm/ADT/SmallPtrSet.h"
#include "llvm/ADT/SmallVector.h"
#include "llvm/Support/FileSystem.h"
#include "llvm/Support/Path.h"
#include "llvm/Support/raw_ostream.h"

#include <array>
#include <functional>
#include <initializer_list>

using namespace clang;
using namespace std::placeholders;

using KernelParamKind = SYCLIntegrationHeader::kernel_param_kind_t;

enum target {
  global_buffer = 2014,
  constant_buffer,
  local,
  image,
  host_buffer,
  host_image,
  image_array
};

using ParamDesc = std::tuple<QualType, IdentifierInfo *, TypeSourceInfo *>;

enum KernelInvocationKind {
  InvokeUnknown,
  InvokeSingleTask,
  InvokeParallelFor,
  InvokeParallelForWorkGroup
};

static constexpr llvm::StringLiteral InitMethodName = "__init";
static constexpr llvm::StringLiteral InitESIMDMethodName = "__init_esimd";
static constexpr llvm::StringLiteral InitSpecConstantsBuffer =
    "__init_specialization_constants_buffer";
static constexpr llvm::StringLiteral FinalizeMethodName = "__finalize";
constexpr unsigned MaxKernelArgsSize = 2048;

namespace {

/// Various utilities.
class Util {
public:
  using DeclContextDesc = std::pair<clang::Decl::Kind, StringRef>;

  /// Checks whether given clang type is a full specialization of the SYCL
  /// accessor class.
  static bool isSyclAccessorType(const QualType &Ty);

  /// Checks whether given clang type is a full specialization of the SYCL
  /// sampler class.
  static bool isSyclSamplerType(const QualType &Ty);

  /// Checks whether given clang type is a full specialization of the SYCL
  /// stream class.
  static bool isSyclStreamType(const QualType &Ty);

  /// Checks whether given clang type is a full specialization of the SYCL
  /// half class.
  static bool isSyclHalfType(const QualType &Ty);

  /// Checks whether given clang type is a full specialization of the SYCL
  /// accessor_property_list class.
  static bool isAccessorPropertyListType(const QualType &Ty);

  /// Checks whether given clang type is a full specialization of the SYCL
  /// buffer_location class.
  static bool isSyclBufferLocationType(const QualType &Ty);

  /// Checks whether given clang type is a standard SYCL API class with given
  /// name.
  /// \param Ty    the clang type being checked
  /// \param Name  the class name checked against
  /// \param Tmpl  whether the class is template instantiation or simple record
  static bool isSyclType(const QualType &Ty, StringRef Name, bool Tmpl = false);

  /// Checks whether given function is a standard SYCL API function with given
  /// name.
  /// \param FD    the function being checked.
  /// \param Name  the function name to be checked against.
  static bool isSyclFunction(const FunctionDecl *FD, StringRef Name);

  /// Checks whether given clang type is a full specialization of the SYCL
  /// specialization constant class.
  static bool isSyclSpecConstantType(const QualType &Ty);

  /// Checks whether given clang type is a full specialization of the SYCL
  /// kernel_handler class.
  static bool isSyclKernelHandlerType(const QualType &Ty);

  // Checks declaration context hierarchy.
  /// \param DC     the context of the item to be checked.
  /// \param Scopes the declaration scopes leading from the item context to the
  ///               translation unit (excluding the latter)
  static bool matchContext(const DeclContext *DC,
                           ArrayRef<Util::DeclContextDesc> Scopes);

  /// Checks whether given clang type is declared in the given hierarchy of
  /// declaration contexts.
  /// \param Ty         the clang type being checked
  /// \param Scopes     the declaration scopes leading from the type to the
  ///     translation unit (excluding the latter)
  static bool matchQualifiedTypeName(const QualType &Ty,
                                     ArrayRef<Util::DeclContextDesc> Scopes);
};

} // anonymous namespace

// This information is from Section 4.13 of the SYCL spec
// https://www.khronos.org/registry/SYCL/specs/sycl-1.2.1.pdf
// This function returns false if the math lib function
// corresponding to the input builtin is not supported
// for SYCL
static bool IsSyclMathFunc(unsigned BuiltinID) {
  switch (BuiltinID) {
  case Builtin::BIlround:
  case Builtin::BI__builtin_lround:
  case Builtin::BIceill:
  case Builtin::BI__builtin_ceill:
  case Builtin::BIcopysignl:
  case Builtin::BI__builtin_copysignl:
  case Builtin::BIcosl:
  case Builtin::BI__builtin_cosl:
  case Builtin::BIexpl:
  case Builtin::BI__builtin_expl:
  case Builtin::BIexp2l:
  case Builtin::BI__builtin_exp2l:
  case Builtin::BIfabsl:
  case Builtin::BI__builtin_fabsl:
  case Builtin::BIfloorl:
  case Builtin::BI__builtin_floorl:
  case Builtin::BIfmal:
  case Builtin::BI__builtin_fmal:
  case Builtin::BIfmaxl:
  case Builtin::BI__builtin_fmaxl:
  case Builtin::BIfminl:
  case Builtin::BI__builtin_fminl:
  case Builtin::BIfmodl:
  case Builtin::BI__builtin_fmodl:
  case Builtin::BIlogl:
  case Builtin::BI__builtin_logl:
  case Builtin::BIlog10l:
  case Builtin::BI__builtin_log10l:
  case Builtin::BIlog2l:
  case Builtin::BI__builtin_log2l:
  case Builtin::BIpowl:
  case Builtin::BI__builtin_powl:
  case Builtin::BIrintl:
  case Builtin::BI__builtin_rintl:
  case Builtin::BIroundl:
  case Builtin::BI__builtin_roundl:
  case Builtin::BIsinl:
  case Builtin::BI__builtin_sinl:
  case Builtin::BIsqrtl:
  case Builtin::BI__builtin_sqrtl:
  case Builtin::BItruncl:
  case Builtin::BI__builtin_truncl:
  case Builtin::BIlroundl:
  case Builtin::BI__builtin_lroundl:
  case Builtin::BIlroundf:
  case Builtin::BI__builtin_lroundf:
    return false;
  default:
    break;
  }
  return true;
}

bool Sema::isKnownGoodSYCLDecl(const Decl *D) {
  if (const FunctionDecl *FD = dyn_cast<FunctionDecl>(D)) {
    const IdentifierInfo *II = FD->getIdentifier();
    const DeclContext *DC = FD->getDeclContext();
    if (II && II->isStr("__spirv_ocl_printf") && !FD->isDefined() &&
        FD->getLanguageLinkage() == CXXLanguageLinkage &&
        DC->getEnclosingNamespaceContext()->isTranslationUnit())
      return true;
  }
  return false;
}

static bool isZeroSizedArray(QualType Ty) {
  if (const auto *CATy = dyn_cast<ConstantArrayType>(Ty))
    return CATy->getSize() == 0;
  return false;
}

static void checkSYCLType(Sema &S, QualType Ty, SourceRange Loc,
                          llvm::DenseSet<QualType> Visited,
                          SourceRange UsedAtLoc = SourceRange()) {
  // Not all variable types are supported inside SYCL kernels,
  // for example the quad type __float128 will cause errors in the
  // SPIR-V translation phase.
  // Here we check any potentially unsupported declaration and issue
  // a deferred diagnostic, which will be emitted iff the declaration
  // is discovered to reside in kernel code.
  // The optional UsedAtLoc param is used when the SYCL usage is at a
  // different location than the variable declaration and we need to
  // inform the user of both, e.g. struct member usage vs declaration.

  bool Emitting = false;

  //--- check types ---

  // zero length arrays
  if (isZeroSizedArray(Ty)) {
    S.SYCLDiagIfDeviceCode(Loc.getBegin(), diag::err_typecheck_zero_array_size);
    Emitting = true;
  }

  // variable length arrays
  if (Ty->isVariableArrayType()) {
    S.SYCLDiagIfDeviceCode(Loc.getBegin(), diag::err_vla_unsupported);
    Emitting = true;
  }

  // Sub-reference array or pointer, then proceed with that type.
  while (Ty->isAnyPointerType() || Ty->isArrayType())
    Ty = QualType{Ty->getPointeeOrArrayElementType(), 0};

  // __int128, __int128_t, __uint128_t, long double, __float128
  if (Ty->isSpecificBuiltinType(BuiltinType::Int128) ||
      Ty->isSpecificBuiltinType(BuiltinType::UInt128) ||
      Ty->isSpecificBuiltinType(BuiltinType::LongDouble) ||
      (Ty->isSpecificBuiltinType(BuiltinType::Float128) &&
       !S.Context.getTargetInfo().hasFloat128Type())) {
    S.SYCLDiagIfDeviceCode(Loc.getBegin(), diag::err_type_unsupported)
        << Ty.getUnqualifiedType().getCanonicalType();
    Emitting = true;
  }

  if (Emitting && UsedAtLoc.isValid())
    S.SYCLDiagIfDeviceCode(UsedAtLoc.getBegin(), diag::note_used_here);

  //--- now recurse ---
  // Pointers complicate recursion. Add this type to Visited.
  // If already there, bail out.
  if (!Visited.insert(Ty).second)
    return;

  if (const auto *ATy = dyn_cast<AttributedType>(Ty))
    return checkSYCLType(S, ATy->getModifiedType(), Loc, Visited);

  if (const auto *RD = Ty->getAsRecordDecl()) {
    for (const auto &Field : RD->fields())
      checkSYCLType(S, Field->getType(), Field->getSourceRange(), Visited, Loc);
  } else if (const auto *FPTy = dyn_cast<FunctionProtoType>(Ty)) {
    for (const auto &ParamTy : FPTy->param_types())
      checkSYCLType(S, ParamTy, Loc, Visited);
    checkSYCLType(S, FPTy->getReturnType(), Loc, Visited);
  }
}

void Sema::checkSYCLDeviceVarDecl(VarDecl *Var) {
  assert(getLangOpts().SYCLIsDevice &&
         "Should only be called during SYCL compilation");
  QualType Ty = Var->getType();
  SourceRange Loc = Var->getLocation();
  llvm::DenseSet<QualType> Visited;

  checkSYCLType(*this, Ty, Loc, Visited);
}

// Tests whether given function is a lambda function or '()' operator used as
// SYCL kernel body function (e.g. in parallel_for).
// NOTE: This is incomplete implemenation. See TODO in the FE TODO list for the
// ESIMD extension.
static bool isSYCLKernelBodyFunction(FunctionDecl *FD) {
  return FD->getOverloadedOperator() == OO_Call;
}

// Helper function to report conflicting function attributes.
// F - the function, A1 - function attribute, A2 - the attribute it conflicts
// with.
static void reportConflictingAttrs(Sema &S, FunctionDecl *F, const Attr *A1,
                                   const Attr *A2) {
  S.Diag(F->getLocation(), diag::err_conflicting_sycl_kernel_attributes);
  S.Diag(A1->getLocation(), diag::note_conflicting_attribute);
  S.Diag(A2->getLocation(), diag::note_conflicting_attribute);
  F->setInvalidDecl();
}

/// Returns the signed constant integer value represented by given expression
static int64_t getIntExprValue(const Expr *E, ASTContext &Ctx) {
  return E->getIntegerConstantExpr(Ctx)->getSExtValue();
}

// Collect function attributes related to SYCL.
static void collectSYCLAttributes(Sema &S, FunctionDecl *FD,
                                  llvm::SmallVector<Attr *, 4> &Attrs,
                                  bool DirectlyCalled = true) {
  if (!FD->hasAttrs())
    return;

  llvm::copy_if(FD->getAttrs(), std::back_inserter(Attrs), [](Attr *A) {
    // FIXME: Make this list self-adapt as new SYCL attributes are added.
    return isa<IntelReqdSubGroupSizeAttr, ReqdWorkGroupSizeAttr,
               SYCLIntelKernelArgsRestrictAttr, SYCLIntelNumSimdWorkItemsAttr,
               SYCLIntelSchedulerTargetFmaxMhzAttr,
               SYCLIntelMaxWorkGroupSizeAttr, SYCLIntelMaxGlobalWorkDimAttr,
               SYCLIntelNoGlobalWorkOffsetAttr, SYCLSimdAttr>(A);
  });

  // Allow the kernel attribute "use_stall_enable_clusters" only on lambda
  // functions and function objects called directly from a kernel.
  // For all other cases, emit a warning and ignore.
  if (auto *A = FD->getAttr<SYCLIntelUseStallEnableClustersAttr>()) {
    if (DirectlyCalled) {
      Attrs.push_back(A);
    } else {
      S.Diag(A->getLocation(),
             diag::warn_attribute_on_direct_kernel_callee_only)
          << A;
      FD->dropAttr<SYCLIntelUseStallEnableClustersAttr>();
    }
  }
}

class MarkDeviceFunction : public RecursiveASTVisitor<MarkDeviceFunction> {
  // Used to keep track of the constexpr depth, so we know whether to skip
  // diagnostics.
  unsigned ConstexprDepth = 0;
  struct ConstexprDepthRAII {
    MarkDeviceFunction &MDF;
    bool Increment;

    ConstexprDepthRAII(MarkDeviceFunction &MDF, bool Increment = true)
        : MDF(MDF), Increment(Increment) {
      if (Increment)
        ++MDF.ConstexprDepth;
    }
    ~ConstexprDepthRAII() {
      if (Increment)
        --MDF.ConstexprDepth;
    }
  };

public:
  MarkDeviceFunction(Sema &S)
      : RecursiveASTVisitor<MarkDeviceFunction>(), SemaRef(S) {}

  bool VisitCallExpr(CallExpr *e) {
    if (FunctionDecl *Callee = e->getDirectCallee()) {
      Callee = Callee->getCanonicalDecl();
      assert(Callee && "Device function canonical decl must be available");

      // Remember that all SYCL kernel functions have deferred
      // instantiation as template functions. It means that
      // all functions used by kernel have already been parsed and have
      // definitions.
      if (RecursiveSet.count(Callee) && !ConstexprDepth) {
        SemaRef.Diag(e->getExprLoc(), diag::warn_sycl_restrict_recursion);
        SemaRef.Diag(Callee->getSourceRange().getBegin(),
                     diag::note_sycl_recursive_function_declared_here)
            << Sema::KernelCallRecursiveFunction;
      }

      if (const CXXMethodDecl *Method = dyn_cast<CXXMethodDecl>(Callee))
        if (Method->isVirtual())
          SemaRef.Diag(e->getExprLoc(), diag::err_sycl_restrict)
              << Sema::KernelCallVirtualFunction;

      if (auto const *FD = dyn_cast<FunctionDecl>(Callee)) {
        // FIXME: We need check all target specified attributes for error if
        // that function with attribute can not be called from sycl kernel.  The
        // info is in ParsedAttr. We don't have to map from Attr to ParsedAttr
        // currently. Erich is currently working on that in LLVM, once that is
        // committed we need to change this".
        if (FD->hasAttr<DLLImportAttr>()) {
          SemaRef.Diag(e->getExprLoc(), diag::err_sycl_restrict)
              << Sema::KernelCallDllimportFunction;
          SemaRef.Diag(FD->getLocation(), diag::note_callee_decl) << FD;
        }
      }
      // Specifically check if the math library function corresponding to this
      // builtin is supported for SYCL
      unsigned BuiltinID = Callee->getBuiltinID();
      if (BuiltinID && !IsSyclMathFunc(BuiltinID)) {
        StringRef Name = SemaRef.Context.BuiltinInfo.getName(BuiltinID);
        SemaRef.Diag(e->getExprLoc(), diag::err_builtin_target_unsupported)
            << Name << "SYCL device";
      }
    } else if (!SemaRef.getLangOpts().SYCLAllowFuncPtr &&
               !e->isTypeDependent() &&
               !isa<CXXPseudoDestructorExpr>(e->getCallee()))
      SemaRef.Diag(e->getExprLoc(), diag::err_sycl_restrict)
          << Sema::KernelCallFunctionPointer;
    return true;
  }

  bool VisitCXXTypeidExpr(CXXTypeidExpr *E) {
    SemaRef.Diag(E->getExprLoc(), diag::err_sycl_restrict) << Sema::KernelRTTI;
    return true;
  }

  bool VisitCXXDynamicCastExpr(const CXXDynamicCastExpr *E) {
    SemaRef.Diag(E->getExprLoc(), diag::err_sycl_restrict) << Sema::KernelRTTI;
    return true;
  }

  // Skip checking rules on variables initialized during constant evaluation.
  bool TraverseVarDecl(VarDecl *VD) {
    ConstexprDepthRAII R(*this, VD->isConstexpr());
    return RecursiveASTVisitor::TraverseVarDecl(VD);
  }

  // Skip checking rules on template arguments, since these are constant
  // expressions.
  bool TraverseTemplateArgumentLoc(const TemplateArgumentLoc &ArgLoc) {
    ConstexprDepthRAII R(*this);
    return RecursiveASTVisitor::TraverseTemplateArgumentLoc(ArgLoc);
  }

  // Skip checking the static assert, both components are required to be
  // constant expressions.
  bool TraverseStaticAssertDecl(StaticAssertDecl *D) {
    ConstexprDepthRAII R(*this);
    return RecursiveASTVisitor::TraverseStaticAssertDecl(D);
  }

  // Make sure we skip the condition of the case, since that is a constant
  // expression.
  bool TraverseCaseStmt(CaseStmt *S) {
    {
      ConstexprDepthRAII R(*this);
      if (!TraverseStmt(S->getLHS()))
        return false;
      if (!TraverseStmt(S->getRHS()))
        return false;
    }
    return TraverseStmt(S->getSubStmt());
  }

  // Skip checking the size expr, since a constant array type loc's size expr is
  // a constant expression.
  bool TraverseConstantArrayTypeLoc(const ConstantArrayTypeLoc &ArrLoc) {
    if (!TraverseTypeLoc(ArrLoc.getElementLoc()))
      return false;

    ConstexprDepthRAII R(*this);
    return TraverseStmt(ArrLoc.getSizeExpr());
  }

  // The call graph for this translation unit.
  CallGraph SYCLCG;
  // The set of functions called by a kernel function.
  llvm::SmallPtrSet<FunctionDecl *, 10> KernelSet;
  // The set of recursive functions identified while building the
  // kernel set, this is used for error diagnostics.
  llvm::SmallPtrSet<FunctionDecl *, 10> RecursiveSet;
  // Determines whether the function FD is recursive.
  // CalleeNode is a function which is called either directly
  // or indirectly from FD.  If recursion is detected then create
  // diagnostic notes on each function as the callstack is unwound.
  void CollectKernelSet(FunctionDecl *CalleeNode, FunctionDecl *FD,
                        llvm::SmallPtrSet<FunctionDecl *, 10> VisitedSet) {
    // We're currently checking CalleeNode on a different
    // trace through the CallGraph, we avoid infinite recursion
    // by using KernelSet to keep track of this.
    if (!KernelSet.insert(CalleeNode).second)
      // Previously seen, stop recursion.
      return;
    if (CallGraphNode *N = SYCLCG.getNode(CalleeNode)) {
      for (const CallGraphNode *CI : *N) {
        if (FunctionDecl *Callee = dyn_cast<FunctionDecl>(CI->getDecl())) {
          Callee = Callee->getCanonicalDecl();
          if (VisitedSet.count(Callee)) {
            // There's a stack frame to visit this Callee above
            // this invocation. Do not recurse here.
            RecursiveSet.insert(Callee);
            RecursiveSet.insert(CalleeNode);
          } else {
            VisitedSet.insert(Callee);
            CollectKernelSet(Callee, FD, VisitedSet);
            VisitedSet.erase(Callee);
          }
        }
      }
    }
  }

  // Traverses over CallGraph to collect list of attributes applied to
  // functions called by SYCLKernel (either directly and indirectly) which needs
  // to be propagated down to callers and applied to SYCL kernels.
  // For example, reqd_work_group_size, vec_len_hint, reqd_sub_group_size
  // Attributes applied to SYCLKernel are also included
  // Returns the kernel body function found during traversal.
  FunctionDecl *
  CollectPossibleKernelAttributes(FunctionDecl *SYCLKernel,
                                  llvm::SmallVector<Attr *, 4> &Attrs) {
    typedef std::pair<FunctionDecl *, FunctionDecl *> ChildParentPair;
    llvm::SmallPtrSet<FunctionDecl *, 16> Visited;
    llvm::SmallVector<ChildParentPair, 16> WorkList;
    WorkList.push_back({SYCLKernel, nullptr});
    FunctionDecl *KernelBody = nullptr;

    while (!WorkList.empty()) {
      FunctionDecl *FD = WorkList.back().first;
      FunctionDecl *ParentFD = WorkList.back().second;

      // To implement rounding-up of a parallel-for range the
      // SYCL header implementation modifies the kernel call like this:
      // auto Wrapper = [=](TransformedArgType Arg) {
      //  if (Arg[0] >= NumWorkItems[0])
      //    return;
      //  Arg.set_allowed_range(NumWorkItems);
      //  KernelFunc(Arg);
      // };
      //
      // This transformation leads to a condition where a kernel body
      // function becomes callable from a new kernel body function.
      // Hence this test.
      if ((ParentFD == KernelBody) && isSYCLKernelBodyFunction(FD))
        KernelBody = FD;

      if ((ParentFD == SYCLKernel) && isSYCLKernelBodyFunction(FD)) {
        assert(!KernelBody && "inconsistent call graph - only one kernel body "
                              "function can be called");
        KernelBody = FD;
      }

      WorkList.pop_back();
      if (!Visited.insert(FD).second)
        continue; // We've already seen this Decl

      // Gather all attributes of FD that are SYCL related.
      // Some attributes are allowed only on lambda functions and function
      // objects called directly from a kernel (i.e. the one passed to the
      // single_task or parallel_for functions).
      bool DirectlyCalled = (ParentFD == SYCLKernel);
      collectSYCLAttributes(SemaRef, FD, Attrs, DirectlyCalled);

      // Attribute "loop_fuse" can be applied explicitly on kernel function.
      // Attribute should not be propagated from device functions to kernel.
      if (auto *A = FD->getAttr<SYCLIntelLoopFuseAttr>()) {
        if (ParentFD == SYCLKernel) {
          Attrs.push_back(A);
        }
      }

      // Attribute "disable_loop_pipelining" can be applied explicitly on
      // kernel function. Attribute should not be propagated from device
      // functions to kernel.
      if (auto *A = FD->getAttr<SYCLIntelFPGADisableLoopPipeliningAttr>()) {
        if (ParentFD == SYCLKernel) {
          Attrs.push_back(A);
        }
      }

      // Attribute "initiation_interval" can be applied explicitly on
      // kernel function. Attribute should not be propagated from device
      // functions to kernel.
      if (auto *A = FD->getAttr<SYCLIntelFPGAInitiationIntervalAttr>()) {
        if (ParentFD == SYCLKernel) {
          Attrs.push_back(A);
        }
      }

      // TODO: vec_len_hint should be handled here

      CallGraphNode *N = SYCLCG.getNode(FD);
      if (!N)
        continue;

      for (const CallGraphNode *CI : *N) {
        if (auto *Callee = dyn_cast<FunctionDecl>(CI->getDecl())) {
          Callee = Callee->getMostRecentDecl();
          if (!Visited.count(Callee))
            WorkList.push_back({Callee, FD});
        }
      }
    }
    return KernelBody;
  }

private:
  Sema &SemaRef;
};

class KernelBodyTransform : public TreeTransform<KernelBodyTransform> {
public:
  KernelBodyTransform(std::pair<DeclaratorDecl *, DeclaratorDecl *> &MPair,
                      Sema &S)
      : TreeTransform<KernelBodyTransform>(S), MappingPair(MPair), SemaRef(S) {}
  bool AlwaysRebuild() { return true; }

  ExprResult TransformDeclRefExpr(DeclRefExpr *DRE) {
    auto Ref = dyn_cast<DeclaratorDecl>(DRE->getDecl());
    if (Ref && Ref == MappingPair.first) {
      auto NewDecl = MappingPair.second;
      return DeclRefExpr::Create(
          SemaRef.getASTContext(), DRE->getQualifierLoc(),
          DRE->getTemplateKeywordLoc(), NewDecl, false, DRE->getNameInfo(),
          NewDecl->getType(), DRE->getValueKind());
    }
    return DRE;
  }

private:
  std::pair<DeclaratorDecl *, DeclaratorDecl *> MappingPair;
  Sema &SemaRef;
};

// Searches for a call to PFWG lambda function and captures it.
class FindPFWGLambdaFnVisitor
    : public RecursiveASTVisitor<FindPFWGLambdaFnVisitor> {
public:
  // LambdaObjTy - lambda type of the PFWG lambda object
  FindPFWGLambdaFnVisitor(const CXXRecordDecl *LambdaObjTy)
      : LambdaFn(nullptr), LambdaObjTy(LambdaObjTy) {}

  bool VisitCallExpr(CallExpr *Call) {
    auto *M = dyn_cast<CXXMethodDecl>(Call->getDirectCallee());
    if (!M || (M->getOverloadedOperator() != OO_Call))
      return true;

    unsigned int NumPFWGLambdaArgs =
        M->getNumParams() + 1; // group, optional kernel_handler and lambda obj
    if (Call->getNumArgs() != NumPFWGLambdaArgs)
      return true;
    if (!Util::isSyclType(Call->getArg(1)->getType(), "group", true /*Tmpl*/))
      return true;
    if ((Call->getNumArgs() > 2) &&
        !Util::isSyclKernelHandlerType(Call->getArg(2)->getType()))
      return true;
    if (Call->getArg(0)->getType()->getAsCXXRecordDecl() != LambdaObjTy)
      return true;
    LambdaFn = M; // call to PFWG lambda found - record the lambda
    return false; // ... and stop searching
  }

  // Returns the captured lambda function or nullptr;
  CXXMethodDecl *getLambdaFn() const { return LambdaFn; }

private:
  CXXMethodDecl *LambdaFn;
  const CXXRecordDecl *LambdaObjTy;
};

class MarkWIScopeFnVisitor : public RecursiveASTVisitor<MarkWIScopeFnVisitor> {
public:
  MarkWIScopeFnVisitor(ASTContext &Ctx) : Ctx(Ctx) {}

  bool VisitCXXMemberCallExpr(CXXMemberCallExpr *Call) {
    FunctionDecl *Callee = Call->getDirectCallee();
    if (!Callee)
      // not a direct call - continue search
      return true;
    QualType Ty = Ctx.getRecordType(Call->getRecordDecl());
    if (!Util::isSyclType(Ty, "group", true /*Tmpl*/))
      // not a member of cl::sycl::group - continue search
      return true;
    auto Name = Callee->getName();
    if (((Name != "parallel_for_work_item") && (Name != "wait_for")) ||
        Callee->hasAttr<SYCLScopeAttr>())
      return true;
    // it is a call to cl::sycl::group::parallel_for_work_item/wait_for -
    // mark the callee
    Callee->addAttr(
        SYCLScopeAttr::CreateImplicit(Ctx, SYCLScopeAttr::Level::WorkItem));
    // continue search as there can be other PFWI or wait_for calls
    return true;
  }

private:
  ASTContext &Ctx;
};

static bool isSYCLPrivateMemoryVar(VarDecl *VD) {
  return Util::isSyclType(VD->getType(), "private_memory", true /*Tmpl*/);
}

static void addScopeAttrToLocalVars(CXXMethodDecl &F) {
  for (Decl *D : F.decls()) {
    VarDecl *VD = dyn_cast<VarDecl>(D);

    if (!VD || isa<ParmVarDecl>(VD) ||
        VD->getStorageDuration() != StorageDuration::SD_Automatic)
      continue;
    // Local variables of private_memory type in the WG scope still have WI
    // scope, all the rest - WG scope. Simple logic
    // "if no scope than it is WG scope" won't work, because compiler may add
    // locals not declared in user code (lambda object parameter, byval
    // arguments) which will result in alloca w/o any attribute, so need WI
    // scope too.
    SYCLScopeAttr::Level L = isSYCLPrivateMemoryVar(VD)
                                 ? SYCLScopeAttr::Level::WorkItem
                                 : SYCLScopeAttr::Level::WorkGroup;
    VD->addAttr(SYCLScopeAttr::CreateImplicit(F.getASTContext(), L));
  }
}

/// Return method by name
static CXXMethodDecl *getMethodByName(const CXXRecordDecl *CRD,
                                      StringRef MethodName) {
  CXXMethodDecl *Method;
  auto It = std::find_if(CRD->methods().begin(), CRD->methods().end(),
                         [MethodName](const CXXMethodDecl *Method) {
                           return Method->getNameAsString() == MethodName;
                         });
  Method = (It != CRD->methods().end()) ? *It : nullptr;
  return Method;
}

static KernelInvocationKind
getKernelInvocationKind(FunctionDecl *KernelCallerFunc) {
  return llvm::StringSwitch<KernelInvocationKind>(KernelCallerFunc->getName())
      .Case("kernel_single_task", InvokeSingleTask)
      .Case("kernel_parallel_for", InvokeParallelFor)
      .Case("kernel_parallel_for_work_group", InvokeParallelForWorkGroup)
      .Default(InvokeUnknown);
}

static const CXXRecordDecl *getKernelObjectType(FunctionDecl *Caller) {
  assert(Caller->getNumParams() > 0 && "Insufficient kernel parameters");

  QualType KernelParamTy = Caller->getParamDecl(0)->getType();
  // In SYCL 2020 kernels are now passed by reference.
  if (KernelParamTy->isReferenceType())
    return KernelParamTy->getPointeeCXXRecordDecl();

  // SYCL 1.2.1
  return KernelParamTy->getAsCXXRecordDecl();
}

/// Creates a kernel parameter descriptor
/// \param Src  field declaration to construct name from
/// \param Ty   the desired parameter type
/// \return     the constructed descriptor
static ParamDesc makeParamDesc(const FieldDecl *Src, QualType Ty) {
  ASTContext &Ctx = Src->getASTContext();
  std::string Name = (Twine("_arg_") + Src->getName()).str();
  return std::make_tuple(Ty, &Ctx.Idents.get(Name),
                         Ctx.getTrivialTypeSourceInfo(Ty));
}

static ParamDesc makeParamDesc(ASTContext &Ctx, StringRef Name, QualType Ty) {
  return std::make_tuple(Ty, &Ctx.Idents.get(Name),
                         Ctx.getTrivialTypeSourceInfo(Ty));
}

/// \return the target of given SYCL accessor type
static target getAccessTarget(const ClassTemplateSpecializationDecl *AccTy) {
  return static_cast<target>(
      AccTy->getTemplateArgs()[3].getAsIntegral().getExtValue());
}

// The first template argument to the kernel caller function is used to identify
// the kernel itself.
static QualType calculateKernelNameType(ASTContext &Ctx,
                                        FunctionDecl *KernelCallerFunc) {
  const TemplateArgumentList *TAL =
      KernelCallerFunc->getTemplateSpecializationArgs();
  assert(TAL && "No template argument info");
  return TAL->get(0).getAsType().getCanonicalType();
}

// Gets a name for the OpenCL kernel function, calculated from the first
// template argument of the kernel caller function.
static std::pair<std::string, std::string>
constructKernelName(Sema &S, FunctionDecl *KernelCallerFunc,
                    MangleContext &MC) {
  QualType KernelNameType =
      calculateKernelNameType(S.getASTContext(), KernelCallerFunc);

  SmallString<256> Result;
  llvm::raw_svector_ostream Out(Result);

  MC.mangleTypeName(KernelNameType, Out);

  return {std::string(Out.str()),
          PredefinedExpr::ComputeName(S.getASTContext(),
                                      PredefinedExpr::UniqueStableNameType,
                                      KernelNameType)};
}

static bool isDefaultSPIRArch(ASTContext &Context) {
  llvm::Triple T = Context.getTargetInfo().getTriple();
  if (T.isSPIR() && T.getSubArch() == llvm::Triple::NoSubArch)
    return true;
  return false;
}

static ParmVarDecl *getSyclKernelHandlerArg(FunctionDecl *KernelCallerFunc) {
  // Specialization constants in SYCL 2020 are not captured by lambda and
  // accessed through new optional lambda argument kernel_handler
  auto IsHandlerLambda = [](ParmVarDecl *PVD) {
    return Util::isSyclKernelHandlerType(PVD->getType());
  };

  assert(llvm::count_if(KernelCallerFunc->parameters(), IsHandlerLambda) <= 1 &&
         "Multiple kernel_handler parameters");

  auto KHArg = llvm::find_if(KernelCallerFunc->parameters(), IsHandlerLambda);

  return (KHArg != KernelCallerFunc->param_end()) ? *KHArg : nullptr;
}

// anonymous namespace so these don't get linkage.
namespace {

template <typename T> struct bind_param { using type = T; };

template <> struct bind_param<CXXBaseSpecifier &> {
  using type = const CXXBaseSpecifier &;
};

template <> struct bind_param<FieldDecl *&> { using type = FieldDecl *; };

template <> struct bind_param<FieldDecl *const &> { using type = FieldDecl *; };

template <typename T> using bind_param_t = typename bind_param<T>::type;

class KernelObjVisitor {
  Sema &SemaRef;

  template <typename ParentTy, typename... HandlerTys>
  void VisitUnionImpl(const CXXRecordDecl *Owner, ParentTy &Parent,
                      const CXXRecordDecl *Wrapper, HandlerTys &... Handlers) {
    (void)std::initializer_list<int>{
        (Handlers.enterUnion(Owner, Parent), 0)...};
    VisitRecordHelper(Wrapper, Wrapper->fields(), Handlers...);
    (void)std::initializer_list<int>{
        (Handlers.leaveUnion(Owner, Parent), 0)...};
  }

  // These enable handler execution only when previous Handlers succeed.
  template <typename... Tn>
  bool handleField(FieldDecl *FD, QualType FDTy, Tn &&... tn) {
    bool result = true;
    (void)std::initializer_list<int>{(result = result && tn(FD, FDTy), 0)...};
    return result;
  }
  template <typename... Tn>
  bool handleField(const CXXBaseSpecifier &BD, QualType BDTy, Tn &&... tn) {
    bool result = true;
    std::initializer_list<int>{(result = result && tn(BD, BDTy), 0)...};
    return result;
  }

// This definition using std::bind is necessary because of a gcc 7.x bug.
#define KF_FOR_EACH(FUNC, Item, Qt)                                            \
  handleField(                                                                 \
      Item, Qt,                                                                \
      std::bind(static_cast<bool (std::decay_t<decltype(Handlers)>::*)(        \
                    bind_param_t<decltype(Item)>, QualType)>(                  \
                    &std::decay_t<decltype(Handlers)>::FUNC),                  \
                std::ref(Handlers), _1, _2)...)

  // The following simpler definition works with gcc 8.x and later.
  //#define KF_FOR_EACH(FUNC) \
//  handleField(Field, FieldTy, ([&](FieldDecl *FD, QualType FDTy) { \
//                return Handlers.f(FD, FDTy); \
//              })...)

  // Parent contains the FieldDecl or CXXBaseSpecifier that was used to enter
  // the Wrapper structure that we're currently visiting. Owner is the parent
  // type (which doesn't exist in cases where it is a FieldDecl in the
  // 'root'), and Wrapper is the current struct being unwrapped.
  template <typename ParentTy, typename... HandlerTys>
  void visitComplexRecord(const CXXRecordDecl *Owner, ParentTy &Parent,
                          const CXXRecordDecl *Wrapper, QualType RecordTy,
                          HandlerTys &... Handlers) {
    (void)std::initializer_list<int>{
        (Handlers.enterStruct(Owner, Parent, RecordTy), 0)...};
    VisitRecordHelper(Wrapper, Wrapper->bases(), Handlers...);
    VisitRecordHelper(Wrapper, Wrapper->fields(), Handlers...);
    (void)std::initializer_list<int>{
        (Handlers.leaveStruct(Owner, Parent, RecordTy), 0)...};
  }

  template <typename ParentTy, typename... HandlerTys>
  void visitSimpleRecord(const CXXRecordDecl *Owner, ParentTy &Parent,
                         const CXXRecordDecl *Wrapper, QualType RecordTy,
                         HandlerTys &... Handlers) {
    (void)std::initializer_list<int>{
        (Handlers.handleNonDecompStruct(Owner, Parent, RecordTy), 0)...};
  }

  template <typename ParentTy, typename... HandlerTys>
  void visitRecord(const CXXRecordDecl *Owner, ParentTy &Parent,
                   const CXXRecordDecl *Wrapper, QualType RecordTy,
                   HandlerTys &... Handlers);

  template <typename ParentTy, typename... HandlerTys>
  void VisitUnion(const CXXRecordDecl *Owner, ParentTy &Parent,
                  const CXXRecordDecl *Wrapper, HandlerTys &... Handlers);

  template <typename... HandlerTys>
  void VisitRecordHelper(const CXXRecordDecl *Owner,
                         clang::CXXRecordDecl::base_class_const_range Range,
                         HandlerTys &... Handlers) {
    for (const auto &Base : Range) {
      QualType BaseTy = Base.getType();
      // Handle accessor class as base
      if (Util::isSyclAccessorType(BaseTy)) {
        (void)std::initializer_list<int>{
            (Handlers.handleSyclAccessorType(Owner, Base, BaseTy), 0)...};
      } else if (Util::isSyclStreamType(BaseTy)) {
        // Handle stream class as base
        (void)std::initializer_list<int>{
            (Handlers.handleSyclStreamType(Owner, Base, BaseTy), 0)...};
      } else
        // For all other bases, visit the record
        visitRecord(Owner, Base, BaseTy->getAsCXXRecordDecl(), BaseTy,
                    Handlers...);
    }
  }

  template <typename... HandlerTys>
  void VisitRecordHelper(const CXXRecordDecl *Owner,
                         RecordDecl::field_range Range,
                         HandlerTys &... Handlers) {
    VisitRecordFields(Owner, Handlers...);
  }

  // FIXME: Can this be refactored/handled some other way?
  template <typename ParentTy, typename... HandlerTys>
  void visitStreamRecord(const CXXRecordDecl *Owner, ParentTy &Parent,
                         CXXRecordDecl *Wrapper, QualType RecordTy,
                         HandlerTys &... Handlers) {
    (void)std::initializer_list<int>{
        (Handlers.enterStream(Owner, Parent, RecordTy), 0)...};
    for (const auto &Field : Wrapper->fields()) {
      QualType FieldTy = Field->getType();
      // Required to initialize accessors inside streams.
      if (Util::isSyclAccessorType(FieldTy))
        KF_FOR_EACH(handleSyclAccessorType, Field, FieldTy);
    }
    (void)std::initializer_list<int>{
        (Handlers.leaveStream(Owner, Parent, RecordTy), 0)...};
  }

  template <typename... HandlerTys>
  void visitArrayElementImpl(const CXXRecordDecl *Owner, FieldDecl *ArrayField,
                             QualType ElementTy, uint64_t Index,
                             HandlerTys &... Handlers) {
    (void)std::initializer_list<int>{
        (Handlers.nextElement(ElementTy, Index), 0)...};
    visitField(Owner, ArrayField, ElementTy, Handlers...);
  }

  template <typename... HandlerTys>
  void visitFirstArrayElement(const CXXRecordDecl *Owner, FieldDecl *ArrayField,
                              QualType ElementTy, HandlerTys &... Handlers) {
    visitArrayElementImpl(Owner, ArrayField, ElementTy, 0, Handlers...);
  }
  template <typename... HandlerTys>
  void visitNthArrayElement(const CXXRecordDecl *Owner, FieldDecl *ArrayField,
                            QualType ElementTy, uint64_t Index,
                            HandlerTys &... Handlers);

  template <typename... HandlerTys>
  void visitSimpleArray(const CXXRecordDecl *Owner, FieldDecl *Field,
                        QualType ArrayTy, HandlerTys &... Handlers) {
    (void)std::initializer_list<int>{
        (Handlers.handleSimpleArrayType(Field, ArrayTy), 0)...};
  }

  template <typename... HandlerTys>
  void visitComplexArray(const CXXRecordDecl *Owner, FieldDecl *Field,
                         QualType ArrayTy, HandlerTys &... Handlers) {
    // Array workflow is:
    // handleArrayType
    // enterArray
    // nextElement
    // VisitField (same as before, note that The FieldDecl is the of array
    // itself, not the element)
    // ... repeat per element, opt-out for duplicates.
    // leaveArray

    if (!KF_FOR_EACH(handleArrayType, Field, ArrayTy))
      return;

    const ConstantArrayType *CAT =
        SemaRef.getASTContext().getAsConstantArrayType(ArrayTy);
    assert(CAT && "Should only be called on constant-size array.");
    QualType ET = CAT->getElementType();
    uint64_t ElemCount = CAT->getSize().getZExtValue();
    assert(ElemCount > 0 && "SYCL prohibits 0 sized arrays");

    (void)std::initializer_list<int>{
        (Handlers.enterArray(Field, ArrayTy, ET), 0)...};

    visitFirstArrayElement(Owner, Field, ET, Handlers...);
    for (uint64_t Index = 1; Index < ElemCount; ++Index)
      visitNthArrayElement(Owner, Field, ET, Index, Handlers...);

    (void)std::initializer_list<int>{
        (Handlers.leaveArray(Field, ArrayTy, ET), 0)...};
  }

  template <typename... HandlerTys>
  void visitArray(const CXXRecordDecl *Owner, FieldDecl *Field,
                  QualType ArrayTy, HandlerTys &... Handlers);

  template <typename... HandlerTys>
  void visitField(const CXXRecordDecl *Owner, FieldDecl *Field,
                  QualType FieldTy, HandlerTys &... Handlers) {
    if (Util::isSyclAccessorType(FieldTy))
      KF_FOR_EACH(handleSyclAccessorType, Field, FieldTy);
    else if (Util::isSyclSamplerType(FieldTy))
      KF_FOR_EACH(handleSyclSamplerType, Field, FieldTy);
    else if (Util::isSyclHalfType(FieldTy))
      KF_FOR_EACH(handleSyclHalfType, Field, FieldTy);
    else if (Util::isSyclSpecConstantType(FieldTy))
      KF_FOR_EACH(handleSyclSpecConstantType, Field, FieldTy);
    else if (Util::isSyclStreamType(FieldTy)) {
      CXXRecordDecl *RD = FieldTy->getAsCXXRecordDecl();
      // Handle accessors in stream class.
      KF_FOR_EACH(handleSyclStreamType, Field, FieldTy);
      visitStreamRecord(Owner, Field, RD, FieldTy, Handlers...);
    } else if (FieldTy->isStructureOrClassType()) {
      if (KF_FOR_EACH(handleStructType, Field, FieldTy)) {
        CXXRecordDecl *RD = FieldTy->getAsCXXRecordDecl();
        visitRecord(Owner, Field, RD, FieldTy, Handlers...);
      }
    } else if (FieldTy->isUnionType()) {
      if (KF_FOR_EACH(handleUnionType, Field, FieldTy)) {
        CXXRecordDecl *RD = FieldTy->getAsCXXRecordDecl();
        VisitUnion(Owner, Field, RD, Handlers...);
      }
    } else if (FieldTy->isReferenceType())
      KF_FOR_EACH(handleReferenceType, Field, FieldTy);
    else if (FieldTy->isPointerType())
      KF_FOR_EACH(handlePointerType, Field, FieldTy);
    else if (FieldTy->isArrayType())
      visitArray(Owner, Field, FieldTy, Handlers...);
    else if (FieldTy->isScalarType() || FieldTy->isVectorType())
      KF_FOR_EACH(handleScalarType, Field, FieldTy);
    else
      KF_FOR_EACH(handleOtherType, Field, FieldTy);
  }

public:
  KernelObjVisitor(Sema &S) : SemaRef(S) {}

  template <typename... HandlerTys>
  void VisitRecordBases(const CXXRecordDecl *KernelFunctor,
                        HandlerTys &... Handlers) {
    VisitRecordHelper(KernelFunctor, KernelFunctor->bases(), Handlers...);
  }

  // A visitor function that dispatches to functions as defined in
  // SyclKernelFieldHandler for the purposes of kernel generation.
  template <typename... HandlerTys>
  void VisitRecordFields(const CXXRecordDecl *Owner, HandlerTys &... Handlers) {
    for (const auto Field : Owner->fields())
      visitField(Owner, Field, Field->getType(), Handlers...);
  }
#undef KF_FOR_EACH
};

// A base type that the SYCL OpenCL Kernel construction task uses to implement
// individual tasks.
class SyclKernelFieldHandlerBase {
public:
  static constexpr const bool VisitUnionBody = false;
  static constexpr const bool VisitNthArrayElement = true;
  // Opt-in based on whether we should visit inside simple containers (structs,
  // arrays). All of the 'check' types should likely be true, the int-header,
  // and kernel decl creation types should not.
  static constexpr const bool VisitInsideSimpleContainers = true;
  // Mark these virtual so that we can use override in the implementer classes,
  // despite virtual dispatch never being used.

  // Accessor can be a base class or a field decl, so both must be handled.
  virtual bool handleSyclAccessorType(const CXXRecordDecl *,
                                      const CXXBaseSpecifier &, QualType) {
    return true;
  }
  virtual bool handleSyclAccessorType(FieldDecl *, QualType) { return true; }
  virtual bool handleSyclSamplerType(const CXXRecordDecl *,
                                     const CXXBaseSpecifier &, QualType) {
    return true;
  }
  virtual bool handleSyclSamplerType(FieldDecl *, QualType) { return true; }
  virtual bool handleSyclSpecConstantType(FieldDecl *, QualType) {
    return true;
  }
  virtual bool handleSyclStreamType(const CXXRecordDecl *,
                                    const CXXBaseSpecifier &, QualType) {
    return true;
  }
  virtual bool handleSyclStreamType(FieldDecl *, QualType) { return true; }
  virtual bool handleSyclHalfType(const CXXRecordDecl *,
                                  const CXXBaseSpecifier &, QualType) {
    return true;
  }
  virtual bool handleSyclHalfType(FieldDecl *, QualType) { return true; }
  virtual bool handleStructType(FieldDecl *, QualType) { return true; }
  virtual bool handleUnionType(FieldDecl *, QualType) { return true; }
  virtual bool handleReferenceType(FieldDecl *, QualType) { return true; }
  virtual bool handlePointerType(FieldDecl *, QualType) { return true; }
  virtual bool handleArrayType(FieldDecl *, QualType) { return true; }
  virtual bool handleScalarType(FieldDecl *, QualType) { return true; }
  // Most handlers shouldn't be handling this, just the field checker.
  virtual bool handleOtherType(FieldDecl *, QualType) { return true; }

  // Handle a simple struct that doesn't need to be decomposed, only called on
  // handlers with VisitInsideSimpleContainers as false.  Replaces
  // handleStructType, enterStruct, leaveStruct, and visiting of sub-elements.
  virtual bool handleNonDecompStruct(const CXXRecordDecl *, FieldDecl *,
                                     QualType) {
    return true;
  }
  virtual bool handleNonDecompStruct(const CXXRecordDecl *,
                                     const CXXBaseSpecifier &, QualType) {
    return true;
  }

  // Instead of handleArrayType, enterArray, leaveArray, and nextElement (plus
  // descending down the elements), this function gets called in the event of an
  // array containing simple elements (even in the case of an MD array).
  virtual bool handleSimpleArrayType(FieldDecl *, QualType) { return true; }

  // The following are only used for keeping track of where we are in the base
  // class/field graph. Int Headers use this to calculate offset, most others
  // don't have a need for these.

  virtual bool enterStruct(const CXXRecordDecl *, FieldDecl *, QualType) {
    return true;
  }
  virtual bool leaveStruct(const CXXRecordDecl *, FieldDecl *, QualType) {
    return true;
  }
  virtual bool enterStream(const CXXRecordDecl *, FieldDecl *, QualType) {
    return true;
  }
  virtual bool leaveStream(const CXXRecordDecl *, FieldDecl *, QualType) {
    return true;
  }
  virtual bool enterStruct(const CXXRecordDecl *, const CXXBaseSpecifier &,
                           QualType) {
    return true;
  }
  virtual bool leaveStruct(const CXXRecordDecl *, const CXXBaseSpecifier &,
                           QualType) {
    return true;
  }
  virtual bool enterUnion(const CXXRecordDecl *, FieldDecl *) { return true; }
  virtual bool leaveUnion(const CXXRecordDecl *, FieldDecl *) { return true; }

  // The following are used for stepping through array elements.
  virtual bool enterArray(FieldDecl *, QualType ArrayTy, QualType ElementTy) {
    return true;
  }
  virtual bool leaveArray(FieldDecl *, QualType ArrayTy, QualType ElementTy) {
    return true;
  }

  virtual bool nextElement(QualType, uint64_t) { return true; }

  virtual ~SyclKernelFieldHandlerBase() = default;
};

// A class to act as the direct base for all the SYCL OpenCL Kernel construction
// tasks that contains a reference to Sema (and potentially any other
// universally required data).
class SyclKernelFieldHandler : public SyclKernelFieldHandlerBase {
protected:
  Sema &SemaRef;
  SyclKernelFieldHandler(Sema &S) : SemaRef(S) {}
};

// A class to represent the 'do nothing' case for filtering purposes.
class SyclEmptyHandler final : public SyclKernelFieldHandlerBase {};
SyclEmptyHandler GlobalEmptyHandler;

template <bool Keep, typename H> struct HandlerFilter;
template <typename H> struct HandlerFilter<true, H> {
  H &Handler;
  HandlerFilter(H &Handler) : Handler(Handler) {}
};
template <typename H> struct HandlerFilter<false, H> {
  SyclEmptyHandler &Handler = GlobalEmptyHandler;
  HandlerFilter(H &Handler) {}
};

template <bool B, bool... Rest> struct AnyTrue;

template <bool B> struct AnyTrue<B> { static constexpr bool Value = B; };

template <bool B, bool... Rest> struct AnyTrue {
  static constexpr bool Value = B || AnyTrue<Rest...>::Value;
};

template <bool B, bool... Rest> struct AllTrue;

template <bool B> struct AllTrue<B> { static constexpr bool Value = B; };

template <bool B, bool... Rest> struct AllTrue {
  static constexpr bool Value = B && AllTrue<Rest...>::Value;
};

template <typename ParentTy, typename... Handlers>
void KernelObjVisitor::VisitUnion(const CXXRecordDecl *Owner, ParentTy &Parent,
                                  const CXXRecordDecl *Wrapper,
                                  Handlers &... handlers) {
  // Don't continue descending if none of the handlers 'care'. This could be 'if
  // constexpr' starting in C++17.  Until then, we have to count on the
  // optimizer to realize "if (false)" is a dead branch.
  if (AnyTrue<Handlers::VisitUnionBody...>::Value)
    VisitUnionImpl(
        Owner, Parent, Wrapper,
        HandlerFilter<Handlers::VisitUnionBody, Handlers>(handlers).Handler...);
}

template <typename... Handlers>
void KernelObjVisitor::visitNthArrayElement(const CXXRecordDecl *Owner,
                                            FieldDecl *ArrayField,
                                            QualType ElementTy, uint64_t Index,
                                            Handlers &... handlers) {
  // Don't continue descending if none of the handlers 'care'. This could be 'if
  // constexpr' starting in C++17.  Until then, we have to count on the
  // optimizer to realize "if (false)" is a dead branch.
  if (AnyTrue<Handlers::VisitNthArrayElement...>::Value)
    visitArrayElementImpl(
        Owner, ArrayField, ElementTy, Index,
        HandlerFilter<Handlers::VisitNthArrayElement, Handlers>(handlers)
            .Handler...);
}

template <typename ParentTy, typename... HandlerTys>
void KernelObjVisitor::visitRecord(const CXXRecordDecl *Owner, ParentTy &Parent,
                                   const CXXRecordDecl *Wrapper,
                                   QualType RecordTy,
                                   HandlerTys &... Handlers) {
  RecordDecl *RD = RecordTy->getAsRecordDecl();
  assert(RD && "should not be null.");
  if (RD->hasAttr<SYCLRequiresDecompositionAttr>()) {
    // If this container requires decomposition, we have to visit it as
    // 'complex', so all handlers are called in this case with the 'complex'
    // case.
    visitComplexRecord(Owner, Parent, Wrapper, RecordTy, Handlers...);
  } else {
    // "Simple" Containers are those that do NOT need to be decomposed,
    // "Complex" containers are those that DO. In the case where the container
    // does NOT need to be decomposed, we can call VisitSimpleRecord on the
    // handlers that have opted-out of VisitInsideSimpleContainers. The 'if'
    // makes sure we only do that if at least 1 has opted out.
    if (!AllTrue<HandlerTys::VisitInsideSimpleContainers...>::Value)
      visitSimpleRecord(
          Owner, Parent, Wrapper, RecordTy,
          HandlerFilter<!HandlerTys::VisitInsideSimpleContainers, HandlerTys>(
              Handlers)
              .Handler...);

    // Even though this is a 'simple' container, some handlers (via
    // VisitInsideSimpleContainers = true) need to treat it as if it needs
    // decomposing, so we call VisitComplexRecord iif at least one has.
    if (AnyTrue<HandlerTys::VisitInsideSimpleContainers...>::Value)
      visitComplexRecord(
          Owner, Parent, Wrapper, RecordTy,
          HandlerFilter<HandlerTys::VisitInsideSimpleContainers, HandlerTys>(
              Handlers)
              .Handler...);
  }
}

template <typename... HandlerTys>
void KernelObjVisitor::visitArray(const CXXRecordDecl *Owner, FieldDecl *Field,
                                  QualType ArrayTy, HandlerTys &... Handlers) {

  if (Field->hasAttr<SYCLRequiresDecompositionAttr>()) {
    visitComplexArray(Owner, Field, ArrayTy, Handlers...);
  } else {
    if (!AllTrue<HandlerTys::VisitInsideSimpleContainers...>::Value)
      visitSimpleArray(
          Owner, Field, ArrayTy,
          HandlerFilter<!HandlerTys::VisitInsideSimpleContainers, HandlerTys>(
              Handlers)
              .Handler...);

    if (AnyTrue<HandlerTys::VisitInsideSimpleContainers...>::Value)
      visitComplexArray(
          Owner, Field, ArrayTy,
          HandlerFilter<HandlerTys::VisitInsideSimpleContainers, HandlerTys>(
              Handlers)
              .Handler...);
  }
}

// A type to check the validity of all of the argument types.
class SyclKernelFieldChecker : public SyclKernelFieldHandler {
  bool IsInvalid = false;
  DiagnosticsEngine &Diag;
  // Check whether the object should be disallowed from being copied to kernel.
  // Return true if not copyable, false if copyable.
  bool checkNotCopyableToKernel(const FieldDecl *FD, const QualType &FieldTy) {
    if (FieldTy->isArrayType()) {
      if (const auto *CAT =
              SemaRef.getASTContext().getAsConstantArrayType(FieldTy)) {
        QualType ET = CAT->getElementType();
        return checkNotCopyableToKernel(FD, ET);
      }
      return Diag.Report(FD->getLocation(),
                         diag::err_sycl_non_constant_array_type)
             << FieldTy;
    }

    if (SemaRef.getASTContext().getLangOpts().SYCLStdLayoutKernelParams)
      if (!FieldTy->isStandardLayoutType())
        return Diag.Report(FD->getLocation(),
                           diag::err_sycl_non_std_layout_type)
               << FieldTy;

    if (!FieldTy->isStructureOrClassType())
      return false;

    CXXRecordDecl *RD =
        cast<CXXRecordDecl>(FieldTy->getAs<RecordType>()->getDecl());
    if (!RD->hasTrivialCopyConstructor())
      return Diag.Report(FD->getLocation(),
                         diag::err_sycl_non_trivially_copy_ctor_dtor_type)
             << 0 << FieldTy;
    if (!RD->hasTrivialDestructor())
      return Diag.Report(FD->getLocation(),
                         diag::err_sycl_non_trivially_copy_ctor_dtor_type)
             << 1 << FieldTy;

    return false;
  }

  void checkPropertyListType(TemplateArgument PropList, SourceLocation Loc) {
    if (PropList.getKind() != TemplateArgument::ArgKind::Type) {
      SemaRef.Diag(Loc,
                   diag::err_sycl_invalid_accessor_property_template_param);
      return;
    }
    QualType PropListTy = PropList.getAsType();
    if (!Util::isAccessorPropertyListType(PropListTy)) {
      SemaRef.Diag(Loc,
                   diag::err_sycl_invalid_accessor_property_template_param);
      return;
    }
    const auto *AccPropListDecl =
        cast<ClassTemplateSpecializationDecl>(PropListTy->getAsRecordDecl());
    if (AccPropListDecl->getTemplateArgs().size() != 1) {
      SemaRef.Diag(Loc, diag::err_sycl_invalid_property_list_param_number)
          << "accessor_property_list";
      return;
    }
    const auto TemplArg = AccPropListDecl->getTemplateArgs()[0];
    if (TemplArg.getKind() != TemplateArgument::ArgKind::Pack) {
      SemaRef.Diag(Loc,
                   diag::err_sycl_invalid_accessor_property_list_template_param)
          << /*accessor_property_list*/ 0 << /*parameter pack*/ 0;
      return;
    }
    for (TemplateArgument::pack_iterator Prop = TemplArg.pack_begin();
         Prop != TemplArg.pack_end(); ++Prop) {
      if (Prop->getKind() != TemplateArgument::ArgKind::Type) {
        SemaRef.Diag(
            Loc, diag::err_sycl_invalid_accessor_property_list_template_param)
            << /*accessor_property_list pack argument*/ 1 << /*type*/ 1;
        return;
      }
      QualType PropTy = Prop->getAsType();
      if (Util::isSyclBufferLocationType(PropTy))
        checkBufferLocationType(PropTy, Loc);
    }
  }

  void checkBufferLocationType(QualType PropTy, SourceLocation Loc) {
    const auto *PropDecl =
        cast<ClassTemplateSpecializationDecl>(PropTy->getAsRecordDecl());
    if (PropDecl->getTemplateArgs().size() != 1) {
      SemaRef.Diag(Loc, diag::err_sycl_invalid_property_list_param_number)
          << "buffer_location";
      return;
    }
    const auto BufferLoc = PropDecl->getTemplateArgs()[0];
    if (BufferLoc.getKind() != TemplateArgument::ArgKind::Integral) {
      SemaRef.Diag(Loc,
                   diag::err_sycl_invalid_accessor_property_list_template_param)
          << /*buffer_location*/ 2 << /*non-negative integer*/ 2;
      return;
    }
    int LocationID = static_cast<int>(BufferLoc.getAsIntegral().getExtValue());
    if (LocationID < 0) {
      SemaRef.Diag(Loc,
                   diag::err_sycl_invalid_accessor_property_list_template_param)
          << /*buffer_location*/ 2 << /*non-negative integer*/ 2;
      return;
    }
  }

  void checkAccessorType(QualType Ty, SourceRange Loc) {
    assert(Util::isSyclAccessorType(Ty) &&
           "Should only be called on SYCL accessor types.");

    const RecordDecl *RecD = Ty->getAsRecordDecl();
    if (const ClassTemplateSpecializationDecl *CTSD =
            dyn_cast<ClassTemplateSpecializationDecl>(RecD)) {
      const TemplateArgumentList &TAL = CTSD->getTemplateArgs();
      TemplateArgument TA = TAL.get(0);
      const QualType TemplateArgTy = TA.getAsType();

      if (TAL.size() > 5)
        checkPropertyListType(TAL.get(5), Loc.getBegin());
      llvm::DenseSet<QualType> Visited;
      checkSYCLType(SemaRef, TemplateArgTy, Loc, Visited);
    }
  }

public:
  SyclKernelFieldChecker(Sema &S)
      : SyclKernelFieldHandler(S), Diag(S.getASTContext().getDiagnostics()) {}
  static constexpr const bool VisitNthArrayElement = false;
  bool isValid() { return !IsInvalid; }

  bool handleReferenceType(FieldDecl *FD, QualType FieldTy) final {
    Diag.Report(FD->getLocation(), diag::err_bad_kernel_param_type) << FieldTy;
    IsInvalid = true;
    return isValid();
  }

  bool handleStructType(FieldDecl *FD, QualType FieldTy) final {
    IsInvalid |= checkNotCopyableToKernel(FD, FieldTy);
    return isValid();
  }

  bool handleSyclAccessorType(const CXXRecordDecl *, const CXXBaseSpecifier &BS,
                              QualType FieldTy) final {
    checkAccessorType(FieldTy, BS.getBeginLoc());
    return isValid();
  }

  bool handleSyclAccessorType(FieldDecl *FD, QualType FieldTy) final {
    checkAccessorType(FieldTy, FD->getLocation());
    return isValid();
  }

  bool handleArrayType(FieldDecl *FD, QualType FieldTy) final {
    IsInvalid |= checkNotCopyableToKernel(FD, FieldTy);
    return isValid();
  }

  bool handlePointerType(FieldDecl *FD, QualType FieldTy) final {
    while (FieldTy->isAnyPointerType()) {
      FieldTy = QualType{FieldTy->getPointeeOrArrayElementType(), 0};
      if (FieldTy->isVariableArrayType()) {
        Diag.Report(FD->getLocation(), diag::err_vla_unsupported);
        IsInvalid = true;
        break;
      }
    }
    return isValid();
  }

  bool handleOtherType(FieldDecl *FD, QualType FieldTy) final {
    Diag.Report(FD->getLocation(), diag::err_bad_kernel_param_type) << FieldTy;
    IsInvalid = true;
    return isValid();
  }
};

// A type to check the validity of accessing accessor/sampler/stream
// types as kernel parameters inside union.
class SyclKernelUnionChecker : public SyclKernelFieldHandler {
  int UnionCount = 0;
  bool IsInvalid = false;
  DiagnosticsEngine &Diag;

public:
  SyclKernelUnionChecker(Sema &S)
      : SyclKernelFieldHandler(S), Diag(S.getASTContext().getDiagnostics()) {}
  bool isValid() { return !IsInvalid; }
  static constexpr const bool VisitUnionBody = true;
  static constexpr const bool VisitNthArrayElement = false;

  bool checkType(SourceLocation Loc, QualType Ty) {
    if (UnionCount) {
      IsInvalid = true;
      Diag.Report(Loc, diag::err_bad_union_kernel_param_members) << Ty;
    }
    return isValid();
  }

  bool enterUnion(const CXXRecordDecl *RD, FieldDecl *FD) override {
    ++UnionCount;
    return true;
  }

  bool leaveUnion(const CXXRecordDecl *RD, FieldDecl *FD) override {
    --UnionCount;
    return true;
  }

  bool handleSyclAccessorType(FieldDecl *FD, QualType FieldTy) final {
    return checkType(FD->getLocation(), FieldTy);
  }

  bool handleSyclAccessorType(const CXXRecordDecl *, const CXXBaseSpecifier &BS,
                              QualType FieldTy) final {
    return checkType(BS.getBeginLoc(), FieldTy);
  }

  bool handleSyclSamplerType(FieldDecl *FD, QualType FieldTy) final {
    return checkType(FD->getLocation(), FieldTy);
  }

  bool handleSyclSamplerType(const CXXRecordDecl *, const CXXBaseSpecifier &BS,
                             QualType FieldTy) final {
    return checkType(BS.getBeginLoc(), FieldTy);
  }

  bool handleSyclStreamType(FieldDecl *FD, QualType FieldTy) final {
    return checkType(FD->getLocation(), FieldTy);
  }

  bool handleSyclStreamType(const CXXRecordDecl *, const CXXBaseSpecifier &BS,
                            QualType FieldTy) final {
    return checkType(BS.getBeginLoc(), FieldTy);
  }
};

// A type to mark whether a collection requires decomposition.
class SyclKernelDecompMarker : public SyclKernelFieldHandler {
  llvm::SmallVector<bool, 16> CollectionStack;

public:
  static constexpr const bool VisitUnionBody = false;
  static constexpr const bool VisitNthArrayElement = false;

  SyclKernelDecompMarker(Sema &S) : SyclKernelFieldHandler(S) {
    // In order to prevent checking this over and over, just add a dummy-base
    // entry.
    CollectionStack.push_back(true);
  }

  bool handleSyclAccessorType(const CXXRecordDecl *, const CXXBaseSpecifier &,
                              QualType) final {
    CollectionStack.back() = true;
    return true;
  }
  bool handleSyclAccessorType(FieldDecl *, QualType) final {
    CollectionStack.back() = true;
    return true;
  }

  bool handleSyclSamplerType(const CXXRecordDecl *, const CXXBaseSpecifier &,
                             QualType) final {
    CollectionStack.back() = true;
    return true;
  }
  bool handleSyclSamplerType(FieldDecl *, QualType) final {
    CollectionStack.back() = true;
    return true;
  }
  bool handleSyclSpecConstantType(FieldDecl *, QualType) final {
    CollectionStack.back() = true;
    return true;
  }
  bool handleSyclStreamType(const CXXRecordDecl *, const CXXBaseSpecifier &,
                            QualType) final {
    CollectionStack.back() = true;
    return true;
  }
  bool handleSyclStreamType(FieldDecl *, QualType) final {
    CollectionStack.back() = true;
    return true;
  }
  bool handleSyclHalfType(const CXXRecordDecl *, const CXXBaseSpecifier &,
                          QualType) final {
    CollectionStack.back() = true;
    return true;
  }
  bool handleSyclHalfType(FieldDecl *, QualType) final {
    CollectionStack.back() = true;
    return true;
  }

  bool handlePointerType(FieldDecl *, QualType) final {
    CollectionStack.back() = true;
    return true;
  }

  // Stream is always decomposed (and whether it gets decomposed is handled in
  // handleSyclStreamType), but we need a CollectionStack entry to capture the
  // accessors that get handled.
  bool enterStream(const CXXRecordDecl *, FieldDecl *, QualType) final {
    CollectionStack.push_back(false);
    return true;
  }
  bool leaveStream(const CXXRecordDecl *, FieldDecl *, QualType Ty) final {
    CollectionStack.pop_back();
    return true;
  }

  bool enterStruct(const CXXRecordDecl *, FieldDecl *, QualType) final {
    CollectionStack.push_back(false);
    return true;
  }

  bool leaveStruct(const CXXRecordDecl *, FieldDecl *, QualType Ty) final {
    if (CollectionStack.pop_back_val()) {
      RecordDecl *RD = Ty->getAsRecordDecl();
      assert(RD && "should not be null.");
      if (!RD->hasAttr<SYCLRequiresDecompositionAttr>())
        RD->addAttr(SYCLRequiresDecompositionAttr::CreateImplicit(
            SemaRef.getASTContext()));
      CollectionStack.back() = true;
    }
    return true;
  }

  bool enterStruct(const CXXRecordDecl *, const CXXBaseSpecifier &,
                   QualType) final {
    CollectionStack.push_back(false);
    return true;
  }

  bool leaveStruct(const CXXRecordDecl *, const CXXBaseSpecifier &,
                   QualType Ty) final {
    if (CollectionStack.pop_back_val()) {
      RecordDecl *RD = Ty->getAsRecordDecl();
      assert(RD && "should not be null.");
      if (!RD->hasAttr<SYCLRequiresDecompositionAttr>())
        RD->addAttr(SYCLRequiresDecompositionAttr::CreateImplicit(
            SemaRef.getASTContext()));
      CollectionStack.back() = true;
    }

    return true;
  }

  bool enterArray(FieldDecl *, QualType ArrayTy, QualType ElementTy) final {
    CollectionStack.push_back(false);
    return true;
  }

  bool leaveArray(FieldDecl *FD, QualType ArrayTy, QualType ElementTy) final {
    if (CollectionStack.pop_back_val()) {
      // Cannot assert, since in MD arrays we'll end up marking them multiple
      // times.
      if (!FD->hasAttr<SYCLRequiresDecompositionAttr>())
        FD->addAttr(SYCLRequiresDecompositionAttr::CreateImplicit(
            SemaRef.getASTContext()));
      CollectionStack.back() = true;
    }
    return true;
  }
};

// A type to Create and own the FunctionDecl for the kernel.
class SyclKernelDeclCreator : public SyclKernelFieldHandler {
  FunctionDecl *KernelDecl;
  llvm::SmallVector<ParmVarDecl *, 8> Params;
  Sema::ContextRAII FuncContext;
  // Holds the last handled field's first parameter. This doesn't store an
  // iterator as push_back invalidates iterators.
  size_t LastParamIndex = 0;
  // Keeps track of whether we are currently handling fields inside a struct.
  int StructDepth = 0;

  void addParam(const FieldDecl *FD, QualType FieldTy) {
    ParamDesc newParamDesc = makeParamDesc(FD, FieldTy);

    // zahira
#if 0
    // zahira
    StringRef FuncName = KernelDecl->getName();
    StringRef ArgName = FD->getName();
    std::string ArgType = FieldTy.getAsString();
    SourceLocation ArgLoc = FD->getLocation();

    printf("AddParam FD\n");
    printf("FuncName: %s\n", FuncName.data());
    printf("ArgName: %s \n", ArgName.data());
    printf("ArgType: %s \n", ArgType.data());
#endif
#if 1
    SemaRef.getDiagnostics().OptReportHandler.AddKernelArgs(
        KernelDecl, FD->getName(), FieldTy.getAsString(),
        FD->getLocation());
#endif
    addParam(newParamDesc, FieldTy);
  }

  void addParam(const CXXBaseSpecifier &BS, QualType FieldTy) {
    // TODO: There is no name for the base available, but duplicate names are
    // seemingly already possible, so we'll give them all the same name for now.
    // This only happens with the accessor types.
    StringRef Name = "_arg__base";
    ParamDesc newParamDesc =
        makeParamDesc(SemaRef.getASTContext(), Name, FieldTy);
    // zahira
#if 0
    StringRef FuncName = KernelDecl->getName();
    StringRef ArgName = "_arg__base";
    std::string ArgType = FieldTy.getAsString();
    SourceLocation KernelArgLoc = BS.getBaseTypeLoc();
    printf("AddParam BS\n");
    printf("FuncName: %s\n", FuncName.data());
    printf("ArgName: %s \n", Name.data());
    printf("ArgType: %s \n", ArgType.data());
#endif
#if 1
    SemaRef.getDiagnostics().OptReportHandler.AddKernelArgs(
        KernelDecl, "_arg__base", FieldTy.getAsString(),
        BS.getBaseTypeLoc());
#endif
    addParam(newParamDesc, FieldTy);
  }
  // Add a parameter with specified name and type
  void addParam(StringRef Name, QualType ParamTy) {
    ParamDesc newParamDesc =
        makeParamDesc(SemaRef.getASTContext(), Name, ParamTy);
    addParam(newParamDesc, ParamTy);
  }

  void addParam(ParamDesc newParamDesc, QualType FieldTy) {
    // Create a new ParmVarDecl based on the new info.
    ASTContext &Ctx = SemaRef.getASTContext();
    auto *NewParam = ParmVarDecl::Create(
        Ctx, KernelDecl, SourceLocation(), SourceLocation(),
        std::get<1>(newParamDesc), std::get<0>(newParamDesc),
        std::get<2>(newParamDesc), SC_None, /*DefArg*/ nullptr);
    NewParam->setScopeInfo(0, Params.size());
    NewParam->setIsUsed();

    LastParamIndex = Params.size();
    Params.push_back(NewParam);
  }

  // Handle accessor properties. If any properties were found in
  // the accessor_property_list - add the appropriate attributes to ParmVarDecl.
  void handleAccessorPropertyList(ParmVarDecl *Param,
                                  const CXXRecordDecl *RecordDecl,
                                  SourceLocation Loc) {
    const auto *AccTy = cast<ClassTemplateSpecializationDecl>(RecordDecl);
    if (AccTy->getTemplateArgs().size() < 6)
      return;
    const auto PropList = cast<TemplateArgument>(AccTy->getTemplateArgs()[5]);
    QualType PropListTy = PropList.getAsType();
    const auto *AccPropListDecl =
        cast<ClassTemplateSpecializationDecl>(PropListTy->getAsRecordDecl());
    const auto TemplArg = AccPropListDecl->getTemplateArgs()[0];
    // Move through TemplateArgs list of a property list and search for
    // properties. If found - apply the appropriate attribute to ParmVarDecl.
    for (TemplateArgument::pack_iterator Prop = TemplArg.pack_begin();
         Prop != TemplArg.pack_end(); ++Prop) {
      QualType PropTy = Prop->getAsType();
      if (Util::isSyclBufferLocationType(PropTy))
        handleBufferLocationProperty(Param, PropTy, Loc);
    }
  }

  // Obtain an integer value stored in a template parameter of buffer_location
  // property to pass it to buffer_location kernel attribute
  void handleBufferLocationProperty(ParmVarDecl *Param, QualType PropTy,
                                    SourceLocation Loc) {
    // If we have more than 1 buffer_location properties on a single
    // accessor - emit an error
    if (Param->hasAttr<SYCLIntelBufferLocationAttr>()) {
      SemaRef.Diag(Loc, diag::err_sycl_compiletime_property_duplication)
          << "buffer_location";
      return;
    }
    ASTContext &Ctx = SemaRef.getASTContext();
    const auto *PropDecl =
        cast<ClassTemplateSpecializationDecl>(PropTy->getAsRecordDecl());
    const auto BufferLoc = PropDecl->getTemplateArgs()[0];
    int LocationID = static_cast<int>(BufferLoc.getAsIntegral().getExtValue());
    Param->addAttr(
        SYCLIntelBufferLocationAttr::CreateImplicit(Ctx, LocationID));
  }

  // All special SYCL objects must have __init method. We extract types for
  // kernel parameters from __init method parameters. We will use __init method
  // and kernel parameters which we build here to initialize special objects in
  // the kernel body.
  bool handleSpecialType(FieldDecl *FD, QualType FieldTy,
                         bool isAccessorType = false) {
    const auto *RecordDecl = FieldTy->getAsCXXRecordDecl();
    assert(RecordDecl && "The accessor/sampler must be a RecordDecl");
    llvm::StringLiteral MethodName =
        KernelDecl->hasAttr<SYCLSimdAttr>() && isAccessorType
            ? InitESIMDMethodName
            : InitMethodName;
    CXXMethodDecl *InitMethod = getMethodByName(RecordDecl, MethodName);
    assert(InitMethod && "The accessor/sampler must have the __init method");

    // Don't do -1 here because we count on this to be the first parameter added
    // (if any).
    size_t ParamIndex = Params.size();
    for (const ParmVarDecl *Param : InitMethod->parameters()) {
      QualType ParamTy = Param->getType();
      addParam(FD, ParamTy.getCanonicalType());
      if (ParamTy.getTypePtr()->isPointerType() && isAccessorType) {
        handleAccessorPropertyList(Params.back(), RecordDecl,
                                   FD->getLocation());
        if (KernelDecl->hasAttr<SYCLSimdAttr>())
          // In ESIMD kernels accessor's pointer argument needs to be marked
          Params.back()->addAttr(
              SYCLSimdAccessorPtrAttr::CreateImplicit(SemaRef.getASTContext()));
      }
    }
    LastParamIndex = ParamIndex;
    return true;
  }

  static void setKernelImplicitAttrs(ASTContext &Context, FunctionDecl *FD,
                                     StringRef Name, bool IsSIMDKernel) {
    // Set implicit attributes.
    FD->addAttr(OpenCLKernelAttr::CreateImplicit(Context));
    FD->addAttr(AsmLabelAttr::CreateImplicit(Context, Name));
    FD->addAttr(ArtificialAttr::CreateImplicit(Context));
    if (IsSIMDKernel)
      FD->addAttr(SYCLSimdAttr::CreateImplicit(Context));
  }

  static FunctionDecl *createKernelDecl(ASTContext &Ctx, StringRef Name,
                                        SourceLocation Loc, bool IsInline,
                                        bool IsSIMDKernel) {
    // Create this with no prototype, and we can fix this up after we've seen
    // all the params.
    FunctionProtoType::ExtProtoInfo Info(CC_OpenCLKernel);
    QualType FuncType = Ctx.getFunctionType(Ctx.VoidTy, {}, Info);

    FunctionDecl *FD = FunctionDecl::Create(
        Ctx, Ctx.getTranslationUnitDecl(), Loc, Loc, &Ctx.Idents.get(Name),
        FuncType, Ctx.getTrivialTypeSourceInfo(Ctx.VoidTy), SC_None);
    FD->setImplicitlyInline(IsInline);
    setKernelImplicitAttrs(Ctx, FD, Name, IsSIMDKernel);

    // Add kernel to translation unit to see it in AST-dump.
    Ctx.getTranslationUnitDecl()->addDecl(FD);
    return FD;
  }

public:
  static constexpr const bool VisitInsideSimpleContainers = false;
  SyclKernelDeclCreator(Sema &S, StringRef Name, SourceLocation Loc,
                        bool IsInline, bool IsSIMDKernel)
      : SyclKernelFieldHandler(S),
        KernelDecl(createKernelDecl(S.getASTContext(), Name, Loc, IsInline,
                                    IsSIMDKernel)),
        FuncContext(SemaRef, KernelDecl) {}

  ~SyclKernelDeclCreator() {
    ASTContext &Ctx = SemaRef.getASTContext();
    FunctionProtoType::ExtProtoInfo Info(CC_OpenCLKernel);

    SmallVector<QualType, 8> ArgTys;
    std::transform(std::begin(Params), std::end(Params),
                   std::back_inserter(ArgTys),
                   [](const ParmVarDecl *PVD) { return PVD->getType(); });

    QualType FuncType = Ctx.getFunctionType(Ctx.VoidTy, ArgTys, Info);
    KernelDecl->setType(FuncType);
    KernelDecl->setParams(Params);

    SemaRef.addSyclDeviceDecl(KernelDecl);
  }

  bool enterStream(const CXXRecordDecl *RD, FieldDecl *FD, QualType Ty) final {
    return enterStruct(RD, FD, Ty);
  }

  bool leaveStream(const CXXRecordDecl *RD, FieldDecl *FD, QualType Ty) final {
    return leaveStruct(RD, FD, Ty);
  }

  bool enterStruct(const CXXRecordDecl *, FieldDecl *, QualType) final {
    ++StructDepth;
    return true;
  }

  bool leaveStruct(const CXXRecordDecl *, FieldDecl *, QualType) final {
    --StructDepth;
    return true;
  }

  bool enterStruct(const CXXRecordDecl *, const CXXBaseSpecifier &BS,
                   QualType FieldTy) final {
    ++StructDepth;
    return true;
  }

  bool leaveStruct(const CXXRecordDecl *, const CXXBaseSpecifier &BS,
                   QualType FieldTy) final {
    --StructDepth;
    return true;
  }

  bool handleSyclAccessorType(const CXXRecordDecl *, const CXXBaseSpecifier &BS,
                              QualType FieldTy) final {
    const auto *RecordDecl = FieldTy->getAsCXXRecordDecl();
    assert(RecordDecl && "The accessor/sampler must be a RecordDecl");
    llvm::StringLiteral MethodName = KernelDecl->hasAttr<SYCLSimdAttr>()
                                         ? InitESIMDMethodName
                                         : InitMethodName;
    CXXMethodDecl *InitMethod = getMethodByName(RecordDecl, MethodName);
    assert(InitMethod && "The accessor/sampler must have the __init method");

    // Don't do -1 here because we count on this to be the first parameter added
    // (if any).
    size_t ParamIndex = Params.size();
    for (const ParmVarDecl *Param : InitMethod->parameters()) {
      QualType ParamTy = Param->getType();
      addParam(BS, ParamTy.getCanonicalType());
      if (ParamTy.getTypePtr()->isPointerType())
        handleAccessorPropertyList(Params.back(), RecordDecl, BS.getBeginLoc());
    }
    LastParamIndex = ParamIndex;
    return true;
  }

  bool handleSyclAccessorType(FieldDecl *FD, QualType FieldTy) final {
    return handleSpecialType(FD, FieldTy, /*isAccessorType*/ true);
  }

  bool handleSyclSamplerType(FieldDecl *FD, QualType FieldTy) final {
    return handleSpecialType(FD, FieldTy);
  }

  RecordDecl *wrapField(FieldDecl *Field, QualType FieldTy) {
    RecordDecl *WrapperClass =
        SemaRef.getASTContext().buildImplicitRecord("__wrapper_class");
    WrapperClass->startDefinition();
    Field = FieldDecl::Create(
        SemaRef.getASTContext(), WrapperClass, SourceLocation(),
        SourceLocation(), /*Id=*/nullptr, FieldTy,
        SemaRef.getASTContext().getTrivialTypeSourceInfo(FieldTy,
                                                         SourceLocation()),
        /*BW=*/nullptr, /*Mutable=*/false, /*InitStyle=*/ICIS_NoInit);
    Field->setAccess(AS_public);
    WrapperClass->addDecl(Field);
    WrapperClass->completeDefinition();
    return WrapperClass;
  };

  bool handlePointerType(FieldDecl *FD, QualType FieldTy) final {
    // USM allows to use raw pointers instead of buffers/accessors, but these
    // pointers point to the specially allocated memory. For pointer fields we
    // add a kernel argument with the same type as field but global address
    // space, because OpenCL requires it.
    QualType PointeeTy = FieldTy->getPointeeType();
    Qualifiers Quals = PointeeTy.getQualifiers();
    auto AS = Quals.getAddressSpace();
    // Leave global_device and global_host address spaces as is to help FPGA
    // device in memory allocations
    if (AS != LangAS::opencl_global_device && AS != LangAS::opencl_global_host)
      Quals.setAddressSpace(LangAS::opencl_global);
    PointeeTy = SemaRef.getASTContext().getQualifiedType(
        PointeeTy.getUnqualifiedType(), Quals);
    QualType ModTy = SemaRef.getASTContext().getPointerType(PointeeTy);
    // When the kernel is generated, struct type kernel arguments are
    // decomposed; i.e. the parameters of the kernel are the fields of the
    // struct, and not the struct itself. This causes an error in the backend
    // when the struct field is a pointer, since non-USM pointers cannot be
    // passed directly. To work around this issue, all pointers inside the
    // struct are wrapped in a generated '__wrapper_class'.
    if (StructDepth) {
      RecordDecl *WrappedPointer = wrapField(FD, ModTy);
      ModTy = SemaRef.getASTContext().getRecordType(WrappedPointer);
    }

    addParam(FD, ModTy);
    return true;
  }

  bool handleSimpleArrayType(FieldDecl *FD, QualType FieldTy) final {
    // Arrays are always wrapped in a struct since they cannot be passed
    // directly.
    RecordDecl *WrappedArray = wrapField(FD, FieldTy);
    QualType ModTy = SemaRef.getASTContext().getRecordType(WrappedArray);
    addParam(FD, ModTy);
    return true;
  }

  bool handleScalarType(FieldDecl *FD, QualType FieldTy) final {
    addParam(FD, FieldTy);
    return true;
  }

  bool handleNonDecompStruct(const CXXRecordDecl *, FieldDecl *FD,
                             QualType Ty) final {
    addParam(FD, Ty);
    return true;
  }

  bool handleNonDecompStruct(const CXXRecordDecl *Base,
                             const CXXBaseSpecifier &BS, QualType Ty) final {
    addParam(BS, Ty);
    return true;
  }

  bool handleUnionType(FieldDecl *FD, QualType FieldTy) final {
    return handleScalarType(FD, FieldTy);
  }

  bool handleSyclHalfType(FieldDecl *FD, QualType FieldTy) final {
    addParam(FD, FieldTy);
    return true;
  }

  bool handleSyclStreamType(FieldDecl *FD, QualType FieldTy) final {
    addParam(FD, FieldTy);
    return true;
  }

  bool handleSyclStreamType(const CXXRecordDecl *, const CXXBaseSpecifier &,
                            QualType FieldTy) final {
    // FIXME SYCL stream should be usable as a base type
    // See https://github.com/intel/llvm/issues/1552
    return true;
  }

  // Generate kernel argument to intialize specialization constants. This
  // argument is only generated when the target has no native support for
  // specialization constants
  void handleSyclKernelHandlerType() {
    ASTContext &Context = SemaRef.getASTContext();
    if (isDefaultSPIRArch(Context))
      return;

    StringRef Name = "_arg__specialization_constants_buffer";
    addParam(Name, Context.getPointerType(Context.CharTy));
  }

  void setBody(CompoundStmt *KB) { KernelDecl->setBody(KB); }

  FunctionDecl *getKernelDecl() { return KernelDecl; }

  llvm::ArrayRef<ParmVarDecl *> getParamVarDeclsForCurrentField() {
    return ArrayRef<ParmVarDecl *>(std::begin(Params) + LastParamIndex,
                                   std::end(Params));
  }
  using SyclKernelFieldHandler::handleSyclHalfType;
  using SyclKernelFieldHandler::handleSyclSamplerType;
};

class SyclKernelArgsSizeChecker : public SyclKernelFieldHandler {
  SourceLocation KernelLoc;
  unsigned SizeOfParams = 0;
  bool IsSIMD = false;

  void addParam(QualType ArgTy) {
    SizeOfParams +=
        SemaRef.getASTContext().getTypeSizeInChars(ArgTy).getQuantity();
  }

  bool handleSpecialType(QualType FieldTy) {
    const CXXRecordDecl *RecordDecl = FieldTy->getAsCXXRecordDecl();
    assert(RecordDecl && "The accessor/sampler must be a RecordDecl");
    llvm::StringLiteral MethodName =
        IsSIMD ? InitESIMDMethodName : InitMethodName;
    CXXMethodDecl *InitMethod = getMethodByName(RecordDecl, MethodName);
    assert(InitMethod && "The accessor/sampler must have the __init method");
    for (const ParmVarDecl *Param : InitMethod->parameters())
      addParam(Param->getType());
    return true;
  }

public:
  static constexpr const bool VisitInsideSimpleContainers = false;
  SyclKernelArgsSizeChecker(Sema &S, SourceLocation Loc, bool IsSIMD)
      : SyclKernelFieldHandler(S), KernelLoc(Loc), IsSIMD(IsSIMD) {}

  ~SyclKernelArgsSizeChecker() {
    if (SizeOfParams > MaxKernelArgsSize)
      SemaRef.Diag(KernelLoc, diag::warn_sycl_kernel_too_big_args)
          << SizeOfParams << MaxKernelArgsSize;
  }

  bool handleSyclAccessorType(FieldDecl *FD, QualType FieldTy) final {
    return handleSpecialType(FieldTy);
  }

  bool handleSyclAccessorType(const CXXRecordDecl *, const CXXBaseSpecifier &,
                              QualType FieldTy) final {
    return handleSpecialType(FieldTy);
  }

  bool handleSyclSamplerType(FieldDecl *FD, QualType FieldTy) final {
    return handleSpecialType(FieldTy);
  }

  bool handleSyclSamplerType(const CXXRecordDecl *, const CXXBaseSpecifier &BS,
                             QualType FieldTy) final {
    return handleSpecialType(FieldTy);
  }

  bool handlePointerType(FieldDecl *FD, QualType FieldTy) final {
    addParam(FieldTy);
    return true;
  }

  bool handleScalarType(FieldDecl *FD, QualType FieldTy) final {
    addParam(FieldTy);
    return true;
  }

  bool handleSimpleArrayType(FieldDecl *FD, QualType FieldTy) final {
    addParam(FieldTy);
    return true;
  }

  bool handleNonDecompStruct(const CXXRecordDecl *, FieldDecl *FD,
                             QualType Ty) final {
    addParam(Ty);
    return true;
  }

  bool handleNonDecompStruct(const CXXRecordDecl *Base,
                             const CXXBaseSpecifier &BS, QualType Ty) final {
    addParam(Ty);
    return true;
  }

  bool handleUnionType(FieldDecl *FD, QualType FieldTy) final {
    return handleScalarType(FD, FieldTy);
  }

  bool handleSyclHalfType(FieldDecl *FD, QualType FieldTy) final {
    addParam(FieldTy);
    return true;
  }

  bool handleSyclStreamType(FieldDecl *FD, QualType FieldTy) final {
    addParam(FieldTy);
    return true;
  }
  bool handleSyclStreamType(const CXXRecordDecl *, const CXXBaseSpecifier &,
                            QualType FieldTy) final {
    addParam(FieldTy);
    return true;
  }
  using SyclKernelFieldHandler::handleSyclHalfType;
};

static CXXMethodDecl *getOperatorParens(const CXXRecordDecl *Rec) {
  for (auto *MD : Rec->methods()) {
    if (MD->getOverloadedOperator() == OO_Call)
      return MD;
  }
  return nullptr;
}

static bool isESIMDKernelType(const CXXRecordDecl *KernelObjType) {
  const CXXMethodDecl *OpParens = getOperatorParens(KernelObjType);
  return (OpParens != nullptr) && OpParens->hasAttr<SYCLSimdAttr>();
}

class SyclKernelBodyCreator : public SyclKernelFieldHandler {
  SyclKernelDeclCreator &DeclCreator;
  llvm::SmallVector<Stmt *, 16> BodyStmts;
  llvm::SmallVector<InitListExpr *, 16> CollectionInitExprs;
  llvm::SmallVector<Stmt *, 16> FinalizeStmts;
  // This collection contains the information required to add/remove information
  // about arrays as we enter them.  The InitializedEntity component is
  // necessary for initializing child members.  uin64_t is the index of the
  // current element being worked on, which is updated every time we visit
  // nextElement.
  llvm::SmallVector<std::pair<InitializedEntity, uint64_t>, 8> ArrayInfos;
  VarDecl *KernelObjClone;
  InitializedEntity VarEntity;
  const CXXRecordDecl *KernelObj;
  llvm::SmallVector<Expr *, 16> MemberExprBases;
  FunctionDecl *KernelCallerFunc;
  SourceLocation KernelCallerSrcLoc; // KernelCallerFunc source location.
  // Contains a count of how many containers we're in.  This is used by the
  // pointer-struct-wrapping code to ensure that we don't try to wrap
  // non-top-level pointers.
  uint64_t StructDepth = 0;
  VarDecl *KernelHandlerClone = nullptr;

  Stmt *replaceWithLocalClone(ParmVarDecl *OriginalParam, VarDecl *LocalClone,
                              Stmt *FunctionBody) {
    // DeclRefExpr with valid source location but with decl which is not marked
    // as used is invalid.
    LocalClone->setIsUsed();
    std::pair<DeclaratorDecl *, DeclaratorDecl *> MappingPair =
        std::make_pair(OriginalParam, LocalClone);
    KernelBodyTransform KBT(MappingPair, SemaRef);
    return KBT.TransformStmt(FunctionBody).get();
  }

  // Using the statements/init expressions that we've created, this generates
  // the kernel body compound stmt. CompoundStmt needs to know its number of
  // statements in advance to allocate it, so we cannot do this as we go along.
  CompoundStmt *createKernelBody() {
    // Push the Kernel function scope to ensure the scope isn't empty
    SemaRef.PushFunctionScope();

    // Initialize kernel object local clone
    assert(CollectionInitExprs.size() == 1 &&
           "Should have been popped down to just the first one");
    KernelObjClone->setInit(CollectionInitExprs.back());

    // Replace references to the kernel object in kernel body, to use the
    // compiler generated local clone
    Stmt *NewBody =
        replaceWithLocalClone(KernelCallerFunc->getParamDecl(0), KernelObjClone,
                              KernelCallerFunc->getBody());

    // If kernel_handler argument is passed by SYCL kernel, replace references
    // to this argument in kernel body, to use the compiler generated local
    // clone
    if (ParmVarDecl *KernelHandlerParam =
            getSyclKernelHandlerArg(KernelCallerFunc))
      NewBody = replaceWithLocalClone(KernelHandlerParam, KernelHandlerClone,
                                      NewBody);

    // Use transformed body (with clones) as kernel body
    BodyStmts.push_back(NewBody);

    BodyStmts.insert(BodyStmts.end(), FinalizeStmts.begin(),
                     FinalizeStmts.end());
    return CompoundStmt::Create(SemaRef.getASTContext(), BodyStmts, {}, {});
  }

  void markParallelWorkItemCalls() {
    if (getKernelInvocationKind(KernelCallerFunc) ==
        InvokeParallelForWorkGroup) {
      FindPFWGLambdaFnVisitor V(KernelObj);
      V.TraverseStmt(KernelCallerFunc->getBody());
      CXXMethodDecl *WGLambdaFn = V.getLambdaFn();
      assert(WGLambdaFn && "PFWG lambda not found");
      // Mark the function that it "works" in a work group scope:
      // NOTE: In case of parallel_for_work_item the marker call itself is
      // marked with work item scope attribute, here  the '()' operator of the
      // object passed as parameter is marked. This is an optimization -
      // there are a lot of locals created at parallel_for_work_group
      // scope before calling the lambda - it is more efficient to have
      // all of them in the private address space rather then sharing via
      // the local AS. See parallel_for_work_group implementation in the
      // SYCL headers.
      if (!WGLambdaFn->hasAttr<SYCLScopeAttr>()) {
        WGLambdaFn->addAttr(SYCLScopeAttr::CreateImplicit(
            SemaRef.getASTContext(), SYCLScopeAttr::Level::WorkGroup));
        // Search and mark parallel_for_work_item calls:
        MarkWIScopeFnVisitor MarkWIScope(SemaRef.getASTContext());
        MarkWIScope.TraverseDecl(WGLambdaFn);
        // Now mark local variables declared in the PFWG lambda with work group
        // scope attribute
        addScopeAttrToLocalVars(*WGLambdaFn);
      }
    }
  }

  // Creates a DeclRefExpr to the ParmVar that represents the current field.
  Expr *createParamReferenceExpr() {
    ParmVarDecl *KernelParameter =
        DeclCreator.getParamVarDeclsForCurrentField()[0];

    QualType ParamType = KernelParameter->getOriginalType();
    Expr *DRE = SemaRef.BuildDeclRefExpr(KernelParameter, ParamType, VK_LValue,
                                         KernelCallerSrcLoc);
    return DRE;
  }

  // Creates a DeclRefExpr to the ParmVar that represents the current pointer
  // field.
  Expr *createPointerParamReferenceExpr(QualType PointerTy, bool Wrapped) {
    ParmVarDecl *KernelParameter =
        DeclCreator.getParamVarDeclsForCurrentField()[0];

    QualType ParamType = KernelParameter->getOriginalType();
    Expr *DRE = SemaRef.BuildDeclRefExpr(KernelParameter, ParamType, VK_LValue,
                                         KernelCallerSrcLoc);

    // Struct Type kernel arguments are decomposed. The pointer fields are
    // then wrapped inside a compiler generated struct. Therefore when
    // generating the initializers, we have to 'unwrap' the pointer.
    if (Wrapped) {
      CXXRecordDecl *WrapperStruct = ParamType->getAsCXXRecordDecl();
      // Pointer field wrapped inside __wrapper_class
      FieldDecl *Pointer = *(WrapperStruct->field_begin());
      DRE = buildMemberExpr(DRE, Pointer);
      ParamType = Pointer->getType();
    }

    DRE = ImplicitCastExpr::Create(SemaRef.Context, ParamType,
                                   CK_LValueToRValue, DRE, /*BasePath=*/nullptr,
                                   VK_RValue, FPOptionsOverride());

    if (PointerTy->getPointeeType().getAddressSpace() !=
        ParamType->getPointeeType().getAddressSpace())
      DRE = ImplicitCastExpr::Create(SemaRef.Context, PointerTy,
                                     CK_AddressSpaceConversion, DRE, nullptr,
                                     VK_RValue, FPOptionsOverride());

    return DRE;
  }

  Expr *createSimpleArrayParamReferenceExpr(QualType ArrayTy) {
    ParmVarDecl *KernelParameter =
        DeclCreator.getParamVarDeclsForCurrentField()[0];
    QualType ParamType = KernelParameter->getOriginalType();
    Expr *DRE = SemaRef.BuildDeclRefExpr(KernelParameter, ParamType, VK_LValue,
                                         KernelCallerSrcLoc);

    // Unwrap the array.
    CXXRecordDecl *WrapperStruct = ParamType->getAsCXXRecordDecl();
    FieldDecl *ArrayField = *(WrapperStruct->field_begin());
    return buildMemberExpr(DRE, ArrayField);
  }

  // Returns 'true' if the thing we're visiting (Based on the FD/QualType pair)
  // is an element of an array.  This will determine whether we do
  // MemberExprBases in some cases or not, AND determines how we initialize
  // values.
  bool isArrayElement(const FieldDecl *FD, QualType Ty) const {
    return !SemaRef.getASTContext().hasSameType(FD->getType(), Ty);
  }

  // Creates an initialized entity for a field/item. In the case where this is a
  // field, returns a normal member initializer, if we're in a sub-array of a MD
  // array, returns an element initializer.
  InitializedEntity getFieldEntity(FieldDecl *FD, QualType Ty) {
    if (isArrayElement(FD, Ty))
      return InitializedEntity::InitializeElement(SemaRef.getASTContext(),
                                                  ArrayInfos.back().second,
                                                  ArrayInfos.back().first);
    return InitializedEntity::InitializeMember(FD, &VarEntity);
  }

  void addFieldInit(FieldDecl *FD, QualType Ty, MultiExprArg ParamRef) {
    InitializationKind InitKind =
        InitializationKind::CreateCopy(KernelCallerSrcLoc, KernelCallerSrcLoc);
    addFieldInit(FD, Ty, ParamRef, InitKind);
  }

  void addFieldInit(FieldDecl *FD, QualType Ty, MultiExprArg ParamRef,
                    InitializationKind InitKind) {
    addFieldInit(FD, Ty, ParamRef, InitKind, getFieldEntity(FD, Ty));
  }

  void addFieldInit(FieldDecl *FD, QualType Ty, MultiExprArg ParamRef,
                    InitializationKind InitKind, InitializedEntity Entity) {
    InitializationSequence InitSeq(SemaRef, Entity, InitKind, ParamRef);
    ExprResult Init = InitSeq.Perform(SemaRef, Entity, InitKind, ParamRef);

    InitListExpr *ParentILE = CollectionInitExprs.back();
    ParentILE->updateInit(SemaRef.getASTContext(), ParentILE->getNumInits(),
                          Init.get());
  }

  void addBaseInit(const CXXBaseSpecifier &BS, QualType Ty,
                   InitializationKind InitKind) {
    InitializedEntity Entity = InitializedEntity::InitializeBase(
        SemaRef.Context, &BS, /*IsInheritedVirtualBase*/ false, &VarEntity);
    InitializationSequence InitSeq(SemaRef, Entity, InitKind, None);
    ExprResult Init = InitSeq.Perform(SemaRef, Entity, InitKind, None);

    InitListExpr *ParentILE = CollectionInitExprs.back();
    ParentILE->updateInit(SemaRef.getASTContext(), ParentILE->getNumInits(),
                          Init.get());
  }

  void addSimpleBaseInit(const CXXBaseSpecifier &BS, QualType Ty) {
    InitializationKind InitKind =
        InitializationKind::CreateCopy(KernelCallerSrcLoc, KernelCallerSrcLoc);

    InitializedEntity Entity = InitializedEntity::InitializeBase(
        SemaRef.Context, &BS, /*IsInheritedVirtualBase*/ false, &VarEntity);

    Expr *ParamRef = createParamReferenceExpr();
    InitializationSequence InitSeq(SemaRef, Entity, InitKind, ParamRef);
    ExprResult Init = InitSeq.Perform(SemaRef, Entity, InitKind, ParamRef);

    InitListExpr *ParentILE = CollectionInitExprs.back();
    ParentILE->updateInit(SemaRef.getASTContext(), ParentILE->getNumInits(),
                          Init.get());
  }

  // Adds an initializer that handles a simple initialization of a field.
  void addSimpleFieldInit(FieldDecl *FD, QualType Ty) {
    Expr *ParamRef = createParamReferenceExpr();
    addFieldInit(FD, Ty, ParamRef);
  }

  MemberExpr *buildMemberExpr(Expr *Base, ValueDecl *Member) {
    DeclAccessPair MemberDAP = DeclAccessPair::make(Member, AS_none);
    MemberExpr *Result = SemaRef.BuildMemberExpr(
        Base, /*IsArrow */ false, KernelCallerSrcLoc, NestedNameSpecifierLoc(),
        KernelCallerSrcLoc, Member, MemberDAP,
        /*HadMultipleCandidates*/ false,
        DeclarationNameInfo(Member->getDeclName(), KernelCallerSrcLoc),
        Member->getType(), VK_LValue, OK_Ordinary);
    return Result;
  }

  void addFieldMemberExpr(FieldDecl *FD, QualType Ty) {
    if (!isArrayElement(FD, Ty))
      MemberExprBases.push_back(buildMemberExpr(MemberExprBases.back(), FD));
  }

  void removeFieldMemberExpr(const FieldDecl *FD, QualType Ty) {
    if (!isArrayElement(FD, Ty))
      MemberExprBases.pop_back();
  }

  void createSpecialMethodCall(const CXXRecordDecl *RD, StringRef MethodName,
                               SmallVectorImpl<Stmt *> &AddTo) {
    CXXMethodDecl *Method = getMethodByName(RD, MethodName);
    if (!Method)
      return;

    unsigned NumParams = Method->getNumParams();
    llvm::SmallVector<Expr *, 4> ParamDREs(NumParams);
    llvm::ArrayRef<ParmVarDecl *> KernelParameters =
        DeclCreator.getParamVarDeclsForCurrentField();
    for (size_t I = 0; I < NumParams; ++I) {
      QualType ParamType = KernelParameters[I]->getOriginalType();
      ParamDREs[I] = SemaRef.BuildDeclRefExpr(KernelParameters[I], ParamType,
                                              VK_LValue, KernelCallerSrcLoc);
    }

    MemberExpr *MethodME = buildMemberExpr(MemberExprBases.back(), Method);

    QualType ResultTy = Method->getReturnType();
    ExprValueKind VK = Expr::getValueKindForType(ResultTy);
    ResultTy = ResultTy.getNonLValueExprType(SemaRef.Context);
    llvm::SmallVector<Expr *, 4> ParamStmts;
    const auto *Proto = cast<FunctionProtoType>(Method->getType());
    SemaRef.GatherArgumentsForCall(KernelCallerSrcLoc, Method, Proto, 0,
                                   ParamDREs, ParamStmts);
    // [kernel_obj or wrapper object].accessor.__init(_ValueType*,
    // range<int>, range<int>, id<int>)
    AddTo.push_back(CXXMemberCallExpr::Create(
        SemaRef.Context, MethodME, ParamStmts, ResultTy, VK, KernelCallerSrcLoc,
        FPOptionsOverride()));
  }

  // Creates an empty InitListExpr of the correct number of child-inits
  // of this to append into.
  void addCollectionInitListExpr(const CXXRecordDecl *RD) {
    const ASTRecordLayout &Info =
        SemaRef.getASTContext().getASTRecordLayout(RD);
    uint64_t NumInitExprs = Info.getFieldCount() + RD->getNumBases();
    addCollectionInitListExpr(QualType(RD->getTypeForDecl(), 0), NumInitExprs);
  }

  InitListExpr *createInitListExpr(const CXXRecordDecl *RD) {
    const ASTRecordLayout &Info =
        SemaRef.getASTContext().getASTRecordLayout(RD);
    uint64_t NumInitExprs = Info.getFieldCount() + RD->getNumBases();
    return createInitListExpr(QualType(RD->getTypeForDecl(), 0), NumInitExprs);
  }

  InitListExpr *createInitListExpr(QualType InitTy, uint64_t NumChildInits) {
    InitListExpr *ILE = new (SemaRef.getASTContext()) InitListExpr(
        SemaRef.getASTContext(), KernelCallerSrcLoc, {}, KernelCallerSrcLoc);
    ILE->reserveInits(SemaRef.getASTContext(), NumChildInits);
    ILE->setType(InitTy);

    return ILE;
  }

  // Create an empty InitListExpr of the type/size for the rest of the visitor
  // to append into.
  void addCollectionInitListExpr(QualType InitTy, uint64_t NumChildInits) {

    InitListExpr *ILE = createInitListExpr(InitTy, NumChildInits);
    InitListExpr *ParentILE = CollectionInitExprs.back();
    ParentILE->updateInit(SemaRef.getASTContext(), ParentILE->getNumInits(),
                          ILE);

    CollectionInitExprs.push_back(ILE);
  }

  // FIXME Avoid creation of kernel obj clone.
  // See https://github.com/intel/llvm/issues/1544 for details.
  static VarDecl *createKernelObjClone(ASTContext &Ctx, DeclContext *DC,
                                       const CXXRecordDecl *KernelObj) {
    TypeSourceInfo *TSInfo =
        KernelObj->isLambda() ? KernelObj->getLambdaTypeInfo() : nullptr;
    VarDecl *VD = VarDecl::Create(
        Ctx, DC, KernelObj->getLocation(), KernelObj->getLocation(),
        KernelObj->getIdentifier(), QualType(KernelObj->getTypeForDecl(), 0),
        TSInfo, SC_None);

    return VD;
  }

  const llvm::StringLiteral getInitMethodName() const {
    bool IsSIMDKernel = isESIMDKernelType(KernelObj);
    return IsSIMDKernel ? InitESIMDMethodName : InitMethodName;
  }

  // Default inits the type, then calls the init-method in the body.
  bool handleSpecialType(FieldDecl *FD, QualType Ty) {
    addFieldInit(FD, Ty, None,
                 InitializationKind::CreateDefault(KernelCallerSrcLoc));

    addFieldMemberExpr(FD, Ty);

    const auto *RecordDecl = Ty->getAsCXXRecordDecl();
    createSpecialMethodCall(RecordDecl, getInitMethodName(), BodyStmts);

    removeFieldMemberExpr(FD, Ty);

    return true;
  }

  bool handleSpecialType(const CXXBaseSpecifier &BS, QualType Ty) {
    const auto *RecordDecl = Ty->getAsCXXRecordDecl();
    addBaseInit(BS, Ty, InitializationKind::CreateDefault(KernelCallerSrcLoc));
    createSpecialMethodCall(RecordDecl, getInitMethodName(), BodyStmts);
    return true;
  }

  // Generate __init call for kernel handler argument
  void handleSpecialType(QualType KernelHandlerTy) {
    DeclRefExpr *KernelHandlerCloneRef =
        DeclRefExpr::Create(SemaRef.Context, NestedNameSpecifierLoc(),
                            KernelCallerSrcLoc, KernelHandlerClone, false,
                            DeclarationNameInfo(), KernelHandlerTy, VK_LValue);
    const auto *RecordDecl =
        KernelHandlerClone->getType()->getAsCXXRecordDecl();
    MemberExprBases.push_back(KernelHandlerCloneRef);
    createSpecialMethodCall(RecordDecl, InitSpecConstantsBuffer, BodyStmts);
    MemberExprBases.pop_back();
  }

  void createKernelHandlerClone(ASTContext &Ctx, DeclContext *DC,
                                ParmVarDecl *KernelHandlerArg) {
    QualType Ty = KernelHandlerArg->getType();
    TypeSourceInfo *TSInfo = Ctx.getTrivialTypeSourceInfo(Ty);
    KernelHandlerClone =
        VarDecl::Create(Ctx, DC, KernelCallerSrcLoc, KernelCallerSrcLoc,
                        KernelHandlerArg->getIdentifier(), Ty, TSInfo, SC_None);

    // Default initialize clone
    InitializedEntity VarEntity =
        InitializedEntity::InitializeVariable(KernelHandlerClone);
    InitializationKind InitKind =
        InitializationKind::CreateDefault(KernelCallerSrcLoc);
    InitializationSequence InitSeq(SemaRef, VarEntity, InitKind, None);
    ExprResult Init = InitSeq.Perform(SemaRef, VarEntity, InitKind, None);
    KernelHandlerClone->setInit(
        SemaRef.MaybeCreateExprWithCleanups(Init.get()));
    KernelHandlerClone->setInitStyle(VarDecl::CallInit);
  }

public:
  static constexpr const bool VisitInsideSimpleContainers = false;
  SyclKernelBodyCreator(Sema &S, SyclKernelDeclCreator &DC,
                        const CXXRecordDecl *KernelObj,
                        FunctionDecl *KernelCallerFunc)
      : SyclKernelFieldHandler(S), DeclCreator(DC),
        KernelObjClone(createKernelObjClone(S.getASTContext(),
                                            DC.getKernelDecl(), KernelObj)),
        VarEntity(InitializedEntity::InitializeVariable(KernelObjClone)),
        KernelObj(KernelObj), KernelCallerFunc(KernelCallerFunc),
        KernelCallerSrcLoc(KernelCallerFunc->getLocation()) {
    CollectionInitExprs.push_back(createInitListExpr(KernelObj));
    markParallelWorkItemCalls();

    Stmt *DS = new (S.Context) DeclStmt(DeclGroupRef(KernelObjClone),
                                        KernelCallerSrcLoc, KernelCallerSrcLoc);
    BodyStmts.push_back(DS);
    DeclRefExpr *KernelObjCloneRef = DeclRefExpr::Create(
        S.Context, NestedNameSpecifierLoc(), KernelCallerSrcLoc, KernelObjClone,
        false, DeclarationNameInfo(), QualType(KernelObj->getTypeForDecl(), 0),
        VK_LValue);
    MemberExprBases.push_back(KernelObjCloneRef);
  }

  ~SyclKernelBodyCreator() {
    CompoundStmt *KernelBody = createKernelBody();
    DeclCreator.setBody(KernelBody);
  }

  bool handleSyclAccessorType(FieldDecl *FD, QualType Ty) final {
    return handleSpecialType(FD, Ty);
  }

  bool handleSyclAccessorType(const CXXRecordDecl *, const CXXBaseSpecifier &BS,
                              QualType Ty) final {
    return handleSpecialType(BS, Ty);
  }

  bool handleSyclSamplerType(FieldDecl *FD, QualType Ty) final {
    return handleSpecialType(FD, Ty);
  }

  bool handleSyclSpecConstantType(FieldDecl *FD, QualType Ty) final {
    return handleSpecialType(FD, Ty);
  }

  bool handleSyclStreamType(FieldDecl *FD, QualType Ty) final {
    // Streams just get copied as a new init.
    addSimpleFieldInit(FD, Ty);
    return true;
  }

  bool handleSyclStreamType(const CXXRecordDecl *, const CXXBaseSpecifier &BS,
                            QualType Ty) final {
    // FIXME SYCL stream should be usable as a base type
    // See https://github.com/intel/llvm/issues/1552
    return true;
  }

  bool handleSyclHalfType(FieldDecl *FD, QualType Ty) final {
    addSimpleFieldInit(FD, Ty);
    return true;
  }

  bool handlePointerType(FieldDecl *FD, QualType FieldTy) final {
    Expr *PointerRef =
        createPointerParamReferenceExpr(FieldTy, StructDepth != 0);
    addFieldInit(FD, FieldTy, PointerRef);
    return true;
  }

  bool handleSimpleArrayType(FieldDecl *FD, QualType FieldTy) final {
    Expr *ArrayRef = createSimpleArrayParamReferenceExpr(FieldTy);
    InitializationKind InitKind = InitializationKind::CreateDirect({}, {}, {});

    InitializedEntity Entity =
        InitializedEntity::InitializeMember(FD, &VarEntity, /*Implicit*/ true);

    addFieldInit(FD, FieldTy, ArrayRef, InitKind, Entity);
    return true;
  }

  bool handleNonDecompStruct(const CXXRecordDecl *, FieldDecl *FD,
                             QualType Ty) final {
    addSimpleFieldInit(FD, Ty);
    return true;
  }

  bool handleNonDecompStruct(const CXXRecordDecl *Base,
                             const CXXBaseSpecifier &BS, QualType Ty) final {
    addSimpleBaseInit(BS, Ty);
    return true;
  }

  bool handleScalarType(FieldDecl *FD, QualType FieldTy) final {
    addSimpleFieldInit(FD, FieldTy);
    return true;
  }

  bool handleUnionType(FieldDecl *FD, QualType FieldTy) final {
    addSimpleFieldInit(FD, FieldTy);
    return true;
  }

  // Default inits the type, then calls the init-method in the body
  void handleSyclKernelHandlerType(ParmVarDecl *KernelHandlerArg) {

    // Create and default initialize local clone of kernel handler
    createKernelHandlerClone(SemaRef.getASTContext(),
                             DeclCreator.getKernelDecl(), KernelHandlerArg);

    // Add declaration statement to openCL kernel body
    Stmt *DS =
        new (SemaRef.Context) DeclStmt(DeclGroupRef(KernelHandlerClone),
                                       KernelCallerSrcLoc, KernelCallerSrcLoc);
    BodyStmts.push_back(DS);

    // Generate
    // KernelHandlerClone.__init_specialization_constants_buffer(specialization_constants_buffer)
    // call if target does not have native support for specialization constants.
    // Here, specialization_constants_buffer is the compiler generated kernel
    // argument of type char*.
    if (!isDefaultSPIRArch(SemaRef.Context))
      handleSpecialType(KernelHandlerArg->getType());
  }

  bool enterStream(const CXXRecordDecl *RD, FieldDecl *FD, QualType Ty) final {
    ++StructDepth;
    // Add a dummy init expression to catch the accessor initializers.
    const auto *StreamDecl = Ty->getAsCXXRecordDecl();
    CollectionInitExprs.push_back(createInitListExpr(StreamDecl));

    addFieldMemberExpr(FD, Ty);
    return true;
  }

  bool leaveStream(const CXXRecordDecl *RD, FieldDecl *FD, QualType Ty) final {
    --StructDepth;
    // Stream requires that its 'init' calls happen after its accessors init
    // calls, so add them here instead.
    const auto *StreamDecl = Ty->getAsCXXRecordDecl();

    createSpecialMethodCall(StreamDecl, getInitMethodName(), BodyStmts);
    createSpecialMethodCall(StreamDecl, FinalizeMethodName, FinalizeStmts);

    removeFieldMemberExpr(FD, Ty);

    CollectionInitExprs.pop_back();
    return true;
  }

  bool enterStruct(const CXXRecordDecl *RD, FieldDecl *FD, QualType Ty) final {
    ++StructDepth;
    addCollectionInitListExpr(Ty->getAsCXXRecordDecl());

    addFieldMemberExpr(FD, Ty);
    return true;
  }

  bool leaveStruct(const CXXRecordDecl *, FieldDecl *FD, QualType Ty) final {
    --StructDepth;
    CollectionInitExprs.pop_back();

    removeFieldMemberExpr(FD, Ty);
    return true;
  }

  bool enterStruct(const CXXRecordDecl *RD, const CXXBaseSpecifier &BS,
                   QualType) final {
    ++StructDepth;

    CXXCastPath BasePath;
    QualType DerivedTy(RD->getTypeForDecl(), 0);
    QualType BaseTy = BS.getType();
    SemaRef.CheckDerivedToBaseConversion(DerivedTy, BaseTy, KernelCallerSrcLoc,
                                         SourceRange(), &BasePath,
                                         /*IgnoreBaseAccess*/ true);
    auto Cast = ImplicitCastExpr::Create(
        SemaRef.Context, BaseTy, CK_DerivedToBase, MemberExprBases.back(),
        /* CXXCastPath=*/&BasePath, VK_LValue, FPOptionsOverride());
    MemberExprBases.push_back(Cast);

    addCollectionInitListExpr(BaseTy->getAsCXXRecordDecl());
    return true;
  }

  bool leaveStruct(const CXXRecordDecl *RD, const CXXBaseSpecifier &BS,
                   QualType) final {
    --StructDepth;
    MemberExprBases.pop_back();
    CollectionInitExprs.pop_back();
    return true;
  }

  bool enterArray(FieldDecl *FD, QualType ArrayType,
                  QualType ElementType) final {
    uint64_t ArraySize = SemaRef.getASTContext()
                             .getAsConstantArrayType(ArrayType)
                             ->getSize()
                             .getZExtValue();
    addCollectionInitListExpr(ArrayType, ArraySize);
    ArrayInfos.emplace_back(getFieldEntity(FD, ArrayType), 0);

    // If this is the top-level array, we need to make a MemberExpr in addition
    // to an array subscript.
    addFieldMemberExpr(FD, ArrayType);
    return true;
  }

  bool nextElement(QualType, uint64_t Index) final {
    ArrayInfos.back().second = Index;

    // Pop off the last member expr base.
    if (Index != 0)
      MemberExprBases.pop_back();

    QualType SizeT = SemaRef.getASTContext().getSizeType();

    llvm::APInt IndexVal{
        static_cast<unsigned>(SemaRef.getASTContext().getTypeSize(SizeT)),
        Index, SizeT->isSignedIntegerType()};

    auto IndexLiteral = IntegerLiteral::Create(
        SemaRef.getASTContext(), IndexVal, SizeT, KernelCallerSrcLoc);

    ExprResult IndexExpr = SemaRef.CreateBuiltinArraySubscriptExpr(
        MemberExprBases.back(), KernelCallerSrcLoc, IndexLiteral,
        KernelCallerSrcLoc);

    assert(!IndexExpr.isInvalid());
    MemberExprBases.push_back(IndexExpr.get());
    return true;
  }

  bool leaveArray(FieldDecl *FD, QualType ArrayType,
                  QualType ElementType) final {
    CollectionInitExprs.pop_back();
    ArrayInfos.pop_back();

    assert(
        !SemaRef.getASTContext().getAsConstantArrayType(ArrayType)->getSize() ==
            0 &&
        "Constant arrays must have at least 1 element");
    // Remove the IndexExpr.
    MemberExprBases.pop_back();

    // Remove the field access expr as well.
    removeFieldMemberExpr(FD, ArrayType);
    return true;
  }

  using SyclKernelFieldHandler::handleSyclHalfType;
  using SyclKernelFieldHandler::handleSyclSamplerType;
};

class SyclKernelIntHeaderCreator : public SyclKernelFieldHandler {
  SYCLIntegrationHeader &Header;
  int64_t CurOffset = 0;
  llvm::SmallVector<size_t, 16> ArrayBaseOffsets;
  int StructDepth = 0;

  // A series of functions to calculate the change in offset based on the type.
  int64_t offsetOf(const FieldDecl *FD, QualType ArgTy) const {
    return isArrayElement(FD, ArgTy)
               ? 0
               : SemaRef.getASTContext().getFieldOffset(FD) / 8;
  }

  int64_t offsetOf(const CXXRecordDecl *RD, const CXXRecordDecl *Base) const {
    const ASTRecordLayout &Layout =
        SemaRef.getASTContext().getASTRecordLayout(RD);
    return Layout.getBaseClassOffset(Base).getQuantity();
  }

  void addParam(const FieldDecl *FD, QualType ArgTy,
                SYCLIntegrationHeader::kernel_param_kind_t Kind) {
    addParam(ArgTy, Kind, offsetOf(FD, ArgTy));
  }
  void addParam(QualType ArgTy, SYCLIntegrationHeader::kernel_param_kind_t Kind,
                uint64_t OffsetAdj) {
    uint64_t Size;
    Size = SemaRef.getASTContext().getTypeSizeInChars(ArgTy).getQuantity();
    Header.addParamDesc(Kind, static_cast<unsigned>(Size),
                        static_cast<unsigned>(CurOffset + OffsetAdj));
  }

  // Returns 'true' if the thing we're visiting (Based on the FD/QualType pair)
  // is an element of an array.  This will determine whether we do
  // MemberExprBases in some cases or not, AND determines how we initialize
  // values.
  bool isArrayElement(const FieldDecl *FD, QualType Ty) const {
    return !SemaRef.getASTContext().hasSameType(FD->getType(), Ty);
  }

  // Sets a flag if the kernel is a parallel_for that calls the
  // free function API "this_item".
  void setThisItemIsCalled(FunctionDecl *KernelFunc) {
    if (getKernelInvocationKind(KernelFunc) != InvokeParallelFor)
      return;

    // The call graph for this translation unit.
    CallGraph SYCLCG;
    SYCLCG.addToCallGraph(SemaRef.getASTContext().getTranslationUnitDecl());
    using ChildParentPair =
        std::pair<const FunctionDecl *, const FunctionDecl *>;
    llvm::SmallPtrSet<const FunctionDecl *, 16> Visited;
    llvm::SmallVector<ChildParentPair, 16> WorkList;
    WorkList.push_back({KernelFunc, nullptr});

    while (!WorkList.empty()) {
      const FunctionDecl *FD = WorkList.back().first;
      WorkList.pop_back();
      if (!Visited.insert(FD).second)
        continue; // We've already seen this Decl

      // Check whether this call is to free functions (sycl::this_item(),
      // this_id, etc.).
      if (Util::isSyclFunction(FD, "this_id")) {
        Header.setCallsThisId(true);
        return;
      }
      if (Util::isSyclFunction(FD, "this_item")) {
        Header.setCallsThisItem(true);
        return;
      }
      if (Util::isSyclFunction(FD, "this_nd_item")) {
        Header.setCallsThisNDItem(true);
        return;
      }
      if (Util::isSyclFunction(FD, "this_group")) {
        Header.setCallsThisGroup(true);
        return;
      }

      CallGraphNode *N = SYCLCG.getNode(FD);
      if (!N)
        continue;

      for (const CallGraphNode *CI : *N) {
        if (auto *Callee = dyn_cast<FunctionDecl>(CI->getDecl())) {
          Callee = Callee->getMostRecentDecl();
          if (!Visited.count(Callee))
            WorkList.push_back({Callee, FD});
        }
      }
    }
  }

public:
  static constexpr const bool VisitInsideSimpleContainers = false;
  SyclKernelIntHeaderCreator(Sema &S, SYCLIntegrationHeader &H,
                             const CXXRecordDecl *KernelObj, QualType NameType,
                             StringRef Name, StringRef StableName,
                             FunctionDecl *KernelFunc)
      : SyclKernelFieldHandler(S), Header(H) {
    bool IsSIMDKernel = isESIMDKernelType(KernelObj);
    Header.startKernel(Name, NameType, StableName, KernelObj->getLocation(),
                       IsSIMDKernel);
    setThisItemIsCalled(KernelFunc);
  }

  bool handleSyclAccessorType(const CXXRecordDecl *RD,
                              const CXXBaseSpecifier &BC,
                              QualType FieldTy) final {
    const auto *AccTy =
        cast<ClassTemplateSpecializationDecl>(FieldTy->getAsRecordDecl());
    assert(AccTy->getTemplateArgs().size() >= 2 &&
           "Incorrect template args for Accessor Type");
    int Dims = static_cast<int>(
        AccTy->getTemplateArgs()[1].getAsIntegral().getExtValue());
    int Info = getAccessTarget(AccTy) | (Dims << 11);
    Header.addParamDesc(SYCLIntegrationHeader::kind_accessor, Info,
                        CurOffset +
                            offsetOf(RD, BC.getType()->getAsCXXRecordDecl()));
    return true;
  }

  bool handleSyclAccessorType(FieldDecl *FD, QualType FieldTy) final {
    const auto *AccTy =
        cast<ClassTemplateSpecializationDecl>(FieldTy->getAsRecordDecl());
    assert(AccTy->getTemplateArgs().size() >= 2 &&
           "Incorrect template args for Accessor Type");
    int Dims = static_cast<int>(
        AccTy->getTemplateArgs()[1].getAsIntegral().getExtValue());
    int Info = getAccessTarget(AccTy) | (Dims << 11);

    Header.addParamDesc(SYCLIntegrationHeader::kind_accessor, Info,
                        CurOffset + offsetOf(FD, FieldTy));
    return true;
  }

  bool handleSyclSamplerType(FieldDecl *FD, QualType FieldTy) final {
    const auto *SamplerTy = FieldTy->getAsCXXRecordDecl();
    assert(SamplerTy && "Sampler type must be a C++ record type");
    CXXMethodDecl *InitMethod = getMethodByName(SamplerTy, InitMethodName);
    assert(InitMethod && "sampler must have __init method");

    // sampler __init method has only one argument
    const ParmVarDecl *SamplerArg = InitMethod->getParamDecl(0);
    assert(SamplerArg && "sampler __init method must have sampler parameter");

    // For samplers, we do some special work to ONLY initialize the first item
    // to the InitMethod as a performance improvement presumably, so the normal
    // offsetOf calculation wouldn't work correctly. Therefore, we need to call
    // a version of addParam where we calculate the offset based on the true
    // FieldDecl/FieldType pair, rather than the SampleArg type.
    addParam(SamplerArg->getType(), SYCLIntegrationHeader::kind_sampler,
             offsetOf(FD, FieldTy));
    return true;
  }

  bool handleSyclSpecConstantType(FieldDecl *FD, QualType FieldTy) final {
    const TemplateArgumentList &TemplateArgs =
        cast<ClassTemplateSpecializationDecl>(FieldTy->getAsRecordDecl())
            ->getTemplateInstantiationArgs();
    assert(TemplateArgs.size() == 2 &&
           "Incorrect template args for spec constant type");
    // Get specialization constant ID type, which is the second template
    // argument.
    QualType SpecConstIDTy = TemplateArgs.get(1).getAsType().getCanonicalType();
    const std::string SpecConstName = PredefinedExpr::ComputeName(
        SemaRef.getASTContext(), PredefinedExpr::UniqueStableNameType,
        SpecConstIDTy);
    Header.addSpecConstant(SpecConstName, SpecConstIDTy);
    return true;
  }

  bool handlePointerType(FieldDecl *FD, QualType FieldTy) final {
    addParam(FD, FieldTy,
             ((StructDepth) ? SYCLIntegrationHeader::kind_std_layout
                            : SYCLIntegrationHeader::kind_pointer));
    return true;
  }

  bool handleScalarType(FieldDecl *FD, QualType FieldTy) final {
    addParam(FD, FieldTy, SYCLIntegrationHeader::kind_std_layout);
    return true;
  }

  bool handleSimpleArrayType(FieldDecl *FD, QualType FieldTy) final {
    // Arrays are always wrapped inside of structs, so just treat it as a simple
    // struct.
    addParam(FD, FieldTy, SYCLIntegrationHeader::kind_std_layout);
    return true;
  }

  bool handleNonDecompStruct(const CXXRecordDecl *, FieldDecl *FD,
                             QualType Ty) final {
    addParam(FD, Ty, SYCLIntegrationHeader::kind_std_layout);
    return true;
  }

  bool handleNonDecompStruct(const CXXRecordDecl *Base,
                             const CXXBaseSpecifier &, QualType Ty) final {
    addParam(Ty, SYCLIntegrationHeader::kind_std_layout,
             offsetOf(Base, Ty->getAsCXXRecordDecl()));
    return true;
  }

  bool handleUnionType(FieldDecl *FD, QualType FieldTy) final {
    return handleScalarType(FD, FieldTy);
  }

  bool handleSyclStreamType(FieldDecl *FD, QualType FieldTy) final {
    addParam(FD, FieldTy, SYCLIntegrationHeader::kind_std_layout);
    return true;
  }

  bool handleSyclStreamType(const CXXRecordDecl *, const CXXBaseSpecifier &BC,
                            QualType FieldTy) final {
    // FIXME SYCL stream should be usable as a base type
    // See https://github.com/intel/llvm/issues/1552
    return true;
  }

  bool handleSyclHalfType(FieldDecl *FD, QualType FieldTy) final {
    addParam(FD, FieldTy, SYCLIntegrationHeader::kind_std_layout);
    return true;
  }

  void handleSyclKernelHandlerType(QualType Ty) {
    // The compiler generated kernel argument used to initialize SYCL 2020
    // specialization constants, `specialization_constants_buffer`, should
    // have corresponding entry in integration header. This argument is
    // only generated when target has no native support for specialization
    // constants.
    ASTContext &Context = SemaRef.getASTContext();
    if (isDefaultSPIRArch(Context))
      return;

    // Offset is zero since kernel_handler argument is not part of
    // kernel object (i.e. it is not captured)
    addParam(Context.getPointerType(Context.CharTy),
             SYCLIntegrationHeader::kind_specialization_constants_buffer, 0);
  }

  bool enterStream(const CXXRecordDecl *, FieldDecl *FD, QualType Ty) final {
    ++StructDepth;
    CurOffset += offsetOf(FD, Ty);
    return true;
  }

  bool leaveStream(const CXXRecordDecl *, FieldDecl *FD, QualType Ty) final {
    --StructDepth;
    CurOffset -= offsetOf(FD, Ty);
    return true;
  }

  bool enterStruct(const CXXRecordDecl *, FieldDecl *FD, QualType Ty) final {
    ++StructDepth;
    CurOffset += offsetOf(FD, Ty);
    return true;
  }

  bool leaveStruct(const CXXRecordDecl *, FieldDecl *FD, QualType Ty) final {
    --StructDepth;
    CurOffset -= offsetOf(FD, Ty);
    return true;
  }

  bool enterStruct(const CXXRecordDecl *RD, const CXXBaseSpecifier &BS,
                   QualType) final {
    CurOffset += offsetOf(RD, BS.getType()->getAsCXXRecordDecl());
    return true;
  }

  bool leaveStruct(const CXXRecordDecl *RD, const CXXBaseSpecifier &BS,
                   QualType) final {
    CurOffset -= offsetOf(RD, BS.getType()->getAsCXXRecordDecl());
    return true;
  }

  bool enterArray(FieldDecl *FD, QualType ArrayTy, QualType) final {
    ArrayBaseOffsets.push_back(CurOffset + offsetOf(FD, ArrayTy));
    return true;
  }

  bool nextElement(QualType ET, uint64_t Index) final {
    int64_t Size = SemaRef.getASTContext().getTypeSizeInChars(ET).getQuantity();
    CurOffset = ArrayBaseOffsets.back() + Size * Index;
    return true;
  }

  bool leaveArray(FieldDecl *FD, QualType ArrayTy, QualType) final {
    CurOffset = ArrayBaseOffsets.pop_back_val();
    CurOffset -= offsetOf(FD, ArrayTy);
    return true;
  }

  using SyclKernelFieldHandler::enterStruct;
  using SyclKernelFieldHandler::handleSyclHalfType;
  using SyclKernelFieldHandler::handleSyclSamplerType;
  using SyclKernelFieldHandler::leaveStruct;
};

} // namespace

class SYCLKernelNameTypeVisitor
    : public TypeVisitor<SYCLKernelNameTypeVisitor>,
      public ConstTemplateArgumentVisitor<SYCLKernelNameTypeVisitor> {
  Sema &S;
  SourceLocation KernelInvocationFuncLoc;
  QualType KernelNameType;
  using InnerTypeVisitor = TypeVisitor<SYCLKernelNameTypeVisitor>;
  using InnerTemplArgVisitor =
      ConstTemplateArgumentVisitor<SYCLKernelNameTypeVisitor>;
  bool IsInvalid = false;

  void VisitTemplateArgs(ArrayRef<TemplateArgument> Args) {
    for (auto &A : Args)
      Visit(A);
  }

public:
  SYCLKernelNameTypeVisitor(Sema &S, SourceLocation KernelInvocationFuncLoc,
                            QualType KernelNameType)
      : S(S), KernelInvocationFuncLoc(KernelInvocationFuncLoc),
        KernelNameType(KernelNameType) {}

  bool isValid() { return !IsInvalid; }

  void Visit(QualType T) {
    if (T.isNull())
      return;
    const CXXRecordDecl *RD = T->getAsCXXRecordDecl();
    if (!RD) {
      if (T->isNullPtrType()) {
        S.Diag(KernelInvocationFuncLoc, diag::err_sycl_kernel_incorrectly_named)
            << KernelNameType;
        S.Diag(KernelInvocationFuncLoc, diag::note_invalid_type_in_sycl_kernel)
            << /* kernel name cannot be a type in the std namespace */ 2 << T;
        IsInvalid = true;
      }
      return;
    }
    // If KernelNameType has template args visit each template arg via
    // ConstTemplateArgumentVisitor
    if (const auto *TSD = dyn_cast<ClassTemplateSpecializationDecl>(RD)) {
      ArrayRef<TemplateArgument> Args = TSD->getTemplateArgs().asArray();
      VisitTemplateArgs(Args);
    } else {
      InnerTypeVisitor::Visit(T.getTypePtr());
    }
  }

  void Visit(const TemplateArgument &TA) {
    if (TA.isNull())
      return;
    InnerTemplArgVisitor::Visit(TA);
  }

  void VisitEnumType(const EnumType *T) {
    const EnumDecl *ED = T->getDecl();
    if (!ED->isScoped() && !ED->isFixed()) {
      S.Diag(KernelInvocationFuncLoc, diag::err_sycl_kernel_incorrectly_named)
          << KernelNameType;
      S.Diag(KernelInvocationFuncLoc, diag::note_invalid_type_in_sycl_kernel)
          << /* Unscoped enum requires fixed underlying type */ 1
          << QualType(ED->getTypeForDecl(), 0);
      IsInvalid = true;
    }
  }

  void VisitRecordType(const RecordType *T) {
    return VisitTagDecl(T->getDecl());
  }

  void VisitTagDecl(const TagDecl *Tag) {
    bool UnnamedLambdaEnabled =
        S.getASTContext().getLangOpts().SYCLUnnamedLambda;
    const DeclContext *DeclCtx = Tag->getDeclContext();
    if (DeclCtx && !UnnamedLambdaEnabled) {
      auto *NameSpace = dyn_cast_or_null<NamespaceDecl>(DeclCtx);
      if (NameSpace && NameSpace->isStdNamespace()) {
        S.Diag(KernelInvocationFuncLoc, diag::err_sycl_kernel_incorrectly_named)
            << KernelNameType;
        S.Diag(KernelInvocationFuncLoc, diag::note_invalid_type_in_sycl_kernel)
            << /* kernel name cannot be a type in the std namespace */ 2
            << QualType(Tag->getTypeForDecl(), 0);
        IsInvalid = true;
        return;
      }
      if (!DeclCtx->isTranslationUnit() && !isa<NamespaceDecl>(DeclCtx)) {
        const bool KernelNameIsMissing = Tag->getName().empty();
        if (KernelNameIsMissing) {
          S.Diag(KernelInvocationFuncLoc,
                 diag::err_sycl_kernel_incorrectly_named)
              << KernelNameType;
          S.Diag(KernelInvocationFuncLoc,
                 diag::note_invalid_type_in_sycl_kernel)
              << /* unnamed type used in a SYCL kernel name */ 3;
          IsInvalid = true;
          return;
        }
        if (Tag->isCompleteDefinition()) {
          S.Diag(KernelInvocationFuncLoc,
                 diag::err_sycl_kernel_incorrectly_named)
              << KernelNameType;
          S.Diag(KernelInvocationFuncLoc,
                 diag::note_invalid_type_in_sycl_kernel)
              << /* kernel name is not globally-visible */ 0
              << QualType(Tag->getTypeForDecl(), 0);
          IsInvalid = true;
        } else {
          S.Diag(KernelInvocationFuncLoc, diag::warn_sycl_implicit_decl);
          S.Diag(Tag->getSourceRange().getBegin(), diag::note_previous_decl)
              << Tag->getName();
        }
      }
    }
  }

  void VisitTypeTemplateArgument(const TemplateArgument &TA) {
    QualType T = TA.getAsType();
    if (const auto *ET = T->getAs<EnumType>())
      VisitEnumType(ET);
    else
      Visit(T);
  }

  void VisitIntegralTemplateArgument(const TemplateArgument &TA) {
    QualType T = TA.getIntegralType();
    if (const EnumType *ET = T->getAs<EnumType>())
      VisitEnumType(ET);
  }

  void VisitTemplateTemplateArgument(const TemplateArgument &TA) {
    TemplateDecl *TD = TA.getAsTemplate().getAsTemplateDecl();
    assert(TD && "template declaration must be available");
    TemplateParameterList *TemplateParams = TD->getTemplateParameters();
    for (NamedDecl *P : *TemplateParams) {
      if (NonTypeTemplateParmDecl *TemplateParam =
              dyn_cast<NonTypeTemplateParmDecl>(P))
        if (const EnumType *ET = TemplateParam->getType()->getAs<EnumType>())
          VisitEnumType(ET);
    }
  }

  void VisitPackTemplateArgument(const TemplateArgument &TA) {
    VisitTemplateArgs(TA.getPackAsArray());
  }
};

void Sema::CheckSYCLKernelCall(FunctionDecl *KernelFunc, SourceRange CallLoc,
                               ArrayRef<const Expr *> Args) {
  const CXXRecordDecl *KernelObj = getKernelObjectType(KernelFunc);
  QualType KernelNameType =
      calculateKernelNameType(getASTContext(), KernelFunc);
  if (!KernelObj) {
    Diag(Args[0]->getExprLoc(), diag::err_sycl_kernel_not_function_object);
    KernelFunc->setInvalidDecl();
    return;
  }

  if (KernelObj->isLambda()) {
    for (const LambdaCapture &LC : KernelObj->captures())
      if (LC.capturesThis() && LC.isImplicit()) {
        Diag(LC.getLocation(), diag::err_implicit_this_capture);
        Diag(CallLoc.getBegin(), diag::note_used_here);
        KernelFunc->setInvalidDecl();
      }
  }

  // check that calling kernel conforms to spec
  QualType KernelParamTy = KernelFunc->getParamDecl(0)->getType();
  if (KernelParamTy->isReferenceType()) {
    // passing by reference, so emit warning if not using SYCL 2020
    if (LangOpts.getSYCLVersion() < LangOptions::SYCL_2020)
      Diag(KernelFunc->getLocation(), diag::warn_sycl_pass_by_reference_future);
  } else {
    // passing by value.  emit warning if using SYCL 2020 or greater
    if (LangOpts.getSYCLVersion() > LangOptions::SYCL_2017)
      Diag(KernelFunc->getLocation(), diag::warn_sycl_pass_by_value_deprecated);
  }

  // Do not visit invalid kernel object.
  if (KernelObj->isInvalidDecl())
    return;

  SyclKernelDecompMarker DecompMarker(*this);
  SyclKernelFieldChecker FieldChecker(*this);
  SyclKernelUnionChecker UnionChecker(*this);

  bool IsSIMDKernel = isESIMDKernelType(KernelObj);
  SyclKernelArgsSizeChecker ArgsSizeChecker(*this, Args[0]->getExprLoc(),
                                            IsSIMDKernel);

  KernelObjVisitor Visitor{*this};
  SYCLKernelNameTypeVisitor KernelNameTypeVisitor(*this, Args[0]->getExprLoc(),
                                                  KernelNameType);

  DiagnosingSYCLKernel = true;

  // Emit diagnostics for SYCL device kernels only
  if (LangOpts.SYCLIsDevice)
    KernelNameTypeVisitor.Visit(KernelNameType);
  Visitor.VisitRecordBases(KernelObj, FieldChecker, UnionChecker, DecompMarker);
  Visitor.VisitRecordFields(KernelObj, FieldChecker, UnionChecker,
                            DecompMarker);
  // ArgSizeChecker needs to happen after DecompMarker has completed, since it
  // cares about the decomp attributes. DecompMarker cannot run before the
  // others, since it counts on the FieldChecker to make sure it is visiting
  // valid arrays/etc. Thus, ArgSizeChecker has its own visitation.
  if (FieldChecker.isValid() && UnionChecker.isValid()) {
    Visitor.VisitRecordBases(KernelObj, ArgsSizeChecker);
    Visitor.VisitRecordFields(KernelObj, ArgsSizeChecker);
  }
  DiagnosingSYCLKernel = false;
  // Set the kernel function as invalid, if any of the checkers fail validation.
  if (!FieldChecker.isValid() || !UnionChecker.isValid() ||
      !KernelNameTypeVisitor.isValid())
    KernelFunc->setInvalidDecl();
}

// For a wrapped parallel_for, copy attributes from original
// kernel to wrapped kernel.
void Sema::copySYCLKernelAttrs(const CXXRecordDecl *KernelObj) {
  // Get the operator() function of the wrapper.
  CXXMethodDecl *OpParens = getOperatorParens(KernelObj);
  assert(OpParens && "invalid kernel object");

  typedef std::pair<FunctionDecl *, FunctionDecl *> ChildParentPair;
  llvm::SmallPtrSet<FunctionDecl *, 16> Visited;
  llvm::SmallVector<ChildParentPair, 16> WorkList;
  WorkList.push_back({OpParens, nullptr});
  FunctionDecl *KernelBody = nullptr;

  CallGraph SYCLCG;
  SYCLCG.addToCallGraph(getASTContext().getTranslationUnitDecl());
  while (!WorkList.empty()) {
    FunctionDecl *FD = WorkList.back().first;
    FunctionDecl *ParentFD = WorkList.back().second;

    if ((ParentFD == OpParens) && isSYCLKernelBodyFunction(FD)) {
      KernelBody = FD;
      break;
    }

    WorkList.pop_back();
    if (!Visited.insert(FD).second)
      continue; // We've already seen this Decl

    CallGraphNode *N = SYCLCG.getNode(FD);
    if (!N)
      continue;

    for (const CallGraphNode *CI : *N) {
      if (auto *Callee = dyn_cast<FunctionDecl>(CI->getDecl())) {
        Callee = Callee->getMostRecentDecl();
        if (!Visited.count(Callee))
          WorkList.push_back({Callee, FD});
      }
    }
  }

  assert(KernelBody && "improper parallel_for wrap");
  if (KernelBody) {
    llvm::SmallVector<Attr *, 4> Attrs;
    collectSYCLAttributes(*this, KernelBody, Attrs);
    if (!Attrs.empty())
      llvm::for_each(Attrs, [OpParens](Attr *A) { OpParens->addAttr(A); });
  }
}

// Generates the OpenCL kernel using KernelCallerFunc (kernel caller
// function) defined is SYCL headers.
// Generated OpenCL kernel contains the body of the kernel caller function,
// receives OpenCL like parameters and additionally does some manipulation to
// initialize captured lambda/functor fields with these parameters.
// SYCL runtime marks kernel caller function with sycl_kernel attribute.
// To be able to generate OpenCL kernel from KernelCallerFunc we put
// the following requirements to the function which SYCL runtime can mark with
// sycl_kernel attribute:
//   - Must be template function with at least two template parameters.
//     First parameter must represent "unique kernel name"
//     Second parameter must be the function object type
//   - Must have only one function parameter - function object.
//
// Example of kernel caller function:
//   template <typename KernelName, typename KernelType/*, ...*/>
//   __attribute__((sycl_kernel)) void kernel_caller_function(KernelType
//                                                            KernelFuncObj) {
//     KernelFuncObj();
//   }
//
//
void Sema::ConstructOpenCLKernel(FunctionDecl *KernelCallerFunc,
                                 MangleContext &MC) {
  // The first argument to the KernelCallerFunc is the lambda object.
  const CXXRecordDecl *KernelObj = getKernelObjectType(KernelCallerFunc);
  assert(KernelObj && "invalid kernel caller");

  // Do not visit invalid kernel object.
  if (KernelObj->isInvalidDecl())
    return;

  // Calculate both names, since Integration headers need both.
  std::string CalculatedName, StableName;
  std::tie(CalculatedName, StableName) =
      constructKernelName(*this, KernelCallerFunc, MC);
  StringRef KernelName(getLangOpts().SYCLUnnamedLambda ? StableName
                                                       : CalculatedName);

  // Attributes of a user-written SYCL kernel must be copied to the internally
  // generated alternative kernel, identified by a known string in its name.
  if (StableName.find("__pf_kernel_wrapper") != std::string::npos)
    copySYCLKernelAttrs(KernelObj);

  bool IsSIMDKernel = isESIMDKernelType(KernelObj);

  SyclKernelDeclCreator kernel_decl(*this, KernelName, KernelObj->getLocation(),
                                    KernelCallerFunc->isInlined(),
                                    IsSIMDKernel);
  SyclKernelBodyCreator kernel_body(*this, kernel_decl, KernelObj,
                                    KernelCallerFunc);
  SyclKernelIntHeaderCreator int_header(
      *this, getSyclIntegrationHeader(), KernelObj,
      calculateKernelNameType(Context, KernelCallerFunc), KernelName,
      StableName, KernelCallerFunc);

  KernelObjVisitor Visitor{*this};
  Visitor.VisitRecordBases(KernelObj, kernel_decl, kernel_body, int_header);
  Visitor.VisitRecordFields(KernelObj, kernel_decl, kernel_body, int_header);

  if (ParmVarDecl *KernelHandlerArg =
          getSyclKernelHandlerArg(KernelCallerFunc)) {
    kernel_decl.handleSyclKernelHandlerType();
    kernel_body.handleSyclKernelHandlerType(KernelHandlerArg);
    int_header.handleSyclKernelHandlerType(KernelHandlerArg->getType());
  }
}

void Sema::MarkDevice(void) {
  // Create the call graph so we can detect recursion and check the validity
  // of new operator overrides. Add the kernel function itself in case
  // it is recursive.
  MarkDeviceFunction Marker(*this);
  Marker.SYCLCG.addToCallGraph(getASTContext().getTranslationUnitDecl());

  // Iterate through SYCL_EXTERNAL functions and add them to the device decls.
  for (const auto &entry : *Marker.SYCLCG.getRoot()) {
    if (auto *FD = dyn_cast<FunctionDecl>(entry.Callee->getDecl())) {
      if (FD->hasAttr<SYCLDeviceAttr>() && !FD->hasAttr<SYCLKernelAttr>() &&
          FD->hasBody())
        addSyclDeviceDecl(FD);
    }
  }

  for (Decl *D : syclDeviceDecls()) {
    if (auto SYCLKernel = dyn_cast<FunctionDecl>(D)) {
      llvm::SmallPtrSet<FunctionDecl *, 10> VisitedSet;
      Marker.CollectKernelSet(SYCLKernel, SYCLKernel, VisitedSet);

      // Let's propagate attributes from device functions to a SYCL kernels
      llvm::SmallVector<Attr *, 4> Attrs;
      // This function collects all kernel attributes which might be applied to
      // a device functions, but need to be propagated down to callers, i.e.
      // SYCL kernels
      FunctionDecl *KernelBody =
          Marker.CollectPossibleKernelAttributes(SYCLKernel, Attrs);

      for (auto *A : Attrs) {
        switch (A->getKind()) {
        case attr::Kind::IntelReqdSubGroupSize: {
          auto *Attr = cast<IntelReqdSubGroupSizeAttr>(A);
          const auto *KBSimdAttr =
              KernelBody ? KernelBody->getAttr<SYCLSimdAttr>() : nullptr;
          if (auto *Existing =
                  SYCLKernel->getAttr<IntelReqdSubGroupSizeAttr>()) {
            if (getIntExprValue(Existing->getValue(), getASTContext()) !=
                getIntExprValue(Attr->getValue(), getASTContext())) {
              Diag(SYCLKernel->getLocation(),
                   diag::err_conflicting_sycl_kernel_attributes);
              Diag(Existing->getLocation(), diag::note_conflicting_attribute);
              Diag(Attr->getLocation(), diag::note_conflicting_attribute);
              SYCLKernel->setInvalidDecl();
            }
          } else if (KBSimdAttr && (getIntExprValue(Attr->getValue(),
                                                    getASTContext()) != 1)) {
            reportConflictingAttrs(*this, KernelBody, KBSimdAttr, Attr);
          } else {
            SYCLKernel->addAttr(A);
          }
          break;
        }
        case attr::Kind::ReqdWorkGroupSize: {
          auto *RWGSA = cast<ReqdWorkGroupSizeAttr>(A);
          if (auto *Existing = SYCLKernel->getAttr<ReqdWorkGroupSizeAttr>()) {
            ASTContext &Ctx = getASTContext();
            if (Existing->getXDimVal(Ctx) != RWGSA->getXDimVal(Ctx) ||
                Existing->getYDimVal(Ctx) != RWGSA->getYDimVal(Ctx) ||
                Existing->getZDimVal(Ctx) != RWGSA->getZDimVal(Ctx)) {
              Diag(SYCLKernel->getLocation(),
                   diag::err_conflicting_sycl_kernel_attributes);
              Diag(Existing->getLocation(), diag::note_conflicting_attribute);
              Diag(RWGSA->getLocation(), diag::note_conflicting_attribute);
              SYCLKernel->setInvalidDecl();
            }
          } else if (auto *Existing =
                         SYCLKernel->getAttr<SYCLIntelMaxWorkGroupSizeAttr>()) {
            ASTContext &Ctx = getASTContext();
            if (Existing->getXDimVal(Ctx) < RWGSA->getXDimVal(Ctx) ||
                Existing->getYDimVal(Ctx) < RWGSA->getYDimVal(Ctx) ||
                Existing->getZDimVal(Ctx) < RWGSA->getZDimVal(Ctx)) {
              Diag(SYCLKernel->getLocation(),
                   diag::err_conflicting_sycl_kernel_attributes);
              Diag(Existing->getLocation(), diag::note_conflicting_attribute);
              Diag(RWGSA->getLocation(), diag::note_conflicting_attribute);
              SYCLKernel->setInvalidDecl();
            } else {
              SYCLKernel->addAttr(A);
            }
          } else {
            SYCLKernel->addAttr(A);
          }
          break;
        }
        case attr::Kind::SYCLIntelMaxWorkGroupSize: {
          auto *SIMWGSA = cast<SYCLIntelMaxWorkGroupSizeAttr>(A);
          if (auto *Existing = SYCLKernel->getAttr<ReqdWorkGroupSizeAttr>()) {
            ASTContext &Ctx = getASTContext();
            if (Existing->getXDimVal(Ctx) > SIMWGSA->getXDimVal(Ctx) ||
                Existing->getYDimVal(Ctx) > SIMWGSA->getYDimVal(Ctx) ||
                Existing->getZDimVal(Ctx) > SIMWGSA->getZDimVal(Ctx)) {
              Diag(SYCLKernel->getLocation(),
                   diag::err_conflicting_sycl_kernel_attributes);
              Diag(Existing->getLocation(), diag::note_conflicting_attribute);
              Diag(SIMWGSA->getLocation(), diag::note_conflicting_attribute);
              SYCLKernel->setInvalidDecl();
            } else {
              SYCLKernel->addAttr(A);
            }
          } else {
            SYCLKernel->addAttr(A);
          }
          break;
        }
        case attr::Kind::SYCLIntelKernelArgsRestrict:
        case attr::Kind::SYCLIntelNumSimdWorkItems:
        case attr::Kind::SYCLIntelSchedulerTargetFmaxMhz:
        case attr::Kind::SYCLIntelMaxGlobalWorkDim:
        case attr::Kind::SYCLIntelNoGlobalWorkOffset:
        case attr::Kind::SYCLIntelUseStallEnableClusters:
        case attr::Kind::SYCLIntelLoopFuse:
        case attr::Kind::SYCLIntelFPGADisableLoopPipelining:
        case attr::Kind::SYCLIntelFPGAInitiationInterval:
        case attr::Kind::SYCLSimd: {
          if ((A->getKind() == attr::Kind::SYCLSimd) && KernelBody &&
              !KernelBody->getAttr<SYCLSimdAttr>()) {
            // Usual kernel can't call ESIMD functions.
            Diag(KernelBody->getLocation(),
                 diag::err_sycl_function_attribute_mismatch)
                << A;
            Diag(A->getLocation(), diag::note_attribute);
            KernelBody->setInvalidDecl();
          } else
            SYCLKernel->addAttr(A);
          break;
        }
        // TODO: vec_len_hint should be handled here
        default:
          // Seeing this means that CollectPossibleKernelAttributes was
          // updated while this switch wasn't...or something went wrong
          llvm_unreachable("Unexpected attribute was collected by "
                           "CollectPossibleKernelAttributes");
        }
      }
    }
  }
  for (const auto &elt : Marker.KernelSet) {
    if (FunctionDecl *Def = elt->getDefinition())
      Marker.TraverseStmt(Def->getBody());
  }
}

// -----------------------------------------------------------------------------
// SYCL device specific diagnostics implementation
// -----------------------------------------------------------------------------

Sema::SemaDiagnosticBuilder
Sema::SYCLDiagIfDeviceCode(SourceLocation Loc, unsigned DiagID,
                           DeviceDiagnosticReason Reason) {
  assert(getLangOpts().SYCLIsDevice &&
         "Should only be called during SYCL compilation");
  FunctionDecl *FD = dyn_cast<FunctionDecl>(getCurLexicalContext());
  SemaDiagnosticBuilder::Kind DiagKind = [this, FD, Reason] {
    if (DiagnosingSYCLKernel)
      return SemaDiagnosticBuilder::K_ImmediateWithCallStack;
    if (!FD)
      return SemaDiagnosticBuilder::K_Nop;
    if (getEmissionStatus(FD) == Sema::FunctionEmissionStatus::Emitted) {
      // Skip the diagnostic if we know it won't be emitted.
      if ((getEmissionReason(FD) & Reason) ==
          Sema::DeviceDiagnosticReason::None)
        return SemaDiagnosticBuilder::K_Nop;

      return SemaDiagnosticBuilder::K_ImmediateWithCallStack;
    }
    return SemaDiagnosticBuilder::K_Deferred;
  }();
  return SemaDiagnosticBuilder(DiagKind, Loc, DiagID, FD, *this, Reason);
}

bool Sema::checkSYCLDeviceFunction(SourceLocation Loc, FunctionDecl *Callee) {
  assert(getLangOpts().SYCLIsDevice &&
         "Should only be called during SYCL compilation");
  assert(Callee && "Callee may not be null.");

  // Errors in unevaluated context don't need to be generated,
  // so we can safely skip them.
  if (isUnevaluatedContext() || isConstantEvaluated())
    return true;

  FunctionDecl *Caller = dyn_cast<FunctionDecl>(getCurLexicalContext());

  if (!Caller)
    return true;

  SemaDiagnosticBuilder::Kind DiagKind = SemaDiagnosticBuilder::K_Nop;

  // TODO Set DiagKind to K_Immediate/K_Deferred to emit diagnostics for Callee
  SemaDiagnosticBuilder(DiagKind, Loc, diag::err_sycl_restrict, Caller, *this,
                        DeviceDiagnosticReason::Sycl)
      << Sema::KernelCallUndefinedFunction;
  SemaDiagnosticBuilder(DiagKind, Callee->getLocation(),
<<<<<<< HEAD
                        diag::note_previous_decl, Caller, *this)
=======
                        diag::note_previous_decl, Caller, *this,
                        DeviceDiagnosticReason::Sycl)
>>>>>>> ae453335
      << Callee;

  return DiagKind != SemaDiagnosticBuilder::K_Immediate &&
         DiagKind != SemaDiagnosticBuilder::K_ImmediateWithCallStack;
}

void Sema::finalizeSYCLDelayedAnalysis(const FunctionDecl *Caller,
                                       const FunctionDecl *Callee,
                                       SourceLocation Loc) {
  // Somehow an unspecialized template appears to be in callgraph or list of
  // device functions. We don't want to emit diagnostic here.
  if (Callee->getTemplatedKind() == FunctionDecl::TK_FunctionTemplate)
    return;

  Callee = Callee->getMostRecentDecl();
  bool HasAttr =
      Callee->hasAttr<SYCLDeviceAttr>() || Callee->hasAttr<SYCLKernelAttr>();

  // Disallow functions with neither definition nor SYCL_EXTERNAL mark
  bool NotDefinedNoAttr = !Callee->isDefined() && !HasAttr;

  if (NotDefinedNoAttr && !Callee->getBuiltinID()) {
    Diag(Loc, diag::err_sycl_restrict) << Sema::KernelCallUndefinedFunction;
    Diag(Callee->getLocation(), diag::note_previous_decl) << Callee;
    Diag(Caller->getLocation(), diag::note_called_by) << Caller;
  }
}

bool Sema::checkAllowedSYCLInitializer(VarDecl *VD, bool CheckValueDependent) {
  assert(getLangOpts().SYCLIsDevice &&
         "Should only be called during SYCL compilation");

  if (VD->isInvalidDecl() || !VD->hasInit() || !VD->hasGlobalStorage())
    return true;

  const Expr *Init = VD->getInit();
  bool ValueDependent = CheckValueDependent && Init->isValueDependent();
  bool isConstantInit =
      Init && !ValueDependent && Init->isConstantInitializer(Context, false);
  if (!VD->isConstexpr() && Init && !ValueDependent && !isConstantInit)
    return false;

  return true;
}

// -----------------------------------------------------------------------------
// Integration header functionality implementation
// -----------------------------------------------------------------------------

/// Returns a string ID of given parameter kind - used in header
/// emission.
static const char *paramKind2Str(KernelParamKind K) {
#define CASE(x)                                                                \
  case SYCLIntegrationHeader::kind_##x:                                        \
    return "kind_" #x
  switch (K) {
    CASE(accessor);
    CASE(std_layout);
    CASE(sampler);
    CASE(specialization_constants_buffer);
    CASE(pointer);
  }
  return "<ERROR>";

#undef CASE
}

// Emits forward declarations of classes and template classes on which
// declaration of given type depends.
// For example, consider SimpleVadd
// class specialization in parallel_for below:
//
//   template <typename T1, unsigned int N, typename ... T2>
//   class SimpleVadd;
//   ...
//   template <unsigned int N, typename T1, typename ... T2>
//   void simple_vadd(const std::array<T1, N>& VA, const std::array<T1, N>&
//   VB,
//     std::array<T1, N>& VC, int param, T2 ... varargs) {
//     ...
//     deviceQueue.submit([&](cl::sycl::handler& cgh) {
//       ...
//       cgh.parallel_for<class SimpleVadd<T1, N, T2...>>(...)
//       ...
//     }
//     ...
//   }
//   ...
//   class MyClass {...};
//   template <typename T> class MyInnerTmplClass { ... }
//   template <typename T> class MyTmplClass { ... }
//   ...
//   MyClass *c = new MyClass();
//   MyInnerTmplClass<MyClass**> c1(&c);
//   simple_vadd(A, B, C, 5, 'a', 1.f,
//     new MyTmplClass<MyInnerTmplClass<MyClass**>>(c1));
//
// it will generate the following forward declarations:
//   class MyClass;
//   template <typename T> class MyInnerTmplClass;
//   template <typename T> class MyTmplClass;
//   template <typename T1, unsigned int N, typename ...T2> class SimpleVadd;
//
class SYCLFwdDeclEmitter
    : public TypeVisitor<SYCLFwdDeclEmitter>,
      public ConstTemplateArgumentVisitor<SYCLFwdDeclEmitter> {
  using InnerTypeVisitor = TypeVisitor<SYCLFwdDeclEmitter>;
  using InnerTemplArgVisitor = ConstTemplateArgumentVisitor<SYCLFwdDeclEmitter>;
  raw_ostream &OS;
  llvm::SmallPtrSet<const NamedDecl *, 4> Printed;
  PrintingPolicy Policy;

  void printForwardDecl(NamedDecl *D) {
    // wrap the declaration into namespaces if needed
    unsigned NamespaceCnt = 0;
    std::string NSStr = "";
    const DeclContext *DC = D->getDeclContext();

    while (DC) {
      const auto *NS = dyn_cast_or_null<NamespaceDecl>(DC);

      if (!NS)
        break;

      ++NamespaceCnt;
      const StringRef NSInlinePrefix = NS->isInline() ? "inline " : "";
      NSStr.insert(
          0,
          Twine(NSInlinePrefix + "namespace " + NS->getName() + " { ").str());
      DC = NS->getDeclContext();
    }
    OS << NSStr;
    if (NamespaceCnt > 0)
      OS << "\n";

    D->print(OS, Policy);

    if (const auto *ED = dyn_cast<EnumDecl>(D)) {
      QualType T = ED->getIntegerType();
      // Backup since getIntegerType() returns null for enum forward
      // declaration with no fixed underlying type
      if (T.isNull())
        T = ED->getPromotionType();
      OS << " : " << T.getAsString();
    }

    OS << ";\n";

    // print closing braces for namespaces if needed
    for (unsigned I = 0; I < NamespaceCnt; ++I)
      OS << "}";
    if (NamespaceCnt > 0)
      OS << "\n";
  }

  // Checks if we've already printed forward declaration and prints it if not.
  void checkAndEmitForwardDecl(NamedDecl *D) {
    if (Printed.insert(D).second)
      printForwardDecl(D);
  }

  void VisitTemplateArgs(ArrayRef<TemplateArgument> Args) {
    for (size_t I = 0, E = Args.size(); I < E; ++I)
      Visit(Args[I]);
  }

public:
  SYCLFwdDeclEmitter(raw_ostream &OS, LangOptions LO) : OS(OS), Policy(LO) {
    Policy.adjustForCPlusPlusFwdDecl();
    Policy.SuppressTypedefs = true;
    Policy.SuppressUnwrittenScope = true;
  }

  void Visit(QualType T) {
    if (T.isNull())
      return;
    InnerTypeVisitor::Visit(T.getTypePtr());
  }

  void Visit(const TemplateArgument &TA) {
    if (TA.isNull())
      return;
    InnerTemplArgVisitor::Visit(TA);
  }

  void VisitPointerType(const PointerType *T) {
    // Peel off the pointer types.
    QualType PT = T->getPointeeType();
    while (PT->isPointerType())
      PT = PT->getPointeeType();
    Visit(PT);
  }

  void VisitTagType(const TagType *T) {
    TagDecl *TD = T->getDecl();
    if (const auto *TSD = dyn_cast<ClassTemplateSpecializationDecl>(TD)) {
      // - first, recurse into template parameters and emit needed forward
      //   declarations
      ArrayRef<TemplateArgument> Args = TSD->getTemplateArgs().asArray();
      VisitTemplateArgs(Args);
      // - second, emit forward declaration for the template class being
      //   specialized
      ClassTemplateDecl *CTD = TSD->getSpecializedTemplate();
      assert(CTD && "template declaration must be available");

      checkAndEmitForwardDecl(CTD);
      return;
    }
    checkAndEmitForwardDecl(TD);
  }

  void VisitTypeTemplateArgument(const TemplateArgument &TA) {
    QualType T = TA.getAsType();
    Visit(T);
  }

  void VisitIntegralTemplateArgument(const TemplateArgument &TA) {
    QualType T = TA.getIntegralType();
    if (const EnumType *ET = T->getAs<EnumType>())
      VisitTagType(ET);
  }

  void VisitTemplateTemplateArgument(const TemplateArgument &TA) {
    // recursion is not required, since the maximum possible nesting level
    // equals two for template argument
    //
    // for example:
    //   template <typename T> class Bar;
    //   template <template <typename> class> class Baz;
    //   template <template <template <typename> class> class T>
    //   class Foo;
    //
    // The Baz is a template class. The Baz<Bar> is a class. The class Foo
    // should be specialized with template class, not a class. The correct
    // specialization of template class Foo is Foo<Baz>. The incorrect
    // specialization of template class Foo is Foo<Baz<Bar>>. In this case
    // template class Foo specialized by class Baz<Bar>, not a template
    // class template <template <typename> class> class T as it should.
    TemplateDecl *TD = TA.getAsTemplate().getAsTemplateDecl();
    assert(TD && "template declaration must be available");
    TemplateParameterList *TemplateParams = TD->getTemplateParameters();
    for (NamedDecl *P : *TemplateParams) {
      // If template template parameter type has an enum value template
      // parameter, forward declaration of enum type is required. Only enum
      // values (not types) need to be handled. For example, consider the
      // following kernel name type:
      //
      // template <typename EnumTypeOut, template <EnumValueIn EnumValue,
      // typename TypeIn> class T> class Foo;
      //
      // The correct specialization for Foo (with enum type) is:
      // Foo<EnumTypeOut, Baz>, where Baz is a template class.
      //
      // Therefore the forward class declarations generated in the
      // integration header are:
      // template <EnumValueIn EnumValue, typename TypeIn> class Baz;
      // template <typename EnumTypeOut, template <EnumValueIn EnumValue,
      // typename EnumTypeIn> class T> class Foo;
      //
      // This requires the following enum forward declarations:
      // enum class EnumTypeOut : int; (Used to template Foo)
      // enum class EnumValueIn : int; (Used to template Baz)
      if (NonTypeTemplateParmDecl *TemplateParam =
              dyn_cast<NonTypeTemplateParmDecl>(P))
        if (const EnumType *ET = TemplateParam->getType()->getAs<EnumType>())
          VisitTagType(ET);
    }
    checkAndEmitForwardDecl(TD);
  }

  void VisitPackTemplateArgument(const TemplateArgument &TA) {
    VisitTemplateArgs(TA.getPackAsArray());
  }
};

class SYCLKernelNameTypePrinter
    : public TypeVisitor<SYCLKernelNameTypePrinter>,
      public ConstTemplateArgumentVisitor<SYCLKernelNameTypePrinter> {
  using InnerTypeVisitor = TypeVisitor<SYCLKernelNameTypePrinter>;
  using InnerTemplArgVisitor =
      ConstTemplateArgumentVisitor<SYCLKernelNameTypePrinter>;
  raw_ostream &OS;
  PrintingPolicy &Policy;

  void printTemplateArgs(ArrayRef<TemplateArgument> Args) {
    for (size_t I = 0, E = Args.size(); I < E; ++I) {
      const TemplateArgument &Arg = Args[I];
      // If argument is an empty pack argument, skip printing comma and
      // argument.
      if (Arg.getKind() == TemplateArgument::ArgKind::Pack && !Arg.pack_size())
        continue;

      if (I)
        OS << ", ";

      Visit(Arg);
    }
  }

  void VisitQualifiers(Qualifiers Quals) {
    Quals.print(OS, Policy, /*appendSpaceIfNotEmpty*/ true);
  }

public:
  SYCLKernelNameTypePrinter(raw_ostream &OS, PrintingPolicy &Policy)
      : OS(OS), Policy(Policy) {}

  void Visit(QualType T) {
    if (T.isNull())
      return;

    QualType CT = T.getCanonicalType();
    VisitQualifiers(CT.getQualifiers());

    InnerTypeVisitor::Visit(CT.getTypePtr());
  }

  void VisitType(const Type *T) {
    OS << QualType::getAsString(T, Qualifiers(), Policy);
  }

  void Visit(const TemplateArgument &TA) {
    if (TA.isNull())
      return;
    InnerTemplArgVisitor::Visit(TA);
  }

  void VisitTagType(const TagType *T) {
    TagDecl *RD = T->getDecl();
    if (const auto *TSD = dyn_cast<ClassTemplateSpecializationDecl>(RD)) {

      // Print template class name
      TSD->printQualifiedName(OS, Policy, /*WithGlobalNsPrefix*/ true);

      ArrayRef<TemplateArgument> Args = TSD->getTemplateArgs().asArray();
      OS << "<";
      printTemplateArgs(Args);
      OS << ">";

      return;
    }
    // TODO: Next part of code results in printing of "class" keyword before
    // class name in case if kernel name doesn't belong to some namespace. It
    // seems if we don't print it, the integration header still represents valid
    // c++ code. Probably we don't need to print it at all.
    if (RD->getDeclContext()->isFunctionOrMethod()) {
      OS << QualType::getAsString(T, Qualifiers(), Policy);
      return;
    }

    const NamespaceDecl *NS = dyn_cast<NamespaceDecl>(RD->getDeclContext());
    RD->printQualifiedName(OS, Policy, !(NS && NS->isAnonymousNamespace()));
  }

  void VisitTemplateArgument(const TemplateArgument &TA) {
    TA.print(Policy, OS);
  }

  void VisitTypeTemplateArgument(const TemplateArgument &TA) {
    Policy.SuppressTagKeyword = true;
    QualType T = TA.getAsType();
    Visit(T);
    Policy.SuppressTagKeyword = false;
  }

  void VisitIntegralTemplateArgument(const TemplateArgument &TA) {
    QualType T = TA.getIntegralType();
    if (const EnumType *ET = T->getAs<EnumType>()) {
      const llvm::APSInt &Val = TA.getAsIntegral();
      OS << "static_cast<";
      ET->getDecl()->printQualifiedName(OS, Policy,
                                        /*WithGlobalNsPrefix*/ true);
      OS << ">(" << Val << ")";
    } else {
      TA.print(Policy, OS);
    }
  }

  void VisitTemplateTemplateArgument(const TemplateArgument &TA) {
    TemplateDecl *TD = TA.getAsTemplate().getAsTemplateDecl();
    TD->printQualifiedName(OS, Policy);
  }

  void VisitPackTemplateArgument(const TemplateArgument &TA) {
    printTemplateArgs(TA.getPackAsArray());
  }
};

void SYCLIntegrationHeader::emit(raw_ostream &O) {
  O << "// This is auto-generated SYCL integration header.\n";
  O << "\n";

  O << "#include <CL/sycl/detail/defines_elementary.hpp>\n";
  O << "#include <CL/sycl/detail/kernel_desc.hpp>\n";

  O << "\n";

  LangOptions LO;
  PrintingPolicy Policy(LO);
  Policy.SuppressTypedefs = true;
  Policy.SuppressUnwrittenScope = true;
  SYCLFwdDeclEmitter FwdDeclEmitter(O, S.getLangOpts());

  if (SpecConsts.size() > 0) {
    O << "// Forward declarations of templated spec constant types:\n";
    for (const auto &SC : SpecConsts)
      FwdDeclEmitter.Visit(SC.first);
    O << "\n";

    // Remove duplicates.
    std::sort(SpecConsts.begin(), SpecConsts.end(),
              [](const SpecConstID &SC1, const SpecConstID &SC2) {
                // Sort by string IDs for stable spec consts order in the
                // header.
                return SC1.second.compare(SC2.second) < 0;
              });
    SpecConstID *End =
        std::unique(SpecConsts.begin(), SpecConsts.end(),
                    [](const SpecConstID &SC1, const SpecConstID &SC2) {
                      // Here can do faster comparison of types.
                      return SC1.first == SC2.first;
                    });

    O << "// Specialization constants IDs:\n";
    for (const auto &P : llvm::make_range(SpecConsts.begin(), End)) {
      O << "template <> struct sycl::detail::SpecConstantInfo<";
      SYCLKernelNameTypePrinter Printer(O, Policy);
      Printer.Visit(P.first);
      O << "> {\n";
      O << "  static constexpr const char* getName() {\n";
      O << "    return \"" << P.second << "\";\n";
      O << "  }\n";
      O << "};\n";
    }
  }

  if (!UnnamedLambdaSupport) {
    O << "// Forward declarations of templated kernel function types:\n";
    for (const KernelDesc &K : KernelDescs)
      FwdDeclEmitter.Visit(K.NameType);
  }
  O << "\n";

  O << "__SYCL_INLINE_NAMESPACE(cl) {\n";
  O << "namespace sycl {\n";
  O << "namespace detail {\n";

  O << "\n";

  O << "// names of all kernels defined in the corresponding source\n";
  O << "static constexpr\n";
  O << "const char* const kernel_names[] = {\n";

  for (unsigned I = 0; I < KernelDescs.size(); I++) {
    O << "  \"" << KernelDescs[I].Name << "\"";

    if (I < KernelDescs.size() - 1)
      O << ",";
    O << "\n";
  }
  O << "};\n\n";

  O << "// array representing signatures of all kernels defined in the\n";
  O << "// corresponding source\n";
  O << "static constexpr\n";
  O << "const kernel_param_desc_t kernel_signatures[] = {\n";

  for (unsigned I = 0; I < KernelDescs.size(); I++) {
    auto &K = KernelDescs[I];
    O << "  //--- " << K.Name << "\n";

    for (const auto &P : K.Params) {
      std::string TyStr = paramKind2Str(P.Kind);
      O << "  { kernel_param_kind_t::" << TyStr << ", ";
      O << P.Info << ", " << P.Offset << " },\n";
    }
    O << "\n";
  }
  O << "};\n\n";

  O << "// Specializations of KernelInfo for kernel function types:\n";
  unsigned CurStart = 0;

  for (const KernelDesc &K : KernelDescs) {
    const size_t N = K.Params.size();
    if (UnnamedLambdaSupport) {
      O << "template <> struct KernelInfoData<";
      O << "'" << K.StableName.front();
      for (char c : StringRef(K.StableName).substr(1))
        O << "', '" << c;
      O << "'> {\n";
    } else {
      O << "template <> struct KernelInfo<";
      SYCLKernelNameTypePrinter Printer(O, Policy);
      Printer.Visit(K.NameType);
      O << "> {\n";
    }
    O << "  __SYCL_DLL_LOCAL\n";
    O << "  static constexpr const char* getName() { return \"" << K.Name
      << "\"; }\n";
    O << "  __SYCL_DLL_LOCAL\n";
    O << "  static constexpr unsigned getNumParams() { return " << N << "; }\n";
    O << "  __SYCL_DLL_LOCAL\n";
    O << "  static constexpr const kernel_param_desc_t& ";
    O << "getParamDesc(unsigned i) {\n";
    O << "    return kernel_signatures[i+" << CurStart << "];\n";
    O << "  }\n";
    O << "  __SYCL_DLL_LOCAL\n";
    O << "  static constexpr bool isESIMD() { return " << K.IsESIMDKernel
      << "; }\n";
    O << "  __SYCL_DLL_LOCAL\n";
    O << "  static constexpr bool callsThisItem() { return ";
    O << K.FreeFunctionCalls.CallsThisItem << "; }\n";
    O << "  __SYCL_DLL_LOCAL\n";
    O << "  static constexpr bool callsAnyThisFreeFunction() { return ";
    O << (K.FreeFunctionCalls.CallsThisId ||
          K.FreeFunctionCalls.CallsThisItem ||
          K.FreeFunctionCalls.CallsThisNDItem ||
          K.FreeFunctionCalls.CallsThisGroup)
      << "; }\n";
    O << "};\n";
    CurStart += N;
  }
  O << "\n";
  O << "} // namespace detail\n";
  O << "} // namespace sycl\n";
  O << "} // __SYCL_INLINE_NAMESPACE(cl)\n";
  O << "\n";
}

bool SYCLIntegrationHeader::emit(const StringRef &IntHeaderName) {
  if (IntHeaderName.empty())
    return false;
  int IntHeaderFD = 0;
  std::error_code EC =
      llvm::sys::fs::openFileForWrite(IntHeaderName, IntHeaderFD);
  if (EC) {
    llvm::errs() << "Error: " << EC.message() << "\n";
    // compilation will fail on absent include file - don't need to fail here
    return false;
  }
  llvm::raw_fd_ostream Out(IntHeaderFD, true /*close in destructor*/);
  emit(Out);
  return true;
}

void SYCLIntegrationHeader::startKernel(StringRef KernelName,
                                        QualType KernelNameType,
                                        StringRef KernelStableName,
                                        SourceLocation KernelLocation,
                                        bool IsESIMDKernel) {
  KernelDescs.resize(KernelDescs.size() + 1);
  KernelDescs.back().Name = std::string(KernelName);
  KernelDescs.back().NameType = KernelNameType;
  KernelDescs.back().StableName = std::string(KernelStableName);
  KernelDescs.back().KernelLocation = KernelLocation;
  KernelDescs.back().IsESIMDKernel = IsESIMDKernel;
}

void SYCLIntegrationHeader::addParamDesc(kernel_param_kind_t Kind, int Info,
                                         unsigned Offset) {
  auto *K = getCurKernelDesc();
  assert(K && "no kernels");
  K->Params.push_back(KernelParamDesc());
  KernelParamDesc &PD = K->Params.back();
  PD.Kind = Kind;
  PD.Info = Info;
  PD.Offset = Offset;
}

void SYCLIntegrationHeader::endKernel() {
  // nop for now
}

void SYCLIntegrationHeader::addSpecConstant(StringRef IDName, QualType IDType) {
  SpecConsts.emplace_back(std::make_pair(IDType, IDName.str()));
}

void SYCLIntegrationHeader::setCallsThisId(bool B) {
  KernelDesc *K = getCurKernelDesc();
  assert(K && "no kernel");
  K->FreeFunctionCalls.CallsThisId = B;
}

void SYCLIntegrationHeader::setCallsThisItem(bool B) {
  KernelDesc *K = getCurKernelDesc();
  assert(K && "no kernel");
  K->FreeFunctionCalls.CallsThisItem = B;
}

void SYCLIntegrationHeader::setCallsThisNDItem(bool B) {
  KernelDesc *K = getCurKernelDesc();
  assert(K && "no kernel");
  K->FreeFunctionCalls.CallsThisNDItem = B;
}

void SYCLIntegrationHeader::setCallsThisGroup(bool B) {
  KernelDesc *K = getCurKernelDesc();
  assert(K && "no kernel");
  K->FreeFunctionCalls.CallsThisGroup = B;
}

SYCLIntegrationHeader::SYCLIntegrationHeader(DiagnosticsEngine &_Diag,
                                             bool _UnnamedLambdaSupport,
                                             Sema &_S)
    : UnnamedLambdaSupport(_UnnamedLambdaSupport), S(_S) {}

// -----------------------------------------------------------------------------
// Utility class methods
// -----------------------------------------------------------------------------

bool Util::isSyclAccessorType(const QualType &Ty) {
  return isSyclType(Ty, "accessor", true /*Tmpl*/);
}

bool Util::isSyclSamplerType(const QualType &Ty) {
  return isSyclType(Ty, "sampler");
}

bool Util::isSyclStreamType(const QualType &Ty) {
  return isSyclType(Ty, "stream");
}

bool Util::isSyclHalfType(const QualType &Ty) {
  const StringRef &Name = "half";
  std::array<DeclContextDesc, 5> Scopes = {
      Util::DeclContextDesc{clang::Decl::Kind::Namespace, "cl"},
      Util::DeclContextDesc{clang::Decl::Kind::Namespace, "sycl"},
      Util::DeclContextDesc{clang::Decl::Kind::Namespace, "detail"},
      Util::DeclContextDesc{clang::Decl::Kind::Namespace, "half_impl"},
      Util::DeclContextDesc{Decl::Kind::CXXRecord, Name}};
  return matchQualifiedTypeName(Ty, Scopes);
}

bool Util::isSyclSpecConstantType(const QualType &Ty) {
  const StringRef &Name = "spec_constant";
  std::array<DeclContextDesc, 5> Scopes = {
      Util::DeclContextDesc{clang::Decl::Kind::Namespace, "cl"},
      Util::DeclContextDesc{clang::Decl::Kind::Namespace, "sycl"},
      Util::DeclContextDesc{clang::Decl::Kind::Namespace, "ONEAPI"},
      Util::DeclContextDesc{clang::Decl::Kind::Namespace, "experimental"},
      Util::DeclContextDesc{Decl::Kind::ClassTemplateSpecialization, Name}};
  return matchQualifiedTypeName(Ty, Scopes);
}

bool Util::isSyclKernelHandlerType(const QualType &Ty) {
  const StringRef &Name = "kernel_handler";
  std::array<DeclContextDesc, 3> Scopes = {
      Util::DeclContextDesc{clang::Decl::Kind::Namespace, "cl"},
      Util::DeclContextDesc{clang::Decl::Kind::Namespace, "sycl"},
      Util::DeclContextDesc{Decl::Kind::CXXRecord, Name}};
  return matchQualifiedTypeName(Ty, Scopes);
}

bool Util::isSyclBufferLocationType(const QualType &Ty) {
  const StringRef &PropertyName = "buffer_location";
  const StringRef &InstanceName = "instance";
  std::array<DeclContextDesc, 6> Scopes = {
      Util::DeclContextDesc{Decl::Kind::Namespace, "cl"},
      Util::DeclContextDesc{Decl::Kind::Namespace, "sycl"},
      Util::DeclContextDesc{Decl::Kind::Namespace, "INTEL"},
      Util::DeclContextDesc{Decl::Kind::Namespace, "property"},
      Util::DeclContextDesc{Decl::Kind::CXXRecord, PropertyName},
      Util::DeclContextDesc{Decl::Kind::ClassTemplateSpecialization,
                            InstanceName}};
  return matchQualifiedTypeName(Ty, Scopes);
}

bool Util::isSyclType(const QualType &Ty, StringRef Name, bool Tmpl) {
  Decl::Kind ClassDeclKind =
      Tmpl ? Decl::Kind::ClassTemplateSpecialization : Decl::Kind::CXXRecord;
  std::array<DeclContextDesc, 3> Scopes = {
      Util::DeclContextDesc{clang::Decl::Kind::Namespace, "cl"},
      Util::DeclContextDesc{clang::Decl::Kind::Namespace, "sycl"},
      Util::DeclContextDesc{ClassDeclKind, Name}};
  return matchQualifiedTypeName(Ty, Scopes);
}

bool Util::isSyclFunction(const FunctionDecl *FD, StringRef Name) {
  if (!FD->isFunctionOrMethod() || !FD->getIdentifier() ||
      FD->getName().empty() || Name != FD->getName())
    return false;

  const DeclContext *DC = FD->getDeclContext();
  if (DC->isTranslationUnit())
    return false;

  std::array<DeclContextDesc, 2> Scopes = {
      Util::DeclContextDesc{clang::Decl::Kind::Namespace, "cl"},
      Util::DeclContextDesc{clang::Decl::Kind::Namespace, "sycl"}};
  return matchContext(DC, Scopes);
}

bool Util::isAccessorPropertyListType(const QualType &Ty) {
  const StringRef &Name = "accessor_property_list";
  std::array<DeclContextDesc, 4> Scopes = {
      Util::DeclContextDesc{clang::Decl::Kind::Namespace, "cl"},
      Util::DeclContextDesc{clang::Decl::Kind::Namespace, "sycl"},
      Util::DeclContextDesc{clang::Decl::Kind::Namespace, "ONEAPI"},
      Util::DeclContextDesc{Decl::Kind::ClassTemplateSpecialization, Name}};
  return matchQualifiedTypeName(Ty, Scopes);
}

bool Util::matchContext(const DeclContext *Ctx,
                        ArrayRef<Util::DeclContextDesc> Scopes) {
  // The idea: check the declaration context chain starting from the item
  // itself. At each step check the context is of expected kind
  // (namespace) and name.
  StringRef Name = "";

  for (const auto &Scope : llvm::reverse(Scopes)) {
    clang::Decl::Kind DK = Ctx->getDeclKind();
    if (DK != Scope.first)
      return false;

    switch (DK) {
    case clang::Decl::Kind::ClassTemplateSpecialization:
      // ClassTemplateSpecializationDecl inherits from CXXRecordDecl
    case clang::Decl::Kind::CXXRecord:
      Name = cast<CXXRecordDecl>(Ctx)->getName();
      break;
    case clang::Decl::Kind::Namespace:
      Name = cast<NamespaceDecl>(Ctx)->getName();
      break;
    default:
      llvm_unreachable("matchContext: decl kind not supported");
    }
    if (Name != Scope.second)
      return false;
    Ctx = Ctx->getParent();
  }
  return Ctx->isTranslationUnit();
}

bool Util::matchQualifiedTypeName(const QualType &Ty,
                                  ArrayRef<Util::DeclContextDesc> Scopes) {
  const CXXRecordDecl *RecTy = Ty->getAsCXXRecordDecl();

  if (!RecTy)
    return false; // only classes/structs supported
  const auto *Ctx = cast<DeclContext>(RecTy);
  return Util::matchContext(Ctx, Scopes);
}<|MERGE_RESOLUTION|>--- conflicted
+++ resolved
@@ -3650,12 +3650,8 @@
                         DeviceDiagnosticReason::Sycl)
       << Sema::KernelCallUndefinedFunction;
   SemaDiagnosticBuilder(DiagKind, Callee->getLocation(),
-<<<<<<< HEAD
-                        diag::note_previous_decl, Caller, *this)
-=======
                         diag::note_previous_decl, Caller, *this,
                         DeviceDiagnosticReason::Sycl)
->>>>>>> ae453335
       << Callee;
 
   return DiagKind != SemaDiagnosticBuilder::K_Immediate &&
