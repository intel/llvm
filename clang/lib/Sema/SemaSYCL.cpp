--- conflicted
+++ resolved
@@ -2551,14 +2551,8 @@
     return true;
   }
 
-<<<<<<< HEAD
   bool enterStruct(const CXXRecordDecl *, ParmVarDecl *,
                    QualType ParamTy) final {
-=======
-  bool enterStruct(const CXXRecordDecl *, ParmVarDecl *, QualType) final {
-    // TODO
-    unsupportedFreeFunctionParamType();
->>>>>>> ad751982
     return true;
   }
 
@@ -2576,14 +2570,9 @@
     return true;
   }
 
-<<<<<<< HEAD
+
   bool leaveStruct(const CXXRecordDecl *, ParmVarDecl *PD,
                    QualType ParamTy) final {
-=======
-  bool leaveStruct(const CXXRecordDecl *, ParmVarDecl *, QualType) final {
-    // TODO
-    unsupportedFreeFunctionParamType();
->>>>>>> ad751982
     return true;
   }
 
@@ -2655,13 +2644,7 @@
     return true;
   }
 
-<<<<<<< HEAD
   bool handleScalarType(ParmVarDecl *PD, QualType ParamTy) final {
-=======
-  bool handleScalarType(ParmVarDecl *, QualType) final {
-    // TODO
-    unsupportedFreeFunctionParamType();
->>>>>>> ad751982
     return true;
   }
 
@@ -2681,15 +2664,8 @@
     return true;
   }
 
-<<<<<<< HEAD
   bool handleNonDecompStruct(const CXXRecordDecl *, ParmVarDecl *PD,
                              QualType ParamTy) final {
-=======
-  bool handleNonDecompStruct(const CXXRecordDecl *, ParmVarDecl *,
-                             QualType) final {
-    // TODO
-    unsupportedFreeFunctionParamType();
->>>>>>> ad751982
     return true;
   }
 
@@ -4552,7 +4528,6 @@
     DeclCreator.setBody(KernelBody);
   }
 
-<<<<<<< HEAD
   bool handleSyclSpecialType(FieldDecl *FD, QualType FieldTy) final {
     // Being inside this function means there is a struct parameter to the free
     // function kernel that contains a special type.
@@ -4564,11 +4539,6 @@
     MemberExpr *MemberAccess = buildMemberExpr(Base, FD);
       createSpecialMethodCall(FieldTy->getAsCXXRecordDecl(), InitMethodName,
                               MemberAccess, BodyStmts);
-=======
-  bool handleSyclSpecialType(FieldDecl *, QualType) final {
-    // TODO
-    unsupportedFreeFunctionParamType();
->>>>>>> ad751982
     return true;
   }
 
@@ -4671,13 +4641,7 @@
     return true;
   }
 
-<<<<<<< HEAD
   bool handleScalarType(FieldDecl *FD, QualType FieldTy) final {
-=======
-  bool handleScalarType(FieldDecl *, QualType) final {
-    // TODO
-    unsupportedFreeFunctionParamType();
->>>>>>> ad751982
     return true;
   }
 
@@ -4699,14 +4663,8 @@
     return true;
   }
 
-<<<<<<< HEAD
   bool enterStruct(const CXXRecordDecl *RD, FieldDecl *FD, QualType Ty) final {
     CurrentStructs.push_back(FD);
-=======
-  bool enterStruct(const CXXRecordDecl *, FieldDecl *, QualType) final {
-    // TODO
-    unsupportedFreeFunctionParamType();
->>>>>>> ad751982
     return true;
   }
 
@@ -4748,14 +4706,8 @@
 return true;
   }
 
-<<<<<<< HEAD
   bool leaveStruct(const CXXRecordDecl *, FieldDecl *FD, QualType Ty) final {
     CurrentStructs.pop_back();
-=======
-  bool leaveStruct(const CXXRecordDecl *, FieldDecl *, QualType) final {
-    // TODO
-    unsupportedFreeFunctionParamType();
->>>>>>> ad751982
     return true;
   }
 
