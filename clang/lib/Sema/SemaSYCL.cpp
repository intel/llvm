--- conflicted
+++ resolved
@@ -2698,15 +2698,9 @@
 class SyclKernelDeclCreator : public SyclKernelFieldHandler {
   FunctionDecl *KernelDecl = nullptr;
   llvm::SmallVector<ParmVarDecl *, 8> Params;
-<<<<<<< HEAD
-  // Holds the last handled kernel struct parameter that contains a special type.
-  // Set in the enterStruct functions.
-  ParmVarDecl * CurrentStruct;
-=======
   // Holds the last handled kernel struct parameter that contains a special
   // type. Set in the enterStruct functions.
   ParmVarDecl *CurrentStruct;
->>>>>>> 77900d8e
   Sema::ContextRAII FuncContext;
   // Holds the last handled field's first parameter. This doesn't store an
   // iterator as push_back invalidates iterators.
@@ -2977,13 +2971,10 @@
 
   bool enterStruct(const CXXRecordDecl *, ParmVarDecl *PD, QualType Ty) final {
     ++StructDepth;
-<<<<<<< HEAD
-=======
     StringRef Name = "_arg_struct";
     addParam(Name, Ty);
     CurrentStruct = Params.back();
 
->>>>>>> 77900d8e
     return true;
   }
 
@@ -3008,15 +2999,6 @@
     --StructDepth;
     return true;
   }
-
-  bool handleStructType(ParmVarDecl *PD, QualType Ty) final {
-    StringRef Name = "_arg_struct";
-    addParam(Name, Ty);
-    CurrentStruct = Params.back();
-    return true;
-  }
-
-  bool handleStructType(FieldDecl *, QualType) final { return true; }
 
   bool handleSyclSpecialType(const CXXRecordDecl *, const CXXBaseSpecifier &BS,
                              QualType FieldTy) final {
@@ -4367,13 +4349,10 @@
 class FreeFunctionKernelBodyCreator : public SyclKernelFieldHandler {
   SyclKernelDeclCreator &DeclCreator;
   llvm::SmallVector<Stmt *, 16> BodyStmts;
-<<<<<<< HEAD
-=======
   // Keep track of the structs we have encountered on our way to a special type.
   // They will be needed to properly generate the __init call. Note that the
   // top-level struct parameter is not kept track here because that is done by
   // the DeclCreator.
->>>>>>> 77900d8e
   llvm::SmallVector<FieldDecl *, 8> CurrentStructs;
   FunctionDecl *FreeFunc = nullptr;
   SourceLocation FreeFunctionSrcLoc; // Free function source location.
@@ -4548,22 +4527,13 @@
     // Being inside this function means there is a struct parameter to the free
     // function kernel that contains a special type.
     ParmVarDecl *ParentStruct = DeclCreator.getParentStructForCurrentField();
-<<<<<<< HEAD
-    // special_type_wrapper_map[ParentStruct->getType()] = true;
-=======
->>>>>>> 77900d8e
     Expr *Base = createParamReferenceExpr(ParentStruct);
     for (const auto &child : CurrentStructs) {
       Base = buildMemberExpr(Base, child);
     }
     MemberExpr *MemberAccess = buildMemberExpr(Base, FD);
-<<<<<<< HEAD
-      createSpecialMethodCall(FieldTy->getAsCXXRecordDecl(), InitMethodName,
-                              MemberAccess, BodyStmts);
-=======
     createSpecialMethodCall(FieldTy->getAsCXXRecordDecl(), InitMethodName,
                             MemberAccess, BodyStmts);
->>>>>>> 77900d8e
     return true;
   }
 
@@ -4692,11 +4662,7 @@
   }
 
   bool enterStruct(const CXXRecordDecl *RD, ParmVarDecl *PD,
-<<<<<<< HEAD
-                   QualType Ty) final {
-=======
                    QualType ParamTy) final {
->>>>>>> 77900d8e
     return true;
   }
 
@@ -5052,13 +5018,9 @@
     return true;
   }
 
-<<<<<<< HEAD
-  bool enterStruct(const CXXRecordDecl *, ParmVarDecl *, QualType) final {
-=======
   bool enterStruct(const CXXRecordDecl *, ParmVarDecl *PD, QualType Ty) final {
     addParam(PD, Ty, SYCLIntegrationHeader::kind_struct_with_special_type);
     ParentStruct = Ty.getTypePtr();
->>>>>>> 77900d8e
     return true;
   }
 
@@ -5069,10 +5031,7 @@
   }
 
   bool leaveStruct(const CXXRecordDecl *, ParmVarDecl *, QualType) final {
-<<<<<<< HEAD
-=======
     ParentStruct = nullptr;
->>>>>>> 77900d8e
     return true;
   }
 
@@ -5580,8 +5539,9 @@
   SyclKernelIntFooterCreator int_footer(*this, getSyclIntegrationFooter());
   KernelObjVisitor Visitor{*this};
 
-  Visitor.VisitFunctionParameters(FD, argsSizeChecker, kernel_decl, kernel_body, int_header, int_footer);
-  
+  Visitor.VisitFunctionParameters(FD, argsSizeChecker, kernel_decl, kernel_body,
+                                  int_header, int_footer);
+
   assert(getKernelFDPairs().back().first == FD &&
          "OpenCL Kernel not found for free function entry");
   // Register the kernel name with the OpenCL kernel generated for the
@@ -7129,26 +7089,6 @@
       }
     }
     ParmListWithNamesOstream.flush();
-    for (ParmVarDecl *Param : K.SyclKernel->parameters()) {
-      // if (FreeFunctionKernelBodyCreator::isSpecialTypeWrapper(
-      //       Param->getType())) {
-      //  this is a struct that contains a special type so its neither a
-      //  special type nor a trivially copyable type. We therefore need to
-      //  explicitly communicate to the runtime that this argument should be
-      //  allowed as a free function kernel argument. We do this by defining
-      //  a certain trait recognized by the runtime to be true.
-      O << "template <>\n";
-      O << "struct "
-           "sycl::ext::oneapi::experimental::detail::is_explicitly_allowed_"
-           "arg<";
-      Policy.SuppressTagKeyword = true;
-
-      Param->getType().print(O, Policy);
-      Policy.SuppressTagKeyword = false;
-      O << "> {\n";
-      O << " static constexpr bool value = true;\n};\n";
-      //}
-    }
     FunctionTemplateDecl *FTD = K.SyclKernel->getPrimaryTemplate();
     Policy.PrintAsCanonical = false;
     Policy.SuppressDefinition = true;
