--- conflicted
+++ resolved
@@ -7094,11 +7094,6 @@
       }
     }
     ParmListWithNamesOstream.flush();
-<<<<<<< HEAD
-    Policy.SuppressTagKeyword = false;
-=======
-    
->>>>>>> 453ca5e0
     FunctionTemplateDecl *FTD = K.SyclKernel->getPrimaryTemplate();
     Policy.PrintAsCanonical = false;
     Policy.SuppressDefinition = true;
