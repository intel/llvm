//===- SemaSYCL.cpp - Semantic Analysis for SYCL constructs ---------------===//
//
// Part of the LLVM Project, under the Apache License v2.0 with LLVM Exceptions.
// See https://llvm.org/LICENSE.txt for license information.
// SPDX-License-Identifier: Apache-2.0 WITH LLVM-exception
//
//===----------------------------------------------------------------------===//
// This implements Semantic Analysis for SYCL constructs.
//===----------------------------------------------------------------------===//

#include "TreeTransform.h"
#include "clang/AST/AST.h"
#include "clang/AST/Mangle.h"
#include "clang/AST/QualTypeNames.h"
#include "clang/AST/RecordLayout.h"
#include "clang/AST/RecursiveASTVisitor.h"
#include "clang/Analysis/CallGraph.h"
#include "clang/Basic/Attributes.h"
#include "clang/Basic/Builtins.h"
#include "clang/Basic/Diagnostic.h"
#include "clang/Sema/Initialization.h"
#include "clang/Sema/Sema.h"
#include "llvm/ADT/SmallPtrSet.h"
#include "llvm/ADT/SmallVector.h"
#include "llvm/Support/FileSystem.h"
#include "llvm/Support/Path.h"
#include "llvm/Support/raw_ostream.h"

#include <array>
#include <functional>
#include <initializer_list>

using namespace clang;
using namespace std::placeholders;

using KernelParamKind = SYCLIntegrationHeader::kernel_param_kind_t;

enum target {
  global_buffer = 2014,
  constant_buffer,
  local,
  image,
  host_buffer,
  host_image,
  image_array
};

using ParamDesc = std::tuple<QualType, IdentifierInfo *, TypeSourceInfo *>;

enum KernelInvocationKind {
  InvokeUnknown,
  InvokeSingleTask,
  InvokeParallelFor,
  InvokeParallelForWorkGroup
};

const static std::string InitMethodName = "__init";
const static std::string FinalizeMethodName = "__finalize";

namespace {

/// Various utilities.
class Util {
public:
  using DeclContextDesc = std::pair<clang::Decl::Kind, StringRef>;

  /// Checks whether given clang type is a full specialization of the SYCL
  /// accessor class.
  static bool isSyclAccessorType(const QualType &Ty);

  /// Checks whether given clang type is a full specialization of the SYCL
  /// sampler class.
  static bool isSyclSamplerType(const QualType &Ty);

  /// Checks whether given clang type is a full specialization of the SYCL
  /// stream class.
  static bool isSyclStreamType(const QualType &Ty);

  /// Checks whether given clang type is a standard SYCL API class with given
  /// name.
  /// \param Ty    the clang type being checked
  /// \param Name  the class name checked against
  /// \param Tmpl  whether the class is template instantiation or simple record
  static bool isSyclType(const QualType &Ty, StringRef Name, bool Tmpl = false);

  /// Checks whether given clang type is a full specialization of the SYCL
  /// specialization constant class.
  static bool isSyclSpecConstantType(const QualType &Ty);

  /// Checks whether given clang type is declared in the given hierarchy of
  /// declaration contexts.
  /// \param Ty         the clang type being checked
  /// \param Scopes     the declaration scopes leading from the type to the
  ///     translation unit (excluding the latter)
  static bool matchQualifiedTypeName(const QualType &Ty,
                                     ArrayRef<Util::DeclContextDesc> Scopes);
};

} // anonymous namespace

// This information is from Section 4.13 of the SYCL spec
// https://www.khronos.org/registry/SYCL/specs/sycl-1.2.1.pdf
// This function returns false if the math lib function
// corresponding to the input builtin is not supported
// for SYCL
static bool IsSyclMathFunc(unsigned BuiltinID) {
  switch (BuiltinID) {
  case Builtin::BIlround:
  case Builtin::BI__builtin_lround:
  case Builtin::BIceill:
  case Builtin::BI__builtin_ceill:
  case Builtin::BIcopysignl:
  case Builtin::BI__builtin_copysignl:
  case Builtin::BIcosl:
  case Builtin::BI__builtin_cosl:
  case Builtin::BIexpl:
  case Builtin::BI__builtin_expl:
  case Builtin::BIexp2l:
  case Builtin::BI__builtin_exp2l:
  case Builtin::BIfabsl:
  case Builtin::BI__builtin_fabsl:
  case Builtin::BIfloorl:
  case Builtin::BI__builtin_floorl:
  case Builtin::BIfmal:
  case Builtin::BI__builtin_fmal:
  case Builtin::BIfmaxl:
  case Builtin::BI__builtin_fmaxl:
  case Builtin::BIfminl:
  case Builtin::BI__builtin_fminl:
  case Builtin::BIfmodl:
  case Builtin::BI__builtin_fmodl:
  case Builtin::BIlogl:
  case Builtin::BI__builtin_logl:
  case Builtin::BIlog10l:
  case Builtin::BI__builtin_log10l:
  case Builtin::BIlog2l:
  case Builtin::BI__builtin_log2l:
  case Builtin::BIpowl:
  case Builtin::BI__builtin_powl:
  case Builtin::BIrintl:
  case Builtin::BI__builtin_rintl:
  case Builtin::BIroundl:
  case Builtin::BI__builtin_roundl:
  case Builtin::BIsinl:
  case Builtin::BI__builtin_sinl:
  case Builtin::BIsqrtl:
  case Builtin::BI__builtin_sqrtl:
  case Builtin::BItruncl:
  case Builtin::BI__builtin_truncl:
  case Builtin::BIlroundl:
  case Builtin::BI__builtin_lroundl:
  case Builtin::BIcopysign:
  case Builtin::BI__builtin_copysign:
  case Builtin::BIfloor:
  case Builtin::BI__builtin_floor:
  case Builtin::BIfmax:
  case Builtin::BI__builtin_fmax:
  case Builtin::BIfmin:
  case Builtin::BI__builtin_fmin:
  case Builtin::BInearbyint:
  case Builtin::BI__builtin_nearbyint:
  case Builtin::BIrint:
  case Builtin::BI__builtin_rint:
  case Builtin::BIround:
  case Builtin::BI__builtin_round:
  case Builtin::BItrunc:
  case Builtin::BI__builtin_trunc:
  case Builtin::BIcopysignf:
  case Builtin::BI__builtin_copysignf:
  case Builtin::BIfloorf:
  case Builtin::BI__builtin_floorf:
  case Builtin::BIfmaxf:
  case Builtin::BI__builtin_fmaxf:
  case Builtin::BIfminf:
  case Builtin::BI__builtin_fminf:
  case Builtin::BInearbyintf:
  case Builtin::BI__builtin_nearbyintf:
  case Builtin::BIrintf:
  case Builtin::BI__builtin_rintf:
  case Builtin::BIroundf:
  case Builtin::BI__builtin_roundf:
  case Builtin::BItruncf:
  case Builtin::BI__builtin_truncf:
  case Builtin::BIlroundf:
  case Builtin::BI__builtin_lroundf:
  case Builtin::BI__builtin_fpclassify:
  case Builtin::BI__builtin_isfinite:
  case Builtin::BI__builtin_isinf:
  case Builtin::BI__builtin_isnormal:
    return false;
  default:
    break;
  }
  return true;
}

bool Sema::isKnownGoodSYCLDecl(const Decl *D) {
  if (const FunctionDecl *FD = dyn_cast<FunctionDecl>(D)) {
    const IdentifierInfo *II = FD->getIdentifier();
    const DeclContext *DC = FD->getDeclContext();
    if (II && II->isStr("__spirv_ocl_printf") &&
        !FD->isDefined() &&
        FD->getLanguageLinkage() == CXXLanguageLinkage &&
        DC->getEnclosingNamespaceContext()->isTranslationUnit())
      return true;
  }
  return false;
}

static bool isZeroSizedArray(QualType Ty) {
  if (const auto *CATy = dyn_cast<ConstantArrayType>(Ty))
    return CATy->getSize() == 0;
  return false;
}

static void checkSYCLType(Sema &S, QualType Ty, SourceRange Loc,
                          llvm::DenseSet<QualType> Visited,
                          SourceRange UsedAtLoc = SourceRange()) {
  // Not all variable types are supported inside SYCL kernels,
  // for example the quad type __float128 will cause errors in the
  // SPIR-V translation phase.
  // Here we check any potentially unsupported declaration and issue
  // a deferred diagnostic, which will be emitted iff the declaration
  // is discovered to reside in kernel code.
  // The optional UsedAtLoc param is used when the SYCL usage is at a
  // different location than the variable declaration and we need to
  // inform the user of both, e.g. struct member usage vs declaration.

  bool Emitting = false;

  //--- check types ---

  // zero length arrays
  if (isZeroSizedArray(Ty)) {
    S.SYCLDiagIfDeviceCode(Loc.getBegin(), diag::err_typecheck_zero_array_size);
    Emitting = true;
  }

  // variable length arrays
  if (Ty->isVariableArrayType()) {
    S.SYCLDiagIfDeviceCode(Loc.getBegin(), diag::err_vla_unsupported);
    Emitting = true;
  }

  // Sub-reference array or pointer, then proceed with that type.
  while (Ty->isAnyPointerType() || Ty->isArrayType())
    Ty = QualType{Ty->getPointeeOrArrayElementType(), 0};

  // __int128, __int128_t, __uint128_t, long double, __float128
  if (Ty->isSpecificBuiltinType(BuiltinType::Int128) ||
      Ty->isSpecificBuiltinType(BuiltinType::UInt128) ||
      Ty->isSpecificBuiltinType(BuiltinType::LongDouble) ||
      (Ty->isSpecificBuiltinType(BuiltinType::Float128) &&
       !S.Context.getTargetInfo().hasFloat128Type())) {
    S.SYCLDiagIfDeviceCode(Loc.getBegin(), diag::err_type_unsupported)
        << Ty.getUnqualifiedType().getCanonicalType();
    Emitting = true;
  }

  if (Emitting && UsedAtLoc.isValid())
    S.SYCLDiagIfDeviceCode(UsedAtLoc.getBegin(), diag::note_used_here);

  //--- now recurse ---
  // Pointers complicate recursion. Add this type to Visited.
  // If already there, bail out.
  if (!Visited.insert(Ty).second)
    return;

  if (const auto *ATy = dyn_cast<AttributedType>(Ty))
    return checkSYCLType(S, ATy->getModifiedType(), Loc, Visited);

  if (const auto *RD = Ty->getAsRecordDecl()) {
    for (const auto &Field : RD->fields())
      checkSYCLType(S, Field->getType(), Field->getSourceRange(), Visited, Loc);
  } else if (const auto *FPTy = dyn_cast<FunctionProtoType>(Ty)) {
    for (const auto &ParamTy : FPTy->param_types())
      checkSYCLType(S, ParamTy, Loc, Visited);
    checkSYCLType(S, FPTy->getReturnType(), Loc, Visited);
  }
}

void Sema::checkSYCLDeviceVarDecl(VarDecl *Var) {
  assert(getLangOpts().SYCLIsDevice &&
         "Should only be called during SYCL compilation");
  QualType Ty = Var->getType();
  SourceRange Loc = Var->getLocation();
  llvm::DenseSet<QualType> Visited;

  checkSYCLType(*this, Ty, Loc, Visited);
}

// Tests whether given function is a lambda function or '()' operator used as
// SYCL kernel body function (e.g. in parallel_for).
// NOTE: This is incomplete implemenation. See TODO in the FE TODO list for the
// ESIMD extension.
static bool isSYCLKernelBodyFunction(FunctionDecl *FD) {
  return FD->getOverloadedOperator() == OO_Call;
}

// Helper function to report conflicting function attributes.
// F - the function, A1 - function attribute, A2 - the attribute it conflicts
// with.
static void reportConflictingAttrs(Sema &S, FunctionDecl *F, const Attr *A1,
                                   const Attr *A2) {
  S.Diag(F->getLocation(), diag::err_conflicting_sycl_kernel_attributes);
  S.Diag(A1->getLocation(), diag::note_conflicting_attribute);
  S.Diag(A2->getLocation(), diag::note_conflicting_attribute);
  F->setInvalidDecl();
}

// Returns the signed constant integer value represented by given expression.
static int64_t getIntExprValue(Sema &S, const Expr *E) {
  llvm::APSInt Val(32);
  bool IsValid = E->isIntegerConstantExpr(Val, S.getASTContext());
  assert(IsValid && "expression must be constant integer");
  return Val.getSExtValue();
}

class MarkDeviceFunction : public RecursiveASTVisitor<MarkDeviceFunction> {
public:
  MarkDeviceFunction(Sema &S)
      : RecursiveASTVisitor<MarkDeviceFunction>(), SemaRef(S) {}

  bool VisitCallExpr(CallExpr *e) {
    if (FunctionDecl *Callee = e->getDirectCallee()) {
      Callee = Callee->getCanonicalDecl();
      assert(Callee && "Device function canonical decl must be available");

      // Remember that all SYCL kernel functions have deferred
      // instantiation as template functions. It means that
      // all functions used by kernel have already been parsed and have
      // definitions.
      if (RecursiveSet.count(Callee)) {
        SemaRef.Diag(e->getExprLoc(), diag::err_sycl_restrict)
            << Sema::KernelCallRecursiveFunction;
        SemaRef.Diag(Callee->getSourceRange().getBegin(),
                     diag::note_sycl_recursive_function_declared_here)
            << Sema::KernelCallRecursiveFunction;
      }

      if (const CXXMethodDecl *Method = dyn_cast<CXXMethodDecl>(Callee))
        if (Method->isVirtual())
          SemaRef.Diag(e->getExprLoc(), diag::err_sycl_restrict)
              << Sema::KernelCallVirtualFunction;

      if (auto const *FD = dyn_cast<FunctionDecl>(Callee)) {
        // FIXME: We need check all target specified attributes for error if
        // that function with attribute can not be called from sycl kernel.  The
        // info is in ParsedAttr. We don't have to map from Attr to ParsedAttr
        // currently. Erich is currently working on that in LLVM, once that is
        // committed we need to change this".
        if (FD->hasAttr<DLLImportAttr>()) {
          SemaRef.Diag(e->getExprLoc(), diag::err_sycl_restrict)
              << Sema::KernelCallDllimportFunction;
          SemaRef.Diag(FD->getLocation(), diag::note_callee_decl) << FD;
        }
      }
      // Specifically check if the math library function corresponding to this
      // builtin is supported for SYCL
      unsigned BuiltinID = Callee->getBuiltinID();
      if (BuiltinID && !IsSyclMathFunc(BuiltinID)) {
        StringRef Name = SemaRef.Context.BuiltinInfo.getName(BuiltinID);
        SemaRef.Diag(e->getExprLoc(), diag::err_builtin_target_unsupported)
            << Name << "SYCL device";
      }
    } else if (!SemaRef.getLangOpts().SYCLAllowFuncPtr &&
               !e->isTypeDependent() &&
               !isa<CXXPseudoDestructorExpr>(e->getCallee()))
      SemaRef.Diag(e->getExprLoc(), diag::err_sycl_restrict)
          << Sema::KernelCallFunctionPointer;
    return true;
  }

  bool VisitCXXTypeidExpr(CXXTypeidExpr *E) {
    SemaRef.Diag(E->getExprLoc(), diag::err_sycl_restrict) << Sema::KernelRTTI;
    return true;
  }

  bool VisitCXXDynamicCastExpr(const CXXDynamicCastExpr *E) {
    SemaRef.Diag(E->getExprLoc(), diag::err_sycl_restrict) << Sema::KernelRTTI;
    return true;
  }

  // The call graph for this translation unit.
  CallGraph SYCLCG;
  // The set of functions called by a kernel function.
  llvm::SmallPtrSet<FunctionDecl *, 10> KernelSet;
  // The set of recursive functions identified while building the
  // kernel set, this is used for error diagnostics.
  llvm::SmallPtrSet<FunctionDecl *, 10> RecursiveSet;
  // Determines whether the function FD is recursive.
  // CalleeNode is a function which is called either directly
  // or indirectly from FD.  If recursion is detected then create
  // diagnostic notes on each function as the callstack is unwound.
  void CollectKernelSet(FunctionDecl *CalleeNode, FunctionDecl *FD,
                        llvm::SmallPtrSet<FunctionDecl *, 10> VisitedSet) {
    // We're currently checking CalleeNode on a different
    // trace through the CallGraph, we avoid infinite recursion
    // by using KernelSet to keep track of this.
    if (!KernelSet.insert(CalleeNode).second)
      // Previously seen, stop recursion.
      return;
    if (CallGraphNode *N = SYCLCG.getNode(CalleeNode)) {
      for (const CallGraphNode *CI : *N) {
        if (FunctionDecl *Callee = dyn_cast<FunctionDecl>(CI->getDecl())) {
          Callee = Callee->getCanonicalDecl();
          if (VisitedSet.count(Callee)) {
            // There's a stack frame to visit this Callee above
            // this invocation. Do not recurse here.
            RecursiveSet.insert(Callee);
            RecursiveSet.insert(CalleeNode);
          } else {
            VisitedSet.insert(Callee);
            CollectKernelSet(Callee, FD, VisitedSet);
            VisitedSet.erase(Callee);
          }
        }
      }
    }
  }

  // Traverses over CallGraph to collect list of attributes applied to
  // functions called by SYCLKernel (either directly and indirectly) which needs
  // to be propagated down to callers and applied to SYCL kernels.
  // For example, reqd_work_group_size, vec_len_hint, reqd_sub_group_size
  // Attributes applied to SYCLKernel are also included
  // Returns the kernel body function found during traversal.
  FunctionDecl *
  CollectPossibleKernelAttributes(FunctionDecl *SYCLKernel,
                                  llvm::SmallPtrSet<Attr *, 4> &Attrs) {
    typedef std::pair<FunctionDecl *, FunctionDecl *> ChildParentPair;
    llvm::SmallPtrSet<FunctionDecl *, 16> Visited;
    llvm::SmallVector<ChildParentPair, 16> WorkList;
    WorkList.push_back({SYCLKernel, nullptr});
    FunctionDecl *KernelBody = nullptr;

    while (!WorkList.empty()) {
      FunctionDecl *FD = WorkList.back().first;
      FunctionDecl *ParentFD = WorkList.back().second;

      if ((ParentFD == SYCLKernel) && isSYCLKernelBodyFunction(FD)) {
        assert(!KernelBody && "inconsistent call graph - only one kernel body "
                              "function can be called");
        KernelBody = FD;
      }
      WorkList.pop_back();
      if (!Visited.insert(FD).second)
        continue; // We've already seen this Decl

      if (auto *A = FD->getAttr<IntelReqdSubGroupSizeAttr>())
        Attrs.insert(A);
      if (auto *A = FD->getAttr<ReqdWorkGroupSizeAttr>())
        Attrs.insert(A);
      // Allow the following kernel attributes only on lambda functions and
      // function objects that are called directly from a kernel (i.e. the one
      // passed to the parallel_for function). For all other cases,
      // emit a warning and ignore.
      if (auto *A = FD->getAttr<SYCLIntelKernelArgsRestrictAttr>()) {
        if (ParentFD == SYCLKernel) {
          Attrs.insert(A);
        } else {
          SemaRef.Diag(A->getLocation(), diag::warn_attribute_ignored) << A;
          FD->dropAttr<SYCLIntelKernelArgsRestrictAttr>();
        }
      }
      if (auto *A = FD->getAttr<SYCLIntelNumSimdWorkItemsAttr>()) {
        if (ParentFD == SYCLKernel) {
          Attrs.insert(A);
        } else {
          SemaRef.Diag(A->getLocation(), diag::warn_attribute_ignored) << A;
          FD->dropAttr<SYCLIntelNumSimdWorkItemsAttr>();
        }
      }
      if (auto *A = FD->getAttr<SYCLIntelMaxWorkGroupSizeAttr>()) {
        if (ParentFD == SYCLKernel) {
          Attrs.insert(A);
        } else {
          SemaRef.Diag(A->getLocation(), diag::warn_attribute_ignored) << A;
          FD->dropAttr<SYCLIntelMaxWorkGroupSizeAttr>();
        }
      }
      if (auto *A = FD->getAttr<SYCLIntelMaxGlobalWorkDimAttr>()) {
        if (ParentFD == SYCLKernel) {
          Attrs.insert(A);
        } else {
          SemaRef.Diag(A->getLocation(), diag::warn_attribute_ignored) << A;
          FD->dropAttr<SYCLIntelMaxGlobalWorkDimAttr>();
        }
      }
      if (auto *A = FD->getAttr<SYCLIntelNoGlobalWorkOffsetAttr>()) {
        if (ParentFD == SYCLKernel) {
          Attrs.insert(A);
        } else {
          SemaRef.Diag(A->getLocation(), diag::warn_attribute_ignored) << A;
          FD->dropAttr<SYCLIntelNoGlobalWorkOffsetAttr>();
        }
      }
      if (auto *A = FD->getAttr<SYCLSimdAttr>())
        Attrs.insert(A);
      // Propagate the explicit SIMD attribute through call graph - it is used
      // to distinguish ESIMD code in ESIMD LLVM passes.
      if (KernelBody && KernelBody->hasAttr<SYCLSimdAttr>() &&
          (KernelBody != FD) && !FD->hasAttr<SYCLSimdAttr>())
        FD->addAttr(SYCLSimdAttr::CreateImplicit(SemaRef.getASTContext()));

      // TODO: vec_len_hint should be handled here

      CallGraphNode *N = SYCLCG.getNode(FD);
      if (!N)
        continue;

      for (const CallGraphNode *CI : *N) {
        if (auto *Callee = dyn_cast<FunctionDecl>(CI->getDecl())) {
          Callee = Callee->getCanonicalDecl();
          if (!Visited.count(Callee))
            WorkList.push_back({Callee, FD});
        }
      }
    }
    return KernelBody;
  }

private:
  Sema &SemaRef;
};

class KernelBodyTransform : public TreeTransform<KernelBodyTransform> {
public:
  KernelBodyTransform(std::pair<DeclaratorDecl *, DeclaratorDecl *> &MPair,
                      Sema &S)
      : TreeTransform<KernelBodyTransform>(S), MappingPair(MPair), SemaRef(S) {}
  bool AlwaysRebuild() { return true; }

  ExprResult TransformDeclRefExpr(DeclRefExpr *DRE) {
    auto Ref = dyn_cast<DeclaratorDecl>(DRE->getDecl());
    if (Ref && Ref == MappingPair.first) {
      auto NewDecl = MappingPair.second;
      return DeclRefExpr::Create(
          SemaRef.getASTContext(), DRE->getQualifierLoc(),
          DRE->getTemplateKeywordLoc(), NewDecl, false,
          DeclarationNameInfo(DRE->getNameInfo().getName(), SourceLocation(),
                              DRE->getNameInfo().getInfo()),
          NewDecl->getType(), DRE->getValueKind());
    }
    return DRE;
  }

  StmtResult RebuildCompoundStmt(SourceLocation LBraceLoc,
                                 MultiStmtArg Statements,
                                 SourceLocation RBraceLoc, bool IsStmtExpr) {
    // Build a new compound statement but clear the source locations.
    return getSema().ActOnCompoundStmt(SourceLocation(), SourceLocation(),
                                       Statements, IsStmtExpr);
  }

private:
  std::pair<DeclaratorDecl *, DeclaratorDecl *> MappingPair;
  Sema &SemaRef;
};

// Searches for a call to PFWG lambda function and captures it.
class FindPFWGLambdaFnVisitor
    : public RecursiveASTVisitor<FindPFWGLambdaFnVisitor> {
public:
  // LambdaObjTy - lambda type of the PFWG lambda object
  FindPFWGLambdaFnVisitor(const CXXRecordDecl *LambdaObjTy)
      : LambdaFn(nullptr), LambdaObjTy(LambdaObjTy) {}

  bool VisitCallExpr(CallExpr *Call) {
    auto *M = dyn_cast<CXXMethodDecl>(Call->getDirectCallee());
    if (!M || (M->getOverloadedOperator() != OO_Call))
      return true;
    const int NumPFWGLambdaArgs = 2; // group and lambda obj
    if (Call->getNumArgs() != NumPFWGLambdaArgs)
      return true;
    if (!Util::isSyclType(Call->getArg(1)->getType(), "group", true /*Tmpl*/))
      return true;
    if (Call->getArg(0)->getType()->getAsCXXRecordDecl() != LambdaObjTy)
      return true;
    LambdaFn = M; // call to PFWG lambda found - record the lambda
    return false; // ... and stop searching
  }

  // Returns the captured lambda function or nullptr;
  CXXMethodDecl *getLambdaFn() const { return LambdaFn; }

private:
  CXXMethodDecl *LambdaFn;
  const CXXRecordDecl *LambdaObjTy;
};

class MarkWIScopeFnVisitor : public RecursiveASTVisitor<MarkWIScopeFnVisitor> {
public:
  MarkWIScopeFnVisitor(ASTContext &Ctx) : Ctx(Ctx) {}

  bool VisitCXXMemberCallExpr(CXXMemberCallExpr *Call) {
    FunctionDecl *Callee = Call->getDirectCallee();
    if (!Callee)
      // not a direct call - continue search
      return true;
    QualType Ty = Ctx.getRecordType(Call->getRecordDecl());
    if (!Util::isSyclType(Ty, "group", true /*Tmpl*/))
      // not a member of cl::sycl::group - continue search
      return true;
    auto Name = Callee->getName();
    if (((Name != "parallel_for_work_item") && (Name != "wait_for")) ||
        Callee->hasAttr<SYCLScopeAttr>())
      return true;
    // it is a call to cl::sycl::group::parallel_for_work_item/wait_for -
    // mark the callee
    Callee->addAttr(
        SYCLScopeAttr::CreateImplicit(Ctx, SYCLScopeAttr::Level::WorkItem));
    // continue search as there can be other PFWI or wait_for calls
    return true;
  }

private:
  ASTContext &Ctx;
};

static bool isSYCLPrivateMemoryVar(VarDecl *VD) {
  return Util::isSyclType(VD->getType(), "private_memory", true /*Tmpl*/);
}

static void addScopeAttrToLocalVars(CXXMethodDecl &F) {
  for (Decl *D : F.decls()) {
    VarDecl *VD = dyn_cast<VarDecl>(D);

    if (!VD || isa<ParmVarDecl>(VD) ||
        VD->getStorageDuration() != StorageDuration::SD_Automatic)
      continue;
    // Local variables of private_memory type in the WG scope still have WI
    // scope, all the rest - WG scope. Simple logic
    // "if no scope than it is WG scope" won't work, because compiler may add
    // locals not declared in user code (lambda object parameter, byval
    // arguments) which will result in alloca w/o any attribute, so need WI
    // scope too.
    SYCLScopeAttr::Level L = isSYCLPrivateMemoryVar(VD)
                                 ? SYCLScopeAttr::Level::WorkItem
                                 : SYCLScopeAttr::Level::WorkGroup;
    VD->addAttr(SYCLScopeAttr::CreateImplicit(F.getASTContext(), L));
  }
}

/// Return method by name
static CXXMethodDecl *getMethodByName(const CXXRecordDecl *CRD,
                                      const std::string &MethodName) {
  CXXMethodDecl *Method;
  auto It = std::find_if(CRD->methods().begin(), CRD->methods().end(),
                         [&MethodName](const CXXMethodDecl *Method) {
                           return Method->getNameAsString() == MethodName;
                         });
  Method = (It != CRD->methods().end()) ? *It : nullptr;
  return Method;
}

static KernelInvocationKind
getKernelInvocationKind(FunctionDecl *KernelCallerFunc) {
  return llvm::StringSwitch<KernelInvocationKind>(KernelCallerFunc->getName())
      .Case("kernel_single_task", InvokeSingleTask)
      .Case("kernel_parallel_for", InvokeParallelFor)
      .Case("kernel_parallel_for_work_group", InvokeParallelForWorkGroup)
      .Default(InvokeUnknown);
}

static CXXRecordDecl *getKernelObjectType(FunctionDecl *Caller) {
  return (*Caller->param_begin())->getType()->getAsCXXRecordDecl();
}

/// Creates a kernel parameter descriptor
/// \param Src  field declaration to construct name from
/// \param Ty   the desired parameter type
/// \return     the constructed descriptor
static ParamDesc makeParamDesc(const FieldDecl *Src, QualType Ty) {
  ASTContext &Ctx = Src->getASTContext();
  std::string Name = (Twine("_arg_") + Src->getName()).str();
  return std::make_tuple(Ty, &Ctx.Idents.get(Name),
                         Ctx.getTrivialTypeSourceInfo(Ty));
}

static ParamDesc makeParamDesc(ASTContext &Ctx, const CXXBaseSpecifier &Src,
                               QualType Ty) {
  // TODO: There is no name for the base available, but duplicate names are
  // seemingly already possible, so we'll give them all the same name for now.
  // This only happens with the accessor types.
  std::string Name = "_arg__base";
  return std::make_tuple(Ty, &Ctx.Idents.get(Name),
                         Ctx.getTrivialTypeSourceInfo(Ty));
}

// Create a new class around a field - used to wrap arrays.
static RecordDecl *wrapAnArray(ASTContext &Ctx, const QualType ArgTy,
                               FieldDecl *&Field) {
  RecordDecl *NewClass = Ctx.buildImplicitRecord("wrapped_array");
  NewClass->startDefinition();
  Field = FieldDecl::Create(
      Ctx, NewClass, SourceLocation(), SourceLocation(),
      /*Id=*/nullptr, ArgTy,
      Ctx.getTrivialTypeSourceInfo(ArgTy, SourceLocation()),
      /*BW=*/nullptr, /*Mutable=*/false, /*InitStyle=*/ICIS_NoInit);
  Field->setAccess(AS_public);
  NewClass->addDecl(Field);
  NewClass->completeDefinition();
  return NewClass;
}

/// \return the target of given SYCL accessor type
static target getAccessTarget(const ClassTemplateSpecializationDecl *AccTy) {
  return static_cast<target>(
      AccTy->getTemplateArgs()[3].getAsIntegral().getExtValue());
}

// The first template argument to the kernel caller function is used to identify
// the kernel itself.
static QualType calculateKernelNameType(ASTContext &Ctx,
                                        FunctionDecl *KernelCallerFunc) {
  const TemplateArgumentList *TAL =
      KernelCallerFunc->getTemplateSpecializationArgs();
  assert(TAL && "No template argument info");
  return TypeName::getFullyQualifiedType(TAL->get(0).getAsType(), Ctx,
                                         /*WithGlobalNSPrefix=*/true);
}

// Gets a name for the OpenCL kernel function, calculated from the first
// template argument of the kernel caller function.
static std::pair<std::string, std::string>
constructKernelName(Sema &S, FunctionDecl *KernelCallerFunc,
                    MangleContext &MC) {
  QualType KernelNameType =
      calculateKernelNameType(S.getASTContext(), KernelCallerFunc);

  SmallString<256> Result;
  llvm::raw_svector_ostream Out(Result);

  MC.mangleTypeName(KernelNameType, Out);

  return {std::string(Out.str()),
          PredefinedExpr::ComputeName(S.getASTContext(),
                                      PredefinedExpr::UniqueStableNameType,
                                      KernelNameType)};
}

// anonymous namespace so these don't get linkage.
namespace {

// These enable handler execution only when previous handlers succeed.
template <typename... Tn>
static bool handleField(FieldDecl *FD, QualType FDTy, Tn &&... tn) {
  bool result = true;
  std::initializer_list<int>{(result = result && tn(FD, FDTy), 0)...};
  return result;
}
template <typename... Tn>
static bool handleField(const CXXBaseSpecifier &BD, QualType BDTy,
                        Tn &&... tn) {
  bool result = true;
  std::initializer_list<int>{(result = result && tn(BD, BDTy), 0)...};
  return result;
}

template <typename T> struct bind_param { using type = T; };

template <> struct bind_param<CXXBaseSpecifier &> {
  using type = const CXXBaseSpecifier &;
};

template <> struct bind_param<FieldDecl *&> { using type = FieldDecl *; };

template <> struct bind_param<FieldDecl *const &> { using type = FieldDecl *; };

template <typename T> using bind_param_t = typename bind_param<T>::type;

// This definition using std::bind is necessary because of a gcc 7.x bug.
#define KF_FOR_EACH(FUNC, Item, Qt)                                            \
  handleField(                                                                 \
      Item, Qt,                                                                \
      std::bind(static_cast<bool (std::decay_t<decltype(handlers)>::*)(        \
                    bind_param_t<decltype(Item)>, QualType)>(                  \
                    &std::decay_t<decltype(handlers)>::FUNC),                  \
                std::ref(handlers), _1, _2)...)

// The following simpler definition works with gcc 8.x and later.
//#define KF_FOR_EACH(FUNC)                                                   \
//  handleField(Field, FieldTy, ([&](FieldDecl *FD, QualType FDTy) {          \
//                return handlers.f(FD, FDTy);                                \
//              })...)

// Implements the 'for-each-visitor'  pattern.
template <typename RangeTy, typename... Handlers>
static void VisitField(CXXRecordDecl *Owner, RangeTy &&Item, QualType ItemTy,
                       Handlers &... handlers) {
  if (Util::isSyclAccessorType(ItemTy))
    KF_FOR_EACH(handleSyclAccessorType, Item, ItemTy);
  if (Util::isSyclStreamType(ItemTy))
    KF_FOR_EACH(handleSyclStreamType, Item, ItemTy);
  if (ItemTy->isStructureOrClassType())
    VisitRecord(Owner, Item, ItemTy->getAsCXXRecordDecl(),
                         handlers...);
  if (ItemTy->isArrayType())
    VisitArrayElements(Item, ItemTy, handlers...);
}

template <typename RangeTy, typename... Handlers>
static void VisitArrayElements(RangeTy Item, QualType FieldTy,
                               Handlers &... handlers) {
  const ConstantArrayType *CAT = cast<ConstantArrayType>(FieldTy);
  QualType ET = CAT->getElementType();
  int64_t ElemCount = CAT->getSize().getSExtValue();
  std::initializer_list<int>{(handlers.enterArray(), 0)...};
  for (int64_t Count = 0; Count < ElemCount; Count++) {
    VisitField(nullptr, Item, ET, handlers...);
    (void)std::initializer_list<int>{(handlers.nextElement(ET), 0)...};
  }
  (void)std::initializer_list<int>{(handlers.leaveArray(ET, ElemCount), 0)...};
}

template <typename ParentTy, typename... Handlers>
static void VisitRecord(CXXRecordDecl *Owner, ParentTy &Parent,
                        CXXRecordDecl *Wrapper, Handlers &... handlers);

template <typename... Handlers>
static void VisitRecordHelper(CXXRecordDecl *Owner,
                              clang::CXXRecordDecl::base_class_range Range,
                              Handlers &... handlers) {
  for (const auto &Base : Range) {
    QualType BaseTy = Base.getType();
    if (Util::isSyclAccessorType(BaseTy))
      (void)std::initializer_list<int>{
          (handlers.handleSyclAccessorType(Base, BaseTy), 0)...};
    else if (Util::isSyclStreamType(BaseTy))
      (void)std::initializer_list<int>{
          (handlers.handleSyclStreamType(Base, BaseTy), 0)...};
    else
      VisitRecord(Owner, Base, BaseTy->getAsCXXRecordDecl(), handlers...);
  }
}

template <typename... Handlers>
static void VisitRecordHelper(CXXRecordDecl *Owner,
                              clang::RecordDecl::field_range Range,
                              Handlers &... handlers) {
  VisitRecordFields(Owner, handlers...);
}

// Parent contains the FieldDecl or CXXBaseSpecifier that was used to enter
// the Wrapper structure that we're currently visiting. Owner is the parent
// type (which doesn't exist in cases where it is a FieldDecl in the
// 'root'), and Wrapper is the current struct being unwrapped.
template <typename ParentTy, typename... Handlers>
static void VisitRecord(CXXRecordDecl *Owner, ParentTy &Parent,
                        CXXRecordDecl *Wrapper, Handlers &... handlers) {
  (void)std::initializer_list<int>{(handlers.enterStruct(Owner, Parent), 0)...};
  VisitRecordHelper(Wrapper, Wrapper->bases(), handlers...);
  VisitRecordHelper(Wrapper, Wrapper->fields(), handlers...);
  (void)std::initializer_list<int>{(handlers.leaveStruct(Owner, Parent), 0)...};
}

// FIXME: Can this be refactored/handled some other way?
template <typename ParentTy, typename... Handlers>
static void VisitStreamRecord(CXXRecordDecl *Owner, ParentTy &Parent,
                              CXXRecordDecl *Wrapper, Handlers &... handlers) {
  (void)std::initializer_list<int>{(handlers.enterStruct(Owner, Parent), 0)...};
  for (const auto &Field : Wrapper->fields()) {
    QualType FieldTy = Field->getType();
    // Required to initialize accessors inside streams.
    if (Util::isSyclAccessorType(FieldTy))
      KF_FOR_EACH(handleSyclAccessorType, Field, FieldTy);
  }
  (void)std::initializer_list<int>{(handlers.leaveStruct(Owner, Parent), 0)...};
}

int getFieldNumber(const CXXRecordDecl *BaseDecl) {
  int Members = 0;
  for (const auto *Field : BaseDecl->fields())
    ++Members;

  return Members;
}

template <typename... Handlers>
static void VisitFunctorBases(CXXRecordDecl *KernelFunctor,
                              Handlers &... handlers) {
  VisitRecordHelper(KernelFunctor, KernelFunctor->bases(), handlers...);
}


// A visitor function that dispatches to functions as defined in
// SyclKernelFieldHandler for the purposes of kernel generation.
template <typename... Handlers>
static void VisitRecordFields(CXXRecordDecl *Owner, Handlers &... handlers) {

  for (const auto Field : Owner->fields()) {
    (void)std::initializer_list<int>{
        (handlers.enterField(nullptr, Field), 0)...};
    QualType FieldTy = Field->getType();

    if (Util::isSyclAccessorType(FieldTy))
      KF_FOR_EACH(handleSyclAccessorType, Field, FieldTy);
    else if (Util::isSyclSamplerType(FieldTy))
      KF_FOR_EACH(handleSyclSamplerType, Field, FieldTy);
    else if (Util::isSyclSpecConstantType(FieldTy))
      KF_FOR_EACH(handleSyclSpecConstantType, Field, FieldTy);
    else if (Util::isSyclStreamType(FieldTy)) {
      CXXRecordDecl *RD = FieldTy->getAsCXXRecordDecl();
      // Handle accessors in stream class.
      VisitStreamRecord(Owner, Field, RD, handlers...);
      KF_FOR_EACH(handleSyclStreamType, Field, FieldTy);
    } else if (FieldTy->isStructureOrClassType()) {
      if (KF_FOR_EACH(handleStructType, Field, FieldTy)) {
        CXXRecordDecl *RD = FieldTy->getAsCXXRecordDecl();
        VisitRecord(Owner, Field, RD, handlers...);
      }
    } else if (FieldTy->isReferenceType())
      KF_FOR_EACH(handleReferenceType, Field, FieldTy);
    else if (FieldTy->isPointerType())
      KF_FOR_EACH(handlePointerType, Field, FieldTy);
    else if (FieldTy->isArrayType()) {
      if (KF_FOR_EACH(handleArrayType, Field, FieldTy))
        VisitArrayElements(Field, FieldTy, handlers...);
    } else if (FieldTy->isScalarType() || FieldTy->isVectorType())
      KF_FOR_EACH(handleScalarType, Field, FieldTy);
    else
      KF_FOR_EACH(handleOtherType, Field, FieldTy);
    (void)std::initializer_list<int>{
        (handlers.leaveField(nullptr, Field), 0)...};
  }
#undef KF_FOR_EACH
} // namespace

// A base type that the SYCL OpenCL Kernel construction task uses to implement
// individual tasks.
template <typename Derived> class SyclKernelFieldHandler {
protected:
  Sema &SemaRef;
  SyclKernelFieldHandler(Sema &S) : SemaRef(S) {}

public:
  // Mark these virtual so that we can use override in the implementer classes,
  // despite virtual dispatch never being used.

  // Accessor can be a base class or a field decl, so both must be handled.
  virtual bool handleSyclAccessorType(const CXXBaseSpecifier &, QualType) {
    return true;
  }
  virtual bool handleSyclAccessorType(FieldDecl *, QualType) { return true; }
  virtual bool handleSyclSamplerType(FieldDecl *, QualType) { return true; }
  virtual bool handleSyclSpecConstantType(FieldDecl *, QualType) {
    return true;
  }
  virtual bool handleSyclStreamType(const CXXBaseSpecifier &, QualType) {
    return true;
  }
  virtual bool handleSyclStreamType(FieldDecl *, QualType) { return true; }
  virtual bool handleStructType(FieldDecl *, QualType) { return true; }
  virtual bool handleReferenceType(FieldDecl *, QualType) { return true; }
  virtual bool handlePointerType(FieldDecl *, QualType) { return true; }
  virtual bool handleArrayType(FieldDecl *, QualType) { return true; }
  virtual bool handleScalarType(FieldDecl *, QualType) { return true; }
  // Most handlers shouldn't be handling this, just the field checker.
  virtual bool handleOtherType(FieldDecl *, QualType) { return true; }

  // The following are only used for keeping track of where we are in the base
  // class/field graph. Int Headers use this to calculate offset, most others
  // don't have a need for these.

  virtual void enterStruct(const CXXRecordDecl *, FieldDecl *) {}
  virtual void leaveStruct(const CXXRecordDecl *, FieldDecl *) {}
  virtual void enterStruct(const CXXRecordDecl *, const CXXBaseSpecifier &) {}
  virtual void leaveStruct(const CXXRecordDecl *, const CXXBaseSpecifier &) {}

  // The following are used for stepping through array elements.

  virtual void enterField(const CXXRecordDecl *, const CXXBaseSpecifier &) {}
  virtual void leaveField(const CXXRecordDecl *, const CXXBaseSpecifier &) {}
  virtual void enterField(const CXXRecordDecl *, FieldDecl *) {}
  virtual void leaveField(const CXXRecordDecl *, FieldDecl *) {}
  virtual void enterArray() {}
  virtual void nextElement(QualType) {}
  virtual void leaveArray(QualType, int64_t) {}
};

// A type to check the validity of all of the argument types.
class SyclKernelFieldChecker
    : public SyclKernelFieldHandler<SyclKernelFieldChecker> {
  bool IsInvalid = false;
  DiagnosticsEngine &Diag;

  // Check whether the object should be disallowed from being copied to kernel.
  // Return true if not copyable, false if copyable.
  bool checkNotCopyableToKernel(const FieldDecl *FD, const QualType &FieldTy) {
    if (FieldTy->isArrayType()) {
      if (const auto *CAT = dyn_cast<ConstantArrayType>(FieldTy)) {
        QualType ET = CAT->getElementType();
        return checkNotCopyableToKernel(FD, ET);
      }
      return Diag.Report(FD->getLocation(),
                         diag::err_sycl_non_constant_array_type)
             << FieldTy;
    }

    if (SemaRef.getASTContext().getLangOpts().SYCLStdLayoutKernelParams)
      if (!FieldTy->isStandardLayoutType())
        return Diag.Report(FD->getLocation(),
                           diag::err_sycl_non_std_layout_type)
               << FieldTy;

    if (!FieldTy->isStructureOrClassType())
      return false;

    CXXRecordDecl *RD =
        cast<CXXRecordDecl>(FieldTy->getAs<RecordType>()->getDecl());
    if (!RD->hasTrivialCopyConstructor())
      return Diag.Report(FD->getLocation(),
                         diag::err_sycl_non_trivially_copy_ctor_dtor_type)
             << 0 << FieldTy;
    if (!RD->hasTrivialDestructor())
      return Diag.Report(FD->getLocation(),
                         diag::err_sycl_non_trivially_copy_ctor_dtor_type)
             << 1 << FieldTy;

    return false;
  }

  void checkAccessorType(QualType Ty, SourceRange Loc) {
    assert(Util::isSyclAccessorType(Ty) &&
           "Should only be called on SYCL accessor types.");

    const RecordDecl *RecD = Ty->getAsRecordDecl();
    if (const ClassTemplateSpecializationDecl *CTSD =
            dyn_cast<ClassTemplateSpecializationDecl>(RecD)) {
      const TemplateArgumentList &TAL = CTSD->getTemplateArgs();
      TemplateArgument TA = TAL.get(0);
      const QualType TemplateArgTy = TA.getAsType();

      llvm::DenseSet<QualType> Visited;
      checkSYCLType(SemaRef, TemplateArgTy, Loc, Visited);
    }
  }

public:
  SyclKernelFieldChecker(Sema &S)
      : SyclKernelFieldHandler(S), Diag(S.getASTContext().getDiagnostics()) {}
  bool isValid() { return !IsInvalid; }

  bool handleReferenceType(FieldDecl *FD, QualType FieldTy) final {
    Diag.Report(FD->getLocation(), diag::err_bad_kernel_param_type) << FieldTy;
    IsInvalid = true;
    return isValid();
  }

  bool handleStructType(FieldDecl *FD, QualType FieldTy) final {
    IsInvalid |= checkNotCopyableToKernel(FD, FieldTy);
    return isValid();
  }

  bool handleSyclAccessorType(const CXXBaseSpecifier &BS,
                              QualType FieldTy) final {
    checkAccessorType(FieldTy, BS.getBeginLoc());
    return isValid();
  }

  bool handleSyclAccessorType(FieldDecl *FD, QualType FieldTy) final {
    checkAccessorType(FieldTy, FD->getLocation());
    return isValid();
  }

  bool handleArrayType(FieldDecl *FD, QualType FieldTy) final {
    IsInvalid |= checkNotCopyableToKernel(FD, FieldTy);
    return isValid();
  }

  bool handleOtherType(FieldDecl *FD, QualType FieldTy) final {
    Diag.Report(FD->getLocation(), diag::err_bad_kernel_param_type) << FieldTy;
    IsInvalid = true;
    return isValid();
  }
};

// A type to Create and own the FunctionDecl for the kernel.
class SyclKernelDeclCreator
    : public SyclKernelFieldHandler<SyclKernelDeclCreator> {
  FunctionDecl *KernelDecl;
  llvm::SmallVector<ParmVarDecl *, 8> Params;
  SyclKernelFieldChecker &ArgChecker;
  Sema::ContextRAII FuncContext;
  // Holds the last handled field's first parameter. This doesn't store an
  // iterator as push_back invalidates iterators.
  size_t LastParamIndex = 0;

  void addParam(const FieldDecl *FD, QualType FieldTy) {
    ParamDesc newParamDesc = makeParamDesc(FD, FieldTy);
    addParam(newParamDesc, FieldTy);
  }

  void addParam(const CXXBaseSpecifier &BS, QualType FieldTy) {
    ParamDesc newParamDesc =
        makeParamDesc(SemaRef.getASTContext(), BS, FieldTy);
    addParam(newParamDesc, FieldTy);
  }

  void addParam(ParamDesc newParamDesc, QualType FieldTy) {
    // Create a new ParmVarDecl based on the new info.
    auto *NewParam = ParmVarDecl::Create(
        SemaRef.getASTContext(), KernelDecl, SourceLocation(), SourceLocation(),
        std::get<1>(newParamDesc), std::get<0>(newParamDesc),
        std::get<2>(newParamDesc), SC_None, /*DefArg*/ nullptr);

    NewParam->setScopeInfo(0, Params.size());
    NewParam->setIsUsed();

    LastParamIndex = Params.size();
    Params.push_back(NewParam);
  }

  // All special SYCL objects must have __init method. We extract types for
  // kernel parameters from __init method parameters. We will use __init method
  // and kernel parameters which we build here to initialize special objects in
  // the kernel body.
  bool handleSpecialType(FieldDecl *FD, QualType FieldTy) {
    const auto *RecordDecl = FieldTy->getAsCXXRecordDecl();
    assert(RecordDecl && "The accessor/sampler must be a RecordDecl");
    CXXMethodDecl *InitMethod = getMethodByName(RecordDecl, InitMethodName);
    assert(InitMethod && "The accessor/sampler must have the __init method");

    // Don't do -1 here because we count on this to be the first parameter added
    // (if any).
    size_t ParamIndex = Params.size();
    for (const ParmVarDecl *Param : InitMethod->parameters())
      addParam(FD, Param->getType().getCanonicalType());
    LastParamIndex = ParamIndex;
    return true;
  }

  static void setKernelImplicitAttrs(ASTContext &Context, FunctionDecl *FD,
                                     StringRef Name, bool IsSIMDKernel) {
    // Set implicit attributes.
    FD->addAttr(OpenCLKernelAttr::CreateImplicit(Context));
    FD->addAttr(AsmLabelAttr::CreateImplicit(Context, Name));
    FD->addAttr(ArtificialAttr::CreateImplicit(Context));
    if (IsSIMDKernel)
      FD->addAttr(SYCLSimdAttr::CreateImplicit(Context));
  }

  static FunctionDecl *createKernelDecl(ASTContext &Ctx, StringRef Name,
                                        SourceLocation Loc, bool IsInline,
                                        bool IsSIMDKernel) {
    // Create this with no prototype, and we can fix this up after we've seen
    // all the params.
    FunctionProtoType::ExtProtoInfo Info(CC_OpenCLKernel);
    QualType FuncType = Ctx.getFunctionType(Ctx.VoidTy, {}, Info);

    FunctionDecl *FD = FunctionDecl::Create(
        Ctx, Ctx.getTranslationUnitDecl(), Loc, Loc, &Ctx.Idents.get(Name),
        FuncType, Ctx.getTrivialTypeSourceInfo(Ctx.VoidTy), SC_None);
    FD->setImplicitlyInline(IsInline);
    setKernelImplicitAttrs(Ctx, FD, Name, IsSIMDKernel);

    // Add kernel to translation unit to see it in AST-dump.
    Ctx.getTranslationUnitDecl()->addDecl(FD);
    return FD;
  }

public:
  SyclKernelDeclCreator(Sema &S, SyclKernelFieldChecker &ArgChecker,
                        StringRef Name, SourceLocation Loc, bool IsInline,
                        bool IsSIMDKernel)
      : SyclKernelFieldHandler(S),
        KernelDecl(createKernelDecl(S.getASTContext(), Name, Loc, IsInline,
                                    IsSIMDKernel)),
        ArgChecker(ArgChecker), FuncContext(SemaRef, KernelDecl) {}

  ~SyclKernelDeclCreator() {
    ASTContext &Ctx = SemaRef.getASTContext();
    FunctionProtoType::ExtProtoInfo Info(CC_OpenCLKernel);

    SmallVector<QualType, 8> ArgTys;
    std::transform(std::begin(Params), std::end(Params),
                   std::back_inserter(ArgTys),
                   [](const ParmVarDecl *PVD) { return PVD->getType(); });

    QualType FuncType = Ctx.getFunctionType(Ctx.VoidTy, ArgTys, Info);
    KernelDecl->setType(FuncType);
    KernelDecl->setParams(Params);

    if (ArgChecker.isValid())
      SemaRef.addSyclDeviceDecl(KernelDecl);
  }

  bool handleSyclAccessorType(const CXXBaseSpecifier &BS,
                              QualType FieldTy) final {
    const auto *RecordDecl = FieldTy->getAsCXXRecordDecl();
    assert(RecordDecl && "The accessor/sampler must be a RecordDecl");
    CXXMethodDecl *InitMethod = getMethodByName(RecordDecl, InitMethodName);
    assert(InitMethod && "The accessor/sampler must have the __init method");

    // Don't do -1 here because we count on this to be the first parameter added
    // (if any).
    size_t ParamIndex = Params.size();
    for (const ParmVarDecl *Param : InitMethod->parameters())
      addParam(BS, Param->getType().getCanonicalType());
    LastParamIndex = ParamIndex;
    return true;
  }

  bool handleSyclAccessorType(FieldDecl *FD, QualType FieldTy) final {
    return handleSpecialType(FD, FieldTy);
  }

  bool handleSyclSamplerType(FieldDecl *FD, QualType FieldTy) final {
    return handleSpecialType(FD, FieldTy);
  }

  bool handlePointerType(FieldDecl *FD, QualType FieldTy) final {
    // USM allows to use raw pointers instead of buffers/accessors, but these
    // pointers point to the specially allocated memory. For pointer fields we
    // add a kernel argument with the same type as field but global address
    // space, because OpenCL requires it.
    QualType PointeeTy = FieldTy->getPointeeType();
    Qualifiers Quals = PointeeTy.getQualifiers();
    Quals.setAddressSpace(LangAS::opencl_global);
    PointeeTy = SemaRef.getASTContext().getQualifiedType(
        PointeeTy.getUnqualifiedType(), Quals);
    QualType ModTy = SemaRef.getASTContext().getPointerType(PointeeTy);
    addParam(FD, ModTy);
    return true;
  }

  bool handleArrayType(FieldDecl *FD, QualType FieldTy) final {
    RecordDecl *NewClass = wrapAnArray(SemaRef.getASTContext(), FieldTy, FD);
    QualType ST = SemaRef.getASTContext().getRecordType(NewClass);
    addParam(FD, ST);
    return true;
  }

  bool handleScalarType(FieldDecl *FD, QualType FieldTy) final {
    addParam(FD, FieldTy);
    return true;
  }

  bool handleStructType(FieldDecl *FD, QualType FieldTy) final {
    // addParam(FD, FieldTy);
    return true;
  }

  bool handleSyclStreamType(FieldDecl *FD, QualType FieldTy) final {
    addParam(FD, FieldTy);
    return true;
  }

  bool handleSyclStreamType(const CXXBaseSpecifier &, QualType FieldTy) final {
    // FIXME SYCL stream should be usable as a base type
    // See https://github.com/intel/llvm/issues/1552
    return true;
  }

  void setBody(CompoundStmt *KB) { KernelDecl->setBody(KB); }

  FunctionDecl *getKernelDecl() { return KernelDecl; }

  llvm::ArrayRef<ParmVarDecl *> getParamVarDeclsForCurrentField() {
    return ArrayRef<ParmVarDecl *>(std::begin(Params) + LastParamIndex,
                                   std::end(Params));
  }
};

class SyclKernelBodyCreator
    : public SyclKernelFieldHandler<SyclKernelBodyCreator> {
  SyclKernelDeclCreator &DeclCreator;
  llvm::SmallVector<Stmt *, 16> BodyStmts;
  llvm::SmallVector<Stmt *, 16> FinalizeStmts;
  llvm::SmallVector<Expr *, 16> InitExprs;
  VarDecl *KernelObjClone;
  InitializedEntity VarEntity;
  CXXRecordDecl *KernelObj;
  llvm::SmallVector<Expr *, 16> MemberExprBases;
  FunctionDecl *KernelCallerFunc;

  // Using the statements/init expressions that we've created, this generates
  // the kernel body compound stmt. CompoundStmt needs to know its number of
  // statements in advance to allocate it, so we cannot do this as we go along.
  CompoundStmt *createKernelBody() {

    Expr *ILE = new (SemaRef.getASTContext()) InitListExpr(
        SemaRef.getASTContext(), SourceLocation(), InitExprs, SourceLocation());
    ILE->setType(QualType(KernelObj->getTypeForDecl(), 0));
    KernelObjClone->setInit(ILE);
    Stmt *FunctionBody = KernelCallerFunc->getBody();

    ParmVarDecl *KernelObjParam = *(KernelCallerFunc->param_begin());

    // DeclRefExpr with valid source location but with decl which is not marked
    // as used is invalid.
    KernelObjClone->setIsUsed();
    std::pair<DeclaratorDecl *, DeclaratorDecl *> MappingPair =
        std::make_pair(KernelObjParam, KernelObjClone);

    // Push the Kernel function scope to ensure the scope isn't empty
    SemaRef.PushFunctionScope();
    KernelBodyTransform KBT(MappingPair, SemaRef);
    Stmt *NewBody = KBT.TransformStmt(FunctionBody).get();
    BodyStmts.push_back(NewBody);

    BodyStmts.insert(BodyStmts.end(), FinalizeStmts.begin(),
                     FinalizeStmts.end());
    return CompoundStmt::Create(SemaRef.getASTContext(), BodyStmts, {}, {});
  }

  void markParallelWorkItemCalls() {
    if (getKernelInvocationKind(KernelCallerFunc) ==
        InvokeParallelForWorkGroup) {
      FindPFWGLambdaFnVisitor V(KernelObj);
      V.TraverseStmt(KernelCallerFunc->getBody());
      CXXMethodDecl *WGLambdaFn = V.getLambdaFn();
      assert(WGLambdaFn && "PFWG lambda not found");
      // Mark the function that it "works" in a work group scope:
      // NOTE: In case of parallel_for_work_item the marker call itself is
      // marked with work item scope attribute, here  the '()' operator of the
      // object passed as parameter is marked. This is an optimization -
      // there are a lot of locals created at parallel_for_work_group
      // scope before calling the lambda - it is more efficient to have
      // all of them in the private address space rather then sharing via
      // the local AS. See parallel_for_work_group implementation in the
      // SYCL headers.
      if (!WGLambdaFn->hasAttr<SYCLScopeAttr>()) {
        WGLambdaFn->addAttr(SYCLScopeAttr::CreateImplicit(
            SemaRef.getASTContext(), SYCLScopeAttr::Level::WorkGroup));
        // Search and mark parallel_for_work_item calls:
        MarkWIScopeFnVisitor MarkWIScope(SemaRef.getASTContext());
        MarkWIScope.TraverseDecl(WGLambdaFn);
        // Now mark local variables declared in the PFWG lambda with work group
        // scope attribute
        addScopeAttrToLocalVars(*WGLambdaFn);
      }
    }
  }

  MemberExpr *BuildMemberExpr(Expr *Base, ValueDecl *Member) {
    DeclAccessPair MemberDAP = DeclAccessPair::make(Member, AS_none);
    MemberExpr *Result = SemaRef.BuildMemberExpr(
        Base, /*IsArrow */ false, SourceLocation(), NestedNameSpecifierLoc(),
        SourceLocation(), Member, MemberDAP,
        /*HadMultipleCandidates*/ false,
        DeclarationNameInfo(Member->getDeclName(), SourceLocation()),
        Member->getType(), VK_LValue, OK_Ordinary);
    return Result;
  }

  void createExprForStructOrScalar(FieldDecl *FD) {
    ParmVarDecl *KernelParameter =
        DeclCreator.getParamVarDeclsForCurrentField()[0];
    InitializedEntity Entity =
        InitializedEntity::InitializeMember(FD, &VarEntity);
    QualType ParamType = KernelParameter->getOriginalType();
    Expr *DRE = SemaRef.BuildDeclRefExpr(KernelParameter, ParamType, VK_LValue,
                                         SourceLocation());
    if (FD->getType()->isPointerType() &&
        FD->getType()->getPointeeType().getAddressSpace() !=
            ParamType->getPointeeType().getAddressSpace())
      DRE = ImplicitCastExpr::Create(SemaRef.Context, FD->getType(),
                                     CK_AddressSpaceConversion, DRE, nullptr,
                                     VK_RValue);
    InitializationKind InitKind =
        InitializationKind::CreateCopy(SourceLocation(), SourceLocation());
    InitializationSequence InitSeq(SemaRef, Entity, InitKind, DRE);

    ExprResult MemberInit = InitSeq.Perform(SemaRef, Entity, InitKind, DRE);
    InitExprs.push_back(MemberInit.get());
  }

  void createExprForArray(FieldDecl *FD) {
    ParmVarDecl *KernelParameter =
        DeclCreator.getParamVarDeclsForCurrentField()[0];
    QualType ParamType = KernelParameter->getOriginalType();
    CXXRecordDecl *WrapperStruct = ParamType->getAsCXXRecordDecl();
    // The first and only field of the wrapper struct is the array
    FieldDecl *Array = *(WrapperStruct->field_begin());
    Expr *DRE = SemaRef.BuildDeclRefExpr(KernelParameter, ParamType, VK_LValue,
                                         SourceLocation());
    Expr *InitExpr = BuildMemberExpr(DRE, Array);
    InitializationKind InitKind = InitializationKind::CreateDirect(
        SourceLocation(), SourceLocation(), SourceLocation());
    InitializedEntity Entity = InitializedEntity::InitializeLambdaCapture(
        nullptr, Array->getType(), SourceLocation());
    InitializationSequence InitSeq(SemaRef, Entity, InitKind, InitExpr);
    ExprResult MemberInit =
        InitSeq.Perform(SemaRef, Entity, InitKind, InitExpr);
    InitExprs.push_back(MemberInit.get());
  }

  void createSpecialMethodCall(const CXXRecordDecl *SpecialClass, Expr *Base,
                               const std::string &MethodName,
                               FieldDecl *Field) {
    CXXMethodDecl *Method = getMethodByName(SpecialClass, MethodName);
    assert(Method &&
           "The accessor/sampler/stream must have the __init method. Stream"
           " must also have __finalize method");
    unsigned NumParams = Method->getNumParams();
    llvm::SmallVector<Expr *, 4> ParamDREs(NumParams);
    llvm::ArrayRef<ParmVarDecl *> KernelParameters =
        DeclCreator.getParamVarDeclsForCurrentField();
    for (size_t I = 0; I < NumParams; ++I) {
      QualType ParamType = KernelParameters[I]->getOriginalType();
      ParamDREs[I] = SemaRef.BuildDeclRefExpr(KernelParameters[I], ParamType,
                                              VK_LValue, SourceLocation());
    }
<<<<<<< HEAD

    Expr *SpecialObjME = Base;
    if (Field)
      SpecialObjME = BuildMemberExpr(Base, Field);

    MemberExpr *MethodME = BuildMemberExpr(SpecialObjME, Method);
=======
    MemberExpr *MethodME = BuildMemberExpr(Base, Method);
>>>>>>> 5d5121b4

    QualType ResultTy = Method->getReturnType();
    ExprValueKind VK = Expr::getValueKindForType(ResultTy);
    ResultTy = ResultTy.getNonLValueExprType(SemaRef.Context);
    llvm::SmallVector<Expr *, 4> ParamStmts;
    const auto *Proto = cast<FunctionProtoType>(Method->getType());
    SemaRef.GatherArgumentsForCall(SourceLocation(), Method, Proto, 0,
                                   ParamDREs, ParamStmts);
    // [kernel_obj or wrapper object].accessor.__init(_ValueType*,
    // range<int>, range<int>, id<int>)
    CXXMemberCallExpr *Call = CXXMemberCallExpr::Create(
        SemaRef.Context, MethodME, ParamStmts, ResultTy, VK, SourceLocation());
    if (MethodName == FinalizeMethodName)
      FinalizeStmts.push_back(Call);
    else
      BodyStmts.push_back(Call);
  }

  // FIXME Avoid creation of kernel obj clone.
  // See https://github.com/intel/llvm/issues/1544 for details.
  static VarDecl *createKernelObjClone(ASTContext &Ctx, DeclContext *DC,
                                       CXXRecordDecl *KernelObj) {
    TypeSourceInfo *TSInfo =
        KernelObj->isLambda() ? KernelObj->getLambdaTypeInfo() : nullptr;
    VarDecl *VD = VarDecl::Create(
        Ctx, DC, SourceLocation(), SourceLocation(), KernelObj->getIdentifier(),
        QualType(KernelObj->getTypeForDecl(), 0), TSInfo, SC_None);

    return VD;
  }

  bool handleSpecialType(FieldDecl *FD, QualType Ty) {
    const auto *RecordDecl = Ty->getAsCXXRecordDecl();
<<<<<<< HEAD
    // TODO: VarEntity is initialized entity for KernelObjClone, I guess we need
    // to create new one when enter new struct.
    InitializedEntity Entity =
        InitializedEntity::InitializeMember(FD, &VarEntity);
    // Initialize with the default constructor.
    InitializationKind InitKind =
        InitializationKind::CreateDefault(SourceLocation());
    InitializationSequence InitSeq(SemaRef, Entity, InitKind, None);
    ExprResult MemberInit = InitSeq.Perform(SemaRef, Entity, InitKind, None);
    InitExprs.push_back(MemberInit.get());
=======
    // Perform initialization only if it is field of kernel object
    if (MemberExprBases.size() == 2) {
      InitializedEntity Entity =
          InitializedEntity::InitializeMember(FD, &VarEntity);
      // Initialize with the default constructor.
      InitializationKind InitKind =
          InitializationKind::CreateDefault(SourceLocation());
      InitializationSequence InitSeq(SemaRef, Entity, InitKind, None);
      ExprResult MemberInit = InitSeq.Perform(SemaRef, Entity, InitKind, None);
      InitExprs.push_back(MemberInit.get());
    }
>>>>>>> 5d5121b4
    createSpecialMethodCall(RecordDecl, MemberExprBases.back(), InitMethodName,
                            FD);
    return true;
  }

  bool handleSpecialType(const CXXBaseSpecifier &BS, QualType Ty) {
    const auto *RecordDecl = Ty->getAsCXXRecordDecl();
    // TODO: VarEntity is initialized entity for KernelObjClone, I guess we need
    // to create new one when enter new struct.
    InitializedEntity Entity = InitializedEntity::InitializeBase(
        SemaRef.Context, &BS, /*IsInheritedVirtualBase*/ false, &VarEntity);
    // Initialize with the default constructor.
    InitializationKind InitKind =
        InitializationKind::CreateDefault(SourceLocation());
    InitializationSequence InitSeq(SemaRef, Entity, InitKind, None);
    ExprResult MemberInit = InitSeq.Perform(SemaRef, Entity, InitKind, None);
    InitExprs.push_back(MemberInit.get());

    createSpecialMethodCall(RecordDecl, MemberExprBases.back(), InitMethodName,
                            nullptr);
    return true;
  }

public:
  SyclKernelBodyCreator(Sema &S, SyclKernelDeclCreator &DC,
                        CXXRecordDecl *KernelObj,
                        FunctionDecl *KernelCallerFunc)
      : SyclKernelFieldHandler(S), DeclCreator(DC),
        KernelObjClone(createKernelObjClone(S.getASTContext(),
                                            DC.getKernelDecl(), KernelObj)),
        VarEntity(InitializedEntity::InitializeVariable(KernelObjClone)),
        KernelObj(KernelObj), KernelCallerFunc(KernelCallerFunc) {
    markParallelWorkItemCalls();

    Stmt *DS = new (S.Context) DeclStmt(DeclGroupRef(KernelObjClone),
                                        SourceLocation(), SourceLocation());
    BodyStmts.push_back(DS);
    DeclRefExpr *KernelObjCloneRef = DeclRefExpr::Create(
        S.Context, NestedNameSpecifierLoc(), SourceLocation(), KernelObjClone,
        false, DeclarationNameInfo(), QualType(KernelObj->getTypeForDecl(), 0),
        VK_LValue);
    MemberExprBases.push_back(KernelObjCloneRef);
  }

  ~SyclKernelBodyCreator() {
    CompoundStmt *KernelBody = createKernelBody();
    DeclCreator.setBody(KernelBody);
  }

  bool handleSyclAccessorType(FieldDecl *FD, QualType Ty) final {
    return handleSpecialType(FD, Ty);
  }

  bool handleSyclAccessorType(const CXXBaseSpecifier &BS, QualType Ty) final {
    return handleSpecialType(BS, Ty);
  }

  bool handleSyclSamplerType(FieldDecl *FD, QualType Ty) final {
    return handleSpecialType(FD, Ty);
  }

  bool handleSyclStreamType(FieldDecl *FD, QualType Ty) final {
    const auto *StreamDecl = Ty->getAsCXXRecordDecl();
    createExprForStructOrScalar(FD);
    size_t NumBases = MemberExprBases.size();
    createSpecialMethodCall(StreamDecl, MemberExprBases[NumBases - 2],
                            InitMethodName, FD);
    createSpecialMethodCall(StreamDecl, MemberExprBases[NumBases - 2],
                            FinalizeMethodName, FD);
    return true;
  }

  bool handleSyclStreamType(const CXXBaseSpecifier &BS, QualType Ty) final {
    // FIXME SYCL stream should be usable as a base type
    // See https://github.com/intel/llvm/issues/1552
    return true;
  }

  bool handlePointerType(FieldDecl *FD, QualType FieldTy) final {
    createExprForStructOrScalar(FD);
    return true;
  }

  bool handleStructType(FieldDecl *FD, QualType FieldTy) final {
    // createExprForStructOrScalar(FD);
    return true;
  }

  bool handleScalarType(FieldDecl *FD, QualType FieldTy) final {
    createExprForStructOrScalar(FD);
    return true;
  }

  bool handleArrayType(FieldDecl *FD, QualType FieldTy) final {
    createExprForArray(FD);
    return true;
  }

<<<<<<< HEAD
  void enterStruct(const CXXRecordDecl *RD, const CXXBaseSpecifier &BS) final {
    CXXCastPath BasePath;
    QualType DerivedTy(RD->getTypeForDecl(), 0);
    QualType BaseTy = BS.getType();
    SemaRef.CheckDerivedToBaseConversion(DerivedTy, BaseTy, SourceLocation(),
                                         SourceRange(), &BasePath,
                                         /*IgnoreBaseAccess*/ true);
    auto Cast = ImplicitCastExpr::Create(
        SemaRef.Context, BaseTy, CK_DerivedToBase, MemberExprBases.back(),
        /* CXXCastPath=*/&BasePath, VK_LValue);
    MemberExprBases.push_back(Cast);
  }

  void addStructInit(const CXXRecordDecl *RD){
    if (!RD)
      return;

    int NumberOfFields = getFieldNumber(RD);
    int popOut = NumberOfFields + RD->getNumBases();
    llvm::SmallVector<Expr *, 16> BaseInitExprs;
    for (int I = 0; I < popOut; I++) {
      BaseInitExprs.push_back(InitExprs.back());
      InitExprs.pop_back();
    }
    std::reverse(BaseInitExprs.begin(), BaseInitExprs.end());

    Expr *ILE = new (SemaRef.getASTContext())
        InitListExpr(SemaRef.getASTContext(), SourceLocation(), BaseInitExprs,
                     SourceLocation());
    ILE->setType(QualType(RD->getTypeForDecl(), 0));
    InitExprs.push_back(ILE);

  }

  void leaveStruct(const CXXRecordDecl *, FieldDecl *FD) final {
    const CXXRecordDecl *RD = FD->getType()->getAsCXXRecordDecl();

    // Initializers for accessors inside stream not added.
    if (!Util::isSyclStreamType(FD->getType()))
      addStructInit(RD);
    // Pop out unused initializers created in handleSyclAccesorType
    else {
      for (const auto &Field : RD->fields()) {
        QualType FieldTy = Field->getType();
        if (Util::isSyclAccessorType(FieldTy))
          InitExprs.pop_back();
      }
    }
    MemberExprBases.pop_back();
  }

  void leaveStruct(const CXXRecordDecl *RD, const CXXBaseSpecifier &BS) final {
    const CXXRecordDecl *BaseClass = BS.getType()->getAsCXXRecordDecl();
    addStructInit(BaseClass);
    MemberExprBases.pop_back();
  }

=======
  void enterField(const CXXRecordDecl *RD, FieldDecl *FD) final {
    if (!FD->getType()->isReferenceType())
      MemberExprBases.push_back(BuildMemberExpr(MemberExprBases.back(), FD));
  }

  void leaveField(const CXXRecordDecl *, FieldDecl *FD) final {
    if (!FD->getType()->isReferenceType())
      MemberExprBases.pop_back();
  }

  void enterArray() final {
    Expr *ArrayBase = MemberExprBases.back();
    ExprResult IndexExpr = SemaRef.ActOnIntegerConstant(SourceLocation(), 0);
    ExprResult ElementBase = SemaRef.CreateBuiltinArraySubscriptExpr(
        ArrayBase, SourceLocation(), IndexExpr.get(), SourceLocation());
    MemberExprBases.push_back(ElementBase.get());
  }

  void nextElement(QualType) final {
    ArraySubscriptExpr *LastArrayRef =
        dyn_cast<ArraySubscriptExpr>(MemberExprBases.back());
    MemberExprBases.pop_back();
    Expr *LastIdx = LastArrayRef->getIdx();
    llvm::APSInt Result;
    SemaRef.VerifyIntegerConstantExpression(LastIdx, &Result);
    Expr *ArrayBase = MemberExprBases.back();
    ExprResult IndexExpr = SemaRef.ActOnIntegerConstant(
        SourceLocation(), Result.getExtValue() + 1);
    ExprResult ElementBase = SemaRef.CreateBuiltinArraySubscriptExpr(
        ArrayBase, SourceLocation(), IndexExpr.get(), SourceLocation());
    MemberExprBases.push_back(ElementBase.get());
  }

  void leaveArray(QualType, int64_t) final { MemberExprBases.pop_back(); }

  using SyclKernelFieldHandler::enterArray;
  using SyclKernelFieldHandler::enterField;
  using SyclKernelFieldHandler::leaveField;
>>>>>>> 5d5121b4
};

class SyclKernelIntHeaderCreator
    : public SyclKernelFieldHandler<SyclKernelIntHeaderCreator> {
  SYCLIntegrationHeader &Header;
  const CXXRecordDecl *KernelLambda;
  // Necessary to figure out the offset of the base class.
  const CXXRecordDecl *CurStruct = nullptr;
  int64_t CurOffset = 0;

  void addParam(const FieldDecl *FD, QualType ArgTy,
                SYCLIntegrationHeader::kernel_param_kind_t Kind) {
    uint64_t Size;
    const ConstantArrayType *CAT =
        SemaRef.getASTContext().getAsConstantArrayType(ArgTy);
    if (CAT) {
      QualType ET = CAT->getElementType();
      Size = static_cast<size_t>(CAT->getSize().getZExtValue()) *
             SemaRef.getASTContext().getTypeSizeInChars(ET).getQuantity();
    } else {
      Size = SemaRef.getASTContext().getTypeSizeInChars(ArgTy).getQuantity();
    }
    Header.addParamDesc(Kind, static_cast<unsigned>(Size),
                        static_cast<unsigned>(CurOffset));
  }

public:
  SyclKernelIntHeaderCreator(Sema &S, SYCLIntegrationHeader &H,
                             const CXXRecordDecl *KernelLambda,
                             QualType NameType, StringRef Name,
                             StringRef StableName)
      : SyclKernelFieldHandler(S), Header(H), KernelLambda(KernelLambda) {
    Header.startKernel(Name, NameType, StableName, KernelLambda->getLocation());
  }

  bool handleSyclAccessorType(const CXXBaseSpecifier &BC,
                              QualType FieldTy) final {
    const auto *AccTy =
        cast<ClassTemplateSpecializationDecl>(FieldTy->getAsRecordDecl());
    assert(AccTy->getTemplateArgs().size() >= 2 &&
           "Incorrect template args for Accessor Type");
    int Dims = static_cast<int>(
        AccTy->getTemplateArgs()[1].getAsIntegral().getExtValue());
    int Info = getAccessTarget(AccTy) | (Dims << 11);
    Header.addParamDesc(SYCLIntegrationHeader::kind_accessor, Info, CurOffset);
    return true;
  }

  bool handleSyclAccessorType(FieldDecl *FD, QualType FieldTy) final {
    const auto *AccTy =
        cast<ClassTemplateSpecializationDecl>(FieldTy->getAsRecordDecl());
    assert(AccTy->getTemplateArgs().size() >= 2 &&
           "Incorrect template args for Accessor Type");
    int Dims = static_cast<int>(
        AccTy->getTemplateArgs()[1].getAsIntegral().getExtValue());
    int Info = getAccessTarget(AccTy) | (Dims << 11);
    Header.addParamDesc(SYCLIntegrationHeader::kind_accessor, Info, CurOffset);
    return true;
  }

  bool handleSyclSamplerType(FieldDecl *FD, QualType FieldTy) final {
    const auto *SamplerTy = FieldTy->getAsCXXRecordDecl();
    assert(SamplerTy && "Sampler type must be a C++ record type");
    CXXMethodDecl *InitMethod = getMethodByName(SamplerTy, InitMethodName);
    assert(InitMethod && "sampler must have __init method");

    // sampler __init method has only one argument
    const ParmVarDecl *SamplerArg = InitMethod->getParamDecl(0);
    assert(SamplerArg && "sampler __init method must have sampler parameter");

    addParam(FD, SamplerArg->getType(), SYCLIntegrationHeader::kind_sampler);
    return true;
  }

  bool handleSyclSpecConstantType(FieldDecl *FD, QualType FieldTy) final {
    const TemplateArgumentList &TemplateArgs =
        cast<ClassTemplateSpecializationDecl>(FieldTy->getAsRecordDecl())
            ->getTemplateInstantiationArgs();
    assert(TemplateArgs.size() == 2 &&
           "Incorrect template args for Accessor Type");
    // Get specialization constant ID type, which is the second template
    // argument.
    QualType SpecConstIDTy =
        TypeName::getFullyQualifiedType(TemplateArgs.get(1).getAsType(),
                                        SemaRef.getASTContext(), true)
            .getCanonicalType();
    const std::string SpecConstName = PredefinedExpr::ComputeName(
        SemaRef.getASTContext(), PredefinedExpr::UniqueStableNameType,
        SpecConstIDTy);
    Header.addSpecConstant(SpecConstName, SpecConstIDTy);
    return true;
  }

  bool handlePointerType(FieldDecl *FD, QualType FieldTy) final {
    addParam(FD, FieldTy, SYCLIntegrationHeader::kind_pointer);
    return true;
  }

  bool handleArrayType(FieldDecl *FD, QualType FieldTy) final {
    wrapAnArray(SemaRef.getASTContext(), FieldTy, FD);
    addParam(FD, FD->getType(), SYCLIntegrationHeader::kind_std_layout);
    return true;
  }

  bool handleStructType(FieldDecl *FD, QualType FieldTy) final {
    // addParam(FD, FieldTy, SYCLIntegrationHeader::kind_std_layout);
    return true;
  }

  bool handleScalarType(FieldDecl *FD, QualType FieldTy) final {
    addParam(FD, FieldTy, SYCLIntegrationHeader::kind_std_layout);
    return true;
  }

  bool handleSyclStreamType(FieldDecl *FD, QualType FieldTy) final {
    addParam(FD, FieldTy, SYCLIntegrationHeader::kind_std_layout);
    return true;
  }

  bool handleSyclStreamType(const CXXBaseSpecifier &BC,
                            QualType FieldTy) final {
    // FIXME SYCL stream should be usable as a base type
    // See https://github.com/intel/llvm/issues/1552
    return true;
  }

  void enterField(const CXXRecordDecl *RD, FieldDecl *FD) final {
    CurOffset += SemaRef.getASTContext().getFieldOffset(FD) / 8;
  }

  void leaveField(const CXXRecordDecl *, FieldDecl *FD) final {
    CurOffset -= SemaRef.getASTContext().getFieldOffset(FD) / 8;
  }

  void enterField(const CXXRecordDecl *RD, const CXXBaseSpecifier &BS) final {
    const ASTRecordLayout &Layout =
        SemaRef.getASTContext().getASTRecordLayout(RD);
    CurOffset += Layout.getBaseClassOffset(BS.getType()->getAsCXXRecordDecl())
                     .getQuantity();
  }

  void leaveField(const CXXRecordDecl *RD, const CXXBaseSpecifier &BS) final {
    const ASTRecordLayout &Layout =
        SemaRef.getASTContext().getASTRecordLayout(RD);
    CurOffset -= Layout.getBaseClassOffset(BS.getType()->getAsCXXRecordDecl())
                     .getQuantity();
  }

  void nextElement(QualType ET) final {
    CurOffset += SemaRef.getASTContext().getTypeSizeInChars(ET).getQuantity();
  }

  void leaveArray(QualType ET, int64_t Count) final {
    int64_t ArraySize =
        SemaRef.getASTContext().getTypeSizeInChars(ET).getQuantity();
    if (!ET->isArrayType()) {
      ArraySize *= Count;
    }
    CurOffset -= ArraySize;
  }
};
} // namespace

// Generates the OpenCL kernel using KernelCallerFunc (kernel caller
// function) defined is SYCL headers.
// Generated OpenCL kernel contains the body of the kernel caller function,
// receives OpenCL like parameters and additionally does some manipulation to
// initialize captured lambda/functor fields with these parameters.
// SYCL runtime marks kernel caller function with sycl_kernel attribute.
// To be able to generate OpenCL kernel from KernelCallerFunc we put
// the following requirements to the function which SYCL runtime can mark with
// sycl_kernel attribute:
//   - Must be template function with at least two template parameters.
//     First parameter must represent "unique kernel name"
//     Second parameter must be the function object type
//   - Must have only one function parameter - function object.
//
// Example of kernel caller function:
//   template <typename KernelName, typename KernelType/*, ...*/>
//   __attribute__((sycl_kernel)) void kernel_caller_function(KernelType
//                                                            KernelFuncObj) {
//     KernelFuncObj();
//   }
//
//
void Sema::ConstructOpenCLKernel(FunctionDecl *KernelCallerFunc,
                                 MangleContext &MC) {
  // The first argument to the KernelCallerFunc is the lambda object.
  CXXRecordDecl *KernelLambda = getKernelObjectType(KernelCallerFunc);
  assert(KernelLambda && "invalid kernel caller");

  // Calculate both names, since Integration headers need both.
  std::string CalculatedName, StableName;
  std::tie(CalculatedName, StableName) =
      constructKernelName(*this, KernelCallerFunc, MC);
  StringRef KernelName(getLangOpts().SYCLUnnamedLambda ? StableName
                                                       : CalculatedName);
  SyclKernelFieldChecker checker(*this);
  SyclKernelDeclCreator kernel_decl(
      *this, checker, KernelName, KernelLambda->getLocation(),
      KernelCallerFunc->isInlined(), KernelCallerFunc->hasAttr<SYCLSimdAttr>());
  SyclKernelBodyCreator kernel_body(*this, kernel_decl, KernelLambda,
                                    KernelCallerFunc);
  SyclKernelIntHeaderCreator int_header(
      *this, getSyclIntegrationHeader(), KernelLambda,
      calculateKernelNameType(Context, KernelCallerFunc), KernelName,
      StableName);

  ConstructingOpenCLKernel = true;
  VisitFunctorBases(KernelLambda, checker, kernel_decl, kernel_body,
                    int_header);
  VisitRecordFields(KernelLambda, checker, kernel_decl, kernel_body,
                    int_header);
  ConstructingOpenCLKernel = false;
}

void Sema::MarkDevice(void) {
  // Create the call graph so we can detect recursion and check the validity
  // of new operator overrides. Add the kernel function itself in case
  // it is recursive.
  MarkDeviceFunction Marker(*this);
  Marker.SYCLCG.addToCallGraph(getASTContext().getTranslationUnitDecl());

  // Iterate through SYCL_EXTERNAL functions and add them to the device decls.
  for (const auto &entry : *Marker.SYCLCG.getRoot()) {
    if (auto *FD = dyn_cast<FunctionDecl>(entry.Callee->getDecl())) {
      if (FD->hasAttr<SYCLDeviceAttr>() && !FD->hasAttr<SYCLKernelAttr>())
        addSyclDeviceDecl(FD);
    }
  }

  for (Decl *D : syclDeviceDecls()) {
    if (auto SYCLKernel = dyn_cast<FunctionDecl>(D)) {
      llvm::SmallPtrSet<FunctionDecl *, 10> VisitedSet;
      Marker.CollectKernelSet(SYCLKernel, SYCLKernel, VisitedSet);

      // Let's propagate attributes from device functions to a SYCL kernels
      llvm::SmallPtrSet<Attr *, 4> Attrs;
      // This function collects all kernel attributes which might be applied to
      // a device functions, but need to be propagated down to callers, i.e.
      // SYCL kernels
      FunctionDecl *KernelBody =
          Marker.CollectPossibleKernelAttributes(SYCLKernel, Attrs);

      for (auto *A : Attrs) {
        switch (A->getKind()) {
        case attr::Kind::IntelReqdSubGroupSize: {
          auto *Attr = cast<IntelReqdSubGroupSizeAttr>(A);
          const auto *KBSimdAttr =
              KernelBody ? KernelBody->getAttr<SYCLSimdAttr>() : nullptr;
          if (auto *Existing =
                  SYCLKernel->getAttr<IntelReqdSubGroupSizeAttr>()) {
            if (Existing->getSubGroupSize() != Attr->getSubGroupSize()) {
              Diag(SYCLKernel->getLocation(),
                   diag::err_conflicting_sycl_kernel_attributes);
              Diag(Existing->getLocation(), diag::note_conflicting_attribute);
              Diag(Attr->getLocation(), diag::note_conflicting_attribute);
              SYCLKernel->setInvalidDecl();
            }
          } else if (KBSimdAttr &&
                     (getIntExprValue(*this, Attr->getSubGroupSize()) != 1)) {
            reportConflictingAttrs(*this, KernelBody, KBSimdAttr, Attr);
          } else {
            SYCLKernel->addAttr(A);
          }
          break;
        }
        case attr::Kind::ReqdWorkGroupSize: {
          auto *Attr = cast<ReqdWorkGroupSizeAttr>(A);
          if (auto *Existing = SYCLKernel->getAttr<ReqdWorkGroupSizeAttr>()) {
            if (Existing->getXDim() != Attr->getXDim() ||
                Existing->getYDim() != Attr->getYDim() ||
                Existing->getZDim() != Attr->getZDim()) {
              Diag(SYCLKernel->getLocation(),
                   diag::err_conflicting_sycl_kernel_attributes);
              Diag(Existing->getLocation(), diag::note_conflicting_attribute);
              Diag(Attr->getLocation(), diag::note_conflicting_attribute);
              SYCLKernel->setInvalidDecl();
            }
          } else {
            SYCLKernel->addAttr(A);
          }
          break;
        }
        case attr::Kind::SYCLIntelKernelArgsRestrict:
        case attr::Kind::SYCLIntelNumSimdWorkItems:
        case attr::Kind::SYCLIntelMaxGlobalWorkDim:
        case attr::Kind::SYCLIntelMaxWorkGroupSize:
        case attr::Kind::SYCLIntelNoGlobalWorkOffset:
        case attr::Kind::SYCLSimd: {
          if ((A->getKind() == attr::Kind::SYCLSimd) &&
              !KernelBody->getAttr<SYCLSimdAttr>()) {
            // Usual kernel can't call ESIMD functions.
            Diag(KernelBody->getLocation(),
                 diag::err_sycl_function_attribute_mismatch)
                << A;
            Diag(A->getLocation(), diag::note_attribute);
            KernelBody->setInvalidDecl();
          } else
            SYCLKernel->addAttr(A);
          break;
        }
        // TODO: vec_len_hint should be handled here
        default:
          // Seeing this means that CollectPossibleKernelAttributes was
          // updated while this switch wasn't...or something went wrong
          llvm_unreachable("Unexpected attribute was collected by "
                           "CollectPossibleKernelAttributes");
        }
      }
    }
  }
  for (const auto &elt : Marker.KernelSet) {
    if (FunctionDecl *Def = elt->getDefinition())
      Marker.TraverseStmt(Def->getBody());
  }
}

// -----------------------------------------------------------------------------
// SYCL device specific diagnostics implementation
// -----------------------------------------------------------------------------

Sema::DeviceDiagBuilder Sema::SYCLDiagIfDeviceCode(SourceLocation Loc,
                                                   unsigned DiagID) {
  assert(getLangOpts().SYCLIsDevice &&
         "Should only be called during SYCL compilation");
  FunctionDecl *FD = dyn_cast<FunctionDecl>(getCurLexicalContext());
  DeviceDiagBuilder::Kind DiagKind = [this, FD] {
    if (ConstructingOpenCLKernel)
      return DeviceDiagBuilder::K_ImmediateWithCallStack;
    if (!FD)
      return DeviceDiagBuilder::K_Nop;
    if (getEmissionStatus(FD) == Sema::FunctionEmissionStatus::Emitted)
      return DeviceDiagBuilder::K_ImmediateWithCallStack;
    return DeviceDiagBuilder::K_Deferred;
  }();
  return DeviceDiagBuilder(DiagKind, Loc, DiagID, FD, *this);
}

bool Sema::checkSYCLDeviceFunction(SourceLocation Loc, FunctionDecl *Callee) {
  assert(getLangOpts().SYCLIsDevice &&
         "Should only be called during SYCL compilation");
  assert(Callee && "Callee may not be null.");

  // Errors in unevaluated context don't need to be generated,
  // so we can safely skip them.
  if (isUnevaluatedContext() || isConstantEvaluated())
    return true;

  FunctionDecl *Caller = dyn_cast<FunctionDecl>(getCurLexicalContext());

  if (!Caller)
    return true;

  DeviceDiagBuilder::Kind DiagKind = DeviceDiagBuilder::K_Nop;

  // TODO Set DiagKind to K_Immediate/K_Deferred to emit diagnostics for Callee

  DeviceDiagBuilder(DiagKind, Loc, diag::err_sycl_restrict, Caller, *this)
      << Sema::KernelCallUndefinedFunction;
  DeviceDiagBuilder(DiagKind, Callee->getLocation(), diag::note_previous_decl,
                    Caller, *this)
      << Callee;

  return DiagKind != DeviceDiagBuilder::K_Immediate &&
         DiagKind != DeviceDiagBuilder::K_ImmediateWithCallStack;
}

void Sema::finalizeSYCLDelayedAnalysis(const FunctionDecl *Caller,
                                       const FunctionDecl *Callee,
                                       SourceLocation Loc) {
  // Somehow an unspecialized template appears to be in callgraph or list of
  // device functions. We don't want to emit diagnostic here.
  if (Callee->getTemplatedKind() == FunctionDecl::TK_FunctionTemplate)
    return;

  bool RedeclHasAttr = false;

  for (const Decl *Redecl : Callee->redecls()) {
    if (const FunctionDecl *FD = dyn_cast_or_null<FunctionDecl>(Redecl)) {
      if (FD->hasAttr<SYCLDeviceAttr>() || FD->hasAttr<SYCLKernelAttr>()) {
        RedeclHasAttr = true;
        break;
      }
    }
  }

  // Disallow functions with neither definition nor SYCL_EXTERNAL mark
  bool NotDefinedNoAttr = !Callee->isDefined() && !RedeclHasAttr;

  if (NotDefinedNoAttr && !Callee->getBuiltinID()) {
    Diag(Loc, diag::err_sycl_restrict)
        << Sema::KernelCallUndefinedFunction;
    Diag(Callee->getLocation(), diag::note_previous_decl) << Callee;
    Diag(Caller->getLocation(), diag::note_called_by) << Caller;
  }
}

// -----------------------------------------------------------------------------
// Integration header functionality implementation
// -----------------------------------------------------------------------------

/// Returns a string ID of given parameter kind - used in header
/// emission.
static const char *paramKind2Str(KernelParamKind K) {
#define CASE(x)                                                                \
  case SYCLIntegrationHeader::kind_##x:                                        \
    return "kind_" #x
  switch (K) {
    CASE(accessor);
    CASE(std_layout);
    CASE(sampler);
    CASE(pointer);
  default:
    return "<ERROR>";
  }
#undef CASE
}

// Removes all "(anonymous namespace)::" substrings from given string
static std::string eraseAnonNamespace(std::string S) {
  const char S1[] = "(anonymous namespace)::";

  for (auto Pos = S.find(S1); Pos != StringRef::npos; Pos = S.find(S1, Pos))
    S.erase(Pos, sizeof(S1) - 1);
  return S;
}

static bool checkEnumTemplateParameter(const EnumDecl *ED,
                                       DiagnosticsEngine &Diag,
                                       SourceLocation KernelLocation) {
  if (!ED->isScoped() && !ED->isFixed()) {
    Diag.Report(KernelLocation, diag::err_sycl_kernel_incorrectly_named) << 2;
    Diag.Report(ED->getSourceRange().getBegin(), diag::note_entity_declared_at)
        << ED;
    return true;
  }
  return false;
}

// Emits a forward declaration
void SYCLIntegrationHeader::emitFwdDecl(raw_ostream &O, const Decl *D,
                                        SourceLocation KernelLocation) {
  // wrap the declaration into namespaces if needed
  unsigned NamespaceCnt = 0;
  std::string NSStr = "";
  const DeclContext *DC = D->getDeclContext();

  while (DC) {
    auto *NS = dyn_cast_or_null<NamespaceDecl>(DC);

    if (!NS) {
      if (!DC->isTranslationUnit()) {
        const TagDecl *TD = isa<ClassTemplateDecl>(D)
                                ? cast<ClassTemplateDecl>(D)->getTemplatedDecl()
                                : dyn_cast<TagDecl>(D);

        if (TD && !UnnamedLambdaSupport) {
          // defined class constituting the kernel name is not globally
          // accessible - contradicts the spec
          const bool KernelNameIsMissing = TD->getName().empty();
          if (KernelNameIsMissing) {
            Diag.Report(KernelLocation, diag::err_sycl_kernel_incorrectly_named)
                << /* kernel name is missing */ 0;
            // Don't emit note if kernel name was completely omitted
          } else {
            if (TD->isCompleteDefinition())
              Diag.Report(KernelLocation,
                          diag::err_sycl_kernel_incorrectly_named)
                  << /* kernel name is not globally-visible */ 1;
            else
              Diag.Report(KernelLocation, diag::warn_sycl_implicit_decl);
            Diag.Report(D->getSourceRange().getBegin(),
                        diag::note_previous_decl)
                << TD->getName();
          }
        }
      }
      break;
    }
    ++NamespaceCnt;
    const StringRef NSInlinePrefix = NS->isInline() ? "inline " : "";
    NSStr.insert(
        0, Twine(NSInlinePrefix + "namespace " + NS->getName() + " { ").str());
    DC = NS->getDeclContext();
  }
  O << NSStr;
  if (NamespaceCnt > 0)
    O << "\n";
  // print declaration into a string:
  PrintingPolicy P(D->getASTContext().getLangOpts());
  P.adjustForCPlusPlusFwdDecl();
  P.SuppressTypedefs = true;
  P.SuppressUnwrittenScope = true;
  std::string S;
  llvm::raw_string_ostream SO(S);
  D->print(SO, P);
  O << SO.str();

  if (const auto *ED = dyn_cast<EnumDecl>(D)) {
    QualType T = ED->getIntegerType();
    // Backup since getIntegerType() returns null for enum forward
    // declaration with no fixed underlying type
    if (T.isNull())
      T = ED->getPromotionType();
    O << " : " << T.getAsString();
  }

  O << ";\n";

  // print closing braces for namespaces if needed
  for (unsigned I = 0; I < NamespaceCnt; ++I)
    O << "}";
  if (NamespaceCnt > 0)
    O << "\n";
}

// Emits forward declarations of classes and template classes on which
// declaration of given type depends.
// For example, consider SimpleVadd
// class specialization in parallel_for below:
//
//   template <typename T1, unsigned int N, typename ... T2>
//   class SimpleVadd;
//   ...
//   template <unsigned int N, typename T1, typename ... T2>
//   void simple_vadd(const std::array<T1, N>& VA, const std::array<T1, N>&
//   VB,
//     std::array<T1, N>& VC, int param, T2 ... varargs) {
//     ...
//     deviceQueue.submit([&](cl::sycl::handler& cgh) {
//       ...
//       cgh.parallel_for<class SimpleVadd<T1, N, T2...>>(...)
//       ...
//     }
//     ...
//   }
//   ...
//   class MyClass {...};
//   template <typename T> class MyInnerTmplClass { ... }
//   template <typename T> class MyTmplClass { ... }
//   ...
//   MyClass *c = new MyClass();
//   MyInnerTmplClass<MyClass**> c1(&c);
//   simple_vadd(A, B, C, 5, 'a', 1.f,
//     new MyTmplClass<MyInnerTmplClass<MyClass**>>(c1));
//
// it will generate the following forward declarations:
//   class MyClass;
//   template <typename T> class MyInnerTmplClass;
//   template <typename T> class MyTmplClass;
//   template <typename T1, unsigned int N, typename ...T2> class SimpleVadd;
//
void SYCLIntegrationHeader::emitForwardClassDecls(
    raw_ostream &O, QualType T, SourceLocation KernelLocation,
    llvm::SmallPtrSetImpl<const void *> &Printed) {

  // peel off the pointer types and get the class/struct type:
  for (; T->isPointerType(); T = T->getPointeeType())
    ;
  const CXXRecordDecl *RD = T->getAsCXXRecordDecl();

  if (!RD)
    return;

  // see if this is a template specialization ...
  if (const auto *TSD = dyn_cast<ClassTemplateSpecializationDecl>(RD)) {
    // ... yes, it is template specialization:
    // - first, recurse into template parameters and emit needed forward
    //   declarations
    const TemplateArgumentList &Args = TSD->getTemplateArgs();

    for (unsigned I = 0; I < Args.size(); I++) {
      const TemplateArgument &Arg = Args[I];

      switch (Arg.getKind()) {
      case TemplateArgument::ArgKind::Type:
      case TemplateArgument::ArgKind::Integral: {
        QualType T = (Arg.getKind() == TemplateArgument::ArgKind::Type)
                         ? Arg.getAsType()
                         : Arg.getIntegralType();

        // Handle Kernel Name Type templated using enum type and value.
        if (const auto *ET = T->getAs<EnumType>()) {
          const EnumDecl *ED = ET->getDecl();
          if (!checkEnumTemplateParameter(ED, Diag, KernelLocation))
            emitFwdDecl(O, ED, KernelLocation);
        } else if (Arg.getKind() == TemplateArgument::ArgKind::Type)
          emitForwardClassDecls(O, T, KernelLocation, Printed);
        break;
      }
      case TemplateArgument::ArgKind::Pack: {
        ArrayRef<TemplateArgument> Pack = Arg.getPackAsArray();

        for (const auto &T : Pack) {
          if (T.getKind() == TemplateArgument::ArgKind::Type) {
            emitForwardClassDecls(O, T.getAsType(), KernelLocation, Printed);
          }
        }
        break;
      }
      case TemplateArgument::ArgKind::Template: {
        // recursion is not required, since the maximum possible nesting level
        // equals two for template argument
        //
        // for example:
        //   template <typename T> class Bar;
        //   template <template <typename> class> class Baz;
        //   template <template <template <typename> class> class T>
        //   class Foo;
        //
        // The Baz is a template class. The Baz<Bar> is a class. The class Foo
        // should be specialized with template class, not a class. The correct
        // specialization of template class Foo is Foo<Baz>. The incorrect
        // specialization of template class Foo is Foo<Baz<Bar>>. In this case
        // template class Foo specialized by class Baz<Bar>, not a template
        // class template <template <typename> class> class T as it should.
        TemplateDecl *TD = Arg.getAsTemplate().getAsTemplateDecl();
        TemplateParameterList *TemplateParams = TD->getTemplateParameters();
        for (NamedDecl *P : *TemplateParams) {
          // If template template paramter type has an enum value template
          // parameter, forward declaration of enum type is required. Only enum
          // values (not types) need to be handled. For example, consider the
          // following kernel name type:
          //
          // template <typename EnumTypeOut, template <EnumValueIn EnumValue,
          // typename TypeIn> class T> class Foo;
          //
          // The correct specialization for Foo (with enum type) is:
          // Foo<EnumTypeOut, Baz>, where Baz is a template class.
          //
          // Therefore the forward class declarations generated in the
          // integration header are:
          // template <EnumValueIn EnumValue, typename TypeIn> class Baz;
          // template <typename EnumTypeOut, template <EnumValueIn EnumValue,
          // typename EnumTypeIn> class T> class Foo;
          //
          // This requires the following enum forward declarations:
          // enum class EnumTypeOut : int; (Used to template Foo)
          // enum class EnumValueIn : int; (Used to template Baz)
          if (NonTypeTemplateParmDecl *TemplateParam =
                  dyn_cast<NonTypeTemplateParmDecl>(P)) {
            QualType T = TemplateParam->getType();
            if (const auto *ET = T->getAs<EnumType>()) {
              const EnumDecl *ED = ET->getDecl();
              if (!checkEnumTemplateParameter(ED, Diag, KernelLocation))
                emitFwdDecl(O, ED, KernelLocation);
            }
          }
        }
        if (Printed.insert(TD).second) {
          emitFwdDecl(O, TD, KernelLocation);
        }
        break;
      }
      default:
        break; // nop
      }
    }
    // - second, emit forward declaration for the template class being
    //   specialized
    ClassTemplateDecl *CTD = TSD->getSpecializedTemplate();
    assert(CTD && "template declaration must be available");

    if (Printed.insert(CTD).second) {
      emitFwdDecl(O, CTD, KernelLocation);
    }
  } else if (Printed.insert(RD).second) {
    // emit forward declarations for "leaf" classes in the template parameter
    // tree;
    emitFwdDecl(O, RD, KernelLocation);
  }
}

static std::string getCPPTypeString(QualType Ty) {
  LangOptions LO;
  PrintingPolicy P(LO);
  P.SuppressTypedefs = true;
  return eraseAnonNamespace(Ty.getAsString(P));
}

static void printArguments(ASTContext &Ctx, raw_ostream &ArgOS,
                           ArrayRef<TemplateArgument> Args,
                           const PrintingPolicy &P);

static std::string getKernelNameTypeString(QualType T, ASTContext &Ctx,
                                           const PrintingPolicy &TypePolicy);

static void printArgument(ASTContext &Ctx, raw_ostream &ArgOS,
                          TemplateArgument Arg, const PrintingPolicy &P) {
  switch (Arg.getKind()) {
  case TemplateArgument::ArgKind::Pack: {
    printArguments(Ctx, ArgOS, Arg.getPackAsArray(), P);
    break;
  }
  case TemplateArgument::ArgKind::Integral: {
    QualType T = Arg.getIntegralType();
    const EnumType *ET = T->getAs<EnumType>();

    if (ET) {
      const llvm::APSInt &Val = Arg.getAsIntegral();
      ArgOS << "(" << ET->getDecl()->getQualifiedNameAsString() << ")" << Val;
    } else {
      Arg.print(P, ArgOS);
    }
    break;
  }
  case TemplateArgument::ArgKind::Type: {
    LangOptions LO;
    PrintingPolicy TypePolicy(LO);
    TypePolicy.SuppressTypedefs = true;
    TypePolicy.SuppressTagKeyword = true;
    QualType T = Arg.getAsType();
    ArgOS << getKernelNameTypeString(T, Ctx, TypePolicy);
    break;
  }
  case TemplateArgument::ArgKind::Template: {
    TemplateDecl *TD = Arg.getAsTemplate().getAsTemplateDecl();
    ArgOS << TD->getQualifiedNameAsString();
    break;
  }
  default:
    Arg.print(P, ArgOS);
  }
}

static void printArguments(ASTContext &Ctx, raw_ostream &ArgOS,
                           ArrayRef<TemplateArgument> Args,
                           const PrintingPolicy &P) {
  for (unsigned I = 0; I < Args.size(); I++) {
    const TemplateArgument &Arg = Args[I];

    // If argument is an empty pack argument, skip printing comma and argument.
    if (Arg.getKind() == TemplateArgument::ArgKind::Pack && !Arg.pack_size())
      continue;

    if (I != 0)
      ArgOS << ", ";

    printArgument(Ctx, ArgOS, Arg, P);
  }
}

static void printTemplateArguments(ASTContext &Ctx, raw_ostream &ArgOS,
                                   ArrayRef<TemplateArgument> Args,
                                   const PrintingPolicy &P) {
  ArgOS << "<";
  printArguments(Ctx, ArgOS, Args, P);
  ArgOS << ">";
}

static std::string getKernelNameTypeString(QualType T, ASTContext &Ctx,
                                           const PrintingPolicy &TypePolicy) {

  QualType FullyQualifiedType = TypeName::getFullyQualifiedType(T, Ctx, true);

  const CXXRecordDecl *RD = T->getAsCXXRecordDecl();

  if (!RD)
    return eraseAnonNamespace(FullyQualifiedType.getAsString(TypePolicy));

  // If kernel name type is a template specialization with enum type
  // template parameters, enumerators in name type string should be
  // replaced  with their underlying value since the enum definition
  // is not visible in integration header.
  if (const auto *TSD = dyn_cast<ClassTemplateSpecializationDecl>(RD)) {
    SmallString<64> Buf;
    llvm::raw_svector_ostream ArgOS(Buf);

    // Print template class name
    TSD->printQualifiedName(ArgOS, TypePolicy, /*WithGlobalNsPrefix*/ true);

    // Print template arguments substituting enumerators
    ASTContext &Ctx = RD->getASTContext();
    const TemplateArgumentList &Args = TSD->getTemplateArgs();
    printTemplateArguments(Ctx, ArgOS, Args.asArray(), TypePolicy);

    return eraseAnonNamespace(ArgOS.str().str());
  }

  return eraseAnonNamespace(FullyQualifiedType.getAsString(TypePolicy));
}

void SYCLIntegrationHeader::emit(raw_ostream &O) {
  O << "// This is auto-generated SYCL integration header.\n";
  O << "\n";

  O << "#include <CL/sycl/detail/defines.hpp>\n";
  O << "#include <CL/sycl/detail/kernel_desc.hpp>\n";

  O << "\n";

  if (SpecConsts.size() > 0) {
    // Remove duplicates.
    std::sort(SpecConsts.begin(), SpecConsts.end(),
              [](const SpecConstID &SC1, const SpecConstID &SC2) {
                // Sort by string IDs for stable spec consts order in the
                // header.
                return SC1.second.compare(SC2.second) < 0;
              });
    SpecConstID *End =
        std::unique(SpecConsts.begin(), SpecConsts.end(),
                    [](const SpecConstID &SC1, const SpecConstID &SC2) {
                      // Here can do faster comparison of types.
                      return SC1.first == SC2.first;
                    });
    O << "// Specialization constants IDs:\n";
    for (const auto &P : llvm::make_range(SpecConsts.begin(), End)) {
      std::string CPPName = getCPPTypeString(P.first);
      O << "template <> struct sycl::detail::SpecConstantInfo<" << CPPName
        << "> {\n";
      O << "  static constexpr const char* getName() {\n";
      O << "    return \"" << P.second << "\";\n";
      O << "  }\n";
      O << "};\n";
    }
  }

  if (!UnnamedLambdaSupport) {
    O << "// Forward declarations of templated kernel function types:\n";

    llvm::SmallPtrSet<const void *, 4> Printed;
    for (const KernelDesc &K : KernelDescs) {
      emitForwardClassDecls(O, K.NameType, K.KernelLocation, Printed);
    }
  }
  O << "\n";

  O << "__SYCL_INLINE_NAMESPACE(cl) {\n";
  O << "namespace sycl {\n";
  O << "namespace detail {\n";

  O << "\n";

  O << "// names of all kernels defined in the corresponding source\n";
  O << "static constexpr\n";
  O << "const char* const kernel_names[] = {\n";

  for (unsigned I = 0; I < KernelDescs.size(); I++) {
    O << "  \"" << KernelDescs[I].Name << "\"";

    if (I < KernelDescs.size() - 1)
      O << ",";
    O << "\n";
  }
  O << "};\n\n";

  O << "// array representing signatures of all kernels defined in the\n";
  O << "// corresponding source\n";
  O << "static constexpr\n";
  O << "const kernel_param_desc_t kernel_signatures[] = {\n";

  for (unsigned I = 0; I < KernelDescs.size(); I++) {
    auto &K = KernelDescs[I];
    O << "  //--- " << K.Name << "\n";

    for (const auto &P : K.Params) {
      std::string TyStr = paramKind2Str(P.Kind);
      O << "  { kernel_param_kind_t::" << TyStr << ", ";
      O << P.Info << ", " << P.Offset << " },\n";
    }
    O << "\n";
  }
  O << "};\n\n";

  O << "// indices into the kernel_signatures array, each representing a "
       "start"
       " of\n";
  O << "// kernel signature descriptor subarray of the kernel_signatures"
       " array;\n";
  O << "// the index order in this array corresponds to the kernel name order"
       " in the\n";
  O << "// kernel_names array\n";
  O << "static constexpr\n";
  O << "const unsigned kernel_signature_start[] = {\n";
  unsigned CurStart = 0;

  for (unsigned I = 0; I < KernelDescs.size(); I++) {
    auto &K = KernelDescs[I];
    O << "  " << CurStart;
    if (I < KernelDescs.size() - 1)
      O << ",";
    O << " // " << K.Name << "\n";
    CurStart += K.Params.size() + 1;
  }
  O << "};\n\n";

  O << "// Specializations of KernelInfo for kernel function types:\n";
  CurStart = 0;

  for (const KernelDesc &K : KernelDescs) {
    const size_t N = K.Params.size();
    if (UnnamedLambdaSupport) {
      O << "template <> struct KernelInfoData<";
      O << "'" << K.StableName.front();
      for (char c : StringRef(K.StableName).substr(1))
        O << "', '" << c;
      O << "'> {\n";
    } else {
      LangOptions LO;
      PrintingPolicy P(LO);
      P.SuppressTypedefs = true;
      O << "template <> struct KernelInfo<"
        << getKernelNameTypeString(K.NameType, S.getASTContext(), P) << "> {\n";
    }
    O << "  DLL_LOCAL\n";
    O << "  static constexpr const char* getName() { return \"" << K.Name
      << "\"; }\n";
    O << "  DLL_LOCAL\n";
    O << "  static constexpr unsigned getNumParams() { return " << N << "; }\n";
    O << "  DLL_LOCAL\n";
    O << "  static constexpr const kernel_param_desc_t& ";
    O << "getParamDesc(unsigned i) {\n";
    O << "    return kernel_signatures[i+" << CurStart << "];\n";
    O << "  }\n";
    O << "};\n";
    CurStart += N;
  }
  O << "\n";
  O << "} // namespace detail\n";
  O << "} // namespace sycl\n";
  O << "} // __SYCL_INLINE_NAMESPACE(cl)\n";
  O << "\n";
}

bool SYCLIntegrationHeader::emit(const StringRef &IntHeaderName) {
  if (IntHeaderName.empty())
    return false;
  int IntHeaderFD = 0;
  std::error_code EC =
      llvm::sys::fs::openFileForWrite(IntHeaderName, IntHeaderFD);
  if (EC) {
    llvm::errs() << "Error: " << EC.message() << "\n";
    // compilation will fail on absent include file - don't need to fail here
    return false;
  }
  llvm::raw_fd_ostream Out(IntHeaderFD, true /*close in destructor*/);
  emit(Out);
  return true;
}

void SYCLIntegrationHeader::startKernel(StringRef KernelName,
                                        QualType KernelNameType,
                                        StringRef KernelStableName,
                                        SourceLocation KernelLocation) {
  KernelDescs.resize(KernelDescs.size() + 1);
  KernelDescs.back().Name = std::string(KernelName);
  KernelDescs.back().NameType = KernelNameType;
  KernelDescs.back().StableName = std::string(KernelStableName);
  KernelDescs.back().KernelLocation = KernelLocation;
}

void SYCLIntegrationHeader::addParamDesc(kernel_param_kind_t Kind, int Info,
                                         unsigned Offset) {
  auto *K = getCurKernelDesc();
  assert(K && "no kernels");
  K->Params.push_back(KernelParamDesc());
  KernelParamDesc &PD = K->Params.back();
  PD.Kind = Kind;
  PD.Info = Info;
  PD.Offset = Offset;
}

void SYCLIntegrationHeader::endKernel() {
  // nop for now
}

void SYCLIntegrationHeader::addSpecConstant(StringRef IDName, QualType IDType) {
  SpecConsts.emplace_back(std::make_pair(IDType, IDName.str()));
}

SYCLIntegrationHeader::SYCLIntegrationHeader(DiagnosticsEngine &_Diag,
                                             bool _UnnamedLambdaSupport,
                                             Sema &_S)
    : Diag(_Diag), UnnamedLambdaSupport(_UnnamedLambdaSupport), S(_S) {}

// -----------------------------------------------------------------------------
// Utility class methods
// -----------------------------------------------------------------------------

bool Util::isSyclAccessorType(const QualType &Ty) {
  return isSyclType(Ty, "accessor", true /*Tmpl*/);
}

bool Util::isSyclSamplerType(const QualType &Ty) {
  return isSyclType(Ty, "sampler");
}

bool Util::isSyclStreamType(const QualType &Ty) {
  return isSyclType(Ty, "stream");
}

bool Util::isSyclSpecConstantType(const QualType &Ty) {
  const StringRef &Name = "spec_constant";
  std::array<DeclContextDesc, 4> Scopes = {
      Util::DeclContextDesc{clang::Decl::Kind::Namespace, "cl"},
      Util::DeclContextDesc{clang::Decl::Kind::Namespace, "sycl"},
      Util::DeclContextDesc{clang::Decl::Kind::Namespace, "experimental"},
      Util::DeclContextDesc{Decl::Kind::ClassTemplateSpecialization, Name}};
  return matchQualifiedTypeName(Ty, Scopes);
}

bool Util::isSyclType(const QualType &Ty, StringRef Name, bool Tmpl) {
  Decl::Kind ClassDeclKind =
      Tmpl ? Decl::Kind::ClassTemplateSpecialization : Decl::Kind::CXXRecord;
  std::array<DeclContextDesc, 3> Scopes = {
      Util::DeclContextDesc{clang::Decl::Kind::Namespace, "cl"},
      Util::DeclContextDesc{clang::Decl::Kind::Namespace, "sycl"},
      Util::DeclContextDesc{ClassDeclKind, Name}};
  return matchQualifiedTypeName(Ty, Scopes);
}

bool Util::matchQualifiedTypeName(const QualType &Ty,
                                  ArrayRef<Util::DeclContextDesc> Scopes) {
  // The idea: check the declaration context chain starting from the type
  // itself. At each step check the context is of expected kind
  // (namespace) and name.
  const CXXRecordDecl *RecTy = Ty->getAsCXXRecordDecl();

  if (!RecTy)
    return false; // only classes/structs supported
  const auto *Ctx = cast<DeclContext>(RecTy);
  StringRef Name = "";

  for (const auto &Scope : llvm::reverse(Scopes)) {
    clang::Decl::Kind DK = Ctx->getDeclKind();

    if (DK != Scope.first)
      return false;

    switch (DK) {
    case clang::Decl::Kind::ClassTemplateSpecialization:
      // ClassTemplateSpecializationDecl inherits from CXXRecordDecl
    case clang::Decl::Kind::CXXRecord:
      Name = cast<CXXRecordDecl>(Ctx)->getName();
      break;
    case clang::Decl::Kind::Namespace:
      Name = cast<NamespaceDecl>(Ctx)->getName();
      break;
    default:
      llvm_unreachable("matchQualifiedTypeName: decl kind not supported");
    }
    if (Name != Scope.second)
      return false;
    Ctx = Ctx->getParent();
  }
  return Ctx->isTranslationUnit();
}<|MERGE_RESOLUTION|>--- conflicted
+++ resolved
@@ -1403,17 +1403,12 @@
       ParamDREs[I] = SemaRef.BuildDeclRefExpr(KernelParameters[I], ParamType,
                                               VK_LValue, SourceLocation());
     }
-<<<<<<< HEAD
 
     Expr *SpecialObjME = Base;
     if (Field)
       SpecialObjME = BuildMemberExpr(Base, Field);
 
     MemberExpr *MethodME = BuildMemberExpr(SpecialObjME, Method);
-=======
-    MemberExpr *MethodME = BuildMemberExpr(Base, Method);
->>>>>>> 5d5121b4
-
     QualType ResultTy = Method->getReturnType();
     ExprValueKind VK = Expr::getValueKindForType(ResultTy);
     ResultTy = ResultTy.getNonLValueExprType(SemaRef.Context);
@@ -1446,7 +1441,6 @@
 
   bool handleSpecialType(FieldDecl *FD, QualType Ty) {
     const auto *RecordDecl = Ty->getAsCXXRecordDecl();
-<<<<<<< HEAD
     // TODO: VarEntity is initialized entity for KernelObjClone, I guess we need
     // to create new one when enter new struct.
     InitializedEntity Entity =
@@ -1457,19 +1451,6 @@
     InitializationSequence InitSeq(SemaRef, Entity, InitKind, None);
     ExprResult MemberInit = InitSeq.Perform(SemaRef, Entity, InitKind, None);
     InitExprs.push_back(MemberInit.get());
-=======
-    // Perform initialization only if it is field of kernel object
-    if (MemberExprBases.size() == 2) {
-      InitializedEntity Entity =
-          InitializedEntity::InitializeMember(FD, &VarEntity);
-      // Initialize with the default constructor.
-      InitializationKind InitKind =
-          InitializationKind::CreateDefault(SourceLocation());
-      InitializationSequence InitSeq(SemaRef, Entity, InitKind, None);
-      ExprResult MemberInit = InitSeq.Perform(SemaRef, Entity, InitKind, None);
-      InitExprs.push_back(MemberInit.get());
-    }
->>>>>>> 5d5121b4
     createSpecialMethodCall(RecordDecl, MemberExprBases.back(), InitMethodName,
                             FD);
     return true;
@@ -1568,7 +1549,10 @@
     return true;
   }
 
-<<<<<<< HEAD
+  void enterStruct(const CXXRecordDecl *, FieldDecl *FD) final {
+     MemberExprBases.push_back(BuildMemberExpr(MemberExprBases.back(), FD));
+  }
+
   void enterStruct(const CXXRecordDecl *RD, const CXXBaseSpecifier &BS) final {
     CXXCastPath BasePath;
     QualType DerivedTy(RD->getTypeForDecl(), 0);
@@ -1626,7 +1610,6 @@
     MemberExprBases.pop_back();
   }
 
-=======
   void enterField(const CXXRecordDecl *RD, FieldDecl *FD) final {
     if (!FD->getType()->isReferenceType())
       MemberExprBases.push_back(BuildMemberExpr(MemberExprBases.back(), FD));
@@ -1665,7 +1648,6 @@
   using SyclKernelFieldHandler::enterArray;
   using SyclKernelFieldHandler::enterField;
   using SyclKernelFieldHandler::leaveField;
->>>>>>> 5d5121b4
 };
 
 class SyclKernelIntHeaderCreator
