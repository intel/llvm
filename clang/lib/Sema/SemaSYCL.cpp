//===- SemaSYCL.cpp - Semantic Analysis for SYCL constructs ---------------===//
//
// Part of the LLVM Project, under the Apache License v2.0 with LLVM Exceptions.
// See https://llvm.org/LICENSE.txt for license information.
// SPDX-License-Identifier: Apache-2.0 WITH LLVM-exception
//
//===----------------------------------------------------------------------===//
// This implements Semantic Analysis for SYCL constructs.
//===----------------------------------------------------------------------===//

#include "TreeTransform.h"
#include "clang/AST/AST.h"
#include "clang/AST/Mangle.h"
#include "clang/AST/QualTypeNames.h"
#include "clang/AST/RecordLayout.h"
#include "clang/AST/RecursiveASTVisitor.h"
#include "clang/Analysis/CallGraph.h"
#include "clang/Basic/Attributes.h"
#include "clang/Basic/Builtins.h"
#include "clang/Basic/Diagnostic.h"
#include "clang/Sema/Initialization.h"
#include "clang/Sema/Sema.h"
#include "llvm/ADT/SmallPtrSet.h"
#include "llvm/ADT/SmallVector.h"
#include "llvm/Support/FileSystem.h"
#include "llvm/Support/Path.h"
#include "llvm/Support/raw_ostream.h"

#include <array>
#include <functional>
#include <initializer_list>

using namespace clang;
using namespace std::placeholders;

using KernelParamKind = SYCLIntegrationHeader::kernel_param_kind_t;

enum target {
  global_buffer = 2014,
  constant_buffer,
  local,
  image,
  host_buffer,
  host_image,
  image_array
};

using ParamDesc = std::tuple<QualType, IdentifierInfo *, TypeSourceInfo *>;

enum KernelInvocationKind {
  InvokeUnknown,
  InvokeSingleTask,
  InvokeParallelFor,
  InvokeParallelForWorkGroup
};

const static std::string InitMethodName = "__init";
const static std::string FinalizeMethodName = "__finalize";

namespace {

/// Various utilities.
class Util {
public:
  using DeclContextDesc = std::pair<clang::Decl::Kind, StringRef>;

  /// Checks whether given clang type is a full specialization of the SYCL
  /// accessor class.
  static bool isSyclAccessorType(const QualType &Ty);

  /// Checks whether given clang type is a full specialization of the SYCL
  /// sampler class.
  static bool isSyclSamplerType(const QualType &Ty);

  /// Checks whether given clang type is a full specialization of the SYCL
  /// stream class.
  static bool isSyclStreamType(const QualType &Ty);

  /// Checks whether given clang type is a full specialization of the SYCL
  /// half class.
  static bool isSyclHalfType(const QualType &Ty);

  /// Checks whether given clang type is a standard SYCL API class with given
  /// name.
  /// \param Ty    the clang type being checked
  /// \param Name  the class name checked against
  /// \param Tmpl  whether the class is template instantiation or simple record
  static bool isSyclType(const QualType &Ty, StringRef Name, bool Tmpl = false);

  /// Checks whether given clang type is a full specialization of the SYCL
  /// specialization constant class.
  static bool isSyclSpecConstantType(const QualType &Ty);

  /// Checks whether given clang type is declared in the given hierarchy of
  /// declaration contexts.
  /// \param Ty         the clang type being checked
  /// \param Scopes     the declaration scopes leading from the type to the
  ///     translation unit (excluding the latter)
  static bool matchQualifiedTypeName(const QualType &Ty,
                                     ArrayRef<Util::DeclContextDesc> Scopes);
};

} // anonymous namespace

// This information is from Section 4.13 of the SYCL spec
// https://www.khronos.org/registry/SYCL/specs/sycl-1.2.1.pdf
// This function returns false if the math lib function
// corresponding to the input builtin is not supported
// for SYCL
static bool IsSyclMathFunc(unsigned BuiltinID) {
  switch (BuiltinID) {
  case Builtin::BIlround:
  case Builtin::BI__builtin_lround:
  case Builtin::BIceill:
  case Builtin::BI__builtin_ceill:
  case Builtin::BIcopysignl:
  case Builtin::BI__builtin_copysignl:
  case Builtin::BIcosl:
  case Builtin::BI__builtin_cosl:
  case Builtin::BIexpl:
  case Builtin::BI__builtin_expl:
  case Builtin::BIexp2l:
  case Builtin::BI__builtin_exp2l:
  case Builtin::BIfabsl:
  case Builtin::BI__builtin_fabsl:
  case Builtin::BIfloorl:
  case Builtin::BI__builtin_floorl:
  case Builtin::BIfmal:
  case Builtin::BI__builtin_fmal:
  case Builtin::BIfmaxl:
  case Builtin::BI__builtin_fmaxl:
  case Builtin::BIfminl:
  case Builtin::BI__builtin_fminl:
  case Builtin::BIfmodl:
  case Builtin::BI__builtin_fmodl:
  case Builtin::BIlogl:
  case Builtin::BI__builtin_logl:
  case Builtin::BIlog10l:
  case Builtin::BI__builtin_log10l:
  case Builtin::BIlog2l:
  case Builtin::BI__builtin_log2l:
  case Builtin::BIpowl:
  case Builtin::BI__builtin_powl:
  case Builtin::BIrintl:
  case Builtin::BI__builtin_rintl:
  case Builtin::BIroundl:
  case Builtin::BI__builtin_roundl:
  case Builtin::BIsinl:
  case Builtin::BI__builtin_sinl:
  case Builtin::BIsqrtl:
  case Builtin::BI__builtin_sqrtl:
  case Builtin::BItruncl:
  case Builtin::BI__builtin_truncl:
  case Builtin::BIlroundl:
  case Builtin::BI__builtin_lroundl:
  case Builtin::BIcopysign:
  case Builtin::BI__builtin_copysign:
  case Builtin::BIfloor:
  case Builtin::BI__builtin_floor:
  case Builtin::BIfmax:
  case Builtin::BI__builtin_fmax:
  case Builtin::BIfmin:
  case Builtin::BI__builtin_fmin:
  case Builtin::BInearbyint:
  case Builtin::BI__builtin_nearbyint:
  case Builtin::BIrint:
  case Builtin::BI__builtin_rint:
  case Builtin::BIround:
  case Builtin::BI__builtin_round:
  case Builtin::BItrunc:
  case Builtin::BI__builtin_trunc:
  case Builtin::BIcopysignf:
  case Builtin::BI__builtin_copysignf:
  case Builtin::BIfloorf:
  case Builtin::BI__builtin_floorf:
  case Builtin::BIfmaxf:
  case Builtin::BI__builtin_fmaxf:
  case Builtin::BIfminf:
  case Builtin::BI__builtin_fminf:
  case Builtin::BInearbyintf:
  case Builtin::BI__builtin_nearbyintf:
  case Builtin::BIrintf:
  case Builtin::BI__builtin_rintf:
  case Builtin::BIroundf:
  case Builtin::BI__builtin_roundf:
  case Builtin::BItruncf:
  case Builtin::BI__builtin_truncf:
  case Builtin::BIlroundf:
  case Builtin::BI__builtin_lroundf:
  case Builtin::BI__builtin_fpclassify:
  case Builtin::BI__builtin_isfinite:
  case Builtin::BI__builtin_isinf:
  case Builtin::BI__builtin_isnormal:
    return false;
  default:
    break;
  }
  return true;
}

bool Sema::isKnownGoodSYCLDecl(const Decl *D) {
  if (const FunctionDecl *FD = dyn_cast<FunctionDecl>(D)) {
    const IdentifierInfo *II = FD->getIdentifier();
    const DeclContext *DC = FD->getDeclContext();
    if (II && II->isStr("__spirv_ocl_printf") &&
        !FD->isDefined() &&
        FD->getLanguageLinkage() == CXXLanguageLinkage &&
        DC->getEnclosingNamespaceContext()->isTranslationUnit())
      return true;
  }
  return false;
}

static bool isZeroSizedArray(QualType Ty) {
  if (const auto *CATy = dyn_cast<ConstantArrayType>(Ty))
    return CATy->getSize() == 0;
  return false;
}

static void checkSYCLType(Sema &S, QualType Ty, SourceRange Loc,
                          llvm::DenseSet<QualType> Visited,
                          SourceRange UsedAtLoc = SourceRange()) {
  // Not all variable types are supported inside SYCL kernels,
  // for example the quad type __float128 will cause errors in the
  // SPIR-V translation phase.
  // Here we check any potentially unsupported declaration and issue
  // a deferred diagnostic, which will be emitted iff the declaration
  // is discovered to reside in kernel code.
  // The optional UsedAtLoc param is used when the SYCL usage is at a
  // different location than the variable declaration and we need to
  // inform the user of both, e.g. struct member usage vs declaration.

  bool Emitting = false;

  //--- check types ---

  // zero length arrays
  if (isZeroSizedArray(Ty)) {
    S.SYCLDiagIfDeviceCode(Loc.getBegin(), diag::err_typecheck_zero_array_size);
    Emitting = true;
  }

  // variable length arrays
  if (Ty->isVariableArrayType()) {
    S.SYCLDiagIfDeviceCode(Loc.getBegin(), diag::err_vla_unsupported);
    Emitting = true;
  }

  // Sub-reference array or pointer, then proceed with that type.
  while (Ty->isAnyPointerType() || Ty->isArrayType())
    Ty = QualType{Ty->getPointeeOrArrayElementType(), 0};

  // __int128, __int128_t, __uint128_t, long double, __float128
  if (Ty->isSpecificBuiltinType(BuiltinType::Int128) ||
      Ty->isSpecificBuiltinType(BuiltinType::UInt128) ||
      Ty->isSpecificBuiltinType(BuiltinType::LongDouble) ||
      (Ty->isSpecificBuiltinType(BuiltinType::Float128) &&
       !S.Context.getTargetInfo().hasFloat128Type())) {
    S.SYCLDiagIfDeviceCode(Loc.getBegin(), diag::err_type_unsupported)
        << Ty.getUnqualifiedType().getCanonicalType();
    Emitting = true;
  }

  if (Emitting && UsedAtLoc.isValid())
    S.SYCLDiagIfDeviceCode(UsedAtLoc.getBegin(), diag::note_used_here);

  //--- now recurse ---
  // Pointers complicate recursion. Add this type to Visited.
  // If already there, bail out.
  if (!Visited.insert(Ty).second)
    return;

  if (const auto *ATy = dyn_cast<AttributedType>(Ty))
    return checkSYCLType(S, ATy->getModifiedType(), Loc, Visited);

  if (const auto *RD = Ty->getAsRecordDecl()) {
    for (const auto &Field : RD->fields())
      checkSYCLType(S, Field->getType(), Field->getSourceRange(), Visited, Loc);
  } else if (const auto *FPTy = dyn_cast<FunctionProtoType>(Ty)) {
    for (const auto &ParamTy : FPTy->param_types())
      checkSYCLType(S, ParamTy, Loc, Visited);
    checkSYCLType(S, FPTy->getReturnType(), Loc, Visited);
  }
}

void Sema::checkSYCLDeviceVarDecl(VarDecl *Var) {
  assert(getLangOpts().SYCLIsDevice &&
         "Should only be called during SYCL compilation");
  QualType Ty = Var->getType();
  SourceRange Loc = Var->getLocation();
  llvm::DenseSet<QualType> Visited;

  checkSYCLType(*this, Ty, Loc, Visited);
}

// Tests whether given function is a lambda function or '()' operator used as
// SYCL kernel body function (e.g. in parallel_for).
// NOTE: This is incomplete implemenation. See TODO in the FE TODO list for the
// ESIMD extension.
static bool isSYCLKernelBodyFunction(FunctionDecl *FD) {
  return FD->getOverloadedOperator() == OO_Call;
}

// Helper function to report conflicting function attributes.
// F - the function, A1 - function attribute, A2 - the attribute it conflicts
// with.
static void reportConflictingAttrs(Sema &S, FunctionDecl *F, const Attr *A1,
                                   const Attr *A2) {
  S.Diag(F->getLocation(), diag::err_conflicting_sycl_kernel_attributes);
  S.Diag(A1->getLocation(), diag::note_conflicting_attribute);
  S.Diag(A2->getLocation(), diag::note_conflicting_attribute);
  F->setInvalidDecl();
}

/// Returns the signed constant integer value represented by given expression
static int64_t getIntExprValue(const Expr *E, ASTContext &Ctx) {
  llvm::APSInt Val(32);
  bool IsValid = E->isIntegerConstantExpr(Val, Ctx);
  assert(IsValid && "expression must be constant integer");
  (void)IsValid;
  return Val.getSExtValue();
}

class MarkDeviceFunction : public RecursiveASTVisitor<MarkDeviceFunction> {
public:
  MarkDeviceFunction(Sema &S)
      : RecursiveASTVisitor<MarkDeviceFunction>(), SemaRef(S) {}

  bool VisitCallExpr(CallExpr *e) {
    if (FunctionDecl *Callee = e->getDirectCallee()) {
      Callee = Callee->getCanonicalDecl();
      assert(Callee && "Device function canonical decl must be available");

      // Remember that all SYCL kernel functions have deferred
      // instantiation as template functions. It means that
      // all functions used by kernel have already been parsed and have
      // definitions.
      if (RecursiveSet.count(Callee)) {
        SemaRef.Diag(e->getExprLoc(), diag::err_sycl_restrict)
            << Sema::KernelCallRecursiveFunction;
        SemaRef.Diag(Callee->getSourceRange().getBegin(),
                     diag::note_sycl_recursive_function_declared_here)
            << Sema::KernelCallRecursiveFunction;
      }

      if (const CXXMethodDecl *Method = dyn_cast<CXXMethodDecl>(Callee))
        if (Method->isVirtual())
          SemaRef.Diag(e->getExprLoc(), diag::err_sycl_restrict)
              << Sema::KernelCallVirtualFunction;

      if (auto const *FD = dyn_cast<FunctionDecl>(Callee)) {
        // FIXME: We need check all target specified attributes for error if
        // that function with attribute can not be called from sycl kernel.  The
        // info is in ParsedAttr. We don't have to map from Attr to ParsedAttr
        // currently. Erich is currently working on that in LLVM, once that is
        // committed we need to change this".
        if (FD->hasAttr<DLLImportAttr>()) {
          SemaRef.Diag(e->getExprLoc(), diag::err_sycl_restrict)
              << Sema::KernelCallDllimportFunction;
          SemaRef.Diag(FD->getLocation(), diag::note_callee_decl) << FD;
        }
      }
      // Specifically check if the math library function corresponding to this
      // builtin is supported for SYCL
      unsigned BuiltinID = Callee->getBuiltinID();
      if (BuiltinID && !IsSyclMathFunc(BuiltinID)) {
        StringRef Name = SemaRef.Context.BuiltinInfo.getName(BuiltinID);
        SemaRef.Diag(e->getExprLoc(), diag::err_builtin_target_unsupported)
            << Name << "SYCL device";
      }
    } else if (!SemaRef.getLangOpts().SYCLAllowFuncPtr &&
               !e->isTypeDependent() &&
               !isa<CXXPseudoDestructorExpr>(e->getCallee()))
      SemaRef.Diag(e->getExprLoc(), diag::err_sycl_restrict)
          << Sema::KernelCallFunctionPointer;
    return true;
  }

  bool VisitCXXTypeidExpr(CXXTypeidExpr *E) {
    SemaRef.Diag(E->getExprLoc(), diag::err_sycl_restrict) << Sema::KernelRTTI;
    return true;
  }

  bool VisitCXXDynamicCastExpr(const CXXDynamicCastExpr *E) {
    SemaRef.Diag(E->getExprLoc(), diag::err_sycl_restrict) << Sema::KernelRTTI;
    return true;
  }

  // The call graph for this translation unit.
  CallGraph SYCLCG;
  // The set of functions called by a kernel function.
  llvm::SmallPtrSet<FunctionDecl *, 10> KernelSet;
  // The set of recursive functions identified while building the
  // kernel set, this is used for error diagnostics.
  llvm::SmallPtrSet<FunctionDecl *, 10> RecursiveSet;
  // Determines whether the function FD is recursive.
  // CalleeNode is a function which is called either directly
  // or indirectly from FD.  If recursion is detected then create
  // diagnostic notes on each function as the callstack is unwound.
  void CollectKernelSet(FunctionDecl *CalleeNode, FunctionDecl *FD,
                        llvm::SmallPtrSet<FunctionDecl *, 10> VisitedSet) {
    // We're currently checking CalleeNode on a different
    // trace through the CallGraph, we avoid infinite recursion
    // by using KernelSet to keep track of this.
    if (!KernelSet.insert(CalleeNode).second)
      // Previously seen, stop recursion.
      return;
    if (CallGraphNode *N = SYCLCG.getNode(CalleeNode)) {
      for (const CallGraphNode *CI : *N) {
        if (FunctionDecl *Callee = dyn_cast<FunctionDecl>(CI->getDecl())) {
          Callee = Callee->getCanonicalDecl();
          if (VisitedSet.count(Callee)) {
            // There's a stack frame to visit this Callee above
            // this invocation. Do not recurse here.
            RecursiveSet.insert(Callee);
            RecursiveSet.insert(CalleeNode);
          } else {
            VisitedSet.insert(Callee);
            CollectKernelSet(Callee, FD, VisitedSet);
            VisitedSet.erase(Callee);
          }
        }
      }
    }
  }

  // Traverses over CallGraph to collect list of attributes applied to
  // functions called by SYCLKernel (either directly and indirectly) which needs
  // to be propagated down to callers and applied to SYCL kernels.
  // For example, reqd_work_group_size, vec_len_hint, reqd_sub_group_size
  // Attributes applied to SYCLKernel are also included
  // Returns the kernel body function found during traversal.
  FunctionDecl *
  CollectPossibleKernelAttributes(FunctionDecl *SYCLKernel,
                                  llvm::SmallPtrSet<Attr *, 4> &Attrs) {
    typedef std::pair<FunctionDecl *, FunctionDecl *> ChildParentPair;
    llvm::SmallPtrSet<FunctionDecl *, 16> Visited;
    llvm::SmallVector<ChildParentPair, 16> WorkList;
    WorkList.push_back({SYCLKernel, nullptr});
    FunctionDecl *KernelBody = nullptr;

    while (!WorkList.empty()) {
      FunctionDecl *FD = WorkList.back().first;
      FunctionDecl *ParentFD = WorkList.back().second;

      if ((ParentFD == SYCLKernel) && isSYCLKernelBodyFunction(FD)) {
        assert(!KernelBody && "inconsistent call graph - only one kernel body "
                              "function can be called");
        KernelBody = FD;
      }
      WorkList.pop_back();
      if (!Visited.insert(FD).second)
        continue; // We've already seen this Decl

      if (auto *A = FD->getAttr<IntelReqdSubGroupSizeAttr>())
        Attrs.insert(A);
      if (auto *A = FD->getAttr<ReqdWorkGroupSizeAttr>())
        Attrs.insert(A);
      // Allow the following kernel attributes only on lambda functions and
      // function objects that are called directly from a kernel (i.e. the one
      // passed to the parallel_for function). For all other cases,
      // emit a warning and ignore.
      if (auto *A = FD->getAttr<SYCLIntelKernelArgsRestrictAttr>()) {
        if (ParentFD == SYCLKernel) {
          Attrs.insert(A);
        } else {
          SemaRef.Diag(A->getLocation(), diag::warn_attribute_ignored) << A;
          FD->dropAttr<SYCLIntelKernelArgsRestrictAttr>();
        }
      }
      if (auto *A = FD->getAttr<SYCLIntelNumSimdWorkItemsAttr>()) {
        if (ParentFD == SYCLKernel) {
          Attrs.insert(A);
        } else {
          SemaRef.Diag(A->getLocation(), diag::warn_attribute_ignored) << A;
          FD->dropAttr<SYCLIntelNumSimdWorkItemsAttr>();
        }
      }
      if (auto *A = FD->getAttr<SYCLIntelMaxWorkGroupSizeAttr>()) {
        if (ParentFD == SYCLKernel) {
          Attrs.insert(A);
        } else {
          SemaRef.Diag(A->getLocation(), diag::warn_attribute_ignored) << A;
          FD->dropAttr<SYCLIntelMaxWorkGroupSizeAttr>();
        }
      }
      if (auto *A = FD->getAttr<SYCLIntelMaxGlobalWorkDimAttr>()) {
        if (ParentFD == SYCLKernel) {
          Attrs.insert(A);
        } else {
          SemaRef.Diag(A->getLocation(), diag::warn_attribute_ignored) << A;
          FD->dropAttr<SYCLIntelMaxGlobalWorkDimAttr>();
        }
      }
      if (auto *A = FD->getAttr<SYCLIntelNoGlobalWorkOffsetAttr>()) {
        if (ParentFD == SYCLKernel) {
          Attrs.insert(A);
        } else {
          SemaRef.Diag(A->getLocation(), diag::warn_attribute_ignored) << A;
          FD->dropAttr<SYCLIntelNoGlobalWorkOffsetAttr>();
        }
      }
      if (auto *A = FD->getAttr<SYCLSimdAttr>())
        Attrs.insert(A);
      // Propagate the explicit SIMD attribute through call graph - it is used
      // to distinguish ESIMD code in ESIMD LLVM passes.
      if (KernelBody && KernelBody->hasAttr<SYCLSimdAttr>() &&
          (KernelBody != FD) && !FD->hasAttr<SYCLSimdAttr>())
        FD->addAttr(SYCLSimdAttr::CreateImplicit(SemaRef.getASTContext()));

      // TODO: vec_len_hint should be handled here

      CallGraphNode *N = SYCLCG.getNode(FD);
      if (!N)
        continue;

      for (const CallGraphNode *CI : *N) {
        if (auto *Callee = dyn_cast<FunctionDecl>(CI->getDecl())) {
          Callee = Callee->getCanonicalDecl();
          if (!Visited.count(Callee))
            WorkList.push_back({Callee, FD});
        }
      }
    }
    return KernelBody;
  }

private:
  Sema &SemaRef;
};

class KernelBodyTransform : public TreeTransform<KernelBodyTransform> {
public:
  KernelBodyTransform(std::pair<DeclaratorDecl *, DeclaratorDecl *> &MPair,
                      Sema &S)
      : TreeTransform<KernelBodyTransform>(S), MappingPair(MPair), SemaRef(S) {}
  bool AlwaysRebuild() { return true; }

  ExprResult TransformDeclRefExpr(DeclRefExpr *DRE) {
    auto Ref = dyn_cast<DeclaratorDecl>(DRE->getDecl());
    if (Ref && Ref == MappingPair.first) {
      auto NewDecl = MappingPair.second;
      return DeclRefExpr::Create(
          SemaRef.getASTContext(), DRE->getQualifierLoc(),
          DRE->getTemplateKeywordLoc(), NewDecl, false,
          DeclarationNameInfo(DRE->getNameInfo().getName(), SourceLocation(),
                              DRE->getNameInfo().getInfo()),
          NewDecl->getType(), DRE->getValueKind());
    }
    return DRE;
  }

  StmtResult RebuildCompoundStmt(SourceLocation LBraceLoc,
                                 MultiStmtArg Statements,
                                 SourceLocation RBraceLoc, bool IsStmtExpr) {
    // Build a new compound statement but clear the source locations.
    return getSema().ActOnCompoundStmt(SourceLocation(), SourceLocation(),
                                       Statements, IsStmtExpr);
  }

private:
  std::pair<DeclaratorDecl *, DeclaratorDecl *> MappingPair;
  Sema &SemaRef;
};

// Searches for a call to PFWG lambda function and captures it.
class FindPFWGLambdaFnVisitor
    : public RecursiveASTVisitor<FindPFWGLambdaFnVisitor> {
public:
  // LambdaObjTy - lambda type of the PFWG lambda object
  FindPFWGLambdaFnVisitor(const CXXRecordDecl *LambdaObjTy)
      : LambdaFn(nullptr), LambdaObjTy(LambdaObjTy) {}

  bool VisitCallExpr(CallExpr *Call) {
    auto *M = dyn_cast<CXXMethodDecl>(Call->getDirectCallee());
    if (!M || (M->getOverloadedOperator() != OO_Call))
      return true;
    const int NumPFWGLambdaArgs = 2; // group and lambda obj
    if (Call->getNumArgs() != NumPFWGLambdaArgs)
      return true;
    if (!Util::isSyclType(Call->getArg(1)->getType(), "group", true /*Tmpl*/))
      return true;
    if (Call->getArg(0)->getType()->getAsCXXRecordDecl() != LambdaObjTy)
      return true;
    LambdaFn = M; // call to PFWG lambda found - record the lambda
    return false; // ... and stop searching
  }

  // Returns the captured lambda function or nullptr;
  CXXMethodDecl *getLambdaFn() const { return LambdaFn; }

private:
  CXXMethodDecl *LambdaFn;
  const CXXRecordDecl *LambdaObjTy;
};

class MarkWIScopeFnVisitor : public RecursiveASTVisitor<MarkWIScopeFnVisitor> {
public:
  MarkWIScopeFnVisitor(ASTContext &Ctx) : Ctx(Ctx) {}

  bool VisitCXXMemberCallExpr(CXXMemberCallExpr *Call) {
    FunctionDecl *Callee = Call->getDirectCallee();
    if (!Callee)
      // not a direct call - continue search
      return true;
    QualType Ty = Ctx.getRecordType(Call->getRecordDecl());
    if (!Util::isSyclType(Ty, "group", true /*Tmpl*/))
      // not a member of cl::sycl::group - continue search
      return true;
    auto Name = Callee->getName();
    if (((Name != "parallel_for_work_item") && (Name != "wait_for")) ||
        Callee->hasAttr<SYCLScopeAttr>())
      return true;
    // it is a call to cl::sycl::group::parallel_for_work_item/wait_for -
    // mark the callee
    Callee->addAttr(
        SYCLScopeAttr::CreateImplicit(Ctx, SYCLScopeAttr::Level::WorkItem));
    // continue search as there can be other PFWI or wait_for calls
    return true;
  }

private:
  ASTContext &Ctx;
};

static bool isSYCLPrivateMemoryVar(VarDecl *VD) {
  return Util::isSyclType(VD->getType(), "private_memory", true /*Tmpl*/);
}

static void addScopeAttrToLocalVars(CXXMethodDecl &F) {
  for (Decl *D : F.decls()) {
    VarDecl *VD = dyn_cast<VarDecl>(D);

    if (!VD || isa<ParmVarDecl>(VD) ||
        VD->getStorageDuration() != StorageDuration::SD_Automatic)
      continue;
    // Local variables of private_memory type in the WG scope still have WI
    // scope, all the rest - WG scope. Simple logic
    // "if no scope than it is WG scope" won't work, because compiler may add
    // locals not declared in user code (lambda object parameter, byval
    // arguments) which will result in alloca w/o any attribute, so need WI
    // scope too.
    SYCLScopeAttr::Level L = isSYCLPrivateMemoryVar(VD)
                                 ? SYCLScopeAttr::Level::WorkItem
                                 : SYCLScopeAttr::Level::WorkGroup;
    VD->addAttr(SYCLScopeAttr::CreateImplicit(F.getASTContext(), L));
  }
}

/// Return method by name
static CXXMethodDecl *getMethodByName(const CXXRecordDecl *CRD,
                                      const std::string &MethodName) {
  CXXMethodDecl *Method;
  auto It = std::find_if(CRD->methods().begin(), CRD->methods().end(),
                         [&MethodName](const CXXMethodDecl *Method) {
                           return Method->getNameAsString() == MethodName;
                         });
  Method = (It != CRD->methods().end()) ? *It : nullptr;
  return Method;
}

static KernelInvocationKind
getKernelInvocationKind(FunctionDecl *KernelCallerFunc) {
  return llvm::StringSwitch<KernelInvocationKind>(KernelCallerFunc->getName())
      .Case("kernel_single_task", InvokeSingleTask)
      .Case("kernel_parallel_for", InvokeParallelFor)
      .Case("kernel_parallel_for_work_group", InvokeParallelForWorkGroup)
      .Default(InvokeUnknown);
}

static CXXRecordDecl *getKernelObjectType(FunctionDecl *Caller) {
  return (*Caller->param_begin())->getType()->getAsCXXRecordDecl();
}

/// Creates a kernel parameter descriptor
/// \param Src  field declaration to construct name from
/// \param Ty   the desired parameter type
/// \return     the constructed descriptor
static ParamDesc makeParamDesc(const FieldDecl *Src, QualType Ty) {
  ASTContext &Ctx = Src->getASTContext();
  std::string Name = (Twine("_arg_") + Src->getName()).str();
  return std::make_tuple(Ty, &Ctx.Idents.get(Name),
                         Ctx.getTrivialTypeSourceInfo(Ty));
}

static ParamDesc makeParamDesc(ASTContext &Ctx, const CXXBaseSpecifier &Src,
                               QualType Ty) {
  // TODO: There is no name for the base available, but duplicate names are
  // seemingly already possible, so we'll give them all the same name for now.
  // This only happens with the accessor types.
  std::string Name = "_arg__base";
  return std::make_tuple(Ty, &Ctx.Idents.get(Name),
                         Ctx.getTrivialTypeSourceInfo(Ty));
}

/// \return the target of given SYCL accessor type
static target getAccessTarget(const ClassTemplateSpecializationDecl *AccTy) {
  return static_cast<target>(
      AccTy->getTemplateArgs()[3].getAsIntegral().getExtValue());
}

// The first template argument to the kernel caller function is used to identify
// the kernel itself.
static QualType calculateKernelNameType(ASTContext &Ctx,
                                        FunctionDecl *KernelCallerFunc) {
  const TemplateArgumentList *TAL =
      KernelCallerFunc->getTemplateSpecializationArgs();
  assert(TAL && "No template argument info");
  return TypeName::getFullyQualifiedType(TAL->get(0).getAsType(), Ctx,
                                         /*WithGlobalNSPrefix=*/true);
}

// Gets a name for the OpenCL kernel function, calculated from the first
// template argument of the kernel caller function.
static std::pair<std::string, std::string>
constructKernelName(Sema &S, FunctionDecl *KernelCallerFunc,
                    MangleContext &MC) {
  QualType KernelNameType =
      calculateKernelNameType(S.getASTContext(), KernelCallerFunc);

  SmallString<256> Result;
  llvm::raw_svector_ostream Out(Result);

  MC.mangleTypeName(KernelNameType, Out);

  return {std::string(Out.str()),
          PredefinedExpr::ComputeName(S.getASTContext(),
                                      PredefinedExpr::UniqueStableNameType,
                                      KernelNameType)};
}

// anonymous namespace so these don't get linkage.
namespace {

// These enable handler execution only when previous handlers succeed.
template <typename... Tn>
static bool handleField(FieldDecl *FD, QualType FDTy, Tn &&... tn) {
  bool result = true;
  std::initializer_list<int>{(result = result && tn(FD, FDTy), 0)...};
  return result;
}
template <typename... Tn>
static bool handleField(const CXXBaseSpecifier &BD, QualType BDTy,
                        Tn &&... tn) {
  bool result = true;
  std::initializer_list<int>{(result = result && tn(BD, BDTy), 0)...};
  return result;
}

template <typename T> struct bind_param { using type = T; };

template <> struct bind_param<CXXBaseSpecifier &> {
  using type = const CXXBaseSpecifier &;
};

template <> struct bind_param<FieldDecl *&> { using type = FieldDecl *; };

template <> struct bind_param<FieldDecl *const &> { using type = FieldDecl *; };

template <typename T> using bind_param_t = typename bind_param<T>::type;

// This definition using std::bind is necessary because of a gcc 7.x bug.
#define KF_FOR_EACH(FUNC, Item, Qt)                                            \
  handleField(                                                                 \
      Item, Qt,                                                                \
      std::bind(static_cast<bool (std::decay_t<decltype(handlers)>::*)(        \
                    bind_param_t<decltype(Item)>, QualType)>(                  \
                    &std::decay_t<decltype(handlers)>::FUNC),                  \
                std::ref(handlers), _1, _2)...)

// The following simpler definition works with gcc 8.x and later.
//#define KF_FOR_EACH(FUNC)                                                   \
//  handleField(Field, FieldTy, ([&](FieldDecl *FD, QualType FDTy) {          \
//                return handlers.f(FD, FDTy);                                \
//              })...)

// Implements the 'for-each-visitor'  pattern.
template <typename RangeTy, typename... Handlers>
static void VisitField(CXXRecordDecl *Owner, RangeTy &&Item, QualType ItemTy,
                       Handlers &... handlers) {
  if (Util::isSyclAccessorType(ItemTy))
    KF_FOR_EACH(handleSyclAccessorType, Item, ItemTy);
  else if (Util::isSyclStreamType(ItemTy))
    KF_FOR_EACH(handleSyclStreamType, Item, ItemTy);
  else if (Util::isSyclSamplerType(ItemTy))
    KF_FOR_EACH(handleSyclSamplerType, Item, ItemTy);
  else if (Util::isSyclHalfType(ItemTy))
    KF_FOR_EACH(handleSyclHalfType, Item, ItemTy);
  else if (ItemTy->isStructureOrClassType())
<<<<<<< HEAD
    VisitRecord(Owner, Item, ItemTy->getAsCXXRecordDecl(), handlers...);
=======
    VisitAccessorWrapper(Owner, Item, ItemTy->getAsCXXRecordDecl(),
                         handlers...);
    // FIXME Enable this when structs are replaced by their fields
#define STRUCTS_DECOMPOSED 0
#if STRUCTS_DECOMPOSED
>>>>>>> df638c22
  else if (ItemTy->isArrayType())
    VisitArrayElements(Item, ItemTy, handlers...);
  else if (ItemTy->isScalarType())
    KF_FOR_EACH(handleScalarType, Item, ItemTy);
<<<<<<< HEAD
=======
}
#else
>>>>>>> df638c22
}

template <typename RangeTy, typename... Handlers>
static void VisitScalarField(CXXRecordDecl *Owner, RangeTy &&Item,
                             QualType ItemTy, Handlers &... handlers) {
  KF_FOR_EACH(handleScalarType, Item, ItemTy);
}
#endif

template <typename RangeTy, typename... Handlers>
static void VisitArrayElements(RangeTy Item, QualType FieldTy,
                               Handlers &... handlers) {
  const ConstantArrayType *CAT = cast<ConstantArrayType>(FieldTy);
  QualType ET = CAT->getElementType();
  int64_t ElemCount = CAT->getSize().getSExtValue();
  std::initializer_list<int>{(handlers.enterArray(), 0)...};
  for (int64_t Count = 0; Count < ElemCount; Count++) {
#if STRUCTS_DECOMPOSED
    VisitField(nullptr, Item, ET, handlers...);
#else
    if (ET->isScalarType())
      VisitScalarField(nullptr, Item, ET, handlers...);
    else
      VisitField(nullptr, Item, ET, handlers...);
#endif
    (void)std::initializer_list<int>{(handlers.nextElement(ET), 0)...};
  }
  (void)std::initializer_list<int>{
      (handlers.leaveArray(Item, ET, ElemCount), 0)...};
}

template <typename ParentTy, typename... Handlers>
static void VisitRecord(CXXRecordDecl *Owner, ParentTy &Parent,
                        CXXRecordDecl *Wrapper, Handlers &... handlers);

template <typename... Handlers>
static void VisitRecordHelper(CXXRecordDecl *Owner,
                              clang::CXXRecordDecl::base_class_range Range,
                              Handlers &... handlers) {
  for (const auto &Base : Range) {
    (void)std::initializer_list<int>{(handlers.enterField(Owner, Base), 0)...};
    QualType BaseTy = Base.getType();
    if (Util::isSyclAccessorType(BaseTy)) {
      (void)std::initializer_list<int>{
          (handlers.handleSyclAccessorType(Base, BaseTy), 0)...};
    } else if (Util::isSyclStreamType(BaseTy)) {
      (void)std::initializer_list<int>{
          (handlers.handleSyclStreamType(Base, BaseTy), 0)...};
    } else
      VisitRecord(Owner, Base, BaseTy->getAsCXXRecordDecl(), handlers...);
    (void)std::initializer_list<int>{(handlers.leaveField(Owner, Base), 0)...};
  }
}

template <typename... Handlers>
static void VisitRecordHelper(CXXRecordDecl *Owner,
                              clang::RecordDecl::field_range Range,
                              Handlers &... handlers) {
  VisitRecordFields(Owner, handlers...);
}

// Parent contains the FieldDecl or CXXBaseSpecifier that was used to enter
// the Wrapper structure that we're currently visiting. Owner is the parent
// type (which doesn't exist in cases where it is a FieldDecl in the
// 'root'), and Wrapper is the current struct being unwrapped.
template <typename ParentTy, typename... Handlers>
static void VisitRecord(CXXRecordDecl *Owner, ParentTy &Parent,
                        CXXRecordDecl *Wrapper, Handlers &... handlers) {
  (void)std::initializer_list<int>{(handlers.enterStruct(Owner, Parent), 0)...};
  VisitRecordHelper(Wrapper, Wrapper->bases(), handlers...);
  VisitRecordHelper(Wrapper, Wrapper->fields(), handlers...);
  (void)std::initializer_list<int>{(handlers.leaveStruct(Owner, Parent), 0)...};
}

// FIXME: Can this be refactored/handled some other way?
template <typename ParentTy, typename... Handlers>
static void VisitStreamRecord(CXXRecordDecl *Owner, ParentTy &Parent,
                              CXXRecordDecl *Wrapper, Handlers &... handlers) {
  (void)std::initializer_list<int>{(handlers.enterStruct(Owner, Parent), 0)...};
  for (const auto &Field : Wrapper->fields()) {
    QualType FieldTy = Field->getType();
    (void)std::initializer_list<int>{
        (handlers.enterField(Wrapper, Field), 0)...};
    // Required to initialize accessors inside streams.
    if (Util::isSyclAccessorType(FieldTy))
      KF_FOR_EACH(handleSyclAccessorType, Field, FieldTy);
    (void)std::initializer_list<int>{
        (handlers.leaveField(Wrapper, Field), 0)...};
  }
  (void)std::initializer_list<int>{(handlers.leaveStruct(Owner, Parent), 0)...};
}

template <typename... Handlers>
static void VisitRecordBases(CXXRecordDecl *KernelFunctor,
                             Handlers &... handlers) {
  VisitRecordHelper(KernelFunctor, KernelFunctor->bases(), handlers...);
}

// A visitor function that dispatches to functions as defined in
// SyclKernelFieldHandler for the purposes of kernel generation.
template <typename... Handlers>
static void VisitRecordFields(CXXRecordDecl *Owner, Handlers &... handlers) {

  for (const auto Field : Owner->fields()) {
    (void)std::initializer_list<int>{(handlers.enterField(Owner, Field), 0)...};
    QualType FieldTy = Field->getType();

    if (Util::isSyclAccessorType(FieldTy))
      KF_FOR_EACH(handleSyclAccessorType, Field, FieldTy);
    else if (Util::isSyclSamplerType(FieldTy))
      KF_FOR_EACH(handleSyclSamplerType, Field, FieldTy);
    else if (Util::isSyclHalfType(FieldTy))
      KF_FOR_EACH(handleSyclHalfType, Field, FieldTy);
    else if (Util::isSyclSpecConstantType(FieldTy))
      KF_FOR_EACH(handleSyclSpecConstantType, Field, FieldTy);
    else if (Util::isSyclStreamType(FieldTy)) {
      CXXRecordDecl *RD = FieldTy->getAsCXXRecordDecl();
      // Handle accessors in stream class.
      VisitStreamRecord(Owner, Field, RD, handlers...);
      KF_FOR_EACH(handleSyclStreamType, Field, FieldTy);
    } else if (FieldTy->isStructureOrClassType()) {
      if (KF_FOR_EACH(handleStructType, Field, FieldTy)) {
        CXXRecordDecl *RD = FieldTy->getAsCXXRecordDecl();
        VisitRecord(Owner, Field, RD, handlers...);
      }
    } else if (FieldTy->isReferenceType())
      KF_FOR_EACH(handleReferenceType, Field, FieldTy);
    else if (FieldTy->isPointerType())
      KF_FOR_EACH(handlePointerType, Field, FieldTy);
    else if (FieldTy->isArrayType()) {
      if (KF_FOR_EACH(handleArrayType, Field, FieldTy))
        VisitArrayElements(Field, FieldTy, handlers...);
    } else if (FieldTy->isScalarType() || FieldTy->isVectorType())
      KF_FOR_EACH(handleScalarType, Field, FieldTy);
    else
      KF_FOR_EACH(handleOtherType, Field, FieldTy);
    (void)std::initializer_list<int>{(handlers.leaveField(Owner, Field), 0)...};
  }
#undef KF_FOR_EACH
} // namespace

// A base type that the SYCL OpenCL Kernel construction task uses to implement
// individual tasks.
template <typename Derived> class SyclKernelFieldHandler {
protected:
  Sema &SemaRef;
  SyclKernelFieldHandler(Sema &S) : SemaRef(S) {}

public:
  // Mark these virtual so that we can use override in the implementer classes,
  // despite virtual dispatch never being used.

  // Accessor can be a base class or a field decl, so both must be handled.
  virtual bool handleSyclAccessorType(const CXXBaseSpecifier &, QualType) {
    return true;
  }
  virtual bool handleSyclAccessorType(FieldDecl *, QualType) { return true; }
  virtual bool handleSyclSamplerType(const CXXBaseSpecifier &, QualType) {
    return true;
  }
  virtual bool handleSyclSamplerType(FieldDecl *, QualType) { return true; }
  virtual bool handleSyclSpecConstantType(FieldDecl *, QualType) {
    return true;
  }
  virtual bool handleSyclStreamType(const CXXBaseSpecifier &, QualType) {
    return true;
  }
  virtual bool handleSyclStreamType(FieldDecl *, QualType) { return true; }
  virtual bool handleSyclHalfType(const CXXBaseSpecifier &, QualType) {
    return true;
  }
  virtual bool handleSyclHalfType(FieldDecl *, QualType) { return true; }
  virtual bool handleStructType(FieldDecl *, QualType) { return true; }
  virtual bool handleReferenceType(FieldDecl *, QualType) { return true; }
  virtual bool handlePointerType(FieldDecl *, QualType) { return true; }
  virtual bool handleArrayType(FieldDecl *, QualType) { return true; }
  virtual bool handleScalarType(const CXXBaseSpecifier &, QualType) {
    return true;
  }
  virtual bool handleScalarType(FieldDecl *, QualType) { return true; }
  // Most handlers shouldn't be handling this, just the field checker.
  virtual bool handleOtherType(FieldDecl *, QualType) { return true; }

  // The following are only used for keeping track of where we are in the base
  // class/field graph. Int Headers use this to calculate offset, most others
  // don't have a need for these.

  virtual bool enterStruct(const CXXRecordDecl *, FieldDecl *) { return true; }
  virtual bool leaveStruct(const CXXRecordDecl *, FieldDecl *) { return true; }
  virtual bool enterStruct(const CXXRecordDecl *, const CXXBaseSpecifier &) {
    return true;
  }
  virtual bool leaveStruct(const CXXRecordDecl *, const CXXBaseSpecifier &) {
    return true;
  }

  // The following are used for stepping through array elements.

  virtual bool enterField(const CXXRecordDecl *, const CXXBaseSpecifier &) {
    return true;
  }
  virtual bool leaveField(const CXXRecordDecl *, const CXXBaseSpecifier &) {
    return true;
  }
  virtual bool enterField(const CXXRecordDecl *, FieldDecl *) { return true; }
  virtual bool leaveField(const CXXRecordDecl *, FieldDecl *) { return true; }
  virtual bool enterArray() { return true; }
  virtual bool nextElement(QualType) { return true; }
  virtual bool leaveArray(const CXXBaseSpecifier &, QualType, int64_t) {
    return true;
  }
  virtual bool leaveArray(FieldDecl *, QualType, int64_t) { return true; }
};

// A type to check the validity of all of the argument types.
class SyclKernelFieldChecker
    : public SyclKernelFieldHandler<SyclKernelFieldChecker> {
  bool IsInvalid = false;
  DiagnosticsEngine &Diag;

  // Check whether the object should be disallowed from being copied to kernel.
  // Return true if not copyable, false if copyable.
  bool checkNotCopyableToKernel(const FieldDecl *FD, const QualType &FieldTy) {
    if (FieldTy->isArrayType()) {
      if (const auto *CAT = dyn_cast<ConstantArrayType>(FieldTy)) {
        QualType ET = CAT->getElementType();
        return checkNotCopyableToKernel(FD, ET);
      }
      return Diag.Report(FD->getLocation(),
                         diag::err_sycl_non_constant_array_type)
             << FieldTy;
    }

    if (SemaRef.getASTContext().getLangOpts().SYCLStdLayoutKernelParams)
      if (!FieldTy->isStandardLayoutType())
        return Diag.Report(FD->getLocation(),
                           diag::err_sycl_non_std_layout_type)
               << FieldTy;

    if (!FieldTy->isStructureOrClassType())
      return false;

    CXXRecordDecl *RD =
        cast<CXXRecordDecl>(FieldTy->getAs<RecordType>()->getDecl());
    if (!RD->hasTrivialCopyConstructor())
      return Diag.Report(FD->getLocation(),
                         diag::err_sycl_non_trivially_copy_ctor_dtor_type)
             << 0 << FieldTy;
    if (!RD->hasTrivialDestructor())
      return Diag.Report(FD->getLocation(),
                         diag::err_sycl_non_trivially_copy_ctor_dtor_type)
             << 1 << FieldTy;

    return false;
  }

  void checkAccessorType(QualType Ty, SourceRange Loc) {
    assert(Util::isSyclAccessorType(Ty) &&
           "Should only be called on SYCL accessor types.");

    const RecordDecl *RecD = Ty->getAsRecordDecl();
    if (const ClassTemplateSpecializationDecl *CTSD =
            dyn_cast<ClassTemplateSpecializationDecl>(RecD)) {
      const TemplateArgumentList &TAL = CTSD->getTemplateArgs();
      TemplateArgument TA = TAL.get(0);
      const QualType TemplateArgTy = TA.getAsType();

      llvm::DenseSet<QualType> Visited;
      checkSYCLType(SemaRef, TemplateArgTy, Loc, Visited);
    }
  }

public:
  SyclKernelFieldChecker(Sema &S)
      : SyclKernelFieldHandler(S), Diag(S.getASTContext().getDiagnostics()) {}
  bool isValid() { return !IsInvalid; }

  bool handleReferenceType(FieldDecl *FD, QualType FieldTy) final {
    Diag.Report(FD->getLocation(), diag::err_bad_kernel_param_type) << FieldTy;
    IsInvalid = true;
    return isValid();
  }

  bool handleStructType(FieldDecl *FD, QualType FieldTy) final {
    IsInvalid |= checkNotCopyableToKernel(FD, FieldTy);
    return isValid();
  }

  bool handleSyclAccessorType(const CXXBaseSpecifier &BS,
                              QualType FieldTy) final {
    checkAccessorType(FieldTy, BS.getBeginLoc());
    return isValid();
  }

  bool handleSyclAccessorType(FieldDecl *FD, QualType FieldTy) final {
    checkAccessorType(FieldTy, FD->getLocation());
    return isValid();
  }

  bool handleArrayType(FieldDecl *FD, QualType FieldTy) final {
    IsInvalid |= checkNotCopyableToKernel(FD, FieldTy);
    return isValid();
  }

  bool handleOtherType(FieldDecl *FD, QualType FieldTy) final {
    Diag.Report(FD->getLocation(), diag::err_bad_kernel_param_type) << FieldTy;
    IsInvalid = true;
    return isValid();
  }
};

// A type to Create and own the FunctionDecl for the kernel.
class SyclKernelDeclCreator
    : public SyclKernelFieldHandler<SyclKernelDeclCreator> {
  FunctionDecl *KernelDecl;
  llvm::SmallVector<ParmVarDecl *, 8> Params;
  SyclKernelFieldChecker &ArgChecker;
  Sema::ContextRAII FuncContext;
  // Holds the last handled field's first parameter. This doesn't store an
  // iterator as push_back invalidates iterators.
  size_t LastParamIndex = 0;

  void addParam(const FieldDecl *FD, QualType FieldTy) {
    const ConstantArrayType *CAT =
        SemaRef.getASTContext().getAsConstantArrayType(FieldTy);
    if (CAT)
      FieldTy = CAT->getElementType();
    ParamDesc newParamDesc = makeParamDesc(FD, FieldTy);
    addParam(newParamDesc, FieldTy);
  }

  void addParam(const CXXBaseSpecifier &BS, QualType FieldTy) {
    ParamDesc newParamDesc =
        makeParamDesc(SemaRef.getASTContext(), BS, FieldTy);
    addParam(newParamDesc, FieldTy);
  }

  void addParam(ParamDesc newParamDesc, QualType FieldTy) {
    // Create a new ParmVarDecl based on the new info.
    auto *NewParam = ParmVarDecl::Create(
        SemaRef.getASTContext(), KernelDecl, SourceLocation(), SourceLocation(),
        std::get<1>(newParamDesc), std::get<0>(newParamDesc),
        std::get<2>(newParamDesc), SC_None, /*DefArg*/ nullptr);
    NewParam->setScopeInfo(0, Params.size());
    NewParam->setIsUsed();

    LastParamIndex = Params.size();
    Params.push_back(NewParam);
  }

  // All special SYCL objects must have __init method. We extract types for
  // kernel parameters from __init method parameters. We will use __init method
  // and kernel parameters which we build here to initialize special objects in
  // the kernel body.
  bool handleSpecialType(FieldDecl *FD, QualType FieldTy) {
    const auto *RecordDecl = FieldTy->getAsCXXRecordDecl();
    assert(RecordDecl && "The accessor/sampler must be a RecordDecl");
    CXXMethodDecl *InitMethod = getMethodByName(RecordDecl, InitMethodName);
    assert(InitMethod && "The accessor/sampler must have the __init method");

    // Don't do -1 here because we count on this to be the first parameter added
    // (if any).
    size_t ParamIndex = Params.size();
    for (const ParmVarDecl *Param : InitMethod->parameters())
      addParam(FD, Param->getType().getCanonicalType());
    LastParamIndex = ParamIndex;
    return true;
  }

  static void setKernelImplicitAttrs(ASTContext &Context, FunctionDecl *FD,
                                     StringRef Name, bool IsSIMDKernel) {
    // Set implicit attributes.
    FD->addAttr(OpenCLKernelAttr::CreateImplicit(Context));
    FD->addAttr(AsmLabelAttr::CreateImplicit(Context, Name));
    FD->addAttr(ArtificialAttr::CreateImplicit(Context));
    if (IsSIMDKernel)
      FD->addAttr(SYCLSimdAttr::CreateImplicit(Context));
  }

  static FunctionDecl *createKernelDecl(ASTContext &Ctx, StringRef Name,
                                        SourceLocation Loc, bool IsInline,
                                        bool IsSIMDKernel) {
    // Create this with no prototype, and we can fix this up after we've seen
    // all the params.
    FunctionProtoType::ExtProtoInfo Info(CC_OpenCLKernel);
    QualType FuncType = Ctx.getFunctionType(Ctx.VoidTy, {}, Info);

    FunctionDecl *FD = FunctionDecl::Create(
        Ctx, Ctx.getTranslationUnitDecl(), Loc, Loc, &Ctx.Idents.get(Name),
        FuncType, Ctx.getTrivialTypeSourceInfo(Ctx.VoidTy), SC_None);
    FD->setImplicitlyInline(IsInline);
    setKernelImplicitAttrs(Ctx, FD, Name, IsSIMDKernel);

    // Add kernel to translation unit to see it in AST-dump.
    Ctx.getTranslationUnitDecl()->addDecl(FD);
    return FD;
  }

public:
  SyclKernelDeclCreator(Sema &S, SyclKernelFieldChecker &ArgChecker,
                        StringRef Name, SourceLocation Loc, bool IsInline,
                        bool IsSIMDKernel)
      : SyclKernelFieldHandler(S),
        KernelDecl(createKernelDecl(S.getASTContext(), Name, Loc, IsInline,
                                    IsSIMDKernel)),
        ArgChecker(ArgChecker), FuncContext(SemaRef, KernelDecl) {}

  ~SyclKernelDeclCreator() {
    ASTContext &Ctx = SemaRef.getASTContext();
    FunctionProtoType::ExtProtoInfo Info(CC_OpenCLKernel);

    SmallVector<QualType, 8> ArgTys;
    std::transform(std::begin(Params), std::end(Params),
                   std::back_inserter(ArgTys),
                   [](const ParmVarDecl *PVD) { return PVD->getType(); });

    QualType FuncType = Ctx.getFunctionType(Ctx.VoidTy, ArgTys, Info);
    KernelDecl->setType(FuncType);
    KernelDecl->setParams(Params);

    if (ArgChecker.isValid())
      SemaRef.addSyclDeviceDecl(KernelDecl);
  }

  bool handleSyclAccessorType(const CXXBaseSpecifier &BS,
                              QualType FieldTy) final {
    const auto *RecordDecl = FieldTy->getAsCXXRecordDecl();
    assert(RecordDecl && "The accessor/sampler must be a RecordDecl");
    CXXMethodDecl *InitMethod = getMethodByName(RecordDecl, InitMethodName);
    assert(InitMethod && "The accessor/sampler must have the __init method");

    // Don't do -1 here because we count on this to be the first parameter added
    // (if any).
    size_t ParamIndex = Params.size();
    for (const ParmVarDecl *Param : InitMethod->parameters())
      addParam(BS, Param->getType().getCanonicalType());
    LastParamIndex = ParamIndex;
    return true;
  }

  bool handleSyclAccessorType(FieldDecl *FD, QualType FieldTy) final {
    return handleSpecialType(FD, FieldTy);
  }

  bool handleSyclSamplerType(FieldDecl *FD, QualType FieldTy) final {
    return handleSpecialType(FD, FieldTy);
  }

  bool handlePointerType(FieldDecl *FD, QualType FieldTy) final {
    // USM allows to use raw pointers instead of buffers/accessors, but these
    // pointers point to the specially allocated memory. For pointer fields we
    // add a kernel argument with the same type as field but global address
    // space, because OpenCL requires it.
    QualType PointeeTy = FieldTy->getPointeeType();
    Qualifiers Quals = PointeeTy.getQualifiers();
    Quals.setAddressSpace(LangAS::opencl_global);
    PointeeTy = SemaRef.getASTContext().getQualifiedType(
        PointeeTy.getUnqualifiedType(), Quals);
    QualType ModTy = SemaRef.getASTContext().getPointerType(PointeeTy);
    addParam(FD, ModTy);
    return true;
  }

  bool handleScalarType(FieldDecl *FD, QualType FieldTy) final {
    addParam(FD, FieldTy);
    return true;
  }

<<<<<<< HEAD
  bool handleSyclHalfType(FieldDecl *FD, QualType FieldTy) final {
=======
  // FIXME Remove this function when structs are replaced by their fields
  bool handleStructType(FieldDecl *FD, QualType FieldTy) final {
>>>>>>> df638c22
    addParam(FD, FieldTy);
    return true;
  }

  bool handleSyclStreamType(FieldDecl *FD, QualType FieldTy) final {
    addParam(FD, FieldTy);
    return true;
  }

  bool handleSyclStreamType(const CXXBaseSpecifier &, QualType FieldTy) final {
    // FIXME SYCL stream should be usable as a base type
    // See https://github.com/intel/llvm/issues/1552
    return true;
  }

  void setBody(CompoundStmt *KB) { KernelDecl->setBody(KB); }

  FunctionDecl *getKernelDecl() { return KernelDecl; }

  llvm::ArrayRef<ParmVarDecl *> getParamVarDeclsForCurrentField() {
    return ArrayRef<ParmVarDecl *>(std::begin(Params) + LastParamIndex,
                                   std::end(Params));
  }
<<<<<<< HEAD
  using SyclKernelFieldHandler::handleScalarType;
  using SyclKernelFieldHandler::handleSyclHalfType;
=======

  using SyclKernelFieldHandler::handleScalarType;
>>>>>>> df638c22
  using SyclKernelFieldHandler::handleSyclSamplerType;
};

class SyclKernelBodyCreator
    : public SyclKernelFieldHandler<SyclKernelBodyCreator> {
  SyclKernelDeclCreator &DeclCreator;
  llvm::SmallVector<Stmt *, 16> BodyStmts;
  llvm::SmallVector<Stmt *, 16> FinalizeStmts;
  llvm::SmallVector<Expr *, 16> InitExprs;
  VarDecl *KernelObjClone;
  InitializedEntity VarEntity;
  CXXRecordDecl *KernelObj;
  llvm::SmallVector<Expr *, 16> MemberExprBases;
  uint64_t ArrayIndex;
  FunctionDecl *KernelCallerFunc;
  bool ArrayState;

  // Using the statements/init expressions that we've created, this generates
  // the kernel body compound stmt. CompoundStmt needs to know its number of
  // statements in advance to allocate it, so we cannot do this as we go along.
  CompoundStmt *createKernelBody() {

    Expr *ILE = new (SemaRef.getASTContext()) InitListExpr(
        SemaRef.getASTContext(), SourceLocation(), InitExprs, SourceLocation());
    ILE->setType(QualType(KernelObj->getTypeForDecl(), 0));
    KernelObjClone->setInit(ILE);
    Stmt *FunctionBody = KernelCallerFunc->getBody();

    ParmVarDecl *KernelObjParam = *(KernelCallerFunc->param_begin());

    // DeclRefExpr with valid source location but with decl which is not marked
    // as used is invalid.
    KernelObjClone->setIsUsed();
    std::pair<DeclaratorDecl *, DeclaratorDecl *> MappingPair =
        std::make_pair(KernelObjParam, KernelObjClone);

    // Push the Kernel function scope to ensure the scope isn't empty
    SemaRef.PushFunctionScope();
    KernelBodyTransform KBT(MappingPair, SemaRef);
    Stmt *NewBody = KBT.TransformStmt(FunctionBody).get();
    BodyStmts.push_back(NewBody);

    BodyStmts.insert(BodyStmts.end(), FinalizeStmts.begin(),
                     FinalizeStmts.end());
    return CompoundStmt::Create(SemaRef.getASTContext(), BodyStmts, {}, {});
  }

  void markParallelWorkItemCalls() {
    if (getKernelInvocationKind(KernelCallerFunc) ==
        InvokeParallelForWorkGroup) {
      FindPFWGLambdaFnVisitor V(KernelObj);
      V.TraverseStmt(KernelCallerFunc->getBody());
      CXXMethodDecl *WGLambdaFn = V.getLambdaFn();
      assert(WGLambdaFn && "PFWG lambda not found");
      // Mark the function that it "works" in a work group scope:
      // NOTE: In case of parallel_for_work_item the marker call itself is
      // marked with work item scope attribute, here  the '()' operator of the
      // object passed as parameter is marked. This is an optimization -
      // there are a lot of locals created at parallel_for_work_group
      // scope before calling the lambda - it is more efficient to have
      // all of them in the private address space rather then sharing via
      // the local AS. See parallel_for_work_group implementation in the
      // SYCL headers.
      if (!WGLambdaFn->hasAttr<SYCLScopeAttr>()) {
        WGLambdaFn->addAttr(SYCLScopeAttr::CreateImplicit(
            SemaRef.getASTContext(), SYCLScopeAttr::Level::WorkGroup));
        // Search and mark parallel_for_work_item calls:
        MarkWIScopeFnVisitor MarkWIScope(SemaRef.getASTContext());
        MarkWIScope.TraverseDecl(WGLambdaFn);
        // Now mark local variables declared in the PFWG lambda with work group
        // scope attribute
        addScopeAttrToLocalVars(*WGLambdaFn);
      }
    }
  }

  MemberExpr *BuildMemberExpr(Expr *Base, ValueDecl *Member) {
    DeclAccessPair MemberDAP = DeclAccessPair::make(Member, AS_none);
    MemberExpr *Result = SemaRef.BuildMemberExpr(
        Base, /*IsArrow */ false, SourceLocation(), NestedNameSpecifierLoc(),
        SourceLocation(), Member, MemberDAP,
        /*HadMultipleCandidates*/ false,
        DeclarationNameInfo(Member->getDeclName(), SourceLocation()),
        Member->getType(), VK_LValue, OK_Ordinary);
    return Result;
  }

  Expr *createInitExpr(FieldDecl *FD) {
    ParmVarDecl *KernelParameter =
        DeclCreator.getParamVarDeclsForCurrentField()[0];
    QualType ParamType = KernelParameter->getOriginalType();
    Expr *DRE = SemaRef.BuildDeclRefExpr(KernelParameter, ParamType, VK_LValue,
                                         SourceLocation());
    if (FD->getType()->isPointerType() &&
        FD->getType()->getPointeeType().getAddressSpace() !=
            ParamType->getPointeeType().getAddressSpace())
      DRE = ImplicitCastExpr::Create(SemaRef.Context, FD->getType(),
                                     CK_AddressSpaceConversion, DRE, nullptr,
                                     VK_RValue);
    return DRE;
  }

  void createExprForStructOrScalar(FieldDecl *FD) {
    InitializedEntity Entity =
        InitializedEntity::InitializeMember(FD, &VarEntity);
    InitializationKind InitKind =
        InitializationKind::CreateCopy(SourceLocation(), SourceLocation());
    Expr *DRE = createInitExpr(FD);
    InitializationSequence InitSeq(SemaRef, Entity, InitKind, DRE);
    ExprResult MemberInit = InitSeq.Perform(SemaRef, Entity, InitKind, DRE);
    InitExprs.push_back(MemberInit.get());
  }

  void createExprForScalarElement(FieldDecl *FD) {
    InitializedEntity ArrayEntity =
        InitializedEntity::InitializeMember(FD, &VarEntity);
    InitializationKind InitKind =
        InitializationKind::CreateCopy(SourceLocation(), SourceLocation());
    Expr *DRE = createInitExpr(FD);
    InitializedEntity Entity = InitializedEntity::InitializeElement(
        SemaRef.getASTContext(), ArrayIndex, ArrayEntity);
    ArrayIndex++;
    InitializationSequence InitSeq(SemaRef, Entity, InitKind, DRE);
    ExprResult MemberInit = InitSeq.Perform(SemaRef, Entity, InitKind, DRE);
    InitExprs.push_back(MemberInit.get());
  }

  void addArrayInit(FieldDecl *FD, int64_t Count) {
    llvm::SmallVector<Expr *, 16> ArrayInitExprs;
    for (int64_t I = 0; I < Count; I++) {
      ArrayInitExprs.push_back(InitExprs.back());
      InitExprs.pop_back();
    }
    std::reverse(ArrayInitExprs.begin(), ArrayInitExprs.end());
    Expr *ILE = new (SemaRef.getASTContext())
        InitListExpr(SemaRef.getASTContext(), SourceLocation(), ArrayInitExprs,
                     SourceLocation());
    ILE->setType(FD->getType());
    InitExprs.push_back(ILE);
  }

  void createSpecialMethodCall(const CXXRecordDecl *SpecialClass, Expr *Base,
                               const std::string &MethodName,
                               FieldDecl *Field) {
    CXXMethodDecl *Method = getMethodByName(SpecialClass, MethodName);
    assert(Method &&
           "The accessor/sampler/stream must have the __init method. Stream"
           " must also have __finalize method");
    unsigned NumParams = Method->getNumParams();
    llvm::SmallVector<Expr *, 4> ParamDREs(NumParams);
    llvm::ArrayRef<ParmVarDecl *> KernelParameters =
        DeclCreator.getParamVarDeclsForCurrentField();
    for (size_t I = 0; I < NumParams; ++I) {
      QualType ParamType = KernelParameters[I]->getOriginalType();
      ParamDREs[I] = SemaRef.BuildDeclRefExpr(KernelParameters[I], ParamType,
                                              VK_LValue, SourceLocation());
    }
<<<<<<< HEAD

    MemberExpr *MethodME = BuildMemberExpr(Base, Method);
=======
    MemberExpr *MethodME = BuildMemberExpr(Base, Method);

>>>>>>> df638c22
    QualType ResultTy = Method->getReturnType();
    ExprValueKind VK = Expr::getValueKindForType(ResultTy);
    ResultTy = ResultTy.getNonLValueExprType(SemaRef.Context);
    llvm::SmallVector<Expr *, 4> ParamStmts;
    const auto *Proto = cast<FunctionProtoType>(Method->getType());
    SemaRef.GatherArgumentsForCall(SourceLocation(), Method, Proto, 0,
                                   ParamDREs, ParamStmts);
    // [kernel_obj or wrapper object].accessor.__init(_ValueType*,
    // range<int>, range<int>, id<int>)
    CXXMemberCallExpr *Call = CXXMemberCallExpr::Create(
        SemaRef.Context, MethodME, ParamStmts, ResultTy, VK, SourceLocation());
    if (MethodName == FinalizeMethodName)
      FinalizeStmts.push_back(Call);
    else
      BodyStmts.push_back(Call);
  }

  // FIXME Avoid creation of kernel obj clone.
  // See https://github.com/intel/llvm/issues/1544 for details.
  static VarDecl *createKernelObjClone(ASTContext &Ctx, DeclContext *DC,
                                       CXXRecordDecl *KernelObj) {
    TypeSourceInfo *TSInfo =
        KernelObj->isLambda() ? KernelObj->getLambdaTypeInfo() : nullptr;
    VarDecl *VD = VarDecl::Create(
        Ctx, DC, SourceLocation(), SourceLocation(), KernelObj->getIdentifier(),
        QualType(KernelObj->getTypeForDecl(), 0), TSInfo, SC_None);

    return VD;
  }

  bool handleSpecialType(FieldDecl *FD, QualType Ty) {
    const auto *RecordDecl = Ty->getAsCXXRecordDecl();
<<<<<<< HEAD
    // TODO: VarEntity is initialized entity for KernelObjClone, I guess we need
    // to create new one when enter new struct.
    InitializedEntity Entity =
        InitializedEntity::InitializeMember(FD, &VarEntity);
    // Initialize with the default constructor.
    InitializationKind InitKind =
        InitializationKind::CreateDefault(SourceLocation());
    InitializationSequence InitSeq(SemaRef, Entity, InitKind, None);
    ExprResult MemberInit = InitSeq.Perform(SemaRef, Entity, InitKind, None);
    InitExprs.push_back(MemberInit.get());

=======
    ArraySubscriptExpr *ArrayRef =
        dyn_cast<ArraySubscriptExpr>(MemberExprBases.back());
    // Perform initialization only if decomposed from array
    if (ArrayRef || MemberExprBases.size() == 2) {
      InitializedEntity Entity =
          InitializedEntity::InitializeMember(FD, &VarEntity);
      // Initialize with the default constructor.
      InitializationKind InitKind =
          InitializationKind::CreateDefault(SourceLocation());
      InitializationSequence InitSeq(SemaRef, Entity, InitKind, None);
      ExprResult MemberInit = InitSeq.Perform(SemaRef, Entity, InitKind, None);
      InitExprs.push_back(MemberInit.get());
    }
>>>>>>> df638c22
    createSpecialMethodCall(RecordDecl, MemberExprBases.back(), InitMethodName,
                            FD);
    return true;
  }

  bool handleSpecialType(const CXXBaseSpecifier &BS, QualType Ty) {
    const auto *RecordDecl = Ty->getAsCXXRecordDecl();
    // TODO: VarEntity is initialized entity for KernelObjClone, I guess we need
    // to create new one when enter new struct.
    InitializedEntity Entity = InitializedEntity::InitializeBase(
        SemaRef.Context, &BS, /*IsInheritedVirtualBase*/ false, &VarEntity);
    // Initialize with the default constructor.
    InitializationKind InitKind =
        InitializationKind::CreateDefault(SourceLocation());
    InitializationSequence InitSeq(SemaRef, Entity, InitKind, None);
    ExprResult MemberInit = InitSeq.Perform(SemaRef, Entity, InitKind, None);
    InitExprs.push_back(MemberInit.get());

    createSpecialMethodCall(RecordDecl, MemberExprBases.back(), InitMethodName,
                            nullptr);
    return true;
  }

public:
  SyclKernelBodyCreator(Sema &S, SyclKernelDeclCreator &DC,
                        CXXRecordDecl *KernelObj,
                        FunctionDecl *KernelCallerFunc)
      : SyclKernelFieldHandler(S), DeclCreator(DC),
        KernelObjClone(createKernelObjClone(S.getASTContext(),
                                            DC.getKernelDecl(), KernelObj)),
        VarEntity(InitializedEntity::InitializeVariable(KernelObjClone)),
        KernelObj(KernelObj), KernelCallerFunc(KernelCallerFunc),
        ArrayState(false) {
    markParallelWorkItemCalls();

    Stmt *DS = new (S.Context) DeclStmt(DeclGroupRef(KernelObjClone),
                                        SourceLocation(), SourceLocation());
    BodyStmts.push_back(DS);
    DeclRefExpr *KernelObjCloneRef = DeclRefExpr::Create(
        S.Context, NestedNameSpecifierLoc(), SourceLocation(), KernelObjClone,
        false, DeclarationNameInfo(), QualType(KernelObj->getTypeForDecl(), 0),
        VK_LValue);
    MemberExprBases.push_back(KernelObjCloneRef);
  }

  ~SyclKernelBodyCreator() {
    CompoundStmt *KernelBody = createKernelBody();
    DeclCreator.setBody(KernelBody);
  }

  bool handleSyclAccessorType(FieldDecl *FD, QualType Ty) final {
    return handleSpecialType(FD, Ty);
  }

  bool handleSyclAccessorType(const CXXBaseSpecifier &BS, QualType Ty) final {
    return handleSpecialType(BS, Ty);
  }

  bool handleSyclSamplerType(FieldDecl *FD, QualType Ty) final {
    return handleSpecialType(FD, Ty);
  }

  bool handleSyclStreamType(FieldDecl *FD, QualType Ty) final {
    const auto *StreamDecl = Ty->getAsCXXRecordDecl();
    createExprForStructOrScalar(FD);
    size_t NumBases = MemberExprBases.size();
    createSpecialMethodCall(StreamDecl, MemberExprBases[NumBases - 2],
                            InitMethodName, FD);
    createSpecialMethodCall(StreamDecl, MemberExprBases[NumBases - 2],
                            FinalizeMethodName, FD);
    return true;
  }

  bool handleSyclStreamType(const CXXBaseSpecifier &BS, QualType Ty) final {
    // FIXME SYCL stream should be usable as a base type
    // See https://github.com/intel/llvm/issues/1552
    return true;
  }

  bool handleSyclHalfType(FieldDecl *FD, QualType Ty) final {
    createExprForStructOrScalar(FD);
    return true;
  }

<<<<<<< HEAD
  bool handlePointerType(FieldDecl *FD, QualType FieldTy) final {
=======
  // FIXME Remove this function when structs are replaced by their fields
  bool handleStructType(FieldDecl *FD, QualType FieldTy) final {
>>>>>>> df638c22
    createExprForStructOrScalar(FD);
    return true;
  }

  bool handleScalarType(FieldDecl *FD, QualType FieldTy) final {
    if (dyn_cast<ArraySubscriptExpr>(MemberExprBases.back()))
      createExprForScalarElement(FD);
    else
      createExprForStructOrScalar(FD);
<<<<<<< HEAD
    return true;
  }

  bool enterStruct(const CXXRecordDecl *RD, const CXXBaseSpecifier &BS) final {
    CXXCastPath BasePath;
    QualType DerivedTy(RD->getTypeForDecl(), 0);
    QualType BaseTy = BS.getType();
    SemaRef.CheckDerivedToBaseConversion(DerivedTy, BaseTy, SourceLocation(),
                                         SourceRange(), &BasePath,
                                         /*IgnoreBaseAccess*/ true);
    auto Cast = ImplicitCastExpr::Create(
        SemaRef.Context, BaseTy, CK_DerivedToBase, MemberExprBases.back(),
        /* CXXCastPath=*/&BasePath, VK_LValue);
    MemberExprBases.push_back(Cast);
    return true;
  }

  void addStructInit(const CXXRecordDecl *RD) {
    if (!RD)
      return;

    const ASTRecordLayout &Info =
        SemaRef.getASTContext().getASTRecordLayout(RD);
    int NumberOfFields = Info.getFieldCount();
    int popOut = NumberOfFields + RD->getNumBases();

    llvm::SmallVector<Expr *, 16> BaseInitExprs;
    for (int I = 0; I < popOut; I++) {
      BaseInitExprs.push_back(InitExprs.back());
      InitExprs.pop_back();
    }
    std::reverse(BaseInitExprs.begin(), BaseInitExprs.end());

    Expr *ILE = new (SemaRef.getASTContext())
        InitListExpr(SemaRef.getASTContext(), SourceLocation(), BaseInitExprs,
                     SourceLocation());
    ILE->setType(QualType(RD->getTypeForDecl(), 0));
    InitExprs.push_back(ILE);
  }

  bool leaveStruct(const CXXRecordDecl *, FieldDecl *FD) final {
    const CXXRecordDecl *RD = FD->getType()->getAsCXXRecordDecl();

    // Initializers for accessors inside stream not added.
    if (!Util::isSyclStreamType(FD->getType()))
      addStructInit(RD);
    // Pop out unused initializers created in handleSyclAccesorType
    else {
      for (const auto &Field : RD->fields()) {
        QualType FieldTy = Field->getType();
        if (Util::isSyclAccessorType(FieldTy))
          InitExprs.pop_back();
      }
    }
    return true;
  }

  bool leaveStruct(const CXXRecordDecl *RD, const CXXBaseSpecifier &BS) final {
    const CXXRecordDecl *BaseClass = BS.getType()->getAsCXXRecordDecl();
    addStructInit(BaseClass);
    MemberExprBases.pop_back();
    return true;
  }

  bool enterField(const CXXRecordDecl *RD, FieldDecl *FD) final {
    if (!FD->getType()->isReferenceType())
      MemberExprBases.push_back(BuildMemberExpr(MemberExprBases.back(), FD));
    return true;
  }

  bool leaveField(const CXXRecordDecl *, FieldDecl *FD) final {
    if (!FD->getType()->isReferenceType())
      MemberExprBases.pop_back();
    return true;
  }

  bool enterArray() final {
    Expr *ArrayBase = MemberExprBases.back();
    ExprResult IndexExpr = SemaRef.ActOnIntegerConstant(SourceLocation(), 0);
    ExprResult ElementBase = SemaRef.CreateBuiltinArraySubscriptExpr(
        ArrayBase, SourceLocation(), IndexExpr.get(), SourceLocation());
    MemberExprBases.push_back(ElementBase.get());
    ArrayIndex = 0;
    return true;
  }

  bool nextElement(QualType ET) final {
    ArraySubscriptExpr *LastArrayRef =
        dyn_cast<ArraySubscriptExpr>(MemberExprBases.back());
    MemberExprBases.pop_back();
    Expr *LastIdx = LastArrayRef->getIdx();
    llvm::APSInt Result;
    SemaRef.VerifyIntegerConstantExpression(LastIdx, &Result);
    Expr *ArrayBase = MemberExprBases.back();
    ExprResult IndexExpr = SemaRef.ActOnIntegerConstant(
        SourceLocation(), Result.getExtValue() + 1);
    ExprResult ElementBase = SemaRef.CreateBuiltinArraySubscriptExpr(
        ArrayBase, SourceLocation(), IndexExpr.get(), SourceLocation());
    MemberExprBases.push_back(ElementBase.get());
    return true;
  }

  bool leaveArray(FieldDecl *FD, QualType, int64_t Count) final {
    addArrayInit(FD, Count);
    MemberExprBases.pop_back();
    return true;
  }

  using SyclKernelFieldHandler::enterArray;
  using SyclKernelFieldHandler::enterField;
  using SyclKernelFieldHandler::enterStruct;
  using SyclKernelFieldHandler::handleScalarType;
  using SyclKernelFieldHandler::handleSyclHalfType;
  using SyclKernelFieldHandler::handleSyclSamplerType;
  using SyclKernelFieldHandler::leaveArray;
  using SyclKernelFieldHandler::leaveField;
  using SyclKernelFieldHandler::leaveStruct;
=======
    return true;
  }

  bool enterField(const CXXRecordDecl *RD, FieldDecl *FD) final {
    if (!FD->getType()->isReferenceType())
      MemberExprBases.push_back(BuildMemberExpr(MemberExprBases.back(), FD));
    return true;
  }

  bool leaveField(const CXXRecordDecl *, FieldDecl *FD) final {
    if (!FD->getType()->isReferenceType())
      MemberExprBases.pop_back();
    return true;
  }

  bool enterArray() final {
    Expr *ArrayBase = MemberExprBases.back();
    ExprResult IndexExpr = SemaRef.ActOnIntegerConstant(SourceLocation(), 0);
    ExprResult ElementBase = SemaRef.CreateBuiltinArraySubscriptExpr(
        ArrayBase, SourceLocation(), IndexExpr.get(), SourceLocation());
    MemberExprBases.push_back(ElementBase.get());
    ArrayIndex = 0;
    return true;
  }

  bool nextElement(QualType ET) final {
    ArraySubscriptExpr *LastArrayRef =
        dyn_cast<ArraySubscriptExpr>(MemberExprBases.back());
    MemberExprBases.pop_back();
    Expr *LastIdx = LastArrayRef->getIdx();
    llvm::APSInt Result;
    SemaRef.VerifyIntegerConstantExpression(LastIdx, &Result);
    Expr *ArrayBase = MemberExprBases.back();
    ExprResult IndexExpr = SemaRef.ActOnIntegerConstant(
        SourceLocation(), Result.getExtValue() + 1);
    ExprResult ElementBase = SemaRef.CreateBuiltinArraySubscriptExpr(
        ArrayBase, SourceLocation(), IndexExpr.get(), SourceLocation());
    MemberExprBases.push_back(ElementBase.get());
    return true;
  }

  bool leaveArray(FieldDecl *FD, QualType, int64_t Count) final {
    addArrayInit(FD, Count);
    MemberExprBases.pop_back();
    return true;
  }

  using SyclKernelFieldHandler::enterArray;
  using SyclKernelFieldHandler::enterField;
  using SyclKernelFieldHandler::handleScalarType;
  using SyclKernelFieldHandler::handleSyclSamplerType;
  using SyclKernelFieldHandler::leaveArray;
  using SyclKernelFieldHandler::leaveField;
>>>>>>> df638c22
};

class SyclKernelIntHeaderCreator
    : public SyclKernelFieldHandler<SyclKernelIntHeaderCreator> {
  SYCLIntegrationHeader &Header;
  const CXXRecordDecl *KernelLambda;
  // Necessary to figure out the offset of the base class.
  const CXXRecordDecl *CurStruct = nullptr;
  int64_t CurOffset = 0;

  void addParam(const FieldDecl *FD, QualType ArgTy,
                SYCLIntegrationHeader::kernel_param_kind_t Kind) {
    uint64_t Size;
    const ConstantArrayType *CAT =
        SemaRef.getASTContext().getAsConstantArrayType(ArgTy);
    if (CAT)
      ArgTy = CAT->getElementType();
    Size = SemaRef.getASTContext().getTypeSizeInChars(ArgTy).getQuantity();
    Header.addParamDesc(Kind, static_cast<unsigned>(Size),
                        static_cast<unsigned>(CurOffset));
  }

public:
  SyclKernelIntHeaderCreator(Sema &S, SYCLIntegrationHeader &H,
                             const CXXRecordDecl *KernelLambda,
                             QualType NameType, StringRef Name,
                             StringRef StableName)
      : SyclKernelFieldHandler(S), Header(H), KernelLambda(KernelLambda) {
    Header.startKernel(Name, NameType, StableName, KernelLambda->getLocation());
  }

  bool handleSyclAccessorType(const CXXBaseSpecifier &BC,
                              QualType FieldTy) final {
    const auto *AccTy =
        cast<ClassTemplateSpecializationDecl>(FieldTy->getAsRecordDecl());
    assert(AccTy->getTemplateArgs().size() >= 2 &&
           "Incorrect template args for Accessor Type");
    int Dims = static_cast<int>(
        AccTy->getTemplateArgs()[1].getAsIntegral().getExtValue());
    int Info = getAccessTarget(AccTy) | (Dims << 11);
    Header.addParamDesc(SYCLIntegrationHeader::kind_accessor, Info, CurOffset);
    return true;
  }

  bool handleSyclAccessorType(FieldDecl *FD, QualType FieldTy) final {
    const auto *AccTy =
        cast<ClassTemplateSpecializationDecl>(FieldTy->getAsRecordDecl());
    assert(AccTy->getTemplateArgs().size() >= 2 &&
           "Incorrect template args for Accessor Type");
    int Dims = static_cast<int>(
        AccTy->getTemplateArgs()[1].getAsIntegral().getExtValue());
    int Info = getAccessTarget(AccTy) | (Dims << 11);
    Header.addParamDesc(SYCLIntegrationHeader::kind_accessor, Info, CurOffset);
    return true;
  }

  bool handleSyclSamplerType(FieldDecl *FD, QualType FieldTy) final {
    const auto *SamplerTy = FieldTy->getAsCXXRecordDecl();
    assert(SamplerTy && "Sampler type must be a C++ record type");
    CXXMethodDecl *InitMethod = getMethodByName(SamplerTy, InitMethodName);
    assert(InitMethod && "sampler must have __init method");

    // sampler __init method has only one argument
    const ParmVarDecl *SamplerArg = InitMethod->getParamDecl(0);
    assert(SamplerArg && "sampler __init method must have sampler parameter");

    addParam(FD, SamplerArg->getType(), SYCLIntegrationHeader::kind_sampler);
    return true;
  }

  bool handleSyclSpecConstantType(FieldDecl *FD, QualType FieldTy) final {
    const TemplateArgumentList &TemplateArgs =
        cast<ClassTemplateSpecializationDecl>(FieldTy->getAsRecordDecl())
            ->getTemplateInstantiationArgs();
    assert(TemplateArgs.size() == 2 &&
           "Incorrect template args for Accessor Type");
    // Get specialization constant ID type, which is the second template
    // argument.
    QualType SpecConstIDTy =
        TypeName::getFullyQualifiedType(TemplateArgs.get(1).getAsType(),
                                        SemaRef.getASTContext(), true)
            .getCanonicalType();
    const std::string SpecConstName = PredefinedExpr::ComputeName(
        SemaRef.getASTContext(), PredefinedExpr::UniqueStableNameType,
        SpecConstIDTy);
    Header.addSpecConstant(SpecConstName, SpecConstIDTy);
    return true;
  }

  bool handlePointerType(FieldDecl *FD, QualType FieldTy) final {
    addParam(FD, FieldTy, SYCLIntegrationHeader::kind_pointer);
    return true;
  }

<<<<<<< HEAD
=======
  // FIXME Remove this function when structs are replaced by their fields
  bool handleStructType(FieldDecl *FD, QualType FieldTy) final {
    addParam(FD, FieldTy, SYCLIntegrationHeader::kind_std_layout);
    return true;
  }

>>>>>>> df638c22
  bool handleScalarType(FieldDecl *FD, QualType FieldTy) final {
    addParam(FD, FieldTy, SYCLIntegrationHeader::kind_std_layout);
    return true;
  }

  bool handleSyclStreamType(FieldDecl *FD, QualType FieldTy) final {
    addParam(FD, FieldTy, SYCLIntegrationHeader::kind_std_layout);
    return true;
  }

  bool handleSyclStreamType(const CXXBaseSpecifier &BC,
                            QualType FieldTy) final {
    // FIXME SYCL stream should be usable as a base type
    // See https://github.com/intel/llvm/issues/1552
    return true;
  }

<<<<<<< HEAD
  bool handleSyclHalfType(FieldDecl *FD, QualType FieldTy) final {
    addParam(FD, FieldTy, SYCLIntegrationHeader::kind_std_layout);
    return true;
  }

=======
>>>>>>> df638c22
  bool enterField(const CXXRecordDecl *RD, FieldDecl *FD) final {
    CurOffset += SemaRef.getASTContext().getFieldOffset(FD) / 8;
    return true;
  }

  bool leaveField(const CXXRecordDecl *, FieldDecl *FD) final {
    CurOffset -= SemaRef.getASTContext().getFieldOffset(FD) / 8;
    return true;
  }

  bool enterField(const CXXRecordDecl *RD, const CXXBaseSpecifier &BS) final {
    const ASTRecordLayout &Layout =
        SemaRef.getASTContext().getASTRecordLayout(RD);
    CurOffset += Layout.getBaseClassOffset(BS.getType()->getAsCXXRecordDecl())
                     .getQuantity();
    return true;
  }

  bool leaveField(const CXXRecordDecl *RD, const CXXBaseSpecifier &BS) final {
    const ASTRecordLayout &Layout =
        SemaRef.getASTContext().getASTRecordLayout(RD);
    CurOffset -= Layout.getBaseClassOffset(BS.getType()->getAsCXXRecordDecl())
                     .getQuantity();
    return true;
<<<<<<< HEAD
  }

  bool nextElement(QualType ET) final {
    CurOffset += SemaRef.getASTContext().getTypeSizeInChars(ET).getQuantity();
    return true;
  }

=======
  }

  bool nextElement(QualType ET) final {
    CurOffset += SemaRef.getASTContext().getTypeSizeInChars(ET).getQuantity();
    return true;
  }

>>>>>>> df638c22
  bool leaveArray(FieldDecl *, QualType ET, int64_t Count) final {
    int64_t ArraySize =
        SemaRef.getASTContext().getTypeSizeInChars(ET).getQuantity();
    if (!ET->isArrayType()) {
      ArraySize *= Count;
    }
    CurOffset -= ArraySize;
    return true;
  }
<<<<<<< HEAD
  using SyclKernelFieldHandler::handleScalarType;
  using SyclKernelFieldHandler::handleSyclHalfType;
=======

  using SyclKernelFieldHandler::handleScalarType;
>>>>>>> df638c22
  using SyclKernelFieldHandler::handleSyclSamplerType;
  using SyclKernelFieldHandler::leaveArray;
};
} // namespace

// Generates the OpenCL kernel using KernelCallerFunc (kernel caller
// function) defined is SYCL headers.
// Generated OpenCL kernel contains the body of the kernel caller function,
// receives OpenCL like parameters and additionally does some manipulation to
// initialize captured lambda/functor fields with these parameters.
// SYCL runtime marks kernel caller function with sycl_kernel attribute.
// To be able to generate OpenCL kernel from KernelCallerFunc we put
// the following requirements to the function which SYCL runtime can mark with
// sycl_kernel attribute:
//   - Must be template function with at least two template parameters.
//     First parameter must represent "unique kernel name"
//     Second parameter must be the function object type
//   - Must have only one function parameter - function object.
//
// Example of kernel caller function:
//   template <typename KernelName, typename KernelType/*, ...*/>
//   __attribute__((sycl_kernel)) void kernel_caller_function(KernelType
//                                                            KernelFuncObj) {
//     KernelFuncObj();
//   }
//
//
void Sema::ConstructOpenCLKernel(FunctionDecl *KernelCallerFunc,
                                 MangleContext &MC) {
  // The first argument to the KernelCallerFunc is the lambda object.
  CXXRecordDecl *KernelLambda = getKernelObjectType(KernelCallerFunc);
  assert(KernelLambda && "invalid kernel caller");

  // Calculate both names, since Integration headers need both.
  std::string CalculatedName, StableName;
  std::tie(CalculatedName, StableName) =
      constructKernelName(*this, KernelCallerFunc, MC);
  StringRef KernelName(getLangOpts().SYCLUnnamedLambda ? StableName
                                                       : CalculatedName);
  SyclKernelFieldChecker checker(*this);
  SyclKernelDeclCreator kernel_decl(
      *this, checker, KernelName, KernelLambda->getLocation(),
      KernelCallerFunc->isInlined(), KernelCallerFunc->hasAttr<SYCLSimdAttr>());
  SyclKernelBodyCreator kernel_body(*this, kernel_decl, KernelLambda,
                                    KernelCallerFunc);
  SyclKernelIntHeaderCreator int_header(
      *this, getSyclIntegrationHeader(), KernelLambda,
      calculateKernelNameType(Context, KernelCallerFunc), KernelName,
      StableName);

  ConstructingOpenCLKernel = true;
  VisitRecordBases(KernelLambda, checker, kernel_decl, kernel_body, int_header);
  VisitRecordFields(KernelLambda, checker, kernel_decl, kernel_body,
                    int_header);
  ConstructingOpenCLKernel = false;
}

void Sema::MarkDevice(void) {
  // Create the call graph so we can detect recursion and check the validity
  // of new operator overrides. Add the kernel function itself in case
  // it is recursive.
  MarkDeviceFunction Marker(*this);
  Marker.SYCLCG.addToCallGraph(getASTContext().getTranslationUnitDecl());

  // Iterate through SYCL_EXTERNAL functions and add them to the device decls.
  for (const auto &entry : *Marker.SYCLCG.getRoot()) {
    if (auto *FD = dyn_cast<FunctionDecl>(entry.Callee->getDecl())) {
      if (FD->hasAttr<SYCLDeviceAttr>() && !FD->hasAttr<SYCLKernelAttr>())
        addSyclDeviceDecl(FD);
    }
  }

  for (Decl *D : syclDeviceDecls()) {
    if (auto SYCLKernel = dyn_cast<FunctionDecl>(D)) {
      llvm::SmallPtrSet<FunctionDecl *, 10> VisitedSet;
      Marker.CollectKernelSet(SYCLKernel, SYCLKernel, VisitedSet);

      // Let's propagate attributes from device functions to a SYCL kernels
      llvm::SmallPtrSet<Attr *, 4> Attrs;
      // This function collects all kernel attributes which might be applied to
      // a device functions, but need to be propagated down to callers, i.e.
      // SYCL kernels
      FunctionDecl *KernelBody =
          Marker.CollectPossibleKernelAttributes(SYCLKernel, Attrs);

      for (auto *A : Attrs) {
        switch (A->getKind()) {
        case attr::Kind::IntelReqdSubGroupSize: {
          auto *Attr = cast<IntelReqdSubGroupSizeAttr>(A);
          const auto *KBSimdAttr =
              KernelBody ? KernelBody->getAttr<SYCLSimdAttr>() : nullptr;
          if (auto *Existing =
                  SYCLKernel->getAttr<IntelReqdSubGroupSizeAttr>()) {
            if (getIntExprValue(Existing->getSubGroupSize(), getASTContext()) !=
                getIntExprValue(Attr->getSubGroupSize(), getASTContext())) {
              Diag(SYCLKernel->getLocation(),
                   diag::err_conflicting_sycl_kernel_attributes);
              Diag(Existing->getLocation(), diag::note_conflicting_attribute);
              Diag(Attr->getLocation(), diag::note_conflicting_attribute);
              SYCLKernel->setInvalidDecl();
            }
          } else if (KBSimdAttr && (getIntExprValue(Attr->getSubGroupSize(),
                                                    getASTContext()) != 1)) {
            reportConflictingAttrs(*this, KernelBody, KBSimdAttr, Attr);
          } else {
            SYCLKernel->addAttr(A);
          }
          break;
        }
        case attr::Kind::ReqdWorkGroupSize: {
          auto *Attr = cast<ReqdWorkGroupSizeAttr>(A);
          if (auto *Existing = SYCLKernel->getAttr<ReqdWorkGroupSizeAttr>()) {
            if (Existing->getXDim() != Attr->getXDim() ||
                Existing->getYDim() != Attr->getYDim() ||
                Existing->getZDim() != Attr->getZDim()) {
              Diag(SYCLKernel->getLocation(),
                   diag::err_conflicting_sycl_kernel_attributes);
              Diag(Existing->getLocation(), diag::note_conflicting_attribute);
              Diag(Attr->getLocation(), diag::note_conflicting_attribute);
              SYCLKernel->setInvalidDecl();
            }
          } else {
            SYCLKernel->addAttr(A);
          }
          break;
        }
        case attr::Kind::SYCLIntelKernelArgsRestrict:
        case attr::Kind::SYCLIntelNumSimdWorkItems:
        case attr::Kind::SYCLIntelMaxGlobalWorkDim:
        case attr::Kind::SYCLIntelMaxWorkGroupSize:
        case attr::Kind::SYCLIntelNoGlobalWorkOffset:
        case attr::Kind::SYCLSimd: {
          if ((A->getKind() == attr::Kind::SYCLSimd) &&
              !KernelBody->getAttr<SYCLSimdAttr>()) {
            // Usual kernel can't call ESIMD functions.
            Diag(KernelBody->getLocation(),
                 diag::err_sycl_function_attribute_mismatch)
                << A;
            Diag(A->getLocation(), diag::note_attribute);
            KernelBody->setInvalidDecl();
          } else
            SYCLKernel->addAttr(A);
          break;
        }
        // TODO: vec_len_hint should be handled here
        default:
          // Seeing this means that CollectPossibleKernelAttributes was
          // updated while this switch wasn't...or something went wrong
          llvm_unreachable("Unexpected attribute was collected by "
                           "CollectPossibleKernelAttributes");
        }
      }
    }
  }
  for (const auto &elt : Marker.KernelSet) {
    if (FunctionDecl *Def = elt->getDefinition())
      Marker.TraverseStmt(Def->getBody());
  }
}

// -----------------------------------------------------------------------------
// SYCL device specific diagnostics implementation
// -----------------------------------------------------------------------------

Sema::DeviceDiagBuilder Sema::SYCLDiagIfDeviceCode(SourceLocation Loc,
                                                   unsigned DiagID) {
  assert(getLangOpts().SYCLIsDevice &&
         "Should only be called during SYCL compilation");
  FunctionDecl *FD = dyn_cast<FunctionDecl>(getCurLexicalContext());
  DeviceDiagBuilder::Kind DiagKind = [this, FD] {
    if (ConstructingOpenCLKernel)
      return DeviceDiagBuilder::K_ImmediateWithCallStack;
    if (!FD)
      return DeviceDiagBuilder::K_Nop;
    if (getEmissionStatus(FD) == Sema::FunctionEmissionStatus::Emitted)
      return DeviceDiagBuilder::K_ImmediateWithCallStack;
    return DeviceDiagBuilder::K_Deferred;
  }();
  return DeviceDiagBuilder(DiagKind, Loc, DiagID, FD, *this);
}

bool Sema::checkSYCLDeviceFunction(SourceLocation Loc, FunctionDecl *Callee) {
  assert(getLangOpts().SYCLIsDevice &&
         "Should only be called during SYCL compilation");
  assert(Callee && "Callee may not be null.");

  // Errors in unevaluated context don't need to be generated,
  // so we can safely skip them.
  if (isUnevaluatedContext() || isConstantEvaluated())
    return true;

  FunctionDecl *Caller = dyn_cast<FunctionDecl>(getCurLexicalContext());

  if (!Caller)
    return true;

  DeviceDiagBuilder::Kind DiagKind = DeviceDiagBuilder::K_Nop;

  // TODO Set DiagKind to K_Immediate/K_Deferred to emit diagnostics for Callee

  DeviceDiagBuilder(DiagKind, Loc, diag::err_sycl_restrict, Caller, *this)
      << Sema::KernelCallUndefinedFunction;
  DeviceDiagBuilder(DiagKind, Callee->getLocation(), diag::note_previous_decl,
                    Caller, *this)
      << Callee;

  return DiagKind != DeviceDiagBuilder::K_Immediate &&
         DiagKind != DeviceDiagBuilder::K_ImmediateWithCallStack;
}

void Sema::finalizeSYCLDelayedAnalysis(const FunctionDecl *Caller,
                                       const FunctionDecl *Callee,
                                       SourceLocation Loc) {
  // Somehow an unspecialized template appears to be in callgraph or list of
  // device functions. We don't want to emit diagnostic here.
  if (Callee->getTemplatedKind() == FunctionDecl::TK_FunctionTemplate)
    return;

  Callee = Callee->getMostRecentDecl();
  bool HasAttr =
      Callee->hasAttr<SYCLDeviceAttr>() || Callee->hasAttr<SYCLKernelAttr>();

  // Disallow functions with neither definition nor SYCL_EXTERNAL mark
  bool NotDefinedNoAttr = !Callee->isDefined() && !HasAttr;

  if (NotDefinedNoAttr && !Callee->getBuiltinID()) {
    Diag(Loc, diag::err_sycl_restrict)
        << Sema::KernelCallUndefinedFunction;
    Diag(Callee->getLocation(), diag::note_previous_decl) << Callee;
    Diag(Caller->getLocation(), diag::note_called_by) << Caller;
  }
}

// -----------------------------------------------------------------------------
// Integration header functionality implementation
// -----------------------------------------------------------------------------

/// Returns a string ID of given parameter kind - used in header
/// emission.
static const char *paramKind2Str(KernelParamKind K) {
#define CASE(x)                                                                \
  case SYCLIntegrationHeader::kind_##x:                                        \
    return "kind_" #x
  switch (K) {
    CASE(accessor);
    CASE(std_layout);
    CASE(sampler);
    CASE(pointer);
  default:
    return "<ERROR>";
  }
#undef CASE
}

// Removes all "(anonymous namespace)::" substrings from given string
static std::string eraseAnonNamespace(std::string S) {
  const char S1[] = "(anonymous namespace)::";

  for (auto Pos = S.find(S1); Pos != StringRef::npos; Pos = S.find(S1, Pos))
    S.erase(Pos, sizeof(S1) - 1);
  return S;
}

static bool checkEnumTemplateParameter(const EnumDecl *ED,
                                       DiagnosticsEngine &Diag,
                                       SourceLocation KernelLocation) {
  if (!ED->isScoped() && !ED->isFixed()) {
    Diag.Report(KernelLocation, diag::err_sycl_kernel_incorrectly_named) << 2;
    Diag.Report(ED->getSourceRange().getBegin(), diag::note_entity_declared_at)
        << ED;
    return true;
  }
  return false;
}

// Emits a forward declaration
void SYCLIntegrationHeader::emitFwdDecl(raw_ostream &O, const Decl *D,
                                        SourceLocation KernelLocation) {
  // wrap the declaration into namespaces if needed
  unsigned NamespaceCnt = 0;
  std::string NSStr = "";
  const DeclContext *DC = D->getDeclContext();

  while (DC) {
    auto *NS = dyn_cast_or_null<NamespaceDecl>(DC);

    if (!NS) {
      if (!DC->isTranslationUnit()) {
        const TagDecl *TD = isa<ClassTemplateDecl>(D)
                                ? cast<ClassTemplateDecl>(D)->getTemplatedDecl()
                                : dyn_cast<TagDecl>(D);

        if (TD && !UnnamedLambdaSupport) {
          // defined class constituting the kernel name is not globally
          // accessible - contradicts the spec
          const bool KernelNameIsMissing = TD->getName().empty();
          if (KernelNameIsMissing) {
            Diag.Report(KernelLocation, diag::err_sycl_kernel_incorrectly_named)
                << /* kernel name is missing */ 0;
            // Don't emit note if kernel name was completely omitted
          } else {
            if (TD->isCompleteDefinition())
              Diag.Report(KernelLocation,
                          diag::err_sycl_kernel_incorrectly_named)
                  << /* kernel name is not globally-visible */ 1;
            else
              Diag.Report(KernelLocation, diag::warn_sycl_implicit_decl);
            Diag.Report(D->getSourceRange().getBegin(),
                        diag::note_previous_decl)
                << TD->getName();
          }
        }
      }
      break;
    }
    ++NamespaceCnt;
    const StringRef NSInlinePrefix = NS->isInline() ? "inline " : "";
    NSStr.insert(
        0, Twine(NSInlinePrefix + "namespace " + NS->getName() + " { ").str());
    DC = NS->getDeclContext();
  }
  O << NSStr;
  if (NamespaceCnt > 0)
    O << "\n";
  // print declaration into a string:
  PrintingPolicy P(D->getASTContext().getLangOpts());
  P.adjustForCPlusPlusFwdDecl();
  P.SuppressTypedefs = true;
  P.SuppressUnwrittenScope = true;
  std::string S;
  llvm::raw_string_ostream SO(S);
  D->print(SO, P);
  O << SO.str();

  if (const auto *ED = dyn_cast<EnumDecl>(D)) {
    QualType T = ED->getIntegerType();
    // Backup since getIntegerType() returns null for enum forward
    // declaration with no fixed underlying type
    if (T.isNull())
      T = ED->getPromotionType();
    O << " : " << T.getAsString();
  }

  O << ";\n";

  // print closing braces for namespaces if needed
  for (unsigned I = 0; I < NamespaceCnt; ++I)
    O << "}";
  if (NamespaceCnt > 0)
    O << "\n";
}

// Emits forward declarations of classes and template classes on which
// declaration of given type depends.
// For example, consider SimpleVadd
// class specialization in parallel_for below:
//
//   template <typename T1, unsigned int N, typename ... T2>
//   class SimpleVadd;
//   ...
//   template <unsigned int N, typename T1, typename ... T2>
//   void simple_vadd(const std::array<T1, N>& VA, const std::array<T1, N>&
//   VB,
//     std::array<T1, N>& VC, int param, T2 ... varargs) {
//     ...
//     deviceQueue.submit([&](cl::sycl::handler& cgh) {
//       ...
//       cgh.parallel_for<class SimpleVadd<T1, N, T2...>>(...)
//       ...
//     }
//     ...
//   }
//   ...
//   class MyClass {...};
//   template <typename T> class MyInnerTmplClass { ... }
//   template <typename T> class MyTmplClass { ... }
//   ...
//   MyClass *c = new MyClass();
//   MyInnerTmplClass<MyClass**> c1(&c);
//   simple_vadd(A, B, C, 5, 'a', 1.f,
//     new MyTmplClass<MyInnerTmplClass<MyClass**>>(c1));
//
// it will generate the following forward declarations:
//   class MyClass;
//   template <typename T> class MyInnerTmplClass;
//   template <typename T> class MyTmplClass;
//   template <typename T1, unsigned int N, typename ...T2> class SimpleVadd;
//
void SYCLIntegrationHeader::emitForwardClassDecls(
    raw_ostream &O, QualType T, SourceLocation KernelLocation,
    llvm::SmallPtrSetImpl<const void *> &Printed) {

  // peel off the pointer types and get the class/struct type:
  for (; T->isPointerType(); T = T->getPointeeType())
    ;
  const CXXRecordDecl *RD = T->getAsCXXRecordDecl();

  if (!RD)
    return;

  // see if this is a template specialization ...
  if (const auto *TSD = dyn_cast<ClassTemplateSpecializationDecl>(RD)) {
    // ... yes, it is template specialization:
    // - first, recurse into template parameters and emit needed forward
    //   declarations
    const TemplateArgumentList &Args = TSD->getTemplateArgs();

    for (unsigned I = 0; I < Args.size(); I++) {
      const TemplateArgument &Arg = Args[I];

      switch (Arg.getKind()) {
      case TemplateArgument::ArgKind::Type:
      case TemplateArgument::ArgKind::Integral: {
        QualType T = (Arg.getKind() == TemplateArgument::ArgKind::Type)
                         ? Arg.getAsType()
                         : Arg.getIntegralType();

        // Handle Kernel Name Type templated using enum type and value.
        if (const auto *ET = T->getAs<EnumType>()) {
          const EnumDecl *ED = ET->getDecl();
          if (!checkEnumTemplateParameter(ED, Diag, KernelLocation))
            emitFwdDecl(O, ED, KernelLocation);
        } else if (Arg.getKind() == TemplateArgument::ArgKind::Type)
          emitForwardClassDecls(O, T, KernelLocation, Printed);
        break;
      }
      case TemplateArgument::ArgKind::Pack: {
        ArrayRef<TemplateArgument> Pack = Arg.getPackAsArray();

        for (const auto &T : Pack) {
          if (T.getKind() == TemplateArgument::ArgKind::Type) {
            emitForwardClassDecls(O, T.getAsType(), KernelLocation, Printed);
          }
        }
        break;
      }
      case TemplateArgument::ArgKind::Template: {
        // recursion is not required, since the maximum possible nesting level
        // equals two for template argument
        //
        // for example:
        //   template <typename T> class Bar;
        //   template <template <typename> class> class Baz;
        //   template <template <template <typename> class> class T>
        //   class Foo;
        //
        // The Baz is a template class. The Baz<Bar> is a class. The class Foo
        // should be specialized with template class, not a class. The correct
        // specialization of template class Foo is Foo<Baz>. The incorrect
        // specialization of template class Foo is Foo<Baz<Bar>>. In this case
        // template class Foo specialized by class Baz<Bar>, not a template
        // class template <template <typename> class> class T as it should.
        TemplateDecl *TD = Arg.getAsTemplate().getAsTemplateDecl();
        TemplateParameterList *TemplateParams = TD->getTemplateParameters();
        for (NamedDecl *P : *TemplateParams) {
          // If template template paramter type has an enum value template
          // parameter, forward declaration of enum type is required. Only enum
          // values (not types) need to be handled. For example, consider the
          // following kernel name type:
          //
          // template <typename EnumTypeOut, template <EnumValueIn EnumValue,
          // typename TypeIn> class T> class Foo;
          //
          // The correct specialization for Foo (with enum type) is:
          // Foo<EnumTypeOut, Baz>, where Baz is a template class.
          //
          // Therefore the forward class declarations generated in the
          // integration header are:
          // template <EnumValueIn EnumValue, typename TypeIn> class Baz;
          // template <typename EnumTypeOut, template <EnumValueIn EnumValue,
          // typename EnumTypeIn> class T> class Foo;
          //
          // This requires the following enum forward declarations:
          // enum class EnumTypeOut : int; (Used to template Foo)
          // enum class EnumValueIn : int; (Used to template Baz)
          if (NonTypeTemplateParmDecl *TemplateParam =
                  dyn_cast<NonTypeTemplateParmDecl>(P)) {
            QualType T = TemplateParam->getType();
            if (const auto *ET = T->getAs<EnumType>()) {
              const EnumDecl *ED = ET->getDecl();
              if (!checkEnumTemplateParameter(ED, Diag, KernelLocation))
                emitFwdDecl(O, ED, KernelLocation);
            }
          }
        }
        if (Printed.insert(TD).second) {
          emitFwdDecl(O, TD, KernelLocation);
        }
        break;
      }
      default:
        break; // nop
      }
    }
    // - second, emit forward declaration for the template class being
    //   specialized
    ClassTemplateDecl *CTD = TSD->getSpecializedTemplate();
    assert(CTD && "template declaration must be available");

    if (Printed.insert(CTD).second) {
      emitFwdDecl(O, CTD, KernelLocation);
    }
  } else if (Printed.insert(RD).second) {
    // emit forward declarations for "leaf" classes in the template parameter
    // tree;
    emitFwdDecl(O, RD, KernelLocation);
  }
}

static std::string getCPPTypeString(QualType Ty) {
  LangOptions LO;
  PrintingPolicy P(LO);
  P.SuppressTypedefs = true;
  return eraseAnonNamespace(Ty.getAsString(P));
}

static void printArguments(ASTContext &Ctx, raw_ostream &ArgOS,
                           ArrayRef<TemplateArgument> Args,
                           const PrintingPolicy &P);

static std::string getKernelNameTypeString(QualType T, ASTContext &Ctx,
                                           const PrintingPolicy &TypePolicy);

static void printArgument(ASTContext &Ctx, raw_ostream &ArgOS,
                          TemplateArgument Arg, const PrintingPolicy &P) {
  switch (Arg.getKind()) {
  case TemplateArgument::ArgKind::Pack: {
    printArguments(Ctx, ArgOS, Arg.getPackAsArray(), P);
    break;
  }
  case TemplateArgument::ArgKind::Integral: {
    QualType T = Arg.getIntegralType();
    const EnumType *ET = T->getAs<EnumType>();

    if (ET) {
      const llvm::APSInt &Val = Arg.getAsIntegral();
      ArgOS << "static_cast<"
            << ET->getDecl()->getQualifiedNameAsString(
                   /*WithGlobalNsPrefix*/ true)
            << ">"
            << "(" << Val << ")";
    } else {
      Arg.print(P, ArgOS);
    }
    break;
  }
  case TemplateArgument::ArgKind::Type: {
    LangOptions LO;
    PrintingPolicy TypePolicy(LO);
    TypePolicy.SuppressTypedefs = true;
    TypePolicy.SuppressTagKeyword = true;
    QualType T = Arg.getAsType();
    ArgOS << getKernelNameTypeString(T, Ctx, TypePolicy);
    break;
  }
  case TemplateArgument::ArgKind::Template: {
    TemplateDecl *TD = Arg.getAsTemplate().getAsTemplateDecl();
    ArgOS << TD->getQualifiedNameAsString();
    break;
  }
  default:
    Arg.print(P, ArgOS);
  }
}

static void printArguments(ASTContext &Ctx, raw_ostream &ArgOS,
                           ArrayRef<TemplateArgument> Args,
                           const PrintingPolicy &P) {
  for (unsigned I = 0; I < Args.size(); I++) {
    const TemplateArgument &Arg = Args[I];

    // If argument is an empty pack argument, skip printing comma and argument.
    if (Arg.getKind() == TemplateArgument::ArgKind::Pack && !Arg.pack_size())
      continue;

    if (I != 0)
      ArgOS << ", ";

    printArgument(Ctx, ArgOS, Arg, P);
  }
}

static void printTemplateArguments(ASTContext &Ctx, raw_ostream &ArgOS,
                                   ArrayRef<TemplateArgument> Args,
                                   const PrintingPolicy &P) {
  ArgOS << "<";
  printArguments(Ctx, ArgOS, Args, P);
  ArgOS << ">";
}

static std::string getKernelNameTypeString(QualType T, ASTContext &Ctx,
                                           const PrintingPolicy &TypePolicy) {

  QualType FullyQualifiedType = TypeName::getFullyQualifiedType(T, Ctx, true);

  const CXXRecordDecl *RD = T->getAsCXXRecordDecl();

  if (!RD)
    return eraseAnonNamespace(FullyQualifiedType.getAsString(TypePolicy));

  // If kernel name type is a template specialization with enum type
  // template parameters, enumerators in name type string should be
  // replaced  with their underlying value since the enum definition
  // is not visible in integration header.
  if (const auto *TSD = dyn_cast<ClassTemplateSpecializationDecl>(RD)) {
    SmallString<64> Buf;
    llvm::raw_svector_ostream ArgOS(Buf);

    // Print the qualifiers for the type.
    FullyQualifiedType.getQualifiers().print(ArgOS, TypePolicy,
                                             /*appendSpaceIfNotEmpty*/ true);

    // Print template class name
    TSD->printQualifiedName(ArgOS, TypePolicy, /*WithGlobalNsPrefix*/ true);

    // Print template arguments substituting enumerators
    ASTContext &Ctx = RD->getASTContext();
    const TemplateArgumentList &Args = TSD->getTemplateArgs();
    printTemplateArguments(Ctx, ArgOS, Args.asArray(), TypePolicy);

    return eraseAnonNamespace(ArgOS.str().str());
  }

  return eraseAnonNamespace(FullyQualifiedType.getAsString(TypePolicy));
}

void SYCLIntegrationHeader::emit(raw_ostream &O) {
  O << "// This is auto-generated SYCL integration header.\n";
  O << "\n";

  O << "#include <CL/sycl/detail/defines.hpp>\n";
  O << "#include <CL/sycl/detail/kernel_desc.hpp>\n";

  O << "\n";

  if (SpecConsts.size() > 0) {
    // Remove duplicates.
    std::sort(SpecConsts.begin(), SpecConsts.end(),
              [](const SpecConstID &SC1, const SpecConstID &SC2) {
                // Sort by string IDs for stable spec consts order in the
                // header.
                return SC1.second.compare(SC2.second) < 0;
              });
    SpecConstID *End =
        std::unique(SpecConsts.begin(), SpecConsts.end(),
                    [](const SpecConstID &SC1, const SpecConstID &SC2) {
                      // Here can do faster comparison of types.
                      return SC1.first == SC2.first;
                    });
    O << "// Specialization constants IDs:\n";
    for (const auto &P : llvm::make_range(SpecConsts.begin(), End)) {
      std::string CPPName = getCPPTypeString(P.first);
      O << "template <> struct sycl::detail::SpecConstantInfo<" << CPPName
        << "> {\n";
      O << "  static constexpr const char* getName() {\n";
      O << "    return \"" << P.second << "\";\n";
      O << "  }\n";
      O << "};\n";
    }
  }

  if (!UnnamedLambdaSupport) {
    O << "// Forward declarations of templated kernel function types:\n";

    llvm::SmallPtrSet<const void *, 4> Printed;
    for (const KernelDesc &K : KernelDescs) {
      emitForwardClassDecls(O, K.NameType, K.KernelLocation, Printed);
    }
  }
  O << "\n";

  O << "__SYCL_INLINE_NAMESPACE(cl) {\n";
  O << "namespace sycl {\n";
  O << "namespace detail {\n";

  O << "\n";

  O << "// names of all kernels defined in the corresponding source\n";
  O << "static constexpr\n";
  O << "const char* const kernel_names[] = {\n";

  for (unsigned I = 0; I < KernelDescs.size(); I++) {
    O << "  \"" << KernelDescs[I].Name << "\"";

    if (I < KernelDescs.size() - 1)
      O << ",";
    O << "\n";
  }
  O << "};\n\n";

  O << "// array representing signatures of all kernels defined in the\n";
  O << "// corresponding source\n";
  O << "static constexpr\n";
  O << "const kernel_param_desc_t kernel_signatures[] = {\n";

  for (unsigned I = 0; I < KernelDescs.size(); I++) {
    auto &K = KernelDescs[I];
    O << "  //--- " << K.Name << "\n";

    for (const auto &P : K.Params) {
      std::string TyStr = paramKind2Str(P.Kind);
      O << "  { kernel_param_kind_t::" << TyStr << ", ";
      O << P.Info << ", " << P.Offset << " },\n";
    }
    O << "\n";
  }
  O << "};\n\n";

  O << "// indices into the kernel_signatures array, each representing a "
       "start"
       " of\n";
  O << "// kernel signature descriptor subarray of the kernel_signatures"
       " array;\n";
  O << "// the index order in this array corresponds to the kernel name order"
       " in the\n";
  O << "// kernel_names array\n";
  O << "static constexpr\n";
  O << "const unsigned kernel_signature_start[] = {\n";
  unsigned CurStart = 0;

  for (unsigned I = 0; I < KernelDescs.size(); I++) {
    auto &K = KernelDescs[I];
    O << "  " << CurStart;
    if (I < KernelDescs.size() - 1)
      O << ",";
    O << " // " << K.Name << "\n";
    CurStart += K.Params.size() + 1;
  }
  O << "};\n\n";

  O << "// Specializations of KernelInfo for kernel function types:\n";
  CurStart = 0;

  for (const KernelDesc &K : KernelDescs) {
    const size_t N = K.Params.size();
    if (UnnamedLambdaSupport) {
      O << "template <> struct KernelInfoData<";
      O << "'" << K.StableName.front();
      for (char c : StringRef(K.StableName).substr(1))
        O << "', '" << c;
      O << "'> {\n";
    } else {
      LangOptions LO;
      PrintingPolicy P(LO);
      P.SuppressTypedefs = true;
      O << "template <> struct KernelInfo<"
        << getKernelNameTypeString(K.NameType, S.getASTContext(), P) << "> {\n";
    }
    O << "  DLL_LOCAL\n";
    O << "  static constexpr const char* getName() { return \"" << K.Name
      << "\"; }\n";
    O << "  DLL_LOCAL\n";
    O << "  static constexpr unsigned getNumParams() { return " << N << "; }\n";
    O << "  DLL_LOCAL\n";
    O << "  static constexpr const kernel_param_desc_t& ";
    O << "getParamDesc(unsigned i) {\n";
    O << "    return kernel_signatures[i+" << CurStart << "];\n";
    O << "  }\n";
    O << "};\n";
    CurStart += N;
  }
  O << "\n";
  O << "} // namespace detail\n";
  O << "} // namespace sycl\n";
  O << "} // __SYCL_INLINE_NAMESPACE(cl)\n";
  O << "\n";
}

bool SYCLIntegrationHeader::emit(const StringRef &IntHeaderName) {
  if (IntHeaderName.empty())
    return false;
  int IntHeaderFD = 0;
  std::error_code EC =
      llvm::sys::fs::openFileForWrite(IntHeaderName, IntHeaderFD);
  if (EC) {
    llvm::errs() << "Error: " << EC.message() << "\n";
    // compilation will fail on absent include file - don't need to fail here
    return false;
  }
  llvm::raw_fd_ostream Out(IntHeaderFD, true /*close in destructor*/);
  emit(Out);
  return true;
}

void SYCLIntegrationHeader::startKernel(StringRef KernelName,
                                        QualType KernelNameType,
                                        StringRef KernelStableName,
                                        SourceLocation KernelLocation) {
  KernelDescs.resize(KernelDescs.size() + 1);
  KernelDescs.back().Name = std::string(KernelName);
  KernelDescs.back().NameType = KernelNameType;
  KernelDescs.back().StableName = std::string(KernelStableName);
  KernelDescs.back().KernelLocation = KernelLocation;
}

void SYCLIntegrationHeader::addParamDesc(kernel_param_kind_t Kind, int Info,
                                         unsigned Offset) {
  auto *K = getCurKernelDesc();
  assert(K && "no kernels");
  K->Params.push_back(KernelParamDesc());
  KernelParamDesc &PD = K->Params.back();
  PD.Kind = Kind;
  PD.Info = Info;
  PD.Offset = Offset;
}

void SYCLIntegrationHeader::endKernel() {
  // nop for now
}

void SYCLIntegrationHeader::addSpecConstant(StringRef IDName, QualType IDType) {
  SpecConsts.emplace_back(std::make_pair(IDType, IDName.str()));
}

SYCLIntegrationHeader::SYCLIntegrationHeader(DiagnosticsEngine &_Diag,
                                             bool _UnnamedLambdaSupport,
                                             Sema &_S)
    : Diag(_Diag), UnnamedLambdaSupport(_UnnamedLambdaSupport), S(_S) {}

// -----------------------------------------------------------------------------
// Utility class methods
// -----------------------------------------------------------------------------

bool Util::isSyclAccessorType(const QualType &Ty) {
  return isSyclType(Ty, "accessor", true /*Tmpl*/);
}

bool Util::isSyclSamplerType(const QualType &Ty) {
  return isSyclType(Ty, "sampler");
}

bool Util::isSyclStreamType(const QualType &Ty) {
  return isSyclType(Ty, "stream");
}

bool Util::isSyclHalfType(const QualType &Ty) {
  const StringRef &Name = "half";
  std::array<DeclContextDesc, 5> Scopes = {
      Util::DeclContextDesc{clang::Decl::Kind::Namespace, "cl"},
      Util::DeclContextDesc{clang::Decl::Kind::Namespace, "sycl"},
      Util::DeclContextDesc{clang::Decl::Kind::Namespace, "detail"},
      Util::DeclContextDesc{clang::Decl::Kind::Namespace, "half_impl"},
      Util::DeclContextDesc{Decl::Kind::CXXRecord, Name}};
  return matchQualifiedTypeName(Ty, Scopes);
}

bool Util::isSyclSpecConstantType(const QualType &Ty) {
  const StringRef &Name = "spec_constant";
  std::array<DeclContextDesc, 4> Scopes = {
      Util::DeclContextDesc{clang::Decl::Kind::Namespace, "cl"},
      Util::DeclContextDesc{clang::Decl::Kind::Namespace, "sycl"},
      Util::DeclContextDesc{clang::Decl::Kind::Namespace, "experimental"},
      Util::DeclContextDesc{Decl::Kind::ClassTemplateSpecialization, Name}};
  return matchQualifiedTypeName(Ty, Scopes);
}

bool Util::isSyclType(const QualType &Ty, StringRef Name, bool Tmpl) {
  Decl::Kind ClassDeclKind =
      Tmpl ? Decl::Kind::ClassTemplateSpecialization : Decl::Kind::CXXRecord;
  std::array<DeclContextDesc, 3> Scopes = {
      Util::DeclContextDesc{clang::Decl::Kind::Namespace, "cl"},
      Util::DeclContextDesc{clang::Decl::Kind::Namespace, "sycl"},
      Util::DeclContextDesc{ClassDeclKind, Name}};
  return matchQualifiedTypeName(Ty, Scopes);
}

bool Util::matchQualifiedTypeName(const QualType &Ty,
                                  ArrayRef<Util::DeclContextDesc> Scopes) {
  // The idea: check the declaration context chain starting from the type
  // itself. At each step check the context is of expected kind
  // (namespace) and name.
  const CXXRecordDecl *RecTy = Ty->getAsCXXRecordDecl();

  if (!RecTy)
    return false; // only classes/structs supported
  const auto *Ctx = cast<DeclContext>(RecTy);
  StringRef Name = "";

  for (const auto &Scope : llvm::reverse(Scopes)) {
    clang::Decl::Kind DK = Ctx->getDeclKind();

    if (DK != Scope.first)
      return false;

    switch (DK) {
    case clang::Decl::Kind::ClassTemplateSpecialization:
      // ClassTemplateSpecializationDecl inherits from CXXRecordDecl
    case clang::Decl::Kind::CXXRecord:
      Name = cast<CXXRecordDecl>(Ctx)->getName();
      break;
    case clang::Decl::Kind::Namespace:
      Name = cast<NamespaceDecl>(Ctx)->getName();
      break;
    default:
      llvm_unreachable("matchQualifiedTypeName: decl kind not supported");
    }
    if (Name != Scope.second)
      return false;
    Ctx = Ctx->getParent();
  }
  return Ctx->isTranslationUnit();
}<|MERGE_RESOLUTION|>--- conflicted
+++ resolved
@@ -787,32 +787,12 @@
   else if (Util::isSyclHalfType(ItemTy))
     KF_FOR_EACH(handleSyclHalfType, Item, ItemTy);
   else if (ItemTy->isStructureOrClassType())
-<<<<<<< HEAD
     VisitRecord(Owner, Item, ItemTy->getAsCXXRecordDecl(), handlers...);
-=======
-    VisitAccessorWrapper(Owner, Item, ItemTy->getAsCXXRecordDecl(),
-                         handlers...);
-    // FIXME Enable this when structs are replaced by their fields
-#define STRUCTS_DECOMPOSED 0
-#if STRUCTS_DECOMPOSED
->>>>>>> df638c22
   else if (ItemTy->isArrayType())
     VisitArrayElements(Item, ItemTy, handlers...);
   else if (ItemTy->isScalarType())
     KF_FOR_EACH(handleScalarType, Item, ItemTy);
-<<<<<<< HEAD
-=======
-}
-#else
->>>>>>> df638c22
-}
-
-template <typename RangeTy, typename... Handlers>
-static void VisitScalarField(CXXRecordDecl *Owner, RangeTy &&Item,
-                             QualType ItemTy, Handlers &... handlers) {
-  KF_FOR_EACH(handleScalarType, Item, ItemTy);
-}
-#endif
+}
 
 template <typename RangeTy, typename... Handlers>
 static void VisitArrayElements(RangeTy Item, QualType FieldTy,
@@ -822,14 +802,7 @@
   int64_t ElemCount = CAT->getSize().getSExtValue();
   std::initializer_list<int>{(handlers.enterArray(), 0)...};
   for (int64_t Count = 0; Count < ElemCount; Count++) {
-#if STRUCTS_DECOMPOSED
     VisitField(nullptr, Item, ET, handlers...);
-#else
-    if (ET->isScalarType())
-      VisitScalarField(nullptr, Item, ET, handlers...);
-    else
-      VisitField(nullptr, Item, ET, handlers...);
-#endif
     (void)std::initializer_list<int>{(handlers.nextElement(ET), 0)...};
   }
   (void)std::initializer_list<int>{
@@ -1273,12 +1246,7 @@
     return true;
   }
 
-<<<<<<< HEAD
   bool handleSyclHalfType(FieldDecl *FD, QualType FieldTy) final {
-=======
-  // FIXME Remove this function when structs are replaced by their fields
-  bool handleStructType(FieldDecl *FD, QualType FieldTy) final {
->>>>>>> df638c22
     addParam(FD, FieldTy);
     return true;
   }
@@ -1302,13 +1270,8 @@
     return ArrayRef<ParmVarDecl *>(std::begin(Params) + LastParamIndex,
                                    std::end(Params));
   }
-<<<<<<< HEAD
   using SyclKernelFieldHandler::handleScalarType;
   using SyclKernelFieldHandler::handleSyclHalfType;
-=======
-
-  using SyclKernelFieldHandler::handleScalarType;
->>>>>>> df638c22
   using SyclKernelFieldHandler::handleSyclSamplerType;
 };
 
@@ -1466,13 +1429,8 @@
       ParamDREs[I] = SemaRef.BuildDeclRefExpr(KernelParameters[I], ParamType,
                                               VK_LValue, SourceLocation());
     }
-<<<<<<< HEAD
-
     MemberExpr *MethodME = BuildMemberExpr(Base, Method);
-=======
-    MemberExpr *MethodME = BuildMemberExpr(Base, Method);
-
->>>>>>> df638c22
+
     QualType ResultTy = Method->getReturnType();
     ExprValueKind VK = Expr::getValueKindForType(ResultTy);
     ResultTy = ResultTy.getNonLValueExprType(SemaRef.Context);
@@ -1505,7 +1463,6 @@
 
   bool handleSpecialType(FieldDecl *FD, QualType Ty) {
     const auto *RecordDecl = Ty->getAsCXXRecordDecl();
-<<<<<<< HEAD
     // TODO: VarEntity is initialized entity for KernelObjClone, I guess we need
     // to create new one when enter new struct.
     InitializedEntity Entity =
@@ -1517,21 +1474,6 @@
     ExprResult MemberInit = InitSeq.Perform(SemaRef, Entity, InitKind, None);
     InitExprs.push_back(MemberInit.get());
 
-=======
-    ArraySubscriptExpr *ArrayRef =
-        dyn_cast<ArraySubscriptExpr>(MemberExprBases.back());
-    // Perform initialization only if decomposed from array
-    if (ArrayRef || MemberExprBases.size() == 2) {
-      InitializedEntity Entity =
-          InitializedEntity::InitializeMember(FD, &VarEntity);
-      // Initialize with the default constructor.
-      InitializationKind InitKind =
-          InitializationKind::CreateDefault(SourceLocation());
-      InitializationSequence InitSeq(SemaRef, Entity, InitKind, None);
-      ExprResult MemberInit = InitSeq.Perform(SemaRef, Entity, InitKind, None);
-      InitExprs.push_back(MemberInit.get());
-    }
->>>>>>> df638c22
     createSpecialMethodCall(RecordDecl, MemberExprBases.back(), InitMethodName,
                             FD);
     return true;
@@ -1616,12 +1558,7 @@
     return true;
   }
 
-<<<<<<< HEAD
   bool handlePointerType(FieldDecl *FD, QualType FieldTy) final {
-=======
-  // FIXME Remove this function when structs are replaced by their fields
-  bool handleStructType(FieldDecl *FD, QualType FieldTy) final {
->>>>>>> df638c22
     createExprForStructOrScalar(FD);
     return true;
   }
@@ -1631,7 +1568,6 @@
       createExprForScalarElement(FD);
     else
       createExprForStructOrScalar(FD);
-<<<<<<< HEAD
     return true;
   }
 
@@ -1749,61 +1685,6 @@
   using SyclKernelFieldHandler::leaveArray;
   using SyclKernelFieldHandler::leaveField;
   using SyclKernelFieldHandler::leaveStruct;
-=======
-    return true;
-  }
-
-  bool enterField(const CXXRecordDecl *RD, FieldDecl *FD) final {
-    if (!FD->getType()->isReferenceType())
-      MemberExprBases.push_back(BuildMemberExpr(MemberExprBases.back(), FD));
-    return true;
-  }
-
-  bool leaveField(const CXXRecordDecl *, FieldDecl *FD) final {
-    if (!FD->getType()->isReferenceType())
-      MemberExprBases.pop_back();
-    return true;
-  }
-
-  bool enterArray() final {
-    Expr *ArrayBase = MemberExprBases.back();
-    ExprResult IndexExpr = SemaRef.ActOnIntegerConstant(SourceLocation(), 0);
-    ExprResult ElementBase = SemaRef.CreateBuiltinArraySubscriptExpr(
-        ArrayBase, SourceLocation(), IndexExpr.get(), SourceLocation());
-    MemberExprBases.push_back(ElementBase.get());
-    ArrayIndex = 0;
-    return true;
-  }
-
-  bool nextElement(QualType ET) final {
-    ArraySubscriptExpr *LastArrayRef =
-        dyn_cast<ArraySubscriptExpr>(MemberExprBases.back());
-    MemberExprBases.pop_back();
-    Expr *LastIdx = LastArrayRef->getIdx();
-    llvm::APSInt Result;
-    SemaRef.VerifyIntegerConstantExpression(LastIdx, &Result);
-    Expr *ArrayBase = MemberExprBases.back();
-    ExprResult IndexExpr = SemaRef.ActOnIntegerConstant(
-        SourceLocation(), Result.getExtValue() + 1);
-    ExprResult ElementBase = SemaRef.CreateBuiltinArraySubscriptExpr(
-        ArrayBase, SourceLocation(), IndexExpr.get(), SourceLocation());
-    MemberExprBases.push_back(ElementBase.get());
-    return true;
-  }
-
-  bool leaveArray(FieldDecl *FD, QualType, int64_t Count) final {
-    addArrayInit(FD, Count);
-    MemberExprBases.pop_back();
-    return true;
-  }
-
-  using SyclKernelFieldHandler::enterArray;
-  using SyclKernelFieldHandler::enterField;
-  using SyclKernelFieldHandler::handleScalarType;
-  using SyclKernelFieldHandler::handleSyclSamplerType;
-  using SyclKernelFieldHandler::leaveArray;
-  using SyclKernelFieldHandler::leaveField;
->>>>>>> df638c22
 };
 
 class SyclKernelIntHeaderCreator
@@ -1898,15 +1779,6 @@
     return true;
   }
 
-<<<<<<< HEAD
-=======
-  // FIXME Remove this function when structs are replaced by their fields
-  bool handleStructType(FieldDecl *FD, QualType FieldTy) final {
-    addParam(FD, FieldTy, SYCLIntegrationHeader::kind_std_layout);
-    return true;
-  }
-
->>>>>>> df638c22
   bool handleScalarType(FieldDecl *FD, QualType FieldTy) final {
     addParam(FD, FieldTy, SYCLIntegrationHeader::kind_std_layout);
     return true;
@@ -1924,14 +1796,11 @@
     return true;
   }
 
-<<<<<<< HEAD
   bool handleSyclHalfType(FieldDecl *FD, QualType FieldTy) final {
     addParam(FD, FieldTy, SYCLIntegrationHeader::kind_std_layout);
     return true;
   }
 
-=======
->>>>>>> df638c22
   bool enterField(const CXXRecordDecl *RD, FieldDecl *FD) final {
     CurOffset += SemaRef.getASTContext().getFieldOffset(FD) / 8;
     return true;
@@ -1956,7 +1825,6 @@
     CurOffset -= Layout.getBaseClassOffset(BS.getType()->getAsCXXRecordDecl())
                      .getQuantity();
     return true;
-<<<<<<< HEAD
   }
 
   bool nextElement(QualType ET) final {
@@ -1964,15 +1832,6 @@
     return true;
   }
 
-=======
-  }
-
-  bool nextElement(QualType ET) final {
-    CurOffset += SemaRef.getASTContext().getTypeSizeInChars(ET).getQuantity();
-    return true;
-  }
-
->>>>>>> df638c22
   bool leaveArray(FieldDecl *, QualType ET, int64_t Count) final {
     int64_t ArraySize =
         SemaRef.getASTContext().getTypeSizeInChars(ET).getQuantity();
@@ -1982,13 +1841,8 @@
     CurOffset -= ArraySize;
     return true;
   }
-<<<<<<< HEAD
   using SyclKernelFieldHandler::handleScalarType;
   using SyclKernelFieldHandler::handleSyclHalfType;
-=======
-
-  using SyclKernelFieldHandler::handleScalarType;
->>>>>>> df638c22
   using SyclKernelFieldHandler::handleSyclSamplerType;
   using SyclKernelFieldHandler::leaveArray;
 };
