//===- SemaSYCL.cpp - Semantic Analysis for SYCL constructs ---------------===//
//
// Part of the LLVM Project, under the Apache License v2.0 with LLVM Exceptions.
// See https://llvm.org/LICENSE.txt for license information.
// SPDX-License-Identifier: Apache-2.0 WITH LLVM-exception
//
//===----------------------------------------------------------------------===//
// This implements Semantic Analysis for SYCL constructs.
//===----------------------------------------------------------------------===//

#include "TreeTransform.h"
#include "clang/AST/AST.h"
#include "clang/AST/Mangle.h"
#include "clang/AST/QualTypeNames.h"
#include "clang/AST/RecordLayout.h"
#include "clang/AST/RecursiveASTVisitor.h"
#include "clang/AST/TemplateArgumentVisitor.h"
#include "clang/AST/TypeVisitor.h"
#include "clang/Analysis/CallGraph.h"
#include "clang/Basic/Attributes.h"
#include "clang/Basic/Builtins.h"
#include "clang/Basic/Diagnostic.h"
#include "clang/Sema/Initialization.h"
#include "clang/Sema/Sema.h"
#include "llvm/ADT/APSInt.h"
#include "llvm/ADT/SmallPtrSet.h"
#include "llvm/ADT/SmallVector.h"
#include "llvm/Support/FileSystem.h"
#include "llvm/Support/Path.h"
#include "llvm/Support/raw_ostream.h"

#include <array>
#include <functional>
#include <initializer_list>

using namespace clang;
using namespace std::placeholders;

using KernelParamKind = SYCLIntegrationHeader::kernel_param_kind_t;

enum target {
  global_buffer = 2014,
  constant_buffer,
  local,
  image,
  host_buffer,
  host_image,
  image_array
};

using ParamDesc = std::tuple<QualType, IdentifierInfo *, TypeSourceInfo *>;

enum KernelInvocationKind {
  InvokeUnknown,
  InvokeSingleTask,
  InvokeParallelFor,
  InvokeParallelForWorkGroup
};

static constexpr llvm::StringLiteral InitMethodName = "__init";
static constexpr llvm::StringLiteral InitESIMDMethodName = "__init_esimd";
static constexpr llvm::StringLiteral InitSpecConstantsBuffer =
    "__init_specialization_constants_buffer";
static constexpr llvm::StringLiteral FinalizeMethodName = "__finalize";
static constexpr llvm::StringLiteral LibstdcxxFailedAssertion =
    "__failed_assertion";
constexpr unsigned MaxKernelArgsSize = 2048;

namespace {

/// Various utilities.
class Util {
public:
  using DeclContextDesc = std::pair<Decl::Kind, StringRef>;

  template <size_t N>
  static constexpr DeclContextDesc MakeDeclContextDesc(Decl::Kind K,
                                                       const char (&Str)[N]) {
    // FIXME: This SHOULD be able to use the StringLiteral constructor here
    // instead, however this seems to fail with an 'invalid string literal' note
    // on the correct constructor in some build configurations.  We need to
    // figure that out before reverting this to use the StringLiteral
    // constructor.
    return DeclContextDesc{K, StringRef{Str, N - 1}};
  }

  static constexpr DeclContextDesc MakeDeclContextDesc(Decl::Kind K,
                                                       StringRef SR) {
    return DeclContextDesc{K, SR};
  }

  /// Checks whether given clang type is a full specialization of the SYCL
  /// accessor class.
  static bool isSyclAccessorType(QualType Ty);

  /// Checks whether given clang type is a full specialization of the SYCL
  /// sampler class.
  static bool isSyclSamplerType(QualType Ty);

  /// Checks whether given clang type is a full specialization of the SYCL
  /// stream class.
  static bool isSyclStreamType(QualType Ty);

  /// Checks whether given clang type is a full specialization of the SYCL
  /// half class.
  static bool isSyclHalfType(QualType Ty);

  /// Checks whether given clang type is a full specialization of the SYCL
  /// accessor_property_list class.
  static bool isAccessorPropertyListType(QualType Ty);

  /// Checks whether given clang type is a full specialization of the SYCL
  /// no_alias class.
  static bool isSyclAccessorNoAliasPropertyType(QualType Ty);

  /// Checks whether given clang type is a full specialization of the SYCL
  /// buffer_location class.
  static bool isSyclBufferLocationType(QualType Ty);

  /// Checks whether given clang type is a standard SYCL API class with given
  /// name.
  /// \param Ty    the clang type being checked
  /// \param Name  the class name checked against
  /// \param Tmpl  whether the class is template instantiation or simple record
  static bool isSyclType(QualType Ty, StringRef Name, bool Tmpl = false);

  /// Checks whether given function is a standard SYCL API function with given
  /// name.
  /// \param FD    the function being checked.
  /// \param Name  the function name to be checked against.
  static bool isSyclFunction(const FunctionDecl *FD, StringRef Name);

  /// Checks whether given clang type is a full specialization of the SYCL
  /// specialization constant class.
  static bool isSyclSpecConstantType(QualType Ty);

  /// Checks whether given clang type is a full specialization of the SYCL
  /// specialization id class.
  static bool isSyclSpecIdType(QualType Ty);

  /// Checks whether given clang type is a full specialization of the SYCL
  /// kernel_handler class.
  static bool isSyclKernelHandlerType(QualType Ty);

  // Checks declaration context hierarchy.
  /// \param DC     the context of the item to be checked.
  /// \param Scopes the declaration scopes leading from the item context to the
  ///               translation unit (excluding the latter)
  static bool matchContext(const DeclContext *DC,
                           ArrayRef<Util::DeclContextDesc> Scopes);

  /// Checks whether given clang type is declared in the given hierarchy of
  /// declaration contexts.
  /// \param Ty         the clang type being checked
  /// \param Scopes     the declaration scopes leading from the type to the
  ///     translation unit (excluding the latter)
  static bool matchQualifiedTypeName(QualType Ty,
                                     ArrayRef<Util::DeclContextDesc> Scopes);
};

} // anonymous namespace

ExprResult Sema::ActOnSYCLBuiltinNumFieldsExpr(ParsedType PT) {
  TypeSourceInfo *TInfo = nullptr;
  QualType QT = GetTypeFromParser(PT, &TInfo);
  assert(TInfo && "couldn't get type info from a type from the parser?");
  SourceLocation TypeLoc = TInfo->getTypeLoc().getBeginLoc();

  return BuildSYCLBuiltinNumFieldsExpr(TypeLoc, QT);
}

ExprResult Sema::BuildSYCLBuiltinNumFieldsExpr(SourceLocation Loc,
                                               QualType SourceTy) {
  if (!SourceTy->isDependentType()) {
    if (RequireCompleteType(Loc, SourceTy,
                            diag::err_sycl_type_trait_requires_complete_type,
                            /*__builtin_num_fields*/ 0))
      return ExprError();

    if (!SourceTy->isRecordType()) {
      Diag(Loc, diag::err_sycl_type_trait_requires_record_type)
          << /*__builtin_num_fields*/ 0;
      return ExprError();
    }
  }
  return new (Context)
      SYCLBuiltinNumFieldsExpr(Loc, SourceTy, Context.getSizeType());
}

ExprResult Sema::ActOnSYCLBuiltinFieldTypeExpr(ParsedType PT, Expr *Idx) {
  TypeSourceInfo *TInfo = nullptr;
  QualType QT = GetTypeFromParser(PT, &TInfo);
  assert(TInfo && "couldn't get type info from a type from the parser?");
  SourceLocation TypeLoc = TInfo->getTypeLoc().getBeginLoc();

  return BuildSYCLBuiltinFieldTypeExpr(TypeLoc, QT, Idx);
}

ExprResult Sema::BuildSYCLBuiltinFieldTypeExpr(SourceLocation Loc,
                                               QualType SourceTy, Expr *Idx) {
  // If the expression appears in an evaluated context, we want to give an
  // error so that users don't attempt to use the value of this expression.
  if (!isUnevaluatedContext()) {
    Diag(Loc, diag::err_sycl_builtin_type_trait_evaluated)
        << /*__builtin_field_type*/ 0;
    return ExprError();
  }

  // We may not be able to calculate the field type (the source type may be a
  // dependent type), so use the source type as a basic fallback. This will
  // ensure that the AST node will have a dependent type that gets resolved
  // later to the real type.
  QualType FieldTy = SourceTy;
  ExprValueKind ValueKind = VK_RValue;
  if (!SourceTy->isDependentType()) {
    if (RequireCompleteType(Loc, SourceTy,
                            diag::err_sycl_type_trait_requires_complete_type,
                            /*__builtin_field_type*/ 1))
      return ExprError();

    if (!SourceTy->isRecordType()) {
      Diag(Loc, diag::err_sycl_type_trait_requires_record_type)
          << /*__builtin_field_type*/ 1;
      return ExprError();
    }

    if (!Idx->isValueDependent()) {
      Optional<llvm::APSInt> IdxVal = Idx->getIntegerConstantExpr(Context);
      if (IdxVal) {
        RecordDecl *RD = SourceTy->getAsRecordDecl();
        assert(RD && "Record type but no record decl?");
        int64_t Index = IdxVal->getExtValue();

        if (Index < 0) {
          Diag(Idx->getExprLoc(),
               diag::err_sycl_type_trait_requires_nonnegative_index)
              << /*fields*/ 0;
          return ExprError();
        }

        // Ensure that the index is within range.
        int64_t NumFields = std::distance(RD->field_begin(), RD->field_end());
        if (Index >= NumFields) {
          Diag(Idx->getExprLoc(),
               diag::err_sycl_builtin_type_trait_index_out_of_range)
              << IdxVal->toString(10) << SourceTy << /*fields*/ 0;
          return ExprError();
        }
        const FieldDecl *FD = *std::next(RD->field_begin(), Index);
        FieldTy = FD->getType();

        // If the field type was a reference type, adjust it now.
        if (FieldTy->isLValueReferenceType()) {
          ValueKind = VK_LValue;
          FieldTy = FieldTy.getNonReferenceType();
        } else if (FieldTy->isRValueReferenceType()) {
          ValueKind = VK_XValue;
          FieldTy = FieldTy.getNonReferenceType();
        }
      }
    }
  }
  return new (Context)
      SYCLBuiltinFieldTypeExpr(Loc, SourceTy, Idx, FieldTy, ValueKind);
}

ExprResult Sema::ActOnSYCLBuiltinNumBasesExpr(ParsedType PT) {
  TypeSourceInfo *TInfo = nullptr;
  QualType QT = GetTypeFromParser(PT, &TInfo);
  assert(TInfo && "couldn't get type info from a type from the parser?");
  SourceLocation TypeLoc = TInfo->getTypeLoc().getBeginLoc();

  return BuildSYCLBuiltinNumBasesExpr(TypeLoc, QT);
}

ExprResult Sema::BuildSYCLBuiltinNumBasesExpr(SourceLocation Loc,
                                              QualType SourceTy) {
  if (!SourceTy->isDependentType()) {
    if (RequireCompleteType(Loc, SourceTy,
                            diag::err_sycl_type_trait_requires_complete_type,
                            /*__builtin_num_bases*/ 2))
      return ExprError();

    if (!SourceTy->isRecordType()) {
      Diag(Loc, diag::err_sycl_type_trait_requires_record_type)
          << /*__builtin_num_bases*/ 2;
      return ExprError();
    }
  }
  return new (Context)
      SYCLBuiltinNumBasesExpr(Loc, SourceTy, Context.getSizeType());
}

ExprResult Sema::ActOnSYCLBuiltinBaseTypeExpr(ParsedType PT, Expr *Idx) {
  TypeSourceInfo *TInfo = nullptr;
  QualType QT = GetTypeFromParser(PT, &TInfo);
  assert(TInfo && "couldn't get type info from a type from the parser?");
  SourceLocation TypeLoc = TInfo->getTypeLoc().getBeginLoc();

  return BuildSYCLBuiltinBaseTypeExpr(TypeLoc, QT, Idx);
}

ExprResult Sema::BuildSYCLBuiltinBaseTypeExpr(SourceLocation Loc,
                                              QualType SourceTy, Expr *Idx) {
  // If the expression appears in an evaluated context, we want to give an
  // error so that users don't attempt to use the value of this expression.
  if (!isUnevaluatedContext()) {
    Diag(Loc, diag::err_sycl_builtin_type_trait_evaluated)
        << /*__builtin_base_type*/ 1;
    return ExprError();
  }

  // We may not be able to calculate the base type (the source type may be a
  // dependent type), so use the source type as a basic fallback. This will
  // ensure that the AST node will have a dependent type that gets resolved
  // later to the real type.
  QualType BaseTy = SourceTy;
  if (!SourceTy->isDependentType()) {
    if (RequireCompleteType(Loc, SourceTy,
                            diag::err_sycl_type_trait_requires_complete_type,
                            /*__builtin_base_type*/ 3))
      return ExprError();

    if (!SourceTy->isRecordType()) {
      Diag(Loc, diag::err_sycl_type_trait_requires_record_type)
          << /*__builtin_base_type*/ 3;
      return ExprError();
    }

    if (!Idx->isValueDependent()) {
      Optional<llvm::APSInt> IdxVal = Idx->getIntegerConstantExpr(Context);
      if (IdxVal) {
        CXXRecordDecl *RD = SourceTy->getAsCXXRecordDecl();
        assert(RD && "Record type but no record decl?");
        int64_t Index = IdxVal->getExtValue();

        if (Index < 0) {
          Diag(Idx->getExprLoc(),
               diag::err_sycl_type_trait_requires_nonnegative_index)
              << /*bases*/ 1;
          return ExprError();
        }

        // Ensure that the index is within range.
        if (Index >= RD->getNumBases()) {
          Diag(Idx->getExprLoc(),
               diag::err_sycl_builtin_type_trait_index_out_of_range)
              << IdxVal->toString(10) << SourceTy << /*bases*/ 1;
          return ExprError();
        }

        const CXXBaseSpecifier &Spec = *std::next(RD->bases_begin(), Index);
        BaseTy = Spec.getType();
      }
    }
  }
  return new (Context) SYCLBuiltinBaseTypeExpr(Loc, SourceTy, Idx, BaseTy);
}

// This information is from Section 4.13 of the SYCL spec
// https://www.khronos.org/registry/SYCL/specs/sycl-1.2.1.pdf
// This function returns false if the math lib function
// corresponding to the input builtin is not supported
// for SYCL
static bool IsSyclMathFunc(unsigned BuiltinID) {
  switch (BuiltinID) {
  case Builtin::BIlround:
  case Builtin::BI__builtin_lround:
  case Builtin::BIceill:
  case Builtin::BI__builtin_ceill:
  case Builtin::BIcopysignl:
  case Builtin::BI__builtin_copysignl:
  case Builtin::BIcosl:
  case Builtin::BI__builtin_cosl:
  case Builtin::BIexpl:
  case Builtin::BI__builtin_expl:
  case Builtin::BIexp2l:
  case Builtin::BI__builtin_exp2l:
  case Builtin::BIfabsl:
  case Builtin::BI__builtin_fabsl:
  case Builtin::BIfloorl:
  case Builtin::BI__builtin_floorl:
  case Builtin::BIfmal:
  case Builtin::BI__builtin_fmal:
  case Builtin::BIfmaxl:
  case Builtin::BI__builtin_fmaxl:
  case Builtin::BIfminl:
  case Builtin::BI__builtin_fminl:
  case Builtin::BIfmodl:
  case Builtin::BI__builtin_fmodl:
  case Builtin::BIlogl:
  case Builtin::BI__builtin_logl:
  case Builtin::BIlog10l:
  case Builtin::BI__builtin_log10l:
  case Builtin::BIlog2l:
  case Builtin::BI__builtin_log2l:
  case Builtin::BIpowl:
  case Builtin::BI__builtin_powl:
  case Builtin::BIrintl:
  case Builtin::BI__builtin_rintl:
  case Builtin::BIroundl:
  case Builtin::BI__builtin_roundl:
  case Builtin::BIsinl:
  case Builtin::BI__builtin_sinl:
  case Builtin::BIsqrtl:
  case Builtin::BI__builtin_sqrtl:
  case Builtin::BItruncl:
  case Builtin::BI__builtin_truncl:
  case Builtin::BIlroundl:
  case Builtin::BI__builtin_lroundl:
  case Builtin::BIlroundf:
  case Builtin::BI__builtin_lroundf:
    return false;
  default:
    break;
  }
  return true;
}

bool Sema::isKnownGoodSYCLDecl(const Decl *D) {
  if (const FunctionDecl *FD = dyn_cast<FunctionDecl>(D)) {
    const IdentifierInfo *II = FD->getIdentifier();
    const DeclContext *DC = FD->getDeclContext();
    if (II && II->isStr("__spirv_ocl_printf") &&
        !FD->isDefined() &&
        FD->getLanguageLinkage() == CXXLanguageLinkage &&
        DC->getEnclosingNamespaceContext()->isTranslationUnit())
      return true;
  }
  return false;
}

static bool isZeroSizedArray(QualType Ty) {
  if (const auto *CATy = dyn_cast<ConstantArrayType>(Ty))
    return CATy->getSize() == 0;
  return false;
}

static void checkSYCLType(Sema &S, QualType Ty, SourceRange Loc,
                          llvm::DenseSet<QualType> Visited,
                          SourceRange UsedAtLoc = SourceRange()) {
  // Not all variable types are supported inside SYCL kernels,
  // for example the quad type __float128 will cause errors in the
  // SPIR-V translation phase.
  // Here we check any potentially unsupported declaration and issue
  // a deferred diagnostic, which will be emitted iff the declaration
  // is discovered to reside in kernel code.
  // The optional UsedAtLoc param is used when the SYCL usage is at a
  // different location than the variable declaration and we need to
  // inform the user of both, e.g. struct member usage vs declaration.

  bool Emitting = false;

  //--- check types ---

  // zero length arrays
  if (isZeroSizedArray(Ty)) {
    S.SYCLDiagIfDeviceCode(Loc.getBegin(), diag::err_typecheck_zero_array_size);
    Emitting = true;
  }

  // variable length arrays
  if (Ty->isVariableArrayType()) {
    S.SYCLDiagIfDeviceCode(Loc.getBegin(), diag::err_vla_unsupported);
    Emitting = true;
  }

  // Sub-reference array or pointer, then proceed with that type.
  while (Ty->isAnyPointerType() || Ty->isArrayType())
    Ty = QualType{Ty->getPointeeOrArrayElementType(), 0};

  // __int128, __int128_t, __uint128_t, long double, __float128
  if (Ty->isSpecificBuiltinType(BuiltinType::Int128) ||
      Ty->isSpecificBuiltinType(BuiltinType::UInt128) ||
      Ty->isSpecificBuiltinType(BuiltinType::LongDouble) ||
      (Ty->isSpecificBuiltinType(BuiltinType::Float128) &&
       !S.Context.getTargetInfo().hasFloat128Type())) {
    S.SYCLDiagIfDeviceCode(Loc.getBegin(), diag::err_type_unsupported)
        << Ty.getUnqualifiedType().getCanonicalType();
    Emitting = true;
  }

  if (Emitting && UsedAtLoc.isValid())
    S.SYCLDiagIfDeviceCode(UsedAtLoc.getBegin(), diag::note_used_here);

  //--- now recurse ---
  // Pointers complicate recursion. Add this type to Visited.
  // If already there, bail out.
  if (!Visited.insert(Ty).second)
    return;

  if (const auto *ATy = dyn_cast<AttributedType>(Ty))
    return checkSYCLType(S, ATy->getModifiedType(), Loc, Visited);

  if (const auto *RD = Ty->getAsRecordDecl()) {
    for (const auto &Field : RD->fields())
      checkSYCLType(S, Field->getType(), Field->getSourceRange(), Visited, Loc);
  } else if (const auto *FPTy = dyn_cast<FunctionProtoType>(Ty)) {
    for (const auto &ParamTy : FPTy->param_types())
      checkSYCLType(S, ParamTy, Loc, Visited);
    checkSYCLType(S, FPTy->getReturnType(), Loc, Visited);
  }
}

void Sema::checkSYCLDeviceVarDecl(VarDecl *Var) {
  assert(getLangOpts().SYCLIsDevice &&
         "Should only be called during SYCL compilation");
  QualType Ty = Var->getType();
  SourceRange Loc = Var->getLocation();
  llvm::DenseSet<QualType> Visited;

  checkSYCLType(*this, Ty, Loc, Visited);
}

// Tests whether given function is a lambda function or '()' operator used as
// SYCL kernel body function (e.g. in parallel_for).
// NOTE: This is incomplete implemenation. See TODO in the FE TODO list for the
// ESIMD extension.
static bool isSYCLKernelBodyFunction(FunctionDecl *FD) {
  return FD->getOverloadedOperator() == OO_Call;
}

static bool isSYCLUndefinedAllowed(const FunctionDecl *Callee,
                                   const SourceManager &SrcMgr) {
  if (!Callee)
    return false;

  // libstdc++-11 introduced an undefined function "void __failed_assertion()"
  // which may lead to SemaSYCL check failure. However, this undefined function
  // is used to trigger some compilation error when the check fails at compile
  // time and will be ignored when the check succeeds. We allow calls to this
  // function to support some important std functions in SYCL device.
  return (Callee->getName() == LibstdcxxFailedAssertion) &&
         Callee->getNumParams() == 0 && Callee->getReturnType()->isVoidType() &&
         SrcMgr.isInSystemHeader(Callee->getLocation());
}

// Helper function to report conflicting function attributes.
// F - the function, A1 - function attribute, A2 - the attribute it conflicts
// with.
static void reportConflictingAttrs(Sema &S, FunctionDecl *F, const Attr *A1,
                                   const Attr *A2) {
  S.Diag(F->getLocation(), diag::err_conflicting_sycl_kernel_attributes);
  S.Diag(A1->getLocation(), diag::note_conflicting_attribute);
  S.Diag(A2->getLocation(), diag::note_conflicting_attribute);
  F->setInvalidDecl();
}

/// Returns the signed constant integer value represented by given expression
static int64_t getIntExprValue(const Expr *E, ASTContext &Ctx) {
  return E->getIntegerConstantExpr(Ctx)->getSExtValue();
}

// Collect function attributes related to SYCL.
static void collectSYCLAttributes(Sema &S, FunctionDecl *FD,
                                  llvm::SmallVectorImpl<Attr *> &Attrs,
                                  bool DirectlyCalled) {
  if (!FD->hasAttrs())
    return;

  llvm::copy_if(FD->getAttrs(), std::back_inserter(Attrs), [](Attr *A) {
    // FIXME: Make this list self-adapt as new SYCL attributes are added.
    return isa<IntelReqdSubGroupSizeAttr, IntelNamedSubGroupSizeAttr,
               ReqdWorkGroupSizeAttr, SYCLIntelKernelArgsRestrictAttr,
               SYCLIntelNumSimdWorkItemsAttr,
               SYCLIntelSchedulerTargetFmaxMhzAttr,
               SYCLIntelMaxWorkGroupSizeAttr, SYCLIntelMaxGlobalWorkDimAttr,
               SYCLIntelNoGlobalWorkOffsetAttr, SYCLSimdAttr>(A);
  });

  // Allow the kernel attribute "use_stall_enable_clusters" only on lambda
  // functions and function objects called directly from a kernel.
  // For all other cases, emit a warning and ignore.
  if (auto *A = FD->getAttr<SYCLIntelUseStallEnableClustersAttr>()) {
    if (DirectlyCalled) {
      Attrs.push_back(A);
    } else {
      S.Diag(A->getLocation(),
             diag::warn_attribute_on_direct_kernel_callee_only)
          << A;
      FD->dropAttr<SYCLIntelUseStallEnableClustersAttr>();
    }
  }

  // Attributes that should not be propagated from device functions to a kernel.
  if (DirectlyCalled) {
    llvm::copy_if(FD->getAttrs(), std::back_inserter(Attrs), [](Attr *A) {
      return isa<SYCLIntelLoopFuseAttr, SYCLIntelFPGAMaxConcurrencyAttr,
                 SYCLIntelFPGADisableLoopPipeliningAttr,
                 SYCLIntelFPGAInitiationIntervalAttr>(A);
    });
  }
}

class DiagDeviceFunction : public RecursiveASTVisitor<DiagDeviceFunction> {
  // Used to keep track of the constexpr depth, so we know whether to skip
  // diagnostics.
  unsigned ConstexprDepth = 0;
  Sema &SemaRef;
  const llvm::SmallPtrSetImpl<const FunctionDecl *> &RecursiveFuncs;

  struct ConstexprDepthRAII {
    DiagDeviceFunction &DDF;
    bool Increment;

    ConstexprDepthRAII(DiagDeviceFunction &DDF, bool Increment = true)
        : DDF(DDF), Increment(Increment) {
      if (Increment)
        ++DDF.ConstexprDepth;
    }
    ~ConstexprDepthRAII() {
      if (Increment)
        --DDF.ConstexprDepth;
    }
  };

public:
  DiagDeviceFunction(
      Sema &S,
      const llvm::SmallPtrSetImpl<const FunctionDecl *> &RecursiveFuncs)
      : RecursiveASTVisitor(), SemaRef(S), RecursiveFuncs(RecursiveFuncs) {}

  void CheckBody(Stmt *ToBeDiagnosed) { TraverseStmt(ToBeDiagnosed); }

  bool VisitCallExpr(CallExpr *e) {
    if (FunctionDecl *Callee = e->getDirectCallee()) {
      Callee = Callee->getCanonicalDecl();
      assert(Callee && "Device function canonical decl must be available");

      // Remember that all SYCL kernel functions have deferred
      // instantiation as template functions. It means that
      // all functions used by kernel have already been parsed and have
      // definitions.
      if (RecursiveFuncs.count(Callee) && !ConstexprDepth) {
        SemaRef.Diag(e->getExprLoc(), diag::err_sycl_restrict)
            << Sema::KernelCallRecursiveFunction;
        SemaRef.Diag(Callee->getSourceRange().getBegin(),
                     diag::note_sycl_recursive_function_declared_here)
            << Sema::KernelCallRecursiveFunction;
      }

      if (const CXXMethodDecl *Method = dyn_cast<CXXMethodDecl>(Callee))
        if (Method->isVirtual())
          SemaRef.Diag(e->getExprLoc(), diag::err_sycl_restrict)
              << Sema::KernelCallVirtualFunction;

      if (auto const *FD = dyn_cast<FunctionDecl>(Callee)) {
        // FIXME: We need check all target specified attributes for error if
        // that function with attribute can not be called from sycl kernel.  The
        // info is in ParsedAttr. We don't have to map from Attr to ParsedAttr
        // currently. Erich is currently working on that in LLVM, once that is
        // committed we need to change this".
        if (FD->hasAttr<DLLImportAttr>()) {
          SemaRef.Diag(e->getExprLoc(), diag::err_sycl_restrict)
              << Sema::KernelCallDllimportFunction;
          SemaRef.Diag(FD->getLocation(), diag::note_callee_decl) << FD;
        }
      }
      // Specifically check if the math library function corresponding to this
      // builtin is supported for SYCL
      unsigned BuiltinID = Callee->getBuiltinID();
      if (BuiltinID && !IsSyclMathFunc(BuiltinID)) {
        StringRef Name = SemaRef.Context.BuiltinInfo.getName(BuiltinID);
        SemaRef.Diag(e->getExprLoc(), diag::err_builtin_target_unsupported)
            << Name << "SYCL device";
      }
    } else if (!SemaRef.getLangOpts().SYCLAllowFuncPtr &&
               !e->isTypeDependent() &&
               !isa<CXXPseudoDestructorExpr>(e->getCallee()))
      SemaRef.Diag(e->getExprLoc(), diag::err_sycl_restrict)
          << Sema::KernelCallFunctionPointer;
    return true;
  }

  bool VisitCXXTypeidExpr(CXXTypeidExpr *E) {
    SemaRef.Diag(E->getExprLoc(), diag::err_sycl_restrict) << Sema::KernelRTTI;
    return true;
  }

  bool VisitCXXDynamicCastExpr(const CXXDynamicCastExpr *E) {
    SemaRef.Diag(E->getExprLoc(), diag::err_sycl_restrict) << Sema::KernelRTTI;
    return true;
  }

  // Skip checking rules on variables initialized during constant evaluation.
  bool TraverseVarDecl(VarDecl *VD) {
    ConstexprDepthRAII R(*this, VD->isConstexpr());
    return RecursiveASTVisitor::TraverseVarDecl(VD);
  }

  // Skip checking rules on template arguments, since these are constant
  // expressions.
  bool TraverseTemplateArgumentLoc(const TemplateArgumentLoc &ArgLoc) {
    ConstexprDepthRAII R(*this);
    return RecursiveASTVisitor::TraverseTemplateArgumentLoc(ArgLoc);
  }

  // Skip checking the static assert, both components are required to be
  // constant expressions.
  bool TraverseStaticAssertDecl(StaticAssertDecl *D) {
    ConstexprDepthRAII R(*this);
    return RecursiveASTVisitor::TraverseStaticAssertDecl(D);
  }

  // Make sure we skip the condition of the case, since that is a constant
  // expression.
  bool TraverseCaseStmt(CaseStmt *S) {
    {
      ConstexprDepthRAII R(*this);
      if (!TraverseStmt(S->getLHS()))
        return false;
      if (!TraverseStmt(S->getRHS()))
        return false;
    }
    return TraverseStmt(S->getSubStmt());
  }

  // Skip checking the size expr, since a constant array type loc's size expr is
  // a constant expression.
  bool TraverseConstantArrayTypeLoc(const ConstantArrayTypeLoc &ArrLoc) {
    if (!TraverseTypeLoc(ArrLoc.getElementLoc()))
      return false;

    ConstexprDepthRAII R(*this);
    return TraverseStmt(ArrLoc.getSizeExpr());
  }
};

// This type manages the list of device functions and recursive functions, as
// well as an entry point for attribute collection, for the translation unit
// during MarkDevices. On construction, this type makes sure that all of the
// root-device functions, (that is, those marked with SYCL_EXTERNAL) are
// collected.  On destruction, it manages and runs the diagnostics required.
// When processing individual kernel/external functions, the
// SingleDeviceFunctionTracker type updates this type.
class DeviceFunctionTracker {
  friend class SingleDeviceFunctionTracker;
  CallGraph CG;
  Sema &SemaRef;
  // The list of functions used on the device, kept so we can diagnose on them
  // later.
  llvm::SmallPtrSet<FunctionDecl *, 16> DeviceFunctions;
  llvm::SmallPtrSet<const FunctionDecl *, 16> RecursiveFunctions;

  void CollectSyclExternalFuncs() {
    for (CallGraphNode::CallRecord Record : CG.getRoot()->callees())
      if (auto *FD = dyn_cast<FunctionDecl>(Record.Callee->getDecl()))
        if (FD->hasBody() && FD->hasAttr<SYCLDeviceAttr>())
          SemaRef.addSyclDeviceDecl(FD);
  }

  CallGraphNode *getNodeForKernel(FunctionDecl *Kernel) {
    assert(CG.getNode(Kernel) && "No call graph entry for a kernel?");
    return CG.getNode(Kernel);
  }

  void AddSingleFunction(
      const llvm::SmallPtrSetImpl<FunctionDecl *> &DevFuncs,
      const llvm::SmallPtrSetImpl<const FunctionDecl *> &Recursive) {
    DeviceFunctions.insert(DevFuncs.begin(), DevFuncs.end());
    RecursiveFunctions.insert(Recursive.begin(), Recursive.end());
  }

public:
  DeviceFunctionTracker(Sema &S) : SemaRef(S) {
    CG.addToCallGraph(S.getASTContext().getTranslationUnitDecl());
    CollectSyclExternalFuncs();
  }

  ~DeviceFunctionTracker() {
    DiagDeviceFunction Diagnoser{SemaRef, RecursiveFunctions};
    for (const FunctionDecl *FD : DeviceFunctions)
      if (const FunctionDecl *Def = FD->getDefinition())
        Diagnoser.CheckBody(Def->getBody());
  }
};

// This type does the heavy lifting for the management of device functions,
// recursive function detection, and attribute collection for a single
// kernel/external function. It walks the callgraph to find all functions that
// are called, marks the recursive-functions, and figures out the list of
// attributes that apply to this kernel.
//
// Upon destruction, this type updates the DeviceFunctionTracker.
class SingleDeviceFunctionTracker {
  DeviceFunctionTracker &Parent;
  FunctionDecl *SYCLKernel = nullptr;
  FunctionDecl *KernelBody = nullptr;
  llvm::SmallPtrSet<FunctionDecl *, 16> DeviceFunctions;
  llvm::SmallPtrSet<const FunctionDecl *, 16> RecursiveFunctions;
  llvm::SmallVector<Attr *> CollectedAttributes;

  FunctionDecl *GetFDFromNode(CallGraphNode *Node) {
    FunctionDecl *FD = Node->getDecl()->getAsFunction();
    if (!FD)
      return nullptr;

    return FD->getMostRecentDecl();
  }

  void VisitCallNode(CallGraphNode *Node,
                     llvm::SmallVectorImpl<FunctionDecl *> &CallStack) {
    FunctionDecl *CurrentDecl = GetFDFromNode(Node);

    // If this isn't a function, I don't think there is anything we can do here.
    if (!CurrentDecl)
      return;

    // Determine if this is a recursive function. If so, we're done.
    if (llvm::is_contained(CallStack, CurrentDecl)) {
      RecursiveFunctions.insert(CurrentDecl->getCanonicalDecl());
      return;
    }

    // If this is a routine that is not defined and it does not have either
    // a SYCLKernel or SYCLDevice attribute on it, add it to the set of
    // routines potentially reachable on device. This is to diagnose such
    // cases later in finalizeSYCLDeviceAnalysis().
    if (!CurrentDecl->isDefined() && !CurrentDecl->hasAttr<SYCLKernelAttr>() &&
        !CurrentDecl->hasAttr<SYCLDeviceAttr>())
      Parent.SemaRef.addFDToReachableFromSyclDevice(CurrentDecl,
                                                    CallStack.back());

    // We previously thought we could skip this function if we'd seen it before,
    // but if we haven't seen it before in this call graph, we can end up
    // missing a recursive call.  SO, we have to revisit call-graphs we've
    // already seen, just in case it ALSO has recursion.  For example:
    // void recurse1();
    // void recurse2() { recurse1(); }
    // void recurse1() { recurse2(); }
    // void CallerInKernel() { recurse1(); recurse2(); }
    // When checking 'recurse1', we'd have ended up 'visiting' recurse2 without
    // realizing it was recursive, since we never went into the
    // child-of-its-child, since THAT was recursive and exited early out of
    // necessity.
    // Then when we go to visit the kernel's call to recurse2, we would
    // immediately escape not noticing it was recursive. SO, we have to do a
    // little extra work in this case, and make sure we visit the entire call
    // graph.
    DeviceFunctions.insert(CurrentDecl);

    // Collect attributes for functions that aren't the root kernel.
    if (!CallStack.empty()) {
      bool DirectlyCalled = CallStack.size() == 1;
      collectSYCLAttributes(Parent.SemaRef, CurrentDecl, CollectedAttributes,
                            DirectlyCalled);
    }

    // Calculate the kernel body.  Note the 'isSYCLKernelBodyFunction' only
    // tests that it is operator(), so hopefully this doesn't get us too many
    // false-positives.
    if (isSYCLKernelBodyFunction(CurrentDecl)) {
      // This is a direct callee of the kernel.
      if (CallStack.size() == 1) {
        assert(!KernelBody && "inconsistent call graph - only one kernel body "
                              "function can be called");
        KernelBody = CurrentDecl;
      } else if (CallStack.size() == 2 && KernelBody == CallStack.back()) {
        // To implement rounding-up of a parallel-for range the
        // SYCL header implementation modifies the kernel call like this:
        // auto Wrapper = [=](TransformedArgType Arg) {
        //  if (Arg[0] >= NumWorkItems[0])
        //    return;
        //  Arg.set_allowed_range(NumWorkItems);
        //  KernelFunc(Arg);
        // };
        //
        // This transformation leads to a condition where a kernel body
        // function becomes callable from a new kernel body function.
        // Hence this test.
        // FIXME: We need to be more selective here, this can be hit by simply
        // having a kernel lambda with a lambda call inside of it.
        KernelBody = CurrentDecl;
      }
    }

    // Recurse.
    CallStack.push_back(CurrentDecl);
    for (CallGraphNode *CI : Node->callees()) {
      VisitCallNode(CI, CallStack);
    }
    CallStack.pop_back();
  }

  // Function to walk the call graph and identify the important information.
  void Init() {
    CallGraphNode *KernelNode = Parent.getNodeForKernel(SYCLKernel);
    llvm::SmallVector<FunctionDecl *> CallStack;
    VisitCallNode(KernelNode, CallStack);
  }

public:
  SingleDeviceFunctionTracker(DeviceFunctionTracker &P, Decl *Kernel)
      : Parent(P), SYCLKernel(Kernel->getAsFunction()) {
    Init();
  }

  FunctionDecl *GetSYCLKernel() { return SYCLKernel; }

  FunctionDecl *GetKernelBody() { return KernelBody; }

  llvm::SmallVectorImpl<Attr *> &GetCollectedAttributes() {
    return CollectedAttributes;
  }

  llvm::SmallPtrSetImpl<FunctionDecl *> &GetDeviceFunctions() {
    return DeviceFunctions;
  }

  ~SingleDeviceFunctionTracker() {
    Parent.AddSingleFunction(DeviceFunctions, RecursiveFunctions);
  }
};

class KernelBodyTransform : public TreeTransform<KernelBodyTransform> {
public:
  KernelBodyTransform(std::pair<DeclaratorDecl *, DeclaratorDecl *> &MPair,
                      Sema &S)
      : TreeTransform<KernelBodyTransform>(S), MappingPair(MPair), SemaRef(S) {}
  bool AlwaysRebuild() { return true; }

  ExprResult TransformDeclRefExpr(DeclRefExpr *DRE) {
    auto Ref = dyn_cast<DeclaratorDecl>(DRE->getDecl());
    if (Ref && Ref == MappingPair.first) {
      auto NewDecl = MappingPair.second;
      return DeclRefExpr::Create(
          SemaRef.getASTContext(), DRE->getQualifierLoc(),
          DRE->getTemplateKeywordLoc(), NewDecl, false, DRE->getNameInfo(),
          NewDecl->getType(), DRE->getValueKind());
    }
    return DRE;
  }

private:
  std::pair<DeclaratorDecl *, DeclaratorDecl *> MappingPair;
  Sema &SemaRef;
};

// Searches for a call to PFWG lambda function and captures it.
class FindPFWGLambdaFnVisitor
    : public RecursiveASTVisitor<FindPFWGLambdaFnVisitor> {
public:
  // LambdaObjTy - lambda type of the PFWG lambda object
  FindPFWGLambdaFnVisitor(const CXXRecordDecl *LambdaObjTy)
      : LambdaFn(nullptr), LambdaObjTy(LambdaObjTy) {}

  bool VisitCallExpr(CallExpr *Call) {
    auto *M = dyn_cast<CXXMethodDecl>(Call->getDirectCallee());
    if (!M || (M->getOverloadedOperator() != OO_Call))
      return true;

    unsigned int NumPFWGLambdaArgs =
        M->getNumParams() + 1; // group, optional kernel_handler and lambda obj
    if (Call->getNumArgs() != NumPFWGLambdaArgs)
      return true;
    if (!Util::isSyclType(Call->getArg(1)->getType(), "group", true /*Tmpl*/))
      return true;
    if ((Call->getNumArgs() > 2) &&
        !Util::isSyclKernelHandlerType(Call->getArg(2)->getType()))
      return true;
    if (Call->getArg(0)->getType()->getAsCXXRecordDecl() != LambdaObjTy)
      return true;
    LambdaFn = M; // call to PFWG lambda found - record the lambda
    return false; // ... and stop searching
  }

  // Returns the captured lambda function or nullptr;
  CXXMethodDecl *getLambdaFn() const { return LambdaFn; }

private:
  CXXMethodDecl *LambdaFn;
  const CXXRecordDecl *LambdaObjTy;
};

class MarkWIScopeFnVisitor : public RecursiveASTVisitor<MarkWIScopeFnVisitor> {
public:
  MarkWIScopeFnVisitor(ASTContext &Ctx) : Ctx(Ctx) {}

  bool VisitCXXMemberCallExpr(CXXMemberCallExpr *Call) {
    FunctionDecl *Callee = Call->getDirectCallee();
    if (!Callee)
      // not a direct call - continue search
      return true;
    QualType Ty = Ctx.getRecordType(Call->getRecordDecl());
    if (!Util::isSyclType(Ty, "group", true /*Tmpl*/))
      // not a member of cl::sycl::group - continue search
      return true;
    auto Name = Callee->getName();
    if (((Name != "parallel_for_work_item") && (Name != "wait_for")) ||
        Callee->hasAttr<SYCLScopeAttr>())
      return true;
    // it is a call to cl::sycl::group::parallel_for_work_item/wait_for -
    // mark the callee
    Callee->addAttr(
        SYCLScopeAttr::CreateImplicit(Ctx, SYCLScopeAttr::Level::WorkItem));
    // continue search as there can be other PFWI or wait_for calls
    return true;
  }

private:
  ASTContext &Ctx;
};

static bool isSYCLPrivateMemoryVar(VarDecl *VD) {
  return Util::isSyclType(VD->getType(), "private_memory", true /*Tmpl*/);
}

static void addScopeAttrToLocalVars(CXXMethodDecl &F) {
  for (Decl *D : F.decls()) {
    VarDecl *VD = dyn_cast<VarDecl>(D);

    if (!VD || isa<ParmVarDecl>(VD) ||
        VD->getStorageDuration() != StorageDuration::SD_Automatic)
      continue;
    // Local variables of private_memory type in the WG scope still have WI
    // scope, all the rest - WG scope. Simple logic
    // "if no scope than it is WG scope" won't work, because compiler may add
    // locals not declared in user code (lambda object parameter, byval
    // arguments) which will result in alloca w/o any attribute, so need WI
    // scope too.
    SYCLScopeAttr::Level L = isSYCLPrivateMemoryVar(VD)
                                 ? SYCLScopeAttr::Level::WorkItem
                                 : SYCLScopeAttr::Level::WorkGroup;
    VD->addAttr(SYCLScopeAttr::CreateImplicit(F.getASTContext(), L));
  }
}

/// Return method by name
static CXXMethodDecl *getMethodByName(const CXXRecordDecl *CRD,
                                      StringRef MethodName) {
  CXXMethodDecl *Method;
  auto It = std::find_if(CRD->methods().begin(), CRD->methods().end(),
                         [MethodName](const CXXMethodDecl *Method) {
                           return Method->getNameAsString() == MethodName;
                         });
  Method = (It != CRD->methods().end()) ? *It : nullptr;
  return Method;
}

static KernelInvocationKind
getKernelInvocationKind(FunctionDecl *KernelCallerFunc) {
  return llvm::StringSwitch<KernelInvocationKind>(KernelCallerFunc->getName())
      .Case("kernel_single_task", InvokeSingleTask)
      .Case("kernel_parallel_for", InvokeParallelFor)
      .Case("kernel_parallel_for_work_group", InvokeParallelForWorkGroup)
      .Default(InvokeUnknown);
}

static const CXXRecordDecl *getKernelObjectType(FunctionDecl *Caller) {
  assert(Caller->getNumParams() > 0 && "Insufficient kernel parameters");

  QualType KernelParamTy = Caller->getParamDecl(0)->getType();
  // In SYCL 2020 kernels are now passed by reference.
  if (KernelParamTy->isReferenceType())
    return KernelParamTy->getPointeeCXXRecordDecl();

  // SYCL 1.2.1
  return KernelParamTy->getAsCXXRecordDecl();
}

/// Creates a kernel parameter descriptor
/// \param Src  field declaration to construct name from
/// \param Ty   the desired parameter type
/// \return     the constructed descriptor
static ParamDesc makeParamDesc(const FieldDecl *Src, QualType Ty) {
  ASTContext &Ctx = Src->getASTContext();
  std::string Name = (Twine("_arg_") + Src->getName()).str();
  return std::make_tuple(Ty, &Ctx.Idents.get(Name),
                         Ctx.getTrivialTypeSourceInfo(Ty));
}

static ParamDesc makeParamDesc(ASTContext &Ctx, StringRef Name, QualType Ty) {
  return std::make_tuple(Ty, &Ctx.Idents.get(Name),
                         Ctx.getTrivialTypeSourceInfo(Ty));
}

/// \return the target of given SYCL accessor type
static target getAccessTarget(const ClassTemplateSpecializationDecl *AccTy) {
  return static_cast<target>(
      AccTy->getTemplateArgs()[3].getAsIntegral().getExtValue());
}

// The first template argument to the kernel caller function is used to identify
// the kernel itself.
static QualType calculateKernelNameType(ASTContext &Ctx,
                                        FunctionDecl *KernelCallerFunc) {
  const TemplateArgumentList *TAL =
      KernelCallerFunc->getTemplateSpecializationArgs();
  assert(TAL && "No template argument info");
  return TAL->get(0).getAsType().getCanonicalType();
}

// Gets a name for the OpenCL kernel function, calculated from the first
// template argument of the kernel caller function.
static std::pair<std::string, std::string>
constructKernelName(Sema &S, FunctionDecl *KernelCallerFunc,
                    MangleContext &MC) {
  QualType KernelNameType =
      calculateKernelNameType(S.getASTContext(), KernelCallerFunc);

  SmallString<256> Result;
  llvm::raw_svector_ostream Out(Result);

  MC.mangleTypeName(KernelNameType, Out);

  return {std::string(Out.str()), SYCLUniqueStableNameExpr::ComputeName(
                                      S.getASTContext(), KernelNameType)};
}

static bool isDefaultSPIRArch(ASTContext &Context) {
  llvm::Triple T = Context.getTargetInfo().getTriple();
  if (T.isSPIR() && T.getSubArch() == llvm::Triple::NoSubArch)
    return true;
  return false;
}

static ParmVarDecl *getSyclKernelHandlerArg(FunctionDecl *KernelCallerFunc) {
  // Specialization constants in SYCL 2020 are not captured by lambda and
  // accessed through new optional lambda argument kernel_handler
  auto IsHandlerLambda = [](ParmVarDecl *PVD) {
    return Util::isSyclKernelHandlerType(PVD->getType());
  };

  assert(llvm::count_if(KernelCallerFunc->parameters(), IsHandlerLambda) <= 1 &&
         "Multiple kernel_handler parameters");

  auto KHArg = llvm::find_if(KernelCallerFunc->parameters(), IsHandlerLambda);

  return (KHArg != KernelCallerFunc->param_end()) ? *KHArg : nullptr;
}

// anonymous namespace so these don't get linkage.
namespace {

template <typename T> struct bind_param { using type = T; };

template <> struct bind_param<CXXBaseSpecifier &> {
  using type = const CXXBaseSpecifier &;
};

template <> struct bind_param<FieldDecl *&> { using type = FieldDecl *; };

template <> struct bind_param<FieldDecl *const &> { using type = FieldDecl *; };

template <typename T> using bind_param_t = typename bind_param<T>::type;

class KernelObjVisitor {
  Sema &SemaRef;

  template <typename ParentTy, typename... HandlerTys>
  void VisitUnionImpl(const CXXRecordDecl *Owner, ParentTy &Parent,
                      const CXXRecordDecl *Wrapper, HandlerTys &... Handlers) {
    (void)std::initializer_list<int>{
        (Handlers.enterUnion(Owner, Parent), 0)...};
    VisitRecordHelper(Wrapper, Wrapper->fields(), Handlers...);
    (void)std::initializer_list<int>{
        (Handlers.leaveUnion(Owner, Parent), 0)...};
  }

  // These enable handler execution only when previous Handlers succeed.
  template <typename... Tn>
  bool handleField(FieldDecl *FD, QualType FDTy, Tn &&... tn) {
    bool result = true;
    (void)std::initializer_list<int>{(result = result && tn(FD, FDTy), 0)...};
    return result;
  }
  template <typename... Tn>
  bool handleField(const CXXBaseSpecifier &BD, QualType BDTy, Tn &&... tn) {
    bool result = true;
    std::initializer_list<int>{(result = result && tn(BD, BDTy), 0)...};
    return result;
  }

// This definition using std::bind is necessary because of a gcc 7.x bug.
#define KF_FOR_EACH(FUNC, Item, Qt)                                            \
  handleField(                                                                 \
      Item, Qt,                                                                \
      std::bind(static_cast<bool (std::decay_t<decltype(Handlers)>::*)(        \
                    bind_param_t<decltype(Item)>, QualType)>(                  \
                    &std::decay_t<decltype(Handlers)>::FUNC),                  \
                std::ref(Handlers), _1, _2)...)

  // The following simpler definition works with gcc 8.x and later.
  //#define KF_FOR_EACH(FUNC) \
//  handleField(Field, FieldTy, ([&](FieldDecl *FD, QualType FDTy) { \
//                return Handlers.f(FD, FDTy); \
//              })...)

  // Parent contains the FieldDecl or CXXBaseSpecifier that was used to enter
  // the Wrapper structure that we're currently visiting. Owner is the parent
  // type (which doesn't exist in cases where it is a FieldDecl in the
  // 'root'), and Wrapper is the current struct being unwrapped.
  template <typename ParentTy, typename... HandlerTys>
  void visitComplexRecord(const CXXRecordDecl *Owner, ParentTy &Parent,
                          const CXXRecordDecl *Wrapper, QualType RecordTy,
                          HandlerTys &... Handlers) {
    (void)std::initializer_list<int>{
        (Handlers.enterStruct(Owner, Parent, RecordTy), 0)...};
    VisitRecordHelper(Wrapper, Wrapper->bases(), Handlers...);
    VisitRecordHelper(Wrapper, Wrapper->fields(), Handlers...);
    (void)std::initializer_list<int>{
        (Handlers.leaveStruct(Owner, Parent, RecordTy), 0)...};
  }

  template <typename ParentTy, typename... HandlerTys>
  void visitSimpleRecord(const CXXRecordDecl *Owner, ParentTy &Parent,
                         const CXXRecordDecl *Wrapper, QualType RecordTy,
                         HandlerTys &... Handlers) {
    (void)std::initializer_list<int>{
        (Handlers.handleNonDecompStruct(Owner, Parent, RecordTy), 0)...};
  }

  template <typename ParentTy, typename... HandlerTys>
  void visitRecord(const CXXRecordDecl *Owner, ParentTy &Parent,
                   const CXXRecordDecl *Wrapper, QualType RecordTy,
                   HandlerTys &... Handlers);

  template <typename ParentTy, typename... HandlerTys>
  void VisitUnion(const CXXRecordDecl *Owner, ParentTy &Parent,
                  const CXXRecordDecl *Wrapper, HandlerTys &... Handlers);

  template <typename... HandlerTys>
  void VisitRecordHelper(const CXXRecordDecl *Owner,
                         clang::CXXRecordDecl::base_class_const_range Range,
                         HandlerTys &... Handlers) {
    for (const auto &Base : Range) {
      QualType BaseTy = Base.getType();
      // Handle accessor class as base
      if (Util::isSyclAccessorType(BaseTy)) {
        (void)std::initializer_list<int>{
            (Handlers.handleSyclAccessorType(Owner, Base, BaseTy), 0)...};
      } else if (Util::isSyclStreamType(BaseTy)) {
        // Handle stream class as base
        (void)std::initializer_list<int>{
            (Handlers.handleSyclStreamType(Owner, Base, BaseTy), 0)...};
      } else
        // For all other bases, visit the record
        visitRecord(Owner, Base, BaseTy->getAsCXXRecordDecl(), BaseTy,
                    Handlers...);
    }
  }

  template <typename... HandlerTys>
  void VisitRecordHelper(const CXXRecordDecl *Owner,
                         RecordDecl::field_range Range,
                         HandlerTys &... Handlers) {
    VisitRecordFields(Owner, Handlers...);
  }

  template <typename... HandlerTys>
  void visitArrayElementImpl(const CXXRecordDecl *Owner, FieldDecl *ArrayField,
                             QualType ElementTy, uint64_t Index,
                             HandlerTys &... Handlers) {
    (void)std::initializer_list<int>{
        (Handlers.nextElement(ElementTy, Index), 0)...};
    visitField(Owner, ArrayField, ElementTy, Handlers...);
  }

  template <typename... HandlerTys>
  void visitFirstArrayElement(const CXXRecordDecl *Owner, FieldDecl *ArrayField,
                              QualType ElementTy, HandlerTys &... Handlers) {
    visitArrayElementImpl(Owner, ArrayField, ElementTy, 0, Handlers...);
  }
  template <typename... HandlerTys>
  void visitNthArrayElement(const CXXRecordDecl *Owner, FieldDecl *ArrayField,
                            QualType ElementTy, uint64_t Index,
                            HandlerTys &... Handlers);

  template <typename... HandlerTys>
  void visitSimpleArray(const CXXRecordDecl *Owner, FieldDecl *Field,
                        QualType ArrayTy, HandlerTys &... Handlers) {
    (void)std::initializer_list<int>{
        (Handlers.handleSimpleArrayType(Field, ArrayTy), 0)...};
  }

  template <typename... HandlerTys>
  void visitComplexArray(const CXXRecordDecl *Owner, FieldDecl *Field,
                         QualType ArrayTy, HandlerTys &... Handlers) {
    // Array workflow is:
    // handleArrayType
    // enterArray
    // nextElement
    // VisitField (same as before, note that The FieldDecl is the of array
    // itself, not the element)
    // ... repeat per element, opt-out for duplicates.
    // leaveArray

    if (!KF_FOR_EACH(handleArrayType, Field, ArrayTy))
      return;

    const ConstantArrayType *CAT =
        SemaRef.getASTContext().getAsConstantArrayType(ArrayTy);
    assert(CAT && "Should only be called on constant-size array.");
    QualType ET = CAT->getElementType();
    uint64_t ElemCount = CAT->getSize().getZExtValue();
    assert(ElemCount > 0 && "SYCL prohibits 0 sized arrays");

    (void)std::initializer_list<int>{
        (Handlers.enterArray(Field, ArrayTy, ET), 0)...};

    visitFirstArrayElement(Owner, Field, ET, Handlers...);
    for (uint64_t Index = 1; Index < ElemCount; ++Index)
      visitNthArrayElement(Owner, Field, ET, Index, Handlers...);

    (void)std::initializer_list<int>{
        (Handlers.leaveArray(Field, ArrayTy, ET), 0)...};
  }

  template <typename... HandlerTys>
  void visitArray(const CXXRecordDecl *Owner, FieldDecl *Field,
                  QualType ArrayTy, HandlerTys &... Handlers);

  template <typename... HandlerTys>
  void visitField(const CXXRecordDecl *Owner, FieldDecl *Field,
                  QualType FieldTy, HandlerTys &... Handlers) {
    if (Util::isSyclAccessorType(FieldTy))
      KF_FOR_EACH(handleSyclAccessorType, Field, FieldTy);
    else if (Util::isSyclSamplerType(FieldTy))
      KF_FOR_EACH(handleSyclSamplerType, Field, FieldTy);
    else if (Util::isSyclHalfType(FieldTy))
      KF_FOR_EACH(handleSyclHalfType, Field, FieldTy);
    else if (Util::isSyclSpecConstantType(FieldTy))
      KF_FOR_EACH(handleSyclSpecConstantType, Field, FieldTy);
    else if (Util::isSyclStreamType(FieldTy))
      KF_FOR_EACH(handleSyclStreamType, Field, FieldTy);
    else if (FieldTy->isStructureOrClassType()) {
      if (KF_FOR_EACH(handleStructType, Field, FieldTy)) {
        CXXRecordDecl *RD = FieldTy->getAsCXXRecordDecl();
        visitRecord(Owner, Field, RD, FieldTy, Handlers...);
      }
    } else if (FieldTy->isUnionType()) {
      if (KF_FOR_EACH(handleUnionType, Field, FieldTy)) {
        CXXRecordDecl *RD = FieldTy->getAsCXXRecordDecl();
        VisitUnion(Owner, Field, RD, Handlers...);
      }
    } else if (FieldTy->isReferenceType())
      KF_FOR_EACH(handleReferenceType, Field, FieldTy);
    else if (FieldTy->isPointerType())
      KF_FOR_EACH(handlePointerType, Field, FieldTy);
    else if (FieldTy->isArrayType())
      visitArray(Owner, Field, FieldTy, Handlers...);
    else if (FieldTy->isScalarType() || FieldTy->isVectorType())
      KF_FOR_EACH(handleScalarType, Field, FieldTy);
    else
      KF_FOR_EACH(handleOtherType, Field, FieldTy);
  }

public:
  KernelObjVisitor(Sema &S) : SemaRef(S) {}

  template <typename... HandlerTys>
  void VisitRecordBases(const CXXRecordDecl *KernelFunctor,
                        HandlerTys &... Handlers) {
    VisitRecordHelper(KernelFunctor, KernelFunctor->bases(), Handlers...);
  }

  // A visitor function that dispatches to functions as defined in
  // SyclKernelFieldHandler for the purposes of kernel generation.
  template <typename... HandlerTys>
  void VisitRecordFields(const CXXRecordDecl *Owner, HandlerTys &... Handlers) {
    for (const auto Field : Owner->fields())
      visitField(Owner, Field, Field->getType(), Handlers...);
  }
#undef KF_FOR_EACH
};

// A base type that the SYCL OpenCL Kernel construction task uses to implement
// individual tasks.
class SyclKernelFieldHandlerBase {
public:
  static constexpr const bool VisitUnionBody = false;
  static constexpr const bool VisitNthArrayElement = true;
  // Opt-in based on whether we should visit inside simple containers (structs,
  // arrays). All of the 'check' types should likely be true, the int-header,
  // and kernel decl creation types should not.
  static constexpr const bool VisitInsideSimpleContainers = true;
  // Mark these virtual so that we can use override in the implementer classes,
  // despite virtual dispatch never being used.

  // Accessor can be a base class or a field decl, so both must be handled.
  virtual bool handleSyclAccessorType(const CXXRecordDecl *,
                                      const CXXBaseSpecifier &, QualType) {
    return true;
  }
  virtual bool handleSyclAccessorType(FieldDecl *, QualType) { return true; }
  virtual bool handleSyclSamplerType(const CXXRecordDecl *,
                                     const CXXBaseSpecifier &, QualType) {
    return true;
  }
  virtual bool handleSyclSamplerType(FieldDecl *, QualType) { return true; }
  virtual bool handleSyclSpecConstantType(FieldDecl *, QualType) {
    return true;
  }
  virtual bool handleSyclStreamType(const CXXRecordDecl *,
                                    const CXXBaseSpecifier &, QualType) {
    return true;
  }
  virtual bool handleSyclStreamType(FieldDecl *, QualType) { return true; }
  virtual bool handleSyclHalfType(const CXXRecordDecl *,
                                  const CXXBaseSpecifier &, QualType) {
    return true;
  }
  virtual bool handleSyclHalfType(FieldDecl *, QualType) { return true; }
  virtual bool handleStructType(FieldDecl *, QualType) { return true; }
  virtual bool handleUnionType(FieldDecl *, QualType) { return true; }
  virtual bool handleReferenceType(FieldDecl *, QualType) { return true; }
  virtual bool handlePointerType(FieldDecl *, QualType) { return true; }
  virtual bool handleArrayType(FieldDecl *, QualType) { return true; }
  virtual bool handleScalarType(FieldDecl *, QualType) { return true; }
  // Most handlers shouldn't be handling this, just the field checker.
  virtual bool handleOtherType(FieldDecl *, QualType) { return true; }

  // Handle a simple struct that doesn't need to be decomposed, only called on
  // handlers with VisitInsideSimpleContainers as false.  Replaces
  // handleStructType, enterStruct, leaveStruct, and visiting of sub-elements.
  virtual bool handleNonDecompStruct(const CXXRecordDecl *, FieldDecl *,
                                     QualType) {
    return true;
  }
  virtual bool handleNonDecompStruct(const CXXRecordDecl *,
                                     const CXXBaseSpecifier &, QualType) {
    return true;
  }

  // Instead of handleArrayType, enterArray, leaveArray, and nextElement (plus
  // descending down the elements), this function gets called in the event of an
  // array containing simple elements (even in the case of an MD array).
  virtual bool handleSimpleArrayType(FieldDecl *, QualType) { return true; }

  // The following are only used for keeping track of where we are in the base
  // class/field graph. Int Headers use this to calculate offset, most others
  // don't have a need for these.

  virtual bool enterStruct(const CXXRecordDecl *, FieldDecl *, QualType) {
    return true;
  }
  virtual bool leaveStruct(const CXXRecordDecl *, FieldDecl *, QualType) {
    return true;
  }
  virtual bool enterStruct(const CXXRecordDecl *, const CXXBaseSpecifier &,
                           QualType) {
    return true;
  }
  virtual bool leaveStruct(const CXXRecordDecl *, const CXXBaseSpecifier &,
                           QualType) {
    return true;
  }
  virtual bool enterUnion(const CXXRecordDecl *, FieldDecl *) { return true; }
  virtual bool leaveUnion(const CXXRecordDecl *, FieldDecl *) { return true; }

  // The following are used for stepping through array elements.
  virtual bool enterArray(FieldDecl *, QualType ArrayTy, QualType ElementTy) {
    return true;
  }
  virtual bool leaveArray(FieldDecl *, QualType ArrayTy, QualType ElementTy) {
    return true;
  }

  virtual bool nextElement(QualType, uint64_t) { return true; }

  virtual ~SyclKernelFieldHandlerBase() = default;
};

// A class to act as the direct base for all the SYCL OpenCL Kernel construction
// tasks that contains a reference to Sema (and potentially any other
// universally required data).
class SyclKernelFieldHandler : public SyclKernelFieldHandlerBase {
protected:
  Sema &SemaRef;
  SyclKernelFieldHandler(Sema &S) : SemaRef(S) {}
};

// A class to represent the 'do nothing' case for filtering purposes.
class SyclEmptyHandler final : public SyclKernelFieldHandlerBase {};
SyclEmptyHandler GlobalEmptyHandler;

template <bool Keep, typename H> struct HandlerFilter;
template <typename H> struct HandlerFilter<true, H> {
  H &Handler;
  HandlerFilter(H &Handler) : Handler(Handler) {}
};
template <typename H> struct HandlerFilter<false, H> {
  SyclEmptyHandler &Handler = GlobalEmptyHandler;
  HandlerFilter(H &Handler) {}
};

template <bool B, bool... Rest> struct AnyTrue;

template <bool B> struct AnyTrue<B> { static constexpr bool Value = B; };

template <bool B, bool... Rest> struct AnyTrue {
  static constexpr bool Value = B || AnyTrue<Rest...>::Value;
};

template <bool B, bool... Rest> struct AllTrue;

template <bool B> struct AllTrue<B> { static constexpr bool Value = B; };

template <bool B, bool... Rest> struct AllTrue {
  static constexpr bool Value = B && AllTrue<Rest...>::Value;
};

template <typename ParentTy, typename... Handlers>
void KernelObjVisitor::VisitUnion(const CXXRecordDecl *Owner, ParentTy &Parent,
                                  const CXXRecordDecl *Wrapper,
                                  Handlers &... handlers) {
  // Don't continue descending if none of the handlers 'care'. This could be 'if
  // constexpr' starting in C++17.  Until then, we have to count on the
  // optimizer to realize "if (false)" is a dead branch.
  if (AnyTrue<Handlers::VisitUnionBody...>::Value)
    VisitUnionImpl(
        Owner, Parent, Wrapper,
        HandlerFilter<Handlers::VisitUnionBody, Handlers>(handlers).Handler...);
}

template <typename... Handlers>
void KernelObjVisitor::visitNthArrayElement(const CXXRecordDecl *Owner,
                                            FieldDecl *ArrayField,
                                            QualType ElementTy, uint64_t Index,
                                            Handlers &... handlers) {
  // Don't continue descending if none of the handlers 'care'. This could be 'if
  // constexpr' starting in C++17.  Until then, we have to count on the
  // optimizer to realize "if (false)" is a dead branch.
  if (AnyTrue<Handlers::VisitNthArrayElement...>::Value)
    visitArrayElementImpl(
        Owner, ArrayField, ElementTy, Index,
        HandlerFilter<Handlers::VisitNthArrayElement, Handlers>(handlers)
            .Handler...);
}

template <typename ParentTy, typename... HandlerTys>
void KernelObjVisitor::visitRecord(const CXXRecordDecl *Owner, ParentTy &Parent,
                                   const CXXRecordDecl *Wrapper,
                                   QualType RecordTy,
                                   HandlerTys &... Handlers) {
  RecordDecl *RD = RecordTy->getAsRecordDecl();
  assert(RD && "should not be null.");
  if (RD->hasAttr<SYCLRequiresDecompositionAttr>()) {
    // If this container requires decomposition, we have to visit it as
    // 'complex', so all handlers are called in this case with the 'complex'
    // case.
    visitComplexRecord(Owner, Parent, Wrapper, RecordTy, Handlers...);
  } else {
    // "Simple" Containers are those that do NOT need to be decomposed,
    // "Complex" containers are those that DO. In the case where the container
    // does NOT need to be decomposed, we can call VisitSimpleRecord on the
    // handlers that have opted-out of VisitInsideSimpleContainers. The 'if'
    // makes sure we only do that if at least 1 has opted out.
    if (!AllTrue<HandlerTys::VisitInsideSimpleContainers...>::Value)
      visitSimpleRecord(
          Owner, Parent, Wrapper, RecordTy,
          HandlerFilter<!HandlerTys::VisitInsideSimpleContainers, HandlerTys>(
              Handlers)
              .Handler...);

    // Even though this is a 'simple' container, some handlers (via
    // VisitInsideSimpleContainers = true) need to treat it as if it needs
    // decomposing, so we call VisitComplexRecord iif at least one has.
    if (AnyTrue<HandlerTys::VisitInsideSimpleContainers...>::Value)
      visitComplexRecord(
          Owner, Parent, Wrapper, RecordTy,
          HandlerFilter<HandlerTys::VisitInsideSimpleContainers, HandlerTys>(
              Handlers)
              .Handler...);
  }
}

template <typename... HandlerTys>
void KernelObjVisitor::visitArray(const CXXRecordDecl *Owner, FieldDecl *Field,
                                  QualType ArrayTy, HandlerTys &... Handlers) {

  if (Field->hasAttr<SYCLRequiresDecompositionAttr>()) {
    visitComplexArray(Owner, Field, ArrayTy, Handlers...);
  } else {
    if (!AllTrue<HandlerTys::VisitInsideSimpleContainers...>::Value)
      visitSimpleArray(
          Owner, Field, ArrayTy,
          HandlerFilter<!HandlerTys::VisitInsideSimpleContainers, HandlerTys>(
              Handlers)
              .Handler...);

    if (AnyTrue<HandlerTys::VisitInsideSimpleContainers...>::Value)
      visitComplexArray(
          Owner, Field, ArrayTy,
          HandlerFilter<HandlerTys::VisitInsideSimpleContainers, HandlerTys>(
              Handlers)
              .Handler...);
  }
}

// A type to check the validity of all of the argument types.
class SyclKernelFieldChecker : public SyclKernelFieldHandler {
  bool IsInvalid = false;
  DiagnosticsEngine &Diag;
  // Check whether the object should be disallowed from being copied to kernel.
  // Return true if not copyable, false if copyable.
  bool checkNotCopyableToKernel(const FieldDecl *FD, QualType FieldTy) {
    if (FieldTy->isArrayType()) {
      if (const auto *CAT =
              SemaRef.getASTContext().getAsConstantArrayType(FieldTy)) {
        QualType ET = CAT->getElementType();
        return checkNotCopyableToKernel(FD, ET);
      }
      return Diag.Report(FD->getLocation(),
                         diag::err_sycl_non_constant_array_type)
             << FieldTy;
    }

    if (SemaRef.getASTContext().getLangOpts().SYCLStdLayoutKernelParams)
      if (!FieldTy->isStandardLayoutType())
        return Diag.Report(FD->getLocation(),
                           diag::err_sycl_non_std_layout_type)
               << FieldTy;

    if (!FieldTy->isStructureOrClassType())
      return false;

    CXXRecordDecl *RD =
        cast<CXXRecordDecl>(FieldTy->getAs<RecordType>()->getDecl());
    if (!RD->hasTrivialCopyConstructor())
      return Diag.Report(FD->getLocation(),
                         diag::err_sycl_non_trivially_copy_ctor_dtor_type)
             << 0 << FieldTy;
    if (!RD->hasTrivialDestructor())
      return Diag.Report(FD->getLocation(),
                         diag::err_sycl_non_trivially_copy_ctor_dtor_type)
             << 1 << FieldTy;

    return false;
  }

  void checkPropertyListType(TemplateArgument PropList, SourceLocation Loc) {
    if (PropList.getKind() != TemplateArgument::ArgKind::Type) {
      SemaRef.Diag(Loc,
                   diag::err_sycl_invalid_accessor_property_template_param);
      return;
    }
    QualType PropListTy = PropList.getAsType();
    if (!Util::isAccessorPropertyListType(PropListTy)) {
      SemaRef.Diag(Loc,
                   diag::err_sycl_invalid_accessor_property_template_param);
      return;
    }
    const auto *AccPropListDecl =
        cast<ClassTemplateSpecializationDecl>(PropListTy->getAsRecordDecl());
    if (AccPropListDecl->getTemplateArgs().size() != 1) {
      SemaRef.Diag(Loc, diag::err_sycl_invalid_property_list_param_number)
          << "accessor_property_list";
      return;
    }
    const auto TemplArg = AccPropListDecl->getTemplateArgs()[0];
    if (TemplArg.getKind() != TemplateArgument::ArgKind::Pack) {
      SemaRef.Diag(Loc,
                   diag::err_sycl_invalid_accessor_property_list_template_param)
          << /*accessor_property_list*/ 0 << /*parameter pack*/ 0;
      return;
    }
    for (TemplateArgument::pack_iterator Prop = TemplArg.pack_begin();
         Prop != TemplArg.pack_end(); ++Prop) {
      if (Prop->getKind() != TemplateArgument::ArgKind::Type) {
        SemaRef.Diag(
            Loc, diag::err_sycl_invalid_accessor_property_list_template_param)
            << /*accessor_property_list pack argument*/ 1 << /*type*/ 1;
        return;
      }
      QualType PropTy = Prop->getAsType();
      if (Util::isSyclBufferLocationType(PropTy))
        checkBufferLocationType(PropTy, Loc);
    }
  }

  void checkBufferLocationType(QualType PropTy, SourceLocation Loc) {
    const auto *PropDecl =
        cast<ClassTemplateSpecializationDecl>(PropTy->getAsRecordDecl());
    if (PropDecl->getTemplateArgs().size() != 1) {
      SemaRef.Diag(Loc, diag::err_sycl_invalid_property_list_param_number)
          << "buffer_location";
      return;
    }
    const auto BufferLoc = PropDecl->getTemplateArgs()[0];
    if (BufferLoc.getKind() != TemplateArgument::ArgKind::Integral) {
      SemaRef.Diag(Loc,
                   diag::err_sycl_invalid_accessor_property_list_template_param)
          << /*buffer_location*/ 2 << /*non-negative integer*/ 2;
      return;
    }
    int LocationID = static_cast<int>(BufferLoc.getAsIntegral().getExtValue());
    if (LocationID < 0) {
      SemaRef.Diag(Loc,
                   diag::err_sycl_invalid_accessor_property_list_template_param)
          << /*buffer_location*/ 2 << /*non-negative integer*/ 2;
      return;
    }
  }

  void checkAccessorType(QualType Ty, SourceRange Loc) {
    assert(Util::isSyclAccessorType(Ty) &&
           "Should only be called on SYCL accessor types.");

    const RecordDecl *RecD = Ty->getAsRecordDecl();
    if (const ClassTemplateSpecializationDecl *CTSD =
            dyn_cast<ClassTemplateSpecializationDecl>(RecD)) {
      const TemplateArgumentList &TAL = CTSD->getTemplateArgs();
      TemplateArgument TA = TAL.get(0);
      const QualType TemplateArgTy = TA.getAsType();

      if (TAL.size() > 5)
        checkPropertyListType(TAL.get(5), Loc.getBegin());
      llvm::DenseSet<QualType> Visited;
      checkSYCLType(SemaRef, TemplateArgTy, Loc, Visited);
    }
  }

public:
  SyclKernelFieldChecker(Sema &S)
      : SyclKernelFieldHandler(S), Diag(S.getASTContext().getDiagnostics()) {}
  static constexpr const bool VisitNthArrayElement = false;
  bool isValid() { return !IsInvalid; }

  bool handleReferenceType(FieldDecl *FD, QualType FieldTy) final {
    Diag.Report(FD->getLocation(), diag::err_bad_kernel_param_type) << FieldTy;
    IsInvalid = true;
    return isValid();
  }

  bool handleStructType(FieldDecl *FD, QualType FieldTy) final {
    IsInvalid |= checkNotCopyableToKernel(FD, FieldTy);
    return isValid();
  }

  bool handleSyclAccessorType(const CXXRecordDecl *, const CXXBaseSpecifier &BS,
                              QualType FieldTy) final {
    checkAccessorType(FieldTy, BS.getBeginLoc());
    return isValid();
  }

  bool handleSyclAccessorType(FieldDecl *FD, QualType FieldTy) final {
    checkAccessorType(FieldTy, FD->getLocation());
    return isValid();
  }

  bool handleArrayType(FieldDecl *FD, QualType FieldTy) final {
    IsInvalid |= checkNotCopyableToKernel(FD, FieldTy);
    return isValid();
  }

  bool handlePointerType(FieldDecl *FD, QualType FieldTy) final {
    while (FieldTy->isAnyPointerType()) {
      FieldTy = QualType{FieldTy->getPointeeOrArrayElementType(), 0};
      if (FieldTy->isVariableArrayType()) {
        Diag.Report(FD->getLocation(), diag::err_vla_unsupported);
        IsInvalid = true;
        break;
      }
    }
    return isValid();
  }

  bool handleOtherType(FieldDecl *FD, QualType FieldTy) final {
    Diag.Report(FD->getLocation(), diag::err_bad_kernel_param_type) << FieldTy;
    IsInvalid = true;
    return isValid();
  }
};

// A type to check the validity of accessing accessor/sampler/stream
// types as kernel parameters inside union.
class SyclKernelUnionChecker : public SyclKernelFieldHandler {
  int UnionCount = 0;
  bool IsInvalid = false;
  DiagnosticsEngine &Diag;

public:
  SyclKernelUnionChecker(Sema &S)
      : SyclKernelFieldHandler(S), Diag(S.getASTContext().getDiagnostics()) {}
  bool isValid() { return !IsInvalid; }
  static constexpr const bool VisitUnionBody = true;
  static constexpr const bool VisitNthArrayElement = false;

  bool checkType(SourceLocation Loc, QualType Ty) {
    if (UnionCount) {
      IsInvalid = true;
      Diag.Report(Loc, diag::err_bad_union_kernel_param_members) << Ty;
    }
    return isValid();
  }

  bool enterUnion(const CXXRecordDecl *RD, FieldDecl *FD) override {
    ++UnionCount;
    return true;
  }

  bool leaveUnion(const CXXRecordDecl *RD, FieldDecl *FD) override {
    --UnionCount;
    return true;
  }

  bool handleSyclAccessorType(FieldDecl *FD, QualType FieldTy) final {
    return checkType(FD->getLocation(), FieldTy);
  }

  bool handleSyclAccessorType(const CXXRecordDecl *, const CXXBaseSpecifier &BS,
                              QualType FieldTy) final {
    return checkType(BS.getBeginLoc(), FieldTy);
  }

  bool handleSyclSamplerType(FieldDecl *FD, QualType FieldTy) final {
    return checkType(FD->getLocation(), FieldTy);
  }

  bool handleSyclSamplerType(const CXXRecordDecl *, const CXXBaseSpecifier &BS,
                             QualType FieldTy) final {
    return checkType(BS.getBeginLoc(), FieldTy);
  }

  bool handleSyclStreamType(FieldDecl *FD, QualType FieldTy) final {
    return checkType(FD->getLocation(), FieldTy);
  }

  bool handleSyclStreamType(const CXXRecordDecl *, const CXXBaseSpecifier &BS,
                            QualType FieldTy) final {
    return checkType(BS.getBeginLoc(), FieldTy);
  }
};

// A type to mark whether a collection requires decomposition.
class SyclKernelDecompMarker : public SyclKernelFieldHandler {
  llvm::SmallVector<bool, 16> CollectionStack;

public:
  static constexpr const bool VisitUnionBody = false;
  static constexpr const bool VisitNthArrayElement = false;

  SyclKernelDecompMarker(Sema &S) : SyclKernelFieldHandler(S) {
    // In order to prevent checking this over and over, just add a dummy-base
    // entry.
    CollectionStack.push_back(true);
  }

  bool handleSyclAccessorType(const CXXRecordDecl *, const CXXBaseSpecifier &,
                              QualType) final {
    CollectionStack.back() = true;
    return true;
  }
  bool handleSyclAccessorType(FieldDecl *, QualType) final {
    CollectionStack.back() = true;
    return true;
  }

  bool handleSyclSamplerType(const CXXRecordDecl *, const CXXBaseSpecifier &,
                             QualType) final {
    CollectionStack.back() = true;
    return true;
  }
  bool handleSyclSamplerType(FieldDecl *, QualType) final {
    CollectionStack.back() = true;
    return true;
  }
  bool handleSyclSpecConstantType(FieldDecl *, QualType) final {
    CollectionStack.back() = true;
    return true;
  }
  bool handleSyclStreamType(const CXXRecordDecl *, const CXXBaseSpecifier &,
                            QualType) final {
    CollectionStack.back() = true;
    return true;
  }
  bool handleSyclStreamType(FieldDecl *, QualType) final {
    CollectionStack.back() = true;
    return true;
  }
  bool handleSyclHalfType(const CXXRecordDecl *, const CXXBaseSpecifier &,
                          QualType) final {
    CollectionStack.back() = true;
    return true;
  }
  bool handleSyclHalfType(FieldDecl *, QualType) final {
    CollectionStack.back() = true;
    return true;
  }

  bool handlePointerType(FieldDecl *, QualType) final {
    CollectionStack.back() = true;
    return true;
  }

  bool enterStruct(const CXXRecordDecl *, FieldDecl *, QualType) final {
    CollectionStack.push_back(false);
    return true;
  }

  bool leaveStruct(const CXXRecordDecl *, FieldDecl *, QualType Ty) final {
    if (CollectionStack.pop_back_val()) {
      RecordDecl *RD = Ty->getAsRecordDecl();
      assert(RD && "should not be null.");
      if (!RD->hasAttr<SYCLRequiresDecompositionAttr>())
        RD->addAttr(SYCLRequiresDecompositionAttr::CreateImplicit(
            SemaRef.getASTContext()));
      CollectionStack.back() = true;
    }
    return true;
  }

  bool enterStruct(const CXXRecordDecl *, const CXXBaseSpecifier &,
                   QualType) final {
    CollectionStack.push_back(false);
    return true;
  }

  bool leaveStruct(const CXXRecordDecl *, const CXXBaseSpecifier &,
                   QualType Ty) final {
    if (CollectionStack.pop_back_val()) {
      RecordDecl *RD = Ty->getAsRecordDecl();
      assert(RD && "should not be null.");
      if (!RD->hasAttr<SYCLRequiresDecompositionAttr>())
        RD->addAttr(SYCLRequiresDecompositionAttr::CreateImplicit(
            SemaRef.getASTContext()));
      CollectionStack.back() = true;
    }

    return true;
  }

  bool enterArray(FieldDecl *, QualType ArrayTy, QualType ElementTy) final {
    CollectionStack.push_back(false);
    return true;
  }

  bool leaveArray(FieldDecl *FD, QualType ArrayTy, QualType ElementTy) final {
    if (CollectionStack.pop_back_val()) {
      // Cannot assert, since in MD arrays we'll end up marking them multiple
      // times.
      if (!FD->hasAttr<SYCLRequiresDecompositionAttr>())
        FD->addAttr(SYCLRequiresDecompositionAttr::CreateImplicit(
            SemaRef.getASTContext()));
      CollectionStack.back() = true;
    }
    return true;
  }
};

// A type to Create and own the FunctionDecl for the kernel.
class SyclKernelDeclCreator : public SyclKernelFieldHandler {
  FunctionDecl *KernelDecl;
  llvm::SmallVector<ParmVarDecl *, 8> Params;
  Sema::ContextRAII FuncContext;
  // Holds the last handled field's first parameter. This doesn't store an
  // iterator as push_back invalidates iterators.
  size_t LastParamIndex = 0;
  // Keeps track of whether we are currently handling fields inside a struct.
  int StructDepth = 0;

  void addParam(const FieldDecl *FD, QualType FieldTy) {
    ParamDesc newParamDesc = makeParamDesc(FD, FieldTy);
    addParam(newParamDesc, FieldTy);
  }

  void addParam(const CXXBaseSpecifier &BS, QualType FieldTy) {
    // TODO: There is no name for the base available, but duplicate names are
    // seemingly already possible, so we'll give them all the same name for now.
    // This only happens with the accessor types.
    StringRef Name = "_arg__base";
    ParamDesc newParamDesc =
        makeParamDesc(SemaRef.getASTContext(), Name, FieldTy);
    addParam(newParamDesc, FieldTy);
  }
  // Add a parameter with specified name and type
  void addParam(StringRef Name, QualType ParamTy) {
    ParamDesc newParamDesc =
        makeParamDesc(SemaRef.getASTContext(), Name, ParamTy);
    addParam(newParamDesc, ParamTy);
  }

  void addParam(ParamDesc newParamDesc, QualType FieldTy) {
    // Create a new ParmVarDecl based on the new info.
    ASTContext &Ctx = SemaRef.getASTContext();
    auto *NewParam = ParmVarDecl::Create(
        Ctx, KernelDecl, SourceLocation(), SourceLocation(),
        std::get<1>(newParamDesc), std::get<0>(newParamDesc),
        std::get<2>(newParamDesc), SC_None, /*DefArg*/ nullptr);
    NewParam->setScopeInfo(0, Params.size());
    NewParam->setIsUsed();

    LastParamIndex = Params.size();
    Params.push_back(NewParam);
  }

  // Handle accessor properties. If any properties were found in
  // the accessor_property_list - add the appropriate attributes to ParmVarDecl.
  void handleAccessorPropertyList(ParmVarDecl *Param,
                                  const CXXRecordDecl *RecordDecl,
                                  SourceLocation Loc) {
    const auto *AccTy = cast<ClassTemplateSpecializationDecl>(RecordDecl);
    if (AccTy->getTemplateArgs().size() < 6)
      return;
    const auto PropList = cast<TemplateArgument>(AccTy->getTemplateArgs()[5]);
    QualType PropListTy = PropList.getAsType();
    const auto *AccPropListDecl =
        cast<ClassTemplateSpecializationDecl>(PropListTy->getAsRecordDecl());
    const auto TemplArg = AccPropListDecl->getTemplateArgs()[0];
    // Move through TemplateArgs list of a property list and search for
    // properties. If found - apply the appropriate attribute to ParmVarDecl.
    for (TemplateArgument::pack_iterator Prop = TemplArg.pack_begin();
         Prop != TemplArg.pack_end(); ++Prop) {
      QualType PropTy = Prop->getAsType();
      if (Util::isSyclAccessorNoAliasPropertyType(PropTy))
        handleNoAliasProperty(Param, PropTy, Loc);
      if (Util::isSyclBufferLocationType(PropTy))
        handleBufferLocationProperty(Param, PropTy, Loc);
    }
  }

  void handleNoAliasProperty(ParmVarDecl *Param, QualType PropTy,
                             SourceLocation Loc) {
    ASTContext &Ctx = SemaRef.getASTContext();
    Param->addAttr(RestrictAttr::CreateImplicit(Ctx, Loc));
  }

  // Obtain an integer value stored in a template parameter of buffer_location
  // property to pass it to buffer_location kernel attribute
  void handleBufferLocationProperty(ParmVarDecl *Param, QualType PropTy,
                                    SourceLocation Loc) {
    // If we have more than 1 buffer_location properties on a single
    // accessor - emit an error
    if (Param->hasAttr<SYCLIntelBufferLocationAttr>()) {
      SemaRef.Diag(Loc, diag::err_sycl_compiletime_property_duplication)
          << "buffer_location";
      return;
    }
    ASTContext &Ctx = SemaRef.getASTContext();
    const auto *PropDecl =
        cast<ClassTemplateSpecializationDecl>(PropTy->getAsRecordDecl());
    const auto BufferLoc = PropDecl->getTemplateArgs()[0];
    int LocationID = static_cast<int>(BufferLoc.getAsIntegral().getExtValue());
    Param->addAttr(
        SYCLIntelBufferLocationAttr::CreateImplicit(Ctx, LocationID));
  }

  // All special SYCL objects must have __init method. We extract types for
  // kernel parameters from __init method parameters. We will use __init method
  // and kernel parameters which we build here to initialize special objects in
  // the kernel body.
  bool handleSpecialType(FieldDecl *FD, QualType FieldTy,
                         bool isAccessorType = false) {
    const auto *RecordDecl = FieldTy->getAsCXXRecordDecl();
    assert(RecordDecl && "The accessor/sampler must be a RecordDecl");
    llvm::StringLiteral MethodName =
        KernelDecl->hasAttr<SYCLSimdAttr>() && isAccessorType
            ? InitESIMDMethodName
            : InitMethodName;
    CXXMethodDecl *InitMethod = getMethodByName(RecordDecl, MethodName);
    assert(InitMethod && "The accessor/sampler must have the __init method");

    // Don't do -1 here because we count on this to be the first parameter added
    // (if any).
    size_t ParamIndex = Params.size();
    for (const ParmVarDecl *Param : InitMethod->parameters()) {
      QualType ParamTy = Param->getType();
      addParam(FD, ParamTy.getCanonicalType());
      if (ParamTy.getTypePtr()->isPointerType() && isAccessorType) {
        handleAccessorPropertyList(Params.back(), RecordDecl,
                                   FD->getLocation());
        if (KernelDecl->hasAttr<SYCLSimdAttr>())
          // In ESIMD kernels accessor's pointer argument needs to be marked
          Params.back()->addAttr(
              SYCLSimdAccessorPtrAttr::CreateImplicit(SemaRef.getASTContext()));
      }
    }
    LastParamIndex = ParamIndex;
    return true;
  }

  static void setKernelImplicitAttrs(ASTContext &Context, FunctionDecl *FD,
                                     StringRef Name, bool IsSIMDKernel) {
    // Set implicit attributes.
    FD->addAttr(OpenCLKernelAttr::CreateImplicit(Context));
    FD->addAttr(AsmLabelAttr::CreateImplicit(Context, Name));
    FD->addAttr(ArtificialAttr::CreateImplicit(Context));
    if (IsSIMDKernel)
      FD->addAttr(SYCLSimdAttr::CreateImplicit(Context));
  }

  static FunctionDecl *createKernelDecl(ASTContext &Ctx, StringRef Name,
                                        SourceLocation Loc, bool IsInline,
                                        bool IsSIMDKernel) {
    // Create this with no prototype, and we can fix this up after we've seen
    // all the params.
    FunctionProtoType::ExtProtoInfo Info(CC_OpenCLKernel);
    QualType FuncType = Ctx.getFunctionType(Ctx.VoidTy, {}, Info);

    FunctionDecl *FD = FunctionDecl::Create(
        Ctx, Ctx.getTranslationUnitDecl(), Loc, Loc, &Ctx.Idents.get(Name),
        FuncType, Ctx.getTrivialTypeSourceInfo(Ctx.VoidTy), SC_None);
    FD->setImplicitlyInline(IsInline);
    setKernelImplicitAttrs(Ctx, FD, Name, IsSIMDKernel);

    // Add kernel to translation unit to see it in AST-dump.
    Ctx.getTranslationUnitDecl()->addDecl(FD);
    return FD;
  }

public:
  static constexpr const bool VisitInsideSimpleContainers = false;
  SyclKernelDeclCreator(Sema &S, StringRef Name, SourceLocation Loc,
                        bool IsInline, bool IsSIMDKernel)
      : SyclKernelFieldHandler(S),
        KernelDecl(createKernelDecl(S.getASTContext(), Name, Loc, IsInline,
                                    IsSIMDKernel)),
        FuncContext(SemaRef, KernelDecl) {}

  ~SyclKernelDeclCreator() {
    ASTContext &Ctx = SemaRef.getASTContext();
    FunctionProtoType::ExtProtoInfo Info(CC_OpenCLKernel);

    SmallVector<QualType, 8> ArgTys;
    std::transform(std::begin(Params), std::end(Params),
                   std::back_inserter(ArgTys),
                   [](const ParmVarDecl *PVD) { return PVD->getType(); });

    QualType FuncType = Ctx.getFunctionType(Ctx.VoidTy, ArgTys, Info);
    KernelDecl->setType(FuncType);
    KernelDecl->setParams(Params);

    // Make sure that this is marked as a kernel so that the code-gen can make
    // decisions based on that. We cannot add this earlier, otherwise the call
    // to TransformStmt in replaceWithLocalClone can diagnose something that got
    // diagnosed on the actual kernel.
    KernelDecl->addAttr(
        SYCLKernelAttr::CreateImplicit(SemaRef.getASTContext()));

    SemaRef.addSyclDeviceDecl(KernelDecl);
  }

  bool enterStruct(const CXXRecordDecl *, FieldDecl *, QualType) final {
    ++StructDepth;
    return true;
  }

  bool leaveStruct(const CXXRecordDecl *, FieldDecl *, QualType) final {
    --StructDepth;
    return true;
  }

  bool enterStruct(const CXXRecordDecl *, const CXXBaseSpecifier &BS,
                   QualType FieldTy) final {
    ++StructDepth;
    return true;
  }

  bool leaveStruct(const CXXRecordDecl *, const CXXBaseSpecifier &BS,
                   QualType FieldTy) final {
    --StructDepth;
    return true;
  }

  bool handleSyclAccessorType(const CXXRecordDecl *, const CXXBaseSpecifier &BS,
                              QualType FieldTy) final {
    const auto *RecordDecl = FieldTy->getAsCXXRecordDecl();
    assert(RecordDecl && "The accessor/sampler must be a RecordDecl");
    llvm::StringLiteral MethodName = KernelDecl->hasAttr<SYCLSimdAttr>()
                                         ? InitESIMDMethodName
                                         : InitMethodName;
    CXXMethodDecl *InitMethod = getMethodByName(RecordDecl, MethodName);
    assert(InitMethod && "The accessor/sampler must have the __init method");

    // Don't do -1 here because we count on this to be the first parameter added
    // (if any).
    size_t ParamIndex = Params.size();
    for (const ParmVarDecl *Param : InitMethod->parameters()) {
      QualType ParamTy = Param->getType();
      addParam(BS, ParamTy.getCanonicalType());
      if (ParamTy.getTypePtr()->isPointerType())
        handleAccessorPropertyList(Params.back(), RecordDecl, BS.getBeginLoc());
    }
    LastParamIndex = ParamIndex;
    return true;
  }

  bool handleSyclAccessorType(FieldDecl *FD, QualType FieldTy) final {
    return handleSpecialType(FD, FieldTy, /*isAccessorType*/ true);
  }

  bool handleSyclSamplerType(FieldDecl *FD, QualType FieldTy) final {
    return handleSpecialType(FD, FieldTy);
  }

  RecordDecl *wrapField(FieldDecl *Field, QualType FieldTy) {
    RecordDecl *WrapperClass =
        SemaRef.getASTContext().buildImplicitRecord("__wrapper_class");
    WrapperClass->startDefinition();
    Field = FieldDecl::Create(
        SemaRef.getASTContext(), WrapperClass, SourceLocation(),
        SourceLocation(), /*Id=*/nullptr, FieldTy,
        SemaRef.getASTContext().getTrivialTypeSourceInfo(FieldTy,
                                                         SourceLocation()),
        /*BW=*/nullptr, /*Mutable=*/false, /*InitStyle=*/ICIS_NoInit);
    Field->setAccess(AS_public);
    WrapperClass->addDecl(Field);
    WrapperClass->completeDefinition();
    return WrapperClass;
  };

  bool handlePointerType(FieldDecl *FD, QualType FieldTy) final {
    // USM allows to use raw pointers instead of buffers/accessors, but these
    // pointers point to the specially allocated memory. For pointer fields we
    // add a kernel argument with the same type as field but global address
    // space, because OpenCL requires it.
    QualType PointeeTy = FieldTy->getPointeeType();
    Qualifiers Quals = PointeeTy.getQualifiers();
    auto AS = Quals.getAddressSpace();
    // Leave global_device and global_host address spaces as is to help FPGA
    // device in memory allocations
    if (AS != LangAS::sycl_global_device && AS != LangAS::sycl_global_host)
      Quals.setAddressSpace(LangAS::sycl_global);
    PointeeTy = SemaRef.getASTContext().getQualifiedType(
        PointeeTy.getUnqualifiedType(), Quals);
    QualType ModTy = SemaRef.getASTContext().getPointerType(PointeeTy);
    // When the kernel is generated, struct type kernel arguments are
    // decomposed; i.e. the parameters of the kernel are the fields of the
    // struct, and not the struct itself. This causes an error in the backend
    // when the struct field is a pointer, since non-USM pointers cannot be
    // passed directly. To work around this issue, all pointers inside the
    // struct are wrapped in a generated '__wrapper_class'.
    if (StructDepth) {
      RecordDecl *WrappedPointer = wrapField(FD, ModTy);
      ModTy = SemaRef.getASTContext().getRecordType(WrappedPointer);
    }

    addParam(FD, ModTy);
    return true;
  }

  bool handleSimpleArrayType(FieldDecl *FD, QualType FieldTy) final {
    // Arrays are always wrapped in a struct since they cannot be passed
    // directly.
    RecordDecl *WrappedArray = wrapField(FD, FieldTy);
    QualType ModTy = SemaRef.getASTContext().getRecordType(WrappedArray);
    addParam(FD, ModTy);
    return true;
  }

  bool handleScalarType(FieldDecl *FD, QualType FieldTy) final {
    addParam(FD, FieldTy);
    return true;
  }

  bool handleNonDecompStruct(const CXXRecordDecl *, FieldDecl *FD,
                             QualType Ty) final {
    addParam(FD, Ty);
    return true;
  }

  bool handleNonDecompStruct(const CXXRecordDecl *Base,
                             const CXXBaseSpecifier &BS, QualType Ty) final {
    addParam(BS, Ty);
    return true;
  }

  bool handleUnionType(FieldDecl *FD, QualType FieldTy) final {
    return handleScalarType(FD, FieldTy);
  }

  bool handleSyclHalfType(FieldDecl *FD, QualType FieldTy) final {
    addParam(FD, FieldTy);
    return true;
  }

  bool handleSyclStreamType(FieldDecl *FD, QualType FieldTy) final {
    return handleSpecialType(FD, FieldTy);
  }

  bool handleSyclStreamType(const CXXRecordDecl *, const CXXBaseSpecifier &,
                            QualType FieldTy) final {
    // FIXME SYCL stream should be usable as a base type
    // See https://github.com/intel/llvm/issues/1552
    return true;
  }

  // Generate kernel argument to intialize specialization constants. This
  // argument is only generated when the target has no native support for
  // specialization constants
  void handleSyclKernelHandlerType() {
    ASTContext &Context = SemaRef.getASTContext();
    if (isDefaultSPIRArch(Context))
      return;

    StringRef Name = "_arg__specialization_constants_buffer";
    addParam(Name, Context.getPointerType(Context.getAddrSpaceQualType(
                       Context.CharTy, LangAS::sycl_global)));
  }

  void setBody(CompoundStmt *KB) { KernelDecl->setBody(KB); }

  FunctionDecl *getKernelDecl() { return KernelDecl; }

  llvm::ArrayRef<ParmVarDecl *> getParamVarDeclsForCurrentField() {
    return ArrayRef<ParmVarDecl *>(std::begin(Params) + LastParamIndex,
                                   std::end(Params));
  }
  using SyclKernelFieldHandler::handleSyclHalfType;
  using SyclKernelFieldHandler::handleSyclSamplerType;
};

class SyclKernelArgsSizeChecker : public SyclKernelFieldHandler {
  SourceLocation KernelLoc;
  unsigned SizeOfParams = 0;
  bool IsSIMD = false;

  void addParam(QualType ArgTy) {
    SizeOfParams +=
        SemaRef.getASTContext().getTypeSizeInChars(ArgTy).getQuantity();
  }

  bool handleSpecialType(QualType FieldTy) {
    const CXXRecordDecl *RecordDecl = FieldTy->getAsCXXRecordDecl();
    assert(RecordDecl && "The accessor/sampler must be a RecordDecl");
    llvm::StringLiteral MethodName =
        IsSIMD ? InitESIMDMethodName : InitMethodName;
    CXXMethodDecl *InitMethod = getMethodByName(RecordDecl, MethodName);
    assert(InitMethod && "The accessor/sampler must have the __init method");
    for (const ParmVarDecl *Param : InitMethod->parameters())
      addParam(Param->getType());
    return true;
  }

public:
  static constexpr const bool VisitInsideSimpleContainers = false;
  SyclKernelArgsSizeChecker(Sema &S, SourceLocation Loc, bool IsSIMD)
      : SyclKernelFieldHandler(S), KernelLoc(Loc), IsSIMD(IsSIMD) {}

  ~SyclKernelArgsSizeChecker() {
    if (SizeOfParams > MaxKernelArgsSize)
      SemaRef.Diag(KernelLoc, diag::warn_sycl_kernel_too_big_args)
          << SizeOfParams << MaxKernelArgsSize;
  }

  bool handleSyclAccessorType(FieldDecl *FD, QualType FieldTy) final {
    return handleSpecialType(FieldTy);
  }

  bool handleSyclAccessorType(const CXXRecordDecl *, const CXXBaseSpecifier &,
                              QualType FieldTy) final {
    return handleSpecialType(FieldTy);
  }

  bool handleSyclSamplerType(FieldDecl *FD, QualType FieldTy) final {
    return handleSpecialType(FieldTy);
  }

  bool handleSyclSamplerType(const CXXRecordDecl *, const CXXBaseSpecifier &BS,
                             QualType FieldTy) final {
    return handleSpecialType(FieldTy);
  }

  bool handlePointerType(FieldDecl *FD, QualType FieldTy) final {
    addParam(FieldTy);
    return true;
  }

  bool handleScalarType(FieldDecl *FD, QualType FieldTy) final {
    addParam(FieldTy);
    return true;
  }

  bool handleSimpleArrayType(FieldDecl *FD, QualType FieldTy) final {
    addParam(FieldTy);
    return true;
  }

  bool handleNonDecompStruct(const CXXRecordDecl *, FieldDecl *FD,
                             QualType Ty) final {
    addParam(Ty);
    return true;
  }

  bool handleNonDecompStruct(const CXXRecordDecl *Base,
                             const CXXBaseSpecifier &BS, QualType Ty) final {
    addParam(Ty);
    return true;
  }

  bool handleUnionType(FieldDecl *FD, QualType FieldTy) final {
    return handleScalarType(FD, FieldTy);
  }

  bool handleSyclHalfType(FieldDecl *FD, QualType FieldTy) final {
    addParam(FieldTy);
    return true;
  }

  bool handleSyclStreamType(FieldDecl *FD, QualType FieldTy) final {
    addParam(FieldTy);
    return true;
  }
  bool handleSyclStreamType(const CXXRecordDecl *, const CXXBaseSpecifier &,
                            QualType FieldTy) final {
    addParam(FieldTy);
    return true;
  }
  using SyclKernelFieldHandler::handleSyclHalfType;
};

enum class KernelArgDescription {
  BaseClass,
  DecomposedMember,
  WrappedPointer,
  WrappedArray,
  Accessor,
  AccessorBase,
  Sampler,
  Stream,
  KernelHandler,
  None
};

StringRef getKernelArgDesc(KernelArgDescription Desc) {
  switch (Desc) {
  case KernelArgDescription::BaseClass:
    return "Compiler generated argument for base class,";
  case KernelArgDescription::DecomposedMember:
    return "Compiler generated argument for decomposed struct/class,";
  case KernelArgDescription::WrappedPointer:
    return "Compiler generated argument for nested pointer,";
  case KernelArgDescription::WrappedArray:
    return "Compiler generated argument for array,";
  case KernelArgDescription::Accessor:
    return "Compiler generated argument for accessor,";
  case KernelArgDescription::AccessorBase:
    return "Compiler generated argument for accessor base class,";
  case KernelArgDescription::Sampler:
    return "Compiler generated argument for sampler,";
  case KernelArgDescription::Stream:
    return "Compiler generated argument for stream,";
  case KernelArgDescription::KernelHandler:
    return "Compiler generated argument for SYCL2020 specialization constant";
  case KernelArgDescription::None:
    return "";
  }
  llvm_unreachable(
      "switch should cover all possible values for KernelArgDescription");
}

class SyclOptReportCreator : public SyclKernelFieldHandler {
  SyclKernelDeclCreator &DC;
  SourceLocation KernelInvocationLoc;

  void addParam(const FieldDecl *KernelArg, QualType KernelArgType,
                KernelArgDescription KernelArgDesc) {
    StringRef NameToEmitInDescription = KernelArg->getName();
    const RecordDecl *KernelArgParent = KernelArg->getParent();
    if (KernelArgParent &&
        KernelArgDesc == KernelArgDescription::DecomposedMember) {
      NameToEmitInDescription = KernelArgParent->getName();
    }

    bool isWrappedField =
        KernelArgDesc == KernelArgDescription::WrappedPointer ||
        KernelArgDesc == KernelArgDescription::WrappedArray;

    unsigned KernelArgSize =
        SemaRef.getASTContext().getTypeSizeInChars(KernelArgType).getQuantity();

    SemaRef.getDiagnostics().getSYCLOptReportHandler().AddKernelArgs(
        DC.getKernelDecl(), NameToEmitInDescription,
        isWrappedField ? "Compiler generated" : KernelArgType.getAsString(),
        KernelInvocationLoc, KernelArgSize, getKernelArgDesc(KernelArgDesc),
        (KernelArgDesc == KernelArgDescription::DecomposedMember)
            ? ("Field:" + KernelArg->getName().str() + ", ")
            : "");
  }

  void addParam(const FieldDecl *FD, QualType FieldTy) {
    KernelArgDescription Desc = KernelArgDescription::None;
    const RecordDecl *RD = FD->getParent();
    if (RD && RD->hasAttr<SYCLRequiresDecompositionAttr>())
      Desc = KernelArgDescription::DecomposedMember;

    addParam(FD, FieldTy, Desc);
  }

  // Handles base classes.
  void addParam(const CXXBaseSpecifier &, QualType KernelArgType,
                KernelArgDescription KernelArgDesc) {
    unsigned KernelArgSize =
        SemaRef.getASTContext().getTypeSizeInChars(KernelArgType).getQuantity();
    SemaRef.getDiagnostics().getSYCLOptReportHandler().AddKernelArgs(
        DC.getKernelDecl(), KernelArgType.getAsString(),
        KernelArgType.getAsString(), KernelInvocationLoc, KernelArgSize,
        getKernelArgDesc(KernelArgDesc), "");
  }

  // Handles specialization constants.
  void addParam(QualType KernelArgType, KernelArgDescription KernelArgDesc) {
    unsigned KernelArgSize =
        SemaRef.getASTContext().getTypeSizeInChars(KernelArgType).getQuantity();
    SemaRef.getDiagnostics().getSYCLOptReportHandler().AddKernelArgs(
        DC.getKernelDecl(), "", KernelArgType.getAsString(),
        KernelInvocationLoc, KernelArgSize, getKernelArgDesc(KernelArgDesc),
        "");
  }

  // Handles SYCL special types (accessor, sampler and stream) and modified
  // types (arrays and pointers)
  bool handleSpecialType(const FieldDecl *FD, QualType FieldTy,
                         KernelArgDescription Desc) {
    for (const auto *Param : DC.getParamVarDeclsForCurrentField())
      addParam(FD, Param->getType(), Desc);
    return true;
  }

public:
  static constexpr const bool VisitInsideSimpleContainers = false;
  SyclOptReportCreator(Sema &S, SyclKernelDeclCreator &DC, SourceLocation Loc)
      : SyclKernelFieldHandler(S), DC(DC), KernelInvocationLoc(Loc) {}

  bool handleSyclAccessorType(FieldDecl *FD, QualType FieldTy) final {
    return handleSpecialType(
        FD, FieldTy, KernelArgDescription(KernelArgDescription::Accessor));
  }

  bool handleSyclAccessorType(const CXXRecordDecl *, const CXXBaseSpecifier &BS,
                              QualType FieldTy) final {
    for (const auto *Param : DC.getParamVarDeclsForCurrentField()) {
      QualType KernelArgType = Param->getType();
      unsigned KernelArgSize = SemaRef.getASTContext()
                                   .getTypeSizeInChars(KernelArgType)
                                   .getQuantity();
      SemaRef.getDiagnostics().getSYCLOptReportHandler().AddKernelArgs(
          DC.getKernelDecl(), FieldTy.getAsString(),
          KernelArgType.getAsString(), KernelInvocationLoc, KernelArgSize,
          getKernelArgDesc(
              KernelArgDescription(KernelArgDescription::AccessorBase)),
          "");
    }
    return true;
  }

  bool handleSyclSamplerType(FieldDecl *FD, QualType FieldTy) final {
    return handleSpecialType(
        FD, FieldTy, KernelArgDescription(KernelArgDescription::Sampler));
  }

  bool handlePointerType(FieldDecl *FD, QualType FieldTy) final {
    KernelArgDescription Desc = KernelArgDescription::None;
    ParmVarDecl *KernelParameter = DC.getParamVarDeclsForCurrentField()[0];
    // Compiler generated openCL kernel argument for current pointer field
    // is not a pointer. This means we are processing a nested pointer and
    // the openCL kernel argument is of type __wrapper_class.
    if (!KernelParameter->getType()->isPointerType())
      Desc = KernelArgDescription::WrappedPointer;
    return handleSpecialType(FD, FieldTy, Desc);
  }

  bool handleScalarType(FieldDecl *FD, QualType FieldTy) final {
    addParam(FD, FieldTy);
    return true;
  }

  bool handleSimpleArrayType(FieldDecl *FD, QualType FieldTy) final {
    // Simple arrays are always wrapped.
    handleSpecialType(FD, FieldTy,
                      KernelArgDescription(KernelArgDescription::WrappedArray));
    return true;
  }

  bool handleNonDecompStruct(const CXXRecordDecl *, FieldDecl *FD,
                             QualType Ty) final {
    addParam(FD, Ty);
    return true;
  }

  bool handleNonDecompStruct(const CXXRecordDecl *Base,
                             const CXXBaseSpecifier &BS, QualType Ty) final {
    addParam(BS, Ty, KernelArgDescription(KernelArgDescription::BaseClass));
    return true;
  }

  bool handleUnionType(FieldDecl *FD, QualType FieldTy) final {
    return handleScalarType(FD, FieldTy);
  }

  bool handleSyclHalfType(FieldDecl *FD, QualType FieldTy) final {
    addParam(FD, FieldTy);
    return true;
  }

  bool handleSyclStreamType(FieldDecl *FD, QualType FieldTy) final {
    return handleSpecialType(
        FD, FieldTy, KernelArgDescription(KernelArgDescription::Stream));
  }

  void handleSyclKernelHandlerType() {
    ASTContext &Context = SemaRef.getASTContext();
    if (isDefaultSPIRArch(Context))
      return;
    addParam(DC.getParamVarDeclsForCurrentField()[0]->getType(),
             KernelArgDescription(KernelArgDescription::KernelHandler));
  }
  using SyclKernelFieldHandler::handleSyclHalfType;
  using SyclKernelFieldHandler::handleSyclSamplerType;
  using SyclKernelFieldHandler::handleSyclStreamType;
};

static CXXMethodDecl *getOperatorParens(const CXXRecordDecl *Rec) {
  for (auto *MD : Rec->methods()) {
    if (MD->getOverloadedOperator() == OO_Call)
      return MD;
  }
  return nullptr;
}

static bool isESIMDKernelType(const CXXRecordDecl *KernelObjType) {
  const CXXMethodDecl *OpParens = getOperatorParens(KernelObjType);
  return (OpParens != nullptr) && OpParens->hasAttr<SYCLSimdAttr>();
}

class SyclKernelBodyCreator : public SyclKernelFieldHandler {
  SyclKernelDeclCreator &DeclCreator;
  llvm::SmallVector<Stmt *, 16> BodyStmts;
  llvm::SmallVector<InitListExpr *, 16> CollectionInitExprs;
  llvm::SmallVector<Stmt *, 16> FinalizeStmts;
  // This collection contains the information required to add/remove information
  // about arrays as we enter them.  The InitializedEntity component is
  // necessary for initializing child members.  uin64_t is the index of the
  // current element being worked on, which is updated every time we visit
  // nextElement.
  llvm::SmallVector<std::pair<InitializedEntity, uint64_t>, 8> ArrayInfos;
  VarDecl *KernelObjClone;
  InitializedEntity VarEntity;
  const CXXRecordDecl *KernelObj;
  llvm::SmallVector<Expr *, 16> MemberExprBases;
  FunctionDecl *KernelCallerFunc;
  SourceLocation KernelCallerSrcLoc; // KernelCallerFunc source location.
  // Contains a count of how many containers we're in.  This is used by the
  // pointer-struct-wrapping code to ensure that we don't try to wrap
  // non-top-level pointers.
  uint64_t StructDepth = 0;
  VarDecl *KernelHandlerClone = nullptr;

  Stmt *replaceWithLocalClone(ParmVarDecl *OriginalParam, VarDecl *LocalClone,
                              Stmt *FunctionBody) {
    // DeclRefExpr with valid source location but with decl which is not marked
    // as used is invalid.
    LocalClone->setIsUsed();
    std::pair<DeclaratorDecl *, DeclaratorDecl *> MappingPair =
        std::make_pair(OriginalParam, LocalClone);
    KernelBodyTransform KBT(MappingPair, SemaRef);
    return KBT.TransformStmt(FunctionBody).get();
  }

  // Using the statements/init expressions that we've created, this generates
  // the kernel body compound stmt. CompoundStmt needs to know its number of
  // statements in advance to allocate it, so we cannot do this as we go along.
  CompoundStmt *createKernelBody() {
    // Push the Kernel function scope to ensure the scope isn't empty
    SemaRef.PushFunctionScope();

    // Initialize kernel object local clone
    assert(CollectionInitExprs.size() == 1 &&
           "Should have been popped down to just the first one");
    KernelObjClone->setInit(CollectionInitExprs.back());

    // Replace references to the kernel object in kernel body, to use the
    // compiler generated local clone
    Stmt *NewBody =
        replaceWithLocalClone(KernelCallerFunc->getParamDecl(0), KernelObjClone,
                              KernelCallerFunc->getBody());

    // If kernel_handler argument is passed by SYCL kernel, replace references
    // to this argument in kernel body, to use the compiler generated local
    // clone
    if (ParmVarDecl *KernelHandlerParam =
            getSyclKernelHandlerArg(KernelCallerFunc))
      NewBody = replaceWithLocalClone(KernelHandlerParam, KernelHandlerClone,
                                      NewBody);

    // Use transformed body (with clones) as kernel body
    BodyStmts.push_back(NewBody);

    BodyStmts.insert(BodyStmts.end(), FinalizeStmts.begin(),
                     FinalizeStmts.end());

    return CompoundStmt::Create(SemaRef.getASTContext(), BodyStmts, {}, {});
  }

  void markParallelWorkItemCalls() {
    if (getKernelInvocationKind(KernelCallerFunc) ==
        InvokeParallelForWorkGroup) {
      FindPFWGLambdaFnVisitor V(KernelObj);
      V.TraverseStmt(KernelCallerFunc->getBody());
      CXXMethodDecl *WGLambdaFn = V.getLambdaFn();
      assert(WGLambdaFn && "PFWG lambda not found");
      // Mark the function that it "works" in a work group scope:
      // NOTE: In case of parallel_for_work_item the marker call itself is
      // marked with work item scope attribute, here  the '()' operator of the
      // object passed as parameter is marked. This is an optimization -
      // there are a lot of locals created at parallel_for_work_group
      // scope before calling the lambda - it is more efficient to have
      // all of them in the private address space rather then sharing via
      // the local AS. See parallel_for_work_group implementation in the
      // SYCL headers.
      if (!WGLambdaFn->hasAttr<SYCLScopeAttr>()) {
        WGLambdaFn->addAttr(SYCLScopeAttr::CreateImplicit(
            SemaRef.getASTContext(), SYCLScopeAttr::Level::WorkGroup));
        // Search and mark parallel_for_work_item calls:
        MarkWIScopeFnVisitor MarkWIScope(SemaRef.getASTContext());
        MarkWIScope.TraverseDecl(WGLambdaFn);
        // Now mark local variables declared in the PFWG lambda with work group
        // scope attribute
        addScopeAttrToLocalVars(*WGLambdaFn);
      }
    }
  }

  // Creates a DeclRefExpr to the ParmVar that represents the current field.
  Expr *createParamReferenceExpr() {
    ParmVarDecl *KernelParameter =
        DeclCreator.getParamVarDeclsForCurrentField()[0];

    QualType ParamType = KernelParameter->getOriginalType();
    Expr *DRE = SemaRef.BuildDeclRefExpr(KernelParameter, ParamType, VK_LValue,
                                         KernelCallerSrcLoc);
    return DRE;
  }

  // Creates a DeclRefExpr to the ParmVar that represents the current pointer
  // field.
  Expr *createPointerParamReferenceExpr(QualType PointerTy, bool Wrapped) {
    ParmVarDecl *KernelParameter =
        DeclCreator.getParamVarDeclsForCurrentField()[0];

    QualType ParamType = KernelParameter->getOriginalType();
    Expr *DRE = SemaRef.BuildDeclRefExpr(KernelParameter, ParamType, VK_LValue,
                                         KernelCallerSrcLoc);

    // Struct Type kernel arguments are decomposed. The pointer fields are
    // then wrapped inside a compiler generated struct. Therefore when
    // generating the initializers, we have to 'unwrap' the pointer.
    if (Wrapped) {
      CXXRecordDecl *WrapperStruct = ParamType->getAsCXXRecordDecl();
      // Pointer field wrapped inside __wrapper_class
      FieldDecl *Pointer = *(WrapperStruct->field_begin());
      DRE = buildMemberExpr(DRE, Pointer);
      ParamType = Pointer->getType();
    }

    DRE = ImplicitCastExpr::Create(SemaRef.Context, ParamType,
                                   CK_LValueToRValue, DRE, /*BasePath=*/nullptr,
                                   VK_RValue, FPOptionsOverride());

    if (PointerTy->getPointeeType().getAddressSpace() !=
        ParamType->getPointeeType().getAddressSpace())
      DRE = ImplicitCastExpr::Create(SemaRef.Context, PointerTy,
                                     CK_AddressSpaceConversion, DRE, nullptr,
                                     VK_RValue, FPOptionsOverride());

    return DRE;
  }

  Expr *createSimpleArrayParamReferenceExpr(QualType ArrayTy) {
    ParmVarDecl *KernelParameter =
        DeclCreator.getParamVarDeclsForCurrentField()[0];
    QualType ParamType = KernelParameter->getOriginalType();
    Expr *DRE = SemaRef.BuildDeclRefExpr(KernelParameter, ParamType, VK_LValue,
                                         KernelCallerSrcLoc);

    // Unwrap the array.
    CXXRecordDecl *WrapperStruct = ParamType->getAsCXXRecordDecl();
    FieldDecl *ArrayField = *(WrapperStruct->field_begin());
    return buildMemberExpr(DRE, ArrayField);
  }

  // Returns 'true' if the thing we're visiting (Based on the FD/QualType pair)
  // is an element of an array.  This will determine whether we do
  // MemberExprBases in some cases or not, AND determines how we initialize
  // values.
  bool isArrayElement(const FieldDecl *FD, QualType Ty) const {
    return !SemaRef.getASTContext().hasSameType(FD->getType(), Ty);
  }

  // Creates an initialized entity for a field/item. In the case where this is a
  // field, returns a normal member initializer, if we're in a sub-array of a MD
  // array, returns an element initializer.
  InitializedEntity getFieldEntity(FieldDecl *FD, QualType Ty) {
    if (isArrayElement(FD, Ty))
      return InitializedEntity::InitializeElement(SemaRef.getASTContext(),
                                                  ArrayInfos.back().second,
                                                  ArrayInfos.back().first);
    return InitializedEntity::InitializeMember(FD, &VarEntity);
  }

  void addFieldInit(FieldDecl *FD, QualType Ty, MultiExprArg ParamRef) {
    InitializationKind InitKind =
        InitializationKind::CreateCopy(KernelCallerSrcLoc, KernelCallerSrcLoc);
    addFieldInit(FD, Ty, ParamRef, InitKind);
  }

  void addFieldInit(FieldDecl *FD, QualType Ty, MultiExprArg ParamRef,
                    InitializationKind InitKind) {
    addFieldInit(FD, Ty, ParamRef, InitKind, getFieldEntity(FD, Ty));
  }

  void addFieldInit(FieldDecl *FD, QualType Ty, MultiExprArg ParamRef,
                    InitializationKind InitKind, InitializedEntity Entity) {
    InitializationSequence InitSeq(SemaRef, Entity, InitKind, ParamRef);
    ExprResult Init = InitSeq.Perform(SemaRef, Entity, InitKind, ParamRef);

    InitListExpr *ParentILE = CollectionInitExprs.back();
    ParentILE->updateInit(SemaRef.getASTContext(), ParentILE->getNumInits(),
                          Init.get());
  }

  void addBaseInit(const CXXBaseSpecifier &BS, QualType Ty,
                   InitializationKind InitKind) {
    InitializedEntity Entity = InitializedEntity::InitializeBase(
        SemaRef.Context, &BS, /*IsInheritedVirtualBase*/ false, &VarEntity);
    InitializationSequence InitSeq(SemaRef, Entity, InitKind, None);
    ExprResult Init = InitSeq.Perform(SemaRef, Entity, InitKind, None);

    InitListExpr *ParentILE = CollectionInitExprs.back();
    ParentILE->updateInit(SemaRef.getASTContext(), ParentILE->getNumInits(),
                          Init.get());
  }

  void addSimpleBaseInit(const CXXBaseSpecifier &BS, QualType Ty) {
    InitializationKind InitKind =
        InitializationKind::CreateCopy(KernelCallerSrcLoc, KernelCallerSrcLoc);

    InitializedEntity Entity = InitializedEntity::InitializeBase(
        SemaRef.Context, &BS, /*IsInheritedVirtualBase*/ false, &VarEntity);

    Expr *ParamRef = createParamReferenceExpr();
    InitializationSequence InitSeq(SemaRef, Entity, InitKind, ParamRef);
    ExprResult Init = InitSeq.Perform(SemaRef, Entity, InitKind, ParamRef);

    InitListExpr *ParentILE = CollectionInitExprs.back();
    ParentILE->updateInit(SemaRef.getASTContext(), ParentILE->getNumInits(),
                          Init.get());
  }

  // Adds an initializer that handles a simple initialization of a field.
  void addSimpleFieldInit(FieldDecl *FD, QualType Ty) {
    Expr *ParamRef = createParamReferenceExpr();
    addFieldInit(FD, Ty, ParamRef);
  }

  MemberExpr *buildMemberExpr(Expr *Base, ValueDecl *Member) {
    DeclAccessPair MemberDAP = DeclAccessPair::make(Member, AS_none);
    MemberExpr *Result = SemaRef.BuildMemberExpr(
        Base, /*IsArrow */ false, KernelCallerSrcLoc, NestedNameSpecifierLoc(),
        KernelCallerSrcLoc, Member, MemberDAP,
        /*HadMultipleCandidates*/ false,
        DeclarationNameInfo(Member->getDeclName(), KernelCallerSrcLoc),
        Member->getType(), VK_LValue, OK_Ordinary);
    return Result;
  }

  void addFieldMemberExpr(FieldDecl *FD, QualType Ty) {
    if (!isArrayElement(FD, Ty))
      MemberExprBases.push_back(buildMemberExpr(MemberExprBases.back(), FD));
  }

  void removeFieldMemberExpr(const FieldDecl *FD, QualType Ty) {
    if (!isArrayElement(FD, Ty))
      MemberExprBases.pop_back();
  }

  void createSpecialMethodCall(const CXXRecordDecl *RD, StringRef MethodName,
                               SmallVectorImpl<Stmt *> &AddTo) {
    CXXMethodDecl *Method = getMethodByName(RD, MethodName);
    if (!Method)
      return;

    unsigned NumParams = Method->getNumParams();
    llvm::SmallVector<Expr *, 4> ParamDREs(NumParams);
    llvm::ArrayRef<ParmVarDecl *> KernelParameters =
        DeclCreator.getParamVarDeclsForCurrentField();
    for (size_t I = 0; I < NumParams; ++I) {
      QualType ParamType = KernelParameters[I]->getOriginalType();
      ParamDREs[I] = SemaRef.BuildDeclRefExpr(KernelParameters[I], ParamType,
                                              VK_LValue, KernelCallerSrcLoc);
    }

    MemberExpr *MethodME = buildMemberExpr(MemberExprBases.back(), Method);

    QualType ResultTy = Method->getReturnType();
    ExprValueKind VK = Expr::getValueKindForType(ResultTy);
    ResultTy = ResultTy.getNonLValueExprType(SemaRef.Context);
    llvm::SmallVector<Expr *, 4> ParamStmts;
    const auto *Proto = cast<FunctionProtoType>(Method->getType());
    SemaRef.GatherArgumentsForCall(KernelCallerSrcLoc, Method, Proto, 0,
                                   ParamDREs, ParamStmts);
    // [kernel_obj or wrapper object].accessor.__init(_ValueType*,
    // range<int>, range<int>, id<int>)
    AddTo.push_back(CXXMemberCallExpr::Create(
        SemaRef.Context, MethodME, ParamStmts, ResultTy, VK, KernelCallerSrcLoc,
        FPOptionsOverride()));
  }

  // Creates an empty InitListExpr of the correct number of child-inits
  // of this to append into.
  void addCollectionInitListExpr(const CXXRecordDecl *RD) {
    const ASTRecordLayout &Info =
        SemaRef.getASTContext().getASTRecordLayout(RD);
    uint64_t NumInitExprs = Info.getFieldCount() + RD->getNumBases();
    addCollectionInitListExpr(QualType(RD->getTypeForDecl(), 0), NumInitExprs);
  }

  InitListExpr *createInitListExpr(const CXXRecordDecl *RD) {
    const ASTRecordLayout &Info =
        SemaRef.getASTContext().getASTRecordLayout(RD);
    uint64_t NumInitExprs = Info.getFieldCount() + RD->getNumBases();
    return createInitListExpr(QualType(RD->getTypeForDecl(), 0), NumInitExprs);
  }

  InitListExpr *createInitListExpr(QualType InitTy, uint64_t NumChildInits) {
    InitListExpr *ILE = new (SemaRef.getASTContext()) InitListExpr(
        SemaRef.getASTContext(), KernelCallerSrcLoc, {}, KernelCallerSrcLoc);
    ILE->reserveInits(SemaRef.getASTContext(), NumChildInits);
    ILE->setType(InitTy);

    return ILE;
  }

  // Create an empty InitListExpr of the type/size for the rest of the visitor
  // to append into.
  void addCollectionInitListExpr(QualType InitTy, uint64_t NumChildInits) {

    InitListExpr *ILE = createInitListExpr(InitTy, NumChildInits);
    InitListExpr *ParentILE = CollectionInitExprs.back();
    ParentILE->updateInit(SemaRef.getASTContext(), ParentILE->getNumInits(),
                          ILE);

    CollectionInitExprs.push_back(ILE);
  }

  // FIXME Avoid creation of kernel obj clone.
  // See https://github.com/intel/llvm/issues/1544 for details.
  static VarDecl *createKernelObjClone(ASTContext &Ctx, DeclContext *DC,
                                       const CXXRecordDecl *KernelObj) {
    TypeSourceInfo *TSInfo =
        KernelObj->isLambda() ? KernelObj->getLambdaTypeInfo() : nullptr;
    VarDecl *VD = VarDecl::Create(
        Ctx, DC, KernelObj->getLocation(), KernelObj->getLocation(),
        KernelObj->getIdentifier(), QualType(KernelObj->getTypeForDecl(), 0),
        TSInfo, SC_None);

    return VD;
  }

  const llvm::StringLiteral getInitMethodName() const {
    bool IsSIMDKernel = isESIMDKernelType(KernelObj);
    return IsSIMDKernel ? InitESIMDMethodName : InitMethodName;
  }

  // Default inits the type, then calls the init-method in the body.
  bool handleSpecialType(FieldDecl *FD, QualType Ty) {
    addFieldInit(FD, Ty, None,
                 InitializationKind::CreateDefault(KernelCallerSrcLoc));

    addFieldMemberExpr(FD, Ty);

    const auto *RecordDecl = Ty->getAsCXXRecordDecl();
    createSpecialMethodCall(RecordDecl, getInitMethodName(), BodyStmts);
    CXXMethodDecl *FinalizeMethod =
        getMethodByName(RecordDecl, FinalizeMethodName);
    // A finalize-method is expected for stream class.
    if (!FinalizeMethod && Util::isSyclStreamType(Ty))
      SemaRef.Diag(FD->getLocation(), diag::err_sycl_expected_finalize_method);
    else
      createSpecialMethodCall(RecordDecl, FinalizeMethodName, FinalizeStmts);

    removeFieldMemberExpr(FD, Ty);

    return true;
  }

  bool handleSpecialType(const CXXBaseSpecifier &BS, QualType Ty) {
    const auto *RecordDecl = Ty->getAsCXXRecordDecl();
    addBaseInit(BS, Ty, InitializationKind::CreateDefault(KernelCallerSrcLoc));
    createSpecialMethodCall(RecordDecl, getInitMethodName(), BodyStmts);
    return true;
  }

  // Generate __init call for kernel handler argument
  void handleSpecialType(QualType KernelHandlerTy) {
    DeclRefExpr *KernelHandlerCloneRef =
        DeclRefExpr::Create(SemaRef.Context, NestedNameSpecifierLoc(),
                            KernelCallerSrcLoc, KernelHandlerClone, false,
                            DeclarationNameInfo(), KernelHandlerTy, VK_LValue);
    const auto *RecordDecl =
        KernelHandlerClone->getType()->getAsCXXRecordDecl();
    MemberExprBases.push_back(KernelHandlerCloneRef);
    createSpecialMethodCall(RecordDecl, InitSpecConstantsBuffer, BodyStmts);
    MemberExprBases.pop_back();
  }

  void createKernelHandlerClone(ASTContext &Ctx, DeclContext *DC,
                                ParmVarDecl *KernelHandlerArg) {
    QualType Ty = KernelHandlerArg->getType();
    TypeSourceInfo *TSInfo = Ctx.getTrivialTypeSourceInfo(Ty);
    KernelHandlerClone =
        VarDecl::Create(Ctx, DC, KernelCallerSrcLoc, KernelCallerSrcLoc,
                        KernelHandlerArg->getIdentifier(), Ty, TSInfo, SC_None);

    // Default initialize clone
    InitializedEntity VarEntity =
        InitializedEntity::InitializeVariable(KernelHandlerClone);
    InitializationKind InitKind =
        InitializationKind::CreateDefault(KernelCallerSrcLoc);
    InitializationSequence InitSeq(SemaRef, VarEntity, InitKind, None);
    ExprResult Init = InitSeq.Perform(SemaRef, VarEntity, InitKind, None);
    KernelHandlerClone->setInit(
        SemaRef.MaybeCreateExprWithCleanups(Init.get()));
    KernelHandlerClone->setInitStyle(VarDecl::CallInit);
  }

public:
  static constexpr const bool VisitInsideSimpleContainers = false;
  SyclKernelBodyCreator(Sema &S, SyclKernelDeclCreator &DC,
                        const CXXRecordDecl *KernelObj,
                        FunctionDecl *KernelCallerFunc)
      : SyclKernelFieldHandler(S), DeclCreator(DC),
        KernelObjClone(createKernelObjClone(S.getASTContext(),
                                            DC.getKernelDecl(), KernelObj)),
        VarEntity(InitializedEntity::InitializeVariable(KernelObjClone)),
        KernelObj(KernelObj), KernelCallerFunc(KernelCallerFunc),
        KernelCallerSrcLoc(KernelCallerFunc->getLocation()) {
    CollectionInitExprs.push_back(createInitListExpr(KernelObj));
    markParallelWorkItemCalls();

    Stmt *DS = new (S.Context) DeclStmt(DeclGroupRef(KernelObjClone),
                                        KernelCallerSrcLoc, KernelCallerSrcLoc);
    BodyStmts.push_back(DS);
    DeclRefExpr *KernelObjCloneRef = DeclRefExpr::Create(
        S.Context, NestedNameSpecifierLoc(), KernelCallerSrcLoc, KernelObjClone,
        false, DeclarationNameInfo(), QualType(KernelObj->getTypeForDecl(), 0),
        VK_LValue);
    MemberExprBases.push_back(KernelObjCloneRef);
  }

  ~SyclKernelBodyCreator() {
    CompoundStmt *KernelBody = createKernelBody();
    DeclCreator.setBody(KernelBody);
  }

  bool handleSyclAccessorType(FieldDecl *FD, QualType Ty) final {
    return handleSpecialType(FD, Ty);
  }

  bool handleSyclAccessorType(const CXXRecordDecl *, const CXXBaseSpecifier &BS,
                              QualType Ty) final {
    return handleSpecialType(BS, Ty);
  }

  bool handleSyclSamplerType(FieldDecl *FD, QualType Ty) final {
    return handleSpecialType(FD, Ty);
  }

  bool handleSyclSpecConstantType(FieldDecl *FD, QualType Ty) final {
    return handleSpecialType(FD, Ty);
  }

  bool handleSyclStreamType(FieldDecl *FD, QualType Ty) final {
    return handleSpecialType(FD, Ty);
  }

  bool handleSyclStreamType(const CXXRecordDecl *, const CXXBaseSpecifier &BS,
                            QualType Ty) final {
    // FIXME SYCL stream should be usable as a base type
    // See https://github.com/intel/llvm/issues/1552
    return true;
  }

  bool handleSyclHalfType(FieldDecl *FD, QualType Ty) final {
    addSimpleFieldInit(FD, Ty);
    return true;
  }

  bool handlePointerType(FieldDecl *FD, QualType FieldTy) final {
    Expr *PointerRef =
        createPointerParamReferenceExpr(FieldTy, StructDepth != 0);
    addFieldInit(FD, FieldTy, PointerRef);
    return true;
  }

  bool handleSimpleArrayType(FieldDecl *FD, QualType FieldTy) final {
    Expr *ArrayRef = createSimpleArrayParamReferenceExpr(FieldTy);
    InitializationKind InitKind = InitializationKind::CreateDirect({}, {}, {});

    InitializedEntity Entity =
        InitializedEntity::InitializeMember(FD, &VarEntity, /*Implicit*/ true);

    addFieldInit(FD, FieldTy, ArrayRef, InitKind, Entity);
    return true;
  }

  bool handleNonDecompStruct(const CXXRecordDecl *, FieldDecl *FD,
                             QualType Ty) final {
    addSimpleFieldInit(FD, Ty);
    return true;
  }

  bool handleNonDecompStruct(const CXXRecordDecl *Base,
                             const CXXBaseSpecifier &BS, QualType Ty) final {
    addSimpleBaseInit(BS, Ty);
    return true;
  }

  bool handleScalarType(FieldDecl *FD, QualType FieldTy) final {
    addSimpleFieldInit(FD, FieldTy);
    return true;
  }

  bool handleUnionType(FieldDecl *FD, QualType FieldTy) final {
    addSimpleFieldInit(FD, FieldTy);
    return true;
  }

  // Default inits the type, then calls the init-method in the body
  void handleSyclKernelHandlerType(ParmVarDecl *KernelHandlerArg) {

    // Create and default initialize local clone of kernel handler
    createKernelHandlerClone(SemaRef.getASTContext(),
                             DeclCreator.getKernelDecl(), KernelHandlerArg);

    // Add declaration statement to openCL kernel body
    Stmt *DS =
        new (SemaRef.Context) DeclStmt(DeclGroupRef(KernelHandlerClone),
                                       KernelCallerSrcLoc, KernelCallerSrcLoc);
    BodyStmts.push_back(DS);

    // Generate
    // KernelHandlerClone.__init_specialization_constants_buffer(specialization_constants_buffer)
    // call if target does not have native support for specialization constants.
    // Here, specialization_constants_buffer is the compiler generated kernel
    // argument of type char*.
    if (!isDefaultSPIRArch(SemaRef.Context))
      handleSpecialType(KernelHandlerArg->getType());
  }

  bool enterStruct(const CXXRecordDecl *RD, FieldDecl *FD, QualType Ty) final {
    ++StructDepth;
    addCollectionInitListExpr(Ty->getAsCXXRecordDecl());

    addFieldMemberExpr(FD, Ty);
    return true;
  }

  bool leaveStruct(const CXXRecordDecl *, FieldDecl *FD, QualType Ty) final {
    --StructDepth;
    CollectionInitExprs.pop_back();

    removeFieldMemberExpr(FD, Ty);
    return true;
  }

  bool enterStruct(const CXXRecordDecl *RD, const CXXBaseSpecifier &BS,
                   QualType) final {
    ++StructDepth;

    CXXCastPath BasePath;
    QualType DerivedTy(RD->getTypeForDecl(), 0);
    QualType BaseTy = BS.getType();
    SemaRef.CheckDerivedToBaseConversion(DerivedTy, BaseTy, KernelCallerSrcLoc,
                                         SourceRange(), &BasePath,
                                         /*IgnoreBaseAccess*/ true);
    auto Cast = ImplicitCastExpr::Create(
        SemaRef.Context, BaseTy, CK_DerivedToBase, MemberExprBases.back(),
        /* CXXCastPath=*/&BasePath, VK_LValue, FPOptionsOverride());
    MemberExprBases.push_back(Cast);

    addCollectionInitListExpr(BaseTy->getAsCXXRecordDecl());
    return true;
  }

  bool leaveStruct(const CXXRecordDecl *RD, const CXXBaseSpecifier &BS,
                   QualType) final {
    --StructDepth;
    MemberExprBases.pop_back();
    CollectionInitExprs.pop_back();
    return true;
  }

  bool enterArray(FieldDecl *FD, QualType ArrayType,
                  QualType ElementType) final {
    uint64_t ArraySize = SemaRef.getASTContext()
                             .getAsConstantArrayType(ArrayType)
                             ->getSize()
                             .getZExtValue();
    addCollectionInitListExpr(ArrayType, ArraySize);
    ArrayInfos.emplace_back(getFieldEntity(FD, ArrayType), 0);

    // If this is the top-level array, we need to make a MemberExpr in addition
    // to an array subscript.
    addFieldMemberExpr(FD, ArrayType);
    return true;
  }

  bool nextElement(QualType, uint64_t Index) final {
    ArrayInfos.back().second = Index;

    // Pop off the last member expr base.
    if (Index != 0)
      MemberExprBases.pop_back();

    QualType SizeT = SemaRef.getASTContext().getSizeType();

    llvm::APInt IndexVal{
        static_cast<unsigned>(SemaRef.getASTContext().getTypeSize(SizeT)),
        Index, SizeT->isSignedIntegerType()};

    auto IndexLiteral = IntegerLiteral::Create(
        SemaRef.getASTContext(), IndexVal, SizeT, KernelCallerSrcLoc);

    ExprResult IndexExpr = SemaRef.CreateBuiltinArraySubscriptExpr(
        MemberExprBases.back(), KernelCallerSrcLoc, IndexLiteral,
        KernelCallerSrcLoc);

    assert(!IndexExpr.isInvalid());
    MemberExprBases.push_back(IndexExpr.get());
    return true;
  }

  bool leaveArray(FieldDecl *FD, QualType ArrayType,
                  QualType ElementType) final {
    CollectionInitExprs.pop_back();
    ArrayInfos.pop_back();

    assert(
        !SemaRef.getASTContext().getAsConstantArrayType(ArrayType)->getSize() ==
            0 &&
        "Constant arrays must have at least 1 element");
    // Remove the IndexExpr.
    MemberExprBases.pop_back();

    // Remove the field access expr as well.
    removeFieldMemberExpr(FD, ArrayType);
    return true;
  }

  using SyclKernelFieldHandler::handleSyclHalfType;
  using SyclKernelFieldHandler::handleSyclSamplerType;
};

class SyclKernelIntHeaderCreator : public SyclKernelFieldHandler {
  SYCLIntegrationHeader &Header;
  int64_t CurOffset = 0;
  llvm::SmallVector<size_t, 16> ArrayBaseOffsets;
  int StructDepth = 0;

  // A series of functions to calculate the change in offset based on the type.
  int64_t offsetOf(const FieldDecl *FD, QualType ArgTy) const {
    return isArrayElement(FD, ArgTy)
               ? 0
               : SemaRef.getASTContext().getFieldOffset(FD) / 8;
  }

  int64_t offsetOf(const CXXRecordDecl *RD, const CXXRecordDecl *Base) const {
    const ASTRecordLayout &Layout =
        SemaRef.getASTContext().getASTRecordLayout(RD);
    return Layout.getBaseClassOffset(Base).getQuantity();
  }

  void addParam(const FieldDecl *FD, QualType ArgTy,
                SYCLIntegrationHeader::kernel_param_kind_t Kind) {
    addParam(ArgTy, Kind, offsetOf(FD, ArgTy));
  }
  void addParam(QualType ArgTy, SYCLIntegrationHeader::kernel_param_kind_t Kind,
                uint64_t OffsetAdj) {
    uint64_t Size;
    Size = SemaRef.getASTContext().getTypeSizeInChars(ArgTy).getQuantity();
    Header.addParamDesc(Kind, static_cast<unsigned>(Size),
                        static_cast<unsigned>(CurOffset + OffsetAdj));
  }

  // Returns 'true' if the thing we're visiting (Based on the FD/QualType pair)
  // is an element of an array.  This will determine whether we do
  // MemberExprBases in some cases or not, AND determines how we initialize
  // values.
  bool isArrayElement(const FieldDecl *FD, QualType Ty) const {
    return !SemaRef.getASTContext().hasSameType(FD->getType(), Ty);
  }

  // Sets a flag if the kernel is a parallel_for that calls the
  // free function API "this_item".
  void setThisItemIsCalled(FunctionDecl *KernelFunc) {
    if (getKernelInvocationKind(KernelFunc) != InvokeParallelFor)
      return;

    // The call graph for this translation unit.
    CallGraph SYCLCG;
    SYCLCG.addToCallGraph(SemaRef.getASTContext().getTranslationUnitDecl());
    using ChildParentPair =
        std::pair<const FunctionDecl *, const FunctionDecl *>;
    llvm::SmallPtrSet<const FunctionDecl *, 16> Visited;
    llvm::SmallVector<ChildParentPair, 16> WorkList;
    WorkList.push_back({KernelFunc, nullptr});

    while (!WorkList.empty()) {
      const FunctionDecl *FD = WorkList.back().first;
      WorkList.pop_back();
      if (!Visited.insert(FD).second)
        continue; // We've already seen this Decl

      // Check whether this call is to free functions (sycl::this_item(),
      // this_id, etc.).
      if (Util::isSyclFunction(FD, "this_id")) {
        Header.setCallsThisId(true);
        return;
      }
      if (Util::isSyclFunction(FD, "this_item")) {
        Header.setCallsThisItem(true);
        return;
      }
      if (Util::isSyclFunction(FD, "this_nd_item")) {
        Header.setCallsThisNDItem(true);
        return;
      }
      if (Util::isSyclFunction(FD, "this_group")) {
        Header.setCallsThisGroup(true);
        return;
      }

      CallGraphNode *N = SYCLCG.getNode(FD);
      if (!N)
        continue;

      for (const CallGraphNode *CI : *N) {
        if (auto *Callee = dyn_cast<FunctionDecl>(CI->getDecl())) {
          Callee = Callee->getMostRecentDecl();
          if (!Visited.count(Callee))
            WorkList.push_back({Callee, FD});
        }
      }
    }
  }

public:
  static constexpr const bool VisitInsideSimpleContainers = false;
  SyclKernelIntHeaderCreator(Sema &S, SYCLIntegrationHeader &H,
                             const CXXRecordDecl *KernelObj, QualType NameType,
                             StringRef Name, StringRef StableName,
                             FunctionDecl *KernelFunc)
      : SyclKernelFieldHandler(S), Header(H) {
    bool IsSIMDKernel = isESIMDKernelType(KernelObj);
    Header.startKernel(Name, NameType, StableName, KernelObj->getLocation(),
                       IsSIMDKernel);
    setThisItemIsCalled(KernelFunc);
  }

  bool handleSyclAccessorType(const CXXRecordDecl *RD,
                              const CXXBaseSpecifier &BC,
                              QualType FieldTy) final {
    const auto *AccTy =
        cast<ClassTemplateSpecializationDecl>(FieldTy->getAsRecordDecl());
    assert(AccTy->getTemplateArgs().size() >= 2 &&
           "Incorrect template args for Accessor Type");
    int Dims = static_cast<int>(
        AccTy->getTemplateArgs()[1].getAsIntegral().getExtValue());
    int Info = getAccessTarget(AccTy) | (Dims << 11);
    Header.addParamDesc(SYCLIntegrationHeader::kind_accessor, Info,
                        CurOffset +
                            offsetOf(RD, BC.getType()->getAsCXXRecordDecl()));
    return true;
  }

  bool handleSyclAccessorType(FieldDecl *FD, QualType FieldTy) final {
    const auto *AccTy =
        cast<ClassTemplateSpecializationDecl>(FieldTy->getAsRecordDecl());
    assert(AccTy->getTemplateArgs().size() >= 2 &&
           "Incorrect template args for Accessor Type");
    int Dims = static_cast<int>(
        AccTy->getTemplateArgs()[1].getAsIntegral().getExtValue());
    int Info = getAccessTarget(AccTy) | (Dims << 11);

    Header.addParamDesc(SYCLIntegrationHeader::kind_accessor, Info,
                        CurOffset + offsetOf(FD, FieldTy));
    return true;
  }

  bool handleSyclSamplerType(FieldDecl *FD, QualType FieldTy) final {
    const auto *SamplerTy = FieldTy->getAsCXXRecordDecl();
    assert(SamplerTy && "Sampler type must be a C++ record type");
    CXXMethodDecl *InitMethod = getMethodByName(SamplerTy, InitMethodName);
    assert(InitMethod && "sampler must have __init method");

    // sampler __init method has only one argument
    const ParmVarDecl *SamplerArg = InitMethod->getParamDecl(0);
    assert(SamplerArg && "sampler __init method must have sampler parameter");

    // For samplers, we do some special work to ONLY initialize the first item
    // to the InitMethod as a performance improvement presumably, so the normal
    // offsetOf calculation wouldn't work correctly. Therefore, we need to call
    // a version of addParam where we calculate the offset based on the true
    // FieldDecl/FieldType pair, rather than the SampleArg type.
    addParam(SamplerArg->getType(), SYCLIntegrationHeader::kind_sampler,
             offsetOf(FD, FieldTy));
    return true;
  }

  bool handleSyclSpecConstantType(FieldDecl *FD, QualType FieldTy) final {
    const TemplateArgumentList &TemplateArgs =
        cast<ClassTemplateSpecializationDecl>(FieldTy->getAsRecordDecl())
            ->getTemplateInstantiationArgs();
    assert(TemplateArgs.size() == 2 &&
           "Incorrect template args for spec constant type");
    // Get specialization constant ID type, which is the second template
    // argument.
    QualType SpecConstIDTy = TemplateArgs.get(1).getAsType().getCanonicalType();
    const std::string SpecConstName = SYCLUniqueStableNameExpr::ComputeName(
        SemaRef.getASTContext(), SpecConstIDTy);
    Header.addSpecConstant(SpecConstName, SpecConstIDTy);
    return true;
  }

  bool handlePointerType(FieldDecl *FD, QualType FieldTy) final {
    addParam(FD, FieldTy,
             ((StructDepth) ? SYCLIntegrationHeader::kind_std_layout
                            : SYCLIntegrationHeader::kind_pointer));
    return true;
  }

  bool handleScalarType(FieldDecl *FD, QualType FieldTy) final {
    addParam(FD, FieldTy, SYCLIntegrationHeader::kind_std_layout);
    return true;
  }

  bool handleSimpleArrayType(FieldDecl *FD, QualType FieldTy) final {
    // Arrays are always wrapped inside of structs, so just treat it as a simple
    // struct.
    addParam(FD, FieldTy, SYCLIntegrationHeader::kind_std_layout);
    return true;
  }

  bool handleNonDecompStruct(const CXXRecordDecl *, FieldDecl *FD,
                             QualType Ty) final {
    addParam(FD, Ty, SYCLIntegrationHeader::kind_std_layout);
    return true;
  }

  bool handleNonDecompStruct(const CXXRecordDecl *Base,
                             const CXXBaseSpecifier &, QualType Ty) final {
    addParam(Ty, SYCLIntegrationHeader::kind_std_layout,
             offsetOf(Base, Ty->getAsCXXRecordDecl()));
    return true;
  }

  bool handleUnionType(FieldDecl *FD, QualType FieldTy) final {
    return handleScalarType(FD, FieldTy);
  }

  bool handleSyclStreamType(FieldDecl *FD, QualType FieldTy) final {
    addParam(FD, FieldTy, SYCLIntegrationHeader::kind_stream);
    return true;
  }

  bool handleSyclStreamType(const CXXRecordDecl *, const CXXBaseSpecifier &BC,
                            QualType FieldTy) final {
    // FIXME SYCL stream should be usable as a base type
    // See https://github.com/intel/llvm/issues/1552
    return true;
  }

  bool handleSyclHalfType(FieldDecl *FD, QualType FieldTy) final {
    addParam(FD, FieldTy, SYCLIntegrationHeader::kind_std_layout);
    return true;
  }

  void handleSyclKernelHandlerType(QualType Ty) {
    // The compiler generated kernel argument used to initialize SYCL 2020
    // specialization constants, `specialization_constants_buffer`, should
    // have corresponding entry in integration header. This argument is
    // only generated when target has no native support for specialization
    // constants.
    ASTContext &Context = SemaRef.getASTContext();
    if (isDefaultSPIRArch(Context))
      return;

    // Offset is zero since kernel_handler argument is not part of
    // kernel object (i.e. it is not captured)
    addParam(Context.getPointerType(Context.CharTy),
             SYCLIntegrationHeader::kind_specialization_constants_buffer, 0);
  }

  bool enterStruct(const CXXRecordDecl *, FieldDecl *FD, QualType Ty) final {
    ++StructDepth;
    CurOffset += offsetOf(FD, Ty);
    return true;
  }

  bool leaveStruct(const CXXRecordDecl *, FieldDecl *FD, QualType Ty) final {
    --StructDepth;
    CurOffset -= offsetOf(FD, Ty);
    return true;
  }

  bool enterStruct(const CXXRecordDecl *RD, const CXXBaseSpecifier &BS,
                   QualType) final {
    CurOffset += offsetOf(RD, BS.getType()->getAsCXXRecordDecl());
    return true;
  }

  bool leaveStruct(const CXXRecordDecl *RD, const CXXBaseSpecifier &BS,
                   QualType) final {
    CurOffset -= offsetOf(RD, BS.getType()->getAsCXXRecordDecl());
    return true;
  }

  bool enterArray(FieldDecl *FD, QualType ArrayTy, QualType) final {
    ArrayBaseOffsets.push_back(CurOffset + offsetOf(FD, ArrayTy));
    return true;
  }

  bool nextElement(QualType ET, uint64_t Index) final {
    int64_t Size = SemaRef.getASTContext().getTypeSizeInChars(ET).getQuantity();
    CurOffset = ArrayBaseOffsets.back() + Size * Index;
    return true;
  }

  bool leaveArray(FieldDecl *FD, QualType ArrayTy, QualType) final {
    CurOffset = ArrayBaseOffsets.pop_back_val();
    CurOffset -= offsetOf(FD, ArrayTy);
    return true;
  }

  using SyclKernelFieldHandler::enterStruct;
  using SyclKernelFieldHandler::handleSyclHalfType;
  using SyclKernelFieldHandler::handleSyclSamplerType;
  using SyclKernelFieldHandler::leaveStruct;
};

class SyclKernelIntFooterCreator : public SyclKernelFieldHandler {
  SYCLIntegrationFooter &Footer;

public:
  SyclKernelIntFooterCreator(Sema &S, SYCLIntegrationFooter &F)
      : SyclKernelFieldHandler(S), Footer(F) {
    (void)Footer; // workaround for unused field warning
  }
};

} // namespace

class SYCLKernelNameTypeVisitor
    : public TypeVisitor<SYCLKernelNameTypeVisitor>,
      public ConstTemplateArgumentVisitor<SYCLKernelNameTypeVisitor> {
  Sema &S;
  SourceLocation KernelInvocationFuncLoc;
  QualType KernelNameType;
  using InnerTypeVisitor = TypeVisitor<SYCLKernelNameTypeVisitor>;
  using InnerTemplArgVisitor =
      ConstTemplateArgumentVisitor<SYCLKernelNameTypeVisitor>;
  bool IsInvalid = false;

  void VisitTemplateArgs(ArrayRef<TemplateArgument> Args) {
    for (auto &A : Args)
      Visit(A);
  }

public:
  SYCLKernelNameTypeVisitor(Sema &S, SourceLocation KernelInvocationFuncLoc,
                            QualType KernelNameType)
      : S(S), KernelInvocationFuncLoc(KernelInvocationFuncLoc),
        KernelNameType(KernelNameType) {}

  bool isValid() { return !IsInvalid; }

  void Visit(QualType T) {
    if (T.isNull())
      return;

    const CXXRecordDecl *RD = T->getAsCXXRecordDecl();
    // If KernelNameType has template args visit each template arg via
    // ConstTemplateArgumentVisitor
    if (const auto *TSD =
            dyn_cast_or_null<ClassTemplateSpecializationDecl>(RD)) {
      ArrayRef<TemplateArgument> Args = TSD->getTemplateArgs().asArray();

      VisitTemplateArgs(Args);
    } else {
      InnerTypeVisitor::Visit(T.getTypePtr());
    }
  }

  void Visit(const TemplateArgument &TA) {
    if (TA.isNull())
      return;
    InnerTemplArgVisitor::Visit(TA);
  }

  void VisitBuiltinType(const BuiltinType *TT) {
    if (TT->isNullPtrType()) {
      S.Diag(KernelInvocationFuncLoc, diag::err_nullptr_t_type_in_sycl_kernel)
          << KernelNameType;

      IsInvalid = true;
    }
    return;
  }

  void VisitTagType(const TagType *TT) {
    return DiagnoseKernelNameType(TT->getDecl());
  }

  void DiagnoseKernelNameType(const NamedDecl *DeclNamed) {
    /*
    This is a helper function which throws an error if the kernel name
    declaration is:
      * declared within namespace 'std' (at any level)
        e.g., namespace std { namespace literals { class Whatever; } }
        h.single_task<std::literals::Whatever>([]() {});
      * declared within a function
        e.g., void foo() { struct S { int i; };
        h.single_task<S>([]() {}); }
      * declared within another tag
        e.g., struct S { struct T { int i } t; };
        h.single_task<S::T>([]() {});
    */

    if (const auto *ED = dyn_cast<EnumDecl>(DeclNamed)) {
      if (!ED->isScoped() && !ED->isFixed()) {
        S.Diag(KernelInvocationFuncLoc, diag::err_sycl_kernel_incorrectly_named)
            << /* unscoped enum requires fixed underlying type */ 1
            << DeclNamed;
        IsInvalid = true;
      }
    }

    bool UnnamedLambdaEnabled =
        S.getASTContext().getLangOpts().SYCLUnnamedLambda;
    const DeclContext *DeclCtx = DeclNamed->getDeclContext();
    if (DeclCtx && !UnnamedLambdaEnabled) {

      // Check if the kernel name declaration is declared within namespace
      // "std" (at any level).
      while (!DeclCtx->isTranslationUnit() && isa<NamespaceDecl>(DeclCtx)) {
        const auto *NSDecl = cast<NamespaceDecl>(DeclCtx);
        if (NSDecl->isStdNamespace()) {
          S.Diag(KernelInvocationFuncLoc,
                 diag::err_invalid_std_type_in_sycl_kernel)
              << KernelNameType << DeclNamed;
          IsInvalid = true;
          return;
        }
        DeclCtx = DeclCtx->getParent();
      }

      // Check if the kernel name is a Tag declaration
      // local to a non-namespace scope (i.e. Inside a function or within
      // another Tag etc).
      if (!DeclCtx->isTranslationUnit() && !isa<NamespaceDecl>(DeclCtx)) {
        if (const auto *Tag = dyn_cast<TagDecl>(DeclNamed)) {
          bool UnnamedLambdaUsed = Tag->getIdentifier() == nullptr;

          if (UnnamedLambdaUsed) {
            S.Diag(KernelInvocationFuncLoc,
                   diag::err_sycl_kernel_incorrectly_named)
                << /* unnamed lambda used */ 2 << KernelNameType;

            IsInvalid = true;
            return;
          }
          // Check if the declaration is completely defined within a
          // function or class/struct.

          if (Tag->isCompleteDefinition()) {
            S.Diag(KernelInvocationFuncLoc,
                   diag::err_sycl_kernel_incorrectly_named)
                << /* kernel name should be globally visible */ 0
                << KernelNameType;

            IsInvalid = true;
          } else {
            S.Diag(KernelInvocationFuncLoc, diag::warn_sycl_implicit_decl);
            S.Diag(DeclNamed->getLocation(), diag::note_previous_decl)
                << DeclNamed->getName();
          }
        }
      }
    }
  }

  void VisitTypeTemplateArgument(const TemplateArgument &TA) {
    QualType T = TA.getAsType();
    if (const auto *ET = T->getAs<EnumType>())
      VisitTagType(ET);
    else
      Visit(T);
  }

  void VisitIntegralTemplateArgument(const TemplateArgument &TA) {
    QualType T = TA.getIntegralType();
    if (const EnumType *ET = T->getAs<EnumType>())
      VisitTagType(ET);
  }

  void VisitTemplateTemplateArgument(const TemplateArgument &TA) {
    TemplateDecl *TD = TA.getAsTemplate().getAsTemplateDecl();
    assert(TD && "template declaration must be available");
    TemplateParameterList *TemplateParams = TD->getTemplateParameters();
    for (NamedDecl *P : *TemplateParams) {
      if (NonTypeTemplateParmDecl *TemplateParam =
              dyn_cast<NonTypeTemplateParmDecl>(P))
        if (const EnumType *ET = TemplateParam->getType()->getAs<EnumType>())
          VisitTagType(ET);
    }
  }

  void VisitPackTemplateArgument(const TemplateArgument &TA) {
    VisitTemplateArgs(TA.getPackAsArray());
  }
};

void Sema::CheckSYCLKernelCall(FunctionDecl *KernelFunc, SourceRange CallLoc,
                               ArrayRef<const Expr *> Args) {
  // FIXME: In place until the library works around its 'host' invocation
  // issues.
  if (!LangOpts.SYCLIsDevice)
    return;
  const CXXRecordDecl *KernelObj = getKernelObjectType(KernelFunc);
  QualType KernelNameType =
      calculateKernelNameType(getASTContext(), KernelFunc);
  if (!KernelObj) {
    Diag(Args[0]->getExprLoc(), diag::err_sycl_kernel_not_function_object);
    KernelFunc->setInvalidDecl();
    return;
  }

  if (KernelObj->isLambda()) {
    for (const LambdaCapture &LC : KernelObj->captures())
      if (LC.capturesThis() && LC.isImplicit()) {
        Diag(LC.getLocation(), diag::err_implicit_this_capture);
        Diag(CallLoc.getBegin(), diag::note_used_here);
        KernelFunc->setInvalidDecl();
      }
  }

  // check that calling kernel conforms to spec
  QualType KernelParamTy = KernelFunc->getParamDecl(0)->getType();
  if (KernelParamTy->isReferenceType()) {
    // passing by reference, so emit warning if not using SYCL 2020
    if (LangOpts.getSYCLVersion() < LangOptions::SYCL_2020)
      Diag(KernelFunc->getLocation(), diag::warn_sycl_pass_by_reference_future);
  } else {
    // passing by value.  emit warning if using SYCL 2020 or greater
    if (LangOpts.getSYCLVersion() > LangOptions::SYCL_2017)
      Diag(KernelFunc->getLocation(), diag::warn_sycl_pass_by_value_deprecated);
  }

  // Do not visit invalid kernel object.
  if (KernelObj->isInvalidDecl())
    return;

  SyclKernelDecompMarker DecompMarker(*this);
  SyclKernelFieldChecker FieldChecker(*this);
  SyclKernelUnionChecker UnionChecker(*this);

  bool IsSIMDKernel = isESIMDKernelType(KernelObj);
  SyclKernelArgsSizeChecker ArgsSizeChecker(*this, Args[0]->getExprLoc(),
                                            IsSIMDKernel);

  KernelObjVisitor Visitor{*this};
  SYCLKernelNameTypeVisitor KernelNameTypeVisitor(*this, Args[0]->getExprLoc(),
                                                  KernelNameType);

  DiagnosingSYCLKernel = true;

  // Emit diagnostics for SYCL device kernels only
  if (LangOpts.SYCLIsDevice)
    KernelNameTypeVisitor.Visit(KernelNameType.getCanonicalType());
  Visitor.VisitRecordBases(KernelObj, FieldChecker, UnionChecker, DecompMarker);
  Visitor.VisitRecordFields(KernelObj, FieldChecker, UnionChecker,
                            DecompMarker);
  // ArgSizeChecker needs to happen after DecompMarker has completed, since it
  // cares about the decomp attributes. DecompMarker cannot run before the
  // others, since it counts on the FieldChecker to make sure it is visiting
  // valid arrays/etc. Thus, ArgSizeChecker has its own visitation.
  if (FieldChecker.isValid() && UnionChecker.isValid()) {
    Visitor.VisitRecordBases(KernelObj, ArgsSizeChecker);
    Visitor.VisitRecordFields(KernelObj, ArgsSizeChecker);
  }
  DiagnosingSYCLKernel = false;
  // Set the kernel function as invalid, if any of the checkers fail validation.
  if (!FieldChecker.isValid() || !UnionChecker.isValid() ||
      !KernelNameTypeVisitor.isValid())
    KernelFunc->setInvalidDecl();
}

// For a wrapped parallel_for, copy attributes from original
// kernel to wrapped kernel.
void Sema::copySYCLKernelAttrs(const CXXRecordDecl *KernelObj) {
  // Get the operator() function of the wrapper.
  CXXMethodDecl *OpParens = getOperatorParens(KernelObj);
  assert(OpParens && "invalid kernel object");

  typedef std::pair<FunctionDecl *, FunctionDecl *> ChildParentPair;
  llvm::SmallPtrSet<FunctionDecl *, 16> Visited;
  llvm::SmallVector<ChildParentPair, 16> WorkList;
  WorkList.push_back({OpParens, nullptr});
  FunctionDecl *KernelBody = nullptr;

  CallGraph SYCLCG;
  SYCLCG.addToCallGraph(getASTContext().getTranslationUnitDecl());
  while (!WorkList.empty()) {
    FunctionDecl *FD = WorkList.back().first;
    FunctionDecl *ParentFD = WorkList.back().second;

    if ((ParentFD == OpParens) && isSYCLKernelBodyFunction(FD)) {
      KernelBody = FD;
      break;
    }

    WorkList.pop_back();
    if (!Visited.insert(FD).second)
      continue; // We've already seen this Decl

    CallGraphNode *N = SYCLCG.getNode(FD);
    if (!N)
      continue;

    for (const CallGraphNode *CI : *N) {
      if (auto *Callee = dyn_cast<FunctionDecl>(CI->getDecl())) {
        Callee = Callee->getMostRecentDecl();
        if (!Visited.count(Callee))
          WorkList.push_back({Callee, FD});
      }
    }
  }

  assert(KernelBody && "improper parallel_for wrap");
  if (KernelBody) {
    llvm::SmallVector<Attr *, 4> Attrs;
    collectSYCLAttributes(*this, KernelBody, Attrs, /*DirectlyCalled*/ true);
    if (!Attrs.empty())
      llvm::for_each(Attrs, [OpParens](Attr *A) { OpParens->addAttr(A); });
  }
}

// Generates the OpenCL kernel using KernelCallerFunc (kernel caller
// function) defined is SYCL headers.
// Generated OpenCL kernel contains the body of the kernel caller function,
// receives OpenCL like parameters and additionally does some manipulation to
// initialize captured lambda/functor fields with these parameters.
// SYCL runtime marks kernel caller function with sycl_kernel attribute.
// To be able to generate OpenCL kernel from KernelCallerFunc we put
// the following requirements to the function which SYCL runtime can mark with
// sycl_kernel attribute:
//   - Must be template function with at least two template parameters.
//     First parameter must represent "unique kernel name"
//     Second parameter must be the function object type
//   - Must have only one function parameter - function object.
//
// Example of kernel caller function:
//   template <typename KernelName, typename KernelType/*, ...*/>
//   __attribute__((sycl_kernel)) void kernel_caller_function(KernelType
//                                                            KernelFuncObj) {
//     KernelFuncObj();
//   }
//
//
void Sema::ConstructOpenCLKernel(FunctionDecl *KernelCallerFunc,
                                 MangleContext &MC) {
  // The first argument to the KernelCallerFunc is the lambda object.
  const CXXRecordDecl *KernelObj = getKernelObjectType(KernelCallerFunc);
  assert(KernelObj && "invalid kernel caller");

  // Do not visit invalid kernel object.
  if (KernelObj->isInvalidDecl())
    return;

  // Calculate both names, since Integration headers need both.
  std::string CalculatedName, StableName;
  std::tie(CalculatedName, StableName) =
      constructKernelName(*this, KernelCallerFunc, MC);
  StringRef KernelName(getLangOpts().SYCLUnnamedLambda ? StableName
                                                       : CalculatedName);

  // Attributes of a user-written SYCL kernel must be copied to the internally
  // generated alternative kernel, identified by a known string in its name.
  if (StableName.find("__pf_kernel_wrapper") != std::string::npos)
    copySYCLKernelAttrs(KernelObj);

  bool IsSIMDKernel = isESIMDKernelType(KernelObj);

  SyclKernelDeclCreator kernel_decl(*this, KernelName, KernelObj->getLocation(),
                                    KernelCallerFunc->isInlined(),
                                    IsSIMDKernel);
  SyclKernelBodyCreator kernel_body(*this, kernel_decl, KernelObj,
                                    KernelCallerFunc);
  SyclKernelIntHeaderCreator int_header(
      *this, getSyclIntegrationHeader(), KernelObj,
      calculateKernelNameType(Context, KernelCallerFunc), KernelName,
      StableName, KernelCallerFunc);

  SyclKernelIntFooterCreator int_footer(*this, getSyclIntegrationFooter());
  SyclOptReportCreator opt_report(*this, kernel_decl, KernelObj->getLocation());

  KernelObjVisitor Visitor{*this};
  Visitor.VisitRecordBases(KernelObj, kernel_decl, kernel_body, int_header,
                           int_footer, opt_report);
  Visitor.VisitRecordFields(KernelObj, kernel_decl, kernel_body, int_header,
                            int_footer, opt_report);

  if (ParmVarDecl *KernelHandlerArg =
          getSyclKernelHandlerArg(KernelCallerFunc)) {
    kernel_decl.handleSyclKernelHandlerType();
    kernel_body.handleSyclKernelHandlerType(KernelHandlerArg);
    int_header.handleSyclKernelHandlerType(KernelHandlerArg->getType());
    opt_report.handleSyclKernelHandlerType();
  }
}

// Figure out the sub-group for the this function.  First we check the
// attributes, then the global settings.
static std::pair<LangOptions::SubGroupSizeType, int64_t>
CalcEffectiveSubGroup(ASTContext &Ctx, const LangOptions &LO,
                      const FunctionDecl *FD) {
  if (const auto *A = FD->getAttr<IntelReqdSubGroupSizeAttr>()) {
    int64_t Val = getIntExprValue(A->getValue(), Ctx);
    return {LangOptions::SubGroupSizeType::Integer, Val};
  }

  if (const auto *A = FD->getAttr<IntelNamedSubGroupSizeAttr>()) {
    if (A->getType() == IntelNamedSubGroupSizeAttr::Primary)
      return {LangOptions::SubGroupSizeType::Primary, 0};
    return {LangOptions::SubGroupSizeType::Auto, 0};
  }

  // Return the global settings.
  return {LO.getDefaultSubGroupSizeType(),
          static_cast<uint64_t>(LO.DefaultSubGroupSize)};
}

static SourceLocation GetSubGroupLoc(const FunctionDecl *FD) {
  if (const auto *A = FD->getAttr<IntelReqdSubGroupSizeAttr>())
    return A->getLocation();
  if (const auto *A = FD->getAttr<IntelNamedSubGroupSizeAttr>())
    return A->getLocation();
  return SourceLocation{};
}

static void CheckSYCL2020SubGroupSizes(Sema &S, FunctionDecl *SYCLKernel,
                                       const FunctionDecl *FD) {
  // If they are the same, no error.
  if (CalcEffectiveSubGroup(S.Context, S.getLangOpts(), SYCLKernel) ==
      CalcEffectiveSubGroup(S.Context, S.getLangOpts(), FD))
    return;

  // Else we need to figure out why they don't match.
  SourceLocation FDAttrLoc = GetSubGroupLoc(FD);
  SourceLocation KernelAttrLoc = GetSubGroupLoc(SYCLKernel);

  if (FDAttrLoc.isValid()) {
    // This side was caused by an attribute.
    S.Diag(FDAttrLoc, diag::err_sycl_mismatch_group_size)
        << /*kernel called*/ 0;

    if (KernelAttrLoc.isValid()) {
      S.Diag(KernelAttrLoc, diag::note_conflicting_attribute);
    } else {
      // Kernel is 'default'.
      S.Diag(SYCLKernel->getLocation(), diag::note_sycl_kernel_declared_here);
    }
    return;
  }

  // Else this doesn't have an attribute, which can only be caused by this being
  // an undefined SYCL_EXTERNAL, and the kernel has an attribute that conflicts.
  if (const auto *A = SYCLKernel->getAttr<IntelReqdSubGroupSizeAttr>()) {
    // Don't diagnose this if the kernel got its size from the 'old' attribute
    // spelling.
    if (!A->isSYCL2020Spelling())
      return;
  }

  assert(KernelAttrLoc.isValid() && "Kernel doesn't have attribute either?");
  S.Diag(FD->getLocation(), diag::err_sycl_mismatch_group_size)
      << /*undefined SYCL_EXTERNAL*/ 1;
  S.Diag(KernelAttrLoc, diag::note_conflicting_attribute);
}

// Check SYCL2020 Attributes.  2020 attributes don't propogate, they are only
// valid if they match the attribute on the kernel. Note that this is a slight
// difference from what the spec says, which says these attributes are only
// valid on SYCL Kernels and SYCL_EXTERNAL, but we felt that for
// self-documentation purposes that it would be nice to be able to repeat these
// on subsequent functions.
static void CheckSYCL2020Attributes(
    Sema &S, FunctionDecl *SYCLKernel, FunctionDecl *KernelBody,
    const llvm::SmallPtrSetImpl<FunctionDecl *> &CalledFuncs) {

  if (KernelBody) {
    // Make sure the kernel itself has all the 2020 attributes, since we don't
    // do propagation of these.
    if (auto *A = KernelBody->getAttr<IntelReqdSubGroupSizeAttr>())
      if (A->isSYCL2020Spelling())
        SYCLKernel->addAttr(A);
    if (auto *A = KernelBody->getAttr<IntelNamedSubGroupSizeAttr>())
      SYCLKernel->addAttr(A);

    // If the kernel has a body, we should get the attributes for the kernel
    // from there instead, so that we get the functor object.
    SYCLKernel = KernelBody;
  }

  for (auto *FD : CalledFuncs) {
    if (FD == SYCLKernel || FD == KernelBody)
      continue;
    for (auto *Attr : FD->attrs()) {
      switch (Attr->getKind()) {
      case attr::Kind::IntelReqdSubGroupSize:
        // Pre SYCL2020 spellings handled during collection.
        if (!cast<IntelReqdSubGroupSizeAttr>(Attr)->isSYCL2020Spelling())
          break;
        LLVM_FALLTHROUGH;
      case attr::Kind::IntelNamedSubGroupSize:
        CheckSYCL2020SubGroupSizes(S, SYCLKernel, FD);
        break;
      case attr::Kind::SYCLDevice:
        // If a SYCL_EXTERNAL function is not defined in this TU, its necessary
        // that it has a compatible sub-group-size. Don't diagnose if it has a
        // sub-group attribute, we can count on the other checks to catch this.
        if (!FD->isDefined() && !FD->hasAttr<IntelReqdSubGroupSizeAttr>() &&
            !FD->hasAttr<IntelNamedSubGroupSizeAttr>())
          CheckSYCL2020SubGroupSizes(S, SYCLKernel, FD);
        break;
      default:
        break;
      }
    }
  }
}

static void PropagateAndDiagnoseDeviceAttr(
    Sema &S, const SingleDeviceFunctionTracker &Tracker, Attr *A,
    FunctionDecl *SYCLKernel, FunctionDecl *KernelBody) {
  switch (A->getKind()) {
  case attr::Kind::IntelReqdSubGroupSize: {
    auto *Attr = cast<IntelReqdSubGroupSizeAttr>(A);

    if (Attr->isSYCL2020Spelling())
      break;
    const auto *KBSimdAttr =
        KernelBody ? KernelBody->getAttr<SYCLSimdAttr>() : nullptr;
    if (auto *Existing = SYCLKernel->getAttr<IntelReqdSubGroupSizeAttr>()) {
      if (getIntExprValue(Existing->getValue(), S.getASTContext()) !=
          getIntExprValue(Attr->getValue(), S.getASTContext())) {
        S.Diag(SYCLKernel->getLocation(),
               diag::err_conflicting_sycl_kernel_attributes);
        S.Diag(Existing->getLocation(), diag::note_conflicting_attribute);
        S.Diag(Attr->getLocation(), diag::note_conflicting_attribute);
        SYCLKernel->setInvalidDecl();
      }
    } else if (KBSimdAttr &&
               (getIntExprValue(Attr->getValue(), S.getASTContext()) != 1)) {
      reportConflictingAttrs(S, KernelBody, KBSimdAttr, Attr);
    } else {
      SYCLKernel->addAttr(A);
    }
    break;
  }
  case attr::Kind::ReqdWorkGroupSize: {
    auto *RWGSA = cast<ReqdWorkGroupSizeAttr>(A);
    if (auto *Existing = SYCLKernel->getAttr<ReqdWorkGroupSizeAttr>()) {
      ASTContext &Ctx = S.getASTContext();
      if (Existing->getXDimVal(Ctx) != RWGSA->getXDimVal(Ctx) ||
          Existing->getYDimVal(Ctx) != RWGSA->getYDimVal(Ctx) ||
          Existing->getZDimVal(Ctx) != RWGSA->getZDimVal(Ctx)) {
        S.Diag(SYCLKernel->getLocation(),
               diag::err_conflicting_sycl_kernel_attributes);
        S.Diag(Existing->getLocation(), diag::note_conflicting_attribute);
        S.Diag(RWGSA->getLocation(), diag::note_conflicting_attribute);
        SYCLKernel->setInvalidDecl();
      }
    } else if (auto *Existing =
                   SYCLKernel->getAttr<SYCLIntelMaxWorkGroupSizeAttr>()) {
      ASTContext &Ctx = S.getASTContext();
      if (Existing->getXDimVal(Ctx) < RWGSA->getXDimVal(Ctx) ||
          Existing->getYDimVal(Ctx) < RWGSA->getYDimVal(Ctx) ||
          Existing->getZDimVal(Ctx) < RWGSA->getZDimVal(Ctx)) {
        S.Diag(SYCLKernel->getLocation(),
               diag::err_conflicting_sycl_kernel_attributes);
        S.Diag(Existing->getLocation(), diag::note_conflicting_attribute);
        S.Diag(RWGSA->getLocation(), diag::note_conflicting_attribute);
        SYCLKernel->setInvalidDecl();
      } else {
        SYCLKernel->addAttr(A);
      }
    } else {
      SYCLKernel->addAttr(A);
    }
    break;
  }
  case attr::Kind::SYCLIntelMaxWorkGroupSize: {
    auto *SIMWGSA = cast<SYCLIntelMaxWorkGroupSizeAttr>(A);
    if (auto *Existing = SYCLKernel->getAttr<ReqdWorkGroupSizeAttr>()) {
      ASTContext &Ctx = S.getASTContext();
      if (Existing->getXDimVal(Ctx) > SIMWGSA->getXDimVal(Ctx) ||
          Existing->getYDimVal(Ctx) > SIMWGSA->getYDimVal(Ctx) ||
          Existing->getZDimVal(Ctx) > SIMWGSA->getZDimVal(Ctx)) {
        S.Diag(SYCLKernel->getLocation(),
               diag::err_conflicting_sycl_kernel_attributes);
        S.Diag(Existing->getLocation(), diag::note_conflicting_attribute);
        S.Diag(SIMWGSA->getLocation(), diag::note_conflicting_attribute);
        SYCLKernel->setInvalidDecl();
      } else {
        SYCLKernel->addAttr(A);
      }
    } else {
      SYCLKernel->addAttr(A);
    }
    break;
  }
  case attr::Kind::SYCLSimd:
    if (KernelBody && !KernelBody->getAttr<SYCLSimdAttr>()) {
      // Usual kernel can't call ESIMD functions.
      S.Diag(KernelBody->getLocation(),
             diag::err_sycl_function_attribute_mismatch)
          << A;
      S.Diag(A->getLocation(), diag::note_attribute);
      KernelBody->setInvalidDecl();
      break;
    }
    LLVM_FALLTHROUGH;
  case attr::Kind::SYCLIntelKernelArgsRestrict:
  case attr::Kind::SYCLIntelNumSimdWorkItems:
  case attr::Kind::SYCLIntelSchedulerTargetFmaxMhz:
  case attr::Kind::SYCLIntelMaxGlobalWorkDim:
  case attr::Kind::SYCLIntelNoGlobalWorkOffset:
  case attr::Kind::SYCLIntelUseStallEnableClusters:
  case attr::Kind::SYCLIntelLoopFuse:
  case attr::Kind::SYCLIntelFPGAMaxConcurrency:
  case attr::Kind::SYCLIntelFPGADisableLoopPipelining:
  case attr::Kind::SYCLIntelFPGAInitiationInterval:
    SYCLKernel->addAttr(A);
    break;
  case attr::Kind::IntelNamedSubGroupSize:
    // Nothing to do here, handled in the SYCL2020 spelling.
    break;
  // TODO: vec_len_hint should be handled here
  default:
    // Seeing this means that CollectPossibleKernelAttributes was
    // updated while this switch wasn't...or something went wrong
    llvm_unreachable("Unexpected attribute was collected by "
                     "CollectPossibleKernelAttributes");
  }
}

void Sema::MarkDevices() {
  // This Tracker object ensures that the SyclDeviceDecls collection includes
  // the SYCL_EXTERNAL functions, and manages the diagnostics for all of the
  // functions in the kernel.
  DeviceFunctionTracker Tracker(*this);

  for (Decl *D : syclDeviceDecls()) {
    auto *SYCLKernel = cast<FunctionDecl>(D);

    // This type does the actual analysis on a per-kernel basis. It does this to
    // make sure that we're only ever dealing with the context of a single
    // kernel at a time.
    SingleDeviceFunctionTracker T{Tracker, SYCLKernel};

    CheckSYCL2020Attributes(*this, T.GetSYCLKernel(), T.GetKernelBody(),
                            T.GetDeviceFunctions());
    for (auto *A : T.GetCollectedAttributes())
      PropagateAndDiagnoseDeviceAttr(*this, T, A, T.GetSYCLKernel(),
                                     T.GetKernelBody());
  }
}

// -----------------------------------------------------------------------------
// SYCL device specific diagnostics implementation
// -----------------------------------------------------------------------------

Sema::SemaDiagnosticBuilder
Sema::SYCLDiagIfDeviceCode(SourceLocation Loc, unsigned DiagID,
                           DeviceDiagnosticReason Reason) {
  assert(getLangOpts().SYCLIsDevice &&
         "Should only be called during SYCL compilation");
  FunctionDecl *FD = dyn_cast<FunctionDecl>(getCurLexicalContext());
  SemaDiagnosticBuilder::Kind DiagKind = [this, FD, Reason] {
    if (DiagnosingSYCLKernel)
      return SemaDiagnosticBuilder::K_ImmediateWithCallStack;
    if (!FD)
      return SemaDiagnosticBuilder::K_Nop;
    if (getEmissionStatus(FD) == Sema::FunctionEmissionStatus::Emitted) {
      // Skip the diagnostic if we know it won't be emitted.
      if ((getEmissionReason(FD) & Reason) ==
          Sema::DeviceDiagnosticReason::None)
        return SemaDiagnosticBuilder::K_Nop;

      return SemaDiagnosticBuilder::K_ImmediateWithCallStack;
    }
    return SemaDiagnosticBuilder::K_Deferred;
  }();
  return SemaDiagnosticBuilder(DiagKind, Loc, DiagID, FD, *this, Reason);
}

bool Sema::checkSYCLDeviceFunction(SourceLocation Loc, FunctionDecl *Callee) {
  assert(getLangOpts().SYCLIsDevice &&
         "Should only be called during SYCL compilation");
  assert(Callee && "Callee may not be null.");

  // Errors in unevaluated context don't need to be generated,
  // so we can safely skip them.
  if (isUnevaluatedContext() || isConstantEvaluated())
    return true;

  FunctionDecl *Caller = dyn_cast<FunctionDecl>(getCurLexicalContext());

  if (!Caller)
    return true;

  SemaDiagnosticBuilder::Kind DiagKind = SemaDiagnosticBuilder::K_Nop;

  // TODO Set DiagKind to K_Immediate/K_Deferred to emit diagnostics for Callee
  SemaDiagnosticBuilder(DiagKind, Loc, diag::err_sycl_restrict, Caller, *this,
                        DeviceDiagnosticReason::Sycl)
      << Sema::KernelCallUndefinedFunction;
  SemaDiagnosticBuilder(DiagKind, Callee->getLocation(),
                        diag::note_previous_decl, Caller, *this,
                        DeviceDiagnosticReason::Sycl)
      << Callee;

  return DiagKind != SemaDiagnosticBuilder::K_Immediate &&
         DiagKind != SemaDiagnosticBuilder::K_ImmediateWithCallStack;
}

void Sema::finalizeSYCLDelayedAnalysis(const FunctionDecl *Caller,
                                       const FunctionDecl *Callee,
                                       SourceLocation Loc,
                                       DeviceDiagnosticReason Reason) {
  // Somehow an unspecialized template appears to be in callgraph or list of
  // device functions. We don't want to emit diagnostic here.
  if (Callee->getTemplatedKind() == FunctionDecl::TK_FunctionTemplate)
    return;

  Callee = Callee->getMostRecentDecl();

  // If the reason for the emission of this diagnostic is not SYCL-specific,
  // and it is not known to be reachable from a routine on device, do not
  // issue a diagnostic.
  if ((Reason & DeviceDiagnosticReason::Sycl) == DeviceDiagnosticReason::None &&
      !isFDReachableFromSyclDevice(Callee, Caller))
    return;

  // If Callee has a SYCL attribute, no diagnostic needed.
  if (Callee->hasAttr<SYCLDeviceAttr>() || Callee->hasAttr<SYCLKernelAttr>())
    return;

  // Diagnose if this is an undefined function and it is not a builtin.
  // Currently, there is an exception of "__failed_assertion" in libstdc++-11,
  // this undefined function is used to trigger a compiling error.
  if (!Callee->isDefined() && !Callee->getBuiltinID() &&
      !isSYCLUndefinedAllowed(Callee, getSourceManager())) {
    Diag(Loc, diag::err_sycl_restrict) << Sema::KernelCallUndefinedFunction;
    Diag(Callee->getLocation(), diag::note_previous_decl) << Callee;
    Diag(Caller->getLocation(), diag::note_called_by) << Caller;
  }
}

bool Sema::checkAllowedSYCLInitializer(VarDecl *VD, bool CheckValueDependent) {
  assert(getLangOpts().SYCLIsDevice &&
         "Should only be called during SYCL compilation");

  if (VD->isInvalidDecl() || !VD->hasInit() || !VD->hasGlobalStorage())
    return true;

  const Expr *Init = VD->getInit();
  bool ValueDependent = CheckValueDependent && Init->isValueDependent();
  bool isConstantInit =
      Init && !ValueDependent && Init->isConstantInitializer(Context, false);
  if (!VD->isConstexpr() && Init && !ValueDependent && !isConstantInit)
    return false;

  return true;
}

// -----------------------------------------------------------------------------
// Integration header functionality implementation
// -----------------------------------------------------------------------------

/// Returns a string ID of given parameter kind - used in header
/// emission.
static const char *paramKind2Str(KernelParamKind K) {
#define CASE(x)                                                                \
  case SYCLIntegrationHeader::kind_##x:                                        \
    return "kind_" #x
  switch (K) {
    CASE(accessor);
    CASE(std_layout);
    CASE(sampler);
    CASE(stream);
    CASE(specialization_constants_buffer);
    CASE(pointer);
  }
  return "<ERROR>";

#undef CASE
}

// Emits forward declarations of classes and template classes on which
// declaration of given type depends.
// For example, consider SimpleVadd
// class specialization in parallel_for below:
//
//   template <typename T1, unsigned int N, typename ... T2>
//   class SimpleVadd;
//   ...
//   template <unsigned int N, typename T1, typename ... T2>
//   void simple_vadd(const std::array<T1, N>& VA, const std::array<T1, N>&
//   VB,
//     std::array<T1, N>& VC, int param, T2 ... varargs) {
//     ...
//     deviceQueue.submit([&](cl::sycl::handler& cgh) {
//       ...
//       cgh.parallel_for<class SimpleVadd<T1, N, T2...>>(...)
//       ...
//     }
//     ...
//   }
//   ...
//   class MyClass {...};
//   template <typename T> class MyInnerTmplClass { ... }
//   template <typename T> class MyTmplClass { ... }
//   ...
//   MyClass *c = new MyClass();
//   MyInnerTmplClass<MyClass**> c1(&c);
//   simple_vadd(A, B, C, 5, 'a', 1.f,
//     new MyTmplClass<MyInnerTmplClass<MyClass**>>(c1));
//
// it will generate the following forward declarations:
//   class MyClass;
//   template <typename T> class MyInnerTmplClass;
//   template <typename T> class MyTmplClass;
//   template <typename T1, unsigned int N, typename ...T2> class SimpleVadd;
//
class SYCLFwdDeclEmitter
    : public TypeVisitor<SYCLFwdDeclEmitter>,
      public ConstTemplateArgumentVisitor<SYCLFwdDeclEmitter> {
  using InnerTypeVisitor = TypeVisitor<SYCLFwdDeclEmitter>;
  using InnerTemplArgVisitor = ConstTemplateArgumentVisitor<SYCLFwdDeclEmitter>;
  raw_ostream &OS;
  llvm::SmallPtrSet<const NamedDecl *, 4> Printed;
  PrintingPolicy Policy;

  void printForwardDecl(NamedDecl *D) {
    // wrap the declaration into namespaces if needed
    unsigned NamespaceCnt = 0;
    std::string NSStr = "";
    const DeclContext *DC = D->getDeclContext();

    while (DC) {
      const auto *NS = dyn_cast_or_null<NamespaceDecl>(DC);

      if (!NS)
        break;

      ++NamespaceCnt;
      const StringRef NSInlinePrefix = NS->isInline() ? "inline " : "";
      NSStr.insert(
          0,
          Twine(NSInlinePrefix + "namespace " + NS->getName() + " { ").str());
      DC = NS->getDeclContext();
    }
    OS << NSStr;
    if (NamespaceCnt > 0)
      OS << "\n";

    D->print(OS, Policy);

    if (const auto *ED = dyn_cast<EnumDecl>(D)) {
      QualType T = ED->getIntegerType();
      // Backup since getIntegerType() returns null for enum forward
      // declaration with no fixed underlying type
      if (T.isNull())
        T = ED->getPromotionType();
      OS << " : " << T.getAsString();
    }

    OS << ";\n";

    // print closing braces for namespaces if needed
    for (unsigned I = 0; I < NamespaceCnt; ++I)
      OS << "}";
    if (NamespaceCnt > 0)
      OS << "\n";
  }

  // Checks if we've already printed forward declaration and prints it if not.
  void checkAndEmitForwardDecl(NamedDecl *D) {
    if (Printed.insert(D).second)
      printForwardDecl(D);
  }

  void VisitTemplateArgs(ArrayRef<TemplateArgument> Args) {
    for (size_t I = 0, E = Args.size(); I < E; ++I)
      Visit(Args[I]);
  }

public:
  SYCLFwdDeclEmitter(raw_ostream &OS, LangOptions LO) : OS(OS), Policy(LO) {
    Policy.adjustForCPlusPlusFwdDecl();
    Policy.SuppressTypedefs = true;
    Policy.SuppressUnwrittenScope = true;
  }

  void Visit(QualType T) {
    if (T.isNull())
      return;
    InnerTypeVisitor::Visit(T.getTypePtr());
  }

  void Visit(const TemplateArgument &TA) {
    if (TA.isNull())
      return;
    InnerTemplArgVisitor::Visit(TA);
  }

  void VisitPointerType(const PointerType *T) {
    // Peel off the pointer types.
    QualType PT = T->getPointeeType();
    while (PT->isPointerType())
      PT = PT->getPointeeType();
    Visit(PT);
  }

  void VisitTagType(const TagType *T) {
    TagDecl *TD = T->getDecl();
    if (const auto *TSD = dyn_cast<ClassTemplateSpecializationDecl>(TD)) {
      // - first, recurse into template parameters and emit needed forward
      //   declarations
      ArrayRef<TemplateArgument> Args = TSD->getTemplateArgs().asArray();
      VisitTemplateArgs(Args);
      // - second, emit forward declaration for the template class being
      //   specialized
      ClassTemplateDecl *CTD = TSD->getSpecializedTemplate();
      assert(CTD && "template declaration must be available");

      checkAndEmitForwardDecl(CTD);
      return;
    }
    checkAndEmitForwardDecl(TD);
  }

  void VisitTypeTemplateArgument(const TemplateArgument &TA) {
    QualType T = TA.getAsType();
    Visit(T);
  }

  void VisitIntegralTemplateArgument(const TemplateArgument &TA) {
    QualType T = TA.getIntegralType();
    if (const EnumType *ET = T->getAs<EnumType>())
      VisitTagType(ET);
  }

  void VisitTemplateTemplateArgument(const TemplateArgument &TA) {
    // recursion is not required, since the maximum possible nesting level
    // equals two for template argument
    //
    // for example:
    //   template <typename T> class Bar;
    //   template <template <typename> class> class Baz;
    //   template <template <template <typename> class> class T>
    //   class Foo;
    //
    // The Baz is a template class. The Baz<Bar> is a class. The class Foo
    // should be specialized with template class, not a class. The correct
    // specialization of template class Foo is Foo<Baz>. The incorrect
    // specialization of template class Foo is Foo<Baz<Bar>>. In this case
    // template class Foo specialized by class Baz<Bar>, not a template
    // class template <template <typename> class> class T as it should.
    TemplateDecl *TD = TA.getAsTemplate().getAsTemplateDecl();
    assert(TD && "template declaration must be available");
    TemplateParameterList *TemplateParams = TD->getTemplateParameters();
    for (NamedDecl *P : *TemplateParams) {
      // If template template parameter type has an enum value template
      // parameter, forward declaration of enum type is required. Only enum
      // values (not types) need to be handled. For example, consider the
      // following kernel name type:
      //
      // template <typename EnumTypeOut, template <EnumValueIn EnumValue,
      // typename TypeIn> class T> class Foo;
      //
      // The correct specialization for Foo (with enum type) is:
      // Foo<EnumTypeOut, Baz>, where Baz is a template class.
      //
      // Therefore the forward class declarations generated in the
      // integration header are:
      // template <EnumValueIn EnumValue, typename TypeIn> class Baz;
      // template <typename EnumTypeOut, template <EnumValueIn EnumValue,
      // typename EnumTypeIn> class T> class Foo;
      //
      // This requires the following enum forward declarations:
      // enum class EnumTypeOut : int; (Used to template Foo)
      // enum class EnumValueIn : int; (Used to template Baz)
      if (NonTypeTemplateParmDecl *TemplateParam =
              dyn_cast<NonTypeTemplateParmDecl>(P))
        if (const EnumType *ET = TemplateParam->getType()->getAs<EnumType>())
          VisitTagType(ET);
    }
    checkAndEmitForwardDecl(TD);
  }

  void VisitPackTemplateArgument(const TemplateArgument &TA) {
    VisitTemplateArgs(TA.getPackAsArray());
  }
};

class SYCLKernelNameTypePrinter
    : public TypeVisitor<SYCLKernelNameTypePrinter>,
      public ConstTemplateArgumentVisitor<SYCLKernelNameTypePrinter> {
  using InnerTypeVisitor = TypeVisitor<SYCLKernelNameTypePrinter>;
  using InnerTemplArgVisitor =
      ConstTemplateArgumentVisitor<SYCLKernelNameTypePrinter>;
  raw_ostream &OS;
  PrintingPolicy &Policy;

  void printTemplateArgs(ArrayRef<TemplateArgument> Args) {
    for (size_t I = 0, E = Args.size(); I < E; ++I) {
      const TemplateArgument &Arg = Args[I];
      // If argument is an empty pack argument, skip printing comma and
      // argument.
      if (Arg.getKind() == TemplateArgument::ArgKind::Pack && !Arg.pack_size())
        continue;

      if (I)
        OS << ", ";

      Visit(Arg);
    }
  }

  void VisitQualifiers(Qualifiers Quals) {
    Quals.print(OS, Policy, /*appendSpaceIfNotEmpty*/ true);
  }

public:
  SYCLKernelNameTypePrinter(raw_ostream &OS, PrintingPolicy &Policy)
      : OS(OS), Policy(Policy) {}

  void Visit(QualType T) {
    if (T.isNull())
      return;

    QualType CT = T.getCanonicalType();
    VisitQualifiers(CT.getQualifiers());

    InnerTypeVisitor::Visit(CT.getTypePtr());
  }

  void VisitType(const Type *T) {
    OS << QualType::getAsString(T, Qualifiers(), Policy);
  }

  void Visit(const TemplateArgument &TA) {
    if (TA.isNull())
      return;
    InnerTemplArgVisitor::Visit(TA);
  }

  void VisitTagType(const TagType *T) {
    TagDecl *RD = T->getDecl();
    if (const auto *TSD = dyn_cast<ClassTemplateSpecializationDecl>(RD)) {

      // Print template class name
      TSD->printQualifiedName(OS, Policy, /*WithGlobalNsPrefix*/ true);

      ArrayRef<TemplateArgument> Args = TSD->getTemplateArgs().asArray();
      OS << "<";
      printTemplateArgs(Args);
      OS << ">";

      return;
    }
    // TODO: Next part of code results in printing of "class" keyword before
    // class name in case if kernel name doesn't belong to some namespace. It
    // seems if we don't print it, the integration header still represents valid
    // c++ code. Probably we don't need to print it at all.
    if (RD->getDeclContext()->isFunctionOrMethod()) {
      OS << QualType::getAsString(T, Qualifiers(), Policy);
      return;
    }

    const NamespaceDecl *NS = dyn_cast<NamespaceDecl>(RD->getDeclContext());
    RD->printQualifiedName(OS, Policy, !(NS && NS->isAnonymousNamespace()));
  }

  void VisitTemplateArgument(const TemplateArgument &TA) {
    TA.print(Policy, OS, false /* IncludeType */);
  }

  void VisitTypeTemplateArgument(const TemplateArgument &TA) {
    Policy.SuppressTagKeyword = true;
    QualType T = TA.getAsType();
    Visit(T);
    Policy.SuppressTagKeyword = false;
  }

  void VisitIntegralTemplateArgument(const TemplateArgument &TA) {
    QualType T = TA.getIntegralType();
    if (const EnumType *ET = T->getAs<EnumType>()) {
      const llvm::APSInt &Val = TA.getAsIntegral();
      OS << "static_cast<";
      ET->getDecl()->printQualifiedName(OS, Policy,
                                        /*WithGlobalNsPrefix*/ true);
      OS << ">(" << Val << ")";
    } else {
      TA.print(Policy, OS, false /* IncludeType */);
    }
  }

  void VisitTemplateTemplateArgument(const TemplateArgument &TA) {
    TemplateDecl *TD = TA.getAsTemplate().getAsTemplateDecl();
    TD->printQualifiedName(OS, Policy);
  }

  void VisitPackTemplateArgument(const TemplateArgument &TA) {
    printTemplateArgs(TA.getPackAsArray());
  }
};

void SYCLIntegrationHeader::emit(raw_ostream &O) {
  O << "// This is auto-generated SYCL integration header.\n";
  O << "\n";

  O << "#include <CL/sycl/detail/defines_elementary.hpp>\n";
  O << "#include <CL/sycl/detail/kernel_desc.hpp>\n";

  O << "\n";

  LangOptions LO;
  PrintingPolicy Policy(LO);
  Policy.SuppressTypedefs = true;
  Policy.SuppressUnwrittenScope = true;
  SYCLFwdDeclEmitter FwdDeclEmitter(O, S.getLangOpts());

  if (SpecConsts.size() > 0) {
    O << "// Forward declarations of templated spec constant types:\n";
    for (const auto &SC : SpecConsts)
      FwdDeclEmitter.Visit(SC.first);
    O << "\n";

    // Remove duplicates.
    std::sort(SpecConsts.begin(), SpecConsts.end(),
              [](const SpecConstID &SC1, const SpecConstID &SC2) {
                // Sort by string IDs for stable spec consts order in the
                // header.
                return SC1.second.compare(SC2.second) < 0;
              });
    SpecConstID *End =
        std::unique(SpecConsts.begin(), SpecConsts.end(),
                    [](const SpecConstID &SC1, const SpecConstID &SC2) {
                      // Here can do faster comparison of types.
                      return SC1.first == SC2.first;
                    });

    O << "// Specialization constants IDs:\n";
    for (const auto &P : llvm::make_range(SpecConsts.begin(), End)) {
      O << "template <> struct sycl::detail::SpecConstantInfo<";
      SYCLKernelNameTypePrinter Printer(O, Policy);
      Printer.Visit(P.first);
      O << "> {\n";
      O << "  static constexpr const char* getName() {\n";
      O << "    return \"" << P.second << "\";\n";
      O << "  }\n";
      O << "};\n";
    }
  }

  if (!UnnamedLambdaSupport) {
    O << "// Forward declarations of templated kernel function types:\n";
    for (const KernelDesc &K : KernelDescs)
      FwdDeclEmitter.Visit(K.NameType);
  }
  O << "\n";

  O << "__SYCL_INLINE_NAMESPACE(cl) {\n";
  O << "namespace sycl {\n";
  O << "namespace detail {\n";

  O << "\n";

  O << "// names of all kernels defined in the corresponding source\n";
  O << "static constexpr\n";
  O << "const char* const kernel_names[] = {\n";

  for (unsigned I = 0; I < KernelDescs.size(); I++) {
    O << "  \"" << KernelDescs[I].Name << "\"";

    if (I < KernelDescs.size() - 1)
      O << ",";
    O << "\n";
  }
  O << "};\n\n";

  O << "// array representing signatures of all kernels defined in the\n";
  O << "// corresponding source\n";
  O << "static constexpr\n";
  O << "const kernel_param_desc_t kernel_signatures[] = {\n";

  for (unsigned I = 0; I < KernelDescs.size(); I++) {
    auto &K = KernelDescs[I];
    O << "  //--- " << K.Name << "\n";

    for (const auto &P : K.Params) {
      std::string TyStr = paramKind2Str(P.Kind);
      O << "  { kernel_param_kind_t::" << TyStr << ", ";
      O << P.Info << ", " << P.Offset << " },\n";
    }
    O << "\n";
  }
  O << "};\n\n";

  O << "// Specializations of KernelInfo for kernel function types:\n";
  unsigned CurStart = 0;

  for (const KernelDesc &K : KernelDescs) {
    const size_t N = K.Params.size();
    if (UnnamedLambdaSupport) {
      O << "template <> struct KernelInfoData<";
      O << "'" << K.StableName.front();
      for (char c : StringRef(K.StableName).substr(1))
        O << "', '" << c;
      O << "'> {\n";
    } else {
      O << "template <> struct KernelInfo<";
      SYCLKernelNameTypePrinter Printer(O, Policy);
      Printer.Visit(K.NameType);
      O << "> {\n";
    }
    O << "  __SYCL_DLL_LOCAL\n";
    O << "  static constexpr const char* getName() { return \"" << K.Name
      << "\"; }\n";
    O << "  __SYCL_DLL_LOCAL\n";
    O << "  static constexpr unsigned getNumParams() { return " << N << "; }\n";
    O << "  __SYCL_DLL_LOCAL\n";
    O << "  static constexpr const kernel_param_desc_t& ";
    O << "getParamDesc(unsigned i) {\n";
    O << "    return kernel_signatures[i+" << CurStart << "];\n";
    O << "  }\n";
    O << "  __SYCL_DLL_LOCAL\n";
    O << "  static constexpr bool isESIMD() { return " << K.IsESIMDKernel
      << "; }\n";
    O << "  __SYCL_DLL_LOCAL\n";
    O << "  static constexpr bool callsThisItem() { return ";
    O << K.FreeFunctionCalls.CallsThisItem << "; }\n";
    O << "  __SYCL_DLL_LOCAL\n";
    O << "  static constexpr bool callsAnyThisFreeFunction() { return ";
    O << (K.FreeFunctionCalls.CallsThisId ||
          K.FreeFunctionCalls.CallsThisItem ||
          K.FreeFunctionCalls.CallsThisNDItem ||
          K.FreeFunctionCalls.CallsThisGroup)
      << "; }\n";
    O << "};\n";
    CurStart += N;
  }
  O << "\n";
  O << "} // namespace detail\n";
  O << "} // namespace sycl\n";
  O << "} // __SYCL_INLINE_NAMESPACE(cl)\n";
  O << "\n";
}

bool SYCLIntegrationHeader::emit(StringRef IntHeaderName) {
  if (IntHeaderName.empty())
    return false;
  int IntHeaderFD = 0;
  std::error_code EC =
      llvm::sys::fs::openFileForWrite(IntHeaderName, IntHeaderFD);
  if (EC) {
    llvm::errs() << "Error: " << EC.message() << "\n";
    // compilation will fail on absent include file - don't need to fail here
    return false;
  }
  llvm::raw_fd_ostream Out(IntHeaderFD, true /*close in destructor*/);
  emit(Out);
  return true;
}

void SYCLIntegrationHeader::startKernel(StringRef KernelName,
                                        QualType KernelNameType,
                                        StringRef KernelStableName,
                                        SourceLocation KernelLocation,
                                        bool IsESIMDKernel) {
  KernelDescs.resize(KernelDescs.size() + 1);
  KernelDescs.back().Name = std::string(KernelName);
  KernelDescs.back().NameType = KernelNameType;
  KernelDescs.back().StableName = std::string(KernelStableName);
  KernelDescs.back().KernelLocation = KernelLocation;
  KernelDescs.back().IsESIMDKernel = IsESIMDKernel;
}

void SYCLIntegrationHeader::addParamDesc(kernel_param_kind_t Kind, int Info,
                                         unsigned Offset) {
  auto *K = getCurKernelDesc();
  assert(K && "no kernels");
  K->Params.push_back(KernelParamDesc());
  KernelParamDesc &PD = K->Params.back();
  PD.Kind = Kind;
  PD.Info = Info;
  PD.Offset = Offset;
}

void SYCLIntegrationHeader::endKernel() {
  // nop for now
}

void SYCLIntegrationHeader::addSpecConstant(StringRef IDName, QualType IDType) {
  SpecConsts.emplace_back(std::make_pair(IDType, IDName.str()));
}

void SYCLIntegrationHeader::setCallsThisId(bool B) {
  KernelDesc *K = getCurKernelDesc();
  assert(K && "no kernel");
  K->FreeFunctionCalls.CallsThisId = B;
}

void SYCLIntegrationHeader::setCallsThisItem(bool B) {
  KernelDesc *K = getCurKernelDesc();
  assert(K && "no kernel");
  K->FreeFunctionCalls.CallsThisItem = B;
}

void SYCLIntegrationHeader::setCallsThisNDItem(bool B) {
  KernelDesc *K = getCurKernelDesc();
  assert(K && "no kernel");
  K->FreeFunctionCalls.CallsThisNDItem = B;
}

void SYCLIntegrationHeader::setCallsThisGroup(bool B) {
  KernelDesc *K = getCurKernelDesc();
  assert(K && "no kernel");
  K->FreeFunctionCalls.CallsThisGroup = B;
}

SYCLIntegrationHeader::SYCLIntegrationHeader(bool _UnnamedLambdaSupport,
                                             Sema &_S)
    : UnnamedLambdaSupport(_UnnamedLambdaSupport), S(_S) {}

void SYCLIntegrationFooter::addVarDecl(const VarDecl *VD) {
  // Skip the dependent version of these variables, we only care about them
  // after instantiation.
  if (VD->getDeclContext()->isDependentContext())
    return;
  // Step 1: ensure that this is of the correct type-spec-constant template
  // specialization).
  if (!Util::isSyclSpecIdType(VD->getType())) {
    // Handle the case where this could be a deduced type, such as a deduction
    // guide. We have to do this here since this function, unlike most of the
    // rest of this file, is called during Sema instead of after it. We will
    // also have to filter out after deduction later.
    QualType Ty = VD->getType().getCanonicalType();

    if (!Ty->isUndeducedType())
      return;
  }
  // Step 2: ensure that this is a static member, or a namespace-scope.
  // Note that isLocalVarDeclorParm excludes thread-local and static-local
  // intentionally, as there is no way to 'spell' one of those in the
  // specialization. We just don't generate the specialization for those, and
  // let an error happen during host compilation.
  if (!VD->hasGlobalStorage() || VD->isLocalVarDeclOrParm())
    return;
  // Step 3: Add to SpecConstants collection.
  SpecConstants.push_back(VD);
}

// Post-compile integration header support.
bool SYCLIntegrationFooter::emit(StringRef IntHeaderName) {
  if (IntHeaderName.empty())
    return false;
  int IntHeaderFD = 0;
  std::error_code EC =
      llvm::sys::fs::openFileForWrite(IntHeaderName, IntHeaderFD);
  if (EC) {
    llvm::errs() << "Error: " << EC.message() << "\n";
    // compilation will fail on absent include file - don't need to fail here
    return false;
  }
  llvm::raw_fd_ostream Out(IntHeaderFD, true /*close in destructor*/);
  return emit(Out);
}

void SYCLIntegrationFooter::emitSpecIDName(raw_ostream &O, const VarDecl *VD) {
  // FIXME: Figure out the spec-constant unique name here.
  // Note that this changes based on the linkage of the variable.
  // We typically want to use the __builtin_sycl_unique_stable_name for the
  // variable (or the newer-equivilent for values, see the JIRA), but we also
  // have to figure out if this has internal or external linkage.  In
  // external-case this should be the same as the the unique-name.  However,
  // this isn't the case with local-linkage, where we want to put the
  // driver-provided random-value ahead of it, so that we make sure it is unique
  // across translation units. This name should come from the yet
  // implemented __builtin_sycl_unique_stable_name feature that accepts
  // variables and gives the mangling for that.
  O << "";
}

template <typename BeforeFn, typename AfterFn>
static void PrintNSHelper(BeforeFn Before, AfterFn After, raw_ostream &OS,
                          const DeclContext *DC) {
  if (DC->isTranslationUnit())
    return;

  const auto *CurDecl = cast<Decl>(DC);
  // Ensure we are in the canonical version, so that we know we have the 'full'
  // name of the thing.
  CurDecl = CurDecl->getCanonicalDecl();

  // We are intentionally skipping linkage decls and record decls.  Namespaces
  // can appear in a linkage decl, but not a record decl, so we don't have to
  // worry about the names getting messed up from that.  We handle record decls
  // later when printing the name of the thing.
  const auto *NS = dyn_cast<NamespaceDecl>(CurDecl);
  if (NS)
    Before(OS, NS);

  if (const DeclContext *NewDC = CurDecl->getDeclContext())
    PrintNSHelper(Before, After, OS, NewDC);

  if (NS)
    After(OS, NS);
}

static void PrintNamespaces(raw_ostream &OS, const DeclContext *DC) {
  PrintNSHelper([](raw_ostream &OS, const NamespaceDecl *NS) {},
                [](raw_ostream &OS, const NamespaceDecl *NS) {
                  if (NS->isInline())
                    OS << "inline ";
                  OS << "namespace ";
                  if (!NS->isAnonymousNamespace())
                    OS << NS->getName() << " ";
                  OS << "{\n";
                },
                OS, DC);
}

static void PrintNSClosingBraces(raw_ostream &OS, const DeclContext *DC) {
  PrintNSHelper(
      [](raw_ostream &OS, const NamespaceDecl *NS) {
        OS << "} // ";
        if (NS->isInline())
          OS << "inline ";

        OS << "namespace ";
        if (!NS->isAnonymousNamespace())
          OS << NS->getName();

        OS << '\n';
      },
      [](raw_ostream &OS, const NamespaceDecl *NS) {}, OS, DC);
}

static std::string EmitSpecIdShim(raw_ostream &OS, unsigned &ShimCounter,
                                  const std::string &LastShim,
                                  const NamespaceDecl *AnonNS) {
  std::string NewShimName =
      "__sycl_detail::__spec_id_shim_" + std::to_string(ShimCounter) + "()";
  // Print opening-namespace
  PrintNamespaces(OS, Decl::castToDeclContext(AnonNS));
  OS << "namespace __sycl_detail {\n";
  OS << "static constexpr decltype(" << LastShim << ") &__spec_id_shim_"
     << ShimCounter << "() {\n";
  OS << "  return " << LastShim << ";\n";
  OS << "}\n";
  OS << "} // namespace __sycl_detail \n";
  PrintNSClosingBraces(OS, Decl::castToDeclContext(AnonNS));

  ++ShimCounter;
  return NewShimName;
}

// Emit the list of shims required for a DeclContext, calls itself recursively.
static void EmitSpecIdShims(raw_ostream &OS, unsigned &ShimCounter,
                            const DeclContext *DC,
                            std::string &NameForLastShim) {
  if (DC->isTranslationUnit()) {
    NameForLastShim = "::" + NameForLastShim;
    return;
  }

  const auto *CurDecl = cast<Decl>(DC)->getCanonicalDecl();

  // We skip linkage decls, since they don't modify the Qualified name.
  if (const auto *RD = dyn_cast<RecordDecl>(CurDecl)) {
    NameForLastShim = RD->getNameAsString() + "::" + NameForLastShim;
  } else if (const auto *ND = dyn_cast<NamespaceDecl>(CurDecl)) {
    if (ND->isAnonymousNamespace()) {
      // Print current shim, reset 'name for last shim'.
      NameForLastShim = EmitSpecIdShim(OS, ShimCounter, NameForLastShim, ND);
    } else {
      NameForLastShim = ND->getNameAsString() + "::" + NameForLastShim;
    }
  } else {
    // FIXME: I don't believe there are other declarations that these variables
    // could possibly find themselves in. LinkageDecls don't change the
    // qualified name, so there is nothing to do here. At one point we should
    // probably convince ourselves that this is entire list and remove this
    // comment.
    assert((isa<LinkageSpecDecl, ExternCContextDecl>(CurDecl)) &&
           "Unhandled decl type");
  }

  EmitSpecIdShims(OS, ShimCounter, CurDecl->getDeclContext(), NameForLastShim);
}

// Emit the list of shims required for a variable declaration.
// Returns a string containing the FQN of the 'top most' shim, including its
// function call parameters.
static std::string EmitSpecIdShims(raw_ostream &OS, unsigned &ShimCounter,
                                   const VarDecl *VD) {
  if (!VD->isInAnonymousNamespace())
    return "";
  std::string RelativeName = VD->getNameAsString();
  EmitSpecIdShims(OS, ShimCounter, VD->getDeclContext(), RelativeName);
  return RelativeName;
}

bool SYCLIntegrationFooter::emit(raw_ostream &OS) {
  PrintingPolicy Policy{S.getLangOpts()};
  Policy.adjustForCPlusPlusFwdDecl();
  Policy.SuppressTypedefs = true;
  Policy.SuppressUnwrittenScope = true;

  // Used to uniquely name the 'shim's as we generate the names in each
  // anonymous namespace.
  unsigned ShimCounter = 0;
  for (const VarDecl *VD : SpecConstants) {
    VD = VD->getCanonicalDecl();
    std::string TopShim = EmitSpecIdShims(OS, ShimCounter, VD);
    OS << "__SYCL_INLINE_NAMESPACE(cl) {\n";
    OS << "namespace sycl {\n";
    OS << "namespace detail {\n";
    OS << "template<>\n";
    OS << "inline const char *get_spec_constant_symbolic_ID<";

    if (VD->isInAnonymousNamespace()) {
      OS << TopShim;
    } else {
      OS << "::";
      VD->printQualifiedName(OS, Policy);
    }

    OS << ">() {\n";
    OS << "  return \"";
    emitSpecIDName(OS, VD);
    OS << "\";\n";
    OS << "}\n";
    OS << "} // namespace detail\n";
    OS << "} // namespace sycl\n";
    OS << "} // __SYCL_INLINE_NAMESPACE(cl)\n";
  }

  OS << "#include <CL/sycl/detail/spec_const_integration.hpp>\n";
  return true;
}

// -----------------------------------------------------------------------------
// Utility class methods
// -----------------------------------------------------------------------------

<<<<<<< HEAD
bool Util::isSyclAccessorType(const QualType &Ty) {
  const CXXRecordDecl *RecTy = Ty->getAsCXXRecordDecl();
  if (!RecTy)
    return false; // only classes/structs supported
  if (const auto *A = RecTy->getAttr<SYCLSpecialClassAttr>())
    return A->getSpecialClassKind() == SYCLSpecialClassAttr::Accessor;
  return false;
}

bool Util::isSyclSamplerType(const QualType &Ty) {
  const CXXRecordDecl *RecTy = Ty->getAsCXXRecordDecl();
  if (!RecTy)
    return false; // only classes/structs supported
  if (const auto *A = RecTy->getAttr<SYCLSpecialClassAttr>())
    return A->getSpecialClassKind() == SYCLSpecialClassAttr::Sampler;
  return false;
}

bool Util::isSyclStreamType(const QualType &Ty) {
  const CXXRecordDecl *RecTy = Ty->getAsCXXRecordDecl();
  if (!RecTy)
    return false; // only classes/structs supported
  if (const auto *A = RecTy->getAttr<SYCLSpecialClassAttr>())
    return A->getSpecialClassKind() == SYCLSpecialClassAttr::Stream;
  return false;
}

// TODO: Remove this once structs decomposing is optimized
bool Util::isSyclHalfType(const QualType &Ty) {
  const StringRef &Name = "half";
=======
bool Util::isSyclAccessorType(QualType Ty) {
  return isSyclType(Ty, "accessor", true /*Tmpl*/);
}

bool Util::isSyclSamplerType(QualType Ty) { return isSyclType(Ty, "sampler"); }

bool Util::isSyclStreamType(QualType Ty) { return isSyclType(Ty, "stream"); }

bool Util::isSyclHalfType(QualType Ty) {
  std::array<DeclContextDesc, 5> Scopes = {
      Util::MakeDeclContextDesc(Decl::Kind::Namespace, "cl"),
      Util::MakeDeclContextDesc(Decl::Kind::Namespace, "sycl"),
      Util::MakeDeclContextDesc(Decl::Kind::Namespace, "detail"),
      Util::MakeDeclContextDesc(Decl::Kind::Namespace, "half_impl"),
      Util::MakeDeclContextDesc(Decl::Kind::CXXRecord, "half")};
  return matchQualifiedTypeName(Ty, Scopes);
}

bool Util::isSyclSpecConstantType(QualType Ty) {
>>>>>>> d581178a
  std::array<DeclContextDesc, 5> Scopes = {
      Util::MakeDeclContextDesc(Decl::Kind::Namespace, "cl"),
      Util::MakeDeclContextDesc(Decl::Kind::Namespace, "sycl"),
      Util::MakeDeclContextDesc(Decl::Kind::Namespace, "ONEAPI"),
      Util::MakeDeclContextDesc(Decl::Kind::Namespace, "experimental"),
      Util::MakeDeclContextDesc(Decl::Kind::ClassTemplateSpecialization,
                                "spec_constant")};
  return matchQualifiedTypeName(Ty, Scopes);
}

<<<<<<< HEAD
// TODO: Do we need an attribute for this one as well?
bool Util::isSyclSpecConstantType(const QualType &Ty) {
  const StringRef &Name = "spec_constant";
  std::array<DeclContextDesc, 4> Scopes = {
      Util::DeclContextDesc{clang::Decl::Kind::Namespace, "cl"},
      Util::DeclContextDesc{clang::Decl::Kind::Namespace, "sycl"},
      Util::DeclContextDesc{clang::Decl::Kind::Namespace, "experimental"},
      Util::DeclContextDesc{Decl::Kind::ClassTemplateSpecialization, Name}};
=======
bool Util::isSyclSpecIdType(QualType Ty) {
  std::array<DeclContextDesc, 3> Scopes = {
      Util::MakeDeclContextDesc(clang::Decl::Kind::Namespace, "cl"),
      Util::MakeDeclContextDesc(clang::Decl::Kind::Namespace, "sycl"),
      Util::MakeDeclContextDesc(Decl::Kind::ClassTemplateSpecialization,
                                "specialization_id")};
  return matchQualifiedTypeName(Ty, Scopes);
}

bool Util::isSyclKernelHandlerType(QualType Ty) {
  std::array<DeclContextDesc, 3> Scopes = {
      Util::MakeDeclContextDesc(Decl::Kind::Namespace, "cl"),
      Util::MakeDeclContextDesc(Decl::Kind::Namespace, "sycl"),
      Util::MakeDeclContextDesc(Decl::Kind::CXXRecord, "kernel_handler")};
  return matchQualifiedTypeName(Ty, Scopes);
}

bool Util::isSyclAccessorNoAliasPropertyType(QualType Ty) {
  std::array<DeclContextDesc, 6> Scopes = {
      Util::DeclContextDesc{Decl::Kind::Namespace, "cl"},
      Util::DeclContextDesc{Decl::Kind::Namespace, "sycl"},
      Util::DeclContextDesc{Decl::Kind::Namespace, "ONEAPI"},
      Util::DeclContextDesc{Decl::Kind::Namespace, "property"},
      Util::DeclContextDesc{Decl::Kind::CXXRecord, "no_alias"},
      Util::DeclContextDesc{Decl::Kind::ClassTemplateSpecialization,
                            "instance"}};
  return matchQualifiedTypeName(Ty, Scopes);
}

bool Util::isSyclBufferLocationType(QualType Ty) {
  std::array<DeclContextDesc, 6> Scopes = {
      Util::MakeDeclContextDesc(Decl::Kind::Namespace, "cl"),
      Util::MakeDeclContextDesc(Decl::Kind::Namespace, "sycl"),
      Util::MakeDeclContextDesc(Decl::Kind::Namespace, "INTEL"),
      Util::MakeDeclContextDesc(Decl::Kind::Namespace, "property"),
      Util::MakeDeclContextDesc(Decl::Kind::CXXRecord, "buffer_location"),
      Util::MakeDeclContextDesc(Decl::Kind::ClassTemplateSpecialization,
                                "instance")};
>>>>>>> d581178a
  return matchQualifiedTypeName(Ty, Scopes);
}

bool Util::isSyclType(QualType Ty, StringRef Name, bool Tmpl) {
  Decl::Kind ClassDeclKind =
      Tmpl ? Decl::Kind::ClassTemplateSpecialization : Decl::Kind::CXXRecord;
  std::array<DeclContextDesc, 3> Scopes = {
      Util::MakeDeclContextDesc(Decl::Kind::Namespace, "cl"),
      Util::MakeDeclContextDesc(Decl::Kind::Namespace, "sycl"),
      Util::MakeDeclContextDesc(ClassDeclKind, Name)};
  return matchQualifiedTypeName(Ty, Scopes);
}

bool Util::isSyclFunction(const FunctionDecl *FD, StringRef Name) {
  if (!FD->isFunctionOrMethod() || !FD->getIdentifier() ||
      FD->getName().empty() || Name != FD->getName())
    return false;

  const DeclContext *DC = FD->getDeclContext();
  if (DC->isTranslationUnit())
    return false;

  std::array<DeclContextDesc, 2> Scopes = {
      Util::MakeDeclContextDesc(Decl::Kind::Namespace, "cl"),
      Util::MakeDeclContextDesc(Decl::Kind::Namespace, "sycl")};
  return matchContext(DC, Scopes);
}

bool Util::isAccessorPropertyListType(QualType Ty) {
  std::array<DeclContextDesc, 4> Scopes = {
      Util::MakeDeclContextDesc(Decl::Kind::Namespace, "cl"),
      Util::MakeDeclContextDesc(Decl::Kind::Namespace, "sycl"),
      Util::MakeDeclContextDesc(Decl::Kind::Namespace, "ONEAPI"),
      Util::MakeDeclContextDesc(Decl::Kind::ClassTemplateSpecialization,
                                "accessor_property_list")};
  return matchQualifiedTypeName(Ty, Scopes);
}

bool Util::matchContext(const DeclContext *Ctx,
                        ArrayRef<Util::DeclContextDesc> Scopes) {
  // The idea: check the declaration context chain starting from the item
  // itself. At each step check the context is of expected kind
  // (namespace) and name.
  StringRef Name = "";

  for (const auto &Scope : llvm::reverse(Scopes)) {
    Decl::Kind DK = Ctx->getDeclKind();
    if (DK != Scope.first)
      return false;

    switch (DK) {
    case Decl::Kind::ClassTemplateSpecialization:
      // ClassTemplateSpecializationDecl inherits from CXXRecordDecl
    case Decl::Kind::CXXRecord:
      Name = cast<CXXRecordDecl>(Ctx)->getName();
      break;
    case Decl::Kind::Namespace:
      Name = cast<NamespaceDecl>(Ctx)->getName();
      break;
    default:
      llvm_unreachable("matchContext: decl kind not supported");
    }
    if (Name != Scope.second)
      return false;
    Ctx = Ctx->getParent();
  }
  return Ctx->isTranslationUnit();
}

bool Util::matchQualifiedTypeName(QualType Ty,
                                  ArrayRef<Util::DeclContextDesc> Scopes) {
  const CXXRecordDecl *RecTy = Ty->getAsCXXRecordDecl();

  if (!RecTy)
    return false; // only classes/structs supported
  const auto *Ctx = cast<DeclContext>(RecTy);
  return Util::matchContext(Ctx, Scopes);
}

// The SYCL kernel's 'object type' used for diagnostics and naming/mangling is
// the first parameter to a sycl_kernel labeled function template. In SYCL1.2.1,
// this was passed by value, and in SYCL2020, it is passed by reference.
static QualType GetSYCLKernelObjectType(const FunctionDecl *KernelCaller) {
  assert(KernelCaller->getNumParams() > 0 && "Insufficient kernel parameters");
  QualType KernelParamTy = KernelCaller->getParamDecl(0)->getType();

  // SYCL 2020 kernels are passed by reference.
  if (KernelParamTy->isReferenceType())
    return KernelParamTy->getPointeeType();

  // SYCL 1.2.1
  return KernelParamTy;
}

void Sema::AddSYCLKernelLambda(const FunctionDecl *FD) {
  auto MangleCallback = [](ASTContext &Ctx,
                           const NamedDecl *ND) -> llvm::Optional<unsigned> {
    if (const auto *RD = dyn_cast<CXXRecordDecl>(ND))
      Ctx.AddSYCLKernelNamingDecl(RD);
    // We always want to go into the lambda mangling (skipping the unnamed
    // struct version), so make sure we return a value here.
    return 1;
  };

  QualType Ty = GetSYCLKernelObjectType(FD);
  std::unique_ptr<MangleContext> Ctx{ItaniumMangleContext::create(
      Context, Context.getDiagnostics(), MangleCallback)};
  llvm::raw_null_ostream Out;
  Ctx->mangleTypeName(Ty, Out);
}<|MERGE_RESOLUTION|>--- conflicted
+++ resolved
@@ -5061,8 +5061,7 @@
 // Utility class methods
 // -----------------------------------------------------------------------------
 
-<<<<<<< HEAD
-bool Util::isSyclAccessorType(const QualType &Ty) {
+bool Util::isSyclAccessorType(const QualType Ty) {
   const CXXRecordDecl *RecTy = Ty->getAsCXXRecordDecl();
   if (!RecTy)
     return false; // only classes/structs supported
@@ -5071,7 +5070,7 @@
   return false;
 }
 
-bool Util::isSyclSamplerType(const QualType &Ty) {
+bool Util::isSyclSamplerType(const QualType Ty) {
   const CXXRecordDecl *RecTy = Ty->getAsCXXRecordDecl();
   if (!RecTy)
     return false; // only classes/structs supported
@@ -5080,7 +5079,7 @@
   return false;
 }
 
-bool Util::isSyclStreamType(const QualType &Ty) {
+bool Util::isSyclStreamType(const QualType Ty) {
   const CXXRecordDecl *RecTy = Ty->getAsCXXRecordDecl();
   if (!RecTy)
     return false; // only classes/structs supported
@@ -5090,29 +5089,8 @@
 }
 
 // TODO: Remove this once structs decomposing is optimized
-bool Util::isSyclHalfType(const QualType &Ty) {
+bool Util::isSyclHalfType(const QualType Ty) {
   const StringRef &Name = "half";
-=======
-bool Util::isSyclAccessorType(QualType Ty) {
-  return isSyclType(Ty, "accessor", true /*Tmpl*/);
-}
-
-bool Util::isSyclSamplerType(QualType Ty) { return isSyclType(Ty, "sampler"); }
-
-bool Util::isSyclStreamType(QualType Ty) { return isSyclType(Ty, "stream"); }
-
-bool Util::isSyclHalfType(QualType Ty) {
-  std::array<DeclContextDesc, 5> Scopes = {
-      Util::MakeDeclContextDesc(Decl::Kind::Namespace, "cl"),
-      Util::MakeDeclContextDesc(Decl::Kind::Namespace, "sycl"),
-      Util::MakeDeclContextDesc(Decl::Kind::Namespace, "detail"),
-      Util::MakeDeclContextDesc(Decl::Kind::Namespace, "half_impl"),
-      Util::MakeDeclContextDesc(Decl::Kind::CXXRecord, "half")};
-  return matchQualifiedTypeName(Ty, Scopes);
-}
-
-bool Util::isSyclSpecConstantType(QualType Ty) {
->>>>>>> d581178a
   std::array<DeclContextDesc, 5> Scopes = {
       Util::MakeDeclContextDesc(Decl::Kind::Namespace, "cl"),
       Util::MakeDeclContextDesc(Decl::Kind::Namespace, "sycl"),
@@ -5123,16 +5101,17 @@
   return matchQualifiedTypeName(Ty, Scopes);
 }
 
-<<<<<<< HEAD
 // TODO: Do we need an attribute for this one as well?
-bool Util::isSyclSpecConstantType(const QualType &Ty) {
+bool Util::isSyclSpecConstantType(const QualType Ty) {
   const StringRef &Name = "spec_constant";
   std::array<DeclContextDesc, 4> Scopes = {
       Util::DeclContextDesc{clang::Decl::Kind::Namespace, "cl"},
       Util::DeclContextDesc{clang::Decl::Kind::Namespace, "sycl"},
       Util::DeclContextDesc{clang::Decl::Kind::Namespace, "experimental"},
       Util::DeclContextDesc{Decl::Kind::ClassTemplateSpecialization, Name}};
-=======
+   return matchQualifiedTypeName(Ty, Scopes);
+}
+
 bool Util::isSyclSpecIdType(QualType Ty) {
   std::array<DeclContextDesc, 3> Scopes = {
       Util::MakeDeclContextDesc(clang::Decl::Kind::Namespace, "cl"),
@@ -5171,7 +5150,6 @@
       Util::MakeDeclContextDesc(Decl::Kind::CXXRecord, "buffer_location"),
       Util::MakeDeclContextDesc(Decl::Kind::ClassTemplateSpecialization,
                                 "instance")};
->>>>>>> d581178a
   return matchQualifiedTypeName(Ty, Scopes);
 }
 
