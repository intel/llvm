--- conflicted
+++ resolved
@@ -1197,12 +1197,8 @@
                    NameValuePair.first == "sycl-single-task-kernel";
           });
       IsFreeFunctionAttr = it != NameValuePairs.end();
-<<<<<<< HEAD
-      if (IsFreeFunctionAttr) break;
-=======
       if (IsFreeFunctionAttr)
         break;
->>>>>>> c72f6812
     }
     if (Redecl->isFirstDecl()) {
       if (IsFreeFunctionAttr)
