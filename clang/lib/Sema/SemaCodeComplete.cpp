//===---------------- SemaCodeComplete.cpp - Code Completion ----*- C++ -*-===//
//
// Part of the LLVM Project, under the Apache License v2.0 with LLVM Exceptions.
// See https://llvm.org/LICENSE.txt for license information.
// SPDX-License-Identifier: Apache-2.0 WITH LLVM-exception
//
//===----------------------------------------------------------------------===//
//
//  This file defines the code-completion semantic actions.
//
//===----------------------------------------------------------------------===//
#include "clang/AST/ASTConcept.h"
#include "clang/AST/Decl.h"
#include "clang/AST/DeclBase.h"
#include "clang/AST/DeclCXX.h"
#include "clang/AST/DeclObjC.h"
#include "clang/AST/DeclTemplate.h"
#include "clang/AST/Expr.h"
#include "clang/AST/ExprCXX.h"
#include "clang/AST/ExprConcepts.h"
#include "clang/AST/ExprObjC.h"
#include "clang/AST/NestedNameSpecifier.h"
#include "clang/AST/QualTypeNames.h"
#include "clang/AST/RecursiveASTVisitor.h"
#include "clang/AST/Type.h"
#include "clang/Basic/CharInfo.h"
#include "clang/Basic/OperatorKinds.h"
#include "clang/Basic/Specifiers.h"
#include "clang/Lex/HeaderSearch.h"
#include "clang/Lex/MacroInfo.h"
#include "clang/Lex/Preprocessor.h"
#include "clang/Sema/CodeCompleteConsumer.h"
#include "clang/Sema/DeclSpec.h"
#include "clang/Sema/Designator.h"
#include "clang/Sema/Lookup.h"
#include "clang/Sema/Overload.h"
#include "clang/Sema/Scope.h"
#include "clang/Sema/ScopeInfo.h"
#include "clang/Sema/Sema.h"
#include "clang/Sema/SemaInternal.h"
#include "llvm/ADT/ArrayRef.h"
#include "llvm/ADT/DenseSet.h"
#include "llvm/ADT/SmallBitVector.h"
#include "llvm/ADT/SmallPtrSet.h"
#include "llvm/ADT/SmallString.h"
#include "llvm/ADT/StringExtras.h"
#include "llvm/ADT/StringSwitch.h"
#include "llvm/ADT/Twine.h"
#include "llvm/ADT/iterator_range.h"
#include "llvm/Support/Casting.h"
#include "llvm/Support/Path.h"
#include "llvm/Support/raw_ostream.h"
#include <list>
#include <map>
#include <string>
#include <vector>

using namespace clang;
using namespace sema;

namespace {
/// A container of code-completion results.
class ResultBuilder {
public:
  /// The type of a name-lookup filter, which can be provided to the
  /// name-lookup routines to specify which declarations should be included in
  /// the result set (when it returns true) and which declarations should be
  /// filtered out (returns false).
  typedef bool (ResultBuilder::*LookupFilter)(const NamedDecl *) const;

  typedef CodeCompletionResult Result;

private:
  /// The actual results we have found.
  std::vector<Result> Results;

  /// A record of all of the declarations we have found and placed
  /// into the result set, used to ensure that no declaration ever gets into
  /// the result set twice.
  llvm::SmallPtrSet<const Decl *, 16> AllDeclsFound;

  typedef std::pair<const NamedDecl *, unsigned> DeclIndexPair;

  /// An entry in the shadow map, which is optimized to store
  /// a single (declaration, index) mapping (the common case) but
  /// can also store a list of (declaration, index) mappings.
  class ShadowMapEntry {
    typedef SmallVector<DeclIndexPair, 4> DeclIndexPairVector;

    /// Contains either the solitary NamedDecl * or a vector
    /// of (declaration, index) pairs.
    llvm::PointerUnion<const NamedDecl *, DeclIndexPairVector *> DeclOrVector;

    /// When the entry contains a single declaration, this is
    /// the index associated with that entry.
    unsigned SingleDeclIndex;

  public:
    ShadowMapEntry() : DeclOrVector(), SingleDeclIndex(0) {}
    ShadowMapEntry(const ShadowMapEntry &) = delete;
    ShadowMapEntry(ShadowMapEntry &&Move) { *this = std::move(Move); }
    ShadowMapEntry &operator=(const ShadowMapEntry &) = delete;
    ShadowMapEntry &operator=(ShadowMapEntry &&Move) {
      SingleDeclIndex = Move.SingleDeclIndex;
      DeclOrVector = Move.DeclOrVector;
      Move.DeclOrVector = nullptr;
      return *this;
    }

    void Add(const NamedDecl *ND, unsigned Index) {
      if (DeclOrVector.isNull()) {
        // 0 - > 1 elements: just set the single element information.
        DeclOrVector = ND;
        SingleDeclIndex = Index;
        return;
      }

      if (const NamedDecl *PrevND =
              DeclOrVector.dyn_cast<const NamedDecl *>()) {
        // 1 -> 2 elements: create the vector of results and push in the
        // existing declaration.
        DeclIndexPairVector *Vec = new DeclIndexPairVector;
        Vec->push_back(DeclIndexPair(PrevND, SingleDeclIndex));
        DeclOrVector = Vec;
      }

      // Add the new element to the end of the vector.
      DeclOrVector.get<DeclIndexPairVector *>()->push_back(
          DeclIndexPair(ND, Index));
    }

    ~ShadowMapEntry() {
      if (DeclIndexPairVector *Vec =
              DeclOrVector.dyn_cast<DeclIndexPairVector *>()) {
        delete Vec;
        DeclOrVector = ((NamedDecl *)nullptr);
      }
    }

    // Iteration.
    class iterator;
    iterator begin() const;
    iterator end() const;
  };

  /// A mapping from declaration names to the declarations that have
  /// this name within a particular scope and their index within the list of
  /// results.
  typedef llvm::DenseMap<DeclarationName, ShadowMapEntry> ShadowMap;

  /// The semantic analysis object for which results are being
  /// produced.
  Sema &SemaRef;

  /// The allocator used to allocate new code-completion strings.
  CodeCompletionAllocator &Allocator;

  CodeCompletionTUInfo &CCTUInfo;

  /// If non-NULL, a filter function used to remove any code-completion
  /// results that are not desirable.
  LookupFilter Filter;

  /// Whether we should allow declarations as
  /// nested-name-specifiers that would otherwise be filtered out.
  bool AllowNestedNameSpecifiers;

  /// If set, the type that we would prefer our resulting value
  /// declarations to have.
  ///
  /// Closely matching the preferred type gives a boost to a result's
  /// priority.
  CanQualType PreferredType;

  /// A list of shadow maps, which is used to model name hiding at
  /// different levels of, e.g., the inheritance hierarchy.
  std::list<ShadowMap> ShadowMaps;

  /// Overloaded C++ member functions found by SemaLookup.
  /// Used to determine when one overload is dominated by another.
  llvm::DenseMap<std::pair<DeclContext *, /*Name*/uintptr_t>, ShadowMapEntry>
      OverloadMap;

  /// If we're potentially referring to a C++ member function, the set
  /// of qualifiers applied to the object type.
  Qualifiers ObjectTypeQualifiers;
  /// The kind of the object expression, for rvalue/lvalue overloads.
  ExprValueKind ObjectKind;

  /// Whether the \p ObjectTypeQualifiers field is active.
  bool HasObjectTypeQualifiers;

  /// The selector that we prefer.
  Selector PreferredSelector;

  /// The completion context in which we are gathering results.
  CodeCompletionContext CompletionContext;

  /// If we are in an instance method definition, the \@implementation
  /// object.
  ObjCImplementationDecl *ObjCImplementation;

  void AdjustResultPriorityForDecl(Result &R);

  void MaybeAddConstructorResults(Result R);

public:
  explicit ResultBuilder(Sema &SemaRef, CodeCompletionAllocator &Allocator,
                         CodeCompletionTUInfo &CCTUInfo,
                         const CodeCompletionContext &CompletionContext,
                         LookupFilter Filter = nullptr)
      : SemaRef(SemaRef), Allocator(Allocator), CCTUInfo(CCTUInfo),
        Filter(Filter), AllowNestedNameSpecifiers(false),
        HasObjectTypeQualifiers(false), CompletionContext(CompletionContext),
        ObjCImplementation(nullptr) {
    // If this is an Objective-C instance method definition, dig out the
    // corresponding implementation.
    switch (CompletionContext.getKind()) {
    case CodeCompletionContext::CCC_Expression:
    case CodeCompletionContext::CCC_ObjCMessageReceiver:
    case CodeCompletionContext::CCC_ParenthesizedExpression:
    case CodeCompletionContext::CCC_Statement:
    case CodeCompletionContext::CCC_Recovery:
      if (ObjCMethodDecl *Method = SemaRef.getCurMethodDecl())
        if (Method->isInstanceMethod())
          if (ObjCInterfaceDecl *Interface = Method->getClassInterface())
            ObjCImplementation = Interface->getImplementation();
      break;

    default:
      break;
    }
  }

  /// Determine the priority for a reference to the given declaration.
  unsigned getBasePriority(const NamedDecl *D);

  /// Whether we should include code patterns in the completion
  /// results.
  bool includeCodePatterns() const {
    return SemaRef.CodeCompleter &&
           SemaRef.CodeCompleter->includeCodePatterns();
  }

  /// Set the filter used for code-completion results.
  void setFilter(LookupFilter Filter) { this->Filter = Filter; }

  Result *data() { return Results.empty() ? nullptr : &Results.front(); }
  unsigned size() const { return Results.size(); }
  bool empty() const { return Results.empty(); }

  /// Specify the preferred type.
  void setPreferredType(QualType T) {
    PreferredType = SemaRef.Context.getCanonicalType(T);
  }

  /// Set the cv-qualifiers on the object type, for us in filtering
  /// calls to member functions.
  ///
  /// When there are qualifiers in this set, they will be used to filter
  /// out member functions that aren't available (because there will be a
  /// cv-qualifier mismatch) or prefer functions with an exact qualifier
  /// match.
  void setObjectTypeQualifiers(Qualifiers Quals, ExprValueKind Kind) {
    ObjectTypeQualifiers = Quals;
    ObjectKind = Kind;
    HasObjectTypeQualifiers = true;
  }

  /// Set the preferred selector.
  ///
  /// When an Objective-C method declaration result is added, and that
  /// method's selector matches this preferred selector, we give that method
  /// a slight priority boost.
  void setPreferredSelector(Selector Sel) { PreferredSelector = Sel; }

  /// Retrieve the code-completion context for which results are
  /// being collected.
  const CodeCompletionContext &getCompletionContext() const {
    return CompletionContext;
  }

  /// Specify whether nested-name-specifiers are allowed.
  void allowNestedNameSpecifiers(bool Allow = true) {
    AllowNestedNameSpecifiers = Allow;
  }

  /// Return the semantic analysis object for which we are collecting
  /// code completion results.
  Sema &getSema() const { return SemaRef; }

  /// Retrieve the allocator used to allocate code completion strings.
  CodeCompletionAllocator &getAllocator() const { return Allocator; }

  CodeCompletionTUInfo &getCodeCompletionTUInfo() const { return CCTUInfo; }

  /// Determine whether the given declaration is at all interesting
  /// as a code-completion result.
  ///
  /// \param ND the declaration that we are inspecting.
  ///
  /// \param AsNestedNameSpecifier will be set true if this declaration is
  /// only interesting when it is a nested-name-specifier.
  bool isInterestingDecl(const NamedDecl *ND,
                         bool &AsNestedNameSpecifier) const;

  /// Check whether the result is hidden by the Hiding declaration.
  ///
  /// \returns true if the result is hidden and cannot be found, false if
  /// the hidden result could still be found. When false, \p R may be
  /// modified to describe how the result can be found (e.g., via extra
  /// qualification).
  bool CheckHiddenResult(Result &R, DeclContext *CurContext,
                         const NamedDecl *Hiding);

  /// Add a new result to this result set (if it isn't already in one
  /// of the shadow maps), or replace an existing result (for, e.g., a
  /// redeclaration).
  ///
  /// \param R the result to add (if it is unique).
  ///
  /// \param CurContext the context in which this result will be named.
  void MaybeAddResult(Result R, DeclContext *CurContext = nullptr);

  /// Add a new result to this result set, where we already know
  /// the hiding declaration (if any).
  ///
  /// \param R the result to add (if it is unique).
  ///
  /// \param CurContext the context in which this result will be named.
  ///
  /// \param Hiding the declaration that hides the result.
  ///
  /// \param InBaseClass whether the result was found in a base
  /// class of the searched context.
  void AddResult(Result R, DeclContext *CurContext, NamedDecl *Hiding,
                 bool InBaseClass);

  /// Add a new non-declaration result to this result set.
  void AddResult(Result R);

  /// Enter into a new scope.
  void EnterNewScope();

  /// Exit from the current scope.
  void ExitScope();

  /// Ignore this declaration, if it is seen again.
  void Ignore(const Decl *D) { AllDeclsFound.insert(D->getCanonicalDecl()); }

  /// Add a visited context.
  void addVisitedContext(DeclContext *Ctx) {
    CompletionContext.addVisitedContext(Ctx);
  }

  /// \name Name lookup predicates
  ///
  /// These predicates can be passed to the name lookup functions to filter the
  /// results of name lookup. All of the predicates have the same type, so that
  ///
  //@{
  bool IsOrdinaryName(const NamedDecl *ND) const;
  bool IsOrdinaryNonTypeName(const NamedDecl *ND) const;
  bool IsIntegralConstantValue(const NamedDecl *ND) const;
  bool IsOrdinaryNonValueName(const NamedDecl *ND) const;
  bool IsNestedNameSpecifier(const NamedDecl *ND) const;
  bool IsEnum(const NamedDecl *ND) const;
  bool IsClassOrStruct(const NamedDecl *ND) const;
  bool IsUnion(const NamedDecl *ND) const;
  bool IsNamespace(const NamedDecl *ND) const;
  bool IsNamespaceOrAlias(const NamedDecl *ND) const;
  bool IsType(const NamedDecl *ND) const;
  bool IsMember(const NamedDecl *ND) const;
  bool IsObjCIvar(const NamedDecl *ND) const;
  bool IsObjCMessageReceiver(const NamedDecl *ND) const;
  bool IsObjCMessageReceiverOrLambdaCapture(const NamedDecl *ND) const;
  bool IsObjCCollection(const NamedDecl *ND) const;
  bool IsImpossibleToSatisfy(const NamedDecl *ND) const;
  //@}
};
} // namespace

void PreferredTypeBuilder::enterReturn(Sema &S, SourceLocation Tok) {
  if (isa<BlockDecl>(S.CurContext)) {
    if (sema::BlockScopeInfo *BSI = S.getCurBlock()) {
      ComputeType = nullptr;
      Type = BSI->ReturnType;
      ExpectedLoc = Tok;
    }
  } else if (const auto *Function = dyn_cast<FunctionDecl>(S.CurContext)) {
    ComputeType = nullptr;
    Type = Function->getReturnType();
    ExpectedLoc = Tok;
  } else if (const auto *Method = dyn_cast<ObjCMethodDecl>(S.CurContext)) {
    ComputeType = nullptr;
    Type = Method->getReturnType();
    ExpectedLoc = Tok;
  }
}

void PreferredTypeBuilder::enterVariableInit(SourceLocation Tok, Decl *D) {
  auto *VD = llvm::dyn_cast_or_null<ValueDecl>(D);
  ComputeType = nullptr;
  Type = VD ? VD->getType() : QualType();
  ExpectedLoc = Tok;
}

static QualType getDesignatedType(QualType BaseType, const Designation &Desig);

void PreferredTypeBuilder::enterDesignatedInitializer(SourceLocation Tok,
                                                      QualType BaseType,
                                                      const Designation &D) {
  ComputeType = nullptr;
  Type = getDesignatedType(BaseType, D);
  ExpectedLoc = Tok;
}

void PreferredTypeBuilder::enterFunctionArgument(
    SourceLocation Tok, llvm::function_ref<QualType()> ComputeType) {
  this->ComputeType = ComputeType;
  Type = QualType();
  ExpectedLoc = Tok;
}

void PreferredTypeBuilder::enterParenExpr(SourceLocation Tok,
                                          SourceLocation LParLoc) {
  // expected type for parenthesized expression does not change.
  if (ExpectedLoc == LParLoc)
    ExpectedLoc = Tok;
}

static QualType getPreferredTypeOfBinaryRHS(Sema &S, Expr *LHS,
                                            tok::TokenKind Op) {
  if (!LHS)
    return QualType();

  QualType LHSType = LHS->getType();
  if (LHSType->isPointerType()) {
    if (Op == tok::plus || Op == tok::plusequal || Op == tok::minusequal)
      return S.getASTContext().getPointerDiffType();
    // Pointer difference is more common than subtracting an int from a pointer.
    if (Op == tok::minus)
      return LHSType;
  }

  switch (Op) {
  // No way to infer the type of RHS from LHS.
  case tok::comma:
    return QualType();
  // Prefer the type of the left operand for all of these.
  // Arithmetic operations.
  case tok::plus:
  case tok::plusequal:
  case tok::minus:
  case tok::minusequal:
  case tok::percent:
  case tok::percentequal:
  case tok::slash:
  case tok::slashequal:
  case tok::star:
  case tok::starequal:
  // Assignment.
  case tok::equal:
  // Comparison operators.
  case tok::equalequal:
  case tok::exclaimequal:
  case tok::less:
  case tok::lessequal:
  case tok::greater:
  case tok::greaterequal:
  case tok::spaceship:
    return LHS->getType();
  // Binary shifts are often overloaded, so don't try to guess those.
  case tok::greatergreater:
  case tok::greatergreaterequal:
  case tok::lessless:
  case tok::lesslessequal:
    if (LHSType->isIntegralOrEnumerationType())
      return S.getASTContext().IntTy;
    return QualType();
  // Logical operators, assume we want bool.
  case tok::ampamp:
  case tok::pipepipe:
  case tok::caretcaret:
    return S.getASTContext().BoolTy;
  // Operators often used for bit manipulation are typically used with the type
  // of the left argument.
  case tok::pipe:
  case tok::pipeequal:
  case tok::caret:
  case tok::caretequal:
  case tok::amp:
  case tok::ampequal:
    if (LHSType->isIntegralOrEnumerationType())
      return LHSType;
    return QualType();
  // RHS should be a pointer to a member of the 'LHS' type, but we can't give
  // any particular type here.
  case tok::periodstar:
  case tok::arrowstar:
    return QualType();
  default:
    // FIXME(ibiryukov): handle the missing op, re-add the assertion.
    // assert(false && "unhandled binary op");
    return QualType();
  }
}

/// Get preferred type for an argument of an unary expression. \p ContextType is
/// preferred type of the whole unary expression.
static QualType getPreferredTypeOfUnaryArg(Sema &S, QualType ContextType,
                                           tok::TokenKind Op) {
  switch (Op) {
  case tok::exclaim:
    return S.getASTContext().BoolTy;
  case tok::amp:
    if (!ContextType.isNull() && ContextType->isPointerType())
      return ContextType->getPointeeType();
    return QualType();
  case tok::star:
    if (ContextType.isNull())
      return QualType();
    return S.getASTContext().getPointerType(ContextType.getNonReferenceType());
  case tok::plus:
  case tok::minus:
  case tok::tilde:
  case tok::minusminus:
  case tok::plusplus:
    if (ContextType.isNull())
      return S.getASTContext().IntTy;
    // leave as is, these operators typically return the same type.
    return ContextType;
  case tok::kw___real:
  case tok::kw___imag:
    return QualType();
  default:
    assert(false && "unhandled unary op");
    return QualType();
  }
}

void PreferredTypeBuilder::enterBinary(Sema &S, SourceLocation Tok, Expr *LHS,
                                       tok::TokenKind Op) {
  ComputeType = nullptr;
  Type = getPreferredTypeOfBinaryRHS(S, LHS, Op);
  ExpectedLoc = Tok;
}

void PreferredTypeBuilder::enterMemAccess(Sema &S, SourceLocation Tok,
                                          Expr *Base) {
  if (!Base)
    return;
  // Do we have expected type for Base?
  if (ExpectedLoc != Base->getBeginLoc())
    return;
  // Keep the expected type, only update the location.
  ExpectedLoc = Tok;
  return;
}

void PreferredTypeBuilder::enterUnary(Sema &S, SourceLocation Tok,
                                      tok::TokenKind OpKind,
                                      SourceLocation OpLoc) {
  ComputeType = nullptr;
  Type = getPreferredTypeOfUnaryArg(S, this->get(OpLoc), OpKind);
  ExpectedLoc = Tok;
}

void PreferredTypeBuilder::enterSubscript(Sema &S, SourceLocation Tok,
                                          Expr *LHS) {
  ComputeType = nullptr;
  Type = S.getASTContext().IntTy;
  ExpectedLoc = Tok;
}

void PreferredTypeBuilder::enterTypeCast(SourceLocation Tok,
                                         QualType CastType) {
  ComputeType = nullptr;
  Type = !CastType.isNull() ? CastType.getCanonicalType() : QualType();
  ExpectedLoc = Tok;
}

void PreferredTypeBuilder::enterCondition(Sema &S, SourceLocation Tok) {
  ComputeType = nullptr;
  Type = S.getASTContext().BoolTy;
  ExpectedLoc = Tok;
}

class ResultBuilder::ShadowMapEntry::iterator {
  llvm::PointerUnion<const NamedDecl *, const DeclIndexPair *> DeclOrIterator;
  unsigned SingleDeclIndex;

public:
  typedef DeclIndexPair value_type;
  typedef value_type reference;
  typedef std::ptrdiff_t difference_type;
  typedef std::input_iterator_tag iterator_category;

  class pointer {
    DeclIndexPair Value;

  public:
    pointer(const DeclIndexPair &Value) : Value(Value) {}

    const DeclIndexPair *operator->() const { return &Value; }
  };

  iterator() : DeclOrIterator((NamedDecl *)nullptr), SingleDeclIndex(0) {}

  iterator(const NamedDecl *SingleDecl, unsigned Index)
      : DeclOrIterator(SingleDecl), SingleDeclIndex(Index) {}

  iterator(const DeclIndexPair *Iterator)
      : DeclOrIterator(Iterator), SingleDeclIndex(0) {}

  iterator &operator++() {
    if (DeclOrIterator.is<const NamedDecl *>()) {
      DeclOrIterator = (NamedDecl *)nullptr;
      SingleDeclIndex = 0;
      return *this;
    }

    const DeclIndexPair *I = DeclOrIterator.get<const DeclIndexPair *>();
    ++I;
    DeclOrIterator = I;
    return *this;
  }

  /*iterator operator++(int) {
    iterator tmp(*this);
    ++(*this);
    return tmp;
  }*/

  reference operator*() const {
    if (const NamedDecl *ND = DeclOrIterator.dyn_cast<const NamedDecl *>())
      return reference(ND, SingleDeclIndex);

    return *DeclOrIterator.get<const DeclIndexPair *>();
  }

  pointer operator->() const { return pointer(**this); }

  friend bool operator==(const iterator &X, const iterator &Y) {
    return X.DeclOrIterator.getOpaqueValue() ==
               Y.DeclOrIterator.getOpaqueValue() &&
           X.SingleDeclIndex == Y.SingleDeclIndex;
  }

  friend bool operator!=(const iterator &X, const iterator &Y) {
    return !(X == Y);
  }
};

ResultBuilder::ShadowMapEntry::iterator
ResultBuilder::ShadowMapEntry::begin() const {
  if (DeclOrVector.isNull())
    return iterator();

  if (const NamedDecl *ND = DeclOrVector.dyn_cast<const NamedDecl *>())
    return iterator(ND, SingleDeclIndex);

  return iterator(DeclOrVector.get<DeclIndexPairVector *>()->begin());
}

ResultBuilder::ShadowMapEntry::iterator
ResultBuilder::ShadowMapEntry::end() const {
  if (DeclOrVector.is<const NamedDecl *>() || DeclOrVector.isNull())
    return iterator();

  return iterator(DeclOrVector.get<DeclIndexPairVector *>()->end());
}

/// Compute the qualification required to get from the current context
/// (\p CurContext) to the target context (\p TargetContext).
///
/// \param Context the AST context in which the qualification will be used.
///
/// \param CurContext the context where an entity is being named, which is
/// typically based on the current scope.
///
/// \param TargetContext the context in which the named entity actually
/// resides.
///
/// \returns a nested name specifier that refers into the target context, or
/// NULL if no qualification is needed.
static NestedNameSpecifier *
getRequiredQualification(ASTContext &Context, const DeclContext *CurContext,
                         const DeclContext *TargetContext) {
  SmallVector<const DeclContext *, 4> TargetParents;

  for (const DeclContext *CommonAncestor = TargetContext;
       CommonAncestor && !CommonAncestor->Encloses(CurContext);
       CommonAncestor = CommonAncestor->getLookupParent()) {
    if (CommonAncestor->isTransparentContext() ||
        CommonAncestor->isFunctionOrMethod())
      continue;

    TargetParents.push_back(CommonAncestor);
  }

  NestedNameSpecifier *Result = nullptr;
  while (!TargetParents.empty()) {
    const DeclContext *Parent = TargetParents.pop_back_val();

    if (const auto *Namespace = dyn_cast<NamespaceDecl>(Parent)) {
      if (!Namespace->getIdentifier())
        continue;

      Result = NestedNameSpecifier::Create(Context, Result, Namespace);
    } else if (const auto *TD = dyn_cast<TagDecl>(Parent))
      Result = NestedNameSpecifier::Create(
          Context, Result, false, Context.getTypeDeclType(TD).getTypePtr());
  }
  return Result;
}

// Some declarations have reserved names that we don't want to ever show.
// Filter out names reserved for the implementation if they come from a
// system header.
static bool shouldIgnoreDueToReservedName(const NamedDecl *ND, Sema &SemaRef) {
  const IdentifierInfo *Id = ND->getIdentifier();
  if (!Id)
    return false;

  // Ignore reserved names for compiler provided decls.
  if (Id->isReservedName() && ND->getLocation().isInvalid())
    return true;

  // For system headers ignore only double-underscore names.
  // This allows for system headers providing private symbols with a single
  // underscore.
  if (Id->isReservedName(/*doubleUnderscoreOnly=*/true) &&
      SemaRef.SourceMgr.isInSystemHeader(
          SemaRef.SourceMgr.getSpellingLoc(ND->getLocation())))
    return true;

  return false;
}

bool ResultBuilder::isInterestingDecl(const NamedDecl *ND,
                                      bool &AsNestedNameSpecifier) const {
  AsNestedNameSpecifier = false;

  auto *Named = ND;
  ND = ND->getUnderlyingDecl();

  // Skip unnamed entities.
  if (!ND->getDeclName())
    return false;

  // Friend declarations and declarations introduced due to friends are never
  // added as results.
  if (ND->getFriendObjectKind() == Decl::FOK_Undeclared)
    return false;

  // Class template (partial) specializations are never added as results.
  if (isa<ClassTemplateSpecializationDecl>(ND) ||
      isa<ClassTemplatePartialSpecializationDecl>(ND))
    return false;

  // Using declarations themselves are never added as results.
  if (isa<UsingDecl>(ND))
    return false;

  if (shouldIgnoreDueToReservedName(ND, SemaRef))
    return false;

  if (Filter == &ResultBuilder::IsNestedNameSpecifier ||
      (isa<NamespaceDecl>(ND) && Filter != &ResultBuilder::IsNamespace &&
       Filter != &ResultBuilder::IsNamespaceOrAlias && Filter != nullptr))
    AsNestedNameSpecifier = true;

  // Filter out any unwanted results.
  if (Filter && !(this->*Filter)(Named)) {
    // Check whether it is interesting as a nested-name-specifier.
    if (AllowNestedNameSpecifiers && SemaRef.getLangOpts().CPlusPlus &&
        IsNestedNameSpecifier(ND) &&
        (Filter != &ResultBuilder::IsMember ||
         (isa<CXXRecordDecl>(ND) &&
          cast<CXXRecordDecl>(ND)->isInjectedClassName()))) {
      AsNestedNameSpecifier = true;
      return true;
    }

    return false;
  }
  // ... then it must be interesting!
  return true;
}

bool ResultBuilder::CheckHiddenResult(Result &R, DeclContext *CurContext,
                                      const NamedDecl *Hiding) {
  // In C, there is no way to refer to a hidden name.
  // FIXME: This isn't true; we can find a tag name hidden by an ordinary
  // name if we introduce the tag type.
  if (!SemaRef.getLangOpts().CPlusPlus)
    return true;

  const DeclContext *HiddenCtx =
      R.Declaration->getDeclContext()->getRedeclContext();

  // There is no way to qualify a name declared in a function or method.
  if (HiddenCtx->isFunctionOrMethod())
    return true;

  if (HiddenCtx == Hiding->getDeclContext()->getRedeclContext())
    return true;

  // We can refer to the result with the appropriate qualification. Do it.
  R.Hidden = true;
  R.QualifierIsInformative = false;

  if (!R.Qualifier)
    R.Qualifier = getRequiredQualification(SemaRef.Context, CurContext,
                                           R.Declaration->getDeclContext());
  return false;
}

/// A simplified classification of types used to determine whether two
/// types are "similar enough" when adjusting priorities.
SimplifiedTypeClass clang::getSimplifiedTypeClass(CanQualType T) {
  switch (T->getTypeClass()) {
  case Type::Builtin:
    switch (cast<BuiltinType>(T)->getKind()) {
    case BuiltinType::Void:
      return STC_Void;

    case BuiltinType::NullPtr:
      return STC_Pointer;

    case BuiltinType::Overload:
    case BuiltinType::Dependent:
      return STC_Other;

    case BuiltinType::ObjCId:
    case BuiltinType::ObjCClass:
    case BuiltinType::ObjCSel:
      return STC_ObjectiveC;

    default:
      return STC_Arithmetic;
    }

  case Type::Complex:
    return STC_Arithmetic;

  case Type::Pointer:
    return STC_Pointer;

  case Type::BlockPointer:
    return STC_Block;

  case Type::LValueReference:
  case Type::RValueReference:
    return getSimplifiedTypeClass(T->getAs<ReferenceType>()->getPointeeType());

  case Type::ConstantArray:
  case Type::IncompleteArray:
  case Type::VariableArray:
  case Type::DependentSizedArray:
    return STC_Array;

  case Type::DependentSizedExtVector:
  case Type::Vector:
  case Type::ExtVector:
    return STC_Arithmetic;

  case Type::FunctionProto:
  case Type::FunctionNoProto:
    return STC_Function;

  case Type::Record:
    return STC_Record;

  case Type::Enum:
    return STC_Arithmetic;

  case Type::ObjCObject:
  case Type::ObjCInterface:
  case Type::ObjCObjectPointer:
    return STC_ObjectiveC;

  default:
    return STC_Other;
  }
}

/// Get the type that a given expression will have if this declaration
/// is used as an expression in its "typical" code-completion form.
QualType clang::getDeclUsageType(ASTContext &C, const NamedDecl *ND) {
  ND = ND->getUnderlyingDecl();

  if (const auto *Type = dyn_cast<TypeDecl>(ND))
    return C.getTypeDeclType(Type);
  if (const auto *Iface = dyn_cast<ObjCInterfaceDecl>(ND))
    return C.getObjCInterfaceType(Iface);

  QualType T;
  if (const FunctionDecl *Function = ND->getAsFunction())
    T = Function->getCallResultType();
  else if (const auto *Method = dyn_cast<ObjCMethodDecl>(ND))
    T = Method->getSendResultType();
  else if (const auto *Enumerator = dyn_cast<EnumConstantDecl>(ND))
    T = C.getTypeDeclType(cast<EnumDecl>(Enumerator->getDeclContext()));
  else if (const auto *Property = dyn_cast<ObjCPropertyDecl>(ND))
    T = Property->getType();
  else if (const auto *Value = dyn_cast<ValueDecl>(ND))
    T = Value->getType();

  if (T.isNull())
    return QualType();

  // Dig through references, function pointers, and block pointers to
  // get down to the likely type of an expression when the entity is
  // used.
  do {
    if (const auto *Ref = T->getAs<ReferenceType>()) {
      T = Ref->getPointeeType();
      continue;
    }

    if (const auto *Pointer = T->getAs<PointerType>()) {
      if (Pointer->getPointeeType()->isFunctionType()) {
        T = Pointer->getPointeeType();
        continue;
      }

      break;
    }

    if (const auto *Block = T->getAs<BlockPointerType>()) {
      T = Block->getPointeeType();
      continue;
    }

    if (const auto *Function = T->getAs<FunctionType>()) {
      T = Function->getReturnType();
      continue;
    }

    break;
  } while (true);

  return T;
}

unsigned ResultBuilder::getBasePriority(const NamedDecl *ND) {
  if (!ND)
    return CCP_Unlikely;

  // Context-based decisions.
  const DeclContext *LexicalDC = ND->getLexicalDeclContext();
  if (LexicalDC->isFunctionOrMethod()) {
    // _cmd is relatively rare
    if (const auto *ImplicitParam = dyn_cast<ImplicitParamDecl>(ND))
      if (ImplicitParam->getIdentifier() &&
          ImplicitParam->getIdentifier()->isStr("_cmd"))
        return CCP_ObjC_cmd;

    return CCP_LocalDeclaration;
  }

  const DeclContext *DC = ND->getDeclContext()->getRedeclContext();
  if (DC->isRecord() || isa<ObjCContainerDecl>(DC)) {
    // Explicit destructor calls are very rare.
    if (isa<CXXDestructorDecl>(ND))
      return CCP_Unlikely;
    // Explicit operator and conversion function calls are also very rare.
    auto DeclNameKind = ND->getDeclName().getNameKind();
    if (DeclNameKind == DeclarationName::CXXOperatorName ||
        DeclNameKind == DeclarationName::CXXLiteralOperatorName ||
        DeclNameKind == DeclarationName::CXXConversionFunctionName)
      return CCP_Unlikely;
    return CCP_MemberDeclaration;
  }

  // Content-based decisions.
  if (isa<EnumConstantDecl>(ND))
    return CCP_Constant;

  // Use CCP_Type for type declarations unless we're in a statement, Objective-C
  // message receiver, or parenthesized expression context. There, it's as
  // likely that the user will want to write a type as other declarations.
  if ((isa<TypeDecl>(ND) || isa<ObjCInterfaceDecl>(ND)) &&
      !(CompletionContext.getKind() == CodeCompletionContext::CCC_Statement ||
        CompletionContext.getKind() ==
            CodeCompletionContext::CCC_ObjCMessageReceiver ||
        CompletionContext.getKind() ==
            CodeCompletionContext::CCC_ParenthesizedExpression))
    return CCP_Type;

  return CCP_Declaration;
}

void ResultBuilder::AdjustResultPriorityForDecl(Result &R) {
  // If this is an Objective-C method declaration whose selector matches our
  // preferred selector, give it a priority boost.
  if (!PreferredSelector.isNull())
    if (const auto *Method = dyn_cast<ObjCMethodDecl>(R.Declaration))
      if (PreferredSelector == Method->getSelector())
        R.Priority += CCD_SelectorMatch;

  // If we have a preferred type, adjust the priority for results with exactly-
  // matching or nearly-matching types.
  if (!PreferredType.isNull()) {
    QualType T = getDeclUsageType(SemaRef.Context, R.Declaration);
    if (!T.isNull()) {
      CanQualType TC = SemaRef.Context.getCanonicalType(T);
      // Check for exactly-matching types (modulo qualifiers).
      if (SemaRef.Context.hasSameUnqualifiedType(PreferredType, TC))
        R.Priority /= CCF_ExactTypeMatch;
      // Check for nearly-matching types, based on classification of each.
      else if ((getSimplifiedTypeClass(PreferredType) ==
                getSimplifiedTypeClass(TC)) &&
               !(PreferredType->isEnumeralType() && TC->isEnumeralType()))
        R.Priority /= CCF_SimilarTypeMatch;
    }
  }
}

static DeclContext::lookup_result getConstructors(ASTContext &Context,
                                                  const CXXRecordDecl *Record) {
  QualType RecordTy = Context.getTypeDeclType(Record);
  DeclarationName ConstructorName =
      Context.DeclarationNames.getCXXConstructorName(
          Context.getCanonicalType(RecordTy));
  return Record->lookup(ConstructorName);
}

void ResultBuilder::MaybeAddConstructorResults(Result R) {
  if (!SemaRef.getLangOpts().CPlusPlus || !R.Declaration ||
      !CompletionContext.wantConstructorResults())
    return;

  const NamedDecl *D = R.Declaration;
  const CXXRecordDecl *Record = nullptr;
  if (const ClassTemplateDecl *ClassTemplate = dyn_cast<ClassTemplateDecl>(D))
    Record = ClassTemplate->getTemplatedDecl();
  else if ((Record = dyn_cast<CXXRecordDecl>(D))) {
    // Skip specializations and partial specializations.
    if (isa<ClassTemplateSpecializationDecl>(Record))
      return;
  } else {
    // There are no constructors here.
    return;
  }

  Record = Record->getDefinition();
  if (!Record)
    return;

  for (NamedDecl *Ctor : getConstructors(SemaRef.Context, Record)) {
    R.Declaration = Ctor;
    R.CursorKind = getCursorKindForDecl(R.Declaration);
    Results.push_back(R);
  }
}

static bool isConstructor(const Decl *ND) {
  if (const auto *Tmpl = dyn_cast<FunctionTemplateDecl>(ND))
    ND = Tmpl->getTemplatedDecl();
  return isa<CXXConstructorDecl>(ND);
}

void ResultBuilder::MaybeAddResult(Result R, DeclContext *CurContext) {
  assert(!ShadowMaps.empty() && "Must enter into a results scope");

  if (R.Kind != Result::RK_Declaration) {
    // For non-declaration results, just add the result.
    Results.push_back(R);
    return;
  }

  // Look through using declarations.
  if (const UsingShadowDecl *Using = dyn_cast<UsingShadowDecl>(R.Declaration)) {
    CodeCompletionResult Result(Using->getTargetDecl(),
                                getBasePriority(Using->getTargetDecl()),
                                R.Qualifier);
    Result.ShadowDecl = Using;
    MaybeAddResult(Result, CurContext);
    return;
  }

  const Decl *CanonDecl = R.Declaration->getCanonicalDecl();
  unsigned IDNS = CanonDecl->getIdentifierNamespace();

  bool AsNestedNameSpecifier = false;
  if (!isInterestingDecl(R.Declaration, AsNestedNameSpecifier))
    return;

  // C++ constructors are never found by name lookup.
  if (isConstructor(R.Declaration))
    return;

  ShadowMap &SMap = ShadowMaps.back();
  ShadowMapEntry::iterator I, IEnd;
  ShadowMap::iterator NamePos = SMap.find(R.Declaration->getDeclName());
  if (NamePos != SMap.end()) {
    I = NamePos->second.begin();
    IEnd = NamePos->second.end();
  }

  for (; I != IEnd; ++I) {
    const NamedDecl *ND = I->first;
    unsigned Index = I->second;
    if (ND->getCanonicalDecl() == CanonDecl) {
      // This is a redeclaration. Always pick the newer declaration.
      Results[Index].Declaration = R.Declaration;

      // We're done.
      return;
    }
  }

  // This is a new declaration in this scope. However, check whether this
  // declaration name is hidden by a similarly-named declaration in an outer
  // scope.
  std::list<ShadowMap>::iterator SM, SMEnd = ShadowMaps.end();
  --SMEnd;
  for (SM = ShadowMaps.begin(); SM != SMEnd; ++SM) {
    ShadowMapEntry::iterator I, IEnd;
    ShadowMap::iterator NamePos = SM->find(R.Declaration->getDeclName());
    if (NamePos != SM->end()) {
      I = NamePos->second.begin();
      IEnd = NamePos->second.end();
    }
    for (; I != IEnd; ++I) {
      // A tag declaration does not hide a non-tag declaration.
      if (I->first->hasTagIdentifierNamespace() &&
          (IDNS & (Decl::IDNS_Member | Decl::IDNS_Ordinary |
                   Decl::IDNS_LocalExtern | Decl::IDNS_ObjCProtocol)))
        continue;

      // Protocols are in distinct namespaces from everything else.
      if (((I->first->getIdentifierNamespace() & Decl::IDNS_ObjCProtocol) ||
           (IDNS & Decl::IDNS_ObjCProtocol)) &&
          I->first->getIdentifierNamespace() != IDNS)
        continue;

      // The newly-added result is hidden by an entry in the shadow map.
      if (CheckHiddenResult(R, CurContext, I->first))
        return;

      break;
    }
  }

  // Make sure that any given declaration only shows up in the result set once.
  if (!AllDeclsFound.insert(CanonDecl).second)
    return;

  // If the filter is for nested-name-specifiers, then this result starts a
  // nested-name-specifier.
  if (AsNestedNameSpecifier) {
    R.StartsNestedNameSpecifier = true;
    R.Priority = CCP_NestedNameSpecifier;
  } else
    AdjustResultPriorityForDecl(R);

  // If this result is supposed to have an informative qualifier, add one.
  if (R.QualifierIsInformative && !R.Qualifier &&
      !R.StartsNestedNameSpecifier) {
    const DeclContext *Ctx = R.Declaration->getDeclContext();
    if (const NamespaceDecl *Namespace = dyn_cast<NamespaceDecl>(Ctx))
      R.Qualifier =
          NestedNameSpecifier::Create(SemaRef.Context, nullptr, Namespace);
    else if (const TagDecl *Tag = dyn_cast<TagDecl>(Ctx))
      R.Qualifier = NestedNameSpecifier::Create(
          SemaRef.Context, nullptr, false,
          SemaRef.Context.getTypeDeclType(Tag).getTypePtr());
    else
      R.QualifierIsInformative = false;
  }

  // Insert this result into the set of results and into the current shadow
  // map.
  SMap[R.Declaration->getDeclName()].Add(R.Declaration, Results.size());
  Results.push_back(R);

  if (!AsNestedNameSpecifier)
    MaybeAddConstructorResults(R);
}

static void setInBaseClass(ResultBuilder::Result &R) {
  R.Priority += CCD_InBaseClass;
  R.InBaseClass = true;
}

enum class OverloadCompare { BothViable, Dominates, Dominated };
// Will Candidate ever be called on the object, when overloaded with Incumbent?
// Returns Dominates if Candidate is always called, Dominated if Incumbent is
// always called, BothViable if either may be called dependending on arguments.
// Precondition: must actually be overloads!
static OverloadCompare compareOverloads(const CXXMethodDecl &Candidate,
                                        const CXXMethodDecl &Incumbent,
                                        const Qualifiers &ObjectQuals,
                                        ExprValueKind ObjectKind) {
  // Base/derived shadowing is handled elsewhere.
  if (Candidate.getDeclContext() != Incumbent.getDeclContext())
    return OverloadCompare::BothViable;
  if (Candidate.isVariadic() != Incumbent.isVariadic() ||
      Candidate.getNumParams() != Incumbent.getNumParams() ||
      Candidate.getMinRequiredArguments() !=
          Incumbent.getMinRequiredArguments())
    return OverloadCompare::BothViable;
  for (unsigned I = 0, E = Candidate.getNumParams(); I != E; ++I)
    if (Candidate.parameters()[I]->getType().getCanonicalType() !=
        Incumbent.parameters()[I]->getType().getCanonicalType())
      return OverloadCompare::BothViable;
  if (!llvm::empty(Candidate.specific_attrs<EnableIfAttr>()) ||
      !llvm::empty(Incumbent.specific_attrs<EnableIfAttr>()))
    return OverloadCompare::BothViable;
  // At this point, we know calls can't pick one or the other based on
  // arguments, so one of the two must win. (Or both fail, handled elsewhere).
  RefQualifierKind CandidateRef = Candidate.getRefQualifier();
  RefQualifierKind IncumbentRef = Incumbent.getRefQualifier();
  if (CandidateRef != IncumbentRef) {
    // If the object kind is LValue/RValue, there's one acceptable ref-qualifier
    // and it can't be mixed with ref-unqualified overloads (in valid code).

    // For xvalue objects, we prefer the rvalue overload even if we have to
    // add qualifiers (which is rare, because const&& is rare).
    if (ObjectKind == clang::VK_XValue)
      return CandidateRef == RQ_RValue ? OverloadCompare::Dominates
                                       : OverloadCompare::Dominated;
  }
  // Now the ref qualifiers are the same (or we're in some invalid state).
  // So make some decision based on the qualifiers.
  Qualifiers CandidateQual = Candidate.getMethodQualifiers();
  Qualifiers IncumbentQual = Incumbent.getMethodQualifiers();
  bool CandidateSuperset = CandidateQual.compatiblyIncludes(IncumbentQual);
  bool IncumbentSuperset = IncumbentQual.compatiblyIncludes(CandidateQual);
  if (CandidateSuperset == IncumbentSuperset)
    return OverloadCompare::BothViable;
  return IncumbentSuperset ? OverloadCompare::Dominates
                           : OverloadCompare::Dominated;
}

void ResultBuilder::AddResult(Result R, DeclContext *CurContext,
                              NamedDecl *Hiding, bool InBaseClass = false) {
  if (R.Kind != Result::RK_Declaration) {
    // For non-declaration results, just add the result.
    Results.push_back(R);
    return;
  }

  // Look through using declarations.
  if (const auto *Using = dyn_cast<UsingShadowDecl>(R.Declaration)) {
    CodeCompletionResult Result(Using->getTargetDecl(),
                                getBasePriority(Using->getTargetDecl()),
                                R.Qualifier);
    Result.ShadowDecl = Using;
    AddResult(Result, CurContext, Hiding);
    return;
  }

  bool AsNestedNameSpecifier = false;
  if (!isInterestingDecl(R.Declaration, AsNestedNameSpecifier))
    return;

  // C++ constructors are never found by name lookup.
  if (isConstructor(R.Declaration))
    return;

  if (Hiding && CheckHiddenResult(R, CurContext, Hiding))
    return;

  // Make sure that any given declaration only shows up in the result set once.
  if (!AllDeclsFound.insert(R.Declaration->getCanonicalDecl()).second)
    return;

  // If the filter is for nested-name-specifiers, then this result starts a
  // nested-name-specifier.
  if (AsNestedNameSpecifier) {
    R.StartsNestedNameSpecifier = true;
    R.Priority = CCP_NestedNameSpecifier;
  } else if (Filter == &ResultBuilder::IsMember && !R.Qualifier &&
             InBaseClass &&
             isa<CXXRecordDecl>(
                 R.Declaration->getDeclContext()->getRedeclContext()))
    R.QualifierIsInformative = true;

  // If this result is supposed to have an informative qualifier, add one.
  if (R.QualifierIsInformative && !R.Qualifier &&
      !R.StartsNestedNameSpecifier) {
    const DeclContext *Ctx = R.Declaration->getDeclContext();
    if (const auto *Namespace = dyn_cast<NamespaceDecl>(Ctx))
      R.Qualifier =
          NestedNameSpecifier::Create(SemaRef.Context, nullptr, Namespace);
    else if (const auto *Tag = dyn_cast<TagDecl>(Ctx))
      R.Qualifier = NestedNameSpecifier::Create(
          SemaRef.Context, nullptr, false,
          SemaRef.Context.getTypeDeclType(Tag).getTypePtr());
    else
      R.QualifierIsInformative = false;
  }

  // Adjust the priority if this result comes from a base class.
  if (InBaseClass)
    setInBaseClass(R);

  AdjustResultPriorityForDecl(R);

  if (HasObjectTypeQualifiers)
    if (const auto *Method = dyn_cast<CXXMethodDecl>(R.Declaration))
      if (Method->isInstance()) {
        Qualifiers MethodQuals = Method->getMethodQualifiers();
        if (ObjectTypeQualifiers == MethodQuals)
          R.Priority += CCD_ObjectQualifierMatch;
        else if (ObjectTypeQualifiers - MethodQuals) {
          // The method cannot be invoked, because doing so would drop
          // qualifiers.
          return;
        }
        // Detect cases where a ref-qualified method cannot be invoked.
        switch (Method->getRefQualifier()) {
          case RQ_LValue:
            if (ObjectKind != VK_LValue && !MethodQuals.hasConst())
              return;
            break;
          case RQ_RValue:
            if (ObjectKind == VK_LValue)
              return;
            break;
          case RQ_None:
            break;
        }

        /// Check whether this dominates another overloaded method, which should
        /// be suppressed (or vice versa).
        /// Motivating case is const_iterator begin() const vs iterator begin().
        auto &OverloadSet = OverloadMap[std::make_pair(
            CurContext, Method->getDeclName().getAsOpaqueInteger())];
        for (const DeclIndexPair Entry : OverloadSet) {
          Result &Incumbent = Results[Entry.second];
          switch (compareOverloads(*Method,
                                   *cast<CXXMethodDecl>(Incumbent.Declaration),
                                   ObjectTypeQualifiers, ObjectKind)) {
          case OverloadCompare::Dominates:
            // Replace the dominated overload with this one.
            // FIXME: if the overload dominates multiple incumbents then we
            // should remove all. But two overloads is by far the common case.
            Incumbent = std::move(R);
            return;
          case OverloadCompare::Dominated:
            // This overload can't be called, drop it.
            return;
          case OverloadCompare::BothViable:
            break;
          }
        }
        OverloadSet.Add(Method, Results.size());
      }

  // Insert this result into the set of results.
  Results.push_back(R);

  if (!AsNestedNameSpecifier)
    MaybeAddConstructorResults(R);
}

void ResultBuilder::AddResult(Result R) {
  assert(R.Kind != Result::RK_Declaration &&
         "Declaration results need more context");
  Results.push_back(R);
}

/// Enter into a new scope.
void ResultBuilder::EnterNewScope() { ShadowMaps.emplace_back(); }

/// Exit from the current scope.
void ResultBuilder::ExitScope() {
  ShadowMaps.pop_back();
}

/// Determines whether this given declaration will be found by
/// ordinary name lookup.
bool ResultBuilder::IsOrdinaryName(const NamedDecl *ND) const {
  ND = ND->getUnderlyingDecl();

  // If name lookup finds a local extern declaration, then we are in a
  // context where it behaves like an ordinary name.
  unsigned IDNS = Decl::IDNS_Ordinary | Decl::IDNS_LocalExtern;
  if (SemaRef.getLangOpts().CPlusPlus)
    IDNS |= Decl::IDNS_Tag | Decl::IDNS_Namespace | Decl::IDNS_Member;
  else if (SemaRef.getLangOpts().ObjC) {
    if (isa<ObjCIvarDecl>(ND))
      return true;
  }

  return ND->getIdentifierNamespace() & IDNS;
}

/// Determines whether this given declaration will be found by
/// ordinary name lookup but is not a type name.
bool ResultBuilder::IsOrdinaryNonTypeName(const NamedDecl *ND) const {
  ND = ND->getUnderlyingDecl();
  if (isa<TypeDecl>(ND))
    return false;
  // Objective-C interfaces names are not filtered by this method because they
  // can be used in a class property expression. We can still filter out
  // @class declarations though.
  if (const auto *ID = dyn_cast<ObjCInterfaceDecl>(ND)) {
    if (!ID->getDefinition())
      return false;
  }

  unsigned IDNS = Decl::IDNS_Ordinary | Decl::IDNS_LocalExtern;
  if (SemaRef.getLangOpts().CPlusPlus)
    IDNS |= Decl::IDNS_Tag | Decl::IDNS_Namespace | Decl::IDNS_Member;
  else if (SemaRef.getLangOpts().ObjC) {
    if (isa<ObjCIvarDecl>(ND))
      return true;
  }

  return ND->getIdentifierNamespace() & IDNS;
}

bool ResultBuilder::IsIntegralConstantValue(const NamedDecl *ND) const {
  if (!IsOrdinaryNonTypeName(ND))
    return 0;

  if (const auto *VD = dyn_cast<ValueDecl>(ND->getUnderlyingDecl()))
    if (VD->getType()->isIntegralOrEnumerationType())
      return true;

  return false;
}

/// Determines whether this given declaration will be found by
/// ordinary name lookup.
bool ResultBuilder::IsOrdinaryNonValueName(const NamedDecl *ND) const {
  ND = ND->getUnderlyingDecl();

  unsigned IDNS = Decl::IDNS_Ordinary | Decl::IDNS_LocalExtern;
  if (SemaRef.getLangOpts().CPlusPlus)
    IDNS |= Decl::IDNS_Tag | Decl::IDNS_Namespace;

  return (ND->getIdentifierNamespace() & IDNS) && !isa<ValueDecl>(ND) &&
         !isa<FunctionTemplateDecl>(ND) && !isa<ObjCPropertyDecl>(ND);
}

/// Determines whether the given declaration is suitable as the
/// start of a C++ nested-name-specifier, e.g., a class or namespace.
bool ResultBuilder::IsNestedNameSpecifier(const NamedDecl *ND) const {
  // Allow us to find class templates, too.
  if (const auto *ClassTemplate = dyn_cast<ClassTemplateDecl>(ND))
    ND = ClassTemplate->getTemplatedDecl();

  return SemaRef.isAcceptableNestedNameSpecifier(ND);
}

/// Determines whether the given declaration is an enumeration.
bool ResultBuilder::IsEnum(const NamedDecl *ND) const {
  return isa<EnumDecl>(ND);
}

/// Determines whether the given declaration is a class or struct.
bool ResultBuilder::IsClassOrStruct(const NamedDecl *ND) const {
  // Allow us to find class templates, too.
  if (const auto *ClassTemplate = dyn_cast<ClassTemplateDecl>(ND))
    ND = ClassTemplate->getTemplatedDecl();

  // For purposes of this check, interfaces match too.
  if (const auto *RD = dyn_cast<RecordDecl>(ND))
    return RD->getTagKind() == TTK_Class || RD->getTagKind() == TTK_Struct ||
           RD->getTagKind() == TTK_Interface;

  return false;
}

/// Determines whether the given declaration is a union.
bool ResultBuilder::IsUnion(const NamedDecl *ND) const {
  // Allow us to find class templates, too.
  if (const auto *ClassTemplate = dyn_cast<ClassTemplateDecl>(ND))
    ND = ClassTemplate->getTemplatedDecl();

  if (const auto *RD = dyn_cast<RecordDecl>(ND))
    return RD->getTagKind() == TTK_Union;

  return false;
}

/// Determines whether the given declaration is a namespace.
bool ResultBuilder::IsNamespace(const NamedDecl *ND) const {
  return isa<NamespaceDecl>(ND);
}

/// Determines whether the given declaration is a namespace or
/// namespace alias.
bool ResultBuilder::IsNamespaceOrAlias(const NamedDecl *ND) const {
  return isa<NamespaceDecl>(ND->getUnderlyingDecl());
}

/// Determines whether the given declaration is a type.
bool ResultBuilder::IsType(const NamedDecl *ND) const {
  ND = ND->getUnderlyingDecl();
  return isa<TypeDecl>(ND) || isa<ObjCInterfaceDecl>(ND);
}

/// Determines which members of a class should be visible via
/// "." or "->".  Only value declarations, nested name specifiers, and
/// using declarations thereof should show up.
bool ResultBuilder::IsMember(const NamedDecl *ND) const {
  ND = ND->getUnderlyingDecl();
  return isa<ValueDecl>(ND) || isa<FunctionTemplateDecl>(ND) ||
         isa<ObjCPropertyDecl>(ND);
}

static bool isObjCReceiverType(ASTContext &C, QualType T) {
  T = C.getCanonicalType(T);
  switch (T->getTypeClass()) {
  case Type::ObjCObject:
  case Type::ObjCInterface:
  case Type::ObjCObjectPointer:
    return true;

  case Type::Builtin:
    switch (cast<BuiltinType>(T)->getKind()) {
    case BuiltinType::ObjCId:
    case BuiltinType::ObjCClass:
    case BuiltinType::ObjCSel:
      return true;

    default:
      break;
    }
    return false;

  default:
    break;
  }

  if (!C.getLangOpts().CPlusPlus)
    return false;

  // FIXME: We could perform more analysis here to determine whether a
  // particular class type has any conversions to Objective-C types. For now,
  // just accept all class types.
  return T->isDependentType() || T->isRecordType();
}

bool ResultBuilder::IsObjCMessageReceiver(const NamedDecl *ND) const {
  QualType T = getDeclUsageType(SemaRef.Context, ND);
  if (T.isNull())
    return false;

  T = SemaRef.Context.getBaseElementType(T);
  return isObjCReceiverType(SemaRef.Context, T);
}

bool ResultBuilder::IsObjCMessageReceiverOrLambdaCapture(
    const NamedDecl *ND) const {
  if (IsObjCMessageReceiver(ND))
    return true;

  const auto *Var = dyn_cast<VarDecl>(ND);
  if (!Var)
    return false;

  return Var->hasLocalStorage() && !Var->hasAttr<BlocksAttr>();
}

bool ResultBuilder::IsObjCCollection(const NamedDecl *ND) const {
  if ((SemaRef.getLangOpts().CPlusPlus && !IsOrdinaryName(ND)) ||
      (!SemaRef.getLangOpts().CPlusPlus && !IsOrdinaryNonTypeName(ND)))
    return false;

  QualType T = getDeclUsageType(SemaRef.Context, ND);
  if (T.isNull())
    return false;

  T = SemaRef.Context.getBaseElementType(T);
  return T->isObjCObjectType() || T->isObjCObjectPointerType() ||
         T->isObjCIdType() ||
         (SemaRef.getLangOpts().CPlusPlus && T->isRecordType());
}

bool ResultBuilder::IsImpossibleToSatisfy(const NamedDecl *ND) const {
  return false;
}

/// Determines whether the given declaration is an Objective-C
/// instance variable.
bool ResultBuilder::IsObjCIvar(const NamedDecl *ND) const {
  return isa<ObjCIvarDecl>(ND);
}

namespace {

/// Visible declaration consumer that adds a code-completion result
/// for each visible declaration.
class CodeCompletionDeclConsumer : public VisibleDeclConsumer {
  ResultBuilder &Results;
  DeclContext *InitialLookupCtx;
  // NamingClass and BaseType are used for access-checking. See
  // Sema::IsSimplyAccessible for details.
  CXXRecordDecl *NamingClass;
  QualType BaseType;
  std::vector<FixItHint> FixIts;

public:
  CodeCompletionDeclConsumer(
      ResultBuilder &Results, DeclContext *InitialLookupCtx,
      QualType BaseType = QualType(),
      std::vector<FixItHint> FixIts = std::vector<FixItHint>())
      : Results(Results), InitialLookupCtx(InitialLookupCtx),
        FixIts(std::move(FixIts)) {
    NamingClass = llvm::dyn_cast<CXXRecordDecl>(InitialLookupCtx);
    // If BaseType was not provided explicitly, emulate implicit 'this->'.
    if (BaseType.isNull()) {
      auto ThisType = Results.getSema().getCurrentThisType();
      if (!ThisType.isNull()) {
        assert(ThisType->isPointerType());
        BaseType = ThisType->getPointeeType();
        if (!NamingClass)
          NamingClass = BaseType->getAsCXXRecordDecl();
      }
    }
    this->BaseType = BaseType;
  }

  void FoundDecl(NamedDecl *ND, NamedDecl *Hiding, DeclContext *Ctx,
                 bool InBaseClass) override {
    ResultBuilder::Result Result(ND, Results.getBasePriority(ND), nullptr,
                                 false, IsAccessible(ND, Ctx), FixIts);
    Results.AddResult(Result, InitialLookupCtx, Hiding, InBaseClass);
  }

  void EnteredContext(DeclContext *Ctx) override {
    Results.addVisitedContext(Ctx);
  }

private:
  bool IsAccessible(NamedDecl *ND, DeclContext *Ctx) {
    // Naming class to use for access check. In most cases it was provided
    // explicitly (e.g. member access (lhs.foo) or qualified lookup (X::)),
    // for unqualified lookup we fallback to the \p Ctx in which we found the
    // member.
    auto *NamingClass = this->NamingClass;
    QualType BaseType = this->BaseType;
    if (auto *Cls = llvm::dyn_cast_or_null<CXXRecordDecl>(Ctx)) {
      if (!NamingClass)
        NamingClass = Cls;
      // When we emulate implicit 'this->' in an unqualified lookup, we might
      // end up with an invalid naming class. In that case, we avoid emulating
      // 'this->' qualifier to satisfy preconditions of the access checking.
      if (NamingClass->getCanonicalDecl() != Cls->getCanonicalDecl() &&
          !NamingClass->isDerivedFrom(Cls)) {
        NamingClass = Cls;
        BaseType = QualType();
      }
    } else {
      // The decl was found outside the C++ class, so only ObjC access checks
      // apply. Those do not rely on NamingClass and BaseType, so we clear them
      // out.
      NamingClass = nullptr;
      BaseType = QualType();
    }
    return Results.getSema().IsSimplyAccessible(ND, NamingClass, BaseType);
  }
};
} // namespace

/// Add type specifiers for the current language as keyword results.
static void AddTypeSpecifierResults(const LangOptions &LangOpts,
                                    ResultBuilder &Results) {
  typedef CodeCompletionResult Result;
  Results.AddResult(Result("short", CCP_Type));
  Results.AddResult(Result("long", CCP_Type));
  Results.AddResult(Result("signed", CCP_Type));
  Results.AddResult(Result("unsigned", CCP_Type));
  Results.AddResult(Result("void", CCP_Type));
  Results.AddResult(Result("char", CCP_Type));
  Results.AddResult(Result("int", CCP_Type));
  Results.AddResult(Result("float", CCP_Type));
  Results.AddResult(Result("double", CCP_Type));
  Results.AddResult(Result("enum", CCP_Type));
  Results.AddResult(Result("struct", CCP_Type));
  Results.AddResult(Result("union", CCP_Type));
  Results.AddResult(Result("const", CCP_Type));
  Results.AddResult(Result("volatile", CCP_Type));

  if (LangOpts.C99) {
    // C99-specific
    Results.AddResult(Result("_Complex", CCP_Type));
    Results.AddResult(Result("_Imaginary", CCP_Type));
    Results.AddResult(Result("_Bool", CCP_Type));
    Results.AddResult(Result("restrict", CCP_Type));
  }

  CodeCompletionBuilder Builder(Results.getAllocator(),
                                Results.getCodeCompletionTUInfo());
  if (LangOpts.CPlusPlus) {
    // C++-specific
    Results.AddResult(
        Result("bool", CCP_Type + (LangOpts.ObjC ? CCD_bool_in_ObjC : 0)));
    Results.AddResult(Result("class", CCP_Type));
    Results.AddResult(Result("wchar_t", CCP_Type));

    // typename name
    Builder.AddTypedTextChunk("typename");
    Builder.AddChunk(CodeCompletionString::CK_HorizontalSpace);
    Builder.AddPlaceholderChunk("name");
    Results.AddResult(Result(Builder.TakeString()));

    if (LangOpts.CPlusPlus11) {
      Results.AddResult(Result("auto", CCP_Type));
      Results.AddResult(Result("char16_t", CCP_Type));
      Results.AddResult(Result("char32_t", CCP_Type));

      Builder.AddTypedTextChunk("decltype");
      Builder.AddChunk(CodeCompletionString::CK_LeftParen);
      Builder.AddPlaceholderChunk("expression");
      Builder.AddChunk(CodeCompletionString::CK_RightParen);
      Results.AddResult(Result(Builder.TakeString()));
    }
  } else
    Results.AddResult(Result("__auto_type", CCP_Type));

  // GNU keywords
  if (LangOpts.GNUKeywords) {
    // FIXME: Enable when we actually support decimal floating point.
    //    Results.AddResult(Result("_Decimal32"));
    //    Results.AddResult(Result("_Decimal64"));
    //    Results.AddResult(Result("_Decimal128"));

    Builder.AddTypedTextChunk("typeof");
    Builder.AddChunk(CodeCompletionString::CK_HorizontalSpace);
    Builder.AddPlaceholderChunk("expression");
    Results.AddResult(Result(Builder.TakeString()));

    Builder.AddTypedTextChunk("typeof");
    Builder.AddChunk(CodeCompletionString::CK_LeftParen);
    Builder.AddPlaceholderChunk("type");
    Builder.AddChunk(CodeCompletionString::CK_RightParen);
    Results.AddResult(Result(Builder.TakeString()));
  }

  // Nullability
  Results.AddResult(Result("_Nonnull", CCP_Type));
  Results.AddResult(Result("_Null_unspecified", CCP_Type));
  Results.AddResult(Result("_Nullable", CCP_Type));
}

static void AddStorageSpecifiers(Sema::ParserCompletionContext CCC,
                                 const LangOptions &LangOpts,
                                 ResultBuilder &Results) {
  typedef CodeCompletionResult Result;
  // Note: we don't suggest either "auto" or "register", because both
  // are pointless as storage specifiers. Elsewhere, we suggest "auto"
  // in C++0x as a type specifier.
  Results.AddResult(Result("extern"));
  Results.AddResult(Result("static"));

  if (LangOpts.CPlusPlus11) {
    CodeCompletionAllocator &Allocator = Results.getAllocator();
    CodeCompletionBuilder Builder(Allocator, Results.getCodeCompletionTUInfo());

    // alignas
    Builder.AddTypedTextChunk("alignas");
    Builder.AddChunk(CodeCompletionString::CK_LeftParen);
    Builder.AddPlaceholderChunk("expression");
    Builder.AddChunk(CodeCompletionString::CK_RightParen);
    Results.AddResult(Result(Builder.TakeString()));

    Results.AddResult(Result("constexpr"));
    Results.AddResult(Result("thread_local"));
  }
}

static void AddFunctionSpecifiers(Sema::ParserCompletionContext CCC,
                                  const LangOptions &LangOpts,
                                  ResultBuilder &Results) {
  typedef CodeCompletionResult Result;
  switch (CCC) {
  case Sema::PCC_Class:
  case Sema::PCC_MemberTemplate:
    if (LangOpts.CPlusPlus) {
      Results.AddResult(Result("explicit"));
      Results.AddResult(Result("friend"));
      Results.AddResult(Result("mutable"));
      Results.AddResult(Result("virtual"));
    }
    LLVM_FALLTHROUGH;

  case Sema::PCC_ObjCInterface:
  case Sema::PCC_ObjCImplementation:
  case Sema::PCC_Namespace:
  case Sema::PCC_Template:
    if (LangOpts.CPlusPlus || LangOpts.C99)
      Results.AddResult(Result("inline"));
    break;

  case Sema::PCC_ObjCInstanceVariableList:
  case Sema::PCC_Expression:
  case Sema::PCC_Statement:
  case Sema::PCC_ForInit:
  case Sema::PCC_Condition:
  case Sema::PCC_RecoveryInFunction:
  case Sema::PCC_Type:
  case Sema::PCC_ParenthesizedExpression:
  case Sema::PCC_LocalDeclarationSpecifiers:
    break;
  }
}

static void AddObjCExpressionResults(ResultBuilder &Results, bool NeedAt);
static void AddObjCStatementResults(ResultBuilder &Results, bool NeedAt);
static void AddObjCVisibilityResults(const LangOptions &LangOpts,
                                     ResultBuilder &Results, bool NeedAt);
static void AddObjCImplementationResults(const LangOptions &LangOpts,
                                         ResultBuilder &Results, bool NeedAt);
static void AddObjCInterfaceResults(const LangOptions &LangOpts,
                                    ResultBuilder &Results, bool NeedAt);
static void AddObjCTopLevelResults(ResultBuilder &Results, bool NeedAt);

static void AddTypedefResult(ResultBuilder &Results) {
  CodeCompletionBuilder Builder(Results.getAllocator(),
                                Results.getCodeCompletionTUInfo());
  Builder.AddTypedTextChunk("typedef");
  Builder.AddChunk(CodeCompletionString::CK_HorizontalSpace);
  Builder.AddPlaceholderChunk("type");
  Builder.AddChunk(CodeCompletionString::CK_HorizontalSpace);
  Builder.AddPlaceholderChunk("name");
  Builder.AddChunk(CodeCompletionString::CK_SemiColon);
  Results.AddResult(CodeCompletionResult(Builder.TakeString()));
}

// using name = type
static void AddUsingAliasResult(CodeCompletionBuilder &Builder,
                                ResultBuilder &Results) {
  Builder.AddTypedTextChunk("using");
  Builder.AddChunk(CodeCompletionString::CK_HorizontalSpace);
  Builder.AddPlaceholderChunk("name");
  Builder.AddChunk(CodeCompletionString::CK_Equal);
  Builder.AddPlaceholderChunk("type");
  Builder.AddChunk(CodeCompletionString::CK_SemiColon);
  Results.AddResult(CodeCompletionResult(Builder.TakeString()));
}

static bool WantTypesInContext(Sema::ParserCompletionContext CCC,
                               const LangOptions &LangOpts) {
  switch (CCC) {
  case Sema::PCC_Namespace:
  case Sema::PCC_Class:
  case Sema::PCC_ObjCInstanceVariableList:
  case Sema::PCC_Template:
  case Sema::PCC_MemberTemplate:
  case Sema::PCC_Statement:
  case Sema::PCC_RecoveryInFunction:
  case Sema::PCC_Type:
  case Sema::PCC_ParenthesizedExpression:
  case Sema::PCC_LocalDeclarationSpecifiers:
    return true;

  case Sema::PCC_Expression:
  case Sema::PCC_Condition:
    return LangOpts.CPlusPlus;

  case Sema::PCC_ObjCInterface:
  case Sema::PCC_ObjCImplementation:
    return false;

  case Sema::PCC_ForInit:
    return LangOpts.CPlusPlus || LangOpts.ObjC || LangOpts.C99;
  }

  llvm_unreachable("Invalid ParserCompletionContext!");
}

static PrintingPolicy getCompletionPrintingPolicy(const ASTContext &Context,
                                                  const Preprocessor &PP) {
  PrintingPolicy Policy = Sema::getPrintingPolicy(Context, PP);
  Policy.AnonymousTagLocations = false;
  Policy.SuppressStrongLifetime = true;
  Policy.SuppressUnwrittenScope = true;
  Policy.SuppressScope = true;
  return Policy;
}

/// Retrieve a printing policy suitable for code completion.
static PrintingPolicy getCompletionPrintingPolicy(Sema &S) {
  return getCompletionPrintingPolicy(S.Context, S.PP);
}

/// Retrieve the string representation of the given type as a string
/// that has the appropriate lifetime for code completion.
///
/// This routine provides a fast path where we provide constant strings for
/// common type names.
static const char *GetCompletionTypeString(QualType T, ASTContext &Context,
                                           const PrintingPolicy &Policy,
                                           CodeCompletionAllocator &Allocator) {
  if (!T.getLocalQualifiers()) {
    // Built-in type names are constant strings.
    if (const BuiltinType *BT = dyn_cast<BuiltinType>(T))
      return BT->getNameAsCString(Policy);

    // Anonymous tag types are constant strings.
    if (const TagType *TagT = dyn_cast<TagType>(T))
      if (TagDecl *Tag = TagT->getDecl())
        if (!Tag->hasNameForLinkage()) {
          switch (Tag->getTagKind()) {
          case TTK_Struct:
            return "struct <anonymous>";
          case TTK_Interface:
            return "__interface <anonymous>";
          case TTK_Class:
            return "class <anonymous>";
          case TTK_Union:
            return "union <anonymous>";
          case TTK_Enum:
            return "enum <anonymous>";
          }
        }
  }

  // Slow path: format the type as a string.
  std::string Result;
  T.getAsStringInternal(Result, Policy);
  return Allocator.CopyString(Result);
}

/// Add a completion for "this", if we're in a member function.
static void addThisCompletion(Sema &S, ResultBuilder &Results) {
  QualType ThisTy = S.getCurrentThisType();
  if (ThisTy.isNull())
    return;

  CodeCompletionAllocator &Allocator = Results.getAllocator();
  CodeCompletionBuilder Builder(Allocator, Results.getCodeCompletionTUInfo());
  PrintingPolicy Policy = getCompletionPrintingPolicy(S);
  Builder.AddResultTypeChunk(
      GetCompletionTypeString(ThisTy, S.Context, Policy, Allocator));
  Builder.AddTypedTextChunk("this");
  Results.AddResult(CodeCompletionResult(Builder.TakeString()));
}

static void AddStaticAssertResult(CodeCompletionBuilder &Builder,
                                  ResultBuilder &Results,
                                  const LangOptions &LangOpts) {
  if (!LangOpts.CPlusPlus11)
    return;

  Builder.AddTypedTextChunk("static_assert");
  Builder.AddChunk(CodeCompletionString::CK_LeftParen);
  Builder.AddPlaceholderChunk("expression");
  Builder.AddChunk(CodeCompletionString::CK_Comma);
  Builder.AddPlaceholderChunk("message");
  Builder.AddChunk(CodeCompletionString::CK_RightParen);
  Builder.AddChunk(CodeCompletionString::CK_SemiColon);
  Results.AddResult(CodeCompletionResult(Builder.TakeString()));
}

static void AddOverrideResults(ResultBuilder &Results,
                               const CodeCompletionContext &CCContext,
                               CodeCompletionBuilder &Builder) {
  Sema &S = Results.getSema();
  const auto *CR = llvm::dyn_cast<CXXRecordDecl>(S.CurContext);
  // If not inside a class/struct/union return empty.
  if (!CR)
    return;
  // First store overrides within current class.
  // These are stored by name to make querying fast in the later step.
  llvm::StringMap<std::vector<FunctionDecl *>> Overrides;
  for (auto *Method : CR->methods()) {
    if (!Method->isVirtual() || !Method->getIdentifier())
      continue;
    Overrides[Method->getName()].push_back(Method);
  }

  for (const auto &Base : CR->bases()) {
    const auto *BR = Base.getType().getTypePtr()->getAsCXXRecordDecl();
    if (!BR)
      continue;
    for (auto *Method : BR->methods()) {
      if (!Method->isVirtual() || !Method->getIdentifier())
        continue;
      const auto it = Overrides.find(Method->getName());
      bool IsOverriden = false;
      if (it != Overrides.end()) {
        for (auto *MD : it->second) {
          // If the method in current body is not an overload of this virtual
          // function, then it overrides this one.
          if (!S.IsOverload(MD, Method, false)) {
            IsOverriden = true;
            break;
          }
        }
      }
      if (!IsOverriden) {
        // Generates a new CodeCompletionResult by taking this function and
        // converting it into an override declaration with only one chunk in the
        // final CodeCompletionString as a TypedTextChunk.
        std::string OverrideSignature;
        llvm::raw_string_ostream OS(OverrideSignature);
        CodeCompletionResult CCR(Method, 0);
        PrintingPolicy Policy =
            getCompletionPrintingPolicy(S.getASTContext(), S.getPreprocessor());
        auto *CCS = CCR.createCodeCompletionStringForOverride(
            S.getPreprocessor(), S.getASTContext(), Builder,
            /*IncludeBriefComments=*/false, CCContext, Policy);
        Results.AddResult(CodeCompletionResult(CCS, Method, CCP_CodePattern));
      }
    }
  }
}

/// Add language constructs that show up for "ordinary" names.
static void AddOrdinaryNameResults(Sema::ParserCompletionContext CCC, Scope *S,
                                   Sema &SemaRef, ResultBuilder &Results) {
  CodeCompletionAllocator &Allocator = Results.getAllocator();
  CodeCompletionBuilder Builder(Allocator, Results.getCodeCompletionTUInfo());

  typedef CodeCompletionResult Result;
  switch (CCC) {
  case Sema::PCC_Namespace:
    if (SemaRef.getLangOpts().CPlusPlus) {
      if (Results.includeCodePatterns()) {
        // namespace <identifier> { declarations }
        Builder.AddTypedTextChunk("namespace");
        Builder.AddChunk(CodeCompletionString::CK_HorizontalSpace);
        Builder.AddPlaceholderChunk("identifier");
        Builder.AddChunk(CodeCompletionString::CK_HorizontalSpace);
        Builder.AddChunk(CodeCompletionString::CK_LeftBrace);
        Builder.AddChunk(CodeCompletionString::CK_VerticalSpace);
        Builder.AddPlaceholderChunk("declarations");
        Builder.AddChunk(CodeCompletionString::CK_VerticalSpace);
        Builder.AddChunk(CodeCompletionString::CK_RightBrace);
        Results.AddResult(Result(Builder.TakeString()));
      }

      // namespace identifier = identifier ;
      Builder.AddTypedTextChunk("namespace");
      Builder.AddChunk(CodeCompletionString::CK_HorizontalSpace);
      Builder.AddPlaceholderChunk("name");
      Builder.AddChunk(CodeCompletionString::CK_Equal);
      Builder.AddPlaceholderChunk("namespace");
      Builder.AddChunk(CodeCompletionString::CK_SemiColon);
      Results.AddResult(Result(Builder.TakeString()));

      // Using directives
      Builder.AddTypedTextChunk("using namespace");
      Builder.AddChunk(CodeCompletionString::CK_HorizontalSpace);
      Builder.AddPlaceholderChunk("identifier");
      Builder.AddChunk(CodeCompletionString::CK_SemiColon);
      Results.AddResult(Result(Builder.TakeString()));

      // asm(string-literal)
      Builder.AddTypedTextChunk("asm");
      Builder.AddChunk(CodeCompletionString::CK_LeftParen);
      Builder.AddPlaceholderChunk("string-literal");
      Builder.AddChunk(CodeCompletionString::CK_RightParen);
      Results.AddResult(Result(Builder.TakeString()));

      if (Results.includeCodePatterns()) {
        // Explicit template instantiation
        Builder.AddTypedTextChunk("template");
        Builder.AddChunk(CodeCompletionString::CK_HorizontalSpace);
        Builder.AddPlaceholderChunk("declaration");
        Results.AddResult(Result(Builder.TakeString()));
      } else {
        Results.AddResult(Result("template", CodeCompletionResult::RK_Keyword));
      }
    }

    if (SemaRef.getLangOpts().ObjC)
      AddObjCTopLevelResults(Results, true);

    AddTypedefResult(Results);
    LLVM_FALLTHROUGH;

  case Sema::PCC_Class:
    if (SemaRef.getLangOpts().CPlusPlus) {
      // Using declaration
      Builder.AddTypedTextChunk("using");
      Builder.AddChunk(CodeCompletionString::CK_HorizontalSpace);
      Builder.AddPlaceholderChunk("qualifier");
      Builder.AddTextChunk("::");
      Builder.AddPlaceholderChunk("name");
      Builder.AddChunk(CodeCompletionString::CK_SemiColon);
      Results.AddResult(Result(Builder.TakeString()));

      if (SemaRef.getLangOpts().CPlusPlus11)
        AddUsingAliasResult(Builder, Results);

      // using typename qualifier::name (only in a dependent context)
      if (SemaRef.CurContext->isDependentContext()) {
        Builder.AddTypedTextChunk("using typename");
        Builder.AddChunk(CodeCompletionString::CK_HorizontalSpace);
        Builder.AddPlaceholderChunk("qualifier");
        Builder.AddTextChunk("::");
        Builder.AddPlaceholderChunk("name");
        Builder.AddChunk(CodeCompletionString::CK_SemiColon);
        Results.AddResult(Result(Builder.TakeString()));
      }

      AddStaticAssertResult(Builder, Results, SemaRef.getLangOpts());

      if (CCC == Sema::PCC_Class) {
        AddTypedefResult(Results);

        bool IsNotInheritanceScope =
            !(S->getFlags() & Scope::ClassInheritanceScope);
        // public:
        Builder.AddTypedTextChunk("public");
        if (IsNotInheritanceScope && Results.includeCodePatterns())
          Builder.AddChunk(CodeCompletionString::CK_Colon);
        Results.AddResult(Result(Builder.TakeString()));

        // protected:
        Builder.AddTypedTextChunk("protected");
        if (IsNotInheritanceScope && Results.includeCodePatterns())
          Builder.AddChunk(CodeCompletionString::CK_Colon);
        Results.AddResult(Result(Builder.TakeString()));

        // private:
        Builder.AddTypedTextChunk("private");
        if (IsNotInheritanceScope && Results.includeCodePatterns())
          Builder.AddChunk(CodeCompletionString::CK_Colon);
        Results.AddResult(Result(Builder.TakeString()));

        // FIXME: This adds override results only if we are at the first word of
        // the declaration/definition. Also call this from other sides to have
        // more use-cases.
        AddOverrideResults(Results, CodeCompletionContext::CCC_ClassStructUnion,
                           Builder);
      }
    }
    LLVM_FALLTHROUGH;

  case Sema::PCC_Template:
  case Sema::PCC_MemberTemplate:
    if (SemaRef.getLangOpts().CPlusPlus && Results.includeCodePatterns()) {
      // template < parameters >
      Builder.AddTypedTextChunk("template");
      Builder.AddChunk(CodeCompletionString::CK_LeftAngle);
      Builder.AddPlaceholderChunk("parameters");
      Builder.AddChunk(CodeCompletionString::CK_RightAngle);
      Results.AddResult(Result(Builder.TakeString()));
    } else {
      Results.AddResult(Result("template", CodeCompletionResult::RK_Keyword));
    }

    AddStorageSpecifiers(CCC, SemaRef.getLangOpts(), Results);
    AddFunctionSpecifiers(CCC, SemaRef.getLangOpts(), Results);
    break;

  case Sema::PCC_ObjCInterface:
    AddObjCInterfaceResults(SemaRef.getLangOpts(), Results, true);
    AddStorageSpecifiers(CCC, SemaRef.getLangOpts(), Results);
    AddFunctionSpecifiers(CCC, SemaRef.getLangOpts(), Results);
    break;

  case Sema::PCC_ObjCImplementation:
    AddObjCImplementationResults(SemaRef.getLangOpts(), Results, true);
    AddStorageSpecifiers(CCC, SemaRef.getLangOpts(), Results);
    AddFunctionSpecifiers(CCC, SemaRef.getLangOpts(), Results);
    break;

  case Sema::PCC_ObjCInstanceVariableList:
    AddObjCVisibilityResults(SemaRef.getLangOpts(), Results, true);
    break;

  case Sema::PCC_RecoveryInFunction:
  case Sema::PCC_Statement: {
    if (SemaRef.getLangOpts().CPlusPlus11)
      AddUsingAliasResult(Builder, Results);

    AddTypedefResult(Results);

    if (SemaRef.getLangOpts().CPlusPlus && Results.includeCodePatterns() &&
        SemaRef.getLangOpts().CXXExceptions) {
      Builder.AddTypedTextChunk("try");
      Builder.AddChunk(CodeCompletionString::CK_HorizontalSpace);
      Builder.AddChunk(CodeCompletionString::CK_LeftBrace);
      Builder.AddChunk(CodeCompletionString::CK_VerticalSpace);
      Builder.AddPlaceholderChunk("statements");
      Builder.AddChunk(CodeCompletionString::CK_VerticalSpace);
      Builder.AddChunk(CodeCompletionString::CK_RightBrace);
      Builder.AddChunk(CodeCompletionString::CK_HorizontalSpace);
      Builder.AddTextChunk("catch");
      Builder.AddChunk(CodeCompletionString::CK_HorizontalSpace);
      Builder.AddChunk(CodeCompletionString::CK_LeftParen);
      Builder.AddPlaceholderChunk("declaration");
      Builder.AddChunk(CodeCompletionString::CK_RightParen);
      Builder.AddChunk(CodeCompletionString::CK_HorizontalSpace);
      Builder.AddChunk(CodeCompletionString::CK_LeftBrace);
      Builder.AddChunk(CodeCompletionString::CK_VerticalSpace);
      Builder.AddPlaceholderChunk("statements");
      Builder.AddChunk(CodeCompletionString::CK_VerticalSpace);
      Builder.AddChunk(CodeCompletionString::CK_RightBrace);
      Results.AddResult(Result(Builder.TakeString()));
    }
    if (SemaRef.getLangOpts().ObjC)
      AddObjCStatementResults(Results, true);

    if (Results.includeCodePatterns()) {
      // if (condition) { statements }
      Builder.AddTypedTextChunk("if");
      Builder.AddChunk(CodeCompletionString::CK_HorizontalSpace);
      Builder.AddChunk(CodeCompletionString::CK_LeftParen);
      if (SemaRef.getLangOpts().CPlusPlus)
        Builder.AddPlaceholderChunk("condition");
      else
        Builder.AddPlaceholderChunk("expression");
      Builder.AddChunk(CodeCompletionString::CK_RightParen);
      Builder.AddChunk(CodeCompletionString::CK_HorizontalSpace);
      Builder.AddChunk(CodeCompletionString::CK_LeftBrace);
      Builder.AddChunk(CodeCompletionString::CK_VerticalSpace);
      Builder.AddPlaceholderChunk("statements");
      Builder.AddChunk(CodeCompletionString::CK_VerticalSpace);
      Builder.AddChunk(CodeCompletionString::CK_RightBrace);
      Results.AddResult(Result(Builder.TakeString()));

      // switch (condition) { }
      Builder.AddTypedTextChunk("switch");
      Builder.AddChunk(CodeCompletionString::CK_HorizontalSpace);
      Builder.AddChunk(CodeCompletionString::CK_LeftParen);
      if (SemaRef.getLangOpts().CPlusPlus)
        Builder.AddPlaceholderChunk("condition");
      else
        Builder.AddPlaceholderChunk("expression");
      Builder.AddChunk(CodeCompletionString::CK_RightParen);
      Builder.AddChunk(CodeCompletionString::CK_HorizontalSpace);
      Builder.AddChunk(CodeCompletionString::CK_LeftBrace);
      Builder.AddChunk(CodeCompletionString::CK_VerticalSpace);
      Builder.AddPlaceholderChunk("cases");
      Builder.AddChunk(CodeCompletionString::CK_VerticalSpace);
      Builder.AddChunk(CodeCompletionString::CK_RightBrace);
      Results.AddResult(Result(Builder.TakeString()));
    }

    // Switch-specific statements.
    if (SemaRef.getCurFunction() &&
        !SemaRef.getCurFunction()->SwitchStack.empty()) {
      // case expression:
      Builder.AddTypedTextChunk("case");
      Builder.AddChunk(CodeCompletionString::CK_HorizontalSpace);
      Builder.AddPlaceholderChunk("expression");
      Builder.AddChunk(CodeCompletionString::CK_Colon);
      Results.AddResult(Result(Builder.TakeString()));

      // default:
      Builder.AddTypedTextChunk("default");
      Builder.AddChunk(CodeCompletionString::CK_Colon);
      Results.AddResult(Result(Builder.TakeString()));
    }

    if (Results.includeCodePatterns()) {
      /// while (condition) { statements }
      Builder.AddTypedTextChunk("while");
      Builder.AddChunk(CodeCompletionString::CK_HorizontalSpace);
      Builder.AddChunk(CodeCompletionString::CK_LeftParen);
      if (SemaRef.getLangOpts().CPlusPlus)
        Builder.AddPlaceholderChunk("condition");
      else
        Builder.AddPlaceholderChunk("expression");
      Builder.AddChunk(CodeCompletionString::CK_RightParen);
      Builder.AddChunk(CodeCompletionString::CK_HorizontalSpace);
      Builder.AddChunk(CodeCompletionString::CK_LeftBrace);
      Builder.AddChunk(CodeCompletionString::CK_VerticalSpace);
      Builder.AddPlaceholderChunk("statements");
      Builder.AddChunk(CodeCompletionString::CK_VerticalSpace);
      Builder.AddChunk(CodeCompletionString::CK_RightBrace);
      Results.AddResult(Result(Builder.TakeString()));

      // do { statements } while ( expression );
      Builder.AddTypedTextChunk("do");
      Builder.AddChunk(CodeCompletionString::CK_HorizontalSpace);
      Builder.AddChunk(CodeCompletionString::CK_LeftBrace);
      Builder.AddChunk(CodeCompletionString::CK_VerticalSpace);
      Builder.AddPlaceholderChunk("statements");
      Builder.AddChunk(CodeCompletionString::CK_VerticalSpace);
      Builder.AddChunk(CodeCompletionString::CK_RightBrace);
      Builder.AddTextChunk("while");
      Builder.AddChunk(CodeCompletionString::CK_HorizontalSpace);
      Builder.AddChunk(CodeCompletionString::CK_LeftParen);
      Builder.AddPlaceholderChunk("expression");
      Builder.AddChunk(CodeCompletionString::CK_RightParen);
      Results.AddResult(Result(Builder.TakeString()));

      // for ( for-init-statement ; condition ; expression ) { statements }
      Builder.AddTypedTextChunk("for");
      Builder.AddChunk(CodeCompletionString::CK_HorizontalSpace);
      Builder.AddChunk(CodeCompletionString::CK_LeftParen);
      if (SemaRef.getLangOpts().CPlusPlus || SemaRef.getLangOpts().C99)
        Builder.AddPlaceholderChunk("init-statement");
      else
        Builder.AddPlaceholderChunk("init-expression");
      Builder.AddChunk(CodeCompletionString::CK_SemiColon);
      Builder.AddChunk(CodeCompletionString::CK_HorizontalSpace);
      Builder.AddPlaceholderChunk("condition");
      Builder.AddChunk(CodeCompletionString::CK_SemiColon);
      Builder.AddChunk(CodeCompletionString::CK_HorizontalSpace);
      Builder.AddPlaceholderChunk("inc-expression");
      Builder.AddChunk(CodeCompletionString::CK_RightParen);
      Builder.AddChunk(CodeCompletionString::CK_HorizontalSpace);
      Builder.AddChunk(CodeCompletionString::CK_LeftBrace);
      Builder.AddChunk(CodeCompletionString::CK_VerticalSpace);
      Builder.AddPlaceholderChunk("statements");
      Builder.AddChunk(CodeCompletionString::CK_VerticalSpace);
      Builder.AddChunk(CodeCompletionString::CK_RightBrace);
      Results.AddResult(Result(Builder.TakeString()));

      if (SemaRef.getLangOpts().CPlusPlus11 || SemaRef.getLangOpts().ObjC) {
        // for ( range_declaration (:|in) range_expression ) { statements }
        Builder.AddTypedTextChunk("for");
        Builder.AddChunk(CodeCompletionString::CK_HorizontalSpace);
        Builder.AddChunk(CodeCompletionString::CK_LeftParen);
        Builder.AddPlaceholderChunk("range-declaration");
        Builder.AddChunk(CodeCompletionString::CK_HorizontalSpace);
        if (SemaRef.getLangOpts().ObjC)
          Builder.AddTextChunk("in");
        else
          Builder.AddChunk(CodeCompletionString::CK_Colon);
        Builder.AddChunk(CodeCompletionString::CK_HorizontalSpace);
        Builder.AddPlaceholderChunk("range-expression");
        Builder.AddChunk(CodeCompletionString::CK_RightParen);
        Builder.AddChunk(CodeCompletionString::CK_HorizontalSpace);
        Builder.AddChunk(CodeCompletionString::CK_LeftBrace);
        Builder.AddChunk(CodeCompletionString::CK_VerticalSpace);
        Builder.AddPlaceholderChunk("statements");
        Builder.AddChunk(CodeCompletionString::CK_VerticalSpace);
        Builder.AddChunk(CodeCompletionString::CK_RightBrace);
        Results.AddResult(Result(Builder.TakeString()));
      }
    }

    if (S->getContinueParent()) {
      // continue ;
      Builder.AddTypedTextChunk("continue");
      Builder.AddChunk(CodeCompletionString::CK_SemiColon);
      Results.AddResult(Result(Builder.TakeString()));
    }

    if (S->getBreakParent()) {
      // break ;
      Builder.AddTypedTextChunk("break");
      Builder.AddChunk(CodeCompletionString::CK_SemiColon);
      Results.AddResult(Result(Builder.TakeString()));
    }

    // "return expression ;" or "return ;", depending on the return type.
    QualType ReturnType;
    if (const auto *Function = dyn_cast<FunctionDecl>(SemaRef.CurContext))
      ReturnType = Function->getReturnType();
    else if (const auto *Method = dyn_cast<ObjCMethodDecl>(SemaRef.CurContext))
      ReturnType = Method->getReturnType();
    else if (SemaRef.getCurBlock() &&
             !SemaRef.getCurBlock()->ReturnType.isNull())
      ReturnType = SemaRef.getCurBlock()->ReturnType;;
    if (ReturnType.isNull() || ReturnType->isVoidType()) {
      Builder.AddTypedTextChunk("return");
      Builder.AddChunk(CodeCompletionString::CK_SemiColon);
      Results.AddResult(Result(Builder.TakeString()));
    } else {
      assert(!ReturnType.isNull());
      // "return expression ;"
      Builder.AddTypedTextChunk("return");
      Builder.AddChunk(clang::CodeCompletionString::CK_HorizontalSpace);
      Builder.AddPlaceholderChunk("expression");
      Builder.AddChunk(CodeCompletionString::CK_SemiColon);
      Results.AddResult(Result(Builder.TakeString()));
      // When boolean, also add 'return true;' and 'return false;'.
      if (ReturnType->isBooleanType()) {
        Builder.AddTypedTextChunk("return true");
        Builder.AddChunk(CodeCompletionString::CK_SemiColon);
        Results.AddResult(Result(Builder.TakeString()));

        Builder.AddTypedTextChunk("return false");
        Builder.AddChunk(CodeCompletionString::CK_SemiColon);
        Results.AddResult(Result(Builder.TakeString()));
      }
      // For pointers, suggest 'return nullptr' in C++.
      if (SemaRef.getLangOpts().CPlusPlus11 &&
          (ReturnType->isPointerType() || ReturnType->isMemberPointerType())) {
        Builder.AddTypedTextChunk("return nullptr");
        Builder.AddChunk(CodeCompletionString::CK_SemiColon);
        Results.AddResult(Result(Builder.TakeString()));
      }
    }

    // goto identifier ;
    Builder.AddTypedTextChunk("goto");
    Builder.AddChunk(CodeCompletionString::CK_HorizontalSpace);
    Builder.AddPlaceholderChunk("label");
    Builder.AddChunk(CodeCompletionString::CK_SemiColon);
    Results.AddResult(Result(Builder.TakeString()));

    // Using directives
    Builder.AddTypedTextChunk("using namespace");
    Builder.AddChunk(CodeCompletionString::CK_HorizontalSpace);
    Builder.AddPlaceholderChunk("identifier");
    Builder.AddChunk(CodeCompletionString::CK_SemiColon);
    Results.AddResult(Result(Builder.TakeString()));

    AddStaticAssertResult(Builder, Results, SemaRef.getLangOpts());
  }
    LLVM_FALLTHROUGH;

  // Fall through (for statement expressions).
  case Sema::PCC_ForInit:
  case Sema::PCC_Condition:
    AddStorageSpecifiers(CCC, SemaRef.getLangOpts(), Results);
    // Fall through: conditions and statements can have expressions.
    LLVM_FALLTHROUGH;

  case Sema::PCC_ParenthesizedExpression:
    if (SemaRef.getLangOpts().ObjCAutoRefCount &&
        CCC == Sema::PCC_ParenthesizedExpression) {
      // (__bridge <type>)<expression>
      Builder.AddTypedTextChunk("__bridge");
      Builder.AddChunk(CodeCompletionString::CK_HorizontalSpace);
      Builder.AddPlaceholderChunk("type");
      Builder.AddChunk(CodeCompletionString::CK_RightParen);
      Builder.AddPlaceholderChunk("expression");
      Results.AddResult(Result(Builder.TakeString()));

      // (__bridge_transfer <Objective-C type>)<expression>
      Builder.AddTypedTextChunk("__bridge_transfer");
      Builder.AddChunk(CodeCompletionString::CK_HorizontalSpace);
      Builder.AddPlaceholderChunk("Objective-C type");
      Builder.AddChunk(CodeCompletionString::CK_RightParen);
      Builder.AddPlaceholderChunk("expression");
      Results.AddResult(Result(Builder.TakeString()));

      // (__bridge_retained <CF type>)<expression>
      Builder.AddTypedTextChunk("__bridge_retained");
      Builder.AddChunk(CodeCompletionString::CK_HorizontalSpace);
      Builder.AddPlaceholderChunk("CF type");
      Builder.AddChunk(CodeCompletionString::CK_RightParen);
      Builder.AddPlaceholderChunk("expression");
      Results.AddResult(Result(Builder.TakeString()));
    }
    // Fall through
    LLVM_FALLTHROUGH;

  case Sema::PCC_Expression: {
    if (SemaRef.getLangOpts().CPlusPlus) {
      // 'this', if we're in a non-static member function.
      addThisCompletion(SemaRef, Results);

      // true
      Builder.AddResultTypeChunk("bool");
      Builder.AddTypedTextChunk("true");
      Results.AddResult(Result(Builder.TakeString()));

      // false
      Builder.AddResultTypeChunk("bool");
      Builder.AddTypedTextChunk("false");
      Results.AddResult(Result(Builder.TakeString()));

      if (SemaRef.getLangOpts().RTTI) {
        // dynamic_cast < type-id > ( expression )
        Builder.AddTypedTextChunk("dynamic_cast");
        Builder.AddChunk(CodeCompletionString::CK_LeftAngle);
        Builder.AddPlaceholderChunk("type");
        Builder.AddChunk(CodeCompletionString::CK_RightAngle);
        Builder.AddChunk(CodeCompletionString::CK_LeftParen);
        Builder.AddPlaceholderChunk("expression");
        Builder.AddChunk(CodeCompletionString::CK_RightParen);
        Results.AddResult(Result(Builder.TakeString()));
      }

      // static_cast < type-id > ( expression )
      Builder.AddTypedTextChunk("static_cast");
      Builder.AddChunk(CodeCompletionString::CK_LeftAngle);
      Builder.AddPlaceholderChunk("type");
      Builder.AddChunk(CodeCompletionString::CK_RightAngle);
      Builder.AddChunk(CodeCompletionString::CK_LeftParen);
      Builder.AddPlaceholderChunk("expression");
      Builder.AddChunk(CodeCompletionString::CK_RightParen);
      Results.AddResult(Result(Builder.TakeString()));

      // reinterpret_cast < type-id > ( expression )
      Builder.AddTypedTextChunk("reinterpret_cast");
      Builder.AddChunk(CodeCompletionString::CK_LeftAngle);
      Builder.AddPlaceholderChunk("type");
      Builder.AddChunk(CodeCompletionString::CK_RightAngle);
      Builder.AddChunk(CodeCompletionString::CK_LeftParen);
      Builder.AddPlaceholderChunk("expression");
      Builder.AddChunk(CodeCompletionString::CK_RightParen);
      Results.AddResult(Result(Builder.TakeString()));

      // const_cast < type-id > ( expression )
      Builder.AddTypedTextChunk("const_cast");
      Builder.AddChunk(CodeCompletionString::CK_LeftAngle);
      Builder.AddPlaceholderChunk("type");
      Builder.AddChunk(CodeCompletionString::CK_RightAngle);
      Builder.AddChunk(CodeCompletionString::CK_LeftParen);
      Builder.AddPlaceholderChunk("expression");
      Builder.AddChunk(CodeCompletionString::CK_RightParen);
      Results.AddResult(Result(Builder.TakeString()));

      if (SemaRef.getLangOpts().RTTI) {
        // typeid ( expression-or-type )
        Builder.AddResultTypeChunk("std::type_info");
        Builder.AddTypedTextChunk("typeid");
        Builder.AddChunk(CodeCompletionString::CK_LeftParen);
        Builder.AddPlaceholderChunk("expression-or-type");
        Builder.AddChunk(CodeCompletionString::CK_RightParen);
        Results.AddResult(Result(Builder.TakeString()));
      }

      // new T ( ... )
      Builder.AddTypedTextChunk("new");
      Builder.AddChunk(CodeCompletionString::CK_HorizontalSpace);
      Builder.AddPlaceholderChunk("type");
      Builder.AddChunk(CodeCompletionString::CK_LeftParen);
      Builder.AddPlaceholderChunk("expressions");
      Builder.AddChunk(CodeCompletionString::CK_RightParen);
      Results.AddResult(Result(Builder.TakeString()));

      // new T [ ] ( ... )
      Builder.AddTypedTextChunk("new");
      Builder.AddChunk(CodeCompletionString::CK_HorizontalSpace);
      Builder.AddPlaceholderChunk("type");
      Builder.AddChunk(CodeCompletionString::CK_LeftBracket);
      Builder.AddPlaceholderChunk("size");
      Builder.AddChunk(CodeCompletionString::CK_RightBracket);
      Builder.AddChunk(CodeCompletionString::CK_LeftParen);
      Builder.AddPlaceholderChunk("expressions");
      Builder.AddChunk(CodeCompletionString::CK_RightParen);
      Results.AddResult(Result(Builder.TakeString()));

      // delete expression
      Builder.AddResultTypeChunk("void");
      Builder.AddTypedTextChunk("delete");
      Builder.AddChunk(CodeCompletionString::CK_HorizontalSpace);
      Builder.AddPlaceholderChunk("expression");
      Results.AddResult(Result(Builder.TakeString()));

      // delete [] expression
      Builder.AddResultTypeChunk("void");
      Builder.AddTypedTextChunk("delete");
      Builder.AddChunk(CodeCompletionString::CK_HorizontalSpace);
      Builder.AddChunk(CodeCompletionString::CK_LeftBracket);
      Builder.AddChunk(CodeCompletionString::CK_RightBracket);
      Builder.AddChunk(CodeCompletionString::CK_HorizontalSpace);
      Builder.AddPlaceholderChunk("expression");
      Results.AddResult(Result(Builder.TakeString()));

      if (SemaRef.getLangOpts().CXXExceptions) {
        // throw expression
        Builder.AddResultTypeChunk("void");
        Builder.AddTypedTextChunk("throw");
        Builder.AddChunk(CodeCompletionString::CK_HorizontalSpace);
        Builder.AddPlaceholderChunk("expression");
        Results.AddResult(Result(Builder.TakeString()));
      }

      // FIXME: Rethrow?

      if (SemaRef.getLangOpts().CPlusPlus11) {
        // nullptr
        Builder.AddResultTypeChunk("std::nullptr_t");
        Builder.AddTypedTextChunk("nullptr");
        Results.AddResult(Result(Builder.TakeString()));

        // alignof
        Builder.AddResultTypeChunk("size_t");
        Builder.AddTypedTextChunk("alignof");
        Builder.AddChunk(CodeCompletionString::CK_LeftParen);
        Builder.AddPlaceholderChunk("type");
        Builder.AddChunk(CodeCompletionString::CK_RightParen);
        Results.AddResult(Result(Builder.TakeString()));

        // noexcept
        Builder.AddResultTypeChunk("bool");
        Builder.AddTypedTextChunk("noexcept");
        Builder.AddChunk(CodeCompletionString::CK_LeftParen);
        Builder.AddPlaceholderChunk("expression");
        Builder.AddChunk(CodeCompletionString::CK_RightParen);
        Results.AddResult(Result(Builder.TakeString()));

        // sizeof... expression
        Builder.AddResultTypeChunk("size_t");
        Builder.AddTypedTextChunk("sizeof...");
        Builder.AddChunk(CodeCompletionString::CK_LeftParen);
        Builder.AddPlaceholderChunk("parameter-pack");
        Builder.AddChunk(CodeCompletionString::CK_RightParen);
        Results.AddResult(Result(Builder.TakeString()));
      }
    }

    if (SemaRef.getLangOpts().ObjC) {
      // Add "super", if we're in an Objective-C class with a superclass.
      if (ObjCMethodDecl *Method = SemaRef.getCurMethodDecl()) {
        // The interface can be NULL.
        if (ObjCInterfaceDecl *ID = Method->getClassInterface())
          if (ID->getSuperClass()) {
            std::string SuperType;
            SuperType = ID->getSuperClass()->getNameAsString();
            if (Method->isInstanceMethod())
              SuperType += " *";

            Builder.AddResultTypeChunk(Allocator.CopyString(SuperType));
            Builder.AddTypedTextChunk("super");
            Results.AddResult(Result(Builder.TakeString()));
          }
      }

      AddObjCExpressionResults(Results, true);
    }

    if (SemaRef.getLangOpts().C11) {
      // _Alignof
      Builder.AddResultTypeChunk("size_t");
      if (SemaRef.PP.isMacroDefined("alignof"))
        Builder.AddTypedTextChunk("alignof");
      else
        Builder.AddTypedTextChunk("_Alignof");
      Builder.AddChunk(CodeCompletionString::CK_LeftParen);
      Builder.AddPlaceholderChunk("type");
      Builder.AddChunk(CodeCompletionString::CK_RightParen);
      Results.AddResult(Result(Builder.TakeString()));
    }

    // sizeof expression
    Builder.AddResultTypeChunk("size_t");
    Builder.AddTypedTextChunk("sizeof");
    Builder.AddChunk(CodeCompletionString::CK_LeftParen);
    Builder.AddPlaceholderChunk("expression-or-type");
    Builder.AddChunk(CodeCompletionString::CK_RightParen);
    Results.AddResult(Result(Builder.TakeString()));
    break;
  }

  case Sema::PCC_Type:
  case Sema::PCC_LocalDeclarationSpecifiers:
    break;
  }

  if (WantTypesInContext(CCC, SemaRef.getLangOpts()))
    AddTypeSpecifierResults(SemaRef.getLangOpts(), Results);

  if (SemaRef.getLangOpts().CPlusPlus && CCC != Sema::PCC_Type)
    Results.AddResult(Result("operator"));
}

/// If the given declaration has an associated type, add it as a result
/// type chunk.
static void AddResultTypeChunk(ASTContext &Context,
                               const PrintingPolicy &Policy,
                               const NamedDecl *ND, QualType BaseType,
                               CodeCompletionBuilder &Result) {
  if (!ND)
    return;

  // Skip constructors and conversion functions, which have their return types
  // built into their names.
  if (isConstructor(ND) || isa<CXXConversionDecl>(ND))
    return;

  // Determine the type of the declaration (if it has a type).
  QualType T;
  if (const FunctionDecl *Function = ND->getAsFunction())
    T = Function->getReturnType();
  else if (const auto *Method = dyn_cast<ObjCMethodDecl>(ND)) {
    if (!BaseType.isNull())
      T = Method->getSendResultType(BaseType);
    else
      T = Method->getReturnType();
  } else if (const auto *Enumerator = dyn_cast<EnumConstantDecl>(ND)) {
    T = Context.getTypeDeclType(cast<TypeDecl>(Enumerator->getDeclContext()));
    T = clang::TypeName::getFullyQualifiedType(T, Context);
  } else if (isa<UnresolvedUsingValueDecl>(ND)) {
    /* Do nothing: ignore unresolved using declarations*/
  } else if (const auto *Ivar = dyn_cast<ObjCIvarDecl>(ND)) {
    if (!BaseType.isNull())
      T = Ivar->getUsageType(BaseType);
    else
      T = Ivar->getType();
  } else if (const auto *Value = dyn_cast<ValueDecl>(ND)) {
    T = Value->getType();
  } else if (const auto *Property = dyn_cast<ObjCPropertyDecl>(ND)) {
    if (!BaseType.isNull())
      T = Property->getUsageType(BaseType);
    else
      T = Property->getType();
  }

  if (T.isNull() || Context.hasSameType(T, Context.DependentTy))
    return;

  Result.AddResultTypeChunk(
      GetCompletionTypeString(T, Context, Policy, Result.getAllocator()));
}

static void MaybeAddSentinel(Preprocessor &PP,
                             const NamedDecl *FunctionOrMethod,
                             CodeCompletionBuilder &Result) {
  if (SentinelAttr *Sentinel = FunctionOrMethod->getAttr<SentinelAttr>())
    if (Sentinel->getSentinel() == 0) {
      if (PP.getLangOpts().ObjC && PP.isMacroDefined("nil"))
        Result.AddTextChunk(", nil");
      else if (PP.isMacroDefined("NULL"))
        Result.AddTextChunk(", NULL");
      else
        Result.AddTextChunk(", (void*)0");
    }
}

static std::string formatObjCParamQualifiers(unsigned ObjCQuals,
                                             QualType &Type) {
  std::string Result;
  if (ObjCQuals & Decl::OBJC_TQ_In)
    Result += "in ";
  else if (ObjCQuals & Decl::OBJC_TQ_Inout)
    Result += "inout ";
  else if (ObjCQuals & Decl::OBJC_TQ_Out)
    Result += "out ";
  if (ObjCQuals & Decl::OBJC_TQ_Bycopy)
    Result += "bycopy ";
  else if (ObjCQuals & Decl::OBJC_TQ_Byref)
    Result += "byref ";
  if (ObjCQuals & Decl::OBJC_TQ_Oneway)
    Result += "oneway ";
  if (ObjCQuals & Decl::OBJC_TQ_CSNullability) {
    if (auto nullability = AttributedType::stripOuterNullability(Type)) {
      switch (*nullability) {
      case NullabilityKind::NonNull:
        Result += "nonnull ";
        break;

      case NullabilityKind::Nullable:
        Result += "nullable ";
        break;

      case NullabilityKind::Unspecified:
        Result += "null_unspecified ";
        break;

      case NullabilityKind::NullableResult:
        llvm_unreachable("Not supported as a context-sensitive keyword!");
        break;
      }
    }
  }
  return Result;
}

/// Tries to find the most appropriate type location for an Objective-C
/// block placeholder.
///
/// This function ignores things like typedefs and qualifiers in order to
/// present the most relevant and accurate block placeholders in code completion
/// results.
static void findTypeLocationForBlockDecl(const TypeSourceInfo *TSInfo,
                                         FunctionTypeLoc &Block,
                                         FunctionProtoTypeLoc &BlockProto,
                                         bool SuppressBlock = false) {
  if (!TSInfo)
    return;
  TypeLoc TL = TSInfo->getTypeLoc().getUnqualifiedLoc();
  while (true) {
    // Look through typedefs.
    if (!SuppressBlock) {
      if (TypedefTypeLoc TypedefTL = TL.getAs<TypedefTypeLoc>()) {
        if (TypeSourceInfo *InnerTSInfo =
                TypedefTL.getTypedefNameDecl()->getTypeSourceInfo()) {
          TL = InnerTSInfo->getTypeLoc().getUnqualifiedLoc();
          continue;
        }
      }

      // Look through qualified types
      if (QualifiedTypeLoc QualifiedTL = TL.getAs<QualifiedTypeLoc>()) {
        TL = QualifiedTL.getUnqualifiedLoc();
        continue;
      }

      if (AttributedTypeLoc AttrTL = TL.getAs<AttributedTypeLoc>()) {
        TL = AttrTL.getModifiedLoc();
        continue;
      }
    }

    // Try to get the function prototype behind the block pointer type,
    // then we're done.
    if (BlockPointerTypeLoc BlockPtr = TL.getAs<BlockPointerTypeLoc>()) {
      TL = BlockPtr.getPointeeLoc().IgnoreParens();
      Block = TL.getAs<FunctionTypeLoc>();
      BlockProto = TL.getAs<FunctionProtoTypeLoc>();
    }
    break;
  }
}

static std::string
formatBlockPlaceholder(const PrintingPolicy &Policy, const NamedDecl *BlockDecl,
                       FunctionTypeLoc &Block, FunctionProtoTypeLoc &BlockProto,
                       bool SuppressBlockName = false,
                       bool SuppressBlock = false,
                       Optional<ArrayRef<QualType>> ObjCSubsts = None);

static std::string
FormatFunctionParameter(const PrintingPolicy &Policy, const ParmVarDecl *Param,
                        bool SuppressName = false, bool SuppressBlock = false,
                        Optional<ArrayRef<QualType>> ObjCSubsts = None) {
  // Params are unavailable in FunctionTypeLoc if the FunctionType is invalid.
  // It would be better to pass in the param Type, which is usually avaliable.
  // But this case is rare, so just pretend we fell back to int as elsewhere.
  if (!Param)
    return "int";
  bool ObjCMethodParam = isa<ObjCMethodDecl>(Param->getDeclContext());
  if (Param->getType()->isDependentType() ||
      !Param->getType()->isBlockPointerType()) {
    // The argument for a dependent or non-block parameter is a placeholder
    // containing that parameter's type.
    std::string Result;

    if (Param->getIdentifier() && !ObjCMethodParam && !SuppressName)
      Result = std::string(Param->getIdentifier()->getName());

    QualType Type = Param->getType();
    if (ObjCSubsts)
      Type = Type.substObjCTypeArgs(Param->getASTContext(), *ObjCSubsts,
                                    ObjCSubstitutionContext::Parameter);
    if (ObjCMethodParam) {
      Result =
          "(" + formatObjCParamQualifiers(Param->getObjCDeclQualifier(), Type);
      Result += Type.getAsString(Policy) + ")";
      if (Param->getIdentifier() && !SuppressName)
        Result += Param->getIdentifier()->getName();
    } else {
      Type.getAsStringInternal(Result, Policy);
    }
    return Result;
  }

  // The argument for a block pointer parameter is a block literal with
  // the appropriate type.
  FunctionTypeLoc Block;
  FunctionProtoTypeLoc BlockProto;
  findTypeLocationForBlockDecl(Param->getTypeSourceInfo(), Block, BlockProto,
                               SuppressBlock);
  // Try to retrieve the block type information from the property if this is a
  // parameter in a setter.
  if (!Block && ObjCMethodParam &&
      cast<ObjCMethodDecl>(Param->getDeclContext())->isPropertyAccessor()) {
    if (const auto *PD = cast<ObjCMethodDecl>(Param->getDeclContext())
                             ->findPropertyDecl(/*CheckOverrides=*/false))
      findTypeLocationForBlockDecl(PD->getTypeSourceInfo(), Block, BlockProto,
                                   SuppressBlock);
  }

  if (!Block) {
    // We were unable to find a FunctionProtoTypeLoc with parameter names
    // for the block; just use the parameter type as a placeholder.
    std::string Result;
    if (!ObjCMethodParam && Param->getIdentifier())
      Result = std::string(Param->getIdentifier()->getName());

    QualType Type = Param->getType().getUnqualifiedType();

    if (ObjCMethodParam) {
      Result = Type.getAsString(Policy);
      std::string Quals =
          formatObjCParamQualifiers(Param->getObjCDeclQualifier(), Type);
      if (!Quals.empty())
        Result = "(" + Quals + " " + Result + ")";
      if (Result.back() != ')')
        Result += " ";
      if (Param->getIdentifier())
        Result += Param->getIdentifier()->getName();
    } else {
      Type.getAsStringInternal(Result, Policy);
    }

    return Result;
  }

  // We have the function prototype behind the block pointer type, as it was
  // written in the source.
  return formatBlockPlaceholder(Policy, Param, Block, BlockProto,
                                /*SuppressBlockName=*/false, SuppressBlock,
                                ObjCSubsts);
}

/// Returns a placeholder string that corresponds to an Objective-C block
/// declaration.
///
/// \param BlockDecl A declaration with an Objective-C block type.
///
/// \param Block The most relevant type location for that block type.
///
/// \param SuppressBlockName Determines whether or not the name of the block
/// declaration is included in the resulting string.
static std::string
formatBlockPlaceholder(const PrintingPolicy &Policy, const NamedDecl *BlockDecl,
                       FunctionTypeLoc &Block, FunctionProtoTypeLoc &BlockProto,
                       bool SuppressBlockName, bool SuppressBlock,
                       Optional<ArrayRef<QualType>> ObjCSubsts) {
  std::string Result;
  QualType ResultType = Block.getTypePtr()->getReturnType();
  if (ObjCSubsts)
    ResultType =
        ResultType.substObjCTypeArgs(BlockDecl->getASTContext(), *ObjCSubsts,
                                     ObjCSubstitutionContext::Result);
  if (!ResultType->isVoidType() || SuppressBlock)
    ResultType.getAsStringInternal(Result, Policy);

  // Format the parameter list.
  std::string Params;
  if (!BlockProto || Block.getNumParams() == 0) {
    if (BlockProto && BlockProto.getTypePtr()->isVariadic())
      Params = "(...)";
    else
      Params = "(void)";
  } else {
    Params += "(";
    for (unsigned I = 0, N = Block.getNumParams(); I != N; ++I) {
      if (I)
        Params += ", ";
      Params += FormatFunctionParameter(Policy, Block.getParam(I),
                                        /*SuppressName=*/false,
                                        /*SuppressBlock=*/true, ObjCSubsts);

      if (I == N - 1 && BlockProto.getTypePtr()->isVariadic())
        Params += ", ...";
    }
    Params += ")";
  }

  if (SuppressBlock) {
    // Format as a parameter.
    Result = Result + " (^";
    if (!SuppressBlockName && BlockDecl->getIdentifier())
      Result += BlockDecl->getIdentifier()->getName();
    Result += ")";
    Result += Params;
  } else {
    // Format as a block literal argument.
    Result = '^' + Result;
    Result += Params;

    if (!SuppressBlockName && BlockDecl->getIdentifier())
      Result += BlockDecl->getIdentifier()->getName();
  }

  return Result;
}

static std::string GetDefaultValueString(const ParmVarDecl *Param,
                                         const SourceManager &SM,
                                         const LangOptions &LangOpts) {
  const SourceRange SrcRange = Param->getDefaultArgRange();
  CharSourceRange CharSrcRange = CharSourceRange::getTokenRange(SrcRange);
  bool Invalid = CharSrcRange.isInvalid();
  if (Invalid)
    return "";
  StringRef srcText =
      Lexer::getSourceText(CharSrcRange, SM, LangOpts, &Invalid);
  if (Invalid)
    return "";

  if (srcText.empty() || srcText == "=") {
    // Lexer can't determine the value.
    // This happens if the code is incorrect (for example class is forward
    // declared).
    return "";
  }
  std::string DefValue(srcText.str());
  // FIXME: remove this check if the Lexer::getSourceText value is fixed and
  // this value always has (or always does not have) '=' in front of it
  if (DefValue.at(0) != '=') {
    // If we don't have '=' in front of value.
    // Lexer returns built-in types values without '=' and user-defined types
    // values with it.
    return " = " + DefValue;
  }
  return " " + DefValue;
}

/// Add function parameter chunks to the given code completion string.
static void AddFunctionParameterChunks(Preprocessor &PP,
                                       const PrintingPolicy &Policy,
                                       const FunctionDecl *Function,
                                       CodeCompletionBuilder &Result,
                                       unsigned Start = 0,
                                       bool InOptional = false) {
  bool FirstParameter = true;

  for (unsigned P = Start, N = Function->getNumParams(); P != N; ++P) {
    const ParmVarDecl *Param = Function->getParamDecl(P);

    if (Param->hasDefaultArg() && !InOptional) {
      // When we see an optional default argument, put that argument and
      // the remaining default arguments into a new, optional string.
      CodeCompletionBuilder Opt(Result.getAllocator(),
                                Result.getCodeCompletionTUInfo());
      if (!FirstParameter)
        Opt.AddChunk(CodeCompletionString::CK_Comma);
      AddFunctionParameterChunks(PP, Policy, Function, Opt, P, true);
      Result.AddOptionalChunk(Opt.TakeString());
      break;
    }

    if (FirstParameter)
      FirstParameter = false;
    else
      Result.AddChunk(CodeCompletionString::CK_Comma);

    InOptional = false;

    // Format the placeholder string.
    std::string PlaceholderStr = FormatFunctionParameter(Policy, Param);
    if (Param->hasDefaultArg())
      PlaceholderStr +=
          GetDefaultValueString(Param, PP.getSourceManager(), PP.getLangOpts());

    if (Function->isVariadic() && P == N - 1)
      PlaceholderStr += ", ...";

    // Add the placeholder string.
    Result.AddPlaceholderChunk(
        Result.getAllocator().CopyString(PlaceholderStr));
  }

  if (const auto *Proto = Function->getType()->getAs<FunctionProtoType>())
    if (Proto->isVariadic()) {
      if (Proto->getNumParams() == 0)
        Result.AddPlaceholderChunk("...");

      MaybeAddSentinel(PP, Function, Result);
    }
}

/// Add template parameter chunks to the given code completion string.
static void AddTemplateParameterChunks(
    ASTContext &Context, const PrintingPolicy &Policy,
    const TemplateDecl *Template, CodeCompletionBuilder &Result,
    unsigned MaxParameters = 0, unsigned Start = 0, bool InDefaultArg = false) {
  bool FirstParameter = true;

  // Prefer to take the template parameter names from the first declaration of
  // the template.
  Template = cast<TemplateDecl>(Template->getCanonicalDecl());

  TemplateParameterList *Params = Template->getTemplateParameters();
  TemplateParameterList::iterator PEnd = Params->end();
  if (MaxParameters)
    PEnd = Params->begin() + MaxParameters;
  for (TemplateParameterList::iterator P = Params->begin() + Start; P != PEnd;
       ++P) {
    bool HasDefaultArg = false;
    std::string PlaceholderStr;
    if (TemplateTypeParmDecl *TTP = dyn_cast<TemplateTypeParmDecl>(*P)) {
      if (TTP->wasDeclaredWithTypename())
        PlaceholderStr = "typename";
      else if (const auto *TC = TTP->getTypeConstraint()) {
        llvm::raw_string_ostream OS(PlaceholderStr);
        TC->print(OS, Policy);
        OS.flush();
      } else
        PlaceholderStr = "class";

      if (TTP->getIdentifier()) {
        PlaceholderStr += ' ';
        PlaceholderStr += TTP->getIdentifier()->getName();
      }

      HasDefaultArg = TTP->hasDefaultArgument();
    } else if (NonTypeTemplateParmDecl *NTTP =
                   dyn_cast<NonTypeTemplateParmDecl>(*P)) {
      if (NTTP->getIdentifier())
        PlaceholderStr = std::string(NTTP->getIdentifier()->getName());
      NTTP->getType().getAsStringInternal(PlaceholderStr, Policy);
      HasDefaultArg = NTTP->hasDefaultArgument();
    } else {
      assert(isa<TemplateTemplateParmDecl>(*P));
      TemplateTemplateParmDecl *TTP = cast<TemplateTemplateParmDecl>(*P);

      // Since putting the template argument list into the placeholder would
      // be very, very long, we just use an abbreviation.
      PlaceholderStr = "template<...> class";
      if (TTP->getIdentifier()) {
        PlaceholderStr += ' ';
        PlaceholderStr += TTP->getIdentifier()->getName();
      }

      HasDefaultArg = TTP->hasDefaultArgument();
    }

    if (HasDefaultArg && !InDefaultArg) {
      // When we see an optional default argument, put that argument and
      // the remaining default arguments into a new, optional string.
      CodeCompletionBuilder Opt(Result.getAllocator(),
                                Result.getCodeCompletionTUInfo());
      if (!FirstParameter)
        Opt.AddChunk(CodeCompletionString::CK_Comma);
      AddTemplateParameterChunks(Context, Policy, Template, Opt, MaxParameters,
                                 P - Params->begin(), true);
      Result.AddOptionalChunk(Opt.TakeString());
      break;
    }

    InDefaultArg = false;

    if (FirstParameter)
      FirstParameter = false;
    else
      Result.AddChunk(CodeCompletionString::CK_Comma);

    // Add the placeholder string.
    Result.AddPlaceholderChunk(
        Result.getAllocator().CopyString(PlaceholderStr));
  }
}

/// Add a qualifier to the given code-completion string, if the
/// provided nested-name-specifier is non-NULL.
static void AddQualifierToCompletionString(CodeCompletionBuilder &Result,
                                           NestedNameSpecifier *Qualifier,
                                           bool QualifierIsInformative,
                                           ASTContext &Context,
                                           const PrintingPolicy &Policy) {
  if (!Qualifier)
    return;

  std::string PrintedNNS;
  {
    llvm::raw_string_ostream OS(PrintedNNS);
    Qualifier->print(OS, Policy);
  }
  if (QualifierIsInformative)
    Result.AddInformativeChunk(Result.getAllocator().CopyString(PrintedNNS));
  else
    Result.AddTextChunk(Result.getAllocator().CopyString(PrintedNNS));
}

static void
AddFunctionTypeQualsToCompletionString(CodeCompletionBuilder &Result,
                                       const FunctionDecl *Function) {
  const auto *Proto = Function->getType()->getAs<FunctionProtoType>();
  if (!Proto || !Proto->getMethodQuals())
    return;

  // FIXME: Add ref-qualifier!

  // Handle single qualifiers without copying
  if (Proto->getMethodQuals().hasOnlyConst()) {
    Result.AddInformativeChunk(" const");
    return;
  }

  if (Proto->getMethodQuals().hasOnlyVolatile()) {
    Result.AddInformativeChunk(" volatile");
    return;
  }

  if (Proto->getMethodQuals().hasOnlyRestrict()) {
    Result.AddInformativeChunk(" restrict");
    return;
  }

  // Handle multiple qualifiers.
  std::string QualsStr;
  if (Proto->isConst())
    QualsStr += " const";
  if (Proto->isVolatile())
    QualsStr += " volatile";
  if (Proto->isRestrict())
    QualsStr += " restrict";
  Result.AddInformativeChunk(Result.getAllocator().CopyString(QualsStr));
}

/// Add the name of the given declaration
static void AddTypedNameChunk(ASTContext &Context, const PrintingPolicy &Policy,
                              const NamedDecl *ND,
                              CodeCompletionBuilder &Result) {
  DeclarationName Name = ND->getDeclName();
  if (!Name)
    return;

  switch (Name.getNameKind()) {
  case DeclarationName::CXXOperatorName: {
    const char *OperatorName = nullptr;
    switch (Name.getCXXOverloadedOperator()) {
    case OO_None:
    case OO_Conditional:
    case NUM_OVERLOADED_OPERATORS:
      OperatorName = "operator";
      break;

#define OVERLOADED_OPERATOR(Name, Spelling, Token, Unary, Binary, MemberOnly)  \
  case OO_##Name:                                                              \
    OperatorName = "operator" Spelling;                                        \
    break;
#define OVERLOADED_OPERATOR_MULTI(Name, Spelling, Unary, Binary, MemberOnly)
#include "clang/Basic/OperatorKinds.def"

    case OO_New:
      OperatorName = "operator new";
      break;
    case OO_Delete:
      OperatorName = "operator delete";
      break;
    case OO_Array_New:
      OperatorName = "operator new[]";
      break;
    case OO_Array_Delete:
      OperatorName = "operator delete[]";
      break;
    case OO_Call:
      OperatorName = "operator()";
      break;
    case OO_Subscript:
      OperatorName = "operator[]";
      break;
    }
    Result.AddTypedTextChunk(OperatorName);
    break;
  }

  case DeclarationName::Identifier:
  case DeclarationName::CXXConversionFunctionName:
  case DeclarationName::CXXDestructorName:
  case DeclarationName::CXXLiteralOperatorName:
    Result.AddTypedTextChunk(
        Result.getAllocator().CopyString(ND->getNameAsString()));
    break;

  case DeclarationName::CXXDeductionGuideName:
  case DeclarationName::CXXUsingDirective:
  case DeclarationName::ObjCZeroArgSelector:
  case DeclarationName::ObjCOneArgSelector:
  case DeclarationName::ObjCMultiArgSelector:
    break;

  case DeclarationName::CXXConstructorName: {
    CXXRecordDecl *Record = nullptr;
    QualType Ty = Name.getCXXNameType();
    if (const auto *RecordTy = Ty->getAs<RecordType>())
      Record = cast<CXXRecordDecl>(RecordTy->getDecl());
    else if (const auto *InjectedTy = Ty->getAs<InjectedClassNameType>())
      Record = InjectedTy->getDecl();
    else {
      Result.AddTypedTextChunk(
          Result.getAllocator().CopyString(ND->getNameAsString()));
      break;
    }

    Result.AddTypedTextChunk(
        Result.getAllocator().CopyString(Record->getNameAsString()));
    if (ClassTemplateDecl *Template = Record->getDescribedClassTemplate()) {
      Result.AddChunk(CodeCompletionString::CK_LeftAngle);
      AddTemplateParameterChunks(Context, Policy, Template, Result);
      Result.AddChunk(CodeCompletionString::CK_RightAngle);
    }
    break;
  }
  }
}

CodeCompletionString *CodeCompletionResult::CreateCodeCompletionString(
    Sema &S, const CodeCompletionContext &CCContext,
    CodeCompletionAllocator &Allocator, CodeCompletionTUInfo &CCTUInfo,
    bool IncludeBriefComments) {
  return CreateCodeCompletionString(S.Context, S.PP, CCContext, Allocator,
                                    CCTUInfo, IncludeBriefComments);
}

CodeCompletionString *CodeCompletionResult::CreateCodeCompletionStringForMacro(
    Preprocessor &PP, CodeCompletionAllocator &Allocator,
    CodeCompletionTUInfo &CCTUInfo) {
  assert(Kind == RK_Macro);
  CodeCompletionBuilder Result(Allocator, CCTUInfo, Priority, Availability);
  const MacroInfo *MI = PP.getMacroInfo(Macro);
  Result.AddTypedTextChunk(Result.getAllocator().CopyString(Macro->getName()));

  if (!MI || !MI->isFunctionLike())
    return Result.TakeString();

  // Format a function-like macro with placeholders for the arguments.
  Result.AddChunk(CodeCompletionString::CK_LeftParen);
  MacroInfo::param_iterator A = MI->param_begin(), AEnd = MI->param_end();

  // C99 variadic macros add __VA_ARGS__ at the end. Skip it.
  if (MI->isC99Varargs()) {
    --AEnd;

    if (A == AEnd) {
      Result.AddPlaceholderChunk("...");
    }
  }

  for (MacroInfo::param_iterator A = MI->param_begin(); A != AEnd; ++A) {
    if (A != MI->param_begin())
      Result.AddChunk(CodeCompletionString::CK_Comma);

    if (MI->isVariadic() && (A + 1) == AEnd) {
      SmallString<32> Arg = (*A)->getName();
      if (MI->isC99Varargs())
        Arg += ", ...";
      else
        Arg += "...";
      Result.AddPlaceholderChunk(Result.getAllocator().CopyString(Arg));
      break;
    }

    // Non-variadic macros are simple.
    Result.AddPlaceholderChunk(
        Result.getAllocator().CopyString((*A)->getName()));
  }
  Result.AddChunk(CodeCompletionString::CK_RightParen);
  return Result.TakeString();
}

/// If possible, create a new code completion string for the given
/// result.
///
/// \returns Either a new, heap-allocated code completion string describing
/// how to use this result, or NULL to indicate that the string or name of the
/// result is all that is needed.
CodeCompletionString *CodeCompletionResult::CreateCodeCompletionString(
    ASTContext &Ctx, Preprocessor &PP, const CodeCompletionContext &CCContext,
    CodeCompletionAllocator &Allocator, CodeCompletionTUInfo &CCTUInfo,
    bool IncludeBriefComments) {
  if (Kind == RK_Macro)
    return CreateCodeCompletionStringForMacro(PP, Allocator, CCTUInfo);

  CodeCompletionBuilder Result(Allocator, CCTUInfo, Priority, Availability);

  PrintingPolicy Policy = getCompletionPrintingPolicy(Ctx, PP);
  if (Kind == RK_Pattern) {
    Pattern->Priority = Priority;
    Pattern->Availability = Availability;

    if (Declaration) {
      Result.addParentContext(Declaration->getDeclContext());
      Pattern->ParentName = Result.getParentName();
      if (const RawComment *RC =
              getPatternCompletionComment(Ctx, Declaration)) {
        Result.addBriefComment(RC->getBriefText(Ctx));
        Pattern->BriefComment = Result.getBriefComment();
      }
    }

    return Pattern;
  }

  if (Kind == RK_Keyword) {
    Result.AddTypedTextChunk(Keyword);
    return Result.TakeString();
  }
  assert(Kind == RK_Declaration && "Missed a result kind?");
  return createCodeCompletionStringForDecl(
      PP, Ctx, Result, IncludeBriefComments, CCContext, Policy);
}

static void printOverrideString(const CodeCompletionString &CCS,
                                std::string &BeforeName,
                                std::string &NameAndSignature) {
  bool SeenTypedChunk = false;
  for (auto &Chunk : CCS) {
    if (Chunk.Kind == CodeCompletionString::CK_Optional) {
      assert(SeenTypedChunk && "optional parameter before name");
      // Note that we put all chunks inside into NameAndSignature.
      printOverrideString(*Chunk.Optional, NameAndSignature, NameAndSignature);
      continue;
    }
    SeenTypedChunk |= Chunk.Kind == CodeCompletionString::CK_TypedText;
    if (SeenTypedChunk)
      NameAndSignature += Chunk.Text;
    else
      BeforeName += Chunk.Text;
  }
}

CodeCompletionString *
CodeCompletionResult::createCodeCompletionStringForOverride(
    Preprocessor &PP, ASTContext &Ctx, CodeCompletionBuilder &Result,
    bool IncludeBriefComments, const CodeCompletionContext &CCContext,
    PrintingPolicy &Policy) {
  auto *CCS = createCodeCompletionStringForDecl(PP, Ctx, Result,
                                                /*IncludeBriefComments=*/false,
                                                CCContext, Policy);
  std::string BeforeName;
  std::string NameAndSignature;
  // For overrides all chunks go into the result, none are informative.
  printOverrideString(*CCS, BeforeName, NameAndSignature);
  NameAndSignature += " override";

  Result.AddTextChunk(Result.getAllocator().CopyString(BeforeName));
  Result.AddChunk(CodeCompletionString::CK_HorizontalSpace);
  Result.AddTypedTextChunk(Result.getAllocator().CopyString(NameAndSignature));
  return Result.TakeString();
}

// FIXME: Right now this works well with lambdas. Add support for other functor
// types like std::function.
static const NamedDecl *extractFunctorCallOperator(const NamedDecl *ND) {
  const auto *VD = dyn_cast<VarDecl>(ND);
  if (!VD)
    return nullptr;
  const auto *RecordDecl = VD->getType()->getAsCXXRecordDecl();
  if (!RecordDecl || !RecordDecl->isLambda())
    return nullptr;
  return RecordDecl->getLambdaCallOperator();
}

CodeCompletionString *CodeCompletionResult::createCodeCompletionStringForDecl(
    Preprocessor &PP, ASTContext &Ctx, CodeCompletionBuilder &Result,
    bool IncludeBriefComments, const CodeCompletionContext &CCContext,
    PrintingPolicy &Policy) {
  const NamedDecl *ND = Declaration;
  Result.addParentContext(ND->getDeclContext());

  if (IncludeBriefComments) {
    // Add documentation comment, if it exists.
    if (const RawComment *RC = getCompletionComment(Ctx, Declaration)) {
      Result.addBriefComment(RC->getBriefText(Ctx));
    }
  }

  if (StartsNestedNameSpecifier) {
    Result.AddTypedTextChunk(
        Result.getAllocator().CopyString(ND->getNameAsString()));
    Result.AddTextChunk("::");
    return Result.TakeString();
  }

  for (const auto *I : ND->specific_attrs<AnnotateAttr>())
    Result.AddAnnotation(Result.getAllocator().CopyString(I->getAnnotation()));

  auto AddFunctionTypeAndResult = [&](const FunctionDecl *Function) {
    AddResultTypeChunk(Ctx, Policy, Function, CCContext.getBaseType(), Result);
    AddQualifierToCompletionString(Result, Qualifier, QualifierIsInformative,
                                   Ctx, Policy);
    AddTypedNameChunk(Ctx, Policy, ND, Result);
    Result.AddChunk(CodeCompletionString::CK_LeftParen);
    AddFunctionParameterChunks(PP, Policy, Function, Result);
    Result.AddChunk(CodeCompletionString::CK_RightParen);
    AddFunctionTypeQualsToCompletionString(Result, Function);
  };

  if (const auto *Function = dyn_cast<FunctionDecl>(ND)) {
    AddFunctionTypeAndResult(Function);
    return Result.TakeString();
  }

  if (const auto *CallOperator =
          dyn_cast_or_null<FunctionDecl>(extractFunctorCallOperator(ND))) {
    AddFunctionTypeAndResult(CallOperator);
    return Result.TakeString();
  }

  AddResultTypeChunk(Ctx, Policy, ND, CCContext.getBaseType(), Result);

  if (const FunctionTemplateDecl *FunTmpl =
          dyn_cast<FunctionTemplateDecl>(ND)) {
    AddQualifierToCompletionString(Result, Qualifier, QualifierIsInformative,
                                   Ctx, Policy);
    FunctionDecl *Function = FunTmpl->getTemplatedDecl();
    AddTypedNameChunk(Ctx, Policy, Function, Result);

    // Figure out which template parameters are deduced (or have default
    // arguments).
    llvm::SmallBitVector Deduced;
    Sema::MarkDeducedTemplateParameters(Ctx, FunTmpl, Deduced);
    unsigned LastDeducibleArgument;
    for (LastDeducibleArgument = Deduced.size(); LastDeducibleArgument > 0;
         --LastDeducibleArgument) {
      if (!Deduced[LastDeducibleArgument - 1]) {
        // C++0x: Figure out if the template argument has a default. If so,
        // the user doesn't need to type this argument.
        // FIXME: We need to abstract template parameters better!
        bool HasDefaultArg = false;
        NamedDecl *Param = FunTmpl->getTemplateParameters()->getParam(
            LastDeducibleArgument - 1);
        if (TemplateTypeParmDecl *TTP = dyn_cast<TemplateTypeParmDecl>(Param))
          HasDefaultArg = TTP->hasDefaultArgument();
        else if (NonTypeTemplateParmDecl *NTTP =
                     dyn_cast<NonTypeTemplateParmDecl>(Param))
          HasDefaultArg = NTTP->hasDefaultArgument();
        else {
          assert(isa<TemplateTemplateParmDecl>(Param));
          HasDefaultArg =
              cast<TemplateTemplateParmDecl>(Param)->hasDefaultArgument();
        }

        if (!HasDefaultArg)
          break;
      }
    }

    if (LastDeducibleArgument) {
      // Some of the function template arguments cannot be deduced from a
      // function call, so we introduce an explicit template argument list
      // containing all of the arguments up to the first deducible argument.
      Result.AddChunk(CodeCompletionString::CK_LeftAngle);
      AddTemplateParameterChunks(Ctx, Policy, FunTmpl, Result,
                                 LastDeducibleArgument);
      Result.AddChunk(CodeCompletionString::CK_RightAngle);
    }

    // Add the function parameters
    Result.AddChunk(CodeCompletionString::CK_LeftParen);
    AddFunctionParameterChunks(PP, Policy, Function, Result);
    Result.AddChunk(CodeCompletionString::CK_RightParen);
    AddFunctionTypeQualsToCompletionString(Result, Function);
    return Result.TakeString();
  }

  if (const auto *Template = dyn_cast<TemplateDecl>(ND)) {
    AddQualifierToCompletionString(Result, Qualifier, QualifierIsInformative,
                                   Ctx, Policy);
    Result.AddTypedTextChunk(
        Result.getAllocator().CopyString(Template->getNameAsString()));
    Result.AddChunk(CodeCompletionString::CK_LeftAngle);
    AddTemplateParameterChunks(Ctx, Policy, Template, Result);
    Result.AddChunk(CodeCompletionString::CK_RightAngle);
    return Result.TakeString();
  }

  if (const auto *Method = dyn_cast<ObjCMethodDecl>(ND)) {
    Selector Sel = Method->getSelector();
    if (Sel.isUnarySelector()) {
      Result.AddTypedTextChunk(
          Result.getAllocator().CopyString(Sel.getNameForSlot(0)));
      return Result.TakeString();
    }

    std::string SelName = Sel.getNameForSlot(0).str();
    SelName += ':';
    if (StartParameter == 0)
      Result.AddTypedTextChunk(Result.getAllocator().CopyString(SelName));
    else {
      Result.AddInformativeChunk(Result.getAllocator().CopyString(SelName));

      // If there is only one parameter, and we're past it, add an empty
      // typed-text chunk since there is nothing to type.
      if (Method->param_size() == 1)
        Result.AddTypedTextChunk("");
    }
    unsigned Idx = 0;
    // The extra Idx < Sel.getNumArgs() check is needed due to legacy C-style
    // method parameters.
    for (ObjCMethodDecl::param_const_iterator P = Method->param_begin(),
                                              PEnd = Method->param_end();
         P != PEnd && Idx < Sel.getNumArgs(); (void)++P, ++Idx) {
      if (Idx > 0) {
        std::string Keyword;
        if (Idx > StartParameter)
          Result.AddChunk(CodeCompletionString::CK_HorizontalSpace);
        if (IdentifierInfo *II = Sel.getIdentifierInfoForSlot(Idx))
          Keyword += II->getName();
        Keyword += ":";
        if (Idx < StartParameter || AllParametersAreInformative)
          Result.AddInformativeChunk(Result.getAllocator().CopyString(Keyword));
        else
          Result.AddTypedTextChunk(Result.getAllocator().CopyString(Keyword));
      }

      // If we're before the starting parameter, skip the placeholder.
      if (Idx < StartParameter)
        continue;

      std::string Arg;
      QualType ParamType = (*P)->getType();
      Optional<ArrayRef<QualType>> ObjCSubsts;
      if (!CCContext.getBaseType().isNull())
        ObjCSubsts = CCContext.getBaseType()->getObjCSubstitutions(Method);

      if (ParamType->isBlockPointerType() && !DeclaringEntity)
        Arg = FormatFunctionParameter(Policy, *P, true,
                                      /*SuppressBlock=*/false, ObjCSubsts);
      else {
        if (ObjCSubsts)
          ParamType = ParamType.substObjCTypeArgs(
              Ctx, *ObjCSubsts, ObjCSubstitutionContext::Parameter);
        Arg = "(" + formatObjCParamQualifiers((*P)->getObjCDeclQualifier(),
                                              ParamType);
        Arg += ParamType.getAsString(Policy) + ")";
        if (IdentifierInfo *II = (*P)->getIdentifier())
          if (DeclaringEntity || AllParametersAreInformative)
            Arg += II->getName();
      }

      if (Method->isVariadic() && (P + 1) == PEnd)
        Arg += ", ...";

      if (DeclaringEntity)
        Result.AddTextChunk(Result.getAllocator().CopyString(Arg));
      else if (AllParametersAreInformative)
        Result.AddInformativeChunk(Result.getAllocator().CopyString(Arg));
      else
        Result.AddPlaceholderChunk(Result.getAllocator().CopyString(Arg));
    }

    if (Method->isVariadic()) {
      if (Method->param_size() == 0) {
        if (DeclaringEntity)
          Result.AddTextChunk(", ...");
        else if (AllParametersAreInformative)
          Result.AddInformativeChunk(", ...");
        else
          Result.AddPlaceholderChunk(", ...");
      }

      MaybeAddSentinel(PP, Method, Result);
    }

    return Result.TakeString();
  }

  if (Qualifier)
    AddQualifierToCompletionString(Result, Qualifier, QualifierIsInformative,
                                   Ctx, Policy);

  Result.AddTypedTextChunk(
      Result.getAllocator().CopyString(ND->getNameAsString()));
  return Result.TakeString();
}

const RawComment *clang::getCompletionComment(const ASTContext &Ctx,
                                              const NamedDecl *ND) {
  if (!ND)
    return nullptr;
  if (auto *RC = Ctx.getRawCommentForAnyRedecl(ND))
    return RC;

  // Try to find comment from a property for ObjC methods.
  const auto *M = dyn_cast<ObjCMethodDecl>(ND);
  if (!M)
    return nullptr;
  const ObjCPropertyDecl *PDecl = M->findPropertyDecl();
  if (!PDecl)
    return nullptr;

  return Ctx.getRawCommentForAnyRedecl(PDecl);
}

const RawComment *clang::getPatternCompletionComment(const ASTContext &Ctx,
                                                     const NamedDecl *ND) {
  const auto *M = dyn_cast_or_null<ObjCMethodDecl>(ND);
  if (!M || !M->isPropertyAccessor())
    return nullptr;

  // Provide code completion comment for self.GetterName where
  // GetterName is the getter method for a property with name
  // different from the property name (declared via a property
  // getter attribute.
  const ObjCPropertyDecl *PDecl = M->findPropertyDecl();
  if (!PDecl)
    return nullptr;
  if (PDecl->getGetterName() == M->getSelector() &&
      PDecl->getIdentifier() != M->getIdentifier()) {
    if (auto *RC = Ctx.getRawCommentForAnyRedecl(M))
      return RC;
    if (auto *RC = Ctx.getRawCommentForAnyRedecl(PDecl))
      return RC;
  }
  return nullptr;
}

const RawComment *clang::getParameterComment(
    const ASTContext &Ctx,
    const CodeCompleteConsumer::OverloadCandidate &Result, unsigned ArgIndex) {
  auto FDecl = Result.getFunction();
  if (!FDecl)
    return nullptr;
  if (ArgIndex < FDecl->getNumParams())
    return Ctx.getRawCommentForAnyRedecl(FDecl->getParamDecl(ArgIndex));
  return nullptr;
}

/// Add function overload parameter chunks to the given code completion
/// string.
static void AddOverloadParameterChunks(ASTContext &Context,
                                       const PrintingPolicy &Policy,
                                       const FunctionDecl *Function,
                                       const FunctionProtoType *Prototype,
                                       CodeCompletionBuilder &Result,
                                       unsigned CurrentArg, unsigned Start = 0,
                                       bool InOptional = false) {
  bool FirstParameter = true;
  unsigned NumParams =
      Function ? Function->getNumParams() : Prototype->getNumParams();

  for (unsigned P = Start; P != NumParams; ++P) {
    if (Function && Function->getParamDecl(P)->hasDefaultArg() && !InOptional) {
      // When we see an optional default argument, put that argument and
      // the remaining default arguments into a new, optional string.
      CodeCompletionBuilder Opt(Result.getAllocator(),
                                Result.getCodeCompletionTUInfo());
      if (!FirstParameter)
        Opt.AddChunk(CodeCompletionString::CK_Comma);
      // Optional sections are nested.
      AddOverloadParameterChunks(Context, Policy, Function, Prototype, Opt,
                                 CurrentArg, P, /*InOptional=*/true);
      Result.AddOptionalChunk(Opt.TakeString());
      return;
    }

    if (FirstParameter)
      FirstParameter = false;
    else
      Result.AddChunk(CodeCompletionString::CK_Comma);

    InOptional = false;

    // Format the placeholder string.
    std::string Placeholder;
    if (Function) {
      const ParmVarDecl *Param = Function->getParamDecl(P);
      Placeholder = FormatFunctionParameter(Policy, Param);
      if (Param->hasDefaultArg())
        Placeholder += GetDefaultValueString(Param, Context.getSourceManager(),
                                             Context.getLangOpts());
    } else {
      Placeholder = Prototype->getParamType(P).getAsString(Policy);
    }

    if (P == CurrentArg)
      Result.AddCurrentParameterChunk(
          Result.getAllocator().CopyString(Placeholder));
    else
      Result.AddPlaceholderChunk(Result.getAllocator().CopyString(Placeholder));
  }

  if (Prototype && Prototype->isVariadic()) {
    CodeCompletionBuilder Opt(Result.getAllocator(),
                              Result.getCodeCompletionTUInfo());
    if (!FirstParameter)
      Opt.AddChunk(CodeCompletionString::CK_Comma);

    if (CurrentArg < NumParams)
      Opt.AddPlaceholderChunk("...");
    else
      Opt.AddCurrentParameterChunk("...");

    Result.AddOptionalChunk(Opt.TakeString());
  }
}

CodeCompletionString *
CodeCompleteConsumer::OverloadCandidate::CreateSignatureString(
    unsigned CurrentArg, Sema &S, CodeCompletionAllocator &Allocator,
    CodeCompletionTUInfo &CCTUInfo, bool IncludeBriefComments) const {
  PrintingPolicy Policy = getCompletionPrintingPolicy(S);
  // Show signatures of constructors as they are declared:
  //   vector(int n) rather than vector<string>(int n)
  // This is less noisy without being less clear, and avoids tricky cases.
  Policy.SuppressTemplateArgsInCXXConstructors = true;

  // FIXME: Set priority, availability appropriately.
  CodeCompletionBuilder Result(Allocator, CCTUInfo, 1,
                               CXAvailability_Available);
  FunctionDecl *FDecl = getFunction();
  const FunctionProtoType *Proto =
      dyn_cast<FunctionProtoType>(getFunctionType());
  if (!FDecl && !Proto) {
    // Function without a prototype. Just give the return type and a
    // highlighted ellipsis.
    const FunctionType *FT = getFunctionType();
    Result.AddResultTypeChunk(Result.getAllocator().CopyString(
        FT->getReturnType().getAsString(Policy)));
    Result.AddChunk(CodeCompletionString::CK_LeftParen);
    Result.AddChunk(CodeCompletionString::CK_CurrentParameter, "...");
    Result.AddChunk(CodeCompletionString::CK_RightParen);
    return Result.TakeString();
  }

  if (FDecl) {
    if (IncludeBriefComments) {
      if (auto RC = getParameterComment(S.getASTContext(), *this, CurrentArg))
        Result.addBriefComment(RC->getBriefText(S.getASTContext()));
    }
    AddResultTypeChunk(S.Context, Policy, FDecl, QualType(), Result);

    std::string Name;
    llvm::raw_string_ostream OS(Name);
    FDecl->getDeclName().print(OS, Policy);
    Result.AddTextChunk(Result.getAllocator().CopyString(OS.str()));
  } else {
    Result.AddResultTypeChunk(Result.getAllocator().CopyString(
        Proto->getReturnType().getAsString(Policy)));
  }

  Result.AddChunk(CodeCompletionString::CK_LeftParen);
  AddOverloadParameterChunks(S.getASTContext(), Policy, FDecl, Proto, Result,
                             CurrentArg);
  Result.AddChunk(CodeCompletionString::CK_RightParen);

  return Result.TakeString();
}

unsigned clang::getMacroUsagePriority(StringRef MacroName,
                                      const LangOptions &LangOpts,
                                      bool PreferredTypeIsPointer) {
  unsigned Priority = CCP_Macro;

  // Treat the "nil", "Nil" and "NULL" macros as null pointer constants.
  if (MacroName.equals("nil") || MacroName.equals("NULL") ||
      MacroName.equals("Nil")) {
    Priority = CCP_Constant;
    if (PreferredTypeIsPointer)
      Priority = Priority / CCF_SimilarTypeMatch;
  }
  // Treat "YES", "NO", "true", and "false" as constants.
  else if (MacroName.equals("YES") || MacroName.equals("NO") ||
           MacroName.equals("true") || MacroName.equals("false"))
    Priority = CCP_Constant;
  // Treat "bool" as a type.
  else if (MacroName.equals("bool"))
    Priority = CCP_Type + (LangOpts.ObjC ? CCD_bool_in_ObjC : 0);

  return Priority;
}

CXCursorKind clang::getCursorKindForDecl(const Decl *D) {
  if (!D)
    return CXCursor_UnexposedDecl;

  switch (D->getKind()) {
  case Decl::Enum:
    return CXCursor_EnumDecl;
  case Decl::EnumConstant:
    return CXCursor_EnumConstantDecl;
  case Decl::Field:
    return CXCursor_FieldDecl;
  case Decl::Function:
    return CXCursor_FunctionDecl;
  case Decl::ObjCCategory:
    return CXCursor_ObjCCategoryDecl;
  case Decl::ObjCCategoryImpl:
    return CXCursor_ObjCCategoryImplDecl;
  case Decl::ObjCImplementation:
    return CXCursor_ObjCImplementationDecl;

  case Decl::ObjCInterface:
    return CXCursor_ObjCInterfaceDecl;
  case Decl::ObjCIvar:
    return CXCursor_ObjCIvarDecl;
  case Decl::ObjCMethod:
    return cast<ObjCMethodDecl>(D)->isInstanceMethod()
               ? CXCursor_ObjCInstanceMethodDecl
               : CXCursor_ObjCClassMethodDecl;
  case Decl::CXXMethod:
    return CXCursor_CXXMethod;
  case Decl::CXXConstructor:
    return CXCursor_Constructor;
  case Decl::CXXDestructor:
    return CXCursor_Destructor;
  case Decl::CXXConversion:
    return CXCursor_ConversionFunction;
  case Decl::ObjCProperty:
    return CXCursor_ObjCPropertyDecl;
  case Decl::ObjCProtocol:
    return CXCursor_ObjCProtocolDecl;
  case Decl::ParmVar:
    return CXCursor_ParmDecl;
  case Decl::Typedef:
    return CXCursor_TypedefDecl;
  case Decl::TypeAlias:
    return CXCursor_TypeAliasDecl;
  case Decl::TypeAliasTemplate:
    return CXCursor_TypeAliasTemplateDecl;
  case Decl::Var:
    return CXCursor_VarDecl;
  case Decl::Namespace:
    return CXCursor_Namespace;
  case Decl::NamespaceAlias:
    return CXCursor_NamespaceAlias;
  case Decl::TemplateTypeParm:
    return CXCursor_TemplateTypeParameter;
  case Decl::NonTypeTemplateParm:
    return CXCursor_NonTypeTemplateParameter;
  case Decl::TemplateTemplateParm:
    return CXCursor_TemplateTemplateParameter;
  case Decl::FunctionTemplate:
    return CXCursor_FunctionTemplate;
  case Decl::ClassTemplate:
    return CXCursor_ClassTemplate;
  case Decl::AccessSpec:
    return CXCursor_CXXAccessSpecifier;
  case Decl::ClassTemplatePartialSpecialization:
    return CXCursor_ClassTemplatePartialSpecialization;
  case Decl::UsingDirective:
    return CXCursor_UsingDirective;
  case Decl::StaticAssert:
    return CXCursor_StaticAssert;
  case Decl::Friend:
    return CXCursor_FriendDecl;
  case Decl::TranslationUnit:
    return CXCursor_TranslationUnit;

  case Decl::Using:
  case Decl::UnresolvedUsingValue:
  case Decl::UnresolvedUsingTypename:
    return CXCursor_UsingDeclaration;

  case Decl::ObjCPropertyImpl:
    switch (cast<ObjCPropertyImplDecl>(D)->getPropertyImplementation()) {
    case ObjCPropertyImplDecl::Dynamic:
      return CXCursor_ObjCDynamicDecl;

    case ObjCPropertyImplDecl::Synthesize:
      return CXCursor_ObjCSynthesizeDecl;
    }
    llvm_unreachable("Unexpected Kind!");

  case Decl::Import:
    return CXCursor_ModuleImportDecl;

  case Decl::ObjCTypeParam:
    return CXCursor_TemplateTypeParameter;

  default:
    if (const auto *TD = dyn_cast<TagDecl>(D)) {
      switch (TD->getTagKind()) {
      case TTK_Interface: // fall through
      case TTK_Struct:
        return CXCursor_StructDecl;
      case TTK_Class:
        return CXCursor_ClassDecl;
      case TTK_Union:
        return CXCursor_UnionDecl;
      case TTK_Enum:
        return CXCursor_EnumDecl;
      }
    }
  }

  return CXCursor_UnexposedDecl;
}

static void AddMacroResults(Preprocessor &PP, ResultBuilder &Results,
                            bool LoadExternal, bool IncludeUndefined,
                            bool TargetTypeIsPointer = false) {
  typedef CodeCompletionResult Result;

  Results.EnterNewScope();

  for (Preprocessor::macro_iterator M = PP.macro_begin(LoadExternal),
                                    MEnd = PP.macro_end(LoadExternal);
       M != MEnd; ++M) {
    auto MD = PP.getMacroDefinition(M->first);
    if (IncludeUndefined || MD) {
      MacroInfo *MI = MD.getMacroInfo();
      if (MI && MI->isUsedForHeaderGuard())
        continue;

      Results.AddResult(
          Result(M->first, MI,
                 getMacroUsagePriority(M->first->getName(), PP.getLangOpts(),
                                       TargetTypeIsPointer)));
    }
  }

  Results.ExitScope();
}

static void AddPrettyFunctionResults(const LangOptions &LangOpts,
                                     ResultBuilder &Results) {
  typedef CodeCompletionResult Result;

  Results.EnterNewScope();

  Results.AddResult(Result("__PRETTY_FUNCTION__", CCP_Constant));
  Results.AddResult(Result("__FUNCTION__", CCP_Constant));
  if (LangOpts.C99 || LangOpts.CPlusPlus11)
    Results.AddResult(Result("__func__", CCP_Constant));
  Results.ExitScope();
}

static void HandleCodeCompleteResults(Sema *S,
                                      CodeCompleteConsumer *CodeCompleter,
                                      CodeCompletionContext Context,
                                      CodeCompletionResult *Results,
                                      unsigned NumResults) {
  if (CodeCompleter)
    CodeCompleter->ProcessCodeCompleteResults(*S, Context, Results, NumResults);
}

static CodeCompletionContext
mapCodeCompletionContext(Sema &S, Sema::ParserCompletionContext PCC) {
  switch (PCC) {
  case Sema::PCC_Namespace:
    return CodeCompletionContext::CCC_TopLevel;

  case Sema::PCC_Class:
    return CodeCompletionContext::CCC_ClassStructUnion;

  case Sema::PCC_ObjCInterface:
    return CodeCompletionContext::CCC_ObjCInterface;

  case Sema::PCC_ObjCImplementation:
    return CodeCompletionContext::CCC_ObjCImplementation;

  case Sema::PCC_ObjCInstanceVariableList:
    return CodeCompletionContext::CCC_ObjCIvarList;

  case Sema::PCC_Template:
  case Sema::PCC_MemberTemplate:
    if (S.CurContext->isFileContext())
      return CodeCompletionContext::CCC_TopLevel;
    if (S.CurContext->isRecord())
      return CodeCompletionContext::CCC_ClassStructUnion;
    return CodeCompletionContext::CCC_Other;

  case Sema::PCC_RecoveryInFunction:
    return CodeCompletionContext::CCC_Recovery;

  case Sema::PCC_ForInit:
    if (S.getLangOpts().CPlusPlus || S.getLangOpts().C99 ||
        S.getLangOpts().ObjC)
      return CodeCompletionContext::CCC_ParenthesizedExpression;
    else
      return CodeCompletionContext::CCC_Expression;

  case Sema::PCC_Expression:
    return CodeCompletionContext::CCC_Expression;
  case Sema::PCC_Condition:
    return CodeCompletionContext(CodeCompletionContext::CCC_Expression,
                                 S.getASTContext().BoolTy);

  case Sema::PCC_Statement:
    return CodeCompletionContext::CCC_Statement;

  case Sema::PCC_Type:
    return CodeCompletionContext::CCC_Type;

  case Sema::PCC_ParenthesizedExpression:
    return CodeCompletionContext::CCC_ParenthesizedExpression;

  case Sema::PCC_LocalDeclarationSpecifiers:
    return CodeCompletionContext::CCC_Type;
  }

  llvm_unreachable("Invalid ParserCompletionContext!");
}

/// If we're in a C++ virtual member function, add completion results
/// that invoke the functions we override, since it's common to invoke the
/// overridden function as well as adding new functionality.
///
/// \param S The semantic analysis object for which we are generating results.
///
/// \param InContext This context in which the nested-name-specifier preceding
/// the code-completion point
static void MaybeAddOverrideCalls(Sema &S, DeclContext *InContext,
                                  ResultBuilder &Results) {
  // Look through blocks.
  DeclContext *CurContext = S.CurContext;
  while (isa<BlockDecl>(CurContext))
    CurContext = CurContext->getParent();

  CXXMethodDecl *Method = dyn_cast<CXXMethodDecl>(CurContext);
  if (!Method || !Method->isVirtual())
    return;

  // We need to have names for all of the parameters, if we're going to
  // generate a forwarding call.
  for (auto P : Method->parameters())
    if (!P->getDeclName())
      return;

  PrintingPolicy Policy = getCompletionPrintingPolicy(S);
  for (const CXXMethodDecl *Overridden : Method->overridden_methods()) {
    CodeCompletionBuilder Builder(Results.getAllocator(),
                                  Results.getCodeCompletionTUInfo());
    if (Overridden->getCanonicalDecl() == Method->getCanonicalDecl())
      continue;

    // If we need a nested-name-specifier, add one now.
    if (!InContext) {
      NestedNameSpecifier *NNS = getRequiredQualification(
          S.Context, CurContext, Overridden->getDeclContext());
      if (NNS) {
        std::string Str;
        llvm::raw_string_ostream OS(Str);
        NNS->print(OS, Policy);
        Builder.AddTextChunk(Results.getAllocator().CopyString(OS.str()));
      }
    } else if (!InContext->Equals(Overridden->getDeclContext()))
      continue;

    Builder.AddTypedTextChunk(
        Results.getAllocator().CopyString(Overridden->getNameAsString()));
    Builder.AddChunk(CodeCompletionString::CK_LeftParen);
    bool FirstParam = true;
    for (auto P : Method->parameters()) {
      if (FirstParam)
        FirstParam = false;
      else
        Builder.AddChunk(CodeCompletionString::CK_Comma);

      Builder.AddPlaceholderChunk(
          Results.getAllocator().CopyString(P->getIdentifier()->getName()));
    }
    Builder.AddChunk(CodeCompletionString::CK_RightParen);
    Results.AddResult(CodeCompletionResult(
        Builder.TakeString(), CCP_SuperCompletion, CXCursor_CXXMethod,
        CXAvailability_Available, Overridden));
    Results.Ignore(Overridden);
  }
}

void Sema::CodeCompleteModuleImport(SourceLocation ImportLoc,
                                    ModuleIdPath Path) {
  typedef CodeCompletionResult Result;
  ResultBuilder Results(*this, CodeCompleter->getAllocator(),
                        CodeCompleter->getCodeCompletionTUInfo(),
                        CodeCompletionContext::CCC_Other);
  Results.EnterNewScope();

  CodeCompletionAllocator &Allocator = Results.getAllocator();
  CodeCompletionBuilder Builder(Allocator, Results.getCodeCompletionTUInfo());
  typedef CodeCompletionResult Result;
  if (Path.empty()) {
    // Enumerate all top-level modules.
    SmallVector<Module *, 8> Modules;
    PP.getHeaderSearchInfo().collectAllModules(Modules);
    for (unsigned I = 0, N = Modules.size(); I != N; ++I) {
      Builder.AddTypedTextChunk(
          Builder.getAllocator().CopyString(Modules[I]->Name));
      Results.AddResult(Result(
          Builder.TakeString(), CCP_Declaration, CXCursor_ModuleImportDecl,
          Modules[I]->isAvailable() ? CXAvailability_Available
                                    : CXAvailability_NotAvailable));
    }
  } else if (getLangOpts().Modules) {
    // Load the named module.
    Module *Mod =
        PP.getModuleLoader().loadModule(ImportLoc, Path, Module::AllVisible,
                                        /*IsInclusionDirective=*/false);
    // Enumerate submodules.
    if (Mod) {
      for (Module::submodule_iterator Sub = Mod->submodule_begin(),
                                      SubEnd = Mod->submodule_end();
           Sub != SubEnd; ++Sub) {

        Builder.AddTypedTextChunk(
            Builder.getAllocator().CopyString((*Sub)->Name));
        Results.AddResult(Result(
            Builder.TakeString(), CCP_Declaration, CXCursor_ModuleImportDecl,
            (*Sub)->isAvailable() ? CXAvailability_Available
                                  : CXAvailability_NotAvailable));
      }
    }
  }
  Results.ExitScope();
  HandleCodeCompleteResults(this, CodeCompleter, Results.getCompletionContext(),
                            Results.data(), Results.size());
}

void Sema::CodeCompleteOrdinaryName(Scope *S,
                                    ParserCompletionContext CompletionContext) {
  ResultBuilder Results(*this, CodeCompleter->getAllocator(),
                        CodeCompleter->getCodeCompletionTUInfo(),
                        mapCodeCompletionContext(*this, CompletionContext));
  Results.EnterNewScope();

  // Determine how to filter results, e.g., so that the names of
  // values (functions, enumerators, function templates, etc.) are
  // only allowed where we can have an expression.
  switch (CompletionContext) {
  case PCC_Namespace:
  case PCC_Class:
  case PCC_ObjCInterface:
  case PCC_ObjCImplementation:
  case PCC_ObjCInstanceVariableList:
  case PCC_Template:
  case PCC_MemberTemplate:
  case PCC_Type:
  case PCC_LocalDeclarationSpecifiers:
    Results.setFilter(&ResultBuilder::IsOrdinaryNonValueName);
    break;

  case PCC_Statement:
  case PCC_ParenthesizedExpression:
  case PCC_Expression:
  case PCC_ForInit:
  case PCC_Condition:
    if (WantTypesInContext(CompletionContext, getLangOpts()))
      Results.setFilter(&ResultBuilder::IsOrdinaryName);
    else
      Results.setFilter(&ResultBuilder::IsOrdinaryNonTypeName);

    if (getLangOpts().CPlusPlus)
      MaybeAddOverrideCalls(*this, /*InContext=*/nullptr, Results);
    break;

  case PCC_RecoveryInFunction:
    // Unfiltered
    break;
  }

  // If we are in a C++ non-static member function, check the qualifiers on
  // the member function to filter/prioritize the results list.
  auto ThisType = getCurrentThisType();
  if (!ThisType.isNull())
    Results.setObjectTypeQualifiers(ThisType->getPointeeType().getQualifiers(),
                                    VK_LValue);

  CodeCompletionDeclConsumer Consumer(Results, CurContext);
  LookupVisibleDecls(S, LookupOrdinaryName, Consumer,
                     CodeCompleter->includeGlobals(),
                     CodeCompleter->loadExternal());

  AddOrdinaryNameResults(CompletionContext, S, *this, Results);
  Results.ExitScope();

  switch (CompletionContext) {
  case PCC_ParenthesizedExpression:
  case PCC_Expression:
  case PCC_Statement:
  case PCC_RecoveryInFunction:
    if (S->getFnParent())
      AddPrettyFunctionResults(getLangOpts(), Results);
    break;

  case PCC_Namespace:
  case PCC_Class:
  case PCC_ObjCInterface:
  case PCC_ObjCImplementation:
  case PCC_ObjCInstanceVariableList:
  case PCC_Template:
  case PCC_MemberTemplate:
  case PCC_ForInit:
  case PCC_Condition:
  case PCC_Type:
  case PCC_LocalDeclarationSpecifiers:
    break;
  }

  if (CodeCompleter->includeMacros())
    AddMacroResults(PP, Results, CodeCompleter->loadExternal(), false);

  HandleCodeCompleteResults(this, CodeCompleter, Results.getCompletionContext(),
                            Results.data(), Results.size());
}

static void AddClassMessageCompletions(Sema &SemaRef, Scope *S,
                                       ParsedType Receiver,
                                       ArrayRef<IdentifierInfo *> SelIdents,
                                       bool AtArgumentExpression, bool IsSuper,
                                       ResultBuilder &Results);

void Sema::CodeCompleteDeclSpec(Scope *S, DeclSpec &DS,
                                bool AllowNonIdentifiers,
                                bool AllowNestedNameSpecifiers) {
  typedef CodeCompletionResult Result;
  ResultBuilder Results(
      *this, CodeCompleter->getAllocator(),
      CodeCompleter->getCodeCompletionTUInfo(),
      AllowNestedNameSpecifiers
          // FIXME: Try to separate codepath leading here to deduce whether we
          // need an existing symbol or a new one.
          ? CodeCompletionContext::CCC_SymbolOrNewName
          : CodeCompletionContext::CCC_NewName);
  Results.EnterNewScope();

  // Type qualifiers can come after names.
  Results.AddResult(Result("const"));
  Results.AddResult(Result("volatile"));
  if (getLangOpts().C99)
    Results.AddResult(Result("restrict"));

  if (getLangOpts().CPlusPlus) {
    if (getLangOpts().CPlusPlus11 &&
        (DS.getTypeSpecType() == DeclSpec::TST_class ||
         DS.getTypeSpecType() == DeclSpec::TST_struct))
      Results.AddResult("final");

    if (AllowNonIdentifiers) {
      Results.AddResult(Result("operator"));
    }

    // Add nested-name-specifiers.
    if (AllowNestedNameSpecifiers) {
      Results.allowNestedNameSpecifiers();
      Results.setFilter(&ResultBuilder::IsImpossibleToSatisfy);
      CodeCompletionDeclConsumer Consumer(Results, CurContext);
      LookupVisibleDecls(S, LookupNestedNameSpecifierName, Consumer,
                         CodeCompleter->includeGlobals(),
                         CodeCompleter->loadExternal());
      Results.setFilter(nullptr);
    }
  }
  Results.ExitScope();

  // If we're in a context where we might have an expression (rather than a
  // declaration), and what we've seen so far is an Objective-C type that could
  // be a receiver of a class message, this may be a class message send with
  // the initial opening bracket '[' missing. Add appropriate completions.
  if (AllowNonIdentifiers && !AllowNestedNameSpecifiers &&
      DS.getParsedSpecifiers() == DeclSpec::PQ_TypeSpecifier &&
      DS.getTypeSpecType() == DeclSpec::TST_typename &&
      DS.getTypeSpecComplex() == DeclSpec::TSC_unspecified &&
      DS.getTypeSpecSign() == TypeSpecifierSign::Unspecified &&
      !DS.isTypeAltiVecVector() && S &&
      (S->getFlags() & Scope::DeclScope) != 0 &&
      (S->getFlags() & (Scope::ClassScope | Scope::TemplateParamScope |
                        Scope::FunctionPrototypeScope | Scope::AtCatchScope)) ==
          0) {
    ParsedType T = DS.getRepAsType();
    if (!T.get().isNull() && T.get()->isObjCObjectOrInterfaceType())
      AddClassMessageCompletions(*this, S, T, None, false, false, Results);
  }

  // Note that we intentionally suppress macro results here, since we do not
  // encourage using macros to produce the names of entities.

  HandleCodeCompleteResults(this, CodeCompleter, Results.getCompletionContext(),
                            Results.data(), Results.size());
}

struct Sema::CodeCompleteExpressionData {
  CodeCompleteExpressionData(QualType PreferredType = QualType(),
                             bool IsParenthesized = false)
      : PreferredType(PreferredType), IntegralConstantExpression(false),
        ObjCCollection(false), IsParenthesized(IsParenthesized) {}

  QualType PreferredType;
  bool IntegralConstantExpression;
  bool ObjCCollection;
  bool IsParenthesized;
  SmallVector<Decl *, 4> IgnoreDecls;
};

namespace {
/// Information that allows to avoid completing redundant enumerators.
struct CoveredEnumerators {
  llvm::SmallPtrSet<EnumConstantDecl *, 8> Seen;
  NestedNameSpecifier *SuggestedQualifier = nullptr;
};
} // namespace

static void AddEnumerators(ResultBuilder &Results, ASTContext &Context,
                           EnumDecl *Enum, DeclContext *CurContext,
                           const CoveredEnumerators &Enumerators) {
  NestedNameSpecifier *Qualifier = Enumerators.SuggestedQualifier;
  if (Context.getLangOpts().CPlusPlus && !Qualifier && Enumerators.Seen.empty()) {
    // If there are no prior enumerators in C++, check whether we have to
    // qualify the names of the enumerators that we suggest, because they
    // may not be visible in this scope.
    Qualifier = getRequiredQualification(Context, CurContext, Enum);
  }

  Results.EnterNewScope();
  for (auto *E : Enum->enumerators()) {
    if (Enumerators.Seen.count(E))
      continue;

    CodeCompletionResult R(E, CCP_EnumInCase, Qualifier);
    Results.AddResult(R, CurContext, nullptr, false);
  }
  Results.ExitScope();
}

/// Try to find a corresponding FunctionProtoType for function-like types (e.g.
/// function pointers, std::function, etc).
static const FunctionProtoType *TryDeconstructFunctionLike(QualType T) {
  assert(!T.isNull());
  // Try to extract first template argument from std::function<> and similar.
  // Note we only handle the sugared types, they closely match what users wrote.
  // We explicitly choose to not handle ClassTemplateSpecializationDecl.
  if (auto *Specialization = T->getAs<TemplateSpecializationType>()) {
    if (Specialization->getNumArgs() != 1)
      return nullptr;
    const TemplateArgument &Argument = Specialization->getArg(0);
    if (Argument.getKind() != TemplateArgument::Type)
      return nullptr;
    return Argument.getAsType()->getAs<FunctionProtoType>();
  }
  // Handle other cases.
  if (T->isPointerType())
    T = T->getPointeeType();
  return T->getAs<FunctionProtoType>();
}

/// Adds a pattern completion for a lambda expression with the specified
/// parameter types and placeholders for parameter names.
static void AddLambdaCompletion(ResultBuilder &Results,
                                llvm::ArrayRef<QualType> Parameters,
                                const LangOptions &LangOpts) {
  if (!Results.includeCodePatterns())
    return;
  CodeCompletionBuilder Completion(Results.getAllocator(),
                                   Results.getCodeCompletionTUInfo());
  // [](<parameters>) {}
  Completion.AddChunk(CodeCompletionString::CK_LeftBracket);
  Completion.AddPlaceholderChunk("=");
  Completion.AddChunk(CodeCompletionString::CK_RightBracket);
  if (!Parameters.empty()) {
    Completion.AddChunk(CodeCompletionString::CK_LeftParen);
    bool First = true;
    for (auto Parameter : Parameters) {
      if (!First)
        Completion.AddChunk(CodeCompletionString::ChunkKind::CK_Comma);
      else
        First = false;

      constexpr llvm::StringLiteral NamePlaceholder = "!#!NAME_GOES_HERE!#!";
      std::string Type = std::string(NamePlaceholder);
      Parameter.getAsStringInternal(Type, PrintingPolicy(LangOpts));
      llvm::StringRef Prefix, Suffix;
      std::tie(Prefix, Suffix) = llvm::StringRef(Type).split(NamePlaceholder);
      Prefix = Prefix.rtrim();
      Suffix = Suffix.ltrim();

      Completion.AddTextChunk(Completion.getAllocator().CopyString(Prefix));
      Completion.AddChunk(CodeCompletionString::CK_HorizontalSpace);
      Completion.AddPlaceholderChunk("parameter");
      Completion.AddTextChunk(Completion.getAllocator().CopyString(Suffix));
    };
    Completion.AddChunk(CodeCompletionString::CK_RightParen);
  }
  Completion.AddChunk(clang::CodeCompletionString::CK_HorizontalSpace);
  Completion.AddChunk(CodeCompletionString::CK_LeftBrace);
  Completion.AddChunk(CodeCompletionString::CK_HorizontalSpace);
  Completion.AddPlaceholderChunk("body");
  Completion.AddChunk(CodeCompletionString::CK_HorizontalSpace);
  Completion.AddChunk(CodeCompletionString::CK_RightBrace);

  Results.AddResult(Completion.TakeString());
}

/// Perform code-completion in an expression context when we know what
/// type we're looking for.
void Sema::CodeCompleteExpression(Scope *S,
                                  const CodeCompleteExpressionData &Data) {
  ResultBuilder Results(
      *this, CodeCompleter->getAllocator(),
      CodeCompleter->getCodeCompletionTUInfo(),
      CodeCompletionContext(
          Data.IsParenthesized
              ? CodeCompletionContext::CCC_ParenthesizedExpression
              : CodeCompletionContext::CCC_Expression,
          Data.PreferredType));
  auto PCC =
      Data.IsParenthesized ? PCC_ParenthesizedExpression : PCC_Expression;
  if (Data.ObjCCollection)
    Results.setFilter(&ResultBuilder::IsObjCCollection);
  else if (Data.IntegralConstantExpression)
    Results.setFilter(&ResultBuilder::IsIntegralConstantValue);
  else if (WantTypesInContext(PCC, getLangOpts()))
    Results.setFilter(&ResultBuilder::IsOrdinaryName);
  else
    Results.setFilter(&ResultBuilder::IsOrdinaryNonTypeName);

  if (!Data.PreferredType.isNull())
    Results.setPreferredType(Data.PreferredType.getNonReferenceType());

  // Ignore any declarations that we were told that we don't care about.
  for (unsigned I = 0, N = Data.IgnoreDecls.size(); I != N; ++I)
    Results.Ignore(Data.IgnoreDecls[I]);

  CodeCompletionDeclConsumer Consumer(Results, CurContext);
  LookupVisibleDecls(S, LookupOrdinaryName, Consumer,
                     CodeCompleter->includeGlobals(),
                     CodeCompleter->loadExternal());

  Results.EnterNewScope();
  AddOrdinaryNameResults(PCC, S, *this, Results);
  Results.ExitScope();

  bool PreferredTypeIsPointer = false;
  if (!Data.PreferredType.isNull()) {
    PreferredTypeIsPointer = Data.PreferredType->isAnyPointerType() ||
                             Data.PreferredType->isMemberPointerType() ||
                             Data.PreferredType->isBlockPointerType();
    if (Data.PreferredType->isEnumeralType()) {
      EnumDecl *Enum = Data.PreferredType->castAs<EnumType>()->getDecl();
      if (auto *Def = Enum->getDefinition())
        Enum = Def;
      // FIXME: collect covered enumerators in cases like:
      //        if (x == my_enum::one) { ... } else if (x == ^) {}
      AddEnumerators(Results, Context, Enum, CurContext, CoveredEnumerators());
    }
  }

  if (S->getFnParent() && !Data.ObjCCollection &&
      !Data.IntegralConstantExpression)
    AddPrettyFunctionResults(getLangOpts(), Results);

  if (CodeCompleter->includeMacros())
    AddMacroResults(PP, Results, CodeCompleter->loadExternal(), false,
                    PreferredTypeIsPointer);

  // Complete a lambda expression when preferred type is a function.
  if (!Data.PreferredType.isNull() && getLangOpts().CPlusPlus11) {
    if (const FunctionProtoType *F =
            TryDeconstructFunctionLike(Data.PreferredType))
      AddLambdaCompletion(Results, F->getParamTypes(), getLangOpts());
  }

  HandleCodeCompleteResults(this, CodeCompleter, Results.getCompletionContext(),
                            Results.data(), Results.size());
}

void Sema::CodeCompleteExpression(Scope *S, QualType PreferredType,
                                  bool IsParenthesized) {
  return CodeCompleteExpression(
      S, CodeCompleteExpressionData(PreferredType, IsParenthesized));
}

void Sema::CodeCompletePostfixExpression(Scope *S, ExprResult E,
                                         QualType PreferredType) {
  if (E.isInvalid())
    CodeCompleteExpression(S, PreferredType);
  else if (getLangOpts().ObjC)
    CodeCompleteObjCInstanceMessage(S, E.get(), None, false);
}

/// The set of properties that have already been added, referenced by
/// property name.
typedef llvm::SmallPtrSet<IdentifierInfo *, 16> AddedPropertiesSet;

/// Retrieve the container definition, if any?
static ObjCContainerDecl *getContainerDef(ObjCContainerDecl *Container) {
  if (ObjCInterfaceDecl *Interface = dyn_cast<ObjCInterfaceDecl>(Container)) {
    if (Interface->hasDefinition())
      return Interface->getDefinition();

    return Interface;
  }

  if (ObjCProtocolDecl *Protocol = dyn_cast<ObjCProtocolDecl>(Container)) {
    if (Protocol->hasDefinition())
      return Protocol->getDefinition();

    return Protocol;
  }
  return Container;
}

/// Adds a block invocation code completion result for the given block
/// declaration \p BD.
static void AddObjCBlockCall(ASTContext &Context, const PrintingPolicy &Policy,
                             CodeCompletionBuilder &Builder,
                             const NamedDecl *BD,
                             const FunctionTypeLoc &BlockLoc,
                             const FunctionProtoTypeLoc &BlockProtoLoc) {
  Builder.AddResultTypeChunk(
      GetCompletionTypeString(BlockLoc.getReturnLoc().getType(), Context,
                              Policy, Builder.getAllocator()));

  AddTypedNameChunk(Context, Policy, BD, Builder);
  Builder.AddChunk(CodeCompletionString::CK_LeftParen);

  if (BlockProtoLoc && BlockProtoLoc.getTypePtr()->isVariadic()) {
    Builder.AddPlaceholderChunk("...");
  } else {
    for (unsigned I = 0, N = BlockLoc.getNumParams(); I != N; ++I) {
      if (I)
        Builder.AddChunk(CodeCompletionString::CK_Comma);

      // Format the placeholder string.
      std::string PlaceholderStr =
          FormatFunctionParameter(Policy, BlockLoc.getParam(I));

      if (I == N - 1 && BlockProtoLoc &&
          BlockProtoLoc.getTypePtr()->isVariadic())
        PlaceholderStr += ", ...";

      // Add the placeholder string.
      Builder.AddPlaceholderChunk(
          Builder.getAllocator().CopyString(PlaceholderStr));
    }
  }

  Builder.AddChunk(CodeCompletionString::CK_RightParen);
}

static void
AddObjCProperties(const CodeCompletionContext &CCContext,
                  ObjCContainerDecl *Container, bool AllowCategories,
                  bool AllowNullaryMethods, DeclContext *CurContext,
                  AddedPropertiesSet &AddedProperties, ResultBuilder &Results,
                  bool IsBaseExprStatement = false,
                  bool IsClassProperty = false, bool InOriginalClass = true) {
  typedef CodeCompletionResult Result;

  // Retrieve the definition.
  Container = getContainerDef(Container);

  // Add properties in this container.
  const auto AddProperty = [&](const ObjCPropertyDecl *P) {
    if (!AddedProperties.insert(P->getIdentifier()).second)
      return;

    // FIXME: Provide block invocation completion for non-statement
    // expressions.
    if (!P->getType().getTypePtr()->isBlockPointerType() ||
        !IsBaseExprStatement) {
      Result R = Result(P, Results.getBasePriority(P), nullptr);
      if (!InOriginalClass)
        setInBaseClass(R);
      Results.MaybeAddResult(R, CurContext);
      return;
    }

    // Block setter and invocation completion is provided only when we are able
    // to find the FunctionProtoTypeLoc with parameter names for the block.
    FunctionTypeLoc BlockLoc;
    FunctionProtoTypeLoc BlockProtoLoc;
    findTypeLocationForBlockDecl(P->getTypeSourceInfo(), BlockLoc,
                                 BlockProtoLoc);
    if (!BlockLoc) {
      Result R = Result(P, Results.getBasePriority(P), nullptr);
      if (!InOriginalClass)
        setInBaseClass(R);
      Results.MaybeAddResult(R, CurContext);
      return;
    }

    // The default completion result for block properties should be the block
    // invocation completion when the base expression is a statement.
    CodeCompletionBuilder Builder(Results.getAllocator(),
                                  Results.getCodeCompletionTUInfo());
    AddObjCBlockCall(Container->getASTContext(),
                     getCompletionPrintingPolicy(Results.getSema()), Builder, P,
                     BlockLoc, BlockProtoLoc);
    Result R = Result(Builder.TakeString(), P, Results.getBasePriority(P));
    if (!InOriginalClass)
      setInBaseClass(R);
    Results.MaybeAddResult(R, CurContext);

    // Provide additional block setter completion iff the base expression is a
    // statement and the block property is mutable.
    if (!P->isReadOnly()) {
      CodeCompletionBuilder Builder(Results.getAllocator(),
                                    Results.getCodeCompletionTUInfo());
      AddResultTypeChunk(Container->getASTContext(),
                         getCompletionPrintingPolicy(Results.getSema()), P,
                         CCContext.getBaseType(), Builder);
      Builder.AddTypedTextChunk(
          Results.getAllocator().CopyString(P->getName()));
      Builder.AddChunk(CodeCompletionString::CK_Equal);

      std::string PlaceholderStr = formatBlockPlaceholder(
          getCompletionPrintingPolicy(Results.getSema()), P, BlockLoc,
          BlockProtoLoc, /*SuppressBlockName=*/true);
      // Add the placeholder string.
      Builder.AddPlaceholderChunk(
          Builder.getAllocator().CopyString(PlaceholderStr));

      // When completing blocks properties that return void the default
      // property completion result should show up before the setter,
      // otherwise the setter completion should show up before the default
      // property completion, as we normally want to use the result of the
      // call.
      Result R =
          Result(Builder.TakeString(), P,
                 Results.getBasePriority(P) +
                     (BlockLoc.getTypePtr()->getReturnType()->isVoidType()
                          ? CCD_BlockPropertySetter
                          : -CCD_BlockPropertySetter));
      if (!InOriginalClass)
        setInBaseClass(R);
      Results.MaybeAddResult(R, CurContext);
    }
  };

  if (IsClassProperty) {
    for (const auto *P : Container->class_properties())
      AddProperty(P);
  } else {
    for (const auto *P : Container->instance_properties())
      AddProperty(P);
  }

  // Add nullary methods or implicit class properties
  if (AllowNullaryMethods) {
    ASTContext &Context = Container->getASTContext();
    PrintingPolicy Policy = getCompletionPrintingPolicy(Results.getSema());
    // Adds a method result
    const auto AddMethod = [&](const ObjCMethodDecl *M) {
      IdentifierInfo *Name = M->getSelector().getIdentifierInfoForSlot(0);
      if (!Name)
        return;
      if (!AddedProperties.insert(Name).second)
        return;
      CodeCompletionBuilder Builder(Results.getAllocator(),
                                    Results.getCodeCompletionTUInfo());
      AddResultTypeChunk(Context, Policy, M, CCContext.getBaseType(), Builder);
      Builder.AddTypedTextChunk(
          Results.getAllocator().CopyString(Name->getName()));
      Result R = Result(Builder.TakeString(), M,
                        CCP_MemberDeclaration + CCD_MethodAsProperty);
      if (!InOriginalClass)
        setInBaseClass(R);
      Results.MaybeAddResult(R, CurContext);
    };

    if (IsClassProperty) {
      for (const auto *M : Container->methods()) {
        // Gather the class method that can be used as implicit property
        // getters. Methods with arguments or methods that return void aren't
        // added to the results as they can't be used as a getter.
        if (!M->getSelector().isUnarySelector() ||
            M->getReturnType()->isVoidType() || M->isInstanceMethod())
          continue;
        AddMethod(M);
      }
    } else {
      for (auto *M : Container->methods()) {
        if (M->getSelector().isUnarySelector())
          AddMethod(M);
      }
    }
  }

  // Add properties in referenced protocols.
  if (ObjCProtocolDecl *Protocol = dyn_cast<ObjCProtocolDecl>(Container)) {
    for (auto *P : Protocol->protocols())
      AddObjCProperties(CCContext, P, AllowCategories, AllowNullaryMethods,
                        CurContext, AddedProperties, Results,
                        IsBaseExprStatement, IsClassProperty,
                        /*InOriginalClass*/ false);
  } else if (ObjCInterfaceDecl *IFace =
                 dyn_cast<ObjCInterfaceDecl>(Container)) {
    if (AllowCategories) {
      // Look through categories.
      for (auto *Cat : IFace->known_categories())
        AddObjCProperties(CCContext, Cat, AllowCategories, AllowNullaryMethods,
                          CurContext, AddedProperties, Results,
                          IsBaseExprStatement, IsClassProperty,
                          InOriginalClass);
    }

    // Look through protocols.
    for (auto *I : IFace->all_referenced_protocols())
      AddObjCProperties(CCContext, I, AllowCategories, AllowNullaryMethods,
                        CurContext, AddedProperties, Results,
                        IsBaseExprStatement, IsClassProperty,
                        /*InOriginalClass*/ false);

    // Look in the superclass.
    if (IFace->getSuperClass())
      AddObjCProperties(CCContext, IFace->getSuperClass(), AllowCategories,
                        AllowNullaryMethods, CurContext, AddedProperties,
                        Results, IsBaseExprStatement, IsClassProperty,
                        /*InOriginalClass*/ false);
  } else if (const auto *Category =
                 dyn_cast<ObjCCategoryDecl>(Container)) {
    // Look through protocols.
    for (auto *P : Category->protocols())
      AddObjCProperties(CCContext, P, AllowCategories, AllowNullaryMethods,
                        CurContext, AddedProperties, Results,
                        IsBaseExprStatement, IsClassProperty,
                        /*InOriginalClass*/ false);
  }
}

static void AddRecordMembersCompletionResults(
    Sema &SemaRef, ResultBuilder &Results, Scope *S, QualType BaseType,
    ExprValueKind BaseKind, RecordDecl *RD, Optional<FixItHint> AccessOpFixIt) {
  // Indicate that we are performing a member access, and the cv-qualifiers
  // for the base object type.
  Results.setObjectTypeQualifiers(BaseType.getQualifiers(), BaseKind);

  // Access to a C/C++ class, struct, or union.
  Results.allowNestedNameSpecifiers();
  std::vector<FixItHint> FixIts;
  if (AccessOpFixIt)
    FixIts.emplace_back(AccessOpFixIt.getValue());
  CodeCompletionDeclConsumer Consumer(Results, RD, BaseType, std::move(FixIts));
  SemaRef.LookupVisibleDecls(RD, Sema::LookupMemberName, Consumer,
                             SemaRef.CodeCompleter->includeGlobals(),
                             /*IncludeDependentBases=*/true,
                             SemaRef.CodeCompleter->loadExternal());

  if (SemaRef.getLangOpts().CPlusPlus) {
    if (!Results.empty()) {
      // The "template" keyword can follow "->" or "." in the grammar.
      // However, we only want to suggest the template keyword if something
      // is dependent.
      bool IsDependent = BaseType->isDependentType();
      if (!IsDependent) {
        for (Scope *DepScope = S; DepScope; DepScope = DepScope->getParent())
          if (DeclContext *Ctx = DepScope->getEntity()) {
            IsDependent = Ctx->isDependentContext();
            break;
          }
      }

      if (IsDependent)
        Results.AddResult(CodeCompletionResult("template"));
    }
  }
}

// Returns the RecordDecl inside the BaseType, falling back to primary template
// in case of specializations. Since we might not have a decl for the
// instantiation/specialization yet, e.g. dependent code.
static RecordDecl *getAsRecordDecl(const QualType BaseType) {
  if (auto *RD = BaseType->getAsRecordDecl()) {
    if (const auto *CTSD =
            llvm::dyn_cast<ClassTemplateSpecializationDecl>(RD)) {
      // Template might not be instantiated yet, fall back to primary template
      // in such cases.
      if (CTSD->getTemplateSpecializationKind() == TSK_Undeclared)
        RD = CTSD->getSpecializedTemplate()->getTemplatedDecl();
    }
    return RD;
  }

  if (const auto *TST = BaseType->getAs<TemplateSpecializationType>()) {
    if (const auto *TD = dyn_cast_or_null<ClassTemplateDecl>(
            TST->getTemplateName().getAsTemplateDecl())) {
      return TD->getTemplatedDecl();
    }
  }

  return nullptr;
}

namespace {
// Collects completion-relevant information about a concept-constrainted type T.
// In particular, examines the constraint expressions to find members of T.
//
// The design is very simple: we walk down each constraint looking for
// expressions of the form T.foo().
// If we're extra lucky, the return type is specified.
// We don't do any clever handling of && or || in constraint expressions, we
// take members from both branches.
//
// For example, given:
//   template <class T> concept X = requires (T t, string& s) { t.print(s); };
//   template <X U> void foo(U u) { u.^ }
// We want to suggest the inferred member function 'print(string)'.
// We see that u has type U, so X<U> holds.
// X<U> requires t.print(s) to be valid, where t has type U (substituted for T).
// By looking at the CallExpr we find the signature of print().
//
// While we tend to know in advance which kind of members (access via . -> ::)
// we want, it's simpler just to gather them all and post-filter.
//
// FIXME: some of this machinery could be used for non-concept type-parms too,
// enabling completion for type parameters based on other uses of that param.
//
// FIXME: there are other cases where a type can be constrained by a concept,
// e.g. inside `if constexpr(ConceptSpecializationExpr) { ... }`
class ConceptInfo {
public:
  // Describes a likely member of a type, inferred by concept constraints.
  // Offered as a code completion for T. T-> and T:: contexts.
  struct Member {
    // Always non-null: we only handle members with ordinary identifier names.
    const IdentifierInfo *Name = nullptr;
    // Set for functions we've seen called.
    // We don't have the declared parameter types, only the actual types of
    // arguments we've seen. These are still valuable, as it's hard to render
    // a useful function completion with neither parameter types nor names!
    llvm::Optional<SmallVector<QualType, 1>> ArgTypes;
    // Whether this is accessed as T.member, T->member, or T::member.
    enum AccessOperator {
      Colons,
      Arrow,
      Dot,
    } Operator = Dot;
    // What's known about the type of a variable or return type of a function.
    const TypeConstraint *ResultType = nullptr;
    // FIXME: also track:
    //   - kind of entity (function/variable/type), to expose structured results
    //   - template args kinds/types, as a proxy for template params

    // For now we simply return these results as "pattern" strings.
    CodeCompletionString *render(Sema &S, CodeCompletionAllocator &Alloc,
                                 CodeCompletionTUInfo &Info) const {
      CodeCompletionBuilder B(Alloc, Info);
      // Result type
      if (ResultType) {
        std::string AsString;
        {
          llvm::raw_string_ostream OS(AsString);
          QualType ExactType = deduceType(*ResultType);
          if (!ExactType.isNull())
            ExactType.print(OS, getCompletionPrintingPolicy(S));
          else
            ResultType->print(OS, getCompletionPrintingPolicy(S));
        }
        B.AddResultTypeChunk(Alloc.CopyString(AsString));
      }
      // Member name
      B.AddTypedTextChunk(Alloc.CopyString(Name->getName()));
      // Function argument list
      if (ArgTypes) {
        B.AddChunk(clang::CodeCompletionString::CK_LeftParen);
        bool First = true;
        for (QualType Arg : *ArgTypes) {
          if (First)
            First = false;
          else {
            B.AddChunk(clang::CodeCompletionString::CK_Comma);
            B.AddChunk(clang::CodeCompletionString::CK_HorizontalSpace);
          }
          B.AddPlaceholderChunk(Alloc.CopyString(
              Arg.getAsString(getCompletionPrintingPolicy(S))));
        }
        B.AddChunk(clang::CodeCompletionString::CK_RightParen);
      }
      return B.TakeString();
    }
  };

  // BaseType is the type parameter T to infer members from.
  // T must be accessible within S, as we use it to find the template entity
  // that T is attached to in order to gather the relevant constraints.
  ConceptInfo(const TemplateTypeParmType &BaseType, Scope *S) {
    auto *TemplatedEntity = getTemplatedEntity(BaseType.getDecl(), S);
    for (const Expr *E : constraintsForTemplatedEntity(TemplatedEntity))
      believe(E, &BaseType);
  }

  std::vector<Member> members() {
    std::vector<Member> Results;
    for (const auto &E : this->Results)
      Results.push_back(E.second);
    llvm::sort(Results, [](const Member &L, const Member &R) {
      return L.Name->getName() < R.Name->getName();
    });
    return Results;
  }

private:
  // Infer members of T, given that the expression E (dependent on T) is true.
  void believe(const Expr *E, const TemplateTypeParmType *T) {
    if (!E || !T)
      return;
    if (auto *CSE = dyn_cast<ConceptSpecializationExpr>(E)) {
      // If the concept is
      //   template <class A, class B> concept CD = f<A, B>();
      // And the concept specialization is
      //   CD<int, T>
      // Then we're substituting T for B, so we want to make f<A, B>() true
      // by adding members to B - i.e. believe(f<A, B>(), B);
      //
      // For simplicity:
      // - we don't attempt to substitute int for A
      // - when T is used in other ways (like CD<T*>) we ignore it
      ConceptDecl *CD = CSE->getNamedConcept();
      TemplateParameterList *Params = CD->getTemplateParameters();
      unsigned Index = 0;
      for (const auto &Arg : CSE->getTemplateArguments()) {
        if (Index >= Params->size())
          break; // Won't happen in valid code.
        if (isApprox(Arg, T)) {
          auto *TTPD = dyn_cast<TemplateTypeParmDecl>(Params->getParam(Index));
          if (!TTPD)
            continue;
          // T was used as an argument, and bound to the parameter TT.
          auto *TT = cast<TemplateTypeParmType>(TTPD->getTypeForDecl());
          // So now we know the constraint as a function of TT is true.
          believe(CD->getConstraintExpr(), TT);
          // (concepts themselves have no associated constraints to require)
        }

        ++Index;
      }
    } else if (auto *BO = dyn_cast<BinaryOperator>(E)) {
      // For A && B, we can infer members from both branches.
      // For A || B, the union is still more useful than the intersection.
      if (BO->getOpcode() == BO_LAnd || BO->getOpcode() == BO_LOr) {
        believe(BO->getLHS(), T);
        believe(BO->getRHS(), T);
      }
    } else if (auto *RE = dyn_cast<RequiresExpr>(E)) {
      // A requires(){...} lets us infer members from each requirement.
      for (const concepts::Requirement *Req : RE->getRequirements()) {
        if (!Req->isDependent())
          continue; // Can't tell us anything about T.
        // Now Req cannot a substitution-error: those aren't dependent.

        if (auto *TR = dyn_cast<concepts::TypeRequirement>(Req)) {
          // Do a full traversal so we get `foo` from `typename T::foo::bar`.
          QualType AssertedType = TR->getType()->getType();
          ValidVisitor(this, T).TraverseType(AssertedType);
        } else if (auto *ER = dyn_cast<concepts::ExprRequirement>(Req)) {
          ValidVisitor Visitor(this, T);
          // If we have a type constraint on the value of the expression,
          // AND the whole outer expression describes a member, then we'll
          // be able to use the constraint to provide the return type.
          if (ER->getReturnTypeRequirement().isTypeConstraint()) {
            Visitor.OuterType =
                ER->getReturnTypeRequirement().getTypeConstraint();
            Visitor.OuterExpr = ER->getExpr();
          }
          Visitor.TraverseStmt(ER->getExpr());
        } else if (auto *NR = dyn_cast<concepts::NestedRequirement>(Req)) {
          believe(NR->getConstraintExpr(), T);
        }
      }
    }
  }

  // This visitor infers members of T based on traversing expressions/types
  // that involve T. It is invoked with code known to be valid for T.
  class ValidVisitor : public RecursiveASTVisitor<ValidVisitor> {
    ConceptInfo *Outer;
    const TemplateTypeParmType *T;

    CallExpr *Caller = nullptr;
    Expr *Callee = nullptr;

  public:
    // If set, OuterExpr is constrained by OuterType.
    Expr *OuterExpr = nullptr;
    const TypeConstraint *OuterType = nullptr;

    ValidVisitor(ConceptInfo *Outer, const TemplateTypeParmType *T)
        : Outer(Outer), T(T) {
      assert(T);
    }

    // In T.foo or T->foo, `foo` is a member function/variable.
    bool VisitCXXDependentScopeMemberExpr(CXXDependentScopeMemberExpr *E) {
      const Type *Base = E->getBaseType().getTypePtr();
      bool IsArrow = E->isArrow();
      if (Base->isPointerType() && IsArrow) {
        IsArrow = false;
        Base = Base->getPointeeType().getTypePtr();
      }
      if (isApprox(Base, T))
        addValue(E, E->getMember(), IsArrow ? Member::Arrow : Member::Dot);
      return true;
    }

    // In T::foo, `foo` is a static member function/variable.
    bool VisitDependentScopeDeclRefExpr(DependentScopeDeclRefExpr *E) {
      if (E->getQualifier() && isApprox(E->getQualifier()->getAsType(), T))
        addValue(E, E->getDeclName(), Member::Colons);
      return true;
    }

    // In T::typename foo, `foo` is a type.
    bool VisitDependentNameType(DependentNameType *DNT) {
      const auto *Q = DNT->getQualifier();
      if (Q && isApprox(Q->getAsType(), T))
        addType(DNT->getIdentifier());
      return true;
    }

    // In T::foo::bar, `foo` must be a type.
    // VisitNNS() doesn't exist, and TraverseNNS isn't always called :-(
    bool TraverseNestedNameSpecifierLoc(NestedNameSpecifierLoc NNSL) {
      if (NNSL) {
        NestedNameSpecifier *NNS = NNSL.getNestedNameSpecifier();
        const auto *Q = NNS->getPrefix();
        if (Q && isApprox(Q->getAsType(), T))
          addType(NNS->getAsIdentifier());
      }
      // FIXME: also handle T::foo<X>::bar
      return RecursiveASTVisitor::TraverseNestedNameSpecifierLoc(NNSL);
    }

    // FIXME also handle T::foo<X>

    // Track the innermost caller/callee relationship so we can tell if a
    // nested expr is being called as a function.
    bool VisitCallExpr(CallExpr *CE) {
      Caller = CE;
      Callee = CE->getCallee();
      return true;
    }

  private:
    void addResult(Member &&M) {
      auto R = Outer->Results.try_emplace(M.Name);
      Member &O = R.first->second;
      // Overwrite existing if the new member has more info.
      // The preference of . vs :: vs -> is fairly arbitrary.
      if (/*Inserted*/ R.second ||
          std::make_tuple(M.ArgTypes.hasValue(), M.ResultType != nullptr,
                          M.Operator) > std::make_tuple(O.ArgTypes.hasValue(),
                                                        O.ResultType != nullptr,
                                                        O.Operator))
        O = std::move(M);
    }

    void addType(const IdentifierInfo *Name) {
      if (!Name)
        return;
      Member M;
      M.Name = Name;
      M.Operator = Member::Colons;
      addResult(std::move(M));
    }

    void addValue(Expr *E, DeclarationName Name,
                  Member::AccessOperator Operator) {
      if (!Name.isIdentifier())
        return;
      Member Result;
      Result.Name = Name.getAsIdentifierInfo();
      Result.Operator = Operator;
      // If this is the callee of an immediately-enclosing CallExpr, then
      // treat it as a method, otherwise it's a variable.
      if (Caller != nullptr && Callee == E) {
        Result.ArgTypes.emplace();
        for (const auto *Arg : Caller->arguments())
          Result.ArgTypes->push_back(Arg->getType());
        if (Caller == OuterExpr) {
          Result.ResultType = OuterType;
        }
      } else {
        if (E == OuterExpr)
          Result.ResultType = OuterType;
      }
      addResult(std::move(Result));
    }
  };

  static bool isApprox(const TemplateArgument &Arg, const Type *T) {
    return Arg.getKind() == TemplateArgument::Type &&
           isApprox(Arg.getAsType().getTypePtr(), T);
  }

  static bool isApprox(const Type *T1, const Type *T2) {
    return T1 && T2 &&
           T1->getCanonicalTypeUnqualified() ==
               T2->getCanonicalTypeUnqualified();
  }

  // Returns the DeclContext immediately enclosed by the template parameter
  // scope. For primary templates, this is the templated (e.g.) CXXRecordDecl.
  // For specializations, this is e.g. ClassTemplatePartialSpecializationDecl.
  static DeclContext *getTemplatedEntity(const TemplateTypeParmDecl *D,
                                         Scope *S) {
    if (D == nullptr)
      return nullptr;
    Scope *Inner = nullptr;
    while (S) {
      if (S->isTemplateParamScope() && S->isDeclScope(D))
        return Inner ? Inner->getEntity() : nullptr;
      Inner = S;
      S = S->getParent();
    }
    return nullptr;
  }

  // Gets all the type constraint expressions that might apply to the type
  // variables associated with DC (as returned by getTemplatedEntity()).
  static SmallVector<const Expr *, 1>
  constraintsForTemplatedEntity(DeclContext *DC) {
    SmallVector<const Expr *, 1> Result;
    if (DC == nullptr)
      return Result;
    // Primary templates can have constraints.
    if (const auto *TD = cast<Decl>(DC)->getDescribedTemplate())
      TD->getAssociatedConstraints(Result);
    // Partial specializations may have constraints.
    if (const auto *CTPSD =
            dyn_cast<ClassTemplatePartialSpecializationDecl>(DC))
      CTPSD->getAssociatedConstraints(Result);
    if (const auto *VTPSD = dyn_cast<VarTemplatePartialSpecializationDecl>(DC))
      VTPSD->getAssociatedConstraints(Result);
    return Result;
  }

  // Attempt to find the unique type satisfying a constraint.
  // This lets us show e.g. `int` instead of `std::same_as<int>`.
  static QualType deduceType(const TypeConstraint &T) {
    // Assume a same_as<T> return type constraint is std::same_as or equivalent.
    // In this case the return type is T.
    DeclarationName DN = T.getNamedConcept()->getDeclName();
    if (DN.isIdentifier() && DN.getAsIdentifierInfo()->isStr("same_as"))
      if (const auto *Args = T.getTemplateArgsAsWritten())
        if (Args->getNumTemplateArgs() == 1) {
          const auto &Arg = Args->arguments().front().getArgument();
          if (Arg.getKind() == TemplateArgument::Type)
            return Arg.getAsType();
        }
    return {};
  }

  llvm::DenseMap<const IdentifierInfo *, Member> Results;
};

// Returns a type for E that yields acceptable member completions.
// In particular, when E->getType() is DependentTy, try to guess a likely type.
// We accept some lossiness (like dropping parameters).
// We only try to handle common expressions on the LHS of MemberExpr.
QualType getApproximateType(const Expr *E) {
  QualType Unresolved = E->getType();
  if (Unresolved.isNull() ||
      !Unresolved->isSpecificBuiltinType(BuiltinType::Dependent))
    return Unresolved;
  E = E->IgnoreParens();
  // A call: approximate-resolve callee to a function type, get its return type
  if (const CallExpr *CE = llvm::dyn_cast<CallExpr>(E)) {
    QualType Callee = getApproximateType(CE->getCallee());
    if (Callee.isNull() ||
        Callee->isSpecificPlaceholderType(BuiltinType::BoundMember))
      Callee = Expr::findBoundMemberType(CE->getCallee());
    if (Callee.isNull())
      return Unresolved;

    if (const auto *FnTypePtr = Callee->getAs<PointerType>()) {
      Callee = FnTypePtr->getPointeeType();
    } else if (const auto *BPT = Callee->getAs<BlockPointerType>()) {
      Callee = BPT->getPointeeType();
    }
    if (const FunctionType *FnType = Callee->getAs<FunctionType>())
      return FnType->getReturnType().getNonReferenceType();

    // Unresolved call: try to guess the return type.
    if (const auto *OE = llvm::dyn_cast<OverloadExpr>(CE->getCallee())) {
      // If all candidates have the same approximate return type, use it.
      // Discard references and const to allow more to be "the same".
      // (In particular, if there's one candidate + ADL, resolve it).
      const Type *Common = nullptr;
      for (const auto *D : OE->decls()) {
        QualType ReturnType;
        if (const auto *FD = llvm::dyn_cast<FunctionDecl>(D))
          ReturnType = FD->getReturnType();
        else if (const auto *FTD = llvm::dyn_cast<FunctionTemplateDecl>(D))
          ReturnType = FTD->getTemplatedDecl()->getReturnType();
        if (ReturnType.isNull())
          continue;
        const Type *Candidate =
            ReturnType.getNonReferenceType().getCanonicalType().getTypePtr();
        if (Common && Common != Candidate)
          return Unresolved; // Multiple candidates.
        Common = Candidate;
      }
      if (Common != nullptr)
        return QualType(Common, 0);
    }
  }
  // A dependent member: approximate-resolve the base, then lookup.
  if (const auto *CDSME = llvm::dyn_cast<CXXDependentScopeMemberExpr>(E)) {
    QualType Base = CDSME->isImplicitAccess()
                        ? CDSME->getBaseType()
                        : getApproximateType(CDSME->getBase());
    if (CDSME->isArrow() && !Base.isNull())
      Base = Base->getPointeeType(); // could handle unique_ptr etc here?
    RecordDecl *RD = Base.isNull() ? nullptr : getAsRecordDecl(Base);
    if (RD && RD->isCompleteDefinition()) {
      for (const auto &Member : RD->lookup(CDSME->getMember()))
        if (const ValueDecl *VD = llvm::dyn_cast<ValueDecl>(Member))
          return VD->getType().getNonReferenceType();
    }
  }
  return Unresolved;
}

<<<<<<< HEAD
=======
// If \p Base is ParenListExpr, assume a chain of comma operators and pick the
// last expr. We expect other ParenListExprs to be resolved to e.g. constructor
// calls before here. (So the ParenListExpr should be nonempty, but check just
// in case)
Expr *unwrapParenList(Expr *Base) {
  if (auto *PLE = llvm::dyn_cast_or_null<ParenListExpr>(Base)) {
    if (PLE->getNumExprs() == 0)
      return nullptr;
    Base = PLE->getExpr(PLE->getNumExprs() - 1);
  }
  return Base;
}

>>>>>>> 2e412c55
} // namespace

void Sema::CodeCompleteMemberReferenceExpr(Scope *S, Expr *Base,
                                           Expr *OtherOpBase,
                                           SourceLocation OpLoc, bool IsArrow,
                                           bool IsBaseExprStatement,
                                           QualType PreferredType) {
  Base = unwrapParenList(Base);
  OtherOpBase = unwrapParenList(OtherOpBase);
  if (!Base || !CodeCompleter)
    return;

  // Peel off the ParenListExpr by chosing the last one, as they don't have a
  // predefined type.
  if (auto *PLE = llvm::dyn_cast<ParenListExpr>(Base))
    Base = PLE->getExpr(PLE->getNumExprs() - 1);
  if (OtherOpBase) {
    if (auto *PLE = llvm::dyn_cast<ParenListExpr>(OtherOpBase))
      OtherOpBase = PLE->getExpr(PLE->getNumExprs() - 1);
  }

  ExprResult ConvertedBase = PerformMemberExprBaseConversion(Base, IsArrow);
  if (ConvertedBase.isInvalid())
    return;
  QualType ConvertedBaseType = getApproximateType(ConvertedBase.get());

  enum CodeCompletionContext::Kind contextKind;

  if (IsArrow) {
    if (const auto *Ptr = ConvertedBaseType->getAs<PointerType>())
      ConvertedBaseType = Ptr->getPointeeType();
  }

  if (IsArrow) {
    contextKind = CodeCompletionContext::CCC_ArrowMemberAccess;
  } else {
    if (ConvertedBaseType->isObjCObjectPointerType() ||
        ConvertedBaseType->isObjCObjectOrInterfaceType()) {
      contextKind = CodeCompletionContext::CCC_ObjCPropertyAccess;
    } else {
      contextKind = CodeCompletionContext::CCC_DotMemberAccess;
    }
  }

  CodeCompletionContext CCContext(contextKind, ConvertedBaseType);
  CCContext.setPreferredType(PreferredType);
  ResultBuilder Results(*this, CodeCompleter->getAllocator(),
                        CodeCompleter->getCodeCompletionTUInfo(), CCContext,
                        &ResultBuilder::IsMember);

  auto DoCompletion = [&](Expr *Base, bool IsArrow,
                          Optional<FixItHint> AccessOpFixIt) -> bool {
    if (!Base)
      return false;

    ExprResult ConvertedBase = PerformMemberExprBaseConversion(Base, IsArrow);
    if (ConvertedBase.isInvalid())
      return false;
    Base = ConvertedBase.get();

    QualType BaseType = getApproximateType(Base);
    if (BaseType.isNull())
      return false;
    ExprValueKind BaseKind = Base->getValueKind();

    if (IsArrow) {
      if (const PointerType *Ptr = BaseType->getAs<PointerType>()) {
        BaseType = Ptr->getPointeeType();
        BaseKind = VK_LValue;
      } else if (BaseType->isObjCObjectPointerType() ||
                 BaseType->isTemplateTypeParmType()) {
        // Both cases (dot/arrow) handled below.
      } else {
        return false;
      }
    }

    if (RecordDecl *RD = getAsRecordDecl(BaseType)) {
      AddRecordMembersCompletionResults(*this, Results, S, BaseType, BaseKind,
                                        RD, std::move(AccessOpFixIt));
    } else if (const auto *TTPT =
                   dyn_cast<TemplateTypeParmType>(BaseType.getTypePtr())) {
      auto Operator =
          IsArrow ? ConceptInfo::Member::Arrow : ConceptInfo::Member::Dot;
      for (const auto &R : ConceptInfo(*TTPT, S).members()) {
        if (R.Operator != Operator)
          continue;
        CodeCompletionResult Result(
            R.render(*this, CodeCompleter->getAllocator(),
                     CodeCompleter->getCodeCompletionTUInfo()));
        if (AccessOpFixIt)
          Result.FixIts.push_back(*AccessOpFixIt);
        Results.AddResult(std::move(Result));
      }
    } else if (!IsArrow && BaseType->isObjCObjectPointerType()) {
      // Objective-C property reference. Bail if we're performing fix-it code
      // completion since Objective-C properties are normally backed by ivars,
      // most Objective-C fix-its here would have little value.
      if (AccessOpFixIt.hasValue()) {
        return false;
      }
      AddedPropertiesSet AddedProperties;

      if (const ObjCObjectPointerType *ObjCPtr =
              BaseType->getAsObjCInterfacePointerType()) {
        // Add property results based on our interface.
        assert(ObjCPtr && "Non-NULL pointer guaranteed above!");
        AddObjCProperties(CCContext, ObjCPtr->getInterfaceDecl(), true,
                          /*AllowNullaryMethods=*/true, CurContext,
                          AddedProperties, Results, IsBaseExprStatement);
      }

      // Add properties from the protocols in a qualified interface.
      for (auto *I : BaseType->castAs<ObjCObjectPointerType>()->quals())
        AddObjCProperties(CCContext, I, true, /*AllowNullaryMethods=*/true,
                          CurContext, AddedProperties, Results,
                          IsBaseExprStatement, /*IsClassProperty*/ false,
                          /*InOriginalClass*/ false);
    } else if ((IsArrow && BaseType->isObjCObjectPointerType()) ||
               (!IsArrow && BaseType->isObjCObjectType())) {
      // Objective-C instance variable access. Bail if we're performing fix-it
      // code completion since Objective-C properties are normally backed by
      // ivars, most Objective-C fix-its here would have little value.
      if (AccessOpFixIt.hasValue()) {
        return false;
      }
      ObjCInterfaceDecl *Class = nullptr;
      if (const ObjCObjectPointerType *ObjCPtr =
              BaseType->getAs<ObjCObjectPointerType>())
        Class = ObjCPtr->getInterfaceDecl();
      else
        Class = BaseType->castAs<ObjCObjectType>()->getInterface();

      // Add all ivars from this class and its superclasses.
      if (Class) {
        CodeCompletionDeclConsumer Consumer(Results, Class, BaseType);
        Results.setFilter(&ResultBuilder::IsObjCIvar);
        LookupVisibleDecls(
            Class, LookupMemberName, Consumer, CodeCompleter->includeGlobals(),
            /*IncludeDependentBases=*/false, CodeCompleter->loadExternal());
      }
    }

    // FIXME: How do we cope with isa?
    return true;
  };

  Results.EnterNewScope();

  bool CompletionSucceded = DoCompletion(Base, IsArrow, None);
  if (CodeCompleter->includeFixIts()) {
    const CharSourceRange OpRange =
        CharSourceRange::getTokenRange(OpLoc, OpLoc);
    CompletionSucceded |= DoCompletion(
        OtherOpBase, !IsArrow,
        FixItHint::CreateReplacement(OpRange, IsArrow ? "." : "->"));
  }

  Results.ExitScope();

  if (!CompletionSucceded)
    return;

  // Hand off the results found for code completion.
  HandleCodeCompleteResults(this, CodeCompleter, Results.getCompletionContext(),
                            Results.data(), Results.size());
}

void Sema::CodeCompleteObjCClassPropertyRefExpr(Scope *S,
                                                IdentifierInfo &ClassName,
                                                SourceLocation ClassNameLoc,
                                                bool IsBaseExprStatement) {
  IdentifierInfo *ClassNamePtr = &ClassName;
  ObjCInterfaceDecl *IFace = getObjCInterfaceDecl(ClassNamePtr, ClassNameLoc);
  if (!IFace)
    return;
  CodeCompletionContext CCContext(
      CodeCompletionContext::CCC_ObjCPropertyAccess);
  ResultBuilder Results(*this, CodeCompleter->getAllocator(),
                        CodeCompleter->getCodeCompletionTUInfo(), CCContext,
                        &ResultBuilder::IsMember);
  Results.EnterNewScope();
  AddedPropertiesSet AddedProperties;
  AddObjCProperties(CCContext, IFace, true,
                    /*AllowNullaryMethods=*/true, CurContext, AddedProperties,
                    Results, IsBaseExprStatement,
                    /*IsClassProperty=*/true);
  Results.ExitScope();
  HandleCodeCompleteResults(this, CodeCompleter, Results.getCompletionContext(),
                            Results.data(), Results.size());
}

void Sema::CodeCompleteTag(Scope *S, unsigned TagSpec) {
  if (!CodeCompleter)
    return;

  ResultBuilder::LookupFilter Filter = nullptr;
  enum CodeCompletionContext::Kind ContextKind =
      CodeCompletionContext::CCC_Other;
  switch ((DeclSpec::TST)TagSpec) {
  case DeclSpec::TST_enum:
    Filter = &ResultBuilder::IsEnum;
    ContextKind = CodeCompletionContext::CCC_EnumTag;
    break;

  case DeclSpec::TST_union:
    Filter = &ResultBuilder::IsUnion;
    ContextKind = CodeCompletionContext::CCC_UnionTag;
    break;

  case DeclSpec::TST_struct:
  case DeclSpec::TST_class:
  case DeclSpec::TST_interface:
    Filter = &ResultBuilder::IsClassOrStruct;
    ContextKind = CodeCompletionContext::CCC_ClassOrStructTag;
    break;

  default:
    llvm_unreachable("Unknown type specifier kind in CodeCompleteTag");
  }

  ResultBuilder Results(*this, CodeCompleter->getAllocator(),
                        CodeCompleter->getCodeCompletionTUInfo(), ContextKind);
  CodeCompletionDeclConsumer Consumer(Results, CurContext);

  // First pass: look for tags.
  Results.setFilter(Filter);
  LookupVisibleDecls(S, LookupTagName, Consumer,
                     CodeCompleter->includeGlobals(),
                     CodeCompleter->loadExternal());

  if (CodeCompleter->includeGlobals()) {
    // Second pass: look for nested name specifiers.
    Results.setFilter(&ResultBuilder::IsNestedNameSpecifier);
    LookupVisibleDecls(S, LookupNestedNameSpecifierName, Consumer,
                       CodeCompleter->includeGlobals(),
                       CodeCompleter->loadExternal());
  }

  HandleCodeCompleteResults(this, CodeCompleter, Results.getCompletionContext(),
                            Results.data(), Results.size());
}

static void AddTypeQualifierResults(DeclSpec &DS, ResultBuilder &Results,
                                    const LangOptions &LangOpts) {
  if (!(DS.getTypeQualifiers() & DeclSpec::TQ_const))
    Results.AddResult("const");
  if (!(DS.getTypeQualifiers() & DeclSpec::TQ_volatile))
    Results.AddResult("volatile");
  if (LangOpts.C99 && !(DS.getTypeQualifiers() & DeclSpec::TQ_restrict))
    Results.AddResult("restrict");
  if (LangOpts.C11 && !(DS.getTypeQualifiers() & DeclSpec::TQ_atomic))
    Results.AddResult("_Atomic");
  if (LangOpts.MSVCCompat && !(DS.getTypeQualifiers() & DeclSpec::TQ_unaligned))
    Results.AddResult("__unaligned");
}

void Sema::CodeCompleteTypeQualifiers(DeclSpec &DS) {
  ResultBuilder Results(*this, CodeCompleter->getAllocator(),
                        CodeCompleter->getCodeCompletionTUInfo(),
                        CodeCompletionContext::CCC_TypeQualifiers);
  Results.EnterNewScope();
  AddTypeQualifierResults(DS, Results, LangOpts);
  Results.ExitScope();
  HandleCodeCompleteResults(this, CodeCompleter, Results.getCompletionContext(),
                            Results.data(), Results.size());
}

void Sema::CodeCompleteFunctionQualifiers(DeclSpec &DS, Declarator &D,
                                          const VirtSpecifiers *VS) {
  ResultBuilder Results(*this, CodeCompleter->getAllocator(),
                        CodeCompleter->getCodeCompletionTUInfo(),
                        CodeCompletionContext::CCC_TypeQualifiers);
  Results.EnterNewScope();
  AddTypeQualifierResults(DS, Results, LangOpts);
  if (LangOpts.CPlusPlus11) {
    Results.AddResult("noexcept");
    if (D.getContext() == DeclaratorContext::Member && !D.isCtorOrDtor() &&
        !D.isStaticMember()) {
      if (!VS || !VS->isFinalSpecified())
        Results.AddResult("final");
      if (!VS || !VS->isOverrideSpecified())
        Results.AddResult("override");
    }
  }
  Results.ExitScope();
  HandleCodeCompleteResults(this, CodeCompleter, Results.getCompletionContext(),
                            Results.data(), Results.size());
}

void Sema::CodeCompleteBracketDeclarator(Scope *S) {
  CodeCompleteExpression(S, QualType(getASTContext().getSizeType()));
}

void Sema::CodeCompleteCase(Scope *S) {
  if (getCurFunction()->SwitchStack.empty() || !CodeCompleter)
    return;

  SwitchStmt *Switch = getCurFunction()->SwitchStack.back().getPointer();
  // Condition expression might be invalid, do not continue in this case.
  if (!Switch->getCond())
    return;
  QualType type = Switch->getCond()->IgnoreImplicit()->getType();
  if (!type->isEnumeralType()) {
    CodeCompleteExpressionData Data(type);
    Data.IntegralConstantExpression = true;
    CodeCompleteExpression(S, Data);
    return;
  }

  // Code-complete the cases of a switch statement over an enumeration type
  // by providing the list of
  EnumDecl *Enum = type->castAs<EnumType>()->getDecl();
  if (EnumDecl *Def = Enum->getDefinition())
    Enum = Def;

  // Determine which enumerators we have already seen in the switch statement.
  // FIXME: Ideally, we would also be able to look *past* the code-completion
  // token, in case we are code-completing in the middle of the switch and not
  // at the end. However, we aren't able to do so at the moment.
  CoveredEnumerators Enumerators;
  for (SwitchCase *SC = Switch->getSwitchCaseList(); SC;
       SC = SC->getNextSwitchCase()) {
    CaseStmt *Case = dyn_cast<CaseStmt>(SC);
    if (!Case)
      continue;

    Expr *CaseVal = Case->getLHS()->IgnoreParenCasts();
    if (auto *DRE = dyn_cast<DeclRefExpr>(CaseVal))
      if (auto *Enumerator =
              dyn_cast<EnumConstantDecl>(DRE->getDecl())) {
        // We look into the AST of the case statement to determine which
        // enumerator was named. Alternatively, we could compute the value of
        // the integral constant expression, then compare it against the
        // values of each enumerator. However, value-based approach would not
        // work as well with C++ templates where enumerators declared within a
        // template are type- and value-dependent.
        Enumerators.Seen.insert(Enumerator);

        // If this is a qualified-id, keep track of the nested-name-specifier
        // so that we can reproduce it as part of code completion, e.g.,
        //
        //   switch (TagD.getKind()) {
        //     case TagDecl::TK_enum:
        //       break;
        //     case XXX
        //
        // At the XXX, our completions are TagDecl::TK_union,
        // TagDecl::TK_struct, and TagDecl::TK_class, rather than TK_union,
        // TK_struct, and TK_class.
        Enumerators.SuggestedQualifier = DRE->getQualifier();
      }
  }

  // Add any enumerators that have not yet been mentioned.
  ResultBuilder Results(*this, CodeCompleter->getAllocator(),
                        CodeCompleter->getCodeCompletionTUInfo(),
                        CodeCompletionContext::CCC_Expression);
  AddEnumerators(Results, Context, Enum, CurContext, Enumerators);

  if (CodeCompleter->includeMacros()) {
    AddMacroResults(PP, Results, CodeCompleter->loadExternal(), false);
  }
  HandleCodeCompleteResults(this, CodeCompleter, Results.getCompletionContext(),
                            Results.data(), Results.size());
}

static bool anyNullArguments(ArrayRef<Expr *> Args) {
  if (Args.size() && !Args.data())
    return true;

  for (unsigned I = 0; I != Args.size(); ++I)
    if (!Args[I])
      return true;

  return false;
}

typedef CodeCompleteConsumer::OverloadCandidate ResultCandidate;

static void mergeCandidatesWithResults(
    Sema &SemaRef, SmallVectorImpl<ResultCandidate> &Results,
    OverloadCandidateSet &CandidateSet, SourceLocation Loc, size_t ArgSize) {
  // Sort the overload candidate set by placing the best overloads first.
  llvm::stable_sort(CandidateSet, [&](const OverloadCandidate &X,
                                      const OverloadCandidate &Y) {
    return isBetterOverloadCandidate(SemaRef, X, Y, Loc,
                                     CandidateSet.getKind());
  });

  // Add the remaining viable overload candidates as code-completion results.
  for (OverloadCandidate &Candidate : CandidateSet) {
    if (Candidate.Function) {
      if (Candidate.Function->isDeleted())
        continue;
      if (!Candidate.Function->isVariadic() &&
          Candidate.Function->getNumParams() <= ArgSize &&
          // Having zero args is annoying, normally we don't surface a function
          // with 2 params, if you already have 2 params, because you are
          // inserting the 3rd now. But with zero, it helps the user to figure
          // out there are no overloads that take any arguments. Hence we are
          // keeping the overload.
          ArgSize > 0)
        continue;
    }
    if (Candidate.Viable)
      Results.push_back(ResultCandidate(Candidate.Function));
  }
}

/// Get the type of the Nth parameter from a given set of overload
/// candidates.
static QualType getParamType(Sema &SemaRef,
                             ArrayRef<ResultCandidate> Candidates, unsigned N) {

  // Given the overloads 'Candidates' for a function call matching all arguments
  // up to N, return the type of the Nth parameter if it is the same for all
  // overload candidates.
  QualType ParamType;
  for (auto &Candidate : Candidates) {
    if (const auto *FType = Candidate.getFunctionType())
      if (const auto *Proto = dyn_cast<FunctionProtoType>(FType))
        if (N < Proto->getNumParams()) {
          if (ParamType.isNull())
            ParamType = Proto->getParamType(N);
          else if (!SemaRef.Context.hasSameUnqualifiedType(
                       ParamType.getNonReferenceType(),
                       Proto->getParamType(N).getNonReferenceType()))
            // Otherwise return a default-constructed QualType.
            return QualType();
        }
  }

  return ParamType;
}

static QualType
ProduceSignatureHelp(Sema &SemaRef, Scope *S,
                     MutableArrayRef<ResultCandidate> Candidates,
                     unsigned CurrentArg, SourceLocation OpenParLoc) {
  if (Candidates.empty())
    return QualType();
  SemaRef.CodeCompleter->ProcessOverloadCandidates(
      SemaRef, CurrentArg, Candidates.data(), Candidates.size(), OpenParLoc);
  return getParamType(SemaRef, Candidates, CurrentArg);
}

QualType Sema::ProduceCallSignatureHelp(Scope *S, Expr *Fn,
                                        ArrayRef<Expr *> Args,
                                        SourceLocation OpenParLoc) {
<<<<<<< HEAD
=======
  Fn = unwrapParenList(Fn);
>>>>>>> 2e412c55
  if (!CodeCompleter || !Fn)
    return QualType();

  // If we have a ParenListExpr for LHS, peel it off by chosing the last expr.
  // As ParenListExprs don't have a predefined type.
  if (auto *PLE = llvm::dyn_cast<ParenListExpr>(Fn))
    Fn = PLE->getExpr(PLE->getNumExprs() - 1);

  // FIXME: Provide support for variadic template functions.
  // Ignore type-dependent call expressions entirely.
  if (Fn->isTypeDependent() || anyNullArguments(Args))
    return QualType();
  // In presence of dependent args we surface all possible signatures using the
  // non-dependent args in the prefix. Afterwards we do a post filtering to make
  // sure provided candidates satisfy parameter count restrictions.
  auto ArgsWithoutDependentTypes =
      Args.take_while([](Expr *Arg) { return !Arg->isTypeDependent(); });

  SmallVector<ResultCandidate, 8> Results;

  Expr *NakedFn = Fn->IgnoreParenCasts();
  // Build an overload candidate set based on the functions we find.
  SourceLocation Loc = Fn->getExprLoc();
  OverloadCandidateSet CandidateSet(Loc, OverloadCandidateSet::CSK_Normal);

  if (auto ULE = dyn_cast<UnresolvedLookupExpr>(NakedFn)) {
    AddOverloadedCallCandidates(ULE, ArgsWithoutDependentTypes, CandidateSet,
                                /*PartialOverloading=*/true);
  } else if (auto UME = dyn_cast<UnresolvedMemberExpr>(NakedFn)) {
    TemplateArgumentListInfo TemplateArgsBuffer, *TemplateArgs = nullptr;
    if (UME->hasExplicitTemplateArgs()) {
      UME->copyTemplateArgumentsInto(TemplateArgsBuffer);
      TemplateArgs = &TemplateArgsBuffer;
    }

    // Add the base as first argument (use a nullptr if the base is implicit).
    SmallVector<Expr *, 12> ArgExprs(
        1, UME->isImplicitAccess() ? nullptr : UME->getBase());
    ArgExprs.append(ArgsWithoutDependentTypes.begin(),
                    ArgsWithoutDependentTypes.end());
    UnresolvedSet<8> Decls;
    Decls.append(UME->decls_begin(), UME->decls_end());
    const bool FirstArgumentIsBase = !UME->isImplicitAccess() && UME->getBase();
    AddFunctionCandidates(Decls, ArgExprs, CandidateSet, TemplateArgs,
                          /*SuppressUserConversions=*/false,
                          /*PartialOverloading=*/true, FirstArgumentIsBase);
  } else {
    FunctionDecl *FD = nullptr;
    if (auto *MCE = dyn_cast<MemberExpr>(NakedFn))
      FD = dyn_cast<FunctionDecl>(MCE->getMemberDecl());
    else if (auto *DRE = dyn_cast<DeclRefExpr>(NakedFn))
      FD = dyn_cast<FunctionDecl>(DRE->getDecl());
    if (FD) { // We check whether it's a resolved function declaration.
      if (!getLangOpts().CPlusPlus ||
          !FD->getType()->getAs<FunctionProtoType>())
        Results.push_back(ResultCandidate(FD));
      else
        AddOverloadCandidate(FD, DeclAccessPair::make(FD, FD->getAccess()),
                             ArgsWithoutDependentTypes, CandidateSet,
                             /*SuppressUserConversions=*/false,
                             /*PartialOverloading=*/true);

    } else if (auto DC = NakedFn->getType()->getAsCXXRecordDecl()) {
      // If expression's type is CXXRecordDecl, it may overload the function
      // call operator, so we check if it does and add them as candidates.
      // A complete type is needed to lookup for member function call operators.
      if (isCompleteType(Loc, NakedFn->getType())) {
        DeclarationName OpName =
            Context.DeclarationNames.getCXXOperatorName(OO_Call);
        LookupResult R(*this, OpName, Loc, LookupOrdinaryName);
        LookupQualifiedName(R, DC);
        R.suppressDiagnostics();
        SmallVector<Expr *, 12> ArgExprs(1, NakedFn);
        ArgExprs.append(ArgsWithoutDependentTypes.begin(),
                        ArgsWithoutDependentTypes.end());
        AddFunctionCandidates(R.asUnresolvedSet(), ArgExprs, CandidateSet,
                              /*ExplicitArgs=*/nullptr,
                              /*SuppressUserConversions=*/false,
                              /*PartialOverloading=*/true);
      }
    } else {
      // Lastly we check whether expression's type is function pointer or
      // function.
      QualType T = NakedFn->getType();
      if (!T->getPointeeType().isNull())
        T = T->getPointeeType();

      if (auto FP = T->getAs<FunctionProtoType>()) {
        if (!TooManyArguments(FP->getNumParams(),
                              ArgsWithoutDependentTypes.size(),
                              /*PartialOverloading=*/true) ||
            FP->isVariadic())
          Results.push_back(ResultCandidate(FP));
      } else if (auto FT = T->getAs<FunctionType>())
        // No prototype and declaration, it may be a K & R style function.
        Results.push_back(ResultCandidate(FT));
    }
  }
  mergeCandidatesWithResults(*this, Results, CandidateSet, Loc, Args.size());
  QualType ParamType =
      ProduceSignatureHelp(*this, S, Results, Args.size(), OpenParLoc);
  return !CandidateSet.empty() ? ParamType : QualType();
}

QualType Sema::ProduceConstructorSignatureHelp(Scope *S, QualType Type,
                                               SourceLocation Loc,
                                               ArrayRef<Expr *> Args,
                                               SourceLocation OpenParLoc) {
  if (!CodeCompleter)
    return QualType();

  // A complete type is needed to lookup for constructors.
  CXXRecordDecl *RD =
      isCompleteType(Loc, Type) ? Type->getAsCXXRecordDecl() : nullptr;
  if (!RD)
    return Type;

  // FIXME: Provide support for member initializers.
  // FIXME: Provide support for variadic template constructors.

  OverloadCandidateSet CandidateSet(Loc, OverloadCandidateSet::CSK_Normal);

  for (NamedDecl *C : LookupConstructors(RD)) {
    if (auto *FD = dyn_cast<FunctionDecl>(C)) {
      AddOverloadCandidate(FD, DeclAccessPair::make(FD, C->getAccess()), Args,
                           CandidateSet,
                           /*SuppressUserConversions=*/false,
                           /*PartialOverloading=*/true,
                           /*AllowExplicit*/ true);
    } else if (auto *FTD = dyn_cast<FunctionTemplateDecl>(C)) {
      AddTemplateOverloadCandidate(
          FTD, DeclAccessPair::make(FTD, C->getAccess()),
          /*ExplicitTemplateArgs=*/nullptr, Args, CandidateSet,
          /*SuppressUserConversions=*/false,
          /*PartialOverloading=*/true);
    }
  }

  SmallVector<ResultCandidate, 8> Results;
  mergeCandidatesWithResults(*this, Results, CandidateSet, Loc, Args.size());
  return ProduceSignatureHelp(*this, S, Results, Args.size(), OpenParLoc);
}

QualType Sema::ProduceCtorInitMemberSignatureHelp(
    Scope *S, Decl *ConstructorDecl, CXXScopeSpec SS, ParsedType TemplateTypeTy,
    ArrayRef<Expr *> ArgExprs, IdentifierInfo *II, SourceLocation OpenParLoc) {
  if (!CodeCompleter)
    return QualType();

  CXXConstructorDecl *Constructor =
      dyn_cast<CXXConstructorDecl>(ConstructorDecl);
  if (!Constructor)
    return QualType();
  // FIXME: Add support for Base class constructors as well.
  if (ValueDecl *MemberDecl = tryLookupCtorInitMemberDecl(
          Constructor->getParent(), SS, TemplateTypeTy, II))
    return ProduceConstructorSignatureHelp(getCurScope(), MemberDecl->getType(),
                                           MemberDecl->getLocation(), ArgExprs,
                                           OpenParLoc);
  return QualType();
}

static QualType getDesignatedType(QualType BaseType, const Designation &Desig) {
  for (unsigned I = 0; I < Desig.getNumDesignators(); ++I) {
    if (BaseType.isNull())
      break;
    QualType NextType;
    const auto &D = Desig.getDesignator(I);
    if (D.isArrayDesignator() || D.isArrayRangeDesignator()) {
      if (BaseType->isArrayType())
        NextType = BaseType->getAsArrayTypeUnsafe()->getElementType();
    } else {
      assert(D.isFieldDesignator());
      auto *RD = getAsRecordDecl(BaseType);
      if (RD && RD->isCompleteDefinition()) {
        for (const auto &Member : RD->lookup(D.getField()))
          if (const FieldDecl *FD = llvm::dyn_cast<FieldDecl>(Member)) {
            NextType = FD->getType();
            break;
          }
      }
    }
    BaseType = NextType;
  }
  return BaseType;
}

void Sema::CodeCompleteDesignator(QualType BaseType,
                                  llvm::ArrayRef<Expr *> InitExprs,
                                  const Designation &D) {
  BaseType = getDesignatedType(BaseType, D);
  if (BaseType.isNull())
    return;
  const auto *RD = getAsRecordDecl(BaseType);
  if (!RD || RD->fields().empty())
    return;

  CodeCompletionContext CCC(CodeCompletionContext::CCC_DotMemberAccess,
                            BaseType);
  ResultBuilder Results(*this, CodeCompleter->getAllocator(),
                        CodeCompleter->getCodeCompletionTUInfo(), CCC);

  Results.EnterNewScope();
  for (const auto *FD : RD->fields()) {
    // FIXME: Make use of previous designators to mark any fields before those
    // inaccessible, and also compute the next initializer priority.
    ResultBuilder::Result Result(FD, Results.getBasePriority(FD));
    Results.AddResult(Result, CurContext, /*Hiding=*/nullptr);
  }
  Results.ExitScope();
  HandleCodeCompleteResults(this, CodeCompleter, Results.getCompletionContext(),
                            Results.data(), Results.size());
}

void Sema::CodeCompleteInitializer(Scope *S, Decl *D) {
  ValueDecl *VD = dyn_cast_or_null<ValueDecl>(D);
  if (!VD) {
    CodeCompleteOrdinaryName(S, PCC_Expression);
    return;
  }

  CodeCompleteExpressionData Data;
  Data.PreferredType = VD->getType();
  // Ignore VD to avoid completing the variable itself, e.g. in 'int foo = ^'.
  Data.IgnoreDecls.push_back(VD);

  CodeCompleteExpression(S, Data);
}

void Sema::CodeCompleteAfterIf(Scope *S, bool IsBracedThen) {
  ResultBuilder Results(*this, CodeCompleter->getAllocator(),
                        CodeCompleter->getCodeCompletionTUInfo(),
                        mapCodeCompletionContext(*this, PCC_Statement));
  Results.setFilter(&ResultBuilder::IsOrdinaryName);
  Results.EnterNewScope();

  CodeCompletionDeclConsumer Consumer(Results, CurContext);
  LookupVisibleDecls(S, LookupOrdinaryName, Consumer,
                     CodeCompleter->includeGlobals(),
                     CodeCompleter->loadExternal());

  AddOrdinaryNameResults(PCC_Statement, S, *this, Results);

  // "else" block
  CodeCompletionBuilder Builder(Results.getAllocator(),
                                Results.getCodeCompletionTUInfo());

  auto AddElseBodyPattern = [&] {
    if (IsBracedThen) {
      Builder.AddChunk(CodeCompletionString::CK_HorizontalSpace);
      Builder.AddChunk(CodeCompletionString::CK_LeftBrace);
      Builder.AddChunk(CodeCompletionString::CK_VerticalSpace);
      Builder.AddPlaceholderChunk("statements");
      Builder.AddChunk(CodeCompletionString::CK_VerticalSpace);
      Builder.AddChunk(CodeCompletionString::CK_RightBrace);
    } else {
      Builder.AddChunk(CodeCompletionString::CK_VerticalSpace);
      Builder.AddChunk(CodeCompletionString::CK_HorizontalSpace);
      Builder.AddPlaceholderChunk("statement");
      Builder.AddChunk(CodeCompletionString::CK_SemiColon);
    }
  };
  Builder.AddTypedTextChunk("else");
  if (Results.includeCodePatterns())
    AddElseBodyPattern();
  Results.AddResult(Builder.TakeString());

  // "else if" block
  Builder.AddTypedTextChunk("else if");
  Builder.AddChunk(CodeCompletionString::CK_HorizontalSpace);
  Builder.AddChunk(CodeCompletionString::CK_LeftParen);
  if (getLangOpts().CPlusPlus)
    Builder.AddPlaceholderChunk("condition");
  else
    Builder.AddPlaceholderChunk("expression");
  Builder.AddChunk(CodeCompletionString::CK_RightParen);
  if (Results.includeCodePatterns()) {
    AddElseBodyPattern();
  }
  Results.AddResult(Builder.TakeString());

  Results.ExitScope();

  if (S->getFnParent())
    AddPrettyFunctionResults(getLangOpts(), Results);

  if (CodeCompleter->includeMacros())
    AddMacroResults(PP, Results, CodeCompleter->loadExternal(), false);

  HandleCodeCompleteResults(this, CodeCompleter, Results.getCompletionContext(),
                            Results.data(), Results.size());
}

void Sema::CodeCompleteQualifiedId(Scope *S, CXXScopeSpec &SS,
                                   bool EnteringContext,
                                   bool IsUsingDeclaration, QualType BaseType,
                                   QualType PreferredType) {
  if (SS.isEmpty() || !CodeCompleter)
    return;

  CodeCompletionContext CC(CodeCompletionContext::CCC_Symbol, PreferredType);
  CC.setIsUsingDeclaration(IsUsingDeclaration);
  CC.setCXXScopeSpecifier(SS);

  // We want to keep the scope specifier even if it's invalid (e.g. the scope
  // "a::b::" is not corresponding to any context/namespace in the AST), since
  // it can be useful for global code completion which have information about
  // contexts/symbols that are not in the AST.
  if (SS.isInvalid()) {
    // As SS is invalid, we try to collect accessible contexts from the current
    // scope with a dummy lookup so that the completion consumer can try to
    // guess what the specified scope is.
    ResultBuilder DummyResults(*this, CodeCompleter->getAllocator(),
                               CodeCompleter->getCodeCompletionTUInfo(), CC);
    if (!PreferredType.isNull())
      DummyResults.setPreferredType(PreferredType);
    if (S->getEntity()) {
      CodeCompletionDeclConsumer Consumer(DummyResults, S->getEntity(),
                                          BaseType);
      LookupVisibleDecls(S, LookupOrdinaryName, Consumer,
                         /*IncludeGlobalScope=*/false,
                         /*LoadExternal=*/false);
    }
    HandleCodeCompleteResults(this, CodeCompleter,
                              DummyResults.getCompletionContext(), nullptr, 0);
    return;
  }
  // Always pretend to enter a context to ensure that a dependent type
  // resolves to a dependent record.
  DeclContext *Ctx = computeDeclContext(SS, /*EnteringContext=*/true);

  // Try to instantiate any non-dependent declaration contexts before
  // we look in them. Bail out if we fail.
  NestedNameSpecifier *NNS = SS.getScopeRep();
  if (NNS != nullptr && SS.isValid() && !NNS->isDependent()) {
    if (Ctx == nullptr || RequireCompleteDeclContext(SS, Ctx))
      return;
  }

  ResultBuilder Results(*this, CodeCompleter->getAllocator(),
                        CodeCompleter->getCodeCompletionTUInfo(), CC);
  if (!PreferredType.isNull())
    Results.setPreferredType(PreferredType);
  Results.EnterNewScope();

  // The "template" keyword can follow "::" in the grammar, but only
  // put it into the grammar if the nested-name-specifier is dependent.
  // FIXME: results is always empty, this appears to be dead.
  if (!Results.empty() && NNS->isDependent())
    Results.AddResult("template");

  // If the scope is a concept-constrained type parameter, infer nested
  // members based on the constraints.
  if (const auto *TTPT =
          dyn_cast_or_null<TemplateTypeParmType>(NNS->getAsType())) {
    for (const auto &R : ConceptInfo(*TTPT, S).members()) {
      if (R.Operator != ConceptInfo::Member::Colons)
        continue;
      Results.AddResult(CodeCompletionResult(
          R.render(*this, CodeCompleter->getAllocator(),
                   CodeCompleter->getCodeCompletionTUInfo())));
    }
  }

  // Add calls to overridden virtual functions, if there are any.
  //
  // FIXME: This isn't wonderful, because we don't know whether we're actually
  // in a context that permits expressions. This is a general issue with
  // qualified-id completions.
  if (Ctx && !EnteringContext)
    MaybeAddOverrideCalls(*this, Ctx, Results);
  Results.ExitScope();

  if (Ctx &&
      (CodeCompleter->includeNamespaceLevelDecls() || !Ctx->isFileContext())) {
    CodeCompletionDeclConsumer Consumer(Results, Ctx, BaseType);
    LookupVisibleDecls(Ctx, LookupOrdinaryName, Consumer,
                       /*IncludeGlobalScope=*/true,
                       /*IncludeDependentBases=*/true,
                       CodeCompleter->loadExternal());
  }

  HandleCodeCompleteResults(this, CodeCompleter, Results.getCompletionContext(),
                            Results.data(), Results.size());
}

void Sema::CodeCompleteUsing(Scope *S) {
  if (!CodeCompleter)
    return;

  // This can be both a using alias or using declaration, in the former we
  // expect a new name and a symbol in the latter case.
  CodeCompletionContext Context(CodeCompletionContext::CCC_SymbolOrNewName);
  Context.setIsUsingDeclaration(true);

  ResultBuilder Results(*this, CodeCompleter->getAllocator(),
                        CodeCompleter->getCodeCompletionTUInfo(), Context,
                        &ResultBuilder::IsNestedNameSpecifier);
  Results.EnterNewScope();

  // If we aren't in class scope, we could see the "namespace" keyword.
  if (!S->isClassScope())
    Results.AddResult(CodeCompletionResult("namespace"));

  // After "using", we can see anything that would start a
  // nested-name-specifier.
  CodeCompletionDeclConsumer Consumer(Results, CurContext);
  LookupVisibleDecls(S, LookupOrdinaryName, Consumer,
                     CodeCompleter->includeGlobals(),
                     CodeCompleter->loadExternal());
  Results.ExitScope();

  HandleCodeCompleteResults(this, CodeCompleter, Results.getCompletionContext(),
                            Results.data(), Results.size());
}

void Sema::CodeCompleteUsingDirective(Scope *S) {
  if (!CodeCompleter)
    return;

  // After "using namespace", we expect to see a namespace name or namespace
  // alias.
  ResultBuilder Results(*this, CodeCompleter->getAllocator(),
                        CodeCompleter->getCodeCompletionTUInfo(),
                        CodeCompletionContext::CCC_Namespace,
                        &ResultBuilder::IsNamespaceOrAlias);
  Results.EnterNewScope();
  CodeCompletionDeclConsumer Consumer(Results, CurContext);
  LookupVisibleDecls(S, LookupOrdinaryName, Consumer,
                     CodeCompleter->includeGlobals(),
                     CodeCompleter->loadExternal());
  Results.ExitScope();
  HandleCodeCompleteResults(this, CodeCompleter, Results.getCompletionContext(),
                            Results.data(), Results.size());
}

void Sema::CodeCompleteNamespaceDecl(Scope *S) {
  if (!CodeCompleter)
    return;

  DeclContext *Ctx = S->getEntity();
  if (!S->getParent())
    Ctx = Context.getTranslationUnitDecl();

  bool SuppressedGlobalResults =
      Ctx && !CodeCompleter->includeGlobals() && isa<TranslationUnitDecl>(Ctx);

  ResultBuilder Results(*this, CodeCompleter->getAllocator(),
                        CodeCompleter->getCodeCompletionTUInfo(),
                        SuppressedGlobalResults
                            ? CodeCompletionContext::CCC_Namespace
                            : CodeCompletionContext::CCC_Other,
                        &ResultBuilder::IsNamespace);

  if (Ctx && Ctx->isFileContext() && !SuppressedGlobalResults) {
    // We only want to see those namespaces that have already been defined
    // within this scope, because its likely that the user is creating an
    // extended namespace declaration. Keep track of the most recent
    // definition of each namespace.
    std::map<NamespaceDecl *, NamespaceDecl *> OrigToLatest;
    for (DeclContext::specific_decl_iterator<NamespaceDecl>
             NS(Ctx->decls_begin()),
         NSEnd(Ctx->decls_end());
         NS != NSEnd; ++NS)
      OrigToLatest[NS->getOriginalNamespace()] = *NS;

    // Add the most recent definition (or extended definition) of each
    // namespace to the list of results.
    Results.EnterNewScope();
    for (std::map<NamespaceDecl *, NamespaceDecl *>::iterator
             NS = OrigToLatest.begin(),
             NSEnd = OrigToLatest.end();
         NS != NSEnd; ++NS)
      Results.AddResult(
          CodeCompletionResult(NS->second, Results.getBasePriority(NS->second),
                               nullptr),
          CurContext, nullptr, false);
    Results.ExitScope();
  }

  HandleCodeCompleteResults(this, CodeCompleter, Results.getCompletionContext(),
                            Results.data(), Results.size());
}

void Sema::CodeCompleteNamespaceAliasDecl(Scope *S) {
  if (!CodeCompleter)
    return;

  // After "namespace", we expect to see a namespace or alias.
  ResultBuilder Results(*this, CodeCompleter->getAllocator(),
                        CodeCompleter->getCodeCompletionTUInfo(),
                        CodeCompletionContext::CCC_Namespace,
                        &ResultBuilder::IsNamespaceOrAlias);
  CodeCompletionDeclConsumer Consumer(Results, CurContext);
  LookupVisibleDecls(S, LookupOrdinaryName, Consumer,
                     CodeCompleter->includeGlobals(),
                     CodeCompleter->loadExternal());
  HandleCodeCompleteResults(this, CodeCompleter, Results.getCompletionContext(),
                            Results.data(), Results.size());
}

void Sema::CodeCompleteOperatorName(Scope *S) {
  if (!CodeCompleter)
    return;

  typedef CodeCompletionResult Result;
  ResultBuilder Results(*this, CodeCompleter->getAllocator(),
                        CodeCompleter->getCodeCompletionTUInfo(),
                        CodeCompletionContext::CCC_Type,
                        &ResultBuilder::IsType);
  Results.EnterNewScope();

  // Add the names of overloadable operators. Note that OO_Conditional is not
  // actually overloadable.
#define OVERLOADED_OPERATOR(Name, Spelling, Token, Unary, Binary, MemberOnly)  \
  if (OO_##Name != OO_Conditional)                                             \
    Results.AddResult(Result(Spelling));
#include "clang/Basic/OperatorKinds.def"

  // Add any type names visible from the current scope
  Results.allowNestedNameSpecifiers();
  CodeCompletionDeclConsumer Consumer(Results, CurContext);
  LookupVisibleDecls(S, LookupOrdinaryName, Consumer,
                     CodeCompleter->includeGlobals(),
                     CodeCompleter->loadExternal());

  // Add any type specifiers
  AddTypeSpecifierResults(getLangOpts(), Results);
  Results.ExitScope();

  HandleCodeCompleteResults(this, CodeCompleter, Results.getCompletionContext(),
                            Results.data(), Results.size());
}

void Sema::CodeCompleteConstructorInitializer(
    Decl *ConstructorD, ArrayRef<CXXCtorInitializer *> Initializers) {
  if (!ConstructorD)
    return;

  AdjustDeclIfTemplate(ConstructorD);

  auto *Constructor = dyn_cast<CXXConstructorDecl>(ConstructorD);
  if (!Constructor)
    return;

  ResultBuilder Results(*this, CodeCompleter->getAllocator(),
                        CodeCompleter->getCodeCompletionTUInfo(),
                        CodeCompletionContext::CCC_Symbol);
  Results.EnterNewScope();

  // Fill in any already-initialized fields or base classes.
  llvm::SmallPtrSet<FieldDecl *, 4> InitializedFields;
  llvm::SmallPtrSet<CanQualType, 4> InitializedBases;
  for (unsigned I = 0, E = Initializers.size(); I != E; ++I) {
    if (Initializers[I]->isBaseInitializer())
      InitializedBases.insert(Context.getCanonicalType(
          QualType(Initializers[I]->getBaseClass(), 0)));
    else
      InitializedFields.insert(
          cast<FieldDecl>(Initializers[I]->getAnyMember()));
  }

  // Add completions for base classes.
  PrintingPolicy Policy = getCompletionPrintingPolicy(*this);
  bool SawLastInitializer = Initializers.empty();
  CXXRecordDecl *ClassDecl = Constructor->getParent();

  auto GenerateCCS = [&](const NamedDecl *ND, const char *Name) {
    CodeCompletionBuilder Builder(Results.getAllocator(),
                                  Results.getCodeCompletionTUInfo());
    Builder.AddTypedTextChunk(Name);
    Builder.AddChunk(CodeCompletionString::CK_LeftParen);
    if (const auto *Function = dyn_cast<FunctionDecl>(ND))
      AddFunctionParameterChunks(PP, Policy, Function, Builder);
    else if (const auto *FunTemplDecl = dyn_cast<FunctionTemplateDecl>(ND))
      AddFunctionParameterChunks(PP, Policy, FunTemplDecl->getTemplatedDecl(),
                                 Builder);
    Builder.AddChunk(CodeCompletionString::CK_RightParen);
    return Builder.TakeString();
  };
  auto AddDefaultCtorInit = [&](const char *Name, const char *Type,
                                const NamedDecl *ND) {
    CodeCompletionBuilder Builder(Results.getAllocator(),
                                  Results.getCodeCompletionTUInfo());
    Builder.AddTypedTextChunk(Name);
    Builder.AddChunk(CodeCompletionString::CK_LeftParen);
    Builder.AddPlaceholderChunk(Type);
    Builder.AddChunk(CodeCompletionString::CK_RightParen);
    if (ND) {
      auto CCR = CodeCompletionResult(
          Builder.TakeString(), ND,
          SawLastInitializer ? CCP_NextInitializer : CCP_MemberDeclaration);
      if (isa<FieldDecl>(ND))
        CCR.CursorKind = CXCursor_MemberRef;
      return Results.AddResult(CCR);
    }
    return Results.AddResult(CodeCompletionResult(
        Builder.TakeString(),
        SawLastInitializer ? CCP_NextInitializer : CCP_MemberDeclaration));
  };
  auto AddCtorsWithName = [&](const CXXRecordDecl *RD, unsigned int Priority,
                              const char *Name, const FieldDecl *FD) {
    if (!RD)
      return AddDefaultCtorInit(Name,
                                FD ? Results.getAllocator().CopyString(
                                         FD->getType().getAsString(Policy))
                                   : Name,
                                FD);
    auto Ctors = getConstructors(Context, RD);
    if (Ctors.begin() == Ctors.end())
      return AddDefaultCtorInit(Name, Name, RD);
    for (const NamedDecl *Ctor : Ctors) {
      auto CCR = CodeCompletionResult(GenerateCCS(Ctor, Name), RD, Priority);
      CCR.CursorKind = getCursorKindForDecl(Ctor);
      Results.AddResult(CCR);
    }
  };
  auto AddBase = [&](const CXXBaseSpecifier &Base) {
    const char *BaseName =
        Results.getAllocator().CopyString(Base.getType().getAsString(Policy));
    const auto *RD = Base.getType()->getAsCXXRecordDecl();
    AddCtorsWithName(
        RD, SawLastInitializer ? CCP_NextInitializer : CCP_MemberDeclaration,
        BaseName, nullptr);
  };
  auto AddField = [&](const FieldDecl *FD) {
    const char *FieldName =
        Results.getAllocator().CopyString(FD->getIdentifier()->getName());
    const CXXRecordDecl *RD = FD->getType()->getAsCXXRecordDecl();
    AddCtorsWithName(
        RD, SawLastInitializer ? CCP_NextInitializer : CCP_MemberDeclaration,
        FieldName, FD);
  };

  for (const auto &Base : ClassDecl->bases()) {
    if (!InitializedBases.insert(Context.getCanonicalType(Base.getType()))
             .second) {
      SawLastInitializer =
          !Initializers.empty() && Initializers.back()->isBaseInitializer() &&
          Context.hasSameUnqualifiedType(
              Base.getType(), QualType(Initializers.back()->getBaseClass(), 0));
      continue;
    }

    AddBase(Base);
    SawLastInitializer = false;
  }

  // Add completions for virtual base classes.
  for (const auto &Base : ClassDecl->vbases()) {
    if (!InitializedBases.insert(Context.getCanonicalType(Base.getType()))
             .second) {
      SawLastInitializer =
          !Initializers.empty() && Initializers.back()->isBaseInitializer() &&
          Context.hasSameUnqualifiedType(
              Base.getType(), QualType(Initializers.back()->getBaseClass(), 0));
      continue;
    }

    AddBase(Base);
    SawLastInitializer = false;
  }

  // Add completions for members.
  for (auto *Field : ClassDecl->fields()) {
    if (!InitializedFields.insert(cast<FieldDecl>(Field->getCanonicalDecl()))
             .second) {
      SawLastInitializer = !Initializers.empty() &&
                           Initializers.back()->isAnyMemberInitializer() &&
                           Initializers.back()->getAnyMember() == Field;
      continue;
    }

    if (!Field->getDeclName())
      continue;

    AddField(Field);
    SawLastInitializer = false;
  }
  Results.ExitScope();

  HandleCodeCompleteResults(this, CodeCompleter, Results.getCompletionContext(),
                            Results.data(), Results.size());
}

/// Determine whether this scope denotes a namespace.
static bool isNamespaceScope(Scope *S) {
  DeclContext *DC = S->getEntity();
  if (!DC)
    return false;

  return DC->isFileContext();
}

void Sema::CodeCompleteLambdaIntroducer(Scope *S, LambdaIntroducer &Intro,
                                        bool AfterAmpersand) {
  ResultBuilder Results(*this, CodeCompleter->getAllocator(),
                        CodeCompleter->getCodeCompletionTUInfo(),
                        CodeCompletionContext::CCC_Other);
  Results.EnterNewScope();

  // Note what has already been captured.
  llvm::SmallPtrSet<IdentifierInfo *, 4> Known;
  bool IncludedThis = false;
  for (const auto &C : Intro.Captures) {
    if (C.Kind == LCK_This) {
      IncludedThis = true;
      continue;
    }

    Known.insert(C.Id);
  }

  // Look for other capturable variables.
  for (; S && !isNamespaceScope(S); S = S->getParent()) {
    for (const auto *D : S->decls()) {
      const auto *Var = dyn_cast<VarDecl>(D);
      if (!Var || !Var->hasLocalStorage() || Var->hasAttr<BlocksAttr>())
        continue;

      if (Known.insert(Var->getIdentifier()).second)
        Results.AddResult(CodeCompletionResult(Var, CCP_LocalDeclaration),
                          CurContext, nullptr, false);
    }
  }

  // Add 'this', if it would be valid.
  if (!IncludedThis && !AfterAmpersand && Intro.Default != LCD_ByCopy)
    addThisCompletion(*this, Results);

  Results.ExitScope();

  HandleCodeCompleteResults(this, CodeCompleter, Results.getCompletionContext(),
                            Results.data(), Results.size());
}

void Sema::CodeCompleteAfterFunctionEquals(Declarator &D) {
  if (!LangOpts.CPlusPlus11)
    return;
  ResultBuilder Results(*this, CodeCompleter->getAllocator(),
                        CodeCompleter->getCodeCompletionTUInfo(),
                        CodeCompletionContext::CCC_Other);
  auto ShouldAddDefault = [&D, this]() {
    if (!D.isFunctionDeclarator())
      return false;
    auto &Id = D.getName();
    if (Id.getKind() == UnqualifiedIdKind::IK_DestructorName)
      return true;
    // FIXME(liuhui): Ideally, we should check the constructor parameter list to
    // verify that it is the default, copy or move constructor?
    if (Id.getKind() == UnqualifiedIdKind::IK_ConstructorName &&
        D.getFunctionTypeInfo().NumParams <= 1)
      return true;
    if (Id.getKind() == UnqualifiedIdKind::IK_OperatorFunctionId) {
      auto Op = Id.OperatorFunctionId.Operator;
      // FIXME(liuhui): Ideally, we should check the function parameter list to
      // verify that it is the copy or move assignment?
      if (Op == OverloadedOperatorKind::OO_Equal)
        return true;
      if (LangOpts.CPlusPlus20 &&
          (Op == OverloadedOperatorKind::OO_EqualEqual ||
           Op == OverloadedOperatorKind::OO_ExclaimEqual ||
           Op == OverloadedOperatorKind::OO_Less ||
           Op == OverloadedOperatorKind::OO_LessEqual ||
           Op == OverloadedOperatorKind::OO_Greater ||
           Op == OverloadedOperatorKind::OO_GreaterEqual ||
           Op == OverloadedOperatorKind::OO_Spaceship))
        return true;
    }
    return false;
  };

  Results.EnterNewScope();
  if (ShouldAddDefault())
    Results.AddResult("default");
  // FIXME(liuhui): Ideally, we should only provide `delete` completion for the
  // first function declaration.
  Results.AddResult("delete");
  Results.ExitScope();
  HandleCodeCompleteResults(this, CodeCompleter, Results.getCompletionContext(),
                            Results.data(), Results.size());
}

/// Macro that optionally prepends an "@" to the string literal passed in via
/// Keyword, depending on whether NeedAt is true or false.
#define OBJC_AT_KEYWORD_NAME(NeedAt, Keyword) ((NeedAt) ? "@" Keyword : Keyword)

static void AddObjCImplementationResults(const LangOptions &LangOpts,
                                         ResultBuilder &Results, bool NeedAt) {
  typedef CodeCompletionResult Result;
  // Since we have an implementation, we can end it.
  Results.AddResult(Result(OBJC_AT_KEYWORD_NAME(NeedAt, "end")));

  CodeCompletionBuilder Builder(Results.getAllocator(),
                                Results.getCodeCompletionTUInfo());
  if (LangOpts.ObjC) {
    // @dynamic
    Builder.AddTypedTextChunk(OBJC_AT_KEYWORD_NAME(NeedAt, "dynamic"));
    Builder.AddChunk(CodeCompletionString::CK_HorizontalSpace);
    Builder.AddPlaceholderChunk("property");
    Results.AddResult(Result(Builder.TakeString()));

    // @synthesize
    Builder.AddTypedTextChunk(OBJC_AT_KEYWORD_NAME(NeedAt, "synthesize"));
    Builder.AddChunk(CodeCompletionString::CK_HorizontalSpace);
    Builder.AddPlaceholderChunk("property");
    Results.AddResult(Result(Builder.TakeString()));
  }
}

static void AddObjCInterfaceResults(const LangOptions &LangOpts,
                                    ResultBuilder &Results, bool NeedAt) {
  typedef CodeCompletionResult Result;

  // Since we have an interface or protocol, we can end it.
  Results.AddResult(Result(OBJC_AT_KEYWORD_NAME(NeedAt, "end")));

  if (LangOpts.ObjC) {
    // @property
    Results.AddResult(Result(OBJC_AT_KEYWORD_NAME(NeedAt, "property")));

    // @required
    Results.AddResult(Result(OBJC_AT_KEYWORD_NAME(NeedAt, "required")));

    // @optional
    Results.AddResult(Result(OBJC_AT_KEYWORD_NAME(NeedAt, "optional")));
  }
}

static void AddObjCTopLevelResults(ResultBuilder &Results, bool NeedAt) {
  typedef CodeCompletionResult Result;
  CodeCompletionBuilder Builder(Results.getAllocator(),
                                Results.getCodeCompletionTUInfo());

  // @class name ;
  Builder.AddTypedTextChunk(OBJC_AT_KEYWORD_NAME(NeedAt, "class"));
  Builder.AddChunk(CodeCompletionString::CK_HorizontalSpace);
  Builder.AddPlaceholderChunk("name");
  Results.AddResult(Result(Builder.TakeString()));

  if (Results.includeCodePatterns()) {
    // @interface name
    // FIXME: Could introduce the whole pattern, including superclasses and
    // such.
    Builder.AddTypedTextChunk(OBJC_AT_KEYWORD_NAME(NeedAt, "interface"));
    Builder.AddChunk(CodeCompletionString::CK_HorizontalSpace);
    Builder.AddPlaceholderChunk("class");
    Results.AddResult(Result(Builder.TakeString()));

    // @protocol name
    Builder.AddTypedTextChunk(OBJC_AT_KEYWORD_NAME(NeedAt, "protocol"));
    Builder.AddChunk(CodeCompletionString::CK_HorizontalSpace);
    Builder.AddPlaceholderChunk("protocol");
    Results.AddResult(Result(Builder.TakeString()));

    // @implementation name
    Builder.AddTypedTextChunk(OBJC_AT_KEYWORD_NAME(NeedAt, "implementation"));
    Builder.AddChunk(CodeCompletionString::CK_HorizontalSpace);
    Builder.AddPlaceholderChunk("class");
    Results.AddResult(Result(Builder.TakeString()));
  }

  // @compatibility_alias name
  Builder.AddTypedTextChunk(
      OBJC_AT_KEYWORD_NAME(NeedAt, "compatibility_alias"));
  Builder.AddChunk(CodeCompletionString::CK_HorizontalSpace);
  Builder.AddPlaceholderChunk("alias");
  Builder.AddChunk(CodeCompletionString::CK_HorizontalSpace);
  Builder.AddPlaceholderChunk("class");
  Results.AddResult(Result(Builder.TakeString()));

  if (Results.getSema().getLangOpts().Modules) {
    // @import name
    Builder.AddTypedTextChunk(OBJC_AT_KEYWORD_NAME(NeedAt, "import"));
    Builder.AddChunk(CodeCompletionString::CK_HorizontalSpace);
    Builder.AddPlaceholderChunk("module");
    Results.AddResult(Result(Builder.TakeString()));
  }
}

void Sema::CodeCompleteObjCAtDirective(Scope *S) {
  ResultBuilder Results(*this, CodeCompleter->getAllocator(),
                        CodeCompleter->getCodeCompletionTUInfo(),
                        CodeCompletionContext::CCC_Other);
  Results.EnterNewScope();
  if (isa<ObjCImplDecl>(CurContext))
    AddObjCImplementationResults(getLangOpts(), Results, false);
  else if (CurContext->isObjCContainer())
    AddObjCInterfaceResults(getLangOpts(), Results, false);
  else
    AddObjCTopLevelResults(Results, false);
  Results.ExitScope();
  HandleCodeCompleteResults(this, CodeCompleter, Results.getCompletionContext(),
                            Results.data(), Results.size());
}

static void AddObjCExpressionResults(ResultBuilder &Results, bool NeedAt) {
  typedef CodeCompletionResult Result;
  CodeCompletionBuilder Builder(Results.getAllocator(),
                                Results.getCodeCompletionTUInfo());

  // @encode ( type-name )
  const char *EncodeType = "char[]";
  if (Results.getSema().getLangOpts().CPlusPlus ||
      Results.getSema().getLangOpts().ConstStrings)
    EncodeType = "const char[]";
  Builder.AddResultTypeChunk(EncodeType);
  Builder.AddTypedTextChunk(OBJC_AT_KEYWORD_NAME(NeedAt, "encode"));
  Builder.AddChunk(CodeCompletionString::CK_LeftParen);
  Builder.AddPlaceholderChunk("type-name");
  Builder.AddChunk(CodeCompletionString::CK_RightParen);
  Results.AddResult(Result(Builder.TakeString()));

  // @protocol ( protocol-name )
  Builder.AddResultTypeChunk("Protocol *");
  Builder.AddTypedTextChunk(OBJC_AT_KEYWORD_NAME(NeedAt, "protocol"));
  Builder.AddChunk(CodeCompletionString::CK_LeftParen);
  Builder.AddPlaceholderChunk("protocol-name");
  Builder.AddChunk(CodeCompletionString::CK_RightParen);
  Results.AddResult(Result(Builder.TakeString()));

  // @selector ( selector )
  Builder.AddResultTypeChunk("SEL");
  Builder.AddTypedTextChunk(OBJC_AT_KEYWORD_NAME(NeedAt, "selector"));
  Builder.AddChunk(CodeCompletionString::CK_LeftParen);
  Builder.AddPlaceholderChunk("selector");
  Builder.AddChunk(CodeCompletionString::CK_RightParen);
  Results.AddResult(Result(Builder.TakeString()));

  // @"string"
  Builder.AddResultTypeChunk("NSString *");
  Builder.AddTypedTextChunk(OBJC_AT_KEYWORD_NAME(NeedAt, "\""));
  Builder.AddPlaceholderChunk("string");
  Builder.AddTextChunk("\"");
  Results.AddResult(Result(Builder.TakeString()));

  // @[objects, ...]
  Builder.AddResultTypeChunk("NSArray *");
  Builder.AddTypedTextChunk(OBJC_AT_KEYWORD_NAME(NeedAt, "["));
  Builder.AddPlaceholderChunk("objects, ...");
  Builder.AddChunk(CodeCompletionString::CK_RightBracket);
  Results.AddResult(Result(Builder.TakeString()));

  // @{key : object, ...}
  Builder.AddResultTypeChunk("NSDictionary *");
  Builder.AddTypedTextChunk(OBJC_AT_KEYWORD_NAME(NeedAt, "{"));
  Builder.AddPlaceholderChunk("key");
  Builder.AddChunk(CodeCompletionString::CK_Colon);
  Builder.AddChunk(CodeCompletionString::CK_HorizontalSpace);
  Builder.AddPlaceholderChunk("object, ...");
  Builder.AddChunk(CodeCompletionString::CK_RightBrace);
  Results.AddResult(Result(Builder.TakeString()));

  // @(expression)
  Builder.AddResultTypeChunk("id");
  Builder.AddTypedTextChunk(OBJC_AT_KEYWORD_NAME(NeedAt, "("));
  Builder.AddPlaceholderChunk("expression");
  Builder.AddChunk(CodeCompletionString::CK_RightParen);
  Results.AddResult(Result(Builder.TakeString()));
}

static void AddObjCStatementResults(ResultBuilder &Results, bool NeedAt) {
  typedef CodeCompletionResult Result;
  CodeCompletionBuilder Builder(Results.getAllocator(),
                                Results.getCodeCompletionTUInfo());

  if (Results.includeCodePatterns()) {
    // @try { statements } @catch ( declaration ) { statements } @finally
    //   { statements }
    Builder.AddTypedTextChunk(OBJC_AT_KEYWORD_NAME(NeedAt, "try"));
    Builder.AddChunk(CodeCompletionString::CK_LeftBrace);
    Builder.AddPlaceholderChunk("statements");
    Builder.AddChunk(CodeCompletionString::CK_RightBrace);
    Builder.AddTextChunk("@catch");
    Builder.AddChunk(CodeCompletionString::CK_LeftParen);
    Builder.AddPlaceholderChunk("parameter");
    Builder.AddChunk(CodeCompletionString::CK_RightParen);
    Builder.AddChunk(CodeCompletionString::CK_LeftBrace);
    Builder.AddPlaceholderChunk("statements");
    Builder.AddChunk(CodeCompletionString::CK_RightBrace);
    Builder.AddTextChunk("@finally");
    Builder.AddChunk(CodeCompletionString::CK_LeftBrace);
    Builder.AddPlaceholderChunk("statements");
    Builder.AddChunk(CodeCompletionString::CK_RightBrace);
    Results.AddResult(Result(Builder.TakeString()));
  }

  // @throw
  Builder.AddTypedTextChunk(OBJC_AT_KEYWORD_NAME(NeedAt, "throw"));
  Builder.AddChunk(CodeCompletionString::CK_HorizontalSpace);
  Builder.AddPlaceholderChunk("expression");
  Results.AddResult(Result(Builder.TakeString()));

  if (Results.includeCodePatterns()) {
    // @synchronized ( expression ) { statements }
    Builder.AddTypedTextChunk(OBJC_AT_KEYWORD_NAME(NeedAt, "synchronized"));
    Builder.AddChunk(CodeCompletionString::CK_HorizontalSpace);
    Builder.AddChunk(CodeCompletionString::CK_LeftParen);
    Builder.AddPlaceholderChunk("expression");
    Builder.AddChunk(CodeCompletionString::CK_RightParen);
    Builder.AddChunk(CodeCompletionString::CK_LeftBrace);
    Builder.AddPlaceholderChunk("statements");
    Builder.AddChunk(CodeCompletionString::CK_RightBrace);
    Results.AddResult(Result(Builder.TakeString()));
  }
}

static void AddObjCVisibilityResults(const LangOptions &LangOpts,
                                     ResultBuilder &Results, bool NeedAt) {
  typedef CodeCompletionResult Result;
  Results.AddResult(Result(OBJC_AT_KEYWORD_NAME(NeedAt, "private")));
  Results.AddResult(Result(OBJC_AT_KEYWORD_NAME(NeedAt, "protected")));
  Results.AddResult(Result(OBJC_AT_KEYWORD_NAME(NeedAt, "public")));
  if (LangOpts.ObjC)
    Results.AddResult(Result(OBJC_AT_KEYWORD_NAME(NeedAt, "package")));
}

void Sema::CodeCompleteObjCAtVisibility(Scope *S) {
  ResultBuilder Results(*this, CodeCompleter->getAllocator(),
                        CodeCompleter->getCodeCompletionTUInfo(),
                        CodeCompletionContext::CCC_Other);
  Results.EnterNewScope();
  AddObjCVisibilityResults(getLangOpts(), Results, false);
  Results.ExitScope();
  HandleCodeCompleteResults(this, CodeCompleter, Results.getCompletionContext(),
                            Results.data(), Results.size());
}

void Sema::CodeCompleteObjCAtStatement(Scope *S) {
  ResultBuilder Results(*this, CodeCompleter->getAllocator(),
                        CodeCompleter->getCodeCompletionTUInfo(),
                        CodeCompletionContext::CCC_Other);
  Results.EnterNewScope();
  AddObjCStatementResults(Results, false);
  AddObjCExpressionResults(Results, false);
  Results.ExitScope();
  HandleCodeCompleteResults(this, CodeCompleter, Results.getCompletionContext(),
                            Results.data(), Results.size());
}

void Sema::CodeCompleteObjCAtExpression(Scope *S) {
  ResultBuilder Results(*this, CodeCompleter->getAllocator(),
                        CodeCompleter->getCodeCompletionTUInfo(),
                        CodeCompletionContext::CCC_Other);
  Results.EnterNewScope();
  AddObjCExpressionResults(Results, false);
  Results.ExitScope();
  HandleCodeCompleteResults(this, CodeCompleter, Results.getCompletionContext(),
                            Results.data(), Results.size());
}

/// Determine whether the addition of the given flag to an Objective-C
/// property's attributes will cause a conflict.
static bool ObjCPropertyFlagConflicts(unsigned Attributes, unsigned NewFlag) {
  // Check if we've already added this flag.
  if (Attributes & NewFlag)
    return true;

  Attributes |= NewFlag;

  // Check for collisions with "readonly".
  if ((Attributes & ObjCPropertyAttribute::kind_readonly) &&
      (Attributes & ObjCPropertyAttribute::kind_readwrite))
    return true;

  // Check for more than one of { assign, copy, retain, strong, weak }.
  unsigned AssignCopyRetMask =
      Attributes &
      (ObjCPropertyAttribute::kind_assign |
       ObjCPropertyAttribute::kind_unsafe_unretained |
       ObjCPropertyAttribute::kind_copy | ObjCPropertyAttribute::kind_retain |
       ObjCPropertyAttribute::kind_strong | ObjCPropertyAttribute::kind_weak);
  if (AssignCopyRetMask &&
      AssignCopyRetMask != ObjCPropertyAttribute::kind_assign &&
      AssignCopyRetMask != ObjCPropertyAttribute::kind_unsafe_unretained &&
      AssignCopyRetMask != ObjCPropertyAttribute::kind_copy &&
      AssignCopyRetMask != ObjCPropertyAttribute::kind_retain &&
      AssignCopyRetMask != ObjCPropertyAttribute::kind_strong &&
      AssignCopyRetMask != ObjCPropertyAttribute::kind_weak)
    return true;

  return false;
}

void Sema::CodeCompleteObjCPropertyFlags(Scope *S, ObjCDeclSpec &ODS) {
  if (!CodeCompleter)
    return;

  unsigned Attributes = ODS.getPropertyAttributes();

  ResultBuilder Results(*this, CodeCompleter->getAllocator(),
                        CodeCompleter->getCodeCompletionTUInfo(),
                        CodeCompletionContext::CCC_Other);
  Results.EnterNewScope();
  if (!ObjCPropertyFlagConflicts(Attributes,
                                 ObjCPropertyAttribute::kind_readonly))
    Results.AddResult(CodeCompletionResult("readonly"));
  if (!ObjCPropertyFlagConflicts(Attributes,
                                 ObjCPropertyAttribute::kind_assign))
    Results.AddResult(CodeCompletionResult("assign"));
  if (!ObjCPropertyFlagConflicts(Attributes,
                                 ObjCPropertyAttribute::kind_unsafe_unretained))
    Results.AddResult(CodeCompletionResult("unsafe_unretained"));
  if (!ObjCPropertyFlagConflicts(Attributes,
                                 ObjCPropertyAttribute::kind_readwrite))
    Results.AddResult(CodeCompletionResult("readwrite"));
  if (!ObjCPropertyFlagConflicts(Attributes,
                                 ObjCPropertyAttribute::kind_retain))
    Results.AddResult(CodeCompletionResult("retain"));
  if (!ObjCPropertyFlagConflicts(Attributes,
                                 ObjCPropertyAttribute::kind_strong))
    Results.AddResult(CodeCompletionResult("strong"));
  if (!ObjCPropertyFlagConflicts(Attributes, ObjCPropertyAttribute::kind_copy))
    Results.AddResult(CodeCompletionResult("copy"));
  if (!ObjCPropertyFlagConflicts(Attributes,
                                 ObjCPropertyAttribute::kind_nonatomic))
    Results.AddResult(CodeCompletionResult("nonatomic"));
  if (!ObjCPropertyFlagConflicts(Attributes,
                                 ObjCPropertyAttribute::kind_atomic))
    Results.AddResult(CodeCompletionResult("atomic"));

  // Only suggest "weak" if we're compiling for ARC-with-weak-references or GC.
  if (getLangOpts().ObjCWeak || getLangOpts().getGC() != LangOptions::NonGC)
    if (!ObjCPropertyFlagConflicts(Attributes,
                                   ObjCPropertyAttribute::kind_weak))
      Results.AddResult(CodeCompletionResult("weak"));

  if (!ObjCPropertyFlagConflicts(Attributes,
                                 ObjCPropertyAttribute::kind_setter)) {
    CodeCompletionBuilder Setter(Results.getAllocator(),
                                 Results.getCodeCompletionTUInfo());
    Setter.AddTypedTextChunk("setter");
    Setter.AddTextChunk("=");
    Setter.AddPlaceholderChunk("method");
    Results.AddResult(CodeCompletionResult(Setter.TakeString()));
  }
  if (!ObjCPropertyFlagConflicts(Attributes,
                                 ObjCPropertyAttribute::kind_getter)) {
    CodeCompletionBuilder Getter(Results.getAllocator(),
                                 Results.getCodeCompletionTUInfo());
    Getter.AddTypedTextChunk("getter");
    Getter.AddTextChunk("=");
    Getter.AddPlaceholderChunk("method");
    Results.AddResult(CodeCompletionResult(Getter.TakeString()));
  }
  if (!ObjCPropertyFlagConflicts(Attributes,
                                 ObjCPropertyAttribute::kind_nullability)) {
    Results.AddResult(CodeCompletionResult("nonnull"));
    Results.AddResult(CodeCompletionResult("nullable"));
    Results.AddResult(CodeCompletionResult("null_unspecified"));
    Results.AddResult(CodeCompletionResult("null_resettable"));
  }
  Results.ExitScope();
  HandleCodeCompleteResults(this, CodeCompleter, Results.getCompletionContext(),
                            Results.data(), Results.size());
}

/// Describes the kind of Objective-C method that we want to find
/// via code completion.
enum ObjCMethodKind {
  MK_Any, ///< Any kind of method, provided it means other specified criteria.
  MK_ZeroArgSelector, ///< Zero-argument (unary) selector.
  MK_OneArgSelector   ///< One-argument selector.
};

static bool isAcceptableObjCSelector(Selector Sel, ObjCMethodKind WantKind,
                                     ArrayRef<IdentifierInfo *> SelIdents,
                                     bool AllowSameLength = true) {
  unsigned NumSelIdents = SelIdents.size();
  if (NumSelIdents > Sel.getNumArgs())
    return false;

  switch (WantKind) {
  case MK_Any:
    break;
  case MK_ZeroArgSelector:
    return Sel.isUnarySelector();
  case MK_OneArgSelector:
    return Sel.getNumArgs() == 1;
  }

  if (!AllowSameLength && NumSelIdents && NumSelIdents == Sel.getNumArgs())
    return false;

  for (unsigned I = 0; I != NumSelIdents; ++I)
    if (SelIdents[I] != Sel.getIdentifierInfoForSlot(I))
      return false;

  return true;
}

static bool isAcceptableObjCMethod(ObjCMethodDecl *Method,
                                   ObjCMethodKind WantKind,
                                   ArrayRef<IdentifierInfo *> SelIdents,
                                   bool AllowSameLength = true) {
  return isAcceptableObjCSelector(Method->getSelector(), WantKind, SelIdents,
                                  AllowSameLength);
}

/// A set of selectors, which is used to avoid introducing multiple
/// completions with the same selector into the result set.
typedef llvm::SmallPtrSet<Selector, 16> VisitedSelectorSet;

/// Add all of the Objective-C methods in the given Objective-C
/// container to the set of results.
///
/// The container will be a class, protocol, category, or implementation of
/// any of the above. This mether will recurse to include methods from
/// the superclasses of classes along with their categories, protocols, and
/// implementations.
///
/// \param Container the container in which we'll look to find methods.
///
/// \param WantInstanceMethods Whether to add instance methods (only); if
/// false, this routine will add factory methods (only).
///
/// \param CurContext the context in which we're performing the lookup that
/// finds methods.
///
/// \param AllowSameLength Whether we allow a method to be added to the list
/// when it has the same number of parameters as we have selector identifiers.
///
/// \param Results the structure into which we'll add results.
static void AddObjCMethods(ObjCContainerDecl *Container,
                           bool WantInstanceMethods, ObjCMethodKind WantKind,
                           ArrayRef<IdentifierInfo *> SelIdents,
                           DeclContext *CurContext,
                           VisitedSelectorSet &Selectors, bool AllowSameLength,
                           ResultBuilder &Results, bool InOriginalClass = true,
                           bool IsRootClass = false) {
  typedef CodeCompletionResult Result;
  Container = getContainerDef(Container);
  ObjCInterfaceDecl *IFace = dyn_cast<ObjCInterfaceDecl>(Container);
  IsRootClass = IsRootClass || (IFace && !IFace->getSuperClass());
  for (ObjCMethodDecl *M : Container->methods()) {
    // The instance methods on the root class can be messaged via the
    // metaclass.
    if (M->isInstanceMethod() == WantInstanceMethods ||
        (IsRootClass && !WantInstanceMethods)) {
      // Check whether the selector identifiers we've been given are a
      // subset of the identifiers for this particular method.
      if (!isAcceptableObjCMethod(M, WantKind, SelIdents, AllowSameLength))
        continue;

      if (!Selectors.insert(M->getSelector()).second)
        continue;

      Result R = Result(M, Results.getBasePriority(M), nullptr);
      R.StartParameter = SelIdents.size();
      R.AllParametersAreInformative = (WantKind != MK_Any);
      if (!InOriginalClass)
        setInBaseClass(R);
      Results.MaybeAddResult(R, CurContext);
    }
  }

  // Visit the protocols of protocols.
  if (const auto *Protocol = dyn_cast<ObjCProtocolDecl>(Container)) {
    if (Protocol->hasDefinition()) {
      const ObjCList<ObjCProtocolDecl> &Protocols =
          Protocol->getReferencedProtocols();
      for (ObjCList<ObjCProtocolDecl>::iterator I = Protocols.begin(),
                                                E = Protocols.end();
           I != E; ++I)
        AddObjCMethods(*I, WantInstanceMethods, WantKind, SelIdents, CurContext,
                       Selectors, AllowSameLength, Results, false, IsRootClass);
    }
  }

  if (!IFace || !IFace->hasDefinition())
    return;

  // Add methods in protocols.
  for (ObjCProtocolDecl *I : IFace->protocols())
    AddObjCMethods(I, WantInstanceMethods, WantKind, SelIdents, CurContext,
                   Selectors, AllowSameLength, Results, false, IsRootClass);

  // Add methods in categories.
  for (ObjCCategoryDecl *CatDecl : IFace->known_categories()) {
    AddObjCMethods(CatDecl, WantInstanceMethods, WantKind, SelIdents,
                   CurContext, Selectors, AllowSameLength, Results,
                   InOriginalClass, IsRootClass);

    // Add a categories protocol methods.
    const ObjCList<ObjCProtocolDecl> &Protocols =
        CatDecl->getReferencedProtocols();
    for (ObjCList<ObjCProtocolDecl>::iterator I = Protocols.begin(),
                                              E = Protocols.end();
         I != E; ++I)
      AddObjCMethods(*I, WantInstanceMethods, WantKind, SelIdents, CurContext,
                     Selectors, AllowSameLength, Results, false, IsRootClass);

    // Add methods in category implementations.
    if (ObjCCategoryImplDecl *Impl = CatDecl->getImplementation())
      AddObjCMethods(Impl, WantInstanceMethods, WantKind, SelIdents, CurContext,
                     Selectors, AllowSameLength, Results, InOriginalClass,
                     IsRootClass);
  }

  // Add methods in superclass.
  // Avoid passing in IsRootClass since root classes won't have super classes.
  if (IFace->getSuperClass())
    AddObjCMethods(IFace->getSuperClass(), WantInstanceMethods, WantKind,
                   SelIdents, CurContext, Selectors, AllowSameLength, Results,
                   /*IsRootClass=*/false);

  // Add methods in our implementation, if any.
  if (ObjCImplementationDecl *Impl = IFace->getImplementation())
    AddObjCMethods(Impl, WantInstanceMethods, WantKind, SelIdents, CurContext,
                   Selectors, AllowSameLength, Results, InOriginalClass,
                   IsRootClass);
}

void Sema::CodeCompleteObjCPropertyGetter(Scope *S) {
  // Try to find the interface where getters might live.
  ObjCInterfaceDecl *Class = dyn_cast_or_null<ObjCInterfaceDecl>(CurContext);
  if (!Class) {
    if (ObjCCategoryDecl *Category =
            dyn_cast_or_null<ObjCCategoryDecl>(CurContext))
      Class = Category->getClassInterface();

    if (!Class)
      return;
  }

  // Find all of the potential getters.
  ResultBuilder Results(*this, CodeCompleter->getAllocator(),
                        CodeCompleter->getCodeCompletionTUInfo(),
                        CodeCompletionContext::CCC_Other);
  Results.EnterNewScope();

  VisitedSelectorSet Selectors;
  AddObjCMethods(Class, true, MK_ZeroArgSelector, None, CurContext, Selectors,
                 /*AllowSameLength=*/true, Results);
  Results.ExitScope();
  HandleCodeCompleteResults(this, CodeCompleter, Results.getCompletionContext(),
                            Results.data(), Results.size());
}

void Sema::CodeCompleteObjCPropertySetter(Scope *S) {
  // Try to find the interface where setters might live.
  ObjCInterfaceDecl *Class = dyn_cast_or_null<ObjCInterfaceDecl>(CurContext);
  if (!Class) {
    if (ObjCCategoryDecl *Category =
            dyn_cast_or_null<ObjCCategoryDecl>(CurContext))
      Class = Category->getClassInterface();

    if (!Class)
      return;
  }

  // Find all of the potential getters.
  ResultBuilder Results(*this, CodeCompleter->getAllocator(),
                        CodeCompleter->getCodeCompletionTUInfo(),
                        CodeCompletionContext::CCC_Other);
  Results.EnterNewScope();

  VisitedSelectorSet Selectors;
  AddObjCMethods(Class, true, MK_OneArgSelector, None, CurContext, Selectors,
                 /*AllowSameLength=*/true, Results);

  Results.ExitScope();
  HandleCodeCompleteResults(this, CodeCompleter, Results.getCompletionContext(),
                            Results.data(), Results.size());
}

void Sema::CodeCompleteObjCPassingType(Scope *S, ObjCDeclSpec &DS,
                                       bool IsParameter) {
  ResultBuilder Results(*this, CodeCompleter->getAllocator(),
                        CodeCompleter->getCodeCompletionTUInfo(),
                        CodeCompletionContext::CCC_Type);
  Results.EnterNewScope();

  // Add context-sensitive, Objective-C parameter-passing keywords.
  bool AddedInOut = false;
  if ((DS.getObjCDeclQualifier() &
       (ObjCDeclSpec::DQ_In | ObjCDeclSpec::DQ_Inout)) == 0) {
    Results.AddResult("in");
    Results.AddResult("inout");
    AddedInOut = true;
  }
  if ((DS.getObjCDeclQualifier() &
       (ObjCDeclSpec::DQ_Out | ObjCDeclSpec::DQ_Inout)) == 0) {
    Results.AddResult("out");
    if (!AddedInOut)
      Results.AddResult("inout");
  }
  if ((DS.getObjCDeclQualifier() &
       (ObjCDeclSpec::DQ_Bycopy | ObjCDeclSpec::DQ_Byref |
        ObjCDeclSpec::DQ_Oneway)) == 0) {
    Results.AddResult("bycopy");
    Results.AddResult("byref");
    Results.AddResult("oneway");
  }
  if ((DS.getObjCDeclQualifier() & ObjCDeclSpec::DQ_CSNullability) == 0) {
    Results.AddResult("nonnull");
    Results.AddResult("nullable");
    Results.AddResult("null_unspecified");
  }

  // If we're completing the return type of an Objective-C method and the
  // identifier IBAction refers to a macro, provide a completion item for
  // an action, e.g.,
  //   IBAction)<#selector#>:(id)sender
  if (DS.getObjCDeclQualifier() == 0 && !IsParameter &&
      PP.isMacroDefined("IBAction")) {
    CodeCompletionBuilder Builder(Results.getAllocator(),
                                  Results.getCodeCompletionTUInfo(),
                                  CCP_CodePattern, CXAvailability_Available);
    Builder.AddTypedTextChunk("IBAction");
    Builder.AddChunk(CodeCompletionString::CK_RightParen);
    Builder.AddPlaceholderChunk("selector");
    Builder.AddChunk(CodeCompletionString::CK_Colon);
    Builder.AddChunk(CodeCompletionString::CK_LeftParen);
    Builder.AddTextChunk("id");
    Builder.AddChunk(CodeCompletionString::CK_RightParen);
    Builder.AddTextChunk("sender");
    Results.AddResult(CodeCompletionResult(Builder.TakeString()));
  }

  // If we're completing the return type, provide 'instancetype'.
  if (!IsParameter) {
    Results.AddResult(CodeCompletionResult("instancetype"));
  }

  // Add various builtin type names and specifiers.
  AddOrdinaryNameResults(PCC_Type, S, *this, Results);
  Results.ExitScope();

  // Add the various type names
  Results.setFilter(&ResultBuilder::IsOrdinaryNonValueName);
  CodeCompletionDeclConsumer Consumer(Results, CurContext);
  LookupVisibleDecls(S, LookupOrdinaryName, Consumer,
                     CodeCompleter->includeGlobals(),
                     CodeCompleter->loadExternal());

  if (CodeCompleter->includeMacros())
    AddMacroResults(PP, Results, CodeCompleter->loadExternal(), false);

  HandleCodeCompleteResults(this, CodeCompleter, Results.getCompletionContext(),
                            Results.data(), Results.size());
}

/// When we have an expression with type "id", we may assume
/// that it has some more-specific class type based on knowledge of
/// common uses of Objective-C. This routine returns that class type,
/// or NULL if no better result could be determined.
static ObjCInterfaceDecl *GetAssumedMessageSendExprType(Expr *E) {
  auto *Msg = dyn_cast_or_null<ObjCMessageExpr>(E);
  if (!Msg)
    return nullptr;

  Selector Sel = Msg->getSelector();
  if (Sel.isNull())
    return nullptr;

  IdentifierInfo *Id = Sel.getIdentifierInfoForSlot(0);
  if (!Id)
    return nullptr;

  ObjCMethodDecl *Method = Msg->getMethodDecl();
  if (!Method)
    return nullptr;

  // Determine the class that we're sending the message to.
  ObjCInterfaceDecl *IFace = nullptr;
  switch (Msg->getReceiverKind()) {
  case ObjCMessageExpr::Class:
    if (const ObjCObjectType *ObjType =
            Msg->getClassReceiver()->getAs<ObjCObjectType>())
      IFace = ObjType->getInterface();
    break;

  case ObjCMessageExpr::Instance: {
    QualType T = Msg->getInstanceReceiver()->getType();
    if (const ObjCObjectPointerType *Ptr = T->getAs<ObjCObjectPointerType>())
      IFace = Ptr->getInterfaceDecl();
    break;
  }

  case ObjCMessageExpr::SuperInstance:
  case ObjCMessageExpr::SuperClass:
    break;
  }

  if (!IFace)
    return nullptr;

  ObjCInterfaceDecl *Super = IFace->getSuperClass();
  if (Method->isInstanceMethod())
    return llvm::StringSwitch<ObjCInterfaceDecl *>(Id->getName())
        .Case("retain", IFace)
        .Case("strong", IFace)
        .Case("autorelease", IFace)
        .Case("copy", IFace)
        .Case("copyWithZone", IFace)
        .Case("mutableCopy", IFace)
        .Case("mutableCopyWithZone", IFace)
        .Case("awakeFromCoder", IFace)
        .Case("replacementObjectFromCoder", IFace)
        .Case("class", IFace)
        .Case("classForCoder", IFace)
        .Case("superclass", Super)
        .Default(nullptr);

  return llvm::StringSwitch<ObjCInterfaceDecl *>(Id->getName())
      .Case("new", IFace)
      .Case("alloc", IFace)
      .Case("allocWithZone", IFace)
      .Case("class", IFace)
      .Case("superclass", Super)
      .Default(nullptr);
}

// Add a special completion for a message send to "super", which fills in the
// most likely case of forwarding all of our arguments to the superclass
// function.
///
/// \param S The semantic analysis object.
///
/// \param NeedSuperKeyword Whether we need to prefix this completion with
/// the "super" keyword. Otherwise, we just need to provide the arguments.
///
/// \param SelIdents The identifiers in the selector that have already been
/// provided as arguments for a send to "super".
///
/// \param Results The set of results to augment.
///
/// \returns the Objective-C method declaration that would be invoked by
/// this "super" completion. If NULL, no completion was added.
static ObjCMethodDecl *
AddSuperSendCompletion(Sema &S, bool NeedSuperKeyword,
                       ArrayRef<IdentifierInfo *> SelIdents,
                       ResultBuilder &Results) {
  ObjCMethodDecl *CurMethod = S.getCurMethodDecl();
  if (!CurMethod)
    return nullptr;

  ObjCInterfaceDecl *Class = CurMethod->getClassInterface();
  if (!Class)
    return nullptr;

  // Try to find a superclass method with the same selector.
  ObjCMethodDecl *SuperMethod = nullptr;
  while ((Class = Class->getSuperClass()) && !SuperMethod) {
    // Check in the class
    SuperMethod = Class->getMethod(CurMethod->getSelector(),
                                   CurMethod->isInstanceMethod());

    // Check in categories or class extensions.
    if (!SuperMethod) {
      for (const auto *Cat : Class->known_categories()) {
        if ((SuperMethod = Cat->getMethod(CurMethod->getSelector(),
                                          CurMethod->isInstanceMethod())))
          break;
      }
    }
  }

  if (!SuperMethod)
    return nullptr;

  // Check whether the superclass method has the same signature.
  if (CurMethod->param_size() != SuperMethod->param_size() ||
      CurMethod->isVariadic() != SuperMethod->isVariadic())
    return nullptr;

  for (ObjCMethodDecl::param_iterator CurP = CurMethod->param_begin(),
                                      CurPEnd = CurMethod->param_end(),
                                      SuperP = SuperMethod->param_begin();
       CurP != CurPEnd; ++CurP, ++SuperP) {
    // Make sure the parameter types are compatible.
    if (!S.Context.hasSameUnqualifiedType((*CurP)->getType(),
                                          (*SuperP)->getType()))
      return nullptr;

    // Make sure we have a parameter name to forward!
    if (!(*CurP)->getIdentifier())
      return nullptr;
  }

  // We have a superclass method. Now, form the send-to-super completion.
  CodeCompletionBuilder Builder(Results.getAllocator(),
                                Results.getCodeCompletionTUInfo());

  // Give this completion a return type.
  AddResultTypeChunk(S.Context, getCompletionPrintingPolicy(S), SuperMethod,
                     Results.getCompletionContext().getBaseType(), Builder);

  // If we need the "super" keyword, add it (plus some spacing).
  if (NeedSuperKeyword) {
    Builder.AddTypedTextChunk("super");
    Builder.AddChunk(CodeCompletionString::CK_HorizontalSpace);
  }

  Selector Sel = CurMethod->getSelector();
  if (Sel.isUnarySelector()) {
    if (NeedSuperKeyword)
      Builder.AddTextChunk(
          Builder.getAllocator().CopyString(Sel.getNameForSlot(0)));
    else
      Builder.AddTypedTextChunk(
          Builder.getAllocator().CopyString(Sel.getNameForSlot(0)));
  } else {
    ObjCMethodDecl::param_iterator CurP = CurMethod->param_begin();
    for (unsigned I = 0, N = Sel.getNumArgs(); I != N; ++I, ++CurP) {
      if (I > SelIdents.size())
        Builder.AddChunk(CodeCompletionString::CK_HorizontalSpace);

      if (I < SelIdents.size())
        Builder.AddInformativeChunk(
            Builder.getAllocator().CopyString(Sel.getNameForSlot(I) + ":"));
      else if (NeedSuperKeyword || I > SelIdents.size()) {
        Builder.AddTextChunk(
            Builder.getAllocator().CopyString(Sel.getNameForSlot(I) + ":"));
        Builder.AddPlaceholderChunk(Builder.getAllocator().CopyString(
            (*CurP)->getIdentifier()->getName()));
      } else {
        Builder.AddTypedTextChunk(
            Builder.getAllocator().CopyString(Sel.getNameForSlot(I) + ":"));
        Builder.AddPlaceholderChunk(Builder.getAllocator().CopyString(
            (*CurP)->getIdentifier()->getName()));
      }
    }
  }

  Results.AddResult(CodeCompletionResult(Builder.TakeString(), SuperMethod,
                                         CCP_SuperCompletion));
  return SuperMethod;
}

void Sema::CodeCompleteObjCMessageReceiver(Scope *S) {
  typedef CodeCompletionResult Result;
  ResultBuilder Results(
      *this, CodeCompleter->getAllocator(),
      CodeCompleter->getCodeCompletionTUInfo(),
      CodeCompletionContext::CCC_ObjCMessageReceiver,
      getLangOpts().CPlusPlus11
          ? &ResultBuilder::IsObjCMessageReceiverOrLambdaCapture
          : &ResultBuilder::IsObjCMessageReceiver);

  CodeCompletionDeclConsumer Consumer(Results, CurContext);
  Results.EnterNewScope();
  LookupVisibleDecls(S, LookupOrdinaryName, Consumer,
                     CodeCompleter->includeGlobals(),
                     CodeCompleter->loadExternal());

  // If we are in an Objective-C method inside a class that has a superclass,
  // add "super" as an option.
  if (ObjCMethodDecl *Method = getCurMethodDecl())
    if (ObjCInterfaceDecl *Iface = Method->getClassInterface())
      if (Iface->getSuperClass()) {
        Results.AddResult(Result("super"));

        AddSuperSendCompletion(*this, /*NeedSuperKeyword=*/true, None, Results);
      }

  if (getLangOpts().CPlusPlus11)
    addThisCompletion(*this, Results);

  Results.ExitScope();

  if (CodeCompleter->includeMacros())
    AddMacroResults(PP, Results, CodeCompleter->loadExternal(), false);
  HandleCodeCompleteResults(this, CodeCompleter, Results.getCompletionContext(),
                            Results.data(), Results.size());
}

void Sema::CodeCompleteObjCSuperMessage(Scope *S, SourceLocation SuperLoc,
                                        ArrayRef<IdentifierInfo *> SelIdents,
                                        bool AtArgumentExpression) {
  ObjCInterfaceDecl *CDecl = nullptr;
  if (ObjCMethodDecl *CurMethod = getCurMethodDecl()) {
    // Figure out which interface we're in.
    CDecl = CurMethod->getClassInterface();
    if (!CDecl)
      return;

    // Find the superclass of this class.
    CDecl = CDecl->getSuperClass();
    if (!CDecl)
      return;

    if (CurMethod->isInstanceMethod()) {
      // We are inside an instance method, which means that the message
      // send [super ...] is actually calling an instance method on the
      // current object.
      return CodeCompleteObjCInstanceMessage(S, nullptr, SelIdents,
                                             AtArgumentExpression, CDecl);
    }

    // Fall through to send to the superclass in CDecl.
  } else {
    // "super" may be the name of a type or variable. Figure out which
    // it is.
    IdentifierInfo *Super = getSuperIdentifier();
    NamedDecl *ND = LookupSingleName(S, Super, SuperLoc, LookupOrdinaryName);
    if ((CDecl = dyn_cast_or_null<ObjCInterfaceDecl>(ND))) {
      // "super" names an interface. Use it.
    } else if (TypeDecl *TD = dyn_cast_or_null<TypeDecl>(ND)) {
      if (const ObjCObjectType *Iface =
              Context.getTypeDeclType(TD)->getAs<ObjCObjectType>())
        CDecl = Iface->getInterface();
    } else if (ND && isa<UnresolvedUsingTypenameDecl>(ND)) {
      // "super" names an unresolved type; we can't be more specific.
    } else {
      // Assume that "super" names some kind of value and parse that way.
      CXXScopeSpec SS;
      SourceLocation TemplateKWLoc;
      UnqualifiedId id;
      id.setIdentifier(Super, SuperLoc);
      ExprResult SuperExpr = ActOnIdExpression(S, SS, TemplateKWLoc, id,
                                               /*HasTrailingLParen=*/false,
                                               /*IsAddressOfOperand=*/false);
      return CodeCompleteObjCInstanceMessage(S, (Expr *)SuperExpr.get(),
                                             SelIdents, AtArgumentExpression);
    }

    // Fall through
  }

  ParsedType Receiver;
  if (CDecl)
    Receiver = ParsedType::make(Context.getObjCInterfaceType(CDecl));
  return CodeCompleteObjCClassMessage(S, Receiver, SelIdents,
                                      AtArgumentExpression,
                                      /*IsSuper=*/true);
}

/// Given a set of code-completion results for the argument of a message
/// send, determine the preferred type (if any) for that argument expression.
static QualType getPreferredArgumentTypeForMessageSend(ResultBuilder &Results,
                                                       unsigned NumSelIdents) {
  typedef CodeCompletionResult Result;
  ASTContext &Context = Results.getSema().Context;

  QualType PreferredType;
  unsigned BestPriority = CCP_Unlikely * 2;
  Result *ResultsData = Results.data();
  for (unsigned I = 0, N = Results.size(); I != N; ++I) {
    Result &R = ResultsData[I];
    if (R.Kind == Result::RK_Declaration &&
        isa<ObjCMethodDecl>(R.Declaration)) {
      if (R.Priority <= BestPriority) {
        const ObjCMethodDecl *Method = cast<ObjCMethodDecl>(R.Declaration);
        if (NumSelIdents <= Method->param_size()) {
          QualType MyPreferredType =
              Method->parameters()[NumSelIdents - 1]->getType();
          if (R.Priority < BestPriority || PreferredType.isNull()) {
            BestPriority = R.Priority;
            PreferredType = MyPreferredType;
          } else if (!Context.hasSameUnqualifiedType(PreferredType,
                                                     MyPreferredType)) {
            PreferredType = QualType();
          }
        }
      }
    }
  }

  return PreferredType;
}

static void AddClassMessageCompletions(Sema &SemaRef, Scope *S,
                                       ParsedType Receiver,
                                       ArrayRef<IdentifierInfo *> SelIdents,
                                       bool AtArgumentExpression, bool IsSuper,
                                       ResultBuilder &Results) {
  typedef CodeCompletionResult Result;
  ObjCInterfaceDecl *CDecl = nullptr;

  // If the given name refers to an interface type, retrieve the
  // corresponding declaration.
  if (Receiver) {
    QualType T = SemaRef.GetTypeFromParser(Receiver, nullptr);
    if (!T.isNull())
      if (const ObjCObjectType *Interface = T->getAs<ObjCObjectType>())
        CDecl = Interface->getInterface();
  }

  // Add all of the factory methods in this Objective-C class, its protocols,
  // superclasses, categories, implementation, etc.
  Results.EnterNewScope();

  // If this is a send-to-super, try to add the special "super" send
  // completion.
  if (IsSuper) {
    if (ObjCMethodDecl *SuperMethod =
            AddSuperSendCompletion(SemaRef, false, SelIdents, Results))
      Results.Ignore(SuperMethod);
  }

  // If we're inside an Objective-C method definition, prefer its selector to
  // others.
  if (ObjCMethodDecl *CurMethod = SemaRef.getCurMethodDecl())
    Results.setPreferredSelector(CurMethod->getSelector());

  VisitedSelectorSet Selectors;
  if (CDecl)
    AddObjCMethods(CDecl, false, MK_Any, SelIdents, SemaRef.CurContext,
                   Selectors, AtArgumentExpression, Results);
  else {
    // We're messaging "id" as a type; provide all class/factory methods.

    // If we have an external source, load the entire class method
    // pool from the AST file.
    if (SemaRef.getExternalSource()) {
      for (uint32_t I = 0,
                    N = SemaRef.getExternalSource()->GetNumExternalSelectors();
           I != N; ++I) {
        Selector Sel = SemaRef.getExternalSource()->GetExternalSelector(I);
        if (Sel.isNull() || SemaRef.MethodPool.count(Sel))
          continue;

        SemaRef.ReadMethodPool(Sel);
      }
    }

    for (Sema::GlobalMethodPool::iterator M = SemaRef.MethodPool.begin(),
                                          MEnd = SemaRef.MethodPool.end();
         M != MEnd; ++M) {
      for (ObjCMethodList *MethList = &M->second.second;
           MethList && MethList->getMethod(); MethList = MethList->getNext()) {
        if (!isAcceptableObjCMethod(MethList->getMethod(), MK_Any, SelIdents))
          continue;

        Result R(MethList->getMethod(),
                 Results.getBasePriority(MethList->getMethod()), nullptr);
        R.StartParameter = SelIdents.size();
        R.AllParametersAreInformative = false;
        Results.MaybeAddResult(R, SemaRef.CurContext);
      }
    }
  }

  Results.ExitScope();
}

void Sema::CodeCompleteObjCClassMessage(Scope *S, ParsedType Receiver,
                                        ArrayRef<IdentifierInfo *> SelIdents,
                                        bool AtArgumentExpression,
                                        bool IsSuper) {

  QualType T = this->GetTypeFromParser(Receiver);

  ResultBuilder Results(
      *this, CodeCompleter->getAllocator(),
      CodeCompleter->getCodeCompletionTUInfo(),
      CodeCompletionContext(CodeCompletionContext::CCC_ObjCClassMessage, T,
                            SelIdents));

  AddClassMessageCompletions(*this, S, Receiver, SelIdents,
                             AtArgumentExpression, IsSuper, Results);

  // If we're actually at the argument expression (rather than prior to the
  // selector), we're actually performing code completion for an expression.
  // Determine whether we have a single, best method. If so, we can
  // code-complete the expression using the corresponding parameter type as
  // our preferred type, improving completion results.
  if (AtArgumentExpression) {
    QualType PreferredType =
        getPreferredArgumentTypeForMessageSend(Results, SelIdents.size());
    if (PreferredType.isNull())
      CodeCompleteOrdinaryName(S, PCC_Expression);
    else
      CodeCompleteExpression(S, PreferredType);
    return;
  }

  HandleCodeCompleteResults(this, CodeCompleter, Results.getCompletionContext(),
                            Results.data(), Results.size());
}

void Sema::CodeCompleteObjCInstanceMessage(Scope *S, Expr *Receiver,
                                           ArrayRef<IdentifierInfo *> SelIdents,
                                           bool AtArgumentExpression,
                                           ObjCInterfaceDecl *Super) {
  typedef CodeCompletionResult Result;

  Expr *RecExpr = static_cast<Expr *>(Receiver);

  // If necessary, apply function/array conversion to the receiver.
  // C99 6.7.5.3p[7,8].
  if (RecExpr) {
    ExprResult Conv = DefaultFunctionArrayLvalueConversion(RecExpr);
    if (Conv.isInvalid()) // conversion failed. bail.
      return;
    RecExpr = Conv.get();
  }
  QualType ReceiverType = RecExpr
                              ? RecExpr->getType()
                              : Super ? Context.getObjCObjectPointerType(
                                            Context.getObjCInterfaceType(Super))
                                      : Context.getObjCIdType();

  // If we're messaging an expression with type "id" or "Class", check
  // whether we know something special about the receiver that allows
  // us to assume a more-specific receiver type.
  if (ReceiverType->isObjCIdType() || ReceiverType->isObjCClassType()) {
    if (ObjCInterfaceDecl *IFace = GetAssumedMessageSendExprType(RecExpr)) {
      if (ReceiverType->isObjCClassType())
        return CodeCompleteObjCClassMessage(
            S, ParsedType::make(Context.getObjCInterfaceType(IFace)), SelIdents,
            AtArgumentExpression, Super);

      ReceiverType =
          Context.getObjCObjectPointerType(Context.getObjCInterfaceType(IFace));
    }
  } else if (RecExpr && getLangOpts().CPlusPlus) {
    ExprResult Conv = PerformContextuallyConvertToObjCPointer(RecExpr);
    if (Conv.isUsable()) {
      RecExpr = Conv.get();
      ReceiverType = RecExpr->getType();
    }
  }

  // Build the set of methods we can see.
  ResultBuilder Results(
      *this, CodeCompleter->getAllocator(),
      CodeCompleter->getCodeCompletionTUInfo(),
      CodeCompletionContext(CodeCompletionContext::CCC_ObjCInstanceMessage,
                            ReceiverType, SelIdents));

  Results.EnterNewScope();

  // If this is a send-to-super, try to add the special "super" send
  // completion.
  if (Super) {
    if (ObjCMethodDecl *SuperMethod =
            AddSuperSendCompletion(*this, false, SelIdents, Results))
      Results.Ignore(SuperMethod);
  }

  // If we're inside an Objective-C method definition, prefer its selector to
  // others.
  if (ObjCMethodDecl *CurMethod = getCurMethodDecl())
    Results.setPreferredSelector(CurMethod->getSelector());

  // Keep track of the selectors we've already added.
  VisitedSelectorSet Selectors;

  // Handle messages to Class. This really isn't a message to an instance
  // method, so we treat it the same way we would treat a message send to a
  // class method.
  if (ReceiverType->isObjCClassType() ||
      ReceiverType->isObjCQualifiedClassType()) {
    if (ObjCMethodDecl *CurMethod = getCurMethodDecl()) {
      if (ObjCInterfaceDecl *ClassDecl = CurMethod->getClassInterface())
        AddObjCMethods(ClassDecl, false, MK_Any, SelIdents, CurContext,
                       Selectors, AtArgumentExpression, Results);
    }
  }
  // Handle messages to a qualified ID ("id<foo>").
  else if (const ObjCObjectPointerType *QualID =
               ReceiverType->getAsObjCQualifiedIdType()) {
    // Search protocols for instance methods.
    for (auto *I : QualID->quals())
      AddObjCMethods(I, true, MK_Any, SelIdents, CurContext, Selectors,
                     AtArgumentExpression, Results);
  }
  // Handle messages to a pointer to interface type.
  else if (const ObjCObjectPointerType *IFacePtr =
               ReceiverType->getAsObjCInterfacePointerType()) {
    // Search the class, its superclasses, etc., for instance methods.
    AddObjCMethods(IFacePtr->getInterfaceDecl(), true, MK_Any, SelIdents,
                   CurContext, Selectors, AtArgumentExpression, Results);

    // Search protocols for instance methods.
    for (auto *I : IFacePtr->quals())
      AddObjCMethods(I, true, MK_Any, SelIdents, CurContext, Selectors,
                     AtArgumentExpression, Results);
  }
  // Handle messages to "id".
  else if (ReceiverType->isObjCIdType()) {
    // We're messaging "id", so provide all instance methods we know
    // about as code-completion results.

    // If we have an external source, load the entire class method
    // pool from the AST file.
    if (ExternalSource) {
      for (uint32_t I = 0, N = ExternalSource->GetNumExternalSelectors();
           I != N; ++I) {
        Selector Sel = ExternalSource->GetExternalSelector(I);
        if (Sel.isNull() || MethodPool.count(Sel))
          continue;

        ReadMethodPool(Sel);
      }
    }

    for (GlobalMethodPool::iterator M = MethodPool.begin(),
                                    MEnd = MethodPool.end();
         M != MEnd; ++M) {
      for (ObjCMethodList *MethList = &M->second.first;
           MethList && MethList->getMethod(); MethList = MethList->getNext()) {
        if (!isAcceptableObjCMethod(MethList->getMethod(), MK_Any, SelIdents))
          continue;

        if (!Selectors.insert(MethList->getMethod()->getSelector()).second)
          continue;

        Result R(MethList->getMethod(),
                 Results.getBasePriority(MethList->getMethod()), nullptr);
        R.StartParameter = SelIdents.size();
        R.AllParametersAreInformative = false;
        Results.MaybeAddResult(R, CurContext);
      }
    }
  }
  Results.ExitScope();

  // If we're actually at the argument expression (rather than prior to the
  // selector), we're actually performing code completion for an expression.
  // Determine whether we have a single, best method. If so, we can
  // code-complete the expression using the corresponding parameter type as
  // our preferred type, improving completion results.
  if (AtArgumentExpression) {
    QualType PreferredType =
        getPreferredArgumentTypeForMessageSend(Results, SelIdents.size());
    if (PreferredType.isNull())
      CodeCompleteOrdinaryName(S, PCC_Expression);
    else
      CodeCompleteExpression(S, PreferredType);
    return;
  }

  HandleCodeCompleteResults(this, CodeCompleter, Results.getCompletionContext(),
                            Results.data(), Results.size());
}

void Sema::CodeCompleteObjCForCollection(Scope *S,
                                         DeclGroupPtrTy IterationVar) {
  CodeCompleteExpressionData Data;
  Data.ObjCCollection = true;

  if (IterationVar.getAsOpaquePtr()) {
    DeclGroupRef DG = IterationVar.get();
    for (DeclGroupRef::iterator I = DG.begin(), End = DG.end(); I != End; ++I) {
      if (*I)
        Data.IgnoreDecls.push_back(*I);
    }
  }

  CodeCompleteExpression(S, Data);
}

void Sema::CodeCompleteObjCSelector(Scope *S,
                                    ArrayRef<IdentifierInfo *> SelIdents) {
  // If we have an external source, load the entire class method
  // pool from the AST file.
  if (ExternalSource) {
    for (uint32_t I = 0, N = ExternalSource->GetNumExternalSelectors(); I != N;
         ++I) {
      Selector Sel = ExternalSource->GetExternalSelector(I);
      if (Sel.isNull() || MethodPool.count(Sel))
        continue;

      ReadMethodPool(Sel);
    }
  }

  ResultBuilder Results(*this, CodeCompleter->getAllocator(),
                        CodeCompleter->getCodeCompletionTUInfo(),
                        CodeCompletionContext::CCC_SelectorName);
  Results.EnterNewScope();
  for (GlobalMethodPool::iterator M = MethodPool.begin(),
                                  MEnd = MethodPool.end();
       M != MEnd; ++M) {

    Selector Sel = M->first;
    if (!isAcceptableObjCSelector(Sel, MK_Any, SelIdents))
      continue;

    CodeCompletionBuilder Builder(Results.getAllocator(),
                                  Results.getCodeCompletionTUInfo());
    if (Sel.isUnarySelector()) {
      Builder.AddTypedTextChunk(
          Builder.getAllocator().CopyString(Sel.getNameForSlot(0)));
      Results.AddResult(Builder.TakeString());
      continue;
    }

    std::string Accumulator;
    for (unsigned I = 0, N = Sel.getNumArgs(); I != N; ++I) {
      if (I == SelIdents.size()) {
        if (!Accumulator.empty()) {
          Builder.AddInformativeChunk(
              Builder.getAllocator().CopyString(Accumulator));
          Accumulator.clear();
        }
      }

      Accumulator += Sel.getNameForSlot(I);
      Accumulator += ':';
    }
    Builder.AddTypedTextChunk(Builder.getAllocator().CopyString(Accumulator));
    Results.AddResult(Builder.TakeString());
  }
  Results.ExitScope();

  HandleCodeCompleteResults(this, CodeCompleter, Results.getCompletionContext(),
                            Results.data(), Results.size());
}

/// Add all of the protocol declarations that we find in the given
/// (translation unit) context.
static void AddProtocolResults(DeclContext *Ctx, DeclContext *CurContext,
                               bool OnlyForwardDeclarations,
                               ResultBuilder &Results) {
  typedef CodeCompletionResult Result;

  for (const auto *D : Ctx->decls()) {
    // Record any protocols we find.
    if (const auto *Proto = dyn_cast<ObjCProtocolDecl>(D))
      if (!OnlyForwardDeclarations || !Proto->hasDefinition())
        Results.AddResult(
            Result(Proto, Results.getBasePriority(Proto), nullptr), CurContext,
            nullptr, false);
  }
}

void Sema::CodeCompleteObjCProtocolReferences(
    ArrayRef<IdentifierLocPair> Protocols) {
  ResultBuilder Results(*this, CodeCompleter->getAllocator(),
                        CodeCompleter->getCodeCompletionTUInfo(),
                        CodeCompletionContext::CCC_ObjCProtocolName);

  if (CodeCompleter->includeGlobals()) {
    Results.EnterNewScope();

    // Tell the result set to ignore all of the protocols we have
    // already seen.
    // FIXME: This doesn't work when caching code-completion results.
    for (const IdentifierLocPair &Pair : Protocols)
      if (ObjCProtocolDecl *Protocol = LookupProtocol(Pair.first, Pair.second))
        Results.Ignore(Protocol);

    // Add all protocols.
    AddProtocolResults(Context.getTranslationUnitDecl(), CurContext, false,
                       Results);

    Results.ExitScope();
  }

  HandleCodeCompleteResults(this, CodeCompleter, Results.getCompletionContext(),
                            Results.data(), Results.size());
}

void Sema::CodeCompleteObjCProtocolDecl(Scope *) {
  ResultBuilder Results(*this, CodeCompleter->getAllocator(),
                        CodeCompleter->getCodeCompletionTUInfo(),
                        CodeCompletionContext::CCC_ObjCProtocolName);

  if (CodeCompleter->includeGlobals()) {
    Results.EnterNewScope();

    // Add all protocols.
    AddProtocolResults(Context.getTranslationUnitDecl(), CurContext, true,
                       Results);

    Results.ExitScope();
  }

  HandleCodeCompleteResults(this, CodeCompleter, Results.getCompletionContext(),
                            Results.data(), Results.size());
}

/// Add all of the Objective-C interface declarations that we find in
/// the given (translation unit) context.
static void AddInterfaceResults(DeclContext *Ctx, DeclContext *CurContext,
                                bool OnlyForwardDeclarations,
                                bool OnlyUnimplemented,
                                ResultBuilder &Results) {
  typedef CodeCompletionResult Result;

  for (const auto *D : Ctx->decls()) {
    // Record any interfaces we find.
    if (const auto *Class = dyn_cast<ObjCInterfaceDecl>(D))
      if ((!OnlyForwardDeclarations || !Class->hasDefinition()) &&
          (!OnlyUnimplemented || !Class->getImplementation()))
        Results.AddResult(
            Result(Class, Results.getBasePriority(Class), nullptr), CurContext,
            nullptr, false);
  }
}

void Sema::CodeCompleteObjCInterfaceDecl(Scope *S) {
  ResultBuilder Results(*this, CodeCompleter->getAllocator(),
                        CodeCompleter->getCodeCompletionTUInfo(),
                        CodeCompletionContext::CCC_ObjCInterfaceName);
  Results.EnterNewScope();

  if (CodeCompleter->includeGlobals()) {
    // Add all classes.
    AddInterfaceResults(Context.getTranslationUnitDecl(), CurContext, false,
                        false, Results);
  }

  Results.ExitScope();

  HandleCodeCompleteResults(this, CodeCompleter, Results.getCompletionContext(),
                            Results.data(), Results.size());
}

void Sema::CodeCompleteObjCSuperclass(Scope *S, IdentifierInfo *ClassName,
                                      SourceLocation ClassNameLoc) {
  ResultBuilder Results(*this, CodeCompleter->getAllocator(),
                        CodeCompleter->getCodeCompletionTUInfo(),
                        CodeCompletionContext::CCC_ObjCInterfaceName);
  Results.EnterNewScope();

  // Make sure that we ignore the class we're currently defining.
  NamedDecl *CurClass =
      LookupSingleName(TUScope, ClassName, ClassNameLoc, LookupOrdinaryName);
  if (CurClass && isa<ObjCInterfaceDecl>(CurClass))
    Results.Ignore(CurClass);

  if (CodeCompleter->includeGlobals()) {
    // Add all classes.
    AddInterfaceResults(Context.getTranslationUnitDecl(), CurContext, false,
                        false, Results);
  }

  Results.ExitScope();

  HandleCodeCompleteResults(this, CodeCompleter, Results.getCompletionContext(),
                            Results.data(), Results.size());
}

void Sema::CodeCompleteObjCImplementationDecl(Scope *S) {
  ResultBuilder Results(*this, CodeCompleter->getAllocator(),
                        CodeCompleter->getCodeCompletionTUInfo(),
                        CodeCompletionContext::CCC_ObjCImplementation);
  Results.EnterNewScope();

  if (CodeCompleter->includeGlobals()) {
    // Add all unimplemented classes.
    AddInterfaceResults(Context.getTranslationUnitDecl(), CurContext, false,
                        true, Results);
  }

  Results.ExitScope();

  HandleCodeCompleteResults(this, CodeCompleter, Results.getCompletionContext(),
                            Results.data(), Results.size());
}

void Sema::CodeCompleteObjCInterfaceCategory(Scope *S,
                                             IdentifierInfo *ClassName,
                                             SourceLocation ClassNameLoc) {
  typedef CodeCompletionResult Result;

  ResultBuilder Results(*this, CodeCompleter->getAllocator(),
                        CodeCompleter->getCodeCompletionTUInfo(),
                        CodeCompletionContext::CCC_ObjCCategoryName);

  // Ignore any categories we find that have already been implemented by this
  // interface.
  llvm::SmallPtrSet<IdentifierInfo *, 16> CategoryNames;
  NamedDecl *CurClass =
      LookupSingleName(TUScope, ClassName, ClassNameLoc, LookupOrdinaryName);
  if (ObjCInterfaceDecl *Class =
          dyn_cast_or_null<ObjCInterfaceDecl>(CurClass)) {
    for (const auto *Cat : Class->visible_categories())
      CategoryNames.insert(Cat->getIdentifier());
  }

  // Add all of the categories we know about.
  Results.EnterNewScope();
  TranslationUnitDecl *TU = Context.getTranslationUnitDecl();
  for (const auto *D : TU->decls())
    if (const auto *Category = dyn_cast<ObjCCategoryDecl>(D))
      if (CategoryNames.insert(Category->getIdentifier()).second)
        Results.AddResult(
            Result(Category, Results.getBasePriority(Category), nullptr),
            CurContext, nullptr, false);
  Results.ExitScope();

  HandleCodeCompleteResults(this, CodeCompleter, Results.getCompletionContext(),
                            Results.data(), Results.size());
}

void Sema::CodeCompleteObjCImplementationCategory(Scope *S,
                                                  IdentifierInfo *ClassName,
                                                  SourceLocation ClassNameLoc) {
  typedef CodeCompletionResult Result;

  // Find the corresponding interface. If we couldn't find the interface, the
  // program itself is ill-formed. However, we'll try to be helpful still by
  // providing the list of all of the categories we know about.
  NamedDecl *CurClass =
      LookupSingleName(TUScope, ClassName, ClassNameLoc, LookupOrdinaryName);
  ObjCInterfaceDecl *Class = dyn_cast_or_null<ObjCInterfaceDecl>(CurClass);
  if (!Class)
    return CodeCompleteObjCInterfaceCategory(S, ClassName, ClassNameLoc);

  ResultBuilder Results(*this, CodeCompleter->getAllocator(),
                        CodeCompleter->getCodeCompletionTUInfo(),
                        CodeCompletionContext::CCC_ObjCCategoryName);

  // Add all of the categories that have have corresponding interface
  // declarations in this class and any of its superclasses, except for
  // already-implemented categories in the class itself.
  llvm::SmallPtrSet<IdentifierInfo *, 16> CategoryNames;
  Results.EnterNewScope();
  bool IgnoreImplemented = true;
  while (Class) {
    for (const auto *Cat : Class->visible_categories()) {
      if ((!IgnoreImplemented || !Cat->getImplementation()) &&
          CategoryNames.insert(Cat->getIdentifier()).second)
        Results.AddResult(Result(Cat, Results.getBasePriority(Cat), nullptr),
                          CurContext, nullptr, false);
    }

    Class = Class->getSuperClass();
    IgnoreImplemented = false;
  }
  Results.ExitScope();

  HandleCodeCompleteResults(this, CodeCompleter, Results.getCompletionContext(),
                            Results.data(), Results.size());
}

void Sema::CodeCompleteObjCPropertyDefinition(Scope *S) {
  CodeCompletionContext CCContext(CodeCompletionContext::CCC_Other);
  ResultBuilder Results(*this, CodeCompleter->getAllocator(),
                        CodeCompleter->getCodeCompletionTUInfo(), CCContext);

  // Figure out where this @synthesize lives.
  ObjCContainerDecl *Container =
      dyn_cast_or_null<ObjCContainerDecl>(CurContext);
  if (!Container || (!isa<ObjCImplementationDecl>(Container) &&
                     !isa<ObjCCategoryImplDecl>(Container)))
    return;

  // Ignore any properties that have already been implemented.
  Container = getContainerDef(Container);
  for (const auto *D : Container->decls())
    if (const auto *PropertyImpl = dyn_cast<ObjCPropertyImplDecl>(D))
      Results.Ignore(PropertyImpl->getPropertyDecl());

  // Add any properties that we find.
  AddedPropertiesSet AddedProperties;
  Results.EnterNewScope();
  if (ObjCImplementationDecl *ClassImpl =
          dyn_cast<ObjCImplementationDecl>(Container))
    AddObjCProperties(CCContext, ClassImpl->getClassInterface(), false,
                      /*AllowNullaryMethods=*/false, CurContext,
                      AddedProperties, Results);
  else
    AddObjCProperties(CCContext,
                      cast<ObjCCategoryImplDecl>(Container)->getCategoryDecl(),
                      false, /*AllowNullaryMethods=*/false, CurContext,
                      AddedProperties, Results);
  Results.ExitScope();

  HandleCodeCompleteResults(this, CodeCompleter, Results.getCompletionContext(),
                            Results.data(), Results.size());
}

void Sema::CodeCompleteObjCPropertySynthesizeIvar(
    Scope *S, IdentifierInfo *PropertyName) {
  typedef CodeCompletionResult Result;
  ResultBuilder Results(*this, CodeCompleter->getAllocator(),
                        CodeCompleter->getCodeCompletionTUInfo(),
                        CodeCompletionContext::CCC_Other);

  // Figure out where this @synthesize lives.
  ObjCContainerDecl *Container =
      dyn_cast_or_null<ObjCContainerDecl>(CurContext);
  if (!Container || (!isa<ObjCImplementationDecl>(Container) &&
                     !isa<ObjCCategoryImplDecl>(Container)))
    return;

  // Figure out which interface we're looking into.
  ObjCInterfaceDecl *Class = nullptr;
  if (ObjCImplementationDecl *ClassImpl =
          dyn_cast<ObjCImplementationDecl>(Container))
    Class = ClassImpl->getClassInterface();
  else
    Class = cast<ObjCCategoryImplDecl>(Container)
                ->getCategoryDecl()
                ->getClassInterface();

  // Determine the type of the property we're synthesizing.
  QualType PropertyType = Context.getObjCIdType();
  if (Class) {
    if (ObjCPropertyDecl *Property = Class->FindPropertyDeclaration(
            PropertyName, ObjCPropertyQueryKind::OBJC_PR_query_instance)) {
      PropertyType =
          Property->getType().getNonReferenceType().getUnqualifiedType();

      // Give preference to ivars
      Results.setPreferredType(PropertyType);
    }
  }

  // Add all of the instance variables in this class and its superclasses.
  Results.EnterNewScope();
  bool SawSimilarlyNamedIvar = false;
  std::string NameWithPrefix;
  NameWithPrefix += '_';
  NameWithPrefix += PropertyName->getName();
  std::string NameWithSuffix = PropertyName->getName().str();
  NameWithSuffix += '_';
  for (; Class; Class = Class->getSuperClass()) {
    for (ObjCIvarDecl *Ivar = Class->all_declared_ivar_begin(); Ivar;
         Ivar = Ivar->getNextIvar()) {
      Results.AddResult(Result(Ivar, Results.getBasePriority(Ivar), nullptr),
                        CurContext, nullptr, false);

      // Determine whether we've seen an ivar with a name similar to the
      // property.
      if ((PropertyName == Ivar->getIdentifier() ||
           NameWithPrefix == Ivar->getName() ||
           NameWithSuffix == Ivar->getName())) {
        SawSimilarlyNamedIvar = true;

        // Reduce the priority of this result by one, to give it a slight
        // advantage over other results whose names don't match so closely.
        if (Results.size() &&
            Results.data()[Results.size() - 1].Kind ==
                CodeCompletionResult::RK_Declaration &&
            Results.data()[Results.size() - 1].Declaration == Ivar)
          Results.data()[Results.size() - 1].Priority--;
      }
    }
  }

  if (!SawSimilarlyNamedIvar) {
    // Create ivar result _propName, that the user can use to synthesize
    // an ivar of the appropriate type.
    unsigned Priority = CCP_MemberDeclaration + 1;
    typedef CodeCompletionResult Result;
    CodeCompletionAllocator &Allocator = Results.getAllocator();
    CodeCompletionBuilder Builder(Allocator, Results.getCodeCompletionTUInfo(),
                                  Priority, CXAvailability_Available);

    PrintingPolicy Policy = getCompletionPrintingPolicy(*this);
    Builder.AddResultTypeChunk(
        GetCompletionTypeString(PropertyType, Context, Policy, Allocator));
    Builder.AddTypedTextChunk(Allocator.CopyString(NameWithPrefix));
    Results.AddResult(
        Result(Builder.TakeString(), Priority, CXCursor_ObjCIvarDecl));
  }

  Results.ExitScope();

  HandleCodeCompleteResults(this, CodeCompleter, Results.getCompletionContext(),
                            Results.data(), Results.size());
}

// Mapping from selectors to the methods that implement that selector, along
// with the "in original class" flag.
typedef llvm::DenseMap<Selector,
                       llvm::PointerIntPair<ObjCMethodDecl *, 1, bool>>
    KnownMethodsMap;

/// Find all of the methods that reside in the given container
/// (and its superclasses, protocols, etc.) that meet the given
/// criteria. Insert those methods into the map of known methods,
/// indexed by selector so they can be easily found.
static void FindImplementableMethods(ASTContext &Context,
                                     ObjCContainerDecl *Container,
                                     Optional<bool> WantInstanceMethods,
                                     QualType ReturnType,
                                     KnownMethodsMap &KnownMethods,
                                     bool InOriginalClass = true) {
  if (ObjCInterfaceDecl *IFace = dyn_cast<ObjCInterfaceDecl>(Container)) {
    // Make sure we have a definition; that's what we'll walk.
    if (!IFace->hasDefinition())
      return;

    IFace = IFace->getDefinition();
    Container = IFace;

    const ObjCList<ObjCProtocolDecl> &Protocols =
        IFace->getReferencedProtocols();
    for (ObjCList<ObjCProtocolDecl>::iterator I = Protocols.begin(),
                                              E = Protocols.end();
         I != E; ++I)
      FindImplementableMethods(Context, *I, WantInstanceMethods, ReturnType,
                               KnownMethods, InOriginalClass);

    // Add methods from any class extensions and categories.
    for (auto *Cat : IFace->visible_categories()) {
      FindImplementableMethods(Context, Cat, WantInstanceMethods, ReturnType,
                               KnownMethods, false);
    }

    // Visit the superclass.
    if (IFace->getSuperClass())
      FindImplementableMethods(Context, IFace->getSuperClass(),
                               WantInstanceMethods, ReturnType, KnownMethods,
                               false);
  }

  if (ObjCCategoryDecl *Category = dyn_cast<ObjCCategoryDecl>(Container)) {
    // Recurse into protocols.
    const ObjCList<ObjCProtocolDecl> &Protocols =
        Category->getReferencedProtocols();
    for (ObjCList<ObjCProtocolDecl>::iterator I = Protocols.begin(),
                                              E = Protocols.end();
         I != E; ++I)
      FindImplementableMethods(Context, *I, WantInstanceMethods, ReturnType,
                               KnownMethods, InOriginalClass);

    // If this category is the original class, jump to the interface.
    if (InOriginalClass && Category->getClassInterface())
      FindImplementableMethods(Context, Category->getClassInterface(),
                               WantInstanceMethods, ReturnType, KnownMethods,
                               false);
  }

  if (ObjCProtocolDecl *Protocol = dyn_cast<ObjCProtocolDecl>(Container)) {
    // Make sure we have a definition; that's what we'll walk.
    if (!Protocol->hasDefinition())
      return;
    Protocol = Protocol->getDefinition();
    Container = Protocol;

    // Recurse into protocols.
    const ObjCList<ObjCProtocolDecl> &Protocols =
        Protocol->getReferencedProtocols();
    for (ObjCList<ObjCProtocolDecl>::iterator I = Protocols.begin(),
                                              E = Protocols.end();
         I != E; ++I)
      FindImplementableMethods(Context, *I, WantInstanceMethods, ReturnType,
                               KnownMethods, false);
  }

  // Add methods in this container. This operation occurs last because
  // we want the methods from this container to override any methods
  // we've previously seen with the same selector.
  for (auto *M : Container->methods()) {
    if (!WantInstanceMethods || M->isInstanceMethod() == *WantInstanceMethods) {
      if (!ReturnType.isNull() &&
          !Context.hasSameUnqualifiedType(ReturnType, M->getReturnType()))
        continue;

      KnownMethods[M->getSelector()] =
          KnownMethodsMap::mapped_type(M, InOriginalClass);
    }
  }
}

/// Add the parenthesized return or parameter type chunk to a code
/// completion string.
static void AddObjCPassingTypeChunk(QualType Type, unsigned ObjCDeclQuals,
                                    ASTContext &Context,
                                    const PrintingPolicy &Policy,
                                    CodeCompletionBuilder &Builder) {
  Builder.AddChunk(CodeCompletionString::CK_LeftParen);
  std::string Quals = formatObjCParamQualifiers(ObjCDeclQuals, Type);
  if (!Quals.empty())
    Builder.AddTextChunk(Builder.getAllocator().CopyString(Quals));
  Builder.AddTextChunk(
      GetCompletionTypeString(Type, Context, Policy, Builder.getAllocator()));
  Builder.AddChunk(CodeCompletionString::CK_RightParen);
}

/// Determine whether the given class is or inherits from a class by
/// the given name.
static bool InheritsFromClassNamed(ObjCInterfaceDecl *Class, StringRef Name) {
  if (!Class)
    return false;

  if (Class->getIdentifier() && Class->getIdentifier()->getName() == Name)
    return true;

  return InheritsFromClassNamed(Class->getSuperClass(), Name);
}

/// Add code completions for Objective-C Key-Value Coding (KVC) and
/// Key-Value Observing (KVO).
static void AddObjCKeyValueCompletions(ObjCPropertyDecl *Property,
                                       bool IsInstanceMethod,
                                       QualType ReturnType, ASTContext &Context,
                                       VisitedSelectorSet &KnownSelectors,
                                       ResultBuilder &Results) {
  IdentifierInfo *PropName = Property->getIdentifier();
  if (!PropName || PropName->getLength() == 0)
    return;

  PrintingPolicy Policy = getCompletionPrintingPolicy(Results.getSema());

  // Builder that will create each code completion.
  typedef CodeCompletionResult Result;
  CodeCompletionAllocator &Allocator = Results.getAllocator();
  CodeCompletionBuilder Builder(Allocator, Results.getCodeCompletionTUInfo());

  // The selector table.
  SelectorTable &Selectors = Context.Selectors;

  // The property name, copied into the code completion allocation region
  // on demand.
  struct KeyHolder {
    CodeCompletionAllocator &Allocator;
    StringRef Key;
    const char *CopiedKey;

    KeyHolder(CodeCompletionAllocator &Allocator, StringRef Key)
        : Allocator(Allocator), Key(Key), CopiedKey(nullptr) {}

    operator const char *() {
      if (CopiedKey)
        return CopiedKey;

      return CopiedKey = Allocator.CopyString(Key);
    }
  } Key(Allocator, PropName->getName());

  // The uppercased name of the property name.
  std::string UpperKey = std::string(PropName->getName());
  if (!UpperKey.empty())
    UpperKey[0] = toUppercase(UpperKey[0]);

  bool ReturnTypeMatchesProperty =
      ReturnType.isNull() ||
      Context.hasSameUnqualifiedType(ReturnType.getNonReferenceType(),
                                     Property->getType());
  bool ReturnTypeMatchesVoid = ReturnType.isNull() || ReturnType->isVoidType();

  // Add the normal accessor -(type)key.
  if (IsInstanceMethod &&
      KnownSelectors.insert(Selectors.getNullarySelector(PropName)).second &&
      ReturnTypeMatchesProperty && !Property->getGetterMethodDecl()) {
    if (ReturnType.isNull())
      AddObjCPassingTypeChunk(Property->getType(), /*Quals=*/0, Context, Policy,
                              Builder);

    Builder.AddTypedTextChunk(Key);
    Results.AddResult(Result(Builder.TakeString(), CCP_CodePattern,
                             CXCursor_ObjCInstanceMethodDecl));
  }

  // If we have an integral or boolean property (or the user has provided
  // an integral or boolean return type), add the accessor -(type)isKey.
  if (IsInstanceMethod &&
      ((!ReturnType.isNull() &&
        (ReturnType->isIntegerType() || ReturnType->isBooleanType())) ||
       (ReturnType.isNull() && (Property->getType()->isIntegerType() ||
                                Property->getType()->isBooleanType())))) {
    std::string SelectorName = (Twine("is") + UpperKey).str();
    IdentifierInfo *SelectorId = &Context.Idents.get(SelectorName);
    if (KnownSelectors.insert(Selectors.getNullarySelector(SelectorId))
            .second) {
      if (ReturnType.isNull()) {
        Builder.AddChunk(CodeCompletionString::CK_LeftParen);
        Builder.AddTextChunk("BOOL");
        Builder.AddChunk(CodeCompletionString::CK_RightParen);
      }

      Builder.AddTypedTextChunk(Allocator.CopyString(SelectorId->getName()));
      Results.AddResult(Result(Builder.TakeString(), CCP_CodePattern,
                               CXCursor_ObjCInstanceMethodDecl));
    }
  }

  // Add the normal mutator.
  if (IsInstanceMethod && ReturnTypeMatchesVoid &&
      !Property->getSetterMethodDecl()) {
    std::string SelectorName = (Twine("set") + UpperKey).str();
    IdentifierInfo *SelectorId = &Context.Idents.get(SelectorName);
    if (KnownSelectors.insert(Selectors.getUnarySelector(SelectorId)).second) {
      if (ReturnType.isNull()) {
        Builder.AddChunk(CodeCompletionString::CK_LeftParen);
        Builder.AddTextChunk("void");
        Builder.AddChunk(CodeCompletionString::CK_RightParen);
      }

      Builder.AddTypedTextChunk(
          Allocator.CopyString(SelectorId->getName() + ":"));
      AddObjCPassingTypeChunk(Property->getType(), /*Quals=*/0, Context, Policy,
                              Builder);
      Builder.AddTextChunk(Key);
      Results.AddResult(Result(Builder.TakeString(), CCP_CodePattern,
                               CXCursor_ObjCInstanceMethodDecl));
    }
  }

  // Indexed and unordered accessors
  unsigned IndexedGetterPriority = CCP_CodePattern;
  unsigned IndexedSetterPriority = CCP_CodePattern;
  unsigned UnorderedGetterPriority = CCP_CodePattern;
  unsigned UnorderedSetterPriority = CCP_CodePattern;
  if (const auto *ObjCPointer =
          Property->getType()->getAs<ObjCObjectPointerType>()) {
    if (ObjCInterfaceDecl *IFace = ObjCPointer->getInterfaceDecl()) {
      // If this interface type is not provably derived from a known
      // collection, penalize the corresponding completions.
      if (!InheritsFromClassNamed(IFace, "NSMutableArray")) {
        IndexedSetterPriority += CCD_ProbablyNotObjCCollection;
        if (!InheritsFromClassNamed(IFace, "NSArray"))
          IndexedGetterPriority += CCD_ProbablyNotObjCCollection;
      }

      if (!InheritsFromClassNamed(IFace, "NSMutableSet")) {
        UnorderedSetterPriority += CCD_ProbablyNotObjCCollection;
        if (!InheritsFromClassNamed(IFace, "NSSet"))
          UnorderedGetterPriority += CCD_ProbablyNotObjCCollection;
      }
    }
  } else {
    IndexedGetterPriority += CCD_ProbablyNotObjCCollection;
    IndexedSetterPriority += CCD_ProbablyNotObjCCollection;
    UnorderedGetterPriority += CCD_ProbablyNotObjCCollection;
    UnorderedSetterPriority += CCD_ProbablyNotObjCCollection;
  }

  // Add -(NSUInteger)countOf<key>
  if (IsInstanceMethod &&
      (ReturnType.isNull() || ReturnType->isIntegerType())) {
    std::string SelectorName = (Twine("countOf") + UpperKey).str();
    IdentifierInfo *SelectorId = &Context.Idents.get(SelectorName);
    if (KnownSelectors.insert(Selectors.getNullarySelector(SelectorId))
            .second) {
      if (ReturnType.isNull()) {
        Builder.AddChunk(CodeCompletionString::CK_LeftParen);
        Builder.AddTextChunk("NSUInteger");
        Builder.AddChunk(CodeCompletionString::CK_RightParen);
      }

      Builder.AddTypedTextChunk(Allocator.CopyString(SelectorId->getName()));
      Results.AddResult(
          Result(Builder.TakeString(),
                 std::min(IndexedGetterPriority, UnorderedGetterPriority),
                 CXCursor_ObjCInstanceMethodDecl));
    }
  }

  // Indexed getters
  // Add -(id)objectInKeyAtIndex:(NSUInteger)index
  if (IsInstanceMethod &&
      (ReturnType.isNull() || ReturnType->isObjCObjectPointerType())) {
    std::string SelectorName = (Twine("objectIn") + UpperKey + "AtIndex").str();
    IdentifierInfo *SelectorId = &Context.Idents.get(SelectorName);
    if (KnownSelectors.insert(Selectors.getUnarySelector(SelectorId)).second) {
      if (ReturnType.isNull()) {
        Builder.AddChunk(CodeCompletionString::CK_LeftParen);
        Builder.AddTextChunk("id");
        Builder.AddChunk(CodeCompletionString::CK_RightParen);
      }

      Builder.AddTypedTextChunk(Allocator.CopyString(SelectorName + ":"));
      Builder.AddChunk(CodeCompletionString::CK_LeftParen);
      Builder.AddTextChunk("NSUInteger");
      Builder.AddChunk(CodeCompletionString::CK_RightParen);
      Builder.AddTextChunk("index");
      Results.AddResult(Result(Builder.TakeString(), IndexedGetterPriority,
                               CXCursor_ObjCInstanceMethodDecl));
    }
  }

  // Add -(NSArray *)keyAtIndexes:(NSIndexSet *)indexes
  if (IsInstanceMethod &&
      (ReturnType.isNull() ||
       (ReturnType->isObjCObjectPointerType() &&
        ReturnType->castAs<ObjCObjectPointerType>()->getInterfaceDecl() &&
        ReturnType->castAs<ObjCObjectPointerType>()
                ->getInterfaceDecl()
                ->getName() == "NSArray"))) {
    std::string SelectorName = (Twine(Property->getName()) + "AtIndexes").str();
    IdentifierInfo *SelectorId = &Context.Idents.get(SelectorName);
    if (KnownSelectors.insert(Selectors.getUnarySelector(SelectorId)).second) {
      if (ReturnType.isNull()) {
        Builder.AddChunk(CodeCompletionString::CK_LeftParen);
        Builder.AddTextChunk("NSArray *");
        Builder.AddChunk(CodeCompletionString::CK_RightParen);
      }

      Builder.AddTypedTextChunk(Allocator.CopyString(SelectorName + ":"));
      Builder.AddChunk(CodeCompletionString::CK_LeftParen);
      Builder.AddTextChunk("NSIndexSet *");
      Builder.AddChunk(CodeCompletionString::CK_RightParen);
      Builder.AddTextChunk("indexes");
      Results.AddResult(Result(Builder.TakeString(), IndexedGetterPriority,
                               CXCursor_ObjCInstanceMethodDecl));
    }
  }

  // Add -(void)getKey:(type **)buffer range:(NSRange)inRange
  if (IsInstanceMethod && ReturnTypeMatchesVoid) {
    std::string SelectorName = (Twine("get") + UpperKey).str();
    IdentifierInfo *SelectorIds[2] = {&Context.Idents.get(SelectorName),
                                      &Context.Idents.get("range")};

    if (KnownSelectors.insert(Selectors.getSelector(2, SelectorIds)).second) {
      if (ReturnType.isNull()) {
        Builder.AddChunk(CodeCompletionString::CK_LeftParen);
        Builder.AddTextChunk("void");
        Builder.AddChunk(CodeCompletionString::CK_RightParen);
      }

      Builder.AddTypedTextChunk(Allocator.CopyString(SelectorName + ":"));
      Builder.AddChunk(CodeCompletionString::CK_LeftParen);
      Builder.AddPlaceholderChunk("object-type");
      Builder.AddTextChunk(" **");
      Builder.AddChunk(CodeCompletionString::CK_RightParen);
      Builder.AddTextChunk("buffer");
      Builder.AddChunk(CodeCompletionString::CK_HorizontalSpace);
      Builder.AddTypedTextChunk("range:");
      Builder.AddChunk(CodeCompletionString::CK_LeftParen);
      Builder.AddTextChunk("NSRange");
      Builder.AddChunk(CodeCompletionString::CK_RightParen);
      Builder.AddTextChunk("inRange");
      Results.AddResult(Result(Builder.TakeString(), IndexedGetterPriority,
                               CXCursor_ObjCInstanceMethodDecl));
    }
  }

  // Mutable indexed accessors

  // - (void)insertObject:(type *)object inKeyAtIndex:(NSUInteger)index
  if (IsInstanceMethod && ReturnTypeMatchesVoid) {
    std::string SelectorName = (Twine("in") + UpperKey + "AtIndex").str();
    IdentifierInfo *SelectorIds[2] = {&Context.Idents.get("insertObject"),
                                      &Context.Idents.get(SelectorName)};

    if (KnownSelectors.insert(Selectors.getSelector(2, SelectorIds)).second) {
      if (ReturnType.isNull()) {
        Builder.AddChunk(CodeCompletionString::CK_LeftParen);
        Builder.AddTextChunk("void");
        Builder.AddChunk(CodeCompletionString::CK_RightParen);
      }

      Builder.AddTypedTextChunk("insertObject:");
      Builder.AddChunk(CodeCompletionString::CK_LeftParen);
      Builder.AddPlaceholderChunk("object-type");
      Builder.AddTextChunk(" *");
      Builder.AddChunk(CodeCompletionString::CK_RightParen);
      Builder.AddTextChunk("object");
      Builder.AddChunk(CodeCompletionString::CK_HorizontalSpace);
      Builder.AddTypedTextChunk(Allocator.CopyString(SelectorName + ":"));
      Builder.AddChunk(CodeCompletionString::CK_LeftParen);
      Builder.AddPlaceholderChunk("NSUInteger");
      Builder.AddChunk(CodeCompletionString::CK_RightParen);
      Builder.AddTextChunk("index");
      Results.AddResult(Result(Builder.TakeString(), IndexedSetterPriority,
                               CXCursor_ObjCInstanceMethodDecl));
    }
  }

  // - (void)insertKey:(NSArray *)array atIndexes:(NSIndexSet *)indexes
  if (IsInstanceMethod && ReturnTypeMatchesVoid) {
    std::string SelectorName = (Twine("insert") + UpperKey).str();
    IdentifierInfo *SelectorIds[2] = {&Context.Idents.get(SelectorName),
                                      &Context.Idents.get("atIndexes")};

    if (KnownSelectors.insert(Selectors.getSelector(2, SelectorIds)).second) {
      if (ReturnType.isNull()) {
        Builder.AddChunk(CodeCompletionString::CK_LeftParen);
        Builder.AddTextChunk("void");
        Builder.AddChunk(CodeCompletionString::CK_RightParen);
      }

      Builder.AddTypedTextChunk(Allocator.CopyString(SelectorName + ":"));
      Builder.AddChunk(CodeCompletionString::CK_LeftParen);
      Builder.AddTextChunk("NSArray *");
      Builder.AddChunk(CodeCompletionString::CK_RightParen);
      Builder.AddTextChunk("array");
      Builder.AddChunk(CodeCompletionString::CK_HorizontalSpace);
      Builder.AddTypedTextChunk("atIndexes:");
      Builder.AddChunk(CodeCompletionString::CK_LeftParen);
      Builder.AddPlaceholderChunk("NSIndexSet *");
      Builder.AddChunk(CodeCompletionString::CK_RightParen);
      Builder.AddTextChunk("indexes");
      Results.AddResult(Result(Builder.TakeString(), IndexedSetterPriority,
                               CXCursor_ObjCInstanceMethodDecl));
    }
  }

  // -(void)removeObjectFromKeyAtIndex:(NSUInteger)index
  if (IsInstanceMethod && ReturnTypeMatchesVoid) {
    std::string SelectorName =
        (Twine("removeObjectFrom") + UpperKey + "AtIndex").str();
    IdentifierInfo *SelectorId = &Context.Idents.get(SelectorName);
    if (KnownSelectors.insert(Selectors.getUnarySelector(SelectorId)).second) {
      if (ReturnType.isNull()) {
        Builder.AddChunk(CodeCompletionString::CK_LeftParen);
        Builder.AddTextChunk("void");
        Builder.AddChunk(CodeCompletionString::CK_RightParen);
      }

      Builder.AddTypedTextChunk(Allocator.CopyString(SelectorName + ":"));
      Builder.AddChunk(CodeCompletionString::CK_LeftParen);
      Builder.AddTextChunk("NSUInteger");
      Builder.AddChunk(CodeCompletionString::CK_RightParen);
      Builder.AddTextChunk("index");
      Results.AddResult(Result(Builder.TakeString(), IndexedSetterPriority,
                               CXCursor_ObjCInstanceMethodDecl));
    }
  }

  // -(void)removeKeyAtIndexes:(NSIndexSet *)indexes
  if (IsInstanceMethod && ReturnTypeMatchesVoid) {
    std::string SelectorName = (Twine("remove") + UpperKey + "AtIndexes").str();
    IdentifierInfo *SelectorId = &Context.Idents.get(SelectorName);
    if (KnownSelectors.insert(Selectors.getUnarySelector(SelectorId)).second) {
      if (ReturnType.isNull()) {
        Builder.AddChunk(CodeCompletionString::CK_LeftParen);
        Builder.AddTextChunk("void");
        Builder.AddChunk(CodeCompletionString::CK_RightParen);
      }

      Builder.AddTypedTextChunk(Allocator.CopyString(SelectorName + ":"));
      Builder.AddChunk(CodeCompletionString::CK_LeftParen);
      Builder.AddTextChunk("NSIndexSet *");
      Builder.AddChunk(CodeCompletionString::CK_RightParen);
      Builder.AddTextChunk("indexes");
      Results.AddResult(Result(Builder.TakeString(), IndexedSetterPriority,
                               CXCursor_ObjCInstanceMethodDecl));
    }
  }

  // - (void)replaceObjectInKeyAtIndex:(NSUInteger)index withObject:(id)object
  if (IsInstanceMethod && ReturnTypeMatchesVoid) {
    std::string SelectorName =
        (Twine("replaceObjectIn") + UpperKey + "AtIndex").str();
    IdentifierInfo *SelectorIds[2] = {&Context.Idents.get(SelectorName),
                                      &Context.Idents.get("withObject")};

    if (KnownSelectors.insert(Selectors.getSelector(2, SelectorIds)).second) {
      if (ReturnType.isNull()) {
        Builder.AddChunk(CodeCompletionString::CK_LeftParen);
        Builder.AddTextChunk("void");
        Builder.AddChunk(CodeCompletionString::CK_RightParen);
      }

      Builder.AddTypedTextChunk(Allocator.CopyString(SelectorName + ":"));
      Builder.AddChunk(CodeCompletionString::CK_LeftParen);
      Builder.AddPlaceholderChunk("NSUInteger");
      Builder.AddChunk(CodeCompletionString::CK_RightParen);
      Builder.AddTextChunk("index");
      Builder.AddChunk(CodeCompletionString::CK_HorizontalSpace);
      Builder.AddTypedTextChunk("withObject:");
      Builder.AddChunk(CodeCompletionString::CK_LeftParen);
      Builder.AddTextChunk("id");
      Builder.AddChunk(CodeCompletionString::CK_RightParen);
      Builder.AddTextChunk("object");
      Results.AddResult(Result(Builder.TakeString(), IndexedSetterPriority,
                               CXCursor_ObjCInstanceMethodDecl));
    }
  }

  // - (void)replaceKeyAtIndexes:(NSIndexSet *)indexes withKey:(NSArray *)array
  if (IsInstanceMethod && ReturnTypeMatchesVoid) {
    std::string SelectorName1 =
        (Twine("replace") + UpperKey + "AtIndexes").str();
    std::string SelectorName2 = (Twine("with") + UpperKey).str();
    IdentifierInfo *SelectorIds[2] = {&Context.Idents.get(SelectorName1),
                                      &Context.Idents.get(SelectorName2)};

    if (KnownSelectors.insert(Selectors.getSelector(2, SelectorIds)).second) {
      if (ReturnType.isNull()) {
        Builder.AddChunk(CodeCompletionString::CK_LeftParen);
        Builder.AddTextChunk("void");
        Builder.AddChunk(CodeCompletionString::CK_RightParen);
      }

      Builder.AddTypedTextChunk(Allocator.CopyString(SelectorName1 + ":"));
      Builder.AddChunk(CodeCompletionString::CK_LeftParen);
      Builder.AddPlaceholderChunk("NSIndexSet *");
      Builder.AddChunk(CodeCompletionString::CK_RightParen);
      Builder.AddTextChunk("indexes");
      Builder.AddChunk(CodeCompletionString::CK_HorizontalSpace);
      Builder.AddTypedTextChunk(Allocator.CopyString(SelectorName2 + ":"));
      Builder.AddChunk(CodeCompletionString::CK_LeftParen);
      Builder.AddTextChunk("NSArray *");
      Builder.AddChunk(CodeCompletionString::CK_RightParen);
      Builder.AddTextChunk("array");
      Results.AddResult(Result(Builder.TakeString(), IndexedSetterPriority,
                               CXCursor_ObjCInstanceMethodDecl));
    }
  }

  // Unordered getters
  // - (NSEnumerator *)enumeratorOfKey
  if (IsInstanceMethod &&
      (ReturnType.isNull() ||
       (ReturnType->isObjCObjectPointerType() &&
        ReturnType->getAs<ObjCObjectPointerType>()->getInterfaceDecl() &&
        ReturnType->getAs<ObjCObjectPointerType>()
                ->getInterfaceDecl()
                ->getName() == "NSEnumerator"))) {
    std::string SelectorName = (Twine("enumeratorOf") + UpperKey).str();
    IdentifierInfo *SelectorId = &Context.Idents.get(SelectorName);
    if (KnownSelectors.insert(Selectors.getNullarySelector(SelectorId))
            .second) {
      if (ReturnType.isNull()) {
        Builder.AddChunk(CodeCompletionString::CK_LeftParen);
        Builder.AddTextChunk("NSEnumerator *");
        Builder.AddChunk(CodeCompletionString::CK_RightParen);
      }

      Builder.AddTypedTextChunk(Allocator.CopyString(SelectorName));
      Results.AddResult(Result(Builder.TakeString(), UnorderedGetterPriority,
                               CXCursor_ObjCInstanceMethodDecl));
    }
  }

  // - (type *)memberOfKey:(type *)object
  if (IsInstanceMethod &&
      (ReturnType.isNull() || ReturnType->isObjCObjectPointerType())) {
    std::string SelectorName = (Twine("memberOf") + UpperKey).str();
    IdentifierInfo *SelectorId = &Context.Idents.get(SelectorName);
    if (KnownSelectors.insert(Selectors.getUnarySelector(SelectorId)).second) {
      if (ReturnType.isNull()) {
        Builder.AddChunk(CodeCompletionString::CK_LeftParen);
        Builder.AddPlaceholderChunk("object-type");
        Builder.AddTextChunk(" *");
        Builder.AddChunk(CodeCompletionString::CK_RightParen);
      }

      Builder.AddTypedTextChunk(Allocator.CopyString(SelectorName + ":"));
      Builder.AddChunk(CodeCompletionString::CK_LeftParen);
      if (ReturnType.isNull()) {
        Builder.AddPlaceholderChunk("object-type");
        Builder.AddTextChunk(" *");
      } else {
        Builder.AddTextChunk(GetCompletionTypeString(
            ReturnType, Context, Policy, Builder.getAllocator()));
      }
      Builder.AddChunk(CodeCompletionString::CK_RightParen);
      Builder.AddTextChunk("object");
      Results.AddResult(Result(Builder.TakeString(), UnorderedGetterPriority,
                               CXCursor_ObjCInstanceMethodDecl));
    }
  }

  // Mutable unordered accessors
  // - (void)addKeyObject:(type *)object
  if (IsInstanceMethod && ReturnTypeMatchesVoid) {
    std::string SelectorName =
        (Twine("add") + UpperKey + Twine("Object")).str();
    IdentifierInfo *SelectorId = &Context.Idents.get(SelectorName);
    if (KnownSelectors.insert(Selectors.getUnarySelector(SelectorId)).second) {
      if (ReturnType.isNull()) {
        Builder.AddChunk(CodeCompletionString::CK_LeftParen);
        Builder.AddTextChunk("void");
        Builder.AddChunk(CodeCompletionString::CK_RightParen);
      }

      Builder.AddTypedTextChunk(Allocator.CopyString(SelectorName + ":"));
      Builder.AddChunk(CodeCompletionString::CK_LeftParen);
      Builder.AddPlaceholderChunk("object-type");
      Builder.AddTextChunk(" *");
      Builder.AddChunk(CodeCompletionString::CK_RightParen);
      Builder.AddTextChunk("object");
      Results.AddResult(Result(Builder.TakeString(), UnorderedSetterPriority,
                               CXCursor_ObjCInstanceMethodDecl));
    }
  }

  // - (void)addKey:(NSSet *)objects
  if (IsInstanceMethod && ReturnTypeMatchesVoid) {
    std::string SelectorName = (Twine("add") + UpperKey).str();
    IdentifierInfo *SelectorId = &Context.Idents.get(SelectorName);
    if (KnownSelectors.insert(Selectors.getUnarySelector(SelectorId)).second) {
      if (ReturnType.isNull()) {
        Builder.AddChunk(CodeCompletionString::CK_LeftParen);
        Builder.AddTextChunk("void");
        Builder.AddChunk(CodeCompletionString::CK_RightParen);
      }

      Builder.AddTypedTextChunk(Allocator.CopyString(SelectorName + ":"));
      Builder.AddChunk(CodeCompletionString::CK_LeftParen);
      Builder.AddTextChunk("NSSet *");
      Builder.AddChunk(CodeCompletionString::CK_RightParen);
      Builder.AddTextChunk("objects");
      Results.AddResult(Result(Builder.TakeString(), UnorderedSetterPriority,
                               CXCursor_ObjCInstanceMethodDecl));
    }
  }

  // - (void)removeKeyObject:(type *)object
  if (IsInstanceMethod && ReturnTypeMatchesVoid) {
    std::string SelectorName =
        (Twine("remove") + UpperKey + Twine("Object")).str();
    IdentifierInfo *SelectorId = &Context.Idents.get(SelectorName);
    if (KnownSelectors.insert(Selectors.getUnarySelector(SelectorId)).second) {
      if (ReturnType.isNull()) {
        Builder.AddChunk(CodeCompletionString::CK_LeftParen);
        Builder.AddTextChunk("void");
        Builder.AddChunk(CodeCompletionString::CK_RightParen);
      }

      Builder.AddTypedTextChunk(Allocator.CopyString(SelectorName + ":"));
      Builder.AddChunk(CodeCompletionString::CK_LeftParen);
      Builder.AddPlaceholderChunk("object-type");
      Builder.AddTextChunk(" *");
      Builder.AddChunk(CodeCompletionString::CK_RightParen);
      Builder.AddTextChunk("object");
      Results.AddResult(Result(Builder.TakeString(), UnorderedSetterPriority,
                               CXCursor_ObjCInstanceMethodDecl));
    }
  }

  // - (void)removeKey:(NSSet *)objects
  if (IsInstanceMethod && ReturnTypeMatchesVoid) {
    std::string SelectorName = (Twine("remove") + UpperKey).str();
    IdentifierInfo *SelectorId = &Context.Idents.get(SelectorName);
    if (KnownSelectors.insert(Selectors.getUnarySelector(SelectorId)).second) {
      if (ReturnType.isNull()) {
        Builder.AddChunk(CodeCompletionString::CK_LeftParen);
        Builder.AddTextChunk("void");
        Builder.AddChunk(CodeCompletionString::CK_RightParen);
      }

      Builder.AddTypedTextChunk(Allocator.CopyString(SelectorName + ":"));
      Builder.AddChunk(CodeCompletionString::CK_LeftParen);
      Builder.AddTextChunk("NSSet *");
      Builder.AddChunk(CodeCompletionString::CK_RightParen);
      Builder.AddTextChunk("objects");
      Results.AddResult(Result(Builder.TakeString(), UnorderedSetterPriority,
                               CXCursor_ObjCInstanceMethodDecl));
    }
  }

  // - (void)intersectKey:(NSSet *)objects
  if (IsInstanceMethod && ReturnTypeMatchesVoid) {
    std::string SelectorName = (Twine("intersect") + UpperKey).str();
    IdentifierInfo *SelectorId = &Context.Idents.get(SelectorName);
    if (KnownSelectors.insert(Selectors.getUnarySelector(SelectorId)).second) {
      if (ReturnType.isNull()) {
        Builder.AddChunk(CodeCompletionString::CK_LeftParen);
        Builder.AddTextChunk("void");
        Builder.AddChunk(CodeCompletionString::CK_RightParen);
      }

      Builder.AddTypedTextChunk(Allocator.CopyString(SelectorName + ":"));
      Builder.AddChunk(CodeCompletionString::CK_LeftParen);
      Builder.AddTextChunk("NSSet *");
      Builder.AddChunk(CodeCompletionString::CK_RightParen);
      Builder.AddTextChunk("objects");
      Results.AddResult(Result(Builder.TakeString(), UnorderedSetterPriority,
                               CXCursor_ObjCInstanceMethodDecl));
    }
  }

  // Key-Value Observing
  // + (NSSet *)keyPathsForValuesAffectingKey
  if (!IsInstanceMethod &&
      (ReturnType.isNull() ||
       (ReturnType->isObjCObjectPointerType() &&
        ReturnType->castAs<ObjCObjectPointerType>()->getInterfaceDecl() &&
        ReturnType->castAs<ObjCObjectPointerType>()
                ->getInterfaceDecl()
                ->getName() == "NSSet"))) {
    std::string SelectorName =
        (Twine("keyPathsForValuesAffecting") + UpperKey).str();
    IdentifierInfo *SelectorId = &Context.Idents.get(SelectorName);
    if (KnownSelectors.insert(Selectors.getNullarySelector(SelectorId))
            .second) {
      if (ReturnType.isNull()) {
        Builder.AddChunk(CodeCompletionString::CK_LeftParen);
        Builder.AddTextChunk("NSSet<NSString *> *");
        Builder.AddChunk(CodeCompletionString::CK_RightParen);
      }

      Builder.AddTypedTextChunk(Allocator.CopyString(SelectorName));
      Results.AddResult(Result(Builder.TakeString(), CCP_CodePattern,
                               CXCursor_ObjCClassMethodDecl));
    }
  }

  // + (BOOL)automaticallyNotifiesObserversForKey
  if (!IsInstanceMethod &&
      (ReturnType.isNull() || ReturnType->isIntegerType() ||
       ReturnType->isBooleanType())) {
    std::string SelectorName =
        (Twine("automaticallyNotifiesObserversOf") + UpperKey).str();
    IdentifierInfo *SelectorId = &Context.Idents.get(SelectorName);
    if (KnownSelectors.insert(Selectors.getNullarySelector(SelectorId))
            .second) {
      if (ReturnType.isNull()) {
        Builder.AddChunk(CodeCompletionString::CK_LeftParen);
        Builder.AddTextChunk("BOOL");
        Builder.AddChunk(CodeCompletionString::CK_RightParen);
      }

      Builder.AddTypedTextChunk(Allocator.CopyString(SelectorName));
      Results.AddResult(Result(Builder.TakeString(), CCP_CodePattern,
                               CXCursor_ObjCClassMethodDecl));
    }
  }
}

void Sema::CodeCompleteObjCMethodDecl(Scope *S, Optional<bool> IsInstanceMethod,
                                      ParsedType ReturnTy) {
  // Determine the return type of the method we're declaring, if
  // provided.
  QualType ReturnType = GetTypeFromParser(ReturnTy);
  Decl *IDecl = nullptr;
  if (CurContext->isObjCContainer()) {
    ObjCContainerDecl *OCD = dyn_cast<ObjCContainerDecl>(CurContext);
    IDecl = OCD;
  }
  // Determine where we should start searching for methods.
  ObjCContainerDecl *SearchDecl = nullptr;
  bool IsInImplementation = false;
  if (Decl *D = IDecl) {
    if (ObjCImplementationDecl *Impl = dyn_cast<ObjCImplementationDecl>(D)) {
      SearchDecl = Impl->getClassInterface();
      IsInImplementation = true;
    } else if (ObjCCategoryImplDecl *CatImpl =
                   dyn_cast<ObjCCategoryImplDecl>(D)) {
      SearchDecl = CatImpl->getCategoryDecl();
      IsInImplementation = true;
    } else
      SearchDecl = dyn_cast<ObjCContainerDecl>(D);
  }

  if (!SearchDecl && S) {
    if (DeclContext *DC = S->getEntity())
      SearchDecl = dyn_cast<ObjCContainerDecl>(DC);
  }

  if (!SearchDecl) {
    HandleCodeCompleteResults(this, CodeCompleter,
                              CodeCompletionContext::CCC_Other, nullptr, 0);
    return;
  }

  // Find all of the methods that we could declare/implement here.
  KnownMethodsMap KnownMethods;
  FindImplementableMethods(Context, SearchDecl, IsInstanceMethod, ReturnType,
                           KnownMethods);

  // Add declarations or definitions for each of the known methods.
  typedef CodeCompletionResult Result;
  ResultBuilder Results(*this, CodeCompleter->getAllocator(),
                        CodeCompleter->getCodeCompletionTUInfo(),
                        CodeCompletionContext::CCC_Other);
  Results.EnterNewScope();
  PrintingPolicy Policy = getCompletionPrintingPolicy(*this);
  for (KnownMethodsMap::iterator M = KnownMethods.begin(),
                                 MEnd = KnownMethods.end();
       M != MEnd; ++M) {
    ObjCMethodDecl *Method = M->second.getPointer();
    CodeCompletionBuilder Builder(Results.getAllocator(),
                                  Results.getCodeCompletionTUInfo());

    // Add the '-'/'+' prefix if it wasn't provided yet.
    if (!IsInstanceMethod) {
      Builder.AddTextChunk(Method->isInstanceMethod() ? "-" : "+");
      Builder.AddChunk(CodeCompletionString::CK_HorizontalSpace);
    }

    // If the result type was not already provided, add it to the
    // pattern as (type).
    if (ReturnType.isNull()) {
      QualType ResTy = Method->getSendResultType().stripObjCKindOfType(Context);
      AttributedType::stripOuterNullability(ResTy);
      AddObjCPassingTypeChunk(ResTy, Method->getObjCDeclQualifier(), Context,
                              Policy, Builder);
    }

    Selector Sel = Method->getSelector();

    if (Sel.isUnarySelector()) {
      // Unary selectors have no arguments.
      Builder.AddTypedTextChunk(
          Builder.getAllocator().CopyString(Sel.getNameForSlot(0)));
    } else {
      // Add all parameters to the pattern.
      unsigned I = 0;
      for (ObjCMethodDecl::param_iterator P = Method->param_begin(),
                                          PEnd = Method->param_end();
           P != PEnd; (void)++P, ++I) {
        // Add the part of the selector name.
        if (I == 0)
          Builder.AddTypedTextChunk(
              Builder.getAllocator().CopyString(Sel.getNameForSlot(I) + ":"));
        else if (I < Sel.getNumArgs()) {
          Builder.AddChunk(CodeCompletionString::CK_HorizontalSpace);
          Builder.AddTypedTextChunk(
              Builder.getAllocator().CopyString(Sel.getNameForSlot(I) + ":"));
        } else
          break;

        // Add the parameter type.
        QualType ParamType;
        if ((*P)->getObjCDeclQualifier() & Decl::OBJC_TQ_CSNullability)
          ParamType = (*P)->getType();
        else
          ParamType = (*P)->getOriginalType();
        ParamType = ParamType.substObjCTypeArgs(
            Context, {}, ObjCSubstitutionContext::Parameter);
        AttributedType::stripOuterNullability(ParamType);
        AddObjCPassingTypeChunk(ParamType, (*P)->getObjCDeclQualifier(),
                                Context, Policy, Builder);

        if (IdentifierInfo *Id = (*P)->getIdentifier())
          Builder.AddTextChunk(
              Builder.getAllocator().CopyString(Id->getName()));
      }
    }

    if (Method->isVariadic()) {
      if (Method->param_size() > 0)
        Builder.AddChunk(CodeCompletionString::CK_Comma);
      Builder.AddTextChunk("...");
    }

    if (IsInImplementation && Results.includeCodePatterns()) {
      // We will be defining the method here, so add a compound statement.
      Builder.AddChunk(CodeCompletionString::CK_HorizontalSpace);
      Builder.AddChunk(CodeCompletionString::CK_LeftBrace);
      Builder.AddChunk(CodeCompletionString::CK_VerticalSpace);
      if (!Method->getReturnType()->isVoidType()) {
        // If the result type is not void, add a return clause.
        Builder.AddTextChunk("return");
        Builder.AddChunk(CodeCompletionString::CK_HorizontalSpace);
        Builder.AddPlaceholderChunk("expression");
        Builder.AddChunk(CodeCompletionString::CK_SemiColon);
      } else
        Builder.AddPlaceholderChunk("statements");

      Builder.AddChunk(CodeCompletionString::CK_VerticalSpace);
      Builder.AddChunk(CodeCompletionString::CK_RightBrace);
    }

    unsigned Priority = CCP_CodePattern;
    auto R = Result(Builder.TakeString(), Method, Priority);
    if (!M->second.getInt())
      setInBaseClass(R);
    Results.AddResult(std::move(R));
  }

  // Add Key-Value-Coding and Key-Value-Observing accessor methods for all of
  // the properties in this class and its categories.
  if (Context.getLangOpts().ObjC) {
    SmallVector<ObjCContainerDecl *, 4> Containers;
    Containers.push_back(SearchDecl);

    VisitedSelectorSet KnownSelectors;
    for (KnownMethodsMap::iterator M = KnownMethods.begin(),
                                   MEnd = KnownMethods.end();
         M != MEnd; ++M)
      KnownSelectors.insert(M->first);

    ObjCInterfaceDecl *IFace = dyn_cast<ObjCInterfaceDecl>(SearchDecl);
    if (!IFace)
      if (ObjCCategoryDecl *Category = dyn_cast<ObjCCategoryDecl>(SearchDecl))
        IFace = Category->getClassInterface();

    if (IFace)
      for (auto *Cat : IFace->visible_categories())
        Containers.push_back(Cat);

    if (IsInstanceMethod) {
      for (unsigned I = 0, N = Containers.size(); I != N; ++I)
        for (auto *P : Containers[I]->instance_properties())
          AddObjCKeyValueCompletions(P, *IsInstanceMethod, ReturnType, Context,
                                     KnownSelectors, Results);
    }
  }

  Results.ExitScope();

  HandleCodeCompleteResults(this, CodeCompleter, Results.getCompletionContext(),
                            Results.data(), Results.size());
}

void Sema::CodeCompleteObjCMethodDeclSelector(
    Scope *S, bool IsInstanceMethod, bool AtParameterName, ParsedType ReturnTy,
    ArrayRef<IdentifierInfo *> SelIdents) {
  // If we have an external source, load the entire class method
  // pool from the AST file.
  if (ExternalSource) {
    for (uint32_t I = 0, N = ExternalSource->GetNumExternalSelectors(); I != N;
         ++I) {
      Selector Sel = ExternalSource->GetExternalSelector(I);
      if (Sel.isNull() || MethodPool.count(Sel))
        continue;

      ReadMethodPool(Sel);
    }
  }

  // Build the set of methods we can see.
  typedef CodeCompletionResult Result;
  ResultBuilder Results(*this, CodeCompleter->getAllocator(),
                        CodeCompleter->getCodeCompletionTUInfo(),
                        CodeCompletionContext::CCC_Other);

  if (ReturnTy)
    Results.setPreferredType(GetTypeFromParser(ReturnTy).getNonReferenceType());

  Results.EnterNewScope();
  for (GlobalMethodPool::iterator M = MethodPool.begin(),
                                  MEnd = MethodPool.end();
       M != MEnd; ++M) {
    for (ObjCMethodList *MethList = IsInstanceMethod ? &M->second.first
                                                     : &M->second.second;
         MethList && MethList->getMethod(); MethList = MethList->getNext()) {
      if (!isAcceptableObjCMethod(MethList->getMethod(), MK_Any, SelIdents))
        continue;

      if (AtParameterName) {
        // Suggest parameter names we've seen before.
        unsigned NumSelIdents = SelIdents.size();
        if (NumSelIdents &&
            NumSelIdents <= MethList->getMethod()->param_size()) {
          ParmVarDecl *Param =
              MethList->getMethod()->parameters()[NumSelIdents - 1];
          if (Param->getIdentifier()) {
            CodeCompletionBuilder Builder(Results.getAllocator(),
                                          Results.getCodeCompletionTUInfo());
            Builder.AddTypedTextChunk(Builder.getAllocator().CopyString(
                Param->getIdentifier()->getName()));
            Results.AddResult(Builder.TakeString());
          }
        }

        continue;
      }

      Result R(MethList->getMethod(),
               Results.getBasePriority(MethList->getMethod()), nullptr);
      R.StartParameter = SelIdents.size();
      R.AllParametersAreInformative = false;
      R.DeclaringEntity = true;
      Results.MaybeAddResult(R, CurContext);
    }
  }

  Results.ExitScope();

  if (!AtParameterName && !SelIdents.empty() &&
      SelIdents.front()->getName().startswith("init")) {
    for (const auto &M : PP.macros()) {
      if (M.first->getName() != "NS_DESIGNATED_INITIALIZER")
        continue;
      Results.EnterNewScope();
      CodeCompletionBuilder Builder(Results.getAllocator(),
                                    Results.getCodeCompletionTUInfo());
      Builder.AddTypedTextChunk(
          Builder.getAllocator().CopyString(M.first->getName()));
      Results.AddResult(CodeCompletionResult(Builder.TakeString(), CCP_Macro,
                                             CXCursor_MacroDefinition));
      Results.ExitScope();
    }
  }

  HandleCodeCompleteResults(this, CodeCompleter, Results.getCompletionContext(),
                            Results.data(), Results.size());
}

void Sema::CodeCompletePreprocessorDirective(bool InConditional) {
  ResultBuilder Results(*this, CodeCompleter->getAllocator(),
                        CodeCompleter->getCodeCompletionTUInfo(),
                        CodeCompletionContext::CCC_PreprocessorDirective);
  Results.EnterNewScope();

  // #if <condition>
  CodeCompletionBuilder Builder(Results.getAllocator(),
                                Results.getCodeCompletionTUInfo());
  Builder.AddTypedTextChunk("if");
  Builder.AddChunk(CodeCompletionString::CK_HorizontalSpace);
  Builder.AddPlaceholderChunk("condition");
  Results.AddResult(Builder.TakeString());

  // #ifdef <macro>
  Builder.AddTypedTextChunk("ifdef");
  Builder.AddChunk(CodeCompletionString::CK_HorizontalSpace);
  Builder.AddPlaceholderChunk("macro");
  Results.AddResult(Builder.TakeString());

  // #ifndef <macro>
  Builder.AddTypedTextChunk("ifndef");
  Builder.AddChunk(CodeCompletionString::CK_HorizontalSpace);
  Builder.AddPlaceholderChunk("macro");
  Results.AddResult(Builder.TakeString());

  if (InConditional) {
    // #elif <condition>
    Builder.AddTypedTextChunk("elif");
    Builder.AddChunk(CodeCompletionString::CK_HorizontalSpace);
    Builder.AddPlaceholderChunk("condition");
    Results.AddResult(Builder.TakeString());

    // #else
    Builder.AddTypedTextChunk("else");
    Results.AddResult(Builder.TakeString());

    // #endif
    Builder.AddTypedTextChunk("endif");
    Results.AddResult(Builder.TakeString());
  }

  // #include "header"
  Builder.AddTypedTextChunk("include");
  Builder.AddChunk(CodeCompletionString::CK_HorizontalSpace);
  Builder.AddTextChunk("\"");
  Builder.AddPlaceholderChunk("header");
  Builder.AddTextChunk("\"");
  Results.AddResult(Builder.TakeString());

  // #include <header>
  Builder.AddTypedTextChunk("include");
  Builder.AddChunk(CodeCompletionString::CK_HorizontalSpace);
  Builder.AddTextChunk("<");
  Builder.AddPlaceholderChunk("header");
  Builder.AddTextChunk(">");
  Results.AddResult(Builder.TakeString());

  // #define <macro>
  Builder.AddTypedTextChunk("define");
  Builder.AddChunk(CodeCompletionString::CK_HorizontalSpace);
  Builder.AddPlaceholderChunk("macro");
  Results.AddResult(Builder.TakeString());

  // #define <macro>(<args>)
  Builder.AddTypedTextChunk("define");
  Builder.AddChunk(CodeCompletionString::CK_HorizontalSpace);
  Builder.AddPlaceholderChunk("macro");
  Builder.AddChunk(CodeCompletionString::CK_LeftParen);
  Builder.AddPlaceholderChunk("args");
  Builder.AddChunk(CodeCompletionString::CK_RightParen);
  Results.AddResult(Builder.TakeString());

  // #undef <macro>
  Builder.AddTypedTextChunk("undef");
  Builder.AddChunk(CodeCompletionString::CK_HorizontalSpace);
  Builder.AddPlaceholderChunk("macro");
  Results.AddResult(Builder.TakeString());

  // #line <number>
  Builder.AddTypedTextChunk("line");
  Builder.AddChunk(CodeCompletionString::CK_HorizontalSpace);
  Builder.AddPlaceholderChunk("number");
  Results.AddResult(Builder.TakeString());

  // #line <number> "filename"
  Builder.AddTypedTextChunk("line");
  Builder.AddChunk(CodeCompletionString::CK_HorizontalSpace);
  Builder.AddPlaceholderChunk("number");
  Builder.AddChunk(CodeCompletionString::CK_HorizontalSpace);
  Builder.AddTextChunk("\"");
  Builder.AddPlaceholderChunk("filename");
  Builder.AddTextChunk("\"");
  Results.AddResult(Builder.TakeString());

  // #error <message>
  Builder.AddTypedTextChunk("error");
  Builder.AddChunk(CodeCompletionString::CK_HorizontalSpace);
  Builder.AddPlaceholderChunk("message");
  Results.AddResult(Builder.TakeString());

  // #pragma <arguments>
  Builder.AddTypedTextChunk("pragma");
  Builder.AddChunk(CodeCompletionString::CK_HorizontalSpace);
  Builder.AddPlaceholderChunk("arguments");
  Results.AddResult(Builder.TakeString());

  if (getLangOpts().ObjC) {
    // #import "header"
    Builder.AddTypedTextChunk("import");
    Builder.AddChunk(CodeCompletionString::CK_HorizontalSpace);
    Builder.AddTextChunk("\"");
    Builder.AddPlaceholderChunk("header");
    Builder.AddTextChunk("\"");
    Results.AddResult(Builder.TakeString());

    // #import <header>
    Builder.AddTypedTextChunk("import");
    Builder.AddChunk(CodeCompletionString::CK_HorizontalSpace);
    Builder.AddTextChunk("<");
    Builder.AddPlaceholderChunk("header");
    Builder.AddTextChunk(">");
    Results.AddResult(Builder.TakeString());
  }

  // #include_next "header"
  Builder.AddTypedTextChunk("include_next");
  Builder.AddChunk(CodeCompletionString::CK_HorizontalSpace);
  Builder.AddTextChunk("\"");
  Builder.AddPlaceholderChunk("header");
  Builder.AddTextChunk("\"");
  Results.AddResult(Builder.TakeString());

  // #include_next <header>
  Builder.AddTypedTextChunk("include_next");
  Builder.AddChunk(CodeCompletionString::CK_HorizontalSpace);
  Builder.AddTextChunk("<");
  Builder.AddPlaceholderChunk("header");
  Builder.AddTextChunk(">");
  Results.AddResult(Builder.TakeString());

  // #warning <message>
  Builder.AddTypedTextChunk("warning");
  Builder.AddChunk(CodeCompletionString::CK_HorizontalSpace);
  Builder.AddPlaceholderChunk("message");
  Results.AddResult(Builder.TakeString());

  // Note: #ident and #sccs are such crazy anachronisms that we don't provide
  // completions for them. And __include_macros is a Clang-internal extension
  // that we don't want to encourage anyone to use.

  // FIXME: we don't support #assert or #unassert, so don't suggest them.
  Results.ExitScope();

  HandleCodeCompleteResults(this, CodeCompleter, Results.getCompletionContext(),
                            Results.data(), Results.size());
}

void Sema::CodeCompleteInPreprocessorConditionalExclusion(Scope *S) {
  CodeCompleteOrdinaryName(S, S->getFnParent() ? Sema::PCC_RecoveryInFunction
                                               : Sema::PCC_Namespace);
}

void Sema::CodeCompletePreprocessorMacroName(bool IsDefinition) {
  ResultBuilder Results(*this, CodeCompleter->getAllocator(),
                        CodeCompleter->getCodeCompletionTUInfo(),
                        IsDefinition ? CodeCompletionContext::CCC_MacroName
                                     : CodeCompletionContext::CCC_MacroNameUse);
  if (!IsDefinition && (!CodeCompleter || CodeCompleter->includeMacros())) {
    // Add just the names of macros, not their arguments.
    CodeCompletionBuilder Builder(Results.getAllocator(),
                                  Results.getCodeCompletionTUInfo());
    Results.EnterNewScope();
    for (Preprocessor::macro_iterator M = PP.macro_begin(),
                                      MEnd = PP.macro_end();
         M != MEnd; ++M) {
      Builder.AddTypedTextChunk(
          Builder.getAllocator().CopyString(M->first->getName()));
      Results.AddResult(CodeCompletionResult(
          Builder.TakeString(), CCP_CodePattern, CXCursor_MacroDefinition));
    }
    Results.ExitScope();
  } else if (IsDefinition) {
    // FIXME: Can we detect when the user just wrote an include guard above?
  }

  HandleCodeCompleteResults(this, CodeCompleter, Results.getCompletionContext(),
                            Results.data(), Results.size());
}

void Sema::CodeCompletePreprocessorExpression() {
  ResultBuilder Results(*this, CodeCompleter->getAllocator(),
                        CodeCompleter->getCodeCompletionTUInfo(),
                        CodeCompletionContext::CCC_PreprocessorExpression);

  if (!CodeCompleter || CodeCompleter->includeMacros())
    AddMacroResults(PP, Results,
                    !CodeCompleter || CodeCompleter->loadExternal(), true);

  // defined (<macro>)
  Results.EnterNewScope();
  CodeCompletionBuilder Builder(Results.getAllocator(),
                                Results.getCodeCompletionTUInfo());
  Builder.AddTypedTextChunk("defined");
  Builder.AddChunk(CodeCompletionString::CK_HorizontalSpace);
  Builder.AddChunk(CodeCompletionString::CK_LeftParen);
  Builder.AddPlaceholderChunk("macro");
  Builder.AddChunk(CodeCompletionString::CK_RightParen);
  Results.AddResult(Builder.TakeString());
  Results.ExitScope();

  HandleCodeCompleteResults(this, CodeCompleter, Results.getCompletionContext(),
                            Results.data(), Results.size());
}

void Sema::CodeCompletePreprocessorMacroArgument(Scope *S,
                                                 IdentifierInfo *Macro,
                                                 MacroInfo *MacroInfo,
                                                 unsigned Argument) {
  // FIXME: In the future, we could provide "overload" results, much like we
  // do for function calls.

  // Now just ignore this. There will be another code-completion callback
  // for the expanded tokens.
}

// This handles completion inside an #include filename, e.g. #include <foo/ba
// We look for the directory "foo" under each directory on the include path,
// list its files, and reassemble the appropriate #include.
void Sema::CodeCompleteIncludedFile(llvm::StringRef Dir, bool Angled) {
  // RelDir should use /, but unescaped \ is possible on windows!
  // Our completions will normalize to / for simplicity, this case is rare.
  std::string RelDir = llvm::sys::path::convert_to_slash(Dir);
  // We need the native slashes for the actual file system interactions.
  SmallString<128> NativeRelDir = StringRef(RelDir);
  llvm::sys::path::native(NativeRelDir);
  llvm::vfs::FileSystem &FS =
      getSourceManager().getFileManager().getVirtualFileSystem();

  ResultBuilder Results(*this, CodeCompleter->getAllocator(),
                        CodeCompleter->getCodeCompletionTUInfo(),
                        CodeCompletionContext::CCC_IncludedFile);
  llvm::DenseSet<StringRef> SeenResults; // To deduplicate results.

  // Helper: adds one file or directory completion result.
  auto AddCompletion = [&](StringRef Filename, bool IsDirectory) {
    SmallString<64> TypedChunk = Filename;
    // Directory completion is up to the slash, e.g. <sys/
    TypedChunk.push_back(IsDirectory ? '/' : Angled ? '>' : '"');
    auto R = SeenResults.insert(TypedChunk);
    if (R.second) { // New completion
      const char *InternedTyped = Results.getAllocator().CopyString(TypedChunk);
      *R.first = InternedTyped; // Avoid dangling StringRef.
      CodeCompletionBuilder Builder(CodeCompleter->getAllocator(),
                                    CodeCompleter->getCodeCompletionTUInfo());
      Builder.AddTypedTextChunk(InternedTyped);
      // The result is a "Pattern", which is pretty opaque.
      // We may want to include the real filename to allow smart ranking.
      Results.AddResult(CodeCompletionResult(Builder.TakeString()));
    }
  };

  // Helper: scans IncludeDir for nice files, and adds results for each.
  auto AddFilesFromIncludeDir = [&](StringRef IncludeDir,
                                    bool IsSystem,
                                    DirectoryLookup::LookupType_t LookupType) {
    llvm::SmallString<128> Dir = IncludeDir;
    if (!NativeRelDir.empty()) {
      if (LookupType == DirectoryLookup::LT_Framework) {
        // For a framework dir, #include <Foo/Bar/> actually maps to
        // a path of Foo.framework/Headers/Bar/.
        auto Begin = llvm::sys::path::begin(NativeRelDir);
        auto End = llvm::sys::path::end(NativeRelDir);

        llvm::sys::path::append(Dir, *Begin + ".framework", "Headers");
        llvm::sys::path::append(Dir, ++Begin, End);
      } else {
        llvm::sys::path::append(Dir, NativeRelDir);
      }
    }

    std::error_code EC;
    unsigned Count = 0;
    for (auto It = FS.dir_begin(Dir, EC);
         !EC && It != llvm::vfs::directory_iterator(); It.increment(EC)) {
      if (++Count == 2500) // If we happen to hit a huge directory,
        break;             // bail out early so we're not too slow.
      StringRef Filename = llvm::sys::path::filename(It->path());

      // To know whether a symlink should be treated as file or a directory, we
      // have to stat it. This should be cheap enough as there shouldn't be many
      // symlinks.
      llvm::sys::fs::file_type Type = It->type();
      if (Type == llvm::sys::fs::file_type::symlink_file) {
        if (auto FileStatus = FS.status(It->path()))
          Type = FileStatus->getType();
      }
      switch (Type) {
      case llvm::sys::fs::file_type::directory_file:
        // All entries in a framework directory must have a ".framework" suffix,
        // but the suffix does not appear in the source code's include/import.
        if (LookupType == DirectoryLookup::LT_Framework &&
            NativeRelDir.empty() && !Filename.consume_back(".framework"))
          break;

        AddCompletion(Filename, /*IsDirectory=*/true);
        break;
      case llvm::sys::fs::file_type::regular_file:
        // Only files that really look like headers. (Except in system dirs).
        if (!IsSystem) {
          // Header extensions from Types.def, which we can't depend on here.
          if (!(Filename.endswith_lower(".h") ||
                Filename.endswith_lower(".hh") ||
                Filename.endswith_lower(".hpp") ||
                Filename.endswith_lower(".inc")))
            break;
        }
        AddCompletion(Filename, /*IsDirectory=*/false);
        break;
      default:
        break;
      }
    }
  };

  // Helper: adds results relative to IncludeDir, if possible.
  auto AddFilesFromDirLookup = [&](const DirectoryLookup &IncludeDir,
                                   bool IsSystem) {
    switch (IncludeDir.getLookupType()) {
    case DirectoryLookup::LT_HeaderMap:
      // header maps are not (currently) enumerable.
      break;
    case DirectoryLookup::LT_NormalDir:
      AddFilesFromIncludeDir(IncludeDir.getDir()->getName(), IsSystem,
                             DirectoryLookup::LT_NormalDir);
      break;
    case DirectoryLookup::LT_Framework:
      AddFilesFromIncludeDir(IncludeDir.getFrameworkDir()->getName(), IsSystem,
                             DirectoryLookup::LT_Framework);
      break;
    }
  };

  // Finally with all our helpers, we can scan the include path.
  // Do this in standard order so deduplication keeps the right file.
  // (In case we decide to add more details to the results later).
  const auto &S = PP.getHeaderSearchInfo();
  using llvm::make_range;
  if (!Angled) {
    // The current directory is on the include path for "quoted" includes.
    auto *CurFile = PP.getCurrentFileLexer()->getFileEntry();
    if (CurFile && CurFile->getDir())
      AddFilesFromIncludeDir(CurFile->getDir()->getName(), false,
                             DirectoryLookup::LT_NormalDir);
    for (const auto &D : make_range(S.quoted_dir_begin(), S.quoted_dir_end()))
      AddFilesFromDirLookup(D, false);
  }
  for (const auto &D : make_range(S.angled_dir_begin(), S.angled_dir_end()))
    AddFilesFromDirLookup(D, false);
  for (const auto &D : make_range(S.system_dir_begin(), S.system_dir_end()))
    AddFilesFromDirLookup(D, true);

  HandleCodeCompleteResults(this, CodeCompleter, Results.getCompletionContext(),
                            Results.data(), Results.size());
}

void Sema::CodeCompleteNaturalLanguage() {
  HandleCodeCompleteResults(this, CodeCompleter,
                            CodeCompletionContext::CCC_NaturalLanguage, nullptr,
                            0);
}

void Sema::CodeCompleteAvailabilityPlatformName() {
  ResultBuilder Results(*this, CodeCompleter->getAllocator(),
                        CodeCompleter->getCodeCompletionTUInfo(),
                        CodeCompletionContext::CCC_Other);
  Results.EnterNewScope();
  static const char *Platforms[] = {"macOS", "iOS", "watchOS", "tvOS"};
  for (const char *Platform : llvm::makeArrayRef(Platforms)) {
    Results.AddResult(CodeCompletionResult(Platform));
    Results.AddResult(CodeCompletionResult(Results.getAllocator().CopyString(
        Twine(Platform) + "ApplicationExtension")));
  }
  Results.ExitScope();
  HandleCodeCompleteResults(this, CodeCompleter, Results.getCompletionContext(),
                            Results.data(), Results.size());
}

void Sema::GatherGlobalCodeCompletions(
    CodeCompletionAllocator &Allocator, CodeCompletionTUInfo &CCTUInfo,
    SmallVectorImpl<CodeCompletionResult> &Results) {
  ResultBuilder Builder(*this, Allocator, CCTUInfo,
                        CodeCompletionContext::CCC_Recovery);
  if (!CodeCompleter || CodeCompleter->includeGlobals()) {
    CodeCompletionDeclConsumer Consumer(Builder,
                                        Context.getTranslationUnitDecl());
    LookupVisibleDecls(Context.getTranslationUnitDecl(), LookupAnyName,
                       Consumer,
                       !CodeCompleter || CodeCompleter->loadExternal());
  }

  if (!CodeCompleter || CodeCompleter->includeMacros())
    AddMacroResults(PP, Builder,
                    !CodeCompleter || CodeCompleter->loadExternal(), true);

  Results.clear();
  Results.insert(Results.end(), Builder.data(),
                 Builder.data() + Builder.size());
}<|MERGE_RESOLUTION|>--- conflicted
+++ resolved
@@ -5245,8 +5245,6 @@
   return Unresolved;
 }
 
-<<<<<<< HEAD
-=======
 // If \p Base is ParenListExpr, assume a chain of comma operators and pick the
 // last expr. We expect other ParenListExprs to be resolved to e.g. constructor
 // calls before here. (So the ParenListExpr should be nonempty, but check just
@@ -5260,7 +5258,6 @@
   return Base;
 }
 
->>>>>>> 2e412c55
 } // namespace
 
 void Sema::CodeCompleteMemberReferenceExpr(Scope *S, Expr *Base,
@@ -5272,15 +5269,6 @@
   OtherOpBase = unwrapParenList(OtherOpBase);
   if (!Base || !CodeCompleter)
     return;
-
-  // Peel off the ParenListExpr by chosing the last one, as they don't have a
-  // predefined type.
-  if (auto *PLE = llvm::dyn_cast<ParenListExpr>(Base))
-    Base = PLE->getExpr(PLE->getNumExprs() - 1);
-  if (OtherOpBase) {
-    if (auto *PLE = llvm::dyn_cast<ParenListExpr>(OtherOpBase))
-      OtherOpBase = PLE->getExpr(PLE->getNumExprs() - 1);
-  }
 
   ExprResult ConvertedBase = PerformMemberExprBaseConversion(Base, IsArrow);
   if (ConvertedBase.isInvalid())
@@ -5711,17 +5699,9 @@
 QualType Sema::ProduceCallSignatureHelp(Scope *S, Expr *Fn,
                                         ArrayRef<Expr *> Args,
                                         SourceLocation OpenParLoc) {
-<<<<<<< HEAD
-=======
   Fn = unwrapParenList(Fn);
->>>>>>> 2e412c55
   if (!CodeCompleter || !Fn)
     return QualType();
-
-  // If we have a ParenListExpr for LHS, peel it off by chosing the last expr.
-  // As ParenListExprs don't have a predefined type.
-  if (auto *PLE = llvm::dyn_cast<ParenListExpr>(Fn))
-    Fn = PLE->getExpr(PLE->getNumExprs() - 1);
 
   // FIXME: Provide support for variadic template functions.
   // Ignore type-dependent call expressions entirely.
