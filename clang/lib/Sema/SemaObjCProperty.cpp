//===--- SemaObjCProperty.cpp - Semantic Analysis for ObjC @property ------===//
//
// Part of the LLVM Project, under the Apache License v2.0 with LLVM Exceptions.
// See https://llvm.org/LICENSE.txt for license information.
// SPDX-License-Identifier: Apache-2.0 WITH LLVM-exception
//
//===----------------------------------------------------------------------===//
//
//  This file implements semantic analysis for Objective C @property and
//  @synthesize declarations.
//
//===----------------------------------------------------------------------===//

#include "clang/AST/ASTMutationListener.h"
#include "clang/AST/DeclObjC.h"
#include "clang/AST/ExprCXX.h"
#include "clang/AST/ExprObjC.h"
#include "clang/Basic/SourceManager.h"
#include "clang/Lex/Lexer.h"
#include "clang/Lex/Preprocessor.h"
#include "clang/Sema/Initialization.h"
#include "clang/Sema/SemaObjC.h"
#include "llvm/ADT/DenseSet.h"

using namespace clang;

//===----------------------------------------------------------------------===//
// Grammar actions.
//===----------------------------------------------------------------------===//

/// getImpliedARCOwnership - Given a set of property attributes and a
/// type, infer an expected lifetime.  The type's ownership qualification
/// is not considered.
///
/// Returns OCL_None if the attributes as stated do not imply an ownership.
/// Never returns OCL_Autoreleasing.
static Qualifiers::ObjCLifetime
getImpliedARCOwnership(ObjCPropertyAttribute::Kind attrs, QualType type) {
  // retain, strong, copy, weak, and unsafe_unretained are only legal
  // on properties of retainable pointer type.
  if (attrs &
      (ObjCPropertyAttribute::kind_retain | ObjCPropertyAttribute::kind_strong |
       ObjCPropertyAttribute::kind_copy)) {
    return Qualifiers::OCL_Strong;
  } else if (attrs & ObjCPropertyAttribute::kind_weak) {
    return Qualifiers::OCL_Weak;
  } else if (attrs & ObjCPropertyAttribute::kind_unsafe_unretained) {
    return Qualifiers::OCL_ExplicitNone;
  }

  // assign can appear on other types, so we have to check the
  // property type.
  if (attrs & ObjCPropertyAttribute::kind_assign &&
      type->isObjCRetainableType()) {
    return Qualifiers::OCL_ExplicitNone;
  }

  return Qualifiers::OCL_None;
}

/// Check the internal consistency of a property declaration with
/// an explicit ownership qualifier.
static void checkPropertyDeclWithOwnership(Sema &S,
                                           ObjCPropertyDecl *property) {
  if (property->isInvalidDecl()) return;

  ObjCPropertyAttribute::Kind propertyKind = property->getPropertyAttributes();
  Qualifiers::ObjCLifetime propertyLifetime
    = property->getType().getObjCLifetime();

  assert(propertyLifetime != Qualifiers::OCL_None);

  Qualifiers::ObjCLifetime expectedLifetime
    = getImpliedARCOwnership(propertyKind, property->getType());
  if (!expectedLifetime) {
    // We have a lifetime qualifier but no dominating property
    // attribute.  That's okay, but restore reasonable invariants by
    // setting the property attribute according to the lifetime
    // qualifier.
    ObjCPropertyAttribute::Kind attr;
    if (propertyLifetime == Qualifiers::OCL_Strong) {
      attr = ObjCPropertyAttribute::kind_strong;
    } else if (propertyLifetime == Qualifiers::OCL_Weak) {
      attr = ObjCPropertyAttribute::kind_weak;
    } else {
      assert(propertyLifetime == Qualifiers::OCL_ExplicitNone);
      attr = ObjCPropertyAttribute::kind_unsafe_unretained;
    }
    property->setPropertyAttributes(attr);
    return;
  }

  if (propertyLifetime == expectedLifetime) return;

  property->setInvalidDecl();
  S.Diag(property->getLocation(),
         diag::err_arc_inconsistent_property_ownership)
    << property->getDeclName()
    << expectedLifetime
    << propertyLifetime;
}

/// Check this Objective-C property against a property declared in the
/// given protocol.
static void
CheckPropertyAgainstProtocol(Sema &S, ObjCPropertyDecl *Prop,
                             ObjCProtocolDecl *Proto,
                             llvm::SmallPtrSetImpl<ObjCProtocolDecl *> &Known) {
  // Have we seen this protocol before?
  if (!Known.insert(Proto).second)
    return;

  // Look for a property with the same name.
  if (ObjCPropertyDecl *ProtoProp = Proto->getProperty(
          Prop->getIdentifier(), Prop->isInstanceProperty())) {
    S.ObjC().DiagnosePropertyMismatch(Prop, ProtoProp, Proto->getIdentifier(),
                                      true);
    return;
  }

  // Check this property against any protocols we inherit.
  for (auto *P : Proto->protocols())
    CheckPropertyAgainstProtocol(S, Prop, P, Known);
}

static unsigned deducePropertyOwnershipFromType(Sema &S, QualType T) {
  // In GC mode, just look for the __weak qualifier.
  if (S.getLangOpts().getGC() != LangOptions::NonGC) {
    if (T.isObjCGCWeak())
      return ObjCPropertyAttribute::kind_weak;

    // In ARC/MRC, look for an explicit ownership qualifier.
    // For some reason, this only applies to __weak.
  } else if (auto ownership = T.getObjCLifetime()) {
    switch (ownership) {
    case Qualifiers::OCL_Weak:
      return ObjCPropertyAttribute::kind_weak;
    case Qualifiers::OCL_Strong:
      return ObjCPropertyAttribute::kind_strong;
    case Qualifiers::OCL_ExplicitNone:
      return ObjCPropertyAttribute::kind_unsafe_unretained;
    case Qualifiers::OCL_Autoreleasing:
    case Qualifiers::OCL_None:
      return 0;
    }
    llvm_unreachable("bad qualifier");
  }

  return 0;
}

static const unsigned OwnershipMask =
    (ObjCPropertyAttribute::kind_assign | ObjCPropertyAttribute::kind_retain |
     ObjCPropertyAttribute::kind_copy | ObjCPropertyAttribute::kind_weak |
     ObjCPropertyAttribute::kind_strong |
     ObjCPropertyAttribute::kind_unsafe_unretained);

static unsigned getOwnershipRule(unsigned attr) {
  unsigned result = attr & OwnershipMask;

  // From an ownership perspective, assign and unsafe_unretained are
  // identical; make sure one also implies the other.
  if (result & (ObjCPropertyAttribute::kind_assign |
                ObjCPropertyAttribute::kind_unsafe_unretained)) {
    result |= ObjCPropertyAttribute::kind_assign |
              ObjCPropertyAttribute::kind_unsafe_unretained;
  }

  return result;
}

Decl *SemaObjC::ActOnProperty(Scope *S, SourceLocation AtLoc,
                              SourceLocation LParenLoc, FieldDeclarator &FD,
                              ObjCDeclSpec &ODS, Selector GetterSel,
                              Selector SetterSel,
                              tok::ObjCKeywordKind MethodImplKind,
                              DeclContext *lexicalDC) {
  unsigned Attributes = ODS.getPropertyAttributes();
  FD.D.setObjCWeakProperty((Attributes & ObjCPropertyAttribute::kind_weak) !=
                           0);
  TypeSourceInfo *TSI = SemaRef.GetTypeForDeclarator(FD.D);
  QualType T = TSI->getType();
  if (T.getPointerAuth().isPresent()) {
    Diag(AtLoc, diag::err_ptrauth_qualifier_invalid) << T << 2;
  }
  if (!getOwnershipRule(Attributes)) {
    Attributes |= deducePropertyOwnershipFromType(SemaRef, T);
  }
  bool isReadWrite = ((Attributes & ObjCPropertyAttribute::kind_readwrite) ||
                      // default is readwrite!
                      !(Attributes & ObjCPropertyAttribute::kind_readonly));

  // Proceed with constructing the ObjCPropertyDecls.
  ObjCContainerDecl *ClassDecl = cast<ObjCContainerDecl>(SemaRef.CurContext);
  ObjCPropertyDecl *Res = nullptr;
  if (ObjCCategoryDecl *CDecl = dyn_cast<ObjCCategoryDecl>(ClassDecl)) {
    if (CDecl->IsClassExtension()) {
      Res = HandlePropertyInClassExtension(S, AtLoc, LParenLoc,
                                           FD,
                                           GetterSel, ODS.getGetterNameLoc(),
                                           SetterSel, ODS.getSetterNameLoc(),
                                           isReadWrite, Attributes,
                                           ODS.getPropertyAttributes(),
                                           T, TSI, MethodImplKind);
      if (!Res)
        return nullptr;
    }
  }

  if (!Res) {
    Res = CreatePropertyDecl(S, ClassDecl, AtLoc, LParenLoc, FD,
                             GetterSel, ODS.getGetterNameLoc(), SetterSel,
                             ODS.getSetterNameLoc(), isReadWrite, Attributes,
                             ODS.getPropertyAttributes(), T, TSI,
                             MethodImplKind);
    if (lexicalDC)
      Res->setLexicalDeclContext(lexicalDC);
  }

  // Validate the attributes on the @property.
  CheckObjCPropertyAttributes(Res, AtLoc, Attributes,
                              (isa<ObjCInterfaceDecl>(ClassDecl) ||
                               isa<ObjCProtocolDecl>(ClassDecl)));

  // Check consistency if the type has explicit ownership qualification.
  if (Res->getType().getObjCLifetime())
    checkPropertyDeclWithOwnership(SemaRef, Res);

  llvm::SmallPtrSet<ObjCProtocolDecl *, 16> KnownProtos;
  if (ObjCInterfaceDecl *IFace = dyn_cast<ObjCInterfaceDecl>(ClassDecl)) {
    // For a class, compare the property against a property in our superclass.
    bool FoundInSuper = false;
    ObjCInterfaceDecl *CurrentInterfaceDecl = IFace;
    while (ObjCInterfaceDecl *Super = CurrentInterfaceDecl->getSuperClass()) {
      if (ObjCPropertyDecl *SuperProp = Super->getProperty(
              Res->getIdentifier(), Res->isInstanceProperty())) {
        DiagnosePropertyMismatch(Res, SuperProp, Super->getIdentifier(), false);
        FoundInSuper = true;
        break;
      }
      CurrentInterfaceDecl = Super;
    }

    if (FoundInSuper) {
      // Also compare the property against a property in our protocols.
      for (auto *P : CurrentInterfaceDecl->protocols()) {
        CheckPropertyAgainstProtocol(SemaRef, Res, P, KnownProtos);
      }
    } else {
      // Slower path: look in all protocols we referenced.
      for (auto *P : IFace->all_referenced_protocols()) {
        CheckPropertyAgainstProtocol(SemaRef, Res, P, KnownProtos);
      }
    }
  } else if (ObjCCategoryDecl *Cat = dyn_cast<ObjCCategoryDecl>(ClassDecl)) {
    // We don't check if class extension. Because properties in class extension
    // are meant to override some of the attributes and checking has already done
    // when property in class extension is constructed.
    if (!Cat->IsClassExtension())
      for (auto *P : Cat->protocols())
        CheckPropertyAgainstProtocol(SemaRef, Res, P, KnownProtos);
  } else {
    ObjCProtocolDecl *Proto = cast<ObjCProtocolDecl>(ClassDecl);
    for (auto *P : Proto->protocols())
      CheckPropertyAgainstProtocol(SemaRef, Res, P, KnownProtos);
  }

  SemaRef.ActOnDocumentableDecl(Res);
  return Res;
}

static ObjCPropertyAttribute::Kind
makePropertyAttributesAsWritten(unsigned Attributes) {
  unsigned attributesAsWritten = 0;
  if (Attributes & ObjCPropertyAttribute::kind_readonly)
    attributesAsWritten |= ObjCPropertyAttribute::kind_readonly;
  if (Attributes & ObjCPropertyAttribute::kind_readwrite)
    attributesAsWritten |= ObjCPropertyAttribute::kind_readwrite;
  if (Attributes & ObjCPropertyAttribute::kind_getter)
    attributesAsWritten |= ObjCPropertyAttribute::kind_getter;
  if (Attributes & ObjCPropertyAttribute::kind_setter)
    attributesAsWritten |= ObjCPropertyAttribute::kind_setter;
  if (Attributes & ObjCPropertyAttribute::kind_assign)
    attributesAsWritten |= ObjCPropertyAttribute::kind_assign;
  if (Attributes & ObjCPropertyAttribute::kind_retain)
    attributesAsWritten |= ObjCPropertyAttribute::kind_retain;
  if (Attributes & ObjCPropertyAttribute::kind_strong)
    attributesAsWritten |= ObjCPropertyAttribute::kind_strong;
  if (Attributes & ObjCPropertyAttribute::kind_weak)
    attributesAsWritten |= ObjCPropertyAttribute::kind_weak;
  if (Attributes & ObjCPropertyAttribute::kind_copy)
    attributesAsWritten |= ObjCPropertyAttribute::kind_copy;
  if (Attributes & ObjCPropertyAttribute::kind_unsafe_unretained)
    attributesAsWritten |= ObjCPropertyAttribute::kind_unsafe_unretained;
  if (Attributes & ObjCPropertyAttribute::kind_nonatomic)
    attributesAsWritten |= ObjCPropertyAttribute::kind_nonatomic;
  if (Attributes & ObjCPropertyAttribute::kind_atomic)
    attributesAsWritten |= ObjCPropertyAttribute::kind_atomic;
  if (Attributes & ObjCPropertyAttribute::kind_class)
    attributesAsWritten |= ObjCPropertyAttribute::kind_class;
  if (Attributes & ObjCPropertyAttribute::kind_direct)
    attributesAsWritten |= ObjCPropertyAttribute::kind_direct;

  return (ObjCPropertyAttribute::Kind)attributesAsWritten;
}

static bool LocPropertyAttribute( ASTContext &Context, const char *attrName,
                                 SourceLocation LParenLoc, SourceLocation &Loc) {
  if (LParenLoc.isMacroID())
    return false;

  SourceManager &SM = Context.getSourceManager();
  FileIDAndOffset locInfo = SM.getDecomposedLoc(LParenLoc);
  // Try to load the file buffer.
  bool invalidTemp = false;
  StringRef file = SM.getBufferData(locInfo.first, &invalidTemp);
  if (invalidTemp)
    return false;
  const char *tokenBegin = file.data() + locInfo.second;

  // Lex from the start of the given location.
  Lexer lexer(SM.getLocForStartOfFile(locInfo.first),
              Context.getLangOpts(),
              file.begin(), tokenBegin, file.end());
  Token Tok;
  do {
    lexer.LexFromRawLexer(Tok);
    if (Tok.is(tok::raw_identifier) && Tok.getRawIdentifier() == attrName) {
      Loc = Tok.getLocation();
      return true;
    }
  } while (Tok.isNot(tok::r_paren));
  return false;
}

/// Check for a mismatch in the atomicity of the given properties.
static void checkAtomicPropertyMismatch(Sema &S,
                                        ObjCPropertyDecl *OldProperty,
                                        ObjCPropertyDecl *NewProperty,
                                        bool PropagateAtomicity) {
  // If the atomicity of both matches, we're done.
  bool OldIsAtomic = (OldProperty->getPropertyAttributes() &
                      ObjCPropertyAttribute::kind_nonatomic) == 0;
  bool NewIsAtomic = (NewProperty->getPropertyAttributes() &
                      ObjCPropertyAttribute::kind_nonatomic) == 0;
  if (OldIsAtomic == NewIsAtomic) return;

  // Determine whether the given property is readonly and implicitly
  // atomic.
  auto isImplicitlyReadonlyAtomic = [](ObjCPropertyDecl *Property) -> bool {
    // Is it readonly?
    auto Attrs = Property->getPropertyAttributes();
    if ((Attrs & ObjCPropertyAttribute::kind_readonly) == 0)
      return false;

    // Is it nonatomic?
    if (Attrs & ObjCPropertyAttribute::kind_nonatomic)
      return false;

    // Was 'atomic' specified directly?
    if (Property->getPropertyAttributesAsWritten() &
        ObjCPropertyAttribute::kind_atomic)
      return false;

    return true;
  };

  // If we're allowed to propagate atomicity, and the new property did
  // not specify atomicity at all, propagate.
  const unsigned AtomicityMask = (ObjCPropertyAttribute::kind_atomic |
                                  ObjCPropertyAttribute::kind_nonatomic);
  if (PropagateAtomicity &&
      ((NewProperty->getPropertyAttributesAsWritten() & AtomicityMask) == 0)) {
    unsigned Attrs = NewProperty->getPropertyAttributes();
    Attrs = Attrs & ~AtomicityMask;
    if (OldIsAtomic)
      Attrs |= ObjCPropertyAttribute::kind_atomic;
    else
      Attrs |= ObjCPropertyAttribute::kind_nonatomic;

    NewProperty->overwritePropertyAttributes(Attrs);
    return;
  }

  // One of the properties is atomic; if it's a readonly property, and
  // 'atomic' wasn't explicitly specified, we're okay.
  if ((OldIsAtomic && isImplicitlyReadonlyAtomic(OldProperty)) ||
      (NewIsAtomic && isImplicitlyReadonlyAtomic(NewProperty)))
    return;

  // Diagnose the conflict.
  const IdentifierInfo *OldContextName;
  auto *OldDC = OldProperty->getDeclContext();
  if (auto Category = dyn_cast<ObjCCategoryDecl>(OldDC))
    OldContextName = Category->getClassInterface()->getIdentifier();
  else
    OldContextName = cast<ObjCContainerDecl>(OldDC)->getIdentifier();

  S.Diag(NewProperty->getLocation(), diag::warn_property_attribute)
    << NewProperty->getDeclName() << "atomic"
    << OldContextName;
  S.Diag(OldProperty->getLocation(), diag::note_property_declare);
}

ObjCPropertyDecl *SemaObjC::HandlePropertyInClassExtension(
    Scope *S, SourceLocation AtLoc, SourceLocation LParenLoc,
    FieldDeclarator &FD, Selector GetterSel, SourceLocation GetterNameLoc,
    Selector SetterSel, SourceLocation SetterNameLoc, const bool isReadWrite,
    unsigned &Attributes, const unsigned AttributesAsWritten, QualType T,
    TypeSourceInfo *TSI, tok::ObjCKeywordKind MethodImplKind) {
  ObjCCategoryDecl *CDecl = cast<ObjCCategoryDecl>(SemaRef.CurContext);
  // Diagnose if this property is already in continuation class.
  DeclContext *DC = SemaRef.CurContext;
  const IdentifierInfo *PropertyId = FD.D.getIdentifier();
  ObjCInterfaceDecl *CCPrimary = CDecl->getClassInterface();

  // We need to look in the @interface to see if the @property was
  // already declared.
  if (!CCPrimary) {
    Diag(CDecl->getLocation(), diag::err_continuation_class);
    return nullptr;
  }

  bool isClassProperty =
      (AttributesAsWritten & ObjCPropertyAttribute::kind_class) ||
      (Attributes & ObjCPropertyAttribute::kind_class);

  // Find the property in the extended class's primary class or
  // extensions.
  ObjCPropertyDecl *PIDecl = CCPrimary->FindPropertyVisibleInPrimaryClass(
      PropertyId, ObjCPropertyDecl::getQueryKind(isClassProperty));

  // If we found a property in an extension, complain.
  if (PIDecl && isa<ObjCCategoryDecl>(PIDecl->getDeclContext())) {
    Diag(AtLoc, diag::err_duplicate_property);
    Diag(PIDecl->getLocation(), diag::note_property_declare);
    return nullptr;
  }

  // Check for consistency with the previous declaration, if there is one.
  if (PIDecl) {
    // A readonly property declared in the primary class can be refined
    // by adding a readwrite property within an extension.
    // Anything else is an error.
    if (!(PIDecl->isReadOnly() && isReadWrite)) {
      // Tailor the diagnostics for the common case where a readwrite
      // property is declared both in the @interface and the continuation.
      // This is a common error where the user often intended the original
      // declaration to be readonly.
      unsigned diag =
          (Attributes & ObjCPropertyAttribute::kind_readwrite) &&
                  (PIDecl->getPropertyAttributesAsWritten() &
                   ObjCPropertyAttribute::kind_readwrite)
              ? diag::err_use_continuation_class_redeclaration_readwrite
              : diag::err_use_continuation_class;
      Diag(AtLoc, diag)
        << CCPrimary->getDeclName();
      Diag(PIDecl->getLocation(), diag::note_property_declare);
      return nullptr;
    }

    // Check for consistency of getters.
    if (PIDecl->getGetterName() != GetterSel) {
     // If the getter was written explicitly, complain.
     if (AttributesAsWritten & ObjCPropertyAttribute::kind_getter) {
       Diag(AtLoc, diag::warn_property_redecl_getter_mismatch)
           << PIDecl->getGetterName() << GetterSel;
       Diag(PIDecl->getLocation(), diag::note_property_declare);
     }

      // Always adopt the getter from the original declaration.
      GetterSel = PIDecl->getGetterName();
      Attributes |= ObjCPropertyAttribute::kind_getter;
    }

    // Check consistency of ownership.
    unsigned ExistingOwnership
      = getOwnershipRule(PIDecl->getPropertyAttributes());
    unsigned NewOwnership = getOwnershipRule(Attributes);
    if (ExistingOwnership && NewOwnership != ExistingOwnership) {
      // If the ownership was written explicitly, complain.
      if (getOwnershipRule(AttributesAsWritten)) {
        Diag(AtLoc, diag::warn_property_attr_mismatch);
        Diag(PIDecl->getLocation(), diag::note_property_declare);
      }

      // Take the ownership from the original property.
      Attributes = (Attributes & ~OwnershipMask) | ExistingOwnership;
    }

    // If the redeclaration is 'weak' but the original property is not,
    if ((Attributes & ObjCPropertyAttribute::kind_weak) &&
        !(PIDecl->getPropertyAttributesAsWritten() &
          ObjCPropertyAttribute::kind_weak) &&
        PIDecl->getType()->getAs<ObjCObjectPointerType>() &&
        PIDecl->getType().getObjCLifetime() == Qualifiers::OCL_None) {
      Diag(AtLoc, diag::warn_property_implicitly_mismatched);
      Diag(PIDecl->getLocation(), diag::note_property_declare);
    }
  }

  // Create a new ObjCPropertyDecl with the DeclContext being
  // the class extension.
  ObjCPropertyDecl *PDecl = CreatePropertyDecl(S, CDecl, AtLoc, LParenLoc,
                                               FD, GetterSel, GetterNameLoc,
                                               SetterSel, SetterNameLoc,
                                               isReadWrite,
                                               Attributes, AttributesAsWritten,
                                               T, TSI, MethodImplKind, DC);
  ASTContext &Context = getASTContext();
  // If there was no declaration of a property with the same name in
  // the primary class, we're done.
  if (!PIDecl) {
    ProcessPropertyDecl(PDecl);
    return PDecl;
  }

  if (!Context.hasSameType(PIDecl->getType(), PDecl->getType())) {
    bool IncompatibleObjC = false;
    QualType ConvertedType;
    // Relax the strict type matching for property type in continuation class.
    // Allow property object type of continuation class to be different as long
    // as it narrows the object type in its primary class property. Note that
    // this conversion is safe only because the wider type is for a 'readonly'
    // property in primary class and 'narrowed' type for a 'readwrite' property
    // in continuation class.
    QualType PrimaryClassPropertyT = Context.getCanonicalType(PIDecl->getType());
    QualType ClassExtPropertyT = Context.getCanonicalType(PDecl->getType());
    if (!isa<ObjCObjectPointerType>(PrimaryClassPropertyT) ||
        !isa<ObjCObjectPointerType>(ClassExtPropertyT) ||
        (!SemaRef.isObjCPointerConversion(ClassExtPropertyT,
                                          PrimaryClassPropertyT, ConvertedType,
                                          IncompatibleObjC)) ||
        IncompatibleObjC) {
      Diag(AtLoc,
          diag::err_type_mismatch_continuation_class) << PDecl->getType();
      Diag(PIDecl->getLocation(), diag::note_property_declare);
      return nullptr;
    }
  }

  // Check that atomicity of property in class extension matches the previous
  // declaration.
  checkAtomicPropertyMismatch(SemaRef, PIDecl, PDecl, true);

  // Make sure getter/setter are appropriately synthesized.
  ProcessPropertyDecl(PDecl);
  return PDecl;
}

ObjCPropertyDecl *SemaObjC::CreatePropertyDecl(
    Scope *S, ObjCContainerDecl *CDecl, SourceLocation AtLoc,
    SourceLocation LParenLoc, FieldDeclarator &FD, Selector GetterSel,
    SourceLocation GetterNameLoc, Selector SetterSel,
    SourceLocation SetterNameLoc, const bool isReadWrite,
    const unsigned Attributes, const unsigned AttributesAsWritten, QualType T,
    TypeSourceInfo *TInfo, tok::ObjCKeywordKind MethodImplKind,
    DeclContext *lexicalDC) {
  ASTContext &Context = getASTContext();
  const IdentifierInfo *PropertyId = FD.D.getIdentifier();

  // Property defaults to 'assign' if it is readwrite, unless this is ARC
  // and the type is retainable.
  bool isAssign;
  if (Attributes & (ObjCPropertyAttribute::kind_assign |
                    ObjCPropertyAttribute::kind_unsafe_unretained)) {
    isAssign = true;
  } else if (getOwnershipRule(Attributes) || !isReadWrite) {
    isAssign = false;
  } else {
    isAssign = (!getLangOpts().ObjCAutoRefCount ||
                !T->isObjCRetainableType());
  }

  // Issue a warning if property is 'assign' as default and its
  // object, which is gc'able conforms to NSCopying protocol
  if (getLangOpts().getGC() != LangOptions::NonGC && isAssign &&
      !(Attributes & ObjCPropertyAttribute::kind_assign)) {
    if (const ObjCObjectPointerType *ObjPtrTy =
          T->getAs<ObjCObjectPointerType>()) {
      ObjCInterfaceDecl *IDecl = ObjPtrTy->getObjectType()->getInterface();
      if (IDecl)
        if (ObjCProtocolDecl* PNSCopying =
            LookupProtocol(&Context.Idents.get("NSCopying"), AtLoc))
          if (IDecl->ClassImplementsProtocol(PNSCopying, true))
            Diag(AtLoc, diag::warn_implements_nscopying) << PropertyId;
    }
  }

  if (T->isObjCObjectType()) {
    SourceLocation StarLoc = TInfo->getTypeLoc().getEndLoc();
    StarLoc = SemaRef.getLocForEndOfToken(StarLoc);
    Diag(FD.D.getIdentifierLoc(), diag::err_statically_allocated_object)
      << FixItHint::CreateInsertion(StarLoc, "*");
    T = Context.getObjCObjectPointerType(T);
    SourceLocation TLoc = TInfo->getTypeLoc().getBeginLoc();
    TInfo = Context.getTrivialTypeSourceInfo(T, TLoc);
  }

  DeclContext *DC = CDecl;
  ObjCPropertyDecl *PDecl = ObjCPropertyDecl::Create(Context, DC,
                                                     FD.D.getIdentifierLoc(),
                                                     PropertyId, AtLoc,
                                                     LParenLoc, T, TInfo);

  bool isClassProperty =
      (AttributesAsWritten & ObjCPropertyAttribute::kind_class) ||
      (Attributes & ObjCPropertyAttribute::kind_class);
  // Class property and instance property can have the same name.
  if (ObjCPropertyDecl *prevDecl = ObjCPropertyDecl::findPropertyDecl(
          DC, PropertyId, ObjCPropertyDecl::getQueryKind(isClassProperty))) {
    Diag(PDecl->getLocation(), diag::err_duplicate_property);
    Diag(prevDecl->getLocation(), diag::note_property_declare);
    PDecl->setInvalidDecl();
  }
  else {
    DC->addDecl(PDecl);
    if (lexicalDC)
      PDecl->setLexicalDeclContext(lexicalDC);
  }

  if (T->isArrayType() || T->isFunctionType()) {
    Diag(AtLoc, diag::err_property_type) << T;
    PDecl->setInvalidDecl();
  }

  // Regardless of setter/getter attribute, we save the default getter/setter
  // selector names in anticipation of declaration of setter/getter methods.
  PDecl->setGetterName(GetterSel, GetterNameLoc);
  PDecl->setSetterName(SetterSel, SetterNameLoc);
  PDecl->setPropertyAttributesAsWritten(
                          makePropertyAttributesAsWritten(AttributesAsWritten));

  SemaRef.ProcessDeclAttributes(S, PDecl, FD.D);

  if (Attributes & ObjCPropertyAttribute::kind_readonly)
    PDecl->setPropertyAttributes(ObjCPropertyAttribute::kind_readonly);

  if (Attributes & ObjCPropertyAttribute::kind_getter)
    PDecl->setPropertyAttributes(ObjCPropertyAttribute::kind_getter);

  if (Attributes & ObjCPropertyAttribute::kind_setter)
    PDecl->setPropertyAttributes(ObjCPropertyAttribute::kind_setter);

  if (isReadWrite)
    PDecl->setPropertyAttributes(ObjCPropertyAttribute::kind_readwrite);

  if (Attributes & ObjCPropertyAttribute::kind_retain)
    PDecl->setPropertyAttributes(ObjCPropertyAttribute::kind_retain);

  if (Attributes & ObjCPropertyAttribute::kind_strong)
    PDecl->setPropertyAttributes(ObjCPropertyAttribute::kind_strong);

  if (Attributes & ObjCPropertyAttribute::kind_weak)
    PDecl->setPropertyAttributes(ObjCPropertyAttribute::kind_weak);

  if (Attributes & ObjCPropertyAttribute::kind_copy)
    PDecl->setPropertyAttributes(ObjCPropertyAttribute::kind_copy);

  if (Attributes & ObjCPropertyAttribute::kind_unsafe_unretained)
    PDecl->setPropertyAttributes(ObjCPropertyAttribute::kind_unsafe_unretained);

  if (isAssign)
    PDecl->setPropertyAttributes(ObjCPropertyAttribute::kind_assign);

  // In the semantic attributes, one of nonatomic or atomic is always set.
  if (Attributes & ObjCPropertyAttribute::kind_nonatomic)
    PDecl->setPropertyAttributes(ObjCPropertyAttribute::kind_nonatomic);
  else
    PDecl->setPropertyAttributes(ObjCPropertyAttribute::kind_atomic);

  // 'unsafe_unretained' is alias for 'assign'.
  if (Attributes & ObjCPropertyAttribute::kind_unsafe_unretained)
    PDecl->setPropertyAttributes(ObjCPropertyAttribute::kind_assign);
  if (isAssign)
    PDecl->setPropertyAttributes(ObjCPropertyAttribute::kind_unsafe_unretained);

  if (MethodImplKind == tok::objc_required)
    PDecl->setPropertyImplementation(ObjCPropertyDecl::Required);
  else if (MethodImplKind == tok::objc_optional)
    PDecl->setPropertyImplementation(ObjCPropertyDecl::Optional);

  if (Attributes & ObjCPropertyAttribute::kind_nullability)
    PDecl->setPropertyAttributes(ObjCPropertyAttribute::kind_nullability);

  if (Attributes & ObjCPropertyAttribute::kind_null_resettable)
    PDecl->setPropertyAttributes(ObjCPropertyAttribute::kind_null_resettable);

  if (Attributes & ObjCPropertyAttribute::kind_class)
    PDecl->setPropertyAttributes(ObjCPropertyAttribute::kind_class);

  if ((Attributes & ObjCPropertyAttribute::kind_direct) ||
      CDecl->hasAttr<ObjCDirectMembersAttr>()) {
    if (isa<ObjCProtocolDecl>(CDecl)) {
      Diag(PDecl->getLocation(), diag::err_objc_direct_on_protocol) << true;
    } else if (getLangOpts().ObjCRuntime.allowsDirectDispatch()) {
      PDecl->setPropertyAttributes(ObjCPropertyAttribute::kind_direct);
    } else {
      Diag(PDecl->getLocation(), diag::warn_objc_direct_property_ignored)
          << PDecl->getDeclName();
    }
  }

  return PDecl;
}

static void checkARCPropertyImpl(Sema &S, SourceLocation propertyImplLoc,
                                 ObjCPropertyDecl *property,
                                 ObjCIvarDecl *ivar) {
  if (property->isInvalidDecl() || ivar->isInvalidDecl()) return;

  QualType ivarType = ivar->getType();
  Qualifiers::ObjCLifetime ivarLifetime = ivarType.getObjCLifetime();

  // The lifetime implied by the property's attributes.
  Qualifiers::ObjCLifetime propertyLifetime =
    getImpliedARCOwnership(property->getPropertyAttributes(),
                           property->getType());

  // We're fine if they match.
  if (propertyLifetime == ivarLifetime) return;

  // None isn't a valid lifetime for an object ivar in ARC, and
  // __autoreleasing is never valid; don't diagnose twice.
  if ((ivarLifetime == Qualifiers::OCL_None &&
       S.getLangOpts().ObjCAutoRefCount) ||
      ivarLifetime == Qualifiers::OCL_Autoreleasing)
    return;

  // If the ivar is private, and it's implicitly __unsafe_unretained
  // because of its type, then pretend it was actually implicitly
  // __strong.  This is only sound because we're processing the
  // property implementation before parsing any method bodies.
  if (ivarLifetime == Qualifiers::OCL_ExplicitNone &&
      propertyLifetime == Qualifiers::OCL_Strong &&
      ivar->getAccessControl() == ObjCIvarDecl::Private) {
    SplitQualType split = ivarType.split();
    if (split.Quals.hasObjCLifetime()) {
      assert(ivarType->isObjCARCImplicitlyUnretainedType());
      split.Quals.setObjCLifetime(Qualifiers::OCL_Strong);
      ivarType = S.Context.getQualifiedType(split);
      ivar->setType(ivarType);
      return;
    }
  }

  switch (propertyLifetime) {
  case Qualifiers::OCL_Strong:
    S.Diag(ivar->getLocation(), diag::err_arc_strong_property_ownership)
      << property->getDeclName()
      << ivar->getDeclName()
      << ivarLifetime;
    break;

  case Qualifiers::OCL_Weak:
    S.Diag(ivar->getLocation(), diag::err_weak_property)
      << property->getDeclName()
      << ivar->getDeclName();
    break;

  case Qualifiers::OCL_ExplicitNone:
    S.Diag(ivar->getLocation(), diag::err_arc_assign_property_ownership)
        << property->getDeclName() << ivar->getDeclName()
        << ((property->getPropertyAttributesAsWritten() &
             ObjCPropertyAttribute::kind_assign) != 0);
    break;

  case Qualifiers::OCL_Autoreleasing:
    llvm_unreachable("properties cannot be autoreleasing");

  case Qualifiers::OCL_None:
    // Any other property should be ignored.
    return;
  }

  S.Diag(property->getLocation(), diag::note_property_declare);
  if (propertyImplLoc.isValid())
    S.Diag(propertyImplLoc, diag::note_property_synthesize);
}

/// setImpliedPropertyAttributeForReadOnlyProperty -
/// This routine evaludates life-time attributes for a 'readonly'
/// property with no known lifetime of its own, using backing
/// 'ivar's attribute, if any. If no backing 'ivar', property's
/// life-time is assumed 'strong'.
static void setImpliedPropertyAttributeForReadOnlyProperty(
              ObjCPropertyDecl *property, ObjCIvarDecl *ivar) {
  Qualifiers::ObjCLifetime propertyLifetime =
    getImpliedARCOwnership(property->getPropertyAttributes(),
                           property->getType());
  if (propertyLifetime != Qualifiers::OCL_None)
    return;

  if (!ivar) {
    // if no backing ivar, make property 'strong'.
    property->setPropertyAttributes(ObjCPropertyAttribute::kind_strong);
    return;
  }
  // property assumes owenership of backing ivar.
  QualType ivarType = ivar->getType();
  Qualifiers::ObjCLifetime ivarLifetime = ivarType.getObjCLifetime();
  if (ivarLifetime == Qualifiers::OCL_Strong)
    property->setPropertyAttributes(ObjCPropertyAttribute::kind_strong);
  else if (ivarLifetime == Qualifiers::OCL_Weak)
    property->setPropertyAttributes(ObjCPropertyAttribute::kind_weak);
}

static bool isIncompatiblePropertyAttribute(unsigned Attr1, unsigned Attr2,
                                            ObjCPropertyAttribute::Kind Kind) {
  return (Attr1 & Kind) != (Attr2 & Kind);
}

static bool areIncompatiblePropertyAttributes(unsigned Attr1, unsigned Attr2,
                                              unsigned Kinds) {
  return ((Attr1 & Kinds) != 0) != ((Attr2 & Kinds) != 0);
}

/// SelectPropertyForSynthesisFromProtocols - Finds the most appropriate
/// property declaration that should be synthesised in all of the inherited
/// protocols. It also diagnoses properties declared in inherited protocols with
/// mismatched types or attributes, since any of them can be candidate for
/// synthesis.
static ObjCPropertyDecl *
SelectPropertyForSynthesisFromProtocols(Sema &S, SourceLocation AtLoc,
                                        ObjCInterfaceDecl *ClassDecl,
                                        ObjCPropertyDecl *Property) {
  assert(isa<ObjCProtocolDecl>(Property->getDeclContext()) &&
         "Expected a property from a protocol");
  ObjCInterfaceDecl::ProtocolPropertySet ProtocolSet;
  ObjCInterfaceDecl::PropertyDeclOrder Properties;
  for (const auto *PI : ClassDecl->all_referenced_protocols()) {
    if (const ObjCProtocolDecl *PDecl = PI->getDefinition())
      PDecl->collectInheritedProtocolProperties(Property, ProtocolSet,
                                                Properties);
  }
  if (ObjCInterfaceDecl *SDecl = ClassDecl->getSuperClass()) {
    while (SDecl) {
      for (const auto *PI : SDecl->all_referenced_protocols()) {
        if (const ObjCProtocolDecl *PDecl = PI->getDefinition())
          PDecl->collectInheritedProtocolProperties(Property, ProtocolSet,
                                                    Properties);
      }
      SDecl = SDecl->getSuperClass();
    }
  }

  if (Properties.empty())
    return Property;

  ObjCPropertyDecl *OriginalProperty = Property;
  size_t SelectedIndex = 0;
  for (const auto &Prop : llvm::enumerate(Properties)) {
    // Select the 'readwrite' property if such property exists.
    if (Property->isReadOnly() && !Prop.value()->isReadOnly()) {
      Property = Prop.value();
      SelectedIndex = Prop.index();
    }
  }
  if (Property != OriginalProperty) {
    // Check that the old property is compatible with the new one.
    Properties[SelectedIndex] = OriginalProperty;
  }

  QualType RHSType = S.Context.getCanonicalType(Property->getType());
  unsigned OriginalAttributes = Property->getPropertyAttributesAsWritten();
  enum MismatchKind {
    IncompatibleType = 0,
    HasNoExpectedAttribute,
    HasUnexpectedAttribute,
    DifferentGetter,
    DifferentSetter
  };
  // Represents a property from another protocol that conflicts with the
  // selected declaration.
  struct MismatchingProperty {
    const ObjCPropertyDecl *Prop;
    MismatchKind Kind;
    StringRef AttributeName;
  };
  SmallVector<MismatchingProperty, 4> Mismatches;
  for (ObjCPropertyDecl *Prop : Properties) {
    // Verify the property attributes.
    unsigned Attr = Prop->getPropertyAttributesAsWritten();
    if (Attr != OriginalAttributes) {
      auto Diag = [&](bool OriginalHasAttribute, StringRef AttributeName) {
        MismatchKind Kind = OriginalHasAttribute ? HasNoExpectedAttribute
                                                 : HasUnexpectedAttribute;
        Mismatches.push_back({Prop, Kind, AttributeName});
      };
      // The ownership might be incompatible unless the property has no explicit
      // ownership.
      bool HasOwnership =
          (Attr & (ObjCPropertyAttribute::kind_retain |
                   ObjCPropertyAttribute::kind_strong |
                   ObjCPropertyAttribute::kind_copy |
                   ObjCPropertyAttribute::kind_assign |
                   ObjCPropertyAttribute::kind_unsafe_unretained |
                   ObjCPropertyAttribute::kind_weak)) != 0;
      if (HasOwnership &&
          isIncompatiblePropertyAttribute(OriginalAttributes, Attr,
                                          ObjCPropertyAttribute::kind_copy)) {
        Diag(OriginalAttributes & ObjCPropertyAttribute::kind_copy, "copy");
        continue;
      }
      if (HasOwnership && areIncompatiblePropertyAttributes(
                              OriginalAttributes, Attr,
                              ObjCPropertyAttribute::kind_retain |
                                  ObjCPropertyAttribute::kind_strong)) {
        Diag(OriginalAttributes & (ObjCPropertyAttribute::kind_retain |
                                   ObjCPropertyAttribute::kind_strong),
             "retain (or strong)");
        continue;
      }
      if (isIncompatiblePropertyAttribute(OriginalAttributes, Attr,
                                          ObjCPropertyAttribute::kind_atomic)) {
        Diag(OriginalAttributes & ObjCPropertyAttribute::kind_atomic, "atomic");
        continue;
      }
    }
    if (Property->getGetterName() != Prop->getGetterName()) {
      Mismatches.push_back({Prop, DifferentGetter, ""});
      continue;
    }
    if (!Property->isReadOnly() && !Prop->isReadOnly() &&
        Property->getSetterName() != Prop->getSetterName()) {
      Mismatches.push_back({Prop, DifferentSetter, ""});
      continue;
    }
    QualType LHSType = S.Context.getCanonicalType(Prop->getType());
    if (!S.Context.propertyTypesAreCompatible(LHSType, RHSType)) {
      bool IncompatibleObjC = false;
      QualType ConvertedType;
      if (!S.isObjCPointerConversion(RHSType, LHSType, ConvertedType, IncompatibleObjC)
          || IncompatibleObjC) {
        Mismatches.push_back({Prop, IncompatibleType, ""});
        continue;
      }
    }
  }

  if (Mismatches.empty())
    return Property;

  // Diagnose incompability.
  {
    bool HasIncompatibleAttributes = false;
    for (const auto &Note : Mismatches)
      HasIncompatibleAttributes =
          Note.Kind != IncompatibleType ? true : HasIncompatibleAttributes;
    // Promote the warning to an error if there are incompatible attributes or
    // incompatible types together with readwrite/readonly incompatibility.
    auto Diag = S.Diag(Property->getLocation(),
                       Property != OriginalProperty || HasIncompatibleAttributes
                           ? diag::err_protocol_property_mismatch
                           : diag::warn_protocol_property_mismatch);
    Diag << Mismatches[0].Kind;
    switch (Mismatches[0].Kind) {
    case IncompatibleType:
      Diag << Property->getType();
      break;
    case HasNoExpectedAttribute:
    case HasUnexpectedAttribute:
      Diag << Mismatches[0].AttributeName;
      break;
    case DifferentGetter:
      Diag << Property->getGetterName();
      break;
    case DifferentSetter:
      Diag << Property->getSetterName();
      break;
    }
  }
  for (const auto &Note : Mismatches) {
    auto Diag =
        S.Diag(Note.Prop->getLocation(), diag::note_protocol_property_declare)
        << Note.Kind;
    switch (Note.Kind) {
    case IncompatibleType:
      Diag << Note.Prop->getType();
      break;
    case HasNoExpectedAttribute:
    case HasUnexpectedAttribute:
      Diag << Note.AttributeName;
      break;
    case DifferentGetter:
      Diag << Note.Prop->getGetterName();
      break;
    case DifferentSetter:
      Diag << Note.Prop->getSetterName();
      break;
    }
  }
  if (AtLoc.isValid())
    S.Diag(AtLoc, diag::note_property_synthesize);

  return Property;
}

/// Determine whether any storage attributes were written on the property.
static bool hasWrittenStorageAttribute(ObjCPropertyDecl *Prop,
                                       ObjCPropertyQueryKind QueryKind) {
  if (Prop->getPropertyAttributesAsWritten() & OwnershipMask) return true;

  // If this is a readwrite property in a class extension that refines
  // a readonly property in the original class definition, check it as
  // well.

  // If it's a readonly property, we're not interested.
  if (Prop->isReadOnly()) return false;

  // Is it declared in an extension?
  auto Category = dyn_cast<ObjCCategoryDecl>(Prop->getDeclContext());
  if (!Category || !Category->IsClassExtension()) return false;

  // Find the corresponding property in the primary class definition.
  auto OrigClass = Category->getClassInterface();
  for (auto *Found : OrigClass->lookup(Prop->getDeclName())) {
    if (ObjCPropertyDecl *OrigProp = dyn_cast<ObjCPropertyDecl>(Found))
      return OrigProp->getPropertyAttributesAsWritten() & OwnershipMask;
  }

  // Look through all of the protocols.
  for (const auto *Proto : OrigClass->all_referenced_protocols()) {
    if (ObjCPropertyDecl *OrigProp = Proto->FindPropertyDeclaration(
            Prop->getIdentifier(), QueryKind))
      return OrigProp->getPropertyAttributesAsWritten() & OwnershipMask;
  }

  return false;
}

/// Create a synthesized property accessor stub inside the \@implementation.
static ObjCMethodDecl *
RedeclarePropertyAccessor(ASTContext &Context, ObjCImplementationDecl *Impl,
                          ObjCMethodDecl *AccessorDecl, SourceLocation AtLoc,
                          SourceLocation PropertyLoc) {
  ObjCMethodDecl *Decl = AccessorDecl;
  ObjCMethodDecl *ImplDecl = ObjCMethodDecl::Create(
      Context, AtLoc.isValid() ? AtLoc : Decl->getBeginLoc(),
      PropertyLoc.isValid() ? PropertyLoc : Decl->getEndLoc(),
      Decl->getSelector(), Decl->getReturnType(),
      Decl->getReturnTypeSourceInfo(), Impl, Decl->isInstanceMethod(),
      Decl->isVariadic(), Decl->isPropertyAccessor(),
      /* isSynthesized*/ true, Decl->isImplicit(), Decl->isDefined(),
      Decl->getImplementationControl(), Decl->hasRelatedResultType());
  ImplDecl->getMethodFamily();
  if (Decl->hasAttrs())
    ImplDecl->setAttrs(Decl->getAttrs());
  ImplDecl->setSelfDecl(Decl->getSelfDecl());
  ImplDecl->setCmdDecl(Decl->getCmdDecl());
  SmallVector<SourceLocation, 1> SelLocs;
  Decl->getSelectorLocs(SelLocs);
  ImplDecl->setMethodParams(Context, Decl->parameters(), SelLocs);
  ImplDecl->setLexicalDeclContext(Impl);
  ImplDecl->setDefined(false);
  return ImplDecl;
}

/// ActOnPropertyImplDecl - This routine performs semantic checks and
/// builds the AST node for a property implementation declaration; declared
/// as \@synthesize or \@dynamic.
///
Decl *SemaObjC::ActOnPropertyImplDecl(
    Scope *S, SourceLocation AtLoc, SourceLocation PropertyLoc, bool Synthesize,
    IdentifierInfo *PropertyId, IdentifierInfo *PropertyIvar,
    SourceLocation PropertyIvarLoc, ObjCPropertyQueryKind QueryKind) {
  ASTContext &Context = getASTContext();
  ObjCContainerDecl *ClassImpDecl =
      dyn_cast<ObjCContainerDecl>(SemaRef.CurContext);
  // Make sure we have a context for the property implementation declaration.
  if (!ClassImpDecl) {
    Diag(AtLoc, diag::err_missing_property_context);
    return nullptr;
  }
  if (PropertyIvarLoc.isInvalid())
    PropertyIvarLoc = PropertyLoc;
  SourceLocation PropertyDiagLoc = PropertyLoc;
  if (PropertyDiagLoc.isInvalid())
    PropertyDiagLoc = ClassImpDecl->getBeginLoc();
  ObjCPropertyDecl *property = nullptr;
  ObjCInterfaceDecl *IDecl = nullptr;
  // Find the class or category class where this property must have
  // a declaration.
  ObjCImplementationDecl *IC = nullptr;
  ObjCCategoryImplDecl *CatImplClass = nullptr;
  if ((IC = dyn_cast<ObjCImplementationDecl>(ClassImpDecl))) {
    IDecl = IC->getClassInterface();
    // We always synthesize an interface for an implementation
    // without an interface decl. So, IDecl is always non-zero.
    assert(IDecl &&
           "ActOnPropertyImplDecl - @implementation without @interface");

    // Look for this property declaration in the @implementation's @interface
    property = IDecl->FindPropertyDeclaration(PropertyId, QueryKind);
    if (!property) {
      Diag(PropertyLoc, diag::err_bad_property_decl) << IDecl->getDeclName();
      return nullptr;
    }
    if (property->isClassProperty() && Synthesize) {
      Diag(PropertyLoc, diag::err_synthesize_on_class_property) << PropertyId;
      return nullptr;
    }
    unsigned PIkind = property->getPropertyAttributesAsWritten();
    if ((PIkind & (ObjCPropertyAttribute::kind_atomic |
                   ObjCPropertyAttribute::kind_nonatomic)) == 0) {
      if (AtLoc.isValid())
        Diag(AtLoc, diag::warn_implicit_atomic_property);
      else
        Diag(IC->getLocation(), diag::warn_auto_implicit_atomic_property);
      Diag(property->getLocation(), diag::note_property_declare);
    }

    if (const ObjCCategoryDecl *CD =
        dyn_cast<ObjCCategoryDecl>(property->getDeclContext())) {
      if (!CD->IsClassExtension()) {
        Diag(PropertyLoc, diag::err_category_property) << CD->getDeclName();
        Diag(property->getLocation(), diag::note_property_declare);
        return nullptr;
      }
    }
    if (Synthesize && (PIkind & ObjCPropertyAttribute::kind_readonly) &&
        property->hasAttr<IBOutletAttr>() && !AtLoc.isValid()) {
      bool ReadWriteProperty = false;
      // Search into the class extensions and see if 'readonly property is
      // redeclared 'readwrite', then no warning is to be issued.
      for (auto *Ext : IDecl->known_extensions()) {
        DeclContext::lookup_result R = Ext->lookup(property->getDeclName());
        if (auto *ExtProp = R.find_first<ObjCPropertyDecl>()) {
          PIkind = ExtProp->getPropertyAttributesAsWritten();
          if (PIkind & ObjCPropertyAttribute::kind_readwrite) {
            ReadWriteProperty = true;
            break;
          }
        }
      }

      if (!ReadWriteProperty) {
        Diag(property->getLocation(), diag::warn_auto_readonly_iboutlet_property)
            << property;
        SourceLocation readonlyLoc;
        if (LocPropertyAttribute(Context, "readonly",
                                 property->getLParenLoc(), readonlyLoc)) {
          SourceLocation endLoc =
            readonlyLoc.getLocWithOffset(strlen("readonly")-1);
          SourceRange ReadonlySourceRange(readonlyLoc, endLoc);
          Diag(property->getLocation(),
               diag::note_auto_readonly_iboutlet_fixup_suggest) <<
          FixItHint::CreateReplacement(ReadonlySourceRange, "readwrite");
        }
      }
    }
    if (Synthesize && isa<ObjCProtocolDecl>(property->getDeclContext()))
      property = SelectPropertyForSynthesisFromProtocols(SemaRef, AtLoc, IDecl,
                                                         property);

  } else if ((CatImplClass = dyn_cast<ObjCCategoryImplDecl>(ClassImpDecl))) {
    if (Synthesize) {
      Diag(AtLoc, diag::err_synthesize_category_decl);
      return nullptr;
    }
    IDecl = CatImplClass->getClassInterface();
    if (!IDecl) {
      Diag(AtLoc, diag::err_missing_property_interface);
      return nullptr;
    }
    ObjCCategoryDecl *Category =
    IDecl->FindCategoryDeclaration(CatImplClass->getIdentifier());

    // If category for this implementation not found, it is an error which
    // has already been reported eralier.
    if (!Category)
      return nullptr;
    // Look for this property declaration in @implementation's category
    property = Category->FindPropertyDeclaration(PropertyId, QueryKind);
    if (!property) {
      Diag(PropertyLoc, diag::err_bad_category_property_decl)
      << Category->getDeclName();
      return nullptr;
    }
  } else {
    Diag(AtLoc, diag::err_bad_property_context);
    return nullptr;
  }
  ObjCIvarDecl *Ivar = nullptr;
  bool CompleteTypeErr = false;
  bool compat = true;
  // Check that we have a valid, previously declared ivar for @synthesize
  if (Synthesize) {
    // @synthesize
    if (!PropertyIvar)
      PropertyIvar = PropertyId;
    // Check that this is a previously declared 'ivar' in 'IDecl' interface
    ObjCInterfaceDecl *ClassDeclared;
    Ivar = IDecl->lookupInstanceVariable(PropertyIvar, ClassDeclared);
    QualType PropType = property->getType();
    QualType PropertyIvarType = PropType.getNonReferenceType();

    if (SemaRef.RequireCompleteType(PropertyDiagLoc, PropertyIvarType,
                                    diag::err_incomplete_synthesized_property,
                                    property->getDeclName())) {
      Diag(property->getLocation(), diag::note_property_declare);
      CompleteTypeErr = true;
    }

    if (getLangOpts().ObjCAutoRefCount &&
        (property->getPropertyAttributesAsWritten() &
         ObjCPropertyAttribute::kind_readonly) &&
        PropertyIvarType->isObjCRetainableType()) {
      setImpliedPropertyAttributeForReadOnlyProperty(property, Ivar);
    }

    ObjCPropertyAttribute::Kind kind = property->getPropertyAttributes();

    bool isARCWeak = false;
    if (kind & ObjCPropertyAttribute::kind_weak) {
      // Add GC __weak to the ivar type if the property is weak.
      if (getLangOpts().getGC() != LangOptions::NonGC) {
        assert(!getLangOpts().ObjCAutoRefCount);
        if (PropertyIvarType.isObjCGCStrong()) {
          Diag(PropertyDiagLoc, diag::err_gc_weak_property_strong_type);
          Diag(property->getLocation(), diag::note_property_declare);
        } else {
          PropertyIvarType =
            Context.getObjCGCQualType(PropertyIvarType, Qualifiers::Weak);
        }

      // Otherwise, check whether ARC __weak is enabled and works with
      // the property type.
      } else {
        if (!getLangOpts().ObjCWeak) {
          // Only complain here when synthesizing an ivar.
          if (!Ivar) {
            Diag(PropertyDiagLoc,
                 getLangOpts().ObjCWeakRuntime
                   ? diag::err_synthesizing_arc_weak_property_disabled
                   : diag::err_synthesizing_arc_weak_property_no_runtime);
            Diag(property->getLocation(), diag::note_property_declare);
          }
          CompleteTypeErr = true; // suppress later diagnostics about the ivar
        } else {
          isARCWeak = true;
          if (const ObjCObjectPointerType *ObjT =
                PropertyIvarType->getAs<ObjCObjectPointerType>()) {
            const ObjCInterfaceDecl *ObjI = ObjT->getInterfaceDecl();
            if (ObjI && ObjI->isArcWeakrefUnavailable()) {
              Diag(property->getLocation(),
                   diag::err_arc_weak_unavailable_property)
                << PropertyIvarType;
              Diag(ClassImpDecl->getLocation(), diag::note_implemented_by_class)
                << ClassImpDecl->getName();
            }
          }
        }
      }
    }

    if (AtLoc.isInvalid()) {
      // Check when default synthesizing a property that there is
      // an ivar matching property name and issue warning; since this
      // is the most common case of not using an ivar used for backing
      // property in non-default synthesis case.
      ObjCInterfaceDecl *ClassDeclared=nullptr;
      ObjCIvarDecl *originalIvar =
      IDecl->lookupInstanceVariable(property->getIdentifier(),
                                    ClassDeclared);
      if (originalIvar) {
        Diag(PropertyDiagLoc,
             diag::warn_autosynthesis_property_ivar_match)
        << PropertyId << (Ivar == nullptr) << PropertyIvar
        << originalIvar->getIdentifier();
        Diag(property->getLocation(), diag::note_property_declare);
        Diag(originalIvar->getLocation(), diag::note_ivar_decl);
      }
    }

    if (!Ivar) {
      // In ARC, give the ivar a lifetime qualifier based on the
      // property attributes.
      if ((getLangOpts().ObjCAutoRefCount || isARCWeak) &&
          !PropertyIvarType.getObjCLifetime() &&
          PropertyIvarType->isObjCRetainableType()) {

        // It's an error if we have to do this and the user didn't
        // explicitly write an ownership attribute on the property.
        if (!hasWrittenStorageAttribute(property, QueryKind) &&
            !(kind & ObjCPropertyAttribute::kind_strong)) {
          Diag(PropertyDiagLoc,
               diag::err_arc_objc_property_default_assign_on_object);
          Diag(property->getLocation(), diag::note_property_declare);
        } else {
          Qualifiers::ObjCLifetime lifetime =
            getImpliedARCOwnership(kind, PropertyIvarType);
          assert(lifetime && "no lifetime for property?");

          Qualifiers qs;
          qs.addObjCLifetime(lifetime);
          PropertyIvarType = Context.getQualifiedType(PropertyIvarType, qs);
        }
      }

      if (Context.getLangOpts().PointerAuthObjcInterfaceSel &&
          !PropertyIvarType.getPointerAuth()) {
        if (Context.isObjCSelType(QualType(PropertyIvarType.getTypePtr(), 0))) {
          if (auto PAQ = Context.getObjCMemberSelTypePtrAuth())
            PropertyIvarType =
                Context.getPointerAuthType(PropertyIvarType, PAQ);
        }
      }

      Ivar = ObjCIvarDecl::Create(Context, ClassImpDecl,
                                  PropertyIvarLoc,PropertyIvarLoc, PropertyIvar,
                                  PropertyIvarType, /*TInfo=*/nullptr,
                                  ObjCIvarDecl::Private,
                                  (Expr *)nullptr, true);
      if (SemaRef.RequireNonAbstractType(PropertyIvarLoc, PropertyIvarType,
                                         diag::err_abstract_type_in_decl,
                                         Sema::AbstractSynthesizedIvarType)) {
        Diag(property->getLocation(), diag::note_property_declare);
        // An abstract type is as bad as an incomplete type.
        CompleteTypeErr = true;
      }
      if (!CompleteTypeErr) {
<<<<<<< HEAD
        const RecordType *RecordTy = PropertyIvarType->getAs<RecordType>();
        if (RecordTy && RecordTy->getOriginalDecl()
                            ->getDefinitionOrSelf()
                            ->hasFlexibleArrayMember()) {
=======
        if (const auto *RD = PropertyIvarType->getAsRecordDecl();
            RD && RD->hasFlexibleArrayMember()) {
>>>>>>> 35227056
          Diag(PropertyIvarLoc, diag::err_synthesize_variable_sized_ivar)
            << PropertyIvarType;
          CompleteTypeErr = true; // suppress later diagnostics about the ivar
        }
      }
      if (CompleteTypeErr)
        Ivar->setInvalidDecl();
      ClassImpDecl->addDecl(Ivar);
      IDecl->makeDeclVisibleInContext(Ivar);

      if (getLangOpts().ObjCRuntime.isFragile())
        Diag(PropertyDiagLoc, diag::err_missing_property_ivar_decl)
            << PropertyId;
      // Note! I deliberately want it to fall thru so, we have a
      // a property implementation and to avoid future warnings.
    } else if (getLangOpts().ObjCRuntime.isNonFragile() &&
               !declaresSameEntity(ClassDeclared, IDecl)) {
      Diag(PropertyDiagLoc, diag::err_ivar_in_superclass_use)
      << property->getDeclName() << Ivar->getDeclName()
      << ClassDeclared->getDeclName();
      Diag(Ivar->getLocation(), diag::note_previous_access_declaration)
      << Ivar << Ivar->getName();
      // Note! I deliberately want it to fall thru so more errors are caught.
    }
    property->setPropertyIvarDecl(Ivar);

    QualType IvarType = Context.getCanonicalType(Ivar->getType());

    // Check that type of property and its ivar are type compatible.
    if (!Context.hasSameType(PropertyIvarType, IvarType)) {
      if (isa<ObjCObjectPointerType>(PropertyIvarType)
          && isa<ObjCObjectPointerType>(IvarType))
        compat = Context.canAssignObjCInterfaces(
            PropertyIvarType->castAs<ObjCObjectPointerType>(),
            IvarType->castAs<ObjCObjectPointerType>());
      else {
        compat = SemaRef.IsAssignConvertCompatible(
            SemaRef.CheckAssignmentConstraints(PropertyIvarLoc,
                                               PropertyIvarType, IvarType));
      }
      if (!compat) {
        Diag(PropertyDiagLoc, diag::err_property_ivar_type)
          << property->getDeclName() << PropType
          << Ivar->getDeclName() << IvarType;
        Diag(Ivar->getLocation(), diag::note_ivar_decl);
        // Note! I deliberately want it to fall thru so, we have a
        // a property implementation and to avoid future warnings.
      }
      else {
        // FIXME! Rules for properties are somewhat different that those
        // for assignments. Use a new routine to consolidate all cases;
        // specifically for property redeclarations as well as for ivars.
        QualType lhsType =Context.getCanonicalType(PropertyIvarType).getUnqualifiedType();
        QualType rhsType =Context.getCanonicalType(IvarType).getUnqualifiedType();
        if (lhsType != rhsType &&
            lhsType->isArithmeticType()) {
          Diag(PropertyDiagLoc, diag::err_property_ivar_type)
            << property->getDeclName() << PropType
            << Ivar->getDeclName() << IvarType;
          Diag(Ivar->getLocation(), diag::note_ivar_decl);
          // Fall thru - see previous comment
        }
      }
      // __weak is explicit. So it works on Canonical type.
      if ((PropType.isObjCGCWeak() && !IvarType.isObjCGCWeak() &&
           getLangOpts().getGC() != LangOptions::NonGC)) {
        Diag(PropertyDiagLoc, diag::err_weak_property)
        << property->getDeclName() << Ivar->getDeclName();
        Diag(Ivar->getLocation(), diag::note_ivar_decl);
        // Fall thru - see previous comment
      }
      // Fall thru - see previous comment
      if ((property->getType()->isObjCObjectPointerType() ||
           PropType.isObjCGCStrong()) && IvarType.isObjCGCWeak() &&
          getLangOpts().getGC() != LangOptions::NonGC) {
        Diag(PropertyDiagLoc, diag::err_strong_property)
        << property->getDeclName() << Ivar->getDeclName();
        // Fall thru - see previous comment
      }
    }
    if (getLangOpts().ObjCAutoRefCount || isARCWeak ||
        Ivar->getType().getObjCLifetime())
      checkARCPropertyImpl(SemaRef, PropertyLoc, property, Ivar);
  } else if (PropertyIvar)
    // @dynamic
    Diag(PropertyDiagLoc, diag::err_dynamic_property_ivar_decl);

  assert (property && "ActOnPropertyImplDecl - property declaration missing");
  ObjCPropertyImplDecl *PIDecl = ObjCPropertyImplDecl::Create(
      Context, SemaRef.CurContext, AtLoc, PropertyLoc, property,
      (Synthesize ? ObjCPropertyImplDecl::Synthesize
                  : ObjCPropertyImplDecl::Dynamic),
      Ivar, PropertyIvarLoc);

  if (CompleteTypeErr || !compat)
    PIDecl->setInvalidDecl();

  if (ObjCMethodDecl *getterMethod = property->getGetterMethodDecl()) {
    getterMethod->createImplicitParams(Context, IDecl);

    // Redeclare the getter within the implementation as DeclContext.
    if (Synthesize) {
      // If the method hasn't been overridden, create a synthesized implementation.
      ObjCMethodDecl *OMD = ClassImpDecl->getMethod(
          getterMethod->getSelector(), getterMethod->isInstanceMethod());
      if (!OMD)
        OMD = RedeclarePropertyAccessor(Context, IC, getterMethod, AtLoc,
                                        PropertyLoc);
      PIDecl->setGetterMethodDecl(OMD);
    }

    if (getLangOpts().CPlusPlus && Synthesize && !CompleteTypeErr &&
        Ivar->getType()->isRecordType()) {
      // For Objective-C++, need to synthesize the AST for the IVAR object to be
      // returned by the getter as it must conform to C++'s copy-return rules.
      // FIXME. Eventually we want to do this for Objective-C as well.
      Sema::SynthesizedFunctionScope Scope(SemaRef, getterMethod);
      ImplicitParamDecl *SelfDecl = getterMethod->getSelfDecl();
      DeclRefExpr *SelfExpr = new (Context)
          DeclRefExpr(Context, SelfDecl, false, SelfDecl->getType(), VK_LValue,
                      PropertyDiagLoc);
      SemaRef.MarkDeclRefReferenced(SelfExpr);
      Expr *LoadSelfExpr = ImplicitCastExpr::Create(
          Context, SelfDecl->getType(), CK_LValueToRValue, SelfExpr, nullptr,
          VK_PRValue, FPOptionsOverride());
      Expr *IvarRefExpr =
        new (Context) ObjCIvarRefExpr(Ivar,
                                      Ivar->getUsageType(SelfDecl->getType()),
                                      PropertyDiagLoc,
                                      Ivar->getLocation(),
                                      LoadSelfExpr, true, true);
      ExprResult Res = SemaRef.PerformCopyInitialization(
          InitializedEntity::InitializeResult(PropertyDiagLoc,
                                              getterMethod->getReturnType()),
          PropertyDiagLoc, IvarRefExpr);
      if (!Res.isInvalid()) {
        Expr *ResExpr = Res.getAs<Expr>();
        if (ResExpr)
          ResExpr = SemaRef.MaybeCreateExprWithCleanups(ResExpr);
        PIDecl->setGetterCXXConstructor(ResExpr);
      }
    }
    if (property->hasAttr<NSReturnsNotRetainedAttr>() &&
        !getterMethod->hasAttr<NSReturnsNotRetainedAttr>()) {
      Diag(getterMethod->getLocation(),
           diag::warn_property_getter_owning_mismatch);
      Diag(property->getLocation(), diag::note_property_declare);
    }
    if (getLangOpts().ObjCAutoRefCount && Synthesize)
      switch (getterMethod->getMethodFamily()) {
        case OMF_retain:
        case OMF_retainCount:
        case OMF_release:
        case OMF_autorelease:
          Diag(getterMethod->getLocation(), diag::err_arc_illegal_method_def)
            << 1 << getterMethod->getSelector();
          break;
        default:
          break;
      }
  }

  if (ObjCMethodDecl *setterMethod = property->getSetterMethodDecl()) {
    setterMethod->createImplicitParams(Context, IDecl);

    // Redeclare the setter within the implementation as DeclContext.
    if (Synthesize) {
      ObjCMethodDecl *OMD = ClassImpDecl->getMethod(
          setterMethod->getSelector(), setterMethod->isInstanceMethod());
      if (!OMD)
        OMD = RedeclarePropertyAccessor(Context, IC, setterMethod,
                                        AtLoc, PropertyLoc);
      PIDecl->setSetterMethodDecl(OMD);
    }

    if (getLangOpts().CPlusPlus && Synthesize && !CompleteTypeErr &&
        Ivar->getType()->isRecordType()) {
      // FIXME. Eventually we want to do this for Objective-C as well.
      Sema::SynthesizedFunctionScope Scope(SemaRef, setterMethod);
      ImplicitParamDecl *SelfDecl = setterMethod->getSelfDecl();
      DeclRefExpr *SelfExpr = new (Context)
          DeclRefExpr(Context, SelfDecl, false, SelfDecl->getType(), VK_LValue,
                      PropertyDiagLoc);
      SemaRef.MarkDeclRefReferenced(SelfExpr);
      Expr *LoadSelfExpr = ImplicitCastExpr::Create(
          Context, SelfDecl->getType(), CK_LValueToRValue, SelfExpr, nullptr,
          VK_PRValue, FPOptionsOverride());
      Expr *lhs =
        new (Context) ObjCIvarRefExpr(Ivar,
                                      Ivar->getUsageType(SelfDecl->getType()),
                                      PropertyDiagLoc,
                                      Ivar->getLocation(),
                                      LoadSelfExpr, true, true);
      ObjCMethodDecl::param_iterator P = setterMethod->param_begin();
      ParmVarDecl *Param = (*P);
      QualType T = Param->getType().getNonReferenceType();
      DeclRefExpr *rhs = new (Context)
          DeclRefExpr(Context, Param, false, T, VK_LValue, PropertyDiagLoc);
      SemaRef.MarkDeclRefReferenced(rhs);
      ExprResult Res =
          SemaRef.BuildBinOp(S, PropertyDiagLoc, BO_Assign, lhs, rhs);
      if (property->getPropertyAttributes() &
          ObjCPropertyAttribute::kind_atomic) {
        Expr *callExpr = Res.getAs<Expr>();
        if (const CXXOperatorCallExpr *CXXCE =
              dyn_cast_or_null<CXXOperatorCallExpr>(callExpr))
          if (const FunctionDecl *FuncDecl = CXXCE->getDirectCallee())
            if (!FuncDecl->isTrivial())
              if (property->getType()->isReferenceType()) {
                Diag(PropertyDiagLoc,
                     diag::err_atomic_property_nontrivial_assign_op)
                    << property->getType();
                Diag(FuncDecl->getBeginLoc(), diag::note_callee_decl)
                    << FuncDecl;
              }
      }
      PIDecl->setSetterCXXAssignment(Res.getAs<Expr>());
    }
  }

  if (IC) {
    if (Synthesize)
      if (ObjCPropertyImplDecl *PPIDecl =
          IC->FindPropertyImplIvarDecl(PropertyIvar)) {
        Diag(PropertyLoc, diag::err_duplicate_ivar_use)
        << PropertyId << PPIDecl->getPropertyDecl()->getIdentifier()
        << PropertyIvar;
        Diag(PPIDecl->getLocation(), diag::note_previous_use);
      }

    if (ObjCPropertyImplDecl *PPIDecl
        = IC->FindPropertyImplDecl(PropertyId, QueryKind)) {
      Diag(PropertyLoc, diag::err_property_implemented) << PropertyId;
      Diag(PPIDecl->getLocation(), diag::note_previous_declaration);
      return nullptr;
    }
    IC->addPropertyImplementation(PIDecl);
    if (getLangOpts().ObjCDefaultSynthProperties &&
        getLangOpts().ObjCRuntime.isNonFragile() &&
        !IDecl->isObjCRequiresPropertyDefs()) {
      // Diagnose if an ivar was lazily synthesdized due to a previous
      // use and if 1) property is @dynamic or 2) property is synthesized
      // but it requires an ivar of different name.
      ObjCInterfaceDecl *ClassDeclared=nullptr;
      ObjCIvarDecl *Ivar = nullptr;
      if (!Synthesize)
        Ivar = IDecl->lookupInstanceVariable(PropertyId, ClassDeclared);
      else {
        if (PropertyIvar && PropertyIvar != PropertyId)
          Ivar = IDecl->lookupInstanceVariable(PropertyId, ClassDeclared);
      }
      // Issue diagnostics only if Ivar belongs to current class.
      if (Ivar && Ivar->getSynthesize() &&
          declaresSameEntity(IC->getClassInterface(), ClassDeclared)) {
        Diag(Ivar->getLocation(), diag::err_undeclared_var_use)
        << PropertyId;
        Ivar->setInvalidDecl();
      }
    }
  } else {
    if (Synthesize)
      if (ObjCPropertyImplDecl *PPIDecl =
          CatImplClass->FindPropertyImplIvarDecl(PropertyIvar)) {
        Diag(PropertyDiagLoc, diag::err_duplicate_ivar_use)
        << PropertyId << PPIDecl->getPropertyDecl()->getIdentifier()
        << PropertyIvar;
        Diag(PPIDecl->getLocation(), diag::note_previous_use);
      }

    if (ObjCPropertyImplDecl *PPIDecl =
        CatImplClass->FindPropertyImplDecl(PropertyId, QueryKind)) {
      Diag(PropertyDiagLoc, diag::err_property_implemented) << PropertyId;
      Diag(PPIDecl->getLocation(), diag::note_previous_declaration);
      return nullptr;
    }
    CatImplClass->addPropertyImplementation(PIDecl);
  }

  if (PIDecl->getPropertyImplementation() == ObjCPropertyImplDecl::Dynamic &&
      PIDecl->getPropertyDecl() &&
      PIDecl->getPropertyDecl()->isDirectProperty()) {
    Diag(PropertyLoc, diag::err_objc_direct_dynamic_property);
    Diag(PIDecl->getPropertyDecl()->getLocation(),
         diag::note_previous_declaration);
    return nullptr;
  }

  return PIDecl;
}

//===----------------------------------------------------------------------===//
// Helper methods.
//===----------------------------------------------------------------------===//

/// DiagnosePropertyMismatch - Compares two properties for their
/// attributes and types and warns on a variety of inconsistencies.
///
void SemaObjC::DiagnosePropertyMismatch(ObjCPropertyDecl *Property,
                                        ObjCPropertyDecl *SuperProperty,
                                        const IdentifierInfo *inheritedName,
                                        bool OverridingProtocolProperty) {
  ASTContext &Context = getASTContext();
  ObjCPropertyAttribute::Kind CAttr = Property->getPropertyAttributes();
  ObjCPropertyAttribute::Kind SAttr = SuperProperty->getPropertyAttributes();

  // We allow readonly properties without an explicit ownership
  // (assign/unsafe_unretained/weak/retain/strong/copy) in super class
  // to be overridden by a property with any explicit ownership in the subclass.
  if (!OverridingProtocolProperty &&
      !getOwnershipRule(SAttr) && getOwnershipRule(CAttr))
    ;
  else {
    if ((CAttr & ObjCPropertyAttribute::kind_readonly) &&
        (SAttr & ObjCPropertyAttribute::kind_readwrite))
      Diag(Property->getLocation(), diag::warn_readonly_property)
        << Property->getDeclName() << inheritedName;
    if ((CAttr & ObjCPropertyAttribute::kind_copy) !=
        (SAttr & ObjCPropertyAttribute::kind_copy))
      Diag(Property->getLocation(), diag::warn_property_attribute)
        << Property->getDeclName() << "copy" << inheritedName;
    else if (!(SAttr & ObjCPropertyAttribute::kind_readonly)) {
      unsigned CAttrRetain = (CAttr & (ObjCPropertyAttribute::kind_retain |
                                       ObjCPropertyAttribute::kind_strong));
      unsigned SAttrRetain = (SAttr & (ObjCPropertyAttribute::kind_retain |
                                       ObjCPropertyAttribute::kind_strong));
      bool CStrong = (CAttrRetain != 0);
      bool SStrong = (SAttrRetain != 0);
      if (CStrong != SStrong)
        Diag(Property->getLocation(), diag::warn_property_attribute)
          << Property->getDeclName() << "retain (or strong)" << inheritedName;
    }
  }

  // Check for nonatomic; note that nonatomic is effectively
  // meaningless for readonly properties, so don't diagnose if the
  // atomic property is 'readonly'.
  checkAtomicPropertyMismatch(SemaRef, SuperProperty, Property, false);
  // Readonly properties from protocols can be implemented as "readwrite"
  // with a custom setter name.
  if (Property->getSetterName() != SuperProperty->getSetterName() &&
      !(SuperProperty->isReadOnly() &&
        isa<ObjCProtocolDecl>(SuperProperty->getDeclContext()))) {
    Diag(Property->getLocation(), diag::warn_property_attribute)
      << Property->getDeclName() << "setter" << inheritedName;
    Diag(SuperProperty->getLocation(), diag::note_property_declare);
  }
  if (Property->getGetterName() != SuperProperty->getGetterName()) {
    Diag(Property->getLocation(), diag::warn_property_attribute)
      << Property->getDeclName() << "getter" << inheritedName;
    Diag(SuperProperty->getLocation(), diag::note_property_declare);
  }

  QualType LHSType =
    Context.getCanonicalType(SuperProperty->getType());
  QualType RHSType =
    Context.getCanonicalType(Property->getType());

  if (!Context.propertyTypesAreCompatible(LHSType, RHSType)) {
    // Do cases not handled in above.
    // FIXME. For future support of covariant property types, revisit this.
    bool IncompatibleObjC = false;
    QualType ConvertedType;
    if (!SemaRef.isObjCPointerConversion(RHSType, LHSType, ConvertedType,
                                         IncompatibleObjC) ||
        IncompatibleObjC) {
      Diag(Property->getLocation(), diag::warn_property_types_are_incompatible)
          << Property->getType() << SuperProperty->getType() << inheritedName;
      Diag(SuperProperty->getLocation(), diag::note_property_declare);
    }
  }
}

bool SemaObjC::DiagnosePropertyAccessorMismatch(ObjCPropertyDecl *property,
                                                ObjCMethodDecl *GetterMethod,
                                                SourceLocation Loc) {
  ASTContext &Context = getASTContext();
  if (!GetterMethod)
    return false;
  QualType GetterType = GetterMethod->getReturnType().getNonReferenceType();
  QualType PropertyRValueType =
      property->getType().getNonReferenceType().getAtomicUnqualifiedType();
  bool compat = Context.hasSameType(PropertyRValueType, GetterType);
  if (!compat) {
    const ObjCObjectPointerType *propertyObjCPtr = nullptr;
    const ObjCObjectPointerType *getterObjCPtr = nullptr;
    if ((propertyObjCPtr =
             PropertyRValueType->getAs<ObjCObjectPointerType>()) &&
        (getterObjCPtr = GetterType->getAs<ObjCObjectPointerType>()))
      compat = Context.canAssignObjCInterfaces(getterObjCPtr, propertyObjCPtr);
    else if (!SemaRef.IsAssignConvertCompatible(
                 SemaRef.CheckAssignmentConstraints(Loc, GetterType,
                                                    PropertyRValueType))) {
      Diag(Loc, diag::err_property_accessor_type)
          << property->getDeclName() << PropertyRValueType
          << GetterMethod->getSelector() << GetterType;
      Diag(GetterMethod->getLocation(), diag::note_declared_at);
      return true;
    } else {
      compat = true;
      QualType lhsType = Context.getCanonicalType(PropertyRValueType);
      QualType rhsType =Context.getCanonicalType(GetterType).getUnqualifiedType();
      if (lhsType != rhsType && lhsType->isArithmeticType())
        compat = false;
    }
  }

  if (!compat) {
    Diag(Loc, diag::warn_accessor_property_type_mismatch)
    << property->getDeclName()
    << GetterMethod->getSelector();
    Diag(GetterMethod->getLocation(), diag::note_declared_at);
    return true;
  }

  return false;
}

/// CollectImmediateProperties - This routine collects all properties in
/// the class and its conforming protocols; but not those in its super class.
static void
CollectImmediateProperties(ObjCContainerDecl *CDecl,
                           ObjCContainerDecl::PropertyMap &PropMap,
                           ObjCContainerDecl::PropertyMap &SuperPropMap,
                           bool CollectClassPropsOnly = false,
                           bool IncludeProtocols = true) {
  if (ObjCInterfaceDecl *IDecl = dyn_cast<ObjCInterfaceDecl>(CDecl)) {
    for (auto *Prop : IDecl->properties()) {
      if (CollectClassPropsOnly && !Prop->isClassProperty())
        continue;
      PropMap[std::make_pair(Prop->getIdentifier(), Prop->isClassProperty())] =
          Prop;
    }

    // Collect the properties from visible extensions.
    for (auto *Ext : IDecl->visible_extensions())
      CollectImmediateProperties(Ext, PropMap, SuperPropMap,
                                 CollectClassPropsOnly, IncludeProtocols);

    if (IncludeProtocols) {
      // Scan through class's protocols.
      for (auto *PI : IDecl->all_referenced_protocols())
        CollectImmediateProperties(PI, PropMap, SuperPropMap,
                                   CollectClassPropsOnly);
    }
  }
  if (ObjCCategoryDecl *CATDecl = dyn_cast<ObjCCategoryDecl>(CDecl)) {
    for (auto *Prop : CATDecl->properties()) {
      if (CollectClassPropsOnly && !Prop->isClassProperty())
        continue;
      PropMap[std::make_pair(Prop->getIdentifier(), Prop->isClassProperty())] =
          Prop;
    }
    if (IncludeProtocols) {
      // Scan through class's protocols.
      for (auto *PI : CATDecl->protocols())
        CollectImmediateProperties(PI, PropMap, SuperPropMap,
                                   CollectClassPropsOnly);
    }
  }
  else if (ObjCProtocolDecl *PDecl = dyn_cast<ObjCProtocolDecl>(CDecl)) {
    for (auto *Prop : PDecl->properties()) {
      if (CollectClassPropsOnly && !Prop->isClassProperty())
        continue;
      ObjCPropertyDecl *PropertyFromSuper =
          SuperPropMap[std::make_pair(Prop->getIdentifier(),
                                      Prop->isClassProperty())];
      // Exclude property for protocols which conform to class's super-class,
      // as super-class has to implement the property.
      if (!PropertyFromSuper ||
          PropertyFromSuper->getIdentifier() != Prop->getIdentifier()) {
        ObjCPropertyDecl *&PropEntry =
            PropMap[std::make_pair(Prop->getIdentifier(),
                                   Prop->isClassProperty())];
        if (!PropEntry)
          PropEntry = Prop;
      }
    }
    // Scan through protocol's protocols.
    for (auto *PI : PDecl->protocols())
      CollectImmediateProperties(PI, PropMap, SuperPropMap,
                                 CollectClassPropsOnly);
  }
}

/// CollectSuperClassPropertyImplementations - This routine collects list of
/// properties to be implemented in super class(s) and also coming from their
/// conforming protocols.
static void CollectSuperClassPropertyImplementations(ObjCInterfaceDecl *CDecl,
                                    ObjCInterfaceDecl::PropertyMap &PropMap) {
  if (ObjCInterfaceDecl *SDecl = CDecl->getSuperClass()) {
    while (SDecl) {
      SDecl->collectPropertiesToImplement(PropMap);
      SDecl = SDecl->getSuperClass();
    }
  }
}

/// IvarBacksCurrentMethodAccessor - This routine returns 'true' if 'IV' is
/// an ivar synthesized for 'Method' and 'Method' is a property accessor
/// declared in class 'IFace'.
bool SemaObjC::IvarBacksCurrentMethodAccessor(ObjCInterfaceDecl *IFace,
                                              ObjCMethodDecl *Method,
                                              ObjCIvarDecl *IV) {
  if (!IV->getSynthesize())
    return false;
  ObjCMethodDecl *IMD = IFace->lookupMethod(Method->getSelector(),
                                            Method->isInstanceMethod());
  if (!IMD || !IMD->isPropertyAccessor())
    return false;

  // look up a property declaration whose one of its accessors is implemented
  // by this method.
  for (const auto *Property : IFace->instance_properties()) {
    if ((Property->getGetterName() == IMD->getSelector() ||
         Property->getSetterName() == IMD->getSelector()) &&
        (Property->getPropertyIvarDecl() == IV))
      return true;
  }
  // Also look up property declaration in class extension whose one of its
  // accessors is implemented by this method.
  for (const auto *Ext : IFace->known_extensions())
    for (const auto *Property : Ext->instance_properties())
      if ((Property->getGetterName() == IMD->getSelector() ||
           Property->getSetterName() == IMD->getSelector()) &&
          (Property->getPropertyIvarDecl() == IV))
        return true;
  return false;
}

static bool SuperClassImplementsProperty(ObjCInterfaceDecl *IDecl,
                                         ObjCPropertyDecl *Prop) {
  bool SuperClassImplementsGetter = false;
  bool SuperClassImplementsSetter = false;
  if (Prop->getPropertyAttributes() & ObjCPropertyAttribute::kind_readonly)
    SuperClassImplementsSetter = true;

  while (IDecl->getSuperClass()) {
    ObjCInterfaceDecl *SDecl = IDecl->getSuperClass();
    if (!SuperClassImplementsGetter && SDecl->getInstanceMethod(Prop->getGetterName()))
      SuperClassImplementsGetter = true;

    if (!SuperClassImplementsSetter && SDecl->getInstanceMethod(Prop->getSetterName()))
      SuperClassImplementsSetter = true;
    if (SuperClassImplementsGetter && SuperClassImplementsSetter)
      return true;
    IDecl = IDecl->getSuperClass();
  }
  return false;
}

/// Default synthesizes all properties which must be synthesized
/// in class's \@implementation.
void SemaObjC::DefaultSynthesizeProperties(Scope *S, ObjCImplDecl *IMPDecl,
                                           ObjCInterfaceDecl *IDecl,
                                           SourceLocation AtEnd) {
  ASTContext &Context = getASTContext();
  ObjCInterfaceDecl::PropertyMap PropMap;
  IDecl->collectPropertiesToImplement(PropMap);
  if (PropMap.empty())
    return;
  ObjCInterfaceDecl::PropertyMap SuperPropMap;
  CollectSuperClassPropertyImplementations(IDecl, SuperPropMap);

  for (const auto &PropEntry : PropMap) {
    ObjCPropertyDecl *Prop = PropEntry.second;
    // Is there a matching property synthesize/dynamic?
    if (Prop->isInvalidDecl() ||
        Prop->isClassProperty() ||
        Prop->getPropertyImplementation() == ObjCPropertyDecl::Optional)
      continue;
    // Property may have been synthesized by user.
    if (IMPDecl->FindPropertyImplDecl(
            Prop->getIdentifier(), Prop->getQueryKind()))
      continue;
    ObjCMethodDecl *ImpMethod = IMPDecl->getInstanceMethod(Prop->getGetterName());
    if (ImpMethod && !ImpMethod->getBody()) {
      if (Prop->getPropertyAttributes() & ObjCPropertyAttribute::kind_readonly)
        continue;
      ImpMethod = IMPDecl->getInstanceMethod(Prop->getSetterName());
      if (ImpMethod && !ImpMethod->getBody())
        continue;
    }
    if (ObjCPropertyImplDecl *PID =
        IMPDecl->FindPropertyImplIvarDecl(Prop->getIdentifier())) {
      Diag(Prop->getLocation(), diag::warn_no_autosynthesis_shared_ivar_property)
        << Prop->getIdentifier();
      if (PID->getLocation().isValid())
        Diag(PID->getLocation(), diag::note_property_synthesize);
      continue;
    }
    ObjCPropertyDecl *PropInSuperClass =
        SuperPropMap[std::make_pair(Prop->getIdentifier(),
                                    Prop->isClassProperty())];
    if (ObjCProtocolDecl *Proto =
          dyn_cast<ObjCProtocolDecl>(Prop->getDeclContext())) {
      // We won't auto-synthesize properties declared in protocols.
      // Suppress the warning if class's superclass implements property's
      // getter and implements property's setter (if readwrite property).
      // Or, if property is going to be implemented in its super class.
      if (!SuperClassImplementsProperty(IDecl, Prop) && !PropInSuperClass) {
        Diag(IMPDecl->getLocation(),
             diag::warn_auto_synthesizing_protocol_property)
          << Prop << Proto;
        Diag(Prop->getLocation(), diag::note_property_declare);
        std::string FixIt =
            (Twine("@synthesize ") + Prop->getName() + ";\n\n").str();
        Diag(AtEnd, diag::note_add_synthesize_directive)
            << FixItHint::CreateInsertion(AtEnd, FixIt);
      }
      continue;
    }
    // If property to be implemented in the super class, ignore.
    if (PropInSuperClass) {
      if ((Prop->getPropertyAttributes() &
           ObjCPropertyAttribute::kind_readwrite) &&
          (PropInSuperClass->getPropertyAttributes() &
           ObjCPropertyAttribute::kind_readonly) &&
          !IMPDecl->getInstanceMethod(Prop->getSetterName()) &&
          !IDecl->HasUserDeclaredSetterMethod(Prop)) {
        Diag(Prop->getLocation(), diag::warn_no_autosynthesis_property)
        << Prop->getIdentifier();
        Diag(PropInSuperClass->getLocation(), diag::note_property_declare);
      } else {
        Diag(Prop->getLocation(), diag::warn_autosynthesis_property_in_superclass)
        << Prop->getIdentifier();
        Diag(PropInSuperClass->getLocation(), diag::note_property_declare);
        Diag(IMPDecl->getLocation(), diag::note_while_in_implementation);
      }
      continue;
    }
    // We use invalid SourceLocations for the synthesized ivars since they
    // aren't really synthesized at a particular location; they just exist.
    // Saying that they are located at the @implementation isn't really going
    // to help users.
    ObjCPropertyImplDecl *PIDecl = dyn_cast_or_null<ObjCPropertyImplDecl>(
      ActOnPropertyImplDecl(S, SourceLocation(), SourceLocation(),
                            true,
                            /* property = */ Prop->getIdentifier(),
                            /* ivar = */ Prop->getDefaultSynthIvarName(Context),
                            Prop->getLocation(), Prop->getQueryKind()));
    if (PIDecl && !Prop->isUnavailable()) {
      Diag(Prop->getLocation(), diag::warn_missing_explicit_synthesis);
      Diag(IMPDecl->getLocation(), diag::note_while_in_implementation);
    }
  }
}

void SemaObjC::DefaultSynthesizeProperties(Scope *S, Decl *D,
                                           SourceLocation AtEnd) {
  if (!getLangOpts().ObjCDefaultSynthProperties ||
      getLangOpts().ObjCRuntime.isFragile())
    return;
  ObjCImplementationDecl *IC=dyn_cast_or_null<ObjCImplementationDecl>(D);
  if (!IC)
    return;
  if (ObjCInterfaceDecl* IDecl = IC->getClassInterface())
    if (!IDecl->isObjCRequiresPropertyDefs())
      DefaultSynthesizeProperties(S, IC, IDecl, AtEnd);
}

static void DiagnoseUnimplementedAccessor(
    Sema &S, ObjCInterfaceDecl *PrimaryClass, Selector Method,
    ObjCImplDecl *IMPDecl, ObjCContainerDecl *CDecl, ObjCCategoryDecl *C,
    ObjCPropertyDecl *Prop,
    llvm::SmallPtrSet<const ObjCMethodDecl *, 8> &SMap) {
  // Check to see if we have a corresponding selector in SMap and with the
  // right method type.
  auto I = llvm::find_if(SMap, [&](const ObjCMethodDecl *x) {
    return x->getSelector() == Method &&
           x->isClassMethod() == Prop->isClassProperty();
  });
  // When reporting on missing property setter/getter implementation in
  // categories, do not report when they are declared in primary class,
  // class's protocol, or one of it super classes. This is because,
  // the class is going to implement them.
  if (I == SMap.end() &&
      (PrimaryClass == nullptr ||
       !PrimaryClass->lookupPropertyAccessor(Method, C,
                                             Prop->isClassProperty()))) {
    unsigned diag =
        isa<ObjCCategoryDecl>(CDecl)
            ? (Prop->isClassProperty()
                   ? diag::warn_impl_required_in_category_for_class_property
                   : diag::warn_setter_getter_impl_required_in_category)
            : (Prop->isClassProperty()
                   ? diag::warn_impl_required_for_class_property
                   : diag::warn_setter_getter_impl_required);
    S.Diag(IMPDecl->getLocation(), diag) << Prop->getDeclName() << Method;
    S.Diag(Prop->getLocation(), diag::note_property_declare);
    if (S.LangOpts.ObjCDefaultSynthProperties &&
        S.LangOpts.ObjCRuntime.isNonFragile())
      if (ObjCInterfaceDecl *ID = dyn_cast<ObjCInterfaceDecl>(CDecl))
        if (const ObjCInterfaceDecl *RID = ID->isObjCRequiresPropertyDefs())
          S.Diag(RID->getLocation(), diag::note_suppressed_class_declare);
  }
}

void SemaObjC::DiagnoseUnimplementedProperties(Scope *S, ObjCImplDecl *IMPDecl,
                                               ObjCContainerDecl *CDecl,
                                               bool SynthesizeProperties) {
  ObjCContainerDecl::PropertyMap PropMap;
  ObjCInterfaceDecl *IDecl = dyn_cast<ObjCInterfaceDecl>(CDecl);

  // Since we don't synthesize class properties, we should emit diagnose even
  // if SynthesizeProperties is true.
  ObjCContainerDecl::PropertyMap NoNeedToImplPropMap;
  // Gather properties which need not be implemented in this class
  // or category.
  if (!IDecl)
    if (ObjCCategoryDecl *C = dyn_cast<ObjCCategoryDecl>(CDecl)) {
      // For categories, no need to implement properties declared in
      // its primary class (and its super classes) if property is
      // declared in one of those containers.
      if ((IDecl = C->getClassInterface())) {
        IDecl->collectPropertiesToImplement(NoNeedToImplPropMap);
      }
    }
  if (IDecl)
    CollectSuperClassPropertyImplementations(IDecl, NoNeedToImplPropMap);

  // When SynthesizeProperties is true, we only check class properties.
  CollectImmediateProperties(CDecl, PropMap, NoNeedToImplPropMap,
                             SynthesizeProperties/*CollectClassPropsOnly*/);

  // Scan the @interface to see if any of the protocols it adopts
  // require an explicit implementation, via attribute
  // 'objc_protocol_requires_explicit_implementation'.
  if (IDecl) {
    std::unique_ptr<ObjCContainerDecl::PropertyMap> LazyMap;

    for (auto *PDecl : IDecl->all_referenced_protocols()) {
      if (!PDecl->hasAttr<ObjCExplicitProtocolImplAttr>())
        continue;
      // Lazily construct a set of all the properties in the @interface
      // of the class, without looking at the superclass.  We cannot
      // use the call to CollectImmediateProperties() above as that
      // utilizes information from the super class's properties as well
      // as scans the adopted protocols.  This work only triggers for protocols
      // with the attribute, which is very rare, and only occurs when
      // analyzing the @implementation.
      if (!LazyMap) {
        ObjCContainerDecl::PropertyMap NoNeedToImplPropMap;
        LazyMap.reset(new ObjCContainerDecl::PropertyMap());
        CollectImmediateProperties(CDecl, *LazyMap, NoNeedToImplPropMap,
                                   /* CollectClassPropsOnly */ false,
                                   /* IncludeProtocols */ false);
      }
      // Add the properties of 'PDecl' to the list of properties that
      // need to be implemented.
      for (auto *PropDecl : PDecl->properties()) {
        if ((*LazyMap)[std::make_pair(PropDecl->getIdentifier(),
                                      PropDecl->isClassProperty())])
          continue;
        PropMap[std::make_pair(PropDecl->getIdentifier(),
                               PropDecl->isClassProperty())] = PropDecl;
      }
    }
  }

  if (PropMap.empty())
    return;

  llvm::DenseSet<ObjCPropertyDecl *> PropImplMap;
  for (const auto *I : IMPDecl->property_impls())
    PropImplMap.insert(I->getPropertyDecl());

  // Collect property accessors implemented in current implementation.
  llvm::SmallPtrSet<const ObjCMethodDecl *, 8> InsMap(llvm::from_range,
                                                      IMPDecl->methods());

  ObjCCategoryDecl *C = dyn_cast<ObjCCategoryDecl>(CDecl);
  ObjCInterfaceDecl *PrimaryClass = nullptr;
  if (C && !C->IsClassExtension())
    if ((PrimaryClass = C->getClassInterface()))
      // Report unimplemented properties in the category as well.
      if (ObjCImplDecl *IMP = PrimaryClass->getImplementation()) {
        // When reporting on missing setter/getters, do not report when
        // setter/getter is implemented in category's primary class
        // implementation.
        InsMap.insert_range(IMP->methods());
      }

  for (ObjCContainerDecl::PropertyMap::iterator
       P = PropMap.begin(), E = PropMap.end(); P != E; ++P) {
    ObjCPropertyDecl *Prop = P->second;
    // Is there a matching property synthesize/dynamic?
    if (Prop->isInvalidDecl() ||
        Prop->getPropertyImplementation() == ObjCPropertyDecl::Optional ||
        PropImplMap.count(Prop) ||
        Prop->getAvailability() == AR_Unavailable)
      continue;

    // Diagnose unimplemented getters and setters.
    DiagnoseUnimplementedAccessor(SemaRef, PrimaryClass, Prop->getGetterName(),
                                  IMPDecl, CDecl, C, Prop, InsMap);
    if (!Prop->isReadOnly())
      DiagnoseUnimplementedAccessor(SemaRef, PrimaryClass,
                                    Prop->getSetterName(), IMPDecl, CDecl, C,
                                    Prop, InsMap);
  }
}

void SemaObjC::diagnoseNullResettableSynthesizedSetters(
    const ObjCImplDecl *impDecl) {
  for (const auto *propertyImpl : impDecl->property_impls()) {
    const auto *property = propertyImpl->getPropertyDecl();
    // Warn about null_resettable properties with synthesized setters,
    // because the setter won't properly handle nil.
    if (propertyImpl->getPropertyImplementation() ==
            ObjCPropertyImplDecl::Synthesize &&
        (property->getPropertyAttributes() &
         ObjCPropertyAttribute::kind_null_resettable) &&
        property->getGetterMethodDecl() && property->getSetterMethodDecl()) {
      auto *getterImpl = propertyImpl->getGetterMethodDecl();
      auto *setterImpl = propertyImpl->getSetterMethodDecl();
      if ((!getterImpl || getterImpl->isSynthesizedAccessorStub()) &&
          (!setterImpl || setterImpl->isSynthesizedAccessorStub())) {
        SourceLocation loc = propertyImpl->getLocation();
        if (loc.isInvalid())
          loc = impDecl->getBeginLoc();

        Diag(loc, diag::warn_null_resettable_setter)
          << setterImpl->getSelector() << property->getDeclName();
      }
    }
  }
}

void SemaObjC::AtomicPropertySetterGetterRules(ObjCImplDecl *IMPDecl,
                                               ObjCInterfaceDecl *IDecl) {
  // Rules apply in non-GC mode only
  if (getLangOpts().getGC() != LangOptions::NonGC)
    return;
  ObjCContainerDecl::PropertyMap PM;
  for (auto *Prop : IDecl->properties())
    PM[std::make_pair(Prop->getIdentifier(), Prop->isClassProperty())] = Prop;
  for (const auto *Ext : IDecl->known_extensions())
    for (auto *Prop : Ext->properties())
      PM[std::make_pair(Prop->getIdentifier(), Prop->isClassProperty())] = Prop;

  for (ObjCContainerDecl::PropertyMap::iterator I = PM.begin(), E = PM.end();
       I != E; ++I) {
    const ObjCPropertyDecl *Property = I->second;
    ObjCMethodDecl *GetterMethod = nullptr;
    ObjCMethodDecl *SetterMethod = nullptr;

    unsigned Attributes = Property->getPropertyAttributes();
    unsigned AttributesAsWritten = Property->getPropertyAttributesAsWritten();

    if (!(AttributesAsWritten & ObjCPropertyAttribute::kind_atomic) &&
        !(AttributesAsWritten & ObjCPropertyAttribute::kind_nonatomic)) {
      GetterMethod = Property->isClassProperty() ?
                     IMPDecl->getClassMethod(Property->getGetterName()) :
                     IMPDecl->getInstanceMethod(Property->getGetterName());
      SetterMethod = Property->isClassProperty() ?
                     IMPDecl->getClassMethod(Property->getSetterName()) :
                     IMPDecl->getInstanceMethod(Property->getSetterName());
      if (GetterMethod && GetterMethod->isSynthesizedAccessorStub())
        GetterMethod = nullptr;
      if (SetterMethod && SetterMethod->isSynthesizedAccessorStub())
        SetterMethod = nullptr;
      if (GetterMethod) {
        Diag(GetterMethod->getLocation(),
             diag::warn_default_atomic_custom_getter_setter)
          << Property->getIdentifier() << 0;
        Diag(Property->getLocation(), diag::note_property_declare);
      }
      if (SetterMethod) {
        Diag(SetterMethod->getLocation(),
             diag::warn_default_atomic_custom_getter_setter)
          << Property->getIdentifier() << 1;
        Diag(Property->getLocation(), diag::note_property_declare);
      }
    }

    // We only care about readwrite atomic property.
    if ((Attributes & ObjCPropertyAttribute::kind_nonatomic) ||
        !(Attributes & ObjCPropertyAttribute::kind_readwrite))
      continue;
    if (const ObjCPropertyImplDecl *PIDecl = IMPDecl->FindPropertyImplDecl(
            Property->getIdentifier(), Property->getQueryKind())) {
      if (PIDecl->getPropertyImplementation() == ObjCPropertyImplDecl::Dynamic)
        continue;
      GetterMethod = PIDecl->getGetterMethodDecl();
      SetterMethod = PIDecl->getSetterMethodDecl();
      if (GetterMethod && GetterMethod->isSynthesizedAccessorStub())
        GetterMethod = nullptr;
      if (SetterMethod && SetterMethod->isSynthesizedAccessorStub())
        SetterMethod = nullptr;
      if ((bool)GetterMethod ^ (bool)SetterMethod) {
        SourceLocation MethodLoc =
          (GetterMethod ? GetterMethod->getLocation()
                        : SetterMethod->getLocation());
        Diag(MethodLoc, diag::warn_atomic_property_rule)
          << Property->getIdentifier() << (GetterMethod != nullptr)
          << (SetterMethod != nullptr);
        // fixit stuff.
        if (Property->getLParenLoc().isValid() &&
            !(AttributesAsWritten & ObjCPropertyAttribute::kind_atomic)) {
          // @property () ... case.
          SourceLocation AfterLParen =
              SemaRef.getLocForEndOfToken(Property->getLParenLoc());
          StringRef NonatomicStr = AttributesAsWritten? "nonatomic, "
                                                      : "nonatomic";
          Diag(Property->getLocation(),
               diag::note_atomic_property_fixup_suggest)
            << FixItHint::CreateInsertion(AfterLParen, NonatomicStr);
        } else if (Property->getLParenLoc().isInvalid()) {
          //@property id etc.
          SourceLocation startLoc =
            Property->getTypeSourceInfo()->getTypeLoc().getBeginLoc();
          Diag(Property->getLocation(),
               diag::note_atomic_property_fixup_suggest)
            << FixItHint::CreateInsertion(startLoc, "(nonatomic) ");
        } else
          Diag(MethodLoc, diag::note_atomic_property_fixup_suggest);
        Diag(Property->getLocation(), diag::note_property_declare);
      }
    }
  }
}

void SemaObjC::DiagnoseOwningPropertyGetterSynthesis(
    const ObjCImplementationDecl *D) {
  if (getLangOpts().getGC() == LangOptions::GCOnly)
    return;

  for (const auto *PID : D->property_impls()) {
    const ObjCPropertyDecl *PD = PID->getPropertyDecl();
    if (PD && !PD->hasAttr<NSReturnsNotRetainedAttr>() &&
        !PD->isClassProperty()) {
      ObjCMethodDecl *IM = PID->getGetterMethodDecl();
      if (IM && !IM->isSynthesizedAccessorStub())
        continue;
      ObjCMethodDecl *method = PD->getGetterMethodDecl();
      if (!method)
        continue;
      ObjCMethodFamily family = method->getMethodFamily();
      if (family == OMF_alloc || family == OMF_copy ||
          family == OMF_mutableCopy || family == OMF_new) {
        if (getLangOpts().ObjCAutoRefCount)
          Diag(PD->getLocation(), diag::err_cocoa_naming_owned_rule);
        else
          Diag(PD->getLocation(), diag::warn_cocoa_naming_owned_rule);

        // Look for a getter explicitly declared alongside the property.
        // If we find one, use its location for the note.
        SourceLocation noteLoc = PD->getLocation();
        SourceLocation fixItLoc;
        for (auto *getterRedecl : method->redecls()) {
          if (getterRedecl->isImplicit())
            continue;
          if (getterRedecl->getDeclContext() != PD->getDeclContext())
            continue;
          noteLoc = getterRedecl->getLocation();
          fixItLoc = getterRedecl->getEndLoc();
        }

        Preprocessor &PP = SemaRef.getPreprocessor();
        TokenValue tokens[] = {
          tok::kw___attribute, tok::l_paren, tok::l_paren,
          PP.getIdentifierInfo("objc_method_family"), tok::l_paren,
          PP.getIdentifierInfo("none"), tok::r_paren,
          tok::r_paren, tok::r_paren
        };
        StringRef spelling = "__attribute__((objc_method_family(none)))";
        StringRef macroName = PP.getLastMacroWithSpelling(noteLoc, tokens);
        if (!macroName.empty())
          spelling = macroName;

        auto noteDiag = Diag(noteLoc, diag::note_cocoa_naming_declare_family)
            << method->getDeclName() << spelling;
        if (fixItLoc.isValid()) {
          SmallString<64> fixItText(" ");
          fixItText += spelling;
          noteDiag << FixItHint::CreateInsertion(fixItLoc, fixItText);
        }
      }
    }
  }
}

void SemaObjC::DiagnoseMissingDesignatedInitOverrides(
    const ObjCImplementationDecl *ImplD, const ObjCInterfaceDecl *IFD) {
  assert(IFD->hasDesignatedInitializers());
  const ObjCInterfaceDecl *SuperD = IFD->getSuperClass();
  if (!SuperD)
    return;

  SelectorSet InitSelSet;
  for (const auto *I : ImplD->instance_methods())
    if (I->getMethodFamily() == OMF_init)
      InitSelSet.insert(I->getSelector());

  SmallVector<const ObjCMethodDecl *, 8> DesignatedInits;
  SuperD->getDesignatedInitializers(DesignatedInits);
  for (SmallVector<const ObjCMethodDecl *, 8>::iterator
         I = DesignatedInits.begin(), E = DesignatedInits.end(); I != E; ++I) {
    const ObjCMethodDecl *MD = *I;
    if (!InitSelSet.count(MD->getSelector())) {
      // Don't emit a diagnostic if the overriding method in the subclass is
      // marked as unavailable.
      bool Ignore = false;
      if (auto *IMD = IFD->getInstanceMethod(MD->getSelector())) {
        Ignore = IMD->isUnavailable();
      } else {
        // Check the methods declared in the class extensions too.
        for (auto *Ext : IFD->visible_extensions())
          if (auto *IMD = Ext->getInstanceMethod(MD->getSelector())) {
            Ignore = IMD->isUnavailable();
            break;
          }
      }
      if (!Ignore) {
        Diag(ImplD->getLocation(),
             diag::warn_objc_implementation_missing_designated_init_override)
          << MD->getSelector();
        Diag(MD->getLocation(), diag::note_objc_designated_init_marked_here);
      }
    }
  }
}

/// AddPropertyAttrs - Propagates attributes from a property to the
/// implicitly-declared getter or setter for that property.
static void AddPropertyAttrs(Sema &S, ObjCMethodDecl *PropertyMethod,
                             ObjCPropertyDecl *Property) {
  // Should we just clone all attributes over?
  for (const auto *A : Property->attrs()) {
    if (isa<DeprecatedAttr>(A) ||
        isa<UnavailableAttr>(A) ||
        isa<AvailabilityAttr>(A))
      PropertyMethod->addAttr(A->clone(S.Context));
  }
}

/// ProcessPropertyDecl - Make sure that any user-defined setter/getter methods
/// have the property type and issue diagnostics if they don't.
/// Also synthesize a getter/setter method if none exist (and update the
/// appropriate lookup tables.
void SemaObjC::ProcessPropertyDecl(ObjCPropertyDecl *property) {
  ASTContext &Context = getASTContext();
  ObjCMethodDecl *GetterMethod, *SetterMethod;
  ObjCContainerDecl *CD = cast<ObjCContainerDecl>(property->getDeclContext());
  if (CD->isInvalidDecl())
    return;

  bool IsClassProperty = property->isClassProperty();
  GetterMethod = IsClassProperty ?
    CD->getClassMethod(property->getGetterName()) :
    CD->getInstanceMethod(property->getGetterName());

  // if setter or getter is not found in class extension, it might be
  // in the primary class.
  if (!GetterMethod)
    if (const ObjCCategoryDecl *CatDecl = dyn_cast<ObjCCategoryDecl>(CD))
      if (CatDecl->IsClassExtension())
        GetterMethod = IsClassProperty ? CatDecl->getClassInterface()->
                         getClassMethod(property->getGetterName()) :
                       CatDecl->getClassInterface()->
                         getInstanceMethod(property->getGetterName());

  SetterMethod = IsClassProperty ?
                 CD->getClassMethod(property->getSetterName()) :
                 CD->getInstanceMethod(property->getSetterName());
  if (!SetterMethod)
    if (const ObjCCategoryDecl *CatDecl = dyn_cast<ObjCCategoryDecl>(CD))
      if (CatDecl->IsClassExtension())
        SetterMethod = IsClassProperty ? CatDecl->getClassInterface()->
                          getClassMethod(property->getSetterName()) :
                       CatDecl->getClassInterface()->
                          getInstanceMethod(property->getSetterName());
  DiagnosePropertyAccessorMismatch(property, GetterMethod,
                                   property->getLocation());

  // synthesizing accessors must not result in a direct method that is not
  // monomorphic
  if (!GetterMethod) {
    if (const ObjCCategoryDecl *CatDecl = dyn_cast<ObjCCategoryDecl>(CD)) {
      auto *ExistingGetter = CatDecl->getClassInterface()->lookupMethod(
          property->getGetterName(), !IsClassProperty, true, false, CatDecl);
      if (ExistingGetter) {
        if (ExistingGetter->isDirectMethod() || property->isDirectProperty()) {
          Diag(property->getLocation(), diag::err_objc_direct_duplicate_decl)
              << property->isDirectProperty() << 1 /* property */
              << ExistingGetter->isDirectMethod()
              << ExistingGetter->getDeclName();
          Diag(ExistingGetter->getLocation(), diag::note_previous_declaration);
        }
      }
    }
  }

  if (!property->isReadOnly() && !SetterMethod) {
    if (const ObjCCategoryDecl *CatDecl = dyn_cast<ObjCCategoryDecl>(CD)) {
      auto *ExistingSetter = CatDecl->getClassInterface()->lookupMethod(
          property->getSetterName(), !IsClassProperty, true, false, CatDecl);
      if (ExistingSetter) {
        if (ExistingSetter->isDirectMethod() || property->isDirectProperty()) {
          Diag(property->getLocation(), diag::err_objc_direct_duplicate_decl)
              << property->isDirectProperty() << 1 /* property */
              << ExistingSetter->isDirectMethod()
              << ExistingSetter->getDeclName();
          Diag(ExistingSetter->getLocation(), diag::note_previous_declaration);
        }
      }
    }
  }

  if (!property->isReadOnly() && SetterMethod) {
    if (Context.getCanonicalType(SetterMethod->getReturnType()) !=
        Context.VoidTy)
      Diag(SetterMethod->getLocation(), diag::err_setter_type_void);
    if (SetterMethod->param_size() != 1 ||
        !Context.hasSameUnqualifiedType(
          (*SetterMethod->param_begin())->getType().getNonReferenceType(),
          property->getType().getNonReferenceType())) {
      Diag(property->getLocation(),
           diag::warn_accessor_property_type_mismatch)
        << property->getDeclName()
        << SetterMethod->getSelector();
      Diag(SetterMethod->getLocation(), diag::note_declared_at);
    }
  }

  // Synthesize getter/setter methods if none exist.
  // Find the default getter and if one not found, add one.
  // FIXME: The synthesized property we set here is misleading. We almost always
  // synthesize these methods unless the user explicitly provided prototypes
  // (which is odd, but allowed). Sema should be typechecking that the
  // declarations jive in that situation (which it is not currently).
  if (!GetterMethod) {
    // No instance/class method of same name as property getter name was found.
    // Declare a getter method and add it to the list of methods
    // for this class.
    SourceLocation Loc = property->getLocation();

    // The getter returns the declared property type with all qualifiers
    // removed.
    QualType resultTy = property->getType().getAtomicUnqualifiedType();

    // If the property is null_resettable, the getter returns nonnull.
    if (property->getPropertyAttributes() &
        ObjCPropertyAttribute::kind_null_resettable) {
      QualType modifiedTy = resultTy;
      if (auto nullability = AttributedType::stripOuterNullability(modifiedTy)) {
        if (*nullability == NullabilityKind::Unspecified)
          resultTy = Context.getAttributedType(NullabilityKind::NonNull,
                                               modifiedTy, modifiedTy);
      }
    }

    GetterMethod = ObjCMethodDecl::Create(
        Context, Loc, Loc, property->getGetterName(), resultTy, nullptr, CD,
        !IsClassProperty, /*isVariadic=*/false,
        /*isPropertyAccessor=*/true, /*isSynthesizedAccessorStub=*/false,
        /*isImplicitlyDeclared=*/true, /*isDefined=*/false,
        (property->getPropertyImplementation() == ObjCPropertyDecl::Optional)
            ? ObjCImplementationControl::Optional
            : ObjCImplementationControl::Required);
    CD->addDecl(GetterMethod);

    AddPropertyAttrs(SemaRef, GetterMethod, property);

    if (property->isDirectProperty())
      GetterMethod->addAttr(ObjCDirectAttr::CreateImplicit(Context, Loc));

    if (property->hasAttr<NSReturnsNotRetainedAttr>())
      GetterMethod->addAttr(NSReturnsNotRetainedAttr::CreateImplicit(Context,
                                                                     Loc));

    if (property->hasAttr<ObjCReturnsInnerPointerAttr>())
      GetterMethod->addAttr(
        ObjCReturnsInnerPointerAttr::CreateImplicit(Context, Loc));

    if (const SectionAttr *SA = property->getAttr<SectionAttr>())
      GetterMethod->addAttr(SectionAttr::CreateImplicit(
          Context, SA->getName(), Loc, SectionAttr::GNU_section));

    SemaRef.ProcessAPINotes(GetterMethod);

    if (getLangOpts().ObjCAutoRefCount)
      CheckARCMethodDecl(GetterMethod);
  } else
    // A user declared getter will be synthesize when @synthesize of
    // the property with the same name is seen in the @implementation
    GetterMethod->setPropertyAccessor(true);

  GetterMethod->createImplicitParams(Context,
                                     GetterMethod->getClassInterface());
  property->setGetterMethodDecl(GetterMethod);

  // Skip setter if property is read-only.
  if (!property->isReadOnly()) {
    // Find the default setter and if one not found, add one.
    if (!SetterMethod) {
      // No instance/class method of same name as property setter name was
      // found.
      // Declare a setter method and add it to the list of methods
      // for this class.
      SourceLocation Loc = property->getLocation();

      SetterMethod = ObjCMethodDecl::Create(
          Context, Loc, Loc, property->getSetterName(), Context.VoidTy, nullptr,
          CD, !IsClassProperty,
          /*isVariadic=*/false,
          /*isPropertyAccessor=*/true,
          /*isSynthesizedAccessorStub=*/false,
          /*isImplicitlyDeclared=*/true,
          /*isDefined=*/false,
          (property->getPropertyImplementation() == ObjCPropertyDecl::Optional)
              ? ObjCImplementationControl::Optional
              : ObjCImplementationControl::Required);

      // Remove all qualifiers from the setter's parameter type.
      QualType paramTy =
          property->getType().getUnqualifiedType().getAtomicUnqualifiedType();

      // If the property is null_resettable, the setter accepts a
      // nullable value.
      if (property->getPropertyAttributes() &
          ObjCPropertyAttribute::kind_null_resettable) {
        QualType modifiedTy = paramTy;
        if (auto nullability = AttributedType::stripOuterNullability(modifiedTy)){
          if (*nullability == NullabilityKind::Unspecified)
            paramTy = Context.getAttributedType(NullabilityKind::Nullable,
                                                modifiedTy, modifiedTy);
        }
      }

      // Invent the arguments for the setter. We don't bother making a
      // nice name for the argument.
      ParmVarDecl *Argument = ParmVarDecl::Create(Context, SetterMethod,
                                                  Loc, Loc,
                                                  property->getIdentifier(),
                                                  paramTy,
                                                  /*TInfo=*/nullptr,
                                                  SC_None,
                                                  nullptr);
      SetterMethod->setMethodParams(Context, Argument, {});

      AddPropertyAttrs(SemaRef, SetterMethod, property);

      if (property->isDirectProperty())
        SetterMethod->addAttr(ObjCDirectAttr::CreateImplicit(Context, Loc));

      CD->addDecl(SetterMethod);
      if (const SectionAttr *SA = property->getAttr<SectionAttr>())
        SetterMethod->addAttr(SectionAttr::CreateImplicit(
            Context, SA->getName(), Loc, SectionAttr::GNU_section));

      SemaRef.ProcessAPINotes(SetterMethod);

      // It's possible for the user to have set a very odd custom
      // setter selector that causes it to have a method family.
      if (getLangOpts().ObjCAutoRefCount)
        CheckARCMethodDecl(SetterMethod);
    } else
      // A user declared setter will be synthesize when @synthesize of
      // the property with the same name is seen in the @implementation
      SetterMethod->setPropertyAccessor(true);

    SetterMethod->createImplicitParams(Context,
                                       SetterMethod->getClassInterface());
    property->setSetterMethodDecl(SetterMethod);
  }
  // Add any synthesized methods to the global pool. This allows us to
  // handle the following, which is supported by GCC (and part of the design).
  //
  // @interface Foo
  // @property double bar;
  // @end
  //
  // void thisIsUnfortunate() {
  //   id foo;
  //   double bar = [foo bar];
  // }
  //
  if (!IsClassProperty) {
    if (GetterMethod)
      AddInstanceMethodToGlobalPool(GetterMethod);
    if (SetterMethod)
      AddInstanceMethodToGlobalPool(SetterMethod);
  } else {
    if (GetterMethod)
      AddFactoryMethodToGlobalPool(GetterMethod);
    if (SetterMethod)
      AddFactoryMethodToGlobalPool(SetterMethod);
  }

  ObjCInterfaceDecl *CurrentClass = dyn_cast<ObjCInterfaceDecl>(CD);
  if (!CurrentClass) {
    if (ObjCCategoryDecl *Cat = dyn_cast<ObjCCategoryDecl>(CD))
      CurrentClass = Cat->getClassInterface();
    else if (ObjCImplDecl *Impl = dyn_cast<ObjCImplDecl>(CD))
      CurrentClass = Impl->getClassInterface();
  }
  if (GetterMethod)
    CheckObjCMethodOverrides(GetterMethod, CurrentClass, SemaObjC::RTC_Unknown);
  if (SetterMethod)
    CheckObjCMethodOverrides(SetterMethod, CurrentClass, SemaObjC::RTC_Unknown);
}

void SemaObjC::CheckObjCPropertyAttributes(Decl *PDecl, SourceLocation Loc,
                                           unsigned &Attributes,
                                           bool propertyInPrimaryClass) {
  // FIXME: Improve the reported location.
  if (!PDecl || PDecl->isInvalidDecl())
    return;

  if ((Attributes & ObjCPropertyAttribute::kind_readonly) &&
      (Attributes & ObjCPropertyAttribute::kind_readwrite))
    Diag(Loc, diag::err_objc_property_attr_mutually_exclusive)
    << "readonly" << "readwrite";

  ObjCPropertyDecl *PropertyDecl = cast<ObjCPropertyDecl>(PDecl);
  QualType PropertyTy = PropertyDecl->getType();

  // Check for copy or retain on non-object types.
  if ((Attributes &
       (ObjCPropertyAttribute::kind_weak | ObjCPropertyAttribute::kind_copy |
        ObjCPropertyAttribute::kind_retain |
        ObjCPropertyAttribute::kind_strong)) &&
      !PropertyTy->isObjCRetainableType() &&
      !PropertyDecl->hasAttr<ObjCNSObjectAttr>()) {
    Diag(Loc, diag::err_objc_property_requires_object)
        << (Attributes & ObjCPropertyAttribute::kind_weak
                ? "weak"
                : Attributes & ObjCPropertyAttribute::kind_copy
                      ? "copy"
                      : "retain (or strong)");
    Attributes &=
        ~(ObjCPropertyAttribute::kind_weak | ObjCPropertyAttribute::kind_copy |
          ObjCPropertyAttribute::kind_retain |
          ObjCPropertyAttribute::kind_strong);
    PropertyDecl->setInvalidDecl();
  }

  // Check for assign on object types.
  if ((Attributes & ObjCPropertyAttribute::kind_assign) &&
      !(Attributes & ObjCPropertyAttribute::kind_unsafe_unretained) &&
      PropertyTy->isObjCRetainableType() &&
      !PropertyTy->isObjCARCImplicitlyUnretainedType()) {
    Diag(Loc, diag::warn_objc_property_assign_on_object);
  }

  // Check for more than one of { assign, copy, retain }.
  if (Attributes & ObjCPropertyAttribute::kind_assign) {
    if (Attributes & ObjCPropertyAttribute::kind_copy) {
      Diag(Loc, diag::err_objc_property_attr_mutually_exclusive)
        << "assign" << "copy";
      Attributes &= ~ObjCPropertyAttribute::kind_copy;
    }
    if (Attributes & ObjCPropertyAttribute::kind_retain) {
      Diag(Loc, diag::err_objc_property_attr_mutually_exclusive)
        << "assign" << "retain";
      Attributes &= ~ObjCPropertyAttribute::kind_retain;
    }
    if (Attributes & ObjCPropertyAttribute::kind_strong) {
      Diag(Loc, diag::err_objc_property_attr_mutually_exclusive)
        << "assign" << "strong";
      Attributes &= ~ObjCPropertyAttribute::kind_strong;
    }
    if (getLangOpts().ObjCAutoRefCount &&
        (Attributes & ObjCPropertyAttribute::kind_weak)) {
      Diag(Loc, diag::err_objc_property_attr_mutually_exclusive)
        << "assign" << "weak";
      Attributes &= ~ObjCPropertyAttribute::kind_weak;
    }
    if (PropertyDecl->hasAttr<IBOutletCollectionAttr>())
      Diag(Loc, diag::warn_iboutletcollection_property_assign);
  } else if (Attributes & ObjCPropertyAttribute::kind_unsafe_unretained) {
    if (Attributes & ObjCPropertyAttribute::kind_copy) {
      Diag(Loc, diag::err_objc_property_attr_mutually_exclusive)
        << "unsafe_unretained" << "copy";
      Attributes &= ~ObjCPropertyAttribute::kind_copy;
    }
    if (Attributes & ObjCPropertyAttribute::kind_retain) {
      Diag(Loc, diag::err_objc_property_attr_mutually_exclusive)
        << "unsafe_unretained" << "retain";
      Attributes &= ~ObjCPropertyAttribute::kind_retain;
    }
    if (Attributes & ObjCPropertyAttribute::kind_strong) {
      Diag(Loc, diag::err_objc_property_attr_mutually_exclusive)
        << "unsafe_unretained" << "strong";
      Attributes &= ~ObjCPropertyAttribute::kind_strong;
    }
    if (getLangOpts().ObjCAutoRefCount &&
        (Attributes & ObjCPropertyAttribute::kind_weak)) {
      Diag(Loc, diag::err_objc_property_attr_mutually_exclusive)
        << "unsafe_unretained" << "weak";
      Attributes &= ~ObjCPropertyAttribute::kind_weak;
    }
  } else if (Attributes & ObjCPropertyAttribute::kind_copy) {
    if (Attributes & ObjCPropertyAttribute::kind_retain) {
      Diag(Loc, diag::err_objc_property_attr_mutually_exclusive)
        << "copy" << "retain";
      Attributes &= ~ObjCPropertyAttribute::kind_retain;
    }
    if (Attributes & ObjCPropertyAttribute::kind_strong) {
      Diag(Loc, diag::err_objc_property_attr_mutually_exclusive)
        << "copy" << "strong";
      Attributes &= ~ObjCPropertyAttribute::kind_strong;
    }
    if (Attributes & ObjCPropertyAttribute::kind_weak) {
      Diag(Loc, diag::err_objc_property_attr_mutually_exclusive)
        << "copy" << "weak";
      Attributes &= ~ObjCPropertyAttribute::kind_weak;
    }
  } else if ((Attributes & ObjCPropertyAttribute::kind_retain) &&
             (Attributes & ObjCPropertyAttribute::kind_weak)) {
    Diag(Loc, diag::err_objc_property_attr_mutually_exclusive) << "retain"
                                                               << "weak";
    Attributes &= ~ObjCPropertyAttribute::kind_retain;
  } else if ((Attributes & ObjCPropertyAttribute::kind_strong) &&
             (Attributes & ObjCPropertyAttribute::kind_weak)) {
    Diag(Loc, diag::err_objc_property_attr_mutually_exclusive) << "strong"
                                                               << "weak";
    Attributes &= ~ObjCPropertyAttribute::kind_weak;
  }

  if (Attributes & ObjCPropertyAttribute::kind_weak) {
    // 'weak' and 'nonnull' are mutually exclusive.
    if (auto nullability = PropertyTy->getNullability()) {
      if (*nullability == NullabilityKind::NonNull)
        Diag(Loc, diag::err_objc_property_attr_mutually_exclusive)
          << "nonnull" << "weak";
    }
  }

  if ((Attributes & ObjCPropertyAttribute::kind_atomic) &&
      (Attributes & ObjCPropertyAttribute::kind_nonatomic)) {
    Diag(Loc, diag::err_objc_property_attr_mutually_exclusive) << "atomic"
                                                               << "nonatomic";
    Attributes &= ~ObjCPropertyAttribute::kind_atomic;
  }

  // Warn if user supplied no assignment attribute, property is
  // readwrite, and this is an object type.
  if (!getOwnershipRule(Attributes) && PropertyTy->isObjCRetainableType()) {
    if (Attributes & ObjCPropertyAttribute::kind_readonly) {
      // do nothing
    } else if (getLangOpts().ObjCAutoRefCount) {
      // With arc, @property definitions should default to strong when
      // not specified.
      PropertyDecl->setPropertyAttributes(ObjCPropertyAttribute::kind_strong);
    } else if (PropertyTy->isObjCObjectPointerType()) {
      bool isAnyClassTy = (PropertyTy->isObjCClassType() ||
                           PropertyTy->isObjCQualifiedClassType());
      // In non-gc, non-arc mode, 'Class' is treated as a 'void *' no need to
      // issue any warning.
      if (isAnyClassTy && getLangOpts().getGC() == LangOptions::NonGC)
        ;
      else if (propertyInPrimaryClass) {
        // Don't issue warning on property with no life time in class
        // extension as it is inherited from property in primary class.
        // Skip this warning in gc-only mode.
        if (getLangOpts().getGC() != LangOptions::GCOnly)
          Diag(Loc, diag::warn_objc_property_no_assignment_attribute);

        // If non-gc code warn that this is likely inappropriate.
        if (getLangOpts().getGC() == LangOptions::NonGC)
          Diag(Loc, diag::warn_objc_property_default_assign_on_object);
      }
    }

    // FIXME: Implement warning dependent on NSCopying being
    // implemented.
  }

  if (!(Attributes & ObjCPropertyAttribute::kind_copy) &&
      !(Attributes & ObjCPropertyAttribute::kind_readonly) &&
      getLangOpts().getGC() == LangOptions::GCOnly &&
      PropertyTy->isBlockPointerType())
    Diag(Loc, diag::warn_objc_property_copy_missing_on_block);
  else if ((Attributes & ObjCPropertyAttribute::kind_retain) &&
           !(Attributes & ObjCPropertyAttribute::kind_readonly) &&
           !(Attributes & ObjCPropertyAttribute::kind_strong) &&
           PropertyTy->isBlockPointerType())
    Diag(Loc, diag::warn_objc_property_retain_of_block);

  if ((Attributes & ObjCPropertyAttribute::kind_readonly) &&
      (Attributes & ObjCPropertyAttribute::kind_setter))
    Diag(Loc, diag::warn_objc_readonly_property_has_setter);
}<|MERGE_RESOLUTION|>--- conflicted
+++ resolved
@@ -1320,15 +1320,8 @@
         CompleteTypeErr = true;
       }
       if (!CompleteTypeErr) {
-<<<<<<< HEAD
-        const RecordType *RecordTy = PropertyIvarType->getAs<RecordType>();
-        if (RecordTy && RecordTy->getOriginalDecl()
-                            ->getDefinitionOrSelf()
-                            ->hasFlexibleArrayMember()) {
-=======
         if (const auto *RD = PropertyIvarType->getAsRecordDecl();
             RD && RD->hasFlexibleArrayMember()) {
->>>>>>> 35227056
           Diag(PropertyIvarLoc, diag::err_synthesize_variable_sized_ivar)
             << PropertyIvarType;
           CompleteTypeErr = true; // suppress later diagnostics about the ivar
