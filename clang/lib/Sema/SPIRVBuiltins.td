//==--- SPIRVBuiltins.td - SPIRV builtin declarations -------------------===//
//
//                     The LLVM Compiler Infrastructure
//
// Part of the LLVM Project, under the Apache License v2.0 with LLVM Exceptions.
// See https://llvm.org/LICENSE.txt for license information.
// SPDX-License-Identifier: Apache-2.0 WITH LLVM-exception
//
//===----------------------------------------------------------------------===//
//
// This file contains TableGen definitions for SPIR-V builtin function
// declarations.  In case of an unresolved function name, Clang will check for
// a function described in this file when -fdeclare-spirv-builtins is specified.
//
//===----------------------------------------------------------------------===//

//===----------------------------------------------------------------------===//
//              Definitions of miscellaneous basic entities.
//===----------------------------------------------------------------------===//
// TODO: basic entities declaration with OpenCLBuiltins.td

// TODO: Manage version using the JSON grammar.  Unused for now.
class Version<int _Version> {
  int ID = _Version;
}
def SPIRVAll : Version<  0>;

// Address spaces
// Pointer types need to be assigned an address space.
class AddressSpace<string _AS> {
  string Name = _AS;
}
// Default is important for the frontend as there is not necessarily
// an automatic conversion from this address space to
// the one it will be lowered to.
// This file assumes it will get lowered to generic or private.
def DefaultAS    : AddressSpace<"clang::LangAS::Default">;
def PrivateAS    : AddressSpace<"clang::LangAS::sycl_private">;
def GlobalAS     : AddressSpace<"clang::LangAS::sycl_global">;
def ConstantAS   : AddressSpace<"clang::LangAS::opencl_constant">;
def LocalAS      : AddressSpace<"clang::LangAS::sycl_local">;
def GenericAS    : AddressSpace<"clang::LangAS::opencl_generic">;

// TODO: Manage capabilities. Unused for now.
class AbstractExtension<string _Ext> {
  string ExtName = _Ext;
}

// Extension associated to a builtin function.
class FunctionExtension<string _Ext> : AbstractExtension<_Ext>;

// FunctionExtension definitions.
def FuncExtNone                          : FunctionExtension<"">;

// Extension associated to a type.  This enables implicit conditionalization of
// builtin function overloads containing a type that depends on an extension.
// During overload resolution, when a builtin function overload contains a type
// with a TypeExtension, those overloads are skipped when the extension is
// disabled.
class TypeExtension<string _Ext> : AbstractExtension<_Ext>;

// TypeExtension definitions.
def NoTypeExt   : TypeExtension<"">;

// Qualified Type.  These map to ASTContext::QualType.
// TODO: Create a QualTypeFromASTContext.
//       To fully make sense here, this class should represent
//       the QualType only. How the QualType is accessed should be separated.
class QualType<string _TypeExpr, bit _IsAbstract=0, bit _IsSigned=0> {
  // Name of the field or function in a clang::ASTContext
  // E.g. Name="IntTy" for the int type, and "getIntPtrType()" for an intptr_t
  string TypeExpr = _TypeExpr;
  // Some QualTypes in this file represent an abstract type for which there is
  // no corresponding AST QualType, e.g. a GenType or an `image2d_t` type
  // without access qualifiers.
  bit IsAbstract = _IsAbstract;
  bit IsSigned = _IsSigned;
}

// Qualified Type.  These map to a function taking an ASTContext
// and returning a QualType.
// Instead of direclty accessing ASTContext fields, the builtin lookup can
// call a function to extract the correct type for the call.
// The name will be interpreted as the function to call
// rather than the field to access.
class QualTypeFromFunction<string _Name, bit _IsAbstract=0, bit _IsSigned=0> :
      QualType<_Name, _IsAbstract, _IsSigned> {
// TODO: At the moment the user is expected to write the function outside this file.
//       Although they could be generated in the .inc file and
//       the user would only have to provide the body here
//       (like it can be done for attributes for instance).
}

// List of integers.
class IntList<string _Name, list<int> _List> {
  string Name = _Name;
  list<int> List = _List;
}

// Basic data types (int, float, image2d_t, ...).
// Its child classes can represent concrete types (e.g. VectorType) or
// abstract types (e.g. GenType).
class Type<string _Name, QualType _QTExpr> {
  // Name of the Type.
  string Name = _Name;
  // QualType associated with this type.
  QualType QTExpr = _QTExpr;
  // Size of the vector (if applicable).
  int VecWidth = 1;
  // Size of the element in bits.
  int ElementSize = 1;
  // Is a integer.
  bit IsInteger = 0;
  // Is a signed integer.
  bit IsSigned = 1;
  // Is a float.
  bit IsFloat = 0;
  // Is a pointer.
  bit IsPointer = 0;
  // "const" qualifier.
  bit IsConst = 0;
  // "volatile" qualifier.
  bit IsVolatile = 0;
  // Access qualifier. Must be one of ("RO", "WO", "RW").
  string AccessQualifier = "";
  // Address space.
  string AddrSpace = DefaultAS.Name;
  // Extension that needs to be enabled to expose a builtin that uses this type.
  TypeExtension Extension = NoTypeExt;
}

class FundamentalType<string _Name, QualType _QTName, int _Size> : Type<_Name, _QTName> {
  // Inherited fields
  let ElementSize = _Size;
}

// Integer Type.
class IntType<string _Name, QualType _QTName, int _Size> : FundamentalType<_Name, _QTName, _Size> {
  // Inherited fields
  let IsInteger = 1;
  let IsSigned = 1;
}

// Unsigned integer Type.
class UIntType<string _Name, QualType _QTName, int _Size> : FundamentalType<_Name, _QTName, _Size> {
  // Inherited fields
  let IsInteger = 1;
  let IsSigned = 0;
}

// Floating Type.
class FPType<string _Name, QualType _QTName, int _Size> : FundamentalType<_Name, _QTName, _Size> {
  // Inherited fields
  let IsFloat = 1;
}

class CompoundType<Type _Ty> : Type<_Ty.Name, _Ty.QTExpr> {
  // Inherited fields
  let VecWidth = _Ty.VecWidth;
  let ElementSize = _Ty.ElementSize;
  let IsInteger = _Ty.IsInteger;
  let IsSigned = _Ty.IsSigned;
  let IsFloat = _Ty.IsFloat;
  let IsPointer = _Ty.IsPointer;
  let IsConst = _Ty.IsConst;
  let IsVolatile = _Ty.IsVolatile;
  let AccessQualifier = _Ty.AccessQualifier;
  let AddrSpace = _Ty.AddrSpace;
  let Extension = _Ty.Extension;

  Type ElementType = _Ty;
}

// Vector types (e.g. int2, int3, int16, float8, ...).
class VectorType<Type _Ty, int _VecWidth> : Type<_Ty.Name, _Ty.QTExpr> {
  let VecWidth = _VecWidth;
  let AccessQualifier = "";
  // Inherited fields
  let ElementSize = _Ty.ElementSize;
  let IsInteger = _Ty.IsInteger;
  let IsSigned = _Ty.IsSigned;
  let IsFloat = _Ty.IsFloat;
  let IsPointer = _Ty.IsPointer;
  let IsConst = _Ty.IsConst;
  let IsVolatile = _Ty.IsVolatile;
  let AccessQualifier = _Ty.AccessQualifier;
  let AddrSpace = _Ty.AddrSpace;
  let Extension = _Ty.Extension;
}

// Pointer types (e.g. int*, float*, ...).
class PointerType<Type _Ty, AddressSpace _AS = DefaultAS> :
    CompoundType<_Ty> {
  // Inherited fields
  let IsPointer = 1;
  let AddrSpace = _AS.Name;
  let Extension = _Ty.Extension;
}

// Const types (e.g. const int).
class ConstType<Type _Ty> : CompoundType<_Ty> {
  // Inherited fields
  let IsConst = 1;
  let Extension = _Ty.Extension;
}

// Volatile types (e.g. volatile int).
class VolatileType<Type _Ty> : CompoundType<_Ty> {
  // Inherited fields
  let IsVolatile = 1;
  let Extension = _Ty.Extension;
}

// Image types (e.g. image2d).
class ImageType<Type _Ty, string _AccessQualifier> :
    Type<_Ty.Name, QualType<_Ty.QTExpr.TypeExpr # _AccessQualifier # "Ty", 0>> {
  let VecWidth = 0;
  let AccessQualifier = _AccessQualifier;
  // Inherited fields
  let ElementSize = _Ty.ElementSize;
  let IsInteger = _Ty.IsInteger;
  let IsSigned = _Ty.IsSigned;
  let IsFloat = _Ty.IsFloat;
  let IsPointer = _Ty.IsPointer;
  let IsConst = _Ty.IsConst;
  let IsVolatile = _Ty.IsVolatile;
  let AddrSpace = _Ty.AddrSpace;
  let Extension = _Ty.Extension;
}

// List of Types.
class TypeList<list<Type> _Type> {
  list<Type> List = _Type;
}

// A GenericType is an abstract type that defines a set of types as a
// combination of Types and vector sizes.
//
// For example, if TypeList = <int, float> and VectorList = <1, 2, 4>, then it
// represents <int, int2, int4, float, float2, float4>.
//
// Some rules apply when using multiple GenericType arguments in a declaration:
//   1. The number of vector sizes must be equal or 1 for all gentypes in a
//      declaration.
//   2. The number of Types must be equal or 1 for all gentypes in a
//      declaration.
//   3. Generic types are combined by iterating over all generic types at once.
//      For example, for the following GenericTypes
//        GenT1 = GenericType<half, [1, 2]> and
//        GenT2 = GenericType<float, int, [1, 2]>
//      A declaration f(GenT1, GenT2) results in the combinations
//        f(half, float), f(half2, float2), f(half, int), f(half2, int2) .
//   4. "sgentype" from the OpenCL specification is supported by specifying
//      a single vector size.
//      For example, for the following GenericTypes
//        GenT = GenericType<half, int, [1, 2]> and
//        SGenT = GenericType<half, int, [1]>
//      A declaration f(GenT, SGenT) results in the combinations
//        f(half, half), f(half2, half), f(int, int), f(int2, int) .
class GenericType<string _Ty, TypeList _TypeList, IntList _VectorList> :
    Type<_Ty, QualType<"null", 1>> {
  // Possible element types of the generic type.
  TypeList TypeList = _TypeList;
  // Possible vector sizes of the types in the TypeList.
  IntList VectorList = _VectorList;
  // The VecWidth field is ignored for GenericTypes. Use VectorList instead.
  let VecWidth = 0;
}

// Builtin function attributes.
def Attr {
  list<bit> None = [0, 0, 0];
  list<bit> Pure = [1, 0, 0];
  list<bit> Const = [0, 1, 0];
  list<bit> Convergent = [0, 0, 1];
}

//===----------------------------------------------------------------------===//
//                      Class for builtin functions
//===----------------------------------------------------------------------===//
class Builtin<string _Name, list<Type> _Signature, list<bit> _Attributes = Attr.None> {
  // Name of the builtin function
  string Name = _Name;
  // List of types used by the function. The first one is the return type and
  // the following are the arguments. The list must have at least one element
  // (the return type).
  list<Type> Signature = _Signature;
  // Function attribute __attribute__((pure))
  bit IsPure = _Attributes[0];
  // Function attribute __attribute__((const))
  bit IsConst = _Attributes[1];
  // Function attribute __attribute__((convergent))
  bit IsConv = _Attributes[2];
  // Is function a variadic one
  bit IsVariadic = 0;
  // OpenCL extensions to which the function belongs.
  FunctionExtension Extension = FuncExtNone;
  // Version from which the function is available.
  // MinVersion is inclusive.
  Version MinVersion = SPIRVAll;
  // Version from which the function is not supported anymore.
  // MaxVersion is exclusive.
  // SPIRVAll makes the function available for all versions.
  Version MaxVersion = SPIRVAll;
}

// Helper to declare SPIR-V Core builtins.
class SPVBuiltin<string _Name, list<Type> _Signature, list<bit> _Attributes = Attr.None> :
  Builtin<"__spirv_" # _Name, _Signature, _Attributes> {}

// Helper to declare OpenCL SPIR-V extended set builtins.
class OCLSPVBuiltin<string _Name, list<Type> _Signature, list<bit> _Attributes = Attr.None> :
  SPVBuiltin<"ocl_" # _Name, _Signature, _Attributes> {}

class ConstOCLSPVBuiltin<string _Name, list<Type> _Signature> :
  OCLSPVBuiltin<_Name, _Signature, Attr.Const> {}

//===----------------------------------------------------------------------===//
//                 Definitions of types
//===----------------------------------------------------------------------===//

// OpenCL v1.0/1.2/2.0 s6.1.1: Built-in Scalar Data Types.
def Bool      : IntType<"bool",   QualType<"Context.BoolTy">, 1>;
def TrueChar  : IntType<"_char",      QualType<"Context.CharTy", 0, 1>, 8>;
def Char      : IntType<"char",      QualType<"Context.SignedCharTy", 0, 1>, 8>;
def SChar     : IntType<"schar",     QualType<"Context.SignedCharTy", 0, 1>, 8>;
def UChar     : UIntType<"uchar",     QualType<"Context.UnsignedCharTy">, 8>;
def Short     : IntType<"short",     QualType<"Context.ShortTy", 0, 1>, 16>;
def UShort    : UIntType<"ushort",    QualType<"Context.UnsignedShortTy">, 16>;
def Int       : IntType<"int",       QualType<"Context.IntTy", 0, 1>, 32>;
def UInt      : UIntType<"uint",      QualType<"Context.UnsignedIntTy">, 32>;
def Long      : IntType<"long",      QualType<"Context.getIntTypeForBitwidth(64, true)", 0, 1>, 64>;
def ULong     : UIntType<"ulong",     QualType<"Context.getIntTypeForBitwidth(64, false)">, 64>;
def Float     : FPType<"float",     QualType<"Context.FloatTy">, 32>;
def Double    : FPType<"double",    QualType<"Context.DoubleTy">, 64>;
def Half      : FPType<"half",      QualTypeFromFunction<"GetFloat16Type">, 16>;
def Void      : Type<"void",      QualType<"Context.VoidTy">>;
// FIXME: ensure this is portable...
def Size      : Type<"size_t",    QualType<"Context.getSizeType()">>;

def Sampler               : Type<"sampler_t", QualType<"Context.OCLSamplerTy">>;
def Event                 : Type<"event_t", QualType<"Context.OCLEventTy">>;

//===----------------------------------------------------------------------===//
//                 Definitions of gentype variants
//===----------------------------------------------------------------------===//

// Vector width lists.
def VecAndScalar: IntList<"VecAndScalar", [1, 2, 3, 4, 8, 16]>;
def VecNoScalar : IntList<"VecNoScalar", [2, 3, 4, 8, 16]>;
def Vec1        : IntList<"Vec1", [1]>;
def Vec2        : IntList<"Vec2", [2]>;
def Vec4        : IntList<"Vec4", [4]>;
def Vec8        : IntList<"Vec8", [8]>;
def Vec16       : IntList<"Vec16", [16]>;
def Vec1234     : IntList<"Vec1234", [1, 2, 3, 4]>;

// Type lists.
def TLAll           : TypeList<[Char,  UChar, Short,  UShort, Int,  UInt, Long,  ULong, Float, Double, Half]>;
def TLAllUnsigned   : TypeList<[UChar, UChar, UShort, UShort, UInt, UInt, ULong, ULong, UInt,  ULong,  UShort]>;
def TLFloat         : TypeList<[Float, Double, Half]>;
// FIXME: handle properly char (signed or unsigned depending on host)
def TLSignedInts    : TypeList<[Char, Short, Int, Long]>;
def TLUnsignedInts  : TypeList<[UChar, UShort, UInt, ULong]>;

// Signed to Unsigned conversion
// FIXME: handle properly char (signed or unsigned depending on host)
def TLSToUSignedInts    : TypeList<[Char, Short, Int, Long]>;
def TLSToUUnsignedInts  : TypeList<[UChar, UShort, UInt, ULong]>;

def TLIntLongFloats : TypeList<[Int, UInt, Long, ULong, Float, Double, Half]>;

// All unsigned integer types twice, to facilitate unsigned return types for e.g.
// uchar abs(char) and
// uchar abs(uchar).
def TLAllUIntsTwice : TypeList<[UChar, UChar, UChar, UShort, UShort, UInt, UInt, ULong, ULong]>;

def TLAllInts       : TypeList<[Char, UChar, Short, UShort, Int, UInt, Long, ULong]>;

// GenType definitions for multiple base types (e.g. all floating point types,
// or all integer types).
// All types
def AGenType1              : GenericType<"AGenType1", TLAll, Vec1>;
def AGenTypeN              : GenericType<"AGenTypeN", TLAll, VecAndScalar>;
def AGenTypeNNoScalar      : GenericType<"AGenTypeNNoScalar", TLAll, VecNoScalar>;
// All integer
def AIGenType1             : GenericType<"AIGenType1", TLAllInts, Vec1>;
def AIGenTypeN             : GenericType<"AIGenTypeN", TLAllInts, VecAndScalar>;
def AUIGenTypeN             : GenericType<"AUIGenTypeN", TLUnsignedInts, VecAndScalar>;
def ASIGenTypeN             : GenericType<"ASIGenTypeN", TLSignedInts, VecAndScalar>;
def AIGenTypeNNoScalar     : GenericType<"AIGenTypeNNoScalar", TLAllInts, VecNoScalar>;
// All integer to unsigned
def AI2UGenTypeN           : GenericType<"AI2UGenTypeN", TLAllUIntsTwice, VecAndScalar>;
// Signed integer
def SGenType1 : GenericType<"SGenType1", TLSignedInts, Vec1>;
def SGenTypeN              : GenericType<"SGenTypeN", TLSignedInts, VecAndScalar>;
// Unsigned integer
def UGenType1 : GenericType<"UGenType1", TLUnsignedInts, Vec1>;
def UGenTypeN              : GenericType<"UGenTypeN", TLUnsignedInts, VecAndScalar>;
// Float
def FGenType1 : GenericType<"FGenType1", TLFloat, Vec1>;
def FGenTypeN              : GenericType<"FGenTypeN", TLFloat, VecAndScalar>;
// (u)int, (u)long, and all floats
def IntLongFloatGenType1   : GenericType<"IntLongFloatGenType1", TLIntLongFloats, Vec1>;

// GenType definitions for every single base type (e.g. fp32 only).
// Names are like: GenTypeFloatVecAndScalar.
foreach Type = [Char, UChar, SChar, Short, UShort,
                Int, UInt, Long, ULong,
                Float, Double, Half] in {
  foreach VecSizes = [VecAndScalar, VecNoScalar] in {
    def "GenType" # Type # VecSizes :
              GenericType<"GenType" # Type # VecSizes,
                          TypeList<[Type]>, VecSizes>;
  }
}

// GenType definitions for vec1234.
foreach Type = [Float, Double, Half] in {
  def "GenType" # Type # Vec1234 :
              GenericType<"GenType" # Type # Vec1234,
                          TypeList<[Type]>, Vec1234>;
}

//===----------------------------------------------------------------------===//
//                 Definitions of builtins
//           extinst.opencl.std.100.grammar.json
//===----------------------------------------------------------------------===//

// 2.1. Math extended instructions


foreach name  = ["acos", "acosh", "acospi",
                 "asin", "asinh", "asinpi",
                 "atan", "atanh", "atanpi",
                 "cbrt", "ceil", "cos",
                 "cosh", "cospi",
                 "erfc", "erf",
                 "exp", "exp2", "exp10",
                 "expm1", "fabs", "floor", "lgamma",
                 "log", "log2", "log10", "log1p", "logb",
                 "rint", "round", "rsqrt",
                 "sin", "sinh", "sinpi",
                 "sqrt",
                 "tan", "tanh", "tanpi",
                 "tgamma", "trunc"] in {
  def : ConstOCLSPVBuiltin<name, [FGenTypeN, FGenTypeN]>;
}

foreach name  = ["fmax", "fmin", "fmod",
                 "atan2", "atan2pi",
                 "copysign", "fdim", "hypot",
                 "maxmag", "minmag", "nextafter",
                 "pow", "powr", "remainder"] in {
  def : ConstOCLSPVBuiltin<name, [FGenTypeN, FGenTypeN, FGenTypeN]>;
}

foreach name = ["fma", "mad"] in {
  def : ConstOCLSPVBuiltin<name, [FGenTypeN, FGenTypeN, FGenTypeN, FGenTypeN]>;
}

foreach AS = [GlobalAS, LocalAS, PrivateAS, GenericAS, DefaultAS] in {
  foreach name = ["fract", "modf"] in {
    def : OCLSPVBuiltin<name, [FGenTypeN, FGenTypeN, PointerType<FGenTypeN, AS>]>;
  }

  foreach name = ["frexp", "lgamma_r"] in {
    foreach Type = [GenTypeFloatVecAndScalar, GenTypeDoubleVecAndScalar, GenTypeHalfVecAndScalar] in {
      def : OCLSPVBuiltin<name, [Type, Type, PointerType<GenTypeIntVecAndScalar, AS>]>;
    }
  }
}

foreach name = ["ilogb"] in {
  def : ConstOCLSPVBuiltin<name, [GenTypeIntVecAndScalar, GenTypeFloatVecAndScalar]>;
  def : ConstOCLSPVBuiltin<name, [GenTypeIntVecAndScalar, GenTypeDoubleVecAndScalar]>;
  def : ConstOCLSPVBuiltin<name, [GenTypeIntVecAndScalar, GenTypeHalfVecAndScalar]>;
}

foreach name = ["ldexp"] in {
  foreach Type = [GenTypeFloatVecAndScalar, GenTypeDoubleVecAndScalar, GenTypeHalfVecAndScalar] in {
    def : ConstOCLSPVBuiltin<name, [Type, Type, GenTypeIntVecAndScalar]>;
    def : ConstOCLSPVBuiltin<name, [Type, Type, GenTypeUIntVecAndScalar]>;
  }
}

foreach name = ["nan"] in {
  def : ConstOCLSPVBuiltin<name, [GenTypeHalfVecAndScalar, GenTypeShortVecAndScalar]>;
  def : ConstOCLSPVBuiltin<name, [GenTypeHalfVecAndScalar, GenTypeUShortVecAndScalar]>;
  def : ConstOCLSPVBuiltin<name, [GenTypeFloatVecAndScalar, GenTypeIntVecAndScalar]>;
  def : ConstOCLSPVBuiltin<name, [GenTypeFloatVecAndScalar, GenTypeUIntVecAndScalar]>;
  def : ConstOCLSPVBuiltin<name, [GenTypeDoubleVecAndScalar, GenTypeLongVecAndScalar]>;
  def : ConstOCLSPVBuiltin<name, [GenTypeDoubleVecAndScalar, GenTypeULongVecAndScalar]>;
}

foreach name = ["pown"] in {
  def : ConstOCLSPVBuiltin<name, [GenTypeFloatVecAndScalar, GenTypeFloatVecAndScalar, GenTypeIntVecAndScalar]>;
  def : ConstOCLSPVBuiltin<name, [GenTypeDoubleVecAndScalar, GenTypeDoubleVecAndScalar, GenTypeIntVecAndScalar]>;
  def : ConstOCLSPVBuiltin<name, [GenTypeHalfVecAndScalar, GenTypeHalfVecAndScalar, GenTypeIntVecAndScalar]>;
}

foreach AS = [GlobalAS, LocalAS, PrivateAS, GenericAS, DefaultAS] in {
  foreach name = ["remquo"] in {
    foreach Type = [GenTypeFloatVecAndScalar, GenTypeDoubleVecAndScalar, GenTypeHalfVecAndScalar] in {
      def : OCLSPVBuiltin<name, [Type, Type, Type, PointerType<GenTypeIntVecAndScalar, AS>]>;
    }
  }
}

foreach name = ["rootn"] in {
  def : ConstOCLSPVBuiltin<name, [GenTypeFloatVecAndScalar, GenTypeFloatVecAndScalar, GenTypeIntVecAndScalar]>;
  def : ConstOCLSPVBuiltin<name, [GenTypeDoubleVecAndScalar, GenTypeDoubleVecAndScalar, GenTypeIntVecAndScalar]>;
  def : ConstOCLSPVBuiltin<name, [GenTypeHalfVecAndScalar, GenTypeHalfVecAndScalar, GenTypeIntVecAndScalar]>;
}

foreach AS = [GlobalAS, LocalAS, PrivateAS, GenericAS, DefaultAS] in {
  foreach name = ["sincos"] in {
    def : OCLSPVBuiltin<name, [FGenTypeN, FGenTypeN, PointerType<FGenTypeN, AS>]>;
  }
}

foreach name = ["half_cos",
                "half_exp", "half_exp2", "half_exp10",
                "half_log", "half_log2", "half_log10",
                "half_recip", "half_rsqrt",
                "half_sin", "half_sqrt", "half_tan",
                "native_cos", "native_exp", "native_exp2", "native_exp10",
                "native_log", "native_log2", "native_log10",
                "native_recip", "native_rsqrt",
                "native_sin", "native_sqrt", "native_tan"] in {
  def : ConstOCLSPVBuiltin<name, [GenTypeFloatVecAndScalar, GenTypeFloatVecAndScalar]>;
}

foreach name = ["half_divide", "half_powr", "native_divide", "native_powr"] in {
  def : ConstOCLSPVBuiltin<name, [GenTypeFloatVecAndScalar, GenTypeFloatVecAndScalar, GenTypeFloatVecAndScalar]>;
}

// 2.2. Integer instructions

foreach name = ["clz", "ctz", "popcount"] in {
  def : ConstOCLSPVBuiltin<name, [AIGenTypeN, AIGenTypeN]>;
}

def : ConstOCLSPVBuiltin<"rotate", [AIGenTypeN, AIGenTypeN, AIGenTypeN]>;

def : ConstOCLSPVBuiltin<"s_abs", [AUIGenTypeN, ASIGenTypeN]>;

def : ConstOCLSPVBuiltin<"s_abs_diff", [AUIGenTypeN, ASIGenTypeN, ASIGenTypeN]>;

foreach name = ["s_add_sat",
                "s_hadd", "s_rhadd",
                "s_max", "s_min",
                "s_mul_hi", "s_sub_sat"] in {
  def : ConstOCLSPVBuiltin<name, [ASIGenTypeN, ASIGenTypeN, ASIGenTypeN]>;
}

foreach name = ["s_clamp", "s_mad_hi", "s_mad_sat"] in {
 def : ConstOCLSPVBuiltin<name, [ASIGenTypeN, ASIGenTypeN, ASIGenTypeN, ASIGenTypeN]>;
}

foreach name = ["s_upsample"] in {
  def : ConstOCLSPVBuiltin<name, [GenTypeShortVecAndScalar, GenTypeCharVecAndScalar, GenTypeUCharVecAndScalar]>;
  def : ConstOCLSPVBuiltin<name, [GenTypeIntVecAndScalar, GenTypeShortVecAndScalar, GenTypeUShortVecAndScalar]>;
  def : ConstOCLSPVBuiltin<name, [GenTypeLongVecAndScalar, GenTypeIntVecAndScalar, GenTypeUIntVecAndScalar]>;
}

def : ConstOCLSPVBuiltin<"s_mad24", [GenTypeIntVecAndScalar, GenTypeIntVecAndScalar, GenTypeIntVecAndScalar, GenTypeIntVecAndScalar]>;

def : ConstOCLSPVBuiltin<"s_mul24", [GenTypeIntVecAndScalar, GenTypeIntVecAndScalar, GenTypeIntVecAndScalar]>;

foreach name = ["u_add_sat", "u_hadd",
                "u_rhadd",
                "u_max", "u_min", "u_sub_sat",
                "u_abs_diff", "u_mul_hi"] in {
  def : ConstOCLSPVBuiltin<name, [AUIGenTypeN, AUIGenTypeN, AUIGenTypeN]>;
}

foreach name = ["u_clamp", "u_mad_sat", "u_mad_hi"] in {
  def : ConstOCLSPVBuiltin<name, [AUIGenTypeN, AUIGenTypeN, AUIGenTypeN, AUIGenTypeN]>;
}

foreach name = ["u_upsample"] in {
  def : ConstOCLSPVBuiltin<name, [GenTypeUShortVecAndScalar, GenTypeUCharVecAndScalar, GenTypeUCharVecAndScalar]>;
  def : ConstOCLSPVBuiltin<name, [GenTypeUIntVecAndScalar, GenTypeUShortVecAndScalar, GenTypeUShortVecAndScalar]>;
  def : ConstOCLSPVBuiltin<name, [GenTypeULongVecAndScalar, GenTypeUIntVecAndScalar, GenTypeUIntVecAndScalar]>;
}

def : ConstOCLSPVBuiltin<"u_mad24", [GenTypeUIntVecAndScalar, GenTypeUIntVecAndScalar, GenTypeUIntVecAndScalar, GenTypeUIntVecAndScalar]>;

def : ConstOCLSPVBuiltin<"u_mul24", [GenTypeUIntVecAndScalar, GenTypeUIntVecAndScalar, GenTypeUIntVecAndScalar]>;

def : ConstOCLSPVBuiltin<"u_abs", [AUIGenTypeN, AUIGenTypeN]>;

// 2.3. Common instructions

foreach name = ["degrees", "radians", "sign"] in {
  def : ConstOCLSPVBuiltin<name, [FGenTypeN, FGenTypeN]>;
}

foreach name = ["fmax_common", "fmin_common", "step"] in {
  def : ConstOCLSPVBuiltin<name, [FGenTypeN, FGenTypeN, FGenTypeN]>;
}

foreach name = ["fclamp", "mix", "smoothstep"] in {
  def : ConstOCLSPVBuiltin<name, [FGenTypeN, FGenTypeN, FGenTypeN, FGenTypeN]>;
}

// 2.4. Geometric instructions

foreach name = ["cross"] in {
  foreach VSize = [3, 4] in {
    def : ConstOCLSPVBuiltin<name, [VectorType<Float, VSize>, VectorType<Float, VSize>, VectorType<Float, VSize>]>;
    def : ConstOCLSPVBuiltin<name, [VectorType<Double, VSize>, VectorType<Double, VSize>, VectorType<Double, VSize>]>;
    def : ConstOCLSPVBuiltin<name, [VectorType<Half, VSize>, VectorType<Half, VSize>, VectorType<Half, VSize>]>;
  }
}

foreach name = ["distance"] in {
  def : ConstOCLSPVBuiltin<name, [Float, GenTypeFloatVec1234, GenTypeFloatVec1234]>;
  def : ConstOCLSPVBuiltin<name, [Double, GenTypeDoubleVec1234, GenTypeDoubleVec1234]>;
  def : ConstOCLSPVBuiltin<name, [Half, GenTypeHalfVec1234, GenTypeHalfVec1234]>;
}

foreach name = ["length"] in {
  def : ConstOCLSPVBuiltin<name, [Float, GenTypeFloatVec1234]>;
  def : ConstOCLSPVBuiltin<name, [Double, GenTypeDoubleVec1234]>;
  def : ConstOCLSPVBuiltin<name, [Half, GenTypeHalfVec1234]>;
}

foreach name = ["normalize"] in {
  def : ConstOCLSPVBuiltin<name, [GenTypeFloatVec1234, GenTypeFloatVec1234]>;
  def : ConstOCLSPVBuiltin<name, [GenTypeDoubleVec1234, GenTypeDoubleVec1234]>;
  def : ConstOCLSPVBuiltin<name, [GenTypeHalfVec1234, GenTypeHalfVec1234]>;
}

def : ConstOCLSPVBuiltin<"fast_distance", [Float, GenTypeFloatVec1234, GenTypeFloatVec1234]>;

def : ConstOCLSPVBuiltin<"fast_length", [Float, GenTypeFloatVec1234]>;

def : ConstOCLSPVBuiltin<"fast_normalize", [GenTypeFloatVec1234, GenTypeFloatVec1234]>;

// 2.5. Relational instructions

def : ConstOCLSPVBuiltin<"bitselect", [AGenTypeN, AGenTypeN, AGenTypeN, AGenTypeN]>;

foreach name = ["select"] in {
  def : ConstOCLSPVBuiltin<name, [SGenTypeN, SGenTypeN, SGenTypeN, SGenTypeN]>;
  def : ConstOCLSPVBuiltin<name, [SGenTypeN, SGenTypeN, SGenTypeN, UGenTypeN]>;
  def : ConstOCLSPVBuiltin<name, [UGenTypeN, UGenTypeN, UGenTypeN, UGenTypeN]>;
  def : ConstOCLSPVBuiltin<name, [UGenTypeN, UGenTypeN, UGenTypeN, SGenTypeN]>;
  def : ConstOCLSPVBuiltin<name, [GenTypeFloatVecAndScalar, GenTypeFloatVecAndScalar, GenTypeFloatVecAndScalar, GenTypeUIntVecAndScalar]>;
  def : ConstOCLSPVBuiltin<name, [GenTypeDoubleVecAndScalar, GenTypeDoubleVecAndScalar, GenTypeDoubleVecAndScalar, GenTypeULongVecAndScalar]>;
  def : ConstOCLSPVBuiltin<name, [GenTypeHalfVecAndScalar, GenTypeHalfVecAndScalar, GenTypeHalfVecAndScalar, GenTypeUShortVecAndScalar]>;
  def : ConstOCLSPVBuiltin<name, [GenTypeFloatVecAndScalar, GenTypeFloatVecAndScalar, GenTypeFloatVecAndScalar, GenTypeIntVecAndScalar]>;
  def : ConstOCLSPVBuiltin<name, [GenTypeDoubleVecAndScalar, GenTypeDoubleVecAndScalar, GenTypeDoubleVecAndScalar, GenTypeLongVecAndScalar]>;
  def : ConstOCLSPVBuiltin<name, [GenTypeHalfVecAndScalar, GenTypeHalfVecAndScalar, GenTypeHalfVecAndScalar, GenTypeShortVecAndScalar]>;
}

// 2.6. Vector Data Load and Store instructions

foreach VSize = [2, 3, 4, 8, 16] in {
  foreach AS = [GlobalAS, LocalAS, PrivateAS, ConstantAS, GenericAS, DefaultAS] in {
    foreach Ty = TLAll.List in {
      foreach name = ["vloadn"] in {
        def : OCLSPVBuiltin<name # "_R" # Ty.Name # VSize, [VectorType<Ty, VSize>, Size, PointerType<ConstType<Ty>, AS>]>;
      }
    }
    foreach name = ["vloada_halfn", "vload_halfn"] in {
      def : OCLSPVBuiltin<name # "_Rfloat" # VSize, [VectorType<Float, VSize>, Size, PointerType<ConstType<Half>, AS>]>;
    }
  }
  foreach AS = [GlobalAS, LocalAS, PrivateAS, GenericAS, DefaultAS] in {
    foreach Ty = TLAll.List in {
      foreach name = ["vstoren"] in {
        def : OCLSPVBuiltin<name, [Void, VectorType<Ty, VSize>, Size, PointerType<Ty, AS>]>;
      }
    }
    foreach name = ["vstore_halfn", "vstorea_halfn"] in {
      def : OCLSPVBuiltin<name, [Void, VectorType<Float, VSize>, Size, PointerType<Half, AS>]>;
      def : OCLSPVBuiltin<name, [Void, VectorType<Double, VSize>, Size, PointerType<Half, AS>]>;
    }
    foreach name = ["vstore_halfn_r", "vstorea_halfn_r"] in {
      def : OCLSPVBuiltin<name, [Void, VectorType<Float, VSize>, Size, PointerType<Half, AS>, UInt]>;
      def : OCLSPVBuiltin<name, [Void, VectorType<Double, VSize>, Size, PointerType<Half, AS>, UInt]>;
    }
  }
}

foreach AS = [GlobalAS, LocalAS, PrivateAS, ConstantAS, GenericAS, DefaultAS] in {
  foreach name = ["vload_half"] in {
    def : OCLSPVBuiltin<name, [Float, Size, PointerType<ConstType<Half>, AS>]>;
  }
}

foreach AS = [GlobalAS, LocalAS, PrivateAS, GenericAS, DefaultAS] in {
  foreach name = ["vstore_half"] in {
    def : OCLSPVBuiltin<name, [Void, Float, Size, PointerType<Half, AS>]>;
    def : OCLSPVBuiltin<name, [Void, Double, Size, PointerType<Half, AS>]>;
  }
  foreach name = ["vstore_half_r"] in {
    def : OCLSPVBuiltin<name, [Void, Float, Size, PointerType<Half, AS>, UInt]>;
    def : OCLSPVBuiltin<name, [Void, Double, Size, PointerType<Half, AS>, UInt]>;
  }
}

// 2.7. Miscellaneous Vector instructions

foreach VSize1 = [Vec2, Vec4, Vec8, Vec16] in {
  foreach VSize2 = [Vec2, Vec4, Vec8, Vec16] in {
    def : OCLSPVBuiltin<"shuffle", [GenericType<"TLAll" # VSize1.Name, TLAll, VSize1>,
                              GenericType<"TLAll" # VSize2.Name, TLAll, VSize2>,
                              GenericType<"TLAllUnsigned" # VSize1.Name, TLAllUnsigned, VSize1>],
                  Attr.Const>;
  }
}
foreach VSize1 = [Vec2, Vec4, Vec8, Vec16] in {
  foreach VSize2 = [Vec2, Vec4, Vec8, Vec16] in {
    def : OCLSPVBuiltin<"shuffle2", [GenericType<"TLAll" # VSize1.Name, TLAll, VSize1>,
                               GenericType<"TLAll" # VSize2.Name, TLAll, VSize2>,
                               GenericType<"TLAll" # VSize2.Name, TLAll, VSize2>,
                               GenericType<"TLAllUnsigned" # VSize1.Name, TLAllUnsigned, VSize1>],
                  Attr.Const>;
  }
}

// 2.8. Misc instructions

foreach name = ["prefetch"] in {
  def : OCLSPVBuiltin<name, [Void, PointerType<ConstType<AGenTypeN>, GlobalAS>, Size]>;
}


// Core builtins

// 3.32.8. Memory Instructions

foreach name = ["GenericPtrMemSemantics"] in {
  def : SPVBuiltin<name, [Int, PointerType<ConstType<Int>, GenericAS>], Attr.Const>;
}

// 3.32.11. Conversion Instructions
foreach rnd = ["", "_rte", "_rtn", "_rtp", "_rtz"] in {
  foreach IType = TLUnsignedInts.List in {
    foreach FType = TLFloat.List in {
      foreach sat = ["", "_sat"] in {
        def : SPVBuiltin<"ConvertFToU_R" # IType.Name # sat # rnd, [IType, FType], Attr.Const>;
      }
      def : SPVBuiltin<"ConvertUToF_R" # FType.Name # rnd, [FType, IType], Attr.Const>;
      foreach v = [2, 3, 4, 8, 16] in {
        foreach sat = ["", "_sat"] in {
          def : SPVBuiltin<"ConvertFToU_R" # IType.Name # v # sat # rnd,
                           [VectorType<IType, v>, VectorType<FType, v>],
                           Attr.Const>;
        }
        def : SPVBuiltin<"ConvertUToF_R" # FType.Name # v # rnd,
                         [VectorType<FType, v>, VectorType<IType, v>],
                         Attr.Const>;
      }
    }
  }

  foreach IType = TLSignedInts.List in {
    foreach FType = TLFloat.List in {
      foreach sat = ["", "_sat"] in {
        def : SPVBuiltin<"ConvertFToS_R" # IType.Name # sat # rnd, [IType, FType], Attr.Const>;
      }
      def : SPVBuiltin<"ConvertSToF_R" # FType.Name # rnd, [FType, IType], Attr.Const>;
      foreach v = [2, 3, 4, 8, 16] in {
        foreach sat = ["", "_sat"] in {
          def : SPVBuiltin<"ConvertFToS_R" # IType.Name # v # sat # rnd,
                           [VectorType<IType, v>, VectorType<FType, v>],
                           Attr.Const>;
        }
        def : SPVBuiltin<"ConvertSToF_R" # FType.Name # v # rnd,
                         [VectorType<FType, v>, VectorType<IType, v>],
                         Attr.Const>;
      }
    }
  }

  foreach InType = TLFloat.List in {
    foreach OutType = TLFloat.List in {
      if !ne(OutType.ElementSize, InType.ElementSize) then {
        def : SPVBuiltin<"FConvert_R" # OutType.Name # rnd, [OutType, InType], Attr.Const>;
        foreach v = [2, 3, 4, 8, 16] in {
          def : SPVBuiltin<"FConvert_R" # OutType.Name # v # rnd,
                           [VectorType<OutType, v>, VectorType<InType, v>],
                           Attr.Const>;
        }
      }
    }
  }
}

foreach sat = ["", "_sat"] in {
  foreach InType = TLAllInts.List in {
    foreach OutType = TLUnsignedInts.List in {
      if !ne(OutType.ElementSize, InType.ElementSize) then {
        def : SPVBuiltin<"UConvert_R" # OutType.Name # sat, [OutType, InType], Attr.Const>;
        foreach v = [2, 3, 4, 8, 16] in {
          def : SPVBuiltin<"UConvert_R" # OutType.Name # v # sat,
                           [VectorType<OutType, v>, VectorType<InType, v>],
                           Attr.Const>;
        }
      }
    }
    foreach OutType = TLSignedInts.List in {
      if !ne(OutType.ElementSize, InType.ElementSize) then {
        def : SPVBuiltin<"SConvert_R" # OutType.Name # sat, [OutType, InType], Attr.Const>;
        foreach v = [2, 3, 4, 8, 16] in {
          def : SPVBuiltin<"SConvert_R" # OutType.Name # v # sat,
                           [VectorType<OutType, v>, VectorType<InType, v>],
                           Attr.Const>;
        }
      }
    }
  }
}

foreach InType = TLSignedInts.List in {
  foreach OutType = TLUnsignedInts.List in {
    def : SPVBuiltin<"SatConvertSToU_R" # OutType.Name, [OutType, InType], Attr.Const>;
    foreach v = [2, 3, 4, 8, 16] in {
      def : SPVBuiltin<"SatConvertSToU_R" # OutType.Name # v,
                       [VectorType<OutType, v>, VectorType<InType, v>],
                       Attr.Const>;
    }
  }
}

foreach InType = TLUnsignedInts.List in {
  foreach OutType = TLSignedInts.List in {
    def : SPVBuiltin<"SatConvertUToS_R" # OutType.Name, [OutType, InType], Attr.Const>;
    foreach v = [2, 3, 4, 8, 16] in {
      def : SPVBuiltin<"SatConvertUToS_R" # OutType.Name # v,
                       [VectorType<OutType, v>, VectorType<InType, v>],
                       Attr.Const>;
    }
  }
}

foreach AS = [GlobalAS, LocalAS, PrivateAS] in {
  def : SPVBuiltin<"GenericCastToPtrExplicit", [PointerType<Char, AS>, PointerType<Char, GenericAS>], Attr.Const>;
}

foreach Ty = [Void, ConstType<Void>, VolatileType<Void>, VolatileType<ConstType<Void>>] in {
  def : SPVBuiltin<"GenericCastToPtrExplicit_ToGlobal", [PointerType<Ty, GlobalAS>, PointerType<Ty, DefaultAS>, Int], Attr.Const>;
  def : SPVBuiltin<"GenericCastToPtrExplicit_ToLocal", [PointerType<Ty, LocalAS>, PointerType<Ty, DefaultAS>, Int], Attr.Const>;
  def : SPVBuiltin<"GenericCastToPtrExplicit_ToPrivate", [PointerType<Ty, PrivateAS>, PointerType<Ty, DefaultAS>, Int], Attr.Const>;
  def : SPVBuiltin<"GenericCastToPtr_ToGlobal", [PointerType<Ty, GlobalAS>, PointerType<Ty, DefaultAS>, Int], Attr.Const>;
  def : SPVBuiltin<"GenericCastToPtr_ToLocal", [PointerType<Ty, LocalAS>, PointerType<Ty, DefaultAS>, Int], Attr.Const>;
  def : SPVBuiltin<"GenericCastToPtr_ToPrivate", [PointerType<Ty, PrivateAS>, PointerType<Ty, DefaultAS>, Int], Attr.Const>;
}

foreach Type = TLFloat.List in {
  foreach v = [2, 3, 4, 8, 16] in {
    def : SPVBuiltin<"VectorTimesScalar", [VectorType<Type, v>, VectorType<Type, v>, Type], Attr.Const>;
  }
}

foreach name = ["Dot"] in {
  def : SPVBuiltin<name, [Float, GenTypeFloatVecNoScalar, GenTypeFloatVecNoScalar], Attr.Const>;
  def : SPVBuiltin<name, [Double, GenTypeDoubleVecNoScalar, GenTypeDoubleVecNoScalar], Attr.Const>;
  def : SPVBuiltin<name, [Half, GenTypeHalfVecNoScalar, GenTypeHalfVecNoScalar], Attr.Const>;
}

foreach name = ["Any", "All"] in {
  def : SPVBuiltin<name, [Bool, GenTypeSCharVecNoScalar], Attr.Const>;
}

foreach name = ["IsNan", "IsInf", "IsFinite", "IsNormal", "SignBitSet"] in {
  def : SPVBuiltin<name, [Bool, Float], Attr.Const>;
  def : SPVBuiltin<name, [Bool, Double], Attr.Const>;
  def : SPVBuiltin<name, [Bool, Half], Attr.Const>;
  def : SPVBuiltin<name, [GenTypeSCharVecNoScalar, GenTypeFloatVecNoScalar], Attr.Const>;
  def : SPVBuiltin<name, [GenTypeSCharVecNoScalar, GenTypeDoubleVecNoScalar], Attr.Const>;
  def : SPVBuiltin<name, [GenTypeSCharVecNoScalar, GenTypeHalfVecNoScalar], Attr.Const>;
}

foreach name = ["LessOrGreater",
                "Ordered", "Unordered",
                "FOrdEqual", "FUnordEqual",
                "FOrdNotEqual", "FUnordNotEqual",
                "FOrdLessThan", "FUnordLessThan",
                "FOrdGreaterThan", "FUnordGreaterThan",
                "FOrdLessThanEqual", "FUnordLessThanEqual",
                "FOrdGreaterThanEqual", "FUnordGreaterThanEqual"] in {
  def : SPVBuiltin<name, [Bool, Float, Float], Attr.Const>;
  def : SPVBuiltin<name, [Bool, Double, Double], Attr.Const>;
  def : SPVBuiltin<name, [Bool, Half, Half], Attr.Const>;
  def : SPVBuiltin<name, [GenTypeSCharVecNoScalar, GenTypeFloatVecNoScalar, GenTypeFloatVecNoScalar], Attr.Const>;
  def : SPVBuiltin<name, [GenTypeSCharVecNoScalar, GenTypeDoubleVecNoScalar, GenTypeDoubleVecNoScalar], Attr.Const>;
  def : SPVBuiltin<name, [GenTypeSCharVecNoScalar, GenTypeHalfVecNoScalar, GenTypeHalfVecNoScalar], Attr.Const>;
}

foreach name = ["BitCount"] in {
  def : SPVBuiltin<name, [AIGenTypeN, AIGenTypeN], Attr.Const>;
}

// 3.32.20. Barrier Instructions

foreach name = ["ControlBarrier"] in {
  // TODO: Allow enum flags instead of Int ?
  // TODO: We should enforce that the Int must be a literal.
  def : SPVBuiltin<name, [Void, Int, Int, Int], Attr.Convergent>;
}

foreach name = ["MemoryBarrier"] in {
  // TODO: Allow enum flags instead of Int ?
  // TODO: We should enforce that the Int must be a literal.
  def : SPVBuiltin<name, [Void, Int, Int]>;
}

// 3.32.21. Group and Subgroup Instructions

foreach name = ["GroupAsyncCopy"] in {
  // TODO: Allow enum flags instead of Int ?
  // TODO: We should enforce that the Int must be a literal.
  def : SPVBuiltin<name,
                   [Event, Int, PointerType<AGenTypeN, LocalAS>,
                    PointerType<ConstType<AGenTypeN>, GlobalAS>, Size, Size,
                    Event],
                   Attr.Convergent>;
  def : SPVBuiltin<name,
                   [Event, Int, PointerType<AGenTypeN, GlobalAS>,
                    PointerType<ConstType<AGenTypeN>, LocalAS>, Size, Size,
                    Event],
                   Attr.Convergent>;
}

foreach name = ["GroupWaitEvents"] in {
  def : SPVBuiltin<name, [Void, Int, Int, PointerType<Event, DefaultAS>],
                   Attr.Convergent>;
  def : SPVBuiltin<name, [Void, Int, Int, PointerType<Event, PrivateAS>],
                   Attr.Convergent>;
  def : SPVBuiltin<name, [Void, Int, Int, PointerType<Event, GenericAS>],
                   Attr.Convergent>;
}

foreach name = ["GroupAll", "GroupAny"] in {
  def : SPVBuiltin<name, [Bool, Int, Bool], Attr.Convergent>;
}

foreach name = ["GroupBroadcast"] in {
  foreach IDType = TLAllInts.List in {
    def : SPVBuiltin<name, [AGenTypeN, Int, AGenTypeN, IDType],
                     Attr.Convergent>;
    def : SPVBuiltin<name, [AGenTypeN, Int, AGenTypeN, VectorType<IDType, 2>],
                     Attr.Convergent>;
    def : SPVBuiltin<name, [AGenTypeN, Int, AGenTypeN, VectorType<IDType, 3>],
                     Attr.Convergent>;
    def : SPVBuiltin<name, [Bool, Int, Bool, IDType], Attr.Convergent>;
    def : SPVBuiltin<name, [Bool, Int, Bool, VectorType<IDType, 2>],
                     Attr.Convergent>;
    def : SPVBuiltin<name, [Bool, Int, Bool, VectorType<IDType, 3>],
                     Attr.Convergent>;
  }
}

foreach name = ["GroupIAdd", "GroupIMulKHR", "GroupBitwiseOrKHR",
                "GroupBitwiseXorKHR", "GroupBitwiseAndKHR"] in {
  def : SPVBuiltin<name, [AIGenTypeN, Int, Int, AIGenTypeN], Attr.Convergent>;
}

foreach name = ["GroupFAdd", "GroupFMin", "GroupFMax",
                "GroupFMulKHR"] in {
  def : SPVBuiltin<name, [FGenTypeN, Int, Int, FGenTypeN], Attr.Convergent>;
}

foreach name = ["GroupUMin", "GroupUMax"] in {
  def : SPVBuiltin<name, [AUIGenTypeN, Int, Int, AUIGenTypeN], Attr.Convergent>;
}

foreach name = ["GroupSMin", "GroupSMax"] in {
  def : SPVBuiltin<name, [ASIGenTypeN, Int, Int, ASIGenTypeN], Attr.Convergent>;
}

// TODO: These builtins need to support vectors of bool.
foreach name = ["GroupLogicalAndKHR", "GroupLogicalOrKHR"] in {
<<<<<<< HEAD
  def : SPVBuiltin<name, [Bool, UInt, UInt, Bool], Attr.Convergent>;
}

// 3.56.18. Atomic Instructions

foreach AS = [GlobalAS, LocalAS, PrivateAS, GenericAS] in {
  def : SPVBuiltin<
            "AtomicLoad", [AGenType1, PointerType<AGenType1, AS>, Int, Int],
            Attr.Convergent>;

  def : SPVBuiltin<"AtomicStore",
                   [Void, PointerType<AGenType1, AS>, Int, Int, AGenType1],
                   Attr.Convergent>;

  def : SPVBuiltin<"AtomicExchange",
                   [AGenType1, PointerType<AGenType1, AS>, Int, Int, AGenType1],
                   Attr.Convergent>;

  foreach name = ["AtomicCompareExchange", "AtomicCompareExchangeWeak"] in {
    def : SPVBuiltin<name,
                     [AIGenType1, PointerType<AIGenType1, AS>, Int, Int, Int,
                      AIGenType1, AIGenType1],
                     Attr.Convergent>;
  }

  foreach name = ["AtomicIIncrement", "AtomicIDecrement"] in {
    def : SPVBuiltin<name, [AIGenType1, PointerType<AIGenType1, AS>, Int, Int],
                     Attr.Convergent>;
  }

  foreach name = ["AtomicSMin", "AtomicSMax"] in {
    def : SPVBuiltin<name,
                     [SGenType1, PointerType<SGenType1, AS>, Int, Int,
                      SGenType1],
                     Attr.Convergent>;
  }

  foreach name = ["AtomicUMin", "AtomicUMax"] in {
    def : SPVBuiltin<name,
                     [UGenType1, PointerType<UGenType1, AS>, Int, Int,
                      UGenType1],
                     Attr.Convergent>;
  }

  foreach name = ["AtomicIAdd", "AtomicISub", "AtomicAnd", "AtomicOr",
                  "AtomicXor"] in {
    def : SPVBuiltin<name,
                     [AIGenType1, PointerType<AIGenType1, AS>, Int, Int,
                      AIGenType1],
                     Attr.Convergent>;
  }

  def : SPVBuiltin<
            "AtomicFlagTestAndSet", [Bool, PointerType<Int, AS>, Int, Int],
            Attr.Convergent>;

  def : SPVBuiltin<"AtomicFlagClear", [Void, PointerType<Int, AS>, Int, Int],
                   Attr.Convergent>;

  foreach name = ["AtomicFMaxEXT", "AtomicFMinEXT", "AtomicFAddEXT"] in {
    def : SPVBuiltin<name,
                     [FGenType1, PointerType<FGenType1, AS>, Int, Int,
                      FGenType1],
                     Attr.Convergent>;
  }
=======
  def : SPVBuiltin<name, [Bool, Int, Int, Bool], Attr.Convergent>;
>>>>>>> 7d40de96
}<|MERGE_RESOLUTION|>--- conflicted
+++ resolved
@@ -977,8 +977,7 @@
 
 // TODO: These builtins need to support vectors of bool.
 foreach name = ["GroupLogicalAndKHR", "GroupLogicalOrKHR"] in {
-<<<<<<< HEAD
-  def : SPVBuiltin<name, [Bool, UInt, UInt, Bool], Attr.Convergent>;
+  def : SPVBuiltin<name, [Bool, Int, Int, Bool], Attr.Convergent>;
 }
 
 // 3.56.18. Atomic Instructions
@@ -1043,7 +1042,4 @@
                       FGenType1],
                      Attr.Convergent>;
   }
-=======
-  def : SPVBuiltin<name, [Bool, Int, Int, Bool], Attr.Convergent>;
->>>>>>> 7d40de96
 }