//==--- SPIRVBuiltins.td - SPIRV builtin declarations -------------------===//
//
//                     The LLVM Compiler Infrastructure
//
// Part of the LLVM Project, under the Apache License v2.0 with LLVM Exceptions.
// See https://llvm.org/LICENSE.txt for license information.
// SPDX-License-Identifier: Apache-2.0 WITH LLVM-exception
//
//===----------------------------------------------------------------------===//
//
// This file contains TableGen definitions for SPIR-V builtin function
// declarations.  In case of an unresolved function name, Clang will check for
// a function described in this file when -fdeclare-spirv-builtins is specified.
//
//===----------------------------------------------------------------------===//

//===----------------------------------------------------------------------===//
//              Definitions of miscellaneous basic entities.
//===----------------------------------------------------------------------===//
// TODO: basic entities declaration with OpenCLBuiltins.td

// TODO: Manage version using the JSON grammar.  Unused for now.
class Version<int _Version> {
  int ID = _Version;
}
def SPIRVAll : Version<  0>;

// Address spaces
// Pointer types need to be assigned an address space.
class AddressSpace<string _AS> {
  string Name = _AS;
}
// Default is important for the frontend as there is not necessarily
// an automatic conversion from this address space to
// the one it will be lowered to.
// This file assumes it will get lowered to generic or private.
def DefaultAS    : AddressSpace<"clang::LangAS::Default">;
def PrivateAS    : AddressSpace<"clang::LangAS::sycl_private">;
def GlobalAS     : AddressSpace<"clang::LangAS::sycl_global">;
def ConstantAS   : AddressSpace<"clang::LangAS::opencl_constant">;
def LocalAS      : AddressSpace<"clang::LangAS::sycl_local">;
def GenericAS    : AddressSpace<"clang::LangAS::opencl_generic">;

// TODO: Manage capabilities. Unused for now.
class AbstractExtension<string _Ext> {
  string ExtName = _Ext;
}

// Extension associated to a builtin function.
class FunctionExtension<string _Ext> : AbstractExtension<_Ext>;

// FunctionExtension definitions.
def FuncExtNone                          : FunctionExtension<"">;

// Extension associated to a type.  This enables implicit conditionalization of
// builtin function overloads containing a type that depends on an extension.
// During overload resolution, when a builtin function overload contains a type
// with a TypeExtension, those overloads are skipped when the extension is
// disabled.
class TypeExtension<string _Ext> : AbstractExtension<_Ext>;

// TypeExtension definitions.
def NoTypeExt   : TypeExtension<"">;

// Qualified Type.  These map to ASTContext::QualType.
// TODO: Create a QualTypeFromASTContext.
//       To fully make sense here, this class should represent
//       the QualType only. How the QualType is accessed should be separated.
class QualType<string _TypeExpr, bit _IsAbstract=0, bit _IsSigned=0> {
  // Name of the field or function in a clang::ASTContext
  // E.g. Name="IntTy" for the int type, and "getIntPtrType()" for an intptr_t
  string TypeExpr = _TypeExpr;
  // Some QualTypes in this file represent an abstract type for which there is
  // no corresponding AST QualType, e.g. a GenType or an `image2d_t` type
  // without access qualifiers.
  bit IsAbstract = _IsAbstract;
  bit IsSigned = _IsSigned;
}

// Qualified Type.  These map to a function taking an ASTContext
// and returning a QualType.
// Instead of direclty accessing ASTContext fields, the builtin lookup can
// call a function to extract the correct type for the call.
// The name will be interpreted as the function to call
// rather than the field to access.
class QualTypeFromFunction<string _Name, bit _IsAbstract=0, bit _IsSigned=0> :
      QualType<_Name, _IsAbstract, _IsSigned> {
// TODO: At the moment the user is expected to write the function outside this file.
//       Although they could be generated in the .inc file and
//       the user would only have to provide the body here
//       (like it can be done for attributes for instance).
}

// List of integers.
class IntList<string _Name, list<int> _List> {
  string Name = _Name;
  list<int> List = _List;
}

// Basic data types (int, float, image2d_t, ...).
// Its child classes can represent concrete types (e.g. VectorType) or
// abstract types (e.g. GenType).
class Type<string _Name, QualType _QTExpr> {
  // Name of the Type.
  string Name = _Name;
  // QualType associated with this type.
  QualType QTExpr = _QTExpr;
  // Size of the vector (if applicable).
  int VecWidth = 1;
  // Size of the element in bits.
  int ElementSize = 1;
  // Is a integer.
  bit IsInteger = 0;
  // Is a signed integer.
  bit IsSigned = 1;
  // Is a float.
  bit IsFloat = 0;
  // Is a pointer.
  bit IsPointer = 0;
  // "const" qualifier.
  bit IsConst = 0;
  // "volatile" qualifier.
  bit IsVolatile = 0;
  // Access qualifier. Must be one of ("RO", "WO", "RW").
  string AccessQualifier = "";
  // Address space.
  string AddrSpace = DefaultAS.Name;
  // Extension that needs to be enabled to expose a builtin that uses this type.
  TypeExtension Extension = NoTypeExt;
}

class FundamentalType<string _Name, QualType _QTName, int _Size> : Type<_Name, _QTName> {
  // Inherited fields
  let ElementSize = _Size;
}

// Integer Type.
class IntType<string _Name, QualType _QTName, int _Size> : FundamentalType<_Name, _QTName, _Size> {
  // Inherited fields
  let IsInteger = 1;
  let IsSigned = 1;
}

// Unsigned integer Type.
class UIntType<string _Name, QualType _QTName, int _Size> : FundamentalType<_Name, _QTName, _Size> {
  // Inherited fields
  let IsInteger = 1;
  let IsSigned = 0;
}

// Floating Type.
class FPType<string _Name, QualType _QTName, int _Size> : FundamentalType<_Name, _QTName, _Size> {
  // Inherited fields
  let IsFloat = 1;
}

class CompoundType<Type _Ty> : Type<_Ty.Name, _Ty.QTExpr> {
  // Inherited fields
  let VecWidth = _Ty.VecWidth;
  let ElementSize = _Ty.ElementSize;
  let IsInteger = _Ty.IsInteger;
  let IsSigned = _Ty.IsSigned;
  let IsFloat = _Ty.IsFloat;
  let IsPointer = _Ty.IsPointer;
  let IsConst = _Ty.IsConst;
  let IsVolatile = _Ty.IsVolatile;
  let AccessQualifier = _Ty.AccessQualifier;
  let AddrSpace = _Ty.AddrSpace;
  let Extension = _Ty.Extension;

  Type ElementType = _Ty;
}

// Vector types (e.g. int2, int3, int16, float8, ...).
class VectorType<Type _Ty, int _VecWidth> : Type<_Ty.Name, _Ty.QTExpr> {
  let VecWidth = _VecWidth;
  let AccessQualifier = "";
  // Inherited fields
  let ElementSize = _Ty.ElementSize;
  let IsInteger = _Ty.IsInteger;
  let IsSigned = _Ty.IsSigned;
  let IsFloat = _Ty.IsFloat;
  let IsPointer = _Ty.IsPointer;
  let IsConst = _Ty.IsConst;
  let IsVolatile = _Ty.IsVolatile;
  let AccessQualifier = _Ty.AccessQualifier;
  let AddrSpace = _Ty.AddrSpace;
  let Extension = _Ty.Extension;
}

// Pointer types (e.g. int*, float*, ...).
class PointerType<Type _Ty, AddressSpace _AS = DefaultAS> :
    CompoundType<_Ty> {
  // Inherited fields
  let IsPointer = 1;
  let AddrSpace = _AS.Name;
  let Extension = _Ty.Extension;
}

// Const types (e.g. const int).
class ConstType<Type _Ty> : CompoundType<_Ty> {
  // Inherited fields
  let IsConst = 1;
  let Extension = _Ty.Extension;
}

// Volatile types (e.g. volatile int).
class VolatileType<Type _Ty> : CompoundType<_Ty> {
  // Inherited fields
  let IsVolatile = 1;
  let Extension = _Ty.Extension;
}

// Image types (e.g. image2d).
class ImageType<Type _Ty, string _AccessQualifier> :
    Type<_Ty.Name, QualType<_Ty.QTExpr.TypeExpr # _AccessQualifier # "Ty", 0>> {
  let VecWidth = 0;
  let AccessQualifier = _AccessQualifier;
  // Inherited fields
  let ElementSize = _Ty.ElementSize;
  let IsInteger = _Ty.IsInteger;
  let IsSigned = _Ty.IsSigned;
  let IsFloat = _Ty.IsFloat;
  let IsPointer = _Ty.IsPointer;
  let IsConst = _Ty.IsConst;
  let IsVolatile = _Ty.IsVolatile;
  let AddrSpace = _Ty.AddrSpace;
  let Extension = _Ty.Extension;
}

// List of Types.
class TypeList<list<Type> _Type> {
  list<Type> List = _Type;
}

// A GenericType is an abstract type that defines a set of types as a
// combination of Types and vector sizes.
//
// For example, if TypeList = <int, float> and VectorList = <1, 2, 4>, then it
// represents <int, int2, int4, float, float2, float4>.
//
// Some rules apply when using multiple GenericType arguments in a declaration:
//   1. The number of vector sizes must be equal or 1 for all gentypes in a
//      declaration.
//   2. The number of Types must be equal or 1 for all gentypes in a
//      declaration.
//   3. Generic types are combined by iterating over all generic types at once.
//      For example, for the following GenericTypes
//        GenT1 = GenericType<half, [1, 2]> and
//        GenT2 = GenericType<float, int, [1, 2]>
//      A declaration f(GenT1, GenT2) results in the combinations
//        f(half, float), f(half2, float2), f(half, int), f(half2, int2) .
//   4. "sgentype" from the OpenCL specification is supported by specifying
//      a single vector size.
//      For example, for the following GenericTypes
//        GenT = GenericType<half, int, [1, 2]> and
//        SGenT = GenericType<half, int, [1]>
//      A declaration f(GenT, SGenT) results in the combinations
//        f(half, half), f(half2, half), f(int, int), f(int2, int) .
class GenericType<string _Ty, TypeList _TypeList, IntList _VectorList> :
    Type<_Ty, QualType<"null", 1>> {
  // Possible element types of the generic type.
  TypeList TypeList = _TypeList;
  // Possible vector sizes of the types in the TypeList.
  IntList VectorList = _VectorList;
  // The VecWidth field is ignored for GenericTypes. Use VectorList instead.
  let VecWidth = 0;
}

// Builtin function attributes.
def Attr {
  list<bit> None = [0, 0, 0];
  list<bit> Pure = [1, 0, 0];
  list<bit> Const = [0, 1, 0];
  list<bit> Convergent = [0, 0, 1];
}

//===----------------------------------------------------------------------===//
//                      Class for builtin functions
//===----------------------------------------------------------------------===//
class Builtin<string _Name, list<Type> _Signature, list<bit> _Attributes = Attr.None> {
  // Name of the builtin function
  string Name = _Name;
  // List of types used by the function. The first one is the return type and
  // the following are the arguments. The list must have at least one element
  // (the return type).
  list<Type> Signature = _Signature;
  // Function attribute __attribute__((pure))
  bit IsPure = _Attributes[0];
  // Function attribute __attribute__((const))
  bit IsConst = _Attributes[1];
  // Function attribute __attribute__((convergent))
  bit IsConv = _Attributes[2];
  // Is function a variadic one
  bit IsVariadic = 0;
  // OpenCL extensions to which the function belongs.
  FunctionExtension Extension = FuncExtNone;
  // Version from which the function is available.
  // MinVersion is inclusive.
  Version MinVersion = SPIRVAll;
  // Version from which the function is not supported anymore.
  // MaxVersion is exclusive.
  // SPIRVAll makes the function available for all versions.
  Version MaxVersion = SPIRVAll;
}

// Helper to declare SPIR-V Core builtins.
class SPVBuiltin<string _Name, list<Type> _Signature, list<bit> _Attributes = Attr.None> :
  Builtin<"__spirv_" # _Name, _Signature, _Attributes> {}

// Helper to declare OpenCL SPIR-V extended set builtins.
class OCLSPVBuiltin<string _Name, list<Type> _Signature, list<bit> _Attributes = Attr.None> :
  SPVBuiltin<"ocl_" # _Name, _Signature, _Attributes> {}

class ConstOCLSPVBuiltin<string _Name, list<Type> _Signature> :
  OCLSPVBuiltin<_Name, _Signature, Attr.Const> {}

//===----------------------------------------------------------------------===//
//                 Definitions of types
//===----------------------------------------------------------------------===//

// OpenCL v1.0/1.2/2.0 s6.1.1: Built-in Scalar Data Types.
def Bool      : IntType<"bool",   QualType<"Context.BoolTy">, 1>;
def TrueChar  : IntType<"_char",      QualType<"Context.CharTy", 0, 1>, 8>;
def Char      : IntType<"char",      QualType<"Context.SignedCharTy", 0, 1>, 8>;
def SChar     : IntType<"schar",     QualType<"Context.SignedCharTy", 0, 1>, 8>;
def UChar     : UIntType<"uchar",     QualType<"Context.UnsignedCharTy">, 8>;
def Short     : IntType<"short",     QualType<"Context.ShortTy", 0, 1>, 16>;
def UShort    : UIntType<"ushort",    QualType<"Context.UnsignedShortTy">, 16>;
def Int       : IntType<"int",       QualType<"Context.IntTy", 0, 1>, 32>;
def UInt      : UIntType<"uint",      QualType<"Context.UnsignedIntTy">, 32>;
def Long      : IntType<"long",      QualType<"Context.getIntTypeForBitwidth(64, true)", 0, 1>, 64>;
def ULong     : UIntType<"ulong",     QualType<"Context.getIntTypeForBitwidth(64, false)">, 64>;
def Float     : FPType<"float",     QualType<"Context.FloatTy">, 32>;
def Double    : FPType<"double",    QualType<"Context.DoubleTy">, 64>;
def Half      : FPType<"half",      QualTypeFromFunction<"GetFloat16Type">, 16>;
def Void      : Type<"void",      QualType<"Context.VoidTy">>;
// FIXME: ensure this is portable...
def Size      : Type<"size_t",    QualType<"Context.getSizeType()">>;

def Sampler               : Type<"sampler_t", QualType<"Context.OCLSamplerTy">>;
def Event                 : Type<"event_t", QualType<"Context.OCLEventTy">>;

//===----------------------------------------------------------------------===//
//                 Definitions of gentype variants
//===----------------------------------------------------------------------===//

// Vector width lists.
def VecAndScalar: IntList<"VecAndScalar", [1, 2, 3, 4, 8, 16]>;
def VecNoScalar : IntList<"VecNoScalar", [2, 3, 4, 8, 16]>;
def Vec1        : IntList<"Vec1", [1]>;
def Vec2        : IntList<"Vec2", [2]>;
def Vec4        : IntList<"Vec4", [4]>;
def Vec8        : IntList<"Vec8", [8]>;
def Vec16       : IntList<"Vec16", [16]>;
def Vec1234     : IntList<"Vec1234", [1, 2, 3, 4]>;

// Type lists.
def TLAll           : TypeList<[Char,  UChar, Short,  UShort, Int,  UInt, Long,  ULong, Float, Double, Half]>;
def TLAllUnsigned   : TypeList<[UChar, UChar, UShort, UShort, UInt, UInt, ULong, ULong, UInt,  ULong,  UShort]>;
def TLAllWithBool : TypeList<[Bool, Char, UChar, Short, UShort, Int, UInt, Long,
                              ULong, Float, Double, Half]>;
def TLFloat         : TypeList<[Float, Double, Half]>;
// FIXME: handle properly char (signed or unsigned depending on host)
def TLSignedInts    : TypeList<[Char, Short, Int, Long]>;
def TLUnsignedInts  : TypeList<[UChar, UShort, UInt, ULong]>;

// Signed to Unsigned conversion
// FIXME: handle properly char (signed or unsigned depending on host)
def TLSToUSignedInts    : TypeList<[Char, Short, Int, Long]>;
def TLSToUUnsignedInts  : TypeList<[UChar, UShort, UInt, ULong]>;

def TLIntLongFloats : TypeList<[Int, UInt, Long, ULong, Float, Double, Half]>;

// All unsigned integer types twice, to facilitate unsigned return types for e.g.
// uchar abs(char) and
// uchar abs(uchar).
def TLAllUIntsTwice : TypeList<[UChar, UChar, UChar, UShort, UShort, UInt, UInt, ULong, ULong]>;

def TLAllInts       : TypeList<[Char, UChar, Short, UShort, Int, UInt, Long, ULong]>;

// GenType definitions for multiple base types (e.g. all floating point types,
// or all integer types).
// All types
def AGenType1              : GenericType<"AGenType1", TLAll, Vec1>;
def AGenTypeN              : GenericType<"AGenTypeN", TLAll, VecAndScalar>;
def AGenTypeNNoScalar      : GenericType<"AGenTypeNNoScalar", TLAll, VecNoScalar>;
def AGenTypeNWithBool
    : GenericType<"AGenTypeNWithBool", TLAllWithBool, VecAndScalar>;
// Bool
def BoolGenTypeN : GenericType<"BoolGenTypeN", TypeList<[Bool]>, VecAndScalar>;
// All integer
def AIGenType1             : GenericType<"AIGenType1", TLAllInts, Vec1>;
def AIGenTypeN             : GenericType<"AIGenTypeN", TLAllInts, VecAndScalar>;
def AUIGenTypeN             : GenericType<"AUIGenTypeN", TLUnsignedInts, VecAndScalar>;
def ASIGenTypeN             : GenericType<"ASIGenTypeN", TLSignedInts, VecAndScalar>;
def AIGenTypeNNoScalar     : GenericType<"AIGenTypeNNoScalar", TLAllInts, VecNoScalar>;
// All integer to unsigned
def AI2UGenTypeN           : GenericType<"AI2UGenTypeN", TLAllUIntsTwice, VecAndScalar>;
// Signed integer
def SGenType1 : GenericType<"SGenType1", TLSignedInts, Vec1>;
def SGenTypeN              : GenericType<"SGenTypeN", TLSignedInts, VecAndScalar>;
// Unsigned integer
def UGenType1 : GenericType<"UGenType1", TLUnsignedInts, Vec1>;
def UGenTypeN              : GenericType<"UGenTypeN", TLUnsignedInts, VecAndScalar>;
def UInt4 : GenericType<"UInt4", TypeList<[UInt]>, Vec4>;
// Float
def FGenType1 : GenericType<"FGenType1", TLFloat, Vec1>;
def FGenTypeN              : GenericType<"FGenTypeN", TLFloat, VecAndScalar>;
// (u)int, (u)long, and all floats
def IntLongFloatGenType1   : GenericType<"IntLongFloatGenType1", TLIntLongFloats, Vec1>;

// GenType definitions for every single base type (e.g. fp32 only).
// Names are like: GenTypeFloatVecAndScalar.
foreach Type = [Char, UChar, SChar, Short, UShort,
                Int, UInt, Long, ULong,
                Float, Double, Half] in {
  foreach VecSizes = [VecAndScalar, VecNoScalar] in {
    def "GenType" # Type # VecSizes :
              GenericType<"GenType" # Type # VecSizes,
                          TypeList<[Type]>, VecSizes>;
  }
}

// GenType definitions for vec1234.
foreach Type = [Float, Double, Half] in {
  def "GenType" # Type # Vec1234 :
              GenericType<"GenType" # Type # Vec1234,
                          TypeList<[Type]>, Vec1234>;
}

//===----------------------------------------------------------------------===//
//                 Definitions of builtins
//           extinst.opencl.std.100.grammar.json
//===----------------------------------------------------------------------===//

// 2.1. Math extended instructions


foreach name  = ["acos", "acosh", "acospi",
                 "asin", "asinh", "asinpi",
                 "atan", "atanh", "atanpi",
                 "cbrt", "ceil", "cos",
                 "cosh", "cospi",
                 "erfc", "erf",
                 "exp", "exp2", "exp10",
                 "expm1", "fabs", "floor", "lgamma",
                 "log", "log2", "log10", "log1p", "logb",
                 "rint", "round", "rsqrt",
                 "sin", "sinh", "sinpi",
                 "sqrt",
                 "tan", "tanh", "tanpi",
                 "tgamma", "trunc"] in {
  def : ConstOCLSPVBuiltin<name, [FGenTypeN, FGenTypeN]>;
}

foreach name  = ["fmax", "fmin", "fmod",
                 "atan2", "atan2pi",
                 "copysign", "fdim", "hypot",
                 "maxmag", "minmag", "nextafter",
                 "pow", "powr", "remainder"] in {
  def : ConstOCLSPVBuiltin<name, [FGenTypeN, FGenTypeN, FGenTypeN]>;
}

foreach name = ["fma", "mad"] in {
  def : ConstOCLSPVBuiltin<name, [FGenTypeN, FGenTypeN, FGenTypeN, FGenTypeN]>;
}

foreach AS = [GlobalAS, LocalAS, PrivateAS, GenericAS, DefaultAS] in {
  foreach name = ["fract", "modf"] in {
    def : OCLSPVBuiltin<name, [FGenTypeN, FGenTypeN, PointerType<FGenTypeN, AS>]>;
  }

  foreach name = ["frexp", "lgamma_r"] in {
    foreach Type = [GenTypeFloatVecAndScalar, GenTypeDoubleVecAndScalar, GenTypeHalfVecAndScalar] in {
      def : OCLSPVBuiltin<name, [Type, Type, PointerType<GenTypeIntVecAndScalar, AS>]>;
    }
  }
}

foreach name = ["ilogb"] in {
  def : ConstOCLSPVBuiltin<name, [GenTypeIntVecAndScalar, GenTypeFloatVecAndScalar]>;
  def : ConstOCLSPVBuiltin<name, [GenTypeIntVecAndScalar, GenTypeDoubleVecAndScalar]>;
  def : ConstOCLSPVBuiltin<name, [GenTypeIntVecAndScalar, GenTypeHalfVecAndScalar]>;
}

foreach name = ["ldexp"] in {
  foreach Type = [GenTypeFloatVecAndScalar, GenTypeDoubleVecAndScalar, GenTypeHalfVecAndScalar] in {
    def : ConstOCLSPVBuiltin<name, [Type, Type, GenTypeIntVecAndScalar]>;
    def : ConstOCLSPVBuiltin<name, [Type, Type, GenTypeUIntVecAndScalar]>;
  }
}

foreach name = ["nan"] in {
  def : ConstOCLSPVBuiltin<name, [GenTypeHalfVecAndScalar, GenTypeShortVecAndScalar]>;
  def : ConstOCLSPVBuiltin<name, [GenTypeHalfVecAndScalar, GenTypeUShortVecAndScalar]>;
  def : ConstOCLSPVBuiltin<name, [GenTypeFloatVecAndScalar, GenTypeIntVecAndScalar]>;
  def : ConstOCLSPVBuiltin<name, [GenTypeFloatVecAndScalar, GenTypeUIntVecAndScalar]>;
  def : ConstOCLSPVBuiltin<name, [GenTypeDoubleVecAndScalar, GenTypeLongVecAndScalar]>;
  def : ConstOCLSPVBuiltin<name, [GenTypeDoubleVecAndScalar, GenTypeULongVecAndScalar]>;
}

foreach name = ["pown"] in {
  def : ConstOCLSPVBuiltin<name, [GenTypeFloatVecAndScalar, GenTypeFloatVecAndScalar, GenTypeIntVecAndScalar]>;
  def : ConstOCLSPVBuiltin<name, [GenTypeDoubleVecAndScalar, GenTypeDoubleVecAndScalar, GenTypeIntVecAndScalar]>;
  def : ConstOCLSPVBuiltin<name, [GenTypeHalfVecAndScalar, GenTypeHalfVecAndScalar, GenTypeIntVecAndScalar]>;
}

foreach AS = [GlobalAS, LocalAS, PrivateAS, GenericAS, DefaultAS] in {
  foreach name = ["remquo"] in {
    foreach Type = [GenTypeFloatVecAndScalar, GenTypeDoubleVecAndScalar, GenTypeHalfVecAndScalar] in {
      def : OCLSPVBuiltin<name, [Type, Type, Type, PointerType<GenTypeIntVecAndScalar, AS>]>;
    }
  }
}

foreach name = ["rootn"] in {
  def : ConstOCLSPVBuiltin<name, [GenTypeFloatVecAndScalar, GenTypeFloatVecAndScalar, GenTypeIntVecAndScalar]>;
  def : ConstOCLSPVBuiltin<name, [GenTypeDoubleVecAndScalar, GenTypeDoubleVecAndScalar, GenTypeIntVecAndScalar]>;
  def : ConstOCLSPVBuiltin<name, [GenTypeHalfVecAndScalar, GenTypeHalfVecAndScalar, GenTypeIntVecAndScalar]>;
}

foreach AS = [GlobalAS, LocalAS, PrivateAS, GenericAS, DefaultAS] in {
  foreach name = ["sincos"] in {
    def : OCLSPVBuiltin<name, [FGenTypeN, FGenTypeN, PointerType<FGenTypeN, AS>]>;
  }
}

foreach name = ["half_cos",
                "half_exp", "half_exp2", "half_exp10",
                "half_log", "half_log2", "half_log10",
                "half_recip", "half_rsqrt",
                "half_sin", "half_sqrt", "half_tan",
                "native_cos", "native_exp", "native_exp2", "native_exp10",
                "native_log", "native_log2", "native_log10",
                "native_recip", "native_rsqrt",
                "native_sin", "native_sqrt", "native_tan"] in {
  def : ConstOCLSPVBuiltin<name, [GenTypeFloatVecAndScalar, GenTypeFloatVecAndScalar]>;
}

foreach name = ["half_divide", "half_powr", "native_divide", "native_powr"] in {
  def : ConstOCLSPVBuiltin<name, [GenTypeFloatVecAndScalar, GenTypeFloatVecAndScalar, GenTypeFloatVecAndScalar]>;
}

// 2.2. Integer instructions

foreach name = ["clz", "ctz", "popcount"] in {
  def : ConstOCLSPVBuiltin<name, [AIGenTypeN, AIGenTypeN]>;
}

def : ConstOCLSPVBuiltin<"rotate", [AIGenTypeN, AIGenTypeN, AIGenTypeN]>;

def : ConstOCLSPVBuiltin<"s_abs", [AUIGenTypeN, ASIGenTypeN]>;

def : ConstOCLSPVBuiltin<"s_abs_diff", [AUIGenTypeN, ASIGenTypeN, ASIGenTypeN]>;

foreach name = ["s_add_sat",
                "s_hadd", "s_rhadd",
                "s_max", "s_min",
                "s_mul_hi", "s_sub_sat"] in {
  def : ConstOCLSPVBuiltin<name, [ASIGenTypeN, ASIGenTypeN, ASIGenTypeN]>;
}

foreach name = ["s_clamp", "s_mad_hi", "s_mad_sat"] in {
 def : ConstOCLSPVBuiltin<name, [ASIGenTypeN, ASIGenTypeN, ASIGenTypeN, ASIGenTypeN]>;
}

foreach name = ["s_upsample"] in {
  def : ConstOCLSPVBuiltin<name, [GenTypeShortVecAndScalar, GenTypeCharVecAndScalar, GenTypeUCharVecAndScalar]>;
  def : ConstOCLSPVBuiltin<name, [GenTypeIntVecAndScalar, GenTypeShortVecAndScalar, GenTypeUShortVecAndScalar]>;
  def : ConstOCLSPVBuiltin<name, [GenTypeLongVecAndScalar, GenTypeIntVecAndScalar, GenTypeUIntVecAndScalar]>;
}

def : ConstOCLSPVBuiltin<"s_mad24", [GenTypeIntVecAndScalar, GenTypeIntVecAndScalar, GenTypeIntVecAndScalar, GenTypeIntVecAndScalar]>;

def : ConstOCLSPVBuiltin<"s_mul24", [GenTypeIntVecAndScalar, GenTypeIntVecAndScalar, GenTypeIntVecAndScalar]>;

foreach name = ["u_add_sat", "u_hadd",
                "u_rhadd",
                "u_max", "u_min", "u_sub_sat",
                "u_abs_diff", "u_mul_hi"] in {
  def : ConstOCLSPVBuiltin<name, [AUIGenTypeN, AUIGenTypeN, AUIGenTypeN]>;
}

foreach name = ["u_clamp", "u_mad_sat", "u_mad_hi"] in {
  def : ConstOCLSPVBuiltin<name, [AUIGenTypeN, AUIGenTypeN, AUIGenTypeN, AUIGenTypeN]>;
}

foreach name = ["u_upsample"] in {
  def : ConstOCLSPVBuiltin<name, [GenTypeUShortVecAndScalar, GenTypeUCharVecAndScalar, GenTypeUCharVecAndScalar]>;
  def : ConstOCLSPVBuiltin<name, [GenTypeUIntVecAndScalar, GenTypeUShortVecAndScalar, GenTypeUShortVecAndScalar]>;
  def : ConstOCLSPVBuiltin<name, [GenTypeULongVecAndScalar, GenTypeUIntVecAndScalar, GenTypeUIntVecAndScalar]>;
}

def : ConstOCLSPVBuiltin<"u_mad24", [GenTypeUIntVecAndScalar, GenTypeUIntVecAndScalar, GenTypeUIntVecAndScalar, GenTypeUIntVecAndScalar]>;

def : ConstOCLSPVBuiltin<"u_mul24", [GenTypeUIntVecAndScalar, GenTypeUIntVecAndScalar, GenTypeUIntVecAndScalar]>;

def : ConstOCLSPVBuiltin<"u_abs", [AUIGenTypeN, AUIGenTypeN]>;

// 2.3. Common instructions

foreach name = ["degrees", "radians", "sign"] in {
  def : ConstOCLSPVBuiltin<name, [FGenTypeN, FGenTypeN]>;
}

foreach name = ["fmax_common", "fmin_common", "step"] in {
  def : ConstOCLSPVBuiltin<name, [FGenTypeN, FGenTypeN, FGenTypeN]>;
}

foreach name = ["fclamp", "mix", "smoothstep"] in {
  def : ConstOCLSPVBuiltin<name, [FGenTypeN, FGenTypeN, FGenTypeN, FGenTypeN]>;
}

// 2.4. Geometric instructions

foreach name = ["cross"] in {
  foreach VSize = [3, 4] in {
    def : ConstOCLSPVBuiltin<name, [VectorType<Float, VSize>, VectorType<Float, VSize>, VectorType<Float, VSize>]>;
    def : ConstOCLSPVBuiltin<name, [VectorType<Double, VSize>, VectorType<Double, VSize>, VectorType<Double, VSize>]>;
    def : ConstOCLSPVBuiltin<name, [VectorType<Half, VSize>, VectorType<Half, VSize>, VectorType<Half, VSize>]>;
  }
}

foreach name = ["distance"] in {
  def : ConstOCLSPVBuiltin<name, [Float, GenTypeFloatVec1234, GenTypeFloatVec1234]>;
  def : ConstOCLSPVBuiltin<name, [Double, GenTypeDoubleVec1234, GenTypeDoubleVec1234]>;
  def : ConstOCLSPVBuiltin<name, [Half, GenTypeHalfVec1234, GenTypeHalfVec1234]>;
}

foreach name = ["length"] in {
  def : ConstOCLSPVBuiltin<name, [Float, GenTypeFloatVec1234]>;
  def : ConstOCLSPVBuiltin<name, [Double, GenTypeDoubleVec1234]>;
  def : ConstOCLSPVBuiltin<name, [Half, GenTypeHalfVec1234]>;
}

foreach name = ["normalize"] in {
  def : ConstOCLSPVBuiltin<name, [GenTypeFloatVec1234, GenTypeFloatVec1234]>;
  def : ConstOCLSPVBuiltin<name, [GenTypeDoubleVec1234, GenTypeDoubleVec1234]>;
  def : ConstOCLSPVBuiltin<name, [GenTypeHalfVec1234, GenTypeHalfVec1234]>;
}

def : ConstOCLSPVBuiltin<"fast_distance", [Float, GenTypeFloatVec1234, GenTypeFloatVec1234]>;

def : ConstOCLSPVBuiltin<"fast_length", [Float, GenTypeFloatVec1234]>;

def : ConstOCLSPVBuiltin<"fast_normalize", [GenTypeFloatVec1234, GenTypeFloatVec1234]>;

// 2.5. Relational instructions

def : ConstOCLSPVBuiltin<"bitselect", [AGenTypeN, AGenTypeN, AGenTypeN, AGenTypeN]>;

foreach name = ["select"] in {
  def : ConstOCLSPVBuiltin<name, [SGenTypeN, SGenTypeN, SGenTypeN, SGenTypeN]>;
  def : ConstOCLSPVBuiltin<name, [SGenTypeN, SGenTypeN, SGenTypeN, UGenTypeN]>;
  def : ConstOCLSPVBuiltin<name, [UGenTypeN, UGenTypeN, UGenTypeN, UGenTypeN]>;
  def : ConstOCLSPVBuiltin<name, [UGenTypeN, UGenTypeN, UGenTypeN, SGenTypeN]>;
  def : ConstOCLSPVBuiltin<name, [GenTypeFloatVecAndScalar, GenTypeFloatVecAndScalar, GenTypeFloatVecAndScalar, GenTypeUIntVecAndScalar]>;
  def : ConstOCLSPVBuiltin<name, [GenTypeDoubleVecAndScalar, GenTypeDoubleVecAndScalar, GenTypeDoubleVecAndScalar, GenTypeULongVecAndScalar]>;
  def : ConstOCLSPVBuiltin<name, [GenTypeHalfVecAndScalar, GenTypeHalfVecAndScalar, GenTypeHalfVecAndScalar, GenTypeUShortVecAndScalar]>;
  def : ConstOCLSPVBuiltin<name, [GenTypeFloatVecAndScalar, GenTypeFloatVecAndScalar, GenTypeFloatVecAndScalar, GenTypeIntVecAndScalar]>;
  def : ConstOCLSPVBuiltin<name, [GenTypeDoubleVecAndScalar, GenTypeDoubleVecAndScalar, GenTypeDoubleVecAndScalar, GenTypeLongVecAndScalar]>;
  def : ConstOCLSPVBuiltin<name, [GenTypeHalfVecAndScalar, GenTypeHalfVecAndScalar, GenTypeHalfVecAndScalar, GenTypeShortVecAndScalar]>;
}

// 2.6. Vector Data Load and Store instructions

foreach VSize = [2, 3, 4, 8, 16] in {
  foreach AS = [GlobalAS, LocalAS, PrivateAS, ConstantAS, GenericAS, DefaultAS] in {
    foreach Ty = TLAll.List in {
      foreach name = ["vloadn"] in {
        def : OCLSPVBuiltin<name # "_R" # Ty.Name # VSize, [VectorType<Ty, VSize>, Size, PointerType<ConstType<Ty>, AS>]>;
      }
    }
    foreach name = ["vloada_halfn", "vload_halfn"] in {
      def : OCLSPVBuiltin<name # "_Rfloat" # VSize, [VectorType<Float, VSize>, Size, PointerType<ConstType<Half>, AS>]>;
    }
  }
  foreach AS = [GlobalAS, LocalAS, PrivateAS, GenericAS, DefaultAS] in {
    foreach Ty = TLAll.List in {
      foreach name = ["vstoren"] in {
        def : OCLSPVBuiltin<name, [Void, VectorType<Ty, VSize>, Size, PointerType<Ty, AS>]>;
      }
    }
    foreach name = ["vstore_halfn", "vstorea_halfn"] in {
      def : OCLSPVBuiltin<name, [Void, VectorType<Float, VSize>, Size, PointerType<Half, AS>]>;
      def : OCLSPVBuiltin<name, [Void, VectorType<Double, VSize>, Size, PointerType<Half, AS>]>;
    }
    foreach name = ["vstore_halfn_r", "vstorea_halfn_r"] in {
      def : OCLSPVBuiltin<name, [Void, VectorType<Float, VSize>, Size, PointerType<Half, AS>, UInt]>;
      def : OCLSPVBuiltin<name, [Void, VectorType<Double, VSize>, Size, PointerType<Half, AS>, UInt]>;
    }
  }
}

foreach AS = [GlobalAS, LocalAS, PrivateAS, ConstantAS, GenericAS, DefaultAS] in {
  foreach name = ["vload_half"] in {
    def : OCLSPVBuiltin<name, [Float, Size, PointerType<ConstType<Half>, AS>]>;
  }
}

foreach AS = [GlobalAS, LocalAS, PrivateAS, GenericAS, DefaultAS] in {
  foreach name = ["vstore_half"] in {
    def : OCLSPVBuiltin<name, [Void, Float, Size, PointerType<Half, AS>]>;
    def : OCLSPVBuiltin<name, [Void, Double, Size, PointerType<Half, AS>]>;
  }
  foreach name = ["vstore_half_r"] in {
    def : OCLSPVBuiltin<name, [Void, Float, Size, PointerType<Half, AS>, UInt]>;
    def : OCLSPVBuiltin<name, [Void, Double, Size, PointerType<Half, AS>, UInt]>;
  }
}

// 2.7. Miscellaneous Vector instructions

foreach VSize1 = [Vec2, Vec4, Vec8, Vec16] in {
  foreach VSize2 = [Vec2, Vec4, Vec8, Vec16] in {
    def : OCLSPVBuiltin<"shuffle", [GenericType<"TLAll" # VSize1.Name, TLAll, VSize1>,
                              GenericType<"TLAll" # VSize2.Name, TLAll, VSize2>,
                              GenericType<"TLAllUnsigned" # VSize1.Name, TLAllUnsigned, VSize1>],
                  Attr.Const>;
  }
}
foreach VSize1 = [Vec2, Vec4, Vec8, Vec16] in {
  foreach VSize2 = [Vec2, Vec4, Vec8, Vec16] in {
    def : OCLSPVBuiltin<"shuffle2", [GenericType<"TLAll" # VSize1.Name, TLAll, VSize1>,
                               GenericType<"TLAll" # VSize2.Name, TLAll, VSize2>,
                               GenericType<"TLAll" # VSize2.Name, TLAll, VSize2>,
                               GenericType<"TLAllUnsigned" # VSize1.Name, TLAllUnsigned, VSize1>],
                  Attr.Const>;
  }
}

// 2.8. Misc instructions

foreach name = ["prefetch"] in {
  def : OCLSPVBuiltin<name, [Void, PointerType<ConstType<AGenTypeN>, GlobalAS>, Size]>;
}


// Core builtins

// 3.32.8. Memory Instructions

foreach name = ["GenericPtrMemSemantics"] in {
  def : SPVBuiltin<name, [Int, PointerType<ConstType<Int>, GenericAS>], Attr.Const>;
}

// 3.32.11. Conversion Instructions
foreach rnd = ["", "_rte", "_rtn", "_rtp", "_rtz"] in {
  foreach IType = TLUnsignedInts.List in {
    foreach FType = TLFloat.List in {
      foreach sat = ["", "_sat"] in {
        def : SPVBuiltin<"ConvertFToU_R" # IType.Name # sat # rnd, [IType, FType], Attr.Const>;
      }
      def : SPVBuiltin<"ConvertUToF_R" # FType.Name # rnd, [FType, IType], Attr.Const>;
      foreach v = [2, 3, 4, 8, 16] in {
        foreach sat = ["", "_sat"] in {
          def : SPVBuiltin<"ConvertFToU_R" # IType.Name # v # sat # rnd,
                           [VectorType<IType, v>, VectorType<FType, v>],
                           Attr.Const>;
        }
        def : SPVBuiltin<"ConvertUToF_R" # FType.Name # v # rnd,
                         [VectorType<FType, v>, VectorType<IType, v>],
                         Attr.Const>;
      }
    }
  }

  foreach IType = TLSignedInts.List in {
    foreach FType = TLFloat.List in {
      foreach sat = ["", "_sat"] in {
        def : SPVBuiltin<"ConvertFToS_R" # IType.Name # sat # rnd, [IType, FType], Attr.Const>;
      }
      def : SPVBuiltin<"ConvertSToF_R" # FType.Name # rnd, [FType, IType], Attr.Const>;
      foreach v = [2, 3, 4, 8, 16] in {
        foreach sat = ["", "_sat"] in {
          def : SPVBuiltin<"ConvertFToS_R" # IType.Name # v # sat # rnd,
                           [VectorType<IType, v>, VectorType<FType, v>],
                           Attr.Const>;
        }
        def : SPVBuiltin<"ConvertSToF_R" # FType.Name # v # rnd,
                         [VectorType<FType, v>, VectorType<IType, v>],
                         Attr.Const>;
      }
    }
  }

  foreach InType = TLFloat.List in {
    foreach OutType = TLFloat.List in {
      if !ne(OutType.ElementSize, InType.ElementSize) then {
        def : SPVBuiltin<"FConvert_R" # OutType.Name # rnd, [OutType, InType], Attr.Const>;
        foreach v = [2, 3, 4, 8, 16] in {
          def : SPVBuiltin<"FConvert_R" # OutType.Name # v # rnd,
                           [VectorType<OutType, v>, VectorType<InType, v>],
                           Attr.Const>;
        }
      }
    }
  }
}

foreach sat = ["", "_sat"] in {
  foreach InType = TLAllInts.List in {
    foreach OutType = TLUnsignedInts.List in {
      if !ne(OutType.ElementSize, InType.ElementSize) then {
        def : SPVBuiltin<"UConvert_R" # OutType.Name # sat, [OutType, InType], Attr.Const>;
        foreach v = [2, 3, 4, 8, 16] in {
          def : SPVBuiltin<"UConvert_R" # OutType.Name # v # sat,
                           [VectorType<OutType, v>, VectorType<InType, v>],
                           Attr.Const>;
        }
      }
    }
    foreach OutType = TLSignedInts.List in {
      if !ne(OutType.ElementSize, InType.ElementSize) then {
        def : SPVBuiltin<"SConvert_R" # OutType.Name # sat, [OutType, InType], Attr.Const>;
        foreach v = [2, 3, 4, 8, 16] in {
          def : SPVBuiltin<"SConvert_R" # OutType.Name # v # sat,
                           [VectorType<OutType, v>, VectorType<InType, v>],
                           Attr.Const>;
        }
      }
    }
  }
}

foreach InType = TLSignedInts.List in {
  foreach OutType = TLUnsignedInts.List in {
    def : SPVBuiltin<"SatConvertSToU_R" # OutType.Name, [OutType, InType], Attr.Const>;
    foreach v = [2, 3, 4, 8, 16] in {
      def : SPVBuiltin<"SatConvertSToU_R" # OutType.Name # v,
                       [VectorType<OutType, v>, VectorType<InType, v>],
                       Attr.Const>;
    }
  }
}

foreach InType = TLUnsignedInts.List in {
  foreach OutType = TLSignedInts.List in {
    def : SPVBuiltin<"SatConvertUToS_R" # OutType.Name, [OutType, InType], Attr.Const>;
    foreach v = [2, 3, 4, 8, 16] in {
      def : SPVBuiltin<"SatConvertUToS_R" # OutType.Name # v,
                       [VectorType<OutType, v>, VectorType<InType, v>],
                       Attr.Const>;
    }
  }
}

foreach AS = [GlobalAS, LocalAS, PrivateAS] in {
  def : SPVBuiltin<"GenericCastToPtrExplicit", [PointerType<Char, AS>, PointerType<Char, GenericAS>], Attr.Const>;
}

foreach Ty = [Void, ConstType<Void>, VolatileType<Void>, VolatileType<ConstType<Void>>] in {
  def : SPVBuiltin<"GenericCastToPtrExplicit_ToGlobal", [PointerType<Ty, GlobalAS>, PointerType<Ty, DefaultAS>, Int], Attr.Const>;
  def : SPVBuiltin<"GenericCastToPtrExplicit_ToLocal", [PointerType<Ty, LocalAS>, PointerType<Ty, DefaultAS>, Int], Attr.Const>;
  def : SPVBuiltin<"GenericCastToPtrExplicit_ToPrivate", [PointerType<Ty, PrivateAS>, PointerType<Ty, DefaultAS>, Int], Attr.Const>;
  def : SPVBuiltin<"GenericCastToPtr_ToGlobal", [PointerType<Ty, GlobalAS>, PointerType<Ty, DefaultAS>, Int], Attr.Const>;
  def : SPVBuiltin<"GenericCastToPtr_ToLocal", [PointerType<Ty, LocalAS>, PointerType<Ty, DefaultAS>, Int], Attr.Const>;
  def : SPVBuiltin<"GenericCastToPtr_ToPrivate", [PointerType<Ty, PrivateAS>, PointerType<Ty, DefaultAS>, Int], Attr.Const>;
}

foreach Type = TLFloat.List in {
  foreach v = [2, 3, 4, 8, 16] in {
    def : SPVBuiltin<"VectorTimesScalar", [VectorType<Type, v>, VectorType<Type, v>, Type], Attr.Const>;
  }
}

foreach name = ["Dot"] in {
  def : SPVBuiltin<name, [Float, GenTypeFloatVecNoScalar, GenTypeFloatVecNoScalar], Attr.Const>;
  def : SPVBuiltin<name, [Double, GenTypeDoubleVecNoScalar, GenTypeDoubleVecNoScalar], Attr.Const>;
  def : SPVBuiltin<name, [Half, GenTypeHalfVecNoScalar, GenTypeHalfVecNoScalar], Attr.Const>;
}

foreach name = ["Any", "All"] in {
  def : SPVBuiltin<name, [Bool, GenTypeSCharVecNoScalar], Attr.Const>;
}

foreach name = ["IsNan", "IsInf", "IsFinite", "IsNormal", "SignBitSet"] in {
  def : SPVBuiltin<name, [Bool, Float], Attr.Const>;
  def : SPVBuiltin<name, [Bool, Double], Attr.Const>;
  def : SPVBuiltin<name, [Bool, Half], Attr.Const>;
  def : SPVBuiltin<name, [GenTypeSCharVecNoScalar, GenTypeFloatVecNoScalar], Attr.Const>;
  def : SPVBuiltin<name, [GenTypeSCharVecNoScalar, GenTypeDoubleVecNoScalar], Attr.Const>;
  def : SPVBuiltin<name, [GenTypeSCharVecNoScalar, GenTypeHalfVecNoScalar], Attr.Const>;
}

foreach name = ["LessOrGreater",
                "Ordered", "Unordered",
                "FOrdEqual", "FUnordEqual",
                "FOrdNotEqual", "FUnordNotEqual",
                "FOrdLessThan", "FUnordLessThan",
                "FOrdGreaterThan", "FUnordGreaterThan",
                "FOrdLessThanEqual", "FUnordLessThanEqual",
                "FOrdGreaterThanEqual", "FUnordGreaterThanEqual"] in {
  def : SPVBuiltin<name, [Bool, Float, Float], Attr.Const>;
  def : SPVBuiltin<name, [Bool, Double, Double], Attr.Const>;
  def : SPVBuiltin<name, [Bool, Half, Half], Attr.Const>;
  def : SPVBuiltin<name, [GenTypeSCharVecNoScalar, GenTypeFloatVecNoScalar, GenTypeFloatVecNoScalar], Attr.Const>;
  def : SPVBuiltin<name, [GenTypeSCharVecNoScalar, GenTypeDoubleVecNoScalar, GenTypeDoubleVecNoScalar], Attr.Const>;
  def : SPVBuiltin<name, [GenTypeSCharVecNoScalar, GenTypeHalfVecNoScalar, GenTypeHalfVecNoScalar], Attr.Const>;
}

foreach name = ["BitCount"] in {
  def : SPVBuiltin<name, [AIGenTypeN, AIGenTypeN], Attr.Const>;
}

// 3.32.20. Barrier Instructions

foreach name = ["ControlBarrier"] in {
  // TODO: Allow enum flags instead of Int ?
  // TODO: We should enforce that the Int must be a literal.
  def : SPVBuiltin<name, [Void, Int, Int, Int], Attr.Convergent>;
}

foreach name = ["MemoryBarrier"] in {
  // TODO: Allow enum flags instead of Int ?
  // TODO: We should enforce that the Int must be a literal.
  def : SPVBuiltin<name, [Void, Int, Int]>;
}

// 3.32.21. Group and Subgroup Instructions

foreach name = ["GroupAsyncCopy"] in {
  // TODO: Allow enum flags instead of Int ?
  // TODO: We should enforce that the Int must be a literal.
  def : SPVBuiltin<name,
                   [Event, Int, PointerType<AGenTypeN, LocalAS>,
                    PointerType<ConstType<AGenTypeN>, GlobalAS>, Size, Size,
                    Event],
                   Attr.Convergent>;
  def : SPVBuiltin<name,
                   [Event, Int, PointerType<AGenTypeN, GlobalAS>,
                    PointerType<ConstType<AGenTypeN>, LocalAS>, Size, Size,
                    Event],
                   Attr.Convergent>;
}

foreach name = ["GroupWaitEvents"] in {
  def : SPVBuiltin<name, [Void, Int, Int, PointerType<Event, DefaultAS>],
                   Attr.Convergent>;
  def : SPVBuiltin<name, [Void, Int, Int, PointerType<Event, PrivateAS>],
                   Attr.Convergent>;
  def : SPVBuiltin<name, [Void, Int, Int, PointerType<Event, GenericAS>],
                   Attr.Convergent>;
}

foreach name = ["GroupAll", "GroupAny"] in {
  def : SPVBuiltin<name, [Bool, Int, Bool], Attr.Convergent>;
}

foreach name = ["GroupBroadcast"] in {
  foreach IDType = TLAllInts.List in {
    def : SPVBuiltin<name, [AGenTypeN, Int, AGenTypeN, IDType],
                     Attr.Convergent>;
    def : SPVBuiltin<name, [AGenTypeN, Int, AGenTypeN, VectorType<IDType, 2>],
                     Attr.Convergent>;
    def : SPVBuiltin<name, [AGenTypeN, Int, AGenTypeN, VectorType<IDType, 3>],
                     Attr.Convergent>;
    def : SPVBuiltin<name, [Bool, Int, Bool, IDType], Attr.Convergent>;
    def : SPVBuiltin<name, [Bool, Int, Bool, VectorType<IDType, 2>],
                     Attr.Convergent>;
    def : SPVBuiltin<name, [Bool, Int, Bool, VectorType<IDType, 3>],
                     Attr.Convergent>;
  }
}

foreach name = ["GroupIAdd", "GroupIMulKHR", "GroupBitwiseOrKHR",
                "GroupBitwiseXorKHR", "GroupBitwiseAndKHR"] in {
  def : SPVBuiltin<name, [AIGenTypeN, Int, Int, AIGenTypeN], Attr.Convergent>;
}

foreach name = ["GroupFAdd", "GroupFMin", "GroupFMax",
                "GroupFMulKHR"] in {
  def : SPVBuiltin<name, [FGenTypeN, Int, Int, FGenTypeN], Attr.Convergent>;
}

foreach name = ["GroupUMin", "GroupUMax"] in {
  def : SPVBuiltin<name, [AUIGenTypeN, Int, Int, AUIGenTypeN], Attr.Convergent>;
}

foreach name = ["GroupSMin", "GroupSMax"] in {
  def : SPVBuiltin<name, [ASIGenTypeN, Int, Int, ASIGenTypeN], Attr.Convergent>;
}

// TODO: These builtins need to support vectors of bool.
foreach name = ["GroupLogicalAndKHR", "GroupLogicalOrKHR"] in {
  def : SPVBuiltin<name, [Bool, Int, Int, Bool], Attr.Convergent>;
}

<<<<<<< HEAD
// 3.56.18. Atomic Instructions

foreach AS = [GlobalAS, LocalAS, PrivateAS, GenericAS] in {
  def : SPVBuiltin<
            "AtomicLoad", [AGenType1, PointerType<AGenType1, AS>, Int, Int],
            Attr.Convergent>;

  def : SPVBuiltin<"AtomicStore",
                   [Void, PointerType<AGenType1, AS>, Int, Int, AGenType1],
                   Attr.Convergent>;

  def : SPVBuiltin<"AtomicExchange",
                   [AGenType1, PointerType<AGenType1, AS>, Int, Int, AGenType1],
                   Attr.Convergent>;

  foreach name = ["AtomicCompareExchange", "AtomicCompareExchangeWeak"] in {
    def : SPVBuiltin<name,
                     [AIGenType1, PointerType<AIGenType1, AS>, Int, Int, Int,
                      AIGenType1, AIGenType1],
                     Attr.Convergent>;
  }

  foreach name = ["AtomicIIncrement", "AtomicIDecrement"] in {
    def : SPVBuiltin<name, [AIGenType1, PointerType<AIGenType1, AS>, Int, Int],
                     Attr.Convergent>;
  }

  foreach name = ["AtomicSMin", "AtomicSMax"] in {
    def : SPVBuiltin<name,
                     [SGenType1, PointerType<SGenType1, AS>, Int, Int,
                      SGenType1],
                     Attr.Convergent>;
  }

  foreach name = ["AtomicUMin", "AtomicUMax"] in {
    def : SPVBuiltin<name,
                     [UGenType1, PointerType<UGenType1, AS>, Int, Int,
                      UGenType1],
                     Attr.Convergent>;
  }

  foreach name = ["AtomicIAdd", "AtomicISub", "AtomicAnd", "AtomicOr",
                  "AtomicXor"] in {
    def : SPVBuiltin<name,
                     [AIGenType1, PointerType<AIGenType1, AS>, Int, Int,
                      AIGenType1],
                     Attr.Convergent>;
  }

  def : SPVBuiltin<
            "AtomicFlagTestAndSet", [Bool, PointerType<Int, AS>, Int, Int],
            Attr.Convergent>;

  def : SPVBuiltin<"AtomicFlagClear", [Void, PointerType<Int, AS>, Int, Int],
                   Attr.Convergent>;

  foreach name = ["AtomicFMaxEXT", "AtomicFMinEXT", "AtomicFAddEXT"] in {
    def : SPVBuiltin<name,
                     [FGenType1, PointerType<FGenType1, AS>, Int, Int,
                      FGenType1],
                     Attr.Convergent>;
  }
=======
// 3.56.24. Non-Uniform Instructions

foreach name = ["GroupNonUniformElect"] in {
  def : SPVBuiltin<name, [Bool, Int], Attr.Convergent>;
}

foreach name = ["GroupNonUniformAll", "GroupNonUniformAny"] in {
  def : SPVBuiltin<name, [Bool, Int, Bool], Attr.Convergent>;
}

foreach name = ["GroupNonUniformAllEqual"] in {
  def : SPVBuiltin<name, [Bool, Int, AGenTypeNWithBool], Attr.Convergent>;
}

foreach name = ["GroupNonUniformBroadcast"] in {
  foreach IDType = [UInt, ULong] in {
    def : SPVBuiltin<name, [AGenTypeNWithBool, Int, AGenTypeNWithBool, IDType],
                     Attr.Convergent>;
  }
}

foreach name = ["GroupNonUniformBroadcastFirst"] in {
  def : SPVBuiltin<name, [AGenTypeNWithBool, Int, AGenTypeNWithBool],
                   Attr.Convergent>;
}

foreach name = ["GroupNonUniformBallot"] in {
  def : SPVBuiltin<name, [UInt4, Int, Bool], Attr.Convergent>;
}

foreach name = ["GroupNonUniformInverseBallot"] in {
  def : SPVBuiltin<name, [Bool, Int, UInt4], Attr.Convergent>;
}

foreach name = ["GroupNonUniformBallotBitExtract"] in {
  def : SPVBuiltin<name, [Bool, Int, UInt4, UInt], Attr.Convergent>;
}

foreach name = ["GroupNonUniformBallotBitCount", "GroupNonUniformBallotFindLSB",
                "GroupNonUniformBallotFindMSB"] in {
  def : SPVBuiltin<name, [UInt, Int, Int, UInt4], Attr.Convergent>;
}

foreach name = ["GroupNonUniformShuffle", "GroupNonUniformShuffleXor",
                "GroupNonUniformShuffleUp", "GroupNonUniformShuffleDown"] in {
  def : SPVBuiltin<name, [AGenTypeNWithBool, Int, AGenTypeNWithBool, UInt],
                   Attr.Convergent>;
}

foreach name = ["GroupNonUniformIAdd", "GroupNonUniformIMul"] in {
  def : SPVBuiltin<name, [AIGenTypeN, Int, Int, AIGenTypeN], Attr.Convergent>;
  def : SPVBuiltin<name, [AIGenTypeN, Int, Int, AIGenTypeN, UInt],
                   Attr.Convergent>;
}

foreach name = ["GroupNonUniformSMin", "GroupNonUniformSMax"] in {
  def : SPVBuiltin<name, [SGenTypeN, Int, Int, SGenTypeN], Attr.Convergent>;
  def : SPVBuiltin<name, [SGenTypeN, Int, Int, SGenTypeN, UInt],
                   Attr.Convergent>;
}

foreach name = ["GroupNonUniformUMin", "GroupNonUniformUMax"] in {
  def : SPVBuiltin<name, [UGenTypeN, Int, Int, UGenTypeN], Attr.Convergent>;
  def : SPVBuiltin<name, [UGenTypeN, Int, Int, UGenTypeN, UInt],
                   Attr.Convergent>;
}

foreach name = ["GroupNonUniformFAdd", "GroupNonUniformFMul",
                "GroupNonUniformFMin", "GroupNonUniformFMax"] in {
  def : SPVBuiltin<name, [FGenTypeN, Int, Int, FGenTypeN], Attr.Convergent>;
  def : SPVBuiltin<name, [FGenTypeN, Int, Int, FGenTypeN, UInt],
                   Attr.Convergent>;
}

foreach name = ["GroupNonUniformBitwiseAnd", "GroupNonUniformBitwiseOr",
                "GroupNonUniformBitwiseXor"] in {
  def : SPVBuiltin<name, [AIGenTypeN, Int, Int, AIGenTypeN], Attr.Convergent>;
  def : SPVBuiltin<name, [AIGenTypeN, Int, Int, AIGenTypeN, UInt],
                   Attr.Convergent>;
}

foreach name = ["GroupNonUniformLogicalAnd", "GroupNonUniformLogicalOr",
                "GroupNonUniformLogicalXor"] in {
  def : SPVBuiltin<name, [BoolGenTypeN, Int, Int, BoolGenTypeN],
                   Attr.Convergent>;
  def : SPVBuiltin<name, [BoolGenTypeN, Int, Int, BoolGenTypeN, UInt],
                   Attr.Convergent>;
>>>>>>> 16a14c93
}<|MERGE_RESOLUTION|>--- conflicted
+++ resolved
@@ -987,7 +987,6 @@
   def : SPVBuiltin<name, [Bool, Int, Int, Bool], Attr.Convergent>;
 }
 
-<<<<<<< HEAD
 // 3.56.18. Atomic Instructions
 
 foreach AS = [GlobalAS, LocalAS, PrivateAS, GenericAS] in {
@@ -1050,7 +1049,8 @@
                       FGenType1],
                      Attr.Convergent>;
   }
-=======
+}
+
 // 3.56.24. Non-Uniform Instructions
 
 foreach name = ["GroupNonUniformElect"] in {
@@ -1138,5 +1138,4 @@
                    Attr.Convergent>;
   def : SPVBuiltin<name, [BoolGenTypeN, Int, Int, BoolGenTypeN, UInt],
                    Attr.Convergent>;
->>>>>>> 16a14c93
 }