--- conflicted
+++ resolved
@@ -7284,1244 +7284,9 @@
   return CurInit;
 }
 
-<<<<<<< HEAD
-namespace {
-enum LifetimeKind {
-  /// The lifetime of a temporary bound to this entity ends at the end of the
-  /// full-expression, and that's (probably) fine.
-  LK_FullExpression,
-
-  /// The lifetime of a temporary bound to this entity is extended to the
-  /// lifeitme of the entity itself.
-  LK_Extended,
-
-  /// The lifetime of a temporary bound to this entity probably ends too soon,
-  /// because the entity is allocated in a new-expression.
-  LK_New,
-
-  /// The lifetime of a temporary bound to this entity ends too soon, because
-  /// the entity is a return object.
-  LK_Return,
-
-  /// The lifetime of a temporary bound to this entity ends too soon, because
-  /// the entity is the result of a statement expression.
-  LK_StmtExprResult,
-
-  /// This is a mem-initializer: if it would extend a temporary (other than via
-  /// a default member initializer), the program is ill-formed.
-  LK_MemInitializer,
-};
-using LifetimeResult =
-    llvm::PointerIntPair<const InitializedEntity *, 3, LifetimeKind>;
-}
-
-/// Determine the declaration which an initialized entity ultimately refers to,
-/// for the purpose of lifetime-extending a temporary bound to a reference in
-/// the initialization of \p Entity.
-static LifetimeResult getEntityLifetime(
-    const InitializedEntity *Entity,
-    const InitializedEntity *InitField = nullptr) {
-  // C++11 [class.temporary]p5:
-  switch (Entity->getKind()) {
-  case InitializedEntity::EK_Variable:
-    //   The temporary [...] persists for the lifetime of the reference
-    return {Entity, LK_Extended};
-
-  case InitializedEntity::EK_Member:
-    // For subobjects, we look at the complete object.
-    if (Entity->getParent())
-      return getEntityLifetime(Entity->getParent(), Entity);
-
-    //   except:
-    // C++17 [class.base.init]p8:
-    //   A temporary expression bound to a reference member in a
-    //   mem-initializer is ill-formed.
-    // C++17 [class.base.init]p11:
-    //   A temporary expression bound to a reference member from a
-    //   default member initializer is ill-formed.
-    //
-    // The context of p11 and its example suggest that it's only the use of a
-    // default member initializer from a constructor that makes the program
-    // ill-formed, not its mere existence, and that it can even be used by
-    // aggregate initialization.
-    return {Entity, Entity->isDefaultMemberInitializer() ? LK_Extended
-                                                         : LK_MemInitializer};
-
-  case InitializedEntity::EK_Binding:
-    // Per [dcl.decomp]p3, the binding is treated as a variable of reference
-    // type.
-    return {Entity, LK_Extended};
-
-  case InitializedEntity::EK_Parameter:
-  case InitializedEntity::EK_Parameter_CF_Audited:
-    //   -- A temporary bound to a reference parameter in a function call
-    //      persists until the completion of the full-expression containing
-    //      the call.
-    return {nullptr, LK_FullExpression};
-
-  case InitializedEntity::EK_TemplateParameter:
-    // FIXME: This will always be ill-formed; should we eagerly diagnose it here?
-    return {nullptr, LK_FullExpression};
-
-  case InitializedEntity::EK_Result:
-    //   -- The lifetime of a temporary bound to the returned value in a
-    //      function return statement is not extended; the temporary is
-    //      destroyed at the end of the full-expression in the return statement.
-    return {nullptr, LK_Return};
-
-  case InitializedEntity::EK_StmtExprResult:
-    // FIXME: Should we lifetime-extend through the result of a statement
-    // expression?
-    return {nullptr, LK_StmtExprResult};
-
-  case InitializedEntity::EK_New:
-    //   -- A temporary bound to a reference in a new-initializer persists
-    //      until the completion of the full-expression containing the
-    //      new-initializer.
-    return {nullptr, LK_New};
-
-  case InitializedEntity::EK_Temporary:
-  case InitializedEntity::EK_CompoundLiteralInit:
-  case InitializedEntity::EK_RelatedResult:
-    // We don't yet know the storage duration of the surrounding temporary.
-    // Assume it's got full-expression duration for now, it will patch up our
-    // storage duration if that's not correct.
-    return {nullptr, LK_FullExpression};
-
-  case InitializedEntity::EK_ArrayElement:
-    // For subobjects, we look at the complete object.
-    return getEntityLifetime(Entity->getParent(), InitField);
-
-  case InitializedEntity::EK_Base:
-    // For subobjects, we look at the complete object.
-    if (Entity->getParent())
-      return getEntityLifetime(Entity->getParent(), InitField);
-    return {InitField, LK_MemInitializer};
-
-  case InitializedEntity::EK_Delegating:
-    // We can reach this case for aggregate initialization in a constructor:
-    //   struct A { int &&r; };
-    //   struct B : A { B() : A{0} {} };
-    // In this case, use the outermost field decl as the context.
-    return {InitField, LK_MemInitializer};
-
-  case InitializedEntity::EK_BlockElement:
-  case InitializedEntity::EK_LambdaToBlockConversionBlockElement:
-  case InitializedEntity::EK_LambdaCapture:
-  case InitializedEntity::EK_VectorElement:
-  case InitializedEntity::EK_ComplexElement:
-    return {nullptr, LK_FullExpression};
-
-  case InitializedEntity::EK_Exception:
-    // FIXME: Can we diagnose lifetime problems with exceptions?
-    return {nullptr, LK_FullExpression};
-
-  case InitializedEntity::EK_ParenAggInitMember:
-    //   -- A temporary object bound to a reference element of an aggregate of
-    //      class type initialized from a parenthesized expression-list
-    //      [dcl.init, 9.3] persists until the completion of the full-expression
-    //      containing the expression-list.
-    return {nullptr, LK_FullExpression};
-  }
-
-  llvm_unreachable("unknown entity kind");
-}
-
-namespace {
-enum ReferenceKind {
-  /// Lifetime would be extended by a reference binding to a temporary.
-  RK_ReferenceBinding,
-  /// Lifetime would be extended by a std::initializer_list object binding to
-  /// its backing array.
-  RK_StdInitializerList,
-};
-
-/// A temporary or local variable. This will be one of:
-///  * A MaterializeTemporaryExpr.
-///  * A DeclRefExpr whose declaration is a local.
-///  * An AddrLabelExpr.
-///  * A BlockExpr for a block with captures.
-using Local = Expr*;
-
-/// Expressions we stepped over when looking for the local state. Any steps
-/// that would inhibit lifetime extension or take us out of subexpressions of
-/// the initializer are included.
-struct IndirectLocalPathEntry {
-  enum EntryKind {
-    DefaultInit,
-    AddressOf,
-    VarInit,
-    LValToRVal,
-    LifetimeBoundCall,
-    TemporaryCopy,
-    LambdaCaptureInit,
-    GslReferenceInit,
-    GslPointerInit
-  } Kind;
-  Expr *E;
-  union {
-    const Decl *D = nullptr;
-    const LambdaCapture *Capture;
-  };
-  IndirectLocalPathEntry() {}
-  IndirectLocalPathEntry(EntryKind K, Expr *E) : Kind(K), E(E) {}
-  IndirectLocalPathEntry(EntryKind K, Expr *E, const Decl *D)
-      : Kind(K), E(E), D(D) {}
-  IndirectLocalPathEntry(EntryKind K, Expr *E, const LambdaCapture *Capture)
-      : Kind(K), E(E), Capture(Capture) {}
-};
-
-using IndirectLocalPath = llvm::SmallVectorImpl<IndirectLocalPathEntry>;
-
-struct RevertToOldSizeRAII {
-  IndirectLocalPath &Path;
-  unsigned OldSize = Path.size();
-  RevertToOldSizeRAII(IndirectLocalPath &Path) : Path(Path) {}
-  ~RevertToOldSizeRAII() { Path.resize(OldSize); }
-};
-
-using LocalVisitor = llvm::function_ref<bool(IndirectLocalPath &Path, Local L,
-                                             ReferenceKind RK)>;
-}
-
-static bool isVarOnPath(IndirectLocalPath &Path, VarDecl *VD) {
-  for (auto E : Path)
-    if (E.Kind == IndirectLocalPathEntry::VarInit && E.D == VD)
-      return true;
-  return false;
-}
-
-static bool pathContainsInit(IndirectLocalPath &Path) {
-  return llvm::any_of(Path, [=](IndirectLocalPathEntry E) {
-    return E.Kind == IndirectLocalPathEntry::DefaultInit ||
-           E.Kind == IndirectLocalPathEntry::VarInit;
-  });
-}
-
-static void visitLocalsRetainedByInitializer(IndirectLocalPath &Path,
-                                             Expr *Init, LocalVisitor Visit,
-                                             bool RevisitSubinits,
-                                             bool EnableLifetimeWarnings);
-
-static void visitLocalsRetainedByReferenceBinding(IndirectLocalPath &Path,
-                                                  Expr *Init, ReferenceKind RK,
-                                                  LocalVisitor Visit,
-                                                  bool EnableLifetimeWarnings);
-
-template <typename T> static bool isRecordWithAttr(QualType Type) {
-  if (auto *RD = Type->getAsCXXRecordDecl())
-    return RD->hasAttr<T>();
-  return false;
-}
-
-// Decl::isInStdNamespace will return false for iterators in some STL
-// implementations due to them being defined in a namespace outside of the std
-// namespace.
-static bool isInStlNamespace(const Decl *D) {
-  const DeclContext *DC = D->getDeclContext();
-  if (!DC)
-    return false;
-  if (const auto *ND = dyn_cast<NamespaceDecl>(DC))
-    if (const IdentifierInfo *II = ND->getIdentifier()) {
-      StringRef Name = II->getName();
-      if (Name.size() >= 2 && Name.front() == '_' &&
-          (Name[1] == '_' || isUppercase(Name[1])))
-        return true;
-    }
-
-  return DC->isStdNamespace();
-}
-
-static bool shouldTrackImplicitObjectArg(const CXXMethodDecl *Callee) {
-  if (auto *Conv = dyn_cast_or_null<CXXConversionDecl>(Callee))
-    if (isRecordWithAttr<PointerAttr>(Conv->getConversionType()))
-      return true;
-  if (!isInStlNamespace(Callee->getParent()))
-    return false;
-  if (!isRecordWithAttr<PointerAttr>(
-          Callee->getFunctionObjectParameterType()) &&
-      !isRecordWithAttr<OwnerAttr>(Callee->getFunctionObjectParameterType()))
-    return false;
-  if (Callee->getReturnType()->isPointerType() ||
-      isRecordWithAttr<PointerAttr>(Callee->getReturnType())) {
-    if (!Callee->getIdentifier())
-      return false;
-    return llvm::StringSwitch<bool>(Callee->getName())
-        .Cases("begin", "rbegin", "cbegin", "crbegin", true)
-        .Cases("end", "rend", "cend", "crend", true)
-        .Cases("c_str", "data", "get", true)
-        // Map and set types.
-        .Cases("find", "equal_range", "lower_bound", "upper_bound", true)
-        .Default(false);
-  } else if (Callee->getReturnType()->isReferenceType()) {
-    if (!Callee->getIdentifier()) {
-      auto OO = Callee->getOverloadedOperator();
-      return OO == OverloadedOperatorKind::OO_Subscript ||
-             OO == OverloadedOperatorKind::OO_Star;
-    }
-    return llvm::StringSwitch<bool>(Callee->getName())
-        .Cases("front", "back", "at", "top", "value", true)
-        .Default(false);
-  }
-  return false;
-}
-
-static bool shouldTrackFirstArgument(const FunctionDecl *FD) {
-  if (!FD->getIdentifier() || FD->getNumParams() != 1)
-    return false;
-  const auto *RD = FD->getParamDecl(0)->getType()->getPointeeCXXRecordDecl();
-  if (!FD->isInStdNamespace() || !RD || !RD->isInStdNamespace())
-    return false;
-  if (!isRecordWithAttr<PointerAttr>(QualType(RD->getTypeForDecl(), 0)) &&
-      !isRecordWithAttr<OwnerAttr>(QualType(RD->getTypeForDecl(), 0)))
-    return false;
-  if (FD->getReturnType()->isPointerType() ||
-      isRecordWithAttr<PointerAttr>(FD->getReturnType())) {
-    return llvm::StringSwitch<bool>(FD->getName())
-        .Cases("begin", "rbegin", "cbegin", "crbegin", true)
-        .Cases("end", "rend", "cend", "crend", true)
-        .Case("data", true)
-        .Default(false);
-  } else if (FD->getReturnType()->isReferenceType()) {
-    return llvm::StringSwitch<bool>(FD->getName())
-        .Cases("get", "any_cast", true)
-        .Default(false);
-  }
-  return false;
-}
-
-static void handleGslAnnotatedTypes(IndirectLocalPath &Path, Expr *Call,
-                                    LocalVisitor Visit) {
-  auto VisitPointerArg = [&](const Decl *D, Expr *Arg, bool Value) {
-    // We are not interested in the temporary base objects of gsl Pointers:
-    //   Temp().ptr; // Here ptr might not dangle.
-    if (isa<MemberExpr>(Arg->IgnoreImpCasts()))
-      return;
-    // Once we initialized a value with a reference, it can no longer dangle.
-    if (!Value) {
-      for (const IndirectLocalPathEntry &PE : llvm::reverse(Path)) {
-        if (PE.Kind == IndirectLocalPathEntry::GslReferenceInit)
-          continue;
-        if (PE.Kind == IndirectLocalPathEntry::GslPointerInit)
-          return;
-        break;
-      }
-    }
-    Path.push_back({Value ? IndirectLocalPathEntry::GslPointerInit
-                          : IndirectLocalPathEntry::GslReferenceInit,
-                    Arg, D});
-    if (Arg->isGLValue())
-      visitLocalsRetainedByReferenceBinding(Path, Arg, RK_ReferenceBinding,
-                                            Visit,
-                                            /*EnableLifetimeWarnings=*/true);
-    else
-      visitLocalsRetainedByInitializer(Path, Arg, Visit, true,
-                                       /*EnableLifetimeWarnings=*/true);
-    Path.pop_back();
-  };
-
-  if (auto *MCE = dyn_cast<CXXMemberCallExpr>(Call)) {
-    const auto *MD = cast_or_null<CXXMethodDecl>(MCE->getDirectCallee());
-    if (MD && shouldTrackImplicitObjectArg(MD))
-      VisitPointerArg(MD, MCE->getImplicitObjectArgument(),
-                      !MD->getReturnType()->isReferenceType());
-    return;
-  } else if (auto *OCE = dyn_cast<CXXOperatorCallExpr>(Call)) {
-    FunctionDecl *Callee = OCE->getDirectCallee();
-    if (Callee && Callee->isCXXInstanceMember() &&
-        shouldTrackImplicitObjectArg(cast<CXXMethodDecl>(Callee)))
-      VisitPointerArg(Callee, OCE->getArg(0),
-                      !Callee->getReturnType()->isReferenceType());
-    return;
-  } else if (auto *CE = dyn_cast<CallExpr>(Call)) {
-    FunctionDecl *Callee = CE->getDirectCallee();
-    if (Callee && shouldTrackFirstArgument(Callee))
-      VisitPointerArg(Callee, CE->getArg(0),
-                      !Callee->getReturnType()->isReferenceType());
-    return;
-  }
-
-  if (auto *CCE = dyn_cast<CXXConstructExpr>(Call)) {
-    const auto *Ctor = CCE->getConstructor();
-    const CXXRecordDecl *RD = Ctor->getParent();
-    if (CCE->getNumArgs() > 0 && RD->hasAttr<PointerAttr>())
-      VisitPointerArg(Ctor->getParamDecl(0), CCE->getArgs()[0], true);
-  }
-}
-
-static bool implicitObjectParamIsLifetimeBound(const FunctionDecl *FD) {
-  const TypeSourceInfo *TSI = FD->getTypeSourceInfo();
-  if (!TSI)
-    return false;
-  // Don't declare this variable in the second operand of the for-statement;
-  // GCC miscompiles that by ending its lifetime before evaluating the
-  // third operand. See gcc.gnu.org/PR86769.
-  AttributedTypeLoc ATL;
-  for (TypeLoc TL = TSI->getTypeLoc();
-       (ATL = TL.getAsAdjusted<AttributedTypeLoc>());
-       TL = ATL.getModifiedLoc()) {
-    if (ATL.getAttrAs<LifetimeBoundAttr>())
-      return true;
-  }
-
-  // Assume that all assignment operators with a "normal" return type return
-  // *this, that is, an lvalue reference that is the same type as the implicit
-  // object parameter (or the LHS for a non-member operator$=).
-  OverloadedOperatorKind OO = FD->getDeclName().getCXXOverloadedOperator();
-  if (OO == OO_Equal || isCompoundAssignmentOperator(OO)) {
-    QualType RetT = FD->getReturnType();
-    if (RetT->isLValueReferenceType()) {
-      ASTContext &Ctx = FD->getASTContext();
-      QualType LHST;
-      auto *MD = dyn_cast<CXXMethodDecl>(FD);
-      if (MD && MD->isCXXInstanceMember())
-        LHST = Ctx.getLValueReferenceType(MD->getFunctionObjectParameterType());
-      else
-        LHST = MD->getParamDecl(0)->getType();
-      if (Ctx.hasSameType(RetT, LHST))
-        return true;
-    }
-  }
-
-  return false;
-}
-
-static void visitLifetimeBoundArguments(IndirectLocalPath &Path, Expr *Call,
-                                        LocalVisitor Visit) {
-  const FunctionDecl *Callee;
-  ArrayRef<Expr*> Args;
-
-  if (auto *CE = dyn_cast<CallExpr>(Call)) {
-    Callee = CE->getDirectCallee();
-    Args = llvm::ArrayRef(CE->getArgs(), CE->getNumArgs());
-  } else {
-    auto *CCE = cast<CXXConstructExpr>(Call);
-    Callee = CCE->getConstructor();
-    Args = llvm::ArrayRef(CCE->getArgs(), CCE->getNumArgs());
-  }
-  if (!Callee)
-    return;
-
-  Expr *ObjectArg = nullptr;
-  if (isa<CXXOperatorCallExpr>(Call) && Callee->isCXXInstanceMember()) {
-    ObjectArg = Args[0];
-    Args = Args.slice(1);
-  } else if (auto *MCE = dyn_cast<CXXMemberCallExpr>(Call)) {
-    ObjectArg = MCE->getImplicitObjectArgument();
-  }
-
-  auto VisitLifetimeBoundArg = [&](const Decl *D, Expr *Arg) {
-    Path.push_back({IndirectLocalPathEntry::LifetimeBoundCall, Arg, D});
-    if (Arg->isGLValue())
-      visitLocalsRetainedByReferenceBinding(Path, Arg, RK_ReferenceBinding,
-                                            Visit,
-                                            /*EnableLifetimeWarnings=*/false);
-    else
-      visitLocalsRetainedByInitializer(Path, Arg, Visit, true,
-                                       /*EnableLifetimeWarnings=*/false);
-    Path.pop_back();
-  };
-
-  bool CheckCoroCall = false;
-  if (const auto *RD = Callee->getReturnType()->getAsRecordDecl()) {
-    CheckCoroCall = RD->hasAttr<CoroLifetimeBoundAttr>() &&
-                    RD->hasAttr<CoroReturnTypeAttr>() &&
-                    !Callee->hasAttr<CoroDisableLifetimeBoundAttr>();
-  }
-
-  if (ObjectArg) {
-    bool CheckCoroObjArg = CheckCoroCall;
-    // Coroutine lambda objects with empty capture list are not lifetimebound.
-    if (auto *LE = dyn_cast<LambdaExpr>(ObjectArg->IgnoreImplicit());
-        LE && LE->captures().empty())
-      CheckCoroObjArg = false;
-    // Allow `get_return_object()` as the object param (__promise) is not
-    // lifetimebound.
-    if (Sema::CanBeGetReturnObject(Callee))
-      CheckCoroObjArg = false;
-    if (implicitObjectParamIsLifetimeBound(Callee) || CheckCoroObjArg)
-      VisitLifetimeBoundArg(Callee, ObjectArg);
-  }
-
-  for (unsigned I = 0,
-                N = std::min<unsigned>(Callee->getNumParams(), Args.size());
-       I != N; ++I) {
-    if (CheckCoroCall || Callee->getParamDecl(I)->hasAttr<LifetimeBoundAttr>())
-      VisitLifetimeBoundArg(Callee->getParamDecl(I), Args[I]);
-  }
-}
-
-/// Visit the locals that would be reachable through a reference bound to the
-/// glvalue expression \c Init.
-static void visitLocalsRetainedByReferenceBinding(IndirectLocalPath &Path,
-                                                  Expr *Init, ReferenceKind RK,
-                                                  LocalVisitor Visit,
-                                                  bool EnableLifetimeWarnings) {
-  RevertToOldSizeRAII RAII(Path);
-
-  // Walk past any constructs which we can lifetime-extend across.
-  Expr *Old;
-  do {
-    Old = Init;
-
-    if (auto *FE = dyn_cast<FullExpr>(Init))
-      Init = FE->getSubExpr();
-
-    if (InitListExpr *ILE = dyn_cast<InitListExpr>(Init)) {
-      // If this is just redundant braces around an initializer, step over it.
-      if (ILE->isTransparent())
-        Init = ILE->getInit(0);
-    }
-
-    // Step over any subobject adjustments; we may have a materialized
-    // temporary inside them.
-    Init = const_cast<Expr *>(Init->skipRValueSubobjectAdjustments());
-
-    // Per current approach for DR1376, look through casts to reference type
-    // when performing lifetime extension.
-    if (CastExpr *CE = dyn_cast<CastExpr>(Init))
-      if (CE->getSubExpr()->isGLValue())
-        Init = CE->getSubExpr();
-
-    // Per the current approach for DR1299, look through array element access
-    // on array glvalues when performing lifetime extension.
-    if (auto *ASE = dyn_cast<ArraySubscriptExpr>(Init)) {
-      Init = ASE->getBase();
-      auto *ICE = dyn_cast<ImplicitCastExpr>(Init);
-      if (ICE && ICE->getCastKind() == CK_ArrayToPointerDecay)
-        Init = ICE->getSubExpr();
-      else
-        // We can't lifetime extend through this but we might still find some
-        // retained temporaries.
-        return visitLocalsRetainedByInitializer(Path, Init, Visit, true,
-                                                EnableLifetimeWarnings);
-    }
-
-    // Step into CXXDefaultInitExprs so we can diagnose cases where a
-    // constructor inherits one as an implicit mem-initializer.
-    if (auto *DIE = dyn_cast<CXXDefaultInitExpr>(Init)) {
-      Path.push_back(
-          {IndirectLocalPathEntry::DefaultInit, DIE, DIE->getField()});
-      Init = DIE->getExpr();
-    }
-  } while (Init != Old);
-
-  if (auto *MTE = dyn_cast<MaterializeTemporaryExpr>(Init)) {
-    if (Visit(Path, Local(MTE), RK))
-      visitLocalsRetainedByInitializer(Path, MTE->getSubExpr(), Visit, true,
-                                       EnableLifetimeWarnings);
-  }
-
-  if (isa<CallExpr>(Init)) {
-    if (EnableLifetimeWarnings)
-      handleGslAnnotatedTypes(Path, Init, Visit);
-    return visitLifetimeBoundArguments(Path, Init, Visit);
-  }
-
-  switch (Init->getStmtClass()) {
-  case Stmt::DeclRefExprClass: {
-    // If we find the name of a local non-reference parameter, we could have a
-    // lifetime problem.
-    auto *DRE = cast<DeclRefExpr>(Init);
-    auto *VD = dyn_cast<VarDecl>(DRE->getDecl());
-    if (VD && VD->hasLocalStorage() &&
-        !DRE->refersToEnclosingVariableOrCapture()) {
-      if (!VD->getType()->isReferenceType()) {
-        Visit(Path, Local(DRE), RK);
-      } else if (isa<ParmVarDecl>(DRE->getDecl())) {
-        // The lifetime of a reference parameter is unknown; assume it's OK
-        // for now.
-        break;
-      } else if (VD->getInit() && !isVarOnPath(Path, VD)) {
-        Path.push_back({IndirectLocalPathEntry::VarInit, DRE, VD});
-        visitLocalsRetainedByReferenceBinding(Path, VD->getInit(),
-                                              RK_ReferenceBinding, Visit,
-                                              EnableLifetimeWarnings);
-      }
-    }
-    break;
-  }
-
-  case Stmt::UnaryOperatorClass: {
-    // The only unary operator that make sense to handle here
-    // is Deref.  All others don't resolve to a "name."  This includes
-    // handling all sorts of rvalues passed to a unary operator.
-    const UnaryOperator *U = cast<UnaryOperator>(Init);
-    if (U->getOpcode() == UO_Deref)
-      visitLocalsRetainedByInitializer(Path, U->getSubExpr(), Visit, true,
-                                       EnableLifetimeWarnings);
-    break;
-  }
-
-  case Stmt::ArraySectionExprClass: {
-    visitLocalsRetainedByInitializer(Path,
-                                     cast<ArraySectionExpr>(Init)->getBase(),
-                                     Visit, true, EnableLifetimeWarnings);
-    break;
-  }
-
-  case Stmt::ConditionalOperatorClass:
-  case Stmt::BinaryConditionalOperatorClass: {
-    auto *C = cast<AbstractConditionalOperator>(Init);
-    if (!C->getTrueExpr()->getType()->isVoidType())
-      visitLocalsRetainedByReferenceBinding(Path, C->getTrueExpr(), RK, Visit,
-                                            EnableLifetimeWarnings);
-    if (!C->getFalseExpr()->getType()->isVoidType())
-      visitLocalsRetainedByReferenceBinding(Path, C->getFalseExpr(), RK, Visit,
-                                            EnableLifetimeWarnings);
-    break;
-  }
-
-  case Stmt::CompoundLiteralExprClass: {
-    if (auto *CLE = dyn_cast<CompoundLiteralExpr>(Init)) {
-      if (!CLE->isFileScope())
-        Visit(Path, Local(CLE), RK);
-    }
-    break;
-  }
-
-  // FIXME: Visit the left-hand side of an -> or ->*.
-
-  default:
-    break;
-  }
-}
-
-/// Visit the locals that would be reachable through an object initialized by
-/// the prvalue expression \c Init.
-static void visitLocalsRetainedByInitializer(IndirectLocalPath &Path,
-                                             Expr *Init, LocalVisitor Visit,
-                                             bool RevisitSubinits,
-                                             bool EnableLifetimeWarnings) {
-  RevertToOldSizeRAII RAII(Path);
-
-  Expr *Old;
-  do {
-    Old = Init;
-
-    // Step into CXXDefaultInitExprs so we can diagnose cases where a
-    // constructor inherits one as an implicit mem-initializer.
-    if (auto *DIE = dyn_cast<CXXDefaultInitExpr>(Init)) {
-      Path.push_back({IndirectLocalPathEntry::DefaultInit, DIE, DIE->getField()});
-      Init = DIE->getExpr();
-    }
-
-    if (auto *FE = dyn_cast<FullExpr>(Init))
-      Init = FE->getSubExpr();
-
-    // Dig out the expression which constructs the extended temporary.
-    Init = const_cast<Expr *>(Init->skipRValueSubobjectAdjustments());
-
-    if (CXXBindTemporaryExpr *BTE = dyn_cast<CXXBindTemporaryExpr>(Init))
-      Init = BTE->getSubExpr();
-
-    Init = Init->IgnoreParens();
-
-    // Step over value-preserving rvalue casts.
-    if (auto *CE = dyn_cast<CastExpr>(Init)) {
-      switch (CE->getCastKind()) {
-      case CK_LValueToRValue:
-        // If we can match the lvalue to a const object, we can look at its
-        // initializer.
-        Path.push_back({IndirectLocalPathEntry::LValToRVal, CE});
-        return visitLocalsRetainedByReferenceBinding(
-            Path, Init, RK_ReferenceBinding,
-            [&](IndirectLocalPath &Path, Local L, ReferenceKind RK) -> bool {
-          if (auto *DRE = dyn_cast<DeclRefExpr>(L)) {
-            auto *VD = dyn_cast<VarDecl>(DRE->getDecl());
-            if (VD && VD->getType().isConstQualified() && VD->getInit() &&
-                !isVarOnPath(Path, VD)) {
-              Path.push_back({IndirectLocalPathEntry::VarInit, DRE, VD});
-              visitLocalsRetainedByInitializer(Path, VD->getInit(), Visit, true,
-                                               EnableLifetimeWarnings);
-            }
-          } else if (auto *MTE = dyn_cast<MaterializeTemporaryExpr>(L)) {
-            if (MTE->getType().isConstQualified())
-              visitLocalsRetainedByInitializer(Path, MTE->getSubExpr(), Visit,
-                                               true, EnableLifetimeWarnings);
-          }
-          return false;
-        }, EnableLifetimeWarnings);
-
-        // We assume that objects can be retained by pointers cast to integers,
-        // but not if the integer is cast to floating-point type or to _Complex.
-        // We assume that casts to 'bool' do not preserve enough information to
-        // retain a local object.
-      case CK_NoOp:
-      case CK_BitCast:
-      case CK_BaseToDerived:
-      case CK_DerivedToBase:
-      case CK_UncheckedDerivedToBase:
-      case CK_Dynamic:
-      case CK_ToUnion:
-      case CK_UserDefinedConversion:
-      case CK_ConstructorConversion:
-      case CK_IntegralToPointer:
-      case CK_PointerToIntegral:
-      case CK_VectorSplat:
-      case CK_IntegralCast:
-      case CK_CPointerToObjCPointerCast:
-      case CK_BlockPointerToObjCPointerCast:
-      case CK_AnyPointerToBlockPointerCast:
-      case CK_AddressSpaceConversion:
-        break;
-
-      case CK_ArrayToPointerDecay:
-        // Model array-to-pointer decay as taking the address of the array
-        // lvalue.
-        Path.push_back({IndirectLocalPathEntry::AddressOf, CE});
-        return visitLocalsRetainedByReferenceBinding(Path, CE->getSubExpr(),
-                                                     RK_ReferenceBinding, Visit,
-                                                     EnableLifetimeWarnings);
-
-      default:
-        return;
-      }
-
-      Init = CE->getSubExpr();
-    }
-  } while (Old != Init);
-
-  // C++17 [dcl.init.list]p6:
-  //   initializing an initializer_list object from the array extends the
-  //   lifetime of the array exactly like binding a reference to a temporary.
-  if (auto *ILE = dyn_cast<CXXStdInitializerListExpr>(Init))
-    return visitLocalsRetainedByReferenceBinding(Path, ILE->getSubExpr(),
-                                                 RK_StdInitializerList, Visit,
-                                                 EnableLifetimeWarnings);
-
-  if (InitListExpr *ILE = dyn_cast<InitListExpr>(Init)) {
-    // We already visited the elements of this initializer list while
-    // performing the initialization. Don't visit them again unless we've
-    // changed the lifetime of the initialized entity.
-    if (!RevisitSubinits)
-      return;
-
-    if (ILE->isTransparent())
-      return visitLocalsRetainedByInitializer(Path, ILE->getInit(0), Visit,
-                                              RevisitSubinits,
-                                              EnableLifetimeWarnings);
-
-    if (ILE->getType()->isArrayType()) {
-      for (unsigned I = 0, N = ILE->getNumInits(); I != N; ++I)
-        visitLocalsRetainedByInitializer(Path, ILE->getInit(I), Visit,
-                                         RevisitSubinits,
-                                         EnableLifetimeWarnings);
-      return;
-    }
-
-    if (CXXRecordDecl *RD = ILE->getType()->getAsCXXRecordDecl()) {
-      assert(RD->isAggregate() && "aggregate init on non-aggregate");
-
-      // If we lifetime-extend a braced initializer which is initializing an
-      // aggregate, and that aggregate contains reference members which are
-      // bound to temporaries, those temporaries are also lifetime-extended.
-      if (RD->isUnion() && ILE->getInitializedFieldInUnion() &&
-          ILE->getInitializedFieldInUnion()->getType()->isReferenceType())
-        visitLocalsRetainedByReferenceBinding(Path, ILE->getInit(0),
-                                              RK_ReferenceBinding, Visit,
-                                              EnableLifetimeWarnings);
-      else {
-        unsigned Index = 0;
-        for (; Index < RD->getNumBases() && Index < ILE->getNumInits(); ++Index)
-          visitLocalsRetainedByInitializer(Path, ILE->getInit(Index), Visit,
-                                           RevisitSubinits,
-                                           EnableLifetimeWarnings);
-        for (const auto *I : RD->fields()) {
-          if (Index >= ILE->getNumInits())
-            break;
-          if (I->isUnnamedBitField())
-            continue;
-          Expr *SubInit = ILE->getInit(Index);
-          if (I->getType()->isReferenceType())
-            visitLocalsRetainedByReferenceBinding(Path, SubInit,
-                                                  RK_ReferenceBinding, Visit,
-                                                  EnableLifetimeWarnings);
-          else
-            // This might be either aggregate-initialization of a member or
-            // initialization of a std::initializer_list object. Regardless,
-            // we should recursively lifetime-extend that initializer.
-            visitLocalsRetainedByInitializer(Path, SubInit, Visit,
-                                             RevisitSubinits,
-                                             EnableLifetimeWarnings);
-          ++Index;
-        }
-      }
-    }
-    return;
-  }
-
-  // The lifetime of an init-capture is that of the closure object constructed
-  // by a lambda-expression.
-  if (auto *LE = dyn_cast<LambdaExpr>(Init)) {
-    LambdaExpr::capture_iterator CapI = LE->capture_begin();
-    for (Expr *E : LE->capture_inits()) {
-      assert(CapI != LE->capture_end());
-      const LambdaCapture &Cap = *CapI++;
-      if (!E)
-        continue;
-      if (Cap.capturesVariable())
-        Path.push_back({IndirectLocalPathEntry::LambdaCaptureInit, E, &Cap});
-      if (E->isGLValue())
-        visitLocalsRetainedByReferenceBinding(Path, E, RK_ReferenceBinding,
-                                              Visit, EnableLifetimeWarnings);
-      else
-        visitLocalsRetainedByInitializer(Path, E, Visit, true,
-                                         EnableLifetimeWarnings);
-      if (Cap.capturesVariable())
-        Path.pop_back();
-    }
-  }
-
-  // Assume that a copy or move from a temporary references the same objects
-  // that the temporary does.
-  if (auto *CCE = dyn_cast<CXXConstructExpr>(Init)) {
-    if (CCE->getConstructor()->isCopyOrMoveConstructor()) {
-      if (auto *MTE = dyn_cast<MaterializeTemporaryExpr>(CCE->getArg(0))) {
-        Expr *Arg = MTE->getSubExpr();
-        Path.push_back({IndirectLocalPathEntry::TemporaryCopy, Arg,
-                        CCE->getConstructor()});
-        visitLocalsRetainedByInitializer(Path, Arg, Visit, true,
-                                         /*EnableLifetimeWarnings*/false);
-        Path.pop_back();
-      }
-    }
-  }
-
-  if (isa<CallExpr>(Init) || isa<CXXConstructExpr>(Init)) {
-    if (EnableLifetimeWarnings)
-      handleGslAnnotatedTypes(Path, Init, Visit);
-    return visitLifetimeBoundArguments(Path, Init, Visit);
-  }
-
-  switch (Init->getStmtClass()) {
-  case Stmt::UnaryOperatorClass: {
-    auto *UO = cast<UnaryOperator>(Init);
-    // If the initializer is the address of a local, we could have a lifetime
-    // problem.
-    if (UO->getOpcode() == UO_AddrOf) {
-      // If this is &rvalue, then it's ill-formed and we have already diagnosed
-      // it. Don't produce a redundant warning about the lifetime of the
-      // temporary.
-      if (isa<MaterializeTemporaryExpr>(UO->getSubExpr()))
-        return;
-
-      Path.push_back({IndirectLocalPathEntry::AddressOf, UO});
-      visitLocalsRetainedByReferenceBinding(Path, UO->getSubExpr(),
-                                            RK_ReferenceBinding, Visit,
-                                            EnableLifetimeWarnings);
-    }
-    break;
-  }
-
-  case Stmt::BinaryOperatorClass: {
-    // Handle pointer arithmetic.
-    auto *BO = cast<BinaryOperator>(Init);
-    BinaryOperatorKind BOK = BO->getOpcode();
-    if (!BO->getType()->isPointerType() || (BOK != BO_Add && BOK != BO_Sub))
-      break;
-
-    if (BO->getLHS()->getType()->isPointerType())
-      visitLocalsRetainedByInitializer(Path, BO->getLHS(), Visit, true,
-                                       EnableLifetimeWarnings);
-    else if (BO->getRHS()->getType()->isPointerType())
-      visitLocalsRetainedByInitializer(Path, BO->getRHS(), Visit, true,
-                                       EnableLifetimeWarnings);
-    break;
-  }
-
-  case Stmt::ConditionalOperatorClass:
-  case Stmt::BinaryConditionalOperatorClass: {
-    auto *C = cast<AbstractConditionalOperator>(Init);
-    // In C++, we can have a throw-expression operand, which has 'void' type
-    // and isn't interesting from a lifetime perspective.
-    if (!C->getTrueExpr()->getType()->isVoidType())
-      visitLocalsRetainedByInitializer(Path, C->getTrueExpr(), Visit, true,
-                                       EnableLifetimeWarnings);
-    if (!C->getFalseExpr()->getType()->isVoidType())
-      visitLocalsRetainedByInitializer(Path, C->getFalseExpr(), Visit, true,
-                                       EnableLifetimeWarnings);
-    break;
-  }
-
-  case Stmt::BlockExprClass:
-    if (cast<BlockExpr>(Init)->getBlockDecl()->hasCaptures()) {
-      // This is a local block, whose lifetime is that of the function.
-      Visit(Path, Local(cast<BlockExpr>(Init)), RK_ReferenceBinding);
-    }
-    break;
-
-  case Stmt::AddrLabelExprClass:
-    // We want to warn if the address of a label would escape the function.
-    Visit(Path, Local(cast<AddrLabelExpr>(Init)), RK_ReferenceBinding);
-    break;
-
-  default:
-    break;
-  }
-}
-
-/// Whether a path to an object supports lifetime extension.
-enum PathLifetimeKind {
-  /// Lifetime-extend along this path.
-  Extend,
-  /// We should lifetime-extend, but we don't because (due to technical
-  /// limitations) we can't. This happens for default member initializers,
-  /// which we don't clone for every use, so we don't have a unique
-  /// MaterializeTemporaryExpr to update.
-  ShouldExtend,
-  /// Do not lifetime extend along this path.
-  NoExtend
-};
-
-/// Determine whether this is an indirect path to a temporary that we are
-/// supposed to lifetime-extend along.
-static PathLifetimeKind
-shouldLifetimeExtendThroughPath(const IndirectLocalPath &Path) {
-  PathLifetimeKind Kind = PathLifetimeKind::Extend;
-  for (auto Elem : Path) {
-    if (Elem.Kind == IndirectLocalPathEntry::DefaultInit)
-      Kind = PathLifetimeKind::ShouldExtend;
-    else if (Elem.Kind != IndirectLocalPathEntry::LambdaCaptureInit)
-      return PathLifetimeKind::NoExtend;
-  }
-  return Kind;
-}
-
-/// Find the range for the first interesting entry in the path at or after I.
-static SourceRange nextPathEntryRange(const IndirectLocalPath &Path, unsigned I,
-                                      Expr *E) {
-  for (unsigned N = Path.size(); I != N; ++I) {
-    switch (Path[I].Kind) {
-    case IndirectLocalPathEntry::AddressOf:
-    case IndirectLocalPathEntry::LValToRVal:
-    case IndirectLocalPathEntry::LifetimeBoundCall:
-    case IndirectLocalPathEntry::TemporaryCopy:
-    case IndirectLocalPathEntry::GslReferenceInit:
-    case IndirectLocalPathEntry::GslPointerInit:
-      // These exist primarily to mark the path as not permitting or
-      // supporting lifetime extension.
-      break;
-
-    case IndirectLocalPathEntry::VarInit:
-      if (cast<VarDecl>(Path[I].D)->isImplicit())
-        return SourceRange();
-      [[fallthrough]];
-    case IndirectLocalPathEntry::DefaultInit:
-      return Path[I].E->getSourceRange();
-
-    case IndirectLocalPathEntry::LambdaCaptureInit:
-      if (!Path[I].Capture->capturesVariable())
-        continue;
-      return Path[I].E->getSourceRange();
-    }
-  }
-  return E->getSourceRange();
-}
-
-static bool pathOnlyInitializesGslPointer(IndirectLocalPath &Path) {
-  for (const auto &It : llvm::reverse(Path)) {
-    if (It.Kind == IndirectLocalPathEntry::VarInit)
-      continue;
-    if (It.Kind == IndirectLocalPathEntry::AddressOf)
-      continue;
-    if (It.Kind == IndirectLocalPathEntry::LifetimeBoundCall)
-      continue;
-    return It.Kind == IndirectLocalPathEntry::GslPointerInit ||
-           It.Kind == IndirectLocalPathEntry::GslReferenceInit;
-  }
-  return false;
-}
-
-void Sema::checkInitializerLifetime(const InitializedEntity &Entity,
-                                    Expr *Init) {
-  LifetimeResult LR = getEntityLifetime(&Entity);
-  LifetimeKind LK = LR.getInt();
-  const InitializedEntity *ExtendingEntity = LR.getPointer();
-
-  // If this entity doesn't have an interesting lifetime, don't bother looking
-  // for temporaries within its initializer.
-  if (LK == LK_FullExpression)
-    return;
-
-  auto TemporaryVisitor = [&](IndirectLocalPath &Path, Local L,
-                              ReferenceKind RK) -> bool {
-    SourceRange DiagRange = nextPathEntryRange(Path, 0, L);
-    SourceLocation DiagLoc = DiagRange.getBegin();
-
-    auto *MTE = dyn_cast<MaterializeTemporaryExpr>(L);
-
-    bool IsGslPtrInitWithGslTempOwner = false;
-    bool IsLocalGslOwner = false;
-    if (pathOnlyInitializesGslPointer(Path)) {
-      if (isa<DeclRefExpr>(L)) {
-        // We do not want to follow the references when returning a pointer originating
-        // from a local owner to avoid the following false positive:
-        //   int &p = *localUniquePtr;
-        //   someContainer.add(std::move(localUniquePtr));
-        //   return p;
-        IsLocalGslOwner = isRecordWithAttr<OwnerAttr>(L->getType());
-        if (pathContainsInit(Path) || !IsLocalGslOwner)
-          return false;
-      } else {
-        IsGslPtrInitWithGslTempOwner = MTE && !MTE->getExtendingDecl() &&
-                            isRecordWithAttr<OwnerAttr>(MTE->getType());
-        // Skipping a chain of initializing gsl::Pointer annotated objects.
-        // We are looking only for the final source to find out if it was
-        // a local or temporary owner or the address of a local variable/param.
-        if (!IsGslPtrInitWithGslTempOwner)
-          return true;
-      }
-    }
-
-    switch (LK) {
-    case LK_FullExpression:
-      llvm_unreachable("already handled this");
-
-    case LK_Extended: {
-      if (!MTE) {
-        // The initialized entity has lifetime beyond the full-expression,
-        // and the local entity does too, so don't warn.
-        //
-        // FIXME: We should consider warning if a static / thread storage
-        // duration variable retains an automatic storage duration local.
-        return false;
-      }
-
-      if (IsGslPtrInitWithGslTempOwner && DiagLoc.isValid()) {
-        Diag(DiagLoc, diag::warn_dangling_lifetime_pointer) << DiagRange;
-        return false;
-      }
-
-      switch (shouldLifetimeExtendThroughPath(Path)) {
-      case PathLifetimeKind::Extend:
-        // Update the storage duration of the materialized temporary.
-        // FIXME: Rebuild the expression instead of mutating it.
-        MTE->setExtendingDecl(ExtendingEntity->getDecl(),
-                              ExtendingEntity->allocateManglingNumber());
-        // Also visit the temporaries lifetime-extended by this initializer.
-        return true;
-
-      case PathLifetimeKind::ShouldExtend:
-        // We're supposed to lifetime-extend the temporary along this path (per
-        // the resolution of DR1815), but we don't support that yet.
-        //
-        // FIXME: Properly handle this situation. Perhaps the easiest approach
-        // would be to clone the initializer expression on each use that would
-        // lifetime extend its temporaries.
-        Diag(DiagLoc, diag::warn_unsupported_lifetime_extension)
-            << RK << DiagRange;
-        break;
-
-      case PathLifetimeKind::NoExtend:
-        // If the path goes through the initialization of a variable or field,
-        // it can't possibly reach a temporary created in this full-expression.
-        // We will have already diagnosed any problems with the initializer.
-        if (pathContainsInit(Path))
-          return false;
-
-        Diag(DiagLoc, diag::warn_dangling_variable)
-            << RK << !Entity.getParent()
-            << ExtendingEntity->getDecl()->isImplicit()
-            << ExtendingEntity->getDecl() << Init->isGLValue() << DiagRange;
-        break;
-      }
-      break;
-    }
-
-    case LK_MemInitializer: {
-      if (isa<MaterializeTemporaryExpr>(L)) {
-        // Under C++ DR1696, if a mem-initializer (or a default member
-        // initializer used by the absence of one) would lifetime-extend a
-        // temporary, the program is ill-formed.
-        if (auto *ExtendingDecl =
-                ExtendingEntity ? ExtendingEntity->getDecl() : nullptr) {
-          if (IsGslPtrInitWithGslTempOwner) {
-            Diag(DiagLoc, diag::warn_dangling_lifetime_pointer_member)
-                << ExtendingDecl << DiagRange;
-            Diag(ExtendingDecl->getLocation(),
-                 diag::note_ref_or_ptr_member_declared_here)
-                << true;
-            return false;
-          }
-          bool IsSubobjectMember = ExtendingEntity != &Entity;
-          Diag(DiagLoc, shouldLifetimeExtendThroughPath(Path) !=
-                                PathLifetimeKind::NoExtend
-                            ? diag::err_dangling_member
-                            : diag::warn_dangling_member)
-              << ExtendingDecl << IsSubobjectMember << RK << DiagRange;
-          // Don't bother adding a note pointing to the field if we're inside
-          // its default member initializer; our primary diagnostic points to
-          // the same place in that case.
-          if (Path.empty() ||
-              Path.back().Kind != IndirectLocalPathEntry::DefaultInit) {
-            Diag(ExtendingDecl->getLocation(),
-                 diag::note_lifetime_extending_member_declared_here)
-                << RK << IsSubobjectMember;
-          }
-        } else {
-          // We have a mem-initializer but no particular field within it; this
-          // is either a base class or a delegating initializer directly
-          // initializing the base-class from something that doesn't live long
-          // enough.
-          //
-          // FIXME: Warn on this.
-          return false;
-        }
-      } else {
-        // Paths via a default initializer can only occur during error recovery
-        // (there's no other way that a default initializer can refer to a
-        // local). Don't produce a bogus warning on those cases.
-        if (pathContainsInit(Path))
-          return false;
-
-        // Suppress false positives for code like the one below:
-        //   Ctor(unique_ptr<T> up) : member(*up), member2(move(up)) {}
-        if (IsLocalGslOwner && pathOnlyInitializesGslPointer(Path))
-          return false;
-
-        auto *DRE = dyn_cast<DeclRefExpr>(L);
-        auto *VD = DRE ? dyn_cast<VarDecl>(DRE->getDecl()) : nullptr;
-        if (!VD) {
-          // A member was initialized to a local block.
-          // FIXME: Warn on this.
-          return false;
-        }
-
-        if (auto *Member =
-                ExtendingEntity ? ExtendingEntity->getDecl() : nullptr) {
-          bool IsPointer = !Member->getType()->isReferenceType();
-          Diag(DiagLoc, IsPointer ? diag::warn_init_ptr_member_to_parameter_addr
-                                  : diag::warn_bind_ref_member_to_parameter)
-              << Member << VD << isa<ParmVarDecl>(VD) << DiagRange;
-          Diag(Member->getLocation(),
-               diag::note_ref_or_ptr_member_declared_here)
-              << (unsigned)IsPointer;
-        }
-      }
-      break;
-    }
-
-    case LK_New:
-      if (isa<MaterializeTemporaryExpr>(L)) {
-        if (IsGslPtrInitWithGslTempOwner)
-          Diag(DiagLoc, diag::warn_dangling_lifetime_pointer) << DiagRange;
-        else
-          Diag(DiagLoc, RK == RK_ReferenceBinding
-                            ? diag::warn_new_dangling_reference
-                            : diag::warn_new_dangling_initializer_list)
-              << !Entity.getParent() << DiagRange;
-      } else {
-        // We can't determine if the allocation outlives the local declaration.
-        return false;
-      }
-      break;
-
-    case LK_Return:
-    case LK_StmtExprResult:
-      if (auto *DRE = dyn_cast<DeclRefExpr>(L)) {
-        // We can't determine if the local variable outlives the statement
-        // expression.
-        if (LK == LK_StmtExprResult)
-          return false;
-        Diag(DiagLoc, diag::warn_ret_stack_addr_ref)
-            << Entity.getType()->isReferenceType() << DRE->getDecl()
-            << isa<ParmVarDecl>(DRE->getDecl()) << DiagRange;
-      } else if (isa<BlockExpr>(L)) {
-        Diag(DiagLoc, diag::err_ret_local_block) << DiagRange;
-      } else if (isa<AddrLabelExpr>(L)) {
-        // Don't warn when returning a label from a statement expression.
-        // Leaving the scope doesn't end its lifetime.
-        if (LK == LK_StmtExprResult)
-          return false;
-        Diag(DiagLoc, diag::warn_ret_addr_label) << DiagRange;
-      } else if (auto *CLE = dyn_cast<CompoundLiteralExpr>(L)) {
-        Diag(DiagLoc, diag::warn_ret_stack_addr_ref)
-            << Entity.getType()->isReferenceType() << CLE->getInitializer() << 2
-            << DiagRange;
-      } else {
-        // P2748R5: Disallow Binding a Returned Glvalue to a Temporary.
-        // [stmt.return]/p6: In a function whose return type is a reference,
-        // other than an invented function for std::is_convertible ([meta.rel]),
-        // a return statement that binds the returned reference to a temporary
-        // expression ([class.temporary]) is ill-formed.
-        if (getLangOpts().CPlusPlus26 && Entity.getType()->isReferenceType())
-          Diag(DiagLoc, diag::err_ret_local_temp_ref)
-              << Entity.getType()->isReferenceType() << DiagRange;
-        else
-          Diag(DiagLoc, diag::warn_ret_local_temp_addr_ref)
-              << Entity.getType()->isReferenceType() << DiagRange;
-      }
-      break;
-    }
-
-    for (unsigned I = 0; I != Path.size(); ++I) {
-      auto Elem = Path[I];
-
-      switch (Elem.Kind) {
-      case IndirectLocalPathEntry::AddressOf:
-      case IndirectLocalPathEntry::LValToRVal:
-        // These exist primarily to mark the path as not permitting or
-        // supporting lifetime extension.
-        break;
-
-      case IndirectLocalPathEntry::LifetimeBoundCall:
-      case IndirectLocalPathEntry::TemporaryCopy:
-      case IndirectLocalPathEntry::GslPointerInit:
-      case IndirectLocalPathEntry::GslReferenceInit:
-        // FIXME: Consider adding a note for these.
-        break;
-
-      case IndirectLocalPathEntry::DefaultInit: {
-        auto *FD = cast<FieldDecl>(Elem.D);
-        Diag(FD->getLocation(), diag::note_init_with_default_member_initializer)
-            << FD << nextPathEntryRange(Path, I + 1, L);
-        break;
-      }
-
-      case IndirectLocalPathEntry::VarInit: {
-        const VarDecl *VD = cast<VarDecl>(Elem.D);
-        Diag(VD->getLocation(), diag::note_local_var_initializer)
-            << VD->getType()->isReferenceType()
-            << VD->isImplicit() << VD->getDeclName()
-            << nextPathEntryRange(Path, I + 1, L);
-        break;
-      }
-
-      case IndirectLocalPathEntry::LambdaCaptureInit:
-        if (!Elem.Capture->capturesVariable())
-          break;
-        // FIXME: We can't easily tell apart an init-capture from a nested
-        // capture of an init-capture.
-        const ValueDecl *VD = Elem.Capture->getCapturedVar();
-        Diag(Elem.Capture->getLocation(), diag::note_lambda_capture_initializer)
-            << VD << VD->isInitCapture() << Elem.Capture->isExplicit()
-            << (Elem.Capture->getCaptureKind() == LCK_ByRef) << VD
-            << nextPathEntryRange(Path, I + 1, L);
-        break;
-      }
-    }
-
-    // We didn't lifetime-extend, so don't go any further; we don't need more
-    // warnings or errors on inner temporaries within this one's initializer.
-    return false;
-  };
-
-  bool EnableLifetimeWarnings = !getDiagnostics().isIgnored(
-      diag::warn_dangling_lifetime_pointer, SourceLocation());
-  llvm::SmallVector<IndirectLocalPathEntry, 8> Path;
-  if (Init->isGLValue())
-    visitLocalsRetainedByReferenceBinding(Path, Init, RK_ReferenceBinding,
-                                          TemporaryVisitor,
-                                          EnableLifetimeWarnings);
-  else
-    visitLocalsRetainedByInitializer(Path, Init, TemporaryVisitor, false,
-                                     EnableLifetimeWarnings);
-=======
 void Sema::checkInitializerLifetime(const InitializedEntity &Entity,
                                     Expr *Init) {
   return sema::checkExprLifetime(*this, Entity, Init);
->>>>>>> 4fe5a3cc
 }
 
 static void DiagnoseNarrowingInInitList(Sema &S,
