--- conflicted
+++ resolved
@@ -774,11 +774,7 @@
     = InitializedEntity::InitializeMember(Field, &ParentEntity);
 
   if (Init >= NumInits || !ILE->getInit(Init)) {
-<<<<<<< HEAD
-    if (const RecordType *RType = ILE->getType()->getAs<RecordType>())
-=======
     if (const RecordType *RType = ILE->getType()->getAsCanonical<RecordType>())
->>>>>>> 35227056
       if (!RType->getOriginalDecl()->isUnion())
         assert((Init < NumInits || VerifyOnly) &&
                "This ILE should have been expanded");
@@ -925,12 +921,7 @@
   if (ILE->isTransparent())
     return;
 
-<<<<<<< HEAD
-  if (const RecordType *RType = ILE->getType()->getAs<RecordType>()) {
-    const RecordDecl *RDecl = RType->getOriginalDecl()->getDefinitionOrSelf();
-=======
   if (const auto *RDecl = ILE->getType()->getAsRecordDecl()) {
->>>>>>> 35227056
     if (RDecl->isUnion() && ILE->getInitializedFieldInUnion()) {
       FillInEmptyInitForField(0, ILE->getInitializedFieldInUnion(), Entity, ILE,
                               RequiresSecondPass, FillWithNoInit);
@@ -1134,12 +1125,7 @@
 }
 
 int InitListChecker::numStructUnionElements(QualType DeclType) {
-<<<<<<< HEAD
-  RecordDecl *structDecl =
-      DeclType->castAs<RecordType>()->getOriginalDecl()->getDefinitionOrSelf();
-=======
   auto *structDecl = DeclType->castAsRecordDecl();
->>>>>>> 35227056
   int InitializableMembers = 0;
   if (auto *CXXRD = dyn_cast<CXXRecordDecl>(structDecl))
     InitializableMembers += CXXRD->getNumBases();
@@ -1168,30 +1154,14 @@
 
   // Allows elide brace initialization for aggregates with empty base.
   if (Entity.getKind() == InitializedEntity::EK_Base) {
-<<<<<<< HEAD
-    auto *ParentRD = Entity.getParent()
-                         ->getType()
-                         ->castAs<RecordType>()
-                         ->getOriginalDecl()
-                         ->getDefinitionOrSelf();
-=======
     auto *ParentRD = Entity.getParent()->getType()->castAsRecordDecl();
->>>>>>> 35227056
     CXXRecordDecl *CXXRD = cast<CXXRecordDecl>(ParentRD);
     return CXXRD->getNumBases() == 1 && CXXRD->field_empty();
   }
 
   // Allow brace elision if the only subobject is a field.
   if (Entity.getKind() == InitializedEntity::EK_Member) {
-<<<<<<< HEAD
-    auto *ParentRD = Entity.getParent()
-                         ->getType()
-                         ->castAs<RecordType>()
-                         ->getOriginalDecl()
-                         ->getDefinitionOrSelf();
-=======
     auto *ParentRD = Entity.getParent()->getType()->castAsRecordDecl();
->>>>>>> 35227056
     if (CXXRecordDecl *CXXRD = dyn_cast<CXXRecordDecl>(ParentRD)) {
       if (CXXRD->getNumBases()) {
         return false;
@@ -4557,15 +4527,7 @@
     }
   }
 
-<<<<<<< HEAD
-  const RecordType *DestRecordType = DestType->getAs<RecordType>();
-  assert(DestRecordType && "Constructor initialization requires record type");
-  auto *DestRecordDecl = cast<CXXRecordDecl>(DestRecordType->getOriginalDecl())
-                             ->getDefinitionOrSelf();
-
-=======
   auto *DestRecordDecl = DestType->castAsCXXRecordDecl();
->>>>>>> 35227056
   // Build the candidate set directly in the initialization sequence
   // structure, so that it will persist if we fail.
   OverloadCandidateSet &CandidateSet = Sequence.getFailedCandidateSet();
@@ -5084,13 +5046,8 @@
     //     value T(v); if a narrowing conversion is required to convert v to
     //     the underlying type of T, the program is ill-formed.
     if (S.getLangOpts().CPlusPlus17 &&
-<<<<<<< HEAD
-        Kind.getKind() == InitializationKind::IK_DirectList && ET &&
-        ET->getOriginalDecl()->getDefinitionOrSelf()->isFixed() &&
-=======
         Kind.getKind() == InitializationKind::IK_DirectList &&
         DestType->isEnumeralType() && DestType->castAsEnumDecl()->isFixed() &&
->>>>>>> 35227056
         !S.Context.hasSameUnqualifiedType(E->getType(), DestType) &&
         (E->getType()->isIntegralOrUnscopedEnumerationType() ||
          E->getType()->isFloatingType())) {
@@ -5202,12 +5159,6 @@
       return OR_No_Viable_Function;
     // The type we're converting to is a class type. Enumerate its constructors
     // to see if there is a suitable conversion.
-<<<<<<< HEAD
-    auto *T1RecordDecl = cast<CXXRecordDecl>(T1RecordType->getOriginalDecl())
-                             ->getDefinitionOrSelf();
-
-=======
->>>>>>> 35227056
     for (NamedDecl *D : S.LookupConstructors(T1RecordDecl)) {
       auto Info = getConstructorInfo(D);
       if (!Info.Constructor)
@@ -5229,12 +5180,6 @@
       }
     }
   }
-<<<<<<< HEAD
-  if (T1RecordType &&
-      T1RecordType->getOriginalDecl()->getDefinitionOrSelf()->isInvalidDecl())
-    return OR_No_Viable_Function;
-=======
->>>>>>> 35227056
 
   if (T2->isRecordType() && S.isCompleteType(Kind.getLocation(), T2)) {
     const auto *T2RecordDecl = T2->castAsCXXRecordDecl();
@@ -5242,12 +5187,6 @@
       return OR_No_Viable_Function;
     // The type we're converting from is a class type, enumerate its conversion
     // functions.
-<<<<<<< HEAD
-    auto *T2RecordDecl = cast<CXXRecordDecl>(T2RecordType->getOriginalDecl())
-                             ->getDefinitionOrSelf();
-
-=======
->>>>>>> 35227056
     const auto &Conversions = T2RecordDecl->getVisibleConversionFunctions();
     for (auto I = Conversions.begin(), E = Conversions.end(); I != E; ++I) {
       NamedDecl *D = *I;
@@ -5282,12 +5221,6 @@
       }
     }
   }
-<<<<<<< HEAD
-  if (T2RecordType &&
-      T2RecordType->getOriginalDecl()->getDefinitionOrSelf()->isInvalidDecl())
-    return OR_No_Viable_Function;
-=======
->>>>>>> 35227056
 
   SourceLocation DeclLoc = Initializer->getBeginLoc();
 
@@ -5764,60 +5697,6 @@
   //     -- if T is an array type, then each element is value-initialized;
   T = S.Context.getBaseElementType(T);
 
-<<<<<<< HEAD
-  if (const RecordType *RT = T->getAs<RecordType>()) {
-    if (CXXRecordDecl *ClassDecl =
-            dyn_cast<CXXRecordDecl>(RT->getOriginalDecl())) {
-      ClassDecl = ClassDecl->getDefinitionOrSelf();
-      bool NeedZeroInitialization = true;
-      // C++98:
-      // -- if T is a class type (clause 9) with a user-declared constructor
-      //    (12.1), then the default constructor for T is called (and the
-      //    initialization is ill-formed if T has no accessible default
-      //    constructor);
-      // C++11:
-      // -- if T is a class type (clause 9) with either no default constructor
-      //    (12.1 [class.ctor]) or a default constructor that is user-provided
-      //    or deleted, then the object is default-initialized;
-      //
-      // Note that the C++11 rule is the same as the C++98 rule if there are no
-      // defaulted or deleted constructors, so we just use it unconditionally.
-      CXXConstructorDecl *CD = S.LookupDefaultConstructor(ClassDecl);
-      if (!CD || !CD->getCanonicalDecl()->isDefaulted() || CD->isDeleted())
-        NeedZeroInitialization = false;
-
-      // -- if T is a (possibly cv-qualified) non-union class type without a
-      //    user-provided or deleted default constructor, then the object is
-      //    zero-initialized and, if T has a non-trivial default constructor,
-      //    default-initialized;
-      // The 'non-union' here was removed by DR1502. The 'non-trivial default
-      // constructor' part was removed by DR1507.
-      if (NeedZeroInitialization)
-        Sequence.AddZeroInitializationStep(Entity.getType());
-
-      // C++03:
-      // -- if T is a non-union class type without a user-declared constructor,
-      //    then every non-static data member and base class component of T is
-      //    value-initialized;
-      // [...] A program that calls for [...] value-initialization of an
-      // entity of reference type is ill-formed.
-      //
-      // C++11 doesn't need this handling, because value-initialization does not
-      // occur recursively there, and the implicit default constructor is
-      // defined as deleted in the problematic cases.
-      if (!S.getLangOpts().CPlusPlus11 &&
-          ClassDecl->hasUninitializedReferenceMember()) {
-        Sequence.SetFailed(InitializationSequence::FK_TooManyInitsForReference);
-        return;
-      }
-
-      // If this is list-value-initialization, pass the empty init list on when
-      // building the constructor call. This affects the semantics of a few
-      // things (such as whether an explicit default constructor can be called).
-      Expr *InitListAsExpr = InitList;
-      MultiExprArg Args(&InitListAsExpr, InitList ? 1 : 0);
-      bool InitListSyntax = InitList;
-=======
   if (auto *ClassDecl = T->getAsCXXRecordDecl()) {
     bool NeedZeroInitialization = true;
     // C++98:
@@ -5844,7 +5723,6 @@
     // constructor' part was removed by DR1507.
     if (NeedZeroInitialization)
       Sequence.AddZeroInitializationStep(Entity.getType());
->>>>>>> 35227056
 
     // C++03:
     // -- if T is a non-union class type without a user-declared constructor,
@@ -6014,15 +5892,8 @@
           AT->getElementType(), llvm::APInt(/*numBits=*/32, ArrayLength),
           /*SizeExpr=*/nullptr, ArraySizeModifier::Normal, 0);
     }
-<<<<<<< HEAD
-  } else if (auto *RT = Entity.getType()->getAs<RecordType>()) {
-    bool IsUnion = RT->isUnionType();
-    const auto *RD =
-        cast<CXXRecordDecl>(RT->getOriginalDecl())->getDefinitionOrSelf();
-=======
   } else if (auto *RD = Entity.getType()->getAsCXXRecordDecl()) {
     bool IsUnion = RD->isUnion();
->>>>>>> 35227056
     if (RD->isInvalidDecl()) {
       // Exit early to avoid confusion when processing members.
       // We do the same for braced list initialization in
@@ -6211,13 +6082,6 @@
   if (DestType->isRecordType()) {
     // The type we're converting to is a class type. Enumerate its constructors
     // to see if there is a suitable conversion.
-<<<<<<< HEAD
-    auto *DestRecordDecl =
-        cast<CXXRecordDecl>(DestRecordType->getOriginalDecl())
-            ->getDefinitionOrSelf();
-
-=======
->>>>>>> 35227056
     // Try to complete the type we're converting to.
     if (S.isCompleteType(Kind.getLocation(), DestType)) {
       auto *DestRecordDecl = DestType->castAsCXXRecordDecl();
@@ -6253,14 +6117,7 @@
     // We can only enumerate the conversion functions for a complete type; if
     // the type isn't complete, simply skip this step.
     if (S.isCompleteType(DeclLoc, SourceType)) {
-<<<<<<< HEAD
-      auto *SourceRecordDecl =
-          cast<CXXRecordDecl>(SourceRecordType->getOriginalDecl())
-              ->getDefinitionOrSelf();
-
-=======
       auto *SourceRecordDecl = SourceType->castAsCXXRecordDecl();
->>>>>>> 35227056
       const auto &Conversions =
           SourceRecordDecl->getVisibleConversionFunctions();
       for (auto I = Conversions.begin(), E = Conversions.end(); I != E; ++I) {
@@ -7290,14 +7147,7 @@
     return CurInit;
   // Determine which class type we're copying to.
   Expr *CurInitExpr = (Expr *)CurInit.get();
-<<<<<<< HEAD
-  CXXRecordDecl *Class = nullptr;
-  if (const RecordType *Record = T->getAs<RecordType>())
-    Class =
-        cast<CXXRecordDecl>(Record->getOriginalDecl())->getDefinitionOrSelf();
-=======
   auto *Class = T->getAsCXXRecordDecl();
->>>>>>> 35227056
   if (!Class)
     return CurInit;
 
@@ -7452,12 +7302,7 @@
 
   // Find constructors which would have been considered.
   OverloadCandidateSet CandidateSet(Loc, OverloadCandidateSet::CSK_Normal);
-<<<<<<< HEAD
-  DeclContext::lookup_result Ctors = S.LookupConstructors(
-      cast<CXXRecordDecl>(Record->getOriginalDecl())->getDefinitionOrSelf());
-=======
   DeclContext::lookup_result Ctors = S.LookupConstructors(Record);
->>>>>>> 35227056
 
   // Perform overload resolution.
   OverloadCandidateSet::iterator Best;
@@ -8287,15 +8132,8 @@
         // FIXME: It makes no sense to do this here. This should happen
         // regardless of how we initialized the entity.
         QualType T = CurInit.get()->getType();
-<<<<<<< HEAD
-        if (const RecordType *Record = T->getAs<RecordType>()) {
-          CXXDestructorDecl *Destructor =
-              S.LookupDestructor(cast<CXXRecordDecl>(Record->getOriginalDecl())
-                                     ->getDefinitionOrSelf());
-=======
         if (auto *Record = T->castAsCXXRecordDecl()) {
           CXXDestructorDecl *Destructor = S.LookupDestructor(Record);
->>>>>>> 35227056
           S.CheckDestructorAccess(CurInit.get()->getBeginLoc(), Destructor,
                                   S.PDiag(diag::err_access_dtor_temp) << T);
           S.MarkFunctionReferenced(CurInit.get()->getBeginLoc(), Destructor);
@@ -9357,16 +9195,8 @@
                 << S.Context.getCanonicalTagType(Constructor->getParent())
                 << /*base=*/0 << Entity.getType() << InheritedFrom;
 
-<<<<<<< HEAD
-            RecordDecl *BaseDecl = Entity.getBaseSpecifier()
-                                       ->getType()
-                                       ->castAs<RecordType>()
-                                       ->getOriginalDecl()
-                                       ->getDefinitionOrSelf();
-=======
             auto *BaseDecl =
                 Entity.getBaseSpecifier()->getType()->castAsRecordDecl();
->>>>>>> 35227056
             S.Diag(BaseDecl->getLocation(), diag::note_previous_decl)
                 << S.Context.getCanonicalTagType(BaseDecl);
           } else {
@@ -9379,12 +9209,7 @@
             S.Diag(Entity.getDecl()->getLocation(),
                    diag::note_member_declared_at);
 
-<<<<<<< HEAD
-            if (const RecordType *Record
-                                 = Entity.getType()->getAs<RecordType>())
-=======
             if (const auto *Record = Entity.getType()->getAs<RecordType>())
->>>>>>> 35227056
               S.Diag(Record->getOriginalDecl()->getLocation(),
                      diag::note_previous_decl)
                   << S.Context.getCanonicalTagType(Record->getOriginalDecl());
