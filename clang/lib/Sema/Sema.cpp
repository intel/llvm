//===--- Sema.cpp - AST Builder and Semantic Analysis Implementation ------===//
//
// Part of the LLVM Project, under the Apache License v2.0 with LLVM Exceptions.
// See https://llvm.org/LICENSE.txt for license information.
// SPDX-License-Identifier: Apache-2.0 WITH LLVM-exception
//
//===----------------------------------------------------------------------===//
//
// This file implements the actions class which performs semantic analysis and
// builds an AST out of a parse stream.
//
//===----------------------------------------------------------------------===//

#include "UsedDeclVisitor.h"
#include "clang/AST/ASTContext.h"
#include "clang/AST/ASTDiagnostic.h"
#include "clang/AST/Decl.h"
#include "clang/AST/DeclCXX.h"
#include "clang/AST/DeclFriend.h"
#include "clang/AST/DeclObjC.h"
#include "clang/AST/Expr.h"
#include "clang/AST/ExprCXX.h"
#include "clang/AST/PrettyDeclStackTrace.h"
#include "clang/AST/StmtCXX.h"
#include "clang/Basic/DiagnosticOptions.h"
#include "clang/Basic/PartialDiagnostic.h"
#include "clang/Basic/SourceManager.h"
#include "clang/Basic/Stack.h"
#include "clang/Basic/TargetInfo.h"
#include "clang/Lex/HeaderSearch.h"
#include "clang/Lex/Preprocessor.h"
#include "clang/Sema/CXXFieldCollector.h"
#include "clang/Sema/DelayedDiagnostic.h"
#include "clang/Sema/ExternalSemaSource.h"
#include "clang/Sema/Initialization.h"
#include "clang/Sema/MultiplexExternalSemaSource.h"
#include "clang/Sema/ObjCMethodList.h"
#include "clang/Sema/Scope.h"
#include "clang/Sema/ScopeInfo.h"
#include "clang/Sema/SemaConsumer.h"
#include "clang/Sema/SemaInternal.h"
#include "clang/Sema/TemplateDeduction.h"
#include "clang/Sema/TemplateInstCallback.h"
#include "clang/Sema/TypoCorrection.h"
#include "llvm/ADT/DenseMap.h"
#include "llvm/ADT/SmallPtrSet.h"
#include "llvm/Support/TimeProfiler.h"

using namespace clang;
using namespace sema;

SourceLocation Sema::getLocForEndOfToken(SourceLocation Loc, unsigned Offset) {
  return Lexer::getLocForEndOfToken(Loc, Offset, SourceMgr, LangOpts);
}

ModuleLoader &Sema::getModuleLoader() const { return PP.getModuleLoader(); }

IdentifierInfo *
Sema::InventAbbreviatedTemplateParameterTypeName(IdentifierInfo *ParamName,
                                                 unsigned int Index) {
  std::string InventedName;
  llvm::raw_string_ostream OS(InventedName);

  if (!ParamName)
    OS << "auto:" << Index + 1;
  else
    OS << ParamName->getName() << ":auto";

  OS.flush();
  return &Context.Idents.get(OS.str());
}

PrintingPolicy Sema::getPrintingPolicy(const ASTContext &Context,
                                       const Preprocessor &PP) {
  PrintingPolicy Policy = Context.getPrintingPolicy();
  // In diagnostics, we print _Bool as bool if the latter is defined as the
  // former.
  Policy.Bool = Context.getLangOpts().Bool;
  if (!Policy.Bool) {
    if (const MacroInfo *BoolMacro = PP.getMacroInfo(Context.getBoolName())) {
      Policy.Bool = BoolMacro->isObjectLike() &&
                    BoolMacro->getNumTokens() == 1 &&
                    BoolMacro->getReplacementToken(0).is(tok::kw__Bool);
    }
  }

  return Policy;
}

void Sema::ActOnTranslationUnitScope(Scope *S) {
  TUScope = S;
  PushDeclContext(S, Context.getTranslationUnitDecl());
}

namespace clang {
namespace sema {

class SemaPPCallbacks : public PPCallbacks {
  Sema *S = nullptr;
  llvm::SmallVector<SourceLocation, 8> IncludeStack;

public:
  void set(Sema &S) { this->S = &S; }

  void reset() { S = nullptr; }

  virtual void FileChanged(SourceLocation Loc, FileChangeReason Reason,
                           SrcMgr::CharacteristicKind FileType,
                           FileID PrevFID) override {
    if (!S)
      return;
    switch (Reason) {
    case EnterFile: {
      SourceManager &SM = S->getSourceManager();
      SourceLocation IncludeLoc = SM.getIncludeLoc(SM.getFileID(Loc));
      if (IncludeLoc.isValid()) {
        if (llvm::timeTraceProfilerEnabled()) {
          const FileEntry *FE = SM.getFileEntryForID(SM.getFileID(Loc));
          llvm::timeTraceProfilerBegin(
              "Source", FE != nullptr ? FE->getName() : StringRef("<unknown>"));
        }

        IncludeStack.push_back(IncludeLoc);
        S->DiagnoseNonDefaultPragmaAlignPack(
            Sema::PragmaAlignPackDiagnoseKind::NonDefaultStateAtInclude,
            IncludeLoc);
      }
      break;
    }
    case ExitFile:
      if (!IncludeStack.empty()) {
        if (llvm::timeTraceProfilerEnabled())
          llvm::timeTraceProfilerEnd();

        S->DiagnoseNonDefaultPragmaAlignPack(
            Sema::PragmaAlignPackDiagnoseKind::ChangedStateAtExit,
            IncludeStack.pop_back_val());
      }
      break;
    default:
      break;
    }
  }
};

} // end namespace sema
} // end namespace clang

const unsigned Sema::MaxAlignmentExponent;
const unsigned Sema::MaximumAlignment;

Sema::Sema(Preprocessor &pp, ASTContext &ctxt, ASTConsumer &consumer,
           TranslationUnitKind TUKind, CodeCompleteConsumer *CodeCompleter)
    : ExternalSource(nullptr), isMultiplexExternalSource(false),
      CurFPFeatures(pp.getLangOpts()), LangOpts(pp.getLangOpts()), PP(pp),
      Context(ctxt), Consumer(consumer), Diags(PP.getDiagnostics()),
      SourceMgr(PP.getSourceManager()), CollectStats(false),
      CodeCompleter(CodeCompleter), CurContext(nullptr),
      OriginalLexicalContext(nullptr), MSStructPragmaOn(false),
      MSPointerToMemberRepresentationMethod(
          LangOpts.getMSPointerToMemberRepresentationMethod()),
      VtorDispStack(LangOpts.getVtorDispMode()),
      AlignPackStack(AlignPackInfo(getLangOpts().XLPragmaPack)),
      DataSegStack(nullptr), BSSSegStack(nullptr), ConstSegStack(nullptr),
      CodeSegStack(nullptr), FpPragmaStack(FPOptionsOverride()),
      CurInitSeg(nullptr), VisContext(nullptr),
      PragmaAttributeCurrentTargetDecl(nullptr),
      IsBuildingRecoveryCallExpr(false), Cleanup{}, LateTemplateParser(nullptr),
      LateTemplateParserCleanup(nullptr), OpaqueParser(nullptr), IdResolver(pp),
      StdExperimentalNamespaceCache(nullptr), StdInitializerList(nullptr),
      StdCoroutineTraitsCache(nullptr), CXXTypeInfoDecl(nullptr),
      MSVCGuidDecl(nullptr), NSNumberDecl(nullptr), NSValueDecl(nullptr),
      NSStringDecl(nullptr), StringWithUTF8StringMethod(nullptr),
      ValueWithBytesObjCTypeMethod(nullptr), NSArrayDecl(nullptr),
      ArrayWithObjectsMethod(nullptr), NSDictionaryDecl(nullptr),
      DictionaryWithObjectsMethod(nullptr), GlobalNewDeleteDeclared(false),
      TUKind(TUKind), NumSFINAEErrors(0),
      FullyCheckedComparisonCategories(
          static_cast<unsigned>(ComparisonCategoryType::Last) + 1),
      SatisfactionCache(Context), AccessCheckingSFINAE(false),
      InNonInstantiationSFINAEContext(false), NonInstantiationEntries(0),
      ArgumentPackSubstitutionIndex(-1), CurrentInstantiationScope(nullptr),
      DisableTypoCorrection(false), TyposCorrected(0), AnalysisWarnings(*this),
      ThreadSafetyDeclCache(nullptr), VarDataSharingAttributesStack(nullptr),
      CurScope(nullptr), Ident_super(nullptr), Ident___float128(nullptr),
      SyclIntHeader(nullptr), SyclIntFooter(nullptr) {
  TUScope = nullptr;
  isConstantEvaluatedOverride = false;

  LoadedExternalKnownNamespaces = false;
  for (unsigned I = 0; I != NSAPI::NumNSNumberLiteralMethods; ++I)
    NSNumberLiteralMethods[I] = nullptr;

  if (getLangOpts().ObjC)
    NSAPIObj.reset(new NSAPI(Context));

  if (getLangOpts().CPlusPlus)
    FieldCollector.reset(new CXXFieldCollector());

  // Tell diagnostics how to render things from the AST library.
  Diags.SetArgToStringFn(&FormatASTNodeDiagnosticArgument, &Context);

  ExprEvalContexts.emplace_back(
      ExpressionEvaluationContext::PotentiallyEvaluated, 0, CleanupInfo{},
      nullptr, ExpressionEvaluationContextRecord::EK_Other);

  // Initialization of data sharing attributes stack for OpenMP
  InitDataSharingAttributesStack();

  std::unique_ptr<sema::SemaPPCallbacks> Callbacks =
      std::make_unique<sema::SemaPPCallbacks>();
  SemaPPCallbackHandler = Callbacks.get();
  PP.addPPCallbacks(std::move(Callbacks));
  SemaPPCallbackHandler->set(*this);
}

// Anchor Sema's type info to this TU.
void Sema::anchor() {}

void Sema::addImplicitTypedef(StringRef Name, QualType T) {
  DeclarationName DN = &Context.Idents.get(Name);
  if (IdResolver.begin(DN) == IdResolver.end())
    PushOnScopeChains(Context.buildImplicitTypedef(T, Name), TUScope);
}

void Sema::Initialize() {
  if (SemaConsumer *SC = dyn_cast<SemaConsumer>(&Consumer))
    SC->InitializeSema(*this);

  // Tell the external Sema source about this Sema object.
  if (ExternalSemaSource *ExternalSema
      = dyn_cast_or_null<ExternalSemaSource>(Context.getExternalSource()))
    ExternalSema->InitializeSema(*this);

  // This needs to happen after ExternalSemaSource::InitializeSema(this) or we
  // will not be able to merge any duplicate __va_list_tag decls correctly.
  VAListTagName = PP.getIdentifierInfo("__va_list_tag");

  if (!TUScope)
    return;

  // Initialize predefined 128-bit integer types, if needed.
  if (Context.getTargetInfo().hasInt128Type() ||
      (Context.getAuxTargetInfo() &&
       Context.getAuxTargetInfo()->hasInt128Type())) {
    // If either of the 128-bit integer types are unavailable to name lookup,
    // define them now.
    DeclarationName Int128 = &Context.Idents.get("__int128_t");
    if (IdResolver.begin(Int128) == IdResolver.end())
      PushOnScopeChains(Context.getInt128Decl(), TUScope);

    DeclarationName UInt128 = &Context.Idents.get("__uint128_t");
    if (IdResolver.begin(UInt128) == IdResolver.end())
      PushOnScopeChains(Context.getUInt128Decl(), TUScope);
  }


  // Initialize predefined Objective-C types:
  if (getLangOpts().ObjC) {
    // If 'SEL' does not yet refer to any declarations, make it refer to the
    // predefined 'SEL'.
    DeclarationName SEL = &Context.Idents.get("SEL");
    if (IdResolver.begin(SEL) == IdResolver.end())
      PushOnScopeChains(Context.getObjCSelDecl(), TUScope);

    // If 'id' does not yet refer to any declarations, make it refer to the
    // predefined 'id'.
    DeclarationName Id = &Context.Idents.get("id");
    if (IdResolver.begin(Id) == IdResolver.end())
      PushOnScopeChains(Context.getObjCIdDecl(), TUScope);

    // Create the built-in typedef for 'Class'.
    DeclarationName Class = &Context.Idents.get("Class");
    if (IdResolver.begin(Class) == IdResolver.end())
      PushOnScopeChains(Context.getObjCClassDecl(), TUScope);

    // Create the built-in forward declaratino for 'Protocol'.
    DeclarationName Protocol = &Context.Idents.get("Protocol");
    if (IdResolver.begin(Protocol) == IdResolver.end())
      PushOnScopeChains(Context.getObjCProtocolDecl(), TUScope);
  }

  // Create the internal type for the *StringMakeConstantString builtins.
  DeclarationName ConstantString = &Context.Idents.get("__NSConstantString");
  if (IdResolver.begin(ConstantString) == IdResolver.end())
    PushOnScopeChains(Context.getCFConstantStringDecl(), TUScope);

  // Initialize Microsoft "predefined C++ types".
  if (getLangOpts().MSVCCompat) {
    if (getLangOpts().CPlusPlus &&
        IdResolver.begin(&Context.Idents.get("type_info")) == IdResolver.end())
      PushOnScopeChains(Context.buildImplicitRecord("type_info", TTK_Class),
                        TUScope);

    addImplicitTypedef("size_t", Context.getSizeType());
  }
  if (getLangOpts().SYCLIsDevice) {
    addImplicitTypedef("__ocl_event_t", Context.OCLEventTy);
    addImplicitTypedef("__ocl_sampler_t", Context.OCLSamplerTy);
#ifdef SEMA_STRINGIZE
#error "Undefine SEMA_STRINGIZE macro."
#endif
#define SEMA_STRINGIZE(s) #s
#define IMAGE_TYPE(ImgType, Id, SingletonId, Access, Suffix)                   \
  addImplicitTypedef(SEMA_STRINGIZE(__ocl_##ImgType##_##Suffix##_t),           \
                     Context.SingletonId);
#include "clang/Basic/OpenCLImageTypes.def"
#undef SEMA_STRINGIZE
  }

  if (getLangOpts().SYCLIsDevice || getLangOpts().OpenCL) {
#ifdef SEMA_STRINGIZE
#error "Undefine SEMA_STRINGIZE macro."
#endif
#define SEMA_STRINGIZE(s) #s
#define IMAGE_TYPE(ImgType, Id, SingletonId, Access, Suffix)                   \
  addImplicitTypedef(SEMA_STRINGIZE(__ocl_sampled_##ImgType##_##Suffix##_t),   \
                     Context.Sampled##SingletonId);
#define IMAGE_WRITE_TYPE(Type, Id, Ext)
#define IMAGE_READ_WRITE_TYPE(Type, Id, Ext)
#include "clang/Basic/OpenCLImageTypes.def"
#undef SEMA_STRINGIZE
  }

  // Initialize predefined OpenCL types and supported extensions and (optional)
  // core features.
  if (getLangOpts().OpenCL) {
    getOpenCLOptions().addSupport(
        Context.getTargetInfo().getSupportedOpenCLOpts(), getLangOpts());
    addImplicitTypedef("sampler_t", Context.OCLSamplerTy);
    addImplicitTypedef("event_t", Context.OCLEventTy);
    if (getLangOpts().OpenCLCPlusPlus || getLangOpts().OpenCLVersion >= 200) {
      addImplicitTypedef("clk_event_t", Context.OCLClkEventTy);
      addImplicitTypedef("queue_t", Context.OCLQueueTy);
      addImplicitTypedef("reserve_id_t", Context.OCLReserveIDTy);
      addImplicitTypedef("atomic_int", Context.getAtomicType(Context.IntTy));
      addImplicitTypedef("atomic_uint",
                         Context.getAtomicType(Context.UnsignedIntTy));
      addImplicitTypedef("atomic_float",
                         Context.getAtomicType(Context.FloatTy));
      // OpenCLC v2.0, s6.13.11.6 requires that atomic_flag is implemented as
      // 32-bit integer and OpenCLC v2.0, s6.1.1 int is always 32-bit wide.
      addImplicitTypedef("atomic_flag", Context.getAtomicType(Context.IntTy));
      auto AtomicSizeT = Context.getAtomicType(Context.getSizeType());
      addImplicitTypedef("atomic_size_t", AtomicSizeT);

      // OpenCL v2.0 s6.13.11.6:
      // - The atomic_long and atomic_ulong types are supported if the
      //   cl_khr_int64_base_atomics and cl_khr_int64_extended_atomics
      //   extensions are supported.
      // - The atomic_double type is only supported if double precision
      //   is supported and the cl_khr_int64_base_atomics and
      //   cl_khr_int64_extended_atomics extensions are supported.
      // - If the device address space is 64-bits, the data types
      //   atomic_intptr_t, atomic_uintptr_t, atomic_size_t and
      //   atomic_ptrdiff_t are supported if the cl_khr_int64_base_atomics and
      //   cl_khr_int64_extended_atomics extensions are supported.
      std::vector<QualType> Atomic64BitTypes;
      if (getOpenCLOptions().isSupported("cl_khr_int64_base_atomics",
                                         getLangOpts()) &&
          getOpenCLOptions().isSupported("cl_khr_int64_extended_atomics",
                                         getLangOpts())) {
        if (getOpenCLOptions().isSupported("cl_khr_fp64", getLangOpts())) {
          auto AtomicDoubleT = Context.getAtomicType(Context.DoubleTy);
          addImplicitTypedef("atomic_double", AtomicDoubleT);
          setOpenCLExtensionForType(AtomicDoubleT, "cl_khr_fp64");
          Atomic64BitTypes.push_back(AtomicDoubleT);
        }
        auto AtomicLongT = Context.getAtomicType(Context.LongTy);
        auto AtomicULongT = Context.getAtomicType(Context.UnsignedLongTy);
        auto AtomicIntPtrT = Context.getAtomicType(Context.getIntPtrType());
        auto AtomicUIntPtrT = Context.getAtomicType(Context.getUIntPtrType());
        auto AtomicPtrDiffT =
            Context.getAtomicType(Context.getPointerDiffType());

        addImplicitTypedef("atomic_long", AtomicLongT);
        addImplicitTypedef("atomic_ulong", AtomicULongT);
        addImplicitTypedef("atomic_intptr_t", AtomicIntPtrT);
        addImplicitTypedef("atomic_uintptr_t", AtomicUIntPtrT);
        addImplicitTypedef("atomic_ptrdiff_t", AtomicPtrDiffT);

        Atomic64BitTypes.push_back(AtomicLongT);
        Atomic64BitTypes.push_back(AtomicULongT);
        if (Context.getTypeSize(AtomicSizeT) == 64) {
          Atomic64BitTypes.push_back(AtomicSizeT);
          Atomic64BitTypes.push_back(AtomicIntPtrT);
          Atomic64BitTypes.push_back(AtomicUIntPtrT);
          Atomic64BitTypes.push_back(AtomicPtrDiffT);
        }
      }

      for (auto &I : Atomic64BitTypes)
        setOpenCLExtensionForType(I,
            "cl_khr_int64_base_atomics cl_khr_int64_extended_atomics");
    }

    setOpenCLExtensionForType(Context.DoubleTy, "cl_khr_fp64");

#define GENERIC_IMAGE_TYPE_EXT(Type, Id, Ext) \
    setOpenCLExtensionForType(Context.Id, Ext);
#include "clang/Basic/OpenCLImageTypes.def"
#define EXT_OPAQUE_TYPE(ExtType, Id, Ext)                                      \
  if (getOpenCLOptions().isSupported(#Ext, getLangOpts())) {                   \
    addImplicitTypedef(#ExtType, Context.Id##Ty);                              \
    setOpenCLExtensionForType(Context.Id##Ty, #Ext);                           \
  }
#include "clang/Basic/OpenCLExtensionTypes.def"
  }

  if (Context.getTargetInfo().hasAArch64SVETypes()) {
#define SVE_TYPE(Name, Id, SingletonId) \
    addImplicitTypedef(Name, Context.SingletonId);
#include "clang/Basic/AArch64SVEACLETypes.def"
  }

  if (Context.getTargetInfo().getTriple().isPPC64() &&
      Context.getTargetInfo().hasFeature("paired-vector-memops")) {
    if (Context.getTargetInfo().hasFeature("mma")) {
#define PPC_VECTOR_MMA_TYPE(Name, Id, Size) \
      addImplicitTypedef(#Name, Context.Id##Ty);
#include "clang/Basic/PPCTypes.def"
    }
#define PPC_VECTOR_VSX_TYPE(Name, Id, Size) \
    addImplicitTypedef(#Name, Context.Id##Ty);
#include "clang/Basic/PPCTypes.def"
  }

  if (Context.getTargetInfo().hasRISCVVTypes()) {
#define RVV_TYPE(Name, Id, SingletonId)                                        \
  addImplicitTypedef(Name, Context.SingletonId);
#include "clang/Basic/RISCVVTypes.def"
  }

  if (Context.getTargetInfo().hasBuiltinMSVaList()) {
    DeclarationName MSVaList = &Context.Idents.get("__builtin_ms_va_list");
    if (IdResolver.begin(MSVaList) == IdResolver.end())
      PushOnScopeChains(Context.getBuiltinMSVaListDecl(), TUScope);
  }

  DeclarationName BuiltinVaList = &Context.Idents.get("__builtin_va_list");
  if (IdResolver.begin(BuiltinVaList) == IdResolver.end())
    PushOnScopeChains(Context.getBuiltinVaListDecl(), TUScope);
}

Sema::~Sema() {
  assert(InstantiatingSpecializations.empty() &&
         "failed to clean up an InstantiatingTemplate?");

  if (VisContext) FreeVisContext();

  // Kill all the active scopes.
  for (sema::FunctionScopeInfo *FSI : FunctionScopes)
    delete FSI;

  // Tell the SemaConsumer to forget about us; we're going out of scope.
  if (SemaConsumer *SC = dyn_cast<SemaConsumer>(&Consumer))
    SC->ForgetSema();

  // Detach from the external Sema source.
  if (ExternalSemaSource *ExternalSema
        = dyn_cast_or_null<ExternalSemaSource>(Context.getExternalSource()))
    ExternalSema->ForgetSema();

  // If Sema's ExternalSource is the multiplexer - we own it.
  if (isMultiplexExternalSource)
    delete ExternalSource;

  // Delete cached satisfactions.
  std::vector<ConstraintSatisfaction *> Satisfactions;
  Satisfactions.reserve(Satisfactions.size());
  for (auto &Node : SatisfactionCache)
    Satisfactions.push_back(&Node);
  for (auto *Node : Satisfactions)
    delete Node;

  threadSafety::threadSafetyCleanup(ThreadSafetyDeclCache);

  // Destroys data sharing attributes stack for OpenMP
  DestroyDataSharingAttributesStack();

  // Detach from the PP callback handler which outlives Sema since it's owned
  // by the preprocessor.
  SemaPPCallbackHandler->reset();
}

void Sema::warnStackExhausted(SourceLocation Loc) {
  // Only warn about this once.
  if (!WarnedStackExhausted) {
    Diag(Loc, diag::warn_stack_exhausted);
    WarnedStackExhausted = true;
  }
}

void Sema::runWithSufficientStackSpace(SourceLocation Loc,
                                       llvm::function_ref<void()> Fn) {
  clang::runWithSufficientStackSpace([&] { warnStackExhausted(Loc); }, Fn);
}

/// makeUnavailableInSystemHeader - There is an error in the current
/// context.  If we're still in a system header, and we can plausibly
/// make the relevant declaration unavailable instead of erroring, do
/// so and return true.
bool Sema::makeUnavailableInSystemHeader(SourceLocation loc,
                                      UnavailableAttr::ImplicitReason reason) {
  // If we're not in a function, it's an error.
  FunctionDecl *fn = dyn_cast<FunctionDecl>(CurContext);
  if (!fn) return false;

  // If we're in template instantiation, it's an error.
  if (inTemplateInstantiation())
    return false;

  // If that function's not in a system header, it's an error.
  if (!Context.getSourceManager().isInSystemHeader(loc))
    return false;

  // If the function is already unavailable, it's not an error.
  if (fn->hasAttr<UnavailableAttr>()) return true;

  fn->addAttr(UnavailableAttr::CreateImplicit(Context, "", reason, loc));
  return true;
}

ASTMutationListener *Sema::getASTMutationListener() const {
  return getASTConsumer().GetASTMutationListener();
}

///Registers an external source. If an external source already exists,
/// creates a multiplex external source and appends to it.
///
///\param[in] E - A non-null external sema source.
///
void Sema::addExternalSource(ExternalSemaSource *E) {
  assert(E && "Cannot use with NULL ptr");

  if (!ExternalSource) {
    ExternalSource = E;
    return;
  }

  if (isMultiplexExternalSource)
    static_cast<MultiplexExternalSemaSource*>(ExternalSource)->addSource(*E);
  else {
    ExternalSource = new MultiplexExternalSemaSource(*ExternalSource, *E);
    isMultiplexExternalSource = true;
  }
}

/// Print out statistics about the semantic analysis.
void Sema::PrintStats() const {
  llvm::errs() << "\n*** Semantic Analysis Stats:\n";
  llvm::errs() << NumSFINAEErrors << " SFINAE diagnostics trapped.\n";

  BumpAlloc.PrintStats();
  AnalysisWarnings.PrintStats();
}

void Sema::diagnoseNullableToNonnullConversion(QualType DstType,
                                               QualType SrcType,
                                               SourceLocation Loc) {
  Optional<NullabilityKind> ExprNullability = SrcType->getNullability(Context);
  if (!ExprNullability || (*ExprNullability != NullabilityKind::Nullable &&
                           *ExprNullability != NullabilityKind::NullableResult))
    return;

  Optional<NullabilityKind> TypeNullability = DstType->getNullability(Context);
  if (!TypeNullability || *TypeNullability != NullabilityKind::NonNull)
    return;

  Diag(Loc, diag::warn_nullability_lost) << SrcType << DstType;
}

void Sema::diagnoseZeroToNullptrConversion(CastKind Kind, const Expr* E) {
  if (Diags.isIgnored(diag::warn_zero_as_null_pointer_constant,
                      E->getBeginLoc()))
    return;
  // nullptr only exists from C++11 on, so don't warn on its absence earlier.
  if (!getLangOpts().CPlusPlus11)
    return;

  if (Kind != CK_NullToPointer && Kind != CK_NullToMemberPointer)
    return;
  if (E->IgnoreParenImpCasts()->getType()->isNullPtrType())
    return;

  // Don't diagnose the conversion from a 0 literal to a null pointer argument
  // in a synthesized call to operator<=>.
  if (!CodeSynthesisContexts.empty() &&
      CodeSynthesisContexts.back().Kind ==
          CodeSynthesisContext::RewritingOperatorAsSpaceship)
    return;

  // If it is a macro from system header, and if the macro name is not "NULL",
  // do not warn.
  SourceLocation MaybeMacroLoc = E->getBeginLoc();
  if (Diags.getSuppressSystemWarnings() &&
      SourceMgr.isInSystemMacro(MaybeMacroLoc) &&
      !findMacroSpelling(MaybeMacroLoc, "NULL"))
    return;

  Diag(E->getBeginLoc(), diag::warn_zero_as_null_pointer_constant)
      << FixItHint::CreateReplacement(E->getSourceRange(), "nullptr");
}

/// ImpCastExprToType - If Expr is not of type 'Type', insert an implicit cast.
/// If there is already an implicit cast, merge into the existing one.
/// The result is of the given category.
ExprResult Sema::ImpCastExprToType(Expr *E, QualType Ty,
                                   CastKind Kind, ExprValueKind VK,
                                   const CXXCastPath *BasePath,
                                   CheckedConversionKind CCK) {
#ifndef NDEBUG
  if (VK == VK_RValue && !E->isRValue()) {
    switch (Kind) {
    default:
      llvm_unreachable(("can't implicitly cast lvalue to rvalue with this cast "
                        "kind: " +
                        std::string(CastExpr::getCastKindName(Kind)))
                           .c_str());
    case CK_Dependent:
    case CK_LValueToRValue:
    case CK_ArrayToPointerDecay:
    case CK_FunctionToPointerDecay:
    case CK_ToVoid:
    case CK_NonAtomicToAtomic:
      break;
    }
  }
  assert((VK == VK_RValue || Kind == CK_Dependent || !E->isRValue()) &&
         "can't cast rvalue to lvalue");
#endif

  diagnoseNullableToNonnullConversion(Ty, E->getType(), E->getBeginLoc());
  diagnoseZeroToNullptrConversion(Kind, E);

  QualType ExprTy = Context.getCanonicalType(E->getType());
  QualType TypeTy = Context.getCanonicalType(Ty);

  if (ExprTy == TypeTy)
    return E;

  // C++1z [conv.array]: The temporary materialization conversion is applied.
  // We also use this to fuel C++ DR1213, which applies to C++11 onwards.
  if (Kind == CK_ArrayToPointerDecay && getLangOpts().CPlusPlus &&
      E->getValueKind() == VK_RValue) {
    // The temporary is an lvalue in C++98 and an xvalue otherwise.
    ExprResult Materialized = CreateMaterializeTemporaryExpr(
        E->getType(), E, !getLangOpts().CPlusPlus11);
    if (Materialized.isInvalid())
      return ExprError();
    E = Materialized.get();
  }

  if (ImplicitCastExpr *ImpCast = dyn_cast<ImplicitCastExpr>(E)) {
    if (ImpCast->getCastKind() == Kind && (!BasePath || BasePath->empty())) {
      ImpCast->setType(Ty);
      ImpCast->setValueKind(VK);
      return E;
    }
  }

  return ImplicitCastExpr::Create(Context, Ty, Kind, E, BasePath, VK,
                                  CurFPFeatureOverrides());
}

/// ScalarTypeToBooleanCastKind - Returns the cast kind corresponding
/// to the conversion from scalar type ScalarTy to the Boolean type.
CastKind Sema::ScalarTypeToBooleanCastKind(QualType ScalarTy) {
  switch (ScalarTy->getScalarTypeKind()) {
  case Type::STK_Bool: return CK_NoOp;
  case Type::STK_CPointer: return CK_PointerToBoolean;
  case Type::STK_BlockPointer: return CK_PointerToBoolean;
  case Type::STK_ObjCObjectPointer: return CK_PointerToBoolean;
  case Type::STK_MemberPointer: return CK_MemberPointerToBoolean;
  case Type::STK_Integral: return CK_IntegralToBoolean;
  case Type::STK_Floating: return CK_FloatingToBoolean;
  case Type::STK_IntegralComplex: return CK_IntegralComplexToBoolean;
  case Type::STK_FloatingComplex: return CK_FloatingComplexToBoolean;
  case Type::STK_FixedPoint: return CK_FixedPointToBoolean;
  }
  llvm_unreachable("unknown scalar type kind");
}

/// Used to prune the decls of Sema's UnusedFileScopedDecls vector.
static bool ShouldRemoveFromUnused(Sema *SemaRef, const DeclaratorDecl *D) {
  if (D->getMostRecentDecl()->isUsed())
    return true;

  if (D->isExternallyVisible())
    return true;

  if (const FunctionDecl *FD = dyn_cast<FunctionDecl>(D)) {
    // If this is a function template and none of its specializations is used,
    // we should warn.
    if (FunctionTemplateDecl *Template = FD->getDescribedFunctionTemplate())
      for (const auto *Spec : Template->specializations())
        if (ShouldRemoveFromUnused(SemaRef, Spec))
          return true;

    // UnusedFileScopedDecls stores the first declaration.
    // The declaration may have become definition so check again.
    const FunctionDecl *DeclToCheck;
    if (FD->hasBody(DeclToCheck))
      return !SemaRef->ShouldWarnIfUnusedFileScopedDecl(DeclToCheck);

    // Later redecls may add new information resulting in not having to warn,
    // so check again.
    DeclToCheck = FD->getMostRecentDecl();
    if (DeclToCheck != FD)
      return !SemaRef->ShouldWarnIfUnusedFileScopedDecl(DeclToCheck);
  }

  if (const VarDecl *VD = dyn_cast<VarDecl>(D)) {
    // If a variable usable in constant expressions is referenced,
    // don't warn if it isn't used: if the value of a variable is required
    // for the computation of a constant expression, it doesn't make sense to
    // warn even if the variable isn't odr-used.  (isReferenced doesn't
    // precisely reflect that, but it's a decent approximation.)
    if (VD->isReferenced() &&
        VD->mightBeUsableInConstantExpressions(SemaRef->Context))
      return true;

    if (VarTemplateDecl *Template = VD->getDescribedVarTemplate())
      // If this is a variable template and none of its specializations is used,
      // we should warn.
      for (const auto *Spec : Template->specializations())
        if (ShouldRemoveFromUnused(SemaRef, Spec))
          return true;

    // UnusedFileScopedDecls stores the first declaration.
    // The declaration may have become definition so check again.
    const VarDecl *DeclToCheck = VD->getDefinition();
    if (DeclToCheck)
      return !SemaRef->ShouldWarnIfUnusedFileScopedDecl(DeclToCheck);

    // Later redecls may add new information resulting in not having to warn,
    // so check again.
    DeclToCheck = VD->getMostRecentDecl();
    if (DeclToCheck != VD)
      return !SemaRef->ShouldWarnIfUnusedFileScopedDecl(DeclToCheck);
  }

  return false;
}

static bool isFunctionOrVarDeclExternC(NamedDecl *ND) {
  if (auto *FD = dyn_cast<FunctionDecl>(ND))
    return FD->isExternC();
  return cast<VarDecl>(ND)->isExternC();
}

/// Determine whether ND is an external-linkage function or variable whose
/// type has no linkage.
bool Sema::isExternalWithNoLinkageType(ValueDecl *VD) {
  // Note: it's not quite enough to check whether VD has UniqueExternalLinkage,
  // because we also want to catch the case where its type has VisibleNoLinkage,
  // which does not affect the linkage of VD.
  return getLangOpts().CPlusPlus && VD->hasExternalFormalLinkage() &&
         !isExternalFormalLinkage(VD->getType()->getLinkage()) &&
         !isFunctionOrVarDeclExternC(VD);
}

/// Obtains a sorted list of functions and variables that are undefined but
/// ODR-used.
void Sema::getUndefinedButUsed(
    SmallVectorImpl<std::pair<NamedDecl *, SourceLocation> > &Undefined) {
  for (const auto &UndefinedUse : UndefinedButUsed) {
    NamedDecl *ND = UndefinedUse.first;

    // Ignore attributes that have become invalid.
    if (ND->isInvalidDecl()) continue;

    // __attribute__((weakref)) is basically a definition.
    if (ND->hasAttr<WeakRefAttr>()) continue;

    if (isa<CXXDeductionGuideDecl>(ND))
      continue;

    if (ND->hasAttr<DLLImportAttr>() || ND->hasAttr<DLLExportAttr>()) {
      // An exported function will always be emitted when defined, so even if
      // the function is inline, it doesn't have to be emitted in this TU. An
      // imported function implies that it has been exported somewhere else.
      continue;
    }

    if (FunctionDecl *FD = dyn_cast<FunctionDecl>(ND)) {
      if (FD->isDefined())
        continue;
      if (FD->isExternallyVisible() &&
          !isExternalWithNoLinkageType(FD) &&
          !FD->getMostRecentDecl()->isInlined() &&
          !FD->hasAttr<ExcludeFromExplicitInstantiationAttr>())
        continue;
      if (FD->getBuiltinID())
        continue;
    } else {
      auto *VD = cast<VarDecl>(ND);
      if (VD->hasDefinition() != VarDecl::DeclarationOnly)
        continue;
      if (VD->isExternallyVisible() &&
          !isExternalWithNoLinkageType(VD) &&
          !VD->getMostRecentDecl()->isInline() &&
          !VD->hasAttr<ExcludeFromExplicitInstantiationAttr>())
        continue;

      // Skip VarDecls that lack formal definitions but which we know are in
      // fact defined somewhere.
      if (VD->isKnownToBeDefined())
        continue;
    }

    Undefined.push_back(std::make_pair(ND, UndefinedUse.second));
  }
}

/// checkUndefinedButUsed - Check for undefined objects with internal linkage
/// or that are inline.
static void checkUndefinedButUsed(Sema &S) {
  if (S.UndefinedButUsed.empty()) return;

  // Collect all the still-undefined entities with internal linkage.
  SmallVector<std::pair<NamedDecl *, SourceLocation>, 16> Undefined;
  S.getUndefinedButUsed(Undefined);
  if (Undefined.empty()) return;

  for (auto Undef : Undefined) {
    ValueDecl *VD = cast<ValueDecl>(Undef.first);
    SourceLocation UseLoc = Undef.second;

    if (S.isExternalWithNoLinkageType(VD)) {
      // C++ [basic.link]p8:
      //   A type without linkage shall not be used as the type of a variable
      //   or function with external linkage unless
      //    -- the entity has C language linkage
      //    -- the entity is not odr-used or is defined in the same TU
      //
      // As an extension, accept this in cases where the type is externally
      // visible, since the function or variable actually can be defined in
      // another translation unit in that case.
      S.Diag(VD->getLocation(), isExternallyVisible(VD->getType()->getLinkage())
                                    ? diag::ext_undefined_internal_type
                                    : diag::err_undefined_internal_type)
        << isa<VarDecl>(VD) << VD;
    } else if (!VD->isExternallyVisible()) {
      // FIXME: We can promote this to an error. The function or variable can't
      // be defined anywhere else, so the program must necessarily violate the
      // one definition rule.
      S.Diag(VD->getLocation(), diag::warn_undefined_internal)
        << isa<VarDecl>(VD) << VD;
    } else if (auto *FD = dyn_cast<FunctionDecl>(VD)) {
      (void)FD;
      assert(FD->getMostRecentDecl()->isInlined() &&
             "used object requires definition but isn't inline or internal?");
      // FIXME: This is ill-formed; we should reject.
      S.Diag(VD->getLocation(), diag::warn_undefined_inline) << VD;
    } else {
      assert(cast<VarDecl>(VD)->getMostRecentDecl()->isInline() &&
             "used var requires definition but isn't inline or internal?");
      S.Diag(VD->getLocation(), diag::err_undefined_inline_var) << VD;
    }
    if (UseLoc.isValid())
      S.Diag(UseLoc, diag::note_used_here);
  }

  S.UndefinedButUsed.clear();
}

void Sema::LoadExternalWeakUndeclaredIdentifiers() {
  if (!ExternalSource)
    return;

  SmallVector<std::pair<IdentifierInfo *, WeakInfo>, 4> WeakIDs;
  ExternalSource->ReadWeakUndeclaredIdentifiers(WeakIDs);
  for (auto &WeakID : WeakIDs)
    WeakUndeclaredIdentifiers.insert(WeakID);
}


typedef llvm::DenseMap<const CXXRecordDecl*, bool> RecordCompleteMap;

/// Returns true, if all methods and nested classes of the given
/// CXXRecordDecl are defined in this translation unit.
///
/// Should only be called from ActOnEndOfTranslationUnit so that all
/// definitions are actually read.
static bool MethodsAndNestedClassesComplete(const CXXRecordDecl *RD,
                                            RecordCompleteMap &MNCComplete) {
  RecordCompleteMap::iterator Cache = MNCComplete.find(RD);
  if (Cache != MNCComplete.end())
    return Cache->second;
  if (!RD->isCompleteDefinition())
    return false;
  bool Complete = true;
  for (DeclContext::decl_iterator I = RD->decls_begin(),
                                  E = RD->decls_end();
       I != E && Complete; ++I) {
    if (const CXXMethodDecl *M = dyn_cast<CXXMethodDecl>(*I))
      Complete = M->isDefined() || M->isDefaulted() ||
                 (M->isPure() && !isa<CXXDestructorDecl>(M));
    else if (const FunctionTemplateDecl *F = dyn_cast<FunctionTemplateDecl>(*I))
      // If the template function is marked as late template parsed at this
      // point, it has not been instantiated and therefore we have not
      // performed semantic analysis on it yet, so we cannot know if the type
      // can be considered complete.
      Complete = !F->getTemplatedDecl()->isLateTemplateParsed() &&
                  F->getTemplatedDecl()->isDefined();
    else if (const CXXRecordDecl *R = dyn_cast<CXXRecordDecl>(*I)) {
      if (R->isInjectedClassName())
        continue;
      if (R->hasDefinition())
        Complete = MethodsAndNestedClassesComplete(R->getDefinition(),
                                                   MNCComplete);
      else
        Complete = false;
    }
  }
  MNCComplete[RD] = Complete;
  return Complete;
}

/// Returns true, if the given CXXRecordDecl is fully defined in this
/// translation unit, i.e. all methods are defined or pure virtual and all
/// friends, friend functions and nested classes are fully defined in this
/// translation unit.
///
/// Should only be called from ActOnEndOfTranslationUnit so that all
/// definitions are actually read.
static bool IsRecordFullyDefined(const CXXRecordDecl *RD,
                                 RecordCompleteMap &RecordsComplete,
                                 RecordCompleteMap &MNCComplete) {
  RecordCompleteMap::iterator Cache = RecordsComplete.find(RD);
  if (Cache != RecordsComplete.end())
    return Cache->second;
  bool Complete = MethodsAndNestedClassesComplete(RD, MNCComplete);
  for (CXXRecordDecl::friend_iterator I = RD->friend_begin(),
                                      E = RD->friend_end();
       I != E && Complete; ++I) {
    // Check if friend classes and methods are complete.
    if (TypeSourceInfo *TSI = (*I)->getFriendType()) {
      // Friend classes are available as the TypeSourceInfo of the FriendDecl.
      if (CXXRecordDecl *FriendD = TSI->getType()->getAsCXXRecordDecl())
        Complete = MethodsAndNestedClassesComplete(FriendD, MNCComplete);
      else
        Complete = false;
    } else {
      // Friend functions are available through the NamedDecl of FriendDecl.
      if (const FunctionDecl *FD =
          dyn_cast<FunctionDecl>((*I)->getFriendDecl()))
        Complete = FD->isDefined();
      else
        // This is a template friend, give up.
        Complete = false;
    }
  }
  RecordsComplete[RD] = Complete;
  return Complete;
}

void Sema::emitAndClearUnusedLocalTypedefWarnings() {
  if (ExternalSource)
    ExternalSource->ReadUnusedLocalTypedefNameCandidates(
        UnusedLocalTypedefNameCandidates);
  for (const TypedefNameDecl *TD : UnusedLocalTypedefNameCandidates) {
    if (TD->isReferenced())
      continue;
    Diag(TD->getLocation(), diag::warn_unused_local_typedef)
        << isa<TypeAliasDecl>(TD) << TD->getDeclName();
  }
  UnusedLocalTypedefNameCandidates.clear();
}

/// This is called before the very first declaration in the translation unit
/// is parsed. Note that the ASTContext may have already injected some
/// declarations.
void Sema::ActOnStartOfTranslationUnit() {
  if (getLangOpts().ModulesTS &&
      (getLangOpts().getCompilingModule() == LangOptions::CMK_ModuleInterface ||
       getLangOpts().getCompilingModule() == LangOptions::CMK_None)) {
    // We start in an implied global module fragment.
    SourceLocation StartOfTU =
        SourceMgr.getLocForStartOfFile(SourceMgr.getMainFileID());
    ActOnGlobalModuleFragmentDecl(StartOfTU);
    ModuleScopes.back().ImplicitGlobalModuleFragment = true;
  }
}

void Sema::ActOnEndOfTranslationUnitFragment(TUFragmentKind Kind) {
  // No explicit actions are required at the end of the global module fragment.
  if (Kind == TUFragmentKind::Global)
    return;

  // Transfer late parsed template instantiations over to the pending template
  // instantiation list. During normal compilation, the late template parser
  // will be installed and instantiating these templates will succeed.
  //
  // If we are building a TU prefix for serialization, it is also safe to
  // transfer these over, even though they are not parsed. The end of the TU
  // should be outside of any eager template instantiation scope, so when this
  // AST is deserialized, these templates will not be parsed until the end of
  // the combined TU.
  PendingInstantiations.insert(PendingInstantiations.end(),
                               LateParsedInstantiations.begin(),
                               LateParsedInstantiations.end());
  LateParsedInstantiations.clear();

  // If DefinedUsedVTables ends up marking any virtual member functions it
  // might lead to more pending template instantiations, which we then need
  // to instantiate.
  DefineUsedVTables();

  // C++: Perform implicit template instantiations.
  //
  // FIXME: When we perform these implicit instantiations, we do not
  // carefully keep track of the point of instantiation (C++ [temp.point]).
  // This means that name lookup that occurs within the template
  // instantiation will always happen at the end of the translation unit,
  // so it will find some names that are not required to be found. This is
  // valid, but we could do better by diagnosing if an instantiation uses a
  // name that was not visible at its first point of instantiation.
  if (ExternalSource) {
    // Load pending instantiations from the external source.
    SmallVector<PendingImplicitInstantiation, 4> Pending;
    ExternalSource->ReadPendingInstantiations(Pending);
    for (auto PII : Pending)
      if (auto Func = dyn_cast<FunctionDecl>(PII.first))
        Func->setInstantiationIsPending(true);
    PendingInstantiations.insert(PendingInstantiations.begin(),
                                 Pending.begin(), Pending.end());
  }

  {
    llvm::TimeTraceScope TimeScope("PerformPendingInstantiations");
    PerformPendingInstantiations();
  }

  if (getLangOpts().SYCLIsDevice) {
    // Emit SYCL integration header for current translation unit if needed
    if (SyclIntHeader != nullptr)
      SyclIntHeader->emit(getLangOpts().SYCLIntHeader);
<<<<<<< HEAD
    MarkDevices();
=======
    if (SyclIntFooter != nullptr)
      SyclIntFooter->emit(getLangOpts().SYCLIntFooter);
    MarkDevice();
>>>>>>> dedfc351
  }

  emitDeferredDiags();

  assert(LateParsedInstantiations.empty() &&
         "end of TU template instantiation should not create more "
         "late-parsed templates");

  // Report diagnostics for uncorrected delayed typos. Ideally all of them
  // should have been corrected by that time, but it is very hard to cover all
  // cases in practice.
  for (const auto &Typo : DelayedTypos) {
    // We pass an empty TypoCorrection to indicate no correction was performed.
    Typo.second.DiagHandler(TypoCorrection());
  }
  DelayedTypos.clear();
}

/// ActOnEndOfTranslationUnit - This is called at the very end of the
/// translation unit when EOF is reached and all but the top-level scope is
/// popped.
void Sema::ActOnEndOfTranslationUnit() {
  assert(DelayedDiagnostics.getCurrentPool() == nullptr
         && "reached end of translation unit with a pool attached?");

  // If code completion is enabled, don't perform any end-of-translation-unit
  // work.
  if (PP.isCodeCompletionEnabled())
    return;

  // Complete translation units and modules define vtables and perform implicit
  // instantiations. PCH files do not.
  if (TUKind != TU_Prefix) {
    DiagnoseUseOfUnimplementedSelectors();

    ActOnEndOfTranslationUnitFragment(
        !ModuleScopes.empty() && ModuleScopes.back().Module->Kind ==
                                     Module::PrivateModuleFragment
            ? TUFragmentKind::Private
            : TUFragmentKind::Normal);

    if (LateTemplateParserCleanup)
      LateTemplateParserCleanup(OpaqueParser);

    CheckDelayedMemberExceptionSpecs();
  } else {
    // If we are building a TU prefix for serialization, it is safe to transfer
    // these over, even though they are not parsed. The end of the TU should be
    // outside of any eager template instantiation scope, so when this AST is
    // deserialized, these templates will not be parsed until the end of the
    // combined TU.
    PendingInstantiations.insert(PendingInstantiations.end(),
                                 LateParsedInstantiations.begin(),
                                 LateParsedInstantiations.end());
    LateParsedInstantiations.clear();

    if (LangOpts.PCHInstantiateTemplates) {
      llvm::TimeTraceScope TimeScope("PerformPendingInstantiations");
      PerformPendingInstantiations();
    }
  }

  DiagnoseUnterminatedPragmaAlignPack();
  DiagnoseUnterminatedPragmaAttribute();

  // All delayed member exception specs should be checked or we end up accepting
  // incompatible declarations.
  assert(DelayedOverridingExceptionSpecChecks.empty());
  assert(DelayedEquivalentExceptionSpecChecks.empty());

  // All dllexport classes should have been processed already.
  assert(DelayedDllExportClasses.empty());
  assert(DelayedDllExportMemberFunctions.empty());

  // Remove file scoped decls that turned out to be used.
  UnusedFileScopedDecls.erase(
      std::remove_if(UnusedFileScopedDecls.begin(nullptr, true),
                     UnusedFileScopedDecls.end(),
                     [this](const DeclaratorDecl *DD) {
                       return ShouldRemoveFromUnused(this, DD);
                     }),
      UnusedFileScopedDecls.end());

  if (TUKind == TU_Prefix) {
    // Translation unit prefixes don't need any of the checking below.
    if (!PP.isIncrementalProcessingEnabled())
      TUScope = nullptr;
    return;
  }

  // Check for #pragma weak identifiers that were never declared
  LoadExternalWeakUndeclaredIdentifiers();
  for (auto WeakID : WeakUndeclaredIdentifiers) {
    if (WeakID.second.getUsed())
      continue;

    Decl *PrevDecl = LookupSingleName(TUScope, WeakID.first, SourceLocation(),
                                      LookupOrdinaryName);
    if (PrevDecl != nullptr &&
        !(isa<FunctionDecl>(PrevDecl) || isa<VarDecl>(PrevDecl)))
      Diag(WeakID.second.getLocation(), diag::warn_attribute_wrong_decl_type)
          << "'weak'" << ExpectedVariableOrFunction;
    else
      Diag(WeakID.second.getLocation(), diag::warn_weak_identifier_undeclared)
          << WeakID.first;
  }

  if (LangOpts.CPlusPlus11 &&
      !Diags.isIgnored(diag::warn_delegating_ctor_cycle, SourceLocation()))
    CheckDelegatingCtorCycles();

  if (!Diags.hasErrorOccurred()) {
    if (ExternalSource)
      ExternalSource->ReadUndefinedButUsed(UndefinedButUsed);
    checkUndefinedButUsed(*this);
  }

  // A global-module-fragment is only permitted within a module unit.
  bool DiagnosedMissingModuleDeclaration = false;
  if (!ModuleScopes.empty() &&
      ModuleScopes.back().Module->Kind == Module::GlobalModuleFragment &&
      !ModuleScopes.back().ImplicitGlobalModuleFragment) {
    Diag(ModuleScopes.back().BeginLoc,
         diag::err_module_declaration_missing_after_global_module_introducer);
    DiagnosedMissingModuleDeclaration = true;
  }

  if (TUKind == TU_Module) {
    // If we are building a module interface unit, we need to have seen the
    // module declaration by now.
    if (getLangOpts().getCompilingModule() ==
            LangOptions::CMK_ModuleInterface &&
        (ModuleScopes.empty() ||
         !ModuleScopes.back().Module->isModulePurview()) &&
        !DiagnosedMissingModuleDeclaration) {
      // FIXME: Make a better guess as to where to put the module declaration.
      Diag(getSourceManager().getLocForStartOfFile(
               getSourceManager().getMainFileID()),
           diag::err_module_declaration_missing);
    }

    // If we are building a module, resolve all of the exported declarations
    // now.
    if (Module *CurrentModule = PP.getCurrentModule()) {
      ModuleMap &ModMap = PP.getHeaderSearchInfo().getModuleMap();

      SmallVector<Module *, 2> Stack;
      Stack.push_back(CurrentModule);
      while (!Stack.empty()) {
        Module *Mod = Stack.pop_back_val();

        // Resolve the exported declarations and conflicts.
        // FIXME: Actually complain, once we figure out how to teach the
        // diagnostic client to deal with complaints in the module map at this
        // point.
        ModMap.resolveExports(Mod, /*Complain=*/false);
        ModMap.resolveUses(Mod, /*Complain=*/false);
        ModMap.resolveConflicts(Mod, /*Complain=*/false);

        // Queue the submodules, so their exports will also be resolved.
        Stack.append(Mod->submodule_begin(), Mod->submodule_end());
      }
    }

    // Warnings emitted in ActOnEndOfTranslationUnit() should be emitted for
    // modules when they are built, not every time they are used.
    emitAndClearUnusedLocalTypedefWarnings();
  }

  // C99 6.9.2p2:
  //   A declaration of an identifier for an object that has file
  //   scope without an initializer, and without a storage-class
  //   specifier or with the storage-class specifier static,
  //   constitutes a tentative definition. If a translation unit
  //   contains one or more tentative definitions for an identifier,
  //   and the translation unit contains no external definition for
  //   that identifier, then the behavior is exactly as if the
  //   translation unit contains a file scope declaration of that
  //   identifier, with the composite type as of the end of the
  //   translation unit, with an initializer equal to 0.
  llvm::SmallSet<VarDecl *, 32> Seen;
  for (TentativeDefinitionsType::iterator
            T = TentativeDefinitions.begin(ExternalSource),
         TEnd = TentativeDefinitions.end();
       T != TEnd; ++T) {
    VarDecl *VD = (*T)->getActingDefinition();

    // If the tentative definition was completed, getActingDefinition() returns
    // null. If we've already seen this variable before, insert()'s second
    // return value is false.
    if (!VD || VD->isInvalidDecl() || !Seen.insert(VD).second)
      continue;

    if (const IncompleteArrayType *ArrayT
        = Context.getAsIncompleteArrayType(VD->getType())) {
      // Set the length of the array to 1 (C99 6.9.2p5).
      Diag(VD->getLocation(), diag::warn_tentative_incomplete_array);
      llvm::APInt One(Context.getTypeSize(Context.getSizeType()), true);
      QualType T = Context.getConstantArrayType(ArrayT->getElementType(), One,
                                                nullptr, ArrayType::Normal, 0);
      VD->setType(T);
    } else if (RequireCompleteType(VD->getLocation(), VD->getType(),
                                   diag::err_tentative_def_incomplete_type))
      VD->setInvalidDecl();

    // No initialization is performed for a tentative definition.
    CheckCompleteVariableDeclaration(VD);

    // Notify the consumer that we've completed a tentative definition.
    if (!VD->isInvalidDecl())
      Consumer.CompleteTentativeDefinition(VD);
  }

  for (auto D : ExternalDeclarations) {
    if (!D || D->isInvalidDecl() || D->getPreviousDecl() || !D->isUsed())
      continue;

    Consumer.CompleteExternalDeclaration(D);
  }

  // If there were errors, disable 'unused' warnings since they will mostly be
  // noise. Don't warn for a use from a module: either we should warn on all
  // file-scope declarations in modules or not at all, but whether the
  // declaration is used is immaterial.
  if (!Diags.hasErrorOccurred() && TUKind != TU_Module) {
    // Output warning for unused file scoped decls.
    for (UnusedFileScopedDeclsType::iterator
           I = UnusedFileScopedDecls.begin(ExternalSource),
           E = UnusedFileScopedDecls.end(); I != E; ++I) {
      if (ShouldRemoveFromUnused(this, *I))
        continue;

      if (const FunctionDecl *FD = dyn_cast<FunctionDecl>(*I)) {
        const FunctionDecl *DiagD;
        if (!FD->hasBody(DiagD))
          DiagD = FD;
        if (DiagD->isDeleted())
          continue; // Deleted functions are supposed to be unused.
        if (DiagD->isReferenced()) {
          if (isa<CXXMethodDecl>(DiagD))
            Diag(DiagD->getLocation(), diag::warn_unneeded_member_function)
                << DiagD;
          else {
            if (FD->getStorageClass() == SC_Static &&
                !FD->isInlineSpecified() &&
                !SourceMgr.isInMainFile(
                   SourceMgr.getExpansionLoc(FD->getLocation())))
              Diag(DiagD->getLocation(),
                   diag::warn_unneeded_static_internal_decl)
                  << DiagD;
            else
              Diag(DiagD->getLocation(), diag::warn_unneeded_internal_decl)
                  << /*function*/ 0 << DiagD;
          }
        } else {
          if (FD->getDescribedFunctionTemplate())
            Diag(DiagD->getLocation(), diag::warn_unused_template)
                << /*function*/ 0 << DiagD;
          else
            Diag(DiagD->getLocation(), isa<CXXMethodDecl>(DiagD)
                                           ? diag::warn_unused_member_function
                                           : diag::warn_unused_function)
                << DiagD;
        }
      } else {
        const VarDecl *DiagD = cast<VarDecl>(*I)->getDefinition();
        if (!DiagD)
          DiagD = cast<VarDecl>(*I);
        if (DiagD->isReferenced()) {
          Diag(DiagD->getLocation(), diag::warn_unneeded_internal_decl)
              << /*variable*/ 1 << DiagD;
        } else if (DiagD->getType().isConstQualified()) {
          const SourceManager &SM = SourceMgr;
          if (SM.getMainFileID() != SM.getFileID(DiagD->getLocation()) ||
              !PP.getLangOpts().IsHeaderFile)
            Diag(DiagD->getLocation(), diag::warn_unused_const_variable)
                << DiagD;
        } else {
          if (DiagD->getDescribedVarTemplate())
            Diag(DiagD->getLocation(), diag::warn_unused_template)
                << /*variable*/ 1 << DiagD;
          else
            Diag(DiagD->getLocation(), diag::warn_unused_variable) << DiagD;
        }
      }
    }

    emitAndClearUnusedLocalTypedefWarnings();
  }

  if (!Diags.isIgnored(diag::warn_unused_private_field, SourceLocation())) {
    // FIXME: Load additional unused private field candidates from the external
    // source.
    RecordCompleteMap RecordsComplete;
    RecordCompleteMap MNCComplete;
    for (NamedDeclSetType::iterator I = UnusedPrivateFields.begin(),
         E = UnusedPrivateFields.end(); I != E; ++I) {
      const NamedDecl *D = *I;
      const CXXRecordDecl *RD = dyn_cast<CXXRecordDecl>(D->getDeclContext());
      if (RD && !RD->isUnion() &&
          IsRecordFullyDefined(RD, RecordsComplete, MNCComplete)) {
        Diag(D->getLocation(), diag::warn_unused_private_field)
              << D->getDeclName();
      }
    }
  }

  if (!Diags.isIgnored(diag::warn_mismatched_delete_new, SourceLocation())) {
    if (ExternalSource)
      ExternalSource->ReadMismatchingDeleteExpressions(DeleteExprs);
    for (const auto &DeletedFieldInfo : DeleteExprs) {
      for (const auto &DeleteExprLoc : DeletedFieldInfo.second) {
        AnalyzeDeleteExprMismatch(DeletedFieldInfo.first, DeleteExprLoc.first,
                                  DeleteExprLoc.second);
      }
    }
  }

  // Check we've noticed that we're no longer parsing the initializer for every
  // variable. If we miss cases, then at best we have a performance issue and
  // at worst a rejects-valid bug.
  assert(ParsingInitForAutoVars.empty() &&
         "Didn't unmark var as having its initializer parsed");

  if (!PP.isIncrementalProcessingEnabled())
    TUScope = nullptr;
}


//===----------------------------------------------------------------------===//
// Helper functions.
//===----------------------------------------------------------------------===//

DeclContext *Sema::getFunctionLevelDeclContext() {
  DeclContext *DC = CurContext;

  while (true) {
    if (isa<BlockDecl>(DC) || isa<EnumDecl>(DC) || isa<CapturedDecl>(DC) ||
        isa<RequiresExprBodyDecl>(DC)) {
      DC = DC->getParent();
    } else if (isa<CXXMethodDecl>(DC) &&
               cast<CXXMethodDecl>(DC)->getOverloadedOperator() == OO_Call &&
               cast<CXXRecordDecl>(DC->getParent())->isLambda()) {
      DC = DC->getParent()->getParent();
    }
    else break;
  }

  return DC;
}

/// getCurFunctionDecl - If inside of a function body, this returns a pointer
/// to the function decl for the function being parsed.  If we're currently
/// in a 'block', this returns the containing context.
FunctionDecl *Sema::getCurFunctionDecl() {
  DeclContext *DC = getFunctionLevelDeclContext();
  return dyn_cast<FunctionDecl>(DC);
}

ObjCMethodDecl *Sema::getCurMethodDecl() {
  DeclContext *DC = getFunctionLevelDeclContext();
  while (isa<RecordDecl>(DC))
    DC = DC->getParent();
  return dyn_cast<ObjCMethodDecl>(DC);
}

NamedDecl *Sema::getCurFunctionOrMethodDecl() {
  DeclContext *DC = getFunctionLevelDeclContext();
  if (isa<ObjCMethodDecl>(DC) || isa<FunctionDecl>(DC))
    return cast<NamedDecl>(DC);
  return nullptr;
}

LangAS Sema::getDefaultCXXMethodAddrSpace() const {
  if (getLangOpts().OpenCL)
    return LangAS::opencl_generic;
  return LangAS::Default;
}

void Sema::EmitCurrentDiagnostic(unsigned DiagID) {
  // FIXME: It doesn't make sense to me that DiagID is an incoming argument here
  // and yet we also use the current diag ID on the DiagnosticsEngine. This has
  // been made more painfully obvious by the refactor that introduced this
  // function, but it is possible that the incoming argument can be
  // eliminated. If it truly cannot be (for example, there is some reentrancy
  // issue I am not seeing yet), then there should at least be a clarifying
  // comment somewhere.
  if (Optional<TemplateDeductionInfo*> Info = isSFINAEContext()) {
    switch (DiagnosticIDs::getDiagnosticSFINAEResponse(
              Diags.getCurrentDiagID())) {
    case DiagnosticIDs::SFINAE_Report:
      // We'll report the diagnostic below.
      break;

    case DiagnosticIDs::SFINAE_SubstitutionFailure:
      // Count this failure so that we know that template argument deduction
      // has failed.
      ++NumSFINAEErrors;

      // Make a copy of this suppressed diagnostic and store it with the
      // template-deduction information.
      if (*Info && !(*Info)->hasSFINAEDiagnostic()) {
        Diagnostic DiagInfo(&Diags);
        (*Info)->addSFINAEDiagnostic(DiagInfo.getLocation(),
                       PartialDiagnostic(DiagInfo, Context.getDiagAllocator()));
      }

      Diags.setLastDiagnosticIgnored(true);
      Diags.Clear();
      return;

    case DiagnosticIDs::SFINAE_AccessControl: {
      // Per C++ Core Issue 1170, access control is part of SFINAE.
      // Additionally, the AccessCheckingSFINAE flag can be used to temporarily
      // make access control a part of SFINAE for the purposes of checking
      // type traits.
      if (!AccessCheckingSFINAE && !getLangOpts().CPlusPlus11)
        break;

      SourceLocation Loc = Diags.getCurrentDiagLoc();

      // Suppress this diagnostic.
      ++NumSFINAEErrors;

      // Make a copy of this suppressed diagnostic and store it with the
      // template-deduction information.
      if (*Info && !(*Info)->hasSFINAEDiagnostic()) {
        Diagnostic DiagInfo(&Diags);
        (*Info)->addSFINAEDiagnostic(DiagInfo.getLocation(),
                       PartialDiagnostic(DiagInfo, Context.getDiagAllocator()));
      }

      Diags.setLastDiagnosticIgnored(true);
      Diags.Clear();

      // Now the diagnostic state is clear, produce a C++98 compatibility
      // warning.
      Diag(Loc, diag::warn_cxx98_compat_sfinae_access_control);

      // The last diagnostic which Sema produced was ignored. Suppress any
      // notes attached to it.
      Diags.setLastDiagnosticIgnored(true);
      return;
    }

    case DiagnosticIDs::SFINAE_Suppress:
      // Make a copy of this suppressed diagnostic and store it with the
      // template-deduction information;
      if (*Info) {
        Diagnostic DiagInfo(&Diags);
        (*Info)->addSuppressedDiagnostic(DiagInfo.getLocation(),
                       PartialDiagnostic(DiagInfo, Context.getDiagAllocator()));
      }

      // Suppress this diagnostic.
      Diags.setLastDiagnosticIgnored(true);
      Diags.Clear();
      return;
    }
  }

  // Copy the diagnostic printing policy over the ASTContext printing policy.
  // TODO: Stop doing that.  See: https://reviews.llvm.org/D45093#1090292
  Context.setPrintingPolicy(getPrintingPolicy());

  // Emit the diagnostic.
  if (!Diags.EmitCurrentDiagnostic())
    return;

  // If this is not a note, and we're in a template instantiation
  // that is different from the last template instantiation where
  // we emitted an error, print a template instantiation
  // backtrace.
  if (!DiagnosticIDs::isBuiltinNote(DiagID))
    PrintContextStack();
}

Sema::SemaDiagnosticBuilder
Sema::Diag(SourceLocation Loc, const PartialDiagnostic &PD, bool DeferHint) {
  return Diag(Loc, PD.getDiagID(), DeferHint) << PD;
}

bool Sema::hasUncompilableErrorOccurred() const {
  if (getDiagnostics().hasUncompilableErrorOccurred())
    return true;
  auto *FD = dyn_cast<FunctionDecl>(CurContext);
  if (!FD)
    return false;
  auto Loc = DeviceDeferredDiags.find(FD);
  if (Loc == DeviceDeferredDiags.end())
    return false;
  for (auto PDAt : Loc->second) {
    if (DiagnosticIDs::isDefaultMappingAsError(
            PDAt.getDiag().second.getDiagID()))
      return true;
  }
  return false;
}

// Print notes showing how we can reach FD starting from an a priori
// known-callable function.
static void emitCallStackNotes(Sema &S, FunctionDecl *FD) {
  auto FnIt = S.DeviceKnownEmittedFns.find(FD);
  while (FnIt != S.DeviceKnownEmittedFns.end()) {
    // Respect error limit.
    if (S.Diags.hasFatalErrorOccurred())
      return;
    DiagnosticBuilder Builder(
        S.Diags.Report(FnIt->second.Loc, diag::note_called_by));
    Builder << FnIt->second.FD;
    FnIt = S.DeviceKnownEmittedFns.find(FnIt->second.FD);
  }
}

namespace {

/// Helper class that emits deferred diagnostic messages if an entity directly
/// or indirectly using the function that causes the deferred diagnostic
/// messages is known to be emitted.
///
/// During parsing of AST, certain diagnostic messages are recorded as deferred
/// diagnostics since it is unknown whether the functions containing such
/// diagnostics will be emitted. A list of potentially emitted functions and
/// variables that may potentially trigger emission of functions are also
/// recorded. DeferredDiagnosticsEmitter recursively visits used functions
/// by each function to emit deferred diagnostics.
///
/// During the visit, certain OpenMP directives or initializer of variables
/// with certain OpenMP attributes will cause subsequent visiting of any
/// functions enter a state which is called OpenMP device context in this
/// implementation. The state is exited when the directive or initializer is
/// exited. This state can change the emission states of subsequent uses
/// of functions.
///
/// Conceptually the functions or variables to be visited form a use graph
/// where the parent node uses the child node. At any point of the visit,
/// the tree nodes traversed from the tree root to the current node form a use
/// stack. The emission state of the current node depends on two factors:
///    1. the emission state of the root node
///    2. whether the current node is in OpenMP device context
/// If the function is decided to be emitted, its contained deferred diagnostics
/// are emitted, together with the information about the use stack.
///
class DeferredDiagnosticsEmitter
    : public UsedDeclVisitor<DeferredDiagnosticsEmitter> {
public:
  typedef UsedDeclVisitor<DeferredDiagnosticsEmitter> Inherited;

  // Whether the function is already in the current use-path.
  llvm::SmallPtrSet<CanonicalDeclPtr<Decl>, 4> InUsePath;

  // The current use-path.
  llvm::SmallVector<CanonicalDeclPtr<FunctionDecl>, 4> UsePath;

  // Whether the visiting of the function has been done. Done[0] is for the
  // case not in OpenMP device context. Done[1] is for the case in OpenMP
  // device context. We need two sets because diagnostics emission may be
  // different depending on whether it is in OpenMP device context.
  llvm::SmallPtrSet<CanonicalDeclPtr<Decl>, 4> DoneMap[2];

  // Emission state of the root node of the current use graph.
  bool ShouldEmitRootNode;

  Sema::DeviceDiagnosticReason RootReason = Sema::DeviceDiagnosticReason::All;

  // Current OpenMP device context level. It is initialized to 0 and each
  // entering of device context increases it by 1 and each exit decreases
  // it by 1. Non-zero value indicates it is currently in device context.
  unsigned InOMPDeviceContext;

  DeferredDiagnosticsEmitter(Sema &S)
      : Inherited(S), ShouldEmitRootNode(false), InOMPDeviceContext(0) {}

  void VisitOMPTargetDirective(OMPTargetDirective *Node) {
    ++InOMPDeviceContext;
    Inherited::VisitOMPTargetDirective(Node);
    --InOMPDeviceContext;
  }

  void visitUsedDecl(SourceLocation Loc, Decl *D) {
    if (isa<VarDecl>(D))
      return;
    if (auto *FD = dyn_cast<FunctionDecl>(D)) {
      Sema::DeviceDiagnosticReason SaveReason = RootReason;
      // Allow switching context from SYCL to ESIMD. Switching back is not
      // allowed. I.e., once we entered ESIMD code we stay there until we exit
      // the subgraph.
      if ((RootReason == Sema::DeviceDiagnosticReason::Sycl) &&
          (S.getEmissionReason(FD) == Sema::DeviceDiagnosticReason::Esimd))
        RootReason = Sema::DeviceDiagnosticReason::Esimd;
      checkFunc(Loc, FD);
      // Restore the context
      RootReason = SaveReason;
    } else {
      Inherited::visitUsedDecl(Loc, D);
    }
  }

  void checkVar(VarDecl *VD) {
    assert(VD->isFileVarDecl() &&
           "Should only check file-scope variables");
    if (auto *Init = VD->getInit()) {
      auto DevTy = OMPDeclareTargetDeclAttr::getDeviceType(VD);
      bool IsDev = DevTy && (*DevTy == OMPDeclareTargetDeclAttr::DT_NoHost ||
                             *DevTy == OMPDeclareTargetDeclAttr::DT_Any);
      if (IsDev)
        ++InOMPDeviceContext;
      this->Visit(Init);
      if (IsDev)
        --InOMPDeviceContext;
    }
  }

  void checkFunc(SourceLocation Loc, FunctionDecl *FD) {
    auto &Done = DoneMap[InOMPDeviceContext > 0 ? 1 : 0];
    FunctionDecl *Caller = UsePath.empty() ? nullptr : UsePath.back();
    if ((!ShouldEmitRootNode && !S.getLangOpts().OpenMP && !Caller) ||
        S.shouldIgnoreInHostDeviceCheck(FD) || InUsePath.count(FD))
      return;
    // Finalize analysis of OpenMP-specific constructs.
    if (Caller && S.LangOpts.OpenMP && UsePath.size() == 1 &&
        (ShouldEmitRootNode || InOMPDeviceContext))
      S.finalizeOpenMPDelayedAnalysis(Caller, FD, Loc);
    // Finalize analysis of SYCL-specific constructs.
    if (Caller && S.LangOpts.SYCLIsDevice)
      S.finalizeSYCLDelayedAnalysis(Caller, FD, Loc);
    if (Caller)
      S.DeviceKnownEmittedFns[FD] = {Caller, Loc};
    // Always emit deferred diagnostics for the direct users. This does not
    // lead to explosion of diagnostics since each user is visited at most
    // twice.
    if (ShouldEmitRootNode || InOMPDeviceContext)
      emitDeferredDiags(FD, Caller);
    // Do not revisit a function if the function body has been completely
    // visited before.
    if (!Done.insert(FD).second)
      return;
    InUsePath.insert(FD);
    UsePath.push_back(FD);
    if (auto *S = FD->getBody()) {
      this->Visit(S);
    }
    UsePath.pop_back();
    InUsePath.erase(FD);
  }

  void checkRecordedDecl(Decl *D) {
    if (auto *FD = dyn_cast<FunctionDecl>(D)) {
      ShouldEmitRootNode = S.getEmissionStatus(FD, /*Final=*/true) ==
                           Sema::FunctionEmissionStatus::Emitted;
      RootReason = S.getEmissionReason(FD);
      checkFunc(SourceLocation(), FD);
    } else {
      // Global VarDecls don't really have a reason, so set this to 'ALL'.
      RootReason = Sema::DeviceDiagnosticReason::All;
      checkVar(cast<VarDecl>(D));
    }
  }

  // Emit any deferred diagnostics for FD
  void emitDeferredDiags(FunctionDecl *FD, bool ShowCallStack) {
    auto It = S.DeviceDeferredDiags.find(FD);
    if (It == S.DeviceDeferredDiags.end())
      return;
    bool HasWarningOrError = false;
    bool FirstDiag = true;
    for (Sema::DeviceDeferredDiagnostic &D : It->second) {
      // Respect error limit.
      if (S.Diags.hasFatalErrorOccurred())
        return;
      const SourceLocation &Loc = D.getDiag().first;
      const PartialDiagnostic &PD = D.getDiag().second;
      Sema::DeviceDiagnosticReason Reason = D.getReason();
      HasWarningOrError |=
          S.getDiagnostics().getDiagnosticLevel(PD.getDiagID(), Loc) >=
          DiagnosticsEngine::Warning;

      // If the diagnostic doesn't apply to this call graph, skip this
      // diagnostic.
      if ((RootReason & Reason) == Sema::DeviceDiagnosticReason::None)
        continue;

      {
        DiagnosticBuilder Builder(S.Diags.Report(Loc, PD.getDiagID()));
        PD.Emit(Builder);
      }
      // Emit the note on the first diagnostic in case too many diagnostics
      // cause the note not emitted.
      if (FirstDiag && HasWarningOrError && ShowCallStack) {
        emitCallStackNotes(S, FD);
        FirstDiag = false;
      }
    }
  }
};
} // namespace

void Sema::emitDeferredDiags() {
  if (ExternalSource)
    ExternalSource->ReadDeclsToCheckForDeferredDiags(
        DeclsToCheckForDeferredDiags);

  if ((DeviceDeferredDiags.empty() && !LangOpts.OpenMP &&
       !LangOpts.SYCLIsDevice) ||
      DeclsToCheckForDeferredDiags.empty())
    return;

  DeferredDiagnosticsEmitter DDE(*this);
  for (auto D : DeclsToCheckForDeferredDiags)
    DDE.checkRecordedDecl(D);
}

// In CUDA, there are some constructs which may appear in semantically-valid
// code, but trigger errors if we ever generate code for the function in which
// they appear.  Essentially every construct you're not allowed to use on the
// device falls into this category, because you are allowed to use these
// constructs in a __host__ __device__ function, but only if that function is
// never codegen'ed on the device.
//
// To handle semantic checking for these constructs, we keep track of the set of
// functions we know will be emitted, either because we could tell a priori that
// they would be emitted, or because they were transitively called by a
// known-emitted function.
//
// We also keep a partial call graph of which not-known-emitted functions call
// which other not-known-emitted functions.
//
// When we see something which is illegal if the current function is emitted
// (usually by way of CUDADiagIfDeviceCode, CUDADiagIfHostCode, or
// CheckCUDACall), we first check if the current function is known-emitted.  If
// so, we immediately output the diagnostic.
//
// Otherwise, we "defer" the diagnostic.  It sits in Sema::DeviceDeferredDiags
// until we discover that the function is known-emitted, at which point we take
// it out of this map and emit the diagnostic.

Sema::SemaDiagnosticBuilder::SemaDiagnosticBuilder(Kind K, SourceLocation Loc,
                                                   unsigned DiagID,
                                                   FunctionDecl *Fn, Sema &S,
                                                   DeviceDiagnosticReason R)
    : S(S), Loc(Loc), DiagID(DiagID), Fn(Fn),
      ShowCallStack(K == K_ImmediateWithCallStack || K == K_Deferred) {
  switch (K) {
  case K_Nop:
    break;
  case K_Immediate:
  case K_ImmediateWithCallStack:
    ImmediateDiag.emplace(
        ImmediateDiagBuilder(S.Diags.Report(Loc, DiagID), S, DiagID));
    break;
  case K_Deferred:
    assert(Fn && "Must have a function to attach the deferred diag to.");
    auto &Diags = S.DeviceDeferredDiags[Fn];
    PartialDiagId.emplace(Diags.size());
    Diags.emplace_back(Loc, S.PDiag(DiagID), R);
    break;
  }
}

Sema::SemaDiagnosticBuilder::SemaDiagnosticBuilder(SemaDiagnosticBuilder &&D)
    : S(D.S), Loc(D.Loc), DiagID(D.DiagID), Fn(D.Fn),
      ShowCallStack(D.ShowCallStack), ImmediateDiag(D.ImmediateDiag),
      PartialDiagId(D.PartialDiagId) {
  // Clean the previous diagnostics.
  D.ShowCallStack = false;
  D.ImmediateDiag.reset();
  D.PartialDiagId.reset();
}

Sema::SemaDiagnosticBuilder::~SemaDiagnosticBuilder() {
  if (ImmediateDiag) {
    // Emit our diagnostic and, if it was a warning or error, output a callstack
    // if Fn isn't a priori known-emitted.
    bool IsWarningOrError = S.getDiagnostics().getDiagnosticLevel(
                                DiagID, Loc) >= DiagnosticsEngine::Warning;
    ImmediateDiag.reset(); // Emit the immediate diag.
    if (IsWarningOrError && ShowCallStack)
      emitCallStackNotes(S, Fn);
  } else {
    assert((!PartialDiagId || ShowCallStack) &&
           "Must always show call stack for deferred diags.");
  }
}

Sema::SemaDiagnosticBuilder
Sema::targetDiag(SourceLocation Loc, unsigned DiagID, FunctionDecl *FD) {
  FD = FD ? FD : getCurFunctionDecl();
  if (LangOpts.OpenMP)
    return LangOpts.OpenMPIsDevice ? diagIfOpenMPDeviceCode(Loc, DiagID, FD)
                                   : diagIfOpenMPHostCode(Loc, DiagID, FD);
  if (getLangOpts().CUDA)
    return getLangOpts().CUDAIsDevice ? CUDADiagIfDeviceCode(Loc, DiagID)
                                      : CUDADiagIfHostCode(Loc, DiagID);

  if (getLangOpts().SYCLIsDevice)
    return SYCLDiagIfDeviceCode(Loc, DiagID);

  return SemaDiagnosticBuilder(SemaDiagnosticBuilder::K_Immediate, Loc, DiagID,
                               FD, *this, DeviceDiagnosticReason::All);
}

Sema::SemaDiagnosticBuilder Sema::Diag(SourceLocation Loc, unsigned DiagID,
                                       bool DeferHint) {
  bool IsError = Diags.getDiagnosticIDs()->isDefaultMappingAsError(DiagID);
  bool ShouldDefer = getLangOpts().CUDA && LangOpts.GPUDeferDiag &&
                     DiagnosticIDs::isDeferrable(DiagID) &&
                     (DeferHint || !IsError);
  auto SetIsLastErrorImmediate = [&](bool Flag) {
    if (IsError)
      IsLastErrorImmediate = Flag;
  };
  if (!ShouldDefer) {
    SetIsLastErrorImmediate(true);
    return SemaDiagnosticBuilder(SemaDiagnosticBuilder::K_Immediate, Loc,
                                 DiagID, getCurFunctionDecl(), *this,
                                 DeviceDiagnosticReason::All);
  }

  SemaDiagnosticBuilder DB = getLangOpts().CUDAIsDevice
                                 ? CUDADiagIfDeviceCode(Loc, DiagID)
                                 : CUDADiagIfHostCode(Loc, DiagID);
  SetIsLastErrorImmediate(DB.isImmediate());
  return DB;
}

void Sema::checkDeviceDecl(ValueDecl *D, SourceLocation Loc) {
  if (isUnevaluatedContext())
    return;

  Decl *C = cast<Decl>(getCurLexicalContext());

  // Memcpy operations for structs containing a member with unsupported type
  // are ok, though.
  if (const auto *MD = dyn_cast<CXXMethodDecl>(C)) {
    if ((MD->isCopyAssignmentOperator() || MD->isMoveAssignmentOperator()) &&
        MD->isTrivial())
      return;

    if (const auto *Ctor = dyn_cast<CXXConstructorDecl>(MD))
      if (Ctor->isCopyOrMoveConstructor() && Ctor->isTrivial())
        return;
  }

  // Try to associate errors with the lexical context, if that is a function, or
  // the value declaration otherwise.
  FunctionDecl *FD =
      isa<FunctionDecl>(C) ? cast<FunctionDecl>(C) : dyn_cast<FunctionDecl>(D);
  auto CheckType = [&](QualType Ty) {
    if (Ty->isDependentType())
      return;

    if (Ty->isExtIntType()) {
      if (!Context.getTargetInfo().hasExtIntType()) {
        targetDiag(Loc, diag::err_device_unsupported_type, FD)
            << D << false /*show bit size*/ << 0 /*bitsize*/
            << Ty << Context.getTargetInfo().getTriple().str();
      }
      return;
    }

    if ((Ty->isFloat16Type() && !Context.getTargetInfo().hasFloat16Type()) ||
        ((Ty->isFloat128Type() ||
          (Ty->isRealFloatingType() && Context.getTypeSize(Ty) == 128)) &&
         !Context.getTargetInfo().hasFloat128Type()) ||
        (Ty->isIntegerType() && Context.getTypeSize(Ty) == 128 &&
         !Context.getTargetInfo().hasInt128Type())) {
      if (targetDiag(Loc, diag::err_device_unsupported_type, FD)
          << D << true /*show bit size*/
          << static_cast<unsigned>(Context.getTypeSize(Ty)) << Ty
          << Context.getTargetInfo().getTriple().str())
        D->setInvalidDecl();
      targetDiag(D->getLocation(), diag::note_defined_here, FD) << D;
    }
  };

  QualType Ty = D->getType();
  CheckType(Ty);

  if (const auto *FPTy = dyn_cast<FunctionProtoType>(Ty)) {
    for (const auto &ParamTy : FPTy->param_types())
      CheckType(ParamTy);
    CheckType(FPTy->getReturnType());
  }
  if (const auto *FNPTy = dyn_cast<FunctionNoProtoType>(Ty))
    CheckType(FNPTy->getReturnType());
}

/// Looks through the macro-expansion chain for the given
/// location, looking for a macro expansion with the given name.
/// If one is found, returns true and sets the location to that
/// expansion loc.
bool Sema::findMacroSpelling(SourceLocation &locref, StringRef name) {
  SourceLocation loc = locref;
  if (!loc.isMacroID()) return false;

  // There's no good way right now to look at the intermediate
  // expansions, so just jump to the expansion location.
  loc = getSourceManager().getExpansionLoc(loc);

  // If that's written with the name, stop here.
  SmallString<16> buffer;
  if (getPreprocessor().getSpelling(loc, buffer) == name) {
    locref = loc;
    return true;
  }
  return false;
}

/// Determines the active Scope associated with the given declaration
/// context.
///
/// This routine maps a declaration context to the active Scope object that
/// represents that declaration context in the parser. It is typically used
/// from "scope-less" code (e.g., template instantiation, lazy creation of
/// declarations) that injects a name for name-lookup purposes and, therefore,
/// must update the Scope.
///
/// \returns The scope corresponding to the given declaraion context, or NULL
/// if no such scope is open.
Scope *Sema::getScopeForContext(DeclContext *Ctx) {

  if (!Ctx)
    return nullptr;

  Ctx = Ctx->getPrimaryContext();
  for (Scope *S = getCurScope(); S; S = S->getParent()) {
    // Ignore scopes that cannot have declarations. This is important for
    // out-of-line definitions of static class members.
    if (S->getFlags() & (Scope::DeclScope | Scope::TemplateParamScope))
      if (DeclContext *Entity = S->getEntity())
        if (Ctx == Entity->getPrimaryContext())
          return S;
  }

  return nullptr;
}

/// Enter a new function scope
void Sema::PushFunctionScope() {
  if (FunctionScopes.empty() && CachedFunctionScope) {
    // Use CachedFunctionScope to avoid allocating memory when possible.
    CachedFunctionScope->Clear();
    FunctionScopes.push_back(CachedFunctionScope.release());
  } else {
    FunctionScopes.push_back(new FunctionScopeInfo(getDiagnostics()));
  }
  if (LangOpts.OpenMP)
    pushOpenMPFunctionRegion();
}

void Sema::PushBlockScope(Scope *BlockScope, BlockDecl *Block) {
  FunctionScopes.push_back(new BlockScopeInfo(getDiagnostics(),
                                              BlockScope, Block));
}

LambdaScopeInfo *Sema::PushLambdaScope() {
  LambdaScopeInfo *const LSI = new LambdaScopeInfo(getDiagnostics());
  FunctionScopes.push_back(LSI);
  return LSI;
}

void Sema::RecordParsingTemplateParameterDepth(unsigned Depth) {
  if (LambdaScopeInfo *const LSI = getCurLambda()) {
    LSI->AutoTemplateParameterDepth = Depth;
    return;
  }
  llvm_unreachable(
      "Remove assertion if intentionally called in a non-lambda context.");
}

// Check that the type of the VarDecl has an accessible copy constructor and
// resolve its destructor's exception specification.
static void checkEscapingByref(VarDecl *VD, Sema &S) {
  QualType T = VD->getType();
  EnterExpressionEvaluationContext scope(
      S, Sema::ExpressionEvaluationContext::PotentiallyEvaluated);
  SourceLocation Loc = VD->getLocation();
  Expr *VarRef =
      new (S.Context) DeclRefExpr(S.Context, VD, false, T, VK_LValue, Loc);
  ExprResult Result = S.PerformMoveOrCopyInitialization(
      InitializedEntity::InitializeBlock(Loc, T, false), VD, VD->getType(),
      VarRef, /*AllowNRVO=*/true);
  if (!Result.isInvalid()) {
    Result = S.MaybeCreateExprWithCleanups(Result);
    Expr *Init = Result.getAs<Expr>();
    S.Context.setBlockVarCopyInit(VD, Init, S.canThrow(Init));
  }

  // The destructor's exception specification is needed when IRGen generates
  // block copy/destroy functions. Resolve it here.
  if (const CXXRecordDecl *RD = T->getAsCXXRecordDecl())
    if (CXXDestructorDecl *DD = RD->getDestructor()) {
      auto *FPT = DD->getType()->getAs<FunctionProtoType>();
      S.ResolveExceptionSpec(Loc, FPT);
    }
}

static void markEscapingByrefs(const FunctionScopeInfo &FSI, Sema &S) {
  // Set the EscapingByref flag of __block variables captured by
  // escaping blocks.
  for (const BlockDecl *BD : FSI.Blocks) {
    for (const BlockDecl::Capture &BC : BD->captures()) {
      VarDecl *VD = BC.getVariable();
      if (VD->hasAttr<BlocksAttr>()) {
        // Nothing to do if this is a __block variable captured by a
        // non-escaping block.
        if (BD->doesNotEscape())
          continue;
        VD->setEscapingByref();
      }
      // Check whether the captured variable is or contains an object of
      // non-trivial C union type.
      QualType CapType = BC.getVariable()->getType();
      if (CapType.hasNonTrivialToPrimitiveDestructCUnion() ||
          CapType.hasNonTrivialToPrimitiveCopyCUnion())
        S.checkNonTrivialCUnion(BC.getVariable()->getType(),
                                BD->getCaretLocation(),
                                Sema::NTCUC_BlockCapture,
                                Sema::NTCUK_Destruct|Sema::NTCUK_Copy);
    }
  }

  for (VarDecl *VD : FSI.ByrefBlockVars) {
    // __block variables might require us to capture a copy-initializer.
    if (!VD->isEscapingByref())
      continue;
    // It's currently invalid to ever have a __block variable with an
    // array type; should we diagnose that here?
    // Regardless, we don't want to ignore array nesting when
    // constructing this copy.
    if (VD->getType()->isStructureOrClassType())
      checkEscapingByref(VD, S);
  }
}

/// Pop a function (or block or lambda or captured region) scope from the stack.
///
/// \param WP The warning policy to use for CFG-based warnings, or null if such
///        warnings should not be produced.
/// \param D The declaration corresponding to this function scope, if producing
///        CFG-based warnings.
/// \param BlockType The type of the block expression, if D is a BlockDecl.
Sema::PoppedFunctionScopePtr
Sema::PopFunctionScopeInfo(const AnalysisBasedWarnings::Policy *WP,
                           const Decl *D, QualType BlockType) {
  assert(!FunctionScopes.empty() && "mismatched push/pop!");

  markEscapingByrefs(*FunctionScopes.back(), *this);

  PoppedFunctionScopePtr Scope(FunctionScopes.pop_back_val(),
                               PoppedFunctionScopeDeleter(this));

  if (LangOpts.OpenMP)
    popOpenMPFunctionRegion(Scope.get());

  // Issue any analysis-based warnings.
  if (WP && D)
    AnalysisWarnings.IssueWarnings(*WP, Scope.get(), D, BlockType);
  else
    for (const auto &PUD : Scope->PossiblyUnreachableDiags)
      Diag(PUD.Loc, PUD.PD);

  return Scope;
}

void Sema::PoppedFunctionScopeDeleter::
operator()(sema::FunctionScopeInfo *Scope) const {
  // Stash the function scope for later reuse if it's for a normal function.
  if (Scope->isPlainFunction() && !Self->CachedFunctionScope)
    Self->CachedFunctionScope.reset(Scope);
  else
    delete Scope;
}

void Sema::PushCompoundScope(bool IsStmtExpr) {
  getCurFunction()->CompoundScopes.push_back(CompoundScopeInfo(IsStmtExpr));
}

void Sema::PopCompoundScope() {
  FunctionScopeInfo *CurFunction = getCurFunction();
  assert(!CurFunction->CompoundScopes.empty() && "mismatched push/pop");

  CurFunction->CompoundScopes.pop_back();
}

/// Determine whether any errors occurred within this function/method/
/// block.
bool Sema::hasAnyUnrecoverableErrorsInThisFunction() const {
  return getCurFunction()->hasUnrecoverableErrorOccurred();
}

void Sema::setFunctionHasBranchIntoScope() {
  if (!FunctionScopes.empty())
    FunctionScopes.back()->setHasBranchIntoScope();
}

void Sema::setFunctionHasBranchProtectedScope() {
  if (!FunctionScopes.empty())
    FunctionScopes.back()->setHasBranchProtectedScope();
}

void Sema::setFunctionHasIndirectGoto() {
  if (!FunctionScopes.empty())
    FunctionScopes.back()->setHasIndirectGoto();
}

BlockScopeInfo *Sema::getCurBlock() {
  if (FunctionScopes.empty())
    return nullptr;

  auto CurBSI = dyn_cast<BlockScopeInfo>(FunctionScopes.back());
  if (CurBSI && CurBSI->TheDecl &&
      !CurBSI->TheDecl->Encloses(CurContext)) {
    // We have switched contexts due to template instantiation.
    assert(!CodeSynthesisContexts.empty());
    return nullptr;
  }

  return CurBSI;
}

FunctionScopeInfo *Sema::getEnclosingFunction() const {
  if (FunctionScopes.empty())
    return nullptr;

  for (int e = FunctionScopes.size() - 1; e >= 0; --e) {
    if (isa<sema::BlockScopeInfo>(FunctionScopes[e]))
      continue;
    return FunctionScopes[e];
  }
  return nullptr;
}

LambdaScopeInfo *Sema::getEnclosingLambda() const {
  for (auto *Scope : llvm::reverse(FunctionScopes)) {
    if (auto *LSI = dyn_cast<sema::LambdaScopeInfo>(Scope)) {
      if (LSI->Lambda && !LSI->Lambda->Encloses(CurContext)) {
        // We have switched contexts due to template instantiation.
        // FIXME: We should swap out the FunctionScopes during code synthesis
        // so that we don't need to check for this.
        assert(!CodeSynthesisContexts.empty());
        return nullptr;
      }
      return LSI;
    }
  }
  return nullptr;
}

LambdaScopeInfo *Sema::getCurLambda(bool IgnoreNonLambdaCapturingScope) {
  if (FunctionScopes.empty())
    return nullptr;

  auto I = FunctionScopes.rbegin();
  if (IgnoreNonLambdaCapturingScope) {
    auto E = FunctionScopes.rend();
    while (I != E && isa<CapturingScopeInfo>(*I) && !isa<LambdaScopeInfo>(*I))
      ++I;
    if (I == E)
      return nullptr;
  }
  auto *CurLSI = dyn_cast<LambdaScopeInfo>(*I);
  if (CurLSI && CurLSI->Lambda &&
      !CurLSI->Lambda->Encloses(CurContext)) {
    // We have switched contexts due to template instantiation.
    assert(!CodeSynthesisContexts.empty());
    return nullptr;
  }

  return CurLSI;
}

// We have a generic lambda if we parsed auto parameters, or we have
// an associated template parameter list.
LambdaScopeInfo *Sema::getCurGenericLambda() {
  if (LambdaScopeInfo *LSI =  getCurLambda()) {
    return (LSI->TemplateParams.size() ||
                    LSI->GLTemplateParameterList) ? LSI : nullptr;
  }
  return nullptr;
}


void Sema::ActOnComment(SourceRange Comment) {
  if (!LangOpts.RetainCommentsFromSystemHeaders &&
      SourceMgr.isInSystemHeader(Comment.getBegin()))
    return;
  RawComment RC(SourceMgr, Comment, LangOpts.CommentOpts, false);
  if (RC.isAlmostTrailingComment()) {
    SourceRange MagicMarkerRange(Comment.getBegin(),
                                 Comment.getBegin().getLocWithOffset(3));
    StringRef MagicMarkerText;
    switch (RC.getKind()) {
    case RawComment::RCK_OrdinaryBCPL:
      MagicMarkerText = "///<";
      break;
    case RawComment::RCK_OrdinaryC:
      MagicMarkerText = "/**<";
      break;
    default:
      llvm_unreachable("if this is an almost Doxygen comment, "
                       "it should be ordinary");
    }
    Diag(Comment.getBegin(), diag::warn_not_a_doxygen_trailing_member_comment) <<
      FixItHint::CreateReplacement(MagicMarkerRange, MagicMarkerText);
  }
  Context.addComment(RC);
}

// Pin this vtable to this file.
ExternalSemaSource::~ExternalSemaSource() {}
char ExternalSemaSource::ID;

void ExternalSemaSource::ReadMethodPool(Selector Sel) { }
void ExternalSemaSource::updateOutOfDateSelector(Selector Sel) { }

void ExternalSemaSource::ReadKnownNamespaces(
                           SmallVectorImpl<NamespaceDecl *> &Namespaces) {
}

void ExternalSemaSource::ReadUndefinedButUsed(
    llvm::MapVector<NamedDecl *, SourceLocation> &Undefined) {}

void ExternalSemaSource::ReadMismatchingDeleteExpressions(llvm::MapVector<
    FieldDecl *, llvm::SmallVector<std::pair<SourceLocation, bool>, 4>> &) {}

/// Figure out if an expression could be turned into a call.
///
/// Use this when trying to recover from an error where the programmer may have
/// written just the name of a function instead of actually calling it.
///
/// \param E - The expression to examine.
/// \param ZeroArgCallReturnTy - If the expression can be turned into a call
///  with no arguments, this parameter is set to the type returned by such a
///  call; otherwise, it is set to an empty QualType.
/// \param OverloadSet - If the expression is an overloaded function
///  name, this parameter is populated with the decls of the various overloads.
bool Sema::tryExprAsCall(Expr &E, QualType &ZeroArgCallReturnTy,
                         UnresolvedSetImpl &OverloadSet) {
  ZeroArgCallReturnTy = QualType();
  OverloadSet.clear();

  const OverloadExpr *Overloads = nullptr;
  bool IsMemExpr = false;
  if (E.getType() == Context.OverloadTy) {
    OverloadExpr::FindResult FR = OverloadExpr::find(const_cast<Expr*>(&E));

    // Ignore overloads that are pointer-to-member constants.
    if (FR.HasFormOfMemberPointer)
      return false;

    Overloads = FR.Expression;
  } else if (E.getType() == Context.BoundMemberTy) {
    Overloads = dyn_cast<UnresolvedMemberExpr>(E.IgnoreParens());
    IsMemExpr = true;
  }

  bool Ambiguous = false;
  bool IsMV = false;

  if (Overloads) {
    for (OverloadExpr::decls_iterator it = Overloads->decls_begin(),
         DeclsEnd = Overloads->decls_end(); it != DeclsEnd; ++it) {
      OverloadSet.addDecl(*it);

      // Check whether the function is a non-template, non-member which takes no
      // arguments.
      if (IsMemExpr)
        continue;
      if (const FunctionDecl *OverloadDecl
            = dyn_cast<FunctionDecl>((*it)->getUnderlyingDecl())) {
        if (OverloadDecl->getMinRequiredArguments() == 0) {
          if (!ZeroArgCallReturnTy.isNull() && !Ambiguous &&
              (!IsMV || !(OverloadDecl->isCPUDispatchMultiVersion() ||
                          OverloadDecl->isCPUSpecificMultiVersion()))) {
            ZeroArgCallReturnTy = QualType();
            Ambiguous = true;
          } else {
            ZeroArgCallReturnTy = OverloadDecl->getReturnType();
            IsMV = OverloadDecl->isCPUDispatchMultiVersion() ||
                   OverloadDecl->isCPUSpecificMultiVersion();
          }
        }
      }
    }

    // If it's not a member, use better machinery to try to resolve the call
    if (!IsMemExpr)
      return !ZeroArgCallReturnTy.isNull();
  }

  // Attempt to call the member with no arguments - this will correctly handle
  // member templates with defaults/deduction of template arguments, overloads
  // with default arguments, etc.
  if (IsMemExpr && !E.isTypeDependent()) {
    Sema::TentativeAnalysisScope Trap(*this);
    ExprResult R = BuildCallToMemberFunction(nullptr, &E, SourceLocation(),
                                             None, SourceLocation());
    if (R.isUsable()) {
      ZeroArgCallReturnTy = R.get()->getType();
      return true;
    }
    return false;
  }

  if (const DeclRefExpr *DeclRef = dyn_cast<DeclRefExpr>(E.IgnoreParens())) {
    if (const FunctionDecl *Fun = dyn_cast<FunctionDecl>(DeclRef->getDecl())) {
      if (Fun->getMinRequiredArguments() == 0)
        ZeroArgCallReturnTy = Fun->getReturnType();
      return true;
    }
  }

  // We don't have an expression that's convenient to get a FunctionDecl from,
  // but we can at least check if the type is "function of 0 arguments".
  QualType ExprTy = E.getType();
  const FunctionType *FunTy = nullptr;
  QualType PointeeTy = ExprTy->getPointeeType();
  if (!PointeeTy.isNull())
    FunTy = PointeeTy->getAs<FunctionType>();
  if (!FunTy)
    FunTy = ExprTy->getAs<FunctionType>();

  if (const FunctionProtoType *FPT =
      dyn_cast_or_null<FunctionProtoType>(FunTy)) {
    if (FPT->getNumParams() == 0)
      ZeroArgCallReturnTy = FunTy->getReturnType();
    return true;
  }
  return false;
}

/// Give notes for a set of overloads.
///
/// A companion to tryExprAsCall. In cases when the name that the programmer
/// wrote was an overloaded function, we may be able to make some guesses about
/// plausible overloads based on their return types; such guesses can be handed
/// off to this method to be emitted as notes.
///
/// \param Overloads - The overloads to note.
/// \param FinalNoteLoc - If we've suppressed printing some overloads due to
///  -fshow-overloads=best, this is the location to attach to the note about too
///  many candidates. Typically this will be the location of the original
///  ill-formed expression.
static void noteOverloads(Sema &S, const UnresolvedSetImpl &Overloads,
                          const SourceLocation FinalNoteLoc) {
  unsigned ShownOverloads = 0;
  unsigned SuppressedOverloads = 0;
  for (UnresolvedSetImpl::iterator It = Overloads.begin(),
       DeclsEnd = Overloads.end(); It != DeclsEnd; ++It) {
    if (ShownOverloads >= S.Diags.getNumOverloadCandidatesToShow()) {
      ++SuppressedOverloads;
      continue;
    }

    NamedDecl *Fn = (*It)->getUnderlyingDecl();
    // Don't print overloads for non-default multiversioned functions.
    if (const auto *FD = Fn->getAsFunction()) {
      if (FD->isMultiVersion() && FD->hasAttr<TargetAttr>() &&
          !FD->getAttr<TargetAttr>()->isDefaultVersion())
        continue;
    }
    S.Diag(Fn->getLocation(), diag::note_possible_target_of_call);
    ++ShownOverloads;
  }

  S.Diags.overloadCandidatesShown(ShownOverloads);

  if (SuppressedOverloads)
    S.Diag(FinalNoteLoc, diag::note_ovl_too_many_candidates)
      << SuppressedOverloads;
}

static void notePlausibleOverloads(Sema &S, SourceLocation Loc,
                                   const UnresolvedSetImpl &Overloads,
                                   bool (*IsPlausibleResult)(QualType)) {
  if (!IsPlausibleResult)
    return noteOverloads(S, Overloads, Loc);

  UnresolvedSet<2> PlausibleOverloads;
  for (OverloadExpr::decls_iterator It = Overloads.begin(),
         DeclsEnd = Overloads.end(); It != DeclsEnd; ++It) {
    const FunctionDecl *OverloadDecl = cast<FunctionDecl>(*It);
    QualType OverloadResultTy = OverloadDecl->getReturnType();
    if (IsPlausibleResult(OverloadResultTy))
      PlausibleOverloads.addDecl(It.getDecl());
  }
  noteOverloads(S, PlausibleOverloads, Loc);
}

/// Determine whether the given expression can be called by just
/// putting parentheses after it.  Notably, expressions with unary
/// operators can't be because the unary operator will start parsing
/// outside the call.
static bool IsCallableWithAppend(Expr *E) {
  E = E->IgnoreImplicit();
  return (!isa<CStyleCastExpr>(E) &&
          !isa<UnaryOperator>(E) &&
          !isa<BinaryOperator>(E) &&
          !isa<CXXOperatorCallExpr>(E));
}

static bool IsCPUDispatchCPUSpecificMultiVersion(const Expr *E) {
  if (const auto *UO = dyn_cast<UnaryOperator>(E))
    E = UO->getSubExpr();

  if (const auto *ULE = dyn_cast<UnresolvedLookupExpr>(E)) {
    if (ULE->getNumDecls() == 0)
      return false;

    const NamedDecl *ND = *ULE->decls_begin();
    if (const auto *FD = dyn_cast<FunctionDecl>(ND))
      return FD->isCPUDispatchMultiVersion() || FD->isCPUSpecificMultiVersion();
  }
  return false;
}

bool Sema::tryToRecoverWithCall(ExprResult &E, const PartialDiagnostic &PD,
                                bool ForceComplain,
                                bool (*IsPlausibleResult)(QualType)) {
  SourceLocation Loc = E.get()->getExprLoc();
  SourceRange Range = E.get()->getSourceRange();

  QualType ZeroArgCallTy;
  UnresolvedSet<4> Overloads;
  if (tryExprAsCall(*E.get(), ZeroArgCallTy, Overloads) &&
      !ZeroArgCallTy.isNull() &&
      (!IsPlausibleResult || IsPlausibleResult(ZeroArgCallTy))) {
    // At this point, we know E is potentially callable with 0
    // arguments and that it returns something of a reasonable type,
    // so we can emit a fixit and carry on pretending that E was
    // actually a CallExpr.
    SourceLocation ParenInsertionLoc = getLocForEndOfToken(Range.getEnd());
    bool IsMV = IsCPUDispatchCPUSpecificMultiVersion(E.get());
    Diag(Loc, PD) << /*zero-arg*/ 1 << IsMV << Range
                  << (IsCallableWithAppend(E.get())
                          ? FixItHint::CreateInsertion(ParenInsertionLoc, "()")
                          : FixItHint());
    if (!IsMV)
      notePlausibleOverloads(*this, Loc, Overloads, IsPlausibleResult);

    // FIXME: Try this before emitting the fixit, and suppress diagnostics
    // while doing so.
    E = BuildCallExpr(nullptr, E.get(), Range.getEnd(), None,
                      Range.getEnd().getLocWithOffset(1));
    return true;
  }

  if (!ForceComplain) return false;

  bool IsMV = IsCPUDispatchCPUSpecificMultiVersion(E.get());
  Diag(Loc, PD) << /*not zero-arg*/ 0 << IsMV << Range;
  if (!IsMV)
    notePlausibleOverloads(*this, Loc, Overloads, IsPlausibleResult);
  E = ExprError();
  return true;
}

IdentifierInfo *Sema::getSuperIdentifier() const {
  if (!Ident_super)
    Ident_super = &Context.Idents.get("super");
  return Ident_super;
}

IdentifierInfo *Sema::getFloat128Identifier() const {
  if (!Ident___float128)
    Ident___float128 = &Context.Idents.get("__float128");
  return Ident___float128;
}

void Sema::PushCapturedRegionScope(Scope *S, CapturedDecl *CD, RecordDecl *RD,
                                   CapturedRegionKind K,
                                   unsigned OpenMPCaptureLevel) {
  auto *CSI = new CapturedRegionScopeInfo(
      getDiagnostics(), S, CD, RD, CD->getContextParam(), K,
      (getLangOpts().OpenMP && K == CR_OpenMP) ? getOpenMPNestingLevel() : 0,
      OpenMPCaptureLevel);
  CSI->ReturnType = Context.VoidTy;
  FunctionScopes.push_back(CSI);
}

CapturedRegionScopeInfo *Sema::getCurCapturedRegion() {
  if (FunctionScopes.empty())
    return nullptr;

  return dyn_cast<CapturedRegionScopeInfo>(FunctionScopes.back());
}

const llvm::MapVector<FieldDecl *, Sema::DeleteLocs> &
Sema::getMismatchingDeleteExpressions() const {
  return DeleteExprs;
}

void Sema::setOpenCLExtensionForType(QualType T, llvm::StringRef ExtStr) {
  if (ExtStr.empty())
    return;
  llvm::SmallVector<StringRef, 1> Exts;
  ExtStr.split(Exts, " ", /* limit */ -1, /* keep empty */ false);
  auto CanT = T.getCanonicalType().getTypePtr();
  for (auto &I : Exts)
    OpenCLTypeExtMap[CanT].insert(I.str());
}

void Sema::setOpenCLExtensionForDecl(Decl *FD, StringRef ExtStr) {
  llvm::SmallVector<StringRef, 1> Exts;
  ExtStr.split(Exts, " ", /* limit */ -1, /* keep empty */ false);
  if (Exts.empty())
    return;
  for (auto &I : Exts)
    OpenCLDeclExtMap[FD].insert(I.str());
}

void Sema::setCurrentOpenCLExtensionForType(QualType T) {
  if (CurrOpenCLExtension.empty())
    return;
  setOpenCLExtensionForType(T, CurrOpenCLExtension);
}

void Sema::setCurrentOpenCLExtensionForDecl(Decl *D) {
  if (CurrOpenCLExtension.empty())
    return;
  setOpenCLExtensionForDecl(D, CurrOpenCLExtension);
}

std::string Sema::getOpenCLExtensionsFromDeclExtMap(FunctionDecl *FD) {
  if (!OpenCLDeclExtMap.empty())
    return getOpenCLExtensionsFromExtMap(FD, OpenCLDeclExtMap);

  return "";
}

std::string Sema::getOpenCLExtensionsFromTypeExtMap(FunctionType *FT) {
  if (!OpenCLTypeExtMap.empty())
    return getOpenCLExtensionsFromExtMap(FT, OpenCLTypeExtMap);

  return "";
}

template <typename T, typename MapT>
std::string Sema::getOpenCLExtensionsFromExtMap(T *FDT, MapT &Map) {
  auto Loc = Map.find(FDT);
  return llvm::join(Loc->second, " ");
}

bool Sema::isOpenCLDisabledDecl(Decl *FD) {
  auto Loc = OpenCLDeclExtMap.find(FD);
  if (Loc == OpenCLDeclExtMap.end())
    return false;
  for (auto &I : Loc->second) {
    if (!getOpenCLOptions().isAvailableOption(I, getLangOpts()))
      return true;
  }
  return false;
}

template <typename T, typename DiagLocT, typename DiagInfoT, typename MapT>
bool Sema::checkOpenCLDisabledTypeOrDecl(T D, DiagLocT DiagLoc,
                                         DiagInfoT DiagInfo, MapT &Map,
                                         unsigned Selector,
                                         SourceRange SrcRange) {
  auto Loc = Map.find(D);
  if (Loc == Map.end())
    return false;
  bool Disabled = false;
  for (auto &I : Loc->second) {
    if (I != CurrOpenCLExtension &&
        !getOpenCLOptions().isAvailableOption(I, getLangOpts())) {
      Diag(DiagLoc, diag::err_opencl_requires_extension) << Selector << DiagInfo
                                                         << I << SrcRange;
      Disabled = true;
    }
  }
  return Disabled;
}

bool Sema::checkOpenCLDisabledTypeDeclSpec(const DeclSpec &DS, QualType QT) {
  // Check extensions for declared types.
  Decl *Decl = nullptr;
  if (auto TypedefT = dyn_cast<TypedefType>(QT.getTypePtr()))
    Decl = TypedefT->getDecl();
  if (auto TagT = dyn_cast<TagType>(QT.getCanonicalType().getTypePtr()))
    Decl = TagT->getDecl();
  auto Loc = DS.getTypeSpecTypeLoc();

  // Check extensions for vector types.
  // e.g. double4 is not allowed when cl_khr_fp64 is absent.
  if (QT->isExtVectorType()) {
    auto TypePtr = QT->castAs<ExtVectorType>()->getElementType().getTypePtr();
    return checkOpenCLDisabledTypeOrDecl(TypePtr, Loc, QT, OpenCLTypeExtMap);
  }

  if (checkOpenCLDisabledTypeOrDecl(Decl, Loc, QT, OpenCLDeclExtMap))
    return true;

  // Check extensions for builtin types.
  return checkOpenCLDisabledTypeOrDecl(QT.getCanonicalType().getTypePtr(), Loc,
                                       QT, OpenCLTypeExtMap);
}

bool Sema::checkOpenCLDisabledDecl(const NamedDecl &D, const Expr &E) {
  IdentifierInfo *FnName = D.getIdentifier();
  return checkOpenCLDisabledTypeOrDecl(&D, E.getBeginLoc(), FnName,
                                       OpenCLDeclExtMap, 1, D.getSourceRange());
}<|MERGE_RESOLUTION|>--- conflicted
+++ resolved
@@ -1037,13 +1037,9 @@
     // Emit SYCL integration header for current translation unit if needed
     if (SyclIntHeader != nullptr)
       SyclIntHeader->emit(getLangOpts().SYCLIntHeader);
-<<<<<<< HEAD
-    MarkDevices();
-=======
     if (SyclIntFooter != nullptr)
       SyclIntFooter->emit(getLangOpts().SYCLIntFooter);
-    MarkDevice();
->>>>>>> dedfc351
+    MarkDevices();
   }
 
   emitDeferredDiags();
