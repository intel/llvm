//===--- Sema.cpp - AST Builder and Semantic Analysis Implementation ------===//
//
// Part of the LLVM Project, under the Apache License v2.0 with LLVM Exceptions.
// See https://llvm.org/LICENSE.txt for license information.
// SPDX-License-Identifier: Apache-2.0 WITH LLVM-exception
//
//===----------------------------------------------------------------------===//
//
// This file implements the actions class which performs semantic analysis and
// builds an AST out of a parse stream.
//
//===----------------------------------------------------------------------===//

#include "UsedDeclVisitor.h"
#include "clang/AST/ASTContext.h"
#include "clang/AST/ASTDiagnostic.h"
#include "clang/AST/Decl.h"
#include "clang/AST/DeclCXX.h"
#include "clang/AST/DeclFriend.h"
#include "clang/AST/DeclObjC.h"
#include "clang/AST/Expr.h"
#include "clang/AST/ExprCXX.h"
#include "clang/AST/PrettyDeclStackTrace.h"
#include "clang/AST/StmtCXX.h"
#include "clang/AST/TypeOrdering.h"
#include "clang/Basic/DarwinSDKInfo.h"
#include "clang/Basic/DiagnosticOptions.h"
#include "clang/Basic/PartialDiagnostic.h"
#include "clang/Basic/SourceManager.h"
#include "clang/Basic/TargetInfo.h"
#include "clang/Lex/HeaderSearch.h"
#include "clang/Lex/HeaderSearchOptions.h"
#include "clang/Lex/Preprocessor.h"
#include "clang/Sema/CXXFieldCollector.h"
#include "clang/Sema/EnterExpressionEvaluationContext.h"
#include "clang/Sema/ExternalSemaSource.h"
#include "clang/Sema/Initialization.h"
#include "clang/Sema/MultiplexExternalSemaSource.h"
#include "clang/Sema/ObjCMethodList.h"
#include "clang/Sema/RISCVIntrinsicManager.h"
#include "clang/Sema/Scope.h"
#include "clang/Sema/ScopeInfo.h"
#include "clang/Sema/SemaAMDGPU.h"
#include "clang/Sema/SemaARM.h"
#include "clang/Sema/SemaAVR.h"
#include "clang/Sema/SemaBPF.h"
#include "clang/Sema/SemaCUDA.h"
#include "clang/Sema/SemaCodeCompletion.h"
#include "clang/Sema/SemaConsumer.h"
#include "clang/Sema/SemaHLSL.h"
#include "clang/Sema/SemaHexagon.h"
#include "clang/Sema/SemaLoongArch.h"
#include "clang/Sema/SemaM68k.h"
#include "clang/Sema/SemaMIPS.h"
#include "clang/Sema/SemaMSP430.h"
#include "clang/Sema/SemaNVPTX.h"
#include "clang/Sema/SemaObjC.h"
#include "clang/Sema/SemaOpenACC.h"
#include "clang/Sema/SemaOpenCL.h"
#include "clang/Sema/SemaOpenMP.h"
#include "clang/Sema/SemaPPC.h"
#include "clang/Sema/SemaPseudoObject.h"
#include "clang/Sema/SemaRISCV.h"
#include "clang/Sema/SemaSPIRV.h"
#include "clang/Sema/SemaSYCL.h"
#include "clang/Sema/SemaSwift.h"
#include "clang/Sema/SemaSystemZ.h"
#include "clang/Sema/SemaWasm.h"
#include "clang/Sema/SemaX86.h"
#include "clang/Sema/TemplateDeduction.h"
#include "clang/Sema/TemplateInstCallback.h"
#include "clang/Sema/TypoCorrection.h"
#include "llvm/ADT/DenseMap.h"
#include "llvm/ADT/STLExtras.h"
#include "llvm/ADT/SmallPtrSet.h"
#include "llvm/Support/TimeProfiler.h"
#include <optional>

using namespace clang;
using namespace sema;

SourceLocation Sema::getLocForEndOfToken(SourceLocation Loc, unsigned Offset) {
  return Lexer::getLocForEndOfToken(Loc, Offset, SourceMgr, LangOpts);
}

ModuleLoader &Sema::getModuleLoader() const { return PP.getModuleLoader(); }

DarwinSDKInfo *
Sema::getDarwinSDKInfoForAvailabilityChecking(SourceLocation Loc,
                                              StringRef Platform) {
  auto *SDKInfo = getDarwinSDKInfoForAvailabilityChecking();
  if (!SDKInfo && !WarnedDarwinSDKInfoMissing) {
    Diag(Loc, diag::warn_missing_sdksettings_for_availability_checking)
        << Platform;
    WarnedDarwinSDKInfoMissing = true;
  }
  return SDKInfo;
}

DarwinSDKInfo *Sema::getDarwinSDKInfoForAvailabilityChecking() {
  if (CachedDarwinSDKInfo)
    return CachedDarwinSDKInfo->get();
  auto SDKInfo = parseDarwinSDKInfo(
      PP.getFileManager().getVirtualFileSystem(),
      PP.getHeaderSearchInfo().getHeaderSearchOpts().Sysroot);
  if (SDKInfo && *SDKInfo) {
    CachedDarwinSDKInfo = std::make_unique<DarwinSDKInfo>(std::move(**SDKInfo));
    return CachedDarwinSDKInfo->get();
  }
  if (!SDKInfo)
    llvm::consumeError(SDKInfo.takeError());
  CachedDarwinSDKInfo = std::unique_ptr<DarwinSDKInfo>();
  return nullptr;
}

IdentifierInfo *Sema::InventAbbreviatedTemplateParameterTypeName(
    const IdentifierInfo *ParamName, unsigned int Index) {
  std::string InventedName;
  llvm::raw_string_ostream OS(InventedName);

  if (!ParamName)
    OS << "auto:" << Index + 1;
  else
    OS << ParamName->getName() << ":auto";

  return &Context.Idents.get(OS.str());
}

PrintingPolicy Sema::getPrintingPolicy(const ASTContext &Context,
                                       const Preprocessor &PP) {
  PrintingPolicy Policy = Context.getPrintingPolicy();
  // In diagnostics, we print _Bool as bool if the latter is defined as the
  // former.
  Policy.Bool = Context.getLangOpts().Bool;
  if (!Policy.Bool) {
    if (const MacroInfo *BoolMacro = PP.getMacroInfo(Context.getBoolName())) {
      Policy.Bool = BoolMacro->isObjectLike() &&
                    BoolMacro->getNumTokens() == 1 &&
                    BoolMacro->getReplacementToken(0).is(tok::kw__Bool);
    }
  }

  // Shorten the data output if needed
  Policy.EntireContentsOfLargeArray = false;

  return Policy;
}

void Sema::ActOnTranslationUnitScope(Scope *S) {
  TUScope = S;
  PushDeclContext(S, Context.getTranslationUnitDecl());
}

namespace clang {
namespace sema {

class SemaPPCallbacks : public PPCallbacks {
  Sema *S = nullptr;
  llvm::SmallVector<SourceLocation, 8> IncludeStack;
  llvm::SmallVector<llvm::TimeTraceProfilerEntry *, 8> ProfilerStack;

public:
  void set(Sema &S) { this->S = &S; }

  void reset() { S = nullptr; }

  void FileChanged(SourceLocation Loc, FileChangeReason Reason,
                   SrcMgr::CharacteristicKind FileType,
                   FileID PrevFID) override {
    if (!S)
      return;
    switch (Reason) {
    case EnterFile: {
      SourceManager &SM = S->getSourceManager();
      SourceLocation IncludeLoc = SM.getIncludeLoc(SM.getFileID(Loc));
      if (IncludeLoc.isValid()) {
        if (llvm::timeTraceProfilerEnabled()) {
          OptionalFileEntryRef FE = SM.getFileEntryRefForID(SM.getFileID(Loc));
          ProfilerStack.push_back(llvm::timeTraceAsyncProfilerBegin(
              "Source", FE ? FE->getName() : StringRef("<unknown>")));
        }

        IncludeStack.push_back(IncludeLoc);
        S->DiagnoseNonDefaultPragmaAlignPack(
            Sema::PragmaAlignPackDiagnoseKind::NonDefaultStateAtInclude,
            IncludeLoc);
      }
      break;
    }
    case ExitFile:
      if (!IncludeStack.empty()) {
        if (llvm::timeTraceProfilerEnabled())
          llvm::timeTraceProfilerEnd(ProfilerStack.pop_back_val());

        S->DiagnoseNonDefaultPragmaAlignPack(
            Sema::PragmaAlignPackDiagnoseKind::ChangedStateAtExit,
            IncludeStack.pop_back_val());
      }
      break;
    default:
      break;
    }
  }
};

} // end namespace sema
} // end namespace clang

const unsigned Sema::MaxAlignmentExponent;
const uint64_t Sema::MaximumAlignment;

Sema::Sema(Preprocessor &pp, ASTContext &ctxt, ASTConsumer &consumer,
           TranslationUnitKind TUKind, CodeCompleteConsumer *CodeCompleter)
    : SemaBase(*this), CollectStats(false), TUKind(TUKind),
      CurFPFeatures(pp.getLangOpts()), LangOpts(pp.getLangOpts()), PP(pp),
      Context(ctxt), Consumer(consumer), Diags(PP.getDiagnostics()),
      SourceMgr(PP.getSourceManager()), APINotes(SourceMgr, LangOpts),
      AnalysisWarnings(*this), ThreadSafetyDeclCache(nullptr),
      LateTemplateParser(nullptr), LateTemplateParserCleanup(nullptr),
      OpaqueParser(nullptr), CurContext(nullptr), ExternalSource(nullptr),
      StackHandler(Diags), CurScope(nullptr), Ident_super(nullptr),
      AMDGPUPtr(std::make_unique<SemaAMDGPU>(*this)),
      ARMPtr(std::make_unique<SemaARM>(*this)),
      AVRPtr(std::make_unique<SemaAVR>(*this)),
      BPFPtr(std::make_unique<SemaBPF>(*this)),
      CodeCompletionPtr(
          std::make_unique<SemaCodeCompletion>(*this, CodeCompleter)),
      CUDAPtr(std::make_unique<SemaCUDA>(*this)),
      HLSLPtr(std::make_unique<SemaHLSL>(*this)),
      HexagonPtr(std::make_unique<SemaHexagon>(*this)),
      LoongArchPtr(std::make_unique<SemaLoongArch>(*this)),
      M68kPtr(std::make_unique<SemaM68k>(*this)),
      MIPSPtr(std::make_unique<SemaMIPS>(*this)),
      MSP430Ptr(std::make_unique<SemaMSP430>(*this)),
      NVPTXPtr(std::make_unique<SemaNVPTX>(*this)),
      ObjCPtr(std::make_unique<SemaObjC>(*this)),
      OpenACCPtr(std::make_unique<SemaOpenACC>(*this)),
      OpenCLPtr(std::make_unique<SemaOpenCL>(*this)),
      OpenMPPtr(std::make_unique<SemaOpenMP>(*this)),
      PPCPtr(std::make_unique<SemaPPC>(*this)),
      PseudoObjectPtr(std::make_unique<SemaPseudoObject>(*this)),
      RISCVPtr(std::make_unique<SemaRISCV>(*this)),
      SPIRVPtr(std::make_unique<SemaSPIRV>(*this)),
      SYCLPtr(std::make_unique<SemaSYCL>(*this)),
      SwiftPtr(std::make_unique<SemaSwift>(*this)),
      SystemZPtr(std::make_unique<SemaSystemZ>(*this)),
      WasmPtr(std::make_unique<SemaWasm>(*this)),
      X86Ptr(std::make_unique<SemaX86>(*this)),
      MSPointerToMemberRepresentationMethod(
          LangOpts.getMSPointerToMemberRepresentationMethod()),
      MSStructPragmaOn(false), VtorDispStack(LangOpts.getVtorDispMode()),
      AlignPackStack(AlignPackInfo(getLangOpts().XLPragmaPack)),
      DataSegStack(nullptr), BSSSegStack(nullptr), ConstSegStack(nullptr),
      CodeSegStack(nullptr), StrictGuardStackCheckStack(false),
      FpPragmaStack(FPOptionsOverride()), CurInitSeg(nullptr),
      VisContext(nullptr), PragmaAttributeCurrentTargetDecl(nullptr),
      StdCoroutineTraitsCache(nullptr), IdResolver(pp),
      OriginalLexicalContext(nullptr), StdInitializerList(nullptr),
      FullyCheckedComparisonCategories(
          static_cast<unsigned>(ComparisonCategoryType::Last) + 1),
      StdSourceLocationImplDecl(nullptr), CXXTypeInfoDecl(nullptr),
      GlobalNewDeleteDeclared(false), DisableTypoCorrection(false),
      TyposCorrected(0), IsBuildingRecoveryCallExpr(false), NumSFINAEErrors(0),
      AccessCheckingSFINAE(false), CurrentInstantiationScope(nullptr),
      InNonInstantiationSFINAEContext(false), NonInstantiationEntries(0),
      ArgumentPackSubstitutionIndex(-1), SatisfactionCache(Context) {
  assert(pp.TUKind == TUKind);
  TUScope = nullptr;

  LoadedExternalKnownNamespaces = false;
  for (unsigned I = 0; I != NSAPI::NumNSNumberLiteralMethods; ++I)
    ObjC().NSNumberLiteralMethods[I] = nullptr;

  if (getLangOpts().ObjC)
    ObjC().NSAPIObj.reset(new NSAPI(Context));

  if (getLangOpts().CPlusPlus)
    FieldCollector.reset(new CXXFieldCollector());

  // Tell diagnostics how to render things from the AST library.
  Diags.SetArgToStringFn(&FormatASTNodeDiagnosticArgument, &Context);

  // This evaluation context exists to ensure that there's always at least one
  // valid evaluation context available. It is never removed from the
  // evaluation stack.
  ExprEvalContexts.emplace_back(
      ExpressionEvaluationContext::PotentiallyEvaluated, 0, CleanupInfo{},
      nullptr, ExpressionEvaluationContextRecord::EK_Other);

  // Initialization of data sharing attributes stack for OpenMP
  OpenMP().InitDataSharingAttributesStack();

  std::unique_ptr<sema::SemaPPCallbacks> Callbacks =
      std::make_unique<sema::SemaPPCallbacks>();
  SemaPPCallbackHandler = Callbacks.get();
  PP.addPPCallbacks(std::move(Callbacks));
  SemaPPCallbackHandler->set(*this);

  CurFPFeatures.setFPEvalMethod(PP.getCurrentFPEvalMethod());
}

// Anchor Sema's type info to this TU.
void Sema::anchor() {}

void Sema::addImplicitTypedef(StringRef Name, QualType T) {
  DeclarationName DN = &Context.Idents.get(Name);
  if (IdResolver.begin(DN) == IdResolver.end())
    PushOnScopeChains(Context.buildImplicitTypedef(T, Name), TUScope);
}

void Sema::Initialize() {
  // Create BuiltinVaListDecl *before* ExternalSemaSource::InitializeSema(this)
  // because during initialization ASTReader can emit globals that require
  // name mangling. And the name mangling uses BuiltinVaListDecl.
  if (Context.getTargetInfo().hasBuiltinMSVaList())
    (void)Context.getBuiltinMSVaListDecl();
  (void)Context.getBuiltinVaListDecl();

  if (SemaConsumer *SC = dyn_cast<SemaConsumer>(&Consumer))
    SC->InitializeSema(*this);

  // Tell the external Sema source about this Sema object.
  if (ExternalSemaSource *ExternalSema
      = dyn_cast_or_null<ExternalSemaSource>(Context.getExternalSource()))
    ExternalSema->InitializeSema(*this);

  // This needs to happen after ExternalSemaSource::InitializeSema(this) or we
  // will not be able to merge any duplicate __va_list_tag decls correctly.
  VAListTagName = PP.getIdentifierInfo("__va_list_tag");

  if (!TUScope)
    return;

  // Initialize predefined 128-bit integer types, if needed.
  if (Context.getTargetInfo().hasInt128Type() ||
      (Context.getAuxTargetInfo() &&
       Context.getAuxTargetInfo()->hasInt128Type())) {
    // If either of the 128-bit integer types are unavailable to name lookup,
    // define them now.
    DeclarationName Int128 = &Context.Idents.get("__int128_t");
    if (IdResolver.begin(Int128) == IdResolver.end())
      PushOnScopeChains(Context.getInt128Decl(), TUScope);

    DeclarationName UInt128 = &Context.Idents.get("__uint128_t");
    if (IdResolver.begin(UInt128) == IdResolver.end())
      PushOnScopeChains(Context.getUInt128Decl(), TUScope);
  }


  // Initialize predefined Objective-C types:
  if (getLangOpts().ObjC) {
    // If 'SEL' does not yet refer to any declarations, make it refer to the
    // predefined 'SEL'.
    DeclarationName SEL = &Context.Idents.get("SEL");
    if (IdResolver.begin(SEL) == IdResolver.end())
      PushOnScopeChains(Context.getObjCSelDecl(), TUScope);

    // If 'id' does not yet refer to any declarations, make it refer to the
    // predefined 'id'.
    DeclarationName Id = &Context.Idents.get("id");
    if (IdResolver.begin(Id) == IdResolver.end())
      PushOnScopeChains(Context.getObjCIdDecl(), TUScope);

    // Create the built-in typedef for 'Class'.
    DeclarationName Class = &Context.Idents.get("Class");
    if (IdResolver.begin(Class) == IdResolver.end())
      PushOnScopeChains(Context.getObjCClassDecl(), TUScope);

    // Create the built-in forward declaratino for 'Protocol'.
    DeclarationName Protocol = &Context.Idents.get("Protocol");
    if (IdResolver.begin(Protocol) == IdResolver.end())
      PushOnScopeChains(Context.getObjCProtocolDecl(), TUScope);
  }

  // Create the internal type for the *StringMakeConstantString builtins.
  DeclarationName ConstantString = &Context.Idents.get("__NSConstantString");
  if (IdResolver.begin(ConstantString) == IdResolver.end())
    PushOnScopeChains(Context.getCFConstantStringDecl(), TUScope);

  // Initialize Microsoft "predefined C++ types".
  if (getLangOpts().MSVCCompat) {
    if (getLangOpts().CPlusPlus &&
        IdResolver.begin(&Context.Idents.get("type_info")) == IdResolver.end())
      PushOnScopeChains(
          Context.buildImplicitRecord("type_info", TagTypeKind::Class),
          TUScope);

    addImplicitTypedef("size_t", Context.getSizeType());
  }
  if (getLangOpts().SYCLIsDevice) {
    addImplicitTypedef("__ocl_event_t", Context.OCLEventTy);
    addImplicitTypedef("__ocl_sampler_t", Context.OCLSamplerTy);
#ifdef SEMA_STRINGIZE
#error "Undefine SEMA_STRINGIZE macro."
#endif
#define SEMA_STRINGIZE(s) #s
#define IMAGE_TYPE(ImgType, Id, SingletonId, Access, Suffix)                   \
  addImplicitTypedef(SEMA_STRINGIZE(__ocl_##ImgType##_##Suffix##_t),           \
                     Context.SingletonId);
#include "clang/Basic/OpenCLImageTypes.def"
#undef SEMA_STRINGIZE
  }

  if (getLangOpts().SYCLIsDevice || getLangOpts().OpenCL) {
#ifdef SEMA_STRINGIZE
#error "Undefine SEMA_STRINGIZE macro."
#endif
#define SEMA_STRINGIZE(s) #s
#define IMAGE_TYPE(ImgType, Id, SingletonId, Access, Suffix)                   \
  addImplicitTypedef(SEMA_STRINGIZE(__ocl_sampled_##ImgType##_##Suffix##_t),   \
                     Context.Sampled##SingletonId);
#define IMAGE_WRITE_TYPE(Type, Id, Ext)
#define IMAGE_READ_WRITE_TYPE(Type, Id, Ext)
#include "clang/Basic/OpenCLImageTypes.def"
#undef SEMA_STRINGIZE
  }

  // Initialize predefined OpenCL types and supported extensions and (optional)
  // core features.
  if (getLangOpts().OpenCL) {
    getOpenCLOptions().addSupport(
        Context.getTargetInfo().getSupportedOpenCLOpts(), getLangOpts());
    addImplicitTypedef("sampler_t", Context.OCLSamplerTy);
    addImplicitTypedef("event_t", Context.OCLEventTy);
    auto OCLCompatibleVersion = getLangOpts().getOpenCLCompatibleVersion();
    if (OCLCompatibleVersion >= 200) {
      if (getLangOpts().OpenCLCPlusPlus || getLangOpts().Blocks) {
        addImplicitTypedef("clk_event_t", Context.OCLClkEventTy);
        addImplicitTypedef("queue_t", Context.OCLQueueTy);
      }
      if (getLangOpts().OpenCLPipes)
        addImplicitTypedef("reserve_id_t", Context.OCLReserveIDTy);
      addImplicitTypedef("atomic_int", Context.getAtomicType(Context.IntTy));
      addImplicitTypedef("atomic_uint",
                         Context.getAtomicType(Context.UnsignedIntTy));
      addImplicitTypedef("atomic_float",
                         Context.getAtomicType(Context.FloatTy));
      // OpenCLC v2.0, s6.13.11.6 requires that atomic_flag is implemented as
      // 32-bit integer and OpenCLC v2.0, s6.1.1 int is always 32-bit wide.
      addImplicitTypedef("atomic_flag", Context.getAtomicType(Context.IntTy));


      // OpenCL v2.0 s6.13.11.6:
      // - The atomic_long and atomic_ulong types are supported if the
      //   cl_khr_int64_base_atomics and cl_khr_int64_extended_atomics
      //   extensions are supported.
      // - The atomic_double type is only supported if double precision
      //   is supported and the cl_khr_int64_base_atomics and
      //   cl_khr_int64_extended_atomics extensions are supported.
      // - If the device address space is 64-bits, the data types
      //   atomic_intptr_t, atomic_uintptr_t, atomic_size_t and
      //   atomic_ptrdiff_t are supported if the cl_khr_int64_base_atomics and
      //   cl_khr_int64_extended_atomics extensions are supported.

      auto AddPointerSizeDependentTypes = [&]() {
        auto AtomicSizeT = Context.getAtomicType(Context.getSizeType());
        auto AtomicIntPtrT = Context.getAtomicType(Context.getIntPtrType());
        auto AtomicUIntPtrT = Context.getAtomicType(Context.getUIntPtrType());
        auto AtomicPtrDiffT =
            Context.getAtomicType(Context.getPointerDiffType());
        addImplicitTypedef("atomic_size_t", AtomicSizeT);
        addImplicitTypedef("atomic_intptr_t", AtomicIntPtrT);
        addImplicitTypedef("atomic_uintptr_t", AtomicUIntPtrT);
        addImplicitTypedef("atomic_ptrdiff_t", AtomicPtrDiffT);
      };

      if (Context.getTypeSize(Context.getSizeType()) == 32) {
        AddPointerSizeDependentTypes();
      }

      if (getOpenCLOptions().isSupported("cl_khr_fp16", getLangOpts())) {
        auto AtomicHalfT = Context.getAtomicType(Context.HalfTy);
        addImplicitTypedef("atomic_half", AtomicHalfT);
      }

      std::vector<QualType> Atomic64BitTypes;
      if (getOpenCLOptions().isSupported("cl_khr_int64_base_atomics",
                                         getLangOpts()) &&
          getOpenCLOptions().isSupported("cl_khr_int64_extended_atomics",
                                         getLangOpts())) {
        if (getOpenCLOptions().isSupported("cl_khr_fp64", getLangOpts())) {
          auto AtomicDoubleT = Context.getAtomicType(Context.DoubleTy);
          addImplicitTypedef("atomic_double", AtomicDoubleT);
          Atomic64BitTypes.push_back(AtomicDoubleT);
        }
        auto AtomicLongT = Context.getAtomicType(Context.LongTy);
        auto AtomicULongT = Context.getAtomicType(Context.UnsignedLongTy);
        addImplicitTypedef("atomic_long", AtomicLongT);
        addImplicitTypedef("atomic_ulong", AtomicULongT);


        if (Context.getTypeSize(Context.getSizeType()) == 64) {
          AddPointerSizeDependentTypes();
        }
      }
    }

#define EXT_OPAQUE_TYPE(ExtType, Id, Ext)                                      \
  if (getOpenCLOptions().isSupported(#Ext, getLangOpts())) {                   \
    addImplicitTypedef(#ExtType, Context.Id##Ty);                              \
  }
#include "clang/Basic/OpenCLExtensionTypes.def"
  }

  if (Context.getTargetInfo().hasAArch64SVETypes() ||
      (Context.getAuxTargetInfo() &&
       Context.getAuxTargetInfo()->hasAArch64SVETypes())) {
#define SVE_TYPE(Name, Id, SingletonId) \
    addImplicitTypedef(Name, Context.SingletonId);
#include "clang/Basic/AArch64SVEACLETypes.def"
  }

  if (Context.getTargetInfo().getTriple().isPPC64()) {
#define PPC_VECTOR_MMA_TYPE(Name, Id, Size) \
      addImplicitTypedef(#Name, Context.Id##Ty);
#include "clang/Basic/PPCTypes.def"
#define PPC_VECTOR_VSX_TYPE(Name, Id, Size) \
    addImplicitTypedef(#Name, Context.Id##Ty);
#include "clang/Basic/PPCTypes.def"
  }

  if (Context.getTargetInfo().hasRISCVVTypes()) {
#define RVV_TYPE(Name, Id, SingletonId)                                        \
  addImplicitTypedef(Name, Context.SingletonId);
#include "clang/Basic/RISCVVTypes.def"
  }

  if (Context.getTargetInfo().getTriple().isWasm() &&
      Context.getTargetInfo().hasFeature("reference-types")) {
#define WASM_TYPE(Name, Id, SingletonId)                                       \
  addImplicitTypedef(Name, Context.SingletonId);
#include "clang/Basic/WebAssemblyReferenceTypes.def"
  }

  if (Context.getTargetInfo().getTriple().isAMDGPU() ||
      (Context.getAuxTargetInfo() &&
       Context.getAuxTargetInfo()->getTriple().isAMDGPU())) {
#define AMDGPU_TYPE(Name, Id, SingletonId, Width, Align)                       \
  addImplicitTypedef(Name, Context.SingletonId);
#include "clang/Basic/AMDGPUTypes.def"
  }

  if (Context.getTargetInfo().hasBuiltinMSVaList()) {
    DeclarationName MSVaList = &Context.Idents.get("__builtin_ms_va_list");
    if (IdResolver.begin(MSVaList) == IdResolver.end())
      PushOnScopeChains(Context.getBuiltinMSVaListDecl(), TUScope);
  }

  DeclarationName BuiltinVaList = &Context.Idents.get("__builtin_va_list");
  if (IdResolver.begin(BuiltinVaList) == IdResolver.end())
    PushOnScopeChains(Context.getBuiltinVaListDecl(), TUScope);
}

Sema::~Sema() {
  assert(InstantiatingSpecializations.empty() &&
         "failed to clean up an InstantiatingTemplate?");

  if (VisContext) FreeVisContext();

  // Kill all the active scopes.
  for (sema::FunctionScopeInfo *FSI : FunctionScopes)
    delete FSI;

  // Tell the SemaConsumer to forget about us; we're going out of scope.
  if (SemaConsumer *SC = dyn_cast<SemaConsumer>(&Consumer))
    SC->ForgetSema();

  // Detach from the external Sema source.
  if (ExternalSemaSource *ExternalSema
        = dyn_cast_or_null<ExternalSemaSource>(Context.getExternalSource()))
    ExternalSema->ForgetSema();

  // Delete cached satisfactions.
  std::vector<ConstraintSatisfaction *> Satisfactions;
  Satisfactions.reserve(SatisfactionCache.size());
  for (auto &Node : SatisfactionCache)
    Satisfactions.push_back(&Node);
  for (auto *Node : Satisfactions)
    delete Node;

  threadSafety::threadSafetyCleanup(ThreadSafetyDeclCache);

  // Destroys data sharing attributes stack for OpenMP
  OpenMP().DestroyDataSharingAttributesStack();

  // Detach from the PP callback handler which outlives Sema since it's owned
  // by the preprocessor.
  SemaPPCallbackHandler->reset();
}

void Sema::runWithSufficientStackSpace(SourceLocation Loc,
                                       llvm::function_ref<void()> Fn) {
  StackHandler.runWithSufficientStackSpace(Loc, Fn);
}

bool Sema::makeUnavailableInSystemHeader(SourceLocation loc,
                                      UnavailableAttr::ImplicitReason reason) {
  // If we're not in a function, it's an error.
  FunctionDecl *fn = dyn_cast<FunctionDecl>(CurContext);
  if (!fn) return false;

  // If we're in template instantiation, it's an error.
  if (inTemplateInstantiation())
    return false;

  // If that function's not in a system header, it's an error.
  if (!Context.getSourceManager().isInSystemHeader(loc))
    return false;

  // If the function is already unavailable, it's not an error.
  if (fn->hasAttr<UnavailableAttr>()) return true;

  fn->addAttr(UnavailableAttr::CreateImplicit(Context, "", reason, loc));
  return true;
}

ASTMutationListener *Sema::getASTMutationListener() const {
  return getASTConsumer().GetASTMutationListener();
}

void Sema::addExternalSource(ExternalSemaSource *E) {
  assert(E && "Cannot use with NULL ptr");

  if (!ExternalSource) {
    ExternalSource = E;
    return;
  }

  if (auto *Ex = dyn_cast<MultiplexExternalSemaSource>(ExternalSource))
    Ex->AddSource(E);
  else
    ExternalSource = new MultiplexExternalSemaSource(ExternalSource.get(), E);
}

void Sema::PrintStats() const {
  llvm::errs() << "\n*** Semantic Analysis Stats:\n";
  llvm::errs() << NumSFINAEErrors << " SFINAE diagnostics trapped.\n";

  BumpAlloc.PrintStats();
  AnalysisWarnings.PrintStats();
}

void Sema::diagnoseNullableToNonnullConversion(QualType DstType,
                                               QualType SrcType,
                                               SourceLocation Loc) {
  std::optional<NullabilityKind> ExprNullability = SrcType->getNullability();
  if (!ExprNullability || (*ExprNullability != NullabilityKind::Nullable &&
                           *ExprNullability != NullabilityKind::NullableResult))
    return;

  std::optional<NullabilityKind> TypeNullability = DstType->getNullability();
  if (!TypeNullability || *TypeNullability != NullabilityKind::NonNull)
    return;

  Diag(Loc, diag::warn_nullability_lost) << SrcType << DstType;
}

// Generate diagnostics when adding or removing effects in a type conversion.
void Sema::diagnoseFunctionEffectConversion(QualType DstType, QualType SrcType,
                                            SourceLocation Loc) {
  const auto SrcFX = FunctionEffectsRef::get(SrcType);
  const auto DstFX = FunctionEffectsRef::get(DstType);
  if (SrcFX != DstFX) {
    for (const auto &Diff : FunctionEffectDiffVector(SrcFX, DstFX)) {
      if (Diff.shouldDiagnoseConversion(SrcType, SrcFX, DstType, DstFX))
        Diag(Loc, diag::warn_invalid_add_func_effects) << Diff.effectName();
    }
  }
}

void Sema::diagnoseZeroToNullptrConversion(CastKind Kind, const Expr *E) {
  // nullptr only exists from C++11 on, so don't warn on its absence earlier.
  if (!getLangOpts().CPlusPlus11)
    return;

  if (Kind != CK_NullToPointer && Kind != CK_NullToMemberPointer)
    return;

  const Expr *EStripped = E->IgnoreParenImpCasts();
  if (EStripped->getType()->isNullPtrType())
    return;
  if (isa<GNUNullExpr>(EStripped))
    return;

  if (Diags.isIgnored(diag::warn_zero_as_null_pointer_constant,
                      E->getBeginLoc()))
    return;

  // Don't diagnose the conversion from a 0 literal to a null pointer argument
  // in a synthesized call to operator<=>.
  if (!CodeSynthesisContexts.empty() &&
      CodeSynthesisContexts.back().Kind ==
          CodeSynthesisContext::RewritingOperatorAsSpaceship)
    return;

  // Ignore null pointers in defaulted comparison operators.
  FunctionDecl *FD = getCurFunctionDecl();
  if (FD && FD->isDefaulted()) {
    return;
  }

  // If it is a macro from system header, and if the macro name is not "NULL",
  // do not warn.
  // Note that uses of "NULL" will be ignored above on systems that define it
  // as __null.
  SourceLocation MaybeMacroLoc = E->getBeginLoc();
  if (Diags.getSuppressSystemWarnings() &&
      SourceMgr.isInSystemMacro(MaybeMacroLoc) &&
      !findMacroSpelling(MaybeMacroLoc, "NULL"))
    return;

  Diag(E->getBeginLoc(), diag::warn_zero_as_null_pointer_constant)
      << FixItHint::CreateReplacement(E->getSourceRange(), "nullptr");
}

/// ImpCastExprToType - If Expr is not of type 'Type', insert an implicit cast.
/// If there is already an implicit cast, merge into the existing one.
/// The result is of the given category.
ExprResult Sema::ImpCastExprToType(Expr *E, QualType Ty,
                                   CastKind Kind, ExprValueKind VK,
                                   const CXXCastPath *BasePath,
                                   CheckedConversionKind CCK) {
#ifndef NDEBUG
  if (VK == VK_PRValue && !E->isPRValue()) {
    switch (Kind) {
    default:
      llvm_unreachable(
          ("can't implicitly cast glvalue to prvalue with this cast "
           "kind: " +
           std::string(CastExpr::getCastKindName(Kind)))
              .c_str());
    case CK_Dependent:
    case CK_LValueToRValue:
    case CK_ArrayToPointerDecay:
    case CK_FunctionToPointerDecay:
    case CK_ToVoid:
    case CK_NonAtomicToAtomic:
    case CK_HLSLArrayRValue:
      break;
    }
  }
  assert((VK == VK_PRValue || Kind == CK_Dependent || !E->isPRValue()) &&
         "can't cast prvalue to glvalue");
#endif

  diagnoseNullableToNonnullConversion(Ty, E->getType(), E->getBeginLoc());
  diagnoseZeroToNullptrConversion(Kind, E);
  if (Context.hasAnyFunctionEffects() && !isCast(CCK) &&
      Kind != CK_NullToPointer && Kind != CK_NullToMemberPointer)
    diagnoseFunctionEffectConversion(Ty, E->getType(), E->getBeginLoc());

  QualType ExprTy = Context.getCanonicalType(E->getType());
  QualType TypeTy = Context.getCanonicalType(Ty);

  // This cast is used in place of a regular LValue to RValue cast for
  // HLSL Array Parameter Types. It needs to be emitted even if
  // ExprTy == TypeTy, except if E is an HLSLOutArgExpr
  // Emitting a cast in that case will prevent HLSLOutArgExpr from
  // being handled properly in EmitCallArg
  if (Kind == CK_HLSLArrayRValue && !isa<HLSLOutArgExpr>(E))
    return ImplicitCastExpr::Create(Context, Ty, Kind, E, BasePath, VK,
                                    CurFPFeatureOverrides());

  if (ExprTy == TypeTy)
    return E;

  if (Kind == CK_ArrayToPointerDecay) {
    // C++1z [conv.array]: The temporary materialization conversion is applied.
    // We also use this to fuel C++ DR1213, which applies to C++11 onwards.
    if (getLangOpts().CPlusPlus && E->isPRValue()) {
      // The temporary is an lvalue in C++98 and an xvalue otherwise.
      ExprResult Materialized = CreateMaterializeTemporaryExpr(
          E->getType(), E, !getLangOpts().CPlusPlus11);
      if (Materialized.isInvalid())
        return ExprError();
      E = Materialized.get();
    }
    // C17 6.7.1p6 footnote 124: The implementation can treat any register
    // declaration simply as an auto declaration. However, whether or not
    // addressable storage is actually used, the address of any part of an
    // object declared with storage-class specifier register cannot be
    // computed, either explicitly(by use of the unary & operator as discussed
    // in 6.5.3.2) or implicitly(by converting an array name to a pointer as
    // discussed in 6.3.2.1).Thus, the only operator that can be applied to an
    // array declared with storage-class specifier register is sizeof.
    if (VK == VK_PRValue && !getLangOpts().CPlusPlus && !E->isPRValue()) {
      if (const auto *DRE = dyn_cast<DeclRefExpr>(E)) {
        if (const auto *VD = dyn_cast<VarDecl>(DRE->getDecl())) {
          if (VD->getStorageClass() == SC_Register) {
            Diag(E->getExprLoc(), diag::err_typecheck_address_of)
                << /*register variable*/ 3 << E->getSourceRange();
            return ExprError();
          }
        }
      }
    }
  }

  if (ImplicitCastExpr *ImpCast = dyn_cast<ImplicitCastExpr>(E)) {
    if (ImpCast->getCastKind() == Kind && (!BasePath || BasePath->empty())) {
      ImpCast->setType(Ty);
      ImpCast->setValueKind(VK);
      return E;
    }
  }

  return ImplicitCastExpr::Create(Context, Ty, Kind, E, BasePath, VK,
                                  CurFPFeatureOverrides());
}

CastKind Sema::ScalarTypeToBooleanCastKind(QualType ScalarTy) {
  switch (ScalarTy->getScalarTypeKind()) {
  case Type::STK_Bool: return CK_NoOp;
  case Type::STK_CPointer: return CK_PointerToBoolean;
  case Type::STK_BlockPointer: return CK_PointerToBoolean;
  case Type::STK_ObjCObjectPointer: return CK_PointerToBoolean;
  case Type::STK_MemberPointer: return CK_MemberPointerToBoolean;
  case Type::STK_Integral: return CK_IntegralToBoolean;
  case Type::STK_Floating: return CK_FloatingToBoolean;
  case Type::STK_IntegralComplex: return CK_IntegralComplexToBoolean;
  case Type::STK_FloatingComplex: return CK_FloatingComplexToBoolean;
  case Type::STK_FixedPoint: return CK_FixedPointToBoolean;
  }
  llvm_unreachable("unknown scalar type kind");
}

/// Used to prune the decls of Sema's UnusedFileScopedDecls vector.
static bool ShouldRemoveFromUnused(Sema *SemaRef, const DeclaratorDecl *D) {
  if (D->getMostRecentDecl()->isUsed())
    return true;

  if (D->isExternallyVisible())
    return true;

  if (const FunctionDecl *FD = dyn_cast<FunctionDecl>(D)) {
    // If this is a function template and none of its specializations is used,
    // we should warn.
    if (FunctionTemplateDecl *Template = FD->getDescribedFunctionTemplate())
      for (const auto *Spec : Template->specializations())
        if (ShouldRemoveFromUnused(SemaRef, Spec))
          return true;

    // UnusedFileScopedDecls stores the first declaration.
    // The declaration may have become definition so check again.
    const FunctionDecl *DeclToCheck;
    if (FD->hasBody(DeclToCheck))
      return !SemaRef->ShouldWarnIfUnusedFileScopedDecl(DeclToCheck);

    // Later redecls may add new information resulting in not having to warn,
    // so check again.
    DeclToCheck = FD->getMostRecentDecl();
    if (DeclToCheck != FD)
      return !SemaRef->ShouldWarnIfUnusedFileScopedDecl(DeclToCheck);
  }

  if (const VarDecl *VD = dyn_cast<VarDecl>(D)) {
    // If a variable usable in constant expressions is referenced,
    // don't warn if it isn't used: if the value of a variable is required
    // for the computation of a constant expression, it doesn't make sense to
    // warn even if the variable isn't odr-used.  (isReferenced doesn't
    // precisely reflect that, but it's a decent approximation.)
    if (VD->isReferenced() &&
        VD->mightBeUsableInConstantExpressions(SemaRef->Context))
      return true;

    if (VarTemplateDecl *Template = VD->getDescribedVarTemplate())
      // If this is a variable template and none of its specializations is used,
      // we should warn.
      for (const auto *Spec : Template->specializations())
        if (ShouldRemoveFromUnused(SemaRef, Spec))
          return true;

    // UnusedFileScopedDecls stores the first declaration.
    // The declaration may have become definition so check again.
    const VarDecl *DeclToCheck = VD->getDefinition();
    if (DeclToCheck)
      return !SemaRef->ShouldWarnIfUnusedFileScopedDecl(DeclToCheck);

    // Later redecls may add new information resulting in not having to warn,
    // so check again.
    DeclToCheck = VD->getMostRecentDecl();
    if (DeclToCheck != VD)
      return !SemaRef->ShouldWarnIfUnusedFileScopedDecl(DeclToCheck);
  }

  return false;
}

static bool isFunctionOrVarDeclExternC(const NamedDecl *ND) {
  if (const auto *FD = dyn_cast<FunctionDecl>(ND))
    return FD->isExternC();
  return cast<VarDecl>(ND)->isExternC();
}

/// Determine whether ND is an external-linkage function or variable whose
/// type has no linkage.
bool Sema::isExternalWithNoLinkageType(const ValueDecl *VD) const {
  // Note: it's not quite enough to check whether VD has UniqueExternalLinkage,
  // because we also want to catch the case where its type has VisibleNoLinkage,
  // which does not affect the linkage of VD.
  return getLangOpts().CPlusPlus && VD->hasExternalFormalLinkage() &&
         !isExternalFormalLinkage(VD->getType()->getLinkage()) &&
         !isFunctionOrVarDeclExternC(VD);
}

/// Obtains a sorted list of functions and variables that are undefined but
/// ODR-used.
void Sema::getUndefinedButUsed(
    SmallVectorImpl<std::pair<NamedDecl *, SourceLocation> > &Undefined) {
  for (const auto &UndefinedUse : UndefinedButUsed) {
    NamedDecl *ND = UndefinedUse.first;

    // Ignore attributes that have become invalid.
    if (ND->isInvalidDecl()) continue;

    // __attribute__((weakref)) is basically a definition.
    if (ND->hasAttr<WeakRefAttr>()) continue;

    if (isa<CXXDeductionGuideDecl>(ND))
      continue;

    if (ND->hasAttr<DLLImportAttr>() || ND->hasAttr<DLLExportAttr>()) {
      // An exported function will always be emitted when defined, so even if
      // the function is inline, it doesn't have to be emitted in this TU. An
      // imported function implies that it has been exported somewhere else.
      continue;
    }

    if (const auto *FD = dyn_cast<FunctionDecl>(ND)) {
      if (FD->isDefined())
        continue;
      if (FD->isExternallyVisible() &&
          !isExternalWithNoLinkageType(FD) &&
          !FD->getMostRecentDecl()->isInlined() &&
          !FD->hasAttr<ExcludeFromExplicitInstantiationAttr>())
        continue;
      if (FD->getBuiltinID())
        continue;
    } else {
      const auto *VD = cast<VarDecl>(ND);
      if (VD->hasDefinition() != VarDecl::DeclarationOnly)
        continue;
      if (VD->isExternallyVisible() &&
          !isExternalWithNoLinkageType(VD) &&
          !VD->getMostRecentDecl()->isInline() &&
          !VD->hasAttr<ExcludeFromExplicitInstantiationAttr>())
        continue;

      // Skip VarDecls that lack formal definitions but which we know are in
      // fact defined somewhere.
      if (VD->isKnownToBeDefined())
        continue;
    }

    Undefined.push_back(std::make_pair(ND, UndefinedUse.second));
  }
}

/// checkUndefinedButUsed - Check for undefined objects with internal linkage
/// or that are inline.
static void checkUndefinedButUsed(Sema &S) {
  if (S.UndefinedButUsed.empty()) return;

  // Collect all the still-undefined entities with internal linkage.
  SmallVector<std::pair<NamedDecl *, SourceLocation>, 16> Undefined;
  S.getUndefinedButUsed(Undefined);
  S.UndefinedButUsed.clear();
  if (Undefined.empty()) return;

  for (const auto &Undef : Undefined) {
    ValueDecl *VD = cast<ValueDecl>(Undef.first);
    SourceLocation UseLoc = Undef.second;

    if (S.isExternalWithNoLinkageType(VD)) {
      // C++ [basic.link]p8:
      //   A type without linkage shall not be used as the type of a variable
      //   or function with external linkage unless
      //    -- the entity has C language linkage
      //    -- the entity is not odr-used or is defined in the same TU
      //
      // As an extension, accept this in cases where the type is externally
      // visible, since the function or variable actually can be defined in
      // another translation unit in that case.
      S.Diag(VD->getLocation(), isExternallyVisible(VD->getType()->getLinkage())
                                    ? diag::ext_undefined_internal_type
                                    : diag::err_undefined_internal_type)
        << isa<VarDecl>(VD) << VD;
    } else if (!VD->isExternallyVisible()) {
      // FIXME: We can promote this to an error. The function or variable can't
      // be defined anywhere else, so the program must necessarily violate the
      // one definition rule.
      bool IsImplicitBase = false;
      if (const auto *BaseD = dyn_cast<FunctionDecl>(VD)) {
        auto *DVAttr = BaseD->getAttr<OMPDeclareVariantAttr>();
        if (DVAttr && !DVAttr->getTraitInfo().isExtensionActive(
                          llvm::omp::TraitProperty::
                              implementation_extension_disable_implicit_base)) {
          const auto *Func = cast<FunctionDecl>(
              cast<DeclRefExpr>(DVAttr->getVariantFuncRef())->getDecl());
          IsImplicitBase = BaseD->isImplicit() &&
                           Func->getIdentifier()->isMangledOpenMPVariantName();
        }
      }
      if (!S.getLangOpts().OpenMP || !IsImplicitBase)
        S.Diag(VD->getLocation(), diag::warn_undefined_internal)
            << isa<VarDecl>(VD) << VD;
    } else if (auto *FD = dyn_cast<FunctionDecl>(VD)) {
      (void)FD;
      assert(FD->getMostRecentDecl()->isInlined() &&
             "used object requires definition but isn't inline or internal?");
      // FIXME: This is ill-formed; we should reject.
      S.Diag(VD->getLocation(), diag::warn_undefined_inline) << VD;
    } else {
      assert(cast<VarDecl>(VD)->getMostRecentDecl()->isInline() &&
             "used var requires definition but isn't inline or internal?");
      S.Diag(VD->getLocation(), diag::err_undefined_inline_var) << VD;
    }
    if (UseLoc.isValid())
      S.Diag(UseLoc, diag::note_used_here);
  }
}

void Sema::LoadExternalWeakUndeclaredIdentifiers() {
  if (!ExternalSource)
    return;

  SmallVector<std::pair<IdentifierInfo *, WeakInfo>, 4> WeakIDs;
  ExternalSource->ReadWeakUndeclaredIdentifiers(WeakIDs);
  for (auto &WeakID : WeakIDs)
    (void)WeakUndeclaredIdentifiers[WeakID.first].insert(WeakID.second);
}


typedef llvm::DenseMap<const CXXRecordDecl*, bool> RecordCompleteMap;

/// Returns true, if all methods and nested classes of the given
/// CXXRecordDecl are defined in this translation unit.
///
/// Should only be called from ActOnEndOfTranslationUnit so that all
/// definitions are actually read.
static bool MethodsAndNestedClassesComplete(const CXXRecordDecl *RD,
                                            RecordCompleteMap &MNCComplete) {
  RecordCompleteMap::iterator Cache = MNCComplete.find(RD);
  if (Cache != MNCComplete.end())
    return Cache->second;
  if (!RD->isCompleteDefinition())
    return false;
  bool Complete = true;
  for (DeclContext::decl_iterator I = RD->decls_begin(),
                                  E = RD->decls_end();
       I != E && Complete; ++I) {
    if (const CXXMethodDecl *M = dyn_cast<CXXMethodDecl>(*I))
      Complete = M->isDefined() || M->isDefaulted() ||
                 (M->isPureVirtual() && !isa<CXXDestructorDecl>(M));
    else if (const FunctionTemplateDecl *F = dyn_cast<FunctionTemplateDecl>(*I))
      // If the template function is marked as late template parsed at this
      // point, it has not been instantiated and therefore we have not
      // performed semantic analysis on it yet, so we cannot know if the type
      // can be considered complete.
      Complete = !F->getTemplatedDecl()->isLateTemplateParsed() &&
                  F->getTemplatedDecl()->isDefined();
    else if (const CXXRecordDecl *R = dyn_cast<CXXRecordDecl>(*I)) {
      if (R->isInjectedClassName())
        continue;
      if (R->hasDefinition())
        Complete = MethodsAndNestedClassesComplete(R->getDefinition(),
                                                   MNCComplete);
      else
        Complete = false;
    }
  }
  MNCComplete[RD] = Complete;
  return Complete;
}

/// Returns true, if the given CXXRecordDecl is fully defined in this
/// translation unit, i.e. all methods are defined or pure virtual and all
/// friends, friend functions and nested classes are fully defined in this
/// translation unit.
///
/// Should only be called from ActOnEndOfTranslationUnit so that all
/// definitions are actually read.
static bool IsRecordFullyDefined(const CXXRecordDecl *RD,
                                 RecordCompleteMap &RecordsComplete,
                                 RecordCompleteMap &MNCComplete) {
  RecordCompleteMap::iterator Cache = RecordsComplete.find(RD);
  if (Cache != RecordsComplete.end())
    return Cache->second;
  bool Complete = MethodsAndNestedClassesComplete(RD, MNCComplete);
  for (CXXRecordDecl::friend_iterator I = RD->friend_begin(),
                                      E = RD->friend_end();
       I != E && Complete; ++I) {
    // Check if friend classes and methods are complete.
    if (TypeSourceInfo *TSI = (*I)->getFriendType()) {
      // Friend classes are available as the TypeSourceInfo of the FriendDecl.
      if (CXXRecordDecl *FriendD = TSI->getType()->getAsCXXRecordDecl())
        Complete = MethodsAndNestedClassesComplete(FriendD, MNCComplete);
      else
        Complete = false;
    } else {
      // Friend functions are available through the NamedDecl of FriendDecl.
      if (const FunctionDecl *FD =
          dyn_cast<FunctionDecl>((*I)->getFriendDecl()))
        Complete = FD->isDefined();
      else
        // This is a template friend, give up.
        Complete = false;
    }
  }
  RecordsComplete[RD] = Complete;
  return Complete;
}

void Sema::emitAndClearUnusedLocalTypedefWarnings() {
  if (ExternalSource)
    ExternalSource->ReadUnusedLocalTypedefNameCandidates(
        UnusedLocalTypedefNameCandidates);
  for (const TypedefNameDecl *TD : UnusedLocalTypedefNameCandidates) {
    if (TD->isReferenced())
      continue;
    Diag(TD->getLocation(), diag::warn_unused_local_typedef)
        << isa<TypeAliasDecl>(TD) << TD->getDeclName();
  }
  UnusedLocalTypedefNameCandidates.clear();
}

void Sema::ActOnStartOfTranslationUnit() {
  if (getLangOpts().CPlusPlusModules &&
      getLangOpts().getCompilingModule() == LangOptions::CMK_HeaderUnit)
    HandleStartOfHeaderUnit();
}

void Sema::ActOnEndOfTranslationUnitFragment(TUFragmentKind Kind) {
  // No explicit actions are required at the end of the global module fragment.
  if (Kind == TUFragmentKind::Global)
    return;

  // Transfer late parsed template instantiations over to the pending template
  // instantiation list. During normal compilation, the late template parser
  // will be installed and instantiating these templates will succeed.
  //
  // If we are building a TU prefix for serialization, it is also safe to
  // transfer these over, even though they are not parsed. The end of the TU
  // should be outside of any eager template instantiation scope, so when this
  // AST is deserialized, these templates will not be parsed until the end of
  // the combined TU.
  PendingInstantiations.insert(PendingInstantiations.end(),
                               LateParsedInstantiations.begin(),
                               LateParsedInstantiations.end());
  LateParsedInstantiations.clear();

  // If DefinedUsedVTables ends up marking any virtual member functions it
  // might lead to more pending template instantiations, which we then need
  // to instantiate.
  DefineUsedVTables();

  // C++: Perform implicit template instantiations.
  //
  // FIXME: When we perform these implicit instantiations, we do not
  // carefully keep track of the point of instantiation (C++ [temp.point]).
  // This means that name lookup that occurs within the template
  // instantiation will always happen at the end of the translation unit,
  // so it will find some names that are not required to be found. This is
  // valid, but we could do better by diagnosing if an instantiation uses a
  // name that was not visible at its first point of instantiation.
  if (ExternalSource) {
    // Load pending instantiations from the external source.
    SmallVector<PendingImplicitInstantiation, 4> Pending;
    ExternalSource->ReadPendingInstantiations(Pending);
    for (auto PII : Pending)
      if (auto Func = dyn_cast<FunctionDecl>(PII.first))
        Func->setInstantiationIsPending(true);
    PendingInstantiations.insert(PendingInstantiations.begin(),
                                 Pending.begin(), Pending.end());
  }

  {
    llvm::TimeTraceScope TimeScope("PerformPendingInstantiations");
    PerformPendingInstantiations();
  }

  if (getLangOpts().SYCLIsDevice) {
    // Set the names of the kernels, now that the names have settled down. This
    // needs to happen before we generate the integration headers.
    SYCL().SetSYCLKernelNames();
    // Make sure that the footer is emitted before header, since only after the
    // footer is emitted is it known that translation unit contains device
    // global variables.
    if (SYCL().hasSyclIntegrationFooter())
      SYCL().getSyclIntegrationFooter().emit(getLangOpts().SYCLIntFooter);
    // Emit SYCL integration header for current translation unit if needed
    if (SYCL().hasSyclIntegrationHeader())
      SYCL().getSyclIntegrationHeader().emit(getLangOpts().SYCLIntHeader);
    SYCL().MarkDevices();
  }

  emitDeferredDiags();

  assert(LateParsedInstantiations.empty() &&
         "end of TU template instantiation should not create more "
         "late-parsed templates");

  // Report diagnostics for uncorrected delayed typos. Ideally all of them
  // should have been corrected by that time, but it is very hard to cover all
  // cases in practice.
  for (const auto &Typo : DelayedTypos) {
    // We pass an empty TypoCorrection to indicate no correction was performed.
    Typo.second.DiagHandler(TypoCorrection());
  }
  DelayedTypos.clear();
}

void Sema::ActOnEndOfTranslationUnit() {
  assert(DelayedDiagnostics.getCurrentPool() == nullptr
         && "reached end of translation unit with a pool attached?");

  // If code completion is enabled, don't perform any end-of-translation-unit
  // work.
  if (PP.isCodeCompletionEnabled())
    return;

  // Complete translation units and modules define vtables and perform implicit
  // instantiations. PCH files do not.
  if (TUKind != TU_Prefix) {
    ObjC().DiagnoseUseOfUnimplementedSelectors();

    ActOnEndOfTranslationUnitFragment(
        !ModuleScopes.empty() && ModuleScopes.back().Module->Kind ==
                                     Module::PrivateModuleFragment
            ? TUFragmentKind::Private
            : TUFragmentKind::Normal);

    if (LateTemplateParserCleanup)
      LateTemplateParserCleanup(OpaqueParser);

    CheckDelayedMemberExceptionSpecs();
  } else {
    // If we are building a TU prefix for serialization, it is safe to transfer
    // these over, even though they are not parsed. The end of the TU should be
    // outside of any eager template instantiation scope, so when this AST is
    // deserialized, these templates will not be parsed until the end of the
    // combined TU.
    PendingInstantiations.insert(PendingInstantiations.end(),
                                 LateParsedInstantiations.begin(),
                                 LateParsedInstantiations.end());
    LateParsedInstantiations.clear();

    if (LangOpts.PCHInstantiateTemplates) {
      llvm::TimeTraceScope TimeScope("PerformPendingInstantiations");
      PerformPendingInstantiations();
    }
  }

  DiagnoseUnterminatedPragmaAlignPack();
  DiagnoseUnterminatedPragmaAttribute();
  OpenMP().DiagnoseUnterminatedOpenMPDeclareTarget();
  DiagnosePrecisionLossInComplexDivision();

  // All delayed member exception specs should be checked or we end up accepting
  // incompatible declarations.
  assert(DelayedOverridingExceptionSpecChecks.empty());
  assert(DelayedEquivalentExceptionSpecChecks.empty());

  // All dllexport classes should have been processed already.
  assert(DelayedDllExportClasses.empty());
  assert(DelayedDllExportMemberFunctions.empty());

  // Remove file scoped decls that turned out to be used.
  UnusedFileScopedDecls.erase(
      std::remove_if(UnusedFileScopedDecls.begin(nullptr, true),
                     UnusedFileScopedDecls.end(),
                     [this](const DeclaratorDecl *DD) {
                       return ShouldRemoveFromUnused(this, DD);
                     }),
      UnusedFileScopedDecls.end());

  if (TUKind == TU_Prefix) {
    // Translation unit prefixes don't need any of the checking below.
    if (!PP.isIncrementalProcessingEnabled())
      TUScope = nullptr;
    return;
  }

  // Check for #pragma weak identifiers that were never declared
  LoadExternalWeakUndeclaredIdentifiers();
  for (const auto &WeakIDs : WeakUndeclaredIdentifiers) {
    if (WeakIDs.second.empty())
      continue;

    Decl *PrevDecl = LookupSingleName(TUScope, WeakIDs.first, SourceLocation(),
                                      LookupOrdinaryName);
    if (PrevDecl != nullptr &&
        !(isa<FunctionDecl>(PrevDecl) || isa<VarDecl>(PrevDecl)))
      for (const auto &WI : WeakIDs.second)
        Diag(WI.getLocation(), diag::warn_attribute_wrong_decl_type)
            << "'weak'" << /*isRegularKeyword=*/0 << ExpectedVariableOrFunction;
    else
      for (const auto &WI : WeakIDs.second)
        Diag(WI.getLocation(), diag::warn_weak_identifier_undeclared)
            << WeakIDs.first;
  }

  if (LangOpts.CPlusPlus11 &&
      !Diags.isIgnored(diag::warn_delegating_ctor_cycle, SourceLocation()))
    CheckDelegatingCtorCycles();

  if (!Diags.hasErrorOccurred()) {
    if (ExternalSource)
      ExternalSource->ReadUndefinedButUsed(UndefinedButUsed);
    checkUndefinedButUsed(*this);
  }

  // A global-module-fragment is only permitted within a module unit.
  if (!ModuleScopes.empty() && ModuleScopes.back().Module->Kind ==
                                   Module::ExplicitGlobalModuleFragment) {
    Diag(ModuleScopes.back().BeginLoc,
         diag::err_module_declaration_missing_after_global_module_introducer);
  } else if (getLangOpts().getCompilingModule() ==
                 LangOptions::CMK_ModuleInterface &&
             // We can't use ModuleScopes here since ModuleScopes is always
             // empty if we're compiling the BMI.
             !getASTContext().getCurrentNamedModule()) {
    // If we are building a module interface unit, we should have seen the
    // module declaration.
    //
    // FIXME: Make a better guess as to where to put the module declaration.
    Diag(getSourceManager().getLocForStartOfFile(
             getSourceManager().getMainFileID()),
         diag::err_module_declaration_missing);
  }

  // Now we can decide whether the modules we're building need an initializer.
  if (Module *CurrentModule = getCurrentModule();
      CurrentModule && CurrentModule->isInterfaceOrPartition()) {
    auto DoesModNeedInit = [this](Module *M) {
      if (!getASTContext().getModuleInitializers(M).empty())
        return true;
      for (auto [Exported, _] : M->Exports)
        if (Exported->isNamedModuleInterfaceHasInit())
          return true;
      for (Module *I : M->Imports)
        if (I->isNamedModuleInterfaceHasInit())
          return true;

      return false;
    };

    CurrentModule->NamedModuleHasInit =
        DoesModNeedInit(CurrentModule) ||
        llvm::any_of(CurrentModule->submodules(),
                     [&](auto *SubM) { return DoesModNeedInit(SubM); });
  }

  if (TUKind == TU_ClangModule) {
    // If we are building a module, resolve all of the exported declarations
    // now.
    if (Module *CurrentModule = PP.getCurrentModule()) {
      ModuleMap &ModMap = PP.getHeaderSearchInfo().getModuleMap();

      SmallVector<Module *, 2> Stack;
      Stack.push_back(CurrentModule);
      while (!Stack.empty()) {
        Module *Mod = Stack.pop_back_val();

        // Resolve the exported declarations and conflicts.
        // FIXME: Actually complain, once we figure out how to teach the
        // diagnostic client to deal with complaints in the module map at this
        // point.
        ModMap.resolveExports(Mod, /*Complain=*/false);
        ModMap.resolveUses(Mod, /*Complain=*/false);
        ModMap.resolveConflicts(Mod, /*Complain=*/false);

        // Queue the submodules, so their exports will also be resolved.
        auto SubmodulesRange = Mod->submodules();
        Stack.append(SubmodulesRange.begin(), SubmodulesRange.end());
      }
    }

    // Warnings emitted in ActOnEndOfTranslationUnit() should be emitted for
    // modules when they are built, not every time they are used.
    emitAndClearUnusedLocalTypedefWarnings();
  }

  // C++ standard modules. Diagnose cases where a function is declared inline
  // in the module purview but has no definition before the end of the TU or
  // the start of a Private Module Fragment (if one is present).
  if (!PendingInlineFuncDecls.empty()) {
    for (auto *D : PendingInlineFuncDecls) {
      if (auto *FD = dyn_cast<FunctionDecl>(D)) {
        bool DefInPMF = false;
        if (auto *FDD = FD->getDefinition()) {
          DefInPMF = FDD->getOwningModule()->isPrivateModule();
          if (!DefInPMF)
            continue;
        }
        Diag(FD->getLocation(), diag::err_export_inline_not_defined)
            << DefInPMF;
        // If we have a PMF it should be at the end of the ModuleScopes.
        if (DefInPMF &&
            ModuleScopes.back().Module->Kind == Module::PrivateModuleFragment) {
          Diag(ModuleScopes.back().BeginLoc,
               diag::note_private_module_fragment);
        }
      }
    }
    PendingInlineFuncDecls.clear();
  }

  // C99 6.9.2p2:
  //   A declaration of an identifier for an object that has file
  //   scope without an initializer, and without a storage-class
  //   specifier or with the storage-class specifier static,
  //   constitutes a tentative definition. If a translation unit
  //   contains one or more tentative definitions for an identifier,
  //   and the translation unit contains no external definition for
  //   that identifier, then the behavior is exactly as if the
  //   translation unit contains a file scope declaration of that
  //   identifier, with the composite type as of the end of the
  //   translation unit, with an initializer equal to 0.
  llvm::SmallSet<VarDecl *, 32> Seen;
  for (TentativeDefinitionsType::iterator
           T = TentativeDefinitions.begin(ExternalSource.get()),
           TEnd = TentativeDefinitions.end();
       T != TEnd; ++T) {
    VarDecl *VD = (*T)->getActingDefinition();

    // If the tentative definition was completed, getActingDefinition() returns
    // null. If we've already seen this variable before, insert()'s second
    // return value is false.
    if (!VD || VD->isInvalidDecl() || !Seen.insert(VD).second)
      continue;

    if (const IncompleteArrayType *ArrayT
        = Context.getAsIncompleteArrayType(VD->getType())) {
      // Set the length of the array to 1 (C99 6.9.2p5).
      Diag(VD->getLocation(), diag::warn_tentative_incomplete_array);
      llvm::APInt One(Context.getTypeSize(Context.getSizeType()), true);
      QualType T = Context.getConstantArrayType(
          ArrayT->getElementType(), One, nullptr, ArraySizeModifier::Normal, 0);
      VD->setType(T);
    } else if (RequireCompleteType(VD->getLocation(), VD->getType(),
                                   diag::err_tentative_def_incomplete_type))
      VD->setInvalidDecl();

    // No initialization is performed for a tentative definition.
    CheckCompleteVariableDeclaration(VD);

    // Notify the consumer that we've completed a tentative definition.
    if (!VD->isInvalidDecl())
      Consumer.CompleteTentativeDefinition(VD);
  }

  for (auto *D : ExternalDeclarations) {
    if (!D || D->isInvalidDecl() || D->getPreviousDecl() || !D->isUsed())
      continue;

    Consumer.CompleteExternalDeclaration(D);
  }

  if (LangOpts.HLSL)
    HLSL().DiagnoseAvailabilityViolations(
        getASTContext().getTranslationUnitDecl());

  // If there were errors, disable 'unused' warnings since they will mostly be
  // noise. Don't warn for a use from a module: either we should warn on all
  // file-scope declarations in modules or not at all, but whether the
  // declaration is used is immaterial.
  if (!Diags.hasErrorOccurred() && TUKind != TU_ClangModule) {
    // Output warning for unused file scoped decls.
    for (UnusedFileScopedDeclsType::iterator
             I = UnusedFileScopedDecls.begin(ExternalSource.get()),
             E = UnusedFileScopedDecls.end();
         I != E; ++I) {
      if (ShouldRemoveFromUnused(this, *I))
        continue;

      if (const FunctionDecl *FD = dyn_cast<FunctionDecl>(*I)) {
        const FunctionDecl *DiagD;
        if (!FD->hasBody(DiagD))
          DiagD = FD;
        if (DiagD->isDeleted())
          continue; // Deleted functions are supposed to be unused.
        SourceRange DiagRange = DiagD->getLocation();
        if (const ASTTemplateArgumentListInfo *ASTTAL =
                DiagD->getTemplateSpecializationArgsAsWritten())
          DiagRange.setEnd(ASTTAL->RAngleLoc);
        if (DiagD->isReferenced()) {
          if (isa<CXXMethodDecl>(DiagD))
            Diag(DiagD->getLocation(), diag::warn_unneeded_member_function)
                << DiagD << DiagRange;
          else {
            if (FD->getStorageClass() == SC_Static &&
                !FD->isInlineSpecified() &&
                !SourceMgr.isInMainFile(
                   SourceMgr.getExpansionLoc(FD->getLocation())))
              Diag(DiagD->getLocation(),
                   diag::warn_unneeded_static_internal_decl)
                  << DiagD << DiagRange;
            else
              Diag(DiagD->getLocation(), diag::warn_unneeded_internal_decl)
                  << /*function=*/0 << DiagD << DiagRange;
          }
        } else if (!FD->isTargetMultiVersion() ||
                   FD->isTargetMultiVersionDefault()) {
          if (FD->getDescribedFunctionTemplate())
            Diag(DiagD->getLocation(), diag::warn_unused_template)
                << /*function=*/0 << DiagD << DiagRange;
          else
            Diag(DiagD->getLocation(), isa<CXXMethodDecl>(DiagD)
                                           ? diag::warn_unused_member_function
                                           : diag::warn_unused_function)
                << DiagD << DiagRange;
        }
      } else {
        const VarDecl *DiagD = cast<VarDecl>(*I)->getDefinition();
        if (!DiagD)
          DiagD = cast<VarDecl>(*I);
        SourceRange DiagRange = DiagD->getLocation();
        if (const auto *VTSD = dyn_cast<VarTemplateSpecializationDecl>(DiagD)) {
          if (const ASTTemplateArgumentListInfo *ASTTAL =
                  VTSD->getTemplateArgsAsWritten())
            DiagRange.setEnd(ASTTAL->RAngleLoc);
        }
        if (DiagD->isReferenced()) {
          Diag(DiagD->getLocation(), diag::warn_unneeded_internal_decl)
              << /*variable=*/1 << DiagD << DiagRange;
        } else if (DiagD->getDescribedVarTemplate()) {
          Diag(DiagD->getLocation(), diag::warn_unused_template)
              << /*variable=*/1 << DiagD << DiagRange;
        } else if (DiagD->getType().isConstQualified()) {
          const SourceManager &SM = SourceMgr;
          if (SM.getMainFileID() != SM.getFileID(DiagD->getLocation()) ||
              !PP.getLangOpts().IsHeaderFile)
            Diag(DiagD->getLocation(), diag::warn_unused_const_variable)
                << DiagD << DiagRange;
        } else {
          Diag(DiagD->getLocation(), diag::warn_unused_variable)
              << DiagD << DiagRange;
        }
      }
    }

    emitAndClearUnusedLocalTypedefWarnings();
  }

  if (!Diags.isIgnored(diag::warn_unused_private_field, SourceLocation())) {
    // FIXME: Load additional unused private field candidates from the external
    // source.
    RecordCompleteMap RecordsComplete;
    RecordCompleteMap MNCComplete;
    for (const NamedDecl *D : UnusedPrivateFields) {
      const CXXRecordDecl *RD = dyn_cast<CXXRecordDecl>(D->getDeclContext());
      if (RD && !RD->isUnion() &&
          IsRecordFullyDefined(RD, RecordsComplete, MNCComplete)) {
        Diag(D->getLocation(), diag::warn_unused_private_field)
              << D->getDeclName();
      }
    }
  }

  if (!Diags.isIgnored(diag::warn_mismatched_delete_new, SourceLocation())) {
    if (ExternalSource)
      ExternalSource->ReadMismatchingDeleteExpressions(DeleteExprs);
    for (const auto &DeletedFieldInfo : DeleteExprs) {
      for (const auto &DeleteExprLoc : DeletedFieldInfo.second) {
        AnalyzeDeleteExprMismatch(DeletedFieldInfo.first, DeleteExprLoc.first,
                                  DeleteExprLoc.second);
      }
    }
  }

  AnalysisWarnings.IssueWarnings(Context.getTranslationUnitDecl());

  if (Context.hasAnyFunctionEffects())
    performFunctionEffectAnalysis(Context.getTranslationUnitDecl());

  // Check we've noticed that we're no longer parsing the initializer for every
  // variable. If we miss cases, then at best we have a performance issue and
  // at worst a rejects-valid bug.
  assert(ParsingInitForAutoVars.empty() &&
         "Didn't unmark var as having its initializer parsed");

  if (!PP.isIncrementalProcessingEnabled())
    TUScope = nullptr;
}


//===----------------------------------------------------------------------===//
// Helper functions.
//===----------------------------------------------------------------------===//

DeclContext *Sema::getFunctionLevelDeclContext(bool AllowLambda) const {
  DeclContext *DC = CurContext;

  while (true) {
    if (isa<BlockDecl>(DC) || isa<EnumDecl>(DC) || isa<CapturedDecl>(DC) ||
        isa<RequiresExprBodyDecl>(DC)) {
      DC = DC->getParent();
    } else if (!AllowLambda && isa<CXXMethodDecl>(DC) &&
               cast<CXXMethodDecl>(DC)->getOverloadedOperator() == OO_Call &&
               cast<CXXRecordDecl>(DC->getParent())->isLambda()) {
      DC = DC->getParent()->getParent();
    } else break;
  }

  return DC;
}

/// getCurFunctionDecl - If inside of a function body, this returns a pointer
/// to the function decl for the function being parsed.  If we're currently
/// in a 'block', this returns the containing context.
FunctionDecl *Sema::getCurFunctionDecl(bool AllowLambda) const {
  DeclContext *DC = getFunctionLevelDeclContext(AllowLambda);
  return dyn_cast<FunctionDecl>(DC);
}

ObjCMethodDecl *Sema::getCurMethodDecl() {
  DeclContext *DC = getFunctionLevelDeclContext();
  while (isa<RecordDecl>(DC))
    DC = DC->getParent();
  return dyn_cast<ObjCMethodDecl>(DC);
}

NamedDecl *Sema::getCurFunctionOrMethodDecl() const {
  DeclContext *DC = getFunctionLevelDeclContext();
  if (isa<ObjCMethodDecl>(DC) || isa<FunctionDecl>(DC))
    return cast<NamedDecl>(DC);
  return nullptr;
}

LangAS Sema::getDefaultCXXMethodAddrSpace() const {
  if (getLangOpts().OpenCL)
    return getASTContext().getDefaultOpenCLPointeeAddrSpace();
  return LangAS::Default;
}

void Sema::EmitDiagnostic(unsigned DiagID, const DiagnosticBuilder &DB) {
  // FIXME: It doesn't make sense to me that DiagID is an incoming argument here
  // and yet we also use the current diag ID on the DiagnosticsEngine. This has
  // been made more painfully obvious by the refactor that introduced this
  // function, but it is possible that the incoming argument can be
  // eliminated. If it truly cannot be (for example, there is some reentrancy
  // issue I am not seeing yet), then there should at least be a clarifying
  // comment somewhere.
  Diagnostic DiagInfo(&Diags, DB);
  if (std::optional<TemplateDeductionInfo *> Info = isSFINAEContext()) {
    switch (DiagnosticIDs::getDiagnosticSFINAEResponse(DiagInfo.getID())) {
    case DiagnosticIDs::SFINAE_Report:
      // We'll report the diagnostic below.
      break;

    case DiagnosticIDs::SFINAE_SubstitutionFailure:
      // Count this failure so that we know that template argument deduction
      // has failed.
      ++NumSFINAEErrors;

      // Make a copy of this suppressed diagnostic and store it with the
      // template-deduction information.
      if (*Info && !(*Info)->hasSFINAEDiagnostic()) {
        (*Info)->addSFINAEDiagnostic(DiagInfo.getLocation(),
                       PartialDiagnostic(DiagInfo, Context.getDiagAllocator()));
      }

      Diags.setLastDiagnosticIgnored(true);
      return;

    case DiagnosticIDs::SFINAE_AccessControl: {
      // Per C++ Core Issue 1170, access control is part of SFINAE.
      // Additionally, the AccessCheckingSFINAE flag can be used to temporarily
      // make access control a part of SFINAE for the purposes of checking
      // type traits.
      if (!AccessCheckingSFINAE && !getLangOpts().CPlusPlus11)
        break;

      SourceLocation Loc = DiagInfo.getLocation();

      // Suppress this diagnostic.
      ++NumSFINAEErrors;

      // Make a copy of this suppressed diagnostic and store it with the
      // template-deduction information.
      if (*Info && !(*Info)->hasSFINAEDiagnostic()) {
        (*Info)->addSFINAEDiagnostic(DiagInfo.getLocation(),
                       PartialDiagnostic(DiagInfo, Context.getDiagAllocator()));
      }

      Diags.setLastDiagnosticIgnored(true);

      // Now produce a C++98 compatibility warning.
      Diag(Loc, diag::warn_cxx98_compat_sfinae_access_control);

      // The last diagnostic which Sema produced was ignored. Suppress any
      // notes attached to it.
      Diags.setLastDiagnosticIgnored(true);
      return;
    }

    case DiagnosticIDs::SFINAE_Suppress:
      // Make a copy of this suppressed diagnostic and store it with the
      // template-deduction information;
      if (*Info) {
        (*Info)->addSuppressedDiagnostic(DiagInfo.getLocation(),
                       PartialDiagnostic(DiagInfo, Context.getDiagAllocator()));
      }

      // Suppress this diagnostic.
      Diags.setLastDiagnosticIgnored(true);
      return;
    }
  }

  // Copy the diagnostic printing policy over the ASTContext printing policy.
  // TODO: Stop doing that.  See: https://reviews.llvm.org/D45093#1090292
  Context.setPrintingPolicy(getPrintingPolicy());

  // Emit the diagnostic.
  if (!Diags.EmitDiagnostic(DB))
    return;

  // If this is not a note, and we're in a template instantiation
  // that is different from the last template instantiation where
  // we emitted an error, print a template instantiation
  // backtrace.
  if (!Diags.getDiagnosticIDs()->isNote(DiagID))
    PrintContextStack();
}

bool Sema::hasUncompilableErrorOccurred() const {
  if (getDiagnostics().hasUncompilableErrorOccurred())
    return true;
  auto *FD = dyn_cast<FunctionDecl>(CurContext);
  if (!FD)
    return false;
  auto Loc = DeviceDeferredDiags.find(FD);
  if (Loc == DeviceDeferredDiags.end())
    return false;
  for (auto PDAt : Loc->second) {
    if (Diags.getDiagnosticIDs()->isDefaultMappingAsError(
<<<<<<< HEAD
            PDAt.getDiag().second.getDiagID()))
=======
            PDAt.second.getDiagID()))
>>>>>>> 0865ecc5
      return true;
  }
  return false;
}

// Print notes showing how we can reach FD starting from an a priori
// known-callable function.
static void emitCallStackNotes(Sema &S, const FunctionDecl *FD) {
  auto FnIt = S.CUDA().DeviceKnownEmittedFns.find(FD);
  while (FnIt != S.CUDA().DeviceKnownEmittedFns.end()) {
    // Respect error limit.
    if (S.Diags.hasFatalErrorOccurred())
      return;
    DiagnosticBuilder Builder(
        S.Diags.Report(FnIt->second.Loc, diag::note_called_by));
    Builder << FnIt->second.FD;
    FnIt = S.CUDA().DeviceKnownEmittedFns.find(FnIt->second.FD);
  }
}

namespace {

/// Helper class that emits deferred diagnostic messages if an entity directly
/// or indirectly using the function that causes the deferred diagnostic
/// messages is known to be emitted.
///
/// During parsing of AST, certain diagnostic messages are recorded as deferred
/// diagnostics since it is unknown whether the functions containing such
/// diagnostics will be emitted. A list of potentially emitted functions and
/// variables that may potentially trigger emission of functions are also
/// recorded. DeferredDiagnosticsEmitter recursively visits used functions
/// by each function to emit deferred diagnostics.
///
/// During the visit, certain OpenMP directives or initializer of variables
/// with certain OpenMP attributes will cause subsequent visiting of any
/// functions enter a state which is called OpenMP device context in this
/// implementation. The state is exited when the directive or initializer is
/// exited. This state can change the emission states of subsequent uses
/// of functions.
///
/// Conceptually the functions or variables to be visited form a use graph
/// where the parent node uses the child node. At any point of the visit,
/// the tree nodes traversed from the tree root to the current node form a use
/// stack. The emission state of the current node depends on two factors:
///    1. the emission state of the root node
///    2. whether the current node is in OpenMP device context
/// If the function is decided to be emitted, its contained deferred diagnostics
/// are emitted, together with the information about the use stack.
///
class DeferredDiagnosticsEmitter
    : public UsedDeclVisitor<DeferredDiagnosticsEmitter> {
public:
  typedef UsedDeclVisitor<DeferredDiagnosticsEmitter> Inherited;

  // Whether the function is already in the current use-path.
  llvm::SmallPtrSet<CanonicalDeclPtr<Decl>, 4> InUsePath;

  // The current use-path.
  llvm::SmallVector<CanonicalDeclPtr<FunctionDecl>, 4> UsePath;

  // Whether the visiting of the function has been done. Done[0] is for the
  // case not in OpenMP device context. Done[1] is for the case in OpenMP
  // device context. We need two sets because diagnostics emission may be
  // different depending on whether it is in OpenMP device context.
  llvm::SmallPtrSet<CanonicalDeclPtr<Decl>, 4> DoneMap[2];

  // Emission state of the root node of the current use graph.
  bool ShouldEmitRootNode;

  Sema::DeviceDiagnosticReason RootReason = Sema::DeviceDiagnosticReason::All;

  // Current OpenMP device context level. It is initialized to 0 and each
  // entering of device context increases it by 1 and each exit decreases
  // it by 1. Non-zero value indicates it is currently in device context.
  unsigned InOMPDeviceContext;

  DeferredDiagnosticsEmitter(Sema &S)
      : Inherited(S), ShouldEmitRootNode(false), InOMPDeviceContext(0) {}

  bool shouldVisitDiscardedStmt() const { return false; }

  void VisitOMPTargetDirective(OMPTargetDirective *Node) {
    ++InOMPDeviceContext;
    Inherited::VisitOMPTargetDirective(Node);
    --InOMPDeviceContext;
  }

  void VisitDeclStmt(DeclStmt *DS) {
    if (S.getLangOpts().SYCLIsDevice) {
      if (DS->isSingleDecl()) {
        Decl *D = DS->getSingleDecl();
        if (auto *VD = dyn_cast<VarDecl>(D))
          if (VD->isUsableInConstantExpressions(S.Context))
            return;
      } else {
        for (auto *D : DS->getDeclGroup()) {
          if (auto *VD = dyn_cast<VarDecl>(D)) {
            if (VD->isUsableInConstantExpressions(S.Context))
              return;
          } else {
            this->visitUsedDecl(DS->getBeginLoc(), D);
          }
        }
      }
    }
    this->VisitStmt(DS);
  }

  void VisitConstantExpr(ConstantExpr *E) {
    if (S.getLangOpts().SYCLIsDevice)
      return;
    this->VisitStmt(E);
  }

  void visitUsedDecl(SourceLocation Loc, Decl *D) {
    if (S.LangOpts.SYCLIsDevice && ShouldEmitRootNode) {
      if (auto *VD = dyn_cast<VarDecl>(D)) {
        if (!S.SYCL().checkAllowedSYCLInitializer(VD) &&
            !S.SYCL()
                 .isTypeDecoratedWithDeclAttribute<
                     SYCLGlobalVariableAllowedAttr>(VD->getType()) &&
            !S.SYCL().isTypeDecoratedWithDeclAttribute<SYCLScopeAttr>(
                VD->getType())) {
          S.Diag(Loc, diag::err_sycl_restrict)
              << SemaSYCL::KernelConstStaticVariable;
          return;
        }
        if (!VD->hasInit() &&
            S.SYCL().isTypeDecoratedWithDeclAttribute<SYCLDeviceGlobalAttr>(
                VD->getType()) &&
            !VD->hasAttr<SYCLDeviceAttr>())
          S.Diag(Loc, diag::err_sycl_external_global);
      }
    }
    if (isa<VarDecl>(D))
      return;
    if (auto *FD = dyn_cast<FunctionDecl>(D)) {
      Sema::DeviceDiagnosticReason SaveReason = RootReason;
      // Allow switching context from SYCL to ESIMD. Switching back is not
      // allowed. I.e., once we entered ESIMD code we stay there until we exit
      // the subgraph.
      if ((RootReason == Sema::DeviceDiagnosticReason::Sycl) &&
          (S.getEmissionReason(FD) == Sema::DeviceDiagnosticReason::Esimd))
        RootReason = Sema::DeviceDiagnosticReason::Esimd;
      checkFunc(Loc, FD);
      // Restore the context
      RootReason = SaveReason;
    } else {
      Inherited::visitUsedDecl(Loc, D);
    }
  }

  void checkVar(VarDecl *VD) {
    assert(VD->isFileVarDecl() &&
           "Should only check file-scope variables");
    if (auto *Init = VD->getInit()) {
      auto DevTy = OMPDeclareTargetDeclAttr::getDeviceType(VD);
      bool IsDev = DevTy && (*DevTy == OMPDeclareTargetDeclAttr::DT_NoHost ||
                             *DevTy == OMPDeclareTargetDeclAttr::DT_Any);
      if (IsDev)
        ++InOMPDeviceContext;
      this->Visit(Init);
      if (IsDev)
        --InOMPDeviceContext;
    }
  }

  void checkFunc(SourceLocation Loc, FunctionDecl *FD) {
    auto &Done = DoneMap[InOMPDeviceContext > 0 ? 1 : 0];
    FunctionDecl *Caller = UsePath.empty() ? nullptr : UsePath.back();

    if (!Caller && S.LangOpts.SYCLIsDevice)
      S.SYCL().performSYCLDelayedAttributesAnalaysis(FD);

    if ((!ShouldEmitRootNode && !S.getLangOpts().OpenMP && !Caller) ||
        S.shouldIgnoreInHostDeviceCheck(FD) || InUsePath.count(FD))
      return;
    // Finalize analysis of OpenMP-specific constructs.
    if (Caller && S.LangOpts.OpenMP && UsePath.size() == 1 &&
        (ShouldEmitRootNode || InOMPDeviceContext))
      S.OpenMP().finalizeOpenMPDelayedAnalysis(Caller, FD, Loc);
    // Finalize analysis of SYCL-specific constructs.
    if (Caller && S.LangOpts.SYCLIsDevice)
      S.SYCL().finalizeSYCLDelayedAnalysis(Caller, FD, Loc, RootReason);
    if (Caller)
      S.CUDA().DeviceKnownEmittedFns[FD] = {Caller, Loc};
    // Always emit deferred diagnostics for the direct users. This does not
    // lead to explosion of diagnostics since each user is visited at most
    // twice.
    if (ShouldEmitRootNode || InOMPDeviceContext)
      emitDeferredDiags(FD, Caller);
    // Do not revisit a function if the function body has been completely
    // visited before.
    if (!Done.insert(FD).second)
      return;
    InUsePath.insert(FD);
    UsePath.push_back(FD);
    if (auto *S = FD->getBody()) {
      this->Visit(S);
    }
    UsePath.pop_back();
    InUsePath.erase(FD);
  }

  void checkRecordedDecl(Decl *D) {
    if (auto *FD = dyn_cast<FunctionDecl>(D)) {
      ShouldEmitRootNode = S.getEmissionStatus(FD, /*Final=*/true) ==
                           Sema::FunctionEmissionStatus::Emitted;
      RootReason = S.getEmissionReason(FD);
      checkFunc(SourceLocation(), FD);
    } else {
      // Global VarDecls don't really have a reason, so set this to 'ALL'.
      RootReason = Sema::DeviceDiagnosticReason::All;
      checkVar(cast<VarDecl>(D));
    }
  }

  // Emit any deferred diagnostics for FD
  void emitDeferredDiags(FunctionDecl *FD, bool ShowCallStack) {
    auto It = S.DeviceDeferredDiags.find(FD);
    if (It == S.DeviceDeferredDiags.end()) {
      // If this is a template instantiation, check if its declaration
      // is on the deferred diagnostics stack.
      if (FD->isTemplateInstantiation()) {
        FD = FD->getTemplateInstantiationPattern();
        emitDeferredDiags(FD, ShowCallStack);
      }
      return;
    }
    bool HasWarningOrError = false;
    bool FirstDiag = true;
    for (Sema::DeviceDeferredDiagnostic &D : It->second) {
      // Respect error limit.
      if (S.Diags.hasFatalErrorOccurred())
        return;
      const SourceLocation &Loc = D.getDiag().first;
      const PartialDiagnostic &PD = D.getDiag().second;
      Sema::DeviceDiagnosticReason Reason = D.getReason();
      HasWarningOrError |=
          S.getDiagnostics().getDiagnosticLevel(PD.getDiagID(), Loc) >=
          DiagnosticsEngine::Warning;

      // If the diagnostic doesn't apply to this call graph, skip this
      // diagnostic.
      if ((RootReason & Reason) == Sema::DeviceDiagnosticReason::None)
        continue;

      {
        DiagnosticBuilder Builder(S.Diags.Report(Loc, PD.getDiagID()));
        PD.Emit(Builder);
      }
      // Emit the note on the first diagnostic in case too many diagnostics
      // cause the note not emitted.
      if (FirstDiag && HasWarningOrError && ShowCallStack) {
        emitCallStackNotes(S, FD);
        FirstDiag = false;
      }
    }
  }
};
} // namespace

void Sema::emitDeferredDiags() {
  if (ExternalSource)
    ExternalSource->ReadDeclsToCheckForDeferredDiags(
        DeclsToCheckForDeferredDiags);

  if ((DeviceDeferredDiags.empty() && !LangOpts.OpenMP &&
       !LangOpts.SYCLIsDevice) ||
      DeclsToCheckForDeferredDiags.empty())
    return;

  DeferredDiagnosticsEmitter DDE(*this);
  for (auto *D : DeclsToCheckForDeferredDiags)
    DDE.checkRecordedDecl(D);
}

// In CUDA, there are some constructs which may appear in semantically-valid
// code, but trigger errors if we ever generate code for the function in which
// they appear.  Essentially every construct you're not allowed to use on the
// device falls into this category, because you are allowed to use these
// constructs in a __host__ __device__ function, but only if that function is
// never codegen'ed on the device.
//
// To handle semantic checking for these constructs, we keep track of the set of
// functions we know will be emitted, either because we could tell a priori that
// they would be emitted, or because they were transitively called by a
// known-emitted function.
//
// We also keep a partial call graph of which not-known-emitted functions call
// which other not-known-emitted functions.
//
// When we see something which is illegal if the current function is emitted
// (usually by way of DiagIfDeviceCode, DiagIfHostCode, or
// CheckCall), we first check if the current function is known-emitted.  If
// so, we immediately output the diagnostic.
//
// Otherwise, we "defer" the diagnostic.  It sits in Sema::DeviceDeferredDiags
// until we discover that the function is known-emitted, at which point we take
// it out of this map and emit the diagnostic.

Sema::SemaDiagnosticBuilder::SemaDiagnosticBuilder(Kind K, SourceLocation Loc,
                                                   unsigned DiagID,
                                                   const FunctionDecl *Fn, Sema &S,
                                                   DeviceDiagnosticReason R)
    : S(S), Loc(Loc), DiagID(DiagID), Fn(Fn),
      ShowCallStack(K == K_ImmediateWithCallStack || K == K_Deferred) {
  switch (K) {
  case K_Nop:
    break;
  case K_Immediate:
  case K_ImmediateWithCallStack:
    ImmediateDiag.emplace(
        ImmediateDiagBuilder(S.Diags.Report(Loc, DiagID), S, DiagID));
    break;
  case K_Deferred:
    assert(Fn && "Must have a function to attach the deferred diag to.");
    auto &Diags = getDeviceDeferredDiags()[Fn];
    PartialDiagId.emplace(Diags.size());
    Diags.emplace_back(Loc, S.PDiag(DiagID), R);
    break;
  }
}

Sema::SemaDiagnosticBuilder::SemaDiagnosticBuilder(SemaDiagnosticBuilder &&D)
    : S(D.S), Loc(D.Loc), DiagID(D.DiagID), Fn(D.Fn),
      ShowCallStack(D.ShowCallStack), ImmediateDiag(D.ImmediateDiag),
      PartialDiagId(D.PartialDiagId) {
  // Clean the previous diagnostics.
  D.ShowCallStack = false;
  D.ImmediateDiag.reset();
  D.PartialDiagId.reset();
}

Sema::SemaDiagnosticBuilder::~SemaDiagnosticBuilder() {
  if (ImmediateDiag) {
    // Emit our diagnostic and, if it was a warning or error, output a callstack
    // if Fn isn't a priori known-emitted.
    bool IsWarningOrError = S.getDiagnostics().getDiagnosticLevel(
                                DiagID, Loc) >= DiagnosticsEngine::Warning;
    ImmediateDiag.reset(); // Emit the immediate diag.
    if (IsWarningOrError && ShowCallStack)
      emitCallStackNotes(S, Fn);
  } else {
    assert((!PartialDiagId || ShowCallStack) &&
           "Must always show call stack for deferred diags.");
  }
}

Sema::SemaDiagnosticBuilder
Sema::targetDiag(SourceLocation Loc, unsigned DiagID, const FunctionDecl *FD) {
  FD = FD ? FD : getCurFunctionDecl();
  if (LangOpts.OpenMP)
    return LangOpts.OpenMPIsTargetDevice
               ? OpenMP().diagIfOpenMPDeviceCode(Loc, DiagID, FD)
               : OpenMP().diagIfOpenMPHostCode(Loc, DiagID, FD);
  if (getLangOpts().CUDA)
    return getLangOpts().CUDAIsDevice ? CUDA().DiagIfDeviceCode(Loc, DiagID)
                                      : CUDA().DiagIfHostCode(Loc, DiagID);

  if (getLangOpts().SYCLIsDevice)
    return SYCL().DiagIfDeviceCode(Loc, DiagID);

  return SemaDiagnosticBuilder(SemaDiagnosticBuilder::K_Immediate, Loc, DiagID,
                               FD, *this, DeviceDiagnosticReason::All);
}

void Sema::checkTypeSupport(QualType Ty, SourceLocation Loc, ValueDecl *D) {
  if (isUnevaluatedContext() || Ty.isNull())
    return;

  // The original idea behind checkTypeSupport function is that unused
  // declarations can be replaced with an array of bytes of the same size during
  // codegen, such replacement doesn't seem to be possible for types without
  // constant byte size like zero length arrays. So, do a deep check for SYCL.
  if (D && LangOpts.SYCLIsDevice) {
    llvm::DenseSet<QualType> Visited;
    SYCL().deepTypeCheckForDevice(Loc, Visited, D);
  }

  Decl *C = cast<Decl>(getCurLexicalContext());

  // Memcpy operations for structs containing a member with unsupported type
  // are ok, though.
  if (const auto *MD = dyn_cast<CXXMethodDecl>(C)) {
    if ((MD->isCopyAssignmentOperator() || MD->isMoveAssignmentOperator()) &&
        MD->isTrivial())
      return;

    if (const auto *Ctor = dyn_cast<CXXConstructorDecl>(MD))
      if (Ctor->isCopyOrMoveConstructor() && Ctor->isTrivial())
        return;
  }

  // Try to associate errors with the lexical context, if that is a function, or
  // the value declaration otherwise.
  const FunctionDecl *FD = isa<FunctionDecl>(C)
                               ? cast<FunctionDecl>(C)
                               : dyn_cast_or_null<FunctionDecl>(D);

  auto CheckDeviceType = [&](QualType Ty) {
    if (Ty->isDependentType())
      return;

    if (Ty->isBitIntType()) {
      if (!Context.getTargetInfo().hasBitIntType()) {
        PartialDiagnostic PD = PDiag(diag::err_target_unsupported_type);
        if (D)
          PD << D;
        else
          PD << "expression";
        targetDiag(Loc, PD, FD)
            << false /*show bit size*/ << 0 /*bitsize*/ << false /*return*/
            << Ty << Context.getTargetInfo().getTriple().str();
      }
      return;
    }

    // Check if we are dealing with two 'long double' but with different
    // semantics.
    bool LongDoubleMismatched = false;
    if (Ty->isRealFloatingType() && Context.getTypeSize(Ty) == 128) {
      const llvm::fltSemantics &Sem = Context.getFloatTypeSemantics(Ty);
      if ((&Sem != &llvm::APFloat::PPCDoubleDouble() &&
           !Context.getTargetInfo().hasFloat128Type()) ||
          (&Sem == &llvm::APFloat::PPCDoubleDouble() &&
           !Context.getTargetInfo().hasIbm128Type()))
        LongDoubleMismatched = true;
    }

    if ((Ty->isFloat16Type() && !Context.getTargetInfo().hasFloat16Type()) ||
        ((Ty->isFloat128Type() ||
          (Ty->isRealFloatingType() && Context.getTypeSize(Ty) == 128)) &&
         !Context.getTargetInfo().hasFloat128Type()) ||
        (Ty->isIbm128Type() && !Context.getTargetInfo().hasIbm128Type()) ||
        (Ty->isIntegerType() && Context.getTypeSize(Ty) == 128 &&
         !Context.getTargetInfo().hasInt128Type()) ||
        (Ty->isBFloat16Type() && !Context.getTargetInfo().hasBFloat16Type() &&
         !LangOpts.CUDAIsDevice) ||
        LongDoubleMismatched) {
      PartialDiagnostic PD = PDiag(diag::err_target_unsupported_type);
      if (D)
        PD << D;
      else
        PD << "expression";

      if (targetDiag(Loc, PD, FD)
          << true /*show bit size*/
          << static_cast<unsigned>(Context.getTypeSize(Ty)) << Ty
          << false /*return*/ << Context.getTargetInfo().getTriple().str()) {
        if (D)
          D->setInvalidDecl();
      }
      if (D)
        targetDiag(D->getLocation(), diag::note_defined_here, FD) << D;
    }
  };

  auto CheckType = [&](QualType Ty, bool IsRetTy = false) {
    if (LangOpts.SYCLIsDevice ||
        (LangOpts.OpenMP && LangOpts.OpenMPIsTargetDevice) ||
        LangOpts.CUDAIsDevice)
      CheckDeviceType(Ty);

    QualType UnqualTy = Ty.getCanonicalType().getUnqualifiedType();
    const TargetInfo &TI = Context.getTargetInfo();
    if (!TI.hasLongDoubleType() && UnqualTy == Context.LongDoubleTy) {
      PartialDiagnostic PD = PDiag(diag::err_target_unsupported_type);
      if (D)
        PD << D;
      else
        PD << "expression";

      if (Diag(Loc, PD, FD)
          << false /*show bit size*/ << 0 << Ty << false /*return*/
          << TI.getTriple().str()) {
        if (D)
          D->setInvalidDecl();
      }
      if (D)
        targetDiag(D->getLocation(), diag::note_defined_here, FD) << D;
    }

    bool IsDouble = UnqualTy == Context.DoubleTy;
    bool IsFloat = UnqualTy == Context.FloatTy;
    if (IsRetTy && !TI.hasFPReturn() && (IsDouble || IsFloat)) {
      PartialDiagnostic PD = PDiag(diag::err_target_unsupported_type);
      if (D)
        PD << D;
      else
        PD << "expression";

      if (Diag(Loc, PD, FD)
          << false /*show bit size*/ << 0 << Ty << true /*return*/
          << TI.getTriple().str()) {
        if (D)
          D->setInvalidDecl();
      }
      if (D)
        targetDiag(D->getLocation(), diag::note_defined_here, FD) << D;
    }

    if (TI.hasRISCVVTypes() && Ty->isRVVSizelessBuiltinType() && FD) {
      llvm::StringMap<bool> CallerFeatureMap;
      Context.getFunctionFeatureMap(CallerFeatureMap, FD);
      RISCV().checkRVVTypeSupport(Ty, Loc, D, CallerFeatureMap);
    }

    // Don't allow SVE types in functions without a SVE target.
    if (Ty->isSVESizelessBuiltinType() && FD) {
      llvm::StringMap<bool> CallerFeatureMap;
      Context.getFunctionFeatureMap(CallerFeatureMap, FD);
      if (!Builtin::evaluateRequiredTargetFeatures("sve", CallerFeatureMap)) {
        if (!Builtin::evaluateRequiredTargetFeatures("sme", CallerFeatureMap))
          Diag(Loc, diag::err_sve_vector_in_non_sve_target) << Ty;
        else if (!IsArmStreamingFunction(FD,
                                         /*IncludeLocallyStreaming=*/true)) {
          Diag(Loc, diag::err_sve_vector_in_non_streaming_function) << Ty;
        }
      }
    }
  };

  CheckType(Ty);
  if (const auto *FD = dyn_cast_if_present<FunctionDecl>(D)) {
    if (LangOpts.SYCLIsDevice && FD->isConsteval())
      return;
    if (const auto *FPTy = dyn_cast<FunctionProtoType>(Ty)) {
      for (const auto &ParamTy : FPTy->param_types())
        CheckType(ParamTy);
      CheckType(FPTy->getReturnType(), /*IsRetTy=*/true);
    }
    if (const auto *FNPTy = dyn_cast<FunctionNoProtoType>(Ty))
      CheckType(FNPTy->getReturnType(), /*IsRetTy=*/true);
  }
}

bool Sema::findMacroSpelling(SourceLocation &locref, StringRef name) {
  SourceLocation loc = locref;
  if (!loc.isMacroID()) return false;

  // There's no good way right now to look at the intermediate
  // expansions, so just jump to the expansion location.
  loc = getSourceManager().getExpansionLoc(loc);

  // If that's written with the name, stop here.
  SmallString<16> buffer;
  if (getPreprocessor().getSpelling(loc, buffer) == name) {
    locref = loc;
    return true;
  }
  return false;
}

Scope *Sema::getScopeForContext(DeclContext *Ctx) {

  if (!Ctx)
    return nullptr;

  Ctx = Ctx->getPrimaryContext();
  for (Scope *S = getCurScope(); S; S = S->getParent()) {
    // Ignore scopes that cannot have declarations. This is important for
    // out-of-line definitions of static class members.
    if (S->getFlags() & (Scope::DeclScope | Scope::TemplateParamScope))
      if (DeclContext *Entity = S->getEntity())
        if (Ctx == Entity->getPrimaryContext())
          return S;
  }

  return nullptr;
}

/// Enter a new function scope
void Sema::PushFunctionScope() {
  if (FunctionScopes.empty() && CachedFunctionScope) {
    // Use CachedFunctionScope to avoid allocating memory when possible.
    CachedFunctionScope->Clear();
    FunctionScopes.push_back(CachedFunctionScope.release());
  } else {
    FunctionScopes.push_back(new FunctionScopeInfo(getDiagnostics()));
  }
  if (LangOpts.OpenMP)
    OpenMP().pushOpenMPFunctionRegion();
}

void Sema::PushBlockScope(Scope *BlockScope, BlockDecl *Block) {
  FunctionScopes.push_back(new BlockScopeInfo(getDiagnostics(),
                                              BlockScope, Block));
  CapturingFunctionScopes++;
}

LambdaScopeInfo *Sema::PushLambdaScope() {
  LambdaScopeInfo *const LSI = new LambdaScopeInfo(getDiagnostics());
  FunctionScopes.push_back(LSI);
  CapturingFunctionScopes++;
  return LSI;
}

void Sema::RecordParsingTemplateParameterDepth(unsigned Depth) {
  if (LambdaScopeInfo *const LSI = getCurLambda()) {
    LSI->AutoTemplateParameterDepth = Depth;
    return;
  }
  llvm_unreachable(
      "Remove assertion if intentionally called in a non-lambda context.");
}

// Check that the type of the VarDecl has an accessible copy constructor and
// resolve its destructor's exception specification.
// This also performs initialization of block variables when they are moved
// to the heap. It uses the same rules as applicable for implicit moves
// according to the C++ standard in effect ([class.copy.elision]p3).
static void checkEscapingByref(VarDecl *VD, Sema &S) {
  QualType T = VD->getType();
  EnterExpressionEvaluationContext scope(
      S, Sema::ExpressionEvaluationContext::PotentiallyEvaluated);
  SourceLocation Loc = VD->getLocation();
  Expr *VarRef =
      new (S.Context) DeclRefExpr(S.Context, VD, false, T, VK_LValue, Loc);
  ExprResult Result;
  auto IE = InitializedEntity::InitializeBlock(Loc, T);
  if (S.getLangOpts().CPlusPlus23) {
    auto *E = ImplicitCastExpr::Create(S.Context, T, CK_NoOp, VarRef, nullptr,
                                       VK_XValue, FPOptionsOverride());
    Result = S.PerformCopyInitialization(IE, SourceLocation(), E);
  } else {
    Result = S.PerformMoveOrCopyInitialization(
        IE, Sema::NamedReturnInfo{VD, Sema::NamedReturnInfo::MoveEligible},
        VarRef);
  }

  if (!Result.isInvalid()) {
    Result = S.MaybeCreateExprWithCleanups(Result);
    Expr *Init = Result.getAs<Expr>();
    S.Context.setBlockVarCopyInit(VD, Init, S.canThrow(Init));
  }

  // The destructor's exception specification is needed when IRGen generates
  // block copy/destroy functions. Resolve it here.
  if (const CXXRecordDecl *RD = T->getAsCXXRecordDecl())
    if (CXXDestructorDecl *DD = RD->getDestructor()) {
      auto *FPT = DD->getType()->castAs<FunctionProtoType>();
      S.ResolveExceptionSpec(Loc, FPT);
    }
}

static void markEscapingByrefs(const FunctionScopeInfo &FSI, Sema &S) {
  // Set the EscapingByref flag of __block variables captured by
  // escaping blocks.
  for (const BlockDecl *BD : FSI.Blocks) {
    for (const BlockDecl::Capture &BC : BD->captures()) {
      VarDecl *VD = BC.getVariable();
      if (VD->hasAttr<BlocksAttr>()) {
        // Nothing to do if this is a __block variable captured by a
        // non-escaping block.
        if (BD->doesNotEscape())
          continue;
        VD->setEscapingByref();
      }
      // Check whether the captured variable is or contains an object of
      // non-trivial C union type.
      QualType CapType = BC.getVariable()->getType();
      if (CapType.hasNonTrivialToPrimitiveDestructCUnion() ||
          CapType.hasNonTrivialToPrimitiveCopyCUnion())
        S.checkNonTrivialCUnion(BC.getVariable()->getType(),
                                BD->getCaretLocation(),
                                Sema::NTCUC_BlockCapture,
                                Sema::NTCUK_Destruct|Sema::NTCUK_Copy);
    }
  }

  for (VarDecl *VD : FSI.ByrefBlockVars) {
    // __block variables might require us to capture a copy-initializer.
    if (!VD->isEscapingByref())
      continue;
    // It's currently invalid to ever have a __block variable with an
    // array type; should we diagnose that here?
    // Regardless, we don't want to ignore array nesting when
    // constructing this copy.
    if (VD->getType()->isStructureOrClassType())
      checkEscapingByref(VD, S);
  }
}

Sema::PoppedFunctionScopePtr
Sema::PopFunctionScopeInfo(const AnalysisBasedWarnings::Policy *WP,
                           const Decl *D, QualType BlockType) {
  assert(!FunctionScopes.empty() && "mismatched push/pop!");

  markEscapingByrefs(*FunctionScopes.back(), *this);

  PoppedFunctionScopePtr Scope(FunctionScopes.pop_back_val(),
                               PoppedFunctionScopeDeleter(this));

  if (LangOpts.OpenMP)
    OpenMP().popOpenMPFunctionRegion(Scope.get());

  // Issue any analysis-based warnings.
  if (WP && D)
    AnalysisWarnings.IssueWarnings(*WP, Scope.get(), D, BlockType);
  else
    for (const auto &PUD : Scope->PossiblyUnreachableDiags)
      Diag(PUD.Loc, PUD.PD);

  return Scope;
}

void Sema::PoppedFunctionScopeDeleter::
operator()(sema::FunctionScopeInfo *Scope) const {
  if (!Scope->isPlainFunction())
    Self->CapturingFunctionScopes--;
  // Stash the function scope for later reuse if it's for a normal function.
  if (Scope->isPlainFunction() && !Self->CachedFunctionScope)
    Self->CachedFunctionScope.reset(Scope);
  else
    delete Scope;
}

void Sema::PushCompoundScope(bool IsStmtExpr) {
  getCurFunction()->CompoundScopes.push_back(
      CompoundScopeInfo(IsStmtExpr, getCurFPFeatures()));
}

void Sema::PopCompoundScope() {
  FunctionScopeInfo *CurFunction = getCurFunction();
  assert(!CurFunction->CompoundScopes.empty() && "mismatched push/pop");

  CurFunction->CompoundScopes.pop_back();
}

bool Sema::hasAnyUnrecoverableErrorsInThisFunction() const {
  return getCurFunction()->hasUnrecoverableErrorOccurred();
}

void Sema::setFunctionHasBranchIntoScope() {
  if (!FunctionScopes.empty())
    FunctionScopes.back()->setHasBranchIntoScope();
}

void Sema::setFunctionHasBranchProtectedScope() {
  if (!FunctionScopes.empty())
    FunctionScopes.back()->setHasBranchProtectedScope();
}

void Sema::setFunctionHasIndirectGoto() {
  if (!FunctionScopes.empty())
    FunctionScopes.back()->setHasIndirectGoto();
}

void Sema::setFunctionHasMustTail() {
  if (!FunctionScopes.empty())
    FunctionScopes.back()->setHasMustTail();
}

BlockScopeInfo *Sema::getCurBlock() {
  if (FunctionScopes.empty())
    return nullptr;

  auto CurBSI = dyn_cast<BlockScopeInfo>(FunctionScopes.back());
  if (CurBSI && CurBSI->TheDecl &&
      !CurBSI->TheDecl->Encloses(CurContext)) {
    // We have switched contexts due to template instantiation.
    assert(!CodeSynthesisContexts.empty());
    return nullptr;
  }

  return CurBSI;
}

FunctionScopeInfo *Sema::getEnclosingFunction() const {
  if (FunctionScopes.empty())
    return nullptr;

  for (int e = FunctionScopes.size() - 1; e >= 0; --e) {
    if (isa<sema::BlockScopeInfo>(FunctionScopes[e]))
      continue;
    return FunctionScopes[e];
  }
  return nullptr;
}

CapturingScopeInfo *Sema::getEnclosingLambdaOrBlock() const {
  for (auto *Scope : llvm::reverse(FunctionScopes)) {
    if (auto *CSI = dyn_cast<CapturingScopeInfo>(Scope)) {
      auto *LSI = dyn_cast<LambdaScopeInfo>(CSI);
      if (LSI && LSI->Lambda && !LSI->Lambda->Encloses(CurContext) &&
          LSI->AfterParameterList) {
        // We have switched contexts due to template instantiation.
        // FIXME: We should swap out the FunctionScopes during code synthesis
        // so that we don't need to check for this.
        assert(!CodeSynthesisContexts.empty());
        return nullptr;
      }
      return CSI;
    }
  }
  return nullptr;
}

LambdaScopeInfo *Sema::getCurLambda(bool IgnoreNonLambdaCapturingScope) {
  if (FunctionScopes.empty())
    return nullptr;

  auto I = FunctionScopes.rbegin();
  if (IgnoreNonLambdaCapturingScope) {
    auto E = FunctionScopes.rend();
    while (I != E && isa<CapturingScopeInfo>(*I) && !isa<LambdaScopeInfo>(*I))
      ++I;
    if (I == E)
      return nullptr;
  }
  auto *CurLSI = dyn_cast<LambdaScopeInfo>(*I);
  if (CurLSI && CurLSI->Lambda && CurLSI->CallOperator &&
      !CurLSI->Lambda->Encloses(CurContext) && CurLSI->AfterParameterList) {
    // We have switched contexts due to template instantiation.
    assert(!CodeSynthesisContexts.empty());
    return nullptr;
  }

  return CurLSI;
}

// We have a generic lambda if we parsed auto parameters, or we have
// an associated template parameter list.
LambdaScopeInfo *Sema::getCurGenericLambda() {
  if (LambdaScopeInfo *LSI =  getCurLambda()) {
    return (LSI->TemplateParams.size() ||
                    LSI->GLTemplateParameterList) ? LSI : nullptr;
  }
  return nullptr;
}


void Sema::ActOnComment(SourceRange Comment) {
  if (!LangOpts.RetainCommentsFromSystemHeaders &&
      SourceMgr.isInSystemHeader(Comment.getBegin()))
    return;
  RawComment RC(SourceMgr, Comment, LangOpts.CommentOpts, false);
  if (RC.isAlmostTrailingComment() || RC.hasUnsupportedSplice(SourceMgr)) {
    SourceRange MagicMarkerRange(Comment.getBegin(),
                                 Comment.getBegin().getLocWithOffset(3));
    StringRef MagicMarkerText;
    switch (RC.getKind()) {
    case RawComment::RCK_OrdinaryBCPL:
      MagicMarkerText = "///<";
      break;
    case RawComment::RCK_OrdinaryC:
      MagicMarkerText = "/**<";
      break;
    case RawComment::RCK_Invalid:
      // FIXME: are there other scenarios that could produce an invalid
      // raw comment here?
      Diag(Comment.getBegin(), diag::warn_splice_in_doxygen_comment);
      return;
    default:
      llvm_unreachable("if this is an almost Doxygen comment, "
                       "it should be ordinary");
    }
    Diag(Comment.getBegin(), diag::warn_not_a_doxygen_trailing_member_comment) <<
      FixItHint::CreateReplacement(MagicMarkerRange, MagicMarkerText);
  }
  Context.addComment(RC);
}

// Pin this vtable to this file.
ExternalSemaSource::~ExternalSemaSource() {}
char ExternalSemaSource::ID;

void ExternalSemaSource::ReadMethodPool(Selector Sel) { }
void ExternalSemaSource::updateOutOfDateSelector(Selector Sel) { }

void ExternalSemaSource::ReadKnownNamespaces(
                           SmallVectorImpl<NamespaceDecl *> &Namespaces) {
}

void ExternalSemaSource::ReadUndefinedButUsed(
    llvm::MapVector<NamedDecl *, SourceLocation> &Undefined) {}

void ExternalSemaSource::ReadMismatchingDeleteExpressions(llvm::MapVector<
    FieldDecl *, llvm::SmallVector<std::pair<SourceLocation, bool>, 4>> &) {}

bool Sema::tryExprAsCall(Expr &E, QualType &ZeroArgCallReturnTy,
                         UnresolvedSetImpl &OverloadSet) {
  ZeroArgCallReturnTy = QualType();
  OverloadSet.clear();

  const OverloadExpr *Overloads = nullptr;
  bool IsMemExpr = false;
  if (E.getType() == Context.OverloadTy) {
    OverloadExpr::FindResult FR = OverloadExpr::find(&E);

    // Ignore overloads that are pointer-to-member constants.
    if (FR.HasFormOfMemberPointer)
      return false;

    Overloads = FR.Expression;
  } else if (E.getType() == Context.BoundMemberTy) {
    Overloads = dyn_cast<UnresolvedMemberExpr>(E.IgnoreParens());
    IsMemExpr = true;
  }

  bool Ambiguous = false;
  bool IsMV = false;

  if (Overloads) {
    for (OverloadExpr::decls_iterator it = Overloads->decls_begin(),
         DeclsEnd = Overloads->decls_end(); it != DeclsEnd; ++it) {
      OverloadSet.addDecl(*it);

      // Check whether the function is a non-template, non-member which takes no
      // arguments.
      if (IsMemExpr)
        continue;
      if (const FunctionDecl *OverloadDecl
            = dyn_cast<FunctionDecl>((*it)->getUnderlyingDecl())) {
        if (OverloadDecl->getMinRequiredArguments() == 0) {
          if (!ZeroArgCallReturnTy.isNull() && !Ambiguous &&
              (!IsMV || !(OverloadDecl->isCPUDispatchMultiVersion() ||
                          OverloadDecl->isCPUSpecificMultiVersion()))) {
            ZeroArgCallReturnTy = QualType();
            Ambiguous = true;
          } else {
            ZeroArgCallReturnTy = OverloadDecl->getReturnType();
            IsMV = OverloadDecl->isCPUDispatchMultiVersion() ||
                   OverloadDecl->isCPUSpecificMultiVersion();
          }
        }
      }
    }

    // If it's not a member, use better machinery to try to resolve the call
    if (!IsMemExpr)
      return !ZeroArgCallReturnTy.isNull();
  }

  // Attempt to call the member with no arguments - this will correctly handle
  // member templates with defaults/deduction of template arguments, overloads
  // with default arguments, etc.
  if (IsMemExpr && !E.isTypeDependent()) {
    Sema::TentativeAnalysisScope Trap(*this);
    ExprResult R = BuildCallToMemberFunction(nullptr, &E, SourceLocation(), {},
                                             SourceLocation());
    if (R.isUsable()) {
      ZeroArgCallReturnTy = R.get()->getType();
      return true;
    }
    return false;
  }

  if (const auto *DeclRef = dyn_cast<DeclRefExpr>(E.IgnoreParens())) {
    if (const auto *Fun = dyn_cast<FunctionDecl>(DeclRef->getDecl())) {
      if (Fun->getMinRequiredArguments() == 0)
        ZeroArgCallReturnTy = Fun->getReturnType();
      return true;
    }
  }

  // We don't have an expression that's convenient to get a FunctionDecl from,
  // but we can at least check if the type is "function of 0 arguments".
  QualType ExprTy = E.getType();
  const FunctionType *FunTy = nullptr;
  QualType PointeeTy = ExprTy->getPointeeType();
  if (!PointeeTy.isNull())
    FunTy = PointeeTy->getAs<FunctionType>();
  if (!FunTy)
    FunTy = ExprTy->getAs<FunctionType>();

  if (const auto *FPT = dyn_cast_if_present<FunctionProtoType>(FunTy)) {
    if (FPT->getNumParams() == 0)
      ZeroArgCallReturnTy = FunTy->getReturnType();
    return true;
  }
  return false;
}

/// Give notes for a set of overloads.
///
/// A companion to tryExprAsCall. In cases when the name that the programmer
/// wrote was an overloaded function, we may be able to make some guesses about
/// plausible overloads based on their return types; such guesses can be handed
/// off to this method to be emitted as notes.
///
/// \param Overloads - The overloads to note.
/// \param FinalNoteLoc - If we've suppressed printing some overloads due to
///  -fshow-overloads=best, this is the location to attach to the note about too
///  many candidates. Typically this will be the location of the original
///  ill-formed expression.
static void noteOverloads(Sema &S, const UnresolvedSetImpl &Overloads,
                          const SourceLocation FinalNoteLoc) {
  unsigned ShownOverloads = 0;
  unsigned SuppressedOverloads = 0;
  for (UnresolvedSetImpl::iterator It = Overloads.begin(),
       DeclsEnd = Overloads.end(); It != DeclsEnd; ++It) {
    if (ShownOverloads >= S.Diags.getNumOverloadCandidatesToShow()) {
      ++SuppressedOverloads;
      continue;
    }

    const NamedDecl *Fn = (*It)->getUnderlyingDecl();
    // Don't print overloads for non-default multiversioned functions.
    if (const auto *FD = Fn->getAsFunction()) {
      if (FD->isMultiVersion() && FD->hasAttr<TargetAttr>() &&
          !FD->getAttr<TargetAttr>()->isDefaultVersion())
        continue;
      if (FD->isMultiVersion() && FD->hasAttr<TargetVersionAttr>() &&
          !FD->getAttr<TargetVersionAttr>()->isDefaultVersion())
        continue;
    }
    S.Diag(Fn->getLocation(), diag::note_possible_target_of_call);
    ++ShownOverloads;
  }

  S.Diags.overloadCandidatesShown(ShownOverloads);

  if (SuppressedOverloads)
    S.Diag(FinalNoteLoc, diag::note_ovl_too_many_candidates)
      << SuppressedOverloads;
}

static void notePlausibleOverloads(Sema &S, SourceLocation Loc,
                                   const UnresolvedSetImpl &Overloads,
                                   bool (*IsPlausibleResult)(QualType)) {
  if (!IsPlausibleResult)
    return noteOverloads(S, Overloads, Loc);

  UnresolvedSet<2> PlausibleOverloads;
  for (OverloadExpr::decls_iterator It = Overloads.begin(),
         DeclsEnd = Overloads.end(); It != DeclsEnd; ++It) {
    const auto *OverloadDecl = cast<FunctionDecl>(*It);
    QualType OverloadResultTy = OverloadDecl->getReturnType();
    if (IsPlausibleResult(OverloadResultTy))
      PlausibleOverloads.addDecl(It.getDecl());
  }
  noteOverloads(S, PlausibleOverloads, Loc);
}

/// Determine whether the given expression can be called by just
/// putting parentheses after it.  Notably, expressions with unary
/// operators can't be because the unary operator will start parsing
/// outside the call.
static bool IsCallableWithAppend(const Expr *E) {
  E = E->IgnoreImplicit();
  return (!isa<CStyleCastExpr>(E) &&
          !isa<UnaryOperator>(E) &&
          !isa<BinaryOperator>(E) &&
          !isa<CXXOperatorCallExpr>(E));
}

static bool IsCPUDispatchCPUSpecificMultiVersion(const Expr *E) {
  if (const auto *UO = dyn_cast<UnaryOperator>(E))
    E = UO->getSubExpr();

  if (const auto *ULE = dyn_cast<UnresolvedLookupExpr>(E)) {
    if (ULE->getNumDecls() == 0)
      return false;

    const NamedDecl *ND = *ULE->decls_begin();
    if (const auto *FD = dyn_cast<FunctionDecl>(ND))
      return FD->isCPUDispatchMultiVersion() || FD->isCPUSpecificMultiVersion();
  }
  return false;
}

bool Sema::tryToRecoverWithCall(ExprResult &E, const PartialDiagnostic &PD,
                                bool ForceComplain,
                                bool (*IsPlausibleResult)(QualType)) {
  SourceLocation Loc = E.get()->getExprLoc();
  SourceRange Range = E.get()->getSourceRange();
  UnresolvedSet<4> Overloads;

  // If this is a SFINAE context, don't try anything that might trigger ADL
  // prematurely.
  if (!isSFINAEContext()) {
    QualType ZeroArgCallTy;
    if (tryExprAsCall(*E.get(), ZeroArgCallTy, Overloads) &&
        !ZeroArgCallTy.isNull() &&
        (!IsPlausibleResult || IsPlausibleResult(ZeroArgCallTy))) {
      // At this point, we know E is potentially callable with 0
      // arguments and that it returns something of a reasonable type,
      // so we can emit a fixit and carry on pretending that E was
      // actually a CallExpr.
      SourceLocation ParenInsertionLoc = getLocForEndOfToken(Range.getEnd());
      bool IsMV = IsCPUDispatchCPUSpecificMultiVersion(E.get());
      Diag(Loc, PD) << /*zero-arg*/ 1 << IsMV << Range
                    << (IsCallableWithAppend(E.get())
                            ? FixItHint::CreateInsertion(ParenInsertionLoc,
                                                         "()")
                            : FixItHint());
      if (!IsMV)
        notePlausibleOverloads(*this, Loc, Overloads, IsPlausibleResult);

      // FIXME: Try this before emitting the fixit, and suppress diagnostics
      // while doing so.
      E = BuildCallExpr(nullptr, E.get(), Range.getEnd(), {},
                        Range.getEnd().getLocWithOffset(1));
      return true;
    }
  }
  if (!ForceComplain) return false;

  bool IsMV = IsCPUDispatchCPUSpecificMultiVersion(E.get());
  Diag(Loc, PD) << /*not zero-arg*/ 0 << IsMV << Range;
  if (!IsMV)
    notePlausibleOverloads(*this, Loc, Overloads, IsPlausibleResult);
  E = ExprError();
  return true;
}

IdentifierInfo *Sema::getSuperIdentifier() const {
  if (!Ident_super)
    Ident_super = &Context.Idents.get("super");
  return Ident_super;
}

void Sema::PushCapturedRegionScope(Scope *S, CapturedDecl *CD, RecordDecl *RD,
                                   CapturedRegionKind K,
                                   unsigned OpenMPCaptureLevel) {
  auto *CSI = new CapturedRegionScopeInfo(
      getDiagnostics(), S, CD, RD, CD->getContextParam(), K,
      (getLangOpts().OpenMP && K == CR_OpenMP)
          ? OpenMP().getOpenMPNestingLevel()
          : 0,
      OpenMPCaptureLevel);
  CSI->ReturnType = Context.VoidTy;
  FunctionScopes.push_back(CSI);
  CapturingFunctionScopes++;
}

CapturedRegionScopeInfo *Sema::getCurCapturedRegion() {
  if (FunctionScopes.empty())
    return nullptr;

  return dyn_cast<CapturedRegionScopeInfo>(FunctionScopes.back());
}

const llvm::MapVector<FieldDecl *, Sema::DeleteLocs> &
Sema::getMismatchingDeleteExpressions() const {
  return DeleteExprs;
}

Sema::FPFeaturesStateRAII::FPFeaturesStateRAII(Sema &S)
    : S(S), OldFPFeaturesState(S.CurFPFeatures),
      OldOverrides(S.FpPragmaStack.CurrentValue),
      OldEvalMethod(S.PP.getCurrentFPEvalMethod()),
      OldFPPragmaLocation(S.PP.getLastFPEvalPragmaLocation()) {}

Sema::FPFeaturesStateRAII::~FPFeaturesStateRAII() {
  S.CurFPFeatures = OldFPFeaturesState;
  S.FpPragmaStack.CurrentValue = OldOverrides;
  S.PP.setCurrentFPEvalMethod(OldFPPragmaLocation, OldEvalMethod);
}

bool Sema::isDeclaratorFunctionLike(Declarator &D) {
  assert(D.getCXXScopeSpec().isSet() &&
         "can only be called for qualified names");

  auto LR = LookupResult(*this, D.getIdentifier(), D.getBeginLoc(),
                         LookupOrdinaryName, forRedeclarationInCurContext());
  DeclContext *DC = computeDeclContext(D.getCXXScopeSpec(),
                                       !D.getDeclSpec().isFriendSpecified());
  if (!DC)
    return false;

  LookupQualifiedName(LR, DC);
  bool Result = llvm::all_of(LR, [](Decl *Dcl) {
    if (NamedDecl *ND = dyn_cast<NamedDecl>(Dcl)) {
      ND = ND->getUnderlyingDecl();
      return isa<FunctionDecl>(ND) || isa<FunctionTemplateDecl>(ND) ||
             isa<UsingDecl>(ND);
    }
    return false;
  });
  return Result;
}

Attr *Sema::CreateAnnotationAttr(const AttributeCommonInfo &CI, StringRef Annot,
                                 MutableArrayRef<Expr *> Args) {

  auto *A = AnnotateAttr::Create(Context, Annot, Args.data(), Args.size(), CI);
  if (!ConstantFoldAttrArgs(
          CI, MutableArrayRef<Expr *>(A->args_begin(), A->args_end()))) {
    return nullptr;
  }
  return A;
}

Attr *Sema::CreateAnnotationAttr(const ParsedAttr &AL) {
  // Make sure that there is a string literal as the annotation's first
  // argument.
  StringRef Str;
  if (!checkStringLiteralArgumentAttr(AL, 0, Str))
    return nullptr;

  llvm::SmallVector<Expr *, 4> Args;
  Args.reserve(AL.getNumArgs() - 1);
  for (unsigned Idx = 1; Idx < AL.getNumArgs(); Idx++) {
    assert(!AL.isArgIdent(Idx));
    Args.push_back(AL.getArgAsExpr(Idx));
  }

  return CreateAnnotationAttr(AL, Str, Args);
}<|MERGE_RESOLUTION|>--- conflicted
+++ resolved
@@ -1736,11 +1736,7 @@
     return false;
   for (auto PDAt : Loc->second) {
     if (Diags.getDiagnosticIDs()->isDefaultMappingAsError(
-<<<<<<< HEAD
             PDAt.getDiag().second.getDiagID()))
-=======
-            PDAt.second.getDiagID()))
->>>>>>> 0865ecc5
       return true;
   }
   return false;
