--- conflicted
+++ resolved
@@ -116,11 +116,7 @@
           (bool)Template.getAsSubstTemplateTemplateParmPack();
 #endif
 
-<<<<<<< HEAD
-      return inherited::TraverseTemplateName(Template);
-=======
       return DynamicRecursiveASTVisitor::TraverseTemplateName(Template);
->>>>>>> a8d96e15
     }
 
     /// Suppress traversal into Objective-C container literal
@@ -311,30 +307,11 @@
     }
 
 #ifndef NDEBUG
-<<<<<<< HEAD
-    bool TraverseFunctionParmPackExpr(FunctionParmPackExpr *) {
+    bool TraverseFunctionParmPackExpr(FunctionParmPackExpr *) override {
       ContainsIntermediatePacks = true;
       return true;
     }
 
-    bool TraverseSubstNonTypeTemplateParmPackExpr(
-        SubstNonTypeTemplateParmPackExpr *) {
-      ContainsIntermediatePacks = true;
-      return true;
-    }
-
-    bool VisitSubstTemplateTypeParmPackType(SubstTemplateTypeParmPackType *) {
-=======
-    bool TraverseFunctionParmPackExpr(FunctionParmPackExpr *) override {
->>>>>>> a8d96e15
-      ContainsIntermediatePacks = true;
-      return true;
-    }
-
-<<<<<<< HEAD
-    bool
-    VisitSubstTemplateTypeParmPackTypeLoc(SubstTemplateTypeParmPackTypeLoc) {
-=======
     bool TraverseSubstNonTypeTemplateParmPackExpr(
         SubstNonTypeTemplateParmPackExpr *) override {
       ContainsIntermediatePacks = true;
@@ -343,20 +320,16 @@
 
     bool VisitSubstTemplateTypeParmPackType(
         SubstTemplateTypeParmPackType *) override {
->>>>>>> a8d96e15
       ContainsIntermediatePacks = true;
       return true;
     }
 
-<<<<<<< HEAD
-=======
     bool VisitSubstTemplateTypeParmPackTypeLoc(
         SubstTemplateTypeParmPackTypeLoc) override {
       ContainsIntermediatePacks = true;
       return true;
     }
 
->>>>>>> a8d96e15
     bool containsIntermediatePacks() const { return ContainsIntermediatePacks; }
 #endif
 };
