--- conflicted
+++ resolved
@@ -1593,13 +1593,8 @@
     //
     // If switch has default case, then ignore it.
     if (!CaseListIsErroneous && !CaseListIsIncomplete && !HasConstantCond &&
-<<<<<<< HEAD
-        ET) {
-      const EnumDecl *ED = ET->getOriginalDecl()->getDefinitionOrSelf();
-=======
         CondTypeBeforePromotion->isEnumeralType()) {
       const auto *ED = CondTypeBeforePromotion->castAsEnumDecl();
->>>>>>> 35227056
       if (!ED->isCompleteDefinition() || ED->enumerators().empty())
         goto enum_out;
 
@@ -1744,11 +1739,7 @@
   if (SrcExpr->isTypeDependent() || SrcExpr->isValueDependent())
     return;
 
-<<<<<<< HEAD
-  const EnumDecl *ED = ET->getOriginalDecl()->getDefinitionOrSelf();
-=======
   const auto *ED = DstType->castAsEnumDecl();
->>>>>>> 35227056
   if (!ED->isClosed())
     return;
 
