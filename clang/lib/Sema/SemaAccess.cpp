//===---- SemaAccess.cpp - C++ Access Control -------------------*- C++ -*-===//
//
// Part of the LLVM Project, under the Apache License v2.0 with LLVM Exceptions.
// See https://llvm.org/LICENSE.txt for license information.
// SPDX-License-Identifier: Apache-2.0 WITH LLVM-exception
//
//===----------------------------------------------------------------------===//
//
// This file provides Sema routines for C++ access control semantics.
//
//===----------------------------------------------------------------------===//

#include "clang/AST/ASTContext.h"
#include "clang/AST/CXXInheritance.h"
#include "clang/AST/DeclCXX.h"
#include "clang/AST/DeclFriend.h"
#include "clang/AST/DeclObjC.h"
#include "clang/AST/DependentDiagnostic.h"
#include "clang/AST/ExprCXX.h"
#include "clang/Basic/Specifiers.h"
#include "clang/Sema/DelayedDiagnostic.h"
#include "clang/Sema/Initialization.h"
#include "clang/Sema/Lookup.h"

using namespace clang;
using namespace sema;

/// A copy of Sema's enum without AR_delayed.
enum AccessResult {
  AR_accessible,
  AR_inaccessible,
  AR_dependent
};

bool Sema::SetMemberAccessSpecifier(NamedDecl *MemberDecl,
                                    NamedDecl *PrevMemberDecl,
                                    AccessSpecifier LexicalAS) {
  if (!PrevMemberDecl) {
    // Use the lexical access specifier.
    MemberDecl->setAccess(LexicalAS);
    return false;
  }

  // C++ [class.access.spec]p3: When a member is redeclared its access
  // specifier must be same as its initial declaration.
  if (LexicalAS != AS_none && LexicalAS != PrevMemberDecl->getAccess()) {
    Diag(MemberDecl->getLocation(),
         diag::err_class_redeclared_with_different_access)
      << MemberDecl << LexicalAS;
    Diag(PrevMemberDecl->getLocation(), diag::note_previous_access_declaration)
      << PrevMemberDecl << PrevMemberDecl->getAccess();

    MemberDecl->setAccess(LexicalAS);
    return true;
  }

  MemberDecl->setAccess(PrevMemberDecl->getAccess());
  return false;
}

static CXXRecordDecl *FindDeclaringClass(NamedDecl *D) {
  DeclContext *DC = D->getDeclContext();

  // This can only happen at top: enum decls only "publish" their
  // immediate members.
  if (isa<EnumDecl>(DC))
    DC = cast<EnumDecl>(DC)->getDeclContext();

  CXXRecordDecl *DeclaringClass = cast<CXXRecordDecl>(DC);
  while (DeclaringClass->isAnonymousStructOrUnion())
    DeclaringClass = cast<CXXRecordDecl>(DeclaringClass->getDeclContext());
  return DeclaringClass;
}

namespace {
struct EffectiveContext {
  EffectiveContext() : Inner(nullptr), Dependent(false) {}

  explicit EffectiveContext(DeclContext *DC)
    : Inner(DC),
      Dependent(DC->isDependentContext()) {

    // An implicit deduction guide is semantically in the context enclosing the
    // class template, but for access purposes behaves like the constructor
    // from which it was produced.
    if (auto *DGD = dyn_cast<CXXDeductionGuideDecl>(DC)) {
      if (DGD->isImplicit()) {
        DC = DGD->getCorrespondingConstructor();
        if (!DC) {
          // The copy deduction candidate doesn't have a corresponding
          // constructor.
          DC = cast<DeclContext>(DGD->getDeducedTemplate()->getTemplatedDecl());
        }
      }
    }

    // C++11 [class.access.nest]p1:
    //   A nested class is a member and as such has the same access
    //   rights as any other member.
    // C++11 [class.access]p2:
    //   A member of a class can also access all the names to which
    //   the class has access.  A local class of a member function
    //   may access the same names that the member function itself
    //   may access.
    // This almost implies that the privileges of nesting are transitive.
    // Technically it says nothing about the local classes of non-member
    // functions (which can gain privileges through friendship), but we
    // take that as an oversight.
    while (true) {
      // We want to add canonical declarations to the EC lists for
      // simplicity of checking, but we need to walk up through the
      // actual current DC chain.  Otherwise, something like a local
      // extern or friend which happens to be the canonical
      // declaration will really mess us up.

      if (isa<CXXRecordDecl>(DC)) {
        CXXRecordDecl *Record = cast<CXXRecordDecl>(DC);
        Records.push_back(Record->getCanonicalDecl());
        DC = Record->getDeclContext();
      } else if (isa<FunctionDecl>(DC)) {
        FunctionDecl *Function = cast<FunctionDecl>(DC);
        Functions.push_back(Function->getCanonicalDecl());
        if (Function->getFriendObjectKind())
          DC = Function->getLexicalDeclContext();
        else
          DC = Function->getDeclContext();
      } else if (DC->isFileContext()) {
        break;
      } else {
        DC = DC->getParent();
      }
    }
  }

  bool isDependent() const { return Dependent; }

  bool includesClass(const CXXRecordDecl *R) const {
    R = R->getCanonicalDecl();
    return llvm::is_contained(Records, R);
  }

  /// Retrieves the innermost "useful" context.  Can be null if we're
  /// doing access-control without privileges.
  DeclContext *getInnerContext() const {
    return Inner;
  }

  typedef SmallVectorImpl<CXXRecordDecl*>::const_iterator record_iterator;

  DeclContext *Inner;
  SmallVector<FunctionDecl*, 4> Functions;
  SmallVector<CXXRecordDecl*, 4> Records;
  bool Dependent;
};

/// Like sema::AccessedEntity, but kindly lets us scribble all over
/// it.
struct AccessTarget : public AccessedEntity {
  AccessTarget(const AccessedEntity &Entity)
    : AccessedEntity(Entity) {
    initialize();
  }

  AccessTarget(ASTContext &Context,
               MemberNonce _,
               CXXRecordDecl *NamingClass,
               DeclAccessPair FoundDecl,
               QualType BaseObjectType)
    : AccessedEntity(Context.getDiagAllocator(), Member, NamingClass,
                     FoundDecl, BaseObjectType) {
    initialize();
  }

  AccessTarget(ASTContext &Context,
               BaseNonce _,
               CXXRecordDecl *BaseClass,
               CXXRecordDecl *DerivedClass,
               AccessSpecifier Access)
    : AccessedEntity(Context.getDiagAllocator(), Base, BaseClass, DerivedClass,
                     Access) {
    initialize();
  }

  bool isInstanceMember() const {
    return (isMemberAccess() && getTargetDecl()->isCXXInstanceMember());
  }

  bool hasInstanceContext() const {
    return HasInstanceContext;
  }

  class SavedInstanceContext {
  public:
    SavedInstanceContext(SavedInstanceContext &&S)
        : Target(S.Target), Has(S.Has) {
      S.Target = nullptr;
    }

    // The move assignment operator is defined as deleted pending further
    // motivation.
    SavedInstanceContext &operator=(SavedInstanceContext &&) = delete;

    // The copy constrcutor and copy assignment operator is defined as deleted
    // pending further motivation.
    SavedInstanceContext(const SavedInstanceContext &) = delete;
    SavedInstanceContext &operator=(const SavedInstanceContext &) = delete;

    ~SavedInstanceContext() {
      if (Target)
        Target->HasInstanceContext = Has;
    }

  private:
    friend struct AccessTarget;
    explicit SavedInstanceContext(AccessTarget &Target)
        : Target(&Target), Has(Target.HasInstanceContext) {}
    AccessTarget *Target;
    bool Has;
  };

  SavedInstanceContext saveInstanceContext() {
    return SavedInstanceContext(*this);
  }

  void suppressInstanceContext() {
    HasInstanceContext = false;
  }

  const CXXRecordDecl *resolveInstanceContext(Sema &S) const {
    assert(HasInstanceContext);
    if (CalculatedInstanceContext)
      return InstanceContext;

    CalculatedInstanceContext = true;
    DeclContext *IC = S.computeDeclContext(getBaseObjectType());
    InstanceContext = (IC ? cast<CXXRecordDecl>(IC)->getCanonicalDecl()
                          : nullptr);
    return InstanceContext;
  }

  const CXXRecordDecl *getDeclaringClass() const {
    return DeclaringClass;
  }

  /// The "effective" naming class is the canonical non-anonymous
  /// class containing the actual naming class.
  const CXXRecordDecl *getEffectiveNamingClass() const {
    const CXXRecordDecl *namingClass = getNamingClass();
    while (namingClass->isAnonymousStructOrUnion())
      namingClass = cast<CXXRecordDecl>(namingClass->getParent());
    return namingClass->getCanonicalDecl();
  }

private:
  void initialize() {
    HasInstanceContext = (isMemberAccess() &&
                          !getBaseObjectType().isNull() &&
                          getTargetDecl()->isCXXInstanceMember());
    CalculatedInstanceContext = false;
    InstanceContext = nullptr;

    if (isMemberAccess())
      DeclaringClass = FindDeclaringClass(getTargetDecl());
    else
      DeclaringClass = getBaseClass();
    DeclaringClass = DeclaringClass->getCanonicalDecl();
  }

  bool HasInstanceContext : 1;
  mutable bool CalculatedInstanceContext : 1;
  mutable const CXXRecordDecl *InstanceContext;
  const CXXRecordDecl *DeclaringClass;
};

}

/// Checks whether one class might instantiate to the other.
static bool MightInstantiateTo(const CXXRecordDecl *From,
                               const CXXRecordDecl *To) {
  // Declaration names are always preserved by instantiation.
  if (From->getDeclName() != To->getDeclName())
    return false;

  const DeclContext *FromDC = From->getDeclContext()->getPrimaryContext();
  const DeclContext *ToDC = To->getDeclContext()->getPrimaryContext();
  if (FromDC == ToDC) return true;
  if (FromDC->isFileContext() || ToDC->isFileContext()) return false;

  // Be conservative.
  return true;
}

/// Checks whether one class is derived from another, inclusively.
/// Properly indicates when it couldn't be determined due to
/// dependence.
///
/// This should probably be donated to AST or at least Sema.
static AccessResult IsDerivedFromInclusive(const CXXRecordDecl *Derived,
                                           const CXXRecordDecl *Target) {
  assert(Derived->getCanonicalDecl() == Derived);
  assert(Target->getCanonicalDecl() == Target);
  assert(Derived->getDefinition() && "Expecting a complete type");

  if (Derived == Target) return AR_accessible;

  bool CheckDependent = Derived->isDependentContext();
  if (CheckDependent && MightInstantiateTo(Derived, Target))
    return AR_dependent;

  AccessResult OnFailure = AR_inaccessible;
  SmallVector<const CXXRecordDecl*, 8> Queue; // actually a stack

  while (true) {
    if (Derived->isDependentContext() && !Derived->hasDefinition() &&
        !Derived->isLambda())
      return AR_dependent;

    for (const auto &I : Derived->bases()) {
      const CXXRecordDecl *RD;

      QualType T = I.getType();
      if (CXXRecordDecl *Rec = T->getAsCXXRecordDecl()) {
        RD = Rec;
      } else {
        assert(T->isDependentType() && "non-dependent base wasn't a record?");
        OnFailure = AR_dependent;
        continue;
      }

      RD = RD->getCanonicalDecl();
      if (RD == Target) return AR_accessible;
      if (CheckDependent && MightInstantiateTo(RD, Target))
        OnFailure = AR_dependent;

      Queue.push_back(RD);
    }

    if (Queue.empty()) break;

    Derived = Queue.pop_back_val();
  }

  return OnFailure;
}


static bool MightInstantiateTo(Sema &S, DeclContext *Context,
                               DeclContext *Friend) {
  if (Friend == Context)
    return true;

  assert(!Friend->isDependentContext() &&
         "can't handle friends with dependent contexts here");

  if (!Context->isDependentContext())
    return false;

  if (Friend->isFileContext())
    return false;

  // TODO: this is very conservative
  return true;
}

// Asks whether the type in 'context' can ever instantiate to the type
// in 'friend'.
static bool MightInstantiateTo(Sema &S, CanQualType Context, CanQualType Friend) {
  if (Friend == Context)
    return true;

  if (!Friend->isDependentType() && !Context->isDependentType())
    return false;

  // TODO: this is very conservative.
  return true;
}

static bool MightInstantiateTo(Sema &S,
                               FunctionDecl *Context,
                               FunctionDecl *Friend) {
  if (Context->getDeclName() != Friend->getDeclName())
    return false;

  if (!MightInstantiateTo(S,
                          Context->getDeclContext(),
                          Friend->getDeclContext()))
    return false;

  CanQual<FunctionProtoType> FriendTy
    = S.Context.getCanonicalType(Friend->getType())
         ->getAs<FunctionProtoType>();
  CanQual<FunctionProtoType> ContextTy
    = S.Context.getCanonicalType(Context->getType())
         ->getAs<FunctionProtoType>();

  // There isn't any way that I know of to add qualifiers
  // during instantiation.
  if (FriendTy.getQualifiers() != ContextTy.getQualifiers())
    return false;

  if (FriendTy->getNumParams() != ContextTy->getNumParams())
    return false;

  if (!MightInstantiateTo(S, ContextTy->getReturnType(),
                          FriendTy->getReturnType()))
    return false;

  for (unsigned I = 0, E = FriendTy->getNumParams(); I != E; ++I)
    if (!MightInstantiateTo(S, ContextTy->getParamType(I),
                            FriendTy->getParamType(I)))
      return false;

  return true;
}

static bool MightInstantiateTo(Sema &S,
                               FunctionTemplateDecl *Context,
                               FunctionTemplateDecl *Friend) {
  return MightInstantiateTo(S,
                            Context->getTemplatedDecl(),
                            Friend->getTemplatedDecl());
}

static AccessResult MatchesFriend(Sema &S,
                                  const EffectiveContext &EC,
                                  const CXXRecordDecl *Friend) {
  if (EC.includesClass(Friend))
    return AR_accessible;

  if (EC.isDependent()) {
    for (const CXXRecordDecl *Context : EC.Records) {
      if (MightInstantiateTo(Context, Friend))
        return AR_dependent;
    }
  }

  return AR_inaccessible;
}

static AccessResult MatchesFriend(Sema &S,
                                  const EffectiveContext &EC,
                                  CanQualType Friend) {
<<<<<<< HEAD
  if (const RecordType *RT = Friend->getAs<RecordType>())
    return MatchesFriend(
        S, EC,
        cast<CXXRecordDecl>(RT->getOriginalDecl())->getDefinitionOrSelf());
=======
  if (const auto *RD = Friend->getAsCXXRecordDecl())
    return MatchesFriend(S, EC, RD);
>>>>>>> 35227056

  // TODO: we can do better than this
  if (Friend->isDependentType())
    return AR_dependent;

  return AR_inaccessible;
}

/// Determines whether the given friend class template matches
/// anything in the effective context.
static AccessResult MatchesFriend(Sema &S,
                                  const EffectiveContext &EC,
                                  ClassTemplateDecl *Friend) {
  AccessResult OnFailure = AR_inaccessible;

  // Check whether the friend is the template of a class in the
  // context chain.
  for (SmallVectorImpl<CXXRecordDecl*>::const_iterator
         I = EC.Records.begin(), E = EC.Records.end(); I != E; ++I) {
    CXXRecordDecl *Record = *I;

    // Figure out whether the current class has a template:
    ClassTemplateDecl *CTD;

    // A specialization of the template...
    if (isa<ClassTemplateSpecializationDecl>(Record)) {
      CTD = cast<ClassTemplateSpecializationDecl>(Record)
        ->getSpecializedTemplate();

    // ... or the template pattern itself.
    } else {
      CTD = Record->getDescribedClassTemplate();
      if (!CTD) continue;
    }

    // It's a match.
    if (Friend == CTD->getCanonicalDecl())
      return AR_accessible;

    // If the context isn't dependent, it can't be a dependent match.
    if (!EC.isDependent())
      continue;

    // If the template names don't match, it can't be a dependent
    // match.
    if (CTD->getDeclName() != Friend->getDeclName())
      continue;

    // If the class's context can't instantiate to the friend's
    // context, it can't be a dependent match.
    if (!MightInstantiateTo(S, CTD->getDeclContext(),
                            Friend->getDeclContext()))
      continue;

    // Otherwise, it's a dependent match.
    OnFailure = AR_dependent;
  }

  return OnFailure;
}

/// Determines whether the given friend function matches anything in
/// the effective context.
static AccessResult MatchesFriend(Sema &S,
                                  const EffectiveContext &EC,
                                  FunctionDecl *Friend) {
  AccessResult OnFailure = AR_inaccessible;

  for (SmallVectorImpl<FunctionDecl*>::const_iterator
         I = EC.Functions.begin(), E = EC.Functions.end(); I != E; ++I) {
    if (Friend == *I)
      return AR_accessible;

    if (EC.isDependent() && MightInstantiateTo(S, *I, Friend))
      OnFailure = AR_dependent;
  }

  return OnFailure;
}

/// Determines whether the given friend function template matches
/// anything in the effective context.
static AccessResult MatchesFriend(Sema &S,
                                  const EffectiveContext &EC,
                                  FunctionTemplateDecl *Friend) {
  if (EC.Functions.empty()) return AR_inaccessible;

  AccessResult OnFailure = AR_inaccessible;

  for (SmallVectorImpl<FunctionDecl*>::const_iterator
         I = EC.Functions.begin(), E = EC.Functions.end(); I != E; ++I) {

    FunctionTemplateDecl *FTD = (*I)->getPrimaryTemplate();
    if (!FTD)
      FTD = (*I)->getDescribedFunctionTemplate();
    if (!FTD)
      continue;

    FTD = FTD->getCanonicalDecl();

    if (Friend == FTD)
      return AR_accessible;

    if (EC.isDependent() && MightInstantiateTo(S, FTD, Friend))
      OnFailure = AR_dependent;
  }

  return OnFailure;
}

/// Determines whether the given friend declaration matches anything
/// in the effective context.
static AccessResult MatchesFriend(Sema &S,
                                  const EffectiveContext &EC,
                                  FriendDecl *FriendD) {
  // Whitelist accesses if there's an invalid or unsupported friend
  // declaration.
  if (FriendD->isInvalidDecl() || FriendD->isUnsupportedFriend())
    return AR_accessible;

  if (TypeSourceInfo *T = FriendD->getFriendType())
    return MatchesFriend(S, EC, T->getType()->getCanonicalTypeUnqualified());

  NamedDecl *Friend
    = cast<NamedDecl>(FriendD->getFriendDecl()->getCanonicalDecl());

  // FIXME: declarations with dependent or templated scope.

  if (isa<ClassTemplateDecl>(Friend))
    return MatchesFriend(S, EC, cast<ClassTemplateDecl>(Friend));

  if (isa<FunctionTemplateDecl>(Friend))
    return MatchesFriend(S, EC, cast<FunctionTemplateDecl>(Friend));

  if (isa<CXXRecordDecl>(Friend))
    return MatchesFriend(S, EC, cast<CXXRecordDecl>(Friend));

  assert(isa<FunctionDecl>(Friend) && "unknown friend decl kind");
  return MatchesFriend(S, EC, cast<FunctionDecl>(Friend));
}

static AccessResult GetFriendKind(Sema &S,
                                  const EffectiveContext &EC,
                                  const CXXRecordDecl *Class) {
  AccessResult OnFailure = AR_inaccessible;

  // Okay, check friends.
  for (auto *Friend : Class->friends()) {
    switch (MatchesFriend(S, EC, Friend)) {
    case AR_accessible:
      return AR_accessible;

    case AR_inaccessible:
      continue;

    case AR_dependent:
      OnFailure = AR_dependent;
      break;
    }
  }

  // That's it, give up.
  return OnFailure;
}

namespace {

/// A helper class for checking for a friend which will grant access
/// to a protected instance member.
struct ProtectedFriendContext {
  Sema &S;
  const EffectiveContext &EC;
  const CXXRecordDecl *NamingClass;
  bool CheckDependent;
  bool EverDependent;

  /// The path down to the current base class.
  SmallVector<const CXXRecordDecl*, 20> CurPath;

  ProtectedFriendContext(Sema &S, const EffectiveContext &EC,
                         const CXXRecordDecl *InstanceContext,
                         const CXXRecordDecl *NamingClass)
    : S(S), EC(EC), NamingClass(NamingClass),
      CheckDependent(InstanceContext->isDependentContext() ||
                     NamingClass->isDependentContext()),
      EverDependent(false) {}

  /// Check classes in the current path for friendship, starting at
  /// the given index.
  bool checkFriendshipAlongPath(unsigned I) {
    assert(I < CurPath.size());
    for (unsigned E = CurPath.size(); I != E; ++I) {
      switch (GetFriendKind(S, EC, CurPath[I])) {
      case AR_accessible:   return true;
      case AR_inaccessible: continue;
      case AR_dependent:    EverDependent = true; continue;
      }
    }
    return false;
  }

  /// Perform a search starting at the given class.
  ///
  /// PrivateDepth is the index of the last (least derived) class
  /// along the current path such that a notional public member of
  /// the final class in the path would have access in that class.
  bool findFriendship(const CXXRecordDecl *Cur, unsigned PrivateDepth) {
    // If we ever reach the naming class, check the current path for
    // friendship.  We can also stop recursing because we obviously
    // won't find the naming class there again.
    if (Cur == NamingClass)
      return checkFriendshipAlongPath(PrivateDepth);

    if (CheckDependent && MightInstantiateTo(Cur, NamingClass))
      EverDependent = true;

    // Recurse into the base classes.
    for (const auto &I : Cur->bases()) {
      // If this is private inheritance, then a public member of the
      // base will not have any access in classes derived from Cur.
      unsigned BasePrivateDepth = PrivateDepth;
      if (I.getAccessSpecifier() == AS_private)
        BasePrivateDepth = CurPath.size() - 1;

      const CXXRecordDecl *RD;

      QualType T = I.getType();
      if (CXXRecordDecl *Rec = T->getAsCXXRecordDecl()) {
        RD = Rec;
      } else {
        assert(T->isDependentType() && "non-dependent base wasn't a record?");
        EverDependent = true;
        continue;
      }

      // Recurse.  We don't need to clean up if this returns true.
      CurPath.push_back(RD);
      if (findFriendship(RD->getCanonicalDecl(), BasePrivateDepth))
        return true;
      CurPath.pop_back();
    }

    return false;
  }

  bool findFriendship(const CXXRecordDecl *Cur) {
    assert(CurPath.empty());
    CurPath.push_back(Cur);
    return findFriendship(Cur, 0);
  }
};
}

/// Search for a class P that EC is a friend of, under the constraint
///   InstanceContext <= P
/// if InstanceContext exists, or else
///   NamingClass <= P
/// and with the additional restriction that a protected member of
/// NamingClass would have some natural access in P, which implicitly
/// imposes the constraint that P <= NamingClass.
///
/// This isn't quite the condition laid out in the standard.
/// Instead of saying that a notional protected member of NamingClass
/// would have to have some natural access in P, it says the actual
/// target has to have some natural access in P, which opens up the
/// possibility that the target (which is not necessarily a member
/// of NamingClass) might be more accessible along some path not
/// passing through it.  That's really a bad idea, though, because it
/// introduces two problems:
///   - Most importantly, it breaks encapsulation because you can
///     access a forbidden base class's members by directly subclassing
///     it elsewhere.
///   - It also makes access substantially harder to compute because it
///     breaks the hill-climbing algorithm: knowing that the target is
///     accessible in some base class would no longer let you change
///     the question solely to whether the base class is accessible,
///     because the original target might have been more accessible
///     because of crazy subclassing.
/// So we don't implement that.
static AccessResult GetProtectedFriendKind(Sema &S, const EffectiveContext &EC,
                                           const CXXRecordDecl *InstanceContext,
                                           const CXXRecordDecl *NamingClass) {
  assert(InstanceContext == nullptr ||
         InstanceContext->getCanonicalDecl() == InstanceContext);
  assert(NamingClass->getCanonicalDecl() == NamingClass);

  // If we don't have an instance context, our constraints give us
  // that NamingClass <= P <= NamingClass, i.e. P == NamingClass.
  // This is just the usual friendship check.
  if (!InstanceContext) return GetFriendKind(S, EC, NamingClass);

  ProtectedFriendContext PRC(S, EC, InstanceContext, NamingClass);
  if (PRC.findFriendship(InstanceContext)) return AR_accessible;
  if (PRC.EverDependent) return AR_dependent;
  return AR_inaccessible;
}

static AccessResult HasAccess(Sema &S,
                              const EffectiveContext &EC,
                              const CXXRecordDecl *NamingClass,
                              AccessSpecifier Access,
                              const AccessTarget &Target) {
  assert(NamingClass->getCanonicalDecl() == NamingClass &&
         "declaration should be canonicalized before being passed here");

  if (Access == AS_public) return AR_accessible;
  assert(Access == AS_private || Access == AS_protected);

  AccessResult OnFailure = AR_inaccessible;

  for (EffectiveContext::record_iterator
         I = EC.Records.begin(), E = EC.Records.end(); I != E; ++I) {
    // All the declarations in EC have been canonicalized, so pointer
    // equality from this point on will work fine.
    const CXXRecordDecl *ECRecord = *I;

    // [B2] and [M2]
    if (Access == AS_private) {
      if (ECRecord == NamingClass)
        return AR_accessible;

      if (EC.isDependent() && MightInstantiateTo(ECRecord, NamingClass))
        OnFailure = AR_dependent;

    // [B3] and [M3]
    } else {
      assert(Access == AS_protected);
      if (!ECRecord->getDefinition())
        continue;
      switch (IsDerivedFromInclusive(ECRecord, NamingClass)) {
      case AR_accessible: break;
      case AR_inaccessible: continue;
      case AR_dependent: OnFailure = AR_dependent; continue;
      }

      // C++ [class.protected]p1:
      //   An additional access check beyond those described earlier in
      //   [class.access] is applied when a non-static data member or
      //   non-static member function is a protected member of its naming
      //   class.  As described earlier, access to a protected member is
      //   granted because the reference occurs in a friend or member of
      //   some class C.  If the access is to form a pointer to member,
      //   the nested-name-specifier shall name C or a class derived from
      //   C. All other accesses involve a (possibly implicit) object
      //   expression. In this case, the class of the object expression
      //   shall be C or a class derived from C.
      //
      // We interpret this as a restriction on [M3].

      // In this part of the code, 'C' is just our context class ECRecord.

      // These rules are different if we don't have an instance context.
      if (!Target.hasInstanceContext()) {
        // If it's not an instance member, these restrictions don't apply.
        if (!Target.isInstanceMember()) return AR_accessible;

        // If it's an instance member, use the pointer-to-member rule
        // that the naming class has to be derived from the effective
        // context.

        // Emulate a MSVC bug where the creation of pointer-to-member
        // to protected member of base class is allowed but only from
        // static member functions.
        if (S.getLangOpts().MSVCCompat && !EC.Functions.empty())
          if (CXXMethodDecl* MD = dyn_cast<CXXMethodDecl>(EC.Functions.front()))
            if (MD->isStatic()) return AR_accessible;

        // Despite the standard's confident wording, there is a case
        // where you can have an instance member that's neither in a
        // pointer-to-member expression nor in a member access:  when
        // it names a field in an unevaluated context that can't be an
        // implicit member.  Pending clarification, we just apply the
        // same naming-class restriction here.
        //   FIXME: we're probably not correctly adding the
        //   protected-member restriction when we retroactively convert
        //   an expression to being evaluated.

        // We know that ECRecord derives from NamingClass.  The
        // restriction says to check whether NamingClass derives from
        // ECRecord, but that's not really necessary: two distinct
        // classes can't be recursively derived from each other.  So
        // along this path, we just need to check whether the classes
        // are equal.
        if (NamingClass == ECRecord) return AR_accessible;

        // Otherwise, this context class tells us nothing;  on to the next.
        continue;
      }

      assert(Target.isInstanceMember());

      const CXXRecordDecl *InstanceContext = Target.resolveInstanceContext(S);
      if (!InstanceContext) {
        OnFailure = AR_dependent;
        continue;
      }

      switch (IsDerivedFromInclusive(InstanceContext, ECRecord)) {
      case AR_accessible: return AR_accessible;
      case AR_inaccessible: continue;
      case AR_dependent: OnFailure = AR_dependent; continue;
      }
    }
  }

  // [M3] and [B3] say that, if the target is protected in N, we grant
  // access if the access occurs in a friend or member of some class P
  // that's a subclass of N and where the target has some natural
  // access in P.  The 'member' aspect is easy to handle because P
  // would necessarily be one of the effective-context records, and we
  // address that above.  The 'friend' aspect is completely ridiculous
  // to implement because there are no restrictions at all on P
  // *unless* the [class.protected] restriction applies.  If it does,
  // however, we should ignore whether the naming class is a friend,
  // and instead rely on whether any potential P is a friend.
  if (Access == AS_protected && Target.isInstanceMember()) {
    // Compute the instance context if possible.
    const CXXRecordDecl *InstanceContext = nullptr;
    if (Target.hasInstanceContext()) {
      InstanceContext = Target.resolveInstanceContext(S);
      if (!InstanceContext) return AR_dependent;
    }

    switch (GetProtectedFriendKind(S, EC, InstanceContext, NamingClass)) {
    case AR_accessible: return AR_accessible;
    case AR_inaccessible: return OnFailure;
    case AR_dependent: return AR_dependent;
    }
    llvm_unreachable("impossible friendship kind");
  }

  switch (GetFriendKind(S, EC, NamingClass)) {
  case AR_accessible: return AR_accessible;
  case AR_inaccessible: return OnFailure;
  case AR_dependent: return AR_dependent;
  }

  // Silence bogus warnings
  llvm_unreachable("impossible friendship kind");
}

/// Finds the best path from the naming class to the declaring class,
/// taking friend declarations into account.
///
/// C++0x [class.access.base]p5:
///   A member m is accessible at the point R when named in class N if
///   [M1] m as a member of N is public, or
///   [M2] m as a member of N is private, and R occurs in a member or
///        friend of class N, or
///   [M3] m as a member of N is protected, and R occurs in a member or
///        friend of class N, or in a member or friend of a class P
///        derived from N, where m as a member of P is public, private,
///        or protected, or
///   [M4] there exists a base class B of N that is accessible at R, and
///        m is accessible at R when named in class B.
///
/// C++0x [class.access.base]p4:
///   A base class B of N is accessible at R, if
///   [B1] an invented public member of B would be a public member of N, or
///   [B2] R occurs in a member or friend of class N, and an invented public
///        member of B would be a private or protected member of N, or
///   [B3] R occurs in a member or friend of a class P derived from N, and an
///        invented public member of B would be a private or protected member
///        of P, or
///   [B4] there exists a class S such that B is a base class of S accessible
///        at R and S is a base class of N accessible at R.
///
/// Along a single inheritance path we can restate both of these
/// iteratively:
///
/// First, we note that M1-4 are equivalent to B1-4 if the member is
/// treated as a notional base of its declaring class with inheritance
/// access equivalent to the member's access.  Therefore we need only
/// ask whether a class B is accessible from a class N in context R.
///
/// Let B_1 .. B_n be the inheritance path in question (i.e. where
/// B_1 = N, B_n = B, and for all i, B_{i+1} is a direct base class of
/// B_i).  For i in 1..n, we will calculate ACAB(i), the access to the
/// closest accessible base in the path:
///   Access(a, b) = (* access on the base specifier from a to b *)
///   Merge(a, forbidden) = forbidden
///   Merge(a, private) = forbidden
///   Merge(a, b) = min(a,b)
///   Accessible(c, forbidden) = false
///   Accessible(c, private) = (R is c) || IsFriend(c, R)
///   Accessible(c, protected) = (R derived from c) || IsFriend(c, R)
///   Accessible(c, public) = true
///   ACAB(n) = public
///   ACAB(i) =
///     let AccessToBase = Merge(Access(B_i, B_{i+1}), ACAB(i+1)) in
///     if Accessible(B_i, AccessToBase) then public else AccessToBase
///
/// B is an accessible base of N at R iff ACAB(1) = public.
///
/// \param FinalAccess the access of the "final step", or AS_public if
///   there is no final step.
/// \return null if friendship is dependent
static CXXBasePath *FindBestPath(Sema &S,
                                 const EffectiveContext &EC,
                                 AccessTarget &Target,
                                 AccessSpecifier FinalAccess,
                                 CXXBasePaths &Paths) {
  // Derive the paths to the desired base.
  const CXXRecordDecl *Derived = Target.getNamingClass();
  const CXXRecordDecl *Base = Target.getDeclaringClass();

  // FIXME: fail correctly when there are dependent paths.
  bool isDerived = Derived->isDerivedFrom(const_cast<CXXRecordDecl*>(Base),
                                          Paths);
  assert(isDerived && "derived class not actually derived from base");
  (void) isDerived;

  CXXBasePath *BestPath = nullptr;

  assert(FinalAccess != AS_none && "forbidden access after declaring class");

  bool AnyDependent = false;

  // Derive the friend-modified access along each path.
  for (CXXBasePaths::paths_iterator PI = Paths.begin(), PE = Paths.end();
         PI != PE; ++PI) {
    AccessTarget::SavedInstanceContext _ = Target.saveInstanceContext();

    // Walk through the path backwards.
    AccessSpecifier PathAccess = FinalAccess;
    CXXBasePath::iterator I = PI->end(), E = PI->begin();
    while (I != E) {
      --I;

      assert(PathAccess != AS_none);

      // If the declaration is a private member of a base class, there
      // is no level of friendship in derived classes that can make it
      // accessible.
      if (PathAccess == AS_private) {
        PathAccess = AS_none;
        break;
      }

      const CXXRecordDecl *NC = I->Class->getCanonicalDecl();

      AccessSpecifier BaseAccess = I->Base->getAccessSpecifier();
      PathAccess = std::max(PathAccess, BaseAccess);

      switch (HasAccess(S, EC, NC, PathAccess, Target)) {
      case AR_inaccessible: break;
      case AR_accessible:
        PathAccess = AS_public;

        // Future tests are not against members and so do not have
        // instance context.
        Target.suppressInstanceContext();
        break;
      case AR_dependent:
        AnyDependent = true;
        goto Next;
      }
    }

    // Note that we modify the path's Access field to the
    // friend-modified access.
    if (BestPath == nullptr || PathAccess < BestPath->Access) {
      BestPath = &*PI;
      BestPath->Access = PathAccess;

      // Short-circuit if we found a public path.
      if (BestPath->Access == AS_public)
        return BestPath;
    }

  Next: ;
  }

  assert((!BestPath || BestPath->Access != AS_public) &&
         "fell out of loop with public path");

  // We didn't find a public path, but at least one path was subject
  // to dependent friendship, so delay the check.
  if (AnyDependent)
    return nullptr;

  return BestPath;
}

/// Given that an entity has protected natural access, check whether
/// access might be denied because of the protected member access
/// restriction.
///
/// \return true if a note was emitted
static bool TryDiagnoseProtectedAccess(Sema &S, const EffectiveContext &EC,
                                       AccessTarget &Target) {
  // Only applies to instance accesses.
  if (!Target.isInstanceMember())
    return false;

  assert(Target.isMemberAccess());

  const CXXRecordDecl *NamingClass = Target.getEffectiveNamingClass();

  for (EffectiveContext::record_iterator
         I = EC.Records.begin(), E = EC.Records.end(); I != E; ++I) {
    const CXXRecordDecl *ECRecord = *I;
    switch (IsDerivedFromInclusive(ECRecord, NamingClass)) {
    case AR_accessible: break;
    case AR_inaccessible: continue;
    case AR_dependent: continue;
    }

    // The effective context is a subclass of the declaring class.
    // Check whether the [class.protected] restriction is limiting
    // access.

    // To get this exactly right, this might need to be checked more
    // holistically;  it's not necessarily the case that gaining
    // access here would grant us access overall.

    NamedDecl *D = Target.getTargetDecl();

    // If we don't have an instance context, [class.protected] says the
    // naming class has to equal the context class.
    if (!Target.hasInstanceContext()) {
      // If it does, the restriction doesn't apply.
      if (NamingClass == ECRecord) continue;

      // TODO: it would be great to have a fixit here, since this is
      // such an obvious error.
      S.Diag(D->getLocation(), diag::note_access_protected_restricted_noobject)
          << S.Context.getCanonicalTagType(ECRecord);
      return true;
    }

    const CXXRecordDecl *InstanceContext = Target.resolveInstanceContext(S);
    assert(InstanceContext && "diagnosing dependent access");

    switch (IsDerivedFromInclusive(InstanceContext, ECRecord)) {
    case AR_accessible: continue;
    case AR_dependent: continue;
    case AR_inaccessible:
      break;
    }

    // Okay, the restriction seems to be what's limiting us.

    // Use a special diagnostic for constructors and destructors.
    if (isa<CXXConstructorDecl>(D) || isa<CXXDestructorDecl>(D) ||
        (isa<FunctionTemplateDecl>(D) &&
         isa<CXXConstructorDecl>(
                cast<FunctionTemplateDecl>(D)->getTemplatedDecl()))) {
      return S.Diag(D->getLocation(),
                    diag::note_access_protected_restricted_ctordtor)
             << isa<CXXDestructorDecl>(D->getAsFunction());
    }

    // Otherwise, use the generic diagnostic.
    return S.Diag(D->getLocation(),
                  diag::note_access_protected_restricted_object)
           << S.Context.getCanonicalTagType(ECRecord);
  }

  return false;
}

/// We are unable to access a given declaration due to its direct
/// access control;  diagnose that.
static void diagnoseBadDirectAccess(Sema &S,
                                    const EffectiveContext &EC,
                                    AccessTarget &entity) {
  assert(entity.isMemberAccess());
  NamedDecl *D = entity.getTargetDecl();

  if (D->getAccess() == AS_protected &&
      TryDiagnoseProtectedAccess(S, EC, entity))
    return;

  // Find an original declaration.
  while (D->isOutOfLine()) {
    NamedDecl *PrevDecl = nullptr;
    if (VarDecl *VD = dyn_cast<VarDecl>(D))
      PrevDecl = VD->getPreviousDecl();
    else if (FunctionDecl *FD = dyn_cast<FunctionDecl>(D))
      PrevDecl = FD->getPreviousDecl();
    else if (TypedefNameDecl *TND = dyn_cast<TypedefNameDecl>(D))
      PrevDecl = TND->getPreviousDecl();
    else if (TagDecl *TD = dyn_cast<TagDecl>(D)) {
      if (const auto *RD = dyn_cast<CXXRecordDecl>(TD);
          RD && RD->isInjectedClassName())
        break;
      PrevDecl = TD->getPreviousDecl();
    }
    if (!PrevDecl) break;
    D = PrevDecl;
  }

  CXXRecordDecl *DeclaringClass = FindDeclaringClass(D);
  Decl *ImmediateChild;
  if (D->getDeclContext() == DeclaringClass)
    ImmediateChild = D;
  else {
    DeclContext *DC = D->getDeclContext();
    while (DC->getParent() != DeclaringClass)
      DC = DC->getParent();
    ImmediateChild = cast<Decl>(DC);
  }

  // Check whether there's an AccessSpecDecl preceding this in the
  // chain of the DeclContext.
  bool isImplicit = true;
  for (const auto *I : DeclaringClass->decls()) {
    if (I == ImmediateChild) break;
    if (isa<AccessSpecDecl>(I)) {
      isImplicit = false;
      break;
    }
  }

  S.Diag(D->getLocation(), diag::note_access_natural)
    << (unsigned) (D->getAccess() == AS_protected)
    << isImplicit;
}

/// Diagnose the path which caused the given declaration or base class
/// to become inaccessible.
static void DiagnoseAccessPath(Sema &S,
                               const EffectiveContext &EC,
                               AccessTarget &entity) {
  // Save the instance context to preserve invariants.
  AccessTarget::SavedInstanceContext _ = entity.saveInstanceContext();

  // This basically repeats the main algorithm but keeps some more
  // information.

  // The natural access so far.
  AccessSpecifier accessSoFar = AS_public;

  // Check whether we have special rights to the declaring class.
  if (entity.isMemberAccess()) {
    NamedDecl *D = entity.getTargetDecl();
    accessSoFar = D->getAccess();
    const CXXRecordDecl *declaringClass = entity.getDeclaringClass();

    switch (HasAccess(S, EC, declaringClass, accessSoFar, entity)) {
    // If the declaration is accessible when named in its declaring
    // class, then we must be constrained by the path.
    case AR_accessible:
      accessSoFar = AS_public;
      entity.suppressInstanceContext();
      break;

    case AR_inaccessible:
      if (accessSoFar == AS_private ||
          declaringClass == entity.getEffectiveNamingClass())
        return diagnoseBadDirectAccess(S, EC, entity);
      break;

    case AR_dependent:
      llvm_unreachable("cannot diagnose dependent access");
    }
  }

  CXXBasePaths paths;
  CXXBasePath &path = *FindBestPath(S, EC, entity, accessSoFar, paths);
  assert(path.Access != AS_public);

  CXXBasePath::iterator i = path.end(), e = path.begin();
  CXXBasePath::iterator constrainingBase = i;
  while (i != e) {
    --i;

    assert(accessSoFar != AS_none && accessSoFar != AS_private);

    // Is the entity accessible when named in the deriving class, as
    // modified by the base specifier?
    const CXXRecordDecl *derivingClass = i->Class->getCanonicalDecl();
    const CXXBaseSpecifier *base = i->Base;

    // If the access to this base is worse than the access we have to
    // the declaration, remember it.
    AccessSpecifier baseAccess = base->getAccessSpecifier();
    if (baseAccess > accessSoFar) {
      constrainingBase = i;
      accessSoFar = baseAccess;
    }

    switch (HasAccess(S, EC, derivingClass, accessSoFar, entity)) {
    case AR_inaccessible: break;
    case AR_accessible:
      accessSoFar = AS_public;
      entity.suppressInstanceContext();
      constrainingBase = nullptr;
      break;
    case AR_dependent:
      llvm_unreachable("cannot diagnose dependent access");
    }

    // If this was private inheritance, but we don't have access to
    // the deriving class, we're done.
    if (accessSoFar == AS_private) {
      assert(baseAccess == AS_private);
      assert(constrainingBase == i);
      break;
    }
  }

  // If we don't have a constraining base, the access failure must be
  // due to the original declaration.
  if (constrainingBase == path.end())
    return diagnoseBadDirectAccess(S, EC, entity);

  // We're constrained by inheritance, but we want to say
  // "declared private here" if we're diagnosing a hierarchy
  // conversion and this is the final step.
  unsigned diagnostic;
  if (entity.isMemberAccess() ||
      constrainingBase + 1 != path.end()) {
    diagnostic = diag::note_access_constrained_by_path;
  } else {
    diagnostic = diag::note_access_natural;
  }

  const CXXBaseSpecifier *base = constrainingBase->Base;

  S.Diag(base->getSourceRange().getBegin(), diagnostic)
    << base->getSourceRange()
    << (base->getAccessSpecifier() == AS_protected)
    << (base->getAccessSpecifierAsWritten() == AS_none);

  if (entity.isMemberAccess())
    S.Diag(entity.getTargetDecl()->getLocation(),
           diag::note_member_declared_at);
}

static void DiagnoseBadAccess(Sema &S, SourceLocation Loc,
                              const EffectiveContext &EC,
                              AccessTarget &Entity) {
  const CXXRecordDecl *NamingClass = Entity.getNamingClass();
  const CXXRecordDecl *DeclaringClass = Entity.getDeclaringClass();
  NamedDecl *D = (Entity.isMemberAccess() ? Entity.getTargetDecl() : nullptr);

  S.Diag(Loc, Entity.getDiag())
      << (Entity.getAccess() == AS_protected)
      << (D ? D->getDeclName() : DeclarationName())
      << S.Context.getCanonicalTagType(NamingClass)
      << S.Context.getCanonicalTagType(DeclaringClass);
  DiagnoseAccessPath(S, EC, Entity);
}

/// MSVC has a bug where if during an using declaration name lookup,
/// the declaration found is unaccessible (private) and that declaration
/// was bring into scope via another using declaration whose target
/// declaration is accessible (public) then no error is generated.
/// Example:
///   class A {
///   public:
///     int f();
///   };
///   class B : public A {
///   private:
///     using A::f;
///   };
///   class C : public B {
///   private:
///     using B::f;
///   };
///
/// Here, B::f is private so this should fail in Standard C++, but
/// because B::f refers to A::f which is public MSVC accepts it.
static bool IsMicrosoftUsingDeclarationAccessBug(Sema& S,
                                                 SourceLocation AccessLoc,
                                                 AccessTarget &Entity) {
  if (UsingShadowDecl *Shadow =
          dyn_cast<UsingShadowDecl>(Entity.getTargetDecl()))
    if (UsingDecl *UD = dyn_cast<UsingDecl>(Shadow->getIntroducer())) {
      const NamedDecl *OrigDecl = Entity.getTargetDecl()->getUnderlyingDecl();
      if (Entity.getTargetDecl()->getAccess() == AS_private &&
          (OrigDecl->getAccess() == AS_public ||
           OrigDecl->getAccess() == AS_protected)) {
        S.Diag(AccessLoc, diag::ext_ms_using_declaration_inaccessible)
            << UD->getQualifiedNameAsString()
            << OrigDecl->getQualifiedNameAsString();
        return true;
      }
    }
  return false;
}

/// Determines whether the accessed entity is accessible.  Public members
/// have been weeded out by this point.
static AccessResult IsAccessible(Sema &S,
                                 const EffectiveContext &EC,
                                 AccessTarget &Entity) {
  // Determine the actual naming class.
  const CXXRecordDecl *NamingClass = Entity.getEffectiveNamingClass();

  AccessSpecifier UnprivilegedAccess = Entity.getAccess();
  assert(UnprivilegedAccess != AS_public && "public access not weeded out");

  // Before we try to recalculate access paths, try to white-list
  // accesses which just trade in on the final step, i.e. accesses
  // which don't require [M4] or [B4]. These are by far the most
  // common forms of privileged access.
  if (UnprivilegedAccess != AS_none) {
    switch (HasAccess(S, EC, NamingClass, UnprivilegedAccess, Entity)) {
    case AR_dependent:
      // This is actually an interesting policy decision.  We don't
      // *have* to delay immediately here: we can do the full access
      // calculation in the hope that friendship on some intermediate
      // class will make the declaration accessible non-dependently.
      // But that's not cheap, and odds are very good (note: assertion
      // made without data) that the friend declaration will determine
      // access.
      return AR_dependent;

    case AR_accessible: return AR_accessible;
    case AR_inaccessible: break;
    }
  }

  AccessTarget::SavedInstanceContext _ = Entity.saveInstanceContext();

  // We lower member accesses to base accesses by pretending that the
  // member is a base class of its declaring class.
  AccessSpecifier FinalAccess;

  if (Entity.isMemberAccess()) {
    // Determine if the declaration is accessible from EC when named
    // in its declaring class.
    NamedDecl *Target = Entity.getTargetDecl();
    const CXXRecordDecl *DeclaringClass = Entity.getDeclaringClass();

    FinalAccess = Target->getAccess();
    switch (HasAccess(S, EC, DeclaringClass, FinalAccess, Entity)) {
    case AR_accessible:
      // Target is accessible at EC when named in its declaring class.
      // We can now hill-climb and simply check whether the declaring
      // class is accessible as a base of the naming class.  This is
      // equivalent to checking the access of a notional public
      // member with no instance context.
      FinalAccess = AS_public;
      Entity.suppressInstanceContext();
      break;
    case AR_inaccessible: break;
    case AR_dependent: return AR_dependent; // see above
    }

    if (DeclaringClass == NamingClass)
      return (FinalAccess == AS_public ? AR_accessible : AR_inaccessible);
  } else {
    FinalAccess = AS_public;
  }

  assert(Entity.getDeclaringClass() != NamingClass);

  // Append the declaration's access if applicable.
  CXXBasePaths Paths;
  CXXBasePath *Path = FindBestPath(S, EC, Entity, FinalAccess, Paths);
  if (!Path)
    return AR_dependent;

  assert(Path->Access <= UnprivilegedAccess &&
         "access along best path worse than direct?");
  if (Path->Access == AS_public)
    return AR_accessible;
  return AR_inaccessible;
}

static void DelayDependentAccess(Sema &S,
                                 const EffectiveContext &EC,
                                 SourceLocation Loc,
                                 const AccessTarget &Entity) {
  assert(EC.isDependent() && "delaying non-dependent access");
  DeclContext *DC = EC.getInnerContext();
  assert(DC->isDependentContext() && "delaying non-dependent access");
  DependentDiagnostic::Create(S.Context, DC, DependentDiagnostic::Access,
                              Loc,
                              Entity.isMemberAccess(),
                              Entity.getAccess(),
                              Entity.getTargetDecl(),
                              Entity.getNamingClass(),
                              Entity.getBaseObjectType(),
                              Entity.getDiag());
}

/// Checks access to an entity from the given effective context.
static AccessResult CheckEffectiveAccess(Sema &S,
                                         const EffectiveContext &EC,
                                         SourceLocation Loc,
                                         AccessTarget &Entity) {
  assert(Entity.getAccess() != AS_public && "called for public access!");

  switch (IsAccessible(S, EC, Entity)) {
  case AR_dependent:
    DelayDependentAccess(S, EC, Loc, Entity);
    return AR_dependent;

  case AR_inaccessible:
    if (S.getLangOpts().MSVCCompat &&
        IsMicrosoftUsingDeclarationAccessBug(S, Loc, Entity))
      return AR_accessible;
    if (!Entity.isQuiet())
      DiagnoseBadAccess(S, Loc, EC, Entity);
    return AR_inaccessible;

  case AR_accessible:
    return AR_accessible;
  }

  // silence unnecessary warning
  llvm_unreachable("invalid access result");
}

static Sema::AccessResult CheckAccess(Sema &S, SourceLocation Loc,
                                      AccessTarget &Entity) {
  // If the access path is public, it's accessible everywhere.
  if (Entity.getAccess() == AS_public)
    return Sema::AR_accessible;

  // If we're currently parsing a declaration, we may need to delay
  // access control checking, because our effective context might be
  // different based on what the declaration comes out as.
  //
  // For example, we might be parsing a declaration with a scope
  // specifier, like this:
  //   A::private_type A::foo() { ... }
  //
  // friend declaration should not be delayed because it may lead to incorrect
  // redeclaration chain, such as:
  //   class D {
  //    class E{
  //     class F{};
  //     friend  void foo(D::E::F& q);
  //    };
  //    friend  void foo(D::E::F& q);
  //   };
  if (S.DelayedDiagnostics.shouldDelayDiagnostics()) {
    // [class.friend]p9:
    // A member nominated by a friend declaration shall be accessible in the
    // class containing the friend declaration. The meaning of the friend
    // declaration is the same whether the friend declaration appears in the
    // private, protected, or public ([class.mem]) portion of the class
    // member-specification.
    Scope *TS = S.getCurScope();
    bool IsFriendDeclaration = false;
    while (TS && !IsFriendDeclaration) {
      IsFriendDeclaration = TS->isFriendScope();
      TS = TS->getParent();
    }
    if (!IsFriendDeclaration) {
      S.DelayedDiagnostics.add(DelayedDiagnostic::makeAccess(Loc, Entity));
      return Sema::AR_delayed;
    }
  }

  EffectiveContext EC(S.CurContext);
  switch (CheckEffectiveAccess(S, EC, Loc, Entity)) {
  case AR_accessible: return Sema::AR_accessible;
  case AR_inaccessible: return Sema::AR_inaccessible;
  case AR_dependent: return Sema::AR_dependent;
  }
  llvm_unreachable("invalid access result");
}

void Sema::HandleDelayedAccessCheck(DelayedDiagnostic &DD, Decl *D) {
  // Access control for names used in the declarations of functions
  // and function templates should normally be evaluated in the context
  // of the declaration, just in case it's a friend of something.
  // However, this does not apply to local extern declarations.

  DeclContext *DC = D->getDeclContext();
  if (D->isLocalExternDecl()) {
    DC = D->getLexicalDeclContext();
  } else if (FunctionDecl *FN = dyn_cast<FunctionDecl>(D)) {
    DC = FN;
  } else if (TemplateDecl *TD = dyn_cast<TemplateDecl>(D)) {
    if (auto *D = dyn_cast_if_present<DeclContext>(TD->getTemplatedDecl()))
      DC = D;
  } else if (auto *RD = dyn_cast<RequiresExprBodyDecl>(D)) {
    DC = RD;
  }

  EffectiveContext EC(DC);

  AccessTarget Target(DD.getAccessData());

  if (CheckEffectiveAccess(*this, EC, DD.Loc, Target) == ::AR_inaccessible)
    DD.Triggered = true;
}

void Sema::HandleDependentAccessCheck(const DependentDiagnostic &DD,
                        const MultiLevelTemplateArgumentList &TemplateArgs) {
  SourceLocation Loc = DD.getAccessLoc();
  AccessSpecifier Access = DD.getAccess();

  Decl *NamingD = FindInstantiatedDecl(Loc, DD.getAccessNamingClass(),
                                       TemplateArgs);
  if (!NamingD) return;
  Decl *TargetD = FindInstantiatedDecl(Loc, DD.getAccessTarget(),
                                       TemplateArgs);
  if (!TargetD) return;

  if (DD.isAccessToMember()) {
    CXXRecordDecl *NamingClass = cast<CXXRecordDecl>(NamingD);
    NamedDecl *TargetDecl = cast<NamedDecl>(TargetD);
    QualType BaseObjectType = DD.getAccessBaseObjectType();
    if (!BaseObjectType.isNull()) {
      BaseObjectType = SubstType(BaseObjectType, TemplateArgs, Loc,
                                 DeclarationName());
      if (BaseObjectType.isNull()) return;
    }

    AccessTarget Entity(Context,
                        AccessTarget::Member,
                        NamingClass,
                        DeclAccessPair::make(TargetDecl, Access),
                        BaseObjectType);
    Entity.setDiag(DD.getDiagnostic());
    CheckAccess(*this, Loc, Entity);
  } else {
    AccessTarget Entity(Context,
                        AccessTarget::Base,
                        cast<CXXRecordDecl>(TargetD),
                        cast<CXXRecordDecl>(NamingD),
                        Access);
    Entity.setDiag(DD.getDiagnostic());
    CheckAccess(*this, Loc, Entity);
  }
}

Sema::AccessResult Sema::CheckUnresolvedLookupAccess(UnresolvedLookupExpr *E,
                                                     DeclAccessPair Found) {
  if (!getLangOpts().AccessControl ||
      !E->getNamingClass() ||
      Found.getAccess() == AS_public)
    return AR_accessible;

  AccessTarget Entity(Context, AccessTarget::Member, E->getNamingClass(),
                      Found, QualType());
  Entity.setDiag(diag::err_access) << E->getSourceRange();

  return CheckAccess(*this, E->getNameLoc(), Entity);
}

Sema::AccessResult Sema::CheckUnresolvedMemberAccess(UnresolvedMemberExpr *E,
                                                     DeclAccessPair Found) {
  if (!getLangOpts().AccessControl ||
      Found.getAccess() == AS_public)
    return AR_accessible;

  QualType BaseType = E->getBaseType();
  if (E->isArrow())
    BaseType = BaseType->castAs<PointerType>()->getPointeeType();

  AccessTarget Entity(Context, AccessTarget::Member, E->getNamingClass(),
                      Found, BaseType);
  Entity.setDiag(diag::err_access) << E->getSourceRange();

  return CheckAccess(*this, E->getMemberLoc(), Entity);
}

bool Sema::isMemberAccessibleForDeletion(CXXRecordDecl *NamingClass,
                                         DeclAccessPair Found,
                                         QualType ObjectType,
                                         SourceLocation Loc,
                                         const PartialDiagnostic &Diag) {
  // Fast path.
  if (Found.getAccess() == AS_public || !getLangOpts().AccessControl)
    return true;

  AccessTarget Entity(Context, AccessTarget::Member, NamingClass, Found,
                      ObjectType);

  // Suppress diagnostics.
  Entity.setDiag(Diag);

  switch (CheckAccess(*this, Loc, Entity)) {
  case AR_accessible: return true;
  case AR_inaccessible: return false;
  case AR_dependent: llvm_unreachable("dependent for =delete computation");
  case AR_delayed: llvm_unreachable("cannot delay =delete computation");
  }
  llvm_unreachable("bad access result");
}

Sema::AccessResult Sema::CheckDestructorAccess(SourceLocation Loc,
                                               CXXDestructorDecl *Dtor,
                                               const PartialDiagnostic &PDiag,
                                               QualType ObjectTy) {
  if (!getLangOpts().AccessControl)
    return AR_accessible;

  // There's never a path involved when checking implicit destructor access.
  AccessSpecifier Access = Dtor->getAccess();
  if (Access == AS_public)
    return AR_accessible;

  CXXRecordDecl *NamingClass = Dtor->getParent();
  if (ObjectTy.isNull())
    ObjectTy = Context.getCanonicalTagType(NamingClass);

  AccessTarget Entity(Context, AccessTarget::Member, NamingClass,
                      DeclAccessPair::make(Dtor, Access),
                      ObjectTy);
  Entity.setDiag(PDiag); // TODO: avoid copy

  return CheckAccess(*this, Loc, Entity);
}

Sema::AccessResult Sema::CheckConstructorAccess(SourceLocation UseLoc,
                                                CXXConstructorDecl *Constructor,
                                                DeclAccessPair Found,
                                                const InitializedEntity &Entity,
                                                bool IsCopyBindingRefToTemp) {
  if (!getLangOpts().AccessControl || Found.getAccess() == AS_public)
    return AR_accessible;

  PartialDiagnostic PD(PDiag());
  switch (Entity.getKind()) {
  default:
    PD = PDiag(IsCopyBindingRefToTemp
                 ? diag::ext_rvalue_to_reference_access_ctor
                 : diag::err_access_ctor);

    break;

  case InitializedEntity::EK_Base:
    PD = PDiag(diag::err_access_base_ctor);
    PD << Entity.isInheritedVirtualBase()
       << Entity.getBaseSpecifier()->getType() << getSpecialMember(Constructor);
    break;

  case InitializedEntity::EK_Member:
  case InitializedEntity::EK_ParenAggInitMember: {
    const FieldDecl *Field = cast<FieldDecl>(Entity.getDecl());
    PD = PDiag(diag::err_access_field_ctor);
    PD << Field->getType() << getSpecialMember(Constructor);
    break;
  }

  case InitializedEntity::EK_LambdaCapture: {
    StringRef VarName = Entity.getCapturedVarName();
    PD = PDiag(diag::err_access_lambda_capture);
    PD << VarName << Entity.getType() << getSpecialMember(Constructor);
    break;
  }

  }

  return CheckConstructorAccess(UseLoc, Constructor, Found, Entity, PD);
}

Sema::AccessResult Sema::CheckConstructorAccess(SourceLocation UseLoc,
                                                CXXConstructorDecl *Constructor,
                                                DeclAccessPair Found,
                                                const InitializedEntity &Entity,
                                                const PartialDiagnostic &PD) {
  if (!getLangOpts().AccessControl ||
      Found.getAccess() == AS_public)
    return AR_accessible;

  CXXRecordDecl *NamingClass = Constructor->getParent();

  // Initializing a base sub-object is an instance method call on an
  // object of the derived class.  Otherwise, we have an instance method
  // call on an object of the constructed type.
  //
  // FIXME: If we have a parent, we're initializing the base class subobject
  // in aggregate initialization. It's not clear whether the object class
  // should be the base class or the derived class in that case.
  CXXRecordDecl *ObjectClass;
  if ((Entity.getKind() == InitializedEntity::EK_Base ||
       Entity.getKind() == InitializedEntity::EK_Delegating) &&
      !Entity.getParent()) {
    ObjectClass = cast<CXXConstructorDecl>(CurContext)->getParent();
  } else if (auto *Shadow =
                 dyn_cast<ConstructorUsingShadowDecl>(Found.getDecl())) {
    // If we're using an inheriting constructor to construct an object,
    // the object class is the derived class, not the base class.
    ObjectClass = Shadow->getParent();
  } else {
    ObjectClass = NamingClass;
  }

  AccessTarget AccessEntity(
      Context, AccessTarget::Member, NamingClass,
      DeclAccessPair::make(Constructor, Found.getAccess()),
      Context.getCanonicalTagType(ObjectClass));
  AccessEntity.setDiag(PD);

  return CheckAccess(*this, UseLoc, AccessEntity);
}

Sema::AccessResult Sema::CheckAllocationAccess(SourceLocation OpLoc,
                                               SourceRange PlacementRange,
                                               CXXRecordDecl *NamingClass,
                                               DeclAccessPair Found,
                                               bool Diagnose) {
  if (!getLangOpts().AccessControl ||
      !NamingClass ||
      Found.getAccess() == AS_public)
    return AR_accessible;

  AccessTarget Entity(Context, AccessTarget::Member, NamingClass, Found,
                      QualType());
  if (Diagnose)
    Entity.setDiag(diag::err_access)
      << PlacementRange;

  return CheckAccess(*this, OpLoc, Entity);
}

Sema::AccessResult Sema::CheckMemberAccess(SourceLocation UseLoc,
                                           CXXRecordDecl *NamingClass,
                                           DeclAccessPair Found) {
  if (!getLangOpts().AccessControl ||
      !NamingClass ||
      Found.getAccess() == AS_public)
    return AR_accessible;

  AccessTarget Entity(Context, AccessTarget::Member, NamingClass,
                      Found, QualType());

  return CheckAccess(*this, UseLoc, Entity);
}

Sema::AccessResult
Sema::CheckStructuredBindingMemberAccess(SourceLocation UseLoc,
                                         CXXRecordDecl *DecomposedClass,
                                         DeclAccessPair Field) {
  if (!getLangOpts().AccessControl ||
      Field.getAccess() == AS_public)
    return AR_accessible;

  AccessTarget Entity(Context, AccessTarget::Member, DecomposedClass, Field,
                      Context.getCanonicalTagType(DecomposedClass));
  Entity.setDiag(diag::err_decomp_decl_inaccessible_field);

  return CheckAccess(*this, UseLoc, Entity);
}

Sema::AccessResult Sema::CheckMemberOperatorAccess(SourceLocation OpLoc,
                                                   Expr *ObjectExpr,
                                                   const SourceRange &Range,
                                                   DeclAccessPair Found) {
  if (!getLangOpts().AccessControl || Found.getAccess() == AS_public)
    return AR_accessible;

<<<<<<< HEAD
  const RecordType *RT = ObjectExpr->getType()->castAs<RecordType>();
  CXXRecordDecl *NamingClass =
      cast<CXXRecordDecl>(RT->getOriginalDecl())->getDefinitionOrSelf();

=======
  auto *NamingClass = ObjectExpr->getType()->castAsCXXRecordDecl();
>>>>>>> 35227056
  AccessTarget Entity(Context, AccessTarget::Member, NamingClass, Found,
                      ObjectExpr->getType());
  Entity.setDiag(diag::err_access) << ObjectExpr->getSourceRange() << Range;

  return CheckAccess(*this, OpLoc, Entity);
}

Sema::AccessResult Sema::CheckMemberOperatorAccess(SourceLocation OpLoc,
                                                   Expr *ObjectExpr,
                                                   Expr *ArgExpr,
                                                   DeclAccessPair Found) {
  return CheckMemberOperatorAccess(
      OpLoc, ObjectExpr, ArgExpr ? ArgExpr->getSourceRange() : SourceRange(),
      Found);
}

Sema::AccessResult Sema::CheckMemberOperatorAccess(SourceLocation OpLoc,
                                                   Expr *ObjectExpr,
                                                   ArrayRef<Expr *> ArgExprs,
                                                   DeclAccessPair FoundDecl) {
  SourceRange R;
  if (!ArgExprs.empty()) {
    R = SourceRange(ArgExprs.front()->getBeginLoc(),
                    ArgExprs.back()->getEndLoc());
  }

  return CheckMemberOperatorAccess(OpLoc, ObjectExpr, R, FoundDecl);
}

Sema::AccessResult Sema::CheckFriendAccess(NamedDecl *target) {
  assert(isa<CXXMethodDecl>(target->getAsFunction()));

  // Friendship lookup is a redeclaration lookup, so there's never an
  // inheritance path modifying access.
  AccessSpecifier access = target->getAccess();

  if (!getLangOpts().AccessControl || access == AS_public)
    return AR_accessible;

  CXXMethodDecl *method = cast<CXXMethodDecl>(target->getAsFunction());

  AccessTarget entity(Context, AccessTarget::Member,
                      cast<CXXRecordDecl>(target->getDeclContext()),
                      DeclAccessPair::make(target, access),
                      /*no instance context*/ QualType());
  entity.setDiag(diag::err_access_friend_function)
      << (method->getQualifier() ? method->getQualifierLoc().getSourceRange()
                                 : method->getNameInfo().getSourceRange());

  // We need to bypass delayed-diagnostics because we might be called
  // while the ParsingDeclarator is active.
  EffectiveContext EC(CurContext);
  switch (CheckEffectiveAccess(*this, EC, target->getLocation(), entity)) {
  case ::AR_accessible: return Sema::AR_accessible;
  case ::AR_inaccessible: return Sema::AR_inaccessible;
  case ::AR_dependent: return Sema::AR_dependent;
  }
  llvm_unreachable("invalid access result");
}

Sema::AccessResult Sema::CheckAddressOfMemberAccess(Expr *OvlExpr,
                                                    DeclAccessPair Found) {
  if (!getLangOpts().AccessControl ||
      Found.getAccess() == AS_none ||
      Found.getAccess() == AS_public)
    return AR_accessible;

  OverloadExpr *Ovl = OverloadExpr::find(OvlExpr).Expression;
  CXXRecordDecl *NamingClass = Ovl->getNamingClass();

  AccessTarget Entity(Context, AccessTarget::Member, NamingClass, Found,
                      /*no instance context*/ QualType());
  Entity.setDiag(diag::err_access)
    << Ovl->getSourceRange();

  return CheckAccess(*this, Ovl->getNameLoc(), Entity);
}

Sema::AccessResult Sema::CheckBaseClassAccess(
    SourceLocation AccessLoc, CXXRecordDecl *Base, CXXRecordDecl *Derived,
    const CXXBasePath &Path, unsigned DiagID,
    llvm::function_ref<void(PartialDiagnostic &)> SetupPDiag, bool ForceCheck,
    bool ForceUnprivileged) {
  if (!ForceCheck && !getLangOpts().AccessControl)
    return AR_accessible;

  if (Path.Access == AS_public)
    return AR_accessible;

  AccessTarget Entity(Context, AccessTarget::Base, Base, Derived, Path.Access);
  if (DiagID)
    SetupPDiag(Entity.setDiag(DiagID));

  if (ForceUnprivileged) {
    switch (
        CheckEffectiveAccess(*this, EffectiveContext(), AccessLoc, Entity)) {
    case ::AR_accessible:
      return Sema::AR_accessible;
    case ::AR_inaccessible:
      return Sema::AR_inaccessible;
    case ::AR_dependent:
      return Sema::AR_dependent;
    }
    llvm_unreachable("unexpected result from CheckEffectiveAccess");
  }
  return CheckAccess(*this, AccessLoc, Entity);
}

Sema::AccessResult Sema::CheckBaseClassAccess(SourceLocation AccessLoc,
                                              QualType Base, QualType Derived,
                                              const CXXBasePath &Path,
                                              unsigned DiagID, bool ForceCheck,
                                              bool ForceUnprivileged) {
  return CheckBaseClassAccess(
      AccessLoc, Base->getAsCXXRecordDecl(), Derived->getAsCXXRecordDecl(),
      Path, DiagID, [&](PartialDiagnostic &PD) { PD << Derived << Base; },
      ForceCheck, ForceUnprivileged);
}

void Sema::CheckLookupAccess(const LookupResult &R) {
  assert(getLangOpts().AccessControl
         && "performing access check without access control");
  assert(R.getNamingClass() && "performing access check without naming class");

  for (LookupResult::iterator I = R.begin(), E = R.end(); I != E; ++I) {
    if (I.getAccess() != AS_public) {
      AccessTarget Entity(Context, AccessedEntity::Member,
                          R.getNamingClass(), I.getPair(),
                          R.getBaseObjectType());
      // This is to avoid leaking implementation details of lambda object.
      // We do not want to generate 'private member access' diagnostic for
      // lambda object.
      if ((R.getNamingClass())->isLambda())
        Diag(R.getNameLoc(), diag::err_lambda_member_access);
      else
        Entity.setDiag(diag::err_access);
      CheckAccess(*this, R.getNameLoc(), Entity);
    }
  }
}

bool Sema::IsSimplyAccessible(NamedDecl *Target, CXXRecordDecl *NamingClass,
                              QualType BaseType) {
  // Perform the C++ accessibility checks first.
  if (Target->isCXXClassMember() && NamingClass) {
    if (!getLangOpts().CPlusPlus)
      return false;
    // The unprivileged access is AS_none as we don't know how the member was
    // accessed, which is described by the access in DeclAccessPair.
    // `IsAccessible` will examine the actual access of Target (i.e.
    // Decl->getAccess()) when calculating the access.
    AccessTarget Entity(Context, AccessedEntity::Member, NamingClass,
                        DeclAccessPair::make(Target, AS_none), BaseType);
    EffectiveContext EC(CurContext);
    return ::IsAccessible(*this, EC, Entity) != ::AR_inaccessible;
  }

  if (ObjCIvarDecl *Ivar = dyn_cast<ObjCIvarDecl>(Target)) {
    // @public and @package ivars are always accessible.
    if (Ivar->getCanonicalAccessControl() == ObjCIvarDecl::Public ||
        Ivar->getCanonicalAccessControl() == ObjCIvarDecl::Package)
      return true;

    // If we are inside a class or category implementation, determine the
    // interface we're in.
    ObjCInterfaceDecl *ClassOfMethodDecl = nullptr;
    if (ObjCMethodDecl *MD = getCurMethodDecl())
      ClassOfMethodDecl =  MD->getClassInterface();
    else if (FunctionDecl *FD = getCurFunctionDecl()) {
      if (ObjCImplDecl *Impl
            = dyn_cast<ObjCImplDecl>(FD->getLexicalDeclContext())) {
        if (ObjCImplementationDecl *IMPD
              = dyn_cast<ObjCImplementationDecl>(Impl))
          ClassOfMethodDecl = IMPD->getClassInterface();
        else if (ObjCCategoryImplDecl* CatImplClass
                   = dyn_cast<ObjCCategoryImplDecl>(Impl))
          ClassOfMethodDecl = CatImplClass->getClassInterface();
      }
    }

    // If we're not in an interface, this ivar is inaccessible.
    if (!ClassOfMethodDecl)
      return false;

    // If we're inside the same interface that owns the ivar, we're fine.
    if (declaresSameEntity(ClassOfMethodDecl, Ivar->getContainingInterface()))
      return true;

    // If the ivar is private, it's inaccessible.
    if (Ivar->getCanonicalAccessControl() == ObjCIvarDecl::Private)
      return false;

    return Ivar->getContainingInterface()->isSuperClassOf(ClassOfMethodDecl);
  }

  return true;
}<|MERGE_RESOLUTION|>--- conflicted
+++ resolved
@@ -440,15 +440,8 @@
 static AccessResult MatchesFriend(Sema &S,
                                   const EffectiveContext &EC,
                                   CanQualType Friend) {
-<<<<<<< HEAD
-  if (const RecordType *RT = Friend->getAs<RecordType>())
-    return MatchesFriend(
-        S, EC,
-        cast<CXXRecordDecl>(RT->getOriginalDecl())->getDefinitionOrSelf());
-=======
   if (const auto *RD = Friend->getAsCXXRecordDecl())
     return MatchesFriend(S, EC, RD);
->>>>>>> 35227056
 
   // TODO: we can do better than this
   if (Friend->isDependentType())
@@ -1794,14 +1787,7 @@
   if (!getLangOpts().AccessControl || Found.getAccess() == AS_public)
     return AR_accessible;
 
-<<<<<<< HEAD
-  const RecordType *RT = ObjectExpr->getType()->castAs<RecordType>();
-  CXXRecordDecl *NamingClass =
-      cast<CXXRecordDecl>(RT->getOriginalDecl())->getDefinitionOrSelf();
-
-=======
   auto *NamingClass = ObjectExpr->getType()->castAsCXXRecordDecl();
->>>>>>> 35227056
   AccessTarget Entity(Context, AccessTarget::Member, NamingClass, Found,
                       ObjectExpr->getType());
   Entity.setDiag(diag::err_access) << ObjectExpr->getSourceRange() << Range;
