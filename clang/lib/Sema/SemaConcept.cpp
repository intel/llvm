//===-- SemaConcept.cpp - Semantic Analysis for Constraints and Concepts --===//
//
// Part of the LLVM Project, under the Apache License v2.0 with LLVM Exceptions.
// See https://llvm.org/LICENSE.txt for license information.
// SPDX-License-Identifier: Apache-2.0 WITH LLVM-exception
//
//===----------------------------------------------------------------------===//
//
//  This file implements semantic analysis for C++ constraints and concepts.
//
//===----------------------------------------------------------------------===//

#include "clang/Sema/SemaConcept.h"
#include "TreeTransform.h"
#include "clang/AST/ASTLambda.h"
#include "clang/AST/DeclCXX.h"
#include "clang/AST/ExprConcepts.h"
#include "clang/Basic/OperatorPrecedence.h"
#include "clang/Sema/EnterExpressionEvaluationContext.h"
#include "clang/Sema/Initialization.h"
#include "clang/Sema/Overload.h"
#include "clang/Sema/ScopeInfo.h"
#include "clang/Sema/Sema.h"
#include "clang/Sema/SemaInternal.h"
#include "clang/Sema/Template.h"
#include "clang/Sema/TemplateDeduction.h"
#include "llvm/ADT/DenseMap.h"
#include "llvm/ADT/PointerUnion.h"
#include "llvm/ADT/StringExtras.h"
#include <optional>

using namespace clang;
using namespace sema;

namespace {
class LogicalBinOp {
  SourceLocation Loc;
  OverloadedOperatorKind Op = OO_None;
  const Expr *LHS = nullptr;
  const Expr *RHS = nullptr;

public:
  LogicalBinOp(const Expr *E) {
    if (auto *BO = dyn_cast<BinaryOperator>(E)) {
      Op = BinaryOperator::getOverloadedOperator(BO->getOpcode());
      LHS = BO->getLHS();
      RHS = BO->getRHS();
      Loc = BO->getExprLoc();
    } else if (auto *OO = dyn_cast<CXXOperatorCallExpr>(E)) {
      // If OO is not || or && it might not have exactly 2 arguments.
      if (OO->getNumArgs() == 2) {
        Op = OO->getOperator();
        LHS = OO->getArg(0);
        RHS = OO->getArg(1);
        Loc = OO->getOperatorLoc();
      }
    }
  }

  bool isAnd() const { return Op == OO_AmpAmp; }
  bool isOr() const { return Op == OO_PipePipe; }
  explicit operator bool() const { return isAnd() || isOr(); }

  const Expr *getLHS() const { return LHS; }
  const Expr *getRHS() const { return RHS; }
  OverloadedOperatorKind getOp() const { return Op; }

  ExprResult recreateBinOp(Sema &SemaRef, ExprResult LHS) const {
    return recreateBinOp(SemaRef, LHS, const_cast<Expr *>(getRHS()));
  }

  ExprResult recreateBinOp(Sema &SemaRef, ExprResult LHS,
                           ExprResult RHS) const {
    assert((isAnd() || isOr()) && "Not the right kind of op?");
    assert((!LHS.isInvalid() && !RHS.isInvalid()) && "not good expressions?");

    if (!LHS.isUsable() || !RHS.isUsable())
      return ExprEmpty();

    // We should just be able to 'normalize' these to the builtin Binary
    // Operator, since that is how they are evaluated in constriant checks.
    return BinaryOperator::Create(SemaRef.Context, LHS.get(), RHS.get(),
                                  BinaryOperator::getOverloadedOpcode(Op),
                                  SemaRef.Context.BoolTy, VK_PRValue,
                                  OK_Ordinary, Loc, FPOptionsOverride{});
  }
};
}

bool Sema::CheckConstraintExpression(const Expr *ConstraintExpression,
                                     Token NextToken, bool *PossibleNonPrimary,
                                     bool IsTrailingRequiresClause) {
  // C++2a [temp.constr.atomic]p1
  // ..E shall be a constant expression of type bool.

  ConstraintExpression = ConstraintExpression->IgnoreParenImpCasts();

  if (LogicalBinOp BO = ConstraintExpression) {
    return CheckConstraintExpression(BO.getLHS(), NextToken,
                                     PossibleNonPrimary) &&
           CheckConstraintExpression(BO.getRHS(), NextToken,
                                     PossibleNonPrimary);
  } else if (auto *C = dyn_cast<ExprWithCleanups>(ConstraintExpression))
    return CheckConstraintExpression(C->getSubExpr(), NextToken,
                                     PossibleNonPrimary);

  QualType Type = ConstraintExpression->getType();

  auto CheckForNonPrimary = [&] {
    if (!PossibleNonPrimary)
      return;

    *PossibleNonPrimary =
        // We have the following case:
        // template<typename> requires func(0) struct S { };
        // The user probably isn't aware of the parentheses required around
        // the function call, and we're only going to parse 'func' as the
        // primary-expression, and complain that it is of non-bool type.
        //
        // However, if we're in a lambda, this might also be:
        // []<typename> requires var () {};
        // Which also looks like a function call due to the lambda parentheses,
        // but unlike the first case, isn't an error, so this check is skipped.
        (NextToken.is(tok::l_paren) &&
         (IsTrailingRequiresClause ||
          (Type->isDependentType() &&
           isa<UnresolvedLookupExpr>(ConstraintExpression) &&
           !dyn_cast_if_present<LambdaScopeInfo>(getCurFunction())) ||
          Type->isFunctionType() ||
          Type->isSpecificBuiltinType(BuiltinType::Overload))) ||
        // We have the following case:
        // template<typename T> requires size_<T> == 0 struct S { };
        // The user probably isn't aware of the parentheses required around
        // the binary operator, and we're only going to parse 'func' as the
        // first operand, and complain that it is of non-bool type.
        getBinOpPrecedence(NextToken.getKind(),
                           /*GreaterThanIsOperator=*/true,
                           getLangOpts().CPlusPlus11) > prec::LogicalAnd;
  };

  // An atomic constraint!
  if (ConstraintExpression->isTypeDependent()) {
    CheckForNonPrimary();
    return true;
  }

  if (!Context.hasSameUnqualifiedType(Type, Context.BoolTy)) {
    Diag(ConstraintExpression->getExprLoc(),
         diag::err_non_bool_atomic_constraint) << Type
        << ConstraintExpression->getSourceRange();
    CheckForNonPrimary();
    return false;
  }

  if (PossibleNonPrimary)
      *PossibleNonPrimary = false;
  return true;
}

namespace {
struct SatisfactionStackRAII {
  Sema &SemaRef;
  bool Inserted = false;
  SatisfactionStackRAII(Sema &SemaRef, const NamedDecl *ND,
                        const llvm::FoldingSetNodeID &FSNID)
      : SemaRef(SemaRef) {
      if (ND) {
      SemaRef.PushSatisfactionStackEntry(ND, FSNID);
      Inserted = true;
      }
  }
  ~SatisfactionStackRAII() {
        if (Inserted)
          SemaRef.PopSatisfactionStackEntry();
  }
};
} // namespace

static bool
DiagRecursiveConstraintEval(Sema &S, llvm::FoldingSetNodeID &ID,
                            const NamedDecl *Templ, const Expr *E,
                            const MultiLevelTemplateArgumentList &MLTAL) {
  E->Profile(ID, S.Context, /*Canonical=*/true);
  for (const auto &List : MLTAL)
    for (const auto &TemplateArg : List.Args)
      TemplateArg.Profile(ID, S.Context);

  // Note that we have to do this with our own collection, because there are
  // times where a constraint-expression check can cause us to need to evaluate
  // other constriants that are unrelated, such as when evaluating a recovery
  // expression, or when trying to determine the constexpr-ness of special
  // members. Otherwise we could just use the
  // Sema::InstantiatingTemplate::isAlreadyBeingInstantiated function.
  if (S.SatisfactionStackContains(Templ, ID)) {
    S.Diag(E->getExprLoc(), diag::err_constraint_depends_on_self)
        << const_cast<Expr *>(E) << E->getSourceRange();
    return true;
  }

  return false;
}

static ExprResult EvaluateAtomicConstraint(
    Sema &S, const Expr *AtomicExpr, const NamedDecl *Template,
    SourceLocation TemplateNameLoc, const MultiLevelTemplateArgumentList &MLTAL,
    ConstraintSatisfaction &Satisfaction) {
  EnterExpressionEvaluationContext ConstantEvaluated(
      S, Sema::ExpressionEvaluationContext::ConstantEvaluated,
      Sema::ReuseLambdaContextDecl);

  // Atomic constraint - substitute arguments and check satisfaction.
  ExprResult SubstitutedExpression;
  {
    TemplateDeductionInfo Info(TemplateNameLoc);
    Sema::InstantiatingTemplate Inst(
        S, AtomicExpr->getBeginLoc(),
        Sema::InstantiatingTemplate::ConstraintSubstitution{},
        // FIXME: improve const-correctness of InstantiatingTemplate
        const_cast<NamedDecl *>(Template), Info, AtomicExpr->getSourceRange());
    if (Inst.isInvalid())
      return ExprError();

    llvm::FoldingSetNodeID ID;
    if (Template &&
        DiagRecursiveConstraintEval(S, ID, Template, AtomicExpr, MLTAL)) {
      Satisfaction.IsSatisfied = false;
      Satisfaction.ContainsErrors = true;
      return ExprEmpty();
    }

    SatisfactionStackRAII StackRAII(S, Template, ID);

    // We do not want error diagnostics escaping here.
    Sema::SFINAETrap Trap(S);
    SubstitutedExpression =
        S.SubstConstraintExpr(const_cast<Expr *>(AtomicExpr), MLTAL);

    if (SubstitutedExpression.isInvalid() || Trap.hasErrorOccurred()) {
      // C++2a [temp.constr.atomic]p1
      //   ...If substitution results in an invalid type or expression, the
      //   constraint is not satisfied.
      if (!Trap.hasErrorOccurred())
        // A non-SFINAE error has occurred as a result of this
        // substitution.
        return ExprError();

      PartialDiagnosticAt SubstDiag{SourceLocation(),
                                    PartialDiagnostic::NullDiagnostic()};
      Info.takeSFINAEDiagnostic(SubstDiag);
      // FIXME: Concepts: This is an unfortunate consequence of there
      //  being no serialization code for PartialDiagnostics and the fact
      //  that serializing them would likely take a lot more storage than
      //  just storing them as strings. We would still like, in the
      //  future, to serialize the proper PartialDiagnostic as serializing
      //  it as a string defeats the purpose of the diagnostic mechanism.
      SmallString<128> DiagString;
      DiagString = ": ";
      SubstDiag.second.EmitToString(S.getDiagnostics(), DiagString);
      unsigned MessageSize = DiagString.size();
      char *Mem = new (S.Context) char[MessageSize];
      memcpy(Mem, DiagString.c_str(), MessageSize);
      Satisfaction.Details.emplace_back(
          new (S.Context) ConstraintSatisfaction::SubstitutionDiagnostic{
              SubstDiag.first, StringRef(Mem, MessageSize)});
      Satisfaction.IsSatisfied = false;
      return ExprEmpty();
    }
  }

  if (!S.CheckConstraintExpression(SubstitutedExpression.get()))
    return ExprError();

  // [temp.constr.atomic]p3: To determine if an atomic constraint is
  // satisfied, the parameter mapping and template arguments are first
  // substituted into its expression.  If substitution results in an
  // invalid type or expression, the constraint is not satisfied.
  // Otherwise, the lvalue-to-rvalue conversion is performed if necessary,
  // and E shall be a constant expression of type bool.
  //
  // Perform the L to R Value conversion if necessary. We do so for all
  // non-PRValue categories, else we fail to extend the lifetime of
  // temporaries, and that fails the constant expression check.
  if (!SubstitutedExpression.get()->isPRValue())
    SubstitutedExpression = ImplicitCastExpr::Create(
        S.Context, SubstitutedExpression.get()->getType(), CK_LValueToRValue,
        SubstitutedExpression.get(),
        /*BasePath=*/nullptr, VK_PRValue, FPOptionsOverride());

  return SubstitutedExpression;
}

static UnsignedOrNone EvaluateFoldExpandedConstraintSize(
    Sema &S, const CXXFoldExpr *FE, const NamedDecl *Template,
    SourceLocation TemplateNameLoc, const MultiLevelTemplateArgumentList &MLTAL,
    ConstraintSatisfaction &Satisfaction) {

  // We should ignore errors in the presence of packs of different size.
  Sema::SFINAETrap Trap(S);

  Expr *Pattern = FE->getPattern();

  SmallVector<UnexpandedParameterPack, 2> Unexpanded;
  S.collectUnexpandedParameterPacks(Pattern, Unexpanded);
  assert(!Unexpanded.empty() && "Pack expansion without parameter packs?");
  bool Expand = true;
  bool RetainExpansion = false;
  UnsignedOrNone NumExpansions = FE->getNumExpansions();
  if (S.CheckParameterPacksForExpansion(
          FE->getEllipsisLoc(), Pattern->getSourceRange(), Unexpanded, MLTAL,
          Expand, RetainExpansion, NumExpansions) ||
      !Expand || RetainExpansion)
    return std::nullopt;

  if (NumExpansions && S.getLangOpts().BracketDepth < *NumExpansions) {
    S.Diag(FE->getEllipsisLoc(),
           clang::diag::err_fold_expression_limit_exceeded)
        << *NumExpansions << S.getLangOpts().BracketDepth
        << FE->getSourceRange();
    S.Diag(FE->getEllipsisLoc(), diag::note_bracket_depth);
    return std::nullopt;
  }
  return NumExpansions;
}

static ExprResult calculateConstraintSatisfaction(
    Sema &S, const Expr *ConstraintExpr, const NamedDecl *Template,
    SourceLocation TemplateNameLoc, const MultiLevelTemplateArgumentList &MLTAL,
    ConstraintSatisfaction &Satisfaction);

static ExprResult calculateConstraintSatisfaction(
    Sema &S, const Expr *LHS, OverloadedOperatorKind Op, const Expr *RHS,
    const NamedDecl *Template, SourceLocation TemplateNameLoc,
    const MultiLevelTemplateArgumentList &MLTAL,
    ConstraintSatisfaction &Satisfaction) {
  size_t EffectiveDetailEndIndex = Satisfaction.Details.size();

  ExprResult LHSRes = calculateConstraintSatisfaction(
      S, LHS, Template, TemplateNameLoc, MLTAL, Satisfaction);

  if (LHSRes.isInvalid())
    return ExprError();

  bool IsLHSSatisfied = Satisfaction.IsSatisfied;

  if (Op == clang::OO_PipePipe && IsLHSSatisfied)
    // [temp.constr.op] p3
    //    A disjunction is a constraint taking two operands. To determine if
    //    a disjunction is satisfied, the satisfaction of the first operand
    //    is checked. If that is satisfied, the disjunction is satisfied.
    //    Otherwise, the disjunction is satisfied if and only if the second
    //    operand is satisfied.
    // LHS is instantiated while RHS is not. Skip creating invalid BinaryOp.
    return LHSRes;

  if (Op == clang::OO_AmpAmp && !IsLHSSatisfied)
    // [temp.constr.op] p2
    //    A conjunction is a constraint taking two operands. To determine if
    //    a conjunction is satisfied, the satisfaction of the first operand
    //    is checked. If that is not satisfied, the conjunction is not
    //    satisfied. Otherwise, the conjunction is satisfied if and only if
    //    the second operand is satisfied.
    // LHS is instantiated while RHS is not. Skip creating invalid BinaryOp.
    return LHSRes;

  ExprResult RHSRes = calculateConstraintSatisfaction(
      S, RHS, Template, TemplateNameLoc, MLTAL, Satisfaction);
  if (RHSRes.isInvalid())
    return ExprError();

  bool IsRHSSatisfied = Satisfaction.IsSatisfied;
  // Current implementation adds diagnostic information about the falsity
  // of each false atomic constraint expression when it evaluates them.
  // When the evaluation results to `false || true`, the information
  // generated during the evaluation of left-hand side is meaningless
  // because the whole expression evaluates to true.
  // The following code removes the irrelevant diagnostic information.
  // FIXME: We should probably delay the addition of diagnostic information
  // until we know the entire expression is false.
  if (Op == clang::OO_PipePipe && IsRHSSatisfied) {
    auto EffectiveDetailEnd = Satisfaction.Details.begin();
    std::advance(EffectiveDetailEnd, EffectiveDetailEndIndex);
    Satisfaction.Details.erase(EffectiveDetailEnd, Satisfaction.Details.end());
  }

  if (!LHSRes.isUsable() || !RHSRes.isUsable())
    return ExprEmpty();

  return BinaryOperator::Create(S.Context, LHSRes.get(), RHSRes.get(),
                                BinaryOperator::getOverloadedOpcode(Op),
                                S.Context.BoolTy, VK_PRValue, OK_Ordinary,
                                LHS->getBeginLoc(), FPOptionsOverride{});
}

static ExprResult calculateConstraintSatisfaction(
    Sema &S, const CXXFoldExpr *FE, const NamedDecl *Template,
    SourceLocation TemplateNameLoc, const MultiLevelTemplateArgumentList &MLTAL,
    ConstraintSatisfaction &Satisfaction) {
  bool Conjunction = FE->getOperator() == BinaryOperatorKind::BO_LAnd;
  size_t EffectiveDetailEndIndex = Satisfaction.Details.size();

  ExprResult Out;
  if (FE->isLeftFold() && FE->getInit()) {
    Out = calculateConstraintSatisfaction(S, FE->getInit(), Template,
                                          TemplateNameLoc, MLTAL, Satisfaction);
    if (Out.isInvalid())
      return ExprError();

    // If the first clause of a conjunction is not satisfied,
    // or if the first clause of a disjection is satisfied,
    // we have established satisfaction of the whole constraint
    // and we should not continue further.
    if (Conjunction != Satisfaction.IsSatisfied)
      return Out;
  }
  UnsignedOrNone NumExpansions = EvaluateFoldExpandedConstraintSize(
      S, FE, Template, TemplateNameLoc, MLTAL, Satisfaction);
  if (!NumExpansions)
    return ExprError();
  for (unsigned I = 0; I < *NumExpansions; I++) {
    Sema::ArgPackSubstIndexRAII SubstIndex(S, I);
    ExprResult Res = calculateConstraintSatisfaction(
        S, FE->getPattern(), Template, TemplateNameLoc, MLTAL, Satisfaction);
    if (Res.isInvalid())
      return ExprError();
    bool IsRHSSatisfied = Satisfaction.IsSatisfied;
    if (!Conjunction && IsRHSSatisfied) {
      auto EffectiveDetailEnd = Satisfaction.Details.begin();
      std::advance(EffectiveDetailEnd, EffectiveDetailEndIndex);
      Satisfaction.Details.erase(EffectiveDetailEnd,
                                 Satisfaction.Details.end());
    }
    if (Out.isUnset())
      Out = Res;
    else if (!Res.isUnset()) {
      Out = BinaryOperator::Create(
          S.Context, Out.get(), Res.get(), FE->getOperator(), S.Context.BoolTy,
          VK_PRValue, OK_Ordinary, FE->getBeginLoc(), FPOptionsOverride{});
    }
    if (Conjunction != IsRHSSatisfied)
      return Out;
  }

  if (FE->isRightFold() && FE->getInit()) {
    ExprResult Res = calculateConstraintSatisfaction(
        S, FE->getInit(), Template, TemplateNameLoc, MLTAL, Satisfaction);
    if (Out.isInvalid())
      return ExprError();

    if (Out.isUnset())
      Out = Res;
    else if (!Res.isUnset()) {
      Out = BinaryOperator::Create(
          S.Context, Out.get(), Res.get(), FE->getOperator(), S.Context.BoolTy,
          VK_PRValue, OK_Ordinary, FE->getBeginLoc(), FPOptionsOverride{});
    }
  }

  if (Out.isUnset()) {
    Satisfaction.IsSatisfied = Conjunction;
    Out = S.BuildEmptyCXXFoldExpr(FE->getBeginLoc(), FE->getOperator());
  }
  return Out;
}

static ExprResult calculateConstraintSatisfaction(
    Sema &S, const Expr *ConstraintExpr, const NamedDecl *Template,
    SourceLocation TemplateNameLoc, const MultiLevelTemplateArgumentList &MLTAL,
    ConstraintSatisfaction &Satisfaction) {
  ConstraintExpr = ConstraintExpr->IgnoreParenImpCasts();

  if (LogicalBinOp BO = ConstraintExpr)
    return calculateConstraintSatisfaction(
        S, BO.getLHS(), BO.getOp(), BO.getRHS(), Template, TemplateNameLoc,
        MLTAL, Satisfaction);

  if (auto *C = dyn_cast<ExprWithCleanups>(ConstraintExpr)) {
    // These aren't evaluated, so we don't care about cleanups, so we can just
    // evaluate these as if the cleanups didn't exist.
    return calculateConstraintSatisfaction(
        S, C->getSubExpr(), Template, TemplateNameLoc, MLTAL, Satisfaction);
  }

  if (auto *FE = dyn_cast<CXXFoldExpr>(ConstraintExpr);
      FE && S.getLangOpts().CPlusPlus26 &&
      (FE->getOperator() == BinaryOperatorKind::BO_LAnd ||
       FE->getOperator() == BinaryOperatorKind::BO_LOr)) {
    return calculateConstraintSatisfaction(S, FE, Template, TemplateNameLoc,
                                           MLTAL, Satisfaction);
  }

  // FIXME: We should not treat ConceptSpecializationExpr as atomic constraints.

  // An atomic constraint expression
  ExprResult SubstitutedAtomicExpr = EvaluateAtomicConstraint(
      S, ConstraintExpr, Template, TemplateNameLoc, MLTAL, Satisfaction);

  if (SubstitutedAtomicExpr.isInvalid())
    return ExprError();

  if (!SubstitutedAtomicExpr.isUsable())
    // Evaluator has decided satisfaction without yielding an expression.
    return ExprEmpty();

  // We don't have the ability to evaluate this, since it contains a
  // RecoveryExpr, so we want to fail overload resolution.  Otherwise,
  // we'd potentially pick up a different overload, and cause confusing
  // diagnostics. SO, add a failure detail that will cause us to make this
  // overload set not viable.
  if (SubstitutedAtomicExpr.get()->containsErrors()) {
    Satisfaction.IsSatisfied = false;
    Satisfaction.ContainsErrors = true;

    PartialDiagnostic Msg = S.PDiag(diag::note_constraint_references_error);
    SmallString<128> DiagString;
    DiagString = ": ";
    Msg.EmitToString(S.getDiagnostics(), DiagString);
    unsigned MessageSize = DiagString.size();
    char *Mem = new (S.Context) char[MessageSize];
    memcpy(Mem, DiagString.c_str(), MessageSize);
    Satisfaction.Details.emplace_back(
        new (S.Context) ConstraintSatisfaction::SubstitutionDiagnostic{
            SubstitutedAtomicExpr.get()->getBeginLoc(),
            StringRef(Mem, MessageSize)});
    return SubstitutedAtomicExpr;
  }

  EnterExpressionEvaluationContext ConstantEvaluated(
      S, Sema::ExpressionEvaluationContext::ConstantEvaluated);
  SmallVector<PartialDiagnosticAt, 2> EvaluationDiags;
  Expr::EvalResult EvalResult;
  EvalResult.Diag = &EvaluationDiags;
  if (!SubstitutedAtomicExpr.get()->EvaluateAsConstantExpr(EvalResult,
                                                           S.Context) ||
      !EvaluationDiags.empty()) {
    // C++2a [temp.constr.atomic]p1
    //   ...E shall be a constant expression of type bool.
    S.Diag(SubstitutedAtomicExpr.get()->getBeginLoc(),
           diag::err_non_constant_constraint_expression)
        << SubstitutedAtomicExpr.get()->getSourceRange();
    for (const PartialDiagnosticAt &PDiag : EvaluationDiags)
      S.Diag(PDiag.first, PDiag.second);
    return ExprError();
  }

  assert(EvalResult.Val.isInt() &&
         "evaluating bool expression didn't produce int");
  Satisfaction.IsSatisfied = EvalResult.Val.getInt().getBoolValue();
  if (!Satisfaction.IsSatisfied)
    Satisfaction.Details.emplace_back(SubstitutedAtomicExpr.get());

  return SubstitutedAtomicExpr;
}

static ExprResult calculateConstraintSatisfaction(
    Sema &S, const NamedDecl *Template, SourceLocation TemplateNameLoc,
    const MultiLevelTemplateArgumentList &MLTAL, const Expr *ConstraintExpr,
    ConstraintSatisfaction &Satisfaction) {

  return calculateConstraintSatisfaction(S, ConstraintExpr, Template,
                                         TemplateNameLoc, MLTAL, Satisfaction);
}

static bool CheckConstraintSatisfaction(
    Sema &S, const NamedDecl *Template,
    ArrayRef<AssociatedConstraint> AssociatedConstraints,
    llvm::SmallVectorImpl<Expr *> &Converted,
    const MultiLevelTemplateArgumentList &TemplateArgsLists,
    SourceRange TemplateIDRange, ConstraintSatisfaction &Satisfaction) {
  if (AssociatedConstraints.empty()) {
    Satisfaction.IsSatisfied = true;
    return false;
  }

  if (TemplateArgsLists.isAnyArgInstantiationDependent()) {
    // No need to check satisfaction for dependent constraint expressions.
    Satisfaction.IsSatisfied = true;
    return false;
  }

  ArrayRef<TemplateArgument> TemplateArgs =
      TemplateArgsLists.getNumSubstitutedLevels() > 0
          ? TemplateArgsLists.getOutermost()
          : ArrayRef<TemplateArgument>{};
  Sema::InstantiatingTemplate Inst(S, TemplateIDRange.getBegin(),
      Sema::InstantiatingTemplate::ConstraintsCheck{},
      const_cast<NamedDecl *>(Template), TemplateArgs, TemplateIDRange);
  if (Inst.isInvalid())
    return true;

  for (const AssociatedConstraint &AC : AssociatedConstraints) {
    Sema::ArgPackSubstIndexRAII _(S, AC.ArgPackSubstIndex);
    ExprResult Res = calculateConstraintSatisfaction(
        S, Template, TemplateIDRange.getBegin(), TemplateArgsLists,
        AC.ConstraintExpr, Satisfaction);
    if (Res.isInvalid())
      return true;

    Converted.push_back(Res.get());
    if (!Satisfaction.IsSatisfied) {
      // Backfill the 'converted' list with nulls so we can keep the Converted
      // and unconverted lists in sync.
      Converted.append(AssociatedConstraints.size() - Converted.size(),
                       nullptr);
      // [temp.constr.op] p2
      // [...] To determine if a conjunction is satisfied, the satisfaction
      // of the first operand is checked. If that is not satisfied, the
      // conjunction is not satisfied. [...]
      return false;
    }
  }
  return false;
}

bool Sema::CheckConstraintSatisfaction(
    const NamedDecl *Template,
    ArrayRef<AssociatedConstraint> AssociatedConstraints,
    llvm::SmallVectorImpl<Expr *> &ConvertedConstraints,
    const MultiLevelTemplateArgumentList &TemplateArgsLists,
    SourceRange TemplateIDRange, ConstraintSatisfaction &OutSatisfaction) {
  if (AssociatedConstraints.empty()) {
    OutSatisfaction.IsSatisfied = true;
    return false;
  }
  if (!Template) {
    return ::CheckConstraintSatisfaction(
        *this, nullptr, AssociatedConstraints, ConvertedConstraints,
        TemplateArgsLists, TemplateIDRange, OutSatisfaction);
  }
  // Invalid templates could make their way here. Substituting them could result
  // in dependent expressions.
  if (Template->isInvalidDecl()) {
    OutSatisfaction.IsSatisfied = false;
    return true;
  }

  // A list of the template argument list flattened in a predictible manner for
  // the purposes of caching. The ConstraintSatisfaction type is in AST so it
  // has no access to the MultiLevelTemplateArgumentList, so this has to happen
  // here.
  llvm::SmallVector<TemplateArgument, 4> FlattenedArgs;
  for (auto List : TemplateArgsLists)
    llvm::append_range(FlattenedArgs, List.Args);

  llvm::FoldingSetNodeID ID;
  ConstraintSatisfaction::Profile(ID, Context, Template, FlattenedArgs);
  void *InsertPos;
  if (auto *Cached = SatisfactionCache.FindNodeOrInsertPos(ID, InsertPos)) {
    OutSatisfaction = *Cached;
    return false;
  }

  auto Satisfaction =
      std::make_unique<ConstraintSatisfaction>(Template, FlattenedArgs);
  if (::CheckConstraintSatisfaction(*this, Template, AssociatedConstraints,
                                    ConvertedConstraints, TemplateArgsLists,
                                    TemplateIDRange, *Satisfaction)) {
    OutSatisfaction = *Satisfaction;
    return true;
  }

  if (auto *Cached = SatisfactionCache.FindNodeOrInsertPos(ID, InsertPos)) {
    // The evaluation of this constraint resulted in us trying to re-evaluate it
    // recursively. This isn't really possible, except we try to form a
    // RecoveryExpr as a part of the evaluation.  If this is the case, just
    // return the 'cached' version (which will have the same result), and save
    // ourselves the extra-insert. If it ever becomes possible to legitimately
    // recursively check a constraint, we should skip checking the 'inner' one
    // above, and replace the cached version with this one, as it would be more
    // specific.
    OutSatisfaction = *Cached;
    return false;
  }

  // Else we can simply add this satisfaction to the list.
  OutSatisfaction = *Satisfaction;
  // We cannot use InsertPos here because CheckConstraintSatisfaction might have
  // invalidated it.
  // Note that entries of SatisfactionCache are deleted in Sema's destructor.
  SatisfactionCache.InsertNode(Satisfaction.release());
  return false;
}

bool Sema::CheckConstraintSatisfaction(
    const ConceptSpecializationExpr *ConstraintExpr,
    ConstraintSatisfaction &Satisfaction) {

  MultiLevelTemplateArgumentList MLTAL(ConstraintExpr->getNamedConcept(),
                                       ConstraintExpr->getTemplateArguments(),
                                       true);

  return calculateConstraintSatisfaction(
             *this, ConstraintExpr, ConstraintExpr->getNamedConcept(),
             ConstraintExpr->getConceptNameLoc(), MLTAL, Satisfaction)
      .isInvalid();
}

bool Sema::SetupConstraintScope(
    FunctionDecl *FD, std::optional<ArrayRef<TemplateArgument>> TemplateArgs,
    const MultiLevelTemplateArgumentList &MLTAL,
    LocalInstantiationScope &Scope) {
  assert(!isLambdaCallOperator(FD) &&
         "Use LambdaScopeForCallOperatorInstantiationRAII to handle lambda "
         "instantiations");
  if (FD->isTemplateInstantiation() && FD->getPrimaryTemplate()) {
    FunctionTemplateDecl *PrimaryTemplate = FD->getPrimaryTemplate();
    InstantiatingTemplate Inst(
        *this, FD->getPointOfInstantiation(),
        Sema::InstantiatingTemplate::ConstraintsCheck{}, PrimaryTemplate,
        TemplateArgs ? *TemplateArgs : ArrayRef<TemplateArgument>{},
        SourceRange());
    if (Inst.isInvalid())
      return true;

    // addInstantiatedParametersToScope creates a map of 'uninstantiated' to
    // 'instantiated' parameters and adds it to the context. For the case where
    // this function is a template being instantiated NOW, we also need to add
    // the list of current template arguments to the list so that they also can
    // be picked out of the map.
    if (auto *SpecArgs = FD->getTemplateSpecializationArgs()) {
      MultiLevelTemplateArgumentList JustTemplArgs(FD, SpecArgs->asArray(),
                                                   /*Final=*/false);
      if (addInstantiatedParametersToScope(
              FD, PrimaryTemplate->getTemplatedDecl(), Scope, JustTemplArgs))
        return true;
    }

    // If this is a member function, make sure we get the parameters that
    // reference the original primary template.
    if (FunctionTemplateDecl *FromMemTempl =
            PrimaryTemplate->getInstantiatedFromMemberTemplate()) {
      if (addInstantiatedParametersToScope(FD, FromMemTempl->getTemplatedDecl(),
                                           Scope, MLTAL))
        return true;
    }

    return false;
  }

  if (FD->getTemplatedKind() == FunctionDecl::TK_MemberSpecialization ||
      FD->getTemplatedKind() == FunctionDecl::TK_DependentNonTemplate) {
    FunctionDecl *InstantiatedFrom =
        FD->getTemplatedKind() == FunctionDecl::TK_MemberSpecialization
            ? FD->getInstantiatedFromMemberFunction()
            : FD->getInstantiatedFromDecl();

    InstantiatingTemplate Inst(
        *this, FD->getPointOfInstantiation(),
        Sema::InstantiatingTemplate::ConstraintsCheck{}, InstantiatedFrom,
        TemplateArgs ? *TemplateArgs : ArrayRef<TemplateArgument>{},
        SourceRange());
    if (Inst.isInvalid())
      return true;

    // Case where this was not a template, but instantiated as a
    // child-function.
    if (addInstantiatedParametersToScope(FD, InstantiatedFrom, Scope, MLTAL))
      return true;
  }

  return false;
}

// This function collects all of the template arguments for the purposes of
// constraint-instantiation and checking.
std::optional<MultiLevelTemplateArgumentList>
Sema::SetupConstraintCheckingTemplateArgumentsAndScope(
    FunctionDecl *FD, std::optional<ArrayRef<TemplateArgument>> TemplateArgs,
    LocalInstantiationScope &Scope) {
  MultiLevelTemplateArgumentList MLTAL;

  // Collect the list of template arguments relative to the 'primary' template.
  // We need the entire list, since the constraint is completely uninstantiated
  // at this point.
  MLTAL =
      getTemplateInstantiationArgs(FD, FD->getLexicalDeclContext(),
                                   /*Final=*/false, /*Innermost=*/std::nullopt,
                                   /*RelativeToPrimary=*/true,
                                   /*Pattern=*/nullptr,
                                   /*ForConstraintInstantiation=*/true);
  // Lambdas are handled by LambdaScopeForCallOperatorInstantiationRAII.
  if (isLambdaCallOperator(FD))
    return MLTAL;
  if (SetupConstraintScope(FD, TemplateArgs, MLTAL, Scope))
    return std::nullopt;

  return MLTAL;
}

bool Sema::CheckFunctionConstraints(const FunctionDecl *FD,
                                    ConstraintSatisfaction &Satisfaction,
                                    SourceLocation UsageLoc,
                                    bool ForOverloadResolution) {
  // Don't check constraints if the function is dependent. Also don't check if
  // this is a function template specialization, as the call to
  // CheckFunctionTemplateConstraints after this will check it
  // better.
  if (FD->isDependentContext() ||
      FD->getTemplatedKind() ==
          FunctionDecl::TK_FunctionTemplateSpecialization) {
    Satisfaction.IsSatisfied = true;
    return false;
  }

  // A lambda conversion operator has the same constraints as the call operator
  // and constraints checking relies on whether we are in a lambda call operator
  // (and may refer to its parameters), so check the call operator instead.
  // Note that the declarations outside of the lambda should also be
  // considered. Turning on the 'ForOverloadResolution' flag results in the
  // LocalInstantiationScope not looking into its parents, but we can still
  // access Decls from the parents while building a lambda RAII scope later.
  if (const auto *MD = dyn_cast<CXXConversionDecl>(FD);
      MD && isLambdaConversionOperator(const_cast<CXXConversionDecl *>(MD)))
    return CheckFunctionConstraints(MD->getParent()->getLambdaCallOperator(),
                                    Satisfaction, UsageLoc,
                                    /*ShouldAddDeclsFromParentScope=*/true);

  DeclContext *CtxToSave = const_cast<FunctionDecl *>(FD);

  while (isLambdaCallOperator(CtxToSave) || FD->isTransparentContext()) {
    if (isLambdaCallOperator(CtxToSave))
      CtxToSave = CtxToSave->getParent()->getParent();
    else
      CtxToSave = CtxToSave->getNonTransparentContext();
  }

  ContextRAII SavedContext{*this, CtxToSave};
  LocalInstantiationScope Scope(*this, !ForOverloadResolution);
  std::optional<MultiLevelTemplateArgumentList> MLTAL =
      SetupConstraintCheckingTemplateArgumentsAndScope(
          const_cast<FunctionDecl *>(FD), {}, Scope);

  if (!MLTAL)
    return true;

  Qualifiers ThisQuals;
  CXXRecordDecl *Record = nullptr;
  if (auto *Method = dyn_cast<CXXMethodDecl>(FD)) {
    ThisQuals = Method->getMethodQualifiers();
    Record = const_cast<CXXRecordDecl *>(Method->getParent());
  }
  CXXThisScopeRAII ThisScope(*this, Record, ThisQuals, Record != nullptr);

  LambdaScopeForCallOperatorInstantiationRAII LambdaScope(
      *this, const_cast<FunctionDecl *>(FD), *MLTAL, Scope,
      ForOverloadResolution);

  return CheckConstraintSatisfaction(
      FD, FD->getTrailingRequiresClause(), *MLTAL,
      SourceRange(UsageLoc.isValid() ? UsageLoc : FD->getLocation()),
      Satisfaction);
}


// Figure out the to-translation-unit depth for this function declaration for
// the purpose of seeing if they differ by constraints. This isn't the same as
// getTemplateDepth, because it includes already instantiated parents.
static unsigned
CalculateTemplateDepthForConstraints(Sema &S, const NamedDecl *ND,
                                     bool SkipForSpecialization = false) {
  MultiLevelTemplateArgumentList MLTAL = S.getTemplateInstantiationArgs(
      ND, ND->getLexicalDeclContext(), /*Final=*/false,
      /*Innermost=*/std::nullopt,
      /*RelativeToPrimary=*/true,
      /*Pattern=*/nullptr,
      /*ForConstraintInstantiation=*/true, SkipForSpecialization);
  return MLTAL.getNumLevels();
}

namespace {
  class AdjustConstraintDepth : public TreeTransform<AdjustConstraintDepth> {
  unsigned TemplateDepth = 0;
  public:
  using inherited = TreeTransform<AdjustConstraintDepth>;
  AdjustConstraintDepth(Sema &SemaRef, unsigned TemplateDepth)
      : inherited(SemaRef), TemplateDepth(TemplateDepth) {}

  using inherited::TransformTemplateTypeParmType;
  QualType TransformTemplateTypeParmType(TypeLocBuilder &TLB,
                                         TemplateTypeParmTypeLoc TL, bool) {
    const TemplateTypeParmType *T = TL.getTypePtr();

    TemplateTypeParmDecl *NewTTPDecl = nullptr;
    if (TemplateTypeParmDecl *OldTTPDecl = T->getDecl())
      NewTTPDecl = cast_or_null<TemplateTypeParmDecl>(
          TransformDecl(TL.getNameLoc(), OldTTPDecl));

    QualType Result = getSema().Context.getTemplateTypeParmType(
        T->getDepth() + TemplateDepth, T->getIndex(), T->isParameterPack(),
        NewTTPDecl);
    TemplateTypeParmTypeLoc NewTL = TLB.push<TemplateTypeParmTypeLoc>(Result);
    NewTL.setNameLoc(TL.getNameLoc());
    return Result;
  }
  };
} // namespace

static const Expr *SubstituteConstraintExpressionWithoutSatisfaction(
    Sema &S, const Sema::TemplateCompareNewDeclInfo &DeclInfo,
    const Expr *ConstrExpr) {
  MultiLevelTemplateArgumentList MLTAL = S.getTemplateInstantiationArgs(
      DeclInfo.getDecl(), DeclInfo.getDeclContext(), /*Final=*/false,
      /*Innermost=*/std::nullopt,
      /*RelativeToPrimary=*/true,
      /*Pattern=*/nullptr, /*ForConstraintInstantiation=*/true,
      /*SkipForSpecialization*/ false);

  if (MLTAL.getNumSubstitutedLevels() == 0)
    return ConstrExpr;

  Sema::SFINAETrap SFINAE(S);

  Sema::InstantiatingTemplate Inst(
      S, DeclInfo.getLocation(),
      Sema::InstantiatingTemplate::ConstraintNormalization{},
      const_cast<NamedDecl *>(DeclInfo.getDecl()), SourceRange{});
  if (Inst.isInvalid())
    return nullptr;

  // Set up a dummy 'instantiation' scope in the case of reference to function
  // parameters that the surrounding function hasn't been instantiated yet. Note
  // this may happen while we're comparing two templates' constraint
  // equivalence.
  std::optional<LocalInstantiationScope> ScopeForParameters;
  if (const NamedDecl *ND = DeclInfo.getDecl();
      ND && ND->isFunctionOrFunctionTemplate()) {
    ScopeForParameters.emplace(S, /*CombineWithOuterScope=*/true);
    const FunctionDecl *FD = ND->getAsFunction();
    for (auto *PVD : FD->parameters()) {
      if (!PVD->isParameterPack()) {
        ScopeForParameters->InstantiatedLocal(PVD, PVD);
        continue;
      }
      // This is hacky: we're mapping the parameter pack to a size-of-1 argument
      // to avoid building SubstTemplateTypeParmPackTypes for
      // PackExpansionTypes. The SubstTemplateTypeParmPackType node would
      // otherwise reference the AssociatedDecl of the template arguments, which
      // is, in this case, the template declaration.
      //
      // However, as we are in the process of comparing potential
      // re-declarations, the canonical declaration is the declaration itself at
      // this point. So if we didn't expand these packs, we would end up with an
      // incorrect profile difference because we will be profiling the
      // canonical types!
      //
      // FIXME: Improve the "no-transform" machinery in FindInstantiatedDecl so
      // that we can eliminate the Scope in the cases where the declarations are
      // not necessarily instantiated. It would also benefit the noexcept
      // specifier comparison.
      ScopeForParameters->MakeInstantiatedLocalArgPack(PVD);
      ScopeForParameters->InstantiatedLocalPackArg(PVD, PVD);
    }
  }

  std::optional<Sema::CXXThisScopeRAII> ThisScope;

  // See TreeTransform::RebuildTemplateSpecializationType. A context scope is
  // essential for having an injected class as the canonical type for a template
  // specialization type at the rebuilding stage. This guarantees that, for
  // out-of-line definitions, injected class name types and their equivalent
  // template specializations can be profiled to the same value, which makes it
  // possible that e.g. constraints involving C<Class<T>> and C<Class> are
  // perceived identical.
  std::optional<Sema::ContextRAII> ContextScope;
  const DeclContext *DC = [&] {
    if (!DeclInfo.getDecl())
      return DeclInfo.getDeclContext();
    return DeclInfo.getDecl()->getFriendObjectKind()
               ? DeclInfo.getLexicalDeclContext()
               : DeclInfo.getDeclContext();
  }();
  if (auto *RD = dyn_cast<CXXRecordDecl>(DC)) {
    ThisScope.emplace(S, const_cast<CXXRecordDecl *>(RD), Qualifiers());
    ContextScope.emplace(S, const_cast<DeclContext *>(cast<DeclContext>(RD)),
                         /*NewThisContext=*/false);
  }
  EnterExpressionEvaluationContext UnevaluatedContext(
      S, Sema::ExpressionEvaluationContext::Unevaluated,
      Sema::ReuseLambdaContextDecl);
  ExprResult SubstConstr = S.SubstConstraintExprWithoutSatisfaction(
      const_cast<clang::Expr *>(ConstrExpr), MLTAL);
  if (SFINAE.hasErrorOccurred() || !SubstConstr.isUsable())
    return nullptr;
  return SubstConstr.get();
}

bool Sema::AreConstraintExpressionsEqual(const NamedDecl *Old,
                                         const Expr *OldConstr,
                                         const TemplateCompareNewDeclInfo &New,
                                         const Expr *NewConstr) {
  if (OldConstr == NewConstr)
    return true;
  // C++ [temp.constr.decl]p4
  if (Old && !New.isInvalid() && !New.ContainsDecl(Old) &&
      Old->getLexicalDeclContext() != New.getLexicalDeclContext()) {
    if (const Expr *SubstConstr =
            SubstituteConstraintExpressionWithoutSatisfaction(*this, Old,
                                                              OldConstr))
      OldConstr = SubstConstr;
    else
      return false;
    if (const Expr *SubstConstr =
            SubstituteConstraintExpressionWithoutSatisfaction(*this, New,
                                                              NewConstr))
      NewConstr = SubstConstr;
    else
      return false;
  }

  llvm::FoldingSetNodeID ID1, ID2;
  OldConstr->Profile(ID1, Context, /*Canonical=*/true);
  NewConstr->Profile(ID2, Context, /*Canonical=*/true);
  return ID1 == ID2;
}

bool Sema::FriendConstraintsDependOnEnclosingTemplate(const FunctionDecl *FD) {
  assert(FD->getFriendObjectKind() && "Must be a friend!");

  // The logic for non-templates is handled in ASTContext::isSameEntity, so we
  // don't have to bother checking 'DependsOnEnclosingTemplate' for a
  // non-function-template.
  assert(FD->getDescribedFunctionTemplate() &&
         "Non-function templates don't need to be checked");

  SmallVector<AssociatedConstraint, 3> ACs;
  FD->getDescribedFunctionTemplate()->getAssociatedConstraints(ACs);

  unsigned OldTemplateDepth = CalculateTemplateDepthForConstraints(*this, FD);
  for (const AssociatedConstraint &AC : ACs)
    if (ConstraintExpressionDependsOnEnclosingTemplate(FD, OldTemplateDepth,
                                                       AC.ConstraintExpr))
      return true;

  return false;
}

bool Sema::EnsureTemplateArgumentListConstraints(
    TemplateDecl *TD, const MultiLevelTemplateArgumentList &TemplateArgsLists,
    SourceRange TemplateIDRange) {
  ConstraintSatisfaction Satisfaction;
  llvm::SmallVector<AssociatedConstraint, 3> AssociatedConstraints;
  TD->getAssociatedConstraints(AssociatedConstraints);
  if (CheckConstraintSatisfaction(TD, AssociatedConstraints, TemplateArgsLists,
                                  TemplateIDRange, Satisfaction))
    return true;

  if (!Satisfaction.IsSatisfied) {
    SmallString<128> TemplateArgString;
    TemplateArgString = " ";
    TemplateArgString += getTemplateArgumentBindingsText(
        TD->getTemplateParameters(), TemplateArgsLists.getInnermost().data(),
        TemplateArgsLists.getInnermost().size());

    Diag(TemplateIDRange.getBegin(),
         diag::err_template_arg_list_constraints_not_satisfied)
        << (int)getTemplateNameKindForDiagnostics(TemplateName(TD)) << TD
        << TemplateArgString << TemplateIDRange;
    DiagnoseUnsatisfiedConstraint(Satisfaction);
    return true;
  }
  return false;
}

static bool CheckFunctionConstraintsWithoutInstantiation(
    Sema &SemaRef, SourceLocation PointOfInstantiation,
    FunctionTemplateDecl *Template, ArrayRef<TemplateArgument> TemplateArgs,
    ConstraintSatisfaction &Satisfaction) {
  SmallVector<AssociatedConstraint, 3> TemplateAC;
  Template->getAssociatedConstraints(TemplateAC);
  if (TemplateAC.empty()) {
    Satisfaction.IsSatisfied = true;
    return false;
  }

  LocalInstantiationScope Scope(SemaRef);

  FunctionDecl *FD = Template->getTemplatedDecl();
  // Collect the list of template arguments relative to the 'primary'
  // template. We need the entire list, since the constraint is completely
  // uninstantiated at this point.

  MultiLevelTemplateArgumentList MLTAL;
<<<<<<< HEAD
  MLTAL.addOuterTemplateArguments(Template, {}, /*Final=*/false);
  SemaRef.getTemplateInstantiationArgs(
      MLTAL, /*D=*/FD, FD,
      /*Final=*/false, /*Innermost=*/{}, /*RelativeToPrimary=*/true,
      /*Pattern=*/nullptr, /*ForConstraintInstantiation=*/true);
  MLTAL.replaceInnermostTemplateArguments(Template, TemplateArgs);
=======
  {
    // getTemplateInstantiationArgs uses this instantiation context to find out
    // template arguments for uninstantiated functions.
    // We don't want this RAII object to persist, because there would be
    // otherwise duplicate diagnostic notes.
    Sema::InstantiatingTemplate Inst(
        SemaRef, PointOfInstantiation,
        Sema::InstantiatingTemplate::ConstraintsCheck{}, Template, TemplateArgs,
        PointOfInstantiation);
    if (Inst.isInvalid())
      return true;
    MLTAL = SemaRef.getTemplateInstantiationArgs(
        /*D=*/FD, FD,
        /*Final=*/false, /*Innermost=*/{}, /*RelativeToPrimary=*/true,
        /*Pattern=*/nullptr, /*ForConstraintInstantiation=*/true);
  }
>>>>>>> 10a576f7

  Sema::ContextRAII SavedContext(SemaRef, FD);
  std::optional<Sema::CXXThisScopeRAII> ThisScope;
  if (auto *Method = dyn_cast<CXXMethodDecl>(FD))
    ThisScope.emplace(SemaRef, /*Record=*/Method->getParent(),
                      /*ThisQuals=*/Method->getMethodQualifiers());
  return SemaRef.CheckConstraintSatisfaction(
      Template, TemplateAC, MLTAL, PointOfInstantiation, Satisfaction);
}

bool Sema::CheckFunctionTemplateConstraints(
    SourceLocation PointOfInstantiation, FunctionDecl *Decl,
    ArrayRef<TemplateArgument> TemplateArgs,
    ConstraintSatisfaction &Satisfaction) {
  // In most cases we're not going to have constraints, so check for that first.
  FunctionTemplateDecl *Template = Decl->getPrimaryTemplate();

  if (!Template)
    return ::CheckFunctionConstraintsWithoutInstantiation(
        *this, PointOfInstantiation, Decl->getDescribedFunctionTemplate(),
        TemplateArgs, Satisfaction);

  // Note - code synthesis context for the constraints check is created
  // inside CheckConstraintsSatisfaction.
  SmallVector<AssociatedConstraint, 3> TemplateAC;
  Template->getAssociatedConstraints(TemplateAC);
  if (TemplateAC.empty()) {
    Satisfaction.IsSatisfied = true;
    return false;
  }

  // Enter the scope of this instantiation. We don't use
  // PushDeclContext because we don't have a scope.
  Sema::ContextRAII savedContext(*this, Decl);
  LocalInstantiationScope Scope(*this);

  std::optional<MultiLevelTemplateArgumentList> MLTAL =
      SetupConstraintCheckingTemplateArgumentsAndScope(Decl, TemplateArgs,
                                                       Scope);

  if (!MLTAL)
    return true;

  Qualifiers ThisQuals;
  CXXRecordDecl *Record = nullptr;
  if (auto *Method = dyn_cast<CXXMethodDecl>(Decl)) {
    ThisQuals = Method->getMethodQualifiers();
    Record = Method->getParent();
  }

  CXXThisScopeRAII ThisScope(*this, Record, ThisQuals, Record != nullptr);
  LambdaScopeForCallOperatorInstantiationRAII LambdaScope(*this, Decl, *MLTAL,
                                                          Scope);

  return CheckConstraintSatisfaction(Template, TemplateAC, *MLTAL,
                                     PointOfInstantiation, Satisfaction);
}

static void diagnoseUnsatisfiedRequirement(Sema &S,
                                           concepts::ExprRequirement *Req,
                                           bool First) {
  assert(!Req->isSatisfied()
         && "Diagnose() can only be used on an unsatisfied requirement");
  switch (Req->getSatisfactionStatus()) {
    case concepts::ExprRequirement::SS_Dependent:
      llvm_unreachable("Diagnosing a dependent requirement");
      break;
    case concepts::ExprRequirement::SS_ExprSubstitutionFailure: {
      auto *SubstDiag = Req->getExprSubstitutionDiagnostic();
      if (!SubstDiag->DiagMessage.empty())
        S.Diag(SubstDiag->DiagLoc,
               diag::note_expr_requirement_expr_substitution_error)
               << (int)First << SubstDiag->SubstitutedEntity
               << SubstDiag->DiagMessage;
      else
        S.Diag(SubstDiag->DiagLoc,
               diag::note_expr_requirement_expr_unknown_substitution_error)
            << (int)First << SubstDiag->SubstitutedEntity;
      break;
    }
    case concepts::ExprRequirement::SS_NoexceptNotMet:
      S.Diag(Req->getNoexceptLoc(),
             diag::note_expr_requirement_noexcept_not_met)
          << (int)First << Req->getExpr();
      break;
    case concepts::ExprRequirement::SS_TypeRequirementSubstitutionFailure: {
      auto *SubstDiag =
          Req->getReturnTypeRequirement().getSubstitutionDiagnostic();
      if (!SubstDiag->DiagMessage.empty())
        S.Diag(SubstDiag->DiagLoc,
               diag::note_expr_requirement_type_requirement_substitution_error)
            << (int)First << SubstDiag->SubstitutedEntity
            << SubstDiag->DiagMessage;
      else
        S.Diag(SubstDiag->DiagLoc,
               diag::note_expr_requirement_type_requirement_unknown_substitution_error)
            << (int)First << SubstDiag->SubstitutedEntity;
      break;
    }
    case concepts::ExprRequirement::SS_ConstraintsNotSatisfied: {
      ConceptSpecializationExpr *ConstraintExpr =
          Req->getReturnTypeRequirementSubstitutedConstraintExpr();
      if (ConstraintExpr->getTemplateArgsAsWritten()->NumTemplateArgs == 1) {
        // A simple case - expr type is the type being constrained and the concept
        // was not provided arguments.
        Expr *e = Req->getExpr();
        S.Diag(e->getBeginLoc(),
               diag::note_expr_requirement_constraints_not_satisfied_simple)
            << (int)First << S.Context.getReferenceQualifiedType(e)
            << ConstraintExpr->getNamedConcept();
      } else {
        S.Diag(ConstraintExpr->getBeginLoc(),
               diag::note_expr_requirement_constraints_not_satisfied)
            << (int)First << ConstraintExpr;
      }
      S.DiagnoseUnsatisfiedConstraint(ConstraintExpr->getSatisfaction());
      break;
    }
    case concepts::ExprRequirement::SS_Satisfied:
      llvm_unreachable("We checked this above");
  }
}

static void diagnoseUnsatisfiedRequirement(Sema &S,
                                           concepts::TypeRequirement *Req,
                                           bool First) {
  assert(!Req->isSatisfied()
         && "Diagnose() can only be used on an unsatisfied requirement");
  switch (Req->getSatisfactionStatus()) {
  case concepts::TypeRequirement::SS_Dependent:
    llvm_unreachable("Diagnosing a dependent requirement");
    return;
  case concepts::TypeRequirement::SS_SubstitutionFailure: {
    auto *SubstDiag = Req->getSubstitutionDiagnostic();
    if (!SubstDiag->DiagMessage.empty())
      S.Diag(SubstDiag->DiagLoc,
             diag::note_type_requirement_substitution_error) << (int)First
          << SubstDiag->SubstitutedEntity << SubstDiag->DiagMessage;
    else
      S.Diag(SubstDiag->DiagLoc,
             diag::note_type_requirement_unknown_substitution_error)
          << (int)First << SubstDiag->SubstitutedEntity;
    return;
  }
  default:
    llvm_unreachable("Unknown satisfaction status");
    return;
  }
}
static void diagnoseWellFormedUnsatisfiedConstraintExpr(Sema &S,
                                                        Expr *SubstExpr,
                                                        bool First = true);

static void diagnoseUnsatisfiedRequirement(Sema &S,
                                           concepts::NestedRequirement *Req,
                                           bool First) {
  using SubstitutionDiagnostic = std::pair<SourceLocation, StringRef>;
  for (auto &Record : Req->getConstraintSatisfaction()) {
    if (auto *SubstDiag = Record.dyn_cast<SubstitutionDiagnostic *>())
      S.Diag(SubstDiag->first, diag::note_nested_requirement_substitution_error)
          << (int)First << Req->getInvalidConstraintEntity()
          << SubstDiag->second;
    else
      diagnoseWellFormedUnsatisfiedConstraintExpr(S, Record.dyn_cast<Expr *>(),
                                                  First);
    First = false;
  }
}

static void diagnoseWellFormedUnsatisfiedConstraintExpr(Sema &S,
                                                        Expr *SubstExpr,
                                                        bool First) {
  SubstExpr = SubstExpr->IgnoreParenImpCasts();
  if (BinaryOperator *BO = dyn_cast<BinaryOperator>(SubstExpr)) {
    switch (BO->getOpcode()) {
    // These two cases will in practice only be reached when using fold
    // expressions with || and &&, since otherwise the || and && will have been
    // broken down into atomic constraints during satisfaction checking.
    case BO_LOr:
      // Or evaluated to false - meaning both RHS and LHS evaluated to false.
      diagnoseWellFormedUnsatisfiedConstraintExpr(S, BO->getLHS(), First);
      diagnoseWellFormedUnsatisfiedConstraintExpr(S, BO->getRHS(),
                                                  /*First=*/false);
      return;
    case BO_LAnd: {
      bool LHSSatisfied =
          BO->getLHS()->EvaluateKnownConstInt(S.Context).getBoolValue();
      if (LHSSatisfied) {
        // LHS is true, so RHS must be false.
        diagnoseWellFormedUnsatisfiedConstraintExpr(S, BO->getRHS(), First);
        return;
      }
      // LHS is false
      diagnoseWellFormedUnsatisfiedConstraintExpr(S, BO->getLHS(), First);

      // RHS might also be false
      bool RHSSatisfied =
          BO->getRHS()->EvaluateKnownConstInt(S.Context).getBoolValue();
      if (!RHSSatisfied)
        diagnoseWellFormedUnsatisfiedConstraintExpr(S, BO->getRHS(),
                                                    /*First=*/false);
      return;
    }
    case BO_GE:
    case BO_LE:
    case BO_GT:
    case BO_LT:
    case BO_EQ:
    case BO_NE:
      if (BO->getLHS()->getType()->isIntegerType() &&
          BO->getRHS()->getType()->isIntegerType()) {
        Expr::EvalResult SimplifiedLHS;
        Expr::EvalResult SimplifiedRHS;
        BO->getLHS()->EvaluateAsInt(SimplifiedLHS, S.Context,
                                    Expr::SE_NoSideEffects,
                                    /*InConstantContext=*/true);
        BO->getRHS()->EvaluateAsInt(SimplifiedRHS, S.Context,
                                    Expr::SE_NoSideEffects,
                                    /*InConstantContext=*/true);
        if (!SimplifiedLHS.Diag && ! SimplifiedRHS.Diag) {
          S.Diag(SubstExpr->getBeginLoc(),
                 diag::note_atomic_constraint_evaluated_to_false_elaborated)
              << (int)First << SubstExpr
              << toString(SimplifiedLHS.Val.getInt(), 10)
              << BinaryOperator::getOpcodeStr(BO->getOpcode())
              << toString(SimplifiedRHS.Val.getInt(), 10);
          return;
        }
      }
      break;

    default:
      break;
    }
  } else if (auto *CSE = dyn_cast<ConceptSpecializationExpr>(SubstExpr)) {
    if (CSE->getTemplateArgsAsWritten()->NumTemplateArgs == 1) {
      S.Diag(
          CSE->getSourceRange().getBegin(),
          diag::
          note_single_arg_concept_specialization_constraint_evaluated_to_false)
          << (int)First
          << CSE->getTemplateArgsAsWritten()->arguments()[0].getArgument()
          << CSE->getNamedConcept();
    } else {
      S.Diag(SubstExpr->getSourceRange().getBegin(),
             diag::note_concept_specialization_constraint_evaluated_to_false)
          << (int)First << CSE;
    }
    S.DiagnoseUnsatisfiedConstraint(CSE->getSatisfaction());
    return;
  } else if (auto *RE = dyn_cast<RequiresExpr>(SubstExpr)) {
    // FIXME: RequiresExpr should store dependent diagnostics.
    for (concepts::Requirement *Req : RE->getRequirements())
      if (!Req->isDependent() && !Req->isSatisfied()) {
        if (auto *E = dyn_cast<concepts::ExprRequirement>(Req))
          diagnoseUnsatisfiedRequirement(S, E, First);
        else if (auto *T = dyn_cast<concepts::TypeRequirement>(Req))
          diagnoseUnsatisfiedRequirement(S, T, First);
        else
          diagnoseUnsatisfiedRequirement(
              S, cast<concepts::NestedRequirement>(Req), First);
        break;
      }
    return;
  } else if (auto *TTE = dyn_cast<TypeTraitExpr>(SubstExpr);
             TTE && TTE->getTrait() == clang::TypeTrait::BTT_IsDeducible) {
    assert(TTE->getNumArgs() == 2);
    S.Diag(SubstExpr->getSourceRange().getBegin(),
           diag::note_is_deducible_constraint_evaluated_to_false)
        << TTE->getArg(0)->getType() << TTE->getArg(1)->getType();
    return;
  }

  S.Diag(SubstExpr->getSourceRange().getBegin(),
         diag::note_atomic_constraint_evaluated_to_false)
      << (int)First << SubstExpr;
  S.DiagnoseTypeTraitDetails(SubstExpr);
}

template <typename SubstitutionDiagnostic>
static void diagnoseUnsatisfiedConstraintExpr(
    Sema &S, const llvm::PointerUnion<Expr *, SubstitutionDiagnostic *> &Record,
    bool First = true) {
  if (auto *Diag = Record.template dyn_cast<SubstitutionDiagnostic *>()) {
    S.Diag(Diag->first, diag::note_substituted_constraint_expr_is_ill_formed)
        << Diag->second;
    return;
  }

  diagnoseWellFormedUnsatisfiedConstraintExpr(S, cast<Expr *>(Record), First);
}

void
Sema::DiagnoseUnsatisfiedConstraint(const ConstraintSatisfaction& Satisfaction,
                                    bool First) {
  assert(!Satisfaction.IsSatisfied &&
         "Attempted to diagnose a satisfied constraint");
  for (auto &Record : Satisfaction.Details) {
    diagnoseUnsatisfiedConstraintExpr(*this, Record, First);
    First = false;
  }
}

void Sema::DiagnoseUnsatisfiedConstraint(
    const ASTConstraintSatisfaction &Satisfaction,
    bool First) {
  assert(!Satisfaction.IsSatisfied &&
         "Attempted to diagnose a satisfied constraint");
  for (auto &Record : Satisfaction) {
    diagnoseUnsatisfiedConstraintExpr(*this, Record, First);
    First = false;
  }
}

const NormalizedConstraint *Sema::getNormalizedAssociatedConstraints(
    const NamedDecl *ConstrainedDecl,
    ArrayRef<AssociatedConstraint> AssociatedConstraints) {
  // In case the ConstrainedDecl comes from modules, it is necessary to use
  // the canonical decl to avoid different atomic constraints with the 'same'
  // declarations.
  ConstrainedDecl = cast<NamedDecl>(ConstrainedDecl->getCanonicalDecl());

  auto CacheEntry = NormalizationCache.find(ConstrainedDecl);
  if (CacheEntry == NormalizationCache.end()) {
    auto Normalized = NormalizedConstraint::fromAssociatedConstraints(
        *this, ConstrainedDecl, AssociatedConstraints);
    CacheEntry =
        NormalizationCache
            .try_emplace(ConstrainedDecl,
                         Normalized
                             ? new (Context) NormalizedConstraint(
                                 std::move(*Normalized))
                             : nullptr)
            .first;
  }
  return CacheEntry->second;
}

const NormalizedConstraint *clang::getNormalizedAssociatedConstraints(
    Sema &S, const NamedDecl *ConstrainedDecl,
    ArrayRef<AssociatedConstraint> AssociatedConstraints) {
  return S.getNormalizedAssociatedConstraints(ConstrainedDecl,
                                              AssociatedConstraints);
}

static bool
substituteParameterMappings(Sema &S, NormalizedConstraint &N,
                            ConceptDecl *Concept,
                            const MultiLevelTemplateArgumentList &MLTAL,
                            const ASTTemplateArgumentListInfo *ArgsAsWritten) {

  if (N.isCompound()) {
    if (substituteParameterMappings(S, N.getLHS(), Concept, MLTAL,
                                    ArgsAsWritten))
      return true;
    return substituteParameterMappings(S, N.getRHS(), Concept, MLTAL,
                                       ArgsAsWritten);
  }

  if (N.isFoldExpanded()) {
    Sema::ArgPackSubstIndexRAII _(S, std::nullopt);
    return substituteParameterMappings(
        S, N.getFoldExpandedConstraint()->Constraint, Concept, MLTAL,
        ArgsAsWritten);
  }

  TemplateParameterList *TemplateParams = Concept->getTemplateParameters();

  AtomicConstraint &Atomic = *N.getAtomicConstraint();
  TemplateArgumentListInfo SubstArgs;
  if (!Atomic.ParameterMapping) {
    llvm::SmallBitVector OccurringIndices(TemplateParams->size());
    S.MarkUsedTemplateParameters(Atomic.ConstraintExpr, /*OnlyDeduced=*/false,
                                 /*Depth=*/0, OccurringIndices);
    TemplateArgumentLoc *TempArgs =
        new (S.Context) TemplateArgumentLoc[OccurringIndices.count()];
    for (unsigned I = 0, J = 0, C = TemplateParams->size(); I != C; ++I)
      if (OccurringIndices[I])
        new (&(TempArgs)[J++])
            TemplateArgumentLoc(S.getIdentityTemplateArgumentLoc(
                TemplateParams->begin()[I],
                // Here we assume we do not support things like
                // template<typename A, typename B>
                // concept C = ...;
                //
                // template<typename... Ts> requires C<Ts...>
                // struct S { };
                // The above currently yields a diagnostic.
                // We still might have default arguments for concept parameters.
                ArgsAsWritten->NumTemplateArgs > I
                    ? ArgsAsWritten->arguments()[I].getLocation()
                    : SourceLocation()));
    Atomic.ParameterMapping.emplace(TempArgs,  OccurringIndices.count());
  }
  SourceLocation InstLocBegin =
      ArgsAsWritten->arguments().empty()
          ? ArgsAsWritten->getLAngleLoc()
          : ArgsAsWritten->arguments().front().getSourceRange().getBegin();
  SourceLocation InstLocEnd =
      ArgsAsWritten->arguments().empty()
          ? ArgsAsWritten->getRAngleLoc()
          : ArgsAsWritten->arguments().front().getSourceRange().getEnd();
  Sema::InstantiatingTemplate Inst(
      S, InstLocBegin,
      Sema::InstantiatingTemplate::ParameterMappingSubstitution{},
      const_cast<NamedDecl *>(Atomic.ConstraintDecl),
      {InstLocBegin, InstLocEnd});
  if (Inst.isInvalid())
    return true;
  if (S.SubstTemplateArguments(*Atomic.ParameterMapping, MLTAL, SubstArgs))
    return true;

  TemplateArgumentLoc *TempArgs =
      new (S.Context) TemplateArgumentLoc[SubstArgs.size()];
  std::copy(SubstArgs.arguments().begin(), SubstArgs.arguments().end(),
            TempArgs);
  Atomic.ParameterMapping.emplace(TempArgs, SubstArgs.size());
  return false;
}

static bool substituteParameterMappings(Sema &S, NormalizedConstraint &N,
                                        const ConceptSpecializationExpr *CSE) {
  MultiLevelTemplateArgumentList MLTAL = S.getTemplateInstantiationArgs(
      CSE->getNamedConcept(), CSE->getNamedConcept()->getLexicalDeclContext(),
      /*Final=*/false, CSE->getTemplateArguments(),
      /*RelativeToPrimary=*/true,
      /*Pattern=*/nullptr,
      /*ForConstraintInstantiation=*/true);

  return substituteParameterMappings(S, N, CSE->getNamedConcept(), MLTAL,
                                     CSE->getTemplateArgsAsWritten());
}

NormalizedConstraint::NormalizedConstraint(ASTContext &C,
                                           NormalizedConstraint LHS,
                                           NormalizedConstraint RHS,
                                           CompoundConstraintKind Kind)
    : Constraint{CompoundConstraint{
          new(C) NormalizedConstraintPair{std::move(LHS), std::move(RHS)},
          Kind}} {}

NormalizedConstraint::NormalizedConstraint(ASTContext &C,
                                           const NormalizedConstraint &Other) {
  if (Other.isAtomic()) {
    Constraint = new (C) AtomicConstraint(*Other.getAtomicConstraint());
  } else if (Other.isFoldExpanded()) {
    Constraint = new (C) FoldExpandedConstraint(
        Other.getFoldExpandedConstraint()->Kind,
        NormalizedConstraint(C, Other.getFoldExpandedConstraint()->Constraint),
        Other.getFoldExpandedConstraint()->Pattern);
  } else {
    Constraint = CompoundConstraint(
        new (C)
            NormalizedConstraintPair{NormalizedConstraint(C, Other.getLHS()),
                                     NormalizedConstraint(C, Other.getRHS())},
        Other.getCompoundKind());
  }
}

NormalizedConstraint &NormalizedConstraint::getLHS() const {
  assert(isCompound() && "getLHS called on a non-compound constraint.");
  return cast<CompoundConstraint>(Constraint).getPointer()->LHS;
}

NormalizedConstraint &NormalizedConstraint::getRHS() const {
  assert(isCompound() && "getRHS called on a non-compound constraint.");
  return cast<CompoundConstraint>(Constraint).getPointer()->RHS;
}

std::optional<NormalizedConstraint>
NormalizedConstraint::fromAssociatedConstraints(
    Sema &S, const NamedDecl *D, ArrayRef<AssociatedConstraint> ACs) {
  assert(ACs.size() != 0);
  auto Conjunction = fromConstraintExpr(S, D, ACs[0].ConstraintExpr);
  if (!Conjunction)
    return std::nullopt;
  for (unsigned I = 1; I < ACs.size(); ++I) {
    auto Next = fromConstraintExpr(S, D, ACs[I].ConstraintExpr);
    if (!Next)
      return std::nullopt;
    *Conjunction = NormalizedConstraint(S.Context, std::move(*Conjunction),
                                        std::move(*Next), CCK_Conjunction);
  }
  return Conjunction;
}

std::optional<NormalizedConstraint>
NormalizedConstraint::fromConstraintExpr(Sema &S, const NamedDecl *D,
                                         const Expr *E) {
  assert(E != nullptr);

  // C++ [temp.constr.normal]p1.1
  // [...]
  // - The normal form of an expression (E) is the normal form of E.
  // [...]
  E = E->IgnoreParenImpCasts();

  // C++2a [temp.param]p4:
  //     [...] If T is not a pack, then E is E', otherwise E is (E' && ...).
  // Fold expression is considered atomic constraints per current wording.
  // See http://cplusplus.github.io/concepts-ts/ts-active.html#28

  if (LogicalBinOp BO = E) {
    auto LHS = fromConstraintExpr(S, D, BO.getLHS());
    if (!LHS)
      return std::nullopt;
    auto RHS = fromConstraintExpr(S, D, BO.getRHS());
    if (!RHS)
      return std::nullopt;

    return NormalizedConstraint(S.Context, std::move(*LHS), std::move(*RHS),
                                BO.isAnd() ? CCK_Conjunction : CCK_Disjunction);
  } else if (auto *CSE = dyn_cast<const ConceptSpecializationExpr>(E)) {
    const NormalizedConstraint *SubNF;
    {
      Sema::InstantiatingTemplate Inst(
          S, CSE->getExprLoc(),
          Sema::InstantiatingTemplate::ConstraintNormalization{},
          // FIXME: improve const-correctness of InstantiatingTemplate
          const_cast<NamedDecl *>(D), CSE->getSourceRange());
      if (Inst.isInvalid())
        return std::nullopt;
      // C++ [temp.constr.normal]p1.1
      // [...]
      // The normal form of an id-expression of the form C<A1, A2, ..., AN>,
      // where C names a concept, is the normal form of the
      // constraint-expression of C, after substituting A1, A2, ..., AN for C’s
      // respective template parameters in the parameter mappings in each atomic
      // constraint. If any such substitution results in an invalid type or
      // expression, the program is ill-formed; no diagnostic is required.
      // [...]
      ConceptDecl *CD = CSE->getNamedConcept();
      SubNF = S.getNormalizedAssociatedConstraints(
          CD, AssociatedConstraint(CD->getConstraintExpr()));
      if (!SubNF)
        return std::nullopt;
    }

    std::optional<NormalizedConstraint> New;
    New.emplace(S.Context, *SubNF);

    if (substituteParameterMappings(S, *New, CSE))
      return std::nullopt;

    return New;
  } else if (auto *FE = dyn_cast<const CXXFoldExpr>(E);
             FE && S.getLangOpts().CPlusPlus26 &&
             (FE->getOperator() == BinaryOperatorKind::BO_LAnd ||
              FE->getOperator() == BinaryOperatorKind::BO_LOr)) {

    // Normalize fold expressions in C++26.

    FoldExpandedConstraint::FoldOperatorKind Kind =
        FE->getOperator() == BinaryOperatorKind::BO_LAnd
            ? FoldExpandedConstraint::FoldOperatorKind::And
            : FoldExpandedConstraint::FoldOperatorKind::Or;

    if (FE->getInit()) {
      auto LHS = fromConstraintExpr(S, D, FE->getLHS());
      auto RHS = fromConstraintExpr(S, D, FE->getRHS());
      if (!LHS || !RHS)
        return std::nullopt;

      if (FE->isRightFold())
        RHS = NormalizedConstraint{new (S.Context) FoldExpandedConstraint{
            Kind, std::move(*RHS), FE->getPattern()}};
      else
        LHS = NormalizedConstraint{new (S.Context) FoldExpandedConstraint{
            Kind, std::move(*LHS), FE->getPattern()}};

      return NormalizedConstraint(
          S.Context, std::move(*LHS), std::move(*RHS),
          FE->getOperator() == BinaryOperatorKind::BO_LAnd ? CCK_Conjunction
                                                           : CCK_Disjunction);
    }
    auto Sub = fromConstraintExpr(S, D, FE->getPattern());
    if (!Sub)
      return std::nullopt;
    return NormalizedConstraint{new (S.Context) FoldExpandedConstraint{
        Kind, std::move(*Sub), FE->getPattern()}};
  }

  return NormalizedConstraint{new (S.Context) AtomicConstraint(E, D)};
}

bool FoldExpandedConstraint::AreCompatibleForSubsumption(
    const FoldExpandedConstraint &A, const FoldExpandedConstraint &B) {

  // [C++26] [temp.constr.fold]
  // Two fold expanded constraints are compatible for subsumption
  // if their respective constraints both contain an equivalent unexpanded pack.

  llvm::SmallVector<UnexpandedParameterPack> APacks, BPacks;
  Sema::collectUnexpandedParameterPacks(const_cast<Expr *>(A.Pattern), APacks);
  Sema::collectUnexpandedParameterPacks(const_cast<Expr *>(B.Pattern), BPacks);

  for (const UnexpandedParameterPack &APack : APacks) {
    std::pair<unsigned, unsigned> DepthAndIndex = getDepthAndIndex(APack);
    auto it = llvm::find_if(BPacks, [&](const UnexpandedParameterPack &BPack) {
      return getDepthAndIndex(BPack) == DepthAndIndex;
    });
    if (it != BPacks.end())
      return true;
  }
  return false;
}

bool Sema::IsAtLeastAsConstrained(const NamedDecl *D1,
                                  MutableArrayRef<AssociatedConstraint> AC1,
                                  const NamedDecl *D2,
                                  MutableArrayRef<AssociatedConstraint> AC2,
                                  bool &Result) {
#ifndef NDEBUG
  if (const auto *FD1 = dyn_cast<FunctionDecl>(D1)) {
    auto IsExpectedEntity = [](const FunctionDecl *FD) {
      FunctionDecl::TemplatedKind Kind = FD->getTemplatedKind();
      return Kind == FunctionDecl::TK_NonTemplate ||
             Kind == FunctionDecl::TK_FunctionTemplate;
    };
    const auto *FD2 = dyn_cast<FunctionDecl>(D2);
    assert(IsExpectedEntity(FD1) && FD2 && IsExpectedEntity(FD2) &&
           "use non-instantiated function declaration for constraints partial "
           "ordering");
  }
#endif

  if (AC1.empty()) {
    Result = AC2.empty();
    return false;
  }
  if (AC2.empty()) {
    // TD1 has associated constraints and TD2 does not.
    Result = true;
    return false;
  }

  std::pair<const NamedDecl *, const NamedDecl *> Key{D1, D2};
  auto CacheEntry = SubsumptionCache.find(Key);
  if (CacheEntry != SubsumptionCache.end()) {
    Result = CacheEntry->second;
    return false;
  }

  unsigned Depth1 = CalculateTemplateDepthForConstraints(*this, D1, true);
  unsigned Depth2 = CalculateTemplateDepthForConstraints(*this, D2, true);

  for (size_t I = 0; I != AC1.size() && I != AC2.size(); ++I) {
    if (Depth2 > Depth1) {
      AC1[I].ConstraintExpr =
          AdjustConstraintDepth(*this, Depth2 - Depth1)
              .TransformExpr(const_cast<Expr *>(AC1[I].ConstraintExpr))
              .get();
    } else if (Depth1 > Depth2) {
      AC2[I].ConstraintExpr =
          AdjustConstraintDepth(*this, Depth1 - Depth2)
              .TransformExpr(const_cast<Expr *>(AC2[I].ConstraintExpr))
              .get();
    }
  }

  SubsumptionChecker SC(*this);
  std::optional<bool> Subsumes = SC.Subsumes(D1, AC1, D2, AC2);
  if (!Subsumes) {
    // Normalization failed
    return true;
  }
  Result = *Subsumes;
  SubsumptionCache.try_emplace(Key, *Subsumes);
  return false;
}

bool Sema::MaybeEmitAmbiguousAtomicConstraintsDiagnostic(
    const NamedDecl *D1, ArrayRef<AssociatedConstraint> AC1,
    const NamedDecl *D2, ArrayRef<AssociatedConstraint> AC2) {
  if (isSFINAEContext())
    // No need to work here because our notes would be discarded.
    return false;

  if (AC1.empty() || AC2.empty())
    return false;

  const Expr *AmbiguousAtomic1 = nullptr, *AmbiguousAtomic2 = nullptr;
  auto IdenticalExprEvaluator = [&](const AtomicConstraint &A,
                                    const AtomicConstraint &B) {
    if (!A.hasMatchingParameterMapping(Context, B))
      return false;
    const Expr *EA = A.ConstraintExpr, *EB = B.ConstraintExpr;
    if (EA == EB)
      return true;

    // Not the same source level expression - are the expressions
    // identical?
    llvm::FoldingSetNodeID IDA, IDB;
    EA->Profile(IDA, Context, /*Canonical=*/true);
    EB->Profile(IDB, Context, /*Canonical=*/true);
    if (IDA != IDB)
      return false;

    AmbiguousAtomic1 = EA;
    AmbiguousAtomic2 = EB;
    return true;
  };

  {
    // The subsumption checks might cause diagnostics
    SFINAETrap Trap(*this);
    auto *Normalized1 = getNormalizedAssociatedConstraints(D1, AC1);
    if (!Normalized1)
      return false;

    auto *Normalized2 = getNormalizedAssociatedConstraints(D2, AC2);
    if (!Normalized2)
      return false;

    SubsumptionChecker SC(*this);

    bool Is1AtLeastAs2Normally = SC.Subsumes(Normalized1, Normalized2);
    bool Is2AtLeastAs1Normally = SC.Subsumes(Normalized2, Normalized1);

    SubsumptionChecker SC2(*this, IdenticalExprEvaluator);
    bool Is1AtLeastAs2 = SC2.Subsumes(Normalized1, Normalized2);
    bool Is2AtLeastAs1 = SC2.Subsumes(Normalized2, Normalized1);

    if (Is1AtLeastAs2 == Is1AtLeastAs2Normally &&
        Is2AtLeastAs1 == Is2AtLeastAs1Normally)
      // Same result - no ambiguity was caused by identical atomic expressions.
      return false;
  }
  // A different result! Some ambiguous atomic constraint(s) caused a difference
  assert(AmbiguousAtomic1 && AmbiguousAtomic2);

  Diag(AmbiguousAtomic1->getBeginLoc(), diag::note_ambiguous_atomic_constraints)
      << AmbiguousAtomic1->getSourceRange();
  Diag(AmbiguousAtomic2->getBeginLoc(),
       diag::note_ambiguous_atomic_constraints_similar_expression)
      << AmbiguousAtomic2->getSourceRange();
  return true;
}

NormalizedConstraint::CompoundConstraintKind
NormalizedConstraint::getCompoundKind() const {
  assert(isCompound() && "getCompoundKind on a non-compound constraint..");
  return cast<CompoundConstraint>(Constraint).getInt();
}

AtomicConstraint *NormalizedConstraint::getAtomicConstraint() const {
  assert(isAtomic() && "getAtomicConstraint called on non-atomic constraint.");
  return cast<AtomicConstraint *>(Constraint);
}

FoldExpandedConstraint *
NormalizedConstraint::getFoldExpandedConstraint() const {
  assert(isFoldExpanded() &&
         "getFoldExpandedConstraint called on non-fold-expanded constraint.");
  return cast<FoldExpandedConstraint *>(Constraint);
}

//
//
// ------------------------ Subsumption -----------------------------------
//
//

template <> struct llvm::DenseMapInfo<llvm::FoldingSetNodeID> {

  static FoldingSetNodeID getEmptyKey() {
    FoldingSetNodeID ID;
    ID.AddInteger(std::numeric_limits<unsigned>::max());
    return ID;
  }

  static FoldingSetNodeID getTombstoneKey() {
    FoldingSetNodeID ID;
    for (unsigned I = 0; I < sizeof(ID) / sizeof(unsigned); ++I) {
      ID.AddInteger(std::numeric_limits<unsigned>::max());
    }
    return ID;
  }

  static unsigned getHashValue(const FoldingSetNodeID &Val) {
    return Val.ComputeHash();
  }

  static bool isEqual(const FoldingSetNodeID &LHS,
                      const FoldingSetNodeID &RHS) {
    return LHS == RHS;
  }
};

SubsumptionChecker::SubsumptionChecker(Sema &SemaRef,
                                       SubsumptionCallable Callable)
    : SemaRef(SemaRef), Callable(Callable), NextID(1) {}

uint16_t SubsumptionChecker::getNewLiteralId() {
  assert((unsigned(NextID) + 1 < std::numeric_limits<uint16_t>::max()) &&
         "too many constraints!");
  return NextID++;
}

auto SubsumptionChecker::find(AtomicConstraint *Ori) -> Literal {
  auto &Elems = AtomicMap[Ori->ConstraintExpr];
  // C++ [temp.constr.order] p2
  //   - an atomic constraint A subsumes another atomic constraint B
  //     if and only if the A and B are identical [...]
  //
  // C++ [temp.constr.atomic] p2
  //   Two atomic constraints are identical if they are formed from the
  //   same expression and the targets of the parameter mappings are
  //   equivalent according to the rules for expressions [...]

  // Because subsumption of atomic constraints is an identity
  // relationship that does not require further analysis
  // We cache the results such that if an atomic constraint literal
  // subsumes another, their literal will be the same

  llvm::FoldingSetNodeID ID;
  const auto &Mapping = Ori->ParameterMapping;
  ID.AddBoolean(Mapping.has_value());
  if (Mapping) {
    for (const TemplateArgumentLoc &TAL : *Mapping) {
      SemaRef.getASTContext()
          .getCanonicalTemplateArgument(TAL.getArgument())
          .Profile(ID, SemaRef.getASTContext());
    }
  }
  auto It = Elems.find(ID);
  if (It == Elems.end()) {
    It = Elems
             .insert({ID,
                      MappedAtomicConstraint{
                          Ori, {getNewLiteralId(), Literal::Atomic}}})
             .first;
    ReverseMap[It->second.ID.Value] = Ori;
  }
  return It->getSecond().ID;
}

auto SubsumptionChecker::find(FoldExpandedConstraint *Ori) -> Literal {
  auto &Elems = FoldMap[Ori->Pattern];

  FoldExpendedConstraintKey K;
  K.Kind = Ori->Kind;

  auto It = llvm::find_if(Elems, [&K](const FoldExpendedConstraintKey &Other) {
    return K.Kind == Other.Kind;
  });
  if (It == Elems.end()) {
    K.ID = {getNewLiteralId(), Literal::FoldExpanded};
    It = Elems.insert(Elems.end(), std::move(K));
    ReverseMap[It->ID.Value] = Ori;
  }
  return It->ID;
}

auto SubsumptionChecker::CNF(const NormalizedConstraint &C) -> CNFFormula {
  return SubsumptionChecker::Normalize<CNFFormula>(C);
}
auto SubsumptionChecker::DNF(const NormalizedConstraint &C) -> DNFFormula {
  return SubsumptionChecker::Normalize<DNFFormula>(C);
}

///
/// \brief SubsumptionChecker::Normalize
///
/// Normalize a formula to Conjunctive Normal Form or
/// Disjunctive normal form.
///
/// Each Atomic (and Fold Expanded) constraint gets represented by
/// a single id to reduce space.
///
/// To minimize risks of exponential blow up, if two atomic
/// constraints subsumes each other (same constraint and mapping),
/// they are represented by the same literal.
///
template <typename FormulaType>
FormulaType SubsumptionChecker::Normalize(const NormalizedConstraint &NC) {
  FormulaType Res;

  auto Add = [&, this](Clause C) {
    // Sort each clause and remove duplicates for faster comparisons.
    llvm::sort(C);
    C.erase(llvm::unique(C), C.end());
    AddUniqueClauseToFormula(Res, std::move(C));
  };

  if (NC.isAtomic())
    return {{find(NC.getAtomicConstraint())}};

  if (NC.isFoldExpanded())
    return {{find(NC.getFoldExpandedConstraint())}};

  FormulaType Left, Right;
  SemaRef.runWithSufficientStackSpace(SourceLocation(), [&] {
    Left = Normalize<FormulaType>(NC.getLHS());
    Right = Normalize<FormulaType>(NC.getRHS());
  });

  if (NC.getCompoundKind() == FormulaType::Kind) {
    auto SizeLeft = Left.size();
    Res = std::move(Left);
    Res.reserve(SizeLeft + Right.size());
    std::for_each(std::make_move_iterator(Right.begin()),
                  std::make_move_iterator(Right.end()), Add);
    return Res;
  }

  Res.reserve(Left.size() * Right.size());
  for (const auto &LTransform : Left) {
    for (const auto &RTransform : Right) {
      Clause Combined;
      Combined.reserve(LTransform.size() + RTransform.size());
      llvm::append_range(Combined, LTransform);
      llvm::append_range(Combined, RTransform);
      Add(std::move(Combined));
    }
  }
  return Res;
}

void SubsumptionChecker::AddUniqueClauseToFormula(Formula &F, Clause C) {
  for (auto &Other : F) {
    if (llvm::equal(C, Other))
      return;
  }
  F.push_back(C);
}

std::optional<bool> SubsumptionChecker::Subsumes(
    const NamedDecl *DP, ArrayRef<AssociatedConstraint> P, const NamedDecl *DQ,
    ArrayRef<AssociatedConstraint> Q) {
  const NormalizedConstraint *PNormalized =
      getNormalizedAssociatedConstraints(SemaRef, DP, P);
  if (!PNormalized)
    return std::nullopt;

  const NormalizedConstraint *QNormalized =
      getNormalizedAssociatedConstraints(SemaRef, DQ, Q);
  if (!QNormalized)
    return std::nullopt;

  return Subsumes(PNormalized, QNormalized);
}

bool SubsumptionChecker::Subsumes(const NormalizedConstraint *P,
                                  const NormalizedConstraint *Q) {

  DNFFormula DNFP = DNF(*P);
  CNFFormula CNFQ = CNF(*Q);
  return Subsumes(DNFP, CNFQ);
}

bool SubsumptionChecker::Subsumes(const DNFFormula &PDNF,
                                  const CNFFormula &QCNF) {
  for (const auto &Pi : PDNF) {
    for (const auto &Qj : QCNF) {
      // C++ [temp.constr.order] p2
      //   - [...] a disjunctive clause Pi subsumes a conjunctive clause Qj if
      //     and only if there exists an atomic constraint Pia in Pi for which
      //     there exists an atomic constraint, Qjb, in Qj such that Pia
      //     subsumes Qjb.
      if (!DNFSubsumes(Pi, Qj))
        return false;
    }
  }
  return true;
}

bool SubsumptionChecker::DNFSubsumes(const Clause &P, const Clause &Q) {

  return llvm::any_of(P, [&](Literal LP) {
    return llvm::any_of(Q, [this, LP](Literal LQ) { return Subsumes(LP, LQ); });
  });
}

bool SubsumptionChecker::Subsumes(const FoldExpandedConstraint *A,
                                  const FoldExpandedConstraint *B) {
  std::pair<const FoldExpandedConstraint *, const FoldExpandedConstraint *> Key{
      A, B};

  auto It = FoldSubsumptionCache.find(Key);
  if (It == FoldSubsumptionCache.end()) {
    // C++ [temp.constr.order]
    // a fold expanded constraint A subsumes another fold expanded
    // constraint B if they are compatible for subsumption, have the same
    // fold-operator, and the constraint of A subsumes that of B.
    bool DoesSubsume =
        A->Kind == B->Kind &&
        FoldExpandedConstraint::AreCompatibleForSubsumption(*A, *B) &&
        Subsumes(&A->Constraint, &B->Constraint);
    It = FoldSubsumptionCache.try_emplace(std::move(Key), DoesSubsume).first;
  }
  return It->second;
}

bool SubsumptionChecker::Subsumes(Literal A, Literal B) {
  if (A.Kind != B.Kind)
    return false;
  switch (A.Kind) {
  case Literal::Atomic:
    if (!Callable)
      return A.Value == B.Value;
    return Callable(
        *static_cast<const AtomicConstraint *>(ReverseMap[A.Value]),
        *static_cast<const AtomicConstraint *>(ReverseMap[B.Value]));
  case Literal::FoldExpanded:
    return Subsumes(
        static_cast<const FoldExpandedConstraint *>(ReverseMap[A.Value]),
        static_cast<const FoldExpandedConstraint *>(ReverseMap[B.Value]));
  }
  llvm_unreachable("unknown literal kind");
}<|MERGE_RESOLUTION|>--- conflicted
+++ resolved
@@ -1079,14 +1079,6 @@
   // uninstantiated at this point.
 
   MultiLevelTemplateArgumentList MLTAL;
-<<<<<<< HEAD
-  MLTAL.addOuterTemplateArguments(Template, {}, /*Final=*/false);
-  SemaRef.getTemplateInstantiationArgs(
-      MLTAL, /*D=*/FD, FD,
-      /*Final=*/false, /*Innermost=*/{}, /*RelativeToPrimary=*/true,
-      /*Pattern=*/nullptr, /*ForConstraintInstantiation=*/true);
-  MLTAL.replaceInnermostTemplateArguments(Template, TemplateArgs);
-=======
   {
     // getTemplateInstantiationArgs uses this instantiation context to find out
     // template arguments for uninstantiated functions.
@@ -1103,7 +1095,6 @@
         /*Final=*/false, /*Innermost=*/{}, /*RelativeToPrimary=*/true,
         /*Pattern=*/nullptr, /*ForConstraintInstantiation=*/true);
   }
->>>>>>> 10a576f7
 
   Sema::ContextRAII SavedContext(SemaRef, FD);
   std::optional<Sema::CXXThisScopeRAII> ThisScope;
