//===- SemaSPIRV.cpp - Semantic Analysis for SPIRV constructs--------------===//
//
// Part of the LLVM Project, under the Apache License v2.0 with LLVM Exceptions.
// See https://llvm.org/LICENSE.txt for license information.
// SPDX-License-Identifier: Apache-2.0 WITH LLVM-exception
//
//===----------------------------------------------------------------------===//
// This implements Semantic Analysis for SPIRV constructs.
//===----------------------------------------------------------------------===//

#include "clang/Sema/SemaSPIRV.h"
#include "clang/Basic/TargetBuiltins.h"
#include "clang/Sema/Sema.h"

namespace clang {

SemaSPIRV::SemaSPIRV(Sema &S) : SemaBase(S) {}

bool SemaSPIRV::CheckSPIRVBuiltinFunctionCall(unsigned BuiltinID,
                                              CallExpr *TheCall) {
  switch (BuiltinID) {
  case SPIRV::BI__builtin_spirv_distance: {
    if (SemaRef.checkArgCount(TheCall, 2))
      return true;

    ExprResult A = TheCall->getArg(0);
    QualType ArgTyA = A.get()->getType();
    auto *VTyA = ArgTyA->getAs<VectorType>();
    if (VTyA == nullptr) {
      SemaRef.Diag(A.get()->getBeginLoc(),
                   diag::err_typecheck_convert_incompatible)
          << ArgTyA
          << SemaRef.Context.getVectorType(ArgTyA, 2, VectorKind::Generic) << 1
          << 0 << 0;
      return true;
    }

    ExprResult B = TheCall->getArg(1);
    QualType ArgTyB = B.get()->getType();
    auto *VTyB = ArgTyB->getAs<VectorType>();
    if (VTyB == nullptr) {
      SemaRef.Diag(A.get()->getBeginLoc(),
                   diag::err_typecheck_convert_incompatible)
          << ArgTyB
          << SemaRef.Context.getVectorType(ArgTyB, 2, VectorKind::Generic) << 1
          << 0 << 0;
      return true;
    }

    QualType RetTy = VTyA->getElementType();
    TheCall->setType(RetTy);
    break;
  }
  case SPIRV::BI__builtin_spirv_length: {
    if (SemaRef.checkArgCount(TheCall, 1))
      return true;
    ExprResult A = TheCall->getArg(0);
    QualType ArgTyA = A.get()->getType();
    auto *VTy = ArgTyA->getAs<VectorType>();
    if (VTy == nullptr) {
      SemaRef.Diag(A.get()->getBeginLoc(),
                   diag::err_typecheck_convert_incompatible)
          << ArgTyA
          << SemaRef.Context.getVectorType(ArgTyA, 2, VectorKind::Generic) << 1
          << 0 << 0;
      return true;
    }
    QualType RetTy = VTy->getElementType();
    TheCall->setType(RetTy);
    break;
  }
  case SPIRV::BI__builtin_spirv_reflect: {
    if (SemaRef.checkArgCount(TheCall, 2))
      return true;

    ExprResult A = TheCall->getArg(0);
    QualType ArgTyA = A.get()->getType();
    auto *VTyA = ArgTyA->getAs<VectorType>();
    if (VTyA == nullptr) {
      SemaRef.Diag(A.get()->getBeginLoc(),
                   diag::err_typecheck_convert_incompatible)
          << ArgTyA
          << SemaRef.Context.getVectorType(ArgTyA, 2, VectorKind::Generic) << 1
          << 0 << 0;
      return true;
    }

    ExprResult B = TheCall->getArg(1);
    QualType ArgTyB = B.get()->getType();
    auto *VTyB = ArgTyB->getAs<VectorType>();
    if (VTyB == nullptr) {
      SemaRef.Diag(A.get()->getBeginLoc(),
                   diag::err_typecheck_convert_incompatible)
          << ArgTyB
          << SemaRef.Context.getVectorType(ArgTyB, 2, VectorKind::Generic) << 1
          << 0 << 0;
      return true;
    }

    QualType RetTy = ArgTyA;
    TheCall->setType(RetTy);
    break;
  }
<<<<<<< HEAD
=======
  case SPIRV::BI__builtin_spirv_smoothstep: {
    if (SemaRef.checkArgCount(TheCall, 3))
      return true;

    // check if the all arguments have floating representation
    for (unsigned i = 0; i < TheCall->getNumArgs(); ++i) {
      ExprResult Arg = TheCall->getArg(i);
      QualType ArgTy = Arg.get()->getType();
      if (!ArgTy->hasFloatingRepresentation()) {
        SemaRef.Diag(Arg.get()->getBeginLoc(),
                     diag::err_builtin_invalid_arg_type)
            << i + 1 << /* scalar or vector */ 5 << /* no int */ 0 << /* fp */ 1
            << ArgTy;
        return true;
      }
    }

    // check if all arguments are of the same type
    ExprResult A = TheCall->getArg(0);
    ExprResult B = TheCall->getArg(1);
    ExprResult C = TheCall->getArg(2);
    if (!(SemaRef.getASTContext().hasSameUnqualifiedType(A.get()->getType(),
                                                         B.get()->getType()) &&
          SemaRef.getASTContext().hasSameUnqualifiedType(A.get()->getType(),
                                                         C.get()->getType()))) {
      SemaRef.Diag(TheCall->getBeginLoc(),
                   diag::err_vec_builtin_incompatible_vector)
          << TheCall->getDirectCallee() << /*useAllTerminology*/ true
          << SourceRange(A.get()->getBeginLoc(), C.get()->getEndLoc());
      return true;
    }

    QualType RetTy = A.get()->getType();
    TheCall->setType(RetTy);
    break;
  }
>>>>>>> 5eee2751
  }
  return false;
}
} // namespace clang<|MERGE_RESOLUTION|>--- conflicted
+++ resolved
@@ -101,8 +101,6 @@
     TheCall->setType(RetTy);
     break;
   }
-<<<<<<< HEAD
-=======
   case SPIRV::BI__builtin_spirv_smoothstep: {
     if (SemaRef.checkArgCount(TheCall, 3))
       return true;
@@ -139,7 +137,6 @@
     TheCall->setType(RetTy);
     break;
   }
->>>>>>> 5eee2751
   }
   return false;
 }
