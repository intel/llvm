//===------- SemaTemplateInstantiate.cpp - C++ Template Instantiation ------===/
//
// Part of the LLVM Project, under the Apache License v2.0 with LLVM Exceptions.
// See https://llvm.org/LICENSE.txt for license information.
// SPDX-License-Identifier: Apache-2.0 WITH LLVM-exception
//===----------------------------------------------------------------------===/
//
//  This file implements C++ template instantiation.
//
//===----------------------------------------------------------------------===/

#include "TreeTransform.h"
#include "clang/AST/ASTConcept.h"
#include "clang/AST/ASTConsumer.h"
#include "clang/AST/ASTContext.h"
#include "clang/AST/ASTLambda.h"
#include "clang/AST/ASTMutationListener.h"
#include "clang/AST/DeclBase.h"
#include "clang/AST/DeclTemplate.h"
#include "clang/AST/DynamicRecursiveASTVisitor.h"
#include "clang/AST/Expr.h"
#include "clang/AST/ExprConcepts.h"
#include "clang/AST/PrettyDeclStackTrace.h"
#include "clang/AST/Type.h"
#include "clang/AST/TypeLoc.h"
#include "clang/AST/TypeVisitor.h"
#include "clang/Basic/LangOptions.h"
#include "clang/Basic/TargetInfo.h"
#include "clang/Sema/DeclSpec.h"
#include "clang/Sema/EnterExpressionEvaluationContext.h"
#include "clang/Sema/Initialization.h"
#include "clang/Sema/Sema.h"
#include "clang/Sema/SemaConcept.h"
#include "clang/Sema/SemaInternal.h"
#include "clang/Sema/Template.h"
#include "clang/Sema/TemplateDeduction.h"
#include "clang/Sema/TemplateInstCallback.h"
#include "llvm/ADT/STLForwardCompat.h"
#include "llvm/ADT/StringExtras.h"
#include "llvm/Support/ErrorHandling.h"
#include "llvm/Support/SaveAndRestore.h"
#include "llvm/Support/TimeProfiler.h"
#include <optional>

using namespace clang;
using namespace sema;

//===----------------------------------------------------------------------===/
// Template Instantiation Support
//===----------------------------------------------------------------------===/

namespace {
namespace TemplateInstArgsHelpers {
struct Response {
  const Decl *NextDecl = nullptr;
  bool IsDone = false;
  bool ClearRelativeToPrimary = true;
  static Response Done() {
    Response R;
    R.IsDone = true;
    return R;
  }
  static Response ChangeDecl(const Decl *ND) {
    Response R;
    R.NextDecl = ND;
    return R;
  }
  static Response ChangeDecl(const DeclContext *Ctx) {
    Response R;
    R.NextDecl = Decl::castFromDeclContext(Ctx);
    return R;
  }

  static Response UseNextDecl(const Decl *CurDecl) {
    return ChangeDecl(CurDecl->getDeclContext());
  }

  static Response DontClearRelativeToPrimaryNextDecl(const Decl *CurDecl) {
    Response R = Response::UseNextDecl(CurDecl);
    R.ClearRelativeToPrimary = false;
    return R;
  }
};

// Retrieve the primary template for a lambda call operator. It's
// unfortunate that we only have the mappings of call operators rather
// than lambda classes.
const FunctionDecl *
getPrimaryTemplateOfGenericLambda(const FunctionDecl *LambdaCallOperator) {
  if (!isLambdaCallOperator(LambdaCallOperator))
    return LambdaCallOperator;
  while (true) {
    if (auto *FTD = dyn_cast_if_present<FunctionTemplateDecl>(
            LambdaCallOperator->getDescribedTemplate());
        FTD && FTD->getInstantiatedFromMemberTemplate()) {
      LambdaCallOperator =
          FTD->getInstantiatedFromMemberTemplate()->getTemplatedDecl();
    } else if (LambdaCallOperator->getPrimaryTemplate()) {
      // Cases where the lambda operator is instantiated in
      // TemplateDeclInstantiator::VisitCXXMethodDecl.
      LambdaCallOperator =
          LambdaCallOperator->getPrimaryTemplate()->getTemplatedDecl();
    } else if (auto *Prev = cast<CXXMethodDecl>(LambdaCallOperator)
                                ->getInstantiatedFromMemberFunction())
      LambdaCallOperator = Prev;
    else
      break;
  }
  return LambdaCallOperator;
}

struct EnclosingTypeAliasTemplateDetails {
  TypeAliasTemplateDecl *Template = nullptr;
  TypeAliasTemplateDecl *PrimaryTypeAliasDecl = nullptr;
  ArrayRef<TemplateArgument> AssociatedTemplateArguments;

  explicit operator bool() noexcept { return Template; }
};

// Find the enclosing type alias template Decl from CodeSynthesisContexts, as
// well as its primary template and instantiating template arguments.
EnclosingTypeAliasTemplateDetails
getEnclosingTypeAliasTemplateDecl(Sema &SemaRef) {
  for (auto &CSC : llvm::reverse(SemaRef.CodeSynthesisContexts)) {
    if (CSC.Kind != Sema::CodeSynthesisContext::SynthesisKind::
                        TypeAliasTemplateInstantiation)
      continue;
    EnclosingTypeAliasTemplateDetails Result;
    auto *TATD = cast<TypeAliasTemplateDecl>(CSC.Entity),
         *Next = TATD->getInstantiatedFromMemberTemplate();
    Result = {
        /*Template=*/TATD,
        /*PrimaryTypeAliasDecl=*/TATD,
        /*AssociatedTemplateArguments=*/CSC.template_arguments(),
    };
    while (Next) {
      Result.PrimaryTypeAliasDecl = Next;
      Next = Next->getInstantiatedFromMemberTemplate();
    }
    return Result;
  }
  return {};
}

// Check if we are currently inside of a lambda expression that is
// surrounded by a using alias declaration. e.g.
//   template <class> using type = decltype([](auto) { ^ }());
// We have to do so since a TypeAliasTemplateDecl (or a TypeAliasDecl) is never
// a DeclContext, nor does it have an associated specialization Decl from which
// we could collect these template arguments.
bool isLambdaEnclosedByTypeAliasDecl(
    const FunctionDecl *LambdaCallOperator,
    const TypeAliasTemplateDecl *PrimaryTypeAliasDecl) {
  struct Visitor : DynamicRecursiveASTVisitor {
    Visitor(const FunctionDecl *CallOperator) : CallOperator(CallOperator) {}
    bool VisitLambdaExpr(LambdaExpr *LE) override {
      // Return true to bail out of the traversal, implying the Decl contains
      // the lambda.
      return getPrimaryTemplateOfGenericLambda(LE->getCallOperator()) !=
             CallOperator;
    }
    const FunctionDecl *CallOperator;
  };

  QualType Underlying =
      PrimaryTypeAliasDecl->getTemplatedDecl()->getUnderlyingType();

  return !Visitor(getPrimaryTemplateOfGenericLambda(LambdaCallOperator))
              .TraverseType(Underlying);
}

// Add template arguments from a variable template instantiation.
Response
HandleVarTemplateSpec(const VarTemplateSpecializationDecl *VarTemplSpec,
                      MultiLevelTemplateArgumentList &Result,
                      bool SkipForSpecialization) {
  // For a class-scope explicit specialization, there are no template arguments
  // at this level, but there may be enclosing template arguments.
  if (VarTemplSpec->isClassScopeExplicitSpecialization())
    return Response::DontClearRelativeToPrimaryNextDecl(VarTemplSpec);

  // We're done when we hit an explicit specialization.
  if (VarTemplSpec->getSpecializationKind() == TSK_ExplicitSpecialization &&
      !isa<VarTemplatePartialSpecializationDecl>(VarTemplSpec))
    return Response::Done();

  // If this variable template specialization was instantiated from a
  // specialized member that is a variable template, we're done.
  assert(VarTemplSpec->getSpecializedTemplate() && "No variable template?");
  llvm::PointerUnion<VarTemplateDecl *, VarTemplatePartialSpecializationDecl *>
      Specialized = VarTemplSpec->getSpecializedTemplateOrPartial();
  if (VarTemplatePartialSpecializationDecl *Partial =
          dyn_cast<VarTemplatePartialSpecializationDecl *>(Specialized)) {
    if (!SkipForSpecialization)
      Result.addOuterTemplateArguments(
          Partial, VarTemplSpec->getTemplateInstantiationArgs().asArray(),
          /*Final=*/false);
    if (Partial->isMemberSpecialization())
      return Response::Done();
  } else {
    VarTemplateDecl *Tmpl = cast<VarTemplateDecl *>(Specialized);
    if (!SkipForSpecialization)
      Result.addOuterTemplateArguments(
          Tmpl, VarTemplSpec->getTemplateInstantiationArgs().asArray(),
          /*Final=*/false);
    if (Tmpl->isMemberSpecialization())
      return Response::Done();
  }
  return Response::DontClearRelativeToPrimaryNextDecl(VarTemplSpec);
}

// If we have a template template parameter with translation unit context,
// then we're performing substitution into a default template argument of
// this template template parameter before we've constructed the template
// that will own this template template parameter. In this case, we
// use empty template parameter lists for all of the outer templates
// to avoid performing any substitutions.
Response
HandleDefaultTempArgIntoTempTempParam(const TemplateTemplateParmDecl *TTP,
                                      MultiLevelTemplateArgumentList &Result) {
  for (unsigned I = 0, N = TTP->getDepth() + 1; I != N; ++I)
    Result.addOuterTemplateArguments(std::nullopt);
  return Response::Done();
}

Response HandlePartialClassTemplateSpec(
    const ClassTemplatePartialSpecializationDecl *PartialClassTemplSpec,
    MultiLevelTemplateArgumentList &Result, bool SkipForSpecialization) {
  if (!SkipForSpecialization)
    Result.addOuterRetainedLevels(PartialClassTemplSpec->getTemplateDepth());
  return Response::Done();
}

// Add template arguments from a class template instantiation.
Response
HandleClassTemplateSpec(const ClassTemplateSpecializationDecl *ClassTemplSpec,
                        MultiLevelTemplateArgumentList &Result,
                        bool SkipForSpecialization) {
  if (!ClassTemplSpec->isClassScopeExplicitSpecialization()) {
    // We're done when we hit an explicit specialization.
    if (ClassTemplSpec->getSpecializationKind() == TSK_ExplicitSpecialization &&
        !isa<ClassTemplatePartialSpecializationDecl>(ClassTemplSpec))
      return Response::Done();

    if (!SkipForSpecialization)
      Result.addOuterTemplateArguments(
          const_cast<ClassTemplateSpecializationDecl *>(ClassTemplSpec),
          ClassTemplSpec->getTemplateInstantiationArgs().asArray(),
          /*Final=*/false);

    // If this class template specialization was instantiated from a
    // specialized member that is a class template, we're done.
    assert(ClassTemplSpec->getSpecializedTemplate() && "No class template?");
    if (ClassTemplSpec->getSpecializedTemplate()->isMemberSpecialization())
      return Response::Done();

    // If this was instantiated from a partial template specialization, we need
    // to get the next level of declaration context from the partial
    // specialization, as the ClassTemplateSpecializationDecl's
    // DeclContext/LexicalDeclContext will be for the primary template.
    if (auto *InstFromPartialTempl =
            ClassTemplSpec->getSpecializedTemplateOrPartial()
                .dyn_cast<ClassTemplatePartialSpecializationDecl *>())
      return Response::ChangeDecl(
          InstFromPartialTempl->getLexicalDeclContext());
  }
  return Response::UseNextDecl(ClassTemplSpec);
}

Response HandleFunction(Sema &SemaRef, const FunctionDecl *Function,
                        MultiLevelTemplateArgumentList &Result,
                        const FunctionDecl *Pattern, bool RelativeToPrimary,
                        bool ForConstraintInstantiation,
                        bool ForDefaultArgumentSubstitution) {
  // Add template arguments from a function template specialization.
  if (!RelativeToPrimary &&
      Function->getTemplateSpecializationKindForInstantiation() ==
          TSK_ExplicitSpecialization)
    return Response::Done();

  if (!RelativeToPrimary &&
      Function->getTemplateSpecializationKind() == TSK_ExplicitSpecialization) {
    // This is an implicit instantiation of an explicit specialization. We
    // don't get any template arguments from this function but might get
    // some from an enclosing template.
    return Response::UseNextDecl(Function);
  } else if (const TemplateArgumentList *TemplateArgs =
                 Function->getTemplateSpecializationArgs()) {
    // Add the template arguments for this specialization.
    Result.addOuterTemplateArguments(const_cast<FunctionDecl *>(Function),
                                     TemplateArgs->asArray(),
                                     /*Final=*/false);

    if (RelativeToPrimary &&
        (Function->getTemplateSpecializationKind() ==
             TSK_ExplicitSpecialization ||
         (Function->getFriendObjectKind() &&
          !Function->getPrimaryTemplate()->getFriendObjectKind())))
      return Response::UseNextDecl(Function);

    // If this function was instantiated from a specialized member that is
    // a function template, we're done.
    assert(Function->getPrimaryTemplate() && "No function template?");
    if (!ForDefaultArgumentSubstitution &&
        Function->getPrimaryTemplate()->isMemberSpecialization())
      return Response::Done();

    // If this function is a generic lambda specialization, we are done.
    if (!ForConstraintInstantiation &&
        isGenericLambdaCallOperatorOrStaticInvokerSpecialization(Function))
      return Response::Done();

  } else if (Function->getDescribedFunctionTemplate()) {
    assert(
        (ForConstraintInstantiation || Result.getNumSubstitutedLevels() == 0) &&
        "Outer template not instantiated?");
  }
  // If this is a friend or local declaration and it declares an entity at
  // namespace scope, take arguments from its lexical parent
  // instead of its semantic parent, unless of course the pattern we're
  // instantiating actually comes from the file's context!
  if ((Function->getFriendObjectKind() || Function->isLocalExternDecl()) &&
      Function->getNonTransparentDeclContext()->isFileContext() &&
      (!Pattern || !Pattern->getLexicalDeclContext()->isFileContext())) {
    return Response::ChangeDecl(Function->getLexicalDeclContext());
  }

  if (ForConstraintInstantiation && Function->getFriendObjectKind())
    return Response::ChangeDecl(Function->getLexicalDeclContext());
  return Response::UseNextDecl(Function);
}

Response HandleFunctionTemplateDecl(Sema &SemaRef,
                                    const FunctionTemplateDecl *FTD,
                                    MultiLevelTemplateArgumentList &Result) {
  if (!isa<ClassTemplateSpecializationDecl>(FTD->getDeclContext())) {
    Result.addOuterTemplateArguments(
        const_cast<FunctionTemplateDecl *>(FTD),
        const_cast<FunctionTemplateDecl *>(FTD)->getInjectedTemplateArgs(
            SemaRef.Context),
        /*Final=*/false);

    NestedNameSpecifier *NNS = FTD->getTemplatedDecl()->getQualifier();

    while (const Type *Ty = NNS ? NNS->getAsType() : nullptr) {
      if (NNS->isInstantiationDependent()) {
        if (const auto *TSTy = Ty->getAs<TemplateSpecializationType>()) {
          ArrayRef<TemplateArgument> Arguments = TSTy->template_arguments();
          // Prefer template arguments from the injected-class-type if possible.
          // For example,
          // ```cpp
          // template <class... Pack> struct S {
          //   template <class T> void foo();
          // };
          // template <class... Pack> template <class T>
          //           ^^^^^^^^^^^^^ InjectedTemplateArgs
          //           They're of kind TemplateArgument::Pack, not of
          //           TemplateArgument::Type.
          // void S<Pack...>::foo() {}
          //        ^^^^^^^
          //        TSTy->template_arguments() (which are of PackExpansionType)
          // ```
          // This meets the contract in
          // TreeTransform::TryExpandParameterPacks that the template arguments
          // for unexpanded parameters should be of a Pack kind.
          if (TSTy->isCurrentInstantiation()) {
            auto *RD = TSTy->getCanonicalTypeInternal()->getAsCXXRecordDecl();
            if (ClassTemplateDecl *CTD = RD->getDescribedClassTemplate())
              Arguments = CTD->getInjectedTemplateArgs(SemaRef.Context);
            else if (auto *Specialization =
                         dyn_cast<ClassTemplateSpecializationDecl>(RD))
              Arguments =
                  Specialization->getTemplateInstantiationArgs().asArray();
          }
          Result.addOuterTemplateArguments(
              TSTy->getTemplateName().getAsTemplateDecl(), Arguments,
              /*Final=*/false);
        }
      }

      NNS = NNS->getPrefix();
    }
  }

  return Response::ChangeDecl(FTD->getLexicalDeclContext());
}

Response HandleRecordDecl(Sema &SemaRef, const CXXRecordDecl *Rec,
                          MultiLevelTemplateArgumentList &Result,
                          ASTContext &Context,
                          bool ForConstraintInstantiation) {
  if (ClassTemplateDecl *ClassTemplate = Rec->getDescribedClassTemplate()) {
    assert(
        (ForConstraintInstantiation || Result.getNumSubstitutedLevels() == 0) &&
        "Outer template not instantiated?");
    if (ClassTemplate->isMemberSpecialization())
      return Response::Done();
    if (ForConstraintInstantiation)
      Result.addOuterTemplateArguments(
          const_cast<CXXRecordDecl *>(Rec),
          ClassTemplate->getInjectedTemplateArgs(SemaRef.Context),
          /*Final=*/false);
  }

  if (const MemberSpecializationInfo *MSInfo =
          Rec->getMemberSpecializationInfo())
    if (MSInfo->getTemplateSpecializationKind() == TSK_ExplicitSpecialization)
      return Response::Done();

  bool IsFriend = Rec->getFriendObjectKind() ||
                  (Rec->getDescribedClassTemplate() &&
                   Rec->getDescribedClassTemplate()->getFriendObjectKind());
  if (ForConstraintInstantiation && IsFriend &&
      Rec->getNonTransparentDeclContext()->isFileContext()) {
    return Response::ChangeDecl(Rec->getLexicalDeclContext());
  }

  // This is to make sure we pick up the VarTemplateSpecializationDecl or the
  // TypeAliasTemplateDecl that this lambda is defined inside of.
  if (Rec->isLambda()) {
    if (const Decl *LCD = Rec->getLambdaContextDecl())
      return Response::ChangeDecl(LCD);
    // Retrieve the template arguments for a using alias declaration.
    // This is necessary for constraint checking, since we always keep
    // constraints relative to the primary template.
    if (auto TypeAlias = getEnclosingTypeAliasTemplateDecl(SemaRef);
        ForConstraintInstantiation && TypeAlias) {
      if (isLambdaEnclosedByTypeAliasDecl(Rec->getLambdaCallOperator(),
                                          TypeAlias.PrimaryTypeAliasDecl)) {
        Result.addOuterTemplateArguments(TypeAlias.Template,
                                         TypeAlias.AssociatedTemplateArguments,
                                         /*Final=*/false);
        // Visit the parent of the current type alias declaration rather than
        // the lambda thereof.
        // E.g., in the following example:
        // struct S {
        //  template <class> using T = decltype([]<Concept> {} ());
        // };
        // void foo() {
        //   S::T var;
        // }
        // The instantiated lambda expression (which we're visiting at 'var')
        // has a function DeclContext 'foo' rather than the Record DeclContext
        // S. This seems to be an oversight to me that we may want to set a
        // Sema Context from the CXXScopeSpec before substituting into T.
        return Response::ChangeDecl(TypeAlias.Template->getDeclContext());
      }
    }
  }

  return Response::UseNextDecl(Rec);
}

Response HandleImplicitConceptSpecializationDecl(
    const ImplicitConceptSpecializationDecl *CSD,
    MultiLevelTemplateArgumentList &Result) {
  Result.addOuterTemplateArguments(
      const_cast<ImplicitConceptSpecializationDecl *>(CSD),
      CSD->getTemplateArguments(),
      /*Final=*/false);
  return Response::UseNextDecl(CSD);
}

Response HandleGenericDeclContext(const Decl *CurDecl) {
  return Response::UseNextDecl(CurDecl);
}
} // namespace TemplateInstArgsHelpers
} // namespace

MultiLevelTemplateArgumentList Sema::getTemplateInstantiationArgs(
    const NamedDecl *ND, const DeclContext *DC, bool Final,
    std::optional<ArrayRef<TemplateArgument>> Innermost, bool RelativeToPrimary,
    const FunctionDecl *Pattern, bool ForConstraintInstantiation,
    bool SkipForSpecialization, bool ForDefaultArgumentSubstitution) {
  assert((ND || DC) && "Can't find arguments for a decl if one isn't provided");
  // Accumulate the set of template argument lists in this structure.
  MultiLevelTemplateArgumentList Result;

  using namespace TemplateInstArgsHelpers;
  const Decl *CurDecl = ND;

  if (Innermost) {
    Result.addOuterTemplateArguments(const_cast<NamedDecl *>(ND), *Innermost,
                                     Final);
    // Populate placeholder template arguments for TemplateTemplateParmDecls.
    // This is essential for the case e.g.
    //
    // template <class> concept Concept = false;
    // template <template <Concept C> class T> void foo(T<int>)
    //
    // where parameter C has a depth of 1 but the substituting argument `int`
    // has a depth of 0.
    if (const auto *TTP = dyn_cast<TemplateTemplateParmDecl>(CurDecl))
      HandleDefaultTempArgIntoTempTempParam(TTP, Result);
    CurDecl = DC ? Decl::castFromDeclContext(DC)
                 : Response::UseNextDecl(CurDecl).NextDecl;
  } else if (!CurDecl)
    CurDecl = Decl::castFromDeclContext(DC);

  while (!CurDecl->isFileContextDecl()) {
    Response R;
    if (const auto *VarTemplSpec =
            dyn_cast<VarTemplateSpecializationDecl>(CurDecl)) {
      R = HandleVarTemplateSpec(VarTemplSpec, Result, SkipForSpecialization);
    } else if (const auto *PartialClassTemplSpec =
                   dyn_cast<ClassTemplatePartialSpecializationDecl>(CurDecl)) {
      R = HandlePartialClassTemplateSpec(PartialClassTemplSpec, Result,
                                         SkipForSpecialization);
    } else if (const auto *ClassTemplSpec =
                   dyn_cast<ClassTemplateSpecializationDecl>(CurDecl)) {
      R = HandleClassTemplateSpec(ClassTemplSpec, Result,
                                  SkipForSpecialization);
    } else if (const auto *Function = dyn_cast<FunctionDecl>(CurDecl)) {
      R = HandleFunction(*this, Function, Result, Pattern, RelativeToPrimary,
                         ForConstraintInstantiation,
                         ForDefaultArgumentSubstitution);
    } else if (const auto *Rec = dyn_cast<CXXRecordDecl>(CurDecl)) {
      R = HandleRecordDecl(*this, Rec, Result, Context,
                           ForConstraintInstantiation);
    } else if (const auto *CSD =
                   dyn_cast<ImplicitConceptSpecializationDecl>(CurDecl)) {
      R = HandleImplicitConceptSpecializationDecl(CSD, Result);
    } else if (const auto *FTD = dyn_cast<FunctionTemplateDecl>(CurDecl)) {
      R = HandleFunctionTemplateDecl(*this, FTD, Result);
    } else if (const auto *CTD = dyn_cast<ClassTemplateDecl>(CurDecl)) {
      R = Response::ChangeDecl(CTD->getLexicalDeclContext());
    } else if (!isa<DeclContext>(CurDecl)) {
      R = Response::DontClearRelativeToPrimaryNextDecl(CurDecl);
      if (const auto *TTP = dyn_cast<TemplateTemplateParmDecl>(CurDecl)) {
        R = HandleDefaultTempArgIntoTempTempParam(TTP, Result);
      }
    } else {
      R = HandleGenericDeclContext(CurDecl);
    }

    if (R.IsDone)
      return Result;
    if (R.ClearRelativeToPrimary)
      RelativeToPrimary = false;
    assert(R.NextDecl);
    CurDecl = R.NextDecl;
  }

  return Result;
}

bool Sema::CodeSynthesisContext::isInstantiationRecord() const {
  switch (Kind) {
  case TemplateInstantiation:
  case ExceptionSpecInstantiation:
  case DefaultTemplateArgumentInstantiation:
  case DefaultFunctionArgumentInstantiation:
  case ExplicitTemplateArgumentSubstitution:
  case DeducedTemplateArgumentSubstitution:
  case PriorTemplateArgumentSubstitution:
  case ConstraintsCheck:
  case NestedRequirementConstraintsCheck:
    return true;

  case RequirementInstantiation:
  case RequirementParameterInstantiation:
  case DefaultTemplateArgumentChecking:
  case DeclaringSpecialMember:
  case DeclaringImplicitEqualityComparison:
  case DefiningSynthesizedFunction:
  case ExceptionSpecEvaluation:
  case ConstraintSubstitution:
  case ParameterMappingSubstitution:
  case ConstraintNormalization:
  case RewritingOperatorAsSpaceship:
  case InitializingStructuredBinding:
  case MarkingClassDllexported:
  case BuildingBuiltinDumpStructCall:
  case LambdaExpressionSubstitution:
  case BuildingDeductionGuides:
  case TypeAliasTemplateInstantiation:
  case PartialOrderingTTP:
    return false;

  // This function should never be called when Kind's value is Memoization.
  case Memoization:
    break;
  }

  llvm_unreachable("Invalid SynthesisKind!");
}

Sema::InstantiatingTemplate::InstantiatingTemplate(
    Sema &SemaRef, CodeSynthesisContext::SynthesisKind Kind,
    SourceLocation PointOfInstantiation, SourceRange InstantiationRange,
    Decl *Entity, NamedDecl *Template, ArrayRef<TemplateArgument> TemplateArgs,
    sema::TemplateDeductionInfo *DeductionInfo)
    : SemaRef(SemaRef) {
  // Don't allow further instantiation if a fatal error and an uncompilable
  // error have occurred. Any diagnostics we might have raised will not be
  // visible, and we do not need to construct a correct AST.
  if (SemaRef.Diags.hasFatalErrorOccurred() &&
      SemaRef.hasUncompilableErrorOccurred()) {
    Invalid = true;
    return;
  }
  Invalid = CheckInstantiationDepth(PointOfInstantiation, InstantiationRange);
  if (!Invalid) {
    CodeSynthesisContext Inst;
    Inst.Kind = Kind;
    Inst.PointOfInstantiation = PointOfInstantiation;
    Inst.Entity = Entity;
    Inst.Template = Template;
    Inst.TemplateArgs = TemplateArgs.data();
    Inst.NumTemplateArgs = TemplateArgs.size();
    Inst.DeductionInfo = DeductionInfo;
    Inst.InstantiationRange = InstantiationRange;
    SemaRef.pushCodeSynthesisContext(Inst);

    AlreadyInstantiating = !Inst.Entity ? false :
        !SemaRef.InstantiatingSpecializations
             .insert({Inst.Entity->getCanonicalDecl(), Inst.Kind})
             .second;
    atTemplateBegin(SemaRef.TemplateInstCallbacks, SemaRef, Inst);
  }
}

Sema::InstantiatingTemplate::InstantiatingTemplate(
    Sema &SemaRef, SourceLocation PointOfInstantiation, Decl *Entity,
    SourceRange InstantiationRange)
    : InstantiatingTemplate(SemaRef,
                            CodeSynthesisContext::TemplateInstantiation,
                            PointOfInstantiation, InstantiationRange, Entity) {}

Sema::InstantiatingTemplate::InstantiatingTemplate(
    Sema &SemaRef, SourceLocation PointOfInstantiation, FunctionDecl *Entity,
    ExceptionSpecification, SourceRange InstantiationRange)
    : InstantiatingTemplate(
          SemaRef, CodeSynthesisContext::ExceptionSpecInstantiation,
          PointOfInstantiation, InstantiationRange, Entity) {}

Sema::InstantiatingTemplate::InstantiatingTemplate(
    Sema &SemaRef, SourceLocation PointOfInstantiation, TemplateParameter Param,
    TemplateDecl *Template, ArrayRef<TemplateArgument> TemplateArgs,
    SourceRange InstantiationRange)
    : InstantiatingTemplate(
          SemaRef,
          CodeSynthesisContext::DefaultTemplateArgumentInstantiation,
          PointOfInstantiation, InstantiationRange, getAsNamedDecl(Param),
          Template, TemplateArgs) {}

Sema::InstantiatingTemplate::InstantiatingTemplate(
    Sema &SemaRef, SourceLocation PointOfInstantiation,
    FunctionTemplateDecl *FunctionTemplate,
    ArrayRef<TemplateArgument> TemplateArgs,
    CodeSynthesisContext::SynthesisKind Kind,
    sema::TemplateDeductionInfo &DeductionInfo, SourceRange InstantiationRange)
    : InstantiatingTemplate(SemaRef, Kind, PointOfInstantiation,
                            InstantiationRange, FunctionTemplate, nullptr,
                            TemplateArgs, &DeductionInfo) {
  assert(Kind == CodeSynthesisContext::ExplicitTemplateArgumentSubstitution ||
         Kind == CodeSynthesisContext::DeducedTemplateArgumentSubstitution ||
         Kind == CodeSynthesisContext::BuildingDeductionGuides);
}

Sema::InstantiatingTemplate::InstantiatingTemplate(
    Sema &SemaRef, SourceLocation PointOfInstantiation,
    TemplateDecl *Template,
    ArrayRef<TemplateArgument> TemplateArgs,
    sema::TemplateDeductionInfo &DeductionInfo, SourceRange InstantiationRange)
    : InstantiatingTemplate(
          SemaRef,
          CodeSynthesisContext::DeducedTemplateArgumentSubstitution,
          PointOfInstantiation, InstantiationRange, Template, nullptr,
          TemplateArgs, &DeductionInfo) {}

Sema::InstantiatingTemplate::InstantiatingTemplate(
    Sema &SemaRef, SourceLocation PointOfInstantiation,
    ClassTemplatePartialSpecializationDecl *PartialSpec,
    ArrayRef<TemplateArgument> TemplateArgs,
    sema::TemplateDeductionInfo &DeductionInfo, SourceRange InstantiationRange)
    : InstantiatingTemplate(
          SemaRef,
          CodeSynthesisContext::DeducedTemplateArgumentSubstitution,
          PointOfInstantiation, InstantiationRange, PartialSpec, nullptr,
          TemplateArgs, &DeductionInfo) {}

Sema::InstantiatingTemplate::InstantiatingTemplate(
    Sema &SemaRef, SourceLocation PointOfInstantiation,
    VarTemplatePartialSpecializationDecl *PartialSpec,
    ArrayRef<TemplateArgument> TemplateArgs,
    sema::TemplateDeductionInfo &DeductionInfo, SourceRange InstantiationRange)
    : InstantiatingTemplate(
          SemaRef,
          CodeSynthesisContext::DeducedTemplateArgumentSubstitution,
          PointOfInstantiation, InstantiationRange, PartialSpec, nullptr,
          TemplateArgs, &DeductionInfo) {}

Sema::InstantiatingTemplate::InstantiatingTemplate(
    Sema &SemaRef, SourceLocation PointOfInstantiation, ParmVarDecl *Param,
    ArrayRef<TemplateArgument> TemplateArgs, SourceRange InstantiationRange)
    : InstantiatingTemplate(
          SemaRef,
          CodeSynthesisContext::DefaultFunctionArgumentInstantiation,
          PointOfInstantiation, InstantiationRange, Param, nullptr,
          TemplateArgs) {}

Sema::InstantiatingTemplate::InstantiatingTemplate(
    Sema &SemaRef, SourceLocation PointOfInstantiation, NamedDecl *Template,
    NonTypeTemplateParmDecl *Param, ArrayRef<TemplateArgument> TemplateArgs,
    SourceRange InstantiationRange)
    : InstantiatingTemplate(
          SemaRef,
          CodeSynthesisContext::PriorTemplateArgumentSubstitution,
          PointOfInstantiation, InstantiationRange, Param, Template,
          TemplateArgs) {}

Sema::InstantiatingTemplate::InstantiatingTemplate(
    Sema &SemaRef, SourceLocation PointOfInstantiation, NamedDecl *Template,
    TemplateTemplateParmDecl *Param, ArrayRef<TemplateArgument> TemplateArgs,
    SourceRange InstantiationRange)
    : InstantiatingTemplate(
          SemaRef,
          CodeSynthesisContext::PriorTemplateArgumentSubstitution,
          PointOfInstantiation, InstantiationRange, Param, Template,
          TemplateArgs) {}

Sema::InstantiatingTemplate::InstantiatingTemplate(
    Sema &SemaRef, SourceLocation PointOfInstantiation,
    TypeAliasTemplateDecl *Entity, ArrayRef<TemplateArgument> TemplateArgs,
    SourceRange InstantiationRange)
    : InstantiatingTemplate(
          SemaRef, CodeSynthesisContext::TypeAliasTemplateInstantiation,
          PointOfInstantiation, InstantiationRange, /*Entity=*/Entity,
          /*Template=*/nullptr, TemplateArgs) {}

Sema::InstantiatingTemplate::InstantiatingTemplate(
    Sema &SemaRef, SourceLocation PointOfInstantiation, TemplateDecl *Template,
    NamedDecl *Param, ArrayRef<TemplateArgument> TemplateArgs,
    SourceRange InstantiationRange)
    : InstantiatingTemplate(
          SemaRef, CodeSynthesisContext::DefaultTemplateArgumentChecking,
          PointOfInstantiation, InstantiationRange, Param, Template,
          TemplateArgs) {}

Sema::InstantiatingTemplate::InstantiatingTemplate(
    Sema &SemaRef, SourceLocation PointOfInstantiation,
    concepts::Requirement *Req, sema::TemplateDeductionInfo &DeductionInfo,
    SourceRange InstantiationRange)
    : InstantiatingTemplate(
          SemaRef, CodeSynthesisContext::RequirementInstantiation,
          PointOfInstantiation, InstantiationRange, /*Entity=*/nullptr,
          /*Template=*/nullptr, /*TemplateArgs=*/{}, &DeductionInfo) {}

Sema::InstantiatingTemplate::InstantiatingTemplate(
    Sema &SemaRef, SourceLocation PointOfInstantiation,
    concepts::NestedRequirement *Req, ConstraintsCheck,
    SourceRange InstantiationRange)
    : InstantiatingTemplate(
          SemaRef, CodeSynthesisContext::NestedRequirementConstraintsCheck,
          PointOfInstantiation, InstantiationRange, /*Entity=*/nullptr,
          /*Template=*/nullptr, /*TemplateArgs=*/{}) {}

Sema::InstantiatingTemplate::InstantiatingTemplate(
    Sema &SemaRef, SourceLocation PointOfInstantiation, const RequiresExpr *RE,
    sema::TemplateDeductionInfo &DeductionInfo, SourceRange InstantiationRange)
    : InstantiatingTemplate(
          SemaRef, CodeSynthesisContext::RequirementParameterInstantiation,
          PointOfInstantiation, InstantiationRange, /*Entity=*/nullptr,
          /*Template=*/nullptr, /*TemplateArgs=*/{}, &DeductionInfo) {}

Sema::InstantiatingTemplate::InstantiatingTemplate(
    Sema &SemaRef, SourceLocation PointOfInstantiation,
    ConstraintsCheck, NamedDecl *Template,
    ArrayRef<TemplateArgument> TemplateArgs, SourceRange InstantiationRange)
    : InstantiatingTemplate(
          SemaRef, CodeSynthesisContext::ConstraintsCheck,
          PointOfInstantiation, InstantiationRange, Template, nullptr,
          TemplateArgs) {}

Sema::InstantiatingTemplate::InstantiatingTemplate(
    Sema &SemaRef, SourceLocation PointOfInstantiation,
    ConstraintSubstitution, NamedDecl *Template,
    sema::TemplateDeductionInfo &DeductionInfo, SourceRange InstantiationRange)
    : InstantiatingTemplate(
          SemaRef, CodeSynthesisContext::ConstraintSubstitution,
          PointOfInstantiation, InstantiationRange, Template, nullptr,
          {}, &DeductionInfo) {}

Sema::InstantiatingTemplate::InstantiatingTemplate(
    Sema &SemaRef, SourceLocation PointOfInstantiation,
    ConstraintNormalization, NamedDecl *Template,
    SourceRange InstantiationRange)
    : InstantiatingTemplate(
          SemaRef, CodeSynthesisContext::ConstraintNormalization,
          PointOfInstantiation, InstantiationRange, Template) {}

Sema::InstantiatingTemplate::InstantiatingTemplate(
    Sema &SemaRef, SourceLocation PointOfInstantiation,
    ParameterMappingSubstitution, NamedDecl *Template,
    SourceRange InstantiationRange)
    : InstantiatingTemplate(
          SemaRef, CodeSynthesisContext::ParameterMappingSubstitution,
          PointOfInstantiation, InstantiationRange, Template) {}

Sema::InstantiatingTemplate::InstantiatingTemplate(
    Sema &SemaRef, SourceLocation PointOfInstantiation, TemplateDecl *Entity,
    BuildingDeductionGuidesTag, SourceRange InstantiationRange)
    : InstantiatingTemplate(
          SemaRef, CodeSynthesisContext::BuildingDeductionGuides,
          PointOfInstantiation, InstantiationRange, Entity) {}

Sema::InstantiatingTemplate::InstantiatingTemplate(
    Sema &SemaRef, SourceLocation ArgLoc, PartialOrderingTTP,
    TemplateDecl *PArg, SourceRange InstantiationRange)
    : InstantiatingTemplate(SemaRef, CodeSynthesisContext::PartialOrderingTTP,
                            ArgLoc, InstantiationRange, PArg) {}

void Sema::pushCodeSynthesisContext(CodeSynthesisContext Ctx) {
  Ctx.SavedInNonInstantiationSFINAEContext = InNonInstantiationSFINAEContext;
  InNonInstantiationSFINAEContext = false;

  CodeSynthesisContexts.push_back(Ctx);

  if (!Ctx.isInstantiationRecord())
    ++NonInstantiationEntries;

  // Check to see if we're low on stack space. We can't do anything about this
  // from here, but we can at least warn the user.
  StackHandler.warnOnStackNearlyExhausted(Ctx.PointOfInstantiation);
}

void Sema::popCodeSynthesisContext() {
  auto &Active = CodeSynthesisContexts.back();
  if (!Active.isInstantiationRecord()) {
    assert(NonInstantiationEntries > 0);
    --NonInstantiationEntries;
  }

  InNonInstantiationSFINAEContext = Active.SavedInNonInstantiationSFINAEContext;

  // Name lookup no longer looks in this template's defining module.
  assert(CodeSynthesisContexts.size() >=
             CodeSynthesisContextLookupModules.size() &&
         "forgot to remove a lookup module for a template instantiation");
  if (CodeSynthesisContexts.size() ==
      CodeSynthesisContextLookupModules.size()) {
    if (Module *M = CodeSynthesisContextLookupModules.back())
      LookupModulesCache.erase(M);
    CodeSynthesisContextLookupModules.pop_back();
  }

  // If we've left the code synthesis context for the current context stack,
  // stop remembering that we've emitted that stack.
  if (CodeSynthesisContexts.size() ==
      LastEmittedCodeSynthesisContextDepth)
    LastEmittedCodeSynthesisContextDepth = 0;

  CodeSynthesisContexts.pop_back();
}

void Sema::InstantiatingTemplate::Clear() {
  if (!Invalid) {
    if (!AlreadyInstantiating) {
      auto &Active = SemaRef.CodeSynthesisContexts.back();
      if (Active.Entity)
        SemaRef.InstantiatingSpecializations.erase(
            {Active.Entity->getCanonicalDecl(), Active.Kind});
    }

    atTemplateEnd(SemaRef.TemplateInstCallbacks, SemaRef,
                  SemaRef.CodeSynthesisContexts.back());

    SemaRef.popCodeSynthesisContext();
    Invalid = true;
  }
}

static std::string convertCallArgsToString(Sema &S,
                                           llvm::ArrayRef<const Expr *> Args) {
  std::string Result;
  llvm::raw_string_ostream OS(Result);
  llvm::ListSeparator Comma;
  for (const Expr *Arg : Args) {
    OS << Comma;
    Arg->IgnoreParens()->printPretty(OS, nullptr,
                                     S.Context.getPrintingPolicy());
  }
  return Result;
}

bool Sema::InstantiatingTemplate::CheckInstantiationDepth(
                                        SourceLocation PointOfInstantiation,
                                           SourceRange InstantiationRange) {
  assert(SemaRef.NonInstantiationEntries <=
         SemaRef.CodeSynthesisContexts.size());
  if ((SemaRef.CodeSynthesisContexts.size() -
          SemaRef.NonInstantiationEntries)
        <= SemaRef.getLangOpts().InstantiationDepth)
    return false;

  SemaRef.Diag(PointOfInstantiation,
               diag::err_template_recursion_depth_exceeded)
    << SemaRef.getLangOpts().InstantiationDepth
    << InstantiationRange;
  SemaRef.Diag(PointOfInstantiation, diag::note_template_recursion_depth)
    << SemaRef.getLangOpts().InstantiationDepth;
  return true;
}

void Sema::PrintInstantiationStack(InstantiationContextDiagFuncRef DiagFunc) {
  // Determine which template instantiations to skip, if any.
  unsigned SkipStart = CodeSynthesisContexts.size(), SkipEnd = SkipStart;
  unsigned Limit = Diags.getTemplateBacktraceLimit();
  if (Limit && Limit < CodeSynthesisContexts.size()) {
    SkipStart = Limit / 2 + Limit % 2;
    SkipEnd = CodeSynthesisContexts.size() - Limit / 2;
  }

  // FIXME: In all of these cases, we need to show the template arguments
  unsigned InstantiationIdx = 0;
  for (SmallVectorImpl<CodeSynthesisContext>::reverse_iterator
         Active = CodeSynthesisContexts.rbegin(),
         ActiveEnd = CodeSynthesisContexts.rend();
       Active != ActiveEnd;
       ++Active, ++InstantiationIdx) {
    // Skip this instantiation?
    if (InstantiationIdx >= SkipStart && InstantiationIdx < SkipEnd) {
      if (InstantiationIdx == SkipStart) {
        // Note that we're skipping instantiations.
        DiagFunc(Active->PointOfInstantiation,
                 PDiag(diag::note_instantiation_contexts_suppressed)
                     << unsigned(CodeSynthesisContexts.size() - Limit));
      }
      continue;
    }

    switch (Active->Kind) {
    case CodeSynthesisContext::TemplateInstantiation: {
      Decl *D = Active->Entity;
      if (CXXRecordDecl *Record = dyn_cast<CXXRecordDecl>(D)) {
        unsigned DiagID = diag::note_template_member_class_here;
        if (isa<ClassTemplateSpecializationDecl>(Record))
          DiagID = diag::note_template_class_instantiation_here;
        DiagFunc(Active->PointOfInstantiation,
                 PDiag(DiagID) << Record << Active->InstantiationRange);
      } else if (FunctionDecl *Function = dyn_cast<FunctionDecl>(D)) {
        unsigned DiagID;
        if (Function->getPrimaryTemplate())
          DiagID = diag::note_function_template_spec_here;
        else
          DiagID = diag::note_template_member_function_here;
        DiagFunc(Active->PointOfInstantiation,
                 PDiag(DiagID) << Function << Active->InstantiationRange);
      } else if (VarDecl *VD = dyn_cast<VarDecl>(D)) {
        DiagFunc(Active->PointOfInstantiation,
                 PDiag(VD->isStaticDataMember()
                           ? diag::note_template_static_data_member_def_here
                           : diag::note_template_variable_def_here)
                     << VD << Active->InstantiationRange);
      } else if (EnumDecl *ED = dyn_cast<EnumDecl>(D)) {
        DiagFunc(Active->PointOfInstantiation,
                 PDiag(diag::note_template_enum_def_here)
                     << ED << Active->InstantiationRange);
      } else if (FieldDecl *FD = dyn_cast<FieldDecl>(D)) {
        DiagFunc(Active->PointOfInstantiation,
                 PDiag(diag::note_template_nsdmi_here)
                     << FD << Active->InstantiationRange);
      } else if (ClassTemplateDecl *CTD = dyn_cast<ClassTemplateDecl>(D)) {
        DiagFunc(Active->PointOfInstantiation,
                 PDiag(diag::note_template_class_instantiation_here)
                     << CTD << Active->InstantiationRange);
      }
      break;
    }

    case CodeSynthesisContext::DefaultTemplateArgumentInstantiation: {
      TemplateDecl *Template = cast<TemplateDecl>(Active->Template);
      SmallString<128> TemplateArgsStr;
      llvm::raw_svector_ostream OS(TemplateArgsStr);
      Template->printName(OS, getPrintingPolicy());
      printTemplateArgumentList(OS, Active->template_arguments(),
                                getPrintingPolicy());
      DiagFunc(Active->PointOfInstantiation,
               PDiag(diag::note_default_arg_instantiation_here)
                   << OS.str() << Active->InstantiationRange);
      break;
    }

    case CodeSynthesisContext::ExplicitTemplateArgumentSubstitution: {
      FunctionTemplateDecl *FnTmpl = cast<FunctionTemplateDecl>(Active->Entity);
      DiagFunc(Active->PointOfInstantiation,
               PDiag(diag::note_explicit_template_arg_substitution_here)
                   << FnTmpl
                   << getTemplateArgumentBindingsText(
                          FnTmpl->getTemplateParameters(), Active->TemplateArgs,
                          Active->NumTemplateArgs)
                   << Active->InstantiationRange);
      break;
    }

    case CodeSynthesisContext::DeducedTemplateArgumentSubstitution: {
      if (FunctionTemplateDecl *FnTmpl =
              dyn_cast<FunctionTemplateDecl>(Active->Entity)) {
        DiagFunc(
            Active->PointOfInstantiation,
            PDiag(diag::note_function_template_deduction_instantiation_here)
                << FnTmpl
                << getTemplateArgumentBindingsText(
                       FnTmpl->getTemplateParameters(), Active->TemplateArgs,
                       Active->NumTemplateArgs)
                << Active->InstantiationRange);
      } else {
        bool IsVar = isa<VarTemplateDecl>(Active->Entity) ||
                     isa<VarTemplateSpecializationDecl>(Active->Entity);
        bool IsTemplate = false;
        TemplateParameterList *Params;
        if (auto *D = dyn_cast<TemplateDecl>(Active->Entity)) {
          IsTemplate = true;
          Params = D->getTemplateParameters();
        } else if (auto *D = dyn_cast<ClassTemplatePartialSpecializationDecl>(
                       Active->Entity)) {
          Params = D->getTemplateParameters();
        } else if (auto *D = dyn_cast<VarTemplatePartialSpecializationDecl>(
                       Active->Entity)) {
          Params = D->getTemplateParameters();
        } else {
          llvm_unreachable("unexpected template kind");
        }

        DiagFunc(Active->PointOfInstantiation,
                 PDiag(diag::note_deduced_template_arg_substitution_here)
                     << IsVar << IsTemplate << cast<NamedDecl>(Active->Entity)
                     << getTemplateArgumentBindingsText(Params,
                                                        Active->TemplateArgs,
                                                        Active->NumTemplateArgs)
                     << Active->InstantiationRange);
      }
      break;
    }

    case CodeSynthesisContext::DefaultFunctionArgumentInstantiation: {
      ParmVarDecl *Param = cast<ParmVarDecl>(Active->Entity);
      FunctionDecl *FD = cast<FunctionDecl>(Param->getDeclContext());

      SmallString<128> TemplateArgsStr;
      llvm::raw_svector_ostream OS(TemplateArgsStr);
      FD->printName(OS, getPrintingPolicy());
      printTemplateArgumentList(OS, Active->template_arguments(),
                                getPrintingPolicy());
      DiagFunc(Active->PointOfInstantiation,
               PDiag(diag::note_default_function_arg_instantiation_here)
                   << OS.str() << Active->InstantiationRange);
      break;
    }

    case CodeSynthesisContext::PriorTemplateArgumentSubstitution: {
      NamedDecl *Parm = cast<NamedDecl>(Active->Entity);
      std::string Name;
      if (!Parm->getName().empty())
        Name = std::string(" '") + Parm->getName().str() + "'";

      TemplateParameterList *TemplateParams = nullptr;
      if (TemplateDecl *Template = dyn_cast<TemplateDecl>(Active->Template))
        TemplateParams = Template->getTemplateParameters();
      else
        TemplateParams =
          cast<ClassTemplatePartialSpecializationDecl>(Active->Template)
                                                      ->getTemplateParameters();
      DiagFunc(Active->PointOfInstantiation,
               PDiag(diag::note_prior_template_arg_substitution)
                   << isa<TemplateTemplateParmDecl>(Parm) << Name
                   << getTemplateArgumentBindingsText(TemplateParams,
                                                      Active->TemplateArgs,
                                                      Active->NumTemplateArgs)
                   << Active->InstantiationRange);
      break;
    }

    case CodeSynthesisContext::DefaultTemplateArgumentChecking: {
      TemplateParameterList *TemplateParams = nullptr;
      if (TemplateDecl *Template = dyn_cast<TemplateDecl>(Active->Template))
        TemplateParams = Template->getTemplateParameters();
      else
        TemplateParams =
          cast<ClassTemplatePartialSpecializationDecl>(Active->Template)
                                                      ->getTemplateParameters();

      DiagFunc(Active->PointOfInstantiation,
               PDiag(diag::note_template_default_arg_checking)
                   << getTemplateArgumentBindingsText(TemplateParams,
                                                      Active->TemplateArgs,
                                                      Active->NumTemplateArgs)
                   << Active->InstantiationRange);
      break;
    }

    case CodeSynthesisContext::ExceptionSpecEvaluation:
      DiagFunc(Active->PointOfInstantiation,
               PDiag(diag::note_evaluating_exception_spec_here)
                   << cast<FunctionDecl>(Active->Entity));
      break;

    case CodeSynthesisContext::ExceptionSpecInstantiation:
      DiagFunc(Active->PointOfInstantiation,
               PDiag(diag::note_template_exception_spec_instantiation_here)
                   << cast<FunctionDecl>(Active->Entity)
                   << Active->InstantiationRange);
      break;

    case CodeSynthesisContext::RequirementInstantiation:
      DiagFunc(Active->PointOfInstantiation,
               PDiag(diag::note_template_requirement_instantiation_here)
                   << Active->InstantiationRange);
      break;
    case CodeSynthesisContext::RequirementParameterInstantiation:
      DiagFunc(Active->PointOfInstantiation,
               PDiag(diag::note_template_requirement_params_instantiation_here)
                   << Active->InstantiationRange);
      break;

    case CodeSynthesisContext::NestedRequirementConstraintsCheck:
      DiagFunc(Active->PointOfInstantiation,
               PDiag(diag::note_nested_requirement_here)
                   << Active->InstantiationRange);
      break;

    case CodeSynthesisContext::DeclaringSpecialMember:
      DiagFunc(Active->PointOfInstantiation,
               PDiag(diag::note_in_declaration_of_implicit_special_member)
                   << cast<CXXRecordDecl>(Active->Entity)
                   << llvm::to_underlying(Active->SpecialMember));
      break;

    case CodeSynthesisContext::DeclaringImplicitEqualityComparison:
      DiagFunc(
          Active->Entity->getLocation(),
          PDiag(diag::note_in_declaration_of_implicit_equality_comparison));
      break;

    case CodeSynthesisContext::DefiningSynthesizedFunction: {
      // FIXME: For synthesized functions that are not defaulted,
      // produce a note.
      auto *FD = dyn_cast<FunctionDecl>(Active->Entity);
      DefaultedFunctionKind DFK =
          FD ? getDefaultedFunctionKind(FD) : DefaultedFunctionKind();
      if (DFK.isSpecialMember()) {
        auto *MD = cast<CXXMethodDecl>(FD);
        DiagFunc(Active->PointOfInstantiation,
                 PDiag(diag::note_member_synthesized_at)
                     << MD->isExplicitlyDefaulted()
                     << llvm::to_underlying(DFK.asSpecialMember())
                     << Context.getTagDeclType(MD->getParent()));
      } else if (DFK.isComparison()) {
        QualType RecordType = FD->getParamDecl(0)
                                  ->getType()
                                  .getNonReferenceType()
                                  .getUnqualifiedType();
        DiagFunc(Active->PointOfInstantiation,
                 PDiag(diag::note_comparison_synthesized_at)
                     << (int)DFK.asComparison() << RecordType);
      }
      break;
    }

    case CodeSynthesisContext::RewritingOperatorAsSpaceship:
      DiagFunc(Active->Entity->getLocation(),
               PDiag(diag::note_rewriting_operator_as_spaceship));
      break;

    case CodeSynthesisContext::InitializingStructuredBinding:
      DiagFunc(Active->PointOfInstantiation,
               PDiag(diag::note_in_binding_decl_init)
                   << cast<BindingDecl>(Active->Entity));
      break;

    case CodeSynthesisContext::MarkingClassDllexported:
      DiagFunc(Active->PointOfInstantiation,
               PDiag(diag::note_due_to_dllexported_class)
                   << cast<CXXRecordDecl>(Active->Entity)
                   << !getLangOpts().CPlusPlus11);
      break;

    case CodeSynthesisContext::BuildingBuiltinDumpStructCall:
      DiagFunc(Active->PointOfInstantiation,
               PDiag(diag::note_building_builtin_dump_struct_call)
                   << convertCallArgsToString(
                          *this, llvm::ArrayRef(Active->CallArgs,
                                                Active->NumCallArgs)));
      break;

    case CodeSynthesisContext::Memoization:
      break;

    case CodeSynthesisContext::LambdaExpressionSubstitution:
      DiagFunc(Active->PointOfInstantiation,
               PDiag(diag::note_lambda_substitution_here));
      break;
    case CodeSynthesisContext::ConstraintsCheck: {
      unsigned DiagID = 0;
      if (!Active->Entity) {
        DiagFunc(Active->PointOfInstantiation,
                 PDiag(diag::note_nested_requirement_here)
                     << Active->InstantiationRange);
        break;
      }
      if (isa<ConceptDecl>(Active->Entity))
        DiagID = diag::note_concept_specialization_here;
      else if (isa<TemplateDecl>(Active->Entity))
        DiagID = diag::note_checking_constraints_for_template_id_here;
      else if (isa<VarTemplatePartialSpecializationDecl>(Active->Entity))
        DiagID = diag::note_checking_constraints_for_var_spec_id_here;
      else if (isa<ClassTemplatePartialSpecializationDecl>(Active->Entity))
        DiagID = diag::note_checking_constraints_for_class_spec_id_here;
      else {
        assert(isa<FunctionDecl>(Active->Entity));
        DiagID = diag::note_checking_constraints_for_function_here;
      }
      SmallString<128> TemplateArgsStr;
      llvm::raw_svector_ostream OS(TemplateArgsStr);
      cast<NamedDecl>(Active->Entity)->printName(OS, getPrintingPolicy());
      if (!isa<FunctionDecl>(Active->Entity)) {
        printTemplateArgumentList(OS, Active->template_arguments(),
                                  getPrintingPolicy());
      }
      DiagFunc(Active->PointOfInstantiation,
               PDiag(DiagID) << OS.str() << Active->InstantiationRange);
      break;
    }
    case CodeSynthesisContext::ConstraintSubstitution:
      DiagFunc(Active->PointOfInstantiation,
               PDiag(diag::note_constraint_substitution_here)
                   << Active->InstantiationRange);
      break;
    case CodeSynthesisContext::ConstraintNormalization:
      DiagFunc(Active->PointOfInstantiation,
               PDiag(diag::note_constraint_normalization_here)
                   << cast<NamedDecl>(Active->Entity)
                   << Active->InstantiationRange);
      break;
    case CodeSynthesisContext::ParameterMappingSubstitution:
      DiagFunc(Active->PointOfInstantiation,
               PDiag(diag::note_parameter_mapping_substitution_here)
                   << Active->InstantiationRange);
      break;
    case CodeSynthesisContext::BuildingDeductionGuides:
      DiagFunc(Active->PointOfInstantiation,
               PDiag(diag::note_building_deduction_guide_here));
      break;
    case CodeSynthesisContext::TypeAliasTemplateInstantiation:
      DiagFunc(Active->PointOfInstantiation,
               PDiag(diag::note_template_type_alias_instantiation_here)
                   << cast<TypeAliasTemplateDecl>(Active->Entity)
                   << Active->InstantiationRange);
      break;
    case CodeSynthesisContext::PartialOrderingTTP:
      DiagFunc(Active->PointOfInstantiation,
               PDiag(diag::note_template_arg_template_params_mismatch));
      if (SourceLocation ParamLoc = Active->Entity->getLocation();
          ParamLoc.isValid())
        DiagFunc(ParamLoc, PDiag(diag::note_template_prev_declaration)
                               << /*isTemplateTemplateParam=*/true
                               << Active->InstantiationRange);
      break;
    }
  }
}

std::optional<TemplateDeductionInfo *> Sema::isSFINAEContext() const {
  if (InNonInstantiationSFINAEContext)
    return std::optional<TemplateDeductionInfo *>(nullptr);

  for (SmallVectorImpl<CodeSynthesisContext>::const_reverse_iterator
         Active = CodeSynthesisContexts.rbegin(),
         ActiveEnd = CodeSynthesisContexts.rend();
       Active != ActiveEnd;
       ++Active)
  {
    switch (Active->Kind) {
    case CodeSynthesisContext::TypeAliasTemplateInstantiation:
      // An instantiation of an alias template may or may not be a SFINAE
      // context, depending on what else is on the stack.
      if (isa<TypeAliasTemplateDecl>(Active->Entity))
        break;
      [[fallthrough]];
    case CodeSynthesisContext::TemplateInstantiation:
    case CodeSynthesisContext::DefaultFunctionArgumentInstantiation:
    case CodeSynthesisContext::ExceptionSpecInstantiation:
    case CodeSynthesisContext::ConstraintsCheck:
    case CodeSynthesisContext::ParameterMappingSubstitution:
    case CodeSynthesisContext::ConstraintNormalization:
    case CodeSynthesisContext::NestedRequirementConstraintsCheck:
      // This is a template instantiation, so there is no SFINAE.
      return std::nullopt;
    case CodeSynthesisContext::LambdaExpressionSubstitution:
      // [temp.deduct]p9
      // A lambda-expression appearing in a function type or a template
      // parameter is not considered part of the immediate context for the
      // purposes of template argument deduction.
      // CWG2672: A lambda-expression body is never in the immediate context.
      return std::nullopt;

    case CodeSynthesisContext::DefaultTemplateArgumentInstantiation:
    case CodeSynthesisContext::PriorTemplateArgumentSubstitution:
    case CodeSynthesisContext::DefaultTemplateArgumentChecking:
    case CodeSynthesisContext::RewritingOperatorAsSpaceship:
    case CodeSynthesisContext::PartialOrderingTTP:
      // A default template argument instantiation and substitution into
      // template parameters with arguments for prior parameters may or may
      // not be a SFINAE context; look further up the stack.
      break;

    case CodeSynthesisContext::ExplicitTemplateArgumentSubstitution:
    case CodeSynthesisContext::DeducedTemplateArgumentSubstitution:
      // We're either substituting explicitly-specified template arguments,
      // deduced template arguments. SFINAE applies unless we are in a lambda
      // body, see [temp.deduct]p9.
    case CodeSynthesisContext::ConstraintSubstitution:
    case CodeSynthesisContext::RequirementInstantiation:
    case CodeSynthesisContext::RequirementParameterInstantiation:
      // SFINAE always applies in a constraint expression or a requirement
      // in a requires expression.
      assert(Active->DeductionInfo && "Missing deduction info pointer");
      return Active->DeductionInfo;

    case CodeSynthesisContext::DeclaringSpecialMember:
    case CodeSynthesisContext::DeclaringImplicitEqualityComparison:
    case CodeSynthesisContext::DefiningSynthesizedFunction:
    case CodeSynthesisContext::InitializingStructuredBinding:
    case CodeSynthesisContext::MarkingClassDllexported:
    case CodeSynthesisContext::BuildingBuiltinDumpStructCall:
    case CodeSynthesisContext::BuildingDeductionGuides:
      // This happens in a context unrelated to template instantiation, so
      // there is no SFINAE.
      return std::nullopt;

    case CodeSynthesisContext::ExceptionSpecEvaluation:
      // FIXME: This should not be treated as a SFINAE context, because
      // we will cache an incorrect exception specification. However, clang
      // bootstrap relies this! See PR31692.
      break;

    case CodeSynthesisContext::Memoization:
      break;
    }

    // The inner context was transparent for SFINAE. If it occurred within a
    // non-instantiation SFINAE context, then SFINAE applies.
    if (Active->SavedInNonInstantiationSFINAEContext)
      return std::optional<TemplateDeductionInfo *>(nullptr);
  }

  return std::nullopt;
}

static TemplateArgument
getPackSubstitutedTemplateArgument(Sema &S, TemplateArgument Arg) {
  assert(S.ArgPackSubstIndex);
  assert(*S.ArgPackSubstIndex < Arg.pack_size());
  Arg = Arg.pack_begin()[*S.ArgPackSubstIndex];
  if (Arg.isPackExpansion())
    Arg = Arg.getPackExpansionPattern();
  return Arg;
}

//===----------------------------------------------------------------------===/
// Template Instantiation for Types
//===----------------------------------------------------------------------===/
namespace {
  class TemplateInstantiator : public TreeTransform<TemplateInstantiator> {
    const MultiLevelTemplateArgumentList &TemplateArgs;
    SourceLocation Loc;
    DeclarationName Entity;
    // Whether to evaluate the C++20 constraints or simply substitute into them.
    bool EvaluateConstraints = true;
    // Whether Substitution was Incomplete, that is, we tried to substitute in
    // any user provided template arguments which were null.
    bool IsIncomplete = false;
    // Whether an incomplete substituion should be treated as an error.
    bool BailOutOnIncomplete;

  public:
    typedef TreeTransform<TemplateInstantiator> inherited;

    TemplateInstantiator(Sema &SemaRef,
                         const MultiLevelTemplateArgumentList &TemplateArgs,
                         SourceLocation Loc, DeclarationName Entity,
                         bool BailOutOnIncomplete = false)
        : inherited(SemaRef), TemplateArgs(TemplateArgs), Loc(Loc),
          Entity(Entity), BailOutOnIncomplete(BailOutOnIncomplete) {}

    void setEvaluateConstraints(bool B) {
      EvaluateConstraints = B;
    }
    bool getEvaluateConstraints() {
      return EvaluateConstraints;
    }

    /// Determine whether the given type \p T has already been
    /// transformed.
    ///
    /// For the purposes of template instantiation, a type has already been
    /// transformed if it is NULL or if it is not dependent.
    bool AlreadyTransformed(QualType T);

    /// Returns the location of the entity being instantiated, if known.
    SourceLocation getBaseLocation() { return Loc; }

    /// Returns the name of the entity being instantiated, if any.
    DeclarationName getBaseEntity() { return Entity; }

    /// Returns whether any substitution so far was incomplete.
    bool getIsIncomplete() const { return IsIncomplete; }

    /// Sets the "base" location and entity when that
    /// information is known based on another transformation.
    void setBase(SourceLocation Loc, DeclarationName Entity) {
      this->Loc = Loc;
      this->Entity = Entity;
    }

    unsigned TransformTemplateDepth(unsigned Depth) {
      return TemplateArgs.getNewDepth(Depth);
    }

    UnsignedOrNone getPackIndex(TemplateArgument Pack) {
      UnsignedOrNone Index = getSema().ArgPackSubstIndex;
      if (!Index)
        return std::nullopt;
      return Pack.pack_size() - 1 - *Index;
    }

    bool TryExpandParameterPacks(SourceLocation EllipsisLoc,
                                 SourceRange PatternRange,
                                 ArrayRef<UnexpandedParameterPack> Unexpanded,
                                 bool &ShouldExpand, bool &RetainExpansion,
                                 UnsignedOrNone &NumExpansions) {
      return getSema().CheckParameterPacksForExpansion(EllipsisLoc,
                                                       PatternRange, Unexpanded,
                                                       TemplateArgs,
                                                       ShouldExpand,
                                                       RetainExpansion,
                                                       NumExpansions);
    }

    void ExpandingFunctionParameterPack(ParmVarDecl *Pack) {
      SemaRef.CurrentInstantiationScope->MakeInstantiatedLocalArgPack(Pack);
    }

    TemplateArgument ForgetPartiallySubstitutedPack() {
      TemplateArgument Result;
      if (NamedDecl *PartialPack
            = SemaRef.CurrentInstantiationScope->getPartiallySubstitutedPack()){
        MultiLevelTemplateArgumentList &TemplateArgs
          = const_cast<MultiLevelTemplateArgumentList &>(this->TemplateArgs);
        unsigned Depth, Index;
        std::tie(Depth, Index) = getDepthAndIndex(PartialPack);
        if (TemplateArgs.hasTemplateArgument(Depth, Index)) {
          Result = TemplateArgs(Depth, Index);
          TemplateArgs.setArgument(Depth, Index, TemplateArgument());
        } else {
          IsIncomplete = true;
          if (BailOutOnIncomplete)
            return TemplateArgument();
        }
      }

      return Result;
    }

    void RememberPartiallySubstitutedPack(TemplateArgument Arg) {
      if (Arg.isNull())
        return;

      if (NamedDecl *PartialPack
            = SemaRef.CurrentInstantiationScope->getPartiallySubstitutedPack()){
        MultiLevelTemplateArgumentList &TemplateArgs
        = const_cast<MultiLevelTemplateArgumentList &>(this->TemplateArgs);
        unsigned Depth, Index;
        std::tie(Depth, Index) = getDepthAndIndex(PartialPack);
        TemplateArgs.setArgument(Depth, Index, Arg);
      }
    }

<<<<<<< HEAD
    static TemplateArgument
    getTemplateArgumentPackPatternForRewrite(const TemplateArgument &TA) {
      if (TA.getKind() != TemplateArgument::Pack)
        return TA;
      assert(TA.pack_size() == 1 &&
=======
    TemplateArgument
    getTemplateArgumentPackPatternForRewrite(const TemplateArgument &TA) {
      if (TA.getKind() != TemplateArgument::Pack)
        return TA;
      if (SemaRef.ArgPackSubstIndex)
        return getPackSubstitutedTemplateArgument(SemaRef, TA);
      assert(TA.pack_size() == 1 && TA.pack_begin()->isPackExpansion() &&
>>>>>>> d465594a
             "unexpected pack arguments in template rewrite");
      TemplateArgument Arg = *TA.pack_begin();
      if (Arg.isPackExpansion())
        Arg = Arg.getPackExpansionPattern();
      return Arg;
    }

    /// Transform the given declaration by instantiating a reference to
    /// this declaration.
    Decl *TransformDecl(SourceLocation Loc, Decl *D);

    void transformAttrs(Decl *Old, Decl *New) {
      SemaRef.InstantiateAttrs(TemplateArgs, Old, New);
    }

    void transformedLocalDecl(Decl *Old, ArrayRef<Decl *> NewDecls) {
      if (Old->isParameterPack() &&
          (NewDecls.size() != 1 || !NewDecls.front()->isParameterPack())) {
        SemaRef.CurrentInstantiationScope->MakeInstantiatedLocalArgPack(Old);
        for (auto *New : NewDecls)
          SemaRef.CurrentInstantiationScope->InstantiatedLocalPackArg(
              Old, cast<VarDecl>(New));
        return;
      }

      assert(NewDecls.size() == 1 &&
             "should only have multiple expansions for a pack");
      Decl *New = NewDecls.front();

      // If we've instantiated the call operator of a lambda or the call
      // operator template of a generic lambda, update the "instantiation of"
      // information.
      auto *NewMD = dyn_cast<CXXMethodDecl>(New);
      if (NewMD && isLambdaCallOperator(NewMD)) {
        auto *OldMD = dyn_cast<CXXMethodDecl>(Old);
        if (auto *NewTD = NewMD->getDescribedFunctionTemplate())
          NewTD->setInstantiatedFromMemberTemplate(
              OldMD->getDescribedFunctionTemplate());
        else
          NewMD->setInstantiationOfMemberFunction(OldMD,
                                                  TSK_ImplicitInstantiation);
      }

      SemaRef.CurrentInstantiationScope->InstantiatedLocal(Old, New);

      // We recreated a local declaration, but not by instantiating it. There
      // may be pending dependent diagnostics to produce.
      if (auto *DC = dyn_cast<DeclContext>(Old);
          DC && DC->isDependentContext() && DC->isFunctionOrMethod())
        SemaRef.PerformDependentDiagnostics(DC, TemplateArgs);
    }

    /// Transform the definition of the given declaration by
    /// instantiating it.
    Decl *TransformDefinition(SourceLocation Loc, Decl *D);

    /// Transform the first qualifier within a scope by instantiating the
    /// declaration.
    NamedDecl *TransformFirstQualifierInScope(NamedDecl *D, SourceLocation Loc);

    bool TransformExceptionSpec(SourceLocation Loc,
                                FunctionProtoType::ExceptionSpecInfo &ESI,
                                SmallVectorImpl<QualType> &Exceptions,
                                bool &Changed);

    /// Rebuild the exception declaration and register the declaration
    /// as an instantiated local.
    VarDecl *RebuildExceptionDecl(VarDecl *ExceptionDecl,
                                  TypeSourceInfo *Declarator,
                                  SourceLocation StartLoc,
                                  SourceLocation NameLoc,
                                  IdentifierInfo *Name);

    /// Rebuild the Objective-C exception declaration and register the
    /// declaration as an instantiated local.
    VarDecl *RebuildObjCExceptionDecl(VarDecl *ExceptionDecl,
                                      TypeSourceInfo *TSInfo, QualType T);

    /// Check for tag mismatches when instantiating an
    /// elaborated type.
    QualType RebuildElaboratedType(SourceLocation KeywordLoc,
                                   ElaboratedTypeKeyword Keyword,
                                   NestedNameSpecifierLoc QualifierLoc,
                                   QualType T);

    TemplateName
    TransformTemplateName(CXXScopeSpec &SS, TemplateName Name,
                          SourceLocation NameLoc,
                          QualType ObjectType = QualType(),
                          NamedDecl *FirstQualifierInScope = nullptr,
                          bool AllowInjectedClassName = false);

    const AnnotateAttr *TransformAnnotateAttr(const AnnotateAttr *AA);
    const CXXAssumeAttr *TransformCXXAssumeAttr(const CXXAssumeAttr *AA);
    const LoopHintAttr *TransformLoopHintAttr(const LoopHintAttr *LH);
    const SYCLIntelIVDepAttr *
    TransformSYCLIntelIVDepAttr(const SYCLIntelIVDepAttr *IV);
    const SYCLIntelInitiationIntervalAttr *
    TransformSYCLIntelInitiationIntervalAttr(
        const SYCLIntelInitiationIntervalAttr *II);
    const SYCLIntelMaxConcurrencyAttr *
    TransformSYCLIntelMaxConcurrencyAttr(
        const SYCLIntelMaxConcurrencyAttr *MC);
    const LoopUnrollHintAttr *
    TransformLoopUnrollHintAttr(const LoopUnrollHintAttr *LU);
    const SYCLIntelLoopCoalesceAttr *TransformSYCLIntelLoopCoalesceAttr(
        const SYCLIntelLoopCoalesceAttr *LC);
    const SYCLIntelMaxInterleavingAttr *
    TransformSYCLIntelMaxInterleavingAttr(
        const SYCLIntelMaxInterleavingAttr *MI);
    const SYCLIntelSpeculatedIterationsAttr *
    TransformSYCLIntelSpeculatedIterationsAttr(
        const SYCLIntelSpeculatedIterationsAttr *SI);
    const SYCLIntelLoopCountAttr *
    TransformSYCLIntelLoopCountAttr(const SYCLIntelLoopCountAttr *SI);
    const SYCLIntelMaxReinvocationDelayAttr *
    TransformSYCLIntelMaxReinvocationDelayAttr(
        const SYCLIntelMaxReinvocationDelayAttr *MRD);
    const NoInlineAttr *TransformStmtNoInlineAttr(const Stmt *OrigS,
                                                  const Stmt *InstS,
                                                  const NoInlineAttr *A);
    const AlwaysInlineAttr *
    TransformStmtAlwaysInlineAttr(const Stmt *OrigS, const Stmt *InstS,
                                  const AlwaysInlineAttr *A);
    const CodeAlignAttr *TransformCodeAlignAttr(const CodeAlignAttr *CA);
    const OpenACCRoutineDeclAttr *
    TransformOpenACCRoutineDeclAttr(const OpenACCRoutineDeclAttr *A);
    ExprResult TransformPredefinedExpr(PredefinedExpr *E);
    ExprResult TransformDeclRefExpr(DeclRefExpr *E);
    ExprResult TransformCXXDefaultArgExpr(CXXDefaultArgExpr *E);

    ExprResult TransformTemplateParmRefExpr(DeclRefExpr *E,
                                            NonTypeTemplateParmDecl *D);
    ExprResult TransformSubstNonTypeTemplateParmPackExpr(
                                           SubstNonTypeTemplateParmPackExpr *E);
    ExprResult TransformSubstNonTypeTemplateParmExpr(
                                           SubstNonTypeTemplateParmExpr *E);

    /// Rebuild a DeclRefExpr for a VarDecl reference.
    ExprResult RebuildVarDeclRefExpr(ValueDecl *PD, SourceLocation Loc);

    /// Transform a reference to a function or init-capture parameter pack.
    ExprResult TransformFunctionParmPackRefExpr(DeclRefExpr *E, ValueDecl *PD);

    /// Transform a FunctionParmPackExpr which was built when we couldn't
    /// expand a function parameter pack reference which refers to an expanded
    /// pack.
    ExprResult TransformFunctionParmPackExpr(FunctionParmPackExpr *E);

    QualType TransformFunctionProtoType(TypeLocBuilder &TLB,
                                        FunctionProtoTypeLoc TL) {
      // Call the base version; it will forward to our overridden version below.
      return inherited::TransformFunctionProtoType(TLB, TL);
    }

    QualType TransformInjectedClassNameType(TypeLocBuilder &TLB,
                                            InjectedClassNameTypeLoc TL) {
      auto Type = inherited::TransformInjectedClassNameType(TLB, TL);
      // Special case for transforming a deduction guide, we return a
      // transformed TemplateSpecializationType.
      if (Type.isNull() &&
          SemaRef.CodeSynthesisContexts.back().Kind ==
              Sema::CodeSynthesisContext::BuildingDeductionGuides) {
        // Return a TemplateSpecializationType for transforming a deduction
        // guide.
        if (auto *ICT = TL.getType()->getAs<InjectedClassNameType>()) {
          auto Type =
              inherited::TransformType(ICT->getInjectedSpecializationType());
          TLB.pushTrivial(SemaRef.Context, Type, TL.getNameLoc());
          return Type;
        }
      }
      return Type;
    }
    // Override the default version to handle a rewrite-template-arg-pack case
    // for building a deduction guide.
    bool TransformTemplateArgument(const TemplateArgumentLoc &Input,
                                   TemplateArgumentLoc &Output,
                                   bool Uneval = false) {
      const TemplateArgument &Arg = Input.getArgument();
      std::vector<TemplateArgument> TArgs;
      switch (Arg.getKind()) {
      case TemplateArgument::Pack:
        assert(SemaRef.CodeSynthesisContexts.empty() ||
               SemaRef.CodeSynthesisContexts.back().Kind ==
                   Sema::CodeSynthesisContext::BuildingDeductionGuides);
        // Literally rewrite the template argument pack, instead of unpacking
        // it.
        for (auto &pack : Arg.getPackAsArray()) {
          TemplateArgumentLoc Input = SemaRef.getTrivialTemplateArgumentLoc(
              pack, QualType(), SourceLocation{});
          TemplateArgumentLoc Output;
          if (TransformTemplateArgument(Input, Output, Uneval))
            return true; // fails
          TArgs.push_back(Output.getArgument());
        }
        Output = SemaRef.getTrivialTemplateArgumentLoc(
            TemplateArgument(llvm::ArrayRef(TArgs).copy(SemaRef.Context)),
            QualType(), SourceLocation{});
        return false;
      default:
        break;
      }
      return inherited::TransformTemplateArgument(Input, Output, Uneval);
    }

    UnsignedOrNone ComputeSizeOfPackExprWithoutSubstitution(
        ArrayRef<TemplateArgument> PackArgs) {
      // Don't do this when rewriting template parameters for CTAD:
      //   1) The heuristic needs the unpacked Subst* nodes to figure out the
      //   expanded size, but this never applies since Subst* nodes are not
      //   created in rewrite scenarios.
      //
      //   2) The heuristic substitutes into the pattern with pack expansion
      //   suppressed, which does not meet the requirements for argument
      //   rewriting when template arguments include a non-pack matching against
      //   a pack, particularly when rewriting an alias CTAD.
      if (TemplateArgs.isRewrite())
        return std::nullopt;

      return inherited::ComputeSizeOfPackExprWithoutSubstitution(PackArgs);
    }

    template<typename Fn>
    QualType TransformFunctionProtoType(TypeLocBuilder &TLB,
                                        FunctionProtoTypeLoc TL,
                                        CXXRecordDecl *ThisContext,
                                        Qualifiers ThisTypeQuals,
                                        Fn TransformExceptionSpec);

    ParmVarDecl *TransformFunctionTypeParam(ParmVarDecl *OldParm,
                                            int indexAdjustment,
                                            UnsignedOrNone NumExpansions,
                                            bool ExpectParameterPack);

    using inherited::TransformTemplateTypeParmType;
    /// Transforms a template type parameter type by performing
    /// substitution of the corresponding template type argument.
    QualType TransformTemplateTypeParmType(TypeLocBuilder &TLB,
                                           TemplateTypeParmTypeLoc TL,
                                           bool SuppressObjCLifetime);

    QualType BuildSubstTemplateTypeParmType(
        TypeLocBuilder &TLB, bool SuppressObjCLifetime, bool Final,
        Decl *AssociatedDecl, unsigned Index, UnsignedOrNone PackIndex,
        TemplateArgument Arg, SourceLocation NameLoc);

    /// Transforms an already-substituted template type parameter pack
    /// into either itself (if we aren't substituting into its pack expansion)
    /// or the appropriate substituted argument.
    using inherited::TransformSubstTemplateTypeParmPackType;
    QualType
    TransformSubstTemplateTypeParmPackType(TypeLocBuilder &TLB,
                                           SubstTemplateTypeParmPackTypeLoc TL,
                                           bool SuppressObjCLifetime);

    CXXRecordDecl::LambdaDependencyKind
    ComputeLambdaDependency(LambdaScopeInfo *LSI) {
      if (auto TypeAlias =
              TemplateInstArgsHelpers::getEnclosingTypeAliasTemplateDecl(
                  getSema());
          TypeAlias && TemplateInstArgsHelpers::isLambdaEnclosedByTypeAliasDecl(
                           LSI->CallOperator, TypeAlias.PrimaryTypeAliasDecl)) {
        unsigned TypeAliasDeclDepth = TypeAlias.Template->getTemplateDepth();
        if (TypeAliasDeclDepth >= TemplateArgs.getNumSubstitutedLevels())
          return CXXRecordDecl::LambdaDependencyKind::LDK_AlwaysDependent;
        for (const TemplateArgument &TA : TypeAlias.AssociatedTemplateArguments)
          if (TA.isDependent())
            return CXXRecordDecl::LambdaDependencyKind::LDK_AlwaysDependent;
      }
      return inherited::ComputeLambdaDependency(LSI);
    }

    ExprResult TransformLambdaExpr(LambdaExpr *E) {
      // Do not rebuild lambdas to avoid creating a new type.
      // Lambdas have already been processed inside their eval contexts.
      if (SemaRef.RebuildingImmediateInvocation)
        return E;
      LocalInstantiationScope Scope(SemaRef, /*CombineWithOuterScope=*/true,
                                    /*InstantiatingLambdaOrBlock=*/true);
      Sema::ConstraintEvalRAII<TemplateInstantiator> RAII(*this);

      return inherited::TransformLambdaExpr(E);
    }

    ExprResult TransformBlockExpr(BlockExpr *E) {
      LocalInstantiationScope Scope(SemaRef, /*CombineWithOuterScope=*/true,
                                    /*InstantiatingLambdaOrBlock=*/true);
      return inherited::TransformBlockExpr(E);
    }

    ExprResult RebuildLambdaExpr(SourceLocation StartLoc, SourceLocation EndLoc,
                                 LambdaScopeInfo *LSI) {
      CXXMethodDecl *MD = LSI->CallOperator;
      for (ParmVarDecl *PVD : MD->parameters()) {
        assert(PVD && "null in a parameter list");
        if (!PVD->hasDefaultArg())
          continue;
        Expr *UninstExpr = PVD->getUninstantiatedDefaultArg();
        // FIXME: Obtain the source location for the '=' token.
        SourceLocation EqualLoc = UninstExpr->getBeginLoc();
        if (SemaRef.SubstDefaultArgument(EqualLoc, PVD, TemplateArgs)) {
          // If substitution fails, the default argument is set to a
          // RecoveryExpr that wraps the uninstantiated default argument so
          // that downstream diagnostics are omitted.
          ExprResult ErrorResult = SemaRef.CreateRecoveryExpr(
              UninstExpr->getBeginLoc(), UninstExpr->getEndLoc(), {UninstExpr},
              UninstExpr->getType());
          if (ErrorResult.isUsable())
            PVD->setDefaultArg(ErrorResult.get());
        }
      }
      return inherited::RebuildLambdaExpr(StartLoc, EndLoc, LSI);
    }

    StmtResult TransformLambdaBody(LambdaExpr *E, Stmt *Body) {
      // Currently, we instantiate the body when instantiating the lambda
      // expression. However, `EvaluateConstraints` is disabled during the
      // instantiation of the lambda expression, causing the instantiation
      // failure of the return type requirement in the body. If p0588r1 is fully
      // implemented, the body will be lazily instantiated, and this problem
      // will not occur. Here, `EvaluateConstraints` is temporarily set to
      // `true` to temporarily fix this issue.
      // FIXME: This temporary fix can be removed after fully implementing
      // p0588r1.
      llvm::SaveAndRestore _(EvaluateConstraints, true);
      return inherited::TransformLambdaBody(E, Body);
    }

    ExprResult TransformRequiresExpr(RequiresExpr *E) {
      LocalInstantiationScope Scope(SemaRef, /*CombineWithOuterScope=*/true);
      ExprResult TransReq = inherited::TransformRequiresExpr(E);
      if (TransReq.isInvalid())
        return TransReq;
      assert(TransReq.get() != E &&
             "Do not change value of isSatisfied for the existing expression. "
             "Create a new expression instead.");
      if (E->getBody()->isDependentContext()) {
        Sema::SFINAETrap Trap(SemaRef);
        // We recreate the RequiresExpr body, but not by instantiating it.
        // Produce pending diagnostics for dependent access check.
        SemaRef.PerformDependentDiagnostics(E->getBody(), TemplateArgs);
        // FIXME: Store SFINAE diagnostics in RequiresExpr for diagnosis.
        if (Trap.hasErrorOccurred())
          TransReq.getAs<RequiresExpr>()->setSatisfied(false);
      }
      return TransReq;
    }

    bool TransformRequiresExprRequirements(
        ArrayRef<concepts::Requirement *> Reqs,
        SmallVectorImpl<concepts::Requirement *> &Transformed) {
      bool SatisfactionDetermined = false;
      for (concepts::Requirement *Req : Reqs) {
        concepts::Requirement *TransReq = nullptr;
        if (!SatisfactionDetermined) {
          if (auto *TypeReq = dyn_cast<concepts::TypeRequirement>(Req))
            TransReq = TransformTypeRequirement(TypeReq);
          else if (auto *ExprReq = dyn_cast<concepts::ExprRequirement>(Req))
            TransReq = TransformExprRequirement(ExprReq);
          else
            TransReq = TransformNestedRequirement(
                cast<concepts::NestedRequirement>(Req));
          if (!TransReq)
            return true;
          if (!TransReq->isDependent() && !TransReq->isSatisfied())
            // [expr.prim.req]p6
            //   [...]  The substitution and semantic constraint checking
            //   proceeds in lexical order and stops when a condition that
            //   determines the result of the requires-expression is
            //   encountered. [..]
            SatisfactionDetermined = true;
        } else
          TransReq = Req;
        Transformed.push_back(TransReq);
      }
      return false;
    }

    TemplateParameterList *TransformTemplateParameterList(
                              TemplateParameterList *OrigTPL)  {
      if (!OrigTPL || !OrigTPL->size()) return OrigTPL;

      DeclContext *Owner = OrigTPL->getParam(0)->getDeclContext();
      TemplateDeclInstantiator  DeclInstantiator(getSema(),
                        /* DeclContext *Owner */ Owner, TemplateArgs);
      DeclInstantiator.setEvaluateConstraints(EvaluateConstraints);
      return DeclInstantiator.SubstTemplateParams(OrigTPL);
    }

    concepts::TypeRequirement *
    TransformTypeRequirement(concepts::TypeRequirement *Req);
    concepts::ExprRequirement *
    TransformExprRequirement(concepts::ExprRequirement *Req);
    concepts::NestedRequirement *
    TransformNestedRequirement(concepts::NestedRequirement *Req);
    ExprResult TransformRequiresTypeParams(
        SourceLocation KWLoc, SourceLocation RBraceLoc, const RequiresExpr *RE,
        RequiresExprBodyDecl *Body, ArrayRef<ParmVarDecl *> Params,
        SmallVectorImpl<QualType> &PTypes,
        SmallVectorImpl<ParmVarDecl *> &TransParams,
        Sema::ExtParameterInfoBuilder &PInfos);

  private:
    ExprResult
    transformNonTypeTemplateParmRef(Decl *AssociatedDecl,
                                    const NonTypeTemplateParmDecl *parm,
                                    SourceLocation loc, TemplateArgument arg,
                                    UnsignedOrNone PackIndex, bool Final);
  };
}

bool TemplateInstantiator::AlreadyTransformed(QualType T) {
  if (T.isNull())
    return true;

  if (T->isInstantiationDependentType() || T->isVariablyModifiedType() ||
      T->containsUnexpandedParameterPack())
    return false;

  getSema().MarkDeclarationsReferencedInType(Loc, T);
  return true;
}

Decl *TemplateInstantiator::TransformDecl(SourceLocation Loc, Decl *D) {
  if (!D)
    return nullptr;

  if (TemplateTemplateParmDecl *TTP = dyn_cast<TemplateTemplateParmDecl>(D)) {
    if (TTP->getDepth() < TemplateArgs.getNumLevels()) {
      // If the corresponding template argument is NULL or non-existent, it's
      // because we are performing instantiation from explicitly-specified
      // template arguments in a function template, but there were some
      // arguments left unspecified.
      if (!TemplateArgs.hasTemplateArgument(TTP->getDepth(),
                                            TTP->getPosition())) {
        IsIncomplete = true;
        return BailOutOnIncomplete ? nullptr : D;
      }

      TemplateArgument Arg = TemplateArgs(TTP->getDepth(), TTP->getPosition());

      if (TTP->isParameterPack()) {
        assert(Arg.getKind() == TemplateArgument::Pack &&
               "Missing argument pack");
        Arg = getPackSubstitutedTemplateArgument(getSema(), Arg);
      }

      TemplateName Template = Arg.getAsTemplate();
      assert(!Template.isNull() && Template.getAsTemplateDecl() &&
             "Wrong kind of template template argument");
      return Template.getAsTemplateDecl();
    }

    // Fall through to find the instantiated declaration for this template
    // template parameter.
  }

  return SemaRef.FindInstantiatedDecl(Loc, cast<NamedDecl>(D), TemplateArgs);
}

Decl *TemplateInstantiator::TransformDefinition(SourceLocation Loc, Decl *D) {
  Decl *Inst = getSema().SubstDecl(D, getSema().CurContext, TemplateArgs);
  if (!Inst)
    return nullptr;

  getSema().CurrentInstantiationScope->InstantiatedLocal(D, Inst);
  return Inst;
}

bool TemplateInstantiator::TransformExceptionSpec(
    SourceLocation Loc, FunctionProtoType::ExceptionSpecInfo &ESI,
    SmallVectorImpl<QualType> &Exceptions, bool &Changed) {
  if (ESI.Type == EST_Uninstantiated) {
    ESI.instantiate();
    Changed = true;
  }
  return inherited::TransformExceptionSpec(Loc, ESI, Exceptions, Changed);
}

NamedDecl *
TemplateInstantiator::TransformFirstQualifierInScope(NamedDecl *D,
                                                     SourceLocation Loc) {
  // If the first part of the nested-name-specifier was a template type
  // parameter, instantiate that type parameter down to a tag type.
  if (TemplateTypeParmDecl *TTPD = dyn_cast_or_null<TemplateTypeParmDecl>(D)) {
    const TemplateTypeParmType *TTP
      = cast<TemplateTypeParmType>(getSema().Context.getTypeDeclType(TTPD));

    if (TTP->getDepth() < TemplateArgs.getNumLevels()) {
      // FIXME: This needs testing w/ member access expressions.
      TemplateArgument Arg = TemplateArgs(TTP->getDepth(), TTP->getIndex());

      if (TTP->isParameterPack()) {
        assert(Arg.getKind() == TemplateArgument::Pack &&
               "Missing argument pack");

        if (!getSema().ArgPackSubstIndex)
          return nullptr;

        Arg = getPackSubstitutedTemplateArgument(getSema(), Arg);
      }

      QualType T = Arg.getAsType();
      if (T.isNull())
        return cast_or_null<NamedDecl>(TransformDecl(Loc, D));

      if (const TagType *Tag = T->getAs<TagType>())
        return Tag->getDecl();

      // The resulting type is not a tag; complain.
      getSema().Diag(Loc, diag::err_nested_name_spec_non_tag) << T;
      return nullptr;
    }
  }

  return cast_or_null<NamedDecl>(TransformDecl(Loc, D));
}

VarDecl *
TemplateInstantiator::RebuildExceptionDecl(VarDecl *ExceptionDecl,
                                           TypeSourceInfo *Declarator,
                                           SourceLocation StartLoc,
                                           SourceLocation NameLoc,
                                           IdentifierInfo *Name) {
  VarDecl *Var = inherited::RebuildExceptionDecl(ExceptionDecl, Declarator,
                                                 StartLoc, NameLoc, Name);
  if (Var)
    getSema().CurrentInstantiationScope->InstantiatedLocal(ExceptionDecl, Var);
  return Var;
}

VarDecl *TemplateInstantiator::RebuildObjCExceptionDecl(VarDecl *ExceptionDecl,
                                                        TypeSourceInfo *TSInfo,
                                                        QualType T) {
  VarDecl *Var = inherited::RebuildObjCExceptionDecl(ExceptionDecl, TSInfo, T);
  if (Var)
    getSema().CurrentInstantiationScope->InstantiatedLocal(ExceptionDecl, Var);
  return Var;
}

QualType
TemplateInstantiator::RebuildElaboratedType(SourceLocation KeywordLoc,
                                            ElaboratedTypeKeyword Keyword,
                                            NestedNameSpecifierLoc QualifierLoc,
                                            QualType T) {
  if (const TagType *TT = T->getAs<TagType>()) {
    TagDecl* TD = TT->getDecl();

    SourceLocation TagLocation = KeywordLoc;

    IdentifierInfo *Id = TD->getIdentifier();

    // TODO: should we even warn on struct/class mismatches for this?  Seems
    // like it's likely to produce a lot of spurious errors.
    if (Id && Keyword != ElaboratedTypeKeyword::None &&
        Keyword != ElaboratedTypeKeyword::Typename) {
      TagTypeKind Kind = TypeWithKeyword::getTagTypeKindForKeyword(Keyword);
      if (!SemaRef.isAcceptableTagRedeclaration(TD, Kind, /*isDefinition*/false,
                                                TagLocation, Id)) {
        SemaRef.Diag(TagLocation, diag::err_use_with_wrong_tag)
          << Id
          << FixItHint::CreateReplacement(SourceRange(TagLocation),
                                          TD->getKindName());
        SemaRef.Diag(TD->getLocation(), diag::note_previous_use);
      }
    }
  }

  return inherited::RebuildElaboratedType(KeywordLoc, Keyword, QualifierLoc, T);
}

TemplateName TemplateInstantiator::TransformTemplateName(
    CXXScopeSpec &SS, TemplateName Name, SourceLocation NameLoc,
    QualType ObjectType, NamedDecl *FirstQualifierInScope,
    bool AllowInjectedClassName) {
  if (TemplateTemplateParmDecl *TTP
       = dyn_cast_or_null<TemplateTemplateParmDecl>(Name.getAsTemplateDecl())) {
    if (TTP->getDepth() < TemplateArgs.getNumLevels()) {
      // If the corresponding template argument is NULL or non-existent, it's
      // because we are performing instantiation from explicitly-specified
      // template arguments in a function template, but there were some
      // arguments left unspecified.
      if (!TemplateArgs.hasTemplateArgument(TTP->getDepth(),
                                            TTP->getPosition())) {
        IsIncomplete = true;
        return BailOutOnIncomplete ? TemplateName() : Name;
      }

      TemplateArgument Arg = TemplateArgs(TTP->getDepth(), TTP->getPosition());

      if (TemplateArgs.isRewrite()) {
        // We're rewriting the template parameter as a reference to another
        // template parameter.
        Arg = getTemplateArgumentPackPatternForRewrite(Arg);
        assert(Arg.getKind() == TemplateArgument::Template &&
               "unexpected nontype template argument kind in template rewrite");
        return Arg.getAsTemplate();
      }

      auto [AssociatedDecl, Final] =
          TemplateArgs.getAssociatedDecl(TTP->getDepth());
      UnsignedOrNone PackIndex = std::nullopt;
      if (TTP->isParameterPack()) {
        assert(Arg.getKind() == TemplateArgument::Pack &&
               "Missing argument pack");

        if (!getSema().ArgPackSubstIndex) {
          // We have the template argument pack to substitute, but we're not
          // actually expanding the enclosing pack expansion yet. So, just
          // keep the entire argument pack.
          return getSema().Context.getSubstTemplateTemplateParmPack(
              Arg, AssociatedDecl, TTP->getIndex(), Final);
        }

        PackIndex = getPackIndex(Arg);
        Arg = getPackSubstitutedTemplateArgument(getSema(), Arg);
      }

      TemplateName Template = Arg.getAsTemplate();
      assert(!Template.isNull() && "Null template template argument");

      return getSema().Context.getSubstTemplateTemplateParm(
          Template, AssociatedDecl, TTP->getIndex(), PackIndex, Final);
    }
  }

  if (SubstTemplateTemplateParmPackStorage *SubstPack
      = Name.getAsSubstTemplateTemplateParmPack()) {
    if (!getSema().ArgPackSubstIndex)
      return Name;

    TemplateArgument Pack = SubstPack->getArgumentPack();
    TemplateName Template =
        getPackSubstitutedTemplateArgument(getSema(), Pack).getAsTemplate();
    return getSema().Context.getSubstTemplateTemplateParm(
        Template, SubstPack->getAssociatedDecl(), SubstPack->getIndex(),
        getPackIndex(Pack), SubstPack->getFinal());
  }

  return inherited::TransformTemplateName(SS, Name, NameLoc, ObjectType,
                                          FirstQualifierInScope,
                                          AllowInjectedClassName);
}

ExprResult
TemplateInstantiator::TransformPredefinedExpr(PredefinedExpr *E) {
  if (!E->isTypeDependent())
    return E;

  return getSema().BuildPredefinedExpr(E->getLocation(), E->getIdentKind());
}

ExprResult
TemplateInstantiator::TransformTemplateParmRefExpr(DeclRefExpr *E,
                                               NonTypeTemplateParmDecl *NTTP) {
  // If the corresponding template argument is NULL or non-existent, it's
  // because we are performing instantiation from explicitly-specified
  // template arguments in a function template, but there were some
  // arguments left unspecified.
  if (!TemplateArgs.hasTemplateArgument(NTTP->getDepth(),
                                        NTTP->getPosition())) {
    IsIncomplete = true;
    return BailOutOnIncomplete ? ExprError() : E;
  }

  TemplateArgument Arg = TemplateArgs(NTTP->getDepth(), NTTP->getPosition());

  if (TemplateArgs.isRewrite()) {
    // We're rewriting the template parameter as a reference to another
    // template parameter.
    Arg = getTemplateArgumentPackPatternForRewrite(Arg);
    assert(Arg.getKind() == TemplateArgument::Expression &&
           "unexpected nontype template argument kind in template rewrite");
    // FIXME: This can lead to the same subexpression appearing multiple times
    // in a complete expression.
    return Arg.getAsExpr();
  }

  auto [AssociatedDecl, Final] =
      TemplateArgs.getAssociatedDecl(NTTP->getDepth());
  UnsignedOrNone PackIndex = std::nullopt;
  if (NTTP->isParameterPack()) {
    assert(Arg.getKind() == TemplateArgument::Pack &&
           "Missing argument pack");

    if (!getSema().ArgPackSubstIndex) {
      // We have an argument pack, but we can't select a particular argument
      // out of it yet. Therefore, we'll build an expression to hold on to that
      // argument pack.
      QualType TargetType = SemaRef.SubstType(NTTP->getType(), TemplateArgs,
                                              E->getLocation(),
                                              NTTP->getDeclName());
      if (TargetType.isNull())
        return ExprError();

      QualType ExprType = TargetType.getNonLValueExprType(SemaRef.Context);
      if (TargetType->isRecordType())
        ExprType.addConst();
      return new (SemaRef.Context) SubstNonTypeTemplateParmPackExpr(
          ExprType, TargetType->isReferenceType() ? VK_LValue : VK_PRValue,
          E->getLocation(), Arg, AssociatedDecl, NTTP->getPosition(), Final);
    }
    PackIndex = getPackIndex(Arg);
    Arg = getPackSubstitutedTemplateArgument(getSema(), Arg);
  }
  return transformNonTypeTemplateParmRef(AssociatedDecl, NTTP, E->getLocation(),
                                         Arg, PackIndex, Final);
}

const AnnotateAttr *
TemplateInstantiator::TransformAnnotateAttr(const AnnotateAttr *AA) {
  SmallVector<Expr *> Args;
  for (Expr *Arg : AA->args()) {
    ExprResult Res = getDerived().TransformExpr(Arg);
    if (Res.isUsable())
      Args.push_back(Res.get());
  }
  return AnnotateAttr::CreateImplicit(getSema().Context, AA->getAnnotation(),
                                      Args.data(), Args.size(), AA->getRange());
}

const CXXAssumeAttr *
TemplateInstantiator::TransformCXXAssumeAttr(const CXXAssumeAttr *AA) {
  ExprResult Res = getDerived().TransformExpr(AA->getAssumption());
  if (!Res.isUsable())
    return AA;

  Res = getSema().ActOnFinishFullExpr(Res.get(),
                                      /*DiscardedValue=*/false);
  if (!Res.isUsable())
    return AA;

  if (!(Res.get()->getDependence() & ExprDependence::TypeValueInstantiation)) {
    Res = getSema().BuildCXXAssumeExpr(Res.get(), AA->getAttrName(),
                                       AA->getRange());
    if (!Res.isUsable())
      return AA;
  }

  return CXXAssumeAttr::CreateImplicit(getSema().Context, Res.get(),
                                       AA->getRange());
}

const LoopHintAttr *
TemplateInstantiator::TransformLoopHintAttr(const LoopHintAttr *LH) {
  Expr *TransformedExpr = getDerived().TransformExpr(LH->getValue()).get();

  if (TransformedExpr == LH->getValue())
    return LH;

  // Generate error if there is a problem with the value.
  if (getSema().CheckLoopHintExpr(TransformedExpr, LH->getLocation(),
                                  LH->getSemanticSpelling() ==
                                      LoopHintAttr::Pragma_unroll))
    return LH;

  LoopHintAttr::OptionType Option = LH->getOption();
  LoopHintAttr::LoopHintState State = LH->getState();

  llvm::APSInt ValueAPS =
      TransformedExpr->EvaluateKnownConstInt(getSema().getASTContext());
  // The values of 0 and 1 block any unrolling of the loop.
  if (ValueAPS.isZero() || ValueAPS.isOne()) {
    Option = LoopHintAttr::Unroll;
    State = LoopHintAttr::Disable;
  }

  // Create new LoopHintValueAttr with integral expression in place of the
  // non-type template parameter.
  return LoopHintAttr::CreateImplicit(getSema().Context, Option, State,
                                      TransformedExpr, *LH);
}
const NoInlineAttr *TemplateInstantiator::TransformStmtNoInlineAttr(
    const Stmt *OrigS, const Stmt *InstS, const NoInlineAttr *A) {
  if (!A || getSema().CheckNoInlineAttr(OrigS, InstS, *A))
    return nullptr;

  return A;
}
const AlwaysInlineAttr *TemplateInstantiator::TransformStmtAlwaysInlineAttr(
    const Stmt *OrigS, const Stmt *InstS, const AlwaysInlineAttr *A) {
  if (!A || getSema().CheckAlwaysInlineAttr(OrigS, InstS, *A))
    return nullptr;

  return A;
}

const SYCLIntelIVDepAttr *
TemplateInstantiator::TransformSYCLIntelIVDepAttr(
    const SYCLIntelIVDepAttr *IVDep) {

  Expr *Expr1 = IVDep->getSafelenExpr()
                    ? getDerived().TransformExpr(IVDep->getSafelenExpr()).get()
                    : nullptr;
  Expr *Expr2 = IVDep->getArrayExpr()
                    ? getDerived().TransformExpr(IVDep->getArrayExpr()).get()
                    : nullptr;

  return getSema().BuildSYCLIntelIVDepAttr(*IVDep, Expr1, Expr2);
}

const SYCLIntelInitiationIntervalAttr *
TemplateInstantiator::TransformSYCLIntelInitiationIntervalAttr(
    const SYCLIntelInitiationIntervalAttr *II) {
  Expr *TransformedExpr = getDerived().TransformExpr(II->getNExpr()).get();
  return getSema().BuildSYCLIntelInitiationIntervalAttr(*II,
                                                            TransformedExpr);
}

const SYCLIntelMaxConcurrencyAttr *
TemplateInstantiator::TransformSYCLIntelMaxConcurrencyAttr(
    const SYCLIntelMaxConcurrencyAttr *MC) {
  Expr *TransformedExpr = getDerived().TransformExpr(MC->getNExpr()).get();
  return getSema().BuildSYCLIntelMaxConcurrencyAttr(*MC, TransformedExpr);
}

const SYCLIntelLoopCoalesceAttr *
TemplateInstantiator::TransformSYCLIntelLoopCoalesceAttr(
    const SYCLIntelLoopCoalesceAttr *LC) {
  Expr *TransformedExpr = getDerived().TransformExpr(LC->getNExpr()).get();
  return getSema().BuildSYCLIntelLoopCoalesceAttr(*LC, TransformedExpr);
}

const SYCLIntelMaxInterleavingAttr *
TemplateInstantiator::TransformSYCLIntelMaxInterleavingAttr(
    const SYCLIntelMaxInterleavingAttr *MI) {
  Expr *TransformedExpr = getDerived().TransformExpr(MI->getNExpr()).get();
  return getSema().BuildSYCLIntelMaxInterleavingAttr(*MI, TransformedExpr);
}

const SYCLIntelSpeculatedIterationsAttr *
TemplateInstantiator::TransformSYCLIntelSpeculatedIterationsAttr(
    const SYCLIntelSpeculatedIterationsAttr *SI) {
  Expr *TransformedExpr = getDerived().TransformExpr(SI->getNExpr()).get();
  return getSema().BuildSYCLIntelSpeculatedIterationsAttr(*SI,
                                                              TransformedExpr);
}

const SYCLIntelLoopCountAttr *
TemplateInstantiator::TransformSYCLIntelLoopCountAttr(
    const SYCLIntelLoopCountAttr *LCA) {
  Expr *TransformedExpr =
      getDerived().TransformExpr(LCA->getNTripCount()).get();
  return getSema().BuildSYCLIntelLoopCountAttr(*LCA, TransformedExpr);
}

const LoopUnrollHintAttr *TemplateInstantiator::TransformLoopUnrollHintAttr(
    const LoopUnrollHintAttr *LU) {
  Expr *TransformedExpr =
      getDerived().TransformExpr(LU->getUnrollHintExpr()).get();
  return getSema().BuildLoopUnrollHintAttr(*LU, TransformedExpr);
}

const SYCLIntelMaxReinvocationDelayAttr *
TemplateInstantiator::TransformSYCLIntelMaxReinvocationDelayAttr(
    const SYCLIntelMaxReinvocationDelayAttr *MRD) {
  Expr *TransformedExpr = getDerived().TransformExpr(MRD->getNExpr()).get();
  return getSema().BuildSYCLIntelMaxReinvocationDelayAttr(*MRD,
                                                              TransformedExpr);
}

const CodeAlignAttr *
TemplateInstantiator::TransformCodeAlignAttr(const CodeAlignAttr *CA) {
  Expr *TransformedExpr = getDerived().TransformExpr(CA->getAlignment()).get();
  return getSema().BuildCodeAlignAttr(*CA, TransformedExpr);
}
const OpenACCRoutineDeclAttr *
TemplateInstantiator::TransformOpenACCRoutineDeclAttr(
    const OpenACCRoutineDeclAttr *A) {
  llvm_unreachable("RoutineDecl should only be a declaration attribute, as it "
                   "applies to a Function Decl (and a few places for VarDecl)");
}

ExprResult TemplateInstantiator::transformNonTypeTemplateParmRef(
    Decl *AssociatedDecl, const NonTypeTemplateParmDecl *parm,
    SourceLocation loc, TemplateArgument arg, UnsignedOrNone PackIndex,
    bool Final) {
  ExprResult result;

  // Determine the substituted parameter type. We can usually infer this from
  // the template argument, but not always.
  auto SubstParamType = [&] {
    QualType T;
    if (parm->isExpandedParameterPack())
      T = parm->getExpansionType(*SemaRef.ArgPackSubstIndex);
    else
      T = parm->getType();
    if (parm->isParameterPack() && isa<PackExpansionType>(T))
      T = cast<PackExpansionType>(T)->getPattern();
    return SemaRef.SubstType(T, TemplateArgs, loc, parm->getDeclName());
  };

  bool refParam = false;

  // The template argument itself might be an expression, in which case we just
  // return that expression. This happens when substituting into an alias
  // template.
  if (arg.getKind() == TemplateArgument::Expression) {
    Expr *argExpr = arg.getAsExpr();
    result = argExpr;
    if (argExpr->isLValue()) {
      if (argExpr->getType()->isRecordType()) {
        // Check whether the parameter was actually a reference.
        QualType paramType = SubstParamType();
        if (paramType.isNull())
          return ExprError();
        refParam = paramType->isReferenceType();
      } else {
        refParam = true;
      }
    }
  } else if (arg.getKind() == TemplateArgument::Declaration ||
             arg.getKind() == TemplateArgument::NullPtr) {
    if (arg.getKind() == TemplateArgument::Declaration) {
      ValueDecl *VD = arg.getAsDecl();

      // Find the instantiation of the template argument.  This is
      // required for nested templates.
      VD = cast_or_null<ValueDecl>(
             getSema().FindInstantiatedDecl(loc, VD, TemplateArgs));
      if (!VD)
        return ExprError();
    }

    QualType paramType = arg.getNonTypeTemplateArgumentType();
    assert(!paramType.isNull() && "type substitution failed for param type");
    assert(!paramType->isDependentType() && "param type still dependent");
    result = SemaRef.BuildExpressionFromDeclTemplateArgument(arg, paramType, loc);
    refParam = paramType->isReferenceType();
  } else {
    QualType paramType = arg.getNonTypeTemplateArgumentType();
    result = SemaRef.BuildExpressionFromNonTypeTemplateArgument(arg, loc);
    refParam = paramType->isReferenceType();
    assert(result.isInvalid() ||
           SemaRef.Context.hasSameType(result.get()->getType(),
                                       paramType.getNonReferenceType()));
  }

  if (result.isInvalid())
    return ExprError();

  Expr *resultExpr = result.get();
  return new (SemaRef.Context) SubstNonTypeTemplateParmExpr(
      resultExpr->getType(), resultExpr->getValueKind(), loc, resultExpr,
      AssociatedDecl, parm->getIndex(), PackIndex, refParam, Final);
}

ExprResult
TemplateInstantiator::TransformSubstNonTypeTemplateParmPackExpr(
                                          SubstNonTypeTemplateParmPackExpr *E) {
  if (!getSema().ArgPackSubstIndex) {
    // We aren't expanding the parameter pack, so just return ourselves.
    return E;
  }

  TemplateArgument Pack = E->getArgumentPack();
  TemplateArgument Arg = getPackSubstitutedTemplateArgument(getSema(), Pack);
  return transformNonTypeTemplateParmRef(
      E->getAssociatedDecl(), E->getParameterPack(),
      E->getParameterPackLocation(), Arg, getPackIndex(Pack), E->getFinal());
}

ExprResult
TemplateInstantiator::TransformSubstNonTypeTemplateParmExpr(
                                          SubstNonTypeTemplateParmExpr *E) {
  ExprResult SubstReplacement = E->getReplacement();
  if (!isa<ConstantExpr>(SubstReplacement.get()))
    SubstReplacement = TransformExpr(E->getReplacement());
  if (SubstReplacement.isInvalid())
    return true;
  QualType SubstType = TransformType(E->getParameterType(getSema().Context));
  if (SubstType.isNull())
    return true;
  // The type may have been previously dependent and not now, which means we
  // might have to implicit cast the argument to the new type, for example:
  // template<auto T, decltype(T) U>
  // concept C = sizeof(U) == 4;
  // void foo() requires C<2, 'a'> { }
  // When normalizing foo(), we first form the normalized constraints of C:
  // AtomicExpr(sizeof(U) == 4,
  //            U=SubstNonTypeTemplateParmExpr(Param=U,
  //                                           Expr=DeclRef(U),
  //                                           Type=decltype(T)))
  // Then we substitute T = 2, U = 'a' into the parameter mapping, and need to
  // produce:
  // AtomicExpr(sizeof(U) == 4,
  //            U=SubstNonTypeTemplateParmExpr(Param=U,
  //                                           Expr=ImpCast(
  //                                               decltype(2),
  //                                               SubstNTTPE(Param=U, Expr='a',
  //                                                          Type=char)),
  //                                           Type=decltype(2)))
  // The call to CheckTemplateArgument here produces the ImpCast.
  TemplateArgument SugaredConverted, CanonicalConverted;
  if (SemaRef
          .CheckTemplateArgument(E->getParameter(), SubstType,
                                 SubstReplacement.get(), SugaredConverted,
                                 CanonicalConverted,
                                 /*StrictCheck=*/false, Sema::CTAK_Specified)
          .isInvalid())
    return true;
  return transformNonTypeTemplateParmRef(
      E->getAssociatedDecl(), E->getParameter(), E->getExprLoc(),
      SugaredConverted, E->getPackIndex(), E->getFinal());
}

ExprResult TemplateInstantiator::RebuildVarDeclRefExpr(ValueDecl *PD,
                                                       SourceLocation Loc) {
  DeclarationNameInfo NameInfo(PD->getDeclName(), Loc);
  return getSema().BuildDeclarationNameExpr(CXXScopeSpec(), NameInfo, PD);
}

ExprResult
TemplateInstantiator::TransformFunctionParmPackExpr(FunctionParmPackExpr *E) {
  if (getSema().ArgPackSubstIndex) {
    // We can expand this parameter pack now.
<<<<<<< HEAD
    ValueDecl *D = E->getExpansion(getSema().ArgumentPackSubstitutionIndex);
=======
    ValueDecl *D = E->getExpansion(*getSema().ArgPackSubstIndex);
>>>>>>> d465594a
    ValueDecl *VD = cast_or_null<ValueDecl>(TransformDecl(E->getExprLoc(), D));
    if (!VD)
      return ExprError();
    return RebuildVarDeclRefExpr(VD, E->getExprLoc());
  }

  QualType T = TransformType(E->getType());
  if (T.isNull())
    return ExprError();

  // Transform each of the parameter expansions into the corresponding
  // parameters in the instantiation of the function decl.
  SmallVector<ValueDecl *, 8> Vars;
  Vars.reserve(E->getNumExpansions());
  for (FunctionParmPackExpr::iterator I = E->begin(), End = E->end();
       I != End; ++I) {
    ValueDecl *D = cast_or_null<ValueDecl>(TransformDecl(E->getExprLoc(), *I));
    if (!D)
      return ExprError();
    Vars.push_back(D);
  }

  auto *PackExpr =
      FunctionParmPackExpr::Create(getSema().Context, T, E->getParameterPack(),
                                   E->getParameterPackLocation(), Vars);
  getSema().MarkFunctionParmPackReferenced(PackExpr);
  return PackExpr;
}

ExprResult
TemplateInstantiator::TransformFunctionParmPackRefExpr(DeclRefExpr *E,
                                                       ValueDecl *PD) {
  typedef LocalInstantiationScope::DeclArgumentPack DeclArgumentPack;
  llvm::PointerUnion<Decl *, DeclArgumentPack *> *Found
    = getSema().CurrentInstantiationScope->findInstantiationOf(PD);
  assert(Found && "no instantiation for parameter pack");

  Decl *TransformedDecl;
  if (DeclArgumentPack *Pack = dyn_cast<DeclArgumentPack *>(*Found)) {
    // If this is a reference to a function parameter pack which we can
    // substitute but can't yet expand, build a FunctionParmPackExpr for it.
    if (!getSema().ArgPackSubstIndex) {
      QualType T = TransformType(E->getType());
      if (T.isNull())
        return ExprError();
      auto *PackExpr = FunctionParmPackExpr::Create(getSema().Context, T, PD,
                                                    E->getExprLoc(), *Pack);
      getSema().MarkFunctionParmPackReferenced(PackExpr);
      return PackExpr;
    }

    TransformedDecl = (*Pack)[*getSema().ArgPackSubstIndex];
  } else {
    TransformedDecl = cast<Decl *>(*Found);
  }

  // We have either an unexpanded pack or a specific expansion.
  return RebuildVarDeclRefExpr(cast<ValueDecl>(TransformedDecl),
                               E->getExprLoc());
}

ExprResult
TemplateInstantiator::TransformDeclRefExpr(DeclRefExpr *E) {
  NamedDecl *D = E->getDecl();

  // Handle references to non-type template parameters and non-type template
  // parameter packs.
  if (NonTypeTemplateParmDecl *NTTP = dyn_cast<NonTypeTemplateParmDecl>(D)) {
    if (NTTP->getDepth() < TemplateArgs.getNumLevels())
      return TransformTemplateParmRefExpr(E, NTTP);

    // We have a non-type template parameter that isn't fully substituted;
    // FindInstantiatedDecl will find it in the local instantiation scope.
  }

  // Handle references to function parameter packs.
  if (VarDecl *PD = dyn_cast<VarDecl>(D))
    if (PD->isParameterPack())
      return TransformFunctionParmPackRefExpr(E, PD);

  return inherited::TransformDeclRefExpr(E);
}

ExprResult TemplateInstantiator::TransformCXXDefaultArgExpr(
    CXXDefaultArgExpr *E) {
  assert(!cast<FunctionDecl>(E->getParam()->getDeclContext())->
             getDescribedFunctionTemplate() &&
         "Default arg expressions are never formed in dependent cases.");
  return SemaRef.BuildCXXDefaultArgExpr(
      E->getUsedLocation(), cast<FunctionDecl>(E->getParam()->getDeclContext()),
      E->getParam());
}

template<typename Fn>
QualType TemplateInstantiator::TransformFunctionProtoType(TypeLocBuilder &TLB,
                                 FunctionProtoTypeLoc TL,
                                 CXXRecordDecl *ThisContext,
                                 Qualifiers ThisTypeQuals,
                                 Fn TransformExceptionSpec) {
  // If this is a lambda or block, the transformation MUST be done in the
  // CurrentInstantiationScope since it introduces a mapping of
  // the original to the newly created transformed parameters.
  //
  // In that case, TemplateInstantiator::TransformLambdaExpr will
  // have already pushed a scope for this prototype, so don't create
  // a second one.
  LocalInstantiationScope *Current = getSema().CurrentInstantiationScope;
  std::optional<LocalInstantiationScope> Scope;
  if (!Current || !Current->isLambdaOrBlock())
    Scope.emplace(SemaRef, /*CombineWithOuterScope=*/true);

  return inherited::TransformFunctionProtoType(
      TLB, TL, ThisContext, ThisTypeQuals, TransformExceptionSpec);
}

ParmVarDecl *TemplateInstantiator::TransformFunctionTypeParam(
    ParmVarDecl *OldParm, int indexAdjustment, UnsignedOrNone NumExpansions,
    bool ExpectParameterPack) {
  auto NewParm = SemaRef.SubstParmVarDecl(
      OldParm, TemplateArgs, indexAdjustment, NumExpansions,
      ExpectParameterPack, EvaluateConstraints);
  if (NewParm && SemaRef.getLangOpts().OpenCL)
    SemaRef.deduceOpenCLAddressSpace(NewParm);
  return NewParm;
}

QualType TemplateInstantiator::BuildSubstTemplateTypeParmType(
    TypeLocBuilder &TLB, bool SuppressObjCLifetime, bool Final,
    Decl *AssociatedDecl, unsigned Index, UnsignedOrNone PackIndex,
    TemplateArgument Arg, SourceLocation NameLoc) {
  QualType Replacement = Arg.getAsType();

  // If the template parameter had ObjC lifetime qualifiers,
  // then any such qualifiers on the replacement type are ignored.
  if (SuppressObjCLifetime) {
    Qualifiers RQs;
    RQs = Replacement.getQualifiers();
    RQs.removeObjCLifetime();
    Replacement =
        SemaRef.Context.getQualifiedType(Replacement.getUnqualifiedType(), RQs);
  }

  // TODO: only do this uniquing once, at the start of instantiation.
  QualType Result = getSema().Context.getSubstTemplateTypeParmType(
      Replacement, AssociatedDecl, Index, PackIndex, Final);
  SubstTemplateTypeParmTypeLoc NewTL =
      TLB.push<SubstTemplateTypeParmTypeLoc>(Result);
  NewTL.setNameLoc(NameLoc);
  return Result;
}

QualType
TemplateInstantiator::TransformTemplateTypeParmType(TypeLocBuilder &TLB,
                                                    TemplateTypeParmTypeLoc TL,
                                                    bool SuppressObjCLifetime) {
  const TemplateTypeParmType *T = TL.getTypePtr();
  if (T->getDepth() < TemplateArgs.getNumLevels()) {
    // Replace the template type parameter with its corresponding
    // template argument.

    // If the corresponding template argument is NULL or doesn't exist, it's
    // because we are performing instantiation from explicitly-specified
    // template arguments in a function template class, but there were some
    // arguments left unspecified.
    if (!TemplateArgs.hasTemplateArgument(T->getDepth(), T->getIndex())) {
      IsIncomplete = true;
      if (BailOutOnIncomplete)
        return QualType();

      TemplateTypeParmTypeLoc NewTL
        = TLB.push<TemplateTypeParmTypeLoc>(TL.getType());
      NewTL.setNameLoc(TL.getNameLoc());
      return TL.getType();
    }

    TemplateArgument Arg = TemplateArgs(T->getDepth(), T->getIndex());

    if (TemplateArgs.isRewrite()) {
      // We're rewriting the template parameter as a reference to another
      // template parameter.
      Arg = getTemplateArgumentPackPatternForRewrite(Arg);
      assert(Arg.getKind() == TemplateArgument::Type &&
             "unexpected nontype template argument kind in template rewrite");
      QualType NewT = Arg.getAsType();
      TLB.pushTrivial(SemaRef.Context, NewT, TL.getNameLoc());
      return NewT;
    }

    auto [AssociatedDecl, Final] =
        TemplateArgs.getAssociatedDecl(T->getDepth());
    UnsignedOrNone PackIndex = std::nullopt;
    if (T->isParameterPack()) {
      assert(Arg.getKind() == TemplateArgument::Pack &&
             "Missing argument pack");

      if (!getSema().ArgPackSubstIndex) {
        // We have the template argument pack, but we're not expanding the
        // enclosing pack expansion yet. Just save the template argument
        // pack for later substitution.
        QualType Result = getSema().Context.getSubstTemplateTypeParmPackType(
            AssociatedDecl, T->getIndex(), Final, Arg);
        SubstTemplateTypeParmPackTypeLoc NewTL
          = TLB.push<SubstTemplateTypeParmPackTypeLoc>(Result);
        NewTL.setNameLoc(TL.getNameLoc());
        return Result;
      }

      // PackIndex starts from last element.
      PackIndex = getPackIndex(Arg);
      Arg = getPackSubstitutedTemplateArgument(getSema(), Arg);
    }

    assert(Arg.getKind() == TemplateArgument::Type &&
           "Template argument kind mismatch");

    return BuildSubstTemplateTypeParmType(TLB, SuppressObjCLifetime, Final,
                                          AssociatedDecl, T->getIndex(),
                                          PackIndex, Arg, TL.getNameLoc());
  }

  // The template type parameter comes from an inner template (e.g.,
  // the template parameter list of a member template inside the
  // template we are instantiating). Create a new template type
  // parameter with the template "level" reduced by one.
  TemplateTypeParmDecl *NewTTPDecl = nullptr;
  if (TemplateTypeParmDecl *OldTTPDecl = T->getDecl())
    NewTTPDecl = cast_or_null<TemplateTypeParmDecl>(
        TransformDecl(TL.getNameLoc(), OldTTPDecl));
  QualType Result = getSema().Context.getTemplateTypeParmType(
      T->getDepth() - TemplateArgs.getNumSubstitutedLevels(), T->getIndex(),
      T->isParameterPack(), NewTTPDecl);
  TemplateTypeParmTypeLoc NewTL = TLB.push<TemplateTypeParmTypeLoc>(Result);
  NewTL.setNameLoc(TL.getNameLoc());
  return Result;
}

QualType TemplateInstantiator::TransformSubstTemplateTypeParmPackType(
    TypeLocBuilder &TLB, SubstTemplateTypeParmPackTypeLoc TL,
    bool SuppressObjCLifetime) {
  const SubstTemplateTypeParmPackType *T = TL.getTypePtr();

  Decl *NewReplaced = TransformDecl(TL.getNameLoc(), T->getAssociatedDecl());

  if (!getSema().ArgPackSubstIndex) {
    // We aren't expanding the parameter pack, so just return ourselves.
    QualType Result = TL.getType();
    if (NewReplaced != T->getAssociatedDecl())
      Result = getSema().Context.getSubstTemplateTypeParmPackType(
          NewReplaced, T->getIndex(), T->getFinal(), T->getArgumentPack());
    SubstTemplateTypeParmPackTypeLoc NewTL =
        TLB.push<SubstTemplateTypeParmPackTypeLoc>(Result);
    NewTL.setNameLoc(TL.getNameLoc());
    return Result;
  }

  TemplateArgument Pack = T->getArgumentPack();
  TemplateArgument Arg = getPackSubstitutedTemplateArgument(getSema(), Pack);
  return BuildSubstTemplateTypeParmType(
      TLB, SuppressObjCLifetime, T->getFinal(), NewReplaced, T->getIndex(),
      getPackIndex(Pack), Arg, TL.getNameLoc());
}

static concepts::Requirement::SubstitutionDiagnostic *
createSubstDiag(Sema &S, TemplateDeductionInfo &Info,
                Sema::EntityPrinter Printer) {
  SmallString<128> Message;
  SourceLocation ErrorLoc;
  if (Info.hasSFINAEDiagnostic()) {
    PartialDiagnosticAt PDA(SourceLocation(),
                            PartialDiagnostic::NullDiagnostic{});
    Info.takeSFINAEDiagnostic(PDA);
    PDA.second.EmitToString(S.getDiagnostics(), Message);
    ErrorLoc = PDA.first;
  } else {
    ErrorLoc = Info.getLocation();
  }
  SmallString<128> Entity;
  llvm::raw_svector_ostream OS(Entity);
  Printer(OS);
  const ASTContext &C = S.Context;
  return new (C) concepts::Requirement::SubstitutionDiagnostic{
      C.backupStr(Entity), ErrorLoc, C.backupStr(Message)};
}

concepts::Requirement::SubstitutionDiagnostic *
Sema::createSubstDiagAt(SourceLocation Location, EntityPrinter Printer) {
  SmallString<128> Entity;
  llvm::raw_svector_ostream OS(Entity);
  Printer(OS);
  const ASTContext &C = Context;
  return new (C) concepts::Requirement::SubstitutionDiagnostic{
      /*SubstitutedEntity=*/C.backupStr(Entity),
      /*DiagLoc=*/Location, /*DiagMessage=*/StringRef()};
}

ExprResult TemplateInstantiator::TransformRequiresTypeParams(
    SourceLocation KWLoc, SourceLocation RBraceLoc, const RequiresExpr *RE,
    RequiresExprBodyDecl *Body, ArrayRef<ParmVarDecl *> Params,
    SmallVectorImpl<QualType> &PTypes,
    SmallVectorImpl<ParmVarDecl *> &TransParams,
    Sema::ExtParameterInfoBuilder &PInfos) {

  TemplateDeductionInfo Info(KWLoc);
  Sema::InstantiatingTemplate TypeInst(SemaRef, KWLoc,
                                       RE, Info,
                                       SourceRange{KWLoc, RBraceLoc});
  Sema::SFINAETrap Trap(SemaRef);

  unsigned ErrorIdx;
  if (getDerived().TransformFunctionTypeParams(
          KWLoc, Params, /*ParamTypes=*/nullptr, /*ParamInfos=*/nullptr, PTypes,
          &TransParams, PInfos, &ErrorIdx) ||
      Trap.hasErrorOccurred()) {
    SmallVector<concepts::Requirement *, 4> TransReqs;
    ParmVarDecl *FailedDecl = Params[ErrorIdx];
    // Add a 'failed' Requirement to contain the error that caused the failure
    // here.
    TransReqs.push_back(RebuildTypeRequirement(createSubstDiag(
        SemaRef, Info, [&](llvm::raw_ostream &OS) { OS << *FailedDecl; })));
    return getDerived().RebuildRequiresExpr(KWLoc, Body, RE->getLParenLoc(),
                                            TransParams, RE->getRParenLoc(),
                                            TransReqs, RBraceLoc);
  }

  return ExprResult{};
}

concepts::TypeRequirement *
TemplateInstantiator::TransformTypeRequirement(concepts::TypeRequirement *Req) {
  if (!Req->isDependent() && !AlwaysRebuild())
    return Req;
  if (Req->isSubstitutionFailure()) {
    if (AlwaysRebuild())
      return RebuildTypeRequirement(
              Req->getSubstitutionDiagnostic());
    return Req;
  }

  Sema::SFINAETrap Trap(SemaRef);
  TemplateDeductionInfo Info(Req->getType()->getTypeLoc().getBeginLoc());
  Sema::InstantiatingTemplate TypeInst(SemaRef,
      Req->getType()->getTypeLoc().getBeginLoc(), Req, Info,
      Req->getType()->getTypeLoc().getSourceRange());
  if (TypeInst.isInvalid())
    return nullptr;
  TypeSourceInfo *TransType = TransformType(Req->getType());
  if (!TransType || Trap.hasErrorOccurred())
    return RebuildTypeRequirement(createSubstDiag(SemaRef, Info,
        [&] (llvm::raw_ostream& OS) {
            Req->getType()->getType().print(OS, SemaRef.getPrintingPolicy());
        }));
  return RebuildTypeRequirement(TransType);
}

concepts::ExprRequirement *
TemplateInstantiator::TransformExprRequirement(concepts::ExprRequirement *Req) {
  if (!Req->isDependent() && !AlwaysRebuild())
    return Req;

  Sema::SFINAETrap Trap(SemaRef);

  llvm::PointerUnion<Expr *, concepts::Requirement::SubstitutionDiagnostic *>
      TransExpr;
  if (Req->isExprSubstitutionFailure())
    TransExpr = Req->getExprSubstitutionDiagnostic();
  else {
    Expr *E = Req->getExpr();
    TemplateDeductionInfo Info(E->getBeginLoc());
    Sema::InstantiatingTemplate ExprInst(SemaRef, E->getBeginLoc(), Req, Info,
                                         E->getSourceRange());
    if (ExprInst.isInvalid())
      return nullptr;
    ExprResult TransExprRes = TransformExpr(E);
    if (!TransExprRes.isInvalid() && !Trap.hasErrorOccurred() &&
        TransExprRes.get()->hasPlaceholderType())
      TransExprRes = SemaRef.CheckPlaceholderExpr(TransExprRes.get());
    if (TransExprRes.isInvalid() || Trap.hasErrorOccurred())
      TransExpr = createSubstDiag(SemaRef, Info, [&](llvm::raw_ostream &OS) {
        E->printPretty(OS, nullptr, SemaRef.getPrintingPolicy());
      });
    else
      TransExpr = TransExprRes.get();
  }

  std::optional<concepts::ExprRequirement::ReturnTypeRequirement> TransRetReq;
  const auto &RetReq = Req->getReturnTypeRequirement();
  if (RetReq.isEmpty())
    TransRetReq.emplace();
  else if (RetReq.isSubstitutionFailure())
    TransRetReq.emplace(RetReq.getSubstitutionDiagnostic());
  else if (RetReq.isTypeConstraint()) {
    TemplateParameterList *OrigTPL =
        RetReq.getTypeConstraintTemplateParameterList();
    TemplateDeductionInfo Info(OrigTPL->getTemplateLoc());
    Sema::InstantiatingTemplate TPLInst(SemaRef, OrigTPL->getTemplateLoc(),
                                        Req, Info, OrigTPL->getSourceRange());
    if (TPLInst.isInvalid())
      return nullptr;
    TemplateParameterList *TPL = TransformTemplateParameterList(OrigTPL);
    if (!TPL || Trap.hasErrorOccurred())
      TransRetReq.emplace(createSubstDiag(SemaRef, Info,
          [&] (llvm::raw_ostream& OS) {
              RetReq.getTypeConstraint()->getImmediatelyDeclaredConstraint()
                  ->printPretty(OS, nullptr, SemaRef.getPrintingPolicy());
          }));
    else {
      TPLInst.Clear();
      TransRetReq.emplace(TPL);
    }
  }
  assert(TransRetReq && "All code paths leading here must set TransRetReq");
  if (Expr *E = TransExpr.dyn_cast<Expr *>())
    return RebuildExprRequirement(E, Req->isSimple(), Req->getNoexceptLoc(),
                                  std::move(*TransRetReq));
  return RebuildExprRequirement(
      cast<concepts::Requirement::SubstitutionDiagnostic *>(TransExpr),
      Req->isSimple(), Req->getNoexceptLoc(), std::move(*TransRetReq));
}

concepts::NestedRequirement *
TemplateInstantiator::TransformNestedRequirement(
    concepts::NestedRequirement *Req) {
  if (!Req->isDependent() && !AlwaysRebuild())
    return Req;
  if (Req->hasInvalidConstraint()) {
    if (AlwaysRebuild())
      return RebuildNestedRequirement(Req->getInvalidConstraintEntity(),
                                      Req->getConstraintSatisfaction());
    return Req;
  }
  Sema::InstantiatingTemplate ReqInst(SemaRef,
      Req->getConstraintExpr()->getBeginLoc(), Req,
      Sema::InstantiatingTemplate::ConstraintsCheck{},
      Req->getConstraintExpr()->getSourceRange());
  if (!getEvaluateConstraints()) {
    ExprResult TransConstraint = TransformExpr(Req->getConstraintExpr());
    if (TransConstraint.isInvalid() || !TransConstraint.get())
      return nullptr;
    if (TransConstraint.get()->isInstantiationDependent())
      return new (SemaRef.Context)
          concepts::NestedRequirement(TransConstraint.get());
    ConstraintSatisfaction Satisfaction;
    return new (SemaRef.Context) concepts::NestedRequirement(
        SemaRef.Context, TransConstraint.get(), Satisfaction);
  }

  ExprResult TransConstraint;
  ConstraintSatisfaction Satisfaction;
  TemplateDeductionInfo Info(Req->getConstraintExpr()->getBeginLoc());
  {
    EnterExpressionEvaluationContext ContextRAII(
        SemaRef, Sema::ExpressionEvaluationContext::ConstantEvaluated);
    Sema::SFINAETrap Trap(SemaRef);
    Sema::InstantiatingTemplate ConstrInst(SemaRef,
        Req->getConstraintExpr()->getBeginLoc(), Req, Info,
        Req->getConstraintExpr()->getSourceRange());
    if (ConstrInst.isInvalid())
      return nullptr;
    llvm::SmallVector<Expr *> Result;
    if (!SemaRef.CheckConstraintSatisfaction(
            nullptr,
            AssociatedConstraint(Req->getConstraintExpr(),
                                 SemaRef.ArgPackSubstIndex),
            Result, TemplateArgs, Req->getConstraintExpr()->getSourceRange(),
            Satisfaction) &&
        !Result.empty())
      TransConstraint = Result[0];
    assert(!Trap.hasErrorOccurred() && "Substitution failures must be handled "
                                       "by CheckConstraintSatisfaction.");
  }
  ASTContext &C = SemaRef.Context;
  if (TransConstraint.isUsable() &&
      TransConstraint.get()->isInstantiationDependent())
    return new (C) concepts::NestedRequirement(TransConstraint.get());
  if (TransConstraint.isInvalid() || !TransConstraint.get() ||
      Satisfaction.HasSubstitutionFailure()) {
    SmallString<128> Entity;
    llvm::raw_svector_ostream OS(Entity);
    Req->getConstraintExpr()->printPretty(OS, nullptr,
                                          SemaRef.getPrintingPolicy());
    return new (C) concepts::NestedRequirement(
        SemaRef.Context, C.backupStr(Entity), Satisfaction);
  }
  return new (C)
      concepts::NestedRequirement(C, TransConstraint.get(), Satisfaction);
}

TypeSourceInfo *Sema::SubstType(TypeSourceInfo *T,
                                const MultiLevelTemplateArgumentList &Args,
                                SourceLocation Loc,
                                DeclarationName Entity,
                                bool AllowDeducedTST) {
  assert(!CodeSynthesisContexts.empty() &&
         "Cannot perform an instantiation without some context on the "
         "instantiation stack");

  if (!T->getType()->isInstantiationDependentType() &&
      !T->getType()->isVariablyModifiedType())
    return T;

  TemplateInstantiator Instantiator(*this, Args, Loc, Entity);
  return AllowDeducedTST ? Instantiator.TransformTypeWithDeducedTST(T)
                         : Instantiator.TransformType(T);
}

TypeSourceInfo *Sema::SubstType(TypeLoc TL,
                                const MultiLevelTemplateArgumentList &Args,
                                SourceLocation Loc,
                                DeclarationName Entity) {
  assert(!CodeSynthesisContexts.empty() &&
         "Cannot perform an instantiation without some context on the "
         "instantiation stack");

  if (TL.getType().isNull())
    return nullptr;

  if (!TL.getType()->isInstantiationDependentType() &&
      !TL.getType()->isVariablyModifiedType()) {
    // FIXME: Make a copy of the TypeLoc data here, so that we can
    // return a new TypeSourceInfo. Inefficient!
    TypeLocBuilder TLB;
    TLB.pushFullCopy(TL);
    return TLB.getTypeSourceInfo(Context, TL.getType());
  }

  TemplateInstantiator Instantiator(*this, Args, Loc, Entity);
  TypeLocBuilder TLB;
  TLB.reserve(TL.getFullDataSize());
  QualType Result = Instantiator.TransformType(TLB, TL);
  if (Result.isNull())
    return nullptr;

  return TLB.getTypeSourceInfo(Context, Result);
}

/// Deprecated form of the above.
QualType Sema::SubstType(QualType T,
                         const MultiLevelTemplateArgumentList &TemplateArgs,
                         SourceLocation Loc, DeclarationName Entity,
                         bool *IsIncompleteSubstitution) {
  assert(!CodeSynthesisContexts.empty() &&
         "Cannot perform an instantiation without some context on the "
         "instantiation stack");

  // If T is not a dependent type or a variably-modified type, there
  // is nothing to do.
  if (!T->isInstantiationDependentType() && !T->isVariablyModifiedType())
    return T;

  TemplateInstantiator Instantiator(
      *this, TemplateArgs, Loc, Entity,
      /*BailOutOnIncomplete=*/IsIncompleteSubstitution != nullptr);
  QualType QT = Instantiator.TransformType(T);
  if (IsIncompleteSubstitution && Instantiator.getIsIncomplete())
    *IsIncompleteSubstitution = true;
  return QT;
}

static bool NeedsInstantiationAsFunctionType(TypeSourceInfo *T) {
  if (T->getType()->isInstantiationDependentType() ||
      T->getType()->isVariablyModifiedType())
    return true;

  TypeLoc TL = T->getTypeLoc().IgnoreParens();
  if (!TL.getAs<FunctionProtoTypeLoc>())
    return false;

  FunctionProtoTypeLoc FP = TL.castAs<FunctionProtoTypeLoc>();
  for (ParmVarDecl *P : FP.getParams()) {
    // This must be synthesized from a typedef.
    if (!P) continue;

    // If there are any parameters, a new TypeSourceInfo that refers to the
    // instantiated parameters must be built.
    return true;
  }

  return false;
}

TypeSourceInfo *Sema::SubstFunctionDeclType(TypeSourceInfo *T,
                                const MultiLevelTemplateArgumentList &Args,
                                SourceLocation Loc,
                                DeclarationName Entity,
                                CXXRecordDecl *ThisContext,
                                Qualifiers ThisTypeQuals,
                                bool EvaluateConstraints) {
  assert(!CodeSynthesisContexts.empty() &&
         "Cannot perform an instantiation without some context on the "
         "instantiation stack");

  if (!NeedsInstantiationAsFunctionType(T))
    return T;

  TemplateInstantiator Instantiator(*this, Args, Loc, Entity);
  Instantiator.setEvaluateConstraints(EvaluateConstraints);

  TypeLocBuilder TLB;

  TypeLoc TL = T->getTypeLoc();
  TLB.reserve(TL.getFullDataSize());

  QualType Result;

  if (FunctionProtoTypeLoc Proto =
          TL.IgnoreParens().getAs<FunctionProtoTypeLoc>()) {
    // Instantiate the type, other than its exception specification. The
    // exception specification is instantiated in InitFunctionInstantiation
    // once we've built the FunctionDecl.
    // FIXME: Set the exception specification to EST_Uninstantiated here,
    // instead of rebuilding the function type again later.
    Result = Instantiator.TransformFunctionProtoType(
        TLB, Proto, ThisContext, ThisTypeQuals,
        [](FunctionProtoType::ExceptionSpecInfo &ESI,
           bool &Changed) { return false; });
  } else {
    Result = Instantiator.TransformType(TLB, TL);
  }
  // When there are errors resolving types, clang may use IntTy as a fallback,
  // breaking our assumption that function declarations have function types.
  if (Result.isNull() || !Result->isFunctionType())
    return nullptr;

  return TLB.getTypeSourceInfo(Context, Result);
}

bool Sema::SubstExceptionSpec(SourceLocation Loc,
                              FunctionProtoType::ExceptionSpecInfo &ESI,
                              SmallVectorImpl<QualType> &ExceptionStorage,
                              const MultiLevelTemplateArgumentList &Args) {
  bool Changed = false;
  TemplateInstantiator Instantiator(*this, Args, Loc, DeclarationName());
  return Instantiator.TransformExceptionSpec(Loc, ESI, ExceptionStorage,
                                             Changed);
}

void Sema::SubstExceptionSpec(FunctionDecl *New, const FunctionProtoType *Proto,
                              const MultiLevelTemplateArgumentList &Args) {
  FunctionProtoType::ExceptionSpecInfo ESI =
      Proto->getExtProtoInfo().ExceptionSpec;

  SmallVector<QualType, 4> ExceptionStorage;
  if (SubstExceptionSpec(New->getTypeSourceInfo()->getTypeLoc().getEndLoc(),
                         ESI, ExceptionStorage, Args))
    // On error, recover by dropping the exception specification.
    ESI.Type = EST_None;

  UpdateExceptionSpec(New, ESI);
}

namespace {

  struct GetContainedInventedTypeParmVisitor :
    public TypeVisitor<GetContainedInventedTypeParmVisitor,
                       TemplateTypeParmDecl *> {
    using TypeVisitor<GetContainedInventedTypeParmVisitor,
                      TemplateTypeParmDecl *>::Visit;

    TemplateTypeParmDecl *Visit(QualType T) {
      if (T.isNull())
        return nullptr;
      return Visit(T.getTypePtr());
    }
    // The deduced type itself.
    TemplateTypeParmDecl *VisitTemplateTypeParmType(
        const TemplateTypeParmType *T) {
      if (!T->getDecl() || !T->getDecl()->isImplicit())
        return nullptr;
      return T->getDecl();
    }

    // Only these types can contain 'auto' types, and subsequently be replaced
    // by references to invented parameters.

    TemplateTypeParmDecl *VisitElaboratedType(const ElaboratedType *T) {
      return Visit(T->getNamedType());
    }

    TemplateTypeParmDecl *VisitPointerType(const PointerType *T) {
      return Visit(T->getPointeeType());
    }

    TemplateTypeParmDecl *VisitBlockPointerType(const BlockPointerType *T) {
      return Visit(T->getPointeeType());
    }

    TemplateTypeParmDecl *VisitReferenceType(const ReferenceType *T) {
      return Visit(T->getPointeeTypeAsWritten());
    }

    TemplateTypeParmDecl *VisitMemberPointerType(const MemberPointerType *T) {
      return Visit(T->getPointeeType());
    }

    TemplateTypeParmDecl *VisitArrayType(const ArrayType *T) {
      return Visit(T->getElementType());
    }

    TemplateTypeParmDecl *VisitDependentSizedExtVectorType(
      const DependentSizedExtVectorType *T) {
      return Visit(T->getElementType());
    }

    TemplateTypeParmDecl *VisitVectorType(const VectorType *T) {
      return Visit(T->getElementType());
    }

    TemplateTypeParmDecl *VisitFunctionProtoType(const FunctionProtoType *T) {
      return VisitFunctionType(T);
    }

    TemplateTypeParmDecl *VisitFunctionType(const FunctionType *T) {
      return Visit(T->getReturnType());
    }

    TemplateTypeParmDecl *VisitParenType(const ParenType *T) {
      return Visit(T->getInnerType());
    }

    TemplateTypeParmDecl *VisitAttributedType(const AttributedType *T) {
      return Visit(T->getModifiedType());
    }

    TemplateTypeParmDecl *VisitMacroQualifiedType(const MacroQualifiedType *T) {
      return Visit(T->getUnderlyingType());
    }

    TemplateTypeParmDecl *VisitAdjustedType(const AdjustedType *T) {
      return Visit(T->getOriginalType());
    }

    TemplateTypeParmDecl *VisitPackExpansionType(const PackExpansionType *T) {
      return Visit(T->getPattern());
    }
  };

} // namespace

bool Sema::SubstTypeConstraint(
    TemplateTypeParmDecl *Inst, const TypeConstraint *TC,
    const MultiLevelTemplateArgumentList &TemplateArgs,
    bool EvaluateConstraints) {
  const ASTTemplateArgumentListInfo *TemplArgInfo =
      TC->getTemplateArgsAsWritten();

  if (!EvaluateConstraints) {
    UnsignedOrNone Index = TC->getArgPackSubstIndex();
    if (!Index)
      Index = SemaRef.ArgPackSubstIndex;
    Inst->setTypeConstraint(TC->getConceptReference(),
                            TC->getImmediatelyDeclaredConstraint(), Index);
    return false;
  }

  TemplateArgumentListInfo InstArgs;

  if (TemplArgInfo) {
    InstArgs.setLAngleLoc(TemplArgInfo->LAngleLoc);
    InstArgs.setRAngleLoc(TemplArgInfo->RAngleLoc);
    if (SubstTemplateArguments(TemplArgInfo->arguments(), TemplateArgs,
                               InstArgs))
      return true;
  }
  return AttachTypeConstraint(
      TC->getNestedNameSpecifierLoc(), TC->getConceptNameInfo(),
      TC->getNamedConcept(),
      /*FoundDecl=*/TC->getConceptReference()->getFoundDecl(), &InstArgs, Inst,
      Inst->isParameterPack()
          ? cast<CXXFoldExpr>(TC->getImmediatelyDeclaredConstraint())
                ->getEllipsisLoc()
          : SourceLocation());
}

ParmVarDecl *
Sema::SubstParmVarDecl(ParmVarDecl *OldParm,
                       const MultiLevelTemplateArgumentList &TemplateArgs,
                       int indexAdjustment, UnsignedOrNone NumExpansions,
                       bool ExpectParameterPack, bool EvaluateConstraint) {
  TypeSourceInfo *OldDI = OldParm->getTypeSourceInfo();
  TypeSourceInfo *NewDI = nullptr;

  TypeLoc OldTL = OldDI->getTypeLoc();
  if (PackExpansionTypeLoc ExpansionTL = OldTL.getAs<PackExpansionTypeLoc>()) {

    // We have a function parameter pack. Substitute into the pattern of the
    // expansion.
    NewDI = SubstType(ExpansionTL.getPatternLoc(), TemplateArgs,
                      OldParm->getLocation(), OldParm->getDeclName());
    if (!NewDI)
      return nullptr;

    if (NewDI->getType()->containsUnexpandedParameterPack()) {
      // We still have unexpanded parameter packs, which means that
      // our function parameter is still a function parameter pack.
      // Therefore, make its type a pack expansion type.
      NewDI = CheckPackExpansion(NewDI, ExpansionTL.getEllipsisLoc(),
                                 NumExpansions);
    } else if (ExpectParameterPack) {
      // We expected to get a parameter pack but didn't (because the type
      // itself is not a pack expansion type), so complain. This can occur when
      // the substitution goes through an alias template that "loses" the
      // pack expansion.
      Diag(OldParm->getLocation(),
           diag::err_function_parameter_pack_without_parameter_packs)
        << NewDI->getType();
      return nullptr;
    }
  } else {
    NewDI = SubstType(OldDI, TemplateArgs, OldParm->getLocation(),
                      OldParm->getDeclName());
  }

  if (!NewDI)
    return nullptr;

  if (NewDI->getType()->isVoidType()) {
    Diag(OldParm->getLocation(), diag::err_param_with_void_type);
    return nullptr;
  }

  // In abbreviated templates, TemplateTypeParmDecls with possible
  // TypeConstraints are created when the parameter list is originally parsed.
  // The TypeConstraints can therefore reference other functions parameters in
  // the abbreviated function template, which is why we must instantiate them
  // here, when the instantiated versions of those referenced parameters are in
  // scope.
  if (TemplateTypeParmDecl *TTP =
          GetContainedInventedTypeParmVisitor().Visit(OldDI->getType())) {
    if (const TypeConstraint *TC = TTP->getTypeConstraint()) {
      auto *Inst = cast_or_null<TemplateTypeParmDecl>(
          FindInstantiatedDecl(TTP->getLocation(), TTP, TemplateArgs));
      // We will first get here when instantiating the abbreviated function
      // template's described function, but we might also get here later.
      // Make sure we do not instantiate the TypeConstraint more than once.
      if (Inst && !Inst->getTypeConstraint()) {
        if (SubstTypeConstraint(Inst, TC, TemplateArgs, EvaluateConstraint))
          return nullptr;
      }
    }
  }

  ParmVarDecl *NewParm = CheckParameter(Context.getTranslationUnitDecl(),
                                        OldParm->getInnerLocStart(),
                                        OldParm->getLocation(),
                                        OldParm->getIdentifier(),
                                        NewDI->getType(), NewDI,
                                        OldParm->getStorageClass());
  if (!NewParm)
    return nullptr;

  // Mark the (new) default argument as uninstantiated (if any).
  if (OldParm->hasUninstantiatedDefaultArg()) {
    Expr *Arg = OldParm->getUninstantiatedDefaultArg();
    NewParm->setUninstantiatedDefaultArg(Arg);
  } else if (OldParm->hasUnparsedDefaultArg()) {
    NewParm->setUnparsedDefaultArg();
    UnparsedDefaultArgInstantiations[OldParm].push_back(NewParm);
  } else if (Expr *Arg = OldParm->getDefaultArg()) {
    // Default arguments cannot be substituted until the declaration context
    // for the associated function or lambda capture class is available.
    // This is necessary for cases like the following where construction of
    // the lambda capture class for the outer lambda is dependent on the
    // parameter types but where the default argument is dependent on the
    // outer lambda's declaration context.
    //   template <typename T>
    //   auto f() {
    //     return [](T = []{ return T{}; }()) { return 0; };
    //   }
    NewParm->setUninstantiatedDefaultArg(Arg);
  }

  NewParm->setExplicitObjectParameterLoc(
      OldParm->getExplicitObjectParamThisLoc());
  NewParm->setHasInheritedDefaultArg(OldParm->hasInheritedDefaultArg());

  if (OldParm->isParameterPack() && !NewParm->isParameterPack()) {
    // Add the new parameter to the instantiated parameter pack.
    CurrentInstantiationScope->InstantiatedLocalPackArg(OldParm, NewParm);
  } else {
    // Introduce an Old -> New mapping
    CurrentInstantiationScope->InstantiatedLocal(OldParm, NewParm);
  }

  // FIXME: OldParm may come from a FunctionProtoType, in which case CurContext
  // can be anything, is this right ?
  NewParm->setDeclContext(CurContext);

  NewParm->setScopeInfo(OldParm->getFunctionScopeDepth(),
                        OldParm->getFunctionScopeIndex() + indexAdjustment);

  InstantiateAttrs(TemplateArgs, OldParm, NewParm);

  return NewParm;
}

bool Sema::SubstParmTypes(
    SourceLocation Loc, ArrayRef<ParmVarDecl *> Params,
    const FunctionProtoType::ExtParameterInfo *ExtParamInfos,
    const MultiLevelTemplateArgumentList &TemplateArgs,
    SmallVectorImpl<QualType> &ParamTypes,
    SmallVectorImpl<ParmVarDecl *> *OutParams,
    ExtParameterInfoBuilder &ParamInfos) {
  assert(!CodeSynthesisContexts.empty() &&
         "Cannot perform an instantiation without some context on the "
         "instantiation stack");

  TemplateInstantiator Instantiator(*this, TemplateArgs, Loc,
                                    DeclarationName());
  return Instantiator.TransformFunctionTypeParams(
      Loc, Params, nullptr, ExtParamInfos, ParamTypes, OutParams, ParamInfos);
}

bool Sema::SubstDefaultArgument(
    SourceLocation Loc,
    ParmVarDecl *Param,
    const MultiLevelTemplateArgumentList &TemplateArgs,
    bool ForCallExpr) {
  FunctionDecl *FD = cast<FunctionDecl>(Param->getDeclContext());
  Expr *PatternExpr = Param->getUninstantiatedDefaultArg();

  EnterExpressionEvaluationContext EvalContext(
      *this, ExpressionEvaluationContext::PotentiallyEvaluated, Param);

  InstantiatingTemplate Inst(*this, Loc, Param, TemplateArgs.getInnermost());
  if (Inst.isInvalid())
    return true;
  if (Inst.isAlreadyInstantiating()) {
    Diag(Param->getBeginLoc(), diag::err_recursive_default_argument) << FD;
    Param->setInvalidDecl();
    return true;
  }

  ExprResult Result;
  {
    // C++ [dcl.fct.default]p5:
    //   The names in the [default argument] expression are bound, and
    //   the semantic constraints are checked, at the point where the
    //   default argument expression appears.
    ContextRAII SavedContext(*this, FD);
    std::unique_ptr<LocalInstantiationScope> LIS;

    if (ForCallExpr) {
      // When instantiating a default argument due to use in a call expression,
      // an instantiation scope that includes the parameters of the callee is
      // required to satisfy references from the default argument. For example:
      //   template<typename T> void f(T a, int = decltype(a)());
      //   void g() { f(0); }
      LIS = std::make_unique<LocalInstantiationScope>(*this);
      FunctionDecl *PatternFD = FD->getTemplateInstantiationPattern(
          /*ForDefinition*/ false);
      if (addInstantiatedParametersToScope(FD, PatternFD, *LIS, TemplateArgs))
        return true;
    }

    runWithSufficientStackSpace(Loc, [&] {
      Result = SubstInitializer(PatternExpr, TemplateArgs,
                                /*DirectInit*/ false);
    });
  }
  if (Result.isInvalid())
    return true;

  if (ForCallExpr) {
    // Check the expression as an initializer for the parameter.
    InitializedEntity Entity
      = InitializedEntity::InitializeParameter(Context, Param);
    InitializationKind Kind = InitializationKind::CreateCopy(
        Param->getLocation(),
        /*FIXME:EqualLoc*/ PatternExpr->getBeginLoc());
    Expr *ResultE = Result.getAs<Expr>();

    InitializationSequence InitSeq(*this, Entity, Kind, ResultE);
    Result = InitSeq.Perform(*this, Entity, Kind, ResultE);
    if (Result.isInvalid())
      return true;

    Result =
        ActOnFinishFullExpr(Result.getAs<Expr>(), Param->getOuterLocStart(),
                            /*DiscardedValue*/ false);
  } else {
    // FIXME: Obtain the source location for the '=' token.
    SourceLocation EqualLoc = PatternExpr->getBeginLoc();
    Result = ConvertParamDefaultArgument(Param, Result.getAs<Expr>(), EqualLoc);
  }
  if (Result.isInvalid())
      return true;

  // Remember the instantiated default argument.
  Param->setDefaultArg(Result.getAs<Expr>());

  return false;
}

bool
Sema::SubstBaseSpecifiers(CXXRecordDecl *Instantiation,
                          CXXRecordDecl *Pattern,
                          const MultiLevelTemplateArgumentList &TemplateArgs) {
  bool Invalid = false;
  SmallVector<CXXBaseSpecifier*, 4> InstantiatedBases;
  for (const auto &Base : Pattern->bases()) {
    if (!Base.getType()->isDependentType()) {
      if (const CXXRecordDecl *RD = Base.getType()->getAsCXXRecordDecl()) {
        if (RD->isInvalidDecl())
          Instantiation->setInvalidDecl();
      }
      InstantiatedBases.push_back(new (Context) CXXBaseSpecifier(Base));
      continue;
    }

    SourceLocation EllipsisLoc;
    TypeSourceInfo *BaseTypeLoc;
    if (Base.isPackExpansion()) {
      // This is a pack expansion. See whether we should expand it now, or
      // wait until later.
      SmallVector<UnexpandedParameterPack, 2> Unexpanded;
      collectUnexpandedParameterPacks(Base.getTypeSourceInfo()->getTypeLoc(),
                                      Unexpanded);
      bool ShouldExpand = false;
      bool RetainExpansion = false;
      UnsignedOrNone NumExpansions = std::nullopt;
      if (CheckParameterPacksForExpansion(Base.getEllipsisLoc(),
                                          Base.getSourceRange(),
                                          Unexpanded,
                                          TemplateArgs, ShouldExpand,
                                          RetainExpansion,
                                          NumExpansions)) {
        Invalid = true;
        continue;
      }

      // If we should expand this pack expansion now, do so.
      if (ShouldExpand) {
        for (unsigned I = 0; I != *NumExpansions; ++I) {
          Sema::ArgPackSubstIndexRAII SubstIndex(*this, I);

          TypeSourceInfo *BaseTypeLoc = SubstType(Base.getTypeSourceInfo(),
                                                  TemplateArgs,
                                              Base.getSourceRange().getBegin(),
                                                  DeclarationName());
          if (!BaseTypeLoc) {
            Invalid = true;
            continue;
          }

          if (CXXBaseSpecifier *InstantiatedBase
                = CheckBaseSpecifier(Instantiation,
                                     Base.getSourceRange(),
                                     Base.isVirtual(),
                                     Base.getAccessSpecifierAsWritten(),
                                     BaseTypeLoc,
                                     SourceLocation()))
            InstantiatedBases.push_back(InstantiatedBase);
          else
            Invalid = true;
        }

        continue;
      }

      // The resulting base specifier will (still) be a pack expansion.
      EllipsisLoc = Base.getEllipsisLoc();
      Sema::ArgPackSubstIndexRAII SubstIndex(*this, std::nullopt);
      BaseTypeLoc = SubstType(Base.getTypeSourceInfo(),
                              TemplateArgs,
                              Base.getSourceRange().getBegin(),
                              DeclarationName());
    } else {
      BaseTypeLoc = SubstType(Base.getTypeSourceInfo(),
                              TemplateArgs,
                              Base.getSourceRange().getBegin(),
                              DeclarationName());
    }

    if (!BaseTypeLoc) {
      Invalid = true;
      continue;
    }

    if (CXXBaseSpecifier *InstantiatedBase
          = CheckBaseSpecifier(Instantiation,
                               Base.getSourceRange(),
                               Base.isVirtual(),
                               Base.getAccessSpecifierAsWritten(),
                               BaseTypeLoc,
                               EllipsisLoc))
      InstantiatedBases.push_back(InstantiatedBase);
    else
      Invalid = true;
  }

  if (!Invalid && AttachBaseSpecifiers(Instantiation, InstantiatedBases))
    Invalid = true;

  return Invalid;
}

// Defined via #include from SemaTemplateInstantiateDecl.cpp
namespace clang {
  namespace sema {
    Attr *instantiateTemplateAttribute(const Attr *At, ASTContext &C, Sema &S,
                            const MultiLevelTemplateArgumentList &TemplateArgs);
    Attr *instantiateTemplateAttributeForDecl(
        const Attr *At, ASTContext &C, Sema &S,
        const MultiLevelTemplateArgumentList &TemplateArgs);
  }
}

bool
Sema::InstantiateClass(SourceLocation PointOfInstantiation,
                       CXXRecordDecl *Instantiation, CXXRecordDecl *Pattern,
                       const MultiLevelTemplateArgumentList &TemplateArgs,
                       TemplateSpecializationKind TSK,
                       bool Complain) {
  CXXRecordDecl *PatternDef
    = cast_or_null<CXXRecordDecl>(Pattern->getDefinition());
  if (DiagnoseUninstantiableTemplate(PointOfInstantiation, Instantiation,
                                Instantiation->getInstantiatedFromMemberClass(),
                                     Pattern, PatternDef, TSK, Complain))
    return true;

  llvm::TimeTraceScope TimeScope("InstantiateClass", [&]() {
    llvm::TimeTraceMetadata M;
    llvm::raw_string_ostream OS(M.Detail);
    Instantiation->getNameForDiagnostic(OS, getPrintingPolicy(),
                                        /*Qualified=*/true);
    if (llvm::isTimeTraceVerbose()) {
      auto Loc = SourceMgr.getExpansionLoc(Instantiation->getLocation());
      M.File = SourceMgr.getFilename(Loc);
      M.Line = SourceMgr.getExpansionLineNumber(Loc);
    }
    return M;
  });

  Pattern = PatternDef;

  // Record the point of instantiation.
  if (MemberSpecializationInfo *MSInfo
        = Instantiation->getMemberSpecializationInfo()) {
    MSInfo->setTemplateSpecializationKind(TSK);
    MSInfo->setPointOfInstantiation(PointOfInstantiation);
  } else if (ClassTemplateSpecializationDecl *Spec
        = dyn_cast<ClassTemplateSpecializationDecl>(Instantiation)) {
    Spec->setTemplateSpecializationKind(TSK);
    Spec->setPointOfInstantiation(PointOfInstantiation);
  }

  InstantiatingTemplate Inst(*this, PointOfInstantiation, Instantiation);
  if (Inst.isInvalid())
    return true;
  assert(!Inst.isAlreadyInstantiating() && "should have been caught by caller");
  PrettyDeclStackTraceEntry CrashInfo(Context, Instantiation, SourceLocation(),
                                      "instantiating class definition");

  // Enter the scope of this instantiation. We don't use
  // PushDeclContext because we don't have a scope.
  ContextRAII SavedContext(*this, Instantiation);
  EnterExpressionEvaluationContext EvalContext(
      *this, Sema::ExpressionEvaluationContext::PotentiallyEvaluated);

  // If this is an instantiation of a local class, merge this local
  // instantiation scope with the enclosing scope. Otherwise, every
  // instantiation of a class has its own local instantiation scope.
  bool MergeWithParentScope = !Instantiation->isDefinedOutsideFunctionOrMethod();
  LocalInstantiationScope Scope(*this, MergeWithParentScope);

  // Some class state isn't processed immediately but delayed till class
  // instantiation completes. We may not be ready to handle any delayed state
  // already on the stack as it might correspond to a different class, so save
  // it now and put it back later.
  SavePendingParsedClassStateRAII SavedPendingParsedClassState(*this);

  // Pull attributes from the pattern onto the instantiation.
  InstantiateAttrs(TemplateArgs, Pattern, Instantiation);

  // Start the definition of this instantiation.
  Instantiation->startDefinition();

  // The instantiation is visible here, even if it was first declared in an
  // unimported module.
  Instantiation->setVisibleDespiteOwningModule();

  // FIXME: This loses the as-written tag kind for an explicit instantiation.
  Instantiation->setTagKind(Pattern->getTagKind());

  // Do substitution on the base class specifiers.
  if (SubstBaseSpecifiers(Instantiation, Pattern, TemplateArgs))
    Instantiation->setInvalidDecl();

  TemplateDeclInstantiator Instantiator(*this, Instantiation, TemplateArgs);
  Instantiator.setEvaluateConstraints(false);
  SmallVector<Decl*, 4> Fields;
  // Delay instantiation of late parsed attributes.
  LateInstantiatedAttrVec LateAttrs;
  Instantiator.enableLateAttributeInstantiation(&LateAttrs);

  bool MightHaveConstexprVirtualFunctions = false;
  for (auto *Member : Pattern->decls()) {
    // Don't instantiate members not belonging in this semantic context.
    // e.g. for:
    // @code
    //    template <int i> class A {
    //      class B *g;
    //    };
    // @endcode
    // 'class B' has the template as lexical context but semantically it is
    // introduced in namespace scope.
    if (Member->getDeclContext() != Pattern)
      continue;

    // BlockDecls can appear in a default-member-initializer. They must be the
    // child of a BlockExpr, so we only know how to instantiate them from there.
    // Similarly, lambda closure types are recreated when instantiating the
    // corresponding LambdaExpr.
    if (isa<BlockDecl>(Member) ||
        (isa<CXXRecordDecl>(Member) && cast<CXXRecordDecl>(Member)->isLambda()))
      continue;

    if (Member->isInvalidDecl()) {
      Instantiation->setInvalidDecl();
      continue;
    }

    Decl *NewMember = Instantiator.Visit(Member);
    if (NewMember) {
      if (FieldDecl *Field = dyn_cast<FieldDecl>(NewMember)) {
        Fields.push_back(Field);
      } else if (EnumDecl *Enum = dyn_cast<EnumDecl>(NewMember)) {
        // C++11 [temp.inst]p1: The implicit instantiation of a class template
        // specialization causes the implicit instantiation of the definitions
        // of unscoped member enumerations.
        // Record a point of instantiation for this implicit instantiation.
        if (TSK == TSK_ImplicitInstantiation && !Enum->isScoped() &&
            Enum->isCompleteDefinition()) {
          MemberSpecializationInfo *MSInfo =Enum->getMemberSpecializationInfo();
          assert(MSInfo && "no spec info for member enum specialization");
          MSInfo->setTemplateSpecializationKind(TSK_ImplicitInstantiation);
          MSInfo->setPointOfInstantiation(PointOfInstantiation);
        }
      } else if (StaticAssertDecl *SA = dyn_cast<StaticAssertDecl>(NewMember)) {
        if (SA->isFailed()) {
          // A static_assert failed. Bail out; instantiating this
          // class is probably not meaningful.
          Instantiation->setInvalidDecl();
          break;
        }
      } else if (CXXMethodDecl *MD = dyn_cast<CXXMethodDecl>(NewMember)) {
        if (MD->isConstexpr() && !MD->getFriendObjectKind() &&
            (MD->isVirtualAsWritten() || Instantiation->getNumBases()))
          MightHaveConstexprVirtualFunctions = true;
      }

      if (NewMember->isInvalidDecl())
        Instantiation->setInvalidDecl();
    } else {
      // FIXME: Eventually, a NULL return will mean that one of the
      // instantiations was a semantic disaster, and we'll want to mark the
      // declaration invalid.
      // For now, we expect to skip some members that we can't yet handle.
    }
  }

  // Finish checking fields.
  ActOnFields(nullptr, Instantiation->getLocation(), Instantiation, Fields,
              SourceLocation(), SourceLocation(), ParsedAttributesView());
  CheckCompletedCXXClass(nullptr, Instantiation);

  // Default arguments are parsed, if not instantiated. We can go instantiate
  // default arg exprs for default constructors if necessary now. Unless we're
  // parsing a class, in which case wait until that's finished.
  if (ParsingClassDepth == 0)
    ActOnFinishCXXNonNestedClass();

  // Instantiate late parsed attributes, and attach them to their decls.
  // See Sema::InstantiateAttrs
  for (LateInstantiatedAttrVec::iterator I = LateAttrs.begin(),
       E = LateAttrs.end(); I != E; ++I) {
    assert(CurrentInstantiationScope == Instantiator.getStartingScope());
    CurrentInstantiationScope = I->Scope;

    // Allow 'this' within late-parsed attributes.
    auto *ND = cast<NamedDecl>(I->NewDecl);
    auto *ThisContext = dyn_cast_or_null<CXXRecordDecl>(ND->getDeclContext());
    CXXThisScopeRAII ThisScope(*this, ThisContext, Qualifiers(),
                               ND->isCXXInstanceMember());

    Attr *NewAttr =
      instantiateTemplateAttribute(I->TmplAttr, Context, *this, TemplateArgs);
    if (NewAttr)
      I->NewDecl->addAttr(NewAttr);
    LocalInstantiationScope::deleteScopes(I->Scope,
                                          Instantiator.getStartingScope());
  }
  Instantiator.disableLateAttributeInstantiation();
  LateAttrs.clear();

  ActOnFinishDelayedMemberInitializers(Instantiation);

  // FIXME: We should do something similar for explicit instantiations so they
  // end up in the right module.
  if (TSK == TSK_ImplicitInstantiation) {
    Instantiation->setLocation(Pattern->getLocation());
    Instantiation->setLocStart(Pattern->getInnerLocStart());
    Instantiation->setBraceRange(Pattern->getBraceRange());
  }

  if (!Instantiation->isInvalidDecl()) {
    // Perform any dependent diagnostics from the pattern.
    if (Pattern->isDependentContext())
      PerformDependentDiagnostics(Pattern, TemplateArgs);

    // Instantiate any out-of-line class template partial
    // specializations now.
    for (TemplateDeclInstantiator::delayed_partial_spec_iterator
              P = Instantiator.delayed_partial_spec_begin(),
           PEnd = Instantiator.delayed_partial_spec_end();
         P != PEnd; ++P) {
      if (!Instantiator.InstantiateClassTemplatePartialSpecialization(
              P->first, P->second)) {
        Instantiation->setInvalidDecl();
        break;
      }
    }

    // Instantiate any out-of-line variable template partial
    // specializations now.
    for (TemplateDeclInstantiator::delayed_var_partial_spec_iterator
              P = Instantiator.delayed_var_partial_spec_begin(),
           PEnd = Instantiator.delayed_var_partial_spec_end();
         P != PEnd; ++P) {
      if (!Instantiator.InstantiateVarTemplatePartialSpecialization(
              P->first, P->second)) {
        Instantiation->setInvalidDecl();
        break;
      }
    }
  }

  // Exit the scope of this instantiation.
  SavedContext.pop();

  if (!Instantiation->isInvalidDecl()) {
    // Always emit the vtable for an explicit instantiation definition
    // of a polymorphic class template specialization. Otherwise, eagerly
    // instantiate only constexpr virtual functions in preparation for their use
    // in constant evaluation.
    if (TSK == TSK_ExplicitInstantiationDefinition)
      MarkVTableUsed(PointOfInstantiation, Instantiation, true);
    else if (MightHaveConstexprVirtualFunctions)
      MarkVirtualMembersReferenced(PointOfInstantiation, Instantiation,
                                   /*ConstexprOnly*/ true);
  }

  Consumer.HandleTagDeclDefinition(Instantiation);

  return Instantiation->isInvalidDecl();
}

bool Sema::InstantiateEnum(SourceLocation PointOfInstantiation,
                           EnumDecl *Instantiation, EnumDecl *Pattern,
                           const MultiLevelTemplateArgumentList &TemplateArgs,
                           TemplateSpecializationKind TSK) {
  EnumDecl *PatternDef = Pattern->getDefinition();
  if (DiagnoseUninstantiableTemplate(PointOfInstantiation, Instantiation,
                                 Instantiation->getInstantiatedFromMemberEnum(),
                                     Pattern, PatternDef, TSK,/*Complain*/true))
    return true;
  Pattern = PatternDef;

  // Record the point of instantiation.
  if (MemberSpecializationInfo *MSInfo
        = Instantiation->getMemberSpecializationInfo()) {
    MSInfo->setTemplateSpecializationKind(TSK);
    MSInfo->setPointOfInstantiation(PointOfInstantiation);
  }

  InstantiatingTemplate Inst(*this, PointOfInstantiation, Instantiation);
  if (Inst.isInvalid())
    return true;
  if (Inst.isAlreadyInstantiating())
    return false;
  PrettyDeclStackTraceEntry CrashInfo(Context, Instantiation, SourceLocation(),
                                      "instantiating enum definition");

  // The instantiation is visible here, even if it was first declared in an
  // unimported module.
  Instantiation->setVisibleDespiteOwningModule();

  // Enter the scope of this instantiation. We don't use
  // PushDeclContext because we don't have a scope.
  ContextRAII SavedContext(*this, Instantiation);
  EnterExpressionEvaluationContext EvalContext(
      *this, Sema::ExpressionEvaluationContext::PotentiallyEvaluated);

  LocalInstantiationScope Scope(*this, /*MergeWithParentScope*/true);

  // Pull attributes from the pattern onto the instantiation.
  InstantiateAttrs(TemplateArgs, Pattern, Instantiation);

  TemplateDeclInstantiator Instantiator(*this, Instantiation, TemplateArgs);
  Instantiator.InstantiateEnumDefinition(Instantiation, Pattern);

  // Exit the scope of this instantiation.
  SavedContext.pop();

  return Instantiation->isInvalidDecl();
}

bool Sema::InstantiateInClassInitializer(
    SourceLocation PointOfInstantiation, FieldDecl *Instantiation,
    FieldDecl *Pattern, const MultiLevelTemplateArgumentList &TemplateArgs) {
  // If there is no initializer, we don't need to do anything.
  if (!Pattern->hasInClassInitializer())
    return false;

  assert(Instantiation->getInClassInitStyle() ==
             Pattern->getInClassInitStyle() &&
         "pattern and instantiation disagree about init style");

  // Error out if we haven't parsed the initializer of the pattern yet because
  // we are waiting for the closing brace of the outer class.
  Expr *OldInit = Pattern->getInClassInitializer();
  if (!OldInit) {
    RecordDecl *PatternRD = Pattern->getParent();
    RecordDecl *OutermostClass = PatternRD->getOuterLexicalRecordContext();
    Diag(PointOfInstantiation,
         diag::err_default_member_initializer_not_yet_parsed)
        << OutermostClass << Pattern;
    Diag(Pattern->getEndLoc(),
         diag::note_default_member_initializer_not_yet_parsed);
    Instantiation->setInvalidDecl();
    return true;
  }

  InstantiatingTemplate Inst(*this, PointOfInstantiation, Instantiation);
  if (Inst.isInvalid())
    return true;
  if (Inst.isAlreadyInstantiating()) {
    // Error out if we hit an instantiation cycle for this initializer.
    Diag(PointOfInstantiation, diag::err_default_member_initializer_cycle)
      << Instantiation;
    return true;
  }
  PrettyDeclStackTraceEntry CrashInfo(Context, Instantiation, SourceLocation(),
                                      "instantiating default member init");

  // Enter the scope of this instantiation. We don't use PushDeclContext because
  // we don't have a scope.
  ContextRAII SavedContext(*this, Instantiation->getParent());
  EnterExpressionEvaluationContext EvalContext(
      *this, Sema::ExpressionEvaluationContext::PotentiallyEvaluated);
  ExprEvalContexts.back().DelayedDefaultInitializationContext = {
      PointOfInstantiation, Instantiation, CurContext};

  LocalInstantiationScope Scope(*this, true);

  // Instantiate the initializer.
  ActOnStartCXXInClassMemberInitializer();
  CXXThisScopeRAII ThisScope(*this, Instantiation->getParent(), Qualifiers());

  ExprResult NewInit = SubstInitializer(OldInit, TemplateArgs,
                                        /*CXXDirectInit=*/false);
  Expr *Init = NewInit.get();
  assert((!Init || !isa<ParenListExpr>(Init)) && "call-style init in class");
  ActOnFinishCXXInClassMemberInitializer(
      Instantiation, Init ? Init->getBeginLoc() : SourceLocation(), Init);

  if (auto *L = getASTMutationListener())
    L->DefaultMemberInitializerInstantiated(Instantiation);

  // Return true if the in-class initializer is still missing.
  return !Instantiation->getInClassInitializer();
}

namespace {
  /// A partial specialization whose template arguments have matched
  /// a given template-id.
  struct PartialSpecMatchResult {
    ClassTemplatePartialSpecializationDecl *Partial;
    TemplateArgumentList *Args;
  };
}

bool Sema::usesPartialOrExplicitSpecialization(
    SourceLocation Loc, ClassTemplateSpecializationDecl *ClassTemplateSpec) {
  if (ClassTemplateSpec->getTemplateSpecializationKind() ==
      TSK_ExplicitSpecialization)
    return true;

  SmallVector<ClassTemplatePartialSpecializationDecl *, 4> PartialSpecs;
  ClassTemplateDecl *CTD = ClassTemplateSpec->getSpecializedTemplate();
  CTD->getPartialSpecializations(PartialSpecs);
  for (ClassTemplatePartialSpecializationDecl *CTPSD : PartialSpecs) {
    // C++ [temp.spec.partial.member]p2:
    //   If the primary member template is explicitly specialized for a given
    //   (implicit) specialization of the enclosing class template, the partial
    //   specializations of the member template are ignored for this
    //   specialization of the enclosing class template. If a partial
    //   specialization of the member template is explicitly specialized for a
    //   given (implicit) specialization of the enclosing class template, the
    //   primary member template and its other partial specializations are still
    //   considered for this specialization of the enclosing class template.
    if (CTD->getMostRecentDecl()->isMemberSpecialization() &&
        !CTPSD->getMostRecentDecl()->isMemberSpecialization())
      continue;

    TemplateDeductionInfo Info(Loc);
    if (DeduceTemplateArguments(CTPSD,
                                ClassTemplateSpec->getTemplateArgs().asArray(),
                                Info) == TemplateDeductionResult::Success)
      return true;
  }

  return false;
}

/// Get the instantiation pattern to use to instantiate the definition of a
/// given ClassTemplateSpecializationDecl (either the pattern of the primary
/// template or of a partial specialization).
static ActionResult<CXXRecordDecl *> getPatternForClassTemplateSpecialization(
    Sema &S, SourceLocation PointOfInstantiation,
    ClassTemplateSpecializationDecl *ClassTemplateSpec,
    TemplateSpecializationKind TSK, bool PrimaryStrictPackMatch) {
  Sema::InstantiatingTemplate Inst(S, PointOfInstantiation, ClassTemplateSpec);
  if (Inst.isInvalid())
    return {/*Invalid=*/true};
  if (Inst.isAlreadyInstantiating())
    return {/*Invalid=*/false};

  llvm::PointerUnion<ClassTemplateDecl *,
                     ClassTemplatePartialSpecializationDecl *>
      Specialized = ClassTemplateSpec->getSpecializedTemplateOrPartial();
  if (!isa<ClassTemplatePartialSpecializationDecl *>(Specialized)) {
    // Find best matching specialization.
    ClassTemplateDecl *Template = ClassTemplateSpec->getSpecializedTemplate();

    // C++ [temp.class.spec.match]p1:
    //   When a class template is used in a context that requires an
    //   instantiation of the class, it is necessary to determine
    //   whether the instantiation is to be generated using the primary
    //   template or one of the partial specializations. This is done by
    //   matching the template arguments of the class template
    //   specialization with the template argument lists of the partial
    //   specializations.
    typedef PartialSpecMatchResult MatchResult;
    SmallVector<MatchResult, 4> Matched, ExtraMatched;
    SmallVector<ClassTemplatePartialSpecializationDecl *, 4> PartialSpecs;
    Template->getPartialSpecializations(PartialSpecs);
    TemplateSpecCandidateSet FailedCandidates(PointOfInstantiation);
    for (ClassTemplatePartialSpecializationDecl *Partial : PartialSpecs) {
      // C++ [temp.spec.partial.member]p2:
      //   If the primary member template is explicitly specialized for a given
      //   (implicit) specialization of the enclosing class template, the
      //   partial specializations of the member template are ignored for this
      //   specialization of the enclosing class template. If a partial
      //   specialization of the member template is explicitly specialized for a
      //   given (implicit) specialization of the enclosing class template, the
      //   primary member template and its other partial specializations are
      //   still considered for this specialization of the enclosing class
      //   template.
      if (Template->getMostRecentDecl()->isMemberSpecialization() &&
          !Partial->getMostRecentDecl()->isMemberSpecialization())
        continue;

      TemplateDeductionInfo Info(FailedCandidates.getLocation());
      if (TemplateDeductionResult Result = S.DeduceTemplateArguments(
              Partial, ClassTemplateSpec->getTemplateArgs().asArray(), Info);
          Result != TemplateDeductionResult::Success) {
        // Store the failed-deduction information for use in diagnostics, later.
        // TODO: Actually use the failed-deduction info?
        FailedCandidates.addCandidate().set(
            DeclAccessPair::make(Template, AS_public), Partial,
            MakeDeductionFailureInfo(S.Context, Result, Info));
        (void)Result;
      } else {
        auto &List = Info.hasStrictPackMatch() ? ExtraMatched : Matched;
        List.push_back(MatchResult{Partial, Info.takeCanonical()});
      }
    }
    if (Matched.empty() && PrimaryStrictPackMatch)
      Matched = std::move(ExtraMatched);

    // If we're dealing with a member template where the template parameters
    // have been instantiated, this provides the original template parameters
    // from which the member template's parameters were instantiated.

    if (Matched.size() >= 1) {
      SmallVectorImpl<MatchResult>::iterator Best = Matched.begin();
      if (Matched.size() == 1) {
        //   -- If exactly one matching specialization is found, the
        //      instantiation is generated from that specialization.
        // We don't need to do anything for this.
      } else {
        //   -- If more than one matching specialization is found, the
        //      partial order rules (14.5.4.2) are used to determine
        //      whether one of the specializations is more specialized
        //      than the others. If none of the specializations is more
        //      specialized than all of the other matching
        //      specializations, then the use of the class template is
        //      ambiguous and the program is ill-formed.
        for (SmallVectorImpl<MatchResult>::iterator P = Best + 1,
                                                 PEnd = Matched.end();
             P != PEnd; ++P) {
          if (S.getMoreSpecializedPartialSpecialization(
                  P->Partial, Best->Partial, PointOfInstantiation) ==
              P->Partial)
            Best = P;
        }

        // Determine if the best partial specialization is more specialized than
        // the others.
        bool Ambiguous = false;
        for (SmallVectorImpl<MatchResult>::iterator P = Matched.begin(),
                                                 PEnd = Matched.end();
             P != PEnd; ++P) {
          if (P != Best && S.getMoreSpecializedPartialSpecialization(
                               P->Partial, Best->Partial,
                               PointOfInstantiation) != Best->Partial) {
            Ambiguous = true;
            break;
          }
        }

        if (Ambiguous) {
          // Partial ordering did not produce a clear winner. Complain.
          Inst.Clear();
          ClassTemplateSpec->setInvalidDecl();
          S.Diag(PointOfInstantiation,
                 diag::err_partial_spec_ordering_ambiguous)
              << ClassTemplateSpec;

          // Print the matching partial specializations.
          for (SmallVectorImpl<MatchResult>::iterator P = Matched.begin(),
                                                   PEnd = Matched.end();
               P != PEnd; ++P)
            S.Diag(P->Partial->getLocation(), diag::note_partial_spec_match)
                << S.getTemplateArgumentBindingsText(
                       P->Partial->getTemplateParameters(), *P->Args);

          return {/*Invalid=*/true};
        }
      }

      ClassTemplateSpec->setInstantiationOf(Best->Partial, Best->Args);
    } else {
      //   -- If no matches are found, the instantiation is generated
      //      from the primary template.
    }
  }

  CXXRecordDecl *Pattern = nullptr;
  Specialized = ClassTemplateSpec->getSpecializedTemplateOrPartial();
  if (auto *PartialSpec =
          Specialized.dyn_cast<ClassTemplatePartialSpecializationDecl *>()) {
    // Instantiate using the best class template partial specialization.
    while (PartialSpec->getInstantiatedFromMember()) {
      // If we've found an explicit specialization of this class template,
      // stop here and use that as the pattern.
      if (PartialSpec->isMemberSpecialization())
        break;

      PartialSpec = PartialSpec->getInstantiatedFromMember();
    }
    Pattern = PartialSpec;
  } else {
    ClassTemplateDecl *Template = ClassTemplateSpec->getSpecializedTemplate();
    while (Template->getInstantiatedFromMemberTemplate()) {
      // If we've found an explicit specialization of this class template,
      // stop here and use that as the pattern.
      if (Template->isMemberSpecialization())
        break;

      Template = Template->getInstantiatedFromMemberTemplate();
    }
    Pattern = Template->getTemplatedDecl();
  }

  return Pattern;
}

bool Sema::InstantiateClassTemplateSpecialization(
    SourceLocation PointOfInstantiation,
    ClassTemplateSpecializationDecl *ClassTemplateSpec,
    TemplateSpecializationKind TSK, bool Complain,
    bool PrimaryStrictPackMatch) {
  // Perform the actual instantiation on the canonical declaration.
  ClassTemplateSpec = cast<ClassTemplateSpecializationDecl>(
      ClassTemplateSpec->getCanonicalDecl());
  if (ClassTemplateSpec->isInvalidDecl())
    return true;

  ActionResult<CXXRecordDecl *> Pattern =
      getPatternForClassTemplateSpecialization(*this, PointOfInstantiation,
                                               ClassTemplateSpec, TSK,
                                               PrimaryStrictPackMatch);
  if (!Pattern.isUsable())
    return Pattern.isInvalid();

  return InstantiateClass(
      PointOfInstantiation, ClassTemplateSpec, Pattern.get(),
      getTemplateInstantiationArgs(ClassTemplateSpec), TSK, Complain);
}

void
Sema::InstantiateClassMembers(SourceLocation PointOfInstantiation,
                              CXXRecordDecl *Instantiation,
                        const MultiLevelTemplateArgumentList &TemplateArgs,
                              TemplateSpecializationKind TSK) {
  // FIXME: We need to notify the ASTMutationListener that we did all of these
  // things, in case we have an explicit instantiation definition in a PCM, a
  // module, or preamble, and the declaration is in an imported AST.
  assert(
      (TSK == TSK_ExplicitInstantiationDefinition ||
       TSK == TSK_ExplicitInstantiationDeclaration ||
       (TSK == TSK_ImplicitInstantiation && Instantiation->isLocalClass())) &&
      "Unexpected template specialization kind!");
  for (auto *D : Instantiation->decls()) {
    bool SuppressNew = false;
    if (auto *Function = dyn_cast<FunctionDecl>(D)) {
      if (FunctionDecl *Pattern =
              Function->getInstantiatedFromMemberFunction()) {

        if (Function->isIneligibleOrNotSelected())
          continue;

        if (Function->getTrailingRequiresClause()) {
          ConstraintSatisfaction Satisfaction;
          if (CheckFunctionConstraints(Function, Satisfaction) ||
              !Satisfaction.IsSatisfied) {
            continue;
          }
        }

        if (Function->hasAttr<ExcludeFromExplicitInstantiationAttr>())
          continue;

        TemplateSpecializationKind PrevTSK =
            Function->getTemplateSpecializationKind();
        if (PrevTSK == TSK_ExplicitSpecialization)
          continue;

        if (CheckSpecializationInstantiationRedecl(
                PointOfInstantiation, TSK, Function, PrevTSK,
                Function->getPointOfInstantiation(), SuppressNew) ||
            SuppressNew)
          continue;

        // C++11 [temp.explicit]p8:
        //   An explicit instantiation definition that names a class template
        //   specialization explicitly instantiates the class template
        //   specialization and is only an explicit instantiation definition
        //   of members whose definition is visible at the point of
        //   instantiation.
        if (TSK == TSK_ExplicitInstantiationDefinition && !Pattern->isDefined())
          continue;

        Function->setTemplateSpecializationKind(TSK, PointOfInstantiation);

        if (Function->isDefined()) {
          // Let the ASTConsumer know that this function has been explicitly
          // instantiated now, and its linkage might have changed.
          Consumer.HandleTopLevelDecl(DeclGroupRef(Function));
        } else if (TSK == TSK_ExplicitInstantiationDefinition) {
          InstantiateFunctionDefinition(PointOfInstantiation, Function);
        } else if (TSK == TSK_ImplicitInstantiation) {
          PendingLocalImplicitInstantiations.push_back(
              std::make_pair(Function, PointOfInstantiation));
        }
      }
    } else if (auto *Var = dyn_cast<VarDecl>(D)) {
      if (isa<VarTemplateSpecializationDecl>(Var))
        continue;

      if (Var->isStaticDataMember()) {
        if (Var->hasAttr<ExcludeFromExplicitInstantiationAttr>())
          continue;

        MemberSpecializationInfo *MSInfo = Var->getMemberSpecializationInfo();
        assert(MSInfo && "No member specialization information?");
        if (MSInfo->getTemplateSpecializationKind()
                                                 == TSK_ExplicitSpecialization)
          continue;

        if (CheckSpecializationInstantiationRedecl(PointOfInstantiation, TSK,
                                                   Var,
                                        MSInfo->getTemplateSpecializationKind(),
                                              MSInfo->getPointOfInstantiation(),
                                                   SuppressNew) ||
            SuppressNew)
          continue;

        if (TSK == TSK_ExplicitInstantiationDefinition) {
          // C++0x [temp.explicit]p8:
          //   An explicit instantiation definition that names a class template
          //   specialization explicitly instantiates the class template
          //   specialization and is only an explicit instantiation definition
          //   of members whose definition is visible at the point of
          //   instantiation.
          if (!Var->getInstantiatedFromStaticDataMember()->getDefinition())
            continue;

          Var->setTemplateSpecializationKind(TSK, PointOfInstantiation);
          InstantiateVariableDefinition(PointOfInstantiation, Var);
        } else {
          Var->setTemplateSpecializationKind(TSK, PointOfInstantiation);
        }
      }
    } else if (auto *Record = dyn_cast<CXXRecordDecl>(D)) {
      if (Record->hasAttr<ExcludeFromExplicitInstantiationAttr>())
        continue;

      // Always skip the injected-class-name, along with any
      // redeclarations of nested classes, since both would cause us
      // to try to instantiate the members of a class twice.
      // Skip closure types; they'll get instantiated when we instantiate
      // the corresponding lambda-expression.
      if (Record->isInjectedClassName() || Record->getPreviousDecl() ||
          Record->isLambda())
        continue;

      MemberSpecializationInfo *MSInfo = Record->getMemberSpecializationInfo();
      assert(MSInfo && "No member specialization information?");

      if (MSInfo->getTemplateSpecializationKind()
                                                == TSK_ExplicitSpecialization)
        continue;

      if (Context.getTargetInfo().getTriple().isOSWindows() &&
          TSK == TSK_ExplicitInstantiationDeclaration) {
        // On Windows, explicit instantiation decl of the outer class doesn't
        // affect the inner class. Typically extern template declarations are
        // used in combination with dll import/export annotations, but those
        // are not propagated from the outer class templates to inner classes.
        // Therefore, do not instantiate inner classes on this platform, so
        // that users don't end up with undefined symbols during linking.
        continue;
      }

      if (CheckSpecializationInstantiationRedecl(PointOfInstantiation, TSK,
                                                 Record,
                                        MSInfo->getTemplateSpecializationKind(),
                                              MSInfo->getPointOfInstantiation(),
                                                 SuppressNew) ||
          SuppressNew)
        continue;

      CXXRecordDecl *Pattern = Record->getInstantiatedFromMemberClass();
      assert(Pattern && "Missing instantiated-from-template information");

      if (!Record->getDefinition()) {
        if (!Pattern->getDefinition()) {
          // C++0x [temp.explicit]p8:
          //   An explicit instantiation definition that names a class template
          //   specialization explicitly instantiates the class template
          //   specialization and is only an explicit instantiation definition
          //   of members whose definition is visible at the point of
          //   instantiation.
          if (TSK == TSK_ExplicitInstantiationDeclaration) {
            MSInfo->setTemplateSpecializationKind(TSK);
            MSInfo->setPointOfInstantiation(PointOfInstantiation);
          }

          continue;
        }

        InstantiateClass(PointOfInstantiation, Record, Pattern,
                         TemplateArgs,
                         TSK);
      } else {
        if (TSK == TSK_ExplicitInstantiationDefinition &&
            Record->getTemplateSpecializationKind() ==
                TSK_ExplicitInstantiationDeclaration) {
          Record->setTemplateSpecializationKind(TSK);
          MarkVTableUsed(PointOfInstantiation, Record, true);
        }
      }

      Pattern = cast_or_null<CXXRecordDecl>(Record->getDefinition());
      if (Pattern)
        InstantiateClassMembers(PointOfInstantiation, Pattern, TemplateArgs,
                                TSK);
    } else if (auto *Enum = dyn_cast<EnumDecl>(D)) {
      MemberSpecializationInfo *MSInfo = Enum->getMemberSpecializationInfo();
      assert(MSInfo && "No member specialization information?");

      if (MSInfo->getTemplateSpecializationKind()
            == TSK_ExplicitSpecialization)
        continue;

      if (CheckSpecializationInstantiationRedecl(
            PointOfInstantiation, TSK, Enum,
            MSInfo->getTemplateSpecializationKind(),
            MSInfo->getPointOfInstantiation(), SuppressNew) ||
          SuppressNew)
        continue;

      if (Enum->getDefinition())
        continue;

      EnumDecl *Pattern = Enum->getTemplateInstantiationPattern();
      assert(Pattern && "Missing instantiated-from-template information");

      if (TSK == TSK_ExplicitInstantiationDefinition) {
        if (!Pattern->getDefinition())
          continue;

        InstantiateEnum(PointOfInstantiation, Enum, Pattern, TemplateArgs, TSK);
      } else {
        MSInfo->setTemplateSpecializationKind(TSK);
        MSInfo->setPointOfInstantiation(PointOfInstantiation);
      }
    } else if (auto *Field = dyn_cast<FieldDecl>(D)) {
      // No need to instantiate in-class initializers during explicit
      // instantiation.
      if (Field->hasInClassInitializer() && TSK == TSK_ImplicitInstantiation) {
        CXXRecordDecl *ClassPattern =
            Instantiation->getTemplateInstantiationPattern();
        DeclContext::lookup_result Lookup =
            ClassPattern->lookup(Field->getDeclName());
        FieldDecl *Pattern = Lookup.find_first<FieldDecl>();
        assert(Pattern);
        InstantiateInClassInitializer(PointOfInstantiation, Field, Pattern,
                                      TemplateArgs);
      }
    }
  }
}

void
Sema::InstantiateClassTemplateSpecializationMembers(
                                           SourceLocation PointOfInstantiation,
                            ClassTemplateSpecializationDecl *ClassTemplateSpec,
                                               TemplateSpecializationKind TSK) {
  // C++0x [temp.explicit]p7:
  //   An explicit instantiation that names a class template
  //   specialization is an explicit instantion of the same kind
  //   (declaration or definition) of each of its members (not
  //   including members inherited from base classes) that has not
  //   been previously explicitly specialized in the translation unit
  //   containing the explicit instantiation, except as described
  //   below.
  InstantiateClassMembers(PointOfInstantiation, ClassTemplateSpec,
                          getTemplateInstantiationArgs(ClassTemplateSpec),
                          TSK);
}

StmtResult
Sema::SubstStmt(Stmt *S, const MultiLevelTemplateArgumentList &TemplateArgs) {
  if (!S)
    return S;

  TemplateInstantiator Instantiator(*this, TemplateArgs,
                                    SourceLocation(),
                                    DeclarationName());
  return Instantiator.TransformStmt(S);
}

bool Sema::SubstTemplateArgument(
    const TemplateArgumentLoc &Input,
    const MultiLevelTemplateArgumentList &TemplateArgs,
    TemplateArgumentLoc &Output, SourceLocation Loc,
    const DeclarationName &Entity) {
  TemplateInstantiator Instantiator(*this, TemplateArgs, Loc, Entity);
  return Instantiator.TransformTemplateArgument(Input, Output);
}

bool Sema::SubstTemplateArguments(
    ArrayRef<TemplateArgumentLoc> Args,
    const MultiLevelTemplateArgumentList &TemplateArgs,
    TemplateArgumentListInfo &Out) {
  TemplateInstantiator Instantiator(*this, TemplateArgs, SourceLocation(),
                                    DeclarationName());
  return Instantiator.TransformTemplateArguments(Args.begin(), Args.end(), Out);
}

ExprResult
Sema::SubstExpr(Expr *E, const MultiLevelTemplateArgumentList &TemplateArgs) {
  if (!E)
    return E;

  TemplateInstantiator Instantiator(*this, TemplateArgs,
                                    SourceLocation(),
                                    DeclarationName());
  return Instantiator.TransformExpr(E);
}

ExprResult
Sema::SubstCXXIdExpr(Expr *E,
                     const MultiLevelTemplateArgumentList &TemplateArgs) {
  if (!E)
    return E;

  TemplateInstantiator Instantiator(*this, TemplateArgs, SourceLocation(),
                                    DeclarationName());
  return Instantiator.TransformAddressOfOperand(E);
}

ExprResult
Sema::SubstConstraintExpr(Expr *E,
                          const MultiLevelTemplateArgumentList &TemplateArgs) {
  // FIXME: should call SubstExpr directly if this function is equivalent or
  //        should it be different?
  return SubstExpr(E, TemplateArgs);
}

ExprResult Sema::SubstConstraintExprWithoutSatisfaction(
    Expr *E, const MultiLevelTemplateArgumentList &TemplateArgs) {
  if (!E)
    return E;

  TemplateInstantiator Instantiator(*this, TemplateArgs, SourceLocation(),
                                    DeclarationName());
  Instantiator.setEvaluateConstraints(false);
  return Instantiator.TransformExpr(E);
}

ExprResult Sema::SubstInitializer(Expr *Init,
                          const MultiLevelTemplateArgumentList &TemplateArgs,
                          bool CXXDirectInit) {
  TemplateInstantiator Instantiator(*this, TemplateArgs, SourceLocation(),
                                    DeclarationName());
  return Instantiator.TransformInitializer(Init, CXXDirectInit);
}

bool Sema::SubstExprs(ArrayRef<Expr *> Exprs, bool IsCall,
                      const MultiLevelTemplateArgumentList &TemplateArgs,
                      SmallVectorImpl<Expr *> &Outputs) {
  if (Exprs.empty())
    return false;

  TemplateInstantiator Instantiator(*this, TemplateArgs,
                                    SourceLocation(),
                                    DeclarationName());
  return Instantiator.TransformExprs(Exprs.data(), Exprs.size(),
                                     IsCall, Outputs);
}

NestedNameSpecifierLoc
Sema::SubstNestedNameSpecifierLoc(NestedNameSpecifierLoc NNS,
                        const MultiLevelTemplateArgumentList &TemplateArgs) {
  if (!NNS)
    return NestedNameSpecifierLoc();

  TemplateInstantiator Instantiator(*this, TemplateArgs, NNS.getBeginLoc(),
                                    DeclarationName());
  return Instantiator.TransformNestedNameSpecifierLoc(NNS);
}

DeclarationNameInfo
Sema::SubstDeclarationNameInfo(const DeclarationNameInfo &NameInfo,
                         const MultiLevelTemplateArgumentList &TemplateArgs) {
  TemplateInstantiator Instantiator(*this, TemplateArgs, NameInfo.getLoc(),
                                    NameInfo.getName());
  return Instantiator.TransformDeclarationNameInfo(NameInfo);
}

TemplateName
Sema::SubstTemplateName(NestedNameSpecifierLoc QualifierLoc,
                        TemplateName Name, SourceLocation Loc,
                        const MultiLevelTemplateArgumentList &TemplateArgs) {
  TemplateInstantiator Instantiator(*this, TemplateArgs, Loc,
                                    DeclarationName());
  CXXScopeSpec SS;
  SS.Adopt(QualifierLoc);
  return Instantiator.TransformTemplateName(SS, Name, Loc);
}

static const Decl *getCanonicalParmVarDecl(const Decl *D) {
  // When storing ParmVarDecls in the local instantiation scope, we always
  // want to use the ParmVarDecl from the canonical function declaration,
  // since the map is then valid for any redeclaration or definition of that
  // function.
  if (const ParmVarDecl *PV = dyn_cast<ParmVarDecl>(D)) {
    if (const FunctionDecl *FD = dyn_cast<FunctionDecl>(PV->getDeclContext())) {
      unsigned i = PV->getFunctionScopeIndex();
      // This parameter might be from a freestanding function type within the
      // function and isn't necessarily referring to one of FD's parameters.
      if (i < FD->getNumParams() && FD->getParamDecl(i) == PV)
        return FD->getCanonicalDecl()->getParamDecl(i);
    }
  }
  return D;
}


llvm::PointerUnion<Decl *, LocalInstantiationScope::DeclArgumentPack *> *
LocalInstantiationScope::findInstantiationOf(const Decl *D) {
  D = getCanonicalParmVarDecl(D);
  for (LocalInstantiationScope *Current = this; Current;
       Current = Current->Outer) {

    // Check if we found something within this scope.
    const Decl *CheckD = D;
    do {
      LocalDeclsMap::iterator Found = Current->LocalDecls.find(CheckD);
      if (Found != Current->LocalDecls.end())
        return &Found->second;

      // If this is a tag declaration, it's possible that we need to look for
      // a previous declaration.
      if (const TagDecl *Tag = dyn_cast<TagDecl>(CheckD))
        CheckD = Tag->getPreviousDecl();
      else
        CheckD = nullptr;
    } while (CheckD);

    // If we aren't combined with our outer scope, we're done.
    if (!Current->CombineWithOuterScope)
      break;
  }

  // If we're performing a partial substitution during template argument
  // deduction, we may not have values for template parameters yet.
  if (isa<NonTypeTemplateParmDecl>(D) || isa<TemplateTypeParmDecl>(D) ||
      isa<TemplateTemplateParmDecl>(D))
    return nullptr;

  // Local types referenced prior to definition may require instantiation.
  if (const CXXRecordDecl *RD = dyn_cast<CXXRecordDecl>(D))
    if (RD->isLocalClass())
      return nullptr;

  // Enumeration types referenced prior to definition may appear as a result of
  // error recovery.
  if (isa<EnumDecl>(D))
    return nullptr;

  // Materialized typedefs/type alias for implicit deduction guides may require
  // instantiation.
  if (isa<TypedefNameDecl>(D) &&
      isa<CXXDeductionGuideDecl>(D->getDeclContext()))
    return nullptr;

  // If we didn't find the decl, then we either have a sema bug, or we have a
  // forward reference to a label declaration.  Return null to indicate that
  // we have an uninstantiated label.
  assert(isa<LabelDecl>(D) && "declaration not instantiated in this scope");
  return nullptr;
}

void LocalInstantiationScope::InstantiatedLocal(const Decl *D, Decl *Inst) {
  D = getCanonicalParmVarDecl(D);
  llvm::PointerUnion<Decl *, DeclArgumentPack *> &Stored = LocalDecls[D];
  if (Stored.isNull()) {
#ifndef NDEBUG
    // It should not be present in any surrounding scope either.
    LocalInstantiationScope *Current = this;
    while (Current->CombineWithOuterScope && Current->Outer) {
      Current = Current->Outer;
      assert(!Current->LocalDecls.contains(D) &&
             "Instantiated local in inner and outer scopes");
    }
#endif
    Stored = Inst;
  } else if (DeclArgumentPack *Pack = dyn_cast<DeclArgumentPack *>(Stored)) {
    Pack->push_back(cast<ValueDecl>(Inst));
  } else {
    assert(cast<Decl *>(Stored) == Inst && "Already instantiated this local");
  }
}

void LocalInstantiationScope::InstantiatedLocalPackArg(const Decl *D,
                                                       VarDecl *Inst) {
  D = getCanonicalParmVarDecl(D);
  DeclArgumentPack *Pack = cast<DeclArgumentPack *>(LocalDecls[D]);
  Pack->push_back(Inst);
}

void LocalInstantiationScope::MakeInstantiatedLocalArgPack(const Decl *D) {
#ifndef NDEBUG
  // This should be the first time we've been told about this decl.
  for (LocalInstantiationScope *Current = this;
       Current && Current->CombineWithOuterScope; Current = Current->Outer)
    assert(!Current->LocalDecls.contains(D) &&
           "Creating local pack after instantiation of local");
#endif

  D = getCanonicalParmVarDecl(D);
  llvm::PointerUnion<Decl *, DeclArgumentPack *> &Stored = LocalDecls[D];
  DeclArgumentPack *Pack = new DeclArgumentPack;
  Stored = Pack;
  ArgumentPacks.push_back(Pack);
}

bool LocalInstantiationScope::isLocalPackExpansion(const Decl *D) {
  for (DeclArgumentPack *Pack : ArgumentPacks)
    if (llvm::is_contained(*Pack, D))
      return true;
  return false;
}

void LocalInstantiationScope::SetPartiallySubstitutedPack(NamedDecl *Pack,
                                          const TemplateArgument *ExplicitArgs,
                                                    unsigned NumExplicitArgs) {
  assert((!PartiallySubstitutedPack || PartiallySubstitutedPack == Pack) &&
         "Already have a partially-substituted pack");
  assert((!PartiallySubstitutedPack
          || NumArgsInPartiallySubstitutedPack == NumExplicitArgs) &&
         "Wrong number of arguments in partially-substituted pack");
  PartiallySubstitutedPack = Pack;
  ArgsInPartiallySubstitutedPack = ExplicitArgs;
  NumArgsInPartiallySubstitutedPack = NumExplicitArgs;
}

NamedDecl *LocalInstantiationScope::getPartiallySubstitutedPack(
                                         const TemplateArgument **ExplicitArgs,
                                              unsigned *NumExplicitArgs) const {
  if (ExplicitArgs)
    *ExplicitArgs = nullptr;
  if (NumExplicitArgs)
    *NumExplicitArgs = 0;

  for (const LocalInstantiationScope *Current = this; Current;
       Current = Current->Outer) {
    if (Current->PartiallySubstitutedPack) {
      if (ExplicitArgs)
        *ExplicitArgs = Current->ArgsInPartiallySubstitutedPack;
      if (NumExplicitArgs)
        *NumExplicitArgs = Current->NumArgsInPartiallySubstitutedPack;

      return Current->PartiallySubstitutedPack;
    }

    if (!Current->CombineWithOuterScope)
      break;
  }

  return nullptr;
}<|MERGE_RESOLUTION|>--- conflicted
+++ resolved
@@ -1477,13 +1477,6 @@
       }
     }
 
-<<<<<<< HEAD
-    static TemplateArgument
-    getTemplateArgumentPackPatternForRewrite(const TemplateArgument &TA) {
-      if (TA.getKind() != TemplateArgument::Pack)
-        return TA;
-      assert(TA.pack_size() == 1 &&
-=======
     TemplateArgument
     getTemplateArgumentPackPatternForRewrite(const TemplateArgument &TA) {
       if (TA.getKind() != TemplateArgument::Pack)
@@ -1491,7 +1484,6 @@
       if (SemaRef.ArgPackSubstIndex)
         return getPackSubstitutedTemplateArgument(SemaRef, TA);
       assert(TA.pack_size() == 1 && TA.pack_begin()->isPackExpansion() &&
->>>>>>> d465594a
              "unexpected pack arguments in template rewrite");
       TemplateArgument Arg = *TA.pack_begin();
       if (Arg.isPackExpansion())
@@ -2509,11 +2501,7 @@
 TemplateInstantiator::TransformFunctionParmPackExpr(FunctionParmPackExpr *E) {
   if (getSema().ArgPackSubstIndex) {
     // We can expand this parameter pack now.
-<<<<<<< HEAD
-    ValueDecl *D = E->getExpansion(getSema().ArgumentPackSubstitutionIndex);
-=======
     ValueDecl *D = E->getExpansion(*getSema().ArgPackSubstIndex);
->>>>>>> d465594a
     ValueDecl *VD = cast_or_null<ValueDecl>(TransformDecl(E->getExprLoc(), D));
     if (!VD)
       return ExprError();
