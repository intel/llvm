//===------- SemaTemplateInstantiate.cpp - C++ Template Instantiation ------===/
//
// Part of the LLVM Project, under the Apache License v2.0 with LLVM Exceptions.
// See https://llvm.org/LICENSE.txt for license information.
// SPDX-License-Identifier: Apache-2.0 WITH LLVM-exception
//===----------------------------------------------------------------------===/
//
//  This file implements C++ template instantiation.
//
//===----------------------------------------------------------------------===/

#include "TreeTransform.h"
#include "clang/AST/ASTConcept.h"
#include "clang/AST/ASTConsumer.h"
#include "clang/AST/ASTContext.h"
#include "clang/AST/ASTLambda.h"
#include "clang/AST/ASTMutationListener.h"
#include "clang/AST/DeclBase.h"
#include "clang/AST/DeclTemplate.h"
#include "clang/AST/DynamicRecursiveASTVisitor.h"
#include "clang/AST/Expr.h"
#include "clang/AST/ExprConcepts.h"
#include "clang/AST/PrettyDeclStackTrace.h"
#include "clang/AST/Type.h"
#include "clang/AST/TypeLoc.h"
#include "clang/AST/TypeVisitor.h"
#include "clang/Basic/LangOptions.h"
#include "clang/Basic/TargetInfo.h"
#include "clang/Sema/DeclSpec.h"
#include "clang/Sema/EnterExpressionEvaluationContext.h"
#include "clang/Sema/Initialization.h"
#include "clang/Sema/Sema.h"
#include "clang/Sema/SemaConcept.h"
#include "clang/Sema/SemaInternal.h"
#include "clang/Sema/Template.h"
#include "clang/Sema/TemplateDeduction.h"
#include "clang/Sema/TemplateInstCallback.h"
#include "llvm/ADT/SmallVectorExtras.h"
#include "llvm/ADT/StringExtras.h"
#include "llvm/Support/ErrorHandling.h"
#include "llvm/Support/SaveAndRestore.h"
#include "llvm/Support/TimeProfiler.h"
#include <optional>

using namespace clang;
using namespace sema;

//===----------------------------------------------------------------------===/
// Template Instantiation Support
//===----------------------------------------------------------------------===/

namespace {
namespace TemplateInstArgsHelpers {
struct Response {
  const Decl *NextDecl = nullptr;
  bool IsDone = false;
  bool ClearRelativeToPrimary = true;
  static Response Done() {
    Response R;
    R.IsDone = true;
    return R;
  }
  static Response ChangeDecl(const Decl *ND) {
    Response R;
    R.NextDecl = ND;
    return R;
  }
  static Response ChangeDecl(const DeclContext *Ctx) {
    Response R;
    R.NextDecl = Decl::castFromDeclContext(Ctx);
    return R;
  }

  static Response UseNextDecl(const Decl *CurDecl) {
    return ChangeDecl(CurDecl->getDeclContext());
  }

  static Response DontClearRelativeToPrimaryNextDecl(const Decl *CurDecl) {
    Response R = Response::UseNextDecl(CurDecl);
    R.ClearRelativeToPrimary = false;
    return R;
  }
};

// Retrieve the primary template for a lambda call operator. It's
// unfortunate that we only have the mappings of call operators rather
// than lambda classes.
const FunctionDecl *
getPrimaryTemplateOfGenericLambda(const FunctionDecl *LambdaCallOperator) {
  if (!isLambdaCallOperator(LambdaCallOperator))
    return LambdaCallOperator;
  while (true) {
    if (auto *FTD = dyn_cast_if_present<FunctionTemplateDecl>(
            LambdaCallOperator->getDescribedTemplate());
        FTD && FTD->getInstantiatedFromMemberTemplate()) {
      LambdaCallOperator =
          FTD->getInstantiatedFromMemberTemplate()->getTemplatedDecl();
    } else if (LambdaCallOperator->getPrimaryTemplate()) {
      // Cases where the lambda operator is instantiated in
      // TemplateDeclInstantiator::VisitCXXMethodDecl.
      LambdaCallOperator =
          LambdaCallOperator->getPrimaryTemplate()->getTemplatedDecl();
    } else if (auto *Prev = cast<CXXMethodDecl>(LambdaCallOperator)
                                ->getInstantiatedFromMemberFunction())
      LambdaCallOperator = Prev;
    else
      break;
  }
  return LambdaCallOperator;
}

struct EnclosingTypeAliasTemplateDetails {
  TypeAliasTemplateDecl *Template = nullptr;
  TypeAliasTemplateDecl *PrimaryTypeAliasDecl = nullptr;
  ArrayRef<TemplateArgument> AssociatedTemplateArguments;

  explicit operator bool() noexcept { return Template; }
};

// Find the enclosing type alias template Decl from CodeSynthesisContexts, as
// well as its primary template and instantiating template arguments.
EnclosingTypeAliasTemplateDetails
getEnclosingTypeAliasTemplateDecl(Sema &SemaRef) {
  for (auto &CSC : llvm::reverse(SemaRef.CodeSynthesisContexts)) {
    if (CSC.Kind != Sema::CodeSynthesisContext::SynthesisKind::
                        TypeAliasTemplateInstantiation)
      continue;
    EnclosingTypeAliasTemplateDetails Result;
    auto *TATD = cast<TypeAliasTemplateDecl>(CSC.Entity),
         *Next = TATD->getInstantiatedFromMemberTemplate();
    Result = {
        /*Template=*/TATD,
        /*PrimaryTypeAliasDecl=*/TATD,
        /*AssociatedTemplateArguments=*/CSC.template_arguments(),
    };
    while (Next) {
      Result.PrimaryTypeAliasDecl = Next;
      Next = Next->getInstantiatedFromMemberTemplate();
    }
    return Result;
  }
  return {};
}

// Check if we are currently inside of a lambda expression that is
// surrounded by a using alias declaration. e.g.
//   template <class> using type = decltype([](auto) { ^ }());
// We have to do so since a TypeAliasTemplateDecl (or a TypeAliasDecl) is never
// a DeclContext, nor does it have an associated specialization Decl from which
// we could collect these template arguments.
bool isLambdaEnclosedByTypeAliasDecl(
    const FunctionDecl *LambdaCallOperator,
    const TypeAliasTemplateDecl *PrimaryTypeAliasDecl) {
  struct Visitor : DynamicRecursiveASTVisitor {
    Visitor(const FunctionDecl *CallOperator) : CallOperator(CallOperator) {}
    bool VisitLambdaExpr(LambdaExpr *LE) override {
      // Return true to bail out of the traversal, implying the Decl contains
      // the lambda.
      return getPrimaryTemplateOfGenericLambda(LE->getCallOperator()) !=
             CallOperator;
    }
    const FunctionDecl *CallOperator;
  };

  QualType Underlying =
      PrimaryTypeAliasDecl->getTemplatedDecl()->getUnderlyingType();

  return !Visitor(getPrimaryTemplateOfGenericLambda(LambdaCallOperator))
              .TraverseType(Underlying);
}

// Add template arguments from a variable template instantiation.
Response
HandleVarTemplateSpec(const VarTemplateSpecializationDecl *VarTemplSpec,
                      MultiLevelTemplateArgumentList &Result,
                      bool SkipForSpecialization) {
  // For a class-scope explicit specialization, there are no template arguments
  // at this level, but there may be enclosing template arguments.
  if (VarTemplSpec->isClassScopeExplicitSpecialization())
    return Response::DontClearRelativeToPrimaryNextDecl(VarTemplSpec);

  // We're done when we hit an explicit specialization.
  if (VarTemplSpec->getSpecializationKind() == TSK_ExplicitSpecialization &&
      !isa<VarTemplatePartialSpecializationDecl>(VarTemplSpec))
    return Response::Done();

  // If this variable template specialization was instantiated from a
  // specialized member that is a variable template, we're done.
  assert(VarTemplSpec->getSpecializedTemplate() && "No variable template?");
  llvm::PointerUnion<VarTemplateDecl *, VarTemplatePartialSpecializationDecl *>
      Specialized = VarTemplSpec->getSpecializedTemplateOrPartial();
  if (VarTemplatePartialSpecializationDecl *Partial =
          dyn_cast<VarTemplatePartialSpecializationDecl *>(Specialized)) {
    if (!SkipForSpecialization)
      Result.addOuterTemplateArguments(
          Partial, VarTemplSpec->getTemplateInstantiationArgs().asArray(),
          /*Final=*/false);
    if (Partial->isMemberSpecialization())
      return Response::Done();
  } else {
    VarTemplateDecl *Tmpl = cast<VarTemplateDecl *>(Specialized);
    if (!SkipForSpecialization)
      Result.addOuterTemplateArguments(
          Tmpl, VarTemplSpec->getTemplateInstantiationArgs().asArray(),
          /*Final=*/false);
    if (Tmpl->isMemberSpecialization())
      return Response::Done();
  }
  return Response::DontClearRelativeToPrimaryNextDecl(VarTemplSpec);
}

// If we have a template template parameter with translation unit context,
// then we're performing substitution into a default template argument of
// this template template parameter before we've constructed the template
// that will own this template template parameter. In this case, we
// use empty template parameter lists for all of the outer templates
// to avoid performing any substitutions.
Response
HandleDefaultTempArgIntoTempTempParam(const TemplateTemplateParmDecl *TTP,
                                      MultiLevelTemplateArgumentList &Result) {
  for (unsigned I = 0, N = TTP->getDepth() + 1; I != N; ++I)
    Result.addOuterTemplateArguments(std::nullopt);
  return Response::Done();
}

Response HandlePartialClassTemplateSpec(
    const ClassTemplatePartialSpecializationDecl *PartialClassTemplSpec,
    MultiLevelTemplateArgumentList &Result, bool SkipForSpecialization) {
  if (!SkipForSpecialization)
    Result.addOuterRetainedLevels(PartialClassTemplSpec->getTemplateDepth());
  return Response::Done();
}

// Add template arguments from a class template instantiation.
Response
HandleClassTemplateSpec(const ClassTemplateSpecializationDecl *ClassTemplSpec,
                        MultiLevelTemplateArgumentList &Result,
                        bool SkipForSpecialization) {
  if (!ClassTemplSpec->isClassScopeExplicitSpecialization()) {
    // We're done when we hit an explicit specialization.
    if (ClassTemplSpec->getSpecializationKind() == TSK_ExplicitSpecialization &&
        !isa<ClassTemplatePartialSpecializationDecl>(ClassTemplSpec))
      return Response::Done();

    if (!SkipForSpecialization)
      Result.addOuterTemplateArguments(
          const_cast<ClassTemplateSpecializationDecl *>(ClassTemplSpec),
          ClassTemplSpec->getTemplateInstantiationArgs().asArray(),
          /*Final=*/false);

    // If this class template specialization was instantiated from a
    // specialized member that is a class template, we're done.
    assert(ClassTemplSpec->getSpecializedTemplate() && "No class template?");
    if (ClassTemplSpec->getSpecializedTemplate()->isMemberSpecialization())
      return Response::Done();

    // If this was instantiated from a partial template specialization, we need
    // to get the next level of declaration context from the partial
    // specialization, as the ClassTemplateSpecializationDecl's
    // DeclContext/LexicalDeclContext will be for the primary template.
    if (auto *InstFromPartialTempl =
            ClassTemplSpec->getSpecializedTemplateOrPartial()
                .dyn_cast<ClassTemplatePartialSpecializationDecl *>())
      return Response::ChangeDecl(
          InstFromPartialTempl->getLexicalDeclContext());
  }
  return Response::UseNextDecl(ClassTemplSpec);
}

Response HandleFunction(Sema &SemaRef, const FunctionDecl *Function,
                        MultiLevelTemplateArgumentList &Result,
                        const FunctionDecl *Pattern, bool RelativeToPrimary,
                        bool ForConstraintInstantiation,
                        bool ForDefaultArgumentSubstitution) {
  // Add template arguments from a function template specialization.
  if (!RelativeToPrimary &&
      Function->getTemplateSpecializationKindForInstantiation() ==
          TSK_ExplicitSpecialization)
    return Response::Done();

  if (!RelativeToPrimary &&
      Function->getTemplateSpecializationKind() == TSK_ExplicitSpecialization) {
    // This is an implicit instantiation of an explicit specialization. We
    // don't get any template arguments from this function but might get
    // some from an enclosing template.
    return Response::UseNextDecl(Function);
  } else if (const TemplateArgumentList *TemplateArgs =
                 Function->getTemplateSpecializationArgs()) {
    // Add the template arguments for this specialization.
    Result.addOuterTemplateArguments(const_cast<FunctionDecl *>(Function),
                                     TemplateArgs->asArray(),
                                     /*Final=*/false);

    if (RelativeToPrimary &&
        (Function->getTemplateSpecializationKind() ==
             TSK_ExplicitSpecialization ||
         (Function->getFriendObjectKind() &&
          !Function->getPrimaryTemplate()->getFriendObjectKind())))
      return Response::UseNextDecl(Function);

    // If this function was instantiated from a specialized member that is
    // a function template, we're done.
    assert(Function->getPrimaryTemplate() && "No function template?");
    if (!ForDefaultArgumentSubstitution &&
        Function->getPrimaryTemplate()->isMemberSpecialization())
      return Response::Done();

    // If this function is a generic lambda specialization, we are done.
    if (!ForConstraintInstantiation &&
        isGenericLambdaCallOperatorOrStaticInvokerSpecialization(Function))
      return Response::Done();

  } else if (auto *Template = Function->getDescribedFunctionTemplate()) {
    assert(
        (ForConstraintInstantiation || Result.getNumSubstitutedLevels() == 0) &&
        "Outer template not instantiated?");
    if (ForConstraintInstantiation) {
      for (auto &Inst : llvm::reverse(SemaRef.CodeSynthesisContexts)) {
        if (Inst.Kind == Sema::CodeSynthesisContext::ConstraintsCheck &&
            Inst.Entity == Template) {
          // After CWG2369, the outer templates are not instantiated when
          // checking its associated constraints. So add them back through the
          // synthesis context; this is useful for e.g. nested constraints
          // involving lambdas.
          Result.addOuterTemplateArguments(Template, Inst.template_arguments(),
                                           /*Final=*/false);
          break;
        }
      }
    }
  }
  // If this is a friend or local declaration and it declares an entity at
  // namespace scope, take arguments from its lexical parent
  // instead of its semantic parent, unless of course the pattern we're
  // instantiating actually comes from the file's context!
  if ((Function->getFriendObjectKind() || Function->isLocalExternDecl()) &&
      Function->getNonTransparentDeclContext()->isFileContext() &&
      (!Pattern || !Pattern->getLexicalDeclContext()->isFileContext())) {
    return Response::ChangeDecl(Function->getLexicalDeclContext());
  }

  if (ForConstraintInstantiation && Function->getFriendObjectKind())
    return Response::ChangeDecl(Function->getLexicalDeclContext());
  return Response::UseNextDecl(Function);
}

Response HandleFunctionTemplateDecl(Sema &SemaRef,
                                    const FunctionTemplateDecl *FTD,
                                    MultiLevelTemplateArgumentList &Result) {
  if (!isa<ClassTemplateSpecializationDecl>(FTD->getDeclContext())) {
    Result.addOuterTemplateArguments(
        const_cast<FunctionTemplateDecl *>(FTD),
        const_cast<FunctionTemplateDecl *>(FTD)->getInjectedTemplateArgs(
            SemaRef.Context),
        /*Final=*/false);

    NestedNameSpecifier NNS = FTD->getTemplatedDecl()->getQualifier();

    for (const Type *Ty = NNS.getKind() == NestedNameSpecifier::Kind::Type
                              ? NNS.getAsType()
                              : nullptr,
                    *NextTy = nullptr;
         Ty && Ty->isInstantiationDependentType();
         Ty = std::exchange(NextTy, nullptr)) {
      if (NestedNameSpecifier P = Ty->getPrefix();
          P.getKind() == NestedNameSpecifier::Kind::Type)
        NextTy = P.getAsType();
      const auto *TSTy = dyn_cast<TemplateSpecializationType>(Ty);
      if (!TSTy)
        continue;

      ArrayRef<TemplateArgument> Arguments = TSTy->template_arguments();
      // Prefer template arguments from the injected-class-type if possible.
      // For example,
      // ```cpp
      // template <class... Pack> struct S {
      //   template <class T> void foo();
      // };
      // template <class... Pack> template <class T>
      //           ^^^^^^^^^^^^^ InjectedTemplateArgs
      //           They're of kind TemplateArgument::Pack, not of
      //           TemplateArgument::Type.
      // void S<Pack...>::foo() {}
      //        ^^^^^^^
      //        TSTy->template_arguments() (which are of PackExpansionType)
      // ```
      // This meets the contract in
      // TreeTransform::TryExpandParameterPacks that the template arguments
      // for unexpanded parameters should be of a Pack kind.
      if (TSTy->isCurrentInstantiation()) {
        auto *RD = TSTy->getCanonicalTypeInternal()->getAsCXXRecordDecl();
        if (ClassTemplateDecl *CTD = RD->getDescribedClassTemplate())
          Arguments = CTD->getInjectedTemplateArgs(SemaRef.Context);
        else if (auto *Specialization =
                     dyn_cast<ClassTemplateSpecializationDecl>(RD))
          Arguments = Specialization->getTemplateInstantiationArgs().asArray();
      }
      Result.addOuterTemplateArguments(
          TSTy->getTemplateName().getAsTemplateDecl(), Arguments,
          /*Final=*/false);
    }
  }

  return Response::ChangeDecl(FTD->getLexicalDeclContext());
}

Response HandleRecordDecl(Sema &SemaRef, const CXXRecordDecl *Rec,
                          MultiLevelTemplateArgumentList &Result,
                          ASTContext &Context,
                          bool ForConstraintInstantiation) {
  if (ClassTemplateDecl *ClassTemplate = Rec->getDescribedClassTemplate()) {
    assert(
        (ForConstraintInstantiation || Result.getNumSubstitutedLevels() == 0) &&
        "Outer template not instantiated?");
    if (ClassTemplate->isMemberSpecialization())
      return Response::Done();
    if (ForConstraintInstantiation)
      Result.addOuterTemplateArguments(
          const_cast<CXXRecordDecl *>(Rec),
          ClassTemplate->getInjectedTemplateArgs(SemaRef.Context),
          /*Final=*/false);
  }

  if (const MemberSpecializationInfo *MSInfo =
          Rec->getMemberSpecializationInfo())
    if (MSInfo->getTemplateSpecializationKind() == TSK_ExplicitSpecialization)
      return Response::Done();

  bool IsFriend = Rec->getFriendObjectKind() ||
                  (Rec->getDescribedClassTemplate() &&
                   Rec->getDescribedClassTemplate()->getFriendObjectKind());
  if (ForConstraintInstantiation && IsFriend &&
      Rec->getNonTransparentDeclContext()->isFileContext()) {
    return Response::ChangeDecl(Rec->getLexicalDeclContext());
  }

  // This is to make sure we pick up the VarTemplateSpecializationDecl or the
  // TypeAliasTemplateDecl that this lambda is defined inside of.
  if (Rec->isLambda()) {
    if (const Decl *LCD = Rec->getLambdaContextDecl())
      return Response::ChangeDecl(LCD);
    // Retrieve the template arguments for a using alias declaration.
    // This is necessary for constraint checking, since we always keep
    // constraints relative to the primary template.
    if (auto TypeAlias = getEnclosingTypeAliasTemplateDecl(SemaRef);
        ForConstraintInstantiation && TypeAlias) {
      if (isLambdaEnclosedByTypeAliasDecl(Rec->getLambdaCallOperator(),
                                          TypeAlias.PrimaryTypeAliasDecl)) {
        Result.addOuterTemplateArguments(TypeAlias.Template,
                                         TypeAlias.AssociatedTemplateArguments,
                                         /*Final=*/false);
        // Visit the parent of the current type alias declaration rather than
        // the lambda thereof.
        // E.g., in the following example:
        // struct S {
        //  template <class> using T = decltype([]<Concept> {} ());
        // };
        // void foo() {
        //   S::T var;
        // }
        // The instantiated lambda expression (which we're visiting at 'var')
        // has a function DeclContext 'foo' rather than the Record DeclContext
        // S. This seems to be an oversight to me that we may want to set a
        // Sema Context from the CXXScopeSpec before substituting into T.
        return Response::ChangeDecl(TypeAlias.Template->getDeclContext());
      }
    }
  }

  return Response::UseNextDecl(Rec);
}

Response HandleImplicitConceptSpecializationDecl(
    const ImplicitConceptSpecializationDecl *CSD,
    MultiLevelTemplateArgumentList &Result) {
  Result.addOuterTemplateArguments(
      const_cast<ImplicitConceptSpecializationDecl *>(CSD),
      CSD->getTemplateArguments(),
      /*Final=*/false);
  return Response::UseNextDecl(CSD);
}

Response HandleGenericDeclContext(const Decl *CurDecl) {
  return Response::UseNextDecl(CurDecl);
}
} // namespace TemplateInstArgsHelpers
} // namespace

MultiLevelTemplateArgumentList Sema::getTemplateInstantiationArgs(
    const NamedDecl *ND, const DeclContext *DC, bool Final,
    std::optional<ArrayRef<TemplateArgument>> Innermost, bool RelativeToPrimary,
    const FunctionDecl *Pattern, bool ForConstraintInstantiation,
    bool SkipForSpecialization, bool ForDefaultArgumentSubstitution) {
  assert((ND || DC) && "Can't find arguments for a decl if one isn't provided");
  // Accumulate the set of template argument lists in this structure.
  MultiLevelTemplateArgumentList Result;

  using namespace TemplateInstArgsHelpers;
  const Decl *CurDecl = ND;

  if (Innermost) {
    Result.addOuterTemplateArguments(const_cast<NamedDecl *>(ND), *Innermost,
                                     Final);
    // Populate placeholder template arguments for TemplateTemplateParmDecls.
    // This is essential for the case e.g.
    //
    // template <class> concept Concept = false;
    // template <template <Concept C> class T> void foo(T<int>)
    //
    // where parameter C has a depth of 1 but the substituting argument `int`
    // has a depth of 0.
    if (const auto *TTP = dyn_cast<TemplateTemplateParmDecl>(CurDecl))
      HandleDefaultTempArgIntoTempTempParam(TTP, Result);
    CurDecl = DC ? Decl::castFromDeclContext(DC)
                 : Response::UseNextDecl(CurDecl).NextDecl;
  } else if (!CurDecl)
    CurDecl = Decl::castFromDeclContext(DC);

  while (!CurDecl->isFileContextDecl()) {
    Response R;
    if (const auto *VarTemplSpec =
            dyn_cast<VarTemplateSpecializationDecl>(CurDecl)) {
      R = HandleVarTemplateSpec(VarTemplSpec, Result, SkipForSpecialization);
    } else if (const auto *PartialClassTemplSpec =
                   dyn_cast<ClassTemplatePartialSpecializationDecl>(CurDecl)) {
      R = HandlePartialClassTemplateSpec(PartialClassTemplSpec, Result,
                                         SkipForSpecialization);
    } else if (const auto *ClassTemplSpec =
                   dyn_cast<ClassTemplateSpecializationDecl>(CurDecl)) {
      R = HandleClassTemplateSpec(ClassTemplSpec, Result,
                                  SkipForSpecialization);
    } else if (const auto *Function = dyn_cast<FunctionDecl>(CurDecl)) {
      R = HandleFunction(*this, Function, Result, Pattern, RelativeToPrimary,
                         ForConstraintInstantiation,
                         ForDefaultArgumentSubstitution);
    } else if (const auto *Rec = dyn_cast<CXXRecordDecl>(CurDecl)) {
      R = HandleRecordDecl(*this, Rec, Result, Context,
                           ForConstraintInstantiation);
    } else if (const auto *CSD =
                   dyn_cast<ImplicitConceptSpecializationDecl>(CurDecl)) {
      R = HandleImplicitConceptSpecializationDecl(CSD, Result);
    } else if (const auto *FTD = dyn_cast<FunctionTemplateDecl>(CurDecl)) {
      R = HandleFunctionTemplateDecl(*this, FTD, Result);
    } else if (const auto *CTD = dyn_cast<ClassTemplateDecl>(CurDecl)) {
      R = Response::ChangeDecl(CTD->getLexicalDeclContext());
    } else if (!isa<DeclContext>(CurDecl)) {
      R = Response::DontClearRelativeToPrimaryNextDecl(CurDecl);
      if (const auto *TTP = dyn_cast<TemplateTemplateParmDecl>(CurDecl)) {
        R = HandleDefaultTempArgIntoTempTempParam(TTP, Result);
      }
    } else {
      R = HandleGenericDeclContext(CurDecl);
    }

    if (R.IsDone)
      return Result;
    if (R.ClearRelativeToPrimary)
      RelativeToPrimary = false;
    assert(R.NextDecl);
    CurDecl = R.NextDecl;
  }
  return Result;
}

bool Sema::CodeSynthesisContext::isInstantiationRecord() const {
  switch (Kind) {
  case TemplateInstantiation:
  case ExceptionSpecInstantiation:
  case DefaultTemplateArgumentInstantiation:
  case DefaultFunctionArgumentInstantiation:
  case ExplicitTemplateArgumentSubstitution:
  case DeducedTemplateArgumentSubstitution:
  case PriorTemplateArgumentSubstitution:
  case ConstraintsCheck:
  case NestedRequirementConstraintsCheck:
    return true;

  case RequirementInstantiation:
  case RequirementParameterInstantiation:
  case DefaultTemplateArgumentChecking:
  case DeclaringSpecialMember:
  case DeclaringImplicitEqualityComparison:
  case DefiningSynthesizedFunction:
  case ExceptionSpecEvaluation:
  case ConstraintSubstitution:
  case ParameterMappingSubstitution:
  case ConstraintNormalization:
  case RewritingOperatorAsSpaceship:
  case InitializingStructuredBinding:
  case MarkingClassDllexported:
  case BuildingBuiltinDumpStructCall:
  case LambdaExpressionSubstitution:
  case BuildingDeductionGuides:
  case TypeAliasTemplateInstantiation:
  case PartialOrderingTTP:
    return false;

  // This function should never be called when Kind's value is Memoization.
  case Memoization:
    break;
  }

  llvm_unreachable("Invalid SynthesisKind!");
}

Sema::InstantiatingTemplate::InstantiatingTemplate(
    Sema &SemaRef, CodeSynthesisContext::SynthesisKind Kind,
    SourceLocation PointOfInstantiation, SourceRange InstantiationRange,
    Decl *Entity, NamedDecl *Template, ArrayRef<TemplateArgument> TemplateArgs,
    sema::TemplateDeductionInfo *DeductionInfo)
    : SemaRef(SemaRef) {
  // Don't allow further instantiation if a fatal error and an uncompilable
  // error have occurred. Any diagnostics we might have raised will not be
  // visible, and we do not need to construct a correct AST.
  if (SemaRef.Diags.hasFatalErrorOccurred() &&
      SemaRef.hasUncompilableErrorOccurred()) {
    Invalid = true;
    return;
  }

  CodeSynthesisContext Inst;
  Inst.Kind = Kind;
  Inst.PointOfInstantiation = PointOfInstantiation;
  Inst.Entity = Entity;
  Inst.Template = Template;
  Inst.TemplateArgs = TemplateArgs.data();
  Inst.NumTemplateArgs = TemplateArgs.size();
  Inst.DeductionInfo = DeductionInfo;
  Inst.InstantiationRange = InstantiationRange;
  Inst.InConstraintSubstitution =
      Inst.Kind == CodeSynthesisContext::ConstraintSubstitution;
  Inst.InParameterMappingSubstitution =
      Inst.Kind == CodeSynthesisContext::ParameterMappingSubstitution;
  if (!SemaRef.CodeSynthesisContexts.empty()) {
    Inst.InConstraintSubstitution |=
        SemaRef.CodeSynthesisContexts.back().InConstraintSubstitution;
    Inst.InParameterMappingSubstitution |=
        SemaRef.CodeSynthesisContexts.back().InParameterMappingSubstitution;
<<<<<<< HEAD
  }

  Invalid = SemaRef.pushCodeSynthesisContext(Inst);
  if (!Invalid) {
    AlreadyInstantiating =
        !Inst.Entity
            ? false
            : !SemaRef.InstantiatingSpecializations
                   .insert({Inst.Entity->getCanonicalDecl(), Inst.Kind})
                   .second;
    atTemplateBegin(SemaRef.TemplateInstCallbacks, SemaRef, Inst);
=======
>>>>>>> 54c4ef26
  }

  Invalid = SemaRef.pushCodeSynthesisContext(Inst);
  if (!Invalid)
    atTemplateBegin(SemaRef.TemplateInstCallbacks, SemaRef, Inst);
}

Sema::InstantiatingTemplate::InstantiatingTemplate(
    Sema &SemaRef, SourceLocation PointOfInstantiation, Decl *Entity,
    SourceRange InstantiationRange)
    : InstantiatingTemplate(SemaRef,
                            CodeSynthesisContext::TemplateInstantiation,
                            PointOfInstantiation, InstantiationRange, Entity) {}

Sema::InstantiatingTemplate::InstantiatingTemplate(
    Sema &SemaRef, SourceLocation PointOfInstantiation, FunctionDecl *Entity,
    ExceptionSpecification, SourceRange InstantiationRange)
    : InstantiatingTemplate(
          SemaRef, CodeSynthesisContext::ExceptionSpecInstantiation,
          PointOfInstantiation, InstantiationRange, Entity) {}

Sema::InstantiatingTemplate::InstantiatingTemplate(
    Sema &SemaRef, SourceLocation PointOfInstantiation, TemplateParameter Param,
    TemplateDecl *Template, ArrayRef<TemplateArgument> TemplateArgs,
    SourceRange InstantiationRange)
    : InstantiatingTemplate(
          SemaRef,
          CodeSynthesisContext::DefaultTemplateArgumentInstantiation,
          PointOfInstantiation, InstantiationRange, getAsNamedDecl(Param),
          Template, TemplateArgs) {}

Sema::InstantiatingTemplate::InstantiatingTemplate(
    Sema &SemaRef, SourceLocation PointOfInstantiation,
    FunctionTemplateDecl *FunctionTemplate,
    ArrayRef<TemplateArgument> TemplateArgs,
    CodeSynthesisContext::SynthesisKind Kind,
    sema::TemplateDeductionInfo &DeductionInfo, SourceRange InstantiationRange)
    : InstantiatingTemplate(SemaRef, Kind, PointOfInstantiation,
                            InstantiationRange, FunctionTemplate, nullptr,
                            TemplateArgs, &DeductionInfo) {
  assert(Kind == CodeSynthesisContext::ExplicitTemplateArgumentSubstitution ||
         Kind == CodeSynthesisContext::DeducedTemplateArgumentSubstitution ||
         Kind == CodeSynthesisContext::BuildingDeductionGuides);
}

Sema::InstantiatingTemplate::InstantiatingTemplate(
    Sema &SemaRef, SourceLocation PointOfInstantiation,
    TemplateDecl *Template,
    ArrayRef<TemplateArgument> TemplateArgs,
    sema::TemplateDeductionInfo &DeductionInfo, SourceRange InstantiationRange)
    : InstantiatingTemplate(
          SemaRef,
          CodeSynthesisContext::DeducedTemplateArgumentSubstitution,
          PointOfInstantiation, InstantiationRange, Template, nullptr,
          TemplateArgs, &DeductionInfo) {}

Sema::InstantiatingTemplate::InstantiatingTemplate(
    Sema &SemaRef, SourceLocation PointOfInstantiation,
    ClassTemplatePartialSpecializationDecl *PartialSpec,
    ArrayRef<TemplateArgument> TemplateArgs,
    sema::TemplateDeductionInfo &DeductionInfo, SourceRange InstantiationRange)
    : InstantiatingTemplate(
          SemaRef,
          CodeSynthesisContext::DeducedTemplateArgumentSubstitution,
          PointOfInstantiation, InstantiationRange, PartialSpec, nullptr,
          TemplateArgs, &DeductionInfo) {}

Sema::InstantiatingTemplate::InstantiatingTemplate(
    Sema &SemaRef, SourceLocation PointOfInstantiation,
    VarTemplatePartialSpecializationDecl *PartialSpec,
    ArrayRef<TemplateArgument> TemplateArgs,
    sema::TemplateDeductionInfo &DeductionInfo, SourceRange InstantiationRange)
    : InstantiatingTemplate(
          SemaRef,
          CodeSynthesisContext::DeducedTemplateArgumentSubstitution,
          PointOfInstantiation, InstantiationRange, PartialSpec, nullptr,
          TemplateArgs, &DeductionInfo) {}

Sema::InstantiatingTemplate::InstantiatingTemplate(
    Sema &SemaRef, SourceLocation PointOfInstantiation, ParmVarDecl *Param,
    ArrayRef<TemplateArgument> TemplateArgs, SourceRange InstantiationRange)
    : InstantiatingTemplate(
          SemaRef,
          CodeSynthesisContext::DefaultFunctionArgumentInstantiation,
          PointOfInstantiation, InstantiationRange, Param, nullptr,
          TemplateArgs) {}

Sema::InstantiatingTemplate::InstantiatingTemplate(
    Sema &SemaRef, SourceLocation PointOfInstantiation, NamedDecl *Template,
    NonTypeTemplateParmDecl *Param, ArrayRef<TemplateArgument> TemplateArgs,
    SourceRange InstantiationRange)
    : InstantiatingTemplate(
          SemaRef,
          CodeSynthesisContext::PriorTemplateArgumentSubstitution,
          PointOfInstantiation, InstantiationRange, Param, Template,
          TemplateArgs) {}

Sema::InstantiatingTemplate::InstantiatingTemplate(
    Sema &SemaRef, SourceLocation PointOfInstantiation, NamedDecl *Template,
    TemplateTemplateParmDecl *Param, ArrayRef<TemplateArgument> TemplateArgs,
    SourceRange InstantiationRange)
    : InstantiatingTemplate(
          SemaRef,
          CodeSynthesisContext::PriorTemplateArgumentSubstitution,
          PointOfInstantiation, InstantiationRange, Param, Template,
          TemplateArgs) {}

Sema::InstantiatingTemplate::InstantiatingTemplate(
    Sema &SemaRef, SourceLocation PointOfInstantiation,
    TypeAliasTemplateDecl *Entity, ArrayRef<TemplateArgument> TemplateArgs,
    SourceRange InstantiationRange)
    : InstantiatingTemplate(
          SemaRef, CodeSynthesisContext::TypeAliasTemplateInstantiation,
          PointOfInstantiation, InstantiationRange, /*Entity=*/Entity,
          /*Template=*/nullptr, TemplateArgs) {}

Sema::InstantiatingTemplate::InstantiatingTemplate(
    Sema &SemaRef, SourceLocation PointOfInstantiation, TemplateDecl *Template,
    NamedDecl *Param, ArrayRef<TemplateArgument> TemplateArgs,
    SourceRange InstantiationRange)
    : InstantiatingTemplate(
          SemaRef, CodeSynthesisContext::DefaultTemplateArgumentChecking,
          PointOfInstantiation, InstantiationRange, Param, Template,
          TemplateArgs) {}

Sema::InstantiatingTemplate::InstantiatingTemplate(
    Sema &SemaRef, SourceLocation PointOfInstantiation,
    concepts::Requirement *Req, sema::TemplateDeductionInfo &DeductionInfo,
    SourceRange InstantiationRange)
    : InstantiatingTemplate(
          SemaRef, CodeSynthesisContext::RequirementInstantiation,
          PointOfInstantiation, InstantiationRange, /*Entity=*/nullptr,
          /*Template=*/nullptr, /*TemplateArgs=*/{}, &DeductionInfo) {}

Sema::InstantiatingTemplate::InstantiatingTemplate(
    Sema &SemaRef, SourceLocation PointOfInstantiation,
    concepts::NestedRequirement *Req, ConstraintsCheck,
    SourceRange InstantiationRange)
    : InstantiatingTemplate(
          SemaRef, CodeSynthesisContext::NestedRequirementConstraintsCheck,
          PointOfInstantiation, InstantiationRange, /*Entity=*/nullptr,
          /*Template=*/nullptr, /*TemplateArgs=*/{}) {}

Sema::InstantiatingTemplate::InstantiatingTemplate(
    Sema &SemaRef, SourceLocation PointOfInstantiation, const RequiresExpr *RE,
    sema::TemplateDeductionInfo &DeductionInfo, SourceRange InstantiationRange)
    : InstantiatingTemplate(
          SemaRef, CodeSynthesisContext::RequirementParameterInstantiation,
          PointOfInstantiation, InstantiationRange, /*Entity=*/nullptr,
          /*Template=*/nullptr, /*TemplateArgs=*/{}, &DeductionInfo) {}

Sema::InstantiatingTemplate::InstantiatingTemplate(
    Sema &SemaRef, SourceLocation PointOfInstantiation,
    ConstraintsCheck, NamedDecl *Template,
    ArrayRef<TemplateArgument> TemplateArgs, SourceRange InstantiationRange)
    : InstantiatingTemplate(
          SemaRef, CodeSynthesisContext::ConstraintsCheck,
          PointOfInstantiation, InstantiationRange, Template, nullptr,
          TemplateArgs) {}

Sema::InstantiatingTemplate::InstantiatingTemplate(
    Sema &SemaRef, SourceLocation PointOfInstantiation,
    ConstraintSubstitution, NamedDecl *Template,
    sema::TemplateDeductionInfo &DeductionInfo, SourceRange InstantiationRange)
    : InstantiatingTemplate(
          SemaRef, CodeSynthesisContext::ConstraintSubstitution,
          PointOfInstantiation, InstantiationRange, Template, nullptr,
          {}, &DeductionInfo) {}

Sema::InstantiatingTemplate::InstantiatingTemplate(
    Sema &SemaRef, SourceLocation PointOfInstantiation,
    ConstraintNormalization, NamedDecl *Template,
    SourceRange InstantiationRange)
    : InstantiatingTemplate(
          SemaRef, CodeSynthesisContext::ConstraintNormalization,
          PointOfInstantiation, InstantiationRange, Template) {}

Sema::InstantiatingTemplate::InstantiatingTemplate(
    Sema &SemaRef, SourceLocation PointOfInstantiation,
    ParameterMappingSubstitution, NamedDecl *Template,
    SourceRange InstantiationRange)
    : InstantiatingTemplate(
          SemaRef, CodeSynthesisContext::ParameterMappingSubstitution,
          PointOfInstantiation, InstantiationRange, Template) {}

Sema::InstantiatingTemplate::InstantiatingTemplate(
    Sema &SemaRef, SourceLocation PointOfInstantiation, TemplateDecl *Entity,
    BuildingDeductionGuidesTag, SourceRange InstantiationRange)
    : InstantiatingTemplate(
          SemaRef, CodeSynthesisContext::BuildingDeductionGuides,
          PointOfInstantiation, InstantiationRange, Entity) {}

Sema::InstantiatingTemplate::InstantiatingTemplate(
    Sema &SemaRef, SourceLocation ArgLoc, PartialOrderingTTP,
    TemplateDecl *PArg, SourceRange InstantiationRange)
    : InstantiatingTemplate(SemaRef, CodeSynthesisContext::PartialOrderingTTP,
                            ArgLoc, InstantiationRange, PArg) {}

bool Sema::pushCodeSynthesisContext(CodeSynthesisContext Ctx) {
  Ctx.SavedInNonInstantiationSFINAEContext = InNonInstantiationSFINAEContext;
  InNonInstantiationSFINAEContext = false;

  if (!Ctx.isInstantiationRecord()) {
    ++NonInstantiationEntries;
  } else {
    assert(SemaRef.NonInstantiationEntries <=
           SemaRef.CodeSynthesisContexts.size());
    if ((SemaRef.CodeSynthesisContexts.size() -
         SemaRef.NonInstantiationEntries) >
        SemaRef.getLangOpts().InstantiationDepth) {
      SemaRef.Diag(Ctx.PointOfInstantiation,
                   diag::err_template_recursion_depth_exceeded)
          << SemaRef.getLangOpts().InstantiationDepth << Ctx.InstantiationRange;
      SemaRef.Diag(Ctx.PointOfInstantiation,
                   diag::note_template_recursion_depth)
          << SemaRef.getLangOpts().InstantiationDepth;
      return true;
    }
  }

  CodeSynthesisContexts.push_back(Ctx);

  // Check to see if we're low on stack space. We can't do anything about this
  // from here, but we can at least warn the user.
  StackHandler.warnOnStackNearlyExhausted(Ctx.PointOfInstantiation);
  return false;
}

void Sema::popCodeSynthesisContext() {
  auto &Active = CodeSynthesisContexts.back();
  if (!Active.isInstantiationRecord()) {
    assert(NonInstantiationEntries > 0);
    --NonInstantiationEntries;
  }

  InNonInstantiationSFINAEContext = Active.SavedInNonInstantiationSFINAEContext;

  // Name lookup no longer looks in this template's defining module.
  assert(CodeSynthesisContexts.size() >=
             CodeSynthesisContextLookupModules.size() &&
         "forgot to remove a lookup module for a template instantiation");
  if (CodeSynthesisContexts.size() ==
      CodeSynthesisContextLookupModules.size()) {
    if (Module *M = CodeSynthesisContextLookupModules.back())
      LookupModulesCache.erase(M);
    CodeSynthesisContextLookupModules.pop_back();
  }

  // If we've left the code synthesis context for the current context stack,
  // stop remembering that we've emitted that stack.
  if (CodeSynthesisContexts.size() ==
      LastEmittedCodeSynthesisContextDepth)
    LastEmittedCodeSynthesisContextDepth = 0;

  CodeSynthesisContexts.pop_back();
}

void Sema::InstantiatingTemplate::Clear() {
  if (!Invalid) {
    atTemplateEnd(SemaRef.TemplateInstCallbacks, SemaRef,
                  SemaRef.CodeSynthesisContexts.back());

    SemaRef.popCodeSynthesisContext();
    Invalid = true;
  }
}

static std::string convertCallArgsToString(Sema &S,
                                           llvm::ArrayRef<const Expr *> Args) {
  std::string Result;
  llvm::raw_string_ostream OS(Result);
  llvm::ListSeparator Comma;
  for (const Expr *Arg : Args) {
    OS << Comma;
    Arg->IgnoreParens()->printPretty(OS, nullptr,
                                     S.Context.getPrintingPolicy());
  }
  return Result;
}

void Sema::PrintInstantiationStack(InstantiationContextDiagFuncRef DiagFunc) {
  // Determine which template instantiations to skip, if any.
  unsigned SkipStart = CodeSynthesisContexts.size(), SkipEnd = SkipStart;
  unsigned Limit = Diags.getTemplateBacktraceLimit();
  if (Limit && Limit < CodeSynthesisContexts.size()) {
    SkipStart = Limit / 2 + Limit % 2;
    SkipEnd = CodeSynthesisContexts.size() - Limit / 2;
  }

  // FIXME: In all of these cases, we need to show the template arguments
  unsigned InstantiationIdx = 0;
  for (SmallVectorImpl<CodeSynthesisContext>::reverse_iterator
         Active = CodeSynthesisContexts.rbegin(),
         ActiveEnd = CodeSynthesisContexts.rend();
       Active != ActiveEnd;
       ++Active, ++InstantiationIdx) {
    // Skip this instantiation?
    if (InstantiationIdx >= SkipStart && InstantiationIdx < SkipEnd) {
      if (InstantiationIdx == SkipStart) {
        // Note that we're skipping instantiations.
        DiagFunc(Active->PointOfInstantiation,
                 PDiag(diag::note_instantiation_contexts_suppressed)
                     << unsigned(CodeSynthesisContexts.size() - Limit));
      }
      continue;
    }

    switch (Active->Kind) {
    case CodeSynthesisContext::TemplateInstantiation: {
      Decl *D = Active->Entity;
      if (CXXRecordDecl *Record = dyn_cast<CXXRecordDecl>(D)) {
        unsigned DiagID = diag::note_template_member_class_here;
        if (isa<ClassTemplateSpecializationDecl>(Record))
          DiagID = diag::note_template_class_instantiation_here;
        DiagFunc(Active->PointOfInstantiation,
                 PDiag(DiagID) << Record << Active->InstantiationRange);
      } else if (FunctionDecl *Function = dyn_cast<FunctionDecl>(D)) {
        unsigned DiagID;
        if (Function->getPrimaryTemplate())
          DiagID = diag::note_function_template_spec_here;
        else
          DiagID = diag::note_template_member_function_here;
        DiagFunc(Active->PointOfInstantiation,
                 PDiag(DiagID) << Function << Active->InstantiationRange);
      } else if (VarDecl *VD = dyn_cast<VarDecl>(D)) {
        DiagFunc(Active->PointOfInstantiation,
                 PDiag(VD->isStaticDataMember()
                           ? diag::note_template_static_data_member_def_here
                           : diag::note_template_variable_def_here)
                     << VD << Active->InstantiationRange);
      } else if (EnumDecl *ED = dyn_cast<EnumDecl>(D)) {
        DiagFunc(Active->PointOfInstantiation,
                 PDiag(diag::note_template_enum_def_here)
                     << ED << Active->InstantiationRange);
      } else if (FieldDecl *FD = dyn_cast<FieldDecl>(D)) {
        DiagFunc(Active->PointOfInstantiation,
                 PDiag(diag::note_template_nsdmi_here)
                     << FD << Active->InstantiationRange);
      } else if (ClassTemplateDecl *CTD = dyn_cast<ClassTemplateDecl>(D)) {
        DiagFunc(Active->PointOfInstantiation,
                 PDiag(diag::note_template_class_instantiation_here)
                     << CTD << Active->InstantiationRange);
      }
      break;
    }

    case CodeSynthesisContext::DefaultTemplateArgumentInstantiation: {
      TemplateDecl *Template = cast<TemplateDecl>(Active->Template);
      SmallString<128> TemplateArgsStr;
      llvm::raw_svector_ostream OS(TemplateArgsStr);
      Template->printName(OS, getPrintingPolicy());
      printTemplateArgumentList(OS, Active->template_arguments(),
                                getPrintingPolicy());
      DiagFunc(Active->PointOfInstantiation,
               PDiag(diag::note_default_arg_instantiation_here)
                   << OS.str() << Active->InstantiationRange);
      break;
    }

    case CodeSynthesisContext::ExplicitTemplateArgumentSubstitution: {
      FunctionTemplateDecl *FnTmpl = cast<FunctionTemplateDecl>(Active->Entity);
      DiagFunc(Active->PointOfInstantiation,
               PDiag(diag::note_explicit_template_arg_substitution_here)
                   << FnTmpl
                   << getTemplateArgumentBindingsText(
                          FnTmpl->getTemplateParameters(), Active->TemplateArgs,
                          Active->NumTemplateArgs)
                   << Active->InstantiationRange);
      break;
    }

    case CodeSynthesisContext::DeducedTemplateArgumentSubstitution: {
      if (FunctionTemplateDecl *FnTmpl =
              dyn_cast<FunctionTemplateDecl>(Active->Entity)) {
        DiagFunc(
            Active->PointOfInstantiation,
            PDiag(diag::note_function_template_deduction_instantiation_here)
                << FnTmpl
                << getTemplateArgumentBindingsText(
                       FnTmpl->getTemplateParameters(), Active->TemplateArgs,
                       Active->NumTemplateArgs)
                << Active->InstantiationRange);
      } else {
        bool IsVar = isa<VarTemplateDecl>(Active->Entity) ||
                     isa<VarTemplateSpecializationDecl>(Active->Entity);
        bool IsTemplate = false;
        TemplateParameterList *Params;
        if (auto *D = dyn_cast<TemplateDecl>(Active->Entity)) {
          IsTemplate = true;
          Params = D->getTemplateParameters();
        } else if (auto *D = dyn_cast<ClassTemplatePartialSpecializationDecl>(
                       Active->Entity)) {
          Params = D->getTemplateParameters();
        } else if (auto *D = dyn_cast<VarTemplatePartialSpecializationDecl>(
                       Active->Entity)) {
          Params = D->getTemplateParameters();
        } else {
          llvm_unreachable("unexpected template kind");
        }

        DiagFunc(Active->PointOfInstantiation,
                 PDiag(diag::note_deduced_template_arg_substitution_here)
                     << IsVar << IsTemplate << cast<NamedDecl>(Active->Entity)
                     << getTemplateArgumentBindingsText(Params,
                                                        Active->TemplateArgs,
                                                        Active->NumTemplateArgs)
                     << Active->InstantiationRange);
      }
      break;
    }

    case CodeSynthesisContext::DefaultFunctionArgumentInstantiation: {
      ParmVarDecl *Param = cast<ParmVarDecl>(Active->Entity);
      FunctionDecl *FD = cast<FunctionDecl>(Param->getDeclContext());

      SmallString<128> TemplateArgsStr;
      llvm::raw_svector_ostream OS(TemplateArgsStr);
      FD->printName(OS, getPrintingPolicy());
      printTemplateArgumentList(OS, Active->template_arguments(),
                                getPrintingPolicy());
      DiagFunc(Active->PointOfInstantiation,
               PDiag(diag::note_default_function_arg_instantiation_here)
                   << OS.str() << Active->InstantiationRange);
      break;
    }

    case CodeSynthesisContext::PriorTemplateArgumentSubstitution: {
      NamedDecl *Parm = cast<NamedDecl>(Active->Entity);
      std::string Name;
      if (!Parm->getName().empty())
        Name = std::string(" '") + Parm->getName().str() + "'";

      TemplateParameterList *TemplateParams = nullptr;
      if (TemplateDecl *Template = dyn_cast<TemplateDecl>(Active->Template))
        TemplateParams = Template->getTemplateParameters();
      else
        TemplateParams =
          cast<ClassTemplatePartialSpecializationDecl>(Active->Template)
                                                      ->getTemplateParameters();
      DiagFunc(Active->PointOfInstantiation,
               PDiag(diag::note_prior_template_arg_substitution)
                   << isa<TemplateTemplateParmDecl>(Parm) << Name
                   << getTemplateArgumentBindingsText(TemplateParams,
                                                      Active->TemplateArgs,
                                                      Active->NumTemplateArgs)
                   << Active->InstantiationRange);
      break;
    }

    case CodeSynthesisContext::DefaultTemplateArgumentChecking: {
      TemplateParameterList *TemplateParams = nullptr;
      if (TemplateDecl *Template = dyn_cast<TemplateDecl>(Active->Template))
        TemplateParams = Template->getTemplateParameters();
      else
        TemplateParams =
          cast<ClassTemplatePartialSpecializationDecl>(Active->Template)
                                                      ->getTemplateParameters();

      DiagFunc(Active->PointOfInstantiation,
               PDiag(diag::note_template_default_arg_checking)
                   << getTemplateArgumentBindingsText(TemplateParams,
                                                      Active->TemplateArgs,
                                                      Active->NumTemplateArgs)
                   << Active->InstantiationRange);
      break;
    }

    case CodeSynthesisContext::ExceptionSpecEvaluation:
      DiagFunc(Active->PointOfInstantiation,
               PDiag(diag::note_evaluating_exception_spec_here)
                   << cast<FunctionDecl>(Active->Entity));
      break;

    case CodeSynthesisContext::ExceptionSpecInstantiation:
      DiagFunc(Active->PointOfInstantiation,
               PDiag(diag::note_template_exception_spec_instantiation_here)
                   << cast<FunctionDecl>(Active->Entity)
                   << Active->InstantiationRange);
      break;

    case CodeSynthesisContext::RequirementInstantiation:
      DiagFunc(Active->PointOfInstantiation,
               PDiag(diag::note_template_requirement_instantiation_here)
                   << Active->InstantiationRange);
      break;
    case CodeSynthesisContext::RequirementParameterInstantiation:
      DiagFunc(Active->PointOfInstantiation,
               PDiag(diag::note_template_requirement_params_instantiation_here)
                   << Active->InstantiationRange);
      break;

    case CodeSynthesisContext::NestedRequirementConstraintsCheck:
      DiagFunc(Active->PointOfInstantiation,
               PDiag(diag::note_nested_requirement_here)
                   << Active->InstantiationRange);
      break;

    case CodeSynthesisContext::DeclaringSpecialMember:
      DiagFunc(Active->PointOfInstantiation,
               PDiag(diag::note_in_declaration_of_implicit_special_member)
                   << cast<CXXRecordDecl>(Active->Entity)
                   << Active->SpecialMember);
      break;

    case CodeSynthesisContext::DeclaringImplicitEqualityComparison:
      DiagFunc(
          Active->Entity->getLocation(),
          PDiag(diag::note_in_declaration_of_implicit_equality_comparison));
      break;

    case CodeSynthesisContext::DefiningSynthesizedFunction: {
      // FIXME: For synthesized functions that are not defaulted,
      // produce a note.
      auto *FD = dyn_cast<FunctionDecl>(Active->Entity);
      // Note: if FD is nullptr currently setting DFK to DefaultedFunctionKind()
      // will ensure that DFK.isComparison() is false. This is important because
      // we will uncondtionally dereference FD in the else if.
      DefaultedFunctionKind DFK =
          FD ? getDefaultedFunctionKind(FD) : DefaultedFunctionKind();
      if (DFK.isSpecialMember()) {
        auto *MD = cast<CXXMethodDecl>(FD);
        DiagFunc(Active->PointOfInstantiation,
                 PDiag(diag::note_member_synthesized_at)
                     << MD->isExplicitlyDefaulted() << DFK.asSpecialMember()
                     << Context.getCanonicalTagType(MD->getParent()));
      } else if (DFK.isComparison()) {
        QualType RecordType = FD->getParamDecl(0)
                                  ->getType()
                                  .getNonReferenceType()
                                  .getUnqualifiedType();
        DiagFunc(Active->PointOfInstantiation,
                 PDiag(diag::note_comparison_synthesized_at)
                     << (int)DFK.asComparison() << RecordType);
      }
      break;
    }

    case CodeSynthesisContext::RewritingOperatorAsSpaceship:
      DiagFunc(Active->Entity->getLocation(),
               PDiag(diag::note_rewriting_operator_as_spaceship));
      break;

    case CodeSynthesisContext::InitializingStructuredBinding:
      DiagFunc(Active->PointOfInstantiation,
               PDiag(diag::note_in_binding_decl_init)
                   << cast<BindingDecl>(Active->Entity));
      break;

    case CodeSynthesisContext::MarkingClassDllexported:
      DiagFunc(Active->PointOfInstantiation,
               PDiag(diag::note_due_to_dllexported_class)
                   << cast<CXXRecordDecl>(Active->Entity)
                   << !getLangOpts().CPlusPlus11);
      break;

    case CodeSynthesisContext::BuildingBuiltinDumpStructCall:
      DiagFunc(Active->PointOfInstantiation,
               PDiag(diag::note_building_builtin_dump_struct_call)
                   << convertCallArgsToString(
                          *this, llvm::ArrayRef(Active->CallArgs,
                                                Active->NumCallArgs)));
      break;

    case CodeSynthesisContext::Memoization:
      break;

    case CodeSynthesisContext::LambdaExpressionSubstitution:
      DiagFunc(Active->PointOfInstantiation,
               PDiag(diag::note_lambda_substitution_here));
      break;
    case CodeSynthesisContext::ConstraintsCheck: {
      unsigned DiagID = 0;
      if (!Active->Entity) {
        DiagFunc(Active->PointOfInstantiation,
                 PDiag(diag::note_nested_requirement_here)
                     << Active->InstantiationRange);
        break;
      }
      if (isa<ConceptDecl>(Active->Entity))
        DiagID = diag::note_concept_specialization_here;
      else if (isa<TemplateDecl>(Active->Entity))
        DiagID = diag::note_checking_constraints_for_template_id_here;
      else if (isa<VarTemplatePartialSpecializationDecl>(Active->Entity))
        DiagID = diag::note_checking_constraints_for_var_spec_id_here;
      else if (isa<ClassTemplatePartialSpecializationDecl>(Active->Entity))
        DiagID = diag::note_checking_constraints_for_class_spec_id_here;
      else {
        assert(isa<FunctionDecl>(Active->Entity));
        DiagID = diag::note_checking_constraints_for_function_here;
      }
      SmallString<128> TemplateArgsStr;
      llvm::raw_svector_ostream OS(TemplateArgsStr);
      cast<NamedDecl>(Active->Entity)->printName(OS, getPrintingPolicy());
      if (!isa<FunctionDecl>(Active->Entity)) {
        printTemplateArgumentList(OS, Active->template_arguments(),
                                  getPrintingPolicy());
      }
      DiagFunc(Active->PointOfInstantiation,
               PDiag(DiagID) << OS.str() << Active->InstantiationRange);
      break;
    }
    case CodeSynthesisContext::ConstraintSubstitution:
      DiagFunc(Active->PointOfInstantiation,
               PDiag(diag::note_constraint_substitution_here)
                   << Active->InstantiationRange);
      break;
    case CodeSynthesisContext::ConstraintNormalization:
      DiagFunc(Active->PointOfInstantiation,
               PDiag(diag::note_constraint_normalization_here)
                   << cast<NamedDecl>(Active->Entity)
                   << Active->InstantiationRange);
      break;
    case CodeSynthesisContext::ParameterMappingSubstitution:
      DiagFunc(Active->PointOfInstantiation,
               PDiag(diag::note_parameter_mapping_substitution_here)
                   << Active->InstantiationRange);
      break;
    case CodeSynthesisContext::BuildingDeductionGuides:
      DiagFunc(Active->PointOfInstantiation,
               PDiag(diag::note_building_deduction_guide_here));
      break;
    case CodeSynthesisContext::TypeAliasTemplateInstantiation:
      // Workaround for a workaround: don't produce a note if we are merely
      // instantiating some other template which contains this alias template.
      // This would be redundant either with the error itself, or some other
      // context note attached to it.
      if (Active->NumTemplateArgs == 0)
        break;
      DiagFunc(Active->PointOfInstantiation,
               PDiag(diag::note_template_type_alias_instantiation_here)
                   << cast<TypeAliasTemplateDecl>(Active->Entity)
                   << Active->InstantiationRange);
      break;
    case CodeSynthesisContext::PartialOrderingTTP:
      DiagFunc(Active->PointOfInstantiation,
               PDiag(diag::note_template_arg_template_params_mismatch));
      if (SourceLocation ParamLoc = Active->Entity->getLocation();
          ParamLoc.isValid())
        DiagFunc(ParamLoc, PDiag(diag::note_template_prev_declaration)
                               << /*isTemplateTemplateParam=*/true
                               << Active->InstantiationRange);
      break;
    }
  }
}

std::optional<TemplateDeductionInfo *> Sema::isSFINAEContext() const {
  if (InNonInstantiationSFINAEContext)
    return std::optional<TemplateDeductionInfo *>(nullptr);

  for (SmallVectorImpl<CodeSynthesisContext>::const_reverse_iterator
         Active = CodeSynthesisContexts.rbegin(),
         ActiveEnd = CodeSynthesisContexts.rend();
       Active != ActiveEnd;
       ++Active)
  {
    switch (Active->Kind) {
    case CodeSynthesisContext::TypeAliasTemplateInstantiation:
      // An instantiation of an alias template may or may not be a SFINAE
      // context, depending on what else is on the stack.
      if (isa<TypeAliasTemplateDecl>(Active->Entity))
        break;
      [[fallthrough]];
    case CodeSynthesisContext::TemplateInstantiation:
    case CodeSynthesisContext::DefaultFunctionArgumentInstantiation:
    case CodeSynthesisContext::ExceptionSpecInstantiation:
    case CodeSynthesisContext::ConstraintsCheck:
    case CodeSynthesisContext::ParameterMappingSubstitution:
    case CodeSynthesisContext::ConstraintNormalization:
    case CodeSynthesisContext::NestedRequirementConstraintsCheck:
      // This is a template instantiation, so there is no SFINAE.
      return std::nullopt;
    case CodeSynthesisContext::LambdaExpressionSubstitution:
      // [temp.deduct]p9
      // A lambda-expression appearing in a function type or a template
      // parameter is not considered part of the immediate context for the
      // purposes of template argument deduction.
      // CWG2672: A lambda-expression body is never in the immediate context.
      return std::nullopt;

    case CodeSynthesisContext::DefaultTemplateArgumentInstantiation:
    case CodeSynthesisContext::PriorTemplateArgumentSubstitution:
    case CodeSynthesisContext::DefaultTemplateArgumentChecking:
    case CodeSynthesisContext::RewritingOperatorAsSpaceship:
    case CodeSynthesisContext::PartialOrderingTTP:
      // A default template argument instantiation and substitution into
      // template parameters with arguments for prior parameters may or may
      // not be a SFINAE context; look further up the stack.
      break;

    case CodeSynthesisContext::ExplicitTemplateArgumentSubstitution:
    case CodeSynthesisContext::DeducedTemplateArgumentSubstitution:
      // We're either substituting explicitly-specified template arguments,
      // deduced template arguments. SFINAE applies unless we are in a lambda
      // body, see [temp.deduct]p9.
    case CodeSynthesisContext::ConstraintSubstitution:
    case CodeSynthesisContext::RequirementInstantiation:
    case CodeSynthesisContext::RequirementParameterInstantiation:
      // SFINAE always applies in a constraint expression or a requirement
      // in a requires expression.
      assert(Active->DeductionInfo && "Missing deduction info pointer");
      return Active->DeductionInfo;

    case CodeSynthesisContext::DeclaringSpecialMember:
    case CodeSynthesisContext::DeclaringImplicitEqualityComparison:
    case CodeSynthesisContext::DefiningSynthesizedFunction:
    case CodeSynthesisContext::InitializingStructuredBinding:
    case CodeSynthesisContext::MarkingClassDllexported:
    case CodeSynthesisContext::BuildingBuiltinDumpStructCall:
    case CodeSynthesisContext::BuildingDeductionGuides:
      // This happens in a context unrelated to template instantiation, so
      // there is no SFINAE.
      return std::nullopt;

    case CodeSynthesisContext::ExceptionSpecEvaluation:
      // FIXME: This should not be treated as a SFINAE context, because
      // we will cache an incorrect exception specification. However, clang
      // bootstrap relies this! See PR31692.
      break;

    case CodeSynthesisContext::Memoization:
      break;
    }

    // The inner context was transparent for SFINAE. If it occurred within a
    // non-instantiation SFINAE context, then SFINAE applies.
    if (Active->SavedInNonInstantiationSFINAEContext)
      return std::optional<TemplateDeductionInfo *>(nullptr);
  }

  return std::nullopt;
}

//===----------------------------------------------------------------------===/
// Template Instantiation for Types
//===----------------------------------------------------------------------===/
namespace {

  class TemplateInstantiator : public TreeTransform<TemplateInstantiator> {
    const MultiLevelTemplateArgumentList &TemplateArgs;
    SourceLocation Loc;
    DeclarationName Entity;
    // Whether to evaluate the C++20 constraints or simply substitute into them.
    bool EvaluateConstraints = true;
    // Whether Substitution was Incomplete, that is, we tried to substitute in
    // any user provided template arguments which were null.
    bool IsIncomplete = false;
    // Whether an incomplete substituion should be treated as an error.
    bool BailOutOnIncomplete;

    // Whether to rebuild pack expansion types; We don't do that when
    // rebuilding the parameter mapping of a fold expression appearing
    // in a constraint expression.
    bool BuildPackExpansionTypes = true;

    // CWG2770: Function parameters should be instantiated when they are
    // needed by a satisfaction check of an atomic constraint or
    // (recursively) by another function parameter.
    bool maybeInstantiateFunctionParameterToScope(ParmVarDecl *OldParm);

  public:
    typedef TreeTransform<TemplateInstantiator> inherited;

    TemplateInstantiator(Sema &SemaRef,
                         const MultiLevelTemplateArgumentList &TemplateArgs,
                         SourceLocation Loc, DeclarationName Entity,
                         bool BailOutOnIncomplete = false)
        : inherited(SemaRef), TemplateArgs(TemplateArgs), Loc(Loc),
          Entity(Entity), BailOutOnIncomplete(BailOutOnIncomplete) {}

    void setEvaluateConstraints(bool B) {
      EvaluateConstraints = B;
    }
    bool getEvaluateConstraints() {
      return EvaluateConstraints;
    }

    inline static struct ForParameterMappingSubstitution_t {
    } ForParameterMappingSubstitution;

    TemplateInstantiator(ForParameterMappingSubstitution_t, Sema &SemaRef,
                         SourceLocation Loc,
                         const MultiLevelTemplateArgumentList &TemplateArgs,
                         bool BuildPackExpansionTypes)
        : inherited(SemaRef), TemplateArgs(TemplateArgs), Loc(Loc),
          BailOutOnIncomplete(false),
          BuildPackExpansionTypes(BuildPackExpansionTypes) {}

    /// Determine whether the given type \p T has already been
    /// transformed.
    ///
    /// For the purposes of template instantiation, a type has already been
    /// transformed if it is NULL or if it is not dependent.
    bool AlreadyTransformed(QualType T);

    /// Returns the location of the entity being instantiated, if known.
    SourceLocation getBaseLocation() { return Loc; }

    /// Returns the name of the entity being instantiated, if any.
    DeclarationName getBaseEntity() { return Entity; }

    /// Returns whether any substitution so far was incomplete.
    bool getIsIncomplete() const { return IsIncomplete; }

    /// Sets the "base" location and entity when that
    /// information is known based on another transformation.
    void setBase(SourceLocation Loc, DeclarationName Entity) {
      this->Loc = Loc;
      this->Entity = Entity;
    }

    unsigned TransformTemplateDepth(unsigned Depth) {
      return TemplateArgs.getNewDepth(Depth);
    }

    bool TryExpandParameterPacks(SourceLocation EllipsisLoc,
                                 SourceRange PatternRange,
                                 ArrayRef<UnexpandedParameterPack> Unexpanded,
                                 bool FailOnPackProducingTemplates,
                                 bool &ShouldExpand, bool &RetainExpansion,
                                 UnsignedOrNone &NumExpansions) {
      if (SemaRef.CurrentInstantiationScope &&
          (SemaRef.inConstraintSubstitution() ||
           SemaRef.inParameterMappingSubstitution())) {
        for (UnexpandedParameterPack ParmPack : Unexpanded) {
          NamedDecl *VD = ParmPack.first.dyn_cast<NamedDecl *>();
          if (auto *PVD = dyn_cast_if_present<ParmVarDecl>(VD);
              PVD && maybeInstantiateFunctionParameterToScope(PVD))
            return true;
        }
      }

      return getSema().CheckParameterPacksForExpansion(
          EllipsisLoc, PatternRange, Unexpanded, TemplateArgs,
          FailOnPackProducingTemplates, ShouldExpand, RetainExpansion,
          NumExpansions);
    }

    void ExpandingFunctionParameterPack(ParmVarDecl *Pack) {
      SemaRef.CurrentInstantiationScope->MakeInstantiatedLocalArgPack(Pack);
    }

    TemplateArgument ForgetPartiallySubstitutedPack() {
      TemplateArgument Result;
      if (NamedDecl *PartialPack = SemaRef.CurrentInstantiationScope
                                       ->getPartiallySubstitutedPack()) {
        MultiLevelTemplateArgumentList &TemplateArgs =
            const_cast<MultiLevelTemplateArgumentList &>(this->TemplateArgs);
        unsigned Depth, Index;
        std::tie(Depth, Index) = getDepthAndIndex(PartialPack);
        if (TemplateArgs.hasTemplateArgument(Depth, Index)) {
          Result = TemplateArgs(Depth, Index);
          TemplateArgs.setArgument(Depth, Index, TemplateArgument());
        } else {
          IsIncomplete = true;
          if (BailOutOnIncomplete)
            return TemplateArgument();
        }
      }

      return Result;
    }

    void RememberPartiallySubstitutedPack(TemplateArgument Arg) {
      if (Arg.isNull())
        return;

      if (NamedDecl *PartialPack = SemaRef.CurrentInstantiationScope
                                       ->getPartiallySubstitutedPack()) {
        MultiLevelTemplateArgumentList &TemplateArgs =
            const_cast<MultiLevelTemplateArgumentList &>(this->TemplateArgs);
        unsigned Depth, Index;
        std::tie(Depth, Index) = getDepthAndIndex(PartialPack);
        TemplateArgs.setArgument(Depth, Index, Arg);
      }
    }

    MultiLevelTemplateArgumentList ForgetSubstitution() {
      MultiLevelTemplateArgumentList New;
      New.addOuterRetainedLevels(this->TemplateArgs.getNumLevels());

      MultiLevelTemplateArgumentList Old =
          const_cast<MultiLevelTemplateArgumentList &>(this->TemplateArgs);
      const_cast<MultiLevelTemplateArgumentList &>(this->TemplateArgs) =
          std::move(New);
      return Old;
    }

    void RememberSubstitution(MultiLevelTemplateArgumentList Old) {
      const_cast<MultiLevelTemplateArgumentList &>(this->TemplateArgs) = Old;
    }

    TemplateArgument
    getTemplateArgumentPackPatternForRewrite(const TemplateArgument &TA) {
      if (TA.getKind() != TemplateArgument::Pack)
        return TA;
      if (SemaRef.ArgPackSubstIndex)
        return SemaRef.getPackSubstitutedTemplateArgument(TA);
      assert(TA.pack_size() == 1 && TA.pack_begin()->isPackExpansion() &&
             "unexpected pack arguments in template rewrite");
      TemplateArgument Arg = *TA.pack_begin();
      if (Arg.isPackExpansion())
        Arg = Arg.getPackExpansionPattern();
      return Arg;
    }

    /// Transform the given declaration by instantiating a reference to
    /// this declaration.
    Decl *TransformDecl(SourceLocation Loc, Decl *D);

    void transformAttrs(Decl *Old, Decl *New) {
      SemaRef.InstantiateAttrs(TemplateArgs, Old, New);
    }

    void transformedLocalDecl(Decl *Old, ArrayRef<Decl *> NewDecls) {
      if (Old->isParameterPack() &&
          (NewDecls.size() != 1 || !NewDecls.front()->isParameterPack())) {
        SemaRef.CurrentInstantiationScope->MakeInstantiatedLocalArgPack(Old);
        for (auto *New : NewDecls)
          SemaRef.CurrentInstantiationScope->InstantiatedLocalPackArg(
              Old, cast<VarDecl>(New));
        return;
      }

      assert(NewDecls.size() == 1 &&
             "should only have multiple expansions for a pack");
      Decl *New = NewDecls.front();

      // If we've instantiated the call operator of a lambda or the call
      // operator template of a generic lambda, update the "instantiation of"
      // information.
      auto *NewMD = dyn_cast<CXXMethodDecl>(New);
      if (NewMD && isLambdaCallOperator(NewMD)) {
        auto *OldMD = dyn_cast<CXXMethodDecl>(Old);
        if (auto *NewTD = NewMD->getDescribedFunctionTemplate())
          NewTD->setInstantiatedFromMemberTemplate(
              OldMD->getDescribedFunctionTemplate());
        else
          NewMD->setInstantiationOfMemberFunction(OldMD,
                                                  TSK_ImplicitInstantiation);
      }

      SemaRef.CurrentInstantiationScope->InstantiatedLocal(Old, New);

      // We recreated a local declaration, but not by instantiating it. There
      // may be pending dependent diagnostics to produce.
      if (auto *DC = dyn_cast<DeclContext>(Old);
          DC && DC->isDependentContext() && DC->isFunctionOrMethod())
        SemaRef.PerformDependentDiagnostics(DC, TemplateArgs);
    }

    /// Transform the definition of the given declaration by
    /// instantiating it.
    Decl *TransformDefinition(SourceLocation Loc, Decl *D);

    /// Transform the first qualifier within a scope by instantiating the
    /// declaration.
    NamedDecl *TransformFirstQualifierInScope(NamedDecl *D, SourceLocation Loc);

    bool TransformExceptionSpec(SourceLocation Loc,
                                FunctionProtoType::ExceptionSpecInfo &ESI,
                                SmallVectorImpl<QualType> &Exceptions,
                                bool &Changed);

    /// Rebuild the exception declaration and register the declaration
    /// as an instantiated local.
    VarDecl *RebuildExceptionDecl(VarDecl *ExceptionDecl,
                                  TypeSourceInfo *Declarator,
                                  SourceLocation StartLoc,
                                  SourceLocation NameLoc,
                                  IdentifierInfo *Name);

    /// Rebuild the Objective-C exception declaration and register the
    /// declaration as an instantiated local.
    VarDecl *RebuildObjCExceptionDecl(VarDecl *ExceptionDecl,
                                      TypeSourceInfo *TSInfo, QualType T);

    TemplateName
    TransformTemplateName(NestedNameSpecifierLoc &QualifierLoc,
                          SourceLocation TemplateKWLoc, TemplateName Name,
                          SourceLocation NameLoc,
                          QualType ObjectType = QualType(),
                          NamedDecl *FirstQualifierInScope = nullptr,
                          bool AllowInjectedClassName = false);

    const AnnotateAttr *TransformAnnotateAttr(const AnnotateAttr *AA);
    const CXXAssumeAttr *TransformCXXAssumeAttr(const CXXAssumeAttr *AA);
    const LoopHintAttr *TransformLoopHintAttr(const LoopHintAttr *LH);
    const SYCLIntelIVDepAttr *
    TransformSYCLIntelIVDepAttr(const SYCLIntelIVDepAttr *IV);
    const SYCLIntelInitiationIntervalAttr *
    TransformSYCLIntelInitiationIntervalAttr(
        const SYCLIntelInitiationIntervalAttr *II);
    const SYCLIntelMaxConcurrencyAttr *
    TransformSYCLIntelMaxConcurrencyAttr(
        const SYCLIntelMaxConcurrencyAttr *MC);
    const LoopUnrollHintAttr *
    TransformLoopUnrollHintAttr(const LoopUnrollHintAttr *LU);
    const SYCLIntelLoopCoalesceAttr *TransformSYCLIntelLoopCoalesceAttr(
        const SYCLIntelLoopCoalesceAttr *LC);
    const SYCLIntelMaxInterleavingAttr *
    TransformSYCLIntelMaxInterleavingAttr(
        const SYCLIntelMaxInterleavingAttr *MI);
    const SYCLIntelSpeculatedIterationsAttr *
    TransformSYCLIntelSpeculatedIterationsAttr(
        const SYCLIntelSpeculatedIterationsAttr *SI);
    const SYCLIntelLoopCountAttr *
    TransformSYCLIntelLoopCountAttr(const SYCLIntelLoopCountAttr *SI);
    const SYCLIntelMaxReinvocationDelayAttr *
    TransformSYCLIntelMaxReinvocationDelayAttr(
        const SYCLIntelMaxReinvocationDelayAttr *MRD);
    const NoInlineAttr *TransformStmtNoInlineAttr(const Stmt *OrigS,
                                                  const Stmt *InstS,
                                                  const NoInlineAttr *A);
    const AlwaysInlineAttr *
    TransformStmtAlwaysInlineAttr(const Stmt *OrigS, const Stmt *InstS,
                                  const AlwaysInlineAttr *A);
    const CodeAlignAttr *TransformCodeAlignAttr(const CodeAlignAttr *CA);
    const OpenACCRoutineDeclAttr *
    TransformOpenACCRoutineDeclAttr(const OpenACCRoutineDeclAttr *A);
    ExprResult TransformPredefinedExpr(PredefinedExpr *E);
    ExprResult TransformDeclRefExpr(DeclRefExpr *E);
    ExprResult TransformCXXDefaultArgExpr(CXXDefaultArgExpr *E);

    ExprResult TransformTemplateParmRefExpr(DeclRefExpr *E,
                                            NonTypeTemplateParmDecl *D);

    /// Rebuild a DeclRefExpr for a VarDecl reference.
    ExprResult RebuildVarDeclRefExpr(ValueDecl *PD, SourceLocation Loc);

    /// Transform a reference to a function or init-capture parameter pack.
    ExprResult TransformFunctionParmPackRefExpr(DeclRefExpr *E, ValueDecl *PD);

    /// Transform a FunctionParmPackExpr which was built when we couldn't
    /// expand a function parameter pack reference which refers to an expanded
    /// pack.
    ExprResult TransformFunctionParmPackExpr(FunctionParmPackExpr *E);

    QualType TransformFunctionProtoType(TypeLocBuilder &TLB,
                                        FunctionProtoTypeLoc TL) {
      // Call the base version; it will forward to our overridden version below.
      return inherited::TransformFunctionProtoType(TLB, TL);
    }

    QualType TransformTagType(TypeLocBuilder &TLB, TagTypeLoc TL) {
      auto Type = inherited::TransformTagType(TLB, TL);
      if (!Type.isNull())
        return Type;
      // Special case for transforming a deduction guide, we return a
      // transformed TemplateSpecializationType.
      // FIXME: Why is this hack necessary?
      if (const auto *ICNT = dyn_cast<InjectedClassNameType>(TL.getTypePtr());
          ICNT && SemaRef.CodeSynthesisContexts.back().Kind ==
                      Sema::CodeSynthesisContext::BuildingDeductionGuides) {
        Type = inherited::TransformType(
            ICNT->getDecl()->getCanonicalTemplateSpecializationType(
                SemaRef.Context));
        TLB.pushTrivial(SemaRef.Context, Type, TL.getNameLoc());
      }
      return Type;
    }
    // Override the default version to handle a rewrite-template-arg-pack case
    // for building a deduction guide.
    bool TransformTemplateArgument(const TemplateArgumentLoc &Input,
                                   TemplateArgumentLoc &Output,
                                   bool Uneval = false) {
      const TemplateArgument &Arg = Input.getArgument();
      std::vector<TemplateArgument> TArgs;
      switch (Arg.getKind()) {
      case TemplateArgument::Pack:
        assert(SemaRef.CodeSynthesisContexts.empty() ||
               SemaRef.CodeSynthesisContexts.back().Kind ==
                   Sema::CodeSynthesisContext::BuildingDeductionGuides);
        // Literally rewrite the template argument pack, instead of unpacking
        // it.
        for (auto &pack : Arg.getPackAsArray()) {
          TemplateArgumentLoc Input = SemaRef.getTrivialTemplateArgumentLoc(
              pack, QualType(), SourceLocation{});
          TemplateArgumentLoc Output;
          if (TransformTemplateArgument(Input, Output, Uneval))
            return true; // fails
          TArgs.push_back(Output.getArgument());
        }
        Output = SemaRef.getTrivialTemplateArgumentLoc(
            TemplateArgument(llvm::ArrayRef(TArgs).copy(SemaRef.Context)),
            QualType(), SourceLocation{});
        return false;
      default:
        break;
      }
      return inherited::TransformTemplateArgument(Input, Output, Uneval);
    }

    // This has to be here to allow its overload.
    ExprResult RebuildPackExpansion(Expr *Pattern, SourceLocation EllipsisLoc,
                                    UnsignedOrNone NumExpansions) {
      return inherited::RebuildPackExpansion(Pattern, EllipsisLoc,
                                             NumExpansions);
    }

    TemplateArgumentLoc RebuildPackExpansion(TemplateArgumentLoc Pattern,
                                             SourceLocation EllipsisLoc,
                                             UnsignedOrNone NumExpansions) {
      // We don't rewrite a PackExpansion type when we want to normalize a
      // CXXFoldExpr constraint. We'll expand it when evaluating the constraint.
      if (BuildPackExpansionTypes)
        return inherited::RebuildPackExpansion(Pattern, EllipsisLoc,
                                               NumExpansions);
      return Pattern;
    }

    using TreeTransform::TransformTemplateSpecializationType;
    QualType
    TransformTemplateSpecializationType(TypeLocBuilder &TLB,
                                        TemplateSpecializationTypeLoc TL) {
      auto *T = TL.getTypePtr();
      if (!getSema().ArgPackSubstIndex || !T->isSugared() ||
          !isPackProducingBuiltinTemplateName(T->getTemplateName()))
        return TreeTransform::TransformTemplateSpecializationType(TLB, TL);
      // Look through sugar to get to the SubstBuiltinTemplatePackType that we
      // need to substitute into.

      // `TransformType` code below will handle picking the element from a pack
      // with the index `ArgPackSubstIndex`.
      // FIXME: add ability to represent sugarred type for N-th element of a
      // builtin pack and produce the sugar here.
      QualType R = TransformType(T->desugar());
      TLB.pushTrivial(getSema().getASTContext(), R, TL.getBeginLoc());
      return R;
    }

    UnsignedOrNone ComputeSizeOfPackExprWithoutSubstitution(
        ArrayRef<TemplateArgument> PackArgs) {
      // Don't do this when rewriting template parameters for CTAD:
      //   1) The heuristic needs the unpacked Subst* nodes to figure out the
      //   expanded size, but this never applies since Subst* nodes are not
      //   created in rewrite scenarios.
      //
      //   2) The heuristic substitutes into the pattern with pack expansion
      //   suppressed, which does not meet the requirements for argument
      //   rewriting when template arguments include a non-pack matching against
      //   a pack, particularly when rewriting an alias CTAD.
      if (TemplateArgs.isRewrite())
        return std::nullopt;

      return inherited::ComputeSizeOfPackExprWithoutSubstitution(PackArgs);
    }

    template<typename Fn>
    QualType TransformFunctionProtoType(TypeLocBuilder &TLB,
                                        FunctionProtoTypeLoc TL,
                                        CXXRecordDecl *ThisContext,
                                        Qualifiers ThisTypeQuals,
                                        Fn TransformExceptionSpec);

    ParmVarDecl *TransformFunctionTypeParam(ParmVarDecl *OldParm,
                                            int indexAdjustment,
                                            UnsignedOrNone NumExpansions,
                                            bool ExpectParameterPack);

    using inherited::TransformTemplateTypeParmType;
    /// Transforms a template type parameter type by performing
    /// substitution of the corresponding template type argument.
    QualType TransformTemplateTypeParmType(TypeLocBuilder &TLB,
                                           TemplateTypeParmTypeLoc TL,
                                           bool SuppressObjCLifetime);

    QualType BuildSubstTemplateTypeParmType(
        TypeLocBuilder &TLB, bool SuppressObjCLifetime, bool Final,
        Decl *AssociatedDecl, unsigned Index, UnsignedOrNone PackIndex,
        TemplateArgument Arg, SourceLocation NameLoc);

    /// Transforms an already-substituted template type parameter pack
    /// into either itself (if we aren't substituting into its pack expansion)
    /// or the appropriate substituted argument.
    using inherited::TransformSubstTemplateTypeParmPackType;
    QualType
    TransformSubstTemplateTypeParmPackType(TypeLocBuilder &TLB,
                                           SubstTemplateTypeParmPackTypeLoc TL,
                                           bool SuppressObjCLifetime);
    QualType
    TransformSubstBuiltinTemplatePackType(TypeLocBuilder &TLB,
                                          SubstBuiltinTemplatePackTypeLoc TL);

    CXXRecordDecl::LambdaDependencyKind
    ComputeLambdaDependency(LambdaScopeInfo *LSI) {
      if (auto TypeAlias =
              TemplateInstArgsHelpers::getEnclosingTypeAliasTemplateDecl(
                  getSema());
          TypeAlias && TemplateInstArgsHelpers::isLambdaEnclosedByTypeAliasDecl(
                           LSI->CallOperator, TypeAlias.PrimaryTypeAliasDecl)) {
        unsigned TypeAliasDeclDepth = TypeAlias.Template->getTemplateDepth();
        if (TypeAliasDeclDepth >= TemplateArgs.getNumSubstitutedLevels())
          return CXXRecordDecl::LambdaDependencyKind::LDK_AlwaysDependent;
        for (const TemplateArgument &TA : TypeAlias.AssociatedTemplateArguments)
          if (TA.isDependent())
            return CXXRecordDecl::LambdaDependencyKind::LDK_AlwaysDependent;
      }
      return inherited::ComputeLambdaDependency(LSI);
    }

    ExprResult TransformLambdaExpr(LambdaExpr *E) {
      // Do not rebuild lambdas to avoid creating a new type.
      // Lambdas have already been processed inside their eval contexts.
      if (SemaRef.RebuildingImmediateInvocation)
        return E;
      LocalInstantiationScope Scope(SemaRef, /*CombineWithOuterScope=*/true,
                                    /*InstantiatingLambdaOrBlock=*/true);
      Sema::ConstraintEvalRAII<TemplateInstantiator> RAII(*this);

      return inherited::TransformLambdaExpr(E);
    }

    ExprResult TransformBlockExpr(BlockExpr *E) {
      LocalInstantiationScope Scope(SemaRef, /*CombineWithOuterScope=*/true,
                                    /*InstantiatingLambdaOrBlock=*/true);
      return inherited::TransformBlockExpr(E);
    }

    ExprResult RebuildLambdaExpr(SourceLocation StartLoc, SourceLocation EndLoc,
                                 LambdaScopeInfo *LSI) {
      CXXMethodDecl *MD = LSI->CallOperator;
      for (ParmVarDecl *PVD : MD->parameters()) {
        assert(PVD && "null in a parameter list");
        if (!PVD->hasDefaultArg())
          continue;
        Expr *UninstExpr = PVD->getUninstantiatedDefaultArg();
        // FIXME: Obtain the source location for the '=' token.
        SourceLocation EqualLoc = UninstExpr->getBeginLoc();
        if (SemaRef.SubstDefaultArgument(EqualLoc, PVD, TemplateArgs)) {
          // If substitution fails, the default argument is set to a
          // RecoveryExpr that wraps the uninstantiated default argument so
          // that downstream diagnostics are omitted.
          ExprResult ErrorResult = SemaRef.CreateRecoveryExpr(
              UninstExpr->getBeginLoc(), UninstExpr->getEndLoc(), {UninstExpr},
              UninstExpr->getType());
          if (ErrorResult.isUsable())
            PVD->setDefaultArg(ErrorResult.get());
        }
      }
      return inherited::RebuildLambdaExpr(StartLoc, EndLoc, LSI);
    }

    StmtResult TransformLambdaBody(LambdaExpr *E, Stmt *Body) {
      // Currently, we instantiate the body when instantiating the lambda
      // expression. However, `EvaluateConstraints` is disabled during the
      // instantiation of the lambda expression, causing the instantiation
      // failure of the return type requirement in the body. If p0588r1 is fully
      // implemented, the body will be lazily instantiated, and this problem
      // will not occur. Here, `EvaluateConstraints` is temporarily set to
      // `true` to temporarily fix this issue.
      // FIXME: This temporary fix can be removed after fully implementing
      // p0588r1.
      llvm::SaveAndRestore _(EvaluateConstraints, true);
      return inherited::TransformLambdaBody(E, Body);
    }

    ExprResult TransformRequiresExpr(RequiresExpr *E) {
      LocalInstantiationScope Scope(SemaRef, /*CombineWithOuterScope=*/true);
      ExprResult TransReq = inherited::TransformRequiresExpr(E);
      if (TransReq.isInvalid())
        return TransReq;
      assert(TransReq.get() != E &&
             "Do not change value of isSatisfied for the existing expression. "
             "Create a new expression instead.");
      if (E->getBody()->isDependentContext()) {
        Sema::SFINAETrap Trap(SemaRef);
        // We recreate the RequiresExpr body, but not by instantiating it.
        // Produce pending diagnostics for dependent access check.
        SemaRef.PerformDependentDiagnostics(E->getBody(), TemplateArgs);
        // FIXME: Store SFINAE diagnostics in RequiresExpr for diagnosis.
        if (Trap.hasErrorOccurred())
          TransReq.getAs<RequiresExpr>()->setSatisfied(false);
      }
      return TransReq;
    }

    bool TransformRequiresExprRequirements(
        ArrayRef<concepts::Requirement *> Reqs,
        SmallVectorImpl<concepts::Requirement *> &Transformed) {
      bool SatisfactionDetermined = false;
      for (concepts::Requirement *Req : Reqs) {
        concepts::Requirement *TransReq = nullptr;
        if (!SatisfactionDetermined) {
          if (auto *TypeReq = dyn_cast<concepts::TypeRequirement>(Req))
            TransReq = TransformTypeRequirement(TypeReq);
          else if (auto *ExprReq = dyn_cast<concepts::ExprRequirement>(Req))
            TransReq = TransformExprRequirement(ExprReq);
          else
            TransReq = TransformNestedRequirement(
                cast<concepts::NestedRequirement>(Req));
          if (!TransReq)
            return true;
          if (!TransReq->isDependent() && !TransReq->isSatisfied())
            // [expr.prim.req]p6
            //   [...]  The substitution and semantic constraint checking
            //   proceeds in lexical order and stops when a condition that
            //   determines the result of the requires-expression is
            //   encountered. [..]
            SatisfactionDetermined = true;
        } else
          TransReq = Req;
        Transformed.push_back(TransReq);
      }
      return false;
    }

    TemplateParameterList *TransformTemplateParameterList(
                              TemplateParameterList *OrigTPL)  {
      if (!OrigTPL || !OrigTPL->size()) return OrigTPL;

      DeclContext *Owner = OrigTPL->getParam(0)->getDeclContext();
      TemplateDeclInstantiator  DeclInstantiator(getSema(),
                        /* DeclContext *Owner */ Owner, TemplateArgs);
      DeclInstantiator.setEvaluateConstraints(EvaluateConstraints);
      return DeclInstantiator.SubstTemplateParams(OrigTPL);
    }

    concepts::TypeRequirement *
    TransformTypeRequirement(concepts::TypeRequirement *Req);
    concepts::ExprRequirement *
    TransformExprRequirement(concepts::ExprRequirement *Req);
    concepts::NestedRequirement *
    TransformNestedRequirement(concepts::NestedRequirement *Req);
    ExprResult TransformRequiresTypeParams(
        SourceLocation KWLoc, SourceLocation RBraceLoc, const RequiresExpr *RE,
        RequiresExprBodyDecl *Body, ArrayRef<ParmVarDecl *> Params,
        SmallVectorImpl<QualType> &PTypes,
        SmallVectorImpl<ParmVarDecl *> &TransParams,
        Sema::ExtParameterInfoBuilder &PInfos);
  };
}

bool TemplateInstantiator::AlreadyTransformed(QualType T) {
  if (T.isNull())
    return true;

  if (T->isInstantiationDependentType() || T->isVariablyModifiedType() ||
      T->containsUnexpandedParameterPack())
    return false;

  getSema().MarkDeclarationsReferencedInType(Loc, T);
  return true;
}

Decl *TemplateInstantiator::TransformDecl(SourceLocation Loc, Decl *D) {
  if (!D)
    return nullptr;

  if (TemplateTemplateParmDecl *TTP = dyn_cast<TemplateTemplateParmDecl>(D)) {
    if (TTP->getDepth() < TemplateArgs.getNumLevels()) {
      // If the corresponding template argument is NULL or non-existent, it's
      // because we are performing instantiation from explicitly-specified
      // template arguments in a function template, but there were some
      // arguments left unspecified.
      if (!TemplateArgs.hasTemplateArgument(TTP->getDepth(),
                                            TTP->getPosition())) {
        IsIncomplete = true;
        return BailOutOnIncomplete ? nullptr : D;
      }

      TemplateArgument Arg = TemplateArgs(TTP->getDepth(), TTP->getPosition());

      if (TTP->isParameterPack()) {
        assert(Arg.getKind() == TemplateArgument::Pack &&
               "Missing argument pack");
        Arg = SemaRef.getPackSubstitutedTemplateArgument(Arg);
      }

      TemplateName Template = Arg.getAsTemplate();
      assert(!Template.isNull() && Template.getAsTemplateDecl() &&
             "Wrong kind of template template argument");
      return Template.getAsTemplateDecl();
    }

    // Fall through to find the instantiated declaration for this template
    // template parameter.
  }

  if (ParmVarDecl *PVD = dyn_cast<ParmVarDecl>(D);
      PVD && SemaRef.CurrentInstantiationScope &&
      (SemaRef.inConstraintSubstitution() ||
       SemaRef.inParameterMappingSubstitution()) &&
      maybeInstantiateFunctionParameterToScope(PVD))
    return nullptr;

  return SemaRef.FindInstantiatedDecl(Loc, cast<NamedDecl>(D), TemplateArgs);
}

bool TemplateInstantiator::maybeInstantiateFunctionParameterToScope(
    ParmVarDecl *OldParm) {
  if (SemaRef.CurrentInstantiationScope->getInstantiationOfIfExists(OldParm))
    return false;

  if (!OldParm->isParameterPack())
    return !TransformFunctionTypeParam(OldParm, /*indexAdjustment=*/0,
                                       /*NumExpansions=*/std::nullopt,
                                       /*ExpectParameterPack=*/false);

  SmallVector<UnexpandedParameterPack, 2> Unexpanded;

  // Find the parameter packs that could be expanded.
  TypeLoc TL = OldParm->getTypeSourceInfo()->getTypeLoc();
  PackExpansionTypeLoc ExpansionTL = TL.castAs<PackExpansionTypeLoc>();
  TypeLoc Pattern = ExpansionTL.getPatternLoc();
  SemaRef.collectUnexpandedParameterPacks(Pattern, Unexpanded);
  assert(!Unexpanded.empty() && "Pack expansion without parameter packs?");

  bool ShouldExpand = false;
  bool RetainExpansion = false;
  UnsignedOrNone OrigNumExpansions =
      ExpansionTL.getTypePtr()->getNumExpansions();
  UnsignedOrNone NumExpansions = OrigNumExpansions;
  if (TryExpandParameterPacks(ExpansionTL.getEllipsisLoc(),
                              Pattern.getSourceRange(), Unexpanded,
                              /*FailOnPackProducingTemplates=*/true,
                              ShouldExpand, RetainExpansion, NumExpansions))
    return true;

  assert(ShouldExpand && !RetainExpansion &&
         "Shouldn't preserve pack expansion when evaluating constraints");
  ExpandingFunctionParameterPack(OldParm);
  for (unsigned I = 0; I != *NumExpansions; ++I) {
    Sema::ArgPackSubstIndexRAII SubstIndex(getSema(), I);
    if (!TransformFunctionTypeParam(OldParm, /*indexAdjustment=*/0,
                                    /*NumExpansions=*/OrigNumExpansions,
                                    /*ExpectParameterPack=*/false))
      return true;
  }
  return false;
}

Decl *TemplateInstantiator::TransformDefinition(SourceLocation Loc, Decl *D) {
  Decl *Inst = getSema().SubstDecl(D, getSema().CurContext, TemplateArgs);
  if (!Inst)
    return nullptr;

  getSema().CurrentInstantiationScope->InstantiatedLocal(D, Inst);
  return Inst;
}

bool TemplateInstantiator::TransformExceptionSpec(
    SourceLocation Loc, FunctionProtoType::ExceptionSpecInfo &ESI,
    SmallVectorImpl<QualType> &Exceptions, bool &Changed) {
  if (ESI.Type == EST_Uninstantiated) {
    ESI.instantiate();
    Changed = true;
  }
  return inherited::TransformExceptionSpec(Loc, ESI, Exceptions, Changed);
}

NamedDecl *
TemplateInstantiator::TransformFirstQualifierInScope(NamedDecl *D,
                                                     SourceLocation Loc) {
  // If the first part of the nested-name-specifier was a template type
  // parameter, instantiate that type parameter down to a tag type.
  if (TemplateTypeParmDecl *TTPD = dyn_cast_or_null<TemplateTypeParmDecl>(D)) {
    const TemplateTypeParmType *TTP
      = cast<TemplateTypeParmType>(getSema().Context.getTypeDeclType(TTPD));

    if (TTP->getDepth() < TemplateArgs.getNumLevels()) {
      // FIXME: This needs testing w/ member access expressions.
      TemplateArgument Arg = TemplateArgs(TTP->getDepth(), TTP->getIndex());

      if (TTP->isParameterPack()) {
        assert(Arg.getKind() == TemplateArgument::Pack &&
               "Missing argument pack");

        if (!getSema().ArgPackSubstIndex)
          return nullptr;

        Arg = SemaRef.getPackSubstitutedTemplateArgument(Arg);
      }

      QualType T = Arg.getAsType();
      if (T.isNull())
        return cast_or_null<NamedDecl>(TransformDecl(Loc, D));

      if (const TagType *Tag = T->getAs<TagType>())
        return Tag->getDecl();

      // The resulting type is not a tag; complain.
      getSema().Diag(Loc, diag::err_nested_name_spec_non_tag) << T;
      return nullptr;
    }
  }

  return cast_or_null<NamedDecl>(TransformDecl(Loc, D));
}

VarDecl *
TemplateInstantiator::RebuildExceptionDecl(VarDecl *ExceptionDecl,
                                           TypeSourceInfo *Declarator,
                                           SourceLocation StartLoc,
                                           SourceLocation NameLoc,
                                           IdentifierInfo *Name) {
  VarDecl *Var = inherited::RebuildExceptionDecl(ExceptionDecl, Declarator,
                                                 StartLoc, NameLoc, Name);
  if (Var)
    getSema().CurrentInstantiationScope->InstantiatedLocal(ExceptionDecl, Var);
  return Var;
}

VarDecl *TemplateInstantiator::RebuildObjCExceptionDecl(VarDecl *ExceptionDecl,
                                                        TypeSourceInfo *TSInfo,
                                                        QualType T) {
  VarDecl *Var = inherited::RebuildObjCExceptionDecl(ExceptionDecl, TSInfo, T);
  if (Var)
    getSema().CurrentInstantiationScope->InstantiatedLocal(ExceptionDecl, Var);
  return Var;
}

TemplateName TemplateInstantiator::TransformTemplateName(
    NestedNameSpecifierLoc &QualifierLoc, SourceLocation TemplateKWLoc,
    TemplateName Name, SourceLocation NameLoc, QualType ObjectType,
    NamedDecl *FirstQualifierInScope, bool AllowInjectedClassName) {
  if (Name.getKind() == TemplateName::Template) {
    assert(!QualifierLoc && "Unexpected qualifier");
    if (auto *TTP =
            dyn_cast<TemplateTemplateParmDecl>(Name.getAsTemplateDecl());
        TTP && TTP->getDepth() < TemplateArgs.getNumLevels()) {
      // If the corresponding template argument is NULL or non-existent, it's
      // because we are performing instantiation from explicitly-specified
      // template arguments in a function template, but there were some
      // arguments left unspecified.
      if (!TemplateArgs.hasTemplateArgument(TTP->getDepth(),
                                            TTP->getPosition())) {
        IsIncomplete = true;
        return BailOutOnIncomplete ? TemplateName() : Name;
      }

      TemplateArgument Arg = TemplateArgs(TTP->getDepth(), TTP->getPosition());

      if (TemplateArgs.isRewrite()) {
        // We're rewriting the template parameter as a reference to another
        // template parameter.
        Arg = getTemplateArgumentPackPatternForRewrite(Arg);
        assert(Arg.getKind() == TemplateArgument::Template &&
               "unexpected nontype template argument kind in template rewrite");
        return Arg.getAsTemplate();
      }

      auto [AssociatedDecl, Final] =
          TemplateArgs.getAssociatedDecl(TTP->getDepth());
      UnsignedOrNone PackIndex = std::nullopt;
      if (TTP->isParameterPack()) {
        assert(Arg.getKind() == TemplateArgument::Pack &&
               "Missing argument pack");

        if (!getSema().ArgPackSubstIndex) {
          // We have the template argument pack to substitute, but we're not
          // actually expanding the enclosing pack expansion yet. So, just
          // keep the entire argument pack.
          return getSema().Context.getSubstTemplateTemplateParmPack(
              Arg, AssociatedDecl, TTP->getIndex(), Final);
        }

        PackIndex = SemaRef.getPackIndex(Arg);
        Arg = SemaRef.getPackSubstitutedTemplateArgument(Arg);
      }

      TemplateName Template = Arg.getAsTemplate();
      assert(!Template.isNull() && "Null template template argument");
      return getSema().Context.getSubstTemplateTemplateParm(
          Template, AssociatedDecl, TTP->getIndex(), PackIndex, Final);
    }
  }

  if (SubstTemplateTemplateParmPackStorage *SubstPack
      = Name.getAsSubstTemplateTemplateParmPack()) {
    if (!getSema().ArgPackSubstIndex)
      return Name;

    TemplateArgument Pack = SubstPack->getArgumentPack();
    TemplateName Template =
        SemaRef.getPackSubstitutedTemplateArgument(Pack).getAsTemplate();
    return getSema().Context.getSubstTemplateTemplateParm(
        Template, SubstPack->getAssociatedDecl(), SubstPack->getIndex(),
        SemaRef.getPackIndex(Pack), SubstPack->getFinal());
  }

  return inherited::TransformTemplateName(
      QualifierLoc, TemplateKWLoc, Name, NameLoc, ObjectType,
      FirstQualifierInScope, AllowInjectedClassName);
}

ExprResult
TemplateInstantiator::TransformPredefinedExpr(PredefinedExpr *E) {
  if (!E->isTypeDependent())
    return E;

  return getSema().BuildPredefinedExpr(E->getLocation(), E->getIdentKind());
}

ExprResult
TemplateInstantiator::TransformTemplateParmRefExpr(DeclRefExpr *E,
                                               NonTypeTemplateParmDecl *NTTP) {
  // If the corresponding template argument is NULL or non-existent, it's
  // because we are performing instantiation from explicitly-specified
  // template arguments in a function template, but there were some
  // arguments left unspecified.
  if (!TemplateArgs.hasTemplateArgument(NTTP->getDepth(),
                                        NTTP->getPosition())) {
    IsIncomplete = true;
    return BailOutOnIncomplete ? ExprError() : E;
  }

  TemplateArgument Arg = TemplateArgs(NTTP->getDepth(), NTTP->getPosition());

  if (TemplateArgs.isRewrite()) {
    // We're rewriting the template parameter as a reference to another
    // template parameter.
    Arg = getTemplateArgumentPackPatternForRewrite(Arg);
    assert(Arg.getKind() == TemplateArgument::Expression &&
           "unexpected nontype template argument kind in template rewrite");
    // FIXME: This can lead to the same subexpression appearing multiple times
    // in a complete expression.
    return Arg.getAsExpr();
  }

  auto [AssociatedDecl, Final] =
      TemplateArgs.getAssociatedDecl(NTTP->getDepth());
  UnsignedOrNone PackIndex = std::nullopt;
  if (NTTP->isParameterPack()) {
    assert(Arg.getKind() == TemplateArgument::Pack &&
           "Missing argument pack");

    if (!getSema().ArgPackSubstIndex) {
      // We have an argument pack, but we can't select a particular argument
      // out of it yet. Therefore, we'll build an expression to hold on to that
      // argument pack.
      QualType TargetType = SemaRef.SubstType(NTTP->getType(), TemplateArgs,
                                              E->getLocation(),
                                              NTTP->getDeclName());
      if (TargetType.isNull())
        return ExprError();

      QualType ExprType = TargetType.getNonLValueExprType(SemaRef.Context);
      if (TargetType->isRecordType())
        ExprType.addConst();
      return new (SemaRef.Context) SubstNonTypeTemplateParmPackExpr(
          ExprType, TargetType->isReferenceType() ? VK_LValue : VK_PRValue,
          E->getLocation(), Arg, AssociatedDecl, NTTP->getPosition(), Final);
    }
    PackIndex = SemaRef.getPackIndex(Arg);
    Arg = SemaRef.getPackSubstitutedTemplateArgument(Arg);
  }
  return SemaRef.BuildSubstNonTypeTemplateParmExpr(
      AssociatedDecl, NTTP, E->getLocation(), Arg, PackIndex, Final);
}

const AnnotateAttr *
TemplateInstantiator::TransformAnnotateAttr(const AnnotateAttr *AA) {
  SmallVector<Expr *> Args;
  for (Expr *Arg : AA->args()) {
    ExprResult Res = getDerived().TransformExpr(Arg);
    if (Res.isUsable())
      Args.push_back(Res.get());
  }
  return AnnotateAttr::CreateImplicit(getSema().Context, AA->getAnnotation(),
                                      Args.data(), Args.size(), AA->getRange());
}

const CXXAssumeAttr *
TemplateInstantiator::TransformCXXAssumeAttr(const CXXAssumeAttr *AA) {
  ExprResult Res = getDerived().TransformExpr(AA->getAssumption());
  if (!Res.isUsable())
    return AA;

  if (!(Res.get()->getDependence() & ExprDependence::TypeValueInstantiation)) {
    Res = getSema().BuildCXXAssumeExpr(Res.get(), AA->getAttrName(),
                                       AA->getRange());
    if (!Res.isUsable())
      return AA;
  }

  return CXXAssumeAttr::CreateImplicit(getSema().Context, Res.get(),
                                       AA->getRange());
}

const LoopHintAttr *
TemplateInstantiator::TransformLoopHintAttr(const LoopHintAttr *LH) {
  Expr *TransformedExpr = getDerived().TransformExpr(LH->getValue()).get();

  if (TransformedExpr == LH->getValue())
    return LH;

  // Generate error if there is a problem with the value.
  if (getSema().CheckLoopHintExpr(TransformedExpr, LH->getLocation(),
                                  LH->getSemanticSpelling() ==
                                      LoopHintAttr::Pragma_unroll))
    return LH;

  LoopHintAttr::OptionType Option = LH->getOption();
  LoopHintAttr::LoopHintState State = LH->getState();

  llvm::APSInt ValueAPS =
      TransformedExpr->EvaluateKnownConstInt(getSema().getASTContext());
  // The values of 0 and 1 block any unrolling of the loop.
  if (ValueAPS.isZero() || ValueAPS.isOne()) {
    Option = LoopHintAttr::Unroll;
    State = LoopHintAttr::Disable;
  }

  // Create new LoopHintValueAttr with integral expression in place of the
  // non-type template parameter.
  return LoopHintAttr::CreateImplicit(getSema().Context, Option, State,
                                      TransformedExpr, *LH);
}
const NoInlineAttr *TemplateInstantiator::TransformStmtNoInlineAttr(
    const Stmt *OrigS, const Stmt *InstS, const NoInlineAttr *A) {
  if (!A || getSema().CheckNoInlineAttr(OrigS, InstS, *A))
    return nullptr;

  return A;
}
const AlwaysInlineAttr *TemplateInstantiator::TransformStmtAlwaysInlineAttr(
    const Stmt *OrigS, const Stmt *InstS, const AlwaysInlineAttr *A) {
  if (!A || getSema().CheckAlwaysInlineAttr(OrigS, InstS, *A))
    return nullptr;

  return A;
}

const SYCLIntelIVDepAttr *
TemplateInstantiator::TransformSYCLIntelIVDepAttr(
    const SYCLIntelIVDepAttr *IVDep) {

  Expr *Expr1 = IVDep->getSafelenExpr()
                    ? getDerived().TransformExpr(IVDep->getSafelenExpr()).get()
                    : nullptr;
  Expr *Expr2 = IVDep->getArrayExpr()
                    ? getDerived().TransformExpr(IVDep->getArrayExpr()).get()
                    : nullptr;

  return getSema().BuildSYCLIntelIVDepAttr(*IVDep, Expr1, Expr2);
}

const SYCLIntelInitiationIntervalAttr *
TemplateInstantiator::TransformSYCLIntelInitiationIntervalAttr(
    const SYCLIntelInitiationIntervalAttr *II) {
  Expr *TransformedExpr = getDerived().TransformExpr(II->getNExpr()).get();
  return getSema().BuildSYCLIntelInitiationIntervalAttr(*II,
                                                            TransformedExpr);
}

const SYCLIntelMaxConcurrencyAttr *
TemplateInstantiator::TransformSYCLIntelMaxConcurrencyAttr(
    const SYCLIntelMaxConcurrencyAttr *MC) {
  Expr *TransformedExpr = getDerived().TransformExpr(MC->getNExpr()).get();
  return getSema().BuildSYCLIntelMaxConcurrencyAttr(*MC, TransformedExpr);
}

const SYCLIntelLoopCoalesceAttr *
TemplateInstantiator::TransformSYCLIntelLoopCoalesceAttr(
    const SYCLIntelLoopCoalesceAttr *LC) {
  Expr *TransformedExpr = getDerived().TransformExpr(LC->getNExpr()).get();
  return getSema().BuildSYCLIntelLoopCoalesceAttr(*LC, TransformedExpr);
}

const SYCLIntelMaxInterleavingAttr *
TemplateInstantiator::TransformSYCLIntelMaxInterleavingAttr(
    const SYCLIntelMaxInterleavingAttr *MI) {
  Expr *TransformedExpr = getDerived().TransformExpr(MI->getNExpr()).get();
  return getSema().BuildSYCLIntelMaxInterleavingAttr(*MI, TransformedExpr);
}

const SYCLIntelSpeculatedIterationsAttr *
TemplateInstantiator::TransformSYCLIntelSpeculatedIterationsAttr(
    const SYCLIntelSpeculatedIterationsAttr *SI) {
  Expr *TransformedExpr = getDerived().TransformExpr(SI->getNExpr()).get();
  return getSema().BuildSYCLIntelSpeculatedIterationsAttr(*SI,
                                                              TransformedExpr);
}

const SYCLIntelLoopCountAttr *
TemplateInstantiator::TransformSYCLIntelLoopCountAttr(
    const SYCLIntelLoopCountAttr *LCA) {
  Expr *TransformedExpr =
      getDerived().TransformExpr(LCA->getNTripCount()).get();
  return getSema().BuildSYCLIntelLoopCountAttr(*LCA, TransformedExpr);
}

const LoopUnrollHintAttr *TemplateInstantiator::TransformLoopUnrollHintAttr(
    const LoopUnrollHintAttr *LU) {
  Expr *TransformedExpr =
      getDerived().TransformExpr(LU->getUnrollHintExpr()).get();
  return getSema().BuildLoopUnrollHintAttr(*LU, TransformedExpr);
}

const SYCLIntelMaxReinvocationDelayAttr *
TemplateInstantiator::TransformSYCLIntelMaxReinvocationDelayAttr(
    const SYCLIntelMaxReinvocationDelayAttr *MRD) {
  Expr *TransformedExpr = getDerived().TransformExpr(MRD->getNExpr()).get();
  return getSema().BuildSYCLIntelMaxReinvocationDelayAttr(*MRD,
                                                              TransformedExpr);
}

const CodeAlignAttr *
TemplateInstantiator::TransformCodeAlignAttr(const CodeAlignAttr *CA) {
  Expr *TransformedExpr = getDerived().TransformExpr(CA->getAlignment()).get();
  return getSema().BuildCodeAlignAttr(*CA, TransformedExpr);
}
const OpenACCRoutineDeclAttr *
TemplateInstantiator::TransformOpenACCRoutineDeclAttr(
    const OpenACCRoutineDeclAttr *A) {
  llvm_unreachable("RoutineDecl should only be a declaration attribute, as it "
                   "applies to a Function Decl (and a few places for VarDecl)");
}

ExprResult TemplateInstantiator::RebuildVarDeclRefExpr(ValueDecl *PD,
                                                       SourceLocation Loc) {
  DeclarationNameInfo NameInfo(PD->getDeclName(), Loc);
  return getSema().BuildDeclarationNameExpr(CXXScopeSpec(), NameInfo, PD);
}

ExprResult
TemplateInstantiator::TransformFunctionParmPackExpr(FunctionParmPackExpr *E) {
  if (getSema().ArgPackSubstIndex) {
    // We can expand this parameter pack now.
    ValueDecl *D = E->getExpansion(*getSema().ArgPackSubstIndex);
    ValueDecl *VD = cast_or_null<ValueDecl>(TransformDecl(E->getExprLoc(), D));
    if (!VD)
      return ExprError();
    return RebuildVarDeclRefExpr(VD, E->getExprLoc());
  }

  QualType T = TransformType(E->getType());
  if (T.isNull())
    return ExprError();

  // Transform each of the parameter expansions into the corresponding
  // parameters in the instantiation of the function decl.
  SmallVector<ValueDecl *, 8> Vars;
  Vars.reserve(E->getNumExpansions());
  for (FunctionParmPackExpr::iterator I = E->begin(), End = E->end();
       I != End; ++I) {
    ValueDecl *D = cast_or_null<ValueDecl>(TransformDecl(E->getExprLoc(), *I));
    if (!D)
      return ExprError();
    Vars.push_back(D);
  }

  auto *PackExpr =
      FunctionParmPackExpr::Create(getSema().Context, T, E->getParameterPack(),
                                   E->getParameterPackLocation(), Vars);
  getSema().MarkFunctionParmPackReferenced(PackExpr);
  return PackExpr;
}

ExprResult
TemplateInstantiator::TransformFunctionParmPackRefExpr(DeclRefExpr *E,
                                                       ValueDecl *PD) {
  typedef LocalInstantiationScope::DeclArgumentPack DeclArgumentPack;
  llvm::PointerUnion<Decl *, DeclArgumentPack *> *Found
    = getSema().CurrentInstantiationScope->findInstantiationOf(PD);
  assert(Found && "no instantiation for parameter pack");

  Decl *TransformedDecl;
  if (DeclArgumentPack *Pack = dyn_cast<DeclArgumentPack *>(*Found)) {
    // If this is a reference to a function parameter pack which we can
    // substitute but can't yet expand, build a FunctionParmPackExpr for it.
    if (!getSema().ArgPackSubstIndex) {
      QualType T = TransformType(E->getType());
      if (T.isNull())
        return ExprError();
      auto *PackExpr = FunctionParmPackExpr::Create(getSema().Context, T, PD,
                                                    E->getExprLoc(), *Pack);
      getSema().MarkFunctionParmPackReferenced(PackExpr);
      return PackExpr;
    }

    TransformedDecl = (*Pack)[*getSema().ArgPackSubstIndex];
  } else {
    TransformedDecl = cast<Decl *>(*Found);
  }

  // We have either an unexpanded pack or a specific expansion.
  return RebuildVarDeclRefExpr(cast<ValueDecl>(TransformedDecl),
                               E->getExprLoc());
}

ExprResult
TemplateInstantiator::TransformDeclRefExpr(DeclRefExpr *E) {
  NamedDecl *D = E->getDecl();

  // Handle references to non-type template parameters and non-type template
  // parameter packs.
  if (NonTypeTemplateParmDecl *NTTP = dyn_cast<NonTypeTemplateParmDecl>(D)) {
    if (NTTP->getDepth() < TemplateArgs.getNumLevels())
      return TransformTemplateParmRefExpr(E, NTTP);

    // We have a non-type template parameter that isn't fully substituted;
    // FindInstantiatedDecl will find it in the local instantiation scope.
  }

  // Handle references to function parameter packs.
  if (VarDecl *PD = dyn_cast<VarDecl>(D))
    if (PD->isParameterPack())
      return TransformFunctionParmPackRefExpr(E, PD);

  return inherited::TransformDeclRefExpr(E);
}

ExprResult TemplateInstantiator::TransformCXXDefaultArgExpr(
    CXXDefaultArgExpr *E) {
  assert(!cast<FunctionDecl>(E->getParam()->getDeclContext())->
             getDescribedFunctionTemplate() &&
         "Default arg expressions are never formed in dependent cases.");
  return SemaRef.BuildCXXDefaultArgExpr(
      E->getUsedLocation(), cast<FunctionDecl>(E->getParam()->getDeclContext()),
      E->getParam());
}

template<typename Fn>
QualType TemplateInstantiator::TransformFunctionProtoType(TypeLocBuilder &TLB,
                                 FunctionProtoTypeLoc TL,
                                 CXXRecordDecl *ThisContext,
                                 Qualifiers ThisTypeQuals,
                                 Fn TransformExceptionSpec) {
  // If this is a lambda or block, the transformation MUST be done in the
  // CurrentInstantiationScope since it introduces a mapping of
  // the original to the newly created transformed parameters.
  //
  // In that case, TemplateInstantiator::TransformLambdaExpr will
  // have already pushed a scope for this prototype, so don't create
  // a second one.
  LocalInstantiationScope *Current = getSema().CurrentInstantiationScope;
  std::optional<LocalInstantiationScope> Scope;
  if (!Current || !Current->isLambdaOrBlock())
    Scope.emplace(SemaRef, /*CombineWithOuterScope=*/true);

  return inherited::TransformFunctionProtoType(
      TLB, TL, ThisContext, ThisTypeQuals, TransformExceptionSpec);
}

ParmVarDecl *TemplateInstantiator::TransformFunctionTypeParam(
    ParmVarDecl *OldParm, int indexAdjustment, UnsignedOrNone NumExpansions,
    bool ExpectParameterPack) {
  auto NewParm = SemaRef.SubstParmVarDecl(
      OldParm, TemplateArgs, indexAdjustment, NumExpansions,
      ExpectParameterPack, EvaluateConstraints);
  if (NewParm && SemaRef.getLangOpts().OpenCL)
    SemaRef.deduceOpenCLAddressSpace(NewParm);
  return NewParm;
}

QualType TemplateInstantiator::BuildSubstTemplateTypeParmType(
    TypeLocBuilder &TLB, bool SuppressObjCLifetime, bool Final,
    Decl *AssociatedDecl, unsigned Index, UnsignedOrNone PackIndex,
    TemplateArgument Arg, SourceLocation NameLoc) {
  QualType Replacement = Arg.getAsType();

  // If the template parameter had ObjC lifetime qualifiers,
  // then any such qualifiers on the replacement type are ignored.
  if (SuppressObjCLifetime) {
    Qualifiers RQs;
    RQs = Replacement.getQualifiers();
    RQs.removeObjCLifetime();
    Replacement =
        SemaRef.Context.getQualifiedType(Replacement.getUnqualifiedType(), RQs);
  }

  // TODO: only do this uniquing once, at the start of instantiation.
  QualType Result = getSema().Context.getSubstTemplateTypeParmType(
      Replacement, AssociatedDecl, Index, PackIndex, Final);
  SubstTemplateTypeParmTypeLoc NewTL =
      TLB.push<SubstTemplateTypeParmTypeLoc>(Result);
  NewTL.setNameLoc(NameLoc);
  return Result;
}

QualType
TemplateInstantiator::TransformTemplateTypeParmType(TypeLocBuilder &TLB,
                                                    TemplateTypeParmTypeLoc TL,
                                                    bool SuppressObjCLifetime) {
  const TemplateTypeParmType *T = TL.getTypePtr();
  if (T->getDepth() < TemplateArgs.getNumLevels()) {
    // Replace the template type parameter with its corresponding
    // template argument.

    // If the corresponding template argument is NULL or doesn't exist, it's
    // because we are performing instantiation from explicitly-specified
    // template arguments in a function template class, but there were some
    // arguments left unspecified.
    if (!TemplateArgs.hasTemplateArgument(T->getDepth(), T->getIndex())) {
      IsIncomplete = true;
      if (BailOutOnIncomplete)
        return QualType();

      TemplateTypeParmTypeLoc NewTL
        = TLB.push<TemplateTypeParmTypeLoc>(TL.getType());
      NewTL.setNameLoc(TL.getNameLoc());
      return TL.getType();
    }

    TemplateArgument Arg = TemplateArgs(T->getDepth(), T->getIndex());

    if (TemplateArgs.isRewrite()) {
      // We're rewriting the template parameter as a reference to another
      // template parameter.
      Arg = getTemplateArgumentPackPatternForRewrite(Arg);
      assert(Arg.getKind() == TemplateArgument::Type &&
             "unexpected nontype template argument kind in template rewrite");
      QualType NewT = Arg.getAsType();
      TLB.pushTrivial(SemaRef.Context, NewT, TL.getNameLoc());
      return NewT;
    }

    auto [AssociatedDecl, Final] =
        TemplateArgs.getAssociatedDecl(T->getDepth());
    UnsignedOrNone PackIndex = std::nullopt;
    if (T->isParameterPack()) {
      assert(Arg.getKind() == TemplateArgument::Pack &&
             "Missing argument pack");

      if (!getSema().ArgPackSubstIndex) {
        // We have the template argument pack, but we're not expanding the
        // enclosing pack expansion yet. Just save the template argument
        // pack for later substitution.
        QualType Result = getSema().Context.getSubstTemplateTypeParmPackType(
            AssociatedDecl, T->getIndex(), Final, Arg);
        SubstTemplateTypeParmPackTypeLoc NewTL
          = TLB.push<SubstTemplateTypeParmPackTypeLoc>(Result);
        NewTL.setNameLoc(TL.getNameLoc());
        return Result;
      }

      // PackIndex starts from last element.
      PackIndex = SemaRef.getPackIndex(Arg);
      Arg = SemaRef.getPackSubstitutedTemplateArgument(Arg);
    }

    assert(Arg.getKind() == TemplateArgument::Type &&
           "Template argument kind mismatch");

    return BuildSubstTemplateTypeParmType(TLB, SuppressObjCLifetime, Final,
                                          AssociatedDecl, T->getIndex(),
                                          PackIndex, Arg, TL.getNameLoc());
  }

  // The template type parameter comes from an inner template (e.g.,
  // the template parameter list of a member template inside the
  // template we are instantiating). Create a new template type
  // parameter with the template "level" reduced by one.
  TemplateTypeParmDecl *NewTTPDecl = nullptr;
  if (TemplateTypeParmDecl *OldTTPDecl = T->getDecl())
    NewTTPDecl = cast_or_null<TemplateTypeParmDecl>(
        TransformDecl(TL.getNameLoc(), OldTTPDecl));
  QualType Result = getSema().Context.getTemplateTypeParmType(
      T->getDepth() - TemplateArgs.getNumSubstitutedLevels(), T->getIndex(),
      T->isParameterPack(), NewTTPDecl);
  TemplateTypeParmTypeLoc NewTL = TLB.push<TemplateTypeParmTypeLoc>(Result);
  NewTL.setNameLoc(TL.getNameLoc());
  return Result;
}

QualType TemplateInstantiator::TransformSubstTemplateTypeParmPackType(
    TypeLocBuilder &TLB, SubstTemplateTypeParmPackTypeLoc TL,
    bool SuppressObjCLifetime) {
  const SubstTemplateTypeParmPackType *T = TL.getTypePtr();

  Decl *NewReplaced = TransformDecl(TL.getNameLoc(), T->getAssociatedDecl());

  if (!getSema().ArgPackSubstIndex) {
    // We aren't expanding the parameter pack, so just return ourselves.
    QualType Result = TL.getType();
    if (NewReplaced != T->getAssociatedDecl())
      Result = getSema().Context.getSubstTemplateTypeParmPackType(
          NewReplaced, T->getIndex(), T->getFinal(), T->getArgumentPack());
    SubstTemplateTypeParmPackTypeLoc NewTL =
        TLB.push<SubstTemplateTypeParmPackTypeLoc>(Result);
    NewTL.setNameLoc(TL.getNameLoc());
    return Result;
  }

  TemplateArgument Pack = T->getArgumentPack();
  TemplateArgument Arg = SemaRef.getPackSubstitutedTemplateArgument(Pack);
  return BuildSubstTemplateTypeParmType(
      TLB, SuppressObjCLifetime, T->getFinal(), NewReplaced, T->getIndex(),
      SemaRef.getPackIndex(Pack), Arg, TL.getNameLoc());
}

QualType TemplateInstantiator::TransformSubstBuiltinTemplatePackType(
    TypeLocBuilder &TLB, SubstBuiltinTemplatePackTypeLoc TL) {
  if (!getSema().ArgPackSubstIndex)
    return TreeTransform::TransformSubstBuiltinTemplatePackType(TLB, TL);
  TemplateArgument Result = SemaRef.getPackSubstitutedTemplateArgument(
      TL.getTypePtr()->getArgumentPack());
  TLB.pushTrivial(SemaRef.getASTContext(), Result.getAsType(),
                  TL.getBeginLoc());
  return Result.getAsType();
}

static concepts::Requirement::SubstitutionDiagnostic *
createSubstDiag(Sema &S, TemplateDeductionInfo &Info,
                Sema::EntityPrinter Printer) {
  SmallString<128> Message;
  SourceLocation ErrorLoc;
  if (Info.hasSFINAEDiagnostic()) {
    PartialDiagnosticAt PDA(SourceLocation(),
                            PartialDiagnostic::NullDiagnostic{});
    Info.takeSFINAEDiagnostic(PDA);
    PDA.second.EmitToString(S.getDiagnostics(), Message);
    ErrorLoc = PDA.first;
  } else {
    ErrorLoc = Info.getLocation();
  }
  SmallString<128> Entity;
  llvm::raw_svector_ostream OS(Entity);
  Printer(OS);
  const ASTContext &C = S.Context;
  return new (C) concepts::Requirement::SubstitutionDiagnostic{
      C.backupStr(Entity), ErrorLoc, C.backupStr(Message)};
}

concepts::Requirement::SubstitutionDiagnostic *
Sema::createSubstDiagAt(SourceLocation Location, EntityPrinter Printer) {
  SmallString<128> Entity;
  llvm::raw_svector_ostream OS(Entity);
  Printer(OS);
  const ASTContext &C = Context;
  return new (C) concepts::Requirement::SubstitutionDiagnostic{
      /*SubstitutedEntity=*/C.backupStr(Entity),
      /*DiagLoc=*/Location, /*DiagMessage=*/StringRef()};
}

ExprResult TemplateInstantiator::TransformRequiresTypeParams(
    SourceLocation KWLoc, SourceLocation RBraceLoc, const RequiresExpr *RE,
    RequiresExprBodyDecl *Body, ArrayRef<ParmVarDecl *> Params,
    SmallVectorImpl<QualType> &PTypes,
    SmallVectorImpl<ParmVarDecl *> &TransParams,
    Sema::ExtParameterInfoBuilder &PInfos) {

  TemplateDeductionInfo Info(KWLoc);
  Sema::InstantiatingTemplate TypeInst(SemaRef, KWLoc,
                                       RE, Info,
                                       SourceRange{KWLoc, RBraceLoc});
  Sema::SFINAETrap Trap(SemaRef);

  unsigned ErrorIdx;
  if (getDerived().TransformFunctionTypeParams(
          KWLoc, Params, /*ParamTypes=*/nullptr, /*ParamInfos=*/nullptr, PTypes,
          &TransParams, PInfos, &ErrorIdx) ||
      Trap.hasErrorOccurred()) {
    SmallVector<concepts::Requirement *, 4> TransReqs;
    ParmVarDecl *FailedDecl = Params[ErrorIdx];
    // Add a 'failed' Requirement to contain the error that caused the failure
    // here.
    TransReqs.push_back(RebuildTypeRequirement(createSubstDiag(
        SemaRef, Info, [&](llvm::raw_ostream &OS) { OS << *FailedDecl; })));
    return getDerived().RebuildRequiresExpr(KWLoc, Body, RE->getLParenLoc(),
                                            TransParams, RE->getRParenLoc(),
                                            TransReqs, RBraceLoc);
  }

  return ExprResult{};
}

concepts::TypeRequirement *
TemplateInstantiator::TransformTypeRequirement(concepts::TypeRequirement *Req) {
  if (!Req->isDependent() && !AlwaysRebuild())
    return Req;
  if (Req->isSubstitutionFailure()) {
    if (AlwaysRebuild())
      return RebuildTypeRequirement(
              Req->getSubstitutionDiagnostic());
    return Req;
  }

  Sema::SFINAETrap Trap(SemaRef);
  TemplateDeductionInfo Info(Req->getType()->getTypeLoc().getBeginLoc());
  Sema::InstantiatingTemplate TypeInst(SemaRef,
      Req->getType()->getTypeLoc().getBeginLoc(), Req, Info,
      Req->getType()->getTypeLoc().getSourceRange());
  if (TypeInst.isInvalid())
    return nullptr;
  TypeSourceInfo *TransType = TransformType(Req->getType());
  if (!TransType || Trap.hasErrorOccurred())
    return RebuildTypeRequirement(createSubstDiag(SemaRef, Info,
        [&] (llvm::raw_ostream& OS) {
            Req->getType()->getType().print(OS, SemaRef.getPrintingPolicy());
        }));
  return RebuildTypeRequirement(TransType);
}

concepts::ExprRequirement *
TemplateInstantiator::TransformExprRequirement(concepts::ExprRequirement *Req) {
  if (!Req->isDependent() && !AlwaysRebuild())
    return Req;

  Sema::SFINAETrap Trap(SemaRef);

  llvm::PointerUnion<Expr *, concepts::Requirement::SubstitutionDiagnostic *>
      TransExpr;
  if (Req->isExprSubstitutionFailure())
    TransExpr = Req->getExprSubstitutionDiagnostic();
  else {
    Expr *E = Req->getExpr();
    TemplateDeductionInfo Info(E->getBeginLoc());
    Sema::InstantiatingTemplate ExprInst(SemaRef, E->getBeginLoc(), Req, Info,
                                         E->getSourceRange());
    if (ExprInst.isInvalid())
      return nullptr;
    ExprResult TransExprRes = TransformExpr(E);
    if (!TransExprRes.isInvalid() && !Trap.hasErrorOccurred() &&
        TransExprRes.get()->hasPlaceholderType())
      TransExprRes = SemaRef.CheckPlaceholderExpr(TransExprRes.get());
    if (TransExprRes.isInvalid() || Trap.hasErrorOccurred())
      TransExpr = createSubstDiag(SemaRef, Info, [&](llvm::raw_ostream &OS) {
        E->printPretty(OS, nullptr, SemaRef.getPrintingPolicy());
      });
    else
      TransExpr = TransExprRes.get();
  }

  std::optional<concepts::ExprRequirement::ReturnTypeRequirement> TransRetReq;
  const auto &RetReq = Req->getReturnTypeRequirement();
  if (RetReq.isEmpty())
    TransRetReq.emplace();
  else if (RetReq.isSubstitutionFailure())
    TransRetReq.emplace(RetReq.getSubstitutionDiagnostic());
  else if (RetReq.isTypeConstraint()) {
    TemplateParameterList *OrigTPL =
        RetReq.getTypeConstraintTemplateParameterList();
    TemplateDeductionInfo Info(OrigTPL->getTemplateLoc());
    Sema::InstantiatingTemplate TPLInst(SemaRef, OrigTPL->getTemplateLoc(),
                                        Req, Info, OrigTPL->getSourceRange());
    if (TPLInst.isInvalid())
      return nullptr;
    TemplateParameterList *TPL = TransformTemplateParameterList(OrigTPL);
    if (!TPL || Trap.hasErrorOccurred())
      TransRetReq.emplace(createSubstDiag(SemaRef, Info,
          [&] (llvm::raw_ostream& OS) {
              RetReq.getTypeConstraint()->getImmediatelyDeclaredConstraint()
                  ->printPretty(OS, nullptr, SemaRef.getPrintingPolicy());
          }));
    else {
      TPLInst.Clear();
      TransRetReq.emplace(TPL);
    }
  }
  assert(TransRetReq && "All code paths leading here must set TransRetReq");
  if (Expr *E = TransExpr.dyn_cast<Expr *>())
    return RebuildExprRequirement(E, Req->isSimple(), Req->getNoexceptLoc(),
                                  std::move(*TransRetReq));
  return RebuildExprRequirement(
      cast<concepts::Requirement::SubstitutionDiagnostic *>(TransExpr),
      Req->isSimple(), Req->getNoexceptLoc(), std::move(*TransRetReq));
}

concepts::NestedRequirement *
TemplateInstantiator::TransformNestedRequirement(
    concepts::NestedRequirement *Req) {

  ASTContext &C = SemaRef.Context;

  Expr *Constraint = Req->getConstraintExpr();
  ConstraintSatisfaction Satisfaction;

  auto NestedReqWithDiag = [&C, this](Expr *E,
                                      ConstraintSatisfaction Satisfaction) {
    Satisfaction.IsSatisfied = false;
    SmallString<128> Entity;
    llvm::raw_svector_ostream OS(Entity);
    E->printPretty(OS, nullptr, SemaRef.getPrintingPolicy());
    return new (C) concepts::NestedRequirement(
        SemaRef.Context, C.backupStr(Entity), std::move(Satisfaction));
  };

  if (Req->hasInvalidConstraint()) {
    if (AlwaysRebuild())
      return RebuildNestedRequirement(Req->getInvalidConstraintEntity(),
                                      Req->getConstraintSatisfaction());
    return Req;
  }

  if (!getEvaluateConstraints()) {
    ExprResult TransConstraint = TransformExpr(Req->getConstraintExpr());
    if (TransConstraint.isInvalid() || !TransConstraint.get())
      return nullptr;
    if (TransConstraint.get()->isInstantiationDependent())
      return new (SemaRef.Context)
          concepts::NestedRequirement(TransConstraint.get());
    ConstraintSatisfaction Satisfaction;
    return new (SemaRef.Context) concepts::NestedRequirement(
        SemaRef.Context, TransConstraint.get(), Satisfaction);
  }

  bool Success;
  Expr *NewConstraint;
  TemplateDeductionInfo Info(Constraint->getBeginLoc());
  {
    EnterExpressionEvaluationContext ContextRAII(
        SemaRef, Sema::ExpressionEvaluationContext::ConstantEvaluated);

    Sema::InstantiatingTemplate ConstrInst(
        SemaRef, Constraint->getBeginLoc(), Req,
        Sema::InstantiatingTemplate::ConstraintsCheck(),
        Constraint->getSourceRange());

    if (ConstrInst.isInvalid())
      return nullptr;

    Sema::SFINAETrap Trap(SemaRef);

    Success = !SemaRef.CheckConstraintSatisfaction(
        Req, AssociatedConstraint(Constraint, SemaRef.ArgPackSubstIndex),
        TemplateArgs, Constraint->getSourceRange(), Satisfaction,
        /*TopLevelConceptId=*/nullptr, &NewConstraint);

<<<<<<< HEAD
    assert(!Success || !Trap.hasErrorOccurred() &&
                           "Substitution failures must be handled "
                           "by CheckConstraintSatisfaction.");
=======
    assert((!Success || !Trap.hasErrorOccurred()) &&
           "Substitution failures must be handled "
           "by CheckConstraintSatisfaction.");
>>>>>>> 54c4ef26
  }

  if (!Success || Satisfaction.HasSubstitutionFailure())
    return NestedReqWithDiag(Constraint, Satisfaction);

  // FIXME: const correctness
  // MLTAL might be dependent.
  if (!NewConstraint) {
    if (!Satisfaction.IsSatisfied)
      return NestedReqWithDiag(Constraint, Satisfaction);

    NewConstraint = Constraint;
  }
  return new (C) concepts::NestedRequirement(C, NewConstraint, Satisfaction);
}

TypeSourceInfo *Sema::SubstType(TypeSourceInfo *T,
                                const MultiLevelTemplateArgumentList &Args,
                                SourceLocation Loc,
                                DeclarationName Entity,
                                bool AllowDeducedTST) {
  assert(!CodeSynthesisContexts.empty() &&
         "Cannot perform an instantiation without some context on the "
         "instantiation stack");

  if (!T->getType()->isInstantiationDependentType() &&
      !T->getType()->isVariablyModifiedType())
    return T;

  TemplateInstantiator Instantiator(*this, Args, Loc, Entity);
  return AllowDeducedTST ? Instantiator.TransformTypeWithDeducedTST(T)
                         : Instantiator.TransformType(T);
}

TypeSourceInfo *Sema::SubstType(TypeLoc TL,
                                const MultiLevelTemplateArgumentList &Args,
                                SourceLocation Loc,
                                DeclarationName Entity) {
  assert(!CodeSynthesisContexts.empty() &&
         "Cannot perform an instantiation without some context on the "
         "instantiation stack");

  if (TL.getType().isNull())
    return nullptr;

  if (!TL.getType()->isInstantiationDependentType() &&
      !TL.getType()->isVariablyModifiedType()) {
    // FIXME: Make a copy of the TypeLoc data here, so that we can
    // return a new TypeSourceInfo. Inefficient!
    TypeLocBuilder TLB;
    TLB.pushFullCopy(TL);
    return TLB.getTypeSourceInfo(Context, TL.getType());
  }

  TemplateInstantiator Instantiator(*this, Args, Loc, Entity);
  TypeLocBuilder TLB;
  TLB.reserve(TL.getFullDataSize());
  QualType Result = Instantiator.TransformType(TLB, TL);
  if (Result.isNull())
    return nullptr;

  return TLB.getTypeSourceInfo(Context, Result);
}

/// Deprecated form of the above.
QualType Sema::SubstType(QualType T,
                         const MultiLevelTemplateArgumentList &TemplateArgs,
                         SourceLocation Loc, DeclarationName Entity,
                         bool *IsIncompleteSubstitution) {
  assert(!CodeSynthesisContexts.empty() &&
         "Cannot perform an instantiation without some context on the "
         "instantiation stack");

  // If T is not a dependent type or a variably-modified type, there
  // is nothing to do.
  if (!T->isInstantiationDependentType() && !T->isVariablyModifiedType())
    return T;

  TemplateInstantiator Instantiator(
      *this, TemplateArgs, Loc, Entity,
      /*BailOutOnIncomplete=*/IsIncompleteSubstitution != nullptr);
  QualType QT = Instantiator.TransformType(T);
  if (IsIncompleteSubstitution && Instantiator.getIsIncomplete())
    *IsIncompleteSubstitution = true;
  return QT;
}

static bool NeedsInstantiationAsFunctionType(TypeSourceInfo *T) {
  if (T->getType()->isInstantiationDependentType() ||
      T->getType()->isVariablyModifiedType())
    return true;

  TypeLoc TL = T->getTypeLoc().IgnoreParens();
  if (!TL.getAs<FunctionProtoTypeLoc>())
    return false;

  FunctionProtoTypeLoc FP = TL.castAs<FunctionProtoTypeLoc>();
  for (ParmVarDecl *P : FP.getParams()) {
    // This must be synthesized from a typedef.
    if (!P) continue;

    // If there are any parameters, a new TypeSourceInfo that refers to the
    // instantiated parameters must be built.
    return true;
  }

  return false;
}

TypeSourceInfo *Sema::SubstFunctionDeclType(TypeSourceInfo *T,
                                const MultiLevelTemplateArgumentList &Args,
                                SourceLocation Loc,
                                DeclarationName Entity,
                                CXXRecordDecl *ThisContext,
                                Qualifiers ThisTypeQuals,
                                bool EvaluateConstraints) {
  assert(!CodeSynthesisContexts.empty() &&
         "Cannot perform an instantiation without some context on the "
         "instantiation stack");

  if (!NeedsInstantiationAsFunctionType(T))
    return T;

  TemplateInstantiator Instantiator(*this, Args, Loc, Entity);
  Instantiator.setEvaluateConstraints(EvaluateConstraints);

  TypeLocBuilder TLB;

  TypeLoc TL = T->getTypeLoc();
  TLB.reserve(TL.getFullDataSize());

  QualType Result;

  if (FunctionProtoTypeLoc Proto =
          TL.IgnoreParens().getAs<FunctionProtoTypeLoc>()) {
    // Instantiate the type, other than its exception specification. The
    // exception specification is instantiated in InitFunctionInstantiation
    // once we've built the FunctionDecl.
    // FIXME: Set the exception specification to EST_Uninstantiated here,
    // instead of rebuilding the function type again later.
    Result = Instantiator.TransformFunctionProtoType(
        TLB, Proto, ThisContext, ThisTypeQuals,
        [](FunctionProtoType::ExceptionSpecInfo &ESI,
           bool &Changed) { return false; });
  } else {
    Result = Instantiator.TransformType(TLB, TL);
  }
  // When there are errors resolving types, clang may use IntTy as a fallback,
  // breaking our assumption that function declarations have function types.
  if (Result.isNull() || !Result->isFunctionType())
    return nullptr;

  return TLB.getTypeSourceInfo(Context, Result);
}

bool Sema::SubstExceptionSpec(SourceLocation Loc,
                              FunctionProtoType::ExceptionSpecInfo &ESI,
                              SmallVectorImpl<QualType> &ExceptionStorage,
                              const MultiLevelTemplateArgumentList &Args) {
  bool Changed = false;
  TemplateInstantiator Instantiator(*this, Args, Loc, DeclarationName());
  return Instantiator.TransformExceptionSpec(Loc, ESI, ExceptionStorage,
                                             Changed);
}

void Sema::SubstExceptionSpec(FunctionDecl *New, const FunctionProtoType *Proto,
                              const MultiLevelTemplateArgumentList &Args) {
  FunctionProtoType::ExceptionSpecInfo ESI =
      Proto->getExtProtoInfo().ExceptionSpec;

  SmallVector<QualType, 4> ExceptionStorage;
  if (SubstExceptionSpec(New->getTypeSourceInfo()->getTypeLoc().getEndLoc(),
                         ESI, ExceptionStorage, Args))
    // On error, recover by dropping the exception specification.
    ESI.Type = EST_None;

  UpdateExceptionSpec(New, ESI);
}

namespace {

  struct GetContainedInventedTypeParmVisitor :
    public TypeVisitor<GetContainedInventedTypeParmVisitor,
                       TemplateTypeParmDecl *> {
    using TypeVisitor<GetContainedInventedTypeParmVisitor,
                      TemplateTypeParmDecl *>::Visit;

    TemplateTypeParmDecl *Visit(QualType T) {
      if (T.isNull())
        return nullptr;
      return Visit(T.getTypePtr());
    }
    // The deduced type itself.
    TemplateTypeParmDecl *VisitTemplateTypeParmType(
        const TemplateTypeParmType *T) {
      if (!T->getDecl() || !T->getDecl()->isImplicit())
        return nullptr;
      return T->getDecl();
    }

    // Only these types can contain 'auto' types, and subsequently be replaced
    // by references to invented parameters.

    TemplateTypeParmDecl *VisitPointerType(const PointerType *T) {
      return Visit(T->getPointeeType());
    }

    TemplateTypeParmDecl *VisitBlockPointerType(const BlockPointerType *T) {
      return Visit(T->getPointeeType());
    }

    TemplateTypeParmDecl *VisitReferenceType(const ReferenceType *T) {
      return Visit(T->getPointeeTypeAsWritten());
    }

    TemplateTypeParmDecl *VisitMemberPointerType(const MemberPointerType *T) {
      return Visit(T->getPointeeType());
    }

    TemplateTypeParmDecl *VisitArrayType(const ArrayType *T) {
      return Visit(T->getElementType());
    }

    TemplateTypeParmDecl *VisitDependentSizedExtVectorType(
      const DependentSizedExtVectorType *T) {
      return Visit(T->getElementType());
    }

    TemplateTypeParmDecl *VisitVectorType(const VectorType *T) {
      return Visit(T->getElementType());
    }

    TemplateTypeParmDecl *VisitFunctionProtoType(const FunctionProtoType *T) {
      return VisitFunctionType(T);
    }

    TemplateTypeParmDecl *VisitFunctionType(const FunctionType *T) {
      return Visit(T->getReturnType());
    }

    TemplateTypeParmDecl *VisitParenType(const ParenType *T) {
      return Visit(T->getInnerType());
    }

    TemplateTypeParmDecl *VisitAttributedType(const AttributedType *T) {
      return Visit(T->getModifiedType());
    }

    TemplateTypeParmDecl *VisitMacroQualifiedType(const MacroQualifiedType *T) {
      return Visit(T->getUnderlyingType());
    }

    TemplateTypeParmDecl *VisitAdjustedType(const AdjustedType *T) {
      return Visit(T->getOriginalType());
    }

    TemplateTypeParmDecl *VisitPackExpansionType(const PackExpansionType *T) {
      return Visit(T->getPattern());
    }
  };

} // namespace

bool Sema::SubstTypeConstraint(
    TemplateTypeParmDecl *Inst, const TypeConstraint *TC,
    const MultiLevelTemplateArgumentList &TemplateArgs,
    bool EvaluateConstraints) {
  const ASTTemplateArgumentListInfo *TemplArgInfo =
      TC->getTemplateArgsAsWritten();

  if (!EvaluateConstraints && !inParameterMappingSubstitution()) {
    UnsignedOrNone Index = TC->getArgPackSubstIndex();
    if (!Index)
      Index = SemaRef.ArgPackSubstIndex;
    Inst->setTypeConstraint(TC->getConceptReference(),
                            TC->getImmediatelyDeclaredConstraint(), Index);
    return false;
  }

  TemplateArgumentListInfo InstArgs;

  if (TemplArgInfo) {
    InstArgs.setLAngleLoc(TemplArgInfo->LAngleLoc);
    InstArgs.setRAngleLoc(TemplArgInfo->RAngleLoc);
    if (SubstTemplateArguments(TemplArgInfo->arguments(), TemplateArgs,
                               InstArgs))
      return true;
  }
  return AttachTypeConstraint(
      TC->getNestedNameSpecifierLoc(), TC->getConceptNameInfo(),
      TC->getNamedConcept(),
      /*FoundDecl=*/TC->getConceptReference()->getFoundDecl(), &InstArgs, Inst,
      Inst->isParameterPack()
          ? cast<CXXFoldExpr>(TC->getImmediatelyDeclaredConstraint())
                ->getEllipsisLoc()
          : SourceLocation());
}

ParmVarDecl *
Sema::SubstParmVarDecl(ParmVarDecl *OldParm,
                       const MultiLevelTemplateArgumentList &TemplateArgs,
                       int indexAdjustment, UnsignedOrNone NumExpansions,
                       bool ExpectParameterPack, bool EvaluateConstraint) {
  TypeSourceInfo *OldDI = OldParm->getTypeSourceInfo();
  TypeSourceInfo *NewDI = nullptr;

  TypeLoc OldTL = OldDI->getTypeLoc();
  if (PackExpansionTypeLoc ExpansionTL = OldTL.getAs<PackExpansionTypeLoc>()) {

    // We have a function parameter pack. Substitute into the pattern of the
    // expansion.
    NewDI = SubstType(ExpansionTL.getPatternLoc(), TemplateArgs,
                      OldParm->getLocation(), OldParm->getDeclName());
    if (!NewDI)
      return nullptr;

    if (NewDI->getType()->containsUnexpandedParameterPack()) {
      // We still have unexpanded parameter packs, which means that
      // our function parameter is still a function parameter pack.
      // Therefore, make its type a pack expansion type.
      NewDI = CheckPackExpansion(NewDI, ExpansionTL.getEllipsisLoc(),
                                 NumExpansions);
    } else if (ExpectParameterPack) {
      // We expected to get a parameter pack but didn't (because the type
      // itself is not a pack expansion type), so complain. This can occur when
      // the substitution goes through an alias template that "loses" the
      // pack expansion.
      Diag(OldParm->getLocation(),
           diag::err_function_parameter_pack_without_parameter_packs)
        << NewDI->getType();
      return nullptr;
    }
  } else {
    NewDI = SubstType(OldDI, TemplateArgs, OldParm->getLocation(),
                      OldParm->getDeclName());
  }

  if (!NewDI)
    return nullptr;

  if (NewDI->getType()->isVoidType()) {
    Diag(OldParm->getLocation(), diag::err_param_with_void_type);
    return nullptr;
  }

  // In abbreviated templates, TemplateTypeParmDecls with possible
  // TypeConstraints are created when the parameter list is originally parsed.
  // The TypeConstraints can therefore reference other functions parameters in
  // the abbreviated function template, which is why we must instantiate them
  // here, when the instantiated versions of those referenced parameters are in
  // scope.
  if (TemplateTypeParmDecl *TTP =
          GetContainedInventedTypeParmVisitor().Visit(OldDI->getType())) {
    if (const TypeConstraint *TC = TTP->getTypeConstraint()) {
      auto *Inst = cast_or_null<TemplateTypeParmDecl>(
          FindInstantiatedDecl(TTP->getLocation(), TTP, TemplateArgs));
      // We will first get here when instantiating the abbreviated function
      // template's described function, but we might also get here later.
      // Make sure we do not instantiate the TypeConstraint more than once.
      if (Inst && !Inst->getTypeConstraint()) {
        if (SubstTypeConstraint(Inst, TC, TemplateArgs, EvaluateConstraint))
          return nullptr;
      }
    }
  }

  ParmVarDecl *NewParm = CheckParameter(Context.getTranslationUnitDecl(),
                                        OldParm->getInnerLocStart(),
                                        OldParm->getLocation(),
                                        OldParm->getIdentifier(),
                                        NewDI->getType(), NewDI,
                                        OldParm->getStorageClass());
  if (!NewParm)
    return nullptr;

  // Mark the (new) default argument as uninstantiated (if any).
  if (OldParm->hasUninstantiatedDefaultArg()) {
    Expr *Arg = OldParm->getUninstantiatedDefaultArg();
    NewParm->setUninstantiatedDefaultArg(Arg);
  } else if (OldParm->hasUnparsedDefaultArg()) {
    NewParm->setUnparsedDefaultArg();
    UnparsedDefaultArgInstantiations[OldParm].push_back(NewParm);
  } else if (Expr *Arg = OldParm->getDefaultArg()) {
    // Default arguments cannot be substituted until the declaration context
    // for the associated function or lambda capture class is available.
    // This is necessary for cases like the following where construction of
    // the lambda capture class for the outer lambda is dependent on the
    // parameter types but where the default argument is dependent on the
    // outer lambda's declaration context.
    //   template <typename T>
    //   auto f() {
    //     return [](T = []{ return T{}; }()) { return 0; };
    //   }
    NewParm->setUninstantiatedDefaultArg(Arg);
  }

  NewParm->setExplicitObjectParameterLoc(
      OldParm->getExplicitObjectParamThisLoc());
  NewParm->setHasInheritedDefaultArg(OldParm->hasInheritedDefaultArg());

  if (OldParm->isParameterPack() && !NewParm->isParameterPack()) {
    // Add the new parameter to the instantiated parameter pack.
    CurrentInstantiationScope->InstantiatedLocalPackArg(OldParm, NewParm);
  } else {
    // Introduce an Old -> New mapping
    CurrentInstantiationScope->InstantiatedLocal(OldParm, NewParm);
  }

  // FIXME: OldParm may come from a FunctionProtoType, in which case CurContext
  // can be anything, is this right ?
  NewParm->setDeclContext(CurContext);

  NewParm->setScopeInfo(OldParm->getFunctionScopeDepth(),
                        OldParm->getFunctionScopeIndex() + indexAdjustment);

  InstantiateAttrs(TemplateArgs, OldParm, NewParm);

  return NewParm;
}

bool Sema::SubstParmTypes(
    SourceLocation Loc, ArrayRef<ParmVarDecl *> Params,
    const FunctionProtoType::ExtParameterInfo *ExtParamInfos,
    const MultiLevelTemplateArgumentList &TemplateArgs,
    SmallVectorImpl<QualType> &ParamTypes,
    SmallVectorImpl<ParmVarDecl *> *OutParams,
    ExtParameterInfoBuilder &ParamInfos) {
  assert(!CodeSynthesisContexts.empty() &&
         "Cannot perform an instantiation without some context on the "
         "instantiation stack");

  TemplateInstantiator Instantiator(*this, TemplateArgs, Loc,
                                    DeclarationName());
  return Instantiator.TransformFunctionTypeParams(
      Loc, Params, nullptr, ExtParamInfos, ParamTypes, OutParams, ParamInfos);
}

bool Sema::SubstDefaultArgument(
    SourceLocation Loc,
    ParmVarDecl *Param,
    const MultiLevelTemplateArgumentList &TemplateArgs,
    bool ForCallExpr) {
  FunctionDecl *FD = cast<FunctionDecl>(Param->getDeclContext());
  Expr *PatternExpr = Param->getUninstantiatedDefaultArg();

  RecursiveInstGuard AlreadyInstantiating(
      *this, Param, RecursiveInstGuard::Kind::DefaultArgument);
  if (AlreadyInstantiating) {
    Param->setInvalidDecl();
    return Diag(Param->getBeginLoc(), diag::err_recursive_default_argument)
           << FD << PatternExpr->getSourceRange();
  }

  EnterExpressionEvaluationContext EvalContext(
      *this, ExpressionEvaluationContext::PotentiallyEvaluated, Param);

  InstantiatingTemplate Inst(*this, Loc, Param, TemplateArgs.getInnermost());
  if (Inst.isInvalid())
    return true;

  ExprResult Result;
  // C++ [dcl.fct.default]p5:
  //   The names in the [default argument] expression are bound, and
  //   the semantic constraints are checked, at the point where the
  //   default argument expression appears.
  ContextRAII SavedContext(*this, FD);
  {
    std::optional<LocalInstantiationScope> LIS;

    if (ForCallExpr) {
      // When instantiating a default argument due to use in a call expression,
      // an instantiation scope that includes the parameters of the callee is
      // required to satisfy references from the default argument. For example:
      //   template<typename T> void f(T a, int = decltype(a)());
      //   void g() { f(0); }
      LIS.emplace(*this);
      FunctionDecl *PatternFD = FD->getTemplateInstantiationPattern(
          /*ForDefinition*/ false);
      if (addInstantiatedParametersToScope(FD, PatternFD, *LIS, TemplateArgs))
        return true;
    }

    runWithSufficientStackSpace(Loc, [&] {
      Result = SubstInitializer(PatternExpr, TemplateArgs,
                                /*DirectInit*/ false);
    });
  }
  if (Result.isInvalid())
    return true;

  if (ForCallExpr) {
    // Check the expression as an initializer for the parameter.
    InitializedEntity Entity
      = InitializedEntity::InitializeParameter(Context, Param);
    InitializationKind Kind = InitializationKind::CreateCopy(
        Param->getLocation(),
        /*FIXME:EqualLoc*/ PatternExpr->getBeginLoc());
    Expr *ResultE = Result.getAs<Expr>();

    InitializationSequence InitSeq(*this, Entity, Kind, ResultE);
    Result = InitSeq.Perform(*this, Entity, Kind, ResultE);
    if (Result.isInvalid())
      return true;

    Result =
        ActOnFinishFullExpr(Result.getAs<Expr>(), Param->getOuterLocStart(),
                            /*DiscardedValue*/ false);
  } else {
    // FIXME: Obtain the source location for the '=' token.
    SourceLocation EqualLoc = PatternExpr->getBeginLoc();
    Result = ConvertParamDefaultArgument(Param, Result.getAs<Expr>(), EqualLoc);
  }
  if (Result.isInvalid())
      return true;

  // Remember the instantiated default argument.
  Param->setDefaultArg(Result.getAs<Expr>());

  return false;
}

// See TreeTransform::PreparePackForExpansion for the relevant comment.
// This function implements the same concept for base specifiers.
static bool
PreparePackForExpansion(Sema &S, const CXXBaseSpecifier &Base,
                        const MultiLevelTemplateArgumentList &TemplateArgs,
                        TypeSourceInfo *&Out, UnexpandedInfo &Info) {
  SourceRange BaseSourceRange = Base.getSourceRange();
  SourceLocation BaseEllipsisLoc = Base.getEllipsisLoc();
  Info.Ellipsis = Base.getEllipsisLoc();
  auto ComputeInfo = [&S, &TemplateArgs, BaseSourceRange, BaseEllipsisLoc](
                         TypeSourceInfo *BaseTypeInfo,
                         bool IsLateExpansionAttempt, UnexpandedInfo &Info) {
    // This is a pack expansion. See whether we should expand it now, or
    // wait until later.
    SmallVector<UnexpandedParameterPack, 2> Unexpanded;
    S.collectUnexpandedParameterPacks(BaseTypeInfo->getTypeLoc(), Unexpanded);
    if (IsLateExpansionAttempt) {
      // Request expansion only when there is an opportunity to expand a pack
      // that required a substituion first.
      bool SawPackTypes =
          llvm::any_of(Unexpanded, [](UnexpandedParameterPack P) {
            return P.first.dyn_cast<const SubstBuiltinTemplatePackType *>();
          });
      if (!SawPackTypes) {
        Info.Expand = false;
        return false;
      }
    }

    // Determine whether the set of unexpanded parameter packs can and should be
    // expanded.
    Info.Expand = false;
    Info.RetainExpansion = false;
    Info.NumExpansions = std::nullopt;
    return S.CheckParameterPacksForExpansion(
        BaseEllipsisLoc, BaseSourceRange, Unexpanded, TemplateArgs,
        /*FailOnPackProducingTemplates=*/false, Info.Expand,
        Info.RetainExpansion, Info.NumExpansions);
  };

  if (ComputeInfo(Base.getTypeSourceInfo(), false, Info))
    return true;

  if (Info.Expand) {
    Out = Base.getTypeSourceInfo();
    return false;
  }

  // The resulting base specifier will (still) be a pack expansion.
  {
    Sema::ArgPackSubstIndexRAII SubstIndex(S, std::nullopt);
    Out = S.SubstType(Base.getTypeSourceInfo(), TemplateArgs,
                      BaseSourceRange.getBegin(), DeclarationName());
  }
  if (!Out->getType()->containsUnexpandedParameterPack())
    return false;

  // Some packs will learn their length after substitution.
  // We may need to request their expansion.
  if (ComputeInfo(Out, /*IsLateExpansionAttempt=*/true, Info))
    return true;
  if (Info.Expand)
    Info.ExpandUnderForgetSubstitions = true;
  return false;
}

bool
Sema::SubstBaseSpecifiers(CXXRecordDecl *Instantiation,
                          CXXRecordDecl *Pattern,
                          const MultiLevelTemplateArgumentList &TemplateArgs) {
  bool Invalid = false;
  SmallVector<CXXBaseSpecifier*, 4> InstantiatedBases;
  for (const auto &Base : Pattern->bases()) {
    if (!Base.getType()->isDependentType()) {
      if (const CXXRecordDecl *RD = Base.getType()->getAsCXXRecordDecl()) {
        if (RD->isInvalidDecl())
          Instantiation->setInvalidDecl();
      }
      InstantiatedBases.push_back(new (Context) CXXBaseSpecifier(Base));
      continue;
    }

    SourceLocation EllipsisLoc;
    TypeSourceInfo *BaseTypeLoc = nullptr;
    if (Base.isPackExpansion()) {
      UnexpandedInfo Info;
      if (PreparePackForExpansion(*this, Base, TemplateArgs, BaseTypeLoc,
                                  Info)) {
        Invalid = true;
        continue;
      }

      // If we should expand this pack expansion now, do so.
      MultiLevelTemplateArgumentList EmptyList;
      const MultiLevelTemplateArgumentList *ArgsForSubst = &TemplateArgs;
      if (Info.ExpandUnderForgetSubstitions)
        ArgsForSubst = &EmptyList;

      if (Info.Expand) {
        for (unsigned I = 0; I != *Info.NumExpansions; ++I) {
          Sema::ArgPackSubstIndexRAII SubstIndex(*this, I);

          TypeSourceInfo *Expanded =
              SubstType(BaseTypeLoc, *ArgsForSubst,
                        Base.getSourceRange().getBegin(), DeclarationName());
          if (!Expanded) {
            Invalid = true;
            continue;
          }

          if (CXXBaseSpecifier *InstantiatedBase = CheckBaseSpecifier(
                  Instantiation, Base.getSourceRange(), Base.isVirtual(),
                  Base.getAccessSpecifierAsWritten(), Expanded,
                  SourceLocation()))
            InstantiatedBases.push_back(InstantiatedBase);
          else
            Invalid = true;
        }

        continue;
      }

      // The resulting base specifier will (still) be a pack expansion.
      EllipsisLoc = Base.getEllipsisLoc();
      Sema::ArgPackSubstIndexRAII SubstIndex(*this, std::nullopt);
      BaseTypeLoc =
          SubstType(BaseTypeLoc, *ArgsForSubst,
                    Base.getSourceRange().getBegin(), DeclarationName());
    } else {
      BaseTypeLoc = SubstType(Base.getTypeSourceInfo(),
                              TemplateArgs,
                              Base.getSourceRange().getBegin(),
                              DeclarationName());
    }

    if (!BaseTypeLoc) {
      Invalid = true;
      continue;
    }

    if (CXXBaseSpecifier *InstantiatedBase
          = CheckBaseSpecifier(Instantiation,
                               Base.getSourceRange(),
                               Base.isVirtual(),
                               Base.getAccessSpecifierAsWritten(),
                               BaseTypeLoc,
                               EllipsisLoc))
      InstantiatedBases.push_back(InstantiatedBase);
    else
      Invalid = true;
  }

  if (!Invalid && AttachBaseSpecifiers(Instantiation, InstantiatedBases))
    Invalid = true;

  return Invalid;
}

// Defined via #include from SemaTemplateInstantiateDecl.cpp
namespace clang {
  namespace sema {
    Attr *instantiateTemplateAttribute(const Attr *At, ASTContext &C, Sema &S,
                            const MultiLevelTemplateArgumentList &TemplateArgs);
    Attr *instantiateTemplateAttributeForDecl(
        const Attr *At, ASTContext &C, Sema &S,
        const MultiLevelTemplateArgumentList &TemplateArgs);
  }
}

bool Sema::InstantiateClass(SourceLocation PointOfInstantiation,
                            CXXRecordDecl *Instantiation,
                            CXXRecordDecl *Pattern,
                            const MultiLevelTemplateArgumentList &TemplateArgs,
                            TemplateSpecializationKind TSK, bool Complain) {
#ifndef NDEBUG
  RecursiveInstGuard AlreadyInstantiating(*this, Instantiation,
                                          RecursiveInstGuard::Kind::Template);
  assert(!AlreadyInstantiating && "should have been caught by caller");
#endif

  return InstantiateClassImpl(PointOfInstantiation, Instantiation, Pattern,
                              TemplateArgs, TSK, Complain);
}

bool Sema::InstantiateClassImpl(
    SourceLocation PointOfInstantiation, CXXRecordDecl *Instantiation,
    CXXRecordDecl *Pattern, const MultiLevelTemplateArgumentList &TemplateArgs,
    TemplateSpecializationKind TSK, bool Complain) {

  CXXRecordDecl *PatternDef
    = cast_or_null<CXXRecordDecl>(Pattern->getDefinition());
  if (DiagnoseUninstantiableTemplate(PointOfInstantiation, Instantiation,
                                Instantiation->getInstantiatedFromMemberClass(),
                                     Pattern, PatternDef, TSK, Complain))
    return true;

  llvm::TimeTraceScope TimeScope("InstantiateClass", [&]() {
    llvm::TimeTraceMetadata M;
    llvm::raw_string_ostream OS(M.Detail);
    Instantiation->getNameForDiagnostic(OS, getPrintingPolicy(),
                                        /*Qualified=*/true);
    if (llvm::isTimeTraceVerbose()) {
      auto Loc = SourceMgr.getExpansionLoc(Instantiation->getLocation());
      M.File = SourceMgr.getFilename(Loc);
      M.Line = SourceMgr.getExpansionLineNumber(Loc);
    }
    return M;
  });

  Pattern = PatternDef;

  // Record the point of instantiation.
  if (MemberSpecializationInfo *MSInfo
        = Instantiation->getMemberSpecializationInfo()) {
    MSInfo->setTemplateSpecializationKind(TSK);
    MSInfo->setPointOfInstantiation(PointOfInstantiation);
  } else if (ClassTemplateSpecializationDecl *Spec
        = dyn_cast<ClassTemplateSpecializationDecl>(Instantiation)) {
    Spec->setTemplateSpecializationKind(TSK);
    Spec->setPointOfInstantiation(PointOfInstantiation);
  }

  InstantiatingTemplate Inst(*this, PointOfInstantiation, Instantiation);
  if (Inst.isInvalid())
    return true;
  PrettyDeclStackTraceEntry CrashInfo(Context, Instantiation, SourceLocation(),
                                      "instantiating class definition");

  // Enter the scope of this instantiation. We don't use
  // PushDeclContext because we don't have a scope.
  ContextRAII SavedContext(*this, Instantiation);
  EnterExpressionEvaluationContext EvalContext(
      *this, Sema::ExpressionEvaluationContext::PotentiallyEvaluated);

  // If this is an instantiation of a local class, merge this local
  // instantiation scope with the enclosing scope. Otherwise, every
  // instantiation of a class has its own local instantiation scope.
  bool MergeWithParentScope = !Instantiation->isDefinedOutsideFunctionOrMethod();
  LocalInstantiationScope Scope(*this, MergeWithParentScope);

  // Some class state isn't processed immediately but delayed till class
  // instantiation completes. We may not be ready to handle any delayed state
  // already on the stack as it might correspond to a different class, so save
  // it now and put it back later.
  SavePendingParsedClassStateRAII SavedPendingParsedClassState(*this);

  // Pull attributes from the pattern onto the instantiation.
  InstantiateAttrs(TemplateArgs, Pattern, Instantiation);

  // Start the definition of this instantiation.
  Instantiation->startDefinition();

  // The instantiation is visible here, even if it was first declared in an
  // unimported module.
  Instantiation->setVisibleDespiteOwningModule();

  // FIXME: This loses the as-written tag kind for an explicit instantiation.
  Instantiation->setTagKind(Pattern->getTagKind());

  // Do substitution on the base class specifiers.
  if (SubstBaseSpecifiers(Instantiation, Pattern, TemplateArgs))
    Instantiation->setInvalidDecl();

  TemplateDeclInstantiator Instantiator(*this, Instantiation, TemplateArgs);
  Instantiator.setEvaluateConstraints(false);
  SmallVector<Decl*, 4> Fields;
  // Delay instantiation of late parsed attributes.
  LateInstantiatedAttrVec LateAttrs;
  Instantiator.enableLateAttributeInstantiation(&LateAttrs);

  bool MightHaveConstexprVirtualFunctions = false;
  for (auto *Member : Pattern->decls()) {
    // Don't instantiate members not belonging in this semantic context.
    // e.g. for:
    // @code
    //    template <int i> class A {
    //      class B *g;
    //    };
    // @endcode
    // 'class B' has the template as lexical context but semantically it is
    // introduced in namespace scope.
    if (Member->getDeclContext() != Pattern)
      continue;

    // BlockDecls can appear in a default-member-initializer. They must be the
    // child of a BlockExpr, so we only know how to instantiate them from there.
    // Similarly, lambda closure types are recreated when instantiating the
    // corresponding LambdaExpr.
    if (isa<BlockDecl>(Member) ||
        (isa<CXXRecordDecl>(Member) && cast<CXXRecordDecl>(Member)->isLambda()))
      continue;

    if (Member->isInvalidDecl()) {
      Instantiation->setInvalidDecl();
      continue;
    }

    Decl *NewMember = Instantiator.Visit(Member);
    if (NewMember) {
      if (FieldDecl *Field = dyn_cast<FieldDecl>(NewMember)) {
        Fields.push_back(Field);
      } else if (EnumDecl *Enum = dyn_cast<EnumDecl>(NewMember)) {
        // C++11 [temp.inst]p1: The implicit instantiation of a class template
        // specialization causes the implicit instantiation of the definitions
        // of unscoped member enumerations.
        // Record a point of instantiation for this implicit instantiation.
        if (TSK == TSK_ImplicitInstantiation && !Enum->isScoped() &&
            Enum->isCompleteDefinition()) {
          MemberSpecializationInfo *MSInfo =Enum->getMemberSpecializationInfo();
          assert(MSInfo && "no spec info for member enum specialization");
          MSInfo->setTemplateSpecializationKind(TSK_ImplicitInstantiation);
          MSInfo->setPointOfInstantiation(PointOfInstantiation);
        }
      } else if (StaticAssertDecl *SA = dyn_cast<StaticAssertDecl>(NewMember)) {
        if (SA->isFailed()) {
          // A static_assert failed. Bail out; instantiating this
          // class is probably not meaningful.
          Instantiation->setInvalidDecl();
          break;
        }
      } else if (CXXMethodDecl *MD = dyn_cast<CXXMethodDecl>(NewMember)) {
        if (MD->isConstexpr() && !MD->getFriendObjectKind() &&
            (MD->isVirtualAsWritten() || Instantiation->getNumBases()))
          MightHaveConstexprVirtualFunctions = true;
      }

      if (NewMember->isInvalidDecl())
        Instantiation->setInvalidDecl();
    } else {
      // FIXME: Eventually, a NULL return will mean that one of the
      // instantiations was a semantic disaster, and we'll want to mark the
      // declaration invalid.
      // For now, we expect to skip some members that we can't yet handle.
    }
  }

  // Finish checking fields.
  ActOnFields(nullptr, Instantiation->getLocation(), Instantiation, Fields,
              SourceLocation(), SourceLocation(), ParsedAttributesView());
  CheckCompletedCXXClass(nullptr, Instantiation);

  // Default arguments are parsed, if not instantiated. We can go instantiate
  // default arg exprs for default constructors if necessary now. Unless we're
  // parsing a class, in which case wait until that's finished.
  if (ParsingClassDepth == 0)
    ActOnFinishCXXNonNestedClass();

  // Instantiate late parsed attributes, and attach them to their decls.
  // See Sema::InstantiateAttrs
  for (LateInstantiatedAttrVec::iterator I = LateAttrs.begin(),
       E = LateAttrs.end(); I != E; ++I) {
    assert(CurrentInstantiationScope == Instantiator.getStartingScope());
    CurrentInstantiationScope = I->Scope;

    // Allow 'this' within late-parsed attributes.
    auto *ND = cast<NamedDecl>(I->NewDecl);
    auto *ThisContext = dyn_cast_or_null<CXXRecordDecl>(ND->getDeclContext());
    CXXThisScopeRAII ThisScope(*this, ThisContext, Qualifiers(),
                               ND->isCXXInstanceMember());

    Attr *NewAttr =
      instantiateTemplateAttribute(I->TmplAttr, Context, *this, TemplateArgs);
    if (NewAttr)
      I->NewDecl->addAttr(NewAttr);
    LocalInstantiationScope::deleteScopes(I->Scope,
                                          Instantiator.getStartingScope());
  }
  Instantiator.disableLateAttributeInstantiation();
  LateAttrs.clear();

  ActOnFinishDelayedMemberInitializers(Instantiation);

  // FIXME: We should do something similar for explicit instantiations so they
  // end up in the right module.
  if (TSK == TSK_ImplicitInstantiation) {
    Instantiation->setLocation(Pattern->getLocation());
    Instantiation->setLocStart(Pattern->getInnerLocStart());
    Instantiation->setBraceRange(Pattern->getBraceRange());
  }

  if (!Instantiation->isInvalidDecl()) {
    // Perform any dependent diagnostics from the pattern.
    if (Pattern->isDependentContext())
      PerformDependentDiagnostics(Pattern, TemplateArgs);

    // Instantiate any out-of-line class template partial
    // specializations now.
    for (TemplateDeclInstantiator::delayed_partial_spec_iterator
              P = Instantiator.delayed_partial_spec_begin(),
           PEnd = Instantiator.delayed_partial_spec_end();
         P != PEnd; ++P) {
      if (!Instantiator.InstantiateClassTemplatePartialSpecialization(
              P->first, P->second)) {
        Instantiation->setInvalidDecl();
        break;
      }
    }

    // Instantiate any out-of-line variable template partial
    // specializations now.
    for (TemplateDeclInstantiator::delayed_var_partial_spec_iterator
              P = Instantiator.delayed_var_partial_spec_begin(),
           PEnd = Instantiator.delayed_var_partial_spec_end();
         P != PEnd; ++P) {
      if (!Instantiator.InstantiateVarTemplatePartialSpecialization(
              P->first, P->second)) {
        Instantiation->setInvalidDecl();
        break;
      }
    }
  }

  // Exit the scope of this instantiation.
  SavedContext.pop();

  if (!Instantiation->isInvalidDecl()) {
    // Always emit the vtable for an explicit instantiation definition
    // of a polymorphic class template specialization. Otherwise, eagerly
    // instantiate only constexpr virtual functions in preparation for their use
    // in constant evaluation.
    if (TSK == TSK_ExplicitInstantiationDefinition)
      MarkVTableUsed(PointOfInstantiation, Instantiation, true);
    else if (MightHaveConstexprVirtualFunctions)
      MarkVirtualMembersReferenced(PointOfInstantiation, Instantiation,
                                   /*ConstexprOnly*/ true);
  }

  Consumer.HandleTagDeclDefinition(Instantiation);

  return Instantiation->isInvalidDecl();
}

bool Sema::InstantiateEnum(SourceLocation PointOfInstantiation,
                           EnumDecl *Instantiation, EnumDecl *Pattern,
                           const MultiLevelTemplateArgumentList &TemplateArgs,
                           TemplateSpecializationKind TSK) {
#ifndef NDEBUG
  RecursiveInstGuard AlreadyInstantiating(*this, Instantiation,
                                          RecursiveInstGuard::Kind::Template);
  assert(!AlreadyInstantiating && "should have been caught by caller");
#endif

  EnumDecl *PatternDef = Pattern->getDefinition();
  if (DiagnoseUninstantiableTemplate(PointOfInstantiation, Instantiation,
                                 Instantiation->getInstantiatedFromMemberEnum(),
                                     Pattern, PatternDef, TSK,/*Complain*/true))
    return true;
  Pattern = PatternDef;

  // Record the point of instantiation.
  if (MemberSpecializationInfo *MSInfo
        = Instantiation->getMemberSpecializationInfo()) {
    MSInfo->setTemplateSpecializationKind(TSK);
    MSInfo->setPointOfInstantiation(PointOfInstantiation);
  }

  InstantiatingTemplate Inst(*this, PointOfInstantiation, Instantiation);
  if (Inst.isInvalid())
    return true;
  PrettyDeclStackTraceEntry CrashInfo(Context, Instantiation, SourceLocation(),
                                      "instantiating enum definition");

  // The instantiation is visible here, even if it was first declared in an
  // unimported module.
  Instantiation->setVisibleDespiteOwningModule();

  // Enter the scope of this instantiation. We don't use
  // PushDeclContext because we don't have a scope.
  ContextRAII SavedContext(*this, Instantiation);
  EnterExpressionEvaluationContext EvalContext(
      *this, Sema::ExpressionEvaluationContext::PotentiallyEvaluated);

  LocalInstantiationScope Scope(*this, /*MergeWithParentScope*/true);

  // Pull attributes from the pattern onto the instantiation.
  InstantiateAttrs(TemplateArgs, Pattern, Instantiation);

  TemplateDeclInstantiator Instantiator(*this, Instantiation, TemplateArgs);
  Instantiator.InstantiateEnumDefinition(Instantiation, Pattern);

  // Exit the scope of this instantiation.
  SavedContext.pop();

  return Instantiation->isInvalidDecl();
}

bool Sema::InstantiateInClassInitializer(
    SourceLocation PointOfInstantiation, FieldDecl *Instantiation,
    FieldDecl *Pattern, const MultiLevelTemplateArgumentList &TemplateArgs) {
  // If there is no initializer, we don't need to do anything.
  if (!Pattern->hasInClassInitializer())
    return false;

  assert(Instantiation->getInClassInitStyle() ==
             Pattern->getInClassInitStyle() &&
         "pattern and instantiation disagree about init style");

  RecursiveInstGuard AlreadyInstantiating(*this, Instantiation,
                                          RecursiveInstGuard::Kind::Template);
  if (AlreadyInstantiating)
    // Error out if we hit an instantiation cycle for this initializer.
    return Diag(PointOfInstantiation,
                diag::err_default_member_initializer_cycle)
           << Instantiation;

  // Error out if we haven't parsed the initializer of the pattern yet because
  // we are waiting for the closing brace of the outer class.
  Expr *OldInit = Pattern->getInClassInitializer();
  if (!OldInit) {
    RecordDecl *PatternRD = Pattern->getParent();
    RecordDecl *OutermostClass = PatternRD->getOuterLexicalRecordContext();
    Diag(PointOfInstantiation,
         diag::err_default_member_initializer_not_yet_parsed)
        << OutermostClass << Pattern;
    Diag(Pattern->getEndLoc(),
         diag::note_default_member_initializer_not_yet_parsed);
    Instantiation->setInvalidDecl();
    return true;
  }

  InstantiatingTemplate Inst(*this, PointOfInstantiation, Instantiation);
  if (Inst.isInvalid())
    return true;
  PrettyDeclStackTraceEntry CrashInfo(Context, Instantiation, SourceLocation(),
                                      "instantiating default member init");

  // Enter the scope of this instantiation. We don't use PushDeclContext because
  // we don't have a scope.
  ContextRAII SavedContext(*this, Instantiation->getParent());
  EnterExpressionEvaluationContext EvalContext(
      *this, Sema::ExpressionEvaluationContext::PotentiallyEvaluated);
  ExprEvalContexts.back().DelayedDefaultInitializationContext = {
      PointOfInstantiation, Instantiation, CurContext};

  LocalInstantiationScope Scope(*this, true);

  // Instantiate the initializer.
  ActOnStartCXXInClassMemberInitializer();
  CXXThisScopeRAII ThisScope(*this, Instantiation->getParent(), Qualifiers());

  ExprResult NewInit = SubstInitializer(OldInit, TemplateArgs,
                                        /*CXXDirectInit=*/false);
  Expr *Init = NewInit.get();
  assert((!Init || !isa<ParenListExpr>(Init)) && "call-style init in class");
  ActOnFinishCXXInClassMemberInitializer(
      Instantiation, Init ? Init->getBeginLoc() : SourceLocation(), Init);

  if (auto *L = getASTMutationListener())
    L->DefaultMemberInitializerInstantiated(Instantiation);

  // Return true if the in-class initializer is still missing.
  return !Instantiation->getInClassInitializer();
}

namespace {
  /// A partial specialization whose template arguments have matched
  /// a given template-id.
  struct PartialSpecMatchResult {
    ClassTemplatePartialSpecializationDecl *Partial;
    TemplateArgumentList *Args;
  };
}

bool Sema::usesPartialOrExplicitSpecialization(
    SourceLocation Loc, ClassTemplateSpecializationDecl *ClassTemplateSpec) {
  if (ClassTemplateSpec->getTemplateSpecializationKind() ==
      TSK_ExplicitSpecialization)
    return true;

  SmallVector<ClassTemplatePartialSpecializationDecl *, 4> PartialSpecs;
  ClassTemplateDecl *CTD = ClassTemplateSpec->getSpecializedTemplate();
  CTD->getPartialSpecializations(PartialSpecs);
  for (ClassTemplatePartialSpecializationDecl *CTPSD : PartialSpecs) {
    // C++ [temp.spec.partial.member]p2:
    //   If the primary member template is explicitly specialized for a given
    //   (implicit) specialization of the enclosing class template, the partial
    //   specializations of the member template are ignored for this
    //   specialization of the enclosing class template. If a partial
    //   specialization of the member template is explicitly specialized for a
    //   given (implicit) specialization of the enclosing class template, the
    //   primary member template and its other partial specializations are still
    //   considered for this specialization of the enclosing class template.
    if (CTD->getMostRecentDecl()->isMemberSpecialization() &&
        !CTPSD->getMostRecentDecl()->isMemberSpecialization())
      continue;

    TemplateDeductionInfo Info(Loc);
    if (DeduceTemplateArguments(CTPSD,
                                ClassTemplateSpec->getTemplateArgs().asArray(),
                                Info) == TemplateDeductionResult::Success)
      return true;
  }

  return false;
}

/// Get the instantiation pattern to use to instantiate the definition of a
/// given ClassTemplateSpecializationDecl (either the pattern of the primary
/// template or of a partial specialization).
static ActionResult<CXXRecordDecl *> getPatternForClassTemplateSpecialization(
    Sema &S, SourceLocation PointOfInstantiation,
    ClassTemplateSpecializationDecl *ClassTemplateSpec,
    TemplateSpecializationKind TSK, bool PrimaryStrictPackMatch) {
  Sema::InstantiatingTemplate Inst(S, PointOfInstantiation, ClassTemplateSpec);
  if (Inst.isInvalid())
    return {/*Invalid=*/true};

  llvm::PointerUnion<ClassTemplateDecl *,
                     ClassTemplatePartialSpecializationDecl *>
      Specialized = ClassTemplateSpec->getSpecializedTemplateOrPartial();
  if (!isa<ClassTemplatePartialSpecializationDecl *>(Specialized)) {
    // Find best matching specialization.
    ClassTemplateDecl *Template = ClassTemplateSpec->getSpecializedTemplate();

    // C++ [temp.class.spec.match]p1:
    //   When a class template is used in a context that requires an
    //   instantiation of the class, it is necessary to determine
    //   whether the instantiation is to be generated using the primary
    //   template or one of the partial specializations. This is done by
    //   matching the template arguments of the class template
    //   specialization with the template argument lists of the partial
    //   specializations.
    typedef PartialSpecMatchResult MatchResult;
    SmallVector<MatchResult, 4> Matched, ExtraMatched;
    SmallVector<ClassTemplatePartialSpecializationDecl *, 4> PartialSpecs;
    Template->getPartialSpecializations(PartialSpecs);
    TemplateSpecCandidateSet FailedCandidates(PointOfInstantiation);
    for (ClassTemplatePartialSpecializationDecl *Partial : PartialSpecs) {
      // C++ [temp.spec.partial.member]p2:
      //   If the primary member template is explicitly specialized for a given
      //   (implicit) specialization of the enclosing class template, the
      //   partial specializations of the member template are ignored for this
      //   specialization of the enclosing class template. If a partial
      //   specialization of the member template is explicitly specialized for a
      //   given (implicit) specialization of the enclosing class template, the
      //   primary member template and its other partial specializations are
      //   still considered for this specialization of the enclosing class
      //   template.
      if (Template->getMostRecentDecl()->isMemberSpecialization() &&
          !Partial->getMostRecentDecl()->isMemberSpecialization())
        continue;

      TemplateDeductionInfo Info(FailedCandidates.getLocation());
      if (TemplateDeductionResult Result = S.DeduceTemplateArguments(
              Partial, ClassTemplateSpec->getTemplateArgs().asArray(), Info);
          Result != TemplateDeductionResult::Success) {
        // Store the failed-deduction information for use in diagnostics, later.
        // TODO: Actually use the failed-deduction info?
        FailedCandidates.addCandidate().set(
            DeclAccessPair::make(Template, AS_public), Partial,
            MakeDeductionFailureInfo(S.Context, Result, Info));
        (void)Result;
      } else {
        auto &List = Info.hasStrictPackMatch() ? ExtraMatched : Matched;
        List.push_back(MatchResult{Partial, Info.takeCanonical()});
      }
    }
    if (Matched.empty() && PrimaryStrictPackMatch)
      Matched = std::move(ExtraMatched);

    // If we're dealing with a member template where the template parameters
    // have been instantiated, this provides the original template parameters
    // from which the member template's parameters were instantiated.

    if (Matched.size() >= 1) {
      SmallVectorImpl<MatchResult>::iterator Best = Matched.begin();
      if (Matched.size() == 1) {
        //   -- If exactly one matching specialization is found, the
        //      instantiation is generated from that specialization.
        // We don't need to do anything for this.
      } else {
        //   -- If more than one matching specialization is found, the
        //      partial order rules (14.5.4.2) are used to determine
        //      whether one of the specializations is more specialized
        //      than the others. If none of the specializations is more
        //      specialized than all of the other matching
        //      specializations, then the use of the class template is
        //      ambiguous and the program is ill-formed.
        for (SmallVectorImpl<MatchResult>::iterator P = Best + 1,
                                                 PEnd = Matched.end();
             P != PEnd; ++P) {
          if (S.getMoreSpecializedPartialSpecialization(
                  P->Partial, Best->Partial, PointOfInstantiation) ==
              P->Partial)
            Best = P;
        }

        // Determine if the best partial specialization is more specialized than
        // the others.
        bool Ambiguous = false;
        for (SmallVectorImpl<MatchResult>::iterator P = Matched.begin(),
                                                 PEnd = Matched.end();
             P != PEnd; ++P) {
          if (P != Best && S.getMoreSpecializedPartialSpecialization(
                               P->Partial, Best->Partial,
                               PointOfInstantiation) != Best->Partial) {
            Ambiguous = true;
            break;
          }
        }

        if (Ambiguous) {
          // Partial ordering did not produce a clear winner. Complain.
          Inst.Clear();
          S.Diag(PointOfInstantiation,
                 diag::err_partial_spec_ordering_ambiguous)
              << ClassTemplateSpec;

          // Print the matching partial specializations.
          for (SmallVectorImpl<MatchResult>::iterator P = Matched.begin(),
                                                   PEnd = Matched.end();
               P != PEnd; ++P)
            S.Diag(P->Partial->getLocation(), diag::note_partial_spec_match)
                << S.getTemplateArgumentBindingsText(
                       P->Partial->getTemplateParameters(), *P->Args);

          return {/*Invalid=*/true};
        }
      }

      ClassTemplateSpec->setInstantiationOf(Best->Partial, Best->Args);
    } else {
      //   -- If no matches are found, the instantiation is generated
      //      from the primary template.
    }
  }

  CXXRecordDecl *Pattern = nullptr;
  Specialized = ClassTemplateSpec->getSpecializedTemplateOrPartial();
  if (auto *PartialSpec =
          Specialized.dyn_cast<ClassTemplatePartialSpecializationDecl *>()) {
    // Instantiate using the best class template partial specialization.
    while (PartialSpec->getInstantiatedFromMember()) {
      // If we've found an explicit specialization of this class template,
      // stop here and use that as the pattern.
      if (PartialSpec->isMemberSpecialization())
        break;

      PartialSpec = PartialSpec->getInstantiatedFromMember();
    }
    Pattern = PartialSpec;
  } else {
    ClassTemplateDecl *Template = ClassTemplateSpec->getSpecializedTemplate();
    while (Template->getInstantiatedFromMemberTemplate()) {
      // If we've found an explicit specialization of this class template,
      // stop here and use that as the pattern.
      if (Template->isMemberSpecialization())
        break;

      Template = Template->getInstantiatedFromMemberTemplate();
    }
    Pattern = Template->getTemplatedDecl();
  }

  return Pattern;
}

bool Sema::InstantiateClassTemplateSpecialization(
    SourceLocation PointOfInstantiation,
    ClassTemplateSpecializationDecl *ClassTemplateSpec,
    TemplateSpecializationKind TSK, bool Complain,
    bool PrimaryStrictPackMatch) {
  // Perform the actual instantiation on the canonical declaration.
  ClassTemplateSpec = cast<ClassTemplateSpecializationDecl>(
      ClassTemplateSpec->getCanonicalDecl());
  if (ClassTemplateSpec->isInvalidDecl())
    return true;

  Sema::RecursiveInstGuard AlreadyInstantiating(
      *this, ClassTemplateSpec, Sema::RecursiveInstGuard::Kind::Template);
  if (AlreadyInstantiating)
    return false;

  bool HadAvaibilityWarning =
      ShouldDiagnoseAvailabilityOfDecl(ClassTemplateSpec, nullptr, nullptr)
          .first != AR_Available;

  ActionResult<CXXRecordDecl *> Pattern =
      getPatternForClassTemplateSpecialization(*this, PointOfInstantiation,
                                               ClassTemplateSpec, TSK,
                                               PrimaryStrictPackMatch);

  if (!Pattern.isUsable())
    return Pattern.isInvalid();

  bool Err = InstantiateClassImpl(
      PointOfInstantiation, ClassTemplateSpec, Pattern.get(),
      getTemplateInstantiationArgs(ClassTemplateSpec), TSK, Complain);

  // If we haven't already warn on avaibility, consider the avaibility
  // attributes of the partial specialization.
  // Note that - because we need to have deduced the partial specialization -
  // We can only emit these warnings when the specialization is instantiated.
  if (!Err && !HadAvaibilityWarning) {
    assert(ClassTemplateSpec->getTemplateSpecializationKind() !=
           TSK_Undeclared);
    DiagnoseAvailabilityOfDecl(ClassTemplateSpec, PointOfInstantiation);
  }
  return Err;
}

void
Sema::InstantiateClassMembers(SourceLocation PointOfInstantiation,
                              CXXRecordDecl *Instantiation,
                        const MultiLevelTemplateArgumentList &TemplateArgs,
                              TemplateSpecializationKind TSK) {
  // FIXME: We need to notify the ASTMutationListener that we did all of these
  // things, in case we have an explicit instantiation definition in a PCM, a
  // module, or preamble, and the declaration is in an imported AST.
  assert(
      (TSK == TSK_ExplicitInstantiationDefinition ||
       TSK == TSK_ExplicitInstantiationDeclaration ||
       (TSK == TSK_ImplicitInstantiation && Instantiation->isLocalClass())) &&
      "Unexpected template specialization kind!");
  for (auto *D : Instantiation->decls()) {
    bool SuppressNew = false;
    if (auto *Function = dyn_cast<FunctionDecl>(D)) {
      if (FunctionDecl *Pattern =
              Function->getInstantiatedFromMemberFunction()) {

        if (Function->getTrailingRequiresClause()) {
          ConstraintSatisfaction Satisfaction;
          if (CheckFunctionConstraints(Function, Satisfaction) ||
              !Satisfaction.IsSatisfied) {
            continue;
          }
        }

        if (Function->hasAttr<ExcludeFromExplicitInstantiationAttr>())
          continue;

        TemplateSpecializationKind PrevTSK =
            Function->getTemplateSpecializationKind();
        if (PrevTSK == TSK_ExplicitSpecialization)
          continue;

        if (CheckSpecializationInstantiationRedecl(
                PointOfInstantiation, TSK, Function, PrevTSK,
                Function->getPointOfInstantiation(), SuppressNew) ||
            SuppressNew)
          continue;

        // C++11 [temp.explicit]p8:
        //   An explicit instantiation definition that names a class template
        //   specialization explicitly instantiates the class template
        //   specialization and is only an explicit instantiation definition
        //   of members whose definition is visible at the point of
        //   instantiation.
        if (TSK == TSK_ExplicitInstantiationDefinition && !Pattern->isDefined())
          continue;

        Function->setTemplateSpecializationKind(TSK, PointOfInstantiation);

        if (Function->isDefined()) {
          // Let the ASTConsumer know that this function has been explicitly
          // instantiated now, and its linkage might have changed.
          Consumer.HandleTopLevelDecl(DeclGroupRef(Function));
        } else if (TSK == TSK_ExplicitInstantiationDefinition) {
          InstantiateFunctionDefinition(PointOfInstantiation, Function);
        } else if (TSK == TSK_ImplicitInstantiation) {
          PendingLocalImplicitInstantiations.push_back(
              std::make_pair(Function, PointOfInstantiation));
        }
      }
    } else if (auto *Var = dyn_cast<VarDecl>(D)) {
      if (isa<VarTemplateSpecializationDecl>(Var))
        continue;

      if (Var->isStaticDataMember()) {
        if (Var->hasAttr<ExcludeFromExplicitInstantiationAttr>())
          continue;

        MemberSpecializationInfo *MSInfo = Var->getMemberSpecializationInfo();
        assert(MSInfo && "No member specialization information?");
        if (MSInfo->getTemplateSpecializationKind()
                                                 == TSK_ExplicitSpecialization)
          continue;

        if (CheckSpecializationInstantiationRedecl(PointOfInstantiation, TSK,
                                                   Var,
                                        MSInfo->getTemplateSpecializationKind(),
                                              MSInfo->getPointOfInstantiation(),
                                                   SuppressNew) ||
            SuppressNew)
          continue;

        if (TSK == TSK_ExplicitInstantiationDefinition) {
          // C++0x [temp.explicit]p8:
          //   An explicit instantiation definition that names a class template
          //   specialization explicitly instantiates the class template
          //   specialization and is only an explicit instantiation definition
          //   of members whose definition is visible at the point of
          //   instantiation.
          if (!Var->getInstantiatedFromStaticDataMember()->getDefinition())
            continue;

          Var->setTemplateSpecializationKind(TSK, PointOfInstantiation);
          InstantiateVariableDefinition(PointOfInstantiation, Var);
        } else {
          Var->setTemplateSpecializationKind(TSK, PointOfInstantiation);
        }
      }
    } else if (auto *Record = dyn_cast<CXXRecordDecl>(D)) {
      if (Record->hasAttr<ExcludeFromExplicitInstantiationAttr>())
        continue;

      // Always skip the injected-class-name, along with any
      // redeclarations of nested classes, since both would cause us
      // to try to instantiate the members of a class twice.
      // Skip closure types; they'll get instantiated when we instantiate
      // the corresponding lambda-expression.
      if (Record->isInjectedClassName() || Record->getPreviousDecl() ||
          Record->isLambda())
        continue;

      MemberSpecializationInfo *MSInfo = Record->getMemberSpecializationInfo();
      assert(MSInfo && "No member specialization information?");

      if (MSInfo->getTemplateSpecializationKind()
                                                == TSK_ExplicitSpecialization)
        continue;

      if (Context.getTargetInfo().getTriple().isOSWindows() &&
          TSK == TSK_ExplicitInstantiationDeclaration) {
        // On Windows, explicit instantiation decl of the outer class doesn't
        // affect the inner class. Typically extern template declarations are
        // used in combination with dll import/export annotations, but those
        // are not propagated from the outer class templates to inner classes.
        // Therefore, do not instantiate inner classes on this platform, so
        // that users don't end up with undefined symbols during linking.
        continue;
      }

      if (CheckSpecializationInstantiationRedecl(PointOfInstantiation, TSK,
                                                 Record,
                                        MSInfo->getTemplateSpecializationKind(),
                                              MSInfo->getPointOfInstantiation(),
                                                 SuppressNew) ||
          SuppressNew)
        continue;

      CXXRecordDecl *Pattern = Record->getInstantiatedFromMemberClass();
      assert(Pattern && "Missing instantiated-from-template information");

      if (!Record->getDefinition()) {
        if (!Pattern->getDefinition()) {
          // C++0x [temp.explicit]p8:
          //   An explicit instantiation definition that names a class template
          //   specialization explicitly instantiates the class template
          //   specialization and is only an explicit instantiation definition
          //   of members whose definition is visible at the point of
          //   instantiation.
          if (TSK == TSK_ExplicitInstantiationDeclaration) {
            MSInfo->setTemplateSpecializationKind(TSK);
            MSInfo->setPointOfInstantiation(PointOfInstantiation);
          }

          continue;
        }

        InstantiateClass(PointOfInstantiation, Record, Pattern,
                         TemplateArgs,
                         TSK);
      } else {
        if (TSK == TSK_ExplicitInstantiationDefinition &&
            Record->getTemplateSpecializationKind() ==
                TSK_ExplicitInstantiationDeclaration) {
          Record->setTemplateSpecializationKind(TSK);
          MarkVTableUsed(PointOfInstantiation, Record, true);
        }
      }

      Pattern = cast_or_null<CXXRecordDecl>(Record->getDefinition());
      if (Pattern)
        InstantiateClassMembers(PointOfInstantiation, Pattern, TemplateArgs,
                                TSK);
    } else if (auto *Enum = dyn_cast<EnumDecl>(D)) {
      MemberSpecializationInfo *MSInfo = Enum->getMemberSpecializationInfo();
      assert(MSInfo && "No member specialization information?");

      if (MSInfo->getTemplateSpecializationKind()
            == TSK_ExplicitSpecialization)
        continue;

      if (CheckSpecializationInstantiationRedecl(
            PointOfInstantiation, TSK, Enum,
            MSInfo->getTemplateSpecializationKind(),
            MSInfo->getPointOfInstantiation(), SuppressNew) ||
          SuppressNew)
        continue;

      if (Enum->getDefinition())
        continue;

      EnumDecl *Pattern = Enum->getTemplateInstantiationPattern();
      assert(Pattern && "Missing instantiated-from-template information");

      if (TSK == TSK_ExplicitInstantiationDefinition) {
        if (!Pattern->getDefinition())
          continue;

        InstantiateEnum(PointOfInstantiation, Enum, Pattern, TemplateArgs, TSK);
      } else {
        MSInfo->setTemplateSpecializationKind(TSK);
        MSInfo->setPointOfInstantiation(PointOfInstantiation);
      }
    } else if (auto *Field = dyn_cast<FieldDecl>(D)) {
      // No need to instantiate in-class initializers during explicit
      // instantiation.
      if (Field->hasInClassInitializer() && TSK == TSK_ImplicitInstantiation) {
        // Handle local classes which could have substituted template params.
        CXXRecordDecl *ClassPattern =
            Instantiation->isLocalClass()
                ? Instantiation->getInstantiatedFromMemberClass()
                : Instantiation->getTemplateInstantiationPattern();

        DeclContext::lookup_result Lookup =
            ClassPattern->lookup(Field->getDeclName());
        FieldDecl *Pattern = Lookup.find_first<FieldDecl>();
        assert(Pattern);
        InstantiateInClassInitializer(PointOfInstantiation, Field, Pattern,
                                      TemplateArgs);
      }
    }
  }
}

void
Sema::InstantiateClassTemplateSpecializationMembers(
                                           SourceLocation PointOfInstantiation,
                            ClassTemplateSpecializationDecl *ClassTemplateSpec,
                                               TemplateSpecializationKind TSK) {
  // C++0x [temp.explicit]p7:
  //   An explicit instantiation that names a class template
  //   specialization is an explicit instantion of the same kind
  //   (declaration or definition) of each of its members (not
  //   including members inherited from base classes) that has not
  //   been previously explicitly specialized in the translation unit
  //   containing the explicit instantiation, except as described
  //   below.
  InstantiateClassMembers(PointOfInstantiation, ClassTemplateSpec,
                          getTemplateInstantiationArgs(ClassTemplateSpec),
                          TSK);
}

StmtResult
Sema::SubstStmt(Stmt *S, const MultiLevelTemplateArgumentList &TemplateArgs) {
  if (!S)
    return S;

  TemplateInstantiator Instantiator(*this, TemplateArgs,
                                    SourceLocation(),
                                    DeclarationName());
  return Instantiator.TransformStmt(S);
}

bool Sema::SubstTemplateArgument(
    const TemplateArgumentLoc &Input,
    const MultiLevelTemplateArgumentList &TemplateArgs,
    TemplateArgumentLoc &Output, SourceLocation Loc,
    const DeclarationName &Entity) {
  TemplateInstantiator Instantiator(*this, TemplateArgs, Loc, Entity);
  return Instantiator.TransformTemplateArgument(Input, Output);
}

bool Sema::SubstTemplateArguments(
    ArrayRef<TemplateArgumentLoc> Args,
    const MultiLevelTemplateArgumentList &TemplateArgs,
    TemplateArgumentListInfo &Out) {
  TemplateInstantiator Instantiator(*this, TemplateArgs, SourceLocation(),
                                    DeclarationName());
  return Instantiator.TransformTemplateArguments(Args.begin(), Args.end(), Out);
}

bool Sema::SubstTemplateArgumentsInParameterMapping(
    ArrayRef<TemplateArgumentLoc> Args, SourceLocation BaseLoc,
    const MultiLevelTemplateArgumentList &TemplateArgs,
    TemplateArgumentListInfo &Out, bool BuildPackExpansionTypes) {
  TemplateInstantiator Instantiator(
      TemplateInstantiator::ForParameterMappingSubstitution, *this, BaseLoc,
      TemplateArgs, BuildPackExpansionTypes);
  return Instantiator.TransformTemplateArguments(Args.begin(), Args.end(), Out);
}

ExprResult
Sema::SubstExpr(Expr *E, const MultiLevelTemplateArgumentList &TemplateArgs) {
  if (!E)
    return E;

  TemplateInstantiator Instantiator(*this, TemplateArgs,
                                    SourceLocation(),
                                    DeclarationName());
  return Instantiator.TransformExpr(E);
}

ExprResult
Sema::SubstCXXIdExpr(Expr *E,
                     const MultiLevelTemplateArgumentList &TemplateArgs) {
  if (!E)
    return E;

  TemplateInstantiator Instantiator(*this, TemplateArgs, SourceLocation(),
                                    DeclarationName());
  return Instantiator.TransformAddressOfOperand(E);
}

ExprResult
Sema::SubstConstraintExpr(Expr *E,
                          const MultiLevelTemplateArgumentList &TemplateArgs) {
  // FIXME: should call SubstExpr directly if this function is equivalent or
  //        should it be different?
  return SubstExpr(E, TemplateArgs);
}

ExprResult Sema::SubstConstraintExprWithoutSatisfaction(
    Expr *E, const MultiLevelTemplateArgumentList &TemplateArgs) {
  if (!E)
    return E;

  TemplateInstantiator Instantiator(*this, TemplateArgs, SourceLocation(),
                                    DeclarationName());
  Instantiator.setEvaluateConstraints(false);
  return Instantiator.TransformExpr(E);
}

ExprResult Sema::SubstConceptTemplateArguments(
    const ConceptSpecializationExpr *CSE, const Expr *ConstraintExpr,
    const MultiLevelTemplateArgumentList &MLTAL) {
  TemplateInstantiator Instantiator(*this, MLTAL, SourceLocation(),
                                    DeclarationName());
  const ASTTemplateArgumentListInfo *ArgsAsWritten =
      CSE->getTemplateArgsAsWritten();
  TemplateArgumentListInfo SubstArgs(ArgsAsWritten->getLAngleLoc(),
                                     ArgsAsWritten->getRAngleLoc());

  Sema::InstantiatingTemplate Inst(
      *this, ArgsAsWritten->arguments().front().getSourceRange().getBegin(),
      Sema::InstantiatingTemplate::ConstraintNormalization{},
      CSE->getNamedConcept(),
      ArgsAsWritten->arguments().front().getSourceRange());

  if (Inst.isInvalid())
    return ExprError();

  if (Instantiator.TransformConceptTemplateArguments(
          ArgsAsWritten->getTemplateArgs(),
          ArgsAsWritten->getTemplateArgs() +
              ArgsAsWritten->getNumTemplateArgs(),
          SubstArgs))
    return true;

  llvm::SmallVector<TemplateArgument, 4> NewArgList = llvm::map_to_vector(
      SubstArgs.arguments(),
      [](const TemplateArgumentLoc &Loc) { return Loc.getArgument(); });

  MultiLevelTemplateArgumentList MLTALForConstraint =
      getTemplateInstantiationArgs(
          CSE->getNamedConcept(),
          CSE->getNamedConcept()->getLexicalDeclContext(),
          /*Final=*/false,
          /*Innermost=*/NewArgList,
          /*RelativeToPrimary=*/true,
          /*Pattern=*/nullptr,
          /*ForConstraintInstantiation=*/true);

  // Rebuild a constraint, only substituting non-dependent concept names
  // and nothing else.
  // Given C<SomeType, SomeValue, SomeConceptName, SomeDependentConceptName>.
  // only SomeConceptName is substituted, in the constraint expression of C.
  struct ConstraintExprTransformer : TreeTransform<ConstraintExprTransformer> {
    using Base = TreeTransform<ConstraintExprTransformer>;
    MultiLevelTemplateArgumentList &MLTAL;

    ConstraintExprTransformer(Sema &SemaRef,
                              MultiLevelTemplateArgumentList &MLTAL)
        : TreeTransform(SemaRef), MLTAL(MLTAL) {}

    ExprResult TransformExpr(Expr *E) {
      if (!E)
        return E;
      switch (E->getStmtClass()) {
      case Stmt::BinaryOperatorClass:
      case Stmt::ConceptSpecializationExprClass:
      case Stmt::ParenExprClass:
      case Stmt::UnresolvedLookupExprClass:
        return Base::TransformExpr(E);
      default:
        break;
      }
      return E;
    }

    // Rebuild both branches of a conjunction / disjunction
    // even if there is a substitution failure in one of
    // the branch.
    ExprResult TransformBinaryOperator(BinaryOperator *E) {
      if (!(E->getOpcode() == BinaryOperatorKind::BO_LAnd ||
            E->getOpcode() == BinaryOperatorKind::BO_LOr))
        return E;

      ExprResult LHS = TransformExpr(E->getLHS());
      ExprResult RHS = TransformExpr(E->getRHS());

      if (LHS.get() == E->getLHS() && RHS.get() == E->getRHS())
        return E;

      return BinaryOperator::Create(SemaRef.Context, LHS.get(), RHS.get(),
                                    E->getOpcode(), SemaRef.Context.BoolTy,
                                    VK_PRValue, OK_Ordinary,
                                    E->getOperatorLoc(), FPOptionsOverride{});
    }

    bool TransformTemplateArgument(const TemplateArgumentLoc &Input,
                                   TemplateArgumentLoc &Output,
                                   bool Uneval = false) {
      if (Input.getArgument().isConceptOrConceptTemplateParameter())
        return Base::TransformTemplateArgument(Input, Output, Uneval);

      Output = Input;
      return false;
    }

    ExprResult TransformUnresolvedLookupExpr(UnresolvedLookupExpr *E,
                                             bool IsAddressOfOperand = false) {
      if (E->isConceptReference()) {
        ExprResult Res = SemaRef.SubstExpr(E, MLTAL);
        return Res;
      }
      return E;
    }
  };

  ConstraintExprTransformer Transformer(*this, MLTALForConstraint);
  ExprResult Res =
      Transformer.TransformExpr(const_cast<Expr *>(ConstraintExpr));
  return Res;
}

ExprResult Sema::SubstInitializer(Expr *Init,
                          const MultiLevelTemplateArgumentList &TemplateArgs,
                          bool CXXDirectInit) {
  TemplateInstantiator Instantiator(*this, TemplateArgs, SourceLocation(),
                                    DeclarationName());
  return Instantiator.TransformInitializer(Init, CXXDirectInit);
}

bool Sema::SubstExprs(ArrayRef<Expr *> Exprs, bool IsCall,
                      const MultiLevelTemplateArgumentList &TemplateArgs,
                      SmallVectorImpl<Expr *> &Outputs) {
  if (Exprs.empty())
    return false;

  TemplateInstantiator Instantiator(*this, TemplateArgs,
                                    SourceLocation(),
                                    DeclarationName());
  return Instantiator.TransformExprs(Exprs.data(), Exprs.size(),
                                     IsCall, Outputs);
}

NestedNameSpecifierLoc
Sema::SubstNestedNameSpecifierLoc(NestedNameSpecifierLoc NNS,
                        const MultiLevelTemplateArgumentList &TemplateArgs) {
  if (!NNS)
    return NestedNameSpecifierLoc();

  TemplateInstantiator Instantiator(*this, TemplateArgs, NNS.getBeginLoc(),
                                    DeclarationName());
  return Instantiator.TransformNestedNameSpecifierLoc(NNS);
}

DeclarationNameInfo
Sema::SubstDeclarationNameInfo(const DeclarationNameInfo &NameInfo,
                         const MultiLevelTemplateArgumentList &TemplateArgs) {
  TemplateInstantiator Instantiator(*this, TemplateArgs, NameInfo.getLoc(),
                                    NameInfo.getName());
  return Instantiator.TransformDeclarationNameInfo(NameInfo);
}

TemplateName
Sema::SubstTemplateName(SourceLocation TemplateKWLoc,
                        NestedNameSpecifierLoc &QualifierLoc, TemplateName Name,
                        SourceLocation NameLoc,
                        const MultiLevelTemplateArgumentList &TemplateArgs) {
  TemplateInstantiator Instantiator(*this, TemplateArgs, NameLoc,
                                    DeclarationName());
  return Instantiator.TransformTemplateName(QualifierLoc, TemplateKWLoc, Name,
                                            NameLoc);
}

static const Decl *getCanonicalParmVarDecl(const Decl *D) {
  // When storing ParmVarDecls in the local instantiation scope, we always
  // want to use the ParmVarDecl from the canonical function declaration,
  // since the map is then valid for any redeclaration or definition of that
  // function.
  if (const ParmVarDecl *PV = dyn_cast<ParmVarDecl>(D)) {
    if (const FunctionDecl *FD = dyn_cast<FunctionDecl>(PV->getDeclContext())) {
      unsigned i = PV->getFunctionScopeIndex();
      // This parameter might be from a freestanding function type within the
      // function and isn't necessarily referring to one of FD's parameters.
      if (i < FD->getNumParams() && FD->getParamDecl(i) == PV)
        return FD->getCanonicalDecl()->getParamDecl(i);
    }
  }
  return D;
}

llvm::PointerUnion<Decl *, LocalInstantiationScope::DeclArgumentPack *> *
LocalInstantiationScope::getInstantiationOfIfExists(const Decl *D) {
  D = getCanonicalParmVarDecl(D);
  for (LocalInstantiationScope *Current = this; Current;
       Current = Current->Outer) {

    // Check if we found something within this scope.
    const Decl *CheckD = D;
    do {
      LocalDeclsMap::iterator Found = Current->LocalDecls.find(CheckD);
      if (Found != Current->LocalDecls.end())
        return &Found->second;

      // If this is a tag declaration, it's possible that we need to look for
      // a previous declaration.
      if (const TagDecl *Tag = dyn_cast<TagDecl>(CheckD))
        CheckD = Tag->getPreviousDecl();
      else
        CheckD = nullptr;
    } while (CheckD);

    // If we aren't combined with our outer scope, we're done.
    if (!Current->CombineWithOuterScope)
      break;
  }

  return nullptr;
}

llvm::PointerUnion<Decl *, LocalInstantiationScope::DeclArgumentPack *> *
LocalInstantiationScope::findInstantiationOf(const Decl *D) {
  auto *Result = getInstantiationOfIfExists(D);
  if (Result)
    return Result;
  // If we're performing a partial substitution during template argument
  // deduction, we may not have values for template parameters yet.
  if (isa<NonTypeTemplateParmDecl>(D) || isa<TemplateTypeParmDecl>(D) ||
      isa<TemplateTemplateParmDecl>(D))
    return nullptr;

  // Local types referenced prior to definition may require instantiation.
  if (const CXXRecordDecl *RD = dyn_cast<CXXRecordDecl>(D))
    if (RD->isLocalClass())
      return nullptr;

  // Enumeration types referenced prior to definition may appear as a result of
  // error recovery.
  if (isa<EnumDecl>(D))
    return nullptr;

  // Materialized typedefs/type alias for implicit deduction guides may require
  // instantiation.
  if (isa<TypedefNameDecl>(D) &&
      isa<CXXDeductionGuideDecl>(D->getDeclContext()))
    return nullptr;

  // If we didn't find the decl, then we either have a sema bug, or we have a
  // forward reference to a label declaration.  Return null to indicate that
  // we have an uninstantiated label.
  assert(isa<LabelDecl>(D) && "declaration not instantiated in this scope");
  return nullptr;
}

void LocalInstantiationScope::InstantiatedLocal(const Decl *D, Decl *Inst) {
  D = getCanonicalParmVarDecl(D);
  llvm::PointerUnion<Decl *, DeclArgumentPack *> &Stored = LocalDecls[D];
  if (Stored.isNull()) {
#ifndef NDEBUG
    // It should not be present in any surrounding scope either.
    LocalInstantiationScope *Current = this;
    while (Current->CombineWithOuterScope && Current->Outer) {
      Current = Current->Outer;
      assert(!Current->LocalDecls.contains(D) &&
             "Instantiated local in inner and outer scopes");
    }
#endif
    Stored = Inst;
  } else if (DeclArgumentPack *Pack = dyn_cast<DeclArgumentPack *>(Stored)) {
    Pack->push_back(cast<ValueDecl>(Inst));
  } else {
    assert(cast<Decl *>(Stored) == Inst && "Already instantiated this local");
  }
}

void LocalInstantiationScope::InstantiatedLocalPackArg(const Decl *D,
                                                       VarDecl *Inst) {
  D = getCanonicalParmVarDecl(D);
  DeclArgumentPack *Pack = cast<DeclArgumentPack *>(LocalDecls[D]);
  Pack->push_back(Inst);
}

void LocalInstantiationScope::MakeInstantiatedLocalArgPack(const Decl *D) {
#ifndef NDEBUG
  // This should be the first time we've been told about this decl.
  for (LocalInstantiationScope *Current = this;
       Current && Current->CombineWithOuterScope; Current = Current->Outer)
    assert(!Current->LocalDecls.contains(D) &&
           "Creating local pack after instantiation of local");
#endif

  D = getCanonicalParmVarDecl(D);
  llvm::PointerUnion<Decl *, DeclArgumentPack *> &Stored = LocalDecls[D];
  DeclArgumentPack *Pack = new DeclArgumentPack;
  Stored = Pack;
  ArgumentPacks.push_back(Pack);
}

bool LocalInstantiationScope::isLocalPackExpansion(const Decl *D) {
  for (DeclArgumentPack *Pack : ArgumentPacks)
    if (llvm::is_contained(*Pack, D))
      return true;
  return false;
}

void LocalInstantiationScope::SetPartiallySubstitutedPack(NamedDecl *Pack,
                                          const TemplateArgument *ExplicitArgs,
                                                    unsigned NumExplicitArgs) {
  assert((!PartiallySubstitutedPack || PartiallySubstitutedPack == Pack) &&
         "Already have a partially-substituted pack");
  assert((!PartiallySubstitutedPack
          || NumArgsInPartiallySubstitutedPack == NumExplicitArgs) &&
         "Wrong number of arguments in partially-substituted pack");
  PartiallySubstitutedPack = Pack;
  ArgsInPartiallySubstitutedPack = ExplicitArgs;
  NumArgsInPartiallySubstitutedPack = NumExplicitArgs;
}

NamedDecl *LocalInstantiationScope::getPartiallySubstitutedPack(
                                         const TemplateArgument **ExplicitArgs,
                                              unsigned *NumExplicitArgs) const {
  if (ExplicitArgs)
    *ExplicitArgs = nullptr;
  if (NumExplicitArgs)
    *NumExplicitArgs = 0;

  for (const LocalInstantiationScope *Current = this; Current;
       Current = Current->Outer) {
    if (Current->PartiallySubstitutedPack) {
      if (ExplicitArgs)
        *ExplicitArgs = Current->ArgsInPartiallySubstitutedPack;
      if (NumExplicitArgs)
        *NumExplicitArgs = Current->NumArgsInPartiallySubstitutedPack;

      return Current->PartiallySubstitutedPack;
    }

    if (!Current->CombineWithOuterScope)
      break;
  }

  return nullptr;
}<|MERGE_RESOLUTION|>--- conflicted
+++ resolved
@@ -636,20 +636,6 @@
         SemaRef.CodeSynthesisContexts.back().InConstraintSubstitution;
     Inst.InParameterMappingSubstitution |=
         SemaRef.CodeSynthesisContexts.back().InParameterMappingSubstitution;
-<<<<<<< HEAD
-  }
-
-  Invalid = SemaRef.pushCodeSynthesisContext(Inst);
-  if (!Invalid) {
-    AlreadyInstantiating =
-        !Inst.Entity
-            ? false
-            : !SemaRef.InstantiatingSpecializations
-                   .insert({Inst.Entity->getCanonicalDecl(), Inst.Kind})
-                   .second;
-    atTemplateBegin(SemaRef.TemplateInstCallbacks, SemaRef, Inst);
-=======
->>>>>>> 54c4ef26
   }
 
   Invalid = SemaRef.pushCodeSynthesisContext(Inst);
@@ -2961,15 +2947,9 @@
         TemplateArgs, Constraint->getSourceRange(), Satisfaction,
         /*TopLevelConceptId=*/nullptr, &NewConstraint);
 
-<<<<<<< HEAD
-    assert(!Success || !Trap.hasErrorOccurred() &&
-                           "Substitution failures must be handled "
-                           "by CheckConstraintSatisfaction.");
-=======
     assert((!Success || !Trap.hasErrorOccurred()) &&
            "Substitution failures must be handled "
            "by CheckConstraintSatisfaction.");
->>>>>>> 54c4ef26
   }
 
   if (!Success || Satisfaction.HasSubstitutionFailure())
