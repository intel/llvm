//===------- SemaTemplateInstantiate.cpp - C++ Template Instantiation ------===/
//
// Part of the LLVM Project, under the Apache License v2.0 with LLVM Exceptions.
// See https://llvm.org/LICENSE.txt for license information.
// SPDX-License-Identifier: Apache-2.0 WITH LLVM-exception
//===----------------------------------------------------------------------===/
//
//  This file implements C++ template instantiation.
//
//===----------------------------------------------------------------------===/

#include "TreeTransform.h"
#include "clang/AST/ASTConcept.h"
#include "clang/AST/ASTConsumer.h"
#include "clang/AST/ASTContext.h"
#include "clang/AST/ASTLambda.h"
#include "clang/AST/ASTMutationListener.h"
#include "clang/AST/DeclBase.h"
#include "clang/AST/DeclTemplate.h"
#include "clang/AST/DynamicRecursiveASTVisitor.h"
#include "clang/AST/Expr.h"
#include "clang/AST/ExprConcepts.h"
#include "clang/AST/PrettyDeclStackTrace.h"
#include "clang/AST/Type.h"
#include "clang/AST/TypeLoc.h"
#include "clang/AST/TypeVisitor.h"
#include "clang/Basic/LangOptions.h"
#include "clang/Basic/TargetInfo.h"
#include "clang/Sema/DeclSpec.h"
#include "clang/Sema/EnterExpressionEvaluationContext.h"
#include "clang/Sema/Initialization.h"
#include "clang/Sema/Sema.h"
#include "clang/Sema/SemaConcept.h"
#include "clang/Sema/SemaInternal.h"
#include "clang/Sema/Template.h"
#include "clang/Sema/TemplateDeduction.h"
#include "clang/Sema/TemplateInstCallback.h"
#include "llvm/ADT/STLForwardCompat.h"
#include "llvm/ADT/StringExtras.h"
#include "llvm/Support/ErrorHandling.h"
#include "llvm/Support/SaveAndRestore.h"
#include "llvm/Support/TimeProfiler.h"
#include <optional>

using namespace clang;
using namespace sema;

//===----------------------------------------------------------------------===/
// Template Instantiation Support
//===----------------------------------------------------------------------===/

namespace {
namespace TemplateInstArgsHelpers {
struct Response {
  const Decl *NextDecl = nullptr;
  bool IsDone = false;
  bool ClearRelativeToPrimary = true;
  static Response Done() {
    Response R;
    R.IsDone = true;
    return R;
  }
  static Response ChangeDecl(const Decl *ND) {
    Response R;
    R.NextDecl = ND;
    return R;
  }
  static Response ChangeDecl(const DeclContext *Ctx) {
    Response R;
    R.NextDecl = Decl::castFromDeclContext(Ctx);
    return R;
  }

  static Response UseNextDecl(const Decl *CurDecl) {
    return ChangeDecl(CurDecl->getDeclContext());
  }

  static Response DontClearRelativeToPrimaryNextDecl(const Decl *CurDecl) {
    Response R = Response::UseNextDecl(CurDecl);
    R.ClearRelativeToPrimary = false;
    return R;
  }
};

// Retrieve the primary template for a lambda call operator. It's
// unfortunate that we only have the mappings of call operators rather
// than lambda classes.
const FunctionDecl *
getPrimaryTemplateOfGenericLambda(const FunctionDecl *LambdaCallOperator) {
  if (!isLambdaCallOperator(LambdaCallOperator))
    return LambdaCallOperator;
  while (true) {
    if (auto *FTD = dyn_cast_if_present<FunctionTemplateDecl>(
            LambdaCallOperator->getDescribedTemplate());
        FTD && FTD->getInstantiatedFromMemberTemplate()) {
      LambdaCallOperator =
          FTD->getInstantiatedFromMemberTemplate()->getTemplatedDecl();
    } else if (LambdaCallOperator->getPrimaryTemplate()) {
      // Cases where the lambda operator is instantiated in
      // TemplateDeclInstantiator::VisitCXXMethodDecl.
      LambdaCallOperator =
          LambdaCallOperator->getPrimaryTemplate()->getTemplatedDecl();
    } else if (auto *Prev = cast<CXXMethodDecl>(LambdaCallOperator)
                                ->getInstantiatedFromMemberFunction())
      LambdaCallOperator = Prev;
    else
      break;
  }
  return LambdaCallOperator;
}

struct EnclosingTypeAliasTemplateDetails {
  TypeAliasTemplateDecl *Template = nullptr;
  TypeAliasTemplateDecl *PrimaryTypeAliasDecl = nullptr;
  ArrayRef<TemplateArgument> AssociatedTemplateArguments;

  explicit operator bool() noexcept { return Template; }
};

// Find the enclosing type alias template Decl from CodeSynthesisContexts, as
// well as its primary template and instantiating template arguments.
EnclosingTypeAliasTemplateDetails
getEnclosingTypeAliasTemplateDecl(Sema &SemaRef) {
  for (auto &CSC : llvm::reverse(SemaRef.CodeSynthesisContexts)) {
    if (CSC.Kind != Sema::CodeSynthesisContext::SynthesisKind::
                        TypeAliasTemplateInstantiation)
      continue;
    EnclosingTypeAliasTemplateDetails Result;
    auto *TATD = cast<TypeAliasTemplateDecl>(CSC.Entity),
         *Next = TATD->getInstantiatedFromMemberTemplate();
    Result = {
        /*Template=*/TATD,
        /*PrimaryTypeAliasDecl=*/TATD,
        /*AssociatedTemplateArguments=*/CSC.template_arguments(),
    };
    while (Next) {
      Result.PrimaryTypeAliasDecl = Next;
      Next = Next->getInstantiatedFromMemberTemplate();
    }
    return Result;
  }
  return {};
}

// Check if we are currently inside of a lambda expression that is
// surrounded by a using alias declaration. e.g.
//   template <class> using type = decltype([](auto) { ^ }());
// We have to do so since a TypeAliasTemplateDecl (or a TypeAliasDecl) is never
// a DeclContext, nor does it have an associated specialization Decl from which
// we could collect these template arguments.
bool isLambdaEnclosedByTypeAliasDecl(
    const FunctionDecl *LambdaCallOperator,
    const TypeAliasTemplateDecl *PrimaryTypeAliasDecl) {
  struct Visitor : DynamicRecursiveASTVisitor {
    Visitor(const FunctionDecl *CallOperator) : CallOperator(CallOperator) {}
    bool VisitLambdaExpr(LambdaExpr *LE) override {
      // Return true to bail out of the traversal, implying the Decl contains
      // the lambda.
      return getPrimaryTemplateOfGenericLambda(LE->getCallOperator()) !=
             CallOperator;
    }
    const FunctionDecl *CallOperator;
  };

  QualType Underlying =
      PrimaryTypeAliasDecl->getTemplatedDecl()->getUnderlyingType();

  return !Visitor(getPrimaryTemplateOfGenericLambda(LambdaCallOperator))
              .TraverseType(Underlying);
}

// Add template arguments from a variable template instantiation.
Response
HandleVarTemplateSpec(const VarTemplateSpecializationDecl *VarTemplSpec,
                      MultiLevelTemplateArgumentList &Result,
                      bool SkipForSpecialization) {
  // For a class-scope explicit specialization, there are no template arguments
  // at this level, but there may be enclosing template arguments.
  if (VarTemplSpec->isClassScopeExplicitSpecialization())
    return Response::DontClearRelativeToPrimaryNextDecl(VarTemplSpec);

  // We're done when we hit an explicit specialization.
  if (VarTemplSpec->getSpecializationKind() == TSK_ExplicitSpecialization &&
      !isa<VarTemplatePartialSpecializationDecl>(VarTemplSpec))
    return Response::Done();

  // If this variable template specialization was instantiated from a
  // specialized member that is a variable template, we're done.
  assert(VarTemplSpec->getSpecializedTemplate() && "No variable template?");
  llvm::PointerUnion<VarTemplateDecl *, VarTemplatePartialSpecializationDecl *>
      Specialized = VarTemplSpec->getSpecializedTemplateOrPartial();
  if (VarTemplatePartialSpecializationDecl *Partial =
          Specialized.dyn_cast<VarTemplatePartialSpecializationDecl *>()) {
    if (!SkipForSpecialization)
      Result.addOuterTemplateArguments(
          Partial, VarTemplSpec->getTemplateInstantiationArgs().asArray(),
          /*Final=*/false);
    if (Partial->isMemberSpecialization())
      return Response::Done();
  } else {
    VarTemplateDecl *Tmpl = Specialized.get<VarTemplateDecl *>();
    if (!SkipForSpecialization)
      Result.addOuterTemplateArguments(
          Tmpl, VarTemplSpec->getTemplateInstantiationArgs().asArray(),
          /*Final=*/false);
    if (Tmpl->isMemberSpecialization())
      return Response::Done();
  }
  return Response::DontClearRelativeToPrimaryNextDecl(VarTemplSpec);
}

// If we have a template template parameter with translation unit context,
// then we're performing substitution into a default template argument of
// this template template parameter before we've constructed the template
// that will own this template template parameter. In this case, we
// use empty template parameter lists for all of the outer templates
// to avoid performing any substitutions.
Response
HandleDefaultTempArgIntoTempTempParam(const TemplateTemplateParmDecl *TTP,
                                      MultiLevelTemplateArgumentList &Result) {
  for (unsigned I = 0, N = TTP->getDepth() + 1; I != N; ++I)
    Result.addOuterTemplateArguments(std::nullopt);
  return Response::Done();
}

Response HandlePartialClassTemplateSpec(
    const ClassTemplatePartialSpecializationDecl *PartialClassTemplSpec,
    MultiLevelTemplateArgumentList &Result, bool SkipForSpecialization) {
  if (!SkipForSpecialization)
    Result.addOuterRetainedLevels(PartialClassTemplSpec->getTemplateDepth());
  return Response::Done();
}

// Add template arguments from a class template instantiation.
Response
HandleClassTemplateSpec(const ClassTemplateSpecializationDecl *ClassTemplSpec,
                        MultiLevelTemplateArgumentList &Result,
                        bool SkipForSpecialization) {
  if (!ClassTemplSpec->isClassScopeExplicitSpecialization()) {
    // We're done when we hit an explicit specialization.
    if (ClassTemplSpec->getSpecializationKind() == TSK_ExplicitSpecialization &&
        !isa<ClassTemplatePartialSpecializationDecl>(ClassTemplSpec))
      return Response::Done();

    if (!SkipForSpecialization)
      Result.addOuterTemplateArguments(
          const_cast<ClassTemplateSpecializationDecl *>(ClassTemplSpec),
          ClassTemplSpec->getTemplateInstantiationArgs().asArray(),
          /*Final=*/false);

    // If this class template specialization was instantiated from a
    // specialized member that is a class template, we're done.
    assert(ClassTemplSpec->getSpecializedTemplate() && "No class template?");
    if (ClassTemplSpec->getSpecializedTemplate()->isMemberSpecialization())
      return Response::Done();

    // If this was instantiated from a partial template specialization, we need
    // to get the next level of declaration context from the partial
    // specialization, as the ClassTemplateSpecializationDecl's
    // DeclContext/LexicalDeclContext will be for the primary template.
    if (auto *InstFromPartialTempl =
            ClassTemplSpec->getSpecializedTemplateOrPartial()
                .dyn_cast<ClassTemplatePartialSpecializationDecl *>())
      return Response::ChangeDecl(
          InstFromPartialTempl->getLexicalDeclContext());
  }
  return Response::UseNextDecl(ClassTemplSpec);
}

Response HandleFunction(Sema &SemaRef, const FunctionDecl *Function,
                        MultiLevelTemplateArgumentList &Result,
                        const FunctionDecl *Pattern, bool RelativeToPrimary,
                        bool ForConstraintInstantiation,
                        bool ForDefaultArgumentSubstitution) {
  // Add template arguments from a function template specialization.
  if (!RelativeToPrimary &&
      Function->getTemplateSpecializationKindForInstantiation() ==
          TSK_ExplicitSpecialization)
    return Response::Done();

  if (!RelativeToPrimary &&
      Function->getTemplateSpecializationKind() == TSK_ExplicitSpecialization) {
    // This is an implicit instantiation of an explicit specialization. We
    // don't get any template arguments from this function but might get
    // some from an enclosing template.
    return Response::UseNextDecl(Function);
  } else if (const TemplateArgumentList *TemplateArgs =
                 Function->getTemplateSpecializationArgs()) {
    // Add the template arguments for this specialization.
    Result.addOuterTemplateArguments(const_cast<FunctionDecl *>(Function),
                                     TemplateArgs->asArray(),
                                     /*Final=*/false);

    if (RelativeToPrimary &&
        (Function->getTemplateSpecializationKind() ==
             TSK_ExplicitSpecialization ||
         (Function->getFriendObjectKind() &&
          !Function->getPrimaryTemplate()->getFriendObjectKind())))
      return Response::UseNextDecl(Function);

    // If this function was instantiated from a specialized member that is
    // a function template, we're done.
    assert(Function->getPrimaryTemplate() && "No function template?");
    if (!ForDefaultArgumentSubstitution &&
        Function->getPrimaryTemplate()->isMemberSpecialization())
      return Response::Done();

    // If this function is a generic lambda specialization, we are done.
    if (!ForConstraintInstantiation &&
        isGenericLambdaCallOperatorOrStaticInvokerSpecialization(Function))
      return Response::Done();

  } else if (Function->getDescribedFunctionTemplate()) {
    assert(
        (ForConstraintInstantiation || Result.getNumSubstitutedLevels() == 0) &&
        "Outer template not instantiated?");
  }
  // If this is a friend or local declaration and it declares an entity at
  // namespace scope, take arguments from its lexical parent
  // instead of its semantic parent, unless of course the pattern we're
  // instantiating actually comes from the file's context!
  if ((Function->getFriendObjectKind() || Function->isLocalExternDecl()) &&
      Function->getNonTransparentDeclContext()->isFileContext() &&
      (!Pattern || !Pattern->getLexicalDeclContext()->isFileContext())) {
    return Response::ChangeDecl(Function->getLexicalDeclContext());
<<<<<<< HEAD
  }

  if (ForConstraintInstantiation && Function->getFriendObjectKind())
    return Response::ChangeDecl(Function->getLexicalDeclContext());
  return Response::UseNextDecl(Function);
}

Response HandleFunctionTemplateDecl(Sema &SemaRef,
                                    const FunctionTemplateDecl *FTD,
                                    MultiLevelTemplateArgumentList &Result) {
  if (!isa<ClassTemplateSpecializationDecl>(FTD->getDeclContext())) {
    Result.addOuterTemplateArguments(
        const_cast<FunctionTemplateDecl *>(FTD),
        const_cast<FunctionTemplateDecl *>(FTD)->getInjectedTemplateArgs(
            SemaRef.Context),
        /*Final=*/false);

    NestedNameSpecifier *NNS = FTD->getTemplatedDecl()->getQualifier();

    while (const Type *Ty = NNS ? NNS->getAsType() : nullptr) {
      if (NNS->isInstantiationDependent()) {
        if (const auto *TSTy = Ty->getAs<TemplateSpecializationType>()) {
          ArrayRef<TemplateArgument> Arguments = TSTy->template_arguments();
          // Prefer template arguments from the injected-class-type if possible.
          // For example,
          // ```cpp
          // template <class... Pack> struct S {
          //   template <class T> void foo();
          // };
          // template <class... Pack> template <class T>
          //           ^^^^^^^^^^^^^ InjectedTemplateArgs
          //           They're of kind TemplateArgument::Pack, not of
          //           TemplateArgument::Type.
          // void S<Pack...>::foo() {}
          //        ^^^^^^^
          //        TSTy->template_arguments() (which are of PackExpansionType)
          // ```
          // This meets the contract in
          // TreeTransform::TryExpandParameterPacks that the template arguments
          // for unexpanded parameters should be of a Pack kind.
          if (TSTy->isCurrentInstantiation()) {
            auto *RD = TSTy->getCanonicalTypeInternal()->getAsCXXRecordDecl();
            if (ClassTemplateDecl *CTD = RD->getDescribedClassTemplate())
              Arguments = CTD->getInjectedTemplateArgs(SemaRef.Context);
            else if (auto *Specialization =
                         dyn_cast<ClassTemplateSpecializationDecl>(RD))
              Arguments =
                  Specialization->getTemplateInstantiationArgs().asArray();
          }
          Result.addOuterTemplateArguments(
              TSTy->getTemplateName().getAsTemplateDecl(), Arguments,
              /*Final=*/false);
        }
      }

      NNS = NNS->getPrefix();
    }
  }

  return Response::ChangeDecl(FTD->getLexicalDeclContext());
}

Response HandleRecordDecl(Sema &SemaRef, const CXXRecordDecl *Rec,
                          MultiLevelTemplateArgumentList &Result,
                          ASTContext &Context,
                          bool ForConstraintInstantiation) {
  if (ClassTemplateDecl *ClassTemplate = Rec->getDescribedClassTemplate()) {
    assert(
        (ForConstraintInstantiation || Result.getNumSubstitutedLevels() == 0) &&
        "Outer template not instantiated?");
    if (ClassTemplate->isMemberSpecialization())
      return Response::Done();
    if (ForConstraintInstantiation)
      Result.addOuterTemplateArguments(
          const_cast<CXXRecordDecl *>(Rec),
          ClassTemplate->getInjectedTemplateArgs(SemaRef.Context),
          /*Final=*/false);
  }

  if (const MemberSpecializationInfo *MSInfo =
          Rec->getMemberSpecializationInfo())
    if (MSInfo->getTemplateSpecializationKind() == TSK_ExplicitSpecialization)
      return Response::Done();

  bool IsFriend = Rec->getFriendObjectKind() ||
                  (Rec->getDescribedClassTemplate() &&
                   Rec->getDescribedClassTemplate()->getFriendObjectKind());
  if (ForConstraintInstantiation && IsFriend &&
      Rec->getNonTransparentDeclContext()->isFileContext()) {
    return Response::ChangeDecl(Rec->getLexicalDeclContext());
  }

=======
  }

  if (ForConstraintInstantiation && Function->getFriendObjectKind())
    return Response::ChangeDecl(Function->getLexicalDeclContext());
  return Response::UseNextDecl(Function);
}

Response HandleFunctionTemplateDecl(Sema &SemaRef,
                                    const FunctionTemplateDecl *FTD,
                                    MultiLevelTemplateArgumentList &Result) {
  if (!isa<ClassTemplateSpecializationDecl>(FTD->getDeclContext())) {
    Result.addOuterTemplateArguments(
        const_cast<FunctionTemplateDecl *>(FTD),
        const_cast<FunctionTemplateDecl *>(FTD)->getInjectedTemplateArgs(
            SemaRef.Context),
        /*Final=*/false);

    NestedNameSpecifier *NNS = FTD->getTemplatedDecl()->getQualifier();

    while (const Type *Ty = NNS ? NNS->getAsType() : nullptr) {
      if (NNS->isInstantiationDependent()) {
        if (const auto *TSTy = Ty->getAs<TemplateSpecializationType>()) {
          ArrayRef<TemplateArgument> Arguments = TSTy->template_arguments();
          // Prefer template arguments from the injected-class-type if possible.
          // For example,
          // ```cpp
          // template <class... Pack> struct S {
          //   template <class T> void foo();
          // };
          // template <class... Pack> template <class T>
          //           ^^^^^^^^^^^^^ InjectedTemplateArgs
          //           They're of kind TemplateArgument::Pack, not of
          //           TemplateArgument::Type.
          // void S<Pack...>::foo() {}
          //        ^^^^^^^
          //        TSTy->template_arguments() (which are of PackExpansionType)
          // ```
          // This meets the contract in
          // TreeTransform::TryExpandParameterPacks that the template arguments
          // for unexpanded parameters should be of a Pack kind.
          if (TSTy->isCurrentInstantiation()) {
            auto *RD = TSTy->getCanonicalTypeInternal()->getAsCXXRecordDecl();
            if (ClassTemplateDecl *CTD = RD->getDescribedClassTemplate())
              Arguments = CTD->getInjectedTemplateArgs(SemaRef.Context);
            else if (auto *Specialization =
                         dyn_cast<ClassTemplateSpecializationDecl>(RD))
              Arguments =
                  Specialization->getTemplateInstantiationArgs().asArray();
          }
          Result.addOuterTemplateArguments(
              TSTy->getTemplateName().getAsTemplateDecl(), Arguments,
              /*Final=*/false);
        }
      }

      NNS = NNS->getPrefix();
    }
  }

  return Response::ChangeDecl(FTD->getLexicalDeclContext());
}

Response HandleRecordDecl(Sema &SemaRef, const CXXRecordDecl *Rec,
                          MultiLevelTemplateArgumentList &Result,
                          ASTContext &Context,
                          bool ForConstraintInstantiation) {
  if (ClassTemplateDecl *ClassTemplate = Rec->getDescribedClassTemplate()) {
    assert(
        (ForConstraintInstantiation || Result.getNumSubstitutedLevels() == 0) &&
        "Outer template not instantiated?");
    if (ClassTemplate->isMemberSpecialization())
      return Response::Done();
    if (ForConstraintInstantiation)
      Result.addOuterTemplateArguments(
          const_cast<CXXRecordDecl *>(Rec),
          ClassTemplate->getInjectedTemplateArgs(SemaRef.Context),
          /*Final=*/false);
  }

  if (const MemberSpecializationInfo *MSInfo =
          Rec->getMemberSpecializationInfo())
    if (MSInfo->getTemplateSpecializationKind() == TSK_ExplicitSpecialization)
      return Response::Done();

  bool IsFriend = Rec->getFriendObjectKind() ||
                  (Rec->getDescribedClassTemplate() &&
                   Rec->getDescribedClassTemplate()->getFriendObjectKind());
  if (ForConstraintInstantiation && IsFriend &&
      Rec->getNonTransparentDeclContext()->isFileContext()) {
    return Response::ChangeDecl(Rec->getLexicalDeclContext());
  }

>>>>>>> a8d96e15
  // This is to make sure we pick up the VarTemplateSpecializationDecl or the
  // TypeAliasTemplateDecl that this lambda is defined inside of.
  if (Rec->isLambda()) {
    if (const Decl *LCD = Rec->getLambdaContextDecl())
      return Response::ChangeDecl(LCD);
    // Retrieve the template arguments for a using alias declaration.
    // This is necessary for constraint checking, since we always keep
    // constraints relative to the primary template.
    if (auto TypeAlias = getEnclosingTypeAliasTemplateDecl(SemaRef);
        ForConstraintInstantiation && TypeAlias) {
      if (isLambdaEnclosedByTypeAliasDecl(Rec->getLambdaCallOperator(),
                                          TypeAlias.PrimaryTypeAliasDecl)) {
        Result.addOuterTemplateArguments(TypeAlias.Template,
                                         TypeAlias.AssociatedTemplateArguments,
                                         /*Final=*/false);
        // Visit the parent of the current type alias declaration rather than
        // the lambda thereof.
        // E.g., in the following example:
        // struct S {
        //  template <class> using T = decltype([]<Concept> {} ());
        // };
        // void foo() {
        //   S::T var;
        // }
        // The instantiated lambda expression (which we're visiting at 'var')
        // has a function DeclContext 'foo' rather than the Record DeclContext
        // S. This seems to be an oversight to me that we may want to set a
        // Sema Context from the CXXScopeSpec before substituting into T.
        return Response::ChangeDecl(TypeAlias.Template->getDeclContext());
      }
    }
  }

  return Response::UseNextDecl(Rec);
}

Response HandleImplicitConceptSpecializationDecl(
    const ImplicitConceptSpecializationDecl *CSD,
    MultiLevelTemplateArgumentList &Result) {
  Result.addOuterTemplateArguments(
      const_cast<ImplicitConceptSpecializationDecl *>(CSD),
      CSD->getTemplateArguments(),
      /*Final=*/false);
  return Response::UseNextDecl(CSD);
}

Response HandleGenericDeclContext(const Decl *CurDecl) {
  return Response::UseNextDecl(CurDecl);
}
} // namespace TemplateInstArgsHelpers
} // namespace

MultiLevelTemplateArgumentList Sema::getTemplateInstantiationArgs(
    const NamedDecl *ND, const DeclContext *DC, bool Final,
    std::optional<ArrayRef<TemplateArgument>> Innermost, bool RelativeToPrimary,
    const FunctionDecl *Pattern, bool ForConstraintInstantiation,
    bool SkipForSpecialization, bool ForDefaultArgumentSubstitution) {
  assert((ND || DC) && "Can't find arguments for a decl if one isn't provided");
  // Accumulate the set of template argument lists in this structure.
  MultiLevelTemplateArgumentList Result;

  using namespace TemplateInstArgsHelpers;
  const Decl *CurDecl = ND;

  if (!CurDecl)
    CurDecl = Decl::castFromDeclContext(DC);

  if (Innermost) {
    Result.addOuterTemplateArguments(const_cast<NamedDecl *>(ND), *Innermost,
                                     Final);
    // Populate placeholder template arguments for TemplateTemplateParmDecls.
    // This is essential for the case e.g.
    //
    // template <class> concept Concept = false;
    // template <template <Concept C> class T> void foo(T<int>)
    //
    // where parameter C has a depth of 1 but the substituting argument `int`
    // has a depth of 0.
    if (const auto *TTP = dyn_cast<TemplateTemplateParmDecl>(CurDecl))
      HandleDefaultTempArgIntoTempTempParam(TTP, Result);
    CurDecl = Response::UseNextDecl(CurDecl).NextDecl;
  }

  while (!CurDecl->isFileContextDecl()) {
    Response R;
    if (const auto *VarTemplSpec =
            dyn_cast<VarTemplateSpecializationDecl>(CurDecl)) {
      R = HandleVarTemplateSpec(VarTemplSpec, Result, SkipForSpecialization);
    } else if (const auto *PartialClassTemplSpec =
                   dyn_cast<ClassTemplatePartialSpecializationDecl>(CurDecl)) {
      R = HandlePartialClassTemplateSpec(PartialClassTemplSpec, Result,
                                         SkipForSpecialization);
    } else if (const auto *ClassTemplSpec =
                   dyn_cast<ClassTemplateSpecializationDecl>(CurDecl)) {
      R = HandleClassTemplateSpec(ClassTemplSpec, Result,
                                  SkipForSpecialization);
    } else if (const auto *Function = dyn_cast<FunctionDecl>(CurDecl)) {
      R = HandleFunction(*this, Function, Result, Pattern, RelativeToPrimary,
                         ForConstraintInstantiation,
                         ForDefaultArgumentSubstitution);
    } else if (const auto *Rec = dyn_cast<CXXRecordDecl>(CurDecl)) {
      R = HandleRecordDecl(*this, Rec, Result, Context,
                           ForConstraintInstantiation);
    } else if (const auto *CSD =
                   dyn_cast<ImplicitConceptSpecializationDecl>(CurDecl)) {
      R = HandleImplicitConceptSpecializationDecl(CSD, Result);
    } else if (const auto *FTD = dyn_cast<FunctionTemplateDecl>(CurDecl)) {
      R = HandleFunctionTemplateDecl(*this, FTD, Result);
    } else if (const auto *CTD = dyn_cast<ClassTemplateDecl>(CurDecl)) {
      R = Response::ChangeDecl(CTD->getLexicalDeclContext());
    } else if (!isa<DeclContext>(CurDecl)) {
      R = Response::DontClearRelativeToPrimaryNextDecl(CurDecl);
      if (const auto *TTP = dyn_cast<TemplateTemplateParmDecl>(CurDecl)) {
        R = HandleDefaultTempArgIntoTempTempParam(TTP, Result);
      }
    } else {
      R = HandleGenericDeclContext(CurDecl);
    }

    if (R.IsDone)
      return Result;
    if (R.ClearRelativeToPrimary)
      RelativeToPrimary = false;
    assert(R.NextDecl);
    CurDecl = R.NextDecl;
  }

  return Result;
}

bool Sema::CodeSynthesisContext::isInstantiationRecord() const {
  switch (Kind) {
  case TemplateInstantiation:
  case ExceptionSpecInstantiation:
  case DefaultTemplateArgumentInstantiation:
  case DefaultFunctionArgumentInstantiation:
  case ExplicitTemplateArgumentSubstitution:
  case DeducedTemplateArgumentSubstitution:
  case PriorTemplateArgumentSubstitution:
  case ConstraintsCheck:
  case NestedRequirementConstraintsCheck:
    return true;

  case RequirementInstantiation:
  case RequirementParameterInstantiation:
  case DefaultTemplateArgumentChecking:
  case DeclaringSpecialMember:
  case DeclaringImplicitEqualityComparison:
  case DefiningSynthesizedFunction:
  case ExceptionSpecEvaluation:
  case ConstraintSubstitution:
  case ParameterMappingSubstitution:
  case ConstraintNormalization:
  case RewritingOperatorAsSpaceship:
  case InitializingStructuredBinding:
  case MarkingClassDllexported:
  case BuildingBuiltinDumpStructCall:
  case LambdaExpressionSubstitution:
  case BuildingDeductionGuides:
  case TypeAliasTemplateInstantiation:
    return false;

  // This function should never be called when Kind's value is Memoization.
  case Memoization:
    break;
  }

  llvm_unreachable("Invalid SynthesisKind!");
}

Sema::InstantiatingTemplate::InstantiatingTemplate(
    Sema &SemaRef, CodeSynthesisContext::SynthesisKind Kind,
    SourceLocation PointOfInstantiation, SourceRange InstantiationRange,
    Decl *Entity, NamedDecl *Template, ArrayRef<TemplateArgument> TemplateArgs,
    sema::TemplateDeductionInfo *DeductionInfo)
    : SemaRef(SemaRef) {
  // Don't allow further instantiation if a fatal error and an uncompilable
  // error have occurred. Any diagnostics we might have raised will not be
  // visible, and we do not need to construct a correct AST.
  if (SemaRef.Diags.hasFatalErrorOccurred() &&
      SemaRef.hasUncompilableErrorOccurred()) {
    Invalid = true;
    return;
  }
  Invalid = CheckInstantiationDepth(PointOfInstantiation, InstantiationRange);
  if (!Invalid) {
    CodeSynthesisContext Inst;
    Inst.Kind = Kind;
    Inst.PointOfInstantiation = PointOfInstantiation;
    Inst.Entity = Entity;
    Inst.Template = Template;
    Inst.TemplateArgs = TemplateArgs.data();
    Inst.NumTemplateArgs = TemplateArgs.size();
    Inst.DeductionInfo = DeductionInfo;
    Inst.InstantiationRange = InstantiationRange;
    SemaRef.pushCodeSynthesisContext(Inst);

    AlreadyInstantiating = !Inst.Entity ? false :
        !SemaRef.InstantiatingSpecializations
             .insert({Inst.Entity->getCanonicalDecl(), Inst.Kind})
             .second;
    atTemplateBegin(SemaRef.TemplateInstCallbacks, SemaRef, Inst);
  }
}

Sema::InstantiatingTemplate::InstantiatingTemplate(
    Sema &SemaRef, SourceLocation PointOfInstantiation, Decl *Entity,
    SourceRange InstantiationRange)
    : InstantiatingTemplate(SemaRef,
                            CodeSynthesisContext::TemplateInstantiation,
                            PointOfInstantiation, InstantiationRange, Entity) {}

Sema::InstantiatingTemplate::InstantiatingTemplate(
    Sema &SemaRef, SourceLocation PointOfInstantiation, FunctionDecl *Entity,
    ExceptionSpecification, SourceRange InstantiationRange)
    : InstantiatingTemplate(
          SemaRef, CodeSynthesisContext::ExceptionSpecInstantiation,
          PointOfInstantiation, InstantiationRange, Entity) {}

Sema::InstantiatingTemplate::InstantiatingTemplate(
    Sema &SemaRef, SourceLocation PointOfInstantiation, TemplateParameter Param,
    TemplateDecl *Template, ArrayRef<TemplateArgument> TemplateArgs,
    SourceRange InstantiationRange)
    : InstantiatingTemplate(
          SemaRef,
          CodeSynthesisContext::DefaultTemplateArgumentInstantiation,
          PointOfInstantiation, InstantiationRange, getAsNamedDecl(Param),
          Template, TemplateArgs) {}

Sema::InstantiatingTemplate::InstantiatingTemplate(
    Sema &SemaRef, SourceLocation PointOfInstantiation,
    FunctionTemplateDecl *FunctionTemplate,
    ArrayRef<TemplateArgument> TemplateArgs,
    CodeSynthesisContext::SynthesisKind Kind,
    sema::TemplateDeductionInfo &DeductionInfo, SourceRange InstantiationRange)
    : InstantiatingTemplate(SemaRef, Kind, PointOfInstantiation,
                            InstantiationRange, FunctionTemplate, nullptr,
                            TemplateArgs, &DeductionInfo) {
  assert(Kind == CodeSynthesisContext::ExplicitTemplateArgumentSubstitution ||
         Kind == CodeSynthesisContext::DeducedTemplateArgumentSubstitution ||
         Kind == CodeSynthesisContext::BuildingDeductionGuides);
}

Sema::InstantiatingTemplate::InstantiatingTemplate(
    Sema &SemaRef, SourceLocation PointOfInstantiation,
    TemplateDecl *Template,
    ArrayRef<TemplateArgument> TemplateArgs,
    sema::TemplateDeductionInfo &DeductionInfo, SourceRange InstantiationRange)
    : InstantiatingTemplate(
          SemaRef,
          CodeSynthesisContext::DeducedTemplateArgumentSubstitution,
          PointOfInstantiation, InstantiationRange, Template, nullptr,
          TemplateArgs, &DeductionInfo) {}

Sema::InstantiatingTemplate::InstantiatingTemplate(
    Sema &SemaRef, SourceLocation PointOfInstantiation,
    ClassTemplatePartialSpecializationDecl *PartialSpec,
    ArrayRef<TemplateArgument> TemplateArgs,
    sema::TemplateDeductionInfo &DeductionInfo, SourceRange InstantiationRange)
    : InstantiatingTemplate(
          SemaRef,
          CodeSynthesisContext::DeducedTemplateArgumentSubstitution,
          PointOfInstantiation, InstantiationRange, PartialSpec, nullptr,
          TemplateArgs, &DeductionInfo) {}

Sema::InstantiatingTemplate::InstantiatingTemplate(
    Sema &SemaRef, SourceLocation PointOfInstantiation,
    VarTemplatePartialSpecializationDecl *PartialSpec,
    ArrayRef<TemplateArgument> TemplateArgs,
    sema::TemplateDeductionInfo &DeductionInfo, SourceRange InstantiationRange)
    : InstantiatingTemplate(
          SemaRef,
          CodeSynthesisContext::DeducedTemplateArgumentSubstitution,
          PointOfInstantiation, InstantiationRange, PartialSpec, nullptr,
          TemplateArgs, &DeductionInfo) {}

Sema::InstantiatingTemplate::InstantiatingTemplate(
    Sema &SemaRef, SourceLocation PointOfInstantiation, ParmVarDecl *Param,
    ArrayRef<TemplateArgument> TemplateArgs, SourceRange InstantiationRange)
    : InstantiatingTemplate(
          SemaRef,
          CodeSynthesisContext::DefaultFunctionArgumentInstantiation,
          PointOfInstantiation, InstantiationRange, Param, nullptr,
          TemplateArgs) {}

Sema::InstantiatingTemplate::InstantiatingTemplate(
    Sema &SemaRef, SourceLocation PointOfInstantiation, NamedDecl *Template,
    NonTypeTemplateParmDecl *Param, ArrayRef<TemplateArgument> TemplateArgs,
    SourceRange InstantiationRange)
    : InstantiatingTemplate(
          SemaRef,
          CodeSynthesisContext::PriorTemplateArgumentSubstitution,
          PointOfInstantiation, InstantiationRange, Param, Template,
          TemplateArgs) {}

Sema::InstantiatingTemplate::InstantiatingTemplate(
    Sema &SemaRef, SourceLocation PointOfInstantiation, NamedDecl *Template,
    TemplateTemplateParmDecl *Param, ArrayRef<TemplateArgument> TemplateArgs,
    SourceRange InstantiationRange)
    : InstantiatingTemplate(
          SemaRef,
          CodeSynthesisContext::PriorTemplateArgumentSubstitution,
          PointOfInstantiation, InstantiationRange, Param, Template,
          TemplateArgs) {}

Sema::InstantiatingTemplate::InstantiatingTemplate(
    Sema &SemaRef, SourceLocation PointOfInstantiation,
    TypeAliasTemplateDecl *Entity, ArrayRef<TemplateArgument> TemplateArgs,
    SourceRange InstantiationRange)
    : InstantiatingTemplate(
          SemaRef, CodeSynthesisContext::TypeAliasTemplateInstantiation,
          PointOfInstantiation, InstantiationRange, /*Entity=*/Entity,
          /*Template=*/nullptr, TemplateArgs) {}

Sema::InstantiatingTemplate::InstantiatingTemplate(
    Sema &SemaRef, SourceLocation PointOfInstantiation, TemplateDecl *Template,
    NamedDecl *Param, ArrayRef<TemplateArgument> TemplateArgs,
    SourceRange InstantiationRange)
    : InstantiatingTemplate(
          SemaRef, CodeSynthesisContext::DefaultTemplateArgumentChecking,
          PointOfInstantiation, InstantiationRange, Param, Template,
          TemplateArgs) {}

Sema::InstantiatingTemplate::InstantiatingTemplate(
    Sema &SemaRef, SourceLocation PointOfInstantiation,
    concepts::Requirement *Req, sema::TemplateDeductionInfo &DeductionInfo,
    SourceRange InstantiationRange)
    : InstantiatingTemplate(
          SemaRef, CodeSynthesisContext::RequirementInstantiation,
          PointOfInstantiation, InstantiationRange, /*Entity=*/nullptr,
          /*Template=*/nullptr, /*TemplateArgs=*/{}, &DeductionInfo) {}

Sema::InstantiatingTemplate::InstantiatingTemplate(
    Sema &SemaRef, SourceLocation PointOfInstantiation,
    concepts::NestedRequirement *Req, ConstraintsCheck,
    SourceRange InstantiationRange)
    : InstantiatingTemplate(
          SemaRef, CodeSynthesisContext::NestedRequirementConstraintsCheck,
          PointOfInstantiation, InstantiationRange, /*Entity=*/nullptr,
          /*Template=*/nullptr, /*TemplateArgs=*/{}) {}

Sema::InstantiatingTemplate::InstantiatingTemplate(
    Sema &SemaRef, SourceLocation PointOfInstantiation, const RequiresExpr *RE,
    sema::TemplateDeductionInfo &DeductionInfo, SourceRange InstantiationRange)
    : InstantiatingTemplate(
          SemaRef, CodeSynthesisContext::RequirementParameterInstantiation,
          PointOfInstantiation, InstantiationRange, /*Entity=*/nullptr,
          /*Template=*/nullptr, /*TemplateArgs=*/{}, &DeductionInfo) {}

Sema::InstantiatingTemplate::InstantiatingTemplate(
    Sema &SemaRef, SourceLocation PointOfInstantiation,
    ConstraintsCheck, NamedDecl *Template,
    ArrayRef<TemplateArgument> TemplateArgs, SourceRange InstantiationRange)
    : InstantiatingTemplate(
          SemaRef, CodeSynthesisContext::ConstraintsCheck,
          PointOfInstantiation, InstantiationRange, Template, nullptr,
          TemplateArgs) {}

Sema::InstantiatingTemplate::InstantiatingTemplate(
    Sema &SemaRef, SourceLocation PointOfInstantiation,
    ConstraintSubstitution, NamedDecl *Template,
    sema::TemplateDeductionInfo &DeductionInfo, SourceRange InstantiationRange)
    : InstantiatingTemplate(
          SemaRef, CodeSynthesisContext::ConstraintSubstitution,
          PointOfInstantiation, InstantiationRange, Template, nullptr,
          {}, &DeductionInfo) {}

Sema::InstantiatingTemplate::InstantiatingTemplate(
    Sema &SemaRef, SourceLocation PointOfInstantiation,
    ConstraintNormalization, NamedDecl *Template,
    SourceRange InstantiationRange)
    : InstantiatingTemplate(
          SemaRef, CodeSynthesisContext::ConstraintNormalization,
          PointOfInstantiation, InstantiationRange, Template) {}

Sema::InstantiatingTemplate::InstantiatingTemplate(
    Sema &SemaRef, SourceLocation PointOfInstantiation,
    ParameterMappingSubstitution, NamedDecl *Template,
    SourceRange InstantiationRange)
    : InstantiatingTemplate(
          SemaRef, CodeSynthesisContext::ParameterMappingSubstitution,
          PointOfInstantiation, InstantiationRange, Template) {}

Sema::InstantiatingTemplate::InstantiatingTemplate(
    Sema &SemaRef, SourceLocation PointOfInstantiation, TemplateDecl *Entity,
    BuildingDeductionGuidesTag, SourceRange InstantiationRange)
    : InstantiatingTemplate(
          SemaRef, CodeSynthesisContext::BuildingDeductionGuides,
          PointOfInstantiation, InstantiationRange, Entity) {}


void Sema::pushCodeSynthesisContext(CodeSynthesisContext Ctx) {
  Ctx.SavedInNonInstantiationSFINAEContext = InNonInstantiationSFINAEContext;
  InNonInstantiationSFINAEContext = false;

  CodeSynthesisContexts.push_back(Ctx);

  if (!Ctx.isInstantiationRecord())
    ++NonInstantiationEntries;

  // Check to see if we're low on stack space. We can't do anything about this
  // from here, but we can at least warn the user.
  StackHandler.warnOnStackNearlyExhausted(Ctx.PointOfInstantiation);
}

void Sema::popCodeSynthesisContext() {
  auto &Active = CodeSynthesisContexts.back();
  if (!Active.isInstantiationRecord()) {
    assert(NonInstantiationEntries > 0);
    --NonInstantiationEntries;
  }

  InNonInstantiationSFINAEContext = Active.SavedInNonInstantiationSFINAEContext;

  // Name lookup no longer looks in this template's defining module.
  assert(CodeSynthesisContexts.size() >=
             CodeSynthesisContextLookupModules.size() &&
         "forgot to remove a lookup module for a template instantiation");
  if (CodeSynthesisContexts.size() ==
      CodeSynthesisContextLookupModules.size()) {
    if (Module *M = CodeSynthesisContextLookupModules.back())
      LookupModulesCache.erase(M);
    CodeSynthesisContextLookupModules.pop_back();
  }

  // If we've left the code synthesis context for the current context stack,
  // stop remembering that we've emitted that stack.
  if (CodeSynthesisContexts.size() ==
      LastEmittedCodeSynthesisContextDepth)
    LastEmittedCodeSynthesisContextDepth = 0;

  CodeSynthesisContexts.pop_back();
}

void Sema::InstantiatingTemplate::Clear() {
  if (!Invalid) {
    if (!AlreadyInstantiating) {
      auto &Active = SemaRef.CodeSynthesisContexts.back();
      if (Active.Entity)
        SemaRef.InstantiatingSpecializations.erase(
            {Active.Entity->getCanonicalDecl(), Active.Kind});
    }

    atTemplateEnd(SemaRef.TemplateInstCallbacks, SemaRef,
                  SemaRef.CodeSynthesisContexts.back());

    SemaRef.popCodeSynthesisContext();
    Invalid = true;
  }
}

static std::string convertCallArgsToString(Sema &S,
                                           llvm::ArrayRef<const Expr *> Args) {
  std::string Result;
  llvm::raw_string_ostream OS(Result);
  llvm::ListSeparator Comma;
  for (const Expr *Arg : Args) {
    OS << Comma;
    Arg->IgnoreParens()->printPretty(OS, nullptr,
                                     S.Context.getPrintingPolicy());
  }
  return Result;
}

bool Sema::InstantiatingTemplate::CheckInstantiationDepth(
                                        SourceLocation PointOfInstantiation,
                                           SourceRange InstantiationRange) {
  assert(SemaRef.NonInstantiationEntries <=
         SemaRef.CodeSynthesisContexts.size());
  if ((SemaRef.CodeSynthesisContexts.size() -
          SemaRef.NonInstantiationEntries)
        <= SemaRef.getLangOpts().InstantiationDepth)
    return false;

  SemaRef.Diag(PointOfInstantiation,
               diag::err_template_recursion_depth_exceeded)
    << SemaRef.getLangOpts().InstantiationDepth
    << InstantiationRange;
  SemaRef.Diag(PointOfInstantiation, diag::note_template_recursion_depth)
    << SemaRef.getLangOpts().InstantiationDepth;
  return true;
}

void Sema::PrintInstantiationStack() {
  // Determine which template instantiations to skip, if any.
  unsigned SkipStart = CodeSynthesisContexts.size(), SkipEnd = SkipStart;
  unsigned Limit = Diags.getTemplateBacktraceLimit();
  if (Limit && Limit < CodeSynthesisContexts.size()) {
    SkipStart = Limit / 2 + Limit % 2;
    SkipEnd = CodeSynthesisContexts.size() - Limit / 2;
  }

  // FIXME: In all of these cases, we need to show the template arguments
  unsigned InstantiationIdx = 0;
  for (SmallVectorImpl<CodeSynthesisContext>::reverse_iterator
         Active = CodeSynthesisContexts.rbegin(),
         ActiveEnd = CodeSynthesisContexts.rend();
       Active != ActiveEnd;
       ++Active, ++InstantiationIdx) {
    // Skip this instantiation?
    if (InstantiationIdx >= SkipStart && InstantiationIdx < SkipEnd) {
      if (InstantiationIdx == SkipStart) {
        // Note that we're skipping instantiations.
        Diags.Report(Active->PointOfInstantiation,
                     diag::note_instantiation_contexts_suppressed)
          << unsigned(CodeSynthesisContexts.size() - Limit);
      }
      continue;
    }

    switch (Active->Kind) {
    case CodeSynthesisContext::TemplateInstantiation: {
      Decl *D = Active->Entity;
      if (CXXRecordDecl *Record = dyn_cast<CXXRecordDecl>(D)) {
        unsigned DiagID = diag::note_template_member_class_here;
        if (isa<ClassTemplateSpecializationDecl>(Record))
          DiagID = diag::note_template_class_instantiation_here;
        Diags.Report(Active->PointOfInstantiation, DiagID)
          << Record << Active->InstantiationRange;
      } else if (FunctionDecl *Function = dyn_cast<FunctionDecl>(D)) {
        unsigned DiagID;
        if (Function->getPrimaryTemplate())
          DiagID = diag::note_function_template_spec_here;
        else
          DiagID = diag::note_template_member_function_here;
        Diags.Report(Active->PointOfInstantiation, DiagID)
          << Function
          << Active->InstantiationRange;
      } else if (VarDecl *VD = dyn_cast<VarDecl>(D)) {
        Diags.Report(Active->PointOfInstantiation,
                     VD->isStaticDataMember()?
                       diag::note_template_static_data_member_def_here
                     : diag::note_template_variable_def_here)
          << VD
          << Active->InstantiationRange;
      } else if (EnumDecl *ED = dyn_cast<EnumDecl>(D)) {
        Diags.Report(Active->PointOfInstantiation,
                     diag::note_template_enum_def_here)
          << ED
          << Active->InstantiationRange;
      } else if (FieldDecl *FD = dyn_cast<FieldDecl>(D)) {
        Diags.Report(Active->PointOfInstantiation,
                     diag::note_template_nsdmi_here)
            << FD << Active->InstantiationRange;
      } else if (ClassTemplateDecl *CTD = dyn_cast<ClassTemplateDecl>(D)) {
        Diags.Report(Active->PointOfInstantiation,
                     diag::note_template_class_instantiation_here)
            << CTD << Active->InstantiationRange;
      }
      break;
    }

    case CodeSynthesisContext::DefaultTemplateArgumentInstantiation: {
      TemplateDecl *Template = cast<TemplateDecl>(Active->Template);
      SmallString<128> TemplateArgsStr;
      llvm::raw_svector_ostream OS(TemplateArgsStr);
      Template->printName(OS, getPrintingPolicy());
      printTemplateArgumentList(OS, Active->template_arguments(),
                                getPrintingPolicy());
      Diags.Report(Active->PointOfInstantiation,
                   diag::note_default_arg_instantiation_here)
        << OS.str()
        << Active->InstantiationRange;
      break;
    }

    case CodeSynthesisContext::ExplicitTemplateArgumentSubstitution: {
      FunctionTemplateDecl *FnTmpl = cast<FunctionTemplateDecl>(Active->Entity);
      Diags.Report(Active->PointOfInstantiation,
                   diag::note_explicit_template_arg_substitution_here)
        << FnTmpl
        << getTemplateArgumentBindingsText(FnTmpl->getTemplateParameters(),
                                           Active->TemplateArgs,
                                           Active->NumTemplateArgs)
        << Active->InstantiationRange;
      break;
    }

    case CodeSynthesisContext::DeducedTemplateArgumentSubstitution: {
      if (FunctionTemplateDecl *FnTmpl =
              dyn_cast<FunctionTemplateDecl>(Active->Entity)) {
        Diags.Report(Active->PointOfInstantiation,
                     diag::note_function_template_deduction_instantiation_here)
          << FnTmpl
          << getTemplateArgumentBindingsText(FnTmpl->getTemplateParameters(),
                                             Active->TemplateArgs,
                                             Active->NumTemplateArgs)
          << Active->InstantiationRange;
      } else {
        bool IsVar = isa<VarTemplateDecl>(Active->Entity) ||
                     isa<VarTemplateSpecializationDecl>(Active->Entity);
        bool IsTemplate = false;
        TemplateParameterList *Params;
        if (auto *D = dyn_cast<TemplateDecl>(Active->Entity)) {
          IsTemplate = true;
          Params = D->getTemplateParameters();
        } else if (auto *D = dyn_cast<ClassTemplatePartialSpecializationDecl>(
                       Active->Entity)) {
          Params = D->getTemplateParameters();
        } else if (auto *D = dyn_cast<VarTemplatePartialSpecializationDecl>(
                       Active->Entity)) {
          Params = D->getTemplateParameters();
        } else {
          llvm_unreachable("unexpected template kind");
        }

        Diags.Report(Active->PointOfInstantiation,
                     diag::note_deduced_template_arg_substitution_here)
          << IsVar << IsTemplate << cast<NamedDecl>(Active->Entity)
          << getTemplateArgumentBindingsText(Params, Active->TemplateArgs,
                                             Active->NumTemplateArgs)
          << Active->InstantiationRange;
      }
      break;
    }

    case CodeSynthesisContext::DefaultFunctionArgumentInstantiation: {
      ParmVarDecl *Param = cast<ParmVarDecl>(Active->Entity);
      FunctionDecl *FD = cast<FunctionDecl>(Param->getDeclContext());

      SmallString<128> TemplateArgsStr;
      llvm::raw_svector_ostream OS(TemplateArgsStr);
      FD->printName(OS, getPrintingPolicy());
      printTemplateArgumentList(OS, Active->template_arguments(),
                                getPrintingPolicy());
      Diags.Report(Active->PointOfInstantiation,
                   diag::note_default_function_arg_instantiation_here)
        << OS.str()
        << Active->InstantiationRange;
      break;
    }

    case CodeSynthesisContext::PriorTemplateArgumentSubstitution: {
      NamedDecl *Parm = cast<NamedDecl>(Active->Entity);
      std::string Name;
      if (!Parm->getName().empty())
        Name = std::string(" '") + Parm->getName().str() + "'";

      TemplateParameterList *TemplateParams = nullptr;
      if (TemplateDecl *Template = dyn_cast<TemplateDecl>(Active->Template))
        TemplateParams = Template->getTemplateParameters();
      else
        TemplateParams =
          cast<ClassTemplatePartialSpecializationDecl>(Active->Template)
                                                      ->getTemplateParameters();
      Diags.Report(Active->PointOfInstantiation,
                   diag::note_prior_template_arg_substitution)
        << isa<TemplateTemplateParmDecl>(Parm)
        << Name
        << getTemplateArgumentBindingsText(TemplateParams,
                                           Active->TemplateArgs,
                                           Active->NumTemplateArgs)
        << Active->InstantiationRange;
      break;
    }

    case CodeSynthesisContext::DefaultTemplateArgumentChecking: {
      TemplateParameterList *TemplateParams = nullptr;
      if (TemplateDecl *Template = dyn_cast<TemplateDecl>(Active->Template))
        TemplateParams = Template->getTemplateParameters();
      else
        TemplateParams =
          cast<ClassTemplatePartialSpecializationDecl>(Active->Template)
                                                      ->getTemplateParameters();

      Diags.Report(Active->PointOfInstantiation,
                   diag::note_template_default_arg_checking)
        << getTemplateArgumentBindingsText(TemplateParams,
                                           Active->TemplateArgs,
                                           Active->NumTemplateArgs)
        << Active->InstantiationRange;
      break;
    }

    case CodeSynthesisContext::ExceptionSpecEvaluation:
      Diags.Report(Active->PointOfInstantiation,
                   diag::note_evaluating_exception_spec_here)
          << cast<FunctionDecl>(Active->Entity);
      break;

    case CodeSynthesisContext::ExceptionSpecInstantiation:
      Diags.Report(Active->PointOfInstantiation,
                   diag::note_template_exception_spec_instantiation_here)
        << cast<FunctionDecl>(Active->Entity)
        << Active->InstantiationRange;
      break;

    case CodeSynthesisContext::RequirementInstantiation:
      Diags.Report(Active->PointOfInstantiation,
                   diag::note_template_requirement_instantiation_here)
        << Active->InstantiationRange;
      break;
    case CodeSynthesisContext::RequirementParameterInstantiation:
      Diags.Report(Active->PointOfInstantiation,
                   diag::note_template_requirement_params_instantiation_here)
          << Active->InstantiationRange;
      break;

    case CodeSynthesisContext::NestedRequirementConstraintsCheck:
      Diags.Report(Active->PointOfInstantiation,
                   diag::note_nested_requirement_here)
        << Active->InstantiationRange;
      break;

    case CodeSynthesisContext::DeclaringSpecialMember:
      Diags.Report(Active->PointOfInstantiation,
                   diag::note_in_declaration_of_implicit_special_member)
          << cast<CXXRecordDecl>(Active->Entity)
          << llvm::to_underlying(Active->SpecialMember);
      break;

    case CodeSynthesisContext::DeclaringImplicitEqualityComparison:
      Diags.Report(Active->Entity->getLocation(),
                   diag::note_in_declaration_of_implicit_equality_comparison);
      break;

    case CodeSynthesisContext::DefiningSynthesizedFunction: {
      // FIXME: For synthesized functions that are not defaulted,
      // produce a note.
      auto *FD = dyn_cast<FunctionDecl>(Active->Entity);
      DefaultedFunctionKind DFK =
          FD ? getDefaultedFunctionKind(FD) : DefaultedFunctionKind();
      if (DFK.isSpecialMember()) {
        auto *MD = cast<CXXMethodDecl>(FD);
        Diags.Report(Active->PointOfInstantiation,
                     diag::note_member_synthesized_at)
            << MD->isExplicitlyDefaulted()
            << llvm::to_underlying(DFK.asSpecialMember())
            << Context.getTagDeclType(MD->getParent());
      } else if (DFK.isComparison()) {
        QualType RecordType = FD->getParamDecl(0)
                                  ->getType()
                                  .getNonReferenceType()
                                  .getUnqualifiedType();
        Diags.Report(Active->PointOfInstantiation,
                     diag::note_comparison_synthesized_at)
            << (int)DFK.asComparison() << RecordType;
      }
      break;
    }

    case CodeSynthesisContext::RewritingOperatorAsSpaceship:
      Diags.Report(Active->Entity->getLocation(),
                   diag::note_rewriting_operator_as_spaceship);
      break;

    case CodeSynthesisContext::InitializingStructuredBinding:
      Diags.Report(Active->PointOfInstantiation,
                   diag::note_in_binding_decl_init)
          << cast<BindingDecl>(Active->Entity);
      break;

    case CodeSynthesisContext::MarkingClassDllexported:
      Diags.Report(Active->PointOfInstantiation,
                   diag::note_due_to_dllexported_class)
          << cast<CXXRecordDecl>(Active->Entity) << !getLangOpts().CPlusPlus11;
      break;

    case CodeSynthesisContext::BuildingBuiltinDumpStructCall:
      Diags.Report(Active->PointOfInstantiation,
                   diag::note_building_builtin_dump_struct_call)
          << convertCallArgsToString(
                 *this, llvm::ArrayRef(Active->CallArgs, Active->NumCallArgs));
      break;

    case CodeSynthesisContext::Memoization:
      break;

    case CodeSynthesisContext::LambdaExpressionSubstitution:
      Diags.Report(Active->PointOfInstantiation,
                   diag::note_lambda_substitution_here);
      break;
    case CodeSynthesisContext::ConstraintsCheck: {
      unsigned DiagID = 0;
      if (!Active->Entity) {
        Diags.Report(Active->PointOfInstantiation,
                     diag::note_nested_requirement_here)
          << Active->InstantiationRange;
        break;
      }
      if (isa<ConceptDecl>(Active->Entity))
        DiagID = diag::note_concept_specialization_here;
      else if (isa<TemplateDecl>(Active->Entity))
        DiagID = diag::note_checking_constraints_for_template_id_here;
      else if (isa<VarTemplatePartialSpecializationDecl>(Active->Entity))
        DiagID = diag::note_checking_constraints_for_var_spec_id_here;
      else if (isa<ClassTemplatePartialSpecializationDecl>(Active->Entity))
        DiagID = diag::note_checking_constraints_for_class_spec_id_here;
      else {
        assert(isa<FunctionDecl>(Active->Entity));
        DiagID = diag::note_checking_constraints_for_function_here;
      }
      SmallString<128> TemplateArgsStr;
      llvm::raw_svector_ostream OS(TemplateArgsStr);
      cast<NamedDecl>(Active->Entity)->printName(OS, getPrintingPolicy());
      if (!isa<FunctionDecl>(Active->Entity)) {
        printTemplateArgumentList(OS, Active->template_arguments(),
                                  getPrintingPolicy());
      }
      Diags.Report(Active->PointOfInstantiation, DiagID) << OS.str()
        << Active->InstantiationRange;
      break;
    }
    case CodeSynthesisContext::ConstraintSubstitution:
      Diags.Report(Active->PointOfInstantiation,
                   diag::note_constraint_substitution_here)
          << Active->InstantiationRange;
      break;
    case CodeSynthesisContext::ConstraintNormalization:
      Diags.Report(Active->PointOfInstantiation,
                   diag::note_constraint_normalization_here)
          << cast<NamedDecl>(Active->Entity) << Active->InstantiationRange;
      break;
    case CodeSynthesisContext::ParameterMappingSubstitution:
      Diags.Report(Active->PointOfInstantiation,
                   diag::note_parameter_mapping_substitution_here)
          << Active->InstantiationRange;
      break;
    case CodeSynthesisContext::BuildingDeductionGuides:
      Diags.Report(Active->PointOfInstantiation,
                   diag::note_building_deduction_guide_here);
      break;
    case CodeSynthesisContext::TypeAliasTemplateInstantiation:
      Diags.Report(Active->PointOfInstantiation,
                   diag::note_template_type_alias_instantiation_here)
          << cast<TypeAliasTemplateDecl>(Active->Entity)
          << Active->InstantiationRange;
      break;
    }
  }
}

std::optional<TemplateDeductionInfo *> Sema::isSFINAEContext() const {
  if (InNonInstantiationSFINAEContext)
    return std::optional<TemplateDeductionInfo *>(nullptr);

  for (SmallVectorImpl<CodeSynthesisContext>::const_reverse_iterator
         Active = CodeSynthesisContexts.rbegin(),
         ActiveEnd = CodeSynthesisContexts.rend();
       Active != ActiveEnd;
       ++Active)
  {
    switch (Active->Kind) {
    case CodeSynthesisContext::TypeAliasTemplateInstantiation:
      // An instantiation of an alias template may or may not be a SFINAE
      // context, depending on what else is on the stack.
      if (isa<TypeAliasTemplateDecl>(Active->Entity))
        break;
      [[fallthrough]];
    case CodeSynthesisContext::TemplateInstantiation:
    case CodeSynthesisContext::DefaultFunctionArgumentInstantiation:
    case CodeSynthesisContext::ExceptionSpecInstantiation:
    case CodeSynthesisContext::ConstraintsCheck:
    case CodeSynthesisContext::ParameterMappingSubstitution:
    case CodeSynthesisContext::ConstraintNormalization:
    case CodeSynthesisContext::NestedRequirementConstraintsCheck:
      // This is a template instantiation, so there is no SFINAE.
      return std::nullopt;
    case CodeSynthesisContext::LambdaExpressionSubstitution:
      // [temp.deduct]p9
      // A lambda-expression appearing in a function type or a template
      // parameter is not considered part of the immediate context for the
      // purposes of template argument deduction.
      // CWG2672: A lambda-expression body is never in the immediate context.
      return std::nullopt;

    case CodeSynthesisContext::DefaultTemplateArgumentInstantiation:
    case CodeSynthesisContext::PriorTemplateArgumentSubstitution:
    case CodeSynthesisContext::DefaultTemplateArgumentChecking:
    case CodeSynthesisContext::RewritingOperatorAsSpaceship:
      // A default template argument instantiation and substitution into
      // template parameters with arguments for prior parameters may or may
      // not be a SFINAE context; look further up the stack.
      break;

    case CodeSynthesisContext::ExplicitTemplateArgumentSubstitution:
    case CodeSynthesisContext::DeducedTemplateArgumentSubstitution:
      // We're either substituting explicitly-specified template arguments,
      // deduced template arguments. SFINAE applies unless we are in a lambda
      // body, see [temp.deduct]p9.
    case CodeSynthesisContext::ConstraintSubstitution:
    case CodeSynthesisContext::RequirementInstantiation:
    case CodeSynthesisContext::RequirementParameterInstantiation:
      // SFINAE always applies in a constraint expression or a requirement
      // in a requires expression.
      assert(Active->DeductionInfo && "Missing deduction info pointer");
      return Active->DeductionInfo;

    case CodeSynthesisContext::DeclaringSpecialMember:
    case CodeSynthesisContext::DeclaringImplicitEqualityComparison:
    case CodeSynthesisContext::DefiningSynthesizedFunction:
    case CodeSynthesisContext::InitializingStructuredBinding:
    case CodeSynthesisContext::MarkingClassDllexported:
    case CodeSynthesisContext::BuildingBuiltinDumpStructCall:
    case CodeSynthesisContext::BuildingDeductionGuides:
      // This happens in a context unrelated to template instantiation, so
      // there is no SFINAE.
      return std::nullopt;

    case CodeSynthesisContext::ExceptionSpecEvaluation:
      // FIXME: This should not be treated as a SFINAE context, because
      // we will cache an incorrect exception specification. However, clang
      // bootstrap relies this! See PR31692.
      break;

    case CodeSynthesisContext::Memoization:
      break;
    }

    // The inner context was transparent for SFINAE. If it occurred within a
    // non-instantiation SFINAE context, then SFINAE applies.
    if (Active->SavedInNonInstantiationSFINAEContext)
      return std::optional<TemplateDeductionInfo *>(nullptr);
  }

  return std::nullopt;
}

//===----------------------------------------------------------------------===/
// Template Instantiation for Types
//===----------------------------------------------------------------------===/
namespace {
  class TemplateInstantiator : public TreeTransform<TemplateInstantiator> {
    const MultiLevelTemplateArgumentList &TemplateArgs;
    SourceLocation Loc;
    DeclarationName Entity;
    // Whether to evaluate the C++20 constraints or simply substitute into them.
    bool EvaluateConstraints = true;
    // Whether Substitution was Incomplete, that is, we tried to substitute in
    // any user provided template arguments which were null.
    bool IsIncomplete = false;
    // Whether an incomplete substituion should be treated as an error.
    bool BailOutOnIncomplete;

  public:
    typedef TreeTransform<TemplateInstantiator> inherited;

    TemplateInstantiator(Sema &SemaRef,
                         const MultiLevelTemplateArgumentList &TemplateArgs,
                         SourceLocation Loc, DeclarationName Entity,
                         bool BailOutOnIncomplete = false)
        : inherited(SemaRef), TemplateArgs(TemplateArgs), Loc(Loc),
          Entity(Entity), BailOutOnIncomplete(BailOutOnIncomplete) {}

    void setEvaluateConstraints(bool B) {
      EvaluateConstraints = B;
    }
    bool getEvaluateConstraints() {
      return EvaluateConstraints;
    }

    /// Determine whether the given type \p T has already been
    /// transformed.
    ///
    /// For the purposes of template instantiation, a type has already been
    /// transformed if it is NULL or if it is not dependent.
    bool AlreadyTransformed(QualType T);

    /// Returns the location of the entity being instantiated, if known.
    SourceLocation getBaseLocation() { return Loc; }

    /// Returns the name of the entity being instantiated, if any.
    DeclarationName getBaseEntity() { return Entity; }

    /// Returns whether any substitution so far was incomplete.
    bool getIsIncomplete() const { return IsIncomplete; }

    /// Sets the "base" location and entity when that
    /// information is known based on another transformation.
    void setBase(SourceLocation Loc, DeclarationName Entity) {
      this->Loc = Loc;
      this->Entity = Entity;
    }

    unsigned TransformTemplateDepth(unsigned Depth) {
      return TemplateArgs.getNewDepth(Depth);
    }

    std::optional<unsigned> getPackIndex(TemplateArgument Pack) {
      int Index = getSema().ArgumentPackSubstitutionIndex;
      if (Index == -1)
        return std::nullopt;
      return Pack.pack_size() - 1 - Index;
    }

    bool TryExpandParameterPacks(SourceLocation EllipsisLoc,
                                 SourceRange PatternRange,
                                 ArrayRef<UnexpandedParameterPack> Unexpanded,
                                 bool &ShouldExpand, bool &RetainExpansion,
                                 std::optional<unsigned> &NumExpansions) {
      return getSema().CheckParameterPacksForExpansion(EllipsisLoc,
                                                       PatternRange, Unexpanded,
                                                       TemplateArgs,
                                                       ShouldExpand,
                                                       RetainExpansion,
                                                       NumExpansions);
    }

    void ExpandingFunctionParameterPack(ParmVarDecl *Pack) {
      SemaRef.CurrentInstantiationScope->MakeInstantiatedLocalArgPack(Pack);
    }

    TemplateArgument ForgetPartiallySubstitutedPack() {
      TemplateArgument Result;
      if (NamedDecl *PartialPack
            = SemaRef.CurrentInstantiationScope->getPartiallySubstitutedPack()){
        MultiLevelTemplateArgumentList &TemplateArgs
          = const_cast<MultiLevelTemplateArgumentList &>(this->TemplateArgs);
        unsigned Depth, Index;
        std::tie(Depth, Index) = getDepthAndIndex(PartialPack);
        if (TemplateArgs.hasTemplateArgument(Depth, Index)) {
          Result = TemplateArgs(Depth, Index);
          TemplateArgs.setArgument(Depth, Index, TemplateArgument());
        } else {
          IsIncomplete = true;
          if (BailOutOnIncomplete)
            return TemplateArgument();
        }
      }

      return Result;
    }

    void RememberPartiallySubstitutedPack(TemplateArgument Arg) {
      if (Arg.isNull())
        return;

      if (NamedDecl *PartialPack
            = SemaRef.CurrentInstantiationScope->getPartiallySubstitutedPack()){
        MultiLevelTemplateArgumentList &TemplateArgs
        = const_cast<MultiLevelTemplateArgumentList &>(this->TemplateArgs);
        unsigned Depth, Index;
        std::tie(Depth, Index) = getDepthAndIndex(PartialPack);
        TemplateArgs.setArgument(Depth, Index, Arg);
      }
    }

    /// Transform the given declaration by instantiating a reference to
    /// this declaration.
    Decl *TransformDecl(SourceLocation Loc, Decl *D);

    void transformAttrs(Decl *Old, Decl *New) {
      SemaRef.InstantiateAttrs(TemplateArgs, Old, New);
    }

    void transformedLocalDecl(Decl *Old, ArrayRef<Decl *> NewDecls) {
      if (Old->isParameterPack() &&
          (NewDecls.size() != 1 || !NewDecls.front()->isParameterPack())) {
        SemaRef.CurrentInstantiationScope->MakeInstantiatedLocalArgPack(Old);
        for (auto *New : NewDecls)
          SemaRef.CurrentInstantiationScope->InstantiatedLocalPackArg(
              Old, cast<VarDecl>(New));
        return;
      }

      assert(NewDecls.size() == 1 &&
             "should only have multiple expansions for a pack");
      Decl *New = NewDecls.front();

      // If we've instantiated the call operator of a lambda or the call
      // operator template of a generic lambda, update the "instantiation of"
      // information.
      auto *NewMD = dyn_cast<CXXMethodDecl>(New);
      if (NewMD && isLambdaCallOperator(NewMD)) {
        auto *OldMD = dyn_cast<CXXMethodDecl>(Old);
        if (auto *NewTD = NewMD->getDescribedFunctionTemplate())
          NewTD->setInstantiatedFromMemberTemplate(
              OldMD->getDescribedFunctionTemplate());
        else
          NewMD->setInstantiationOfMemberFunction(OldMD,
                                                  TSK_ImplicitInstantiation);
      }

      SemaRef.CurrentInstantiationScope->InstantiatedLocal(Old, New);

      // We recreated a local declaration, but not by instantiating it. There
      // may be pending dependent diagnostics to produce.
      if (auto *DC = dyn_cast<DeclContext>(Old);
          DC && DC->isDependentContext() && DC->isFunctionOrMethod())
        SemaRef.PerformDependentDiagnostics(DC, TemplateArgs);
    }

    /// Transform the definition of the given declaration by
    /// instantiating it.
    Decl *TransformDefinition(SourceLocation Loc, Decl *D);

    /// Transform the first qualifier within a scope by instantiating the
    /// declaration.
    NamedDecl *TransformFirstQualifierInScope(NamedDecl *D, SourceLocation Loc);

    bool TransformExceptionSpec(SourceLocation Loc,
                                FunctionProtoType::ExceptionSpecInfo &ESI,
                                SmallVectorImpl<QualType> &Exceptions,
                                bool &Changed);

    /// Rebuild the exception declaration and register the declaration
    /// as an instantiated local.
    VarDecl *RebuildExceptionDecl(VarDecl *ExceptionDecl,
                                  TypeSourceInfo *Declarator,
                                  SourceLocation StartLoc,
                                  SourceLocation NameLoc,
                                  IdentifierInfo *Name);

    /// Rebuild the Objective-C exception declaration and register the
    /// declaration as an instantiated local.
    VarDecl *RebuildObjCExceptionDecl(VarDecl *ExceptionDecl,
                                      TypeSourceInfo *TSInfo, QualType T);

    /// Check for tag mismatches when instantiating an
    /// elaborated type.
    QualType RebuildElaboratedType(SourceLocation KeywordLoc,
                                   ElaboratedTypeKeyword Keyword,
                                   NestedNameSpecifierLoc QualifierLoc,
                                   QualType T);

    TemplateName
    TransformTemplateName(CXXScopeSpec &SS, TemplateName Name,
                          SourceLocation NameLoc,
                          QualType ObjectType = QualType(),
                          NamedDecl *FirstQualifierInScope = nullptr,
                          bool AllowInjectedClassName = false);

    const AnnotateAttr *TransformAnnotateAttr(const AnnotateAttr *AA);
    const CXXAssumeAttr *TransformCXXAssumeAttr(const CXXAssumeAttr *AA);
    const LoopHintAttr *TransformLoopHintAttr(const LoopHintAttr *LH);
    const SYCLIntelIVDepAttr *
    TransformSYCLIntelIVDepAttr(const SYCLIntelIVDepAttr *IV);
    const SYCLIntelInitiationIntervalAttr *
    TransformSYCLIntelInitiationIntervalAttr(
        const SYCLIntelInitiationIntervalAttr *II);
    const SYCLIntelMaxConcurrencyAttr *
    TransformSYCLIntelMaxConcurrencyAttr(
        const SYCLIntelMaxConcurrencyAttr *MC);
    const LoopUnrollHintAttr *
    TransformLoopUnrollHintAttr(const LoopUnrollHintAttr *LU);
    const SYCLIntelLoopCoalesceAttr *TransformSYCLIntelLoopCoalesceAttr(
        const SYCLIntelLoopCoalesceAttr *LC);
    const SYCLIntelMaxInterleavingAttr *
    TransformSYCLIntelMaxInterleavingAttr(
        const SYCLIntelMaxInterleavingAttr *MI);
    const SYCLIntelSpeculatedIterationsAttr *
    TransformSYCLIntelSpeculatedIterationsAttr(
        const SYCLIntelSpeculatedIterationsAttr *SI);
    const SYCLIntelLoopCountAttr *
    TransformSYCLIntelLoopCountAttr(const SYCLIntelLoopCountAttr *SI);
    const SYCLIntelMaxReinvocationDelayAttr *
    TransformSYCLIntelMaxReinvocationDelayAttr(
        const SYCLIntelMaxReinvocationDelayAttr *MRD);
    const NoInlineAttr *TransformStmtNoInlineAttr(const Stmt *OrigS,
                                                  const Stmt *InstS,
                                                  const NoInlineAttr *A);
    const AlwaysInlineAttr *
    TransformStmtAlwaysInlineAttr(const Stmt *OrigS, const Stmt *InstS,
                                  const AlwaysInlineAttr *A);
    const CodeAlignAttr *TransformCodeAlignAttr(const CodeAlignAttr *CA);
    ExprResult TransformPredefinedExpr(PredefinedExpr *E);
    ExprResult TransformDeclRefExpr(DeclRefExpr *E);
    ExprResult TransformCXXDefaultArgExpr(CXXDefaultArgExpr *E);

    ExprResult TransformTemplateParmRefExpr(DeclRefExpr *E,
                                            NonTypeTemplateParmDecl *D);
    ExprResult TransformSubstNonTypeTemplateParmPackExpr(
                                           SubstNonTypeTemplateParmPackExpr *E);
    ExprResult TransformSubstNonTypeTemplateParmExpr(
                                           SubstNonTypeTemplateParmExpr *E);

    /// Rebuild a DeclRefExpr for a VarDecl reference.
    ExprResult RebuildVarDeclRefExpr(VarDecl *PD, SourceLocation Loc);

    /// Transform a reference to a function or init-capture parameter pack.
    ExprResult TransformFunctionParmPackRefExpr(DeclRefExpr *E, VarDecl *PD);

    /// Transform a FunctionParmPackExpr which was built when we couldn't
    /// expand a function parameter pack reference which refers to an expanded
    /// pack.
    ExprResult TransformFunctionParmPackExpr(FunctionParmPackExpr *E);

    QualType TransformFunctionProtoType(TypeLocBuilder &TLB,
                                        FunctionProtoTypeLoc TL) {
      // Call the base version; it will forward to our overridden version below.
      return inherited::TransformFunctionProtoType(TLB, TL);
    }

    QualType TransformInjectedClassNameType(TypeLocBuilder &TLB,
                                            InjectedClassNameTypeLoc TL) {
      auto Type = inherited::TransformInjectedClassNameType(TLB, TL);
      // Special case for transforming a deduction guide, we return a
      // transformed TemplateSpecializationType.
      if (Type.isNull() &&
          SemaRef.CodeSynthesisContexts.back().Kind ==
              Sema::CodeSynthesisContext::BuildingDeductionGuides) {
        // Return a TemplateSpecializationType for transforming a deduction
        // guide.
        if (auto *ICT = TL.getType()->getAs<InjectedClassNameType>()) {
          auto Type =
              inherited::TransformType(ICT->getInjectedSpecializationType());
          TLB.pushTrivial(SemaRef.Context, Type, TL.getNameLoc());
          return Type;
        }
      }
      return Type;
    }
    // Override the default version to handle a rewrite-template-arg-pack case
    // for building a deduction guide.
    bool TransformTemplateArgument(const TemplateArgumentLoc &Input,
                                   TemplateArgumentLoc &Output,
                                   bool Uneval = false) {
      const TemplateArgument &Arg = Input.getArgument();
      std::vector<TemplateArgument> TArgs;
      switch (Arg.getKind()) {
      case TemplateArgument::Pack:
        // Literally rewrite the template argument pack, instead of unpacking
        // it.
        for (auto &pack : Arg.getPackAsArray()) {
          TemplateArgumentLoc Input = SemaRef.getTrivialTemplateArgumentLoc(
              pack, QualType(), SourceLocation{});
          TemplateArgumentLoc Output;
          if (SemaRef.SubstTemplateArgument(Input, TemplateArgs, Output))
            return true; // fails
          TArgs.push_back(Output.getArgument());
        }
        Output = SemaRef.getTrivialTemplateArgumentLoc(
            TemplateArgument(llvm::ArrayRef(TArgs).copy(SemaRef.Context)),
            QualType(), SourceLocation{});
        return false;
      default:
        break;
      }
      return inherited::TransformTemplateArgument(Input, Output, Uneval);
    }

    template<typename Fn>
    QualType TransformFunctionProtoType(TypeLocBuilder &TLB,
                                        FunctionProtoTypeLoc TL,
                                        CXXRecordDecl *ThisContext,
                                        Qualifiers ThisTypeQuals,
                                        Fn TransformExceptionSpec);

    ParmVarDecl *
    TransformFunctionTypeParam(ParmVarDecl *OldParm, int indexAdjustment,
                               std::optional<unsigned> NumExpansions,
                               bool ExpectParameterPack);

    using inherited::TransformTemplateTypeParmType;
    /// Transforms a template type parameter type by performing
    /// substitution of the corresponding template type argument.
    QualType TransformTemplateTypeParmType(TypeLocBuilder &TLB,
                                           TemplateTypeParmTypeLoc TL,
                                           bool SuppressObjCLifetime);

    QualType BuildSubstTemplateTypeParmType(
        TypeLocBuilder &TLB, bool SuppressObjCLifetime, bool Final,
        Decl *AssociatedDecl, unsigned Index, std::optional<unsigned> PackIndex,
        TemplateArgument Arg, SourceLocation NameLoc);

    /// Transforms an already-substituted template type parameter pack
    /// into either itself (if we aren't substituting into its pack expansion)
    /// or the appropriate substituted argument.
    using inherited::TransformSubstTemplateTypeParmPackType;
    QualType
    TransformSubstTemplateTypeParmPackType(TypeLocBuilder &TLB,
                                           SubstTemplateTypeParmPackTypeLoc TL,
                                           bool SuppressObjCLifetime);

    QualType
    TransformSubstTemplateTypeParmType(TypeLocBuilder &TLB,
                                       SubstTemplateTypeParmTypeLoc TL) {
      const SubstTemplateTypeParmType *Type = TL.getTypePtr();
      if (Type->getSubstitutionFlag() !=
          SubstTemplateTypeParmTypeFlag::ExpandPacksInPlace)
        return inherited::TransformSubstTemplateTypeParmType(TLB, TL);

      assert(Type->getPackIndex());
      TemplateArgument TA = TemplateArgs(
          Type->getReplacedParameter()->getDepth(), Type->getIndex());
      assert(*Type->getPackIndex() + 1 <= TA.pack_size());
      Sema::ArgumentPackSubstitutionIndexRAII SubstIndex(
          SemaRef, TA.pack_size() - 1 - *Type->getPackIndex());

      return inherited::TransformSubstTemplateTypeParmType(TLB, TL);
    }

    CXXRecordDecl::LambdaDependencyKind
    ComputeLambdaDependency(LambdaScopeInfo *LSI) {
      if (auto TypeAlias =
              TemplateInstArgsHelpers::getEnclosingTypeAliasTemplateDecl(
                  getSema());
          TypeAlias && TemplateInstArgsHelpers::isLambdaEnclosedByTypeAliasDecl(
                           LSI->CallOperator, TypeAlias.PrimaryTypeAliasDecl)) {
        unsigned TypeAliasDeclDepth = TypeAlias.Template->getTemplateDepth();
        if (TypeAliasDeclDepth >= TemplateArgs.getNumSubstitutedLevels())
          return CXXRecordDecl::LambdaDependencyKind::LDK_AlwaysDependent;
        for (const TemplateArgument &TA : TypeAlias.AssociatedTemplateArguments)
          if (TA.isDependent())
            return CXXRecordDecl::LambdaDependencyKind::LDK_AlwaysDependent;
      }
      return inherited::ComputeLambdaDependency(LSI);
    }

    ExprResult TransformLambdaExpr(LambdaExpr *E) {
      // Do not rebuild lambdas to avoid creating a new type.
      // Lambdas have already been processed inside their eval contexts.
      if (SemaRef.RebuildingImmediateInvocation)
        return E;
      LocalInstantiationScope Scope(SemaRef, /*CombineWithOuterScope=*/true,
                                    /*InstantiatingLambdaOrBlock=*/true);
      Sema::ConstraintEvalRAII<TemplateInstantiator> RAII(*this);

      return inherited::TransformLambdaExpr(E);
    }

    ExprResult TransformBlockExpr(BlockExpr *E) {
      LocalInstantiationScope Scope(SemaRef, /*CombineWithOuterScope=*/true,
                                    /*InstantiatingLambdaOrBlock=*/true);
      return inherited::TransformBlockExpr(E);
    }

    ExprResult RebuildLambdaExpr(SourceLocation StartLoc, SourceLocation EndLoc,
                                 LambdaScopeInfo *LSI) {
      CXXMethodDecl *MD = LSI->CallOperator;
      for (ParmVarDecl *PVD : MD->parameters()) {
        assert(PVD && "null in a parameter list");
        if (!PVD->hasDefaultArg())
          continue;
        Expr *UninstExpr = PVD->getUninstantiatedDefaultArg();
        // FIXME: Obtain the source location for the '=' token.
        SourceLocation EqualLoc = UninstExpr->getBeginLoc();
        if (SemaRef.SubstDefaultArgument(EqualLoc, PVD, TemplateArgs)) {
          // If substitution fails, the default argument is set to a
          // RecoveryExpr that wraps the uninstantiated default argument so
          // that downstream diagnostics are omitted.
          ExprResult ErrorResult = SemaRef.CreateRecoveryExpr(
              UninstExpr->getBeginLoc(), UninstExpr->getEndLoc(), {UninstExpr},
              UninstExpr->getType());
          if (ErrorResult.isUsable())
            PVD->setDefaultArg(ErrorResult.get());
        }
      }
      return inherited::RebuildLambdaExpr(StartLoc, EndLoc, LSI);
    }

    StmtResult TransformLambdaBody(LambdaExpr *E, Stmt *Body) {
      // Currently, we instantiate the body when instantiating the lambda
      // expression. However, `EvaluateConstraints` is disabled during the
      // instantiation of the lambda expression, causing the instantiation
      // failure of the return type requirement in the body. If p0588r1 is fully
      // implemented, the body will be lazily instantiated, and this problem
      // will not occur. Here, `EvaluateConstraints` is temporarily set to
      // `true` to temporarily fix this issue.
      // FIXME: This temporary fix can be removed after fully implementing
      // p0588r1.
      llvm::SaveAndRestore _(EvaluateConstraints, true);
      return inherited::TransformLambdaBody(E, Body);
    }

    ExprResult TransformSizeOfPackExpr(SizeOfPackExpr *E) {
      ExprResult Transformed = inherited::TransformSizeOfPackExpr(E);
      if (!Transformed.isUsable())
        return Transformed;
      auto *TransformedExpr = cast<SizeOfPackExpr>(Transformed.get());
      if (SemaRef.CodeSynthesisContexts.back().Kind ==
              Sema::CodeSynthesisContext::ConstraintNormalization &&
          TransformedExpr->getPack() == E->getPack()) {
        Decl *NewPack =
            TransformDecl(E->getPackLoc(), TransformedExpr->getPack());
        if (!NewPack)
          return ExprError();
        TransformedExpr->setPack(cast<NamedDecl>(NewPack));
      }
      return TransformedExpr;
    }

    ExprResult TransformRequiresExpr(RequiresExpr *E) {
      LocalInstantiationScope Scope(SemaRef, /*CombineWithOuterScope=*/true);
      ExprResult TransReq = inherited::TransformRequiresExpr(E);
      if (TransReq.isInvalid())
        return TransReq;
      assert(TransReq.get() != E &&
             "Do not change value of isSatisfied for the existing expression. "
             "Create a new expression instead.");
      if (E->getBody()->isDependentContext()) {
        Sema::SFINAETrap Trap(SemaRef);
        // We recreate the RequiresExpr body, but not by instantiating it.
        // Produce pending diagnostics for dependent access check.
        SemaRef.PerformDependentDiagnostics(E->getBody(), TemplateArgs);
        // FIXME: Store SFINAE diagnostics in RequiresExpr for diagnosis.
        if (Trap.hasErrorOccurred())
          TransReq.getAs<RequiresExpr>()->setSatisfied(false);
      }
      return TransReq;
    }

    bool TransformRequiresExprRequirements(
        ArrayRef<concepts::Requirement *> Reqs,
        SmallVectorImpl<concepts::Requirement *> &Transformed) {
      bool SatisfactionDetermined = false;
      for (concepts::Requirement *Req : Reqs) {
        concepts::Requirement *TransReq = nullptr;
        if (!SatisfactionDetermined) {
          if (auto *TypeReq = dyn_cast<concepts::TypeRequirement>(Req))
            TransReq = TransformTypeRequirement(TypeReq);
          else if (auto *ExprReq = dyn_cast<concepts::ExprRequirement>(Req))
            TransReq = TransformExprRequirement(ExprReq);
          else
            TransReq = TransformNestedRequirement(
                cast<concepts::NestedRequirement>(Req));
          if (!TransReq)
            return true;
          if (!TransReq->isDependent() && !TransReq->isSatisfied())
            // [expr.prim.req]p6
            //   [...]  The substitution and semantic constraint checking
            //   proceeds in lexical order and stops when a condition that
            //   determines the result of the requires-expression is
            //   encountered. [..]
            SatisfactionDetermined = true;
        } else
          TransReq = Req;
        Transformed.push_back(TransReq);
      }
      return false;
    }

    TemplateParameterList *TransformTemplateParameterList(
                              TemplateParameterList *OrigTPL)  {
      if (!OrigTPL || !OrigTPL->size()) return OrigTPL;

      DeclContext *Owner = OrigTPL->getParam(0)->getDeclContext();
      TemplateDeclInstantiator  DeclInstantiator(getSema(),
                        /* DeclContext *Owner */ Owner, TemplateArgs);
      DeclInstantiator.setEvaluateConstraints(EvaluateConstraints);
      return DeclInstantiator.SubstTemplateParams(OrigTPL);
    }

    concepts::TypeRequirement *
    TransformTypeRequirement(concepts::TypeRequirement *Req);
    concepts::ExprRequirement *
    TransformExprRequirement(concepts::ExprRequirement *Req);
    concepts::NestedRequirement *
    TransformNestedRequirement(concepts::NestedRequirement *Req);
    ExprResult TransformRequiresTypeParams(
        SourceLocation KWLoc, SourceLocation RBraceLoc, const RequiresExpr *RE,
        RequiresExprBodyDecl *Body, ArrayRef<ParmVarDecl *> Params,
        SmallVectorImpl<QualType> &PTypes,
        SmallVectorImpl<ParmVarDecl *> &TransParams,
        Sema::ExtParameterInfoBuilder &PInfos);

  private:
    ExprResult
    transformNonTypeTemplateParmRef(Decl *AssociatedDecl,
                                    const NonTypeTemplateParmDecl *parm,
                                    SourceLocation loc, TemplateArgument arg,
                                    std::optional<unsigned> PackIndex);
  };
}

bool TemplateInstantiator::AlreadyTransformed(QualType T) {
  if (T.isNull())
    return true;

  if (T->isInstantiationDependentType() || T->isVariablyModifiedType())
    return false;

  getSema().MarkDeclarationsReferencedInType(Loc, T);
  return true;
}

static TemplateArgument
getPackSubstitutedTemplateArgument(Sema &S, TemplateArgument Arg) {
  assert(S.ArgumentPackSubstitutionIndex >= 0);
  assert(S.ArgumentPackSubstitutionIndex < (int)Arg.pack_size());
  Arg = Arg.pack_begin()[S.ArgumentPackSubstitutionIndex];
  if (Arg.isPackExpansion())
    Arg = Arg.getPackExpansionPattern();
  return Arg;
}

Decl *TemplateInstantiator::TransformDecl(SourceLocation Loc, Decl *D) {
  if (!D)
    return nullptr;

  if (TemplateTemplateParmDecl *TTP = dyn_cast<TemplateTemplateParmDecl>(D)) {
    if (TTP->getDepth() < TemplateArgs.getNumLevels()) {
      // If the corresponding template argument is NULL or non-existent, it's
      // because we are performing instantiation from explicitly-specified
      // template arguments in a function template, but there were some
      // arguments left unspecified.
      if (!TemplateArgs.hasTemplateArgument(TTP->getDepth(),
                                            TTP->getPosition())) {
        IsIncomplete = true;
        return BailOutOnIncomplete ? nullptr : D;
      }

      TemplateArgument Arg = TemplateArgs(TTP->getDepth(), TTP->getPosition());

      if (TTP->isParameterPack()) {
        // We might not have an index for pack expansion when normalizing
        // constraint expressions. In that case, resort to instantiation scopes
        // for the transformed declarations.
        if (SemaRef.ArgumentPackSubstitutionIndex == -1 &&
            SemaRef.CodeSynthesisContexts.back().Kind ==
                Sema::CodeSynthesisContext::ConstraintNormalization) {
          return SemaRef.FindInstantiatedDecl(Loc, cast<NamedDecl>(D),
                                              TemplateArgs);
        }
        assert(Arg.getKind() == TemplateArgument::Pack &&
               "Missing argument pack");
        Arg = getPackSubstitutedTemplateArgument(getSema(), Arg);
      }

      TemplateName Template = Arg.getAsTemplate();
      assert(!Template.isNull() && Template.getAsTemplateDecl() &&
             "Wrong kind of template template argument");
      return Template.getAsTemplateDecl();
    }

    // Fall through to find the instantiated declaration for this template
    // template parameter.
  }

  return SemaRef.FindInstantiatedDecl(Loc, cast<NamedDecl>(D), TemplateArgs);
}

Decl *TemplateInstantiator::TransformDefinition(SourceLocation Loc, Decl *D) {
  Decl *Inst = getSema().SubstDecl(D, getSema().CurContext, TemplateArgs);
  if (!Inst)
    return nullptr;

  getSema().CurrentInstantiationScope->InstantiatedLocal(D, Inst);
  return Inst;
}

bool TemplateInstantiator::TransformExceptionSpec(
    SourceLocation Loc, FunctionProtoType::ExceptionSpecInfo &ESI,
    SmallVectorImpl<QualType> &Exceptions, bool &Changed) {
  if (ESI.Type == EST_Uninstantiated) {
    ESI.instantiate();
    Changed = true;
  }
  return inherited::TransformExceptionSpec(Loc, ESI, Exceptions, Changed);
}

NamedDecl *
TemplateInstantiator::TransformFirstQualifierInScope(NamedDecl *D,
                                                     SourceLocation Loc) {
  // If the first part of the nested-name-specifier was a template type
  // parameter, instantiate that type parameter down to a tag type.
  if (TemplateTypeParmDecl *TTPD = dyn_cast_or_null<TemplateTypeParmDecl>(D)) {
    const TemplateTypeParmType *TTP
      = cast<TemplateTypeParmType>(getSema().Context.getTypeDeclType(TTPD));

    if (TTP->getDepth() < TemplateArgs.getNumLevels()) {
      // FIXME: This needs testing w/ member access expressions.
      TemplateArgument Arg = TemplateArgs(TTP->getDepth(), TTP->getIndex());

      if (TTP->isParameterPack()) {
        assert(Arg.getKind() == TemplateArgument::Pack &&
               "Missing argument pack");

        if (getSema().ArgumentPackSubstitutionIndex == -1)
          return nullptr;

        Arg = getPackSubstitutedTemplateArgument(getSema(), Arg);
      }

      QualType T = Arg.getAsType();
      if (T.isNull())
        return cast_or_null<NamedDecl>(TransformDecl(Loc, D));

      if (const TagType *Tag = T->getAs<TagType>())
        return Tag->getDecl();

      // The resulting type is not a tag; complain.
      getSema().Diag(Loc, diag::err_nested_name_spec_non_tag) << T;
      return nullptr;
    }
  }

  return cast_or_null<NamedDecl>(TransformDecl(Loc, D));
}

VarDecl *
TemplateInstantiator::RebuildExceptionDecl(VarDecl *ExceptionDecl,
                                           TypeSourceInfo *Declarator,
                                           SourceLocation StartLoc,
                                           SourceLocation NameLoc,
                                           IdentifierInfo *Name) {
  VarDecl *Var = inherited::RebuildExceptionDecl(ExceptionDecl, Declarator,
                                                 StartLoc, NameLoc, Name);
  if (Var)
    getSema().CurrentInstantiationScope->InstantiatedLocal(ExceptionDecl, Var);
  return Var;
}

VarDecl *TemplateInstantiator::RebuildObjCExceptionDecl(VarDecl *ExceptionDecl,
                                                        TypeSourceInfo *TSInfo,
                                                        QualType T) {
  VarDecl *Var = inherited::RebuildObjCExceptionDecl(ExceptionDecl, TSInfo, T);
  if (Var)
    getSema().CurrentInstantiationScope->InstantiatedLocal(ExceptionDecl, Var);
  return Var;
}

QualType
TemplateInstantiator::RebuildElaboratedType(SourceLocation KeywordLoc,
                                            ElaboratedTypeKeyword Keyword,
                                            NestedNameSpecifierLoc QualifierLoc,
                                            QualType T) {
  if (const TagType *TT = T->getAs<TagType>()) {
    TagDecl* TD = TT->getDecl();

    SourceLocation TagLocation = KeywordLoc;

    IdentifierInfo *Id = TD->getIdentifier();

    // TODO: should we even warn on struct/class mismatches for this?  Seems
    // like it's likely to produce a lot of spurious errors.
    if (Id && Keyword != ElaboratedTypeKeyword::None &&
        Keyword != ElaboratedTypeKeyword::Typename) {
      TagTypeKind Kind = TypeWithKeyword::getTagTypeKindForKeyword(Keyword);
      if (!SemaRef.isAcceptableTagRedeclaration(TD, Kind, /*isDefinition*/false,
                                                TagLocation, Id)) {
        SemaRef.Diag(TagLocation, diag::err_use_with_wrong_tag)
          << Id
          << FixItHint::CreateReplacement(SourceRange(TagLocation),
                                          TD->getKindName());
        SemaRef.Diag(TD->getLocation(), diag::note_previous_use);
      }
    }
  }

  return inherited::RebuildElaboratedType(KeywordLoc, Keyword, QualifierLoc, T);
}

TemplateName TemplateInstantiator::TransformTemplateName(
    CXXScopeSpec &SS, TemplateName Name, SourceLocation NameLoc,
    QualType ObjectType, NamedDecl *FirstQualifierInScope,
    bool AllowInjectedClassName) {
  if (TemplateTemplateParmDecl *TTP
       = dyn_cast_or_null<TemplateTemplateParmDecl>(Name.getAsTemplateDecl())) {
    if (TTP->getDepth() < TemplateArgs.getNumLevels()) {
      // If the corresponding template argument is NULL or non-existent, it's
      // because we are performing instantiation from explicitly-specified
      // template arguments in a function template, but there were some
      // arguments left unspecified.
      if (!TemplateArgs.hasTemplateArgument(TTP->getDepth(),
                                            TTP->getPosition())) {
        IsIncomplete = true;
        return BailOutOnIncomplete ? TemplateName() : Name;
      }

      TemplateArgument Arg = TemplateArgs(TTP->getDepth(), TTP->getPosition());

      if (TemplateArgs.isRewrite()) {
        // We're rewriting the template parameter as a reference to another
        // template parameter.
        if (Arg.getKind() == TemplateArgument::Pack) {
          assert(Arg.pack_size() == 1 && Arg.pack_begin()->isPackExpansion() &&
                 "unexpected pack arguments in template rewrite");
          Arg = Arg.pack_begin()->getPackExpansionPattern();
        }
        assert(Arg.getKind() == TemplateArgument::Template &&
               "unexpected nontype template argument kind in template rewrite");
        return Arg.getAsTemplate();
      }

      auto [AssociatedDecl, Final] =
          TemplateArgs.getAssociatedDecl(TTP->getDepth());
      std::optional<unsigned> PackIndex;
      if (TTP->isParameterPack()) {
        assert(Arg.getKind() == TemplateArgument::Pack &&
               "Missing argument pack");

        if (getSema().ArgumentPackSubstitutionIndex == -1) {
          // We have the template argument pack to substitute, but we're not
          // actually expanding the enclosing pack expansion yet. So, just
          // keep the entire argument pack.
          return getSema().Context.getSubstTemplateTemplateParmPack(
              Arg, AssociatedDecl, TTP->getIndex(), Final);
        }

        PackIndex = getPackIndex(Arg);
        Arg = getPackSubstitutedTemplateArgument(getSema(), Arg);
      }

      TemplateName Template = Arg.getAsTemplate();
      assert(!Template.isNull() && "Null template template argument");

      if (Final)
        return Template;
      return getSema().Context.getSubstTemplateTemplateParm(
          Template, AssociatedDecl, TTP->getIndex(), PackIndex);
    }
  }

  if (SubstTemplateTemplateParmPackStorage *SubstPack
      = Name.getAsSubstTemplateTemplateParmPack()) {
    if (getSema().ArgumentPackSubstitutionIndex == -1)
      return Name;

    TemplateArgument Pack = SubstPack->getArgumentPack();
    TemplateName Template =
        getPackSubstitutedTemplateArgument(getSema(), Pack).getAsTemplate();
    if (SubstPack->getFinal())
      return Template;
    return getSema().Context.getSubstTemplateTemplateParm(
        Template, SubstPack->getAssociatedDecl(), SubstPack->getIndex(),
        getPackIndex(Pack));
  }

  return inherited::TransformTemplateName(SS, Name, NameLoc, ObjectType,
                                          FirstQualifierInScope,
                                          AllowInjectedClassName);
}

ExprResult
TemplateInstantiator::TransformPredefinedExpr(PredefinedExpr *E) {
  if (!E->isTypeDependent())
    return E;

  return getSema().BuildPredefinedExpr(E->getLocation(), E->getIdentKind());
}

ExprResult
TemplateInstantiator::TransformTemplateParmRefExpr(DeclRefExpr *E,
                                               NonTypeTemplateParmDecl *NTTP) {
  // If the corresponding template argument is NULL or non-existent, it's
  // because we are performing instantiation from explicitly-specified
  // template arguments in a function template, but there were some
  // arguments left unspecified.
  if (!TemplateArgs.hasTemplateArgument(NTTP->getDepth(),
                                        NTTP->getPosition())) {
    IsIncomplete = true;
    return BailOutOnIncomplete ? ExprError() : E;
  }

  TemplateArgument Arg = TemplateArgs(NTTP->getDepth(), NTTP->getPosition());

  if (TemplateArgs.isRewrite()) {
    // We're rewriting the template parameter as a reference to another
    // template parameter.
    if (Arg.getKind() == TemplateArgument::Pack) {
      assert(Arg.pack_size() == 1 && Arg.pack_begin()->isPackExpansion() &&
             "unexpected pack arguments in template rewrite");
      Arg = Arg.pack_begin()->getPackExpansionPattern();
    }
    assert(Arg.getKind() == TemplateArgument::Expression &&
           "unexpected nontype template argument kind in template rewrite");
    // FIXME: This can lead to the same subexpression appearing multiple times
    // in a complete expression.
    return Arg.getAsExpr();
  }

  auto [AssociatedDecl, _] = TemplateArgs.getAssociatedDecl(NTTP->getDepth());
  std::optional<unsigned> PackIndex;
  if (NTTP->isParameterPack()) {
    assert(Arg.getKind() == TemplateArgument::Pack &&
           "Missing argument pack");

    if (getSema().ArgumentPackSubstitutionIndex == -1) {
      // We have an argument pack, but we can't select a particular argument
      // out of it yet. Therefore, we'll build an expression to hold on to that
      // argument pack.
      QualType TargetType = SemaRef.SubstType(NTTP->getType(), TemplateArgs,
                                              E->getLocation(),
                                              NTTP->getDeclName());
      if (TargetType.isNull())
        return ExprError();

      QualType ExprType = TargetType.getNonLValueExprType(SemaRef.Context);
      if (TargetType->isRecordType())
        ExprType.addConst();
      // FIXME: Pass in Final.
      return new (SemaRef.Context) SubstNonTypeTemplateParmPackExpr(
          ExprType, TargetType->isReferenceType() ? VK_LValue : VK_PRValue,
          E->getLocation(), Arg, AssociatedDecl, NTTP->getPosition());
    }
    PackIndex = getPackIndex(Arg);
    Arg = getPackSubstitutedTemplateArgument(getSema(), Arg);
  }
  // FIXME: Don't put subst node on Final replacement.
  return transformNonTypeTemplateParmRef(AssociatedDecl, NTTP, E->getLocation(),
                                         Arg, PackIndex);
}

const AnnotateAttr *
TemplateInstantiator::TransformAnnotateAttr(const AnnotateAttr *AA) {
  SmallVector<Expr *> Args;
  for (Expr *Arg : AA->args()) {
    ExprResult Res = getDerived().TransformExpr(Arg);
    if (Res.isUsable())
      Args.push_back(Res.get());
  }
  return AnnotateAttr::CreateImplicit(getSema().Context, AA->getAnnotation(),
                                      Args.data(), Args.size(), AA->getRange());
}

const CXXAssumeAttr *
TemplateInstantiator::TransformCXXAssumeAttr(const CXXAssumeAttr *AA) {
  ExprResult Res = getDerived().TransformExpr(AA->getAssumption());
  if (!Res.isUsable())
    return AA;

  Res = getSema().ActOnFinishFullExpr(Res.get(),
                                      /*DiscardedValue=*/false);
  if (!Res.isUsable())
    return AA;

  if (!(Res.get()->getDependence() & ExprDependence::TypeValueInstantiation)) {
    Res = getSema().BuildCXXAssumeExpr(Res.get(), AA->getAttrName(),
                                       AA->getRange());
    if (!Res.isUsable())
      return AA;
  }

  return CXXAssumeAttr::CreateImplicit(getSema().Context, Res.get(),
                                       AA->getRange());
}

const LoopHintAttr *
TemplateInstantiator::TransformLoopHintAttr(const LoopHintAttr *LH) {
  Expr *TransformedExpr = getDerived().TransformExpr(LH->getValue()).get();

  if (TransformedExpr == LH->getValue())
    return LH;

  // Generate error if there is a problem with the value.
  if (getSema().CheckLoopHintExpr(TransformedExpr, LH->getLocation(),
                                  LH->getSemanticSpelling() ==
                                      LoopHintAttr::Pragma_unroll))
    return LH;

  LoopHintAttr::OptionType Option = LH->getOption();
  LoopHintAttr::LoopHintState State = LH->getState();

  llvm::APSInt ValueAPS =
      TransformedExpr->EvaluateKnownConstInt(getSema().getASTContext());
  // The values of 0 and 1 block any unrolling of the loop.
  if (ValueAPS.isZero() || ValueAPS.isOne()) {
    Option = LoopHintAttr::Unroll;
    State = LoopHintAttr::Disable;
  }

  // Create new LoopHintValueAttr with integral expression in place of the
  // non-type template parameter.
  return LoopHintAttr::CreateImplicit(getSema().Context, Option, State,
                                      TransformedExpr, *LH);
}
const NoInlineAttr *TemplateInstantiator::TransformStmtNoInlineAttr(
    const Stmt *OrigS, const Stmt *InstS, const NoInlineAttr *A) {
  if (!A || getSema().CheckNoInlineAttr(OrigS, InstS, *A))
    return nullptr;

  return A;
}
const AlwaysInlineAttr *TemplateInstantiator::TransformStmtAlwaysInlineAttr(
    const Stmt *OrigS, const Stmt *InstS, const AlwaysInlineAttr *A) {
  if (!A || getSema().CheckAlwaysInlineAttr(OrigS, InstS, *A))
    return nullptr;

  return A;
}

const SYCLIntelIVDepAttr *
TemplateInstantiator::TransformSYCLIntelIVDepAttr(
    const SYCLIntelIVDepAttr *IVDep) {

  Expr *Expr1 = IVDep->getSafelenExpr()
                    ? getDerived().TransformExpr(IVDep->getSafelenExpr()).get()
                    : nullptr;
  Expr *Expr2 = IVDep->getArrayExpr()
                    ? getDerived().TransformExpr(IVDep->getArrayExpr()).get()
                    : nullptr;

  return getSema().BuildSYCLIntelIVDepAttr(*IVDep, Expr1, Expr2);
}

const SYCLIntelInitiationIntervalAttr *
TemplateInstantiator::TransformSYCLIntelInitiationIntervalAttr(
    const SYCLIntelInitiationIntervalAttr *II) {
  Expr *TransformedExpr = getDerived().TransformExpr(II->getNExpr()).get();
  return getSema().BuildSYCLIntelInitiationIntervalAttr(*II,
                                                            TransformedExpr);
}

const SYCLIntelMaxConcurrencyAttr *
TemplateInstantiator::TransformSYCLIntelMaxConcurrencyAttr(
    const SYCLIntelMaxConcurrencyAttr *MC) {
  Expr *TransformedExpr = getDerived().TransformExpr(MC->getNExpr()).get();
  return getSema().BuildSYCLIntelMaxConcurrencyAttr(*MC, TransformedExpr);
}

const SYCLIntelLoopCoalesceAttr *
TemplateInstantiator::TransformSYCLIntelLoopCoalesceAttr(
    const SYCLIntelLoopCoalesceAttr *LC) {
  Expr *TransformedExpr = getDerived().TransformExpr(LC->getNExpr()).get();
  return getSema().BuildSYCLIntelLoopCoalesceAttr(*LC, TransformedExpr);
}

const SYCLIntelMaxInterleavingAttr *
TemplateInstantiator::TransformSYCLIntelMaxInterleavingAttr(
    const SYCLIntelMaxInterleavingAttr *MI) {
  Expr *TransformedExpr = getDerived().TransformExpr(MI->getNExpr()).get();
  return getSema().BuildSYCLIntelMaxInterleavingAttr(*MI, TransformedExpr);
}

const SYCLIntelSpeculatedIterationsAttr *
TemplateInstantiator::TransformSYCLIntelSpeculatedIterationsAttr(
    const SYCLIntelSpeculatedIterationsAttr *SI) {
  Expr *TransformedExpr = getDerived().TransformExpr(SI->getNExpr()).get();
  return getSema().BuildSYCLIntelSpeculatedIterationsAttr(*SI,
                                                              TransformedExpr);
}

const SYCLIntelLoopCountAttr *
TemplateInstantiator::TransformSYCLIntelLoopCountAttr(
    const SYCLIntelLoopCountAttr *LCA) {
  Expr *TransformedExpr =
      getDerived().TransformExpr(LCA->getNTripCount()).get();
  return getSema().BuildSYCLIntelLoopCountAttr(*LCA, TransformedExpr);
}

const LoopUnrollHintAttr *TemplateInstantiator::TransformLoopUnrollHintAttr(
    const LoopUnrollHintAttr *LU) {
  Expr *TransformedExpr =
      getDerived().TransformExpr(LU->getUnrollHintExpr()).get();
  return getSema().BuildLoopUnrollHintAttr(*LU, TransformedExpr);
}

const SYCLIntelMaxReinvocationDelayAttr *
TemplateInstantiator::TransformSYCLIntelMaxReinvocationDelayAttr(
    const SYCLIntelMaxReinvocationDelayAttr *MRD) {
  Expr *TransformedExpr = getDerived().TransformExpr(MRD->getNExpr()).get();
  return getSema().BuildSYCLIntelMaxReinvocationDelayAttr(*MRD,
                                                              TransformedExpr);
}

const CodeAlignAttr *
TemplateInstantiator::TransformCodeAlignAttr(const CodeAlignAttr *CA) {
  Expr *TransformedExpr = getDerived().TransformExpr(CA->getAlignment()).get();
  return getSema().BuildCodeAlignAttr(*CA, TransformedExpr);
}

ExprResult TemplateInstantiator::transformNonTypeTemplateParmRef(
    Decl *AssociatedDecl, const NonTypeTemplateParmDecl *parm,
    SourceLocation loc, TemplateArgument arg,
    std::optional<unsigned> PackIndex) {
  ExprResult result;

  // Determine the substituted parameter type. We can usually infer this from
  // the template argument, but not always.
  auto SubstParamType = [&] {
    QualType T;
    if (parm->isExpandedParameterPack())
      T = parm->getExpansionType(SemaRef.ArgumentPackSubstitutionIndex);
    else
      T = parm->getType();
    if (parm->isParameterPack() && isa<PackExpansionType>(T))
      T = cast<PackExpansionType>(T)->getPattern();
    return SemaRef.SubstType(T, TemplateArgs, loc, parm->getDeclName());
  };

  bool refParam = false;

  // The template argument itself might be an expression, in which case we just
  // return that expression. This happens when substituting into an alias
  // template.
  if (arg.getKind() == TemplateArgument::Expression) {
    Expr *argExpr = arg.getAsExpr();
    result = argExpr;
    if (argExpr->isLValue()) {
      if (argExpr->getType()->isRecordType()) {
        // Check whether the parameter was actually a reference.
        QualType paramType = SubstParamType();
        if (paramType.isNull())
          return ExprError();
        refParam = paramType->isReferenceType();
      } else {
        refParam = true;
      }
    }
  } else if (arg.getKind() == TemplateArgument::Declaration ||
             arg.getKind() == TemplateArgument::NullPtr) {
    if (arg.getKind() == TemplateArgument::Declaration) {
      ValueDecl *VD = arg.getAsDecl();

      // Find the instantiation of the template argument.  This is
      // required for nested templates.
      VD = cast_or_null<ValueDecl>(
             getSema().FindInstantiatedDecl(loc, VD, TemplateArgs));
      if (!VD)
        return ExprError();
    }

    QualType paramType = arg.getNonTypeTemplateArgumentType();
    assert(!paramType.isNull() && "type substitution failed for param type");
    assert(!paramType->isDependentType() && "param type still dependent");
    result = SemaRef.BuildExpressionFromDeclTemplateArgument(arg, paramType, loc);
    refParam = paramType->isReferenceType();
  } else {
    QualType paramType = arg.getNonTypeTemplateArgumentType();
    result = SemaRef.BuildExpressionFromNonTypeTemplateArgument(arg, loc);
    refParam = paramType->isReferenceType();
    assert(result.isInvalid() ||
           SemaRef.Context.hasSameType(result.get()->getType(),
                                       paramType.getNonReferenceType()));
  }

  if (result.isInvalid())
    return ExprError();

  Expr *resultExpr = result.get();
  // FIXME: Don't put subst node on final replacement.
  return new (SemaRef.Context) SubstNonTypeTemplateParmExpr(
      resultExpr->getType(), resultExpr->getValueKind(), loc, resultExpr,
      AssociatedDecl, parm->getIndex(), PackIndex, refParam);
}

ExprResult
TemplateInstantiator::TransformSubstNonTypeTemplateParmPackExpr(
                                          SubstNonTypeTemplateParmPackExpr *E) {
  if (getSema().ArgumentPackSubstitutionIndex == -1) {
    // We aren't expanding the parameter pack, so just return ourselves.
    return E;
  }

  TemplateArgument Pack = E->getArgumentPack();
  TemplateArgument Arg = getPackSubstitutedTemplateArgument(getSema(), Pack);
  // FIXME: Don't put subst node on final replacement.
  return transformNonTypeTemplateParmRef(
      E->getAssociatedDecl(), E->getParameterPack(),
      E->getParameterPackLocation(), Arg, getPackIndex(Pack));
}

ExprResult
TemplateInstantiator::TransformSubstNonTypeTemplateParmExpr(
                                          SubstNonTypeTemplateParmExpr *E) {
  ExprResult SubstReplacement = E->getReplacement();
  if (!isa<ConstantExpr>(SubstReplacement.get()))
    SubstReplacement = TransformExpr(E->getReplacement());
  if (SubstReplacement.isInvalid())
    return true;
  QualType SubstType = TransformType(E->getParameterType(getSema().Context));
  if (SubstType.isNull())
    return true;
  // The type may have been previously dependent and not now, which means we
  // might have to implicit cast the argument to the new type, for example:
  // template<auto T, decltype(T) U>
  // concept C = sizeof(U) == 4;
  // void foo() requires C<2, 'a'> { }
  // When normalizing foo(), we first form the normalized constraints of C:
  // AtomicExpr(sizeof(U) == 4,
  //            U=SubstNonTypeTemplateParmExpr(Param=U,
  //                                           Expr=DeclRef(U),
  //                                           Type=decltype(T)))
  // Then we substitute T = 2, U = 'a' into the parameter mapping, and need to
  // produce:
  // AtomicExpr(sizeof(U) == 4,
  //            U=SubstNonTypeTemplateParmExpr(Param=U,
  //                                           Expr=ImpCast(
  //                                               decltype(2),
  //                                               SubstNTTPE(Param=U, Expr='a',
  //                                                          Type=char)),
  //                                           Type=decltype(2)))
  // The call to CheckTemplateArgument here produces the ImpCast.
  TemplateArgument SugaredConverted, CanonicalConverted;
  if (SemaRef
          .CheckTemplateArgument(E->getParameter(), SubstType,
                                 SubstReplacement.get(), SugaredConverted,
                                 CanonicalConverted, Sema::CTAK_Specified)
          .isInvalid())
    return true;
  return transformNonTypeTemplateParmRef(E->getAssociatedDecl(),
                                         E->getParameter(), E->getExprLoc(),
                                         SugaredConverted, E->getPackIndex());
}

ExprResult TemplateInstantiator::RebuildVarDeclRefExpr(VarDecl *PD,
                                                       SourceLocation Loc) {
  DeclarationNameInfo NameInfo(PD->getDeclName(), Loc);
  return getSema().BuildDeclarationNameExpr(CXXScopeSpec(), NameInfo, PD);
}

ExprResult
TemplateInstantiator::TransformFunctionParmPackExpr(FunctionParmPackExpr *E) {
  if (getSema().ArgumentPackSubstitutionIndex != -1) {
    // We can expand this parameter pack now.
    VarDecl *D = E->getExpansion(getSema().ArgumentPackSubstitutionIndex);
    VarDecl *VD = cast_or_null<VarDecl>(TransformDecl(E->getExprLoc(), D));
    if (!VD)
      return ExprError();
    return RebuildVarDeclRefExpr(VD, E->getExprLoc());
  }

  QualType T = TransformType(E->getType());
  if (T.isNull())
    return ExprError();

  // Transform each of the parameter expansions into the corresponding
  // parameters in the instantiation of the function decl.
  SmallVector<VarDecl *, 8> Vars;
  Vars.reserve(E->getNumExpansions());
  for (FunctionParmPackExpr::iterator I = E->begin(), End = E->end();
       I != End; ++I) {
    VarDecl *D = cast_or_null<VarDecl>(TransformDecl(E->getExprLoc(), *I));
    if (!D)
      return ExprError();
    Vars.push_back(D);
  }

  auto *PackExpr =
      FunctionParmPackExpr::Create(getSema().Context, T, E->getParameterPack(),
                                   E->getParameterPackLocation(), Vars);
  getSema().MarkFunctionParmPackReferenced(PackExpr);
  return PackExpr;
}

ExprResult
TemplateInstantiator::TransformFunctionParmPackRefExpr(DeclRefExpr *E,
                                                       VarDecl *PD) {
  typedef LocalInstantiationScope::DeclArgumentPack DeclArgumentPack;
  llvm::PointerUnion<Decl *, DeclArgumentPack *> *Found
    = getSema().CurrentInstantiationScope->findInstantiationOf(PD);
  assert(Found && "no instantiation for parameter pack");

  Decl *TransformedDecl;
  if (DeclArgumentPack *Pack = Found->dyn_cast<DeclArgumentPack *>()) {
    // If this is a reference to a function parameter pack which we can
    // substitute but can't yet expand, build a FunctionParmPackExpr for it.
    if (getSema().ArgumentPackSubstitutionIndex == -1) {
      QualType T = TransformType(E->getType());
      if (T.isNull())
        return ExprError();
      auto *PackExpr = FunctionParmPackExpr::Create(getSema().Context, T, PD,
                                                    E->getExprLoc(), *Pack);
      getSema().MarkFunctionParmPackReferenced(PackExpr);
      return PackExpr;
    }

    TransformedDecl = (*Pack)[getSema().ArgumentPackSubstitutionIndex];
  } else {
    TransformedDecl = Found->get<Decl*>();
  }

  // We have either an unexpanded pack or a specific expansion.
  return RebuildVarDeclRefExpr(cast<VarDecl>(TransformedDecl), E->getExprLoc());
}

ExprResult
TemplateInstantiator::TransformDeclRefExpr(DeclRefExpr *E) {
  NamedDecl *D = E->getDecl();

  // Handle references to non-type template parameters and non-type template
  // parameter packs.
  if (NonTypeTemplateParmDecl *NTTP = dyn_cast<NonTypeTemplateParmDecl>(D)) {
    if (NTTP->getDepth() < TemplateArgs.getNumLevels())
      return TransformTemplateParmRefExpr(E, NTTP);

    // We have a non-type template parameter that isn't fully substituted;
    // FindInstantiatedDecl will find it in the local instantiation scope.
  }

  // Handle references to function parameter packs.
  if (VarDecl *PD = dyn_cast<VarDecl>(D))
    if (PD->isParameterPack())
      return TransformFunctionParmPackRefExpr(E, PD);

  return inherited::TransformDeclRefExpr(E);
}

ExprResult TemplateInstantiator::TransformCXXDefaultArgExpr(
    CXXDefaultArgExpr *E) {
  assert(!cast<FunctionDecl>(E->getParam()->getDeclContext())->
             getDescribedFunctionTemplate() &&
         "Default arg expressions are never formed in dependent cases.");
  return SemaRef.BuildCXXDefaultArgExpr(
      E->getUsedLocation(), cast<FunctionDecl>(E->getParam()->getDeclContext()),
      E->getParam());
}

template<typename Fn>
QualType TemplateInstantiator::TransformFunctionProtoType(TypeLocBuilder &TLB,
                                 FunctionProtoTypeLoc TL,
                                 CXXRecordDecl *ThisContext,
                                 Qualifiers ThisTypeQuals,
                                 Fn TransformExceptionSpec) {
  // If this is a lambda or block, the transformation MUST be done in the
  // CurrentInstantiationScope since it introduces a mapping of
  // the original to the newly created transformed parameters.
  //
  // In that case, TemplateInstantiator::TransformLambdaExpr will
  // have already pushed a scope for this prototype, so don't create
  // a second one.
  LocalInstantiationScope *Current = getSema().CurrentInstantiationScope;
  std::optional<LocalInstantiationScope> Scope;
  if (!Current || !Current->isLambdaOrBlock())
    Scope.emplace(SemaRef, /*CombineWithOuterScope=*/true);

  return inherited::TransformFunctionProtoType(
      TLB, TL, ThisContext, ThisTypeQuals, TransformExceptionSpec);
}

ParmVarDecl *TemplateInstantiator::TransformFunctionTypeParam(
    ParmVarDecl *OldParm, int indexAdjustment,
    std::optional<unsigned> NumExpansions, bool ExpectParameterPack) {
  auto NewParm = SemaRef.SubstParmVarDecl(
      OldParm, TemplateArgs, indexAdjustment, NumExpansions,
      ExpectParameterPack, EvaluateConstraints);
  if (NewParm && SemaRef.getLangOpts().OpenCL)
    SemaRef.deduceOpenCLAddressSpace(NewParm);
  return NewParm;
}

QualType TemplateInstantiator::BuildSubstTemplateTypeParmType(
    TypeLocBuilder &TLB, bool SuppressObjCLifetime, bool Final,
    Decl *AssociatedDecl, unsigned Index, std::optional<unsigned> PackIndex,
    TemplateArgument Arg, SourceLocation NameLoc) {
  QualType Replacement = Arg.getAsType();

  // If the template parameter had ObjC lifetime qualifiers,
  // then any such qualifiers on the replacement type are ignored.
  if (SuppressObjCLifetime) {
    Qualifiers RQs;
    RQs = Replacement.getQualifiers();
    RQs.removeObjCLifetime();
    Replacement =
        SemaRef.Context.getQualifiedType(Replacement.getUnqualifiedType(), RQs);
  }

  if (Final) {
    TLB.pushTrivial(SemaRef.Context, Replacement, NameLoc);
    return Replacement;
  }
  // TODO: only do this uniquing once, at the start of instantiation.
  QualType Result = getSema().Context.getSubstTemplateTypeParmType(
      Replacement, AssociatedDecl, Index, PackIndex);
  SubstTemplateTypeParmTypeLoc NewTL =
      TLB.push<SubstTemplateTypeParmTypeLoc>(Result);
  NewTL.setNameLoc(NameLoc);
  return Result;
}

QualType
TemplateInstantiator::TransformTemplateTypeParmType(TypeLocBuilder &TLB,
                                                    TemplateTypeParmTypeLoc TL,
                                                    bool SuppressObjCLifetime) {
  const TemplateTypeParmType *T = TL.getTypePtr();
  if (T->getDepth() < TemplateArgs.getNumLevels()) {
    // Replace the template type parameter with its corresponding
    // template argument.

    // If the corresponding template argument is NULL or doesn't exist, it's
    // because we are performing instantiation from explicitly-specified
    // template arguments in a function template class, but there were some
    // arguments left unspecified.
    if (!TemplateArgs.hasTemplateArgument(T->getDepth(), T->getIndex())) {
      IsIncomplete = true;
      if (BailOutOnIncomplete)
        return QualType();

      TemplateTypeParmTypeLoc NewTL
        = TLB.push<TemplateTypeParmTypeLoc>(TL.getType());
      NewTL.setNameLoc(TL.getNameLoc());
      return TL.getType();
    }

    TemplateArgument Arg = TemplateArgs(T->getDepth(), T->getIndex());

    if (TemplateArgs.isRewrite()) {
      // We're rewriting the template parameter as a reference to another
      // template parameter.
      if (Arg.getKind() == TemplateArgument::Pack) {
        assert(Arg.pack_size() == 1 && Arg.pack_begin()->isPackExpansion() &&
               "unexpected pack arguments in template rewrite");
        Arg = Arg.pack_begin()->getPackExpansionPattern();
      }
      assert(Arg.getKind() == TemplateArgument::Type &&
             "unexpected nontype template argument kind in template rewrite");
      QualType NewT = Arg.getAsType();
      TLB.pushTrivial(SemaRef.Context, NewT, TL.getNameLoc());
      return NewT;
    }

    auto [AssociatedDecl, Final] =
        TemplateArgs.getAssociatedDecl(T->getDepth());
    std::optional<unsigned> PackIndex;
    if (T->isParameterPack()) {
      assert(Arg.getKind() == TemplateArgument::Pack &&
             "Missing argument pack");

      if (getSema().ArgumentPackSubstitutionIndex == -1) {
        // We have the template argument pack, but we're not expanding the
        // enclosing pack expansion yet. Just save the template argument
        // pack for later substitution.
        QualType Result = getSema().Context.getSubstTemplateTypeParmPackType(
            AssociatedDecl, T->getIndex(), Final, Arg);
        SubstTemplateTypeParmPackTypeLoc NewTL
          = TLB.push<SubstTemplateTypeParmPackTypeLoc>(Result);
        NewTL.setNameLoc(TL.getNameLoc());
        return Result;
      }

      // PackIndex starts from last element.
      PackIndex = getPackIndex(Arg);
      Arg = getPackSubstitutedTemplateArgument(getSema(), Arg);
    }

    assert(Arg.getKind() == TemplateArgument::Type &&
           "Template argument kind mismatch");

    return BuildSubstTemplateTypeParmType(TLB, SuppressObjCLifetime, Final,
                                          AssociatedDecl, T->getIndex(),
                                          PackIndex, Arg, TL.getNameLoc());
  }

  // The template type parameter comes from an inner template (e.g.,
  // the template parameter list of a member template inside the
  // template we are instantiating). Create a new template type
  // parameter with the template "level" reduced by one.
  TemplateTypeParmDecl *NewTTPDecl = nullptr;
  if (TemplateTypeParmDecl *OldTTPDecl = T->getDecl())
    NewTTPDecl = cast_or_null<TemplateTypeParmDecl>(
        TransformDecl(TL.getNameLoc(), OldTTPDecl));
  QualType Result = getSema().Context.getTemplateTypeParmType(
      T->getDepth() - TemplateArgs.getNumSubstitutedLevels(), T->getIndex(),
      T->isParameterPack(), NewTTPDecl);
  TemplateTypeParmTypeLoc NewTL = TLB.push<TemplateTypeParmTypeLoc>(Result);
  NewTL.setNameLoc(TL.getNameLoc());
  return Result;
}

QualType TemplateInstantiator::TransformSubstTemplateTypeParmPackType(
    TypeLocBuilder &TLB, SubstTemplateTypeParmPackTypeLoc TL,
    bool SuppressObjCLifetime) {
  const SubstTemplateTypeParmPackType *T = TL.getTypePtr();

  Decl *NewReplaced = TransformDecl(TL.getNameLoc(), T->getAssociatedDecl());

  if (getSema().ArgumentPackSubstitutionIndex == -1) {
    // We aren't expanding the parameter pack, so just return ourselves.
    QualType Result = TL.getType();
    if (NewReplaced != T->getAssociatedDecl())
      Result = getSema().Context.getSubstTemplateTypeParmPackType(
          NewReplaced, T->getIndex(), T->getFinal(), T->getArgumentPack());
    SubstTemplateTypeParmPackTypeLoc NewTL =
        TLB.push<SubstTemplateTypeParmPackTypeLoc>(Result);
    NewTL.setNameLoc(TL.getNameLoc());
    return Result;
  }

  TemplateArgument Pack = T->getArgumentPack();
  TemplateArgument Arg = getPackSubstitutedTemplateArgument(getSema(), Pack);
  return BuildSubstTemplateTypeParmType(
      TLB, SuppressObjCLifetime, T->getFinal(), NewReplaced, T->getIndex(),
      getPackIndex(Pack), Arg, TL.getNameLoc());
}

static concepts::Requirement::SubstitutionDiagnostic *
createSubstDiag(Sema &S, TemplateDeductionInfo &Info,
                Sema::EntityPrinter Printer) {
  SmallString<128> Message;
  SourceLocation ErrorLoc;
  if (Info.hasSFINAEDiagnostic()) {
    PartialDiagnosticAt PDA(SourceLocation(),
                            PartialDiagnostic::NullDiagnostic{});
    Info.takeSFINAEDiagnostic(PDA);
    PDA.second.EmitToString(S.getDiagnostics(), Message);
    ErrorLoc = PDA.first;
  } else {
    ErrorLoc = Info.getLocation();
  }
  SmallString<128> Entity;
  llvm::raw_svector_ostream OS(Entity);
  Printer(OS);
  const ASTContext &C = S.Context;
  return new (C) concepts::Requirement::SubstitutionDiagnostic{
      C.backupStr(Entity), ErrorLoc, C.backupStr(Message)};
}

concepts::Requirement::SubstitutionDiagnostic *
Sema::createSubstDiagAt(SourceLocation Location, EntityPrinter Printer) {
  SmallString<128> Entity;
  llvm::raw_svector_ostream OS(Entity);
  Printer(OS);
  const ASTContext &C = Context;
  return new (C) concepts::Requirement::SubstitutionDiagnostic{
      /*SubstitutedEntity=*/C.backupStr(Entity),
      /*DiagLoc=*/Location, /*DiagMessage=*/StringRef()};
}

ExprResult TemplateInstantiator::TransformRequiresTypeParams(
    SourceLocation KWLoc, SourceLocation RBraceLoc, const RequiresExpr *RE,
    RequiresExprBodyDecl *Body, ArrayRef<ParmVarDecl *> Params,
    SmallVectorImpl<QualType> &PTypes,
    SmallVectorImpl<ParmVarDecl *> &TransParams,
    Sema::ExtParameterInfoBuilder &PInfos) {

  TemplateDeductionInfo Info(KWLoc);
  Sema::InstantiatingTemplate TypeInst(SemaRef, KWLoc,
                                       RE, Info,
                                       SourceRange{KWLoc, RBraceLoc});
  Sema::SFINAETrap Trap(SemaRef);

  unsigned ErrorIdx;
  if (getDerived().TransformFunctionTypeParams(
          KWLoc, Params, /*ParamTypes=*/nullptr, /*ParamInfos=*/nullptr, PTypes,
          &TransParams, PInfos, &ErrorIdx) ||
      Trap.hasErrorOccurred()) {
    SmallVector<concepts::Requirement *, 4> TransReqs;
    ParmVarDecl *FailedDecl = Params[ErrorIdx];
    // Add a 'failed' Requirement to contain the error that caused the failure
    // here.
    TransReqs.push_back(RebuildTypeRequirement(createSubstDiag(
        SemaRef, Info, [&](llvm::raw_ostream &OS) { OS << *FailedDecl; })));
    return getDerived().RebuildRequiresExpr(KWLoc, Body, RE->getLParenLoc(),
                                            TransParams, RE->getRParenLoc(),
                                            TransReqs, RBraceLoc);
  }

  return ExprResult{};
}

concepts::TypeRequirement *
TemplateInstantiator::TransformTypeRequirement(concepts::TypeRequirement *Req) {
  if (!Req->isDependent() && !AlwaysRebuild())
    return Req;
  if (Req->isSubstitutionFailure()) {
    if (AlwaysRebuild())
      return RebuildTypeRequirement(
              Req->getSubstitutionDiagnostic());
    return Req;
  }

  Sema::SFINAETrap Trap(SemaRef);
  TemplateDeductionInfo Info(Req->getType()->getTypeLoc().getBeginLoc());
  Sema::InstantiatingTemplate TypeInst(SemaRef,
      Req->getType()->getTypeLoc().getBeginLoc(), Req, Info,
      Req->getType()->getTypeLoc().getSourceRange());
  if (TypeInst.isInvalid())
    return nullptr;
  TypeSourceInfo *TransType = TransformType(Req->getType());
  if (!TransType || Trap.hasErrorOccurred())
    return RebuildTypeRequirement(createSubstDiag(SemaRef, Info,
        [&] (llvm::raw_ostream& OS) {
            Req->getType()->getType().print(OS, SemaRef.getPrintingPolicy());
        }));
  return RebuildTypeRequirement(TransType);
}

concepts::ExprRequirement *
TemplateInstantiator::TransformExprRequirement(concepts::ExprRequirement *Req) {
  if (!Req->isDependent() && !AlwaysRebuild())
    return Req;

  Sema::SFINAETrap Trap(SemaRef);

  llvm::PointerUnion<Expr *, concepts::Requirement::SubstitutionDiagnostic *>
      TransExpr;
  if (Req->isExprSubstitutionFailure())
    TransExpr = Req->getExprSubstitutionDiagnostic();
  else {
    Expr *E = Req->getExpr();
    TemplateDeductionInfo Info(E->getBeginLoc());
    Sema::InstantiatingTemplate ExprInst(SemaRef, E->getBeginLoc(), Req, Info,
                                         E->getSourceRange());
    if (ExprInst.isInvalid())
      return nullptr;
    ExprResult TransExprRes = TransformExpr(E);
    if (!TransExprRes.isInvalid() && !Trap.hasErrorOccurred() &&
        TransExprRes.get()->hasPlaceholderType())
      TransExprRes = SemaRef.CheckPlaceholderExpr(TransExprRes.get());
    if (TransExprRes.isInvalid() || Trap.hasErrorOccurred())
      TransExpr = createSubstDiag(SemaRef, Info, [&](llvm::raw_ostream &OS) {
        E->printPretty(OS, nullptr, SemaRef.getPrintingPolicy());
      });
    else
      TransExpr = TransExprRes.get();
  }

  std::optional<concepts::ExprRequirement::ReturnTypeRequirement> TransRetReq;
  const auto &RetReq = Req->getReturnTypeRequirement();
  if (RetReq.isEmpty())
    TransRetReq.emplace();
  else if (RetReq.isSubstitutionFailure())
    TransRetReq.emplace(RetReq.getSubstitutionDiagnostic());
  else if (RetReq.isTypeConstraint()) {
    TemplateParameterList *OrigTPL =
        RetReq.getTypeConstraintTemplateParameterList();
    TemplateDeductionInfo Info(OrigTPL->getTemplateLoc());
    Sema::InstantiatingTemplate TPLInst(SemaRef, OrigTPL->getTemplateLoc(),
                                        Req, Info, OrigTPL->getSourceRange());
    if (TPLInst.isInvalid())
      return nullptr;
    TemplateParameterList *TPL = TransformTemplateParameterList(OrigTPL);
    if (!TPL || Trap.hasErrorOccurred())
      TransRetReq.emplace(createSubstDiag(SemaRef, Info,
          [&] (llvm::raw_ostream& OS) {
              RetReq.getTypeConstraint()->getImmediatelyDeclaredConstraint()
                  ->printPretty(OS, nullptr, SemaRef.getPrintingPolicy());
          }));
    else {
      TPLInst.Clear();
      TransRetReq.emplace(TPL);
    }
  }
  assert(TransRetReq && "All code paths leading here must set TransRetReq");
  if (Expr *E = TransExpr.dyn_cast<Expr *>())
    return RebuildExprRequirement(E, Req->isSimple(), Req->getNoexceptLoc(),
                                  std::move(*TransRetReq));
  return RebuildExprRequirement(
      TransExpr.get<concepts::Requirement::SubstitutionDiagnostic *>(),
      Req->isSimple(), Req->getNoexceptLoc(), std::move(*TransRetReq));
}

concepts::NestedRequirement *
TemplateInstantiator::TransformNestedRequirement(
    concepts::NestedRequirement *Req) {
  if (!Req->isDependent() && !AlwaysRebuild())
    return Req;
  if (Req->hasInvalidConstraint()) {
    if (AlwaysRebuild())
      return RebuildNestedRequirement(Req->getInvalidConstraintEntity(),
                                      Req->getConstraintSatisfaction());
    return Req;
  }
  Sema::InstantiatingTemplate ReqInst(SemaRef,
      Req->getConstraintExpr()->getBeginLoc(), Req,
      Sema::InstantiatingTemplate::ConstraintsCheck{},
      Req->getConstraintExpr()->getSourceRange());
  if (!getEvaluateConstraints()) {
    ExprResult TransConstraint = TransformExpr(Req->getConstraintExpr());
    if (TransConstraint.isInvalid() || !TransConstraint.get())
      return nullptr;
    if (TransConstraint.get()->isInstantiationDependent())
      return new (SemaRef.Context)
          concepts::NestedRequirement(TransConstraint.get());
    ConstraintSatisfaction Satisfaction;
    return new (SemaRef.Context) concepts::NestedRequirement(
        SemaRef.Context, TransConstraint.get(), Satisfaction);
  }

  ExprResult TransConstraint;
  ConstraintSatisfaction Satisfaction;
  TemplateDeductionInfo Info(Req->getConstraintExpr()->getBeginLoc());
  {
    EnterExpressionEvaluationContext ContextRAII(
        SemaRef, Sema::ExpressionEvaluationContext::ConstantEvaluated);
    Sema::SFINAETrap Trap(SemaRef);
    Sema::InstantiatingTemplate ConstrInst(SemaRef,
        Req->getConstraintExpr()->getBeginLoc(), Req, Info,
        Req->getConstraintExpr()->getSourceRange());
    if (ConstrInst.isInvalid())
      return nullptr;
    llvm::SmallVector<Expr *> Result;
    if (!SemaRef.CheckConstraintSatisfaction(
            nullptr, {Req->getConstraintExpr()}, Result, TemplateArgs,
            Req->getConstraintExpr()->getSourceRange(), Satisfaction) &&
        !Result.empty())
      TransConstraint = Result[0];
    assert(!Trap.hasErrorOccurred() && "Substitution failures must be handled "
                                       "by CheckConstraintSatisfaction.");
  }
  ASTContext &C = SemaRef.Context;
  if (TransConstraint.isUsable() &&
      TransConstraint.get()->isInstantiationDependent())
    return new (C) concepts::NestedRequirement(TransConstraint.get());
  if (TransConstraint.isInvalid() || !TransConstraint.get() ||
      Satisfaction.HasSubstitutionFailure()) {
    SmallString<128> Entity;
    llvm::raw_svector_ostream OS(Entity);
    Req->getConstraintExpr()->printPretty(OS, nullptr,
                                          SemaRef.getPrintingPolicy());
    return new (C) concepts::NestedRequirement(
        SemaRef.Context, C.backupStr(Entity), Satisfaction);
  }
  return new (C)
      concepts::NestedRequirement(C, TransConstraint.get(), Satisfaction);
}

TypeSourceInfo *Sema::SubstType(TypeSourceInfo *T,
                                const MultiLevelTemplateArgumentList &Args,
                                SourceLocation Loc,
                                DeclarationName Entity,
                                bool AllowDeducedTST) {
  assert(!CodeSynthesisContexts.empty() &&
         "Cannot perform an instantiation without some context on the "
         "instantiation stack");

  if (!T->getType()->isInstantiationDependentType() &&
      !T->getType()->isVariablyModifiedType())
    return T;

  TemplateInstantiator Instantiator(*this, Args, Loc, Entity);
  return AllowDeducedTST ? Instantiator.TransformTypeWithDeducedTST(T)
                         : Instantiator.TransformType(T);
}

TypeSourceInfo *Sema::SubstType(TypeLoc TL,
                                const MultiLevelTemplateArgumentList &Args,
                                SourceLocation Loc,
                                DeclarationName Entity) {
  assert(!CodeSynthesisContexts.empty() &&
         "Cannot perform an instantiation without some context on the "
         "instantiation stack");

  if (TL.getType().isNull())
    return nullptr;

  if (!TL.getType()->isInstantiationDependentType() &&
      !TL.getType()->isVariablyModifiedType()) {
    // FIXME: Make a copy of the TypeLoc data here, so that we can
    // return a new TypeSourceInfo. Inefficient!
    TypeLocBuilder TLB;
    TLB.pushFullCopy(TL);
    return TLB.getTypeSourceInfo(Context, TL.getType());
  }

  TemplateInstantiator Instantiator(*this, Args, Loc, Entity);
  TypeLocBuilder TLB;
  TLB.reserve(TL.getFullDataSize());
  QualType Result = Instantiator.TransformType(TLB, TL);
  if (Result.isNull())
    return nullptr;

  return TLB.getTypeSourceInfo(Context, Result);
}

/// Deprecated form of the above.
QualType Sema::SubstType(QualType T,
                         const MultiLevelTemplateArgumentList &TemplateArgs,
                         SourceLocation Loc, DeclarationName Entity,
                         bool *IsIncompleteSubstitution) {
  assert(!CodeSynthesisContexts.empty() &&
         "Cannot perform an instantiation without some context on the "
         "instantiation stack");

  // If T is not a dependent type or a variably-modified type, there
  // is nothing to do.
  if (!T->isInstantiationDependentType() && !T->isVariablyModifiedType())
    return T;

  TemplateInstantiator Instantiator(
      *this, TemplateArgs, Loc, Entity,
      /*BailOutOnIncomplete=*/IsIncompleteSubstitution != nullptr);
  QualType QT = Instantiator.TransformType(T);
  if (IsIncompleteSubstitution && Instantiator.getIsIncomplete())
    *IsIncompleteSubstitution = true;
  return QT;
}

static bool NeedsInstantiationAsFunctionType(TypeSourceInfo *T) {
  if (T->getType()->isInstantiationDependentType() ||
      T->getType()->isVariablyModifiedType())
    return true;

  TypeLoc TL = T->getTypeLoc().IgnoreParens();
  if (!TL.getAs<FunctionProtoTypeLoc>())
    return false;

  FunctionProtoTypeLoc FP = TL.castAs<FunctionProtoTypeLoc>();
  for (ParmVarDecl *P : FP.getParams()) {
    // This must be synthesized from a typedef.
    if (!P) continue;

    // If there are any parameters, a new TypeSourceInfo that refers to the
    // instantiated parameters must be built.
    return true;
  }

  return false;
}

TypeSourceInfo *Sema::SubstFunctionDeclType(TypeSourceInfo *T,
                                const MultiLevelTemplateArgumentList &Args,
                                SourceLocation Loc,
                                DeclarationName Entity,
                                CXXRecordDecl *ThisContext,
                                Qualifiers ThisTypeQuals,
                                bool EvaluateConstraints) {
  assert(!CodeSynthesisContexts.empty() &&
         "Cannot perform an instantiation without some context on the "
         "instantiation stack");

  if (!NeedsInstantiationAsFunctionType(T))
    return T;

  TemplateInstantiator Instantiator(*this, Args, Loc, Entity);
  Instantiator.setEvaluateConstraints(EvaluateConstraints);

  TypeLocBuilder TLB;

  TypeLoc TL = T->getTypeLoc();
  TLB.reserve(TL.getFullDataSize());

  QualType Result;

  if (FunctionProtoTypeLoc Proto =
          TL.IgnoreParens().getAs<FunctionProtoTypeLoc>()) {
    // Instantiate the type, other than its exception specification. The
    // exception specification is instantiated in InitFunctionInstantiation
    // once we've built the FunctionDecl.
    // FIXME: Set the exception specification to EST_Uninstantiated here,
    // instead of rebuilding the function type again later.
    Result = Instantiator.TransformFunctionProtoType(
        TLB, Proto, ThisContext, ThisTypeQuals,
        [](FunctionProtoType::ExceptionSpecInfo &ESI,
           bool &Changed) { return false; });
  } else {
    Result = Instantiator.TransformType(TLB, TL);
  }
  // When there are errors resolving types, clang may use IntTy as a fallback,
  // breaking our assumption that function declarations have function types.
  if (Result.isNull() || !Result->isFunctionType())
    return nullptr;

  return TLB.getTypeSourceInfo(Context, Result);
}

bool Sema::SubstExceptionSpec(SourceLocation Loc,
                              FunctionProtoType::ExceptionSpecInfo &ESI,
                              SmallVectorImpl<QualType> &ExceptionStorage,
                              const MultiLevelTemplateArgumentList &Args) {
  bool Changed = false;
  TemplateInstantiator Instantiator(*this, Args, Loc, DeclarationName());
  return Instantiator.TransformExceptionSpec(Loc, ESI, ExceptionStorage,
                                             Changed);
}

void Sema::SubstExceptionSpec(FunctionDecl *New, const FunctionProtoType *Proto,
                              const MultiLevelTemplateArgumentList &Args) {
  FunctionProtoType::ExceptionSpecInfo ESI =
      Proto->getExtProtoInfo().ExceptionSpec;

  SmallVector<QualType, 4> ExceptionStorage;
  if (SubstExceptionSpec(New->getTypeSourceInfo()->getTypeLoc().getEndLoc(),
                         ESI, ExceptionStorage, Args))
    // On error, recover by dropping the exception specification.
    ESI.Type = EST_None;

  UpdateExceptionSpec(New, ESI);
}

namespace {

  struct GetContainedInventedTypeParmVisitor :
    public TypeVisitor<GetContainedInventedTypeParmVisitor,
                       TemplateTypeParmDecl *> {
    using TypeVisitor<GetContainedInventedTypeParmVisitor,
                      TemplateTypeParmDecl *>::Visit;

    TemplateTypeParmDecl *Visit(QualType T) {
      if (T.isNull())
        return nullptr;
      return Visit(T.getTypePtr());
    }
    // The deduced type itself.
    TemplateTypeParmDecl *VisitTemplateTypeParmType(
        const TemplateTypeParmType *T) {
      if (!T->getDecl() || !T->getDecl()->isImplicit())
        return nullptr;
      return T->getDecl();
    }

    // Only these types can contain 'auto' types, and subsequently be replaced
    // by references to invented parameters.

    TemplateTypeParmDecl *VisitElaboratedType(const ElaboratedType *T) {
      return Visit(T->getNamedType());
    }

    TemplateTypeParmDecl *VisitPointerType(const PointerType *T) {
      return Visit(T->getPointeeType());
    }

    TemplateTypeParmDecl *VisitBlockPointerType(const BlockPointerType *T) {
      return Visit(T->getPointeeType());
    }

    TemplateTypeParmDecl *VisitReferenceType(const ReferenceType *T) {
      return Visit(T->getPointeeTypeAsWritten());
    }

    TemplateTypeParmDecl *VisitMemberPointerType(const MemberPointerType *T) {
      return Visit(T->getPointeeType());
    }

    TemplateTypeParmDecl *VisitArrayType(const ArrayType *T) {
      return Visit(T->getElementType());
    }

    TemplateTypeParmDecl *VisitDependentSizedExtVectorType(
      const DependentSizedExtVectorType *T) {
      return Visit(T->getElementType());
    }

    TemplateTypeParmDecl *VisitVectorType(const VectorType *T) {
      return Visit(T->getElementType());
    }

    TemplateTypeParmDecl *VisitFunctionProtoType(const FunctionProtoType *T) {
      return VisitFunctionType(T);
    }

    TemplateTypeParmDecl *VisitFunctionType(const FunctionType *T) {
      return Visit(T->getReturnType());
    }

    TemplateTypeParmDecl *VisitParenType(const ParenType *T) {
      return Visit(T->getInnerType());
    }

    TemplateTypeParmDecl *VisitAttributedType(const AttributedType *T) {
      return Visit(T->getModifiedType());
    }

    TemplateTypeParmDecl *VisitMacroQualifiedType(const MacroQualifiedType *T) {
      return Visit(T->getUnderlyingType());
    }

    TemplateTypeParmDecl *VisitAdjustedType(const AdjustedType *T) {
      return Visit(T->getOriginalType());
    }

    TemplateTypeParmDecl *VisitPackExpansionType(const PackExpansionType *T) {
      return Visit(T->getPattern());
    }
  };

} // namespace

namespace {

struct ExpandPackedTypeConstraints
    : TreeTransform<ExpandPackedTypeConstraints> {

  using inherited = TreeTransform<ExpandPackedTypeConstraints>;

  const MultiLevelTemplateArgumentList &TemplateArgs;

  ExpandPackedTypeConstraints(
      Sema &SemaRef, const MultiLevelTemplateArgumentList &TemplateArgs)
      : inherited(SemaRef), TemplateArgs(TemplateArgs) {}

  using inherited::TransformTemplateTypeParmType;

  QualType TransformTemplateTypeParmType(TypeLocBuilder &TLB,
                                         TemplateTypeParmTypeLoc TL, bool) {
    const TemplateTypeParmType *T = TL.getTypePtr();
    if (!T->isParameterPack()) {
      TemplateTypeParmTypeLoc NewTL =
          TLB.push<TemplateTypeParmTypeLoc>(TL.getType());
      NewTL.setNameLoc(TL.getNameLoc());
      return TL.getType();
    }

    assert(SemaRef.ArgumentPackSubstitutionIndex != -1);

    TemplateArgument Arg = TemplateArgs(T->getDepth(), T->getIndex());

    std::optional<unsigned> PackIndex;
    if (Arg.getKind() == TemplateArgument::Pack)
      PackIndex = Arg.pack_size() - 1 - SemaRef.ArgumentPackSubstitutionIndex;

    QualType Result = SemaRef.Context.getSubstTemplateTypeParmType(
        TL.getType(), T->getDecl(), T->getIndex(), PackIndex,
        SubstTemplateTypeParmTypeFlag::ExpandPacksInPlace);
    SubstTemplateTypeParmTypeLoc NewTL =
        TLB.push<SubstTemplateTypeParmTypeLoc>(Result);
    NewTL.setNameLoc(TL.getNameLoc());
    return Result;
  }

  QualType TransformSubstTemplateTypeParmType(TypeLocBuilder &TLB,
                                              SubstTemplateTypeParmTypeLoc TL) {
    const SubstTemplateTypeParmType *T = TL.getTypePtr();
    if (T->getPackIndex()) {
      SubstTemplateTypeParmTypeLoc TypeLoc =
          TLB.push<SubstTemplateTypeParmTypeLoc>(TL.getType());
      TypeLoc.setNameLoc(TL.getNameLoc());
      return TypeLoc.getType();
    }
    return inherited::TransformSubstTemplateTypeParmType(TLB, TL);
  }

  bool SubstTemplateArguments(ArrayRef<TemplateArgumentLoc> Args,
                              TemplateArgumentListInfo &Out) {
    return inherited::TransformTemplateArguments(Args.begin(), Args.end(), Out);
  }
};

} // namespace

bool Sema::SubstTypeConstraint(
    TemplateTypeParmDecl *Inst, const TypeConstraint *TC,
    const MultiLevelTemplateArgumentList &TemplateArgs,
    bool EvaluateConstraints) {
  const ASTTemplateArgumentListInfo *TemplArgInfo =
      TC->getTemplateArgsAsWritten();

  if (!EvaluateConstraints) {
    bool ShouldExpandExplicitTemplateArgs =
        TemplArgInfo && ArgumentPackSubstitutionIndex != -1 &&
        llvm::any_of(TemplArgInfo->arguments(), [](auto &Arg) {
          return Arg.getArgument().containsUnexpandedParameterPack();
        });

    // We want to transform the packs into Subst* nodes for type constraints
    // inside a pack expansion. For example,
    //
    //  template <class... Ts> void foo() {
    //    bar([](C<Ts> auto value) {}...);
    //  }
    //
    // As we expand Ts in the process of instantiating foo(), and retain
    // the original template depths of Ts until the constraint evaluation, we
    // would otherwise have no chance to expand Ts by the time of evaluating
    // C<auto, Ts>.
    //
    // So we form a Subst* node for Ts along with a proper substitution index
    // here, and substitute the node with a complete MLTAL later in evaluation.
    if (ShouldExpandExplicitTemplateArgs) {
      TemplateArgumentListInfo InstArgs;
      InstArgs.setLAngleLoc(TemplArgInfo->LAngleLoc);
      InstArgs.setRAngleLoc(TemplArgInfo->RAngleLoc);
      if (ExpandPackedTypeConstraints(*this, TemplateArgs)
              .SubstTemplateArguments(TemplArgInfo->arguments(), InstArgs))
        return true;

      // The type of the original parameter.
      auto *ConstraintExpr = TC->getImmediatelyDeclaredConstraint();
      QualType ConstrainedType;

      if (auto *FE = dyn_cast<CXXFoldExpr>(ConstraintExpr)) {
        assert(FE->getLHS());
        ConstraintExpr = FE->getLHS();
      }
      auto *CSE = cast<ConceptSpecializationExpr>(ConstraintExpr);
      assert(!CSE->getTemplateArguments().empty() &&
             "Empty template arguments?");
      ConstrainedType = CSE->getTemplateArguments()[0].getAsType();
      assert(!ConstrainedType.isNull() &&
             "Failed to extract the original ConstrainedType?");

      return AttachTypeConstraint(
          TC->getNestedNameSpecifierLoc(), TC->getConceptNameInfo(),
          TC->getNamedConcept(),
          /*FoundDecl=*/TC->getConceptReference()->getFoundDecl(), &InstArgs,
          Inst, ConstrainedType,
          Inst->isParameterPack()
              ? cast<CXXFoldExpr>(TC->getImmediatelyDeclaredConstraint())
                    ->getEllipsisLoc()
              : SourceLocation());
    }
    Inst->setTypeConstraint(TC->getConceptReference(),
                            TC->getImmediatelyDeclaredConstraint());
    return false;
  }

  TemplateArgumentListInfo InstArgs;

  if (TemplArgInfo) {
    InstArgs.setLAngleLoc(TemplArgInfo->LAngleLoc);
    InstArgs.setRAngleLoc(TemplArgInfo->RAngleLoc);
    if (SubstTemplateArguments(TemplArgInfo->arguments(), TemplateArgs,
                               InstArgs))
      return true;
  }
  return AttachTypeConstraint(
      TC->getNestedNameSpecifierLoc(), TC->getConceptNameInfo(),
      TC->getNamedConcept(),
      /*FoundDecl=*/TC->getConceptReference()->getFoundDecl(), &InstArgs, Inst,
      Context.getTypeDeclType(Inst),
      Inst->isParameterPack()
          ? cast<CXXFoldExpr>(TC->getImmediatelyDeclaredConstraint())
                ->getEllipsisLoc()
          : SourceLocation());
}

ParmVarDecl *Sema::SubstParmVarDecl(
    ParmVarDecl *OldParm, const MultiLevelTemplateArgumentList &TemplateArgs,
    int indexAdjustment, std::optional<unsigned> NumExpansions,
    bool ExpectParameterPack, bool EvaluateConstraint) {
  TypeSourceInfo *OldDI = OldParm->getTypeSourceInfo();
  TypeSourceInfo *NewDI = nullptr;

  TypeLoc OldTL = OldDI->getTypeLoc();
  if (PackExpansionTypeLoc ExpansionTL = OldTL.getAs<PackExpansionTypeLoc>()) {

    // We have a function parameter pack. Substitute into the pattern of the
    // expansion.
    NewDI = SubstType(ExpansionTL.getPatternLoc(), TemplateArgs,
                      OldParm->getLocation(), OldParm->getDeclName());
    if (!NewDI)
      return nullptr;

    if (NewDI->getType()->containsUnexpandedParameterPack()) {
      // We still have unexpanded parameter packs, which means that
      // our function parameter is still a function parameter pack.
      // Therefore, make its type a pack expansion type.
      NewDI = CheckPackExpansion(NewDI, ExpansionTL.getEllipsisLoc(),
                                 NumExpansions);
    } else if (ExpectParameterPack) {
      // We expected to get a parameter pack but didn't (because the type
      // itself is not a pack expansion type), so complain. This can occur when
      // the substitution goes through an alias template that "loses" the
      // pack expansion.
      Diag(OldParm->getLocation(),
           diag::err_function_parameter_pack_without_parameter_packs)
        << NewDI->getType();
      return nullptr;
    }
  } else {
    NewDI = SubstType(OldDI, TemplateArgs, OldParm->getLocation(),
                      OldParm->getDeclName());
  }

  if (!NewDI)
    return nullptr;

  if (NewDI->getType()->isVoidType()) {
    Diag(OldParm->getLocation(), diag::err_param_with_void_type);
    return nullptr;
  }

  // In abbreviated templates, TemplateTypeParmDecls with possible
  // TypeConstraints are created when the parameter list is originally parsed.
  // The TypeConstraints can therefore reference other functions parameters in
  // the abbreviated function template, which is why we must instantiate them
  // here, when the instantiated versions of those referenced parameters are in
  // scope.
  if (TemplateTypeParmDecl *TTP =
          GetContainedInventedTypeParmVisitor().Visit(OldDI->getType())) {
    if (const TypeConstraint *TC = TTP->getTypeConstraint()) {
      auto *Inst = cast_or_null<TemplateTypeParmDecl>(
          FindInstantiatedDecl(TTP->getLocation(), TTP, TemplateArgs));
      // We will first get here when instantiating the abbreviated function
      // template's described function, but we might also get here later.
      // Make sure we do not instantiate the TypeConstraint more than once.
      if (Inst && !Inst->getTypeConstraint()) {
        if (SubstTypeConstraint(Inst, TC, TemplateArgs, EvaluateConstraint))
          return nullptr;
      }
    }
  }

  ParmVarDecl *NewParm = CheckParameter(Context.getTranslationUnitDecl(),
                                        OldParm->getInnerLocStart(),
                                        OldParm->getLocation(),
                                        OldParm->getIdentifier(),
                                        NewDI->getType(), NewDI,
                                        OldParm->getStorageClass());
  if (!NewParm)
    return nullptr;

  // Mark the (new) default argument as uninstantiated (if any).
  if (OldParm->hasUninstantiatedDefaultArg()) {
    Expr *Arg = OldParm->getUninstantiatedDefaultArg();
    NewParm->setUninstantiatedDefaultArg(Arg);
  } else if (OldParm->hasUnparsedDefaultArg()) {
    NewParm->setUnparsedDefaultArg();
    UnparsedDefaultArgInstantiations[OldParm].push_back(NewParm);
  } else if (Expr *Arg = OldParm->getDefaultArg()) {
    // Default arguments cannot be substituted until the declaration context
    // for the associated function or lambda capture class is available.
    // This is necessary for cases like the following where construction of
    // the lambda capture class for the outer lambda is dependent on the
    // parameter types but where the default argument is dependent on the
    // outer lambda's declaration context.
    //   template <typename T>
    //   auto f() {
    //     return [](T = []{ return T{}; }()) { return 0; };
    //   }
    NewParm->setUninstantiatedDefaultArg(Arg);
  }

  NewParm->setExplicitObjectParameterLoc(
      OldParm->getExplicitObjectParamThisLoc());
  NewParm->setHasInheritedDefaultArg(OldParm->hasInheritedDefaultArg());

  if (OldParm->isParameterPack() && !NewParm->isParameterPack()) {
    // Add the new parameter to the instantiated parameter pack.
    CurrentInstantiationScope->InstantiatedLocalPackArg(OldParm, NewParm);
  } else {
    // Introduce an Old -> New mapping
    CurrentInstantiationScope->InstantiatedLocal(OldParm, NewParm);
  }

  // FIXME: OldParm may come from a FunctionProtoType, in which case CurContext
  // can be anything, is this right ?
  NewParm->setDeclContext(CurContext);

  NewParm->setScopeInfo(OldParm->getFunctionScopeDepth(),
                        OldParm->getFunctionScopeIndex() + indexAdjustment);

  InstantiateAttrs(TemplateArgs, OldParm, NewParm);

  return NewParm;
}

bool Sema::SubstParmTypes(
    SourceLocation Loc, ArrayRef<ParmVarDecl *> Params,
    const FunctionProtoType::ExtParameterInfo *ExtParamInfos,
    const MultiLevelTemplateArgumentList &TemplateArgs,
    SmallVectorImpl<QualType> &ParamTypes,
    SmallVectorImpl<ParmVarDecl *> *OutParams,
    ExtParameterInfoBuilder &ParamInfos) {
  assert(!CodeSynthesisContexts.empty() &&
         "Cannot perform an instantiation without some context on the "
         "instantiation stack");

  TemplateInstantiator Instantiator(*this, TemplateArgs, Loc,
                                    DeclarationName());
  return Instantiator.TransformFunctionTypeParams(
      Loc, Params, nullptr, ExtParamInfos, ParamTypes, OutParams, ParamInfos);
}

bool Sema::SubstDefaultArgument(
    SourceLocation Loc,
    ParmVarDecl *Param,
    const MultiLevelTemplateArgumentList &TemplateArgs,
    bool ForCallExpr) {
  FunctionDecl *FD = cast<FunctionDecl>(Param->getDeclContext());
  Expr *PatternExpr = Param->getUninstantiatedDefaultArg();

  EnterExpressionEvaluationContext EvalContext(
      *this, ExpressionEvaluationContext::PotentiallyEvaluated, Param);

  InstantiatingTemplate Inst(*this, Loc, Param, TemplateArgs.getInnermost());
  if (Inst.isInvalid())
    return true;
  if (Inst.isAlreadyInstantiating()) {
    Diag(Param->getBeginLoc(), diag::err_recursive_default_argument) << FD;
    Param->setInvalidDecl();
    return true;
  }

  ExprResult Result;
  {
    // C++ [dcl.fct.default]p5:
    //   The names in the [default argument] expression are bound, and
    //   the semantic constraints are checked, at the point where the
    //   default argument expression appears.
    ContextRAII SavedContext(*this, FD);
    std::unique_ptr<LocalInstantiationScope> LIS;

    if (ForCallExpr) {
      // When instantiating a default argument due to use in a call expression,
      // an instantiation scope that includes the parameters of the callee is
      // required to satisfy references from the default argument. For example:
      //   template<typename T> void f(T a, int = decltype(a)());
      //   void g() { f(0); }
      LIS = std::make_unique<LocalInstantiationScope>(*this);
      FunctionDecl *PatternFD = FD->getTemplateInstantiationPattern(
          /*ForDefinition*/ false);
      if (addInstantiatedParametersToScope(FD, PatternFD, *LIS, TemplateArgs))
        return true;
    }

    runWithSufficientStackSpace(Loc, [&] {
      Result = SubstInitializer(PatternExpr, TemplateArgs,
                                /*DirectInit*/ false);
    });
  }
  if (Result.isInvalid())
    return true;

  if (ForCallExpr) {
    // Check the expression as an initializer for the parameter.
    InitializedEntity Entity
      = InitializedEntity::InitializeParameter(Context, Param);
    InitializationKind Kind = InitializationKind::CreateCopy(
        Param->getLocation(),
        /*FIXME:EqualLoc*/ PatternExpr->getBeginLoc());
    Expr *ResultE = Result.getAs<Expr>();

    InitializationSequence InitSeq(*this, Entity, Kind, ResultE);
    Result = InitSeq.Perform(*this, Entity, Kind, ResultE);
    if (Result.isInvalid())
      return true;

    Result =
        ActOnFinishFullExpr(Result.getAs<Expr>(), Param->getOuterLocStart(),
                            /*DiscardedValue*/ false);
  } else {
    // FIXME: Obtain the source location for the '=' token.
    SourceLocation EqualLoc = PatternExpr->getBeginLoc();
    Result = ConvertParamDefaultArgument(Param, Result.getAs<Expr>(), EqualLoc);
  }
  if (Result.isInvalid())
      return true;

  // Remember the instantiated default argument.
  Param->setDefaultArg(Result.getAs<Expr>());

  return false;
}

bool
Sema::SubstBaseSpecifiers(CXXRecordDecl *Instantiation,
                          CXXRecordDecl *Pattern,
                          const MultiLevelTemplateArgumentList &TemplateArgs) {
  bool Invalid = false;
  SmallVector<CXXBaseSpecifier*, 4> InstantiatedBases;
  for (const auto &Base : Pattern->bases()) {
    if (!Base.getType()->isDependentType()) {
      if (const CXXRecordDecl *RD = Base.getType()->getAsCXXRecordDecl()) {
        if (RD->isInvalidDecl())
          Instantiation->setInvalidDecl();
      }
      InstantiatedBases.push_back(new (Context) CXXBaseSpecifier(Base));
      continue;
    }

    SourceLocation EllipsisLoc;
    TypeSourceInfo *BaseTypeLoc;
    if (Base.isPackExpansion()) {
      // This is a pack expansion. See whether we should expand it now, or
      // wait until later.
      SmallVector<UnexpandedParameterPack, 2> Unexpanded;
      collectUnexpandedParameterPacks(Base.getTypeSourceInfo()->getTypeLoc(),
                                      Unexpanded);
      bool ShouldExpand = false;
      bool RetainExpansion = false;
      std::optional<unsigned> NumExpansions;
      if (CheckParameterPacksForExpansion(Base.getEllipsisLoc(),
                                          Base.getSourceRange(),
                                          Unexpanded,
                                          TemplateArgs, ShouldExpand,
                                          RetainExpansion,
                                          NumExpansions)) {
        Invalid = true;
        continue;
      }

      // If we should expand this pack expansion now, do so.
      if (ShouldExpand) {
        for (unsigned I = 0; I != *NumExpansions; ++I) {
            Sema::ArgumentPackSubstitutionIndexRAII SubstIndex(*this, I);

          TypeSourceInfo *BaseTypeLoc = SubstType(Base.getTypeSourceInfo(),
                                                  TemplateArgs,
                                              Base.getSourceRange().getBegin(),
                                                  DeclarationName());
          if (!BaseTypeLoc) {
            Invalid = true;
            continue;
          }

          if (CXXBaseSpecifier *InstantiatedBase
                = CheckBaseSpecifier(Instantiation,
                                     Base.getSourceRange(),
                                     Base.isVirtual(),
                                     Base.getAccessSpecifierAsWritten(),
                                     BaseTypeLoc,
                                     SourceLocation()))
            InstantiatedBases.push_back(InstantiatedBase);
          else
            Invalid = true;
        }

        continue;
      }

      // The resulting base specifier will (still) be a pack expansion.
      EllipsisLoc = Base.getEllipsisLoc();
      Sema::ArgumentPackSubstitutionIndexRAII SubstIndex(*this, -1);
      BaseTypeLoc = SubstType(Base.getTypeSourceInfo(),
                              TemplateArgs,
                              Base.getSourceRange().getBegin(),
                              DeclarationName());
    } else {
      BaseTypeLoc = SubstType(Base.getTypeSourceInfo(),
                              TemplateArgs,
                              Base.getSourceRange().getBegin(),
                              DeclarationName());
    }

    if (!BaseTypeLoc) {
      Invalid = true;
      continue;
    }

    if (CXXBaseSpecifier *InstantiatedBase
          = CheckBaseSpecifier(Instantiation,
                               Base.getSourceRange(),
                               Base.isVirtual(),
                               Base.getAccessSpecifierAsWritten(),
                               BaseTypeLoc,
                               EllipsisLoc))
      InstantiatedBases.push_back(InstantiatedBase);
    else
      Invalid = true;
  }

  if (!Invalid && AttachBaseSpecifiers(Instantiation, InstantiatedBases))
    Invalid = true;

  return Invalid;
}

// Defined via #include from SemaTemplateInstantiateDecl.cpp
namespace clang {
  namespace sema {
    Attr *instantiateTemplateAttribute(const Attr *At, ASTContext &C, Sema &S,
                            const MultiLevelTemplateArgumentList &TemplateArgs);
    Attr *instantiateTemplateAttributeForDecl(
        const Attr *At, ASTContext &C, Sema &S,
        const MultiLevelTemplateArgumentList &TemplateArgs);
  }
}

bool
Sema::InstantiateClass(SourceLocation PointOfInstantiation,
                       CXXRecordDecl *Instantiation, CXXRecordDecl *Pattern,
                       const MultiLevelTemplateArgumentList &TemplateArgs,
                       TemplateSpecializationKind TSK,
                       bool Complain) {
  CXXRecordDecl *PatternDef
    = cast_or_null<CXXRecordDecl>(Pattern->getDefinition());
  if (DiagnoseUninstantiableTemplate(PointOfInstantiation, Instantiation,
                                Instantiation->getInstantiatedFromMemberClass(),
                                     Pattern, PatternDef, TSK, Complain))
    return true;

  llvm::TimeTraceScope TimeScope("InstantiateClass", [&]() {
    llvm::TimeTraceMetadata M;
    llvm::raw_string_ostream OS(M.Detail);
    Instantiation->getNameForDiagnostic(OS, getPrintingPolicy(),
                                        /*Qualified=*/true);
    if (llvm::isTimeTraceVerbose()) {
      auto Loc = SourceMgr.getExpansionLoc(Instantiation->getLocation());
      M.File = SourceMgr.getFilename(Loc);
      M.Line = SourceMgr.getExpansionLineNumber(Loc);
    }
    return M;
  });

  Pattern = PatternDef;

  // Record the point of instantiation.
  if (MemberSpecializationInfo *MSInfo
        = Instantiation->getMemberSpecializationInfo()) {
    MSInfo->setTemplateSpecializationKind(TSK);
    MSInfo->setPointOfInstantiation(PointOfInstantiation);
  } else if (ClassTemplateSpecializationDecl *Spec
        = dyn_cast<ClassTemplateSpecializationDecl>(Instantiation)) {
    Spec->setTemplateSpecializationKind(TSK);
    Spec->setPointOfInstantiation(PointOfInstantiation);
  }

  InstantiatingTemplate Inst(*this, PointOfInstantiation, Instantiation);
  if (Inst.isInvalid())
    return true;
  assert(!Inst.isAlreadyInstantiating() && "should have been caught by caller");
  PrettyDeclStackTraceEntry CrashInfo(Context, Instantiation, SourceLocation(),
                                      "instantiating class definition");

  // Enter the scope of this instantiation. We don't use
  // PushDeclContext because we don't have a scope.
  ContextRAII SavedContext(*this, Instantiation);
  EnterExpressionEvaluationContext EvalContext(
      *this, Sema::ExpressionEvaluationContext::PotentiallyEvaluated);

  // If this is an instantiation of a local class, merge this local
  // instantiation scope with the enclosing scope. Otherwise, every
  // instantiation of a class has its own local instantiation scope.
  bool MergeWithParentScope = !Instantiation->isDefinedOutsideFunctionOrMethod();
  LocalInstantiationScope Scope(*this, MergeWithParentScope);

  // Some class state isn't processed immediately but delayed till class
  // instantiation completes. We may not be ready to handle any delayed state
  // already on the stack as it might correspond to a different class, so save
  // it now and put it back later.
  SavePendingParsedClassStateRAII SavedPendingParsedClassState(*this);

  // Pull attributes from the pattern onto the instantiation.
  InstantiateAttrs(TemplateArgs, Pattern, Instantiation);

  // Start the definition of this instantiation.
  Instantiation->startDefinition();

  // The instantiation is visible here, even if it was first declared in an
  // unimported module.
  Instantiation->setVisibleDespiteOwningModule();

  // FIXME: This loses the as-written tag kind for an explicit instantiation.
  Instantiation->setTagKind(Pattern->getTagKind());

  // Do substitution on the base class specifiers.
  if (SubstBaseSpecifiers(Instantiation, Pattern, TemplateArgs))
    Instantiation->setInvalidDecl();

  TemplateDeclInstantiator Instantiator(*this, Instantiation, TemplateArgs);
  Instantiator.setEvaluateConstraints(false);
  SmallVector<Decl*, 4> Fields;
  // Delay instantiation of late parsed attributes.
  LateInstantiatedAttrVec LateAttrs;
  Instantiator.enableLateAttributeInstantiation(&LateAttrs);

  bool MightHaveConstexprVirtualFunctions = false;
  for (auto *Member : Pattern->decls()) {
    // Don't instantiate members not belonging in this semantic context.
    // e.g. for:
    // @code
    //    template <int i> class A {
    //      class B *g;
    //    };
    // @endcode
    // 'class B' has the template as lexical context but semantically it is
    // introduced in namespace scope.
    if (Member->getDeclContext() != Pattern)
      continue;

    // BlockDecls can appear in a default-member-initializer. They must be the
    // child of a BlockExpr, so we only know how to instantiate them from there.
    // Similarly, lambda closure types are recreated when instantiating the
    // corresponding LambdaExpr.
    if (isa<BlockDecl>(Member) ||
        (isa<CXXRecordDecl>(Member) && cast<CXXRecordDecl>(Member)->isLambda()))
      continue;

    if (Member->isInvalidDecl()) {
      Instantiation->setInvalidDecl();
      continue;
    }

    Decl *NewMember = Instantiator.Visit(Member);
    if (NewMember) {
      if (FieldDecl *Field = dyn_cast<FieldDecl>(NewMember)) {
        Fields.push_back(Field);
      } else if (EnumDecl *Enum = dyn_cast<EnumDecl>(NewMember)) {
        // C++11 [temp.inst]p1: The implicit instantiation of a class template
        // specialization causes the implicit instantiation of the definitions
        // of unscoped member enumerations.
        // Record a point of instantiation for this implicit instantiation.
        if (TSK == TSK_ImplicitInstantiation && !Enum->isScoped() &&
            Enum->isCompleteDefinition()) {
          MemberSpecializationInfo *MSInfo =Enum->getMemberSpecializationInfo();
          assert(MSInfo && "no spec info for member enum specialization");
          MSInfo->setTemplateSpecializationKind(TSK_ImplicitInstantiation);
          MSInfo->setPointOfInstantiation(PointOfInstantiation);
        }
      } else if (StaticAssertDecl *SA = dyn_cast<StaticAssertDecl>(NewMember)) {
        if (SA->isFailed()) {
          // A static_assert failed. Bail out; instantiating this
          // class is probably not meaningful.
          Instantiation->setInvalidDecl();
          break;
        }
      } else if (CXXMethodDecl *MD = dyn_cast<CXXMethodDecl>(NewMember)) {
        if (MD->isConstexpr() && !MD->getFriendObjectKind() &&
            (MD->isVirtualAsWritten() || Instantiation->getNumBases()))
          MightHaveConstexprVirtualFunctions = true;
      }

      if (NewMember->isInvalidDecl())
        Instantiation->setInvalidDecl();
    } else {
      // FIXME: Eventually, a NULL return will mean that one of the
      // instantiations was a semantic disaster, and we'll want to mark the
      // declaration invalid.
      // For now, we expect to skip some members that we can't yet handle.
    }
  }

  // Finish checking fields.
  ActOnFields(nullptr, Instantiation->getLocation(), Instantiation, Fields,
              SourceLocation(), SourceLocation(), ParsedAttributesView());
  CheckCompletedCXXClass(nullptr, Instantiation);

  // Default arguments are parsed, if not instantiated. We can go instantiate
  // default arg exprs for default constructors if necessary now. Unless we're
  // parsing a class, in which case wait until that's finished.
  if (ParsingClassDepth == 0)
    ActOnFinishCXXNonNestedClass();

  // Instantiate late parsed attributes, and attach them to their decls.
  // See Sema::InstantiateAttrs
  for (LateInstantiatedAttrVec::iterator I = LateAttrs.begin(),
       E = LateAttrs.end(); I != E; ++I) {
    assert(CurrentInstantiationScope == Instantiator.getStartingScope());
    CurrentInstantiationScope = I->Scope;

    // Allow 'this' within late-parsed attributes.
    auto *ND = cast<NamedDecl>(I->NewDecl);
    auto *ThisContext = dyn_cast_or_null<CXXRecordDecl>(ND->getDeclContext());
    CXXThisScopeRAII ThisScope(*this, ThisContext, Qualifiers(),
                               ND->isCXXInstanceMember());

    Attr *NewAttr =
      instantiateTemplateAttribute(I->TmplAttr, Context, *this, TemplateArgs);
    if (NewAttr)
      I->NewDecl->addAttr(NewAttr);
    LocalInstantiationScope::deleteScopes(I->Scope,
                                          Instantiator.getStartingScope());
  }
  Instantiator.disableLateAttributeInstantiation();
  LateAttrs.clear();

  ActOnFinishDelayedMemberInitializers(Instantiation);

  // FIXME: We should do something similar for explicit instantiations so they
  // end up in the right module.
  if (TSK == TSK_ImplicitInstantiation) {
    Instantiation->setLocation(Pattern->getLocation());
    Instantiation->setLocStart(Pattern->getInnerLocStart());
    Instantiation->setBraceRange(Pattern->getBraceRange());
  }

  if (!Instantiation->isInvalidDecl()) {
    // Perform any dependent diagnostics from the pattern.
    if (Pattern->isDependentContext())
      PerformDependentDiagnostics(Pattern, TemplateArgs);

    // Instantiate any out-of-line class template partial
    // specializations now.
    for (TemplateDeclInstantiator::delayed_partial_spec_iterator
              P = Instantiator.delayed_partial_spec_begin(),
           PEnd = Instantiator.delayed_partial_spec_end();
         P != PEnd; ++P) {
      if (!Instantiator.InstantiateClassTemplatePartialSpecialization(
              P->first, P->second)) {
        Instantiation->setInvalidDecl();
        break;
      }
    }

    // Instantiate any out-of-line variable template partial
    // specializations now.
    for (TemplateDeclInstantiator::delayed_var_partial_spec_iterator
              P = Instantiator.delayed_var_partial_spec_begin(),
           PEnd = Instantiator.delayed_var_partial_spec_end();
         P != PEnd; ++P) {
      if (!Instantiator.InstantiateVarTemplatePartialSpecialization(
              P->first, P->second)) {
        Instantiation->setInvalidDecl();
        break;
      }
    }
  }

  // Exit the scope of this instantiation.
  SavedContext.pop();

  if (!Instantiation->isInvalidDecl()) {
    // Always emit the vtable for an explicit instantiation definition
    // of a polymorphic class template specialization. Otherwise, eagerly
    // instantiate only constexpr virtual functions in preparation for their use
    // in constant evaluation.
    if (TSK == TSK_ExplicitInstantiationDefinition)
      MarkVTableUsed(PointOfInstantiation, Instantiation, true);
    else if (MightHaveConstexprVirtualFunctions)
      MarkVirtualMembersReferenced(PointOfInstantiation, Instantiation,
                                   /*ConstexprOnly*/ true);
  }

  Consumer.HandleTagDeclDefinition(Instantiation);

  return Instantiation->isInvalidDecl();
}

bool Sema::InstantiateEnum(SourceLocation PointOfInstantiation,
                           EnumDecl *Instantiation, EnumDecl *Pattern,
                           const MultiLevelTemplateArgumentList &TemplateArgs,
                           TemplateSpecializationKind TSK) {
  EnumDecl *PatternDef = Pattern->getDefinition();
  if (DiagnoseUninstantiableTemplate(PointOfInstantiation, Instantiation,
                                 Instantiation->getInstantiatedFromMemberEnum(),
                                     Pattern, PatternDef, TSK,/*Complain*/true))
    return true;
  Pattern = PatternDef;

  // Record the point of instantiation.
  if (MemberSpecializationInfo *MSInfo
        = Instantiation->getMemberSpecializationInfo()) {
    MSInfo->setTemplateSpecializationKind(TSK);
    MSInfo->setPointOfInstantiation(PointOfInstantiation);
  }

  InstantiatingTemplate Inst(*this, PointOfInstantiation, Instantiation);
  if (Inst.isInvalid())
    return true;
  if (Inst.isAlreadyInstantiating())
    return false;
  PrettyDeclStackTraceEntry CrashInfo(Context, Instantiation, SourceLocation(),
                                      "instantiating enum definition");

  // The instantiation is visible here, even if it was first declared in an
  // unimported module.
  Instantiation->setVisibleDespiteOwningModule();

  // Enter the scope of this instantiation. We don't use
  // PushDeclContext because we don't have a scope.
  ContextRAII SavedContext(*this, Instantiation);
  EnterExpressionEvaluationContext EvalContext(
      *this, Sema::ExpressionEvaluationContext::PotentiallyEvaluated);

  LocalInstantiationScope Scope(*this, /*MergeWithParentScope*/true);

  // Pull attributes from the pattern onto the instantiation.
  InstantiateAttrs(TemplateArgs, Pattern, Instantiation);

  TemplateDeclInstantiator Instantiator(*this, Instantiation, TemplateArgs);
  Instantiator.InstantiateEnumDefinition(Instantiation, Pattern);

  // Exit the scope of this instantiation.
  SavedContext.pop();

  return Instantiation->isInvalidDecl();
}

bool Sema::InstantiateInClassInitializer(
    SourceLocation PointOfInstantiation, FieldDecl *Instantiation,
    FieldDecl *Pattern, const MultiLevelTemplateArgumentList &TemplateArgs) {
  // If there is no initializer, we don't need to do anything.
  if (!Pattern->hasInClassInitializer())
    return false;

  assert(Instantiation->getInClassInitStyle() ==
             Pattern->getInClassInitStyle() &&
         "pattern and instantiation disagree about init style");

  // Error out if we haven't parsed the initializer of the pattern yet because
  // we are waiting for the closing brace of the outer class.
  Expr *OldInit = Pattern->getInClassInitializer();
  if (!OldInit) {
    RecordDecl *PatternRD = Pattern->getParent();
    RecordDecl *OutermostClass = PatternRD->getOuterLexicalRecordContext();
    Diag(PointOfInstantiation,
         diag::err_default_member_initializer_not_yet_parsed)
        << OutermostClass << Pattern;
    Diag(Pattern->getEndLoc(),
         diag::note_default_member_initializer_not_yet_parsed);
    Instantiation->setInvalidDecl();
    return true;
  }

  InstantiatingTemplate Inst(*this, PointOfInstantiation, Instantiation);
  if (Inst.isInvalid())
    return true;
  if (Inst.isAlreadyInstantiating()) {
    // Error out if we hit an instantiation cycle for this initializer.
    Diag(PointOfInstantiation, diag::err_default_member_initializer_cycle)
      << Instantiation;
    return true;
  }
  PrettyDeclStackTraceEntry CrashInfo(Context, Instantiation, SourceLocation(),
                                      "instantiating default member init");

  // Enter the scope of this instantiation. We don't use PushDeclContext because
  // we don't have a scope.
  ContextRAII SavedContext(*this, Instantiation->getParent());
  EnterExpressionEvaluationContext EvalContext(
      *this, Sema::ExpressionEvaluationContext::PotentiallyEvaluated);
  ExprEvalContexts.back().DelayedDefaultInitializationContext = {
      PointOfInstantiation, Instantiation, CurContext};

  LocalInstantiationScope Scope(*this, true);

  // Instantiate the initializer.
  ActOnStartCXXInClassMemberInitializer();
  CXXThisScopeRAII ThisScope(*this, Instantiation->getParent(), Qualifiers());

  ExprResult NewInit = SubstInitializer(OldInit, TemplateArgs,
                                        /*CXXDirectInit=*/false);
  Expr *Init = NewInit.get();
  assert((!Init || !isa<ParenListExpr>(Init)) && "call-style init in class");
  ActOnFinishCXXInClassMemberInitializer(
      Instantiation, Init ? Init->getBeginLoc() : SourceLocation(), Init);

  if (auto *L = getASTMutationListener())
    L->DefaultMemberInitializerInstantiated(Instantiation);

  // Return true if the in-class initializer is still missing.
  return !Instantiation->getInClassInitializer();
}

namespace {
  /// A partial specialization whose template arguments have matched
  /// a given template-id.
  struct PartialSpecMatchResult {
    ClassTemplatePartialSpecializationDecl *Partial;
    TemplateArgumentList *Args;
  };
}

bool Sema::usesPartialOrExplicitSpecialization(
    SourceLocation Loc, ClassTemplateSpecializationDecl *ClassTemplateSpec) {
  if (ClassTemplateSpec->getTemplateSpecializationKind() ==
      TSK_ExplicitSpecialization)
    return true;

  SmallVector<ClassTemplatePartialSpecializationDecl *, 4> PartialSpecs;
  ClassTemplateDecl *CTD = ClassTemplateSpec->getSpecializedTemplate();
  CTD->getPartialSpecializations(PartialSpecs);
  for (ClassTemplatePartialSpecializationDecl *CTPSD : PartialSpecs) {
    // C++ [temp.spec.partial.member]p2:
    //   If the primary member template is explicitly specialized for a given
    //   (implicit) specialization of the enclosing class template, the partial
    //   specializations of the member template are ignored for this
    //   specialization of the enclosing class template. If a partial
    //   specialization of the member template is explicitly specialized for a
    //   given (implicit) specialization of the enclosing class template, the
    //   primary member template and its other partial specializations are still
    //   considered for this specialization of the enclosing class template.
    if (CTD->getMostRecentDecl()->isMemberSpecialization() &&
        !CTPSD->getMostRecentDecl()->isMemberSpecialization())
      continue;

    TemplateDeductionInfo Info(Loc);
    if (DeduceTemplateArguments(CTPSD,
                                ClassTemplateSpec->getTemplateArgs().asArray(),
                                Info) == TemplateDeductionResult::Success)
      return true;
  }

  return false;
}

/// Get the instantiation pattern to use to instantiate the definition of a
/// given ClassTemplateSpecializationDecl (either the pattern of the primary
/// template or of a partial specialization).
static ActionResult<CXXRecordDecl *>
getPatternForClassTemplateSpecialization(
    Sema &S, SourceLocation PointOfInstantiation,
    ClassTemplateSpecializationDecl *ClassTemplateSpec,
    TemplateSpecializationKind TSK) {
  Sema::InstantiatingTemplate Inst(S, PointOfInstantiation, ClassTemplateSpec);
  if (Inst.isInvalid())
    return {/*Invalid=*/true};
  if (Inst.isAlreadyInstantiating())
    return {/*Invalid=*/false};

  llvm::PointerUnion<ClassTemplateDecl *,
                     ClassTemplatePartialSpecializationDecl *>
      Specialized = ClassTemplateSpec->getSpecializedTemplateOrPartial();
  if (!Specialized.is<ClassTemplatePartialSpecializationDecl *>()) {
    // Find best matching specialization.
    ClassTemplateDecl *Template = ClassTemplateSpec->getSpecializedTemplate();

    // C++ [temp.class.spec.match]p1:
    //   When a class template is used in a context that requires an
    //   instantiation of the class, it is necessary to determine
    //   whether the instantiation is to be generated using the primary
    //   template or one of the partial specializations. This is done by
    //   matching the template arguments of the class template
    //   specialization with the template argument lists of the partial
    //   specializations.
    typedef PartialSpecMatchResult MatchResult;
    SmallVector<MatchResult, 4> Matched;
    SmallVector<ClassTemplatePartialSpecializationDecl *, 4> PartialSpecs;
    Template->getPartialSpecializations(PartialSpecs);
    TemplateSpecCandidateSet FailedCandidates(PointOfInstantiation);
    for (ClassTemplatePartialSpecializationDecl *Partial : PartialSpecs) {
      // C++ [temp.spec.partial.member]p2:
      //   If the primary member template is explicitly specialized for a given
      //   (implicit) specialization of the enclosing class template, the
      //   partial specializations of the member template are ignored for this
      //   specialization of the enclosing class template. If a partial
      //   specialization of the member template is explicitly specialized for a
      //   given (implicit) specialization of the enclosing class template, the
      //   primary member template and its other partial specializations are
      //   still considered for this specialization of the enclosing class
      //   template.
      if (Template->getMostRecentDecl()->isMemberSpecialization() &&
          !Partial->getMostRecentDecl()->isMemberSpecialization())
        continue;

      TemplateDeductionInfo Info(FailedCandidates.getLocation());
      if (TemplateDeductionResult Result = S.DeduceTemplateArguments(
              Partial, ClassTemplateSpec->getTemplateArgs().asArray(), Info);
          Result != TemplateDeductionResult::Success) {
        // Store the failed-deduction information for use in diagnostics, later.
        // TODO: Actually use the failed-deduction info?
        FailedCandidates.addCandidate().set(
            DeclAccessPair::make(Template, AS_public), Partial,
            MakeDeductionFailureInfo(S.Context, Result, Info));
        (void)Result;
      } else {
        Matched.push_back(PartialSpecMatchResult());
        Matched.back().Partial = Partial;
        Matched.back().Args = Info.takeCanonical();
      }
    }

    // If we're dealing with a member template where the template parameters
    // have been instantiated, this provides the original template parameters
    // from which the member template's parameters were instantiated.

    if (Matched.size() >= 1) {
      SmallVectorImpl<MatchResult>::iterator Best = Matched.begin();
      if (Matched.size() == 1) {
        //   -- If exactly one matching specialization is found, the
        //      instantiation is generated from that specialization.
        // We don't need to do anything for this.
      } else {
        //   -- If more than one matching specialization is found, the
        //      partial order rules (14.5.4.2) are used to determine
        //      whether one of the specializations is more specialized
        //      than the others. If none of the specializations is more
        //      specialized than all of the other matching
        //      specializations, then the use of the class template is
        //      ambiguous and the program is ill-formed.
        for (SmallVectorImpl<MatchResult>::iterator P = Best + 1,
                                                 PEnd = Matched.end();
             P != PEnd; ++P) {
          if (S.getMoreSpecializedPartialSpecialization(
                  P->Partial, Best->Partial, PointOfInstantiation) ==
              P->Partial)
            Best = P;
        }

        // Determine if the best partial specialization is more specialized than
        // the others.
        bool Ambiguous = false;
        for (SmallVectorImpl<MatchResult>::iterator P = Matched.begin(),
                                                 PEnd = Matched.end();
             P != PEnd; ++P) {
          if (P != Best && S.getMoreSpecializedPartialSpecialization(
                               P->Partial, Best->Partial,
                               PointOfInstantiation) != Best->Partial) {
            Ambiguous = true;
            break;
          }
        }

        if (Ambiguous) {
          // Partial ordering did not produce a clear winner. Complain.
          Inst.Clear();
          ClassTemplateSpec->setInvalidDecl();
          S.Diag(PointOfInstantiation,
                 diag::err_partial_spec_ordering_ambiguous)
              << ClassTemplateSpec;

          // Print the matching partial specializations.
          for (SmallVectorImpl<MatchResult>::iterator P = Matched.begin(),
                                                   PEnd = Matched.end();
               P != PEnd; ++P)
            S.Diag(P->Partial->getLocation(), diag::note_partial_spec_match)
                << S.getTemplateArgumentBindingsText(
                       P->Partial->getTemplateParameters(), *P->Args);

          return {/*Invalid=*/true};
        }
      }

      ClassTemplateSpec->setInstantiationOf(Best->Partial, Best->Args);
    } else {
      //   -- If no matches are found, the instantiation is generated
      //      from the primary template.
    }
  }

  CXXRecordDecl *Pattern = nullptr;
  Specialized = ClassTemplateSpec->getSpecializedTemplateOrPartial();
  if (auto *PartialSpec =
          Specialized.dyn_cast<ClassTemplatePartialSpecializationDecl *>()) {
    // Instantiate using the best class template partial specialization.
    while (PartialSpec->getInstantiatedFromMember()) {
      // If we've found an explicit specialization of this class template,
      // stop here and use that as the pattern.
      if (PartialSpec->isMemberSpecialization())
        break;

      PartialSpec = PartialSpec->getInstantiatedFromMember();
    }
    Pattern = PartialSpec;
  } else {
    ClassTemplateDecl *Template = ClassTemplateSpec->getSpecializedTemplate();
    while (Template->getInstantiatedFromMemberTemplate()) {
      // If we've found an explicit specialization of this class template,
      // stop here and use that as the pattern.
      if (Template->isMemberSpecialization())
        break;

      Template = Template->getInstantiatedFromMemberTemplate();
    }
    Pattern = Template->getTemplatedDecl();
  }

  return Pattern;
}

bool Sema::InstantiateClassTemplateSpecialization(
    SourceLocation PointOfInstantiation,
    ClassTemplateSpecializationDecl *ClassTemplateSpec,
    TemplateSpecializationKind TSK, bool Complain) {
  // Perform the actual instantiation on the canonical declaration.
  ClassTemplateSpec = cast<ClassTemplateSpecializationDecl>(
      ClassTemplateSpec->getCanonicalDecl());
  if (ClassTemplateSpec->isInvalidDecl())
    return true;

  ActionResult<CXXRecordDecl *> Pattern =
      getPatternForClassTemplateSpecialization(*this, PointOfInstantiation,
                                               ClassTemplateSpec, TSK);
  if (!Pattern.isUsable())
    return Pattern.isInvalid();

  return InstantiateClass(
      PointOfInstantiation, ClassTemplateSpec, Pattern.get(),
      getTemplateInstantiationArgs(ClassTemplateSpec), TSK, Complain);
}

void
Sema::InstantiateClassMembers(SourceLocation PointOfInstantiation,
                              CXXRecordDecl *Instantiation,
                        const MultiLevelTemplateArgumentList &TemplateArgs,
                              TemplateSpecializationKind TSK) {
  // FIXME: We need to notify the ASTMutationListener that we did all of these
  // things, in case we have an explicit instantiation definition in a PCM, a
  // module, or preamble, and the declaration is in an imported AST.
  assert(
      (TSK == TSK_ExplicitInstantiationDefinition ||
       TSK == TSK_ExplicitInstantiationDeclaration ||
       (TSK == TSK_ImplicitInstantiation && Instantiation->isLocalClass())) &&
      "Unexpected template specialization kind!");
  for (auto *D : Instantiation->decls()) {
    bool SuppressNew = false;
    if (auto *Function = dyn_cast<FunctionDecl>(D)) {
      if (FunctionDecl *Pattern =
              Function->getInstantiatedFromMemberFunction()) {

        if (Function->isIneligibleOrNotSelected())
          continue;

        if (Function->getTrailingRequiresClause()) {
          ConstraintSatisfaction Satisfaction;
          if (CheckFunctionConstraints(Function, Satisfaction) ||
              !Satisfaction.IsSatisfied) {
            continue;
          }
        }

        if (Function->hasAttr<ExcludeFromExplicitInstantiationAttr>())
          continue;

        TemplateSpecializationKind PrevTSK =
            Function->getTemplateSpecializationKind();
        if (PrevTSK == TSK_ExplicitSpecialization)
          continue;

        if (CheckSpecializationInstantiationRedecl(
                PointOfInstantiation, TSK, Function, PrevTSK,
                Function->getPointOfInstantiation(), SuppressNew) ||
            SuppressNew)
          continue;

        // C++11 [temp.explicit]p8:
        //   An explicit instantiation definition that names a class template
        //   specialization explicitly instantiates the class template
        //   specialization and is only an explicit instantiation definition
        //   of members whose definition is visible at the point of
        //   instantiation.
        if (TSK == TSK_ExplicitInstantiationDefinition && !Pattern->isDefined())
          continue;

        Function->setTemplateSpecializationKind(TSK, PointOfInstantiation);

        if (Function->isDefined()) {
          // Let the ASTConsumer know that this function has been explicitly
          // instantiated now, and its linkage might have changed.
          Consumer.HandleTopLevelDecl(DeclGroupRef(Function));
        } else if (TSK == TSK_ExplicitInstantiationDefinition) {
          InstantiateFunctionDefinition(PointOfInstantiation, Function);
        } else if (TSK == TSK_ImplicitInstantiation) {
          PendingLocalImplicitInstantiations.push_back(
              std::make_pair(Function, PointOfInstantiation));
        }
      }
    } else if (auto *Var = dyn_cast<VarDecl>(D)) {
      if (isa<VarTemplateSpecializationDecl>(Var))
        continue;

      if (Var->isStaticDataMember()) {
        if (Var->hasAttr<ExcludeFromExplicitInstantiationAttr>())
          continue;

        MemberSpecializationInfo *MSInfo = Var->getMemberSpecializationInfo();
        assert(MSInfo && "No member specialization information?");
        if (MSInfo->getTemplateSpecializationKind()
                                                 == TSK_ExplicitSpecialization)
          continue;

        if (CheckSpecializationInstantiationRedecl(PointOfInstantiation, TSK,
                                                   Var,
                                        MSInfo->getTemplateSpecializationKind(),
                                              MSInfo->getPointOfInstantiation(),
                                                   SuppressNew) ||
            SuppressNew)
          continue;

        if (TSK == TSK_ExplicitInstantiationDefinition) {
          // C++0x [temp.explicit]p8:
          //   An explicit instantiation definition that names a class template
          //   specialization explicitly instantiates the class template
          //   specialization and is only an explicit instantiation definition
          //   of members whose definition is visible at the point of
          //   instantiation.
          if (!Var->getInstantiatedFromStaticDataMember()->getDefinition())
            continue;

          Var->setTemplateSpecializationKind(TSK, PointOfInstantiation);
          InstantiateVariableDefinition(PointOfInstantiation, Var);
        } else {
          Var->setTemplateSpecializationKind(TSK, PointOfInstantiation);
        }
      }
    } else if (auto *Record = dyn_cast<CXXRecordDecl>(D)) {
      if (Record->hasAttr<ExcludeFromExplicitInstantiationAttr>())
        continue;

      // Always skip the injected-class-name, along with any
      // redeclarations of nested classes, since both would cause us
      // to try to instantiate the members of a class twice.
      // Skip closure types; they'll get instantiated when we instantiate
      // the corresponding lambda-expression.
      if (Record->isInjectedClassName() || Record->getPreviousDecl() ||
          Record->isLambda())
        continue;

      MemberSpecializationInfo *MSInfo = Record->getMemberSpecializationInfo();
      assert(MSInfo && "No member specialization information?");

      if (MSInfo->getTemplateSpecializationKind()
                                                == TSK_ExplicitSpecialization)
        continue;

      if (Context.getTargetInfo().getTriple().isOSWindows() &&
          TSK == TSK_ExplicitInstantiationDeclaration) {
        // On Windows, explicit instantiation decl of the outer class doesn't
        // affect the inner class. Typically extern template declarations are
        // used in combination with dll import/export annotations, but those
        // are not propagated from the outer class templates to inner classes.
        // Therefore, do not instantiate inner classes on this platform, so
        // that users don't end up with undefined symbols during linking.
        continue;
      }

      if (CheckSpecializationInstantiationRedecl(PointOfInstantiation, TSK,
                                                 Record,
                                        MSInfo->getTemplateSpecializationKind(),
                                              MSInfo->getPointOfInstantiation(),
                                                 SuppressNew) ||
          SuppressNew)
        continue;

      CXXRecordDecl *Pattern = Record->getInstantiatedFromMemberClass();
      assert(Pattern && "Missing instantiated-from-template information");

      if (!Record->getDefinition()) {
        if (!Pattern->getDefinition()) {
          // C++0x [temp.explicit]p8:
          //   An explicit instantiation definition that names a class template
          //   specialization explicitly instantiates the class template
          //   specialization and is only an explicit instantiation definition
          //   of members whose definition is visible at the point of
          //   instantiation.
          if (TSK == TSK_ExplicitInstantiationDeclaration) {
            MSInfo->setTemplateSpecializationKind(TSK);
            MSInfo->setPointOfInstantiation(PointOfInstantiation);
          }

          continue;
        }

        InstantiateClass(PointOfInstantiation, Record, Pattern,
                         TemplateArgs,
                         TSK);
      } else {
        if (TSK == TSK_ExplicitInstantiationDefinition &&
            Record->getTemplateSpecializationKind() ==
                TSK_ExplicitInstantiationDeclaration) {
          Record->setTemplateSpecializationKind(TSK);
          MarkVTableUsed(PointOfInstantiation, Record, true);
        }
      }

      Pattern = cast_or_null<CXXRecordDecl>(Record->getDefinition());
      if (Pattern)
        InstantiateClassMembers(PointOfInstantiation, Pattern, TemplateArgs,
                                TSK);
    } else if (auto *Enum = dyn_cast<EnumDecl>(D)) {
      MemberSpecializationInfo *MSInfo = Enum->getMemberSpecializationInfo();
      assert(MSInfo && "No member specialization information?");

      if (MSInfo->getTemplateSpecializationKind()
            == TSK_ExplicitSpecialization)
        continue;

      if (CheckSpecializationInstantiationRedecl(
            PointOfInstantiation, TSK, Enum,
            MSInfo->getTemplateSpecializationKind(),
            MSInfo->getPointOfInstantiation(), SuppressNew) ||
          SuppressNew)
        continue;

      if (Enum->getDefinition())
        continue;

      EnumDecl *Pattern = Enum->getTemplateInstantiationPattern();
      assert(Pattern && "Missing instantiated-from-template information");

      if (TSK == TSK_ExplicitInstantiationDefinition) {
        if (!Pattern->getDefinition())
          continue;

        InstantiateEnum(PointOfInstantiation, Enum, Pattern, TemplateArgs, TSK);
      } else {
        MSInfo->setTemplateSpecializationKind(TSK);
        MSInfo->setPointOfInstantiation(PointOfInstantiation);
      }
    } else if (auto *Field = dyn_cast<FieldDecl>(D)) {
      // No need to instantiate in-class initializers during explicit
      // instantiation.
      if (Field->hasInClassInitializer() && TSK == TSK_ImplicitInstantiation) {
        CXXRecordDecl *ClassPattern =
            Instantiation->getTemplateInstantiationPattern();
        DeclContext::lookup_result Lookup =
            ClassPattern->lookup(Field->getDeclName());
        FieldDecl *Pattern = Lookup.find_first<FieldDecl>();
        assert(Pattern);
        InstantiateInClassInitializer(PointOfInstantiation, Field, Pattern,
                                      TemplateArgs);
      }
    }
  }
}

void
Sema::InstantiateClassTemplateSpecializationMembers(
                                           SourceLocation PointOfInstantiation,
                            ClassTemplateSpecializationDecl *ClassTemplateSpec,
                                               TemplateSpecializationKind TSK) {
  // C++0x [temp.explicit]p7:
  //   An explicit instantiation that names a class template
  //   specialization is an explicit instantion of the same kind
  //   (declaration or definition) of each of its members (not
  //   including members inherited from base classes) that has not
  //   been previously explicitly specialized in the translation unit
  //   containing the explicit instantiation, except as described
  //   below.
  InstantiateClassMembers(PointOfInstantiation, ClassTemplateSpec,
                          getTemplateInstantiationArgs(ClassTemplateSpec),
                          TSK);
}

StmtResult
Sema::SubstStmt(Stmt *S, const MultiLevelTemplateArgumentList &TemplateArgs) {
  if (!S)
    return S;

  TemplateInstantiator Instantiator(*this, TemplateArgs,
                                    SourceLocation(),
                                    DeclarationName());
  return Instantiator.TransformStmt(S);
}

bool Sema::SubstTemplateArgument(
    const TemplateArgumentLoc &Input,
    const MultiLevelTemplateArgumentList &TemplateArgs,
    TemplateArgumentLoc &Output, SourceLocation Loc,
    const DeclarationName &Entity) {
  TemplateInstantiator Instantiator(*this, TemplateArgs, Loc, Entity);
  return Instantiator.TransformTemplateArgument(Input, Output);
}

bool Sema::SubstTemplateArguments(
    ArrayRef<TemplateArgumentLoc> Args,
    const MultiLevelTemplateArgumentList &TemplateArgs,
    TemplateArgumentListInfo &Out) {
  TemplateInstantiator Instantiator(*this, TemplateArgs, SourceLocation(),
                                    DeclarationName());
  return Instantiator.TransformTemplateArguments(Args.begin(), Args.end(), Out);
}

ExprResult
Sema::SubstExpr(Expr *E, const MultiLevelTemplateArgumentList &TemplateArgs) {
  if (!E)
    return E;

  TemplateInstantiator Instantiator(*this, TemplateArgs,
                                    SourceLocation(),
                                    DeclarationName());
  return Instantiator.TransformExpr(E);
}

ExprResult
Sema::SubstConstraintExpr(Expr *E,
                          const MultiLevelTemplateArgumentList &TemplateArgs) {
  // FIXME: should call SubstExpr directly if this function is equivalent or
  //        should it be different?
  return SubstExpr(E, TemplateArgs);
}

ExprResult Sema::SubstConstraintExprWithoutSatisfaction(
    Expr *E, const MultiLevelTemplateArgumentList &TemplateArgs) {
  if (!E)
    return E;

  TemplateInstantiator Instantiator(*this, TemplateArgs, SourceLocation(),
                                    DeclarationName());
  Instantiator.setEvaluateConstraints(false);
  return Instantiator.TransformExpr(E);
}

ExprResult Sema::SubstInitializer(Expr *Init,
                          const MultiLevelTemplateArgumentList &TemplateArgs,
                          bool CXXDirectInit) {
  TemplateInstantiator Instantiator(*this, TemplateArgs, SourceLocation(),
                                    DeclarationName());
  return Instantiator.TransformInitializer(Init, CXXDirectInit);
}

bool Sema::SubstExprs(ArrayRef<Expr *> Exprs, bool IsCall,
                      const MultiLevelTemplateArgumentList &TemplateArgs,
                      SmallVectorImpl<Expr *> &Outputs) {
  if (Exprs.empty())
    return false;

  TemplateInstantiator Instantiator(*this, TemplateArgs,
                                    SourceLocation(),
                                    DeclarationName());
  return Instantiator.TransformExprs(Exprs.data(), Exprs.size(),
                                     IsCall, Outputs);
}

NestedNameSpecifierLoc
Sema::SubstNestedNameSpecifierLoc(NestedNameSpecifierLoc NNS,
                        const MultiLevelTemplateArgumentList &TemplateArgs) {
  if (!NNS)
    return NestedNameSpecifierLoc();

  TemplateInstantiator Instantiator(*this, TemplateArgs, NNS.getBeginLoc(),
                                    DeclarationName());
  return Instantiator.TransformNestedNameSpecifierLoc(NNS);
}

DeclarationNameInfo
Sema::SubstDeclarationNameInfo(const DeclarationNameInfo &NameInfo,
                         const MultiLevelTemplateArgumentList &TemplateArgs) {
  TemplateInstantiator Instantiator(*this, TemplateArgs, NameInfo.getLoc(),
                                    NameInfo.getName());
  return Instantiator.TransformDeclarationNameInfo(NameInfo);
}

TemplateName
Sema::SubstTemplateName(NestedNameSpecifierLoc QualifierLoc,
                        TemplateName Name, SourceLocation Loc,
                        const MultiLevelTemplateArgumentList &TemplateArgs) {
  TemplateInstantiator Instantiator(*this, TemplateArgs, Loc,
                                    DeclarationName());
  CXXScopeSpec SS;
  SS.Adopt(QualifierLoc);
  return Instantiator.TransformTemplateName(SS, Name, Loc);
}

static const Decl *getCanonicalParmVarDecl(const Decl *D) {
  // When storing ParmVarDecls in the local instantiation scope, we always
  // want to use the ParmVarDecl from the canonical function declaration,
  // since the map is then valid for any redeclaration or definition of that
  // function.
  if (const ParmVarDecl *PV = dyn_cast<ParmVarDecl>(D)) {
    if (const FunctionDecl *FD = dyn_cast<FunctionDecl>(PV->getDeclContext())) {
      unsigned i = PV->getFunctionScopeIndex();
      // This parameter might be from a freestanding function type within the
      // function and isn't necessarily referring to one of FD's parameters.
      if (i < FD->getNumParams() && FD->getParamDecl(i) == PV)
        return FD->getCanonicalDecl()->getParamDecl(i);
    }
  }
  return D;
}


llvm::PointerUnion<Decl *, LocalInstantiationScope::DeclArgumentPack *> *
LocalInstantiationScope::findInstantiationOf(const Decl *D) {
  D = getCanonicalParmVarDecl(D);
  for (LocalInstantiationScope *Current = this; Current;
       Current = Current->Outer) {

    // Check if we found something within this scope.
    const Decl *CheckD = D;
    do {
      LocalDeclsMap::iterator Found = Current->LocalDecls.find(CheckD);
      if (Found != Current->LocalDecls.end())
        return &Found->second;

      // If this is a tag declaration, it's possible that we need to look for
      // a previous declaration.
      if (const TagDecl *Tag = dyn_cast<TagDecl>(CheckD))
        CheckD = Tag->getPreviousDecl();
      else
        CheckD = nullptr;
    } while (CheckD);

    // If we aren't combined with our outer scope, we're done.
    if (!Current->CombineWithOuterScope)
      break;
  }

  // If we're performing a partial substitution during template argument
  // deduction, we may not have values for template parameters yet.
  if (isa<NonTypeTemplateParmDecl>(D) || isa<TemplateTypeParmDecl>(D) ||
      isa<TemplateTemplateParmDecl>(D))
    return nullptr;

  // Local types referenced prior to definition may require instantiation.
  if (const CXXRecordDecl *RD = dyn_cast<CXXRecordDecl>(D))
    if (RD->isLocalClass())
      return nullptr;

  // Enumeration types referenced prior to definition may appear as a result of
  // error recovery.
  if (isa<EnumDecl>(D))
    return nullptr;

  // Materialized typedefs/type alias for implicit deduction guides may require
  // instantiation.
  if (isa<TypedefNameDecl>(D) &&
      isa<CXXDeductionGuideDecl>(D->getDeclContext()))
    return nullptr;

  // If we didn't find the decl, then we either have a sema bug, or we have a
  // forward reference to a label declaration.  Return null to indicate that
  // we have an uninstantiated label.
  assert(isa<LabelDecl>(D) && "declaration not instantiated in this scope");
  return nullptr;
}

void LocalInstantiationScope::InstantiatedLocal(const Decl *D, Decl *Inst) {
  D = getCanonicalParmVarDecl(D);
  llvm::PointerUnion<Decl *, DeclArgumentPack *> &Stored = LocalDecls[D];
  if (Stored.isNull()) {
#ifndef NDEBUG
    // It should not be present in any surrounding scope either.
    LocalInstantiationScope *Current = this;
    while (Current->CombineWithOuterScope && Current->Outer) {
      Current = Current->Outer;
      assert(!Current->LocalDecls.contains(D) &&
             "Instantiated local in inner and outer scopes");
    }
#endif
    Stored = Inst;
  } else if (DeclArgumentPack *Pack = Stored.dyn_cast<DeclArgumentPack *>()) {
    Pack->push_back(cast<VarDecl>(Inst));
  } else {
    assert(Stored.get<Decl *>() == Inst && "Already instantiated this local");
  }
}

void LocalInstantiationScope::InstantiatedLocalPackArg(const Decl *D,
                                                       VarDecl *Inst) {
  D = getCanonicalParmVarDecl(D);
  DeclArgumentPack *Pack = LocalDecls[D].get<DeclArgumentPack *>();
  Pack->push_back(Inst);
}

void LocalInstantiationScope::MakeInstantiatedLocalArgPack(const Decl *D) {
#ifndef NDEBUG
  // This should be the first time we've been told about this decl.
  for (LocalInstantiationScope *Current = this;
       Current && Current->CombineWithOuterScope; Current = Current->Outer)
    assert(!Current->LocalDecls.contains(D) &&
           "Creating local pack after instantiation of local");
#endif

  D = getCanonicalParmVarDecl(D);
  llvm::PointerUnion<Decl *, DeclArgumentPack *> &Stored = LocalDecls[D];
  DeclArgumentPack *Pack = new DeclArgumentPack;
  Stored = Pack;
  ArgumentPacks.push_back(Pack);
}

bool LocalInstantiationScope::isLocalPackExpansion(const Decl *D) {
  for (DeclArgumentPack *Pack : ArgumentPacks)
    if (llvm::is_contained(*Pack, D))
      return true;
  return false;
}

void LocalInstantiationScope::SetPartiallySubstitutedPack(NamedDecl *Pack,
                                          const TemplateArgument *ExplicitArgs,
                                                    unsigned NumExplicitArgs) {
  assert((!PartiallySubstitutedPack || PartiallySubstitutedPack == Pack) &&
         "Already have a partially-substituted pack");
  assert((!PartiallySubstitutedPack
          || NumArgsInPartiallySubstitutedPack == NumExplicitArgs) &&
         "Wrong number of arguments in partially-substituted pack");
  PartiallySubstitutedPack = Pack;
  ArgsInPartiallySubstitutedPack = ExplicitArgs;
  NumArgsInPartiallySubstitutedPack = NumExplicitArgs;
}

NamedDecl *LocalInstantiationScope::getPartiallySubstitutedPack(
                                         const TemplateArgument **ExplicitArgs,
                                              unsigned *NumExplicitArgs) const {
  if (ExplicitArgs)
    *ExplicitArgs = nullptr;
  if (NumExplicitArgs)
    *NumExplicitArgs = 0;

  for (const LocalInstantiationScope *Current = this; Current;
       Current = Current->Outer) {
    if (Current->PartiallySubstitutedPack) {
      if (ExplicitArgs)
        *ExplicitArgs = Current->ArgsInPartiallySubstitutedPack;
      if (NumExplicitArgs)
        *NumExplicitArgs = Current->NumArgsInPartiallySubstitutedPack;

      return Current->PartiallySubstitutedPack;
    }

    if (!Current->CombineWithOuterScope)
      break;
  }

  return nullptr;
}<|MERGE_RESOLUTION|>--- conflicted
+++ resolved
@@ -323,7 +323,6 @@
       Function->getNonTransparentDeclContext()->isFileContext() &&
       (!Pattern || !Pattern->getLexicalDeclContext()->isFileContext())) {
     return Response::ChangeDecl(Function->getLexicalDeclContext());
-<<<<<<< HEAD
   }
 
   if (ForConstraintInstantiation && Function->getFriendObjectKind())
@@ -416,100 +415,6 @@
     return Response::ChangeDecl(Rec->getLexicalDeclContext());
   }
 
-=======
-  }
-
-  if (ForConstraintInstantiation && Function->getFriendObjectKind())
-    return Response::ChangeDecl(Function->getLexicalDeclContext());
-  return Response::UseNextDecl(Function);
-}
-
-Response HandleFunctionTemplateDecl(Sema &SemaRef,
-                                    const FunctionTemplateDecl *FTD,
-                                    MultiLevelTemplateArgumentList &Result) {
-  if (!isa<ClassTemplateSpecializationDecl>(FTD->getDeclContext())) {
-    Result.addOuterTemplateArguments(
-        const_cast<FunctionTemplateDecl *>(FTD),
-        const_cast<FunctionTemplateDecl *>(FTD)->getInjectedTemplateArgs(
-            SemaRef.Context),
-        /*Final=*/false);
-
-    NestedNameSpecifier *NNS = FTD->getTemplatedDecl()->getQualifier();
-
-    while (const Type *Ty = NNS ? NNS->getAsType() : nullptr) {
-      if (NNS->isInstantiationDependent()) {
-        if (const auto *TSTy = Ty->getAs<TemplateSpecializationType>()) {
-          ArrayRef<TemplateArgument> Arguments = TSTy->template_arguments();
-          // Prefer template arguments from the injected-class-type if possible.
-          // For example,
-          // ```cpp
-          // template <class... Pack> struct S {
-          //   template <class T> void foo();
-          // };
-          // template <class... Pack> template <class T>
-          //           ^^^^^^^^^^^^^ InjectedTemplateArgs
-          //           They're of kind TemplateArgument::Pack, not of
-          //           TemplateArgument::Type.
-          // void S<Pack...>::foo() {}
-          //        ^^^^^^^
-          //        TSTy->template_arguments() (which are of PackExpansionType)
-          // ```
-          // This meets the contract in
-          // TreeTransform::TryExpandParameterPacks that the template arguments
-          // for unexpanded parameters should be of a Pack kind.
-          if (TSTy->isCurrentInstantiation()) {
-            auto *RD = TSTy->getCanonicalTypeInternal()->getAsCXXRecordDecl();
-            if (ClassTemplateDecl *CTD = RD->getDescribedClassTemplate())
-              Arguments = CTD->getInjectedTemplateArgs(SemaRef.Context);
-            else if (auto *Specialization =
-                         dyn_cast<ClassTemplateSpecializationDecl>(RD))
-              Arguments =
-                  Specialization->getTemplateInstantiationArgs().asArray();
-          }
-          Result.addOuterTemplateArguments(
-              TSTy->getTemplateName().getAsTemplateDecl(), Arguments,
-              /*Final=*/false);
-        }
-      }
-
-      NNS = NNS->getPrefix();
-    }
-  }
-
-  return Response::ChangeDecl(FTD->getLexicalDeclContext());
-}
-
-Response HandleRecordDecl(Sema &SemaRef, const CXXRecordDecl *Rec,
-                          MultiLevelTemplateArgumentList &Result,
-                          ASTContext &Context,
-                          bool ForConstraintInstantiation) {
-  if (ClassTemplateDecl *ClassTemplate = Rec->getDescribedClassTemplate()) {
-    assert(
-        (ForConstraintInstantiation || Result.getNumSubstitutedLevels() == 0) &&
-        "Outer template not instantiated?");
-    if (ClassTemplate->isMemberSpecialization())
-      return Response::Done();
-    if (ForConstraintInstantiation)
-      Result.addOuterTemplateArguments(
-          const_cast<CXXRecordDecl *>(Rec),
-          ClassTemplate->getInjectedTemplateArgs(SemaRef.Context),
-          /*Final=*/false);
-  }
-
-  if (const MemberSpecializationInfo *MSInfo =
-          Rec->getMemberSpecializationInfo())
-    if (MSInfo->getTemplateSpecializationKind() == TSK_ExplicitSpecialization)
-      return Response::Done();
-
-  bool IsFriend = Rec->getFriendObjectKind() ||
-                  (Rec->getDescribedClassTemplate() &&
-                   Rec->getDescribedClassTemplate()->getFriendObjectKind());
-  if (ForConstraintInstantiation && IsFriend &&
-      Rec->getNonTransparentDeclContext()->isFileContext()) {
-    return Response::ChangeDecl(Rec->getLexicalDeclContext());
-  }
-
->>>>>>> a8d96e15
   // This is to make sure we pick up the VarTemplateSpecializationDecl or the
   // TypeAliasTemplateDecl that this lambda is defined inside of.
   if (Rec->isLambda()) {
