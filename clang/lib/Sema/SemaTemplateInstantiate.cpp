//===------- SemaTemplateInstantiate.cpp - C++ Template Instantiation ------===/
//
// Part of the LLVM Project, under the Apache License v2.0 with LLVM Exceptions.
// See https://llvm.org/LICENSE.txt for license information.
// SPDX-License-Identifier: Apache-2.0 WITH LLVM-exception
//===----------------------------------------------------------------------===/
//
//  This file implements C++ template instantiation.
//
//===----------------------------------------------------------------------===/

#include "TreeTransform.h"
#include "clang/AST/ASTConcept.h"
#include "clang/AST/ASTConsumer.h"
#include "clang/AST/ASTContext.h"
#include "clang/AST/ASTLambda.h"
#include "clang/AST/ASTMutationListener.h"
#include "clang/AST/DeclBase.h"
#include "clang/AST/DeclTemplate.h"
#include "clang/AST/DynamicRecursiveASTVisitor.h"
#include "clang/AST/Expr.h"
#include "clang/AST/ExprConcepts.h"
#include "clang/AST/PrettyDeclStackTrace.h"
#include "clang/AST/Type.h"
#include "clang/AST/TypeLoc.h"
#include "clang/AST/TypeVisitor.h"
#include "clang/Basic/LangOptions.h"
#include "clang/Basic/TargetInfo.h"
#include "clang/Sema/DeclSpec.h"
#include "clang/Sema/EnterExpressionEvaluationContext.h"
#include "clang/Sema/Initialization.h"
#include "clang/Sema/Sema.h"
#include "clang/Sema/SemaConcept.h"
#include "clang/Sema/SemaInternal.h"
#include "clang/Sema/Template.h"
#include "clang/Sema/TemplateDeduction.h"
#include "clang/Sema/TemplateInstCallback.h"
#include "llvm/ADT/SmallVectorExtras.h"
#include "llvm/ADT/StringExtras.h"
#include "llvm/Support/ErrorHandling.h"
#include "llvm/Support/SaveAndRestore.h"
#include "llvm/Support/TimeProfiler.h"
#include <optional>

using namespace clang;
using namespace sema;

//===----------------------------------------------------------------------===/
// Template Instantiation Support
//===----------------------------------------------------------------------===/

namespace {
namespace TemplateInstArgsHelpers {
struct Response {
  const Decl *NextDecl = nullptr;
  bool IsDone = false;
  bool ClearRelativeToPrimary = true;
  static Response Done() {
    Response R;
    R.IsDone = true;
    return R;
  }
  static Response ChangeDecl(const Decl *ND) {
    Response R;
    R.NextDecl = ND;
    return R;
  }
  static Response ChangeDecl(const DeclContext *Ctx) {
    Response R;
    R.NextDecl = Decl::castFromDeclContext(Ctx);
    return R;
  }

  static Response UseNextDecl(const Decl *CurDecl) {
    return ChangeDecl(CurDecl->getDeclContext());
  }

  static Response DontClearRelativeToPrimaryNextDecl(const Decl *CurDecl) {
    Response R = Response::UseNextDecl(CurDecl);
    R.ClearRelativeToPrimary = false;
    return R;
  }
};

// Retrieve the primary template for a lambda call operator. It's
// unfortunate that we only have the mappings of call operators rather
// than lambda classes.
const FunctionDecl *
getPrimaryTemplateOfGenericLambda(const FunctionDecl *LambdaCallOperator) {
  if (!isLambdaCallOperator(LambdaCallOperator))
    return LambdaCallOperator;
  while (true) {
    if (auto *FTD = dyn_cast_if_present<FunctionTemplateDecl>(
            LambdaCallOperator->getDescribedTemplate());
        FTD && FTD->getInstantiatedFromMemberTemplate()) {
      LambdaCallOperator =
          FTD->getInstantiatedFromMemberTemplate()->getTemplatedDecl();
    } else if (LambdaCallOperator->getPrimaryTemplate()) {
      // Cases where the lambda operator is instantiated in
      // TemplateDeclInstantiator::VisitCXXMethodDecl.
      LambdaCallOperator =
          LambdaCallOperator->getPrimaryTemplate()->getTemplatedDecl();
    } else if (auto *Prev = cast<CXXMethodDecl>(LambdaCallOperator)
                                ->getInstantiatedFromMemberFunction())
      LambdaCallOperator = Prev;
    else
      break;
  }
  return LambdaCallOperator;
}

struct EnclosingTypeAliasTemplateDetails {
  TypeAliasTemplateDecl *Template = nullptr;
  TypeAliasTemplateDecl *PrimaryTypeAliasDecl = nullptr;
  ArrayRef<TemplateArgument> AssociatedTemplateArguments;

  explicit operator bool() noexcept { return Template; }
};

// Find the enclosing type alias template Decl from CodeSynthesisContexts, as
// well as its primary template and instantiating template arguments.
EnclosingTypeAliasTemplateDetails
getEnclosingTypeAliasTemplateDecl(Sema &SemaRef) {
  for (auto &CSC : llvm::reverse(SemaRef.CodeSynthesisContexts)) {
    if (CSC.Kind != Sema::CodeSynthesisContext::SynthesisKind::
                        TypeAliasTemplateInstantiation)
      continue;
    EnclosingTypeAliasTemplateDetails Result;
    auto *TATD = cast<TypeAliasTemplateDecl>(CSC.Entity),
         *Next = TATD->getInstantiatedFromMemberTemplate();
    Result = {
        /*Template=*/TATD,
        /*PrimaryTypeAliasDecl=*/TATD,
        /*AssociatedTemplateArguments=*/CSC.template_arguments(),
    };
    while (Next) {
      Result.PrimaryTypeAliasDecl = Next;
      Next = Next->getInstantiatedFromMemberTemplate();
    }
    return Result;
  }
  return {};
}

// Check if we are currently inside of a lambda expression that is
// surrounded by a using alias declaration. e.g.
//   template <class> using type = decltype([](auto) { ^ }());
// We have to do so since a TypeAliasTemplateDecl (or a TypeAliasDecl) is never
// a DeclContext, nor does it have an associated specialization Decl from which
// we could collect these template arguments.
bool isLambdaEnclosedByTypeAliasDecl(
    const FunctionDecl *LambdaCallOperator,
    const TypeAliasTemplateDecl *PrimaryTypeAliasDecl) {
  struct Visitor : DynamicRecursiveASTVisitor {
    Visitor(const FunctionDecl *CallOperator) : CallOperator(CallOperator) {}
    bool VisitLambdaExpr(LambdaExpr *LE) override {
      // Return true to bail out of the traversal, implying the Decl contains
      // the lambda.
      return getPrimaryTemplateOfGenericLambda(LE->getCallOperator()) !=
             CallOperator;
    }
    const FunctionDecl *CallOperator;
  };

  QualType Underlying =
      PrimaryTypeAliasDecl->getTemplatedDecl()->getUnderlyingType();

  return !Visitor(getPrimaryTemplateOfGenericLambda(LambdaCallOperator))
              .TraverseType(Underlying);
}

// Add template arguments from a variable template instantiation.
Response
HandleVarTemplateSpec(const VarTemplateSpecializationDecl *VarTemplSpec,
                      MultiLevelTemplateArgumentList &Result,
                      bool SkipForSpecialization) {
  // For a class-scope explicit specialization, there are no template arguments
  // at this level, but there may be enclosing template arguments.
  if (VarTemplSpec->isClassScopeExplicitSpecialization())
    return Response::DontClearRelativeToPrimaryNextDecl(VarTemplSpec);

  // We're done when we hit an explicit specialization.
  if (VarTemplSpec->getSpecializationKind() == TSK_ExplicitSpecialization &&
      !isa<VarTemplatePartialSpecializationDecl>(VarTemplSpec))
    return Response::Done();

  // If this variable template specialization was instantiated from a
  // specialized member that is a variable template, we're done.
  assert(VarTemplSpec->getSpecializedTemplate() && "No variable template?");
  llvm::PointerUnion<VarTemplateDecl *, VarTemplatePartialSpecializationDecl *>
      Specialized = VarTemplSpec->getSpecializedTemplateOrPartial();
  if (VarTemplatePartialSpecializationDecl *Partial =
          dyn_cast<VarTemplatePartialSpecializationDecl *>(Specialized)) {
    if (!SkipForSpecialization)
      Result.addOuterTemplateArguments(
          Partial, VarTemplSpec->getTemplateInstantiationArgs().asArray(),
          /*Final=*/false);
    if (Partial->isMemberSpecialization())
      return Response::Done();
  } else {
    VarTemplateDecl *Tmpl = cast<VarTemplateDecl *>(Specialized);
    if (!SkipForSpecialization)
      Result.addOuterTemplateArguments(
          Tmpl, VarTemplSpec->getTemplateInstantiationArgs().asArray(),
          /*Final=*/false);
    if (Tmpl->isMemberSpecialization())
      return Response::Done();
  }
  return Response::DontClearRelativeToPrimaryNextDecl(VarTemplSpec);
}

// If we have a template template parameter with translation unit context,
// then we're performing substitution into a default template argument of
// this template template parameter before we've constructed the template
// that will own this template template parameter. In this case, we
// use empty template parameter lists for all of the outer templates
// to avoid performing any substitutions.
Response
HandleDefaultTempArgIntoTempTempParam(const TemplateTemplateParmDecl *TTP,
                                      MultiLevelTemplateArgumentList &Result) {
  for (unsigned I = 0, N = TTP->getDepth() + 1; I != N; ++I)
    Result.addOuterTemplateArguments(std::nullopt);
  return Response::Done();
}

Response HandlePartialClassTemplateSpec(
    const ClassTemplatePartialSpecializationDecl *PartialClassTemplSpec,
    MultiLevelTemplateArgumentList &Result, bool SkipForSpecialization) {
  if (!SkipForSpecialization)
    Result.addOuterRetainedLevels(PartialClassTemplSpec->getTemplateDepth());
  return Response::Done();
}

// Add template arguments from a class template instantiation.
Response
HandleClassTemplateSpec(const ClassTemplateSpecializationDecl *ClassTemplSpec,
                        MultiLevelTemplateArgumentList &Result,
                        bool SkipForSpecialization) {
  if (!ClassTemplSpec->isClassScopeExplicitSpecialization()) {
    // We're done when we hit an explicit specialization.
    if (ClassTemplSpec->getSpecializationKind() == TSK_ExplicitSpecialization &&
        !isa<ClassTemplatePartialSpecializationDecl>(ClassTemplSpec))
      return Response::Done();

    if (!SkipForSpecialization)
      Result.addOuterTemplateArguments(
          const_cast<ClassTemplateSpecializationDecl *>(ClassTemplSpec),
          ClassTemplSpec->getTemplateInstantiationArgs().asArray(),
          /*Final=*/false);

    // If this class template specialization was instantiated from a
    // specialized member that is a class template, we're done.
    assert(ClassTemplSpec->getSpecializedTemplate() && "No class template?");
    if (ClassTemplSpec->getSpecializedTemplate()->isMemberSpecialization())
      return Response::Done();

    // If this was instantiated from a partial template specialization, we need
    // to get the next level of declaration context from the partial
    // specialization, as the ClassTemplateSpecializationDecl's
    // DeclContext/LexicalDeclContext will be for the primary template.
    if (auto *InstFromPartialTempl =
            ClassTemplSpec->getSpecializedTemplateOrPartial()
                .dyn_cast<ClassTemplatePartialSpecializationDecl *>())
      return Response::ChangeDecl(
          InstFromPartialTempl->getLexicalDeclContext());
  }
  return Response::UseNextDecl(ClassTemplSpec);
}

Response HandleFunction(Sema &SemaRef, const FunctionDecl *Function,
                        MultiLevelTemplateArgumentList &Result,
                        const FunctionDecl *Pattern, bool RelativeToPrimary,
                        bool ForConstraintInstantiation,
                        bool ForDefaultArgumentSubstitution) {
  // Add template arguments from a function template specialization.
  if (!RelativeToPrimary &&
      Function->getTemplateSpecializationKindForInstantiation() ==
          TSK_ExplicitSpecialization)
    return Response::Done();

  if (!RelativeToPrimary &&
      Function->getTemplateSpecializationKind() == TSK_ExplicitSpecialization) {
    // This is an implicit instantiation of an explicit specialization. We
    // don't get any template arguments from this function but might get
    // some from an enclosing template.
    return Response::UseNextDecl(Function);
  } else if (const TemplateArgumentList *TemplateArgs =
                 Function->getTemplateSpecializationArgs()) {
    // Add the template arguments for this specialization.
    Result.addOuterTemplateArguments(const_cast<FunctionDecl *>(Function),
                                     TemplateArgs->asArray(),
                                     /*Final=*/false);

    if (RelativeToPrimary &&
        (Function->getTemplateSpecializationKind() ==
             TSK_ExplicitSpecialization ||
         (Function->getFriendObjectKind() &&
          !Function->getPrimaryTemplate()->getFriendObjectKind())))
      return Response::UseNextDecl(Function);

    // If this function was instantiated from a specialized member that is
    // a function template, we're done.
    assert(Function->getPrimaryTemplate() && "No function template?");
    if (!ForDefaultArgumentSubstitution &&
        Function->getPrimaryTemplate()->isMemberSpecialization())
      return Response::Done();

    // If this function is a generic lambda specialization, we are done.
    if (!ForConstraintInstantiation &&
        isGenericLambdaCallOperatorOrStaticInvokerSpecialization(Function))
      return Response::Done();

  } else if (auto *Template = Function->getDescribedFunctionTemplate()) {
    assert(
        (ForConstraintInstantiation || Result.getNumSubstitutedLevels() == 0) &&
        "Outer template not instantiated?");
    if (ForConstraintInstantiation) {
      for (auto &Inst : llvm::reverse(SemaRef.CodeSynthesisContexts)) {
        if (Inst.Kind == Sema::CodeSynthesisContext::ConstraintsCheck &&
            Inst.Entity == Template) {
          // After CWG2369, the outer templates are not instantiated when
          // checking its associated constraints. So add them back through the
          // synthesis context; this is useful for e.g. nested constraints
          // involving lambdas.
          Result.addOuterTemplateArguments(Template, Inst.template_arguments(),
                                           /*Final=*/false);
          break;
        }
      }
    }
  }
  // If this is a friend or local declaration and it declares an entity at
  // namespace scope, take arguments from its lexical parent
  // instead of its semantic parent, unless of course the pattern we're
  // instantiating actually comes from the file's context!
  if ((Function->getFriendObjectKind() || Function->isLocalExternDecl()) &&
      Function->getNonTransparentDeclContext()->isFileContext() &&
      (!Pattern || !Pattern->getLexicalDeclContext()->isFileContext())) {
    return Response::ChangeDecl(Function->getLexicalDeclContext());
  }

  if (ForConstraintInstantiation && Function->getFriendObjectKind())
    return Response::ChangeDecl(Function->getLexicalDeclContext());
  return Response::UseNextDecl(Function);
}

Response HandleFunctionTemplateDecl(Sema &SemaRef,
                                    const FunctionTemplateDecl *FTD,
                                    MultiLevelTemplateArgumentList &Result) {
  if (!isa<ClassTemplateSpecializationDecl>(FTD->getDeclContext())) {
    Result.addOuterTemplateArguments(
        const_cast<FunctionTemplateDecl *>(FTD),
        const_cast<FunctionTemplateDecl *>(FTD)->getInjectedTemplateArgs(
            SemaRef.Context),
        /*Final=*/false);

    NestedNameSpecifier NNS = FTD->getTemplatedDecl()->getQualifier();

    for (const Type *Ty = NNS.getKind() == NestedNameSpecifier::Kind::Type
                              ? NNS.getAsType()
                              : nullptr,
                    *NextTy = nullptr;
         Ty && Ty->isInstantiationDependentType();
         Ty = std::exchange(NextTy, nullptr)) {
      if (NestedNameSpecifier P = Ty->getPrefix();
          P.getKind() == NestedNameSpecifier::Kind::Type)
        NextTy = P.getAsType();
      const auto *TSTy = dyn_cast<TemplateSpecializationType>(Ty);
      if (!TSTy)
        continue;

      ArrayRef<TemplateArgument> Arguments = TSTy->template_arguments();
      // Prefer template arguments from the injected-class-type if possible.
      // For example,
      // ```cpp
      // template <class... Pack> struct S {
      //   template <class T> void foo();
      // };
      // template <class... Pack> template <class T>
      //           ^^^^^^^^^^^^^ InjectedTemplateArgs
      //           They're of kind TemplateArgument::Pack, not of
      //           TemplateArgument::Type.
      // void S<Pack...>::foo() {}
      //        ^^^^^^^
      //        TSTy->template_arguments() (which are of PackExpansionType)
      // ```
      // This meets the contract in
      // TreeTransform::TryExpandParameterPacks that the template arguments
      // for unexpanded parameters should be of a Pack kind.
      if (TSTy->isCurrentInstantiation()) {
        auto *RD = TSTy->getCanonicalTypeInternal()->getAsCXXRecordDecl();
        if (ClassTemplateDecl *CTD = RD->getDescribedClassTemplate())
          Arguments = CTD->getInjectedTemplateArgs(SemaRef.Context);
        else if (auto *Specialization =
                     dyn_cast<ClassTemplateSpecializationDecl>(RD))
          Arguments = Specialization->getTemplateInstantiationArgs().asArray();
      }
      Result.addOuterTemplateArguments(
          TSTy->getTemplateName().getAsTemplateDecl(), Arguments,
          /*Final=*/false);
    }
  }

  return Response::ChangeDecl(FTD->getLexicalDeclContext());
}

Response HandleRecordDecl(Sema &SemaRef, const CXXRecordDecl *Rec,
                          MultiLevelTemplateArgumentList &Result,
                          ASTContext &Context,
                          bool ForConstraintInstantiation) {
  if (ClassTemplateDecl *ClassTemplate = Rec->getDescribedClassTemplate()) {
    assert(
        (ForConstraintInstantiation || Result.getNumSubstitutedLevels() == 0) &&
        "Outer template not instantiated?");
    if (ClassTemplate->isMemberSpecialization())
      return Response::Done();
    if (ForConstraintInstantiation)
      Result.addOuterTemplateArguments(
          const_cast<CXXRecordDecl *>(Rec),
          ClassTemplate->getInjectedTemplateArgs(SemaRef.Context),
          /*Final=*/false);
  }

  if (const MemberSpecializationInfo *MSInfo =
          Rec->getMemberSpecializationInfo())
    if (MSInfo->getTemplateSpecializationKind() == TSK_ExplicitSpecialization)
      return Response::Done();

  bool IsFriend = Rec->getFriendObjectKind() ||
                  (Rec->getDescribedClassTemplate() &&
                   Rec->getDescribedClassTemplate()->getFriendObjectKind());
  if (ForConstraintInstantiation && IsFriend &&
      Rec->getNonTransparentDeclContext()->isFileContext()) {
    return Response::ChangeDecl(Rec->getLexicalDeclContext());
  }

  // This is to make sure we pick up the VarTemplateSpecializationDecl or the
  // TypeAliasTemplateDecl that this lambda is defined inside of.
  if (Rec->isLambda()) {
    if (const Decl *LCD = Rec->getLambdaContextDecl())
      return Response::ChangeDecl(LCD);
    // Retrieve the template arguments for a using alias declaration.
    // This is necessary for constraint checking, since we always keep
    // constraints relative to the primary template.
    if (auto TypeAlias = getEnclosingTypeAliasTemplateDecl(SemaRef);
        ForConstraintInstantiation && TypeAlias) {
      if (isLambdaEnclosedByTypeAliasDecl(Rec->getLambdaCallOperator(),
                                          TypeAlias.PrimaryTypeAliasDecl)) {
        Result.addOuterTemplateArguments(TypeAlias.Template,
                                         TypeAlias.AssociatedTemplateArguments,
                                         /*Final=*/false);
        // Visit the parent of the current type alias declaration rather than
        // the lambda thereof.
        // E.g., in the following example:
        // struct S {
        //  template <class> using T = decltype([]<Concept> {} ());
        // };
        // void foo() {
        //   S::T var;
        // }
        // The instantiated lambda expression (which we're visiting at 'var')
        // has a function DeclContext 'foo' rather than the Record DeclContext
        // S. This seems to be an oversight to me that we may want to set a
        // Sema Context from the CXXScopeSpec before substituting into T.
        return Response::ChangeDecl(TypeAlias.Template->getDeclContext());
      }
    }
  }

  return Response::UseNextDecl(Rec);
}

Response HandleImplicitConceptSpecializationDecl(
    const ImplicitConceptSpecializationDecl *CSD,
    MultiLevelTemplateArgumentList &Result) {
  Result.addOuterTemplateArguments(
      const_cast<ImplicitConceptSpecializationDecl *>(CSD),
      CSD->getTemplateArguments(),
      /*Final=*/false);
  return Response::UseNextDecl(CSD);
}

Response HandleGenericDeclContext(const Decl *CurDecl) {
  return Response::UseNextDecl(CurDecl);
}
} // namespace TemplateInstArgsHelpers
} // namespace

MultiLevelTemplateArgumentList Sema::getTemplateInstantiationArgs(
    const NamedDecl *ND, const DeclContext *DC, bool Final,
    std::optional<ArrayRef<TemplateArgument>> Innermost, bool RelativeToPrimary,
    const FunctionDecl *Pattern, bool ForConstraintInstantiation,
    bool SkipForSpecialization, bool ForDefaultArgumentSubstitution) {
  assert((ND || DC) && "Can't find arguments for a decl if one isn't provided");
  // Accumulate the set of template argument lists in this structure.
  MultiLevelTemplateArgumentList Result;

  using namespace TemplateInstArgsHelpers;
  const Decl *CurDecl = ND;

  if (Innermost) {
    Result.addOuterTemplateArguments(const_cast<NamedDecl *>(ND), *Innermost,
                                     Final);
    // Populate placeholder template arguments for TemplateTemplateParmDecls.
    // This is essential for the case e.g.
    //
    // template <class> concept Concept = false;
    // template <template <Concept C> class T> void foo(T<int>)
    //
    // where parameter C has a depth of 1 but the substituting argument `int`
    // has a depth of 0.
    if (const auto *TTP = dyn_cast<TemplateTemplateParmDecl>(CurDecl))
      HandleDefaultTempArgIntoTempTempParam(TTP, Result);
    CurDecl = DC ? Decl::castFromDeclContext(DC)
                 : Response::UseNextDecl(CurDecl).NextDecl;
  } else if (!CurDecl)
    CurDecl = Decl::castFromDeclContext(DC);

  while (!CurDecl->isFileContextDecl()) {
    Response R;
    if (const auto *VarTemplSpec =
            dyn_cast<VarTemplateSpecializationDecl>(CurDecl)) {
      R = HandleVarTemplateSpec(VarTemplSpec, Result, SkipForSpecialization);
    } else if (const auto *PartialClassTemplSpec =
                   dyn_cast<ClassTemplatePartialSpecializationDecl>(CurDecl)) {
      R = HandlePartialClassTemplateSpec(PartialClassTemplSpec, Result,
                                         SkipForSpecialization);
    } else if (const auto *ClassTemplSpec =
                   dyn_cast<ClassTemplateSpecializationDecl>(CurDecl)) {
      R = HandleClassTemplateSpec(ClassTemplSpec, Result,
                                  SkipForSpecialization);
    } else if (const auto *Function = dyn_cast<FunctionDecl>(CurDecl)) {
      R = HandleFunction(*this, Function, Result, Pattern, RelativeToPrimary,
                         ForConstraintInstantiation,
                         ForDefaultArgumentSubstitution);
    } else if (const auto *Rec = dyn_cast<CXXRecordDecl>(CurDecl)) {
      R = HandleRecordDecl(*this, Rec, Result, Context,
                           ForConstraintInstantiation);
    } else if (const auto *CSD =
                   dyn_cast<ImplicitConceptSpecializationDecl>(CurDecl)) {
      R = HandleImplicitConceptSpecializationDecl(CSD, Result);
    } else if (const auto *FTD = dyn_cast<FunctionTemplateDecl>(CurDecl)) {
      R = HandleFunctionTemplateDecl(*this, FTD, Result);
    } else if (const auto *CTD = dyn_cast<ClassTemplateDecl>(CurDecl)) {
      R = Response::ChangeDecl(CTD->getLexicalDeclContext());
    } else if (!isa<DeclContext>(CurDecl)) {
      R = Response::DontClearRelativeToPrimaryNextDecl(CurDecl);
      if (const auto *TTP = dyn_cast<TemplateTemplateParmDecl>(CurDecl)) {
        R = HandleDefaultTempArgIntoTempTempParam(TTP, Result);
      }
    } else {
      R = HandleGenericDeclContext(CurDecl);
    }

    if (R.IsDone)
      return Result;
    if (R.ClearRelativeToPrimary)
      RelativeToPrimary = false;
    assert(R.NextDecl);
    CurDecl = R.NextDecl;
  }
  return Result;
}

bool Sema::CodeSynthesisContext::isInstantiationRecord() const {
  switch (Kind) {
  case TemplateInstantiation:
  case ExceptionSpecInstantiation:
  case DefaultTemplateArgumentInstantiation:
  case DefaultFunctionArgumentInstantiation:
  case ExplicitTemplateArgumentSubstitution:
  case DeducedTemplateArgumentSubstitution:
  case PriorTemplateArgumentSubstitution:
  case ConstraintsCheck:
  case NestedRequirementConstraintsCheck:
    return true;

  case RequirementInstantiation:
  case RequirementParameterInstantiation:
  case DefaultTemplateArgumentChecking:
  case DeclaringSpecialMember:
  case DeclaringImplicitEqualityComparison:
  case DefiningSynthesizedFunction:
  case ExceptionSpecEvaluation:
  case ConstraintSubstitution:
  case ParameterMappingSubstitution:
  case ConstraintNormalization:
  case RewritingOperatorAsSpaceship:
  case InitializingStructuredBinding:
  case MarkingClassDllexported:
  case BuildingBuiltinDumpStructCall:
  case LambdaExpressionSubstitution:
  case BuildingDeductionGuides:
  case TypeAliasTemplateInstantiation:
  case PartialOrderingTTP:
    return false;

  // This function should never be called when Kind's value is Memoization.
  case Memoization:
    break;
  }

  llvm_unreachable("Invalid SynthesisKind!");
}

Sema::InstantiatingTemplate::InstantiatingTemplate(
    Sema &SemaRef, CodeSynthesisContext::SynthesisKind Kind,
    SourceLocation PointOfInstantiation, SourceRange InstantiationRange,
    Decl *Entity, NamedDecl *Template, ArrayRef<TemplateArgument> TemplateArgs)
    : SemaRef(SemaRef) {
  // Don't allow further instantiation if a fatal error and an uncompilable
  // error have occurred. Any diagnostics we might have raised will not be
  // visible, and we do not need to construct a correct AST.
  if (SemaRef.Diags.hasFatalErrorOccurred() &&
      SemaRef.hasUncompilableErrorOccurred()) {
    Invalid = true;
    return;
  }

  CodeSynthesisContext Inst;
  Inst.Kind = Kind;
  Inst.PointOfInstantiation = PointOfInstantiation;
  Inst.Entity = Entity;
  Inst.Template = Template;
  Inst.TemplateArgs = TemplateArgs.data();
  Inst.NumTemplateArgs = TemplateArgs.size();
  Inst.InstantiationRange = InstantiationRange;
  Inst.InConstraintSubstitution =
      Inst.Kind == CodeSynthesisContext::ConstraintSubstitution;
  Inst.InParameterMappingSubstitution =
      Inst.Kind == CodeSynthesisContext::ParameterMappingSubstitution;
  if (!SemaRef.CodeSynthesisContexts.empty()) {
    Inst.InConstraintSubstitution |=
        SemaRef.CodeSynthesisContexts.back().InConstraintSubstitution;
    Inst.InParameterMappingSubstitution |=
        SemaRef.CodeSynthesisContexts.back().InParameterMappingSubstitution;
  }

  Invalid = SemaRef.pushCodeSynthesisContext(Inst);
  if (!Invalid)
    atTemplateBegin(SemaRef.TemplateInstCallbacks, SemaRef, Inst);
}

Sema::InstantiatingTemplate::InstantiatingTemplate(
    Sema &SemaRef, SourceLocation PointOfInstantiation, Decl *Entity,
    SourceRange InstantiationRange)
    : InstantiatingTemplate(SemaRef,
                            CodeSynthesisContext::TemplateInstantiation,
                            PointOfInstantiation, InstantiationRange, Entity) {}

Sema::InstantiatingTemplate::InstantiatingTemplate(
    Sema &SemaRef, SourceLocation PointOfInstantiation, FunctionDecl *Entity,
    ExceptionSpecification, SourceRange InstantiationRange)
    : InstantiatingTemplate(
          SemaRef, CodeSynthesisContext::ExceptionSpecInstantiation,
          PointOfInstantiation, InstantiationRange, Entity) {}

Sema::InstantiatingTemplate::InstantiatingTemplate(
    Sema &SemaRef, SourceLocation PointOfInstantiation, TemplateParameter Param,
    TemplateDecl *Template, ArrayRef<TemplateArgument> TemplateArgs,
    SourceRange InstantiationRange)
    : InstantiatingTemplate(
          SemaRef,
          CodeSynthesisContext::DefaultTemplateArgumentInstantiation,
          PointOfInstantiation, InstantiationRange, getAsNamedDecl(Param),
          Template, TemplateArgs) {}

Sema::InstantiatingTemplate::InstantiatingTemplate(
    Sema &SemaRef, SourceLocation PointOfInstantiation,
    FunctionTemplateDecl *FunctionTemplate,
    ArrayRef<TemplateArgument> TemplateArgs,
    CodeSynthesisContext::SynthesisKind Kind, SourceRange InstantiationRange)
    : InstantiatingTemplate(SemaRef, Kind, PointOfInstantiation,
                            InstantiationRange, FunctionTemplate, nullptr,
                            TemplateArgs) {
  assert(Kind == CodeSynthesisContext::ExplicitTemplateArgumentSubstitution ||
         Kind == CodeSynthesisContext::DeducedTemplateArgumentSubstitution ||
         Kind == CodeSynthesisContext::BuildingDeductionGuides);
}

Sema::InstantiatingTemplate::InstantiatingTemplate(
    Sema &SemaRef, SourceLocation PointOfInstantiation, TemplateDecl *Template,
    ArrayRef<TemplateArgument> TemplateArgs, SourceRange InstantiationRange)
    : InstantiatingTemplate(
          SemaRef, CodeSynthesisContext::DeducedTemplateArgumentSubstitution,
          PointOfInstantiation, InstantiationRange, Template, nullptr,
          TemplateArgs) {}

Sema::InstantiatingTemplate::InstantiatingTemplate(
    Sema &SemaRef, SourceLocation PointOfInstantiation,
    ClassTemplatePartialSpecializationDecl *PartialSpec,
    ArrayRef<TemplateArgument> TemplateArgs, SourceRange InstantiationRange)
    : InstantiatingTemplate(
          SemaRef, CodeSynthesisContext::DeducedTemplateArgumentSubstitution,
          PointOfInstantiation, InstantiationRange, PartialSpec, nullptr,
          TemplateArgs) {}

Sema::InstantiatingTemplate::InstantiatingTemplate(
    Sema &SemaRef, SourceLocation PointOfInstantiation,
    VarTemplatePartialSpecializationDecl *PartialSpec,
    ArrayRef<TemplateArgument> TemplateArgs, SourceRange InstantiationRange)
    : InstantiatingTemplate(
          SemaRef, CodeSynthesisContext::DeducedTemplateArgumentSubstitution,
          PointOfInstantiation, InstantiationRange, PartialSpec, nullptr,
          TemplateArgs) {}

Sema::InstantiatingTemplate::InstantiatingTemplate(
    Sema &SemaRef, SourceLocation PointOfInstantiation, ParmVarDecl *Param,
    ArrayRef<TemplateArgument> TemplateArgs, SourceRange InstantiationRange)
    : InstantiatingTemplate(
          SemaRef,
          CodeSynthesisContext::DefaultFunctionArgumentInstantiation,
          PointOfInstantiation, InstantiationRange, Param, nullptr,
          TemplateArgs) {}

Sema::InstantiatingTemplate::InstantiatingTemplate(
    Sema &SemaRef, SourceLocation PointOfInstantiation, NamedDecl *Template,
    NonTypeTemplateParmDecl *Param, ArrayRef<TemplateArgument> TemplateArgs,
    SourceRange InstantiationRange)
    : InstantiatingTemplate(
          SemaRef,
          CodeSynthesisContext::PriorTemplateArgumentSubstitution,
          PointOfInstantiation, InstantiationRange, Param, Template,
          TemplateArgs) {}

Sema::InstantiatingTemplate::InstantiatingTemplate(
    Sema &SemaRef, SourceLocation PointOfInstantiation, NamedDecl *Template,
    TemplateTemplateParmDecl *Param, ArrayRef<TemplateArgument> TemplateArgs,
    SourceRange InstantiationRange)
    : InstantiatingTemplate(
          SemaRef,
          CodeSynthesisContext::PriorTemplateArgumentSubstitution,
          PointOfInstantiation, InstantiationRange, Param, Template,
          TemplateArgs) {}

Sema::InstantiatingTemplate::InstantiatingTemplate(
    Sema &SemaRef, SourceLocation PointOfInstantiation,
    TypeAliasTemplateDecl *Entity, ArrayRef<TemplateArgument> TemplateArgs,
    SourceRange InstantiationRange)
    : InstantiatingTemplate(
          SemaRef, CodeSynthesisContext::TypeAliasTemplateInstantiation,
          PointOfInstantiation, InstantiationRange, /*Entity=*/Entity,
          /*Template=*/nullptr, TemplateArgs) {}

Sema::InstantiatingTemplate::InstantiatingTemplate(
    Sema &SemaRef, SourceLocation PointOfInstantiation, TemplateDecl *Template,
    NamedDecl *Param, ArrayRef<TemplateArgument> TemplateArgs,
    SourceRange InstantiationRange)
    : InstantiatingTemplate(
          SemaRef, CodeSynthesisContext::DefaultTemplateArgumentChecking,
          PointOfInstantiation, InstantiationRange, Param, Template,
          TemplateArgs) {}

Sema::InstantiatingTemplate::InstantiatingTemplate(
    Sema &SemaRef, SourceLocation PointOfInstantiation,
    concepts::Requirement *Req, SourceRange InstantiationRange)
    : InstantiatingTemplate(
          SemaRef, CodeSynthesisContext::RequirementInstantiation,
          PointOfInstantiation, InstantiationRange, /*Entity=*/nullptr,
          /*Template=*/nullptr, /*TemplateArgs=*/{}) {}

Sema::InstantiatingTemplate::InstantiatingTemplate(
    Sema &SemaRef, SourceLocation PointOfInstantiation,
    concepts::NestedRequirement *Req, ConstraintsCheck,
    SourceRange InstantiationRange)
    : InstantiatingTemplate(
          SemaRef, CodeSynthesisContext::NestedRequirementConstraintsCheck,
          PointOfInstantiation, InstantiationRange, /*Entity=*/nullptr,
          /*Template=*/nullptr, /*TemplateArgs=*/{}) {}

Sema::InstantiatingTemplate::InstantiatingTemplate(
    Sema &SemaRef, SourceLocation PointOfInstantiation, const RequiresExpr *RE,
    SourceRange InstantiationRange)
    : InstantiatingTemplate(
          SemaRef, CodeSynthesisContext::RequirementParameterInstantiation,
          PointOfInstantiation, InstantiationRange, /*Entity=*/nullptr,
          /*Template=*/nullptr, /*TemplateArgs=*/{}) {}

Sema::InstantiatingTemplate::InstantiatingTemplate(
    Sema &SemaRef, SourceLocation PointOfInstantiation,
    ConstraintsCheck, NamedDecl *Template,
    ArrayRef<TemplateArgument> TemplateArgs, SourceRange InstantiationRange)
    : InstantiatingTemplate(
          SemaRef, CodeSynthesisContext::ConstraintsCheck,
          PointOfInstantiation, InstantiationRange, Template, nullptr,
          TemplateArgs) {}

Sema::InstantiatingTemplate::InstantiatingTemplate(
    Sema &SemaRef, SourceLocation PointOfInstantiation, ConstraintSubstitution,
    NamedDecl *Template, SourceRange InstantiationRange)
    : InstantiatingTemplate(
          SemaRef, CodeSynthesisContext::ConstraintSubstitution,
          PointOfInstantiation, InstantiationRange, Template, nullptr, {}) {}

Sema::InstantiatingTemplate::InstantiatingTemplate(
    Sema &SemaRef, SourceLocation PointOfInstantiation,
    ConstraintNormalization, NamedDecl *Template,
    SourceRange InstantiationRange)
    : InstantiatingTemplate(
          SemaRef, CodeSynthesisContext::ConstraintNormalization,
          PointOfInstantiation, InstantiationRange, Template) {}

Sema::InstantiatingTemplate::InstantiatingTemplate(
    Sema &SemaRef, SourceLocation PointOfInstantiation,
    ParameterMappingSubstitution, NamedDecl *Template,
    SourceRange InstantiationRange)
    : InstantiatingTemplate(
          SemaRef, CodeSynthesisContext::ParameterMappingSubstitution,
          PointOfInstantiation, InstantiationRange, Template) {}

Sema::InstantiatingTemplate::InstantiatingTemplate(
    Sema &SemaRef, SourceLocation PointOfInstantiation, TemplateDecl *Entity,
    BuildingDeductionGuidesTag, SourceRange InstantiationRange)
    : InstantiatingTemplate(
          SemaRef, CodeSynthesisContext::BuildingDeductionGuides,
          PointOfInstantiation, InstantiationRange, Entity) {}

Sema::InstantiatingTemplate::InstantiatingTemplate(
    Sema &SemaRef, SourceLocation ArgLoc, PartialOrderingTTP,
    TemplateDecl *PArg, SourceRange InstantiationRange)
    : InstantiatingTemplate(SemaRef, CodeSynthesisContext::PartialOrderingTTP,
                            ArgLoc, InstantiationRange, PArg) {}

bool Sema::pushCodeSynthesisContext(CodeSynthesisContext Ctx) {
  if (!Ctx.isInstantiationRecord()) {
    ++NonInstantiationEntries;
  } else {
    assert(SemaRef.NonInstantiationEntries <=
           SemaRef.CodeSynthesisContexts.size());
    if ((SemaRef.CodeSynthesisContexts.size() -
         SemaRef.NonInstantiationEntries) >
        SemaRef.getLangOpts().InstantiationDepth) {
      SemaRef.Diag(Ctx.PointOfInstantiation,
                   diag::err_template_recursion_depth_exceeded)
          << SemaRef.getLangOpts().InstantiationDepth << Ctx.InstantiationRange;
      SemaRef.Diag(Ctx.PointOfInstantiation,
                   diag::note_template_recursion_depth)
          << SemaRef.getLangOpts().InstantiationDepth;
      return true;
    }
  }

  CodeSynthesisContexts.push_back(Ctx);

  // Check to see if we're low on stack space. We can't do anything about this
  // from here, but we can at least warn the user.
  StackHandler.warnOnStackNearlyExhausted(Ctx.PointOfInstantiation);
  return false;
}

void Sema::popCodeSynthesisContext() {
  auto &Active = CodeSynthesisContexts.back();
  if (!Active.isInstantiationRecord()) {
    assert(NonInstantiationEntries > 0);
    --NonInstantiationEntries;
  }

  // Name lookup no longer looks in this template's defining module.
  assert(CodeSynthesisContexts.size() >=
             CodeSynthesisContextLookupModules.size() &&
         "forgot to remove a lookup module for a template instantiation");
  if (CodeSynthesisContexts.size() ==
      CodeSynthesisContextLookupModules.size()) {
    if (Module *M = CodeSynthesisContextLookupModules.back())
      LookupModulesCache.erase(M);
    CodeSynthesisContextLookupModules.pop_back();
  }

  // If we've left the code synthesis context for the current context stack,
  // stop remembering that we've emitted that stack.
  if (CodeSynthesisContexts.size() ==
      LastEmittedCodeSynthesisContextDepth)
    LastEmittedCodeSynthesisContextDepth = 0;

  CodeSynthesisContexts.pop_back();
}

void Sema::InstantiatingTemplate::Clear() {
  if (!Invalid) {
    atTemplateEnd(SemaRef.TemplateInstCallbacks, SemaRef,
                  SemaRef.CodeSynthesisContexts.back());

    SemaRef.popCodeSynthesisContext();
    Invalid = true;
  }
}

static std::string convertCallArgsToString(Sema &S,
                                           llvm::ArrayRef<const Expr *> Args) {
  std::string Result;
  llvm::raw_string_ostream OS(Result);
  llvm::ListSeparator Comma;
  for (const Expr *Arg : Args) {
    OS << Comma;
    Arg->IgnoreParens()->printPretty(OS, nullptr,
                                     S.Context.getPrintingPolicy());
  }
  return Result;
}

void Sema::PrintInstantiationStack(InstantiationContextDiagFuncRef DiagFunc) {
  // Determine which template instantiations to skip, if any.
  unsigned SkipStart = CodeSynthesisContexts.size(), SkipEnd = SkipStart;
  unsigned Limit = Diags.getTemplateBacktraceLimit();
  if (Limit && Limit < CodeSynthesisContexts.size()) {
    SkipStart = Limit / 2 + Limit % 2;
    SkipEnd = CodeSynthesisContexts.size() - Limit / 2;
  }

  // FIXME: In all of these cases, we need to show the template arguments
  unsigned InstantiationIdx = 0;
  for (SmallVectorImpl<CodeSynthesisContext>::reverse_iterator
         Active = CodeSynthesisContexts.rbegin(),
         ActiveEnd = CodeSynthesisContexts.rend();
       Active != ActiveEnd;
       ++Active, ++InstantiationIdx) {
    // Skip this instantiation?
    if (InstantiationIdx >= SkipStart && InstantiationIdx < SkipEnd) {
      if (InstantiationIdx == SkipStart) {
        // Note that we're skipping instantiations.
        DiagFunc(Active->PointOfInstantiation,
                 PDiag(diag::note_instantiation_contexts_suppressed)
                     << unsigned(CodeSynthesisContexts.size() - Limit));
      }
      continue;
    }

    switch (Active->Kind) {
    case CodeSynthesisContext::TemplateInstantiation: {
      Decl *D = Active->Entity;
      if (CXXRecordDecl *Record = dyn_cast<CXXRecordDecl>(D)) {
        unsigned DiagID = diag::note_template_member_class_here;
        if (isa<ClassTemplateSpecializationDecl>(Record))
          DiagID = diag::note_template_class_instantiation_here;
        DiagFunc(Active->PointOfInstantiation,
                 PDiag(DiagID) << Record << Active->InstantiationRange);
      } else if (FunctionDecl *Function = dyn_cast<FunctionDecl>(D)) {
        unsigned DiagID;
        if (Function->getPrimaryTemplate())
          DiagID = diag::note_function_template_spec_here;
        else
          DiagID = diag::note_template_member_function_here;
        DiagFunc(Active->PointOfInstantiation,
                 PDiag(DiagID) << Function << Active->InstantiationRange);
      } else if (VarDecl *VD = dyn_cast<VarDecl>(D)) {
        DiagFunc(Active->PointOfInstantiation,
                 PDiag(VD->isStaticDataMember()
                           ? diag::note_template_static_data_member_def_here
                           : diag::note_template_variable_def_here)
                     << VD << Active->InstantiationRange);
      } else if (EnumDecl *ED = dyn_cast<EnumDecl>(D)) {
        DiagFunc(Active->PointOfInstantiation,
                 PDiag(diag::note_template_enum_def_here)
                     << ED << Active->InstantiationRange);
      } else if (FieldDecl *FD = dyn_cast<FieldDecl>(D)) {
        DiagFunc(Active->PointOfInstantiation,
                 PDiag(diag::note_template_nsdmi_here)
                     << FD << Active->InstantiationRange);
      } else if (ClassTemplateDecl *CTD = dyn_cast<ClassTemplateDecl>(D)) {
        DiagFunc(Active->PointOfInstantiation,
                 PDiag(diag::note_template_class_instantiation_here)
                     << CTD << Active->InstantiationRange);
      }
      break;
    }

    case CodeSynthesisContext::DefaultTemplateArgumentInstantiation: {
      TemplateDecl *Template = cast<TemplateDecl>(Active->Template);
      SmallString<128> TemplateArgsStr;
      llvm::raw_svector_ostream OS(TemplateArgsStr);
      Template->printName(OS, getPrintingPolicy());
      printTemplateArgumentList(OS, Active->template_arguments(),
                                getPrintingPolicy());
      DiagFunc(Active->PointOfInstantiation,
               PDiag(diag::note_default_arg_instantiation_here)
                   << OS.str() << Active->InstantiationRange);
      break;
    }

    case CodeSynthesisContext::ExplicitTemplateArgumentSubstitution: {
      FunctionTemplateDecl *FnTmpl = cast<FunctionTemplateDecl>(Active->Entity);
      DiagFunc(Active->PointOfInstantiation,
               PDiag(diag::note_explicit_template_arg_substitution_here)
                   << FnTmpl
                   << getTemplateArgumentBindingsText(
                          FnTmpl->getTemplateParameters(), Active->TemplateArgs,
                          Active->NumTemplateArgs)
                   << Active->InstantiationRange);
      break;
    }

    case CodeSynthesisContext::DeducedTemplateArgumentSubstitution: {
      if (FunctionTemplateDecl *FnTmpl =
              dyn_cast<FunctionTemplateDecl>(Active->Entity)) {
        DiagFunc(
            Active->PointOfInstantiation,
            PDiag(diag::note_function_template_deduction_instantiation_here)
                << FnTmpl
                << getTemplateArgumentBindingsText(
                       FnTmpl->getTemplateParameters(), Active->TemplateArgs,
                       Active->NumTemplateArgs)
                << Active->InstantiationRange);
      } else {
        bool IsVar = isa<VarTemplateDecl>(Active->Entity) ||
                     isa<VarTemplateSpecializationDecl>(Active->Entity);
        bool IsTemplate = false;
        TemplateParameterList *Params;
        if (auto *D = dyn_cast<TemplateDecl>(Active->Entity)) {
          IsTemplate = true;
          Params = D->getTemplateParameters();
        } else if (auto *D = dyn_cast<ClassTemplatePartialSpecializationDecl>(
                       Active->Entity)) {
          Params = D->getTemplateParameters();
        } else if (auto *D = dyn_cast<VarTemplatePartialSpecializationDecl>(
                       Active->Entity)) {
          Params = D->getTemplateParameters();
        } else {
          llvm_unreachable("unexpected template kind");
        }

        DiagFunc(Active->PointOfInstantiation,
                 PDiag(diag::note_deduced_template_arg_substitution_here)
                     << IsVar << IsTemplate << cast<NamedDecl>(Active->Entity)
                     << getTemplateArgumentBindingsText(Params,
                                                        Active->TemplateArgs,
                                                        Active->NumTemplateArgs)
                     << Active->InstantiationRange);
      }
      break;
    }

    case CodeSynthesisContext::DefaultFunctionArgumentInstantiation: {
      ParmVarDecl *Param = cast<ParmVarDecl>(Active->Entity);
      FunctionDecl *FD = cast<FunctionDecl>(Param->getDeclContext());

      SmallString<128> TemplateArgsStr;
      llvm::raw_svector_ostream OS(TemplateArgsStr);
      FD->printName(OS, getPrintingPolicy());
      printTemplateArgumentList(OS, Active->template_arguments(),
                                getPrintingPolicy());
      DiagFunc(Active->PointOfInstantiation,
               PDiag(diag::note_default_function_arg_instantiation_here)
                   << OS.str() << Active->InstantiationRange);
      break;
    }

    case CodeSynthesisContext::PriorTemplateArgumentSubstitution: {
      NamedDecl *Parm = cast<NamedDecl>(Active->Entity);
      std::string Name;
      if (!Parm->getName().empty())
        Name = std::string(" '") + Parm->getName().str() + "'";

      TemplateParameterList *TemplateParams = nullptr;
      if (TemplateDecl *Template = dyn_cast<TemplateDecl>(Active->Template))
        TemplateParams = Template->getTemplateParameters();
      else
        TemplateParams =
          cast<ClassTemplatePartialSpecializationDecl>(Active->Template)
                                                      ->getTemplateParameters();
      DiagFunc(Active->PointOfInstantiation,
               PDiag(diag::note_prior_template_arg_substitution)
                   << isa<TemplateTemplateParmDecl>(Parm) << Name
                   << getTemplateArgumentBindingsText(TemplateParams,
                                                      Active->TemplateArgs,
                                                      Active->NumTemplateArgs)
                   << Active->InstantiationRange);
      break;
    }

    case CodeSynthesisContext::DefaultTemplateArgumentChecking: {
      TemplateParameterList *TemplateParams = nullptr;
      if (TemplateDecl *Template = dyn_cast<TemplateDecl>(Active->Template))
        TemplateParams = Template->getTemplateParameters();
      else
        TemplateParams =
          cast<ClassTemplatePartialSpecializationDecl>(Active->Template)
                                                      ->getTemplateParameters();

      DiagFunc(Active->PointOfInstantiation,
               PDiag(diag::note_template_default_arg_checking)
                   << getTemplateArgumentBindingsText(TemplateParams,
                                                      Active->TemplateArgs,
                                                      Active->NumTemplateArgs)
                   << Active->InstantiationRange);
      break;
    }

    case CodeSynthesisContext::ExceptionSpecEvaluation:
      DiagFunc(Active->PointOfInstantiation,
               PDiag(diag::note_evaluating_exception_spec_here)
                   << cast<FunctionDecl>(Active->Entity));
      break;

    case CodeSynthesisContext::ExceptionSpecInstantiation:
      DiagFunc(Active->PointOfInstantiation,
               PDiag(diag::note_template_exception_spec_instantiation_here)
                   << cast<FunctionDecl>(Active->Entity)
                   << Active->InstantiationRange);
      break;

    case CodeSynthesisContext::RequirementInstantiation:
      DiagFunc(Active->PointOfInstantiation,
               PDiag(diag::note_template_requirement_instantiation_here)
                   << Active->InstantiationRange);
      break;
    case CodeSynthesisContext::RequirementParameterInstantiation:
      DiagFunc(Active->PointOfInstantiation,
               PDiag(diag::note_template_requirement_params_instantiation_here)
                   << Active->InstantiationRange);
      break;

    case CodeSynthesisContext::NestedRequirementConstraintsCheck:
      DiagFunc(Active->PointOfInstantiation,
               PDiag(diag::note_nested_requirement_here)
                   << Active->InstantiationRange);
      break;

    case CodeSynthesisContext::DeclaringSpecialMember:
      DiagFunc(Active->PointOfInstantiation,
               PDiag(diag::note_in_declaration_of_implicit_special_member)
                   << cast<CXXRecordDecl>(Active->Entity)
                   << Active->SpecialMember);
      break;

    case CodeSynthesisContext::DeclaringImplicitEqualityComparison:
      DiagFunc(
          Active->Entity->getLocation(),
          PDiag(diag::note_in_declaration_of_implicit_equality_comparison));
      break;

    case CodeSynthesisContext::DefiningSynthesizedFunction: {
      // FIXME: For synthesized functions that are not defaulted,
      // produce a note.
      auto *FD = dyn_cast<FunctionDecl>(Active->Entity);
      // Note: if FD is nullptr currently setting DFK to DefaultedFunctionKind()
      // will ensure that DFK.isComparison() is false. This is important because
      // we will uncondtionally dereference FD in the else if.
      DefaultedFunctionKind DFK =
          FD ? getDefaultedFunctionKind(FD) : DefaultedFunctionKind();
      if (DFK.isSpecialMember()) {
        auto *MD = cast<CXXMethodDecl>(FD);
        DiagFunc(Active->PointOfInstantiation,
                 PDiag(diag::note_member_synthesized_at)
                     << MD->isExplicitlyDefaulted() << DFK.asSpecialMember()
                     << Context.getCanonicalTagType(MD->getParent()));
      } else if (DFK.isComparison()) {
        QualType RecordType = FD->getParamDecl(0)
                                  ->getType()
                                  .getNonReferenceType()
                                  .getUnqualifiedType();
        DiagFunc(Active->PointOfInstantiation,
                 PDiag(diag::note_comparison_synthesized_at)
                     << (int)DFK.asComparison() << RecordType);
      }
      break;
    }

    case CodeSynthesisContext::RewritingOperatorAsSpaceship:
      DiagFunc(Active->Entity->getLocation(),
               PDiag(diag::note_rewriting_operator_as_spaceship));
      break;

    case CodeSynthesisContext::InitializingStructuredBinding:
      DiagFunc(Active->PointOfInstantiation,
               PDiag(diag::note_in_binding_decl_init)
                   << cast<BindingDecl>(Active->Entity));
      break;

    case CodeSynthesisContext::MarkingClassDllexported:
      DiagFunc(Active->PointOfInstantiation,
               PDiag(diag::note_due_to_dllexported_class)
                   << cast<CXXRecordDecl>(Active->Entity)
                   << !getLangOpts().CPlusPlus11);
      break;

    case CodeSynthesisContext::BuildingBuiltinDumpStructCall:
      DiagFunc(Active->PointOfInstantiation,
               PDiag(diag::note_building_builtin_dump_struct_call)
                   << convertCallArgsToString(
                          *this, llvm::ArrayRef(Active->CallArgs,
                                                Active->NumCallArgs)));
      break;

    case CodeSynthesisContext::Memoization:
      break;

    case CodeSynthesisContext::LambdaExpressionSubstitution:
      DiagFunc(Active->PointOfInstantiation,
               PDiag(diag::note_lambda_substitution_here));
      break;
    case CodeSynthesisContext::ConstraintsCheck: {
      unsigned DiagID = 0;
      if (!Active->Entity) {
        DiagFunc(Active->PointOfInstantiation,
                 PDiag(diag::note_nested_requirement_here)
                     << Active->InstantiationRange);
        break;
      }
      if (isa<ConceptDecl>(Active->Entity))
        DiagID = diag::note_concept_specialization_here;
      else if (isa<TemplateDecl>(Active->Entity))
        DiagID = diag::note_checking_constraints_for_template_id_here;
      else if (isa<VarTemplatePartialSpecializationDecl>(Active->Entity))
        DiagID = diag::note_checking_constraints_for_var_spec_id_here;
      else if (isa<ClassTemplatePartialSpecializationDecl>(Active->Entity))
        DiagID = diag::note_checking_constraints_for_class_spec_id_here;
      else {
        assert(isa<FunctionDecl>(Active->Entity));
        DiagID = diag::note_checking_constraints_for_function_here;
      }
      SmallString<128> TemplateArgsStr;
      llvm::raw_svector_ostream OS(TemplateArgsStr);
      cast<NamedDecl>(Active->Entity)->printName(OS, getPrintingPolicy());
      if (!isa<FunctionDecl>(Active->Entity)) {
        printTemplateArgumentList(OS, Active->template_arguments(),
                                  getPrintingPolicy());
      }
      DiagFunc(Active->PointOfInstantiation,
               PDiag(DiagID) << OS.str() << Active->InstantiationRange);
      break;
    }
    case CodeSynthesisContext::ConstraintSubstitution:
      DiagFunc(Active->PointOfInstantiation,
               PDiag(diag::note_constraint_substitution_here)
                   << Active->InstantiationRange);
      break;
    case CodeSynthesisContext::ConstraintNormalization:
      DiagFunc(Active->PointOfInstantiation,
               PDiag(diag::note_constraint_normalization_here)
                   << cast<NamedDecl>(Active->Entity)
                   << Active->InstantiationRange);
      break;
    case CodeSynthesisContext::ParameterMappingSubstitution:
      DiagFunc(Active->PointOfInstantiation,
               PDiag(diag::note_parameter_mapping_substitution_here)
                   << Active->InstantiationRange);
      break;
    case CodeSynthesisContext::BuildingDeductionGuides:
      DiagFunc(Active->PointOfInstantiation,
               PDiag(diag::note_building_deduction_guide_here));
      break;
    case CodeSynthesisContext::TypeAliasTemplateInstantiation:
      // Workaround for a workaround: don't produce a note if we are merely
      // instantiating some other template which contains this alias template.
      // This would be redundant either with the error itself, or some other
      // context note attached to it.
      if (Active->NumTemplateArgs == 0)
        break;
      DiagFunc(Active->PointOfInstantiation,
               PDiag(diag::note_template_type_alias_instantiation_here)
                   << cast<TypeAliasTemplateDecl>(Active->Entity)
                   << Active->InstantiationRange);
      break;
    case CodeSynthesisContext::PartialOrderingTTP:
      DiagFunc(Active->PointOfInstantiation,
               PDiag(diag::note_template_arg_template_params_mismatch));
      if (SourceLocation ParamLoc = Active->Entity->getLocation();
          ParamLoc.isValid())
        DiagFunc(ParamLoc, PDiag(diag::note_template_prev_declaration)
                               << /*isTemplateTemplateParam=*/true
                               << Active->InstantiationRange);
      break;
    }
  }
}

//===----------------------------------------------------------------------===/
// Template Instantiation for Types
//===----------------------------------------------------------------------===/
namespace {

  class TemplateInstantiator : public TreeTransform<TemplateInstantiator> {
    const MultiLevelTemplateArgumentList &TemplateArgs;
    SourceLocation Loc;
    DeclarationName Entity;
    // Whether to evaluate the C++20 constraints or simply substitute into them.
    bool EvaluateConstraints = true;
    // Whether Substitution was Incomplete, that is, we tried to substitute in
    // any user provided template arguments which were null.
    bool IsIncomplete = false;
    // Whether an incomplete substituion should be treated as an error.
    bool BailOutOnIncomplete;

    // Whether to rebuild pack expansion types; We don't do that when
    // rebuilding the parameter mapping of a fold expression appearing
    // in a constraint expression.
    bool BuildPackExpansionTypes = true;

    // CWG2770: Function parameters should be instantiated when they are
    // needed by a satisfaction check of an atomic constraint or
    // (recursively) by another function parameter.
    bool maybeInstantiateFunctionParameterToScope(ParmVarDecl *OldParm);

  public:
    typedef TreeTransform<TemplateInstantiator> inherited;

    TemplateInstantiator(Sema &SemaRef,
                         const MultiLevelTemplateArgumentList &TemplateArgs,
                         SourceLocation Loc, DeclarationName Entity,
                         bool BailOutOnIncomplete = false)
        : inherited(SemaRef), TemplateArgs(TemplateArgs), Loc(Loc),
          Entity(Entity), BailOutOnIncomplete(BailOutOnIncomplete) {}

    void setEvaluateConstraints(bool B) {
      EvaluateConstraints = B;
    }
    bool getEvaluateConstraints() {
      return EvaluateConstraints;
    }

    inline static struct ForParameterMappingSubstitution_t {
    } ForParameterMappingSubstitution;

    TemplateInstantiator(ForParameterMappingSubstitution_t, Sema &SemaRef,
                         SourceLocation Loc,
                         const MultiLevelTemplateArgumentList &TemplateArgs,
                         bool BuildPackExpansionTypes)
        : inherited(SemaRef), TemplateArgs(TemplateArgs), Loc(Loc),
          BailOutOnIncomplete(false),
          BuildPackExpansionTypes(BuildPackExpansionTypes) {}

    /// Determine whether the given type \p T has already been
    /// transformed.
    ///
    /// For the purposes of template instantiation, a type has already been
    /// transformed if it is NULL or if it is not dependent.
    bool AlreadyTransformed(QualType T);

    /// Returns the location of the entity being instantiated, if known.
    SourceLocation getBaseLocation() { return Loc; }

    /// Returns the name of the entity being instantiated, if any.
    DeclarationName getBaseEntity() { return Entity; }

    /// Returns whether any substitution so far was incomplete.
    bool getIsIncomplete() const { return IsIncomplete; }

    /// Sets the "base" location and entity when that
    /// information is known based on another transformation.
    void setBase(SourceLocation Loc, DeclarationName Entity) {
      this->Loc = Loc;
      this->Entity = Entity;
    }

    unsigned TransformTemplateDepth(unsigned Depth) {
      return TemplateArgs.getNewDepth(Depth);
    }

    bool TryExpandParameterPacks(SourceLocation EllipsisLoc,
                                 SourceRange PatternRange,
                                 ArrayRef<UnexpandedParameterPack> Unexpanded,
                                 bool FailOnPackProducingTemplates,
                                 bool &ShouldExpand, bool &RetainExpansion,
                                 UnsignedOrNone &NumExpansions) {
      if (SemaRef.CurrentInstantiationScope &&
          (SemaRef.inConstraintSubstitution() ||
           SemaRef.inParameterMappingSubstitution())) {
        for (UnexpandedParameterPack ParmPack : Unexpanded) {
          NamedDecl *VD = ParmPack.first.dyn_cast<NamedDecl *>();
          if (auto *PVD = dyn_cast_if_present<ParmVarDecl>(VD);
              PVD && maybeInstantiateFunctionParameterToScope(PVD))
            return true;
        }
      }

      return getSema().CheckParameterPacksForExpansion(
          EllipsisLoc, PatternRange, Unexpanded, TemplateArgs,
          FailOnPackProducingTemplates, ShouldExpand, RetainExpansion,
          NumExpansions);
    }

    void ExpandingFunctionParameterPack(ParmVarDecl *Pack) {
      SemaRef.CurrentInstantiationScope->MakeInstantiatedLocalArgPack(Pack);
    }

    TemplateArgument ForgetPartiallySubstitutedPack() {
      TemplateArgument Result;
      if (NamedDecl *PartialPack = SemaRef.CurrentInstantiationScope
                                       ->getPartiallySubstitutedPack()) {
        MultiLevelTemplateArgumentList &TemplateArgs =
            const_cast<MultiLevelTemplateArgumentList &>(this->TemplateArgs);
        unsigned Depth, Index;
        std::tie(Depth, Index) = getDepthAndIndex(PartialPack);
        if (TemplateArgs.hasTemplateArgument(Depth, Index)) {
          Result = TemplateArgs(Depth, Index);
          TemplateArgs.setArgument(Depth, Index, TemplateArgument());
        } else {
          IsIncomplete = true;
          if (BailOutOnIncomplete)
            return TemplateArgument();
        }
      }

      return Result;
    }

    void RememberPartiallySubstitutedPack(TemplateArgument Arg) {
      if (Arg.isNull())
        return;

      if (NamedDecl *PartialPack = SemaRef.CurrentInstantiationScope
                                       ->getPartiallySubstitutedPack()) {
        MultiLevelTemplateArgumentList &TemplateArgs =
            const_cast<MultiLevelTemplateArgumentList &>(this->TemplateArgs);
        unsigned Depth, Index;
        std::tie(Depth, Index) = getDepthAndIndex(PartialPack);
        TemplateArgs.setArgument(Depth, Index, Arg);
      }
    }

    MultiLevelTemplateArgumentList ForgetSubstitution() {
      MultiLevelTemplateArgumentList New;
      New.addOuterRetainedLevels(this->TemplateArgs.getNumLevels());

      MultiLevelTemplateArgumentList Old =
          const_cast<MultiLevelTemplateArgumentList &>(this->TemplateArgs);
      const_cast<MultiLevelTemplateArgumentList &>(this->TemplateArgs) =
          std::move(New);
      return Old;
    }

    void RememberSubstitution(MultiLevelTemplateArgumentList Old) {
      const_cast<MultiLevelTemplateArgumentList &>(this->TemplateArgs) = Old;
    }

    TemplateArgument
    getTemplateArgumentPackPatternForRewrite(const TemplateArgument &TA) {
      if (TA.getKind() != TemplateArgument::Pack)
        return TA;
      if (SemaRef.ArgPackSubstIndex)
        return SemaRef.getPackSubstitutedTemplateArgument(TA);
      assert(TA.pack_size() == 1 && TA.pack_begin()->isPackExpansion() &&
             "unexpected pack arguments in template rewrite");
      TemplateArgument Arg = *TA.pack_begin();
      if (Arg.isPackExpansion())
        Arg = Arg.getPackExpansionPattern();
      return Arg;
    }

    /// Transform the given declaration by instantiating a reference to
    /// this declaration.
    Decl *TransformDecl(SourceLocation Loc, Decl *D);

    void transformAttrs(Decl *Old, Decl *New) {
      SemaRef.InstantiateAttrs(TemplateArgs, Old, New);
    }

    void transformedLocalDecl(Decl *Old, ArrayRef<Decl *> NewDecls) {
      if (Old->isParameterPack() &&
          (NewDecls.size() != 1 || !NewDecls.front()->isParameterPack())) {
        SemaRef.CurrentInstantiationScope->MakeInstantiatedLocalArgPack(Old);
        for (auto *New : NewDecls)
          SemaRef.CurrentInstantiationScope->InstantiatedLocalPackArg(
              Old, cast<VarDecl>(New));
        return;
      }

      assert(NewDecls.size() == 1 &&
             "should only have multiple expansions for a pack");
      Decl *New = NewDecls.front();

      // If we've instantiated the call operator of a lambda or the call
      // operator template of a generic lambda, update the "instantiation of"
      // information.
      auto *NewMD = dyn_cast<CXXMethodDecl>(New);
      if (NewMD && isLambdaCallOperator(NewMD)) {
        auto *OldMD = dyn_cast<CXXMethodDecl>(Old);
        if (auto *NewTD = NewMD->getDescribedFunctionTemplate())
          NewTD->setInstantiatedFromMemberTemplate(
              OldMD->getDescribedFunctionTemplate());
        else
          NewMD->setInstantiationOfMemberFunction(OldMD,
                                                  TSK_ImplicitInstantiation);
      }

      SemaRef.CurrentInstantiationScope->InstantiatedLocal(Old, New);

      // We recreated a local declaration, but not by instantiating it. There
      // may be pending dependent diagnostics to produce.
      if (auto *DC = dyn_cast<DeclContext>(Old);
          DC && DC->isDependentContext() && DC->isFunctionOrMethod())
        SemaRef.PerformDependentDiagnostics(DC, TemplateArgs);
    }

    /// Transform the definition of the given declaration by
    /// instantiating it.
    Decl *TransformDefinition(SourceLocation Loc, Decl *D);

    /// Transform the first qualifier within a scope by instantiating the
    /// declaration.
    NamedDecl *TransformFirstQualifierInScope(NamedDecl *D, SourceLocation Loc);

    bool TransformExceptionSpec(SourceLocation Loc,
                                FunctionProtoType::ExceptionSpecInfo &ESI,
                                SmallVectorImpl<QualType> &Exceptions,
                                bool &Changed);

    /// Rebuild the exception declaration and register the declaration
    /// as an instantiated local.
    VarDecl *RebuildExceptionDecl(VarDecl *ExceptionDecl,
                                  TypeSourceInfo *Declarator,
                                  SourceLocation StartLoc,
                                  SourceLocation NameLoc,
                                  IdentifierInfo *Name);

    /// Rebuild the Objective-C exception declaration and register the
    /// declaration as an instantiated local.
    VarDecl *RebuildObjCExceptionDecl(VarDecl *ExceptionDecl,
                                      TypeSourceInfo *TSInfo, QualType T);

    TemplateName
    TransformTemplateName(NestedNameSpecifierLoc &QualifierLoc,
                          SourceLocation TemplateKWLoc, TemplateName Name,
                          SourceLocation NameLoc,
                          QualType ObjectType = QualType(),
                          NamedDecl *FirstQualifierInScope = nullptr,
                          bool AllowInjectedClassName = false);

    const AnnotateAttr *TransformAnnotateAttr(const AnnotateAttr *AA);
    const CXXAssumeAttr *TransformCXXAssumeAttr(const CXXAssumeAttr *AA);
    const LoopHintAttr *TransformLoopHintAttr(const LoopHintAttr *LH);
    const SYCLIntelIVDepAttr *
    TransformSYCLIntelIVDepAttr(const SYCLIntelIVDepAttr *IV);
    const SYCLIntelInitiationIntervalAttr *
    TransformSYCLIntelInitiationIntervalAttr(
        const SYCLIntelInitiationIntervalAttr *II);
    const SYCLIntelMaxConcurrencyAttr *
    TransformSYCLIntelMaxConcurrencyAttr(
        const SYCLIntelMaxConcurrencyAttr *MC);
    const LoopUnrollHintAttr *
    TransformLoopUnrollHintAttr(const LoopUnrollHintAttr *LU);
    const SYCLIntelLoopCoalesceAttr *TransformSYCLIntelLoopCoalesceAttr(
        const SYCLIntelLoopCoalesceAttr *LC);
    const SYCLIntelMaxInterleavingAttr *
    TransformSYCLIntelMaxInterleavingAttr(
        const SYCLIntelMaxInterleavingAttr *MI);
    const SYCLIntelSpeculatedIterationsAttr *
    TransformSYCLIntelSpeculatedIterationsAttr(
        const SYCLIntelSpeculatedIterationsAttr *SI);
    const SYCLIntelLoopCountAttr *
    TransformSYCLIntelLoopCountAttr(const SYCLIntelLoopCountAttr *SI);
    const SYCLIntelMaxReinvocationDelayAttr *
    TransformSYCLIntelMaxReinvocationDelayAttr(
        const SYCLIntelMaxReinvocationDelayAttr *MRD);
    const NoInlineAttr *TransformStmtNoInlineAttr(const Stmt *OrigS,
                                                  const Stmt *InstS,
                                                  const NoInlineAttr *A);
    const AlwaysInlineAttr *
    TransformStmtAlwaysInlineAttr(const Stmt *OrigS, const Stmt *InstS,
                                  const AlwaysInlineAttr *A);
    const CodeAlignAttr *TransformCodeAlignAttr(const CodeAlignAttr *CA);
    const OpenACCRoutineDeclAttr *
    TransformOpenACCRoutineDeclAttr(const OpenACCRoutineDeclAttr *A);
    ExprResult TransformPredefinedExpr(PredefinedExpr *E);
    ExprResult TransformDeclRefExpr(DeclRefExpr *E);
    ExprResult TransformCXXDefaultArgExpr(CXXDefaultArgExpr *E);

    ExprResult TransformTemplateParmRefExpr(DeclRefExpr *E,
                                            NonTypeTemplateParmDecl *D);

    /// Rebuild a DeclRefExpr for a VarDecl reference.
    ExprResult RebuildVarDeclRefExpr(ValueDecl *PD, SourceLocation Loc);

    /// Transform a reference to a function or init-capture parameter pack.
    ExprResult TransformFunctionParmPackRefExpr(DeclRefExpr *E, ValueDecl *PD);

    /// Transform a FunctionParmPackExpr which was built when we couldn't
    /// expand a function parameter pack reference which refers to an expanded
    /// pack.
    ExprResult TransformFunctionParmPackExpr(FunctionParmPackExpr *E);

    QualType TransformFunctionProtoType(TypeLocBuilder &TLB,
                                        FunctionProtoTypeLoc TL) {
      // Call the base version; it will forward to our overridden version below.
      return inherited::TransformFunctionProtoType(TLB, TL);
    }

    QualType TransformTagType(TypeLocBuilder &TLB, TagTypeLoc TL) {
      auto Type = inherited::TransformTagType(TLB, TL);
      if (!Type.isNull())
        return Type;
      // Special case for transforming a deduction guide, we return a
      // transformed TemplateSpecializationType.
      // FIXME: Why is this hack necessary?
      if (const auto *ICNT = dyn_cast<InjectedClassNameType>(TL.getTypePtr());
          ICNT && SemaRef.CodeSynthesisContexts.back().Kind ==
                      Sema::CodeSynthesisContext::BuildingDeductionGuides) {
        Type = inherited::TransformType(
            ICNT->getDecl()->getCanonicalTemplateSpecializationType(
                SemaRef.Context));
        TLB.pushTrivial(SemaRef.Context, Type, TL.getNameLoc());
      }
      return Type;
    }
    // Override the default version to handle a rewrite-template-arg-pack case
    // for building a deduction guide.
    bool TransformTemplateArgument(const TemplateArgumentLoc &Input,
                                   TemplateArgumentLoc &Output,
                                   bool Uneval = false) {
      const TemplateArgument &Arg = Input.getArgument();
      std::vector<TemplateArgument> TArgs;
      switch (Arg.getKind()) {
      case TemplateArgument::Pack:
        assert(SemaRef.CodeSynthesisContexts.empty() ||
               SemaRef.CodeSynthesisContexts.back().Kind ==
                   Sema::CodeSynthesisContext::BuildingDeductionGuides);
        // Literally rewrite the template argument pack, instead of unpacking
        // it.
        for (auto &pack : Arg.getPackAsArray()) {
          TemplateArgumentLoc Input = SemaRef.getTrivialTemplateArgumentLoc(
              pack, QualType(), SourceLocation{});
          TemplateArgumentLoc Output;
          if (TransformTemplateArgument(Input, Output, Uneval))
            return true; // fails
          TArgs.push_back(Output.getArgument());
        }
        Output = SemaRef.getTrivialTemplateArgumentLoc(
            TemplateArgument(llvm::ArrayRef(TArgs).copy(SemaRef.Context)),
            QualType(), SourceLocation{});
        return false;
      default:
        break;
      }
      return inherited::TransformTemplateArgument(Input, Output, Uneval);
    }

    // This has to be here to allow its overload.
    ExprResult RebuildPackExpansion(Expr *Pattern, SourceLocation EllipsisLoc,
                                    UnsignedOrNone NumExpansions) {
      return inherited::RebuildPackExpansion(Pattern, EllipsisLoc,
                                             NumExpansions);
    }

    TemplateArgumentLoc RebuildPackExpansion(TemplateArgumentLoc Pattern,
                                             SourceLocation EllipsisLoc,
                                             UnsignedOrNone NumExpansions) {
      // We don't rewrite a PackExpansion type when we want to normalize a
      // CXXFoldExpr constraint. We'll expand it when evaluating the constraint.
      if (BuildPackExpansionTypes)
        return inherited::RebuildPackExpansion(Pattern, EllipsisLoc,
                                               NumExpansions);
      return Pattern;
    }

    using TreeTransform::TransformTemplateSpecializationType;
    QualType
    TransformTemplateSpecializationType(TypeLocBuilder &TLB,
                                        TemplateSpecializationTypeLoc TL) {
      auto *T = TL.getTypePtr();
      if (!getSema().ArgPackSubstIndex || !T->isSugared() ||
          !isPackProducingBuiltinTemplateName(T->getTemplateName()))
        return TreeTransform::TransformTemplateSpecializationType(TLB, TL);
      // Look through sugar to get to the SubstBuiltinTemplatePackType that we
      // need to substitute into.

      // `TransformType` code below will handle picking the element from a pack
      // with the index `ArgPackSubstIndex`.
      // FIXME: add ability to represent sugarred type for N-th element of a
      // builtin pack and produce the sugar here.
      QualType R = TransformType(T->desugar());
      TLB.pushTrivial(getSema().getASTContext(), R, TL.getBeginLoc());
      return R;
    }

    UnsignedOrNone ComputeSizeOfPackExprWithoutSubstitution(
        ArrayRef<TemplateArgument> PackArgs) {
      // Don't do this when rewriting template parameters for CTAD:
      //   1) The heuristic needs the unpacked Subst* nodes to figure out the
      //   expanded size, but this never applies since Subst* nodes are not
      //   created in rewrite scenarios.
      //
      //   2) The heuristic substitutes into the pattern with pack expansion
      //   suppressed, which does not meet the requirements for argument
      //   rewriting when template arguments include a non-pack matching against
      //   a pack, particularly when rewriting an alias CTAD.
      if (TemplateArgs.isRewrite())
        return std::nullopt;

      return inherited::ComputeSizeOfPackExprWithoutSubstitution(PackArgs);
    }

    template<typename Fn>
    QualType TransformFunctionProtoType(TypeLocBuilder &TLB,
                                        FunctionProtoTypeLoc TL,
                                        CXXRecordDecl *ThisContext,
                                        Qualifiers ThisTypeQuals,
                                        Fn TransformExceptionSpec);

    ParmVarDecl *TransformFunctionTypeParam(ParmVarDecl *OldParm,
                                            int indexAdjustment,
                                            UnsignedOrNone NumExpansions,
                                            bool ExpectParameterPack);

    using inherited::TransformTemplateTypeParmType;
    /// Transforms a template type parameter type by performing
    /// substitution of the corresponding template type argument.
    QualType TransformTemplateTypeParmType(TypeLocBuilder &TLB,
                                           TemplateTypeParmTypeLoc TL,
                                           bool SuppressObjCLifetime);

    QualType BuildSubstTemplateTypeParmType(
        TypeLocBuilder &TLB, bool SuppressObjCLifetime, bool Final,
        Decl *AssociatedDecl, unsigned Index, UnsignedOrNone PackIndex,
        TemplateArgument Arg, SourceLocation NameLoc);

    /// Transforms an already-substituted template type parameter pack
    /// into either itself (if we aren't substituting into its pack expansion)
    /// or the appropriate substituted argument.
    using inherited::TransformSubstTemplateTypeParmPackType;
    QualType
    TransformSubstTemplateTypeParmPackType(TypeLocBuilder &TLB,
                                           SubstTemplateTypeParmPackTypeLoc TL,
                                           bool SuppressObjCLifetime);
    QualType
    TransformSubstBuiltinTemplatePackType(TypeLocBuilder &TLB,
                                          SubstBuiltinTemplatePackTypeLoc TL);

    CXXRecordDecl::LambdaDependencyKind
    ComputeLambdaDependency(LambdaScopeInfo *LSI) {
      if (auto TypeAlias =
              TemplateInstArgsHelpers::getEnclosingTypeAliasTemplateDecl(
                  getSema());
          TypeAlias && TemplateInstArgsHelpers::isLambdaEnclosedByTypeAliasDecl(
                           LSI->CallOperator, TypeAlias.PrimaryTypeAliasDecl)) {
        unsigned TypeAliasDeclDepth = TypeAlias.Template->getTemplateDepth();
        if (TypeAliasDeclDepth >= TemplateArgs.getNumSubstitutedLevels())
          return CXXRecordDecl::LambdaDependencyKind::LDK_AlwaysDependent;
        for (const TemplateArgument &TA : TypeAlias.AssociatedTemplateArguments)
          if (TA.isDependent())
            return CXXRecordDecl::LambdaDependencyKind::LDK_AlwaysDependent;
      }
      return inherited::ComputeLambdaDependency(LSI);
    }

    ExprResult TransformLambdaExpr(LambdaExpr *E) {
      // Do not rebuild lambdas to avoid creating a new type.
      // Lambdas have already been processed inside their eval contexts.
      if (SemaRef.RebuildingImmediateInvocation)
        return E;
      LocalInstantiationScope Scope(SemaRef, /*CombineWithOuterScope=*/true,
                                    /*InstantiatingLambdaOrBlock=*/true);
      Sema::ConstraintEvalRAII<TemplateInstantiator> RAII(*this);

      return inherited::TransformLambdaExpr(E);
    }

    ExprResult TransformBlockExpr(BlockExpr *E) {
      LocalInstantiationScope Scope(SemaRef, /*CombineWithOuterScope=*/true,
                                    /*InstantiatingLambdaOrBlock=*/true);
      return inherited::TransformBlockExpr(E);
    }

    ExprResult RebuildLambdaExpr(SourceLocation StartLoc, SourceLocation EndLoc,
                                 LambdaScopeInfo *LSI) {
      CXXMethodDecl *MD = LSI->CallOperator;
      for (ParmVarDecl *PVD : MD->parameters()) {
        assert(PVD && "null in a parameter list");
        if (!PVD->hasDefaultArg())
          continue;
        Expr *UninstExpr = PVD->getUninstantiatedDefaultArg();
        // FIXME: Obtain the source location for the '=' token.
        SourceLocation EqualLoc = UninstExpr->getBeginLoc();
        if (SemaRef.SubstDefaultArgument(EqualLoc, PVD, TemplateArgs)) {
          // If substitution fails, the default argument is set to a
          // RecoveryExpr that wraps the uninstantiated default argument so
          // that downstream diagnostics are omitted.
          ExprResult ErrorResult = SemaRef.CreateRecoveryExpr(
              UninstExpr->getBeginLoc(), UninstExpr->getEndLoc(), {UninstExpr},
              UninstExpr->getType());
          if (ErrorResult.isUsable())
            PVD->setDefaultArg(ErrorResult.get());
        }
      }
      return inherited::RebuildLambdaExpr(StartLoc, EndLoc, LSI);
    }

    StmtResult TransformLambdaBody(LambdaExpr *E, Stmt *Body) {
      // Currently, we instantiate the body when instantiating the lambda
      // expression. However, `EvaluateConstraints` is disabled during the
      // instantiation of the lambda expression, causing the instantiation
      // failure of the return type requirement in the body. If p0588r1 is fully
      // implemented, the body will be lazily instantiated, and this problem
      // will not occur. Here, `EvaluateConstraints` is temporarily set to
      // `true` to temporarily fix this issue.
      // FIXME: This temporary fix can be removed after fully implementing
      // p0588r1.
      llvm::SaveAndRestore _(EvaluateConstraints, true);
      return inherited::TransformLambdaBody(E, Body);
    }

    ExprResult TransformRequiresExpr(RequiresExpr *E) {
      LocalInstantiationScope Scope(SemaRef, /*CombineWithOuterScope=*/true);
      ExprResult TransReq = inherited::TransformRequiresExpr(E);
      if (TransReq.isInvalid())
        return TransReq;
      assert(TransReq.get() != E &&
             "Do not change value of isSatisfied for the existing expression. "
             "Create a new expression instead.");
      if (E->getBody()->isDependentContext()) {
        Sema::SFINAETrap Trap(SemaRef);
        // We recreate the RequiresExpr body, but not by instantiating it.
        // Produce pending diagnostics for dependent access check.
        SemaRef.PerformDependentDiagnostics(E->getBody(), TemplateArgs);
        // FIXME: Store SFINAE diagnostics in RequiresExpr for diagnosis.
        if (Trap.hasErrorOccurred())
          TransReq.getAs<RequiresExpr>()->setSatisfied(false);
      }
      return TransReq;
    }

    bool TransformRequiresExprRequirements(
        ArrayRef<concepts::Requirement *> Reqs,
        SmallVectorImpl<concepts::Requirement *> &Transformed) {
      bool SatisfactionDetermined = false;
      for (concepts::Requirement *Req : Reqs) {
        concepts::Requirement *TransReq = nullptr;
        if (!SatisfactionDetermined) {
          if (auto *TypeReq = dyn_cast<concepts::TypeRequirement>(Req))
            TransReq = TransformTypeRequirement(TypeReq);
          else if (auto *ExprReq = dyn_cast<concepts::ExprRequirement>(Req))
            TransReq = TransformExprRequirement(ExprReq);
          else
            TransReq = TransformNestedRequirement(
                cast<concepts::NestedRequirement>(Req));
          if (!TransReq)
            return true;
          if (!TransReq->isDependent() && !TransReq->isSatisfied())
            // [expr.prim.req]p6
            //   [...]  The substitution and semantic constraint checking
            //   proceeds in lexical order and stops when a condition that
            //   determines the result of the requires-expression is
            //   encountered. [..]
            SatisfactionDetermined = true;
        } else
          TransReq = Req;
        Transformed.push_back(TransReq);
      }
      return false;
    }

    TemplateParameterList *TransformTemplateParameterList(
                              TemplateParameterList *OrigTPL)  {
      if (!OrigTPL || !OrigTPL->size()) return OrigTPL;

      DeclContext *Owner = OrigTPL->getParam(0)->getDeclContext();
      TemplateDeclInstantiator  DeclInstantiator(getSema(),
                        /* DeclContext *Owner */ Owner, TemplateArgs);
      DeclInstantiator.setEvaluateConstraints(EvaluateConstraints);
      return DeclInstantiator.SubstTemplateParams(OrigTPL);
    }

    concepts::TypeRequirement *
    TransformTypeRequirement(concepts::TypeRequirement *Req);
    concepts::ExprRequirement *
    TransformExprRequirement(concepts::ExprRequirement *Req);
    concepts::NestedRequirement *
    TransformNestedRequirement(concepts::NestedRequirement *Req);
    ExprResult TransformRequiresTypeParams(
        SourceLocation KWLoc, SourceLocation RBraceLoc, const RequiresExpr *RE,
        RequiresExprBodyDecl *Body, ArrayRef<ParmVarDecl *> Params,
        SmallVectorImpl<QualType> &PTypes,
        SmallVectorImpl<ParmVarDecl *> &TransParams,
        Sema::ExtParameterInfoBuilder &PInfos);
  };
}

bool TemplateInstantiator::AlreadyTransformed(QualType T) {
  if (T.isNull())
    return true;

  if (T->isInstantiationDependentType() || T->isVariablyModifiedType() ||
      T->containsUnexpandedParameterPack())
    return false;

  getSema().MarkDeclarationsReferencedInType(Loc, T);
  return true;
}

Decl *TemplateInstantiator::TransformDecl(SourceLocation Loc, Decl *D) {
  if (!D)
    return nullptr;

  if (TemplateTemplateParmDecl *TTP = dyn_cast<TemplateTemplateParmDecl>(D)) {
    if (TTP->getDepth() < TemplateArgs.getNumLevels()) {
      // If the corresponding template argument is NULL or non-existent, it's
      // because we are performing instantiation from explicitly-specified
      // template arguments in a function template, but there were some
      // arguments left unspecified.
      if (!TemplateArgs.hasTemplateArgument(TTP->getDepth(),
                                            TTP->getPosition())) {
        IsIncomplete = true;
        return BailOutOnIncomplete ? nullptr : D;
      }

      TemplateArgument Arg = TemplateArgs(TTP->getDepth(), TTP->getPosition());

      if (TTP->isParameterPack()) {
        assert(Arg.getKind() == TemplateArgument::Pack &&
               "Missing argument pack");
        Arg = SemaRef.getPackSubstitutedTemplateArgument(Arg);
      }

      TemplateName Template = Arg.getAsTemplate();
      assert(!Template.isNull() && Template.getAsTemplateDecl() &&
             "Wrong kind of template template argument");
      return Template.getAsTemplateDecl();
    }

    // Fall through to find the instantiated declaration for this template
    // template parameter.
  }

  if (ParmVarDecl *PVD = dyn_cast<ParmVarDecl>(D);
      PVD && SemaRef.CurrentInstantiationScope &&
      (SemaRef.inConstraintSubstitution() ||
       SemaRef.inParameterMappingSubstitution()) &&
      maybeInstantiateFunctionParameterToScope(PVD))
    return nullptr;

  return SemaRef.FindInstantiatedDecl(Loc, cast<NamedDecl>(D), TemplateArgs);
}

bool TemplateInstantiator::maybeInstantiateFunctionParameterToScope(
    ParmVarDecl *OldParm) {
  if (SemaRef.CurrentInstantiationScope->getInstantiationOfIfExists(OldParm))
    return false;

  if (!OldParm->isParameterPack())
    return !TransformFunctionTypeParam(OldParm, /*indexAdjustment=*/0,
                                       /*NumExpansions=*/std::nullopt,
                                       /*ExpectParameterPack=*/false);

  SmallVector<UnexpandedParameterPack, 2> Unexpanded;

  // Find the parameter packs that could be expanded.
  TypeLoc TL = OldParm->getTypeSourceInfo()->getTypeLoc();
  PackExpansionTypeLoc ExpansionTL = TL.castAs<PackExpansionTypeLoc>();
  TypeLoc Pattern = ExpansionTL.getPatternLoc();
  SemaRef.collectUnexpandedParameterPacks(Pattern, Unexpanded);
  assert(!Unexpanded.empty() && "Pack expansion without parameter packs?");

  bool ShouldExpand = false;
  bool RetainExpansion = false;
  UnsignedOrNone OrigNumExpansions =
      ExpansionTL.getTypePtr()->getNumExpansions();
  UnsignedOrNone NumExpansions = OrigNumExpansions;
  if (TryExpandParameterPacks(ExpansionTL.getEllipsisLoc(),
                              Pattern.getSourceRange(), Unexpanded,
                              /*FailOnPackProducingTemplates=*/true,
                              ShouldExpand, RetainExpansion, NumExpansions))
    return true;

  assert(ShouldExpand && !RetainExpansion &&
         "Shouldn't preserve pack expansion when evaluating constraints");
  ExpandingFunctionParameterPack(OldParm);
  for (unsigned I = 0; I != *NumExpansions; ++I) {
    Sema::ArgPackSubstIndexRAII SubstIndex(getSema(), I);
    if (!TransformFunctionTypeParam(OldParm, /*indexAdjustment=*/0,
                                    /*NumExpansions=*/OrigNumExpansions,
                                    /*ExpectParameterPack=*/false))
      return true;
  }
  return false;
}

Decl *TemplateInstantiator::TransformDefinition(SourceLocation Loc, Decl *D) {
  Decl *Inst = getSema().SubstDecl(D, getSema().CurContext, TemplateArgs);
  if (!Inst)
    return nullptr;

  getSema().CurrentInstantiationScope->InstantiatedLocal(D, Inst);
  return Inst;
}

bool TemplateInstantiator::TransformExceptionSpec(
    SourceLocation Loc, FunctionProtoType::ExceptionSpecInfo &ESI,
    SmallVectorImpl<QualType> &Exceptions, bool &Changed) {
  if (ESI.Type == EST_Uninstantiated) {
    ESI.instantiate();
    Changed = true;
  }
  return inherited::TransformExceptionSpec(Loc, ESI, Exceptions, Changed);
}

NamedDecl *
TemplateInstantiator::TransformFirstQualifierInScope(NamedDecl *D,
                                                     SourceLocation Loc) {
  // If the first part of the nested-name-specifier was a template type
  // parameter, instantiate that type parameter down to a tag type.
  if (TemplateTypeParmDecl *TTPD = dyn_cast_or_null<TemplateTypeParmDecl>(D)) {
    const TemplateTypeParmType *TTP
      = cast<TemplateTypeParmType>(getSema().Context.getTypeDeclType(TTPD));

    if (TTP->getDepth() < TemplateArgs.getNumLevels()) {
      // FIXME: This needs testing w/ member access expressions.
      TemplateArgument Arg = TemplateArgs(TTP->getDepth(), TTP->getIndex());

      if (TTP->isParameterPack()) {
        assert(Arg.getKind() == TemplateArgument::Pack &&
               "Missing argument pack");

        if (!getSema().ArgPackSubstIndex)
          return nullptr;

        Arg = SemaRef.getPackSubstitutedTemplateArgument(Arg);
      }

      QualType T = Arg.getAsType();
      if (T.isNull())
        return cast_or_null<NamedDecl>(TransformDecl(Loc, D));

      if (const TagType *Tag = T->getAs<TagType>())
        return Tag->getDecl();

      // The resulting type is not a tag; complain.
      getSema().Diag(Loc, diag::err_nested_name_spec_non_tag) << T;
      return nullptr;
    }
  }

  return cast_or_null<NamedDecl>(TransformDecl(Loc, D));
}

VarDecl *
TemplateInstantiator::RebuildExceptionDecl(VarDecl *ExceptionDecl,
                                           TypeSourceInfo *Declarator,
                                           SourceLocation StartLoc,
                                           SourceLocation NameLoc,
                                           IdentifierInfo *Name) {
  VarDecl *Var = inherited::RebuildExceptionDecl(ExceptionDecl, Declarator,
                                                 StartLoc, NameLoc, Name);
  if (Var)
    getSema().CurrentInstantiationScope->InstantiatedLocal(ExceptionDecl, Var);
  return Var;
}

VarDecl *TemplateInstantiator::RebuildObjCExceptionDecl(VarDecl *ExceptionDecl,
                                                        TypeSourceInfo *TSInfo,
                                                        QualType T) {
  VarDecl *Var = inherited::RebuildObjCExceptionDecl(ExceptionDecl, TSInfo, T);
  if (Var)
    getSema().CurrentInstantiationScope->InstantiatedLocal(ExceptionDecl, Var);
  return Var;
}

TemplateName TemplateInstantiator::TransformTemplateName(
    NestedNameSpecifierLoc &QualifierLoc, SourceLocation TemplateKWLoc,
    TemplateName Name, SourceLocation NameLoc, QualType ObjectType,
    NamedDecl *FirstQualifierInScope, bool AllowInjectedClassName) {
  if (Name.getKind() == TemplateName::Template) {
    assert(!QualifierLoc && "Unexpected qualifier");
    if (auto *TTP =
            dyn_cast<TemplateTemplateParmDecl>(Name.getAsTemplateDecl());
        TTP && TTP->getDepth() < TemplateArgs.getNumLevels()) {
      // If the corresponding template argument is NULL or non-existent, it's
      // because we are performing instantiation from explicitly-specified
      // template arguments in a function template, but there were some
      // arguments left unspecified.
      if (!TemplateArgs.hasTemplateArgument(TTP->getDepth(),
                                            TTP->getPosition())) {
        IsIncomplete = true;
        return BailOutOnIncomplete ? TemplateName() : Name;
      }

      TemplateArgument Arg = TemplateArgs(TTP->getDepth(), TTP->getPosition());

      if (TemplateArgs.isRewrite()) {
        // We're rewriting the template parameter as a reference to another
        // template parameter.
        Arg = getTemplateArgumentPackPatternForRewrite(Arg);
        assert(Arg.getKind() == TemplateArgument::Template &&
               "unexpected nontype template argument kind in template rewrite");
        return Arg.getAsTemplate();
      }

      auto [AssociatedDecl, Final] =
          TemplateArgs.getAssociatedDecl(TTP->getDepth());
      UnsignedOrNone PackIndex = std::nullopt;
      if (TTP->isParameterPack()) {
        assert(Arg.getKind() == TemplateArgument::Pack &&
               "Missing argument pack");

        if (!getSema().ArgPackSubstIndex) {
          // We have the template argument pack to substitute, but we're not
          // actually expanding the enclosing pack expansion yet. So, just
          // keep the entire argument pack.
          return getSema().Context.getSubstTemplateTemplateParmPack(
              Arg, AssociatedDecl, TTP->getIndex(), Final);
        }

        PackIndex = SemaRef.getPackIndex(Arg);
        Arg = SemaRef.getPackSubstitutedTemplateArgument(Arg);
      }

      TemplateName Template = Arg.getAsTemplate();
      assert(!Template.isNull() && "Null template template argument");
      return getSema().Context.getSubstTemplateTemplateParm(
          Template, AssociatedDecl, TTP->getIndex(), PackIndex, Final);
    }
  }

  if (SubstTemplateTemplateParmPackStorage *SubstPack
      = Name.getAsSubstTemplateTemplateParmPack()) {
    if (!getSema().ArgPackSubstIndex)
      return Name;

    TemplateArgument Pack = SubstPack->getArgumentPack();
    TemplateName Template =
        SemaRef.getPackSubstitutedTemplateArgument(Pack).getAsTemplate();
    return getSema().Context.getSubstTemplateTemplateParm(
        Template, SubstPack->getAssociatedDecl(), SubstPack->getIndex(),
        SemaRef.getPackIndex(Pack), SubstPack->getFinal());
  }

  return inherited::TransformTemplateName(
      QualifierLoc, TemplateKWLoc, Name, NameLoc, ObjectType,
      FirstQualifierInScope, AllowInjectedClassName);
}

ExprResult
TemplateInstantiator::TransformPredefinedExpr(PredefinedExpr *E) {
  if (!E->isTypeDependent())
    return E;

  return getSema().BuildPredefinedExpr(E->getLocation(), E->getIdentKind());
}

ExprResult
TemplateInstantiator::TransformTemplateParmRefExpr(DeclRefExpr *E,
                                               NonTypeTemplateParmDecl *NTTP) {
  // If the corresponding template argument is NULL or non-existent, it's
  // because we are performing instantiation from explicitly-specified
  // template arguments in a function template, but there were some
  // arguments left unspecified.
  if (!TemplateArgs.hasTemplateArgument(NTTP->getDepth(),
                                        NTTP->getPosition())) {
    IsIncomplete = true;
    return BailOutOnIncomplete ? ExprError() : E;
  }

  TemplateArgument Arg = TemplateArgs(NTTP->getDepth(), NTTP->getPosition());

  if (TemplateArgs.isRewrite()) {
    // We're rewriting the template parameter as a reference to another
    // template parameter.
    Arg = getTemplateArgumentPackPatternForRewrite(Arg);
    assert(Arg.getKind() == TemplateArgument::Expression &&
           "unexpected nontype template argument kind in template rewrite");
    // FIXME: This can lead to the same subexpression appearing multiple times
    // in a complete expression.
    return Arg.getAsExpr();
  }

  auto [AssociatedDecl, Final] =
      TemplateArgs.getAssociatedDecl(NTTP->getDepth());
  UnsignedOrNone PackIndex = std::nullopt;
  if (NTTP->isParameterPack()) {
    assert(Arg.getKind() == TemplateArgument::Pack &&
           "Missing argument pack");

    if (!getSema().ArgPackSubstIndex) {
      // We have an argument pack, but we can't select a particular argument
      // out of it yet. Therefore, we'll build an expression to hold on to that
      // argument pack.
      QualType TargetType = SemaRef.SubstType(NTTP->getType(), TemplateArgs,
                                              E->getLocation(),
                                              NTTP->getDeclName());
      if (TargetType.isNull())
        return ExprError();

      QualType ExprType = TargetType.getNonLValueExprType(SemaRef.Context);
      if (TargetType->isRecordType())
        ExprType.addConst();
      return new (SemaRef.Context) SubstNonTypeTemplateParmPackExpr(
          ExprType, TargetType->isReferenceType() ? VK_LValue : VK_PRValue,
          E->getLocation(), Arg, AssociatedDecl, NTTP->getPosition(), Final);
    }
    PackIndex = SemaRef.getPackIndex(Arg);
    Arg = SemaRef.getPackSubstitutedTemplateArgument(Arg);
  }
  return SemaRef.BuildSubstNonTypeTemplateParmExpr(
      AssociatedDecl, NTTP, E->getLocation(), Arg, PackIndex, Final);
}

const AnnotateAttr *
TemplateInstantiator::TransformAnnotateAttr(const AnnotateAttr *AA) {
  SmallVector<Expr *> Args;
  for (Expr *Arg : AA->args()) {
    ExprResult Res = getDerived().TransformExpr(Arg);
    if (Res.isUsable())
      Args.push_back(Res.get());
  }
  return AnnotateAttr::CreateImplicit(getSema().Context, AA->getAnnotation(),
                                      Args.data(), Args.size(), AA->getRange());
}

const CXXAssumeAttr *
TemplateInstantiator::TransformCXXAssumeAttr(const CXXAssumeAttr *AA) {
  ExprResult Res = getDerived().TransformExpr(AA->getAssumption());
  if (!Res.isUsable())
    return AA;

  if (!(Res.get()->getDependence() & ExprDependence::TypeValueInstantiation)) {
    Res = getSema().BuildCXXAssumeExpr(Res.get(), AA->getAttrName(),
                                       AA->getRange());
    if (!Res.isUsable())
      return AA;
  }

  return CXXAssumeAttr::CreateImplicit(getSema().Context, Res.get(),
                                       AA->getRange());
}

const LoopHintAttr *
TemplateInstantiator::TransformLoopHintAttr(const LoopHintAttr *LH) {
  Expr *TransformedExpr = getDerived().TransformExpr(LH->getValue()).get();

  if (TransformedExpr == LH->getValue())
    return LH;

  // Generate error if there is a problem with the value.
  if (getSema().CheckLoopHintExpr(TransformedExpr, LH->getLocation(),
                                  LH->getSemanticSpelling() ==
                                      LoopHintAttr::Pragma_unroll))
    return LH;

  LoopHintAttr::OptionType Option = LH->getOption();
  LoopHintAttr::LoopHintState State = LH->getState();

  llvm::APSInt ValueAPS =
      TransformedExpr->EvaluateKnownConstInt(getSema().getASTContext());
  // The values of 0 and 1 block any unrolling of the loop.
  if (ValueAPS.isZero() || ValueAPS.isOne()) {
    Option = LoopHintAttr::Unroll;
    State = LoopHintAttr::Disable;
  }

  // Create new LoopHintValueAttr with integral expression in place of the
  // non-type template parameter.
  return LoopHintAttr::CreateImplicit(getSema().Context, Option, State,
                                      TransformedExpr, *LH);
}
const NoInlineAttr *TemplateInstantiator::TransformStmtNoInlineAttr(
    const Stmt *OrigS, const Stmt *InstS, const NoInlineAttr *A) {
  if (!A || getSema().CheckNoInlineAttr(OrigS, InstS, *A))
    return nullptr;

  return A;
}
const AlwaysInlineAttr *TemplateInstantiator::TransformStmtAlwaysInlineAttr(
    const Stmt *OrigS, const Stmt *InstS, const AlwaysInlineAttr *A) {
  if (!A || getSema().CheckAlwaysInlineAttr(OrigS, InstS, *A))
    return nullptr;

  return A;
}

const SYCLIntelIVDepAttr *
TemplateInstantiator::TransformSYCLIntelIVDepAttr(
    const SYCLIntelIVDepAttr *IVDep) {

  Expr *Expr1 = IVDep->getSafelenExpr()
                    ? getDerived().TransformExpr(IVDep->getSafelenExpr()).get()
                    : nullptr;
  Expr *Expr2 = IVDep->getArrayExpr()
                    ? getDerived().TransformExpr(IVDep->getArrayExpr()).get()
                    : nullptr;

  return getSema().BuildSYCLIntelIVDepAttr(*IVDep, Expr1, Expr2);
}

const SYCLIntelInitiationIntervalAttr *
TemplateInstantiator::TransformSYCLIntelInitiationIntervalAttr(
    const SYCLIntelInitiationIntervalAttr *II) {
  Expr *TransformedExpr = getDerived().TransformExpr(II->getNExpr()).get();
  return getSema().BuildSYCLIntelInitiationIntervalAttr(*II,
                                                            TransformedExpr);
}

const SYCLIntelMaxConcurrencyAttr *
TemplateInstantiator::TransformSYCLIntelMaxConcurrencyAttr(
    const SYCLIntelMaxConcurrencyAttr *MC) {
  Expr *TransformedExpr = getDerived().TransformExpr(MC->getNExpr()).get();
  return getSema().BuildSYCLIntelMaxConcurrencyAttr(*MC, TransformedExpr);
}

const SYCLIntelLoopCoalesceAttr *
TemplateInstantiator::TransformSYCLIntelLoopCoalesceAttr(
    const SYCLIntelLoopCoalesceAttr *LC) {
  Expr *TransformedExpr = getDerived().TransformExpr(LC->getNExpr()).get();
  return getSema().BuildSYCLIntelLoopCoalesceAttr(*LC, TransformedExpr);
}

const SYCLIntelMaxInterleavingAttr *
TemplateInstantiator::TransformSYCLIntelMaxInterleavingAttr(
    const SYCLIntelMaxInterleavingAttr *MI) {
  Expr *TransformedExpr = getDerived().TransformExpr(MI->getNExpr()).get();
  return getSema().BuildSYCLIntelMaxInterleavingAttr(*MI, TransformedExpr);
}

const SYCLIntelSpeculatedIterationsAttr *
TemplateInstantiator::TransformSYCLIntelSpeculatedIterationsAttr(
    const SYCLIntelSpeculatedIterationsAttr *SI) {
  Expr *TransformedExpr = getDerived().TransformExpr(SI->getNExpr()).get();
  return getSema().BuildSYCLIntelSpeculatedIterationsAttr(*SI,
                                                              TransformedExpr);
}

const SYCLIntelLoopCountAttr *
TemplateInstantiator::TransformSYCLIntelLoopCountAttr(
    const SYCLIntelLoopCountAttr *LCA) {
  Expr *TransformedExpr =
      getDerived().TransformExpr(LCA->getNTripCount()).get();
  return getSema().BuildSYCLIntelLoopCountAttr(*LCA, TransformedExpr);
}

const LoopUnrollHintAttr *TemplateInstantiator::TransformLoopUnrollHintAttr(
    const LoopUnrollHintAttr *LU) {
  Expr *TransformedExpr =
      getDerived().TransformExpr(LU->getUnrollHintExpr()).get();
  return getSema().BuildLoopUnrollHintAttr(*LU, TransformedExpr);
}

const SYCLIntelMaxReinvocationDelayAttr *
TemplateInstantiator::TransformSYCLIntelMaxReinvocationDelayAttr(
    const SYCLIntelMaxReinvocationDelayAttr *MRD) {
  Expr *TransformedExpr = getDerived().TransformExpr(MRD->getNExpr()).get();
  return getSema().BuildSYCLIntelMaxReinvocationDelayAttr(*MRD,
                                                              TransformedExpr);
}

const CodeAlignAttr *
TemplateInstantiator::TransformCodeAlignAttr(const CodeAlignAttr *CA) {
  Expr *TransformedExpr = getDerived().TransformExpr(CA->getAlignment()).get();
  return getSema().BuildCodeAlignAttr(*CA, TransformedExpr);
}
const OpenACCRoutineDeclAttr *
TemplateInstantiator::TransformOpenACCRoutineDeclAttr(
    const OpenACCRoutineDeclAttr *A) {
  llvm_unreachable("RoutineDecl should only be a declaration attribute, as it "
                   "applies to a Function Decl (and a few places for VarDecl)");
}

ExprResult TemplateInstantiator::RebuildVarDeclRefExpr(ValueDecl *PD,
                                                       SourceLocation Loc) {
  DeclarationNameInfo NameInfo(PD->getDeclName(), Loc);
  return getSema().BuildDeclarationNameExpr(CXXScopeSpec(), NameInfo, PD);
}

ExprResult
TemplateInstantiator::TransformFunctionParmPackExpr(FunctionParmPackExpr *E) {
  if (getSema().ArgPackSubstIndex) {
    // We can expand this parameter pack now.
    ValueDecl *D = E->getExpansion(*getSema().ArgPackSubstIndex);
    ValueDecl *VD = cast_or_null<ValueDecl>(TransformDecl(E->getExprLoc(), D));
    if (!VD)
      return ExprError();
    return RebuildVarDeclRefExpr(VD, E->getExprLoc());
  }

  QualType T = TransformType(E->getType());
  if (T.isNull())
    return ExprError();

  // Transform each of the parameter expansions into the corresponding
  // parameters in the instantiation of the function decl.
  SmallVector<ValueDecl *, 8> Vars;
  Vars.reserve(E->getNumExpansions());
  for (FunctionParmPackExpr::iterator I = E->begin(), End = E->end();
       I != End; ++I) {
    ValueDecl *D = cast_or_null<ValueDecl>(TransformDecl(E->getExprLoc(), *I));
    if (!D)
      return ExprError();
    Vars.push_back(D);
  }

  auto *PackExpr =
      FunctionParmPackExpr::Create(getSema().Context, T, E->getParameterPack(),
                                   E->getParameterPackLocation(), Vars);
  getSema().MarkFunctionParmPackReferenced(PackExpr);
  return PackExpr;
}

ExprResult
TemplateInstantiator::TransformFunctionParmPackRefExpr(DeclRefExpr *E,
                                                       ValueDecl *PD) {
  typedef LocalInstantiationScope::DeclArgumentPack DeclArgumentPack;
  llvm::PointerUnion<Decl *, DeclArgumentPack *> *Found
    = getSema().CurrentInstantiationScope->findInstantiationOf(PD);
  assert(Found && "no instantiation for parameter pack");

  Decl *TransformedDecl;
  if (DeclArgumentPack *Pack = dyn_cast<DeclArgumentPack *>(*Found)) {
    // If this is a reference to a function parameter pack which we can
    // substitute but can't yet expand, build a FunctionParmPackExpr for it.
    if (!getSema().ArgPackSubstIndex) {
      QualType T = TransformType(E->getType());
      if (T.isNull())
        return ExprError();
      auto *PackExpr = FunctionParmPackExpr::Create(getSema().Context, T, PD,
                                                    E->getExprLoc(), *Pack);
      getSema().MarkFunctionParmPackReferenced(PackExpr);
      return PackExpr;
    }

    TransformedDecl = (*Pack)[*getSema().ArgPackSubstIndex];
  } else {
    TransformedDecl = cast<Decl *>(*Found);
  }

  // We have either an unexpanded pack or a specific expansion.
  return RebuildVarDeclRefExpr(cast<ValueDecl>(TransformedDecl),
                               E->getExprLoc());
}

ExprResult
TemplateInstantiator::TransformDeclRefExpr(DeclRefExpr *E) {
  NamedDecl *D = E->getDecl();

  // Handle references to non-type template parameters and non-type template
  // parameter packs.
  if (NonTypeTemplateParmDecl *NTTP = dyn_cast<NonTypeTemplateParmDecl>(D)) {
    if (NTTP->getDepth() < TemplateArgs.getNumLevels())
      return TransformTemplateParmRefExpr(E, NTTP);

    // We have a non-type template parameter that isn't fully substituted;
    // FindInstantiatedDecl will find it in the local instantiation scope.
  }

  // Handle references to function parameter packs.
  if (VarDecl *PD = dyn_cast<VarDecl>(D))
    if (PD->isParameterPack())
      return TransformFunctionParmPackRefExpr(E, PD);

  return inherited::TransformDeclRefExpr(E);
}

ExprResult TemplateInstantiator::TransformCXXDefaultArgExpr(
    CXXDefaultArgExpr *E) {
  assert(!cast<FunctionDecl>(E->getParam()->getDeclContext())->
             getDescribedFunctionTemplate() &&
         "Default arg expressions are never formed in dependent cases.");
  return SemaRef.BuildCXXDefaultArgExpr(
      E->getUsedLocation(), cast<FunctionDecl>(E->getParam()->getDeclContext()),
      E->getParam());
}

template<typename Fn>
QualType TemplateInstantiator::TransformFunctionProtoType(TypeLocBuilder &TLB,
                                 FunctionProtoTypeLoc TL,
                                 CXXRecordDecl *ThisContext,
                                 Qualifiers ThisTypeQuals,
                                 Fn TransformExceptionSpec) {
  // If this is a lambda or block, the transformation MUST be done in the
  // CurrentInstantiationScope since it introduces a mapping of
  // the original to the newly created transformed parameters.
  //
  // In that case, TemplateInstantiator::TransformLambdaExpr will
  // have already pushed a scope for this prototype, so don't create
  // a second one.
  LocalInstantiationScope *Current = getSema().CurrentInstantiationScope;
  std::optional<LocalInstantiationScope> Scope;
  if (!Current || !Current->isLambdaOrBlock())
    Scope.emplace(SemaRef, /*CombineWithOuterScope=*/true);

  return inherited::TransformFunctionProtoType(
      TLB, TL, ThisContext, ThisTypeQuals, TransformExceptionSpec);
}

ParmVarDecl *TemplateInstantiator::TransformFunctionTypeParam(
    ParmVarDecl *OldParm, int indexAdjustment, UnsignedOrNone NumExpansions,
    bool ExpectParameterPack) {
  auto NewParm = SemaRef.SubstParmVarDecl(
      OldParm, TemplateArgs, indexAdjustment, NumExpansions,
      ExpectParameterPack, EvaluateConstraints);
  if (NewParm && SemaRef.getLangOpts().OpenCL)
    SemaRef.deduceOpenCLAddressSpace(NewParm);
  return NewParm;
}

QualType TemplateInstantiator::BuildSubstTemplateTypeParmType(
    TypeLocBuilder &TLB, bool SuppressObjCLifetime, bool Final,
    Decl *AssociatedDecl, unsigned Index, UnsignedOrNone PackIndex,
    TemplateArgument Arg, SourceLocation NameLoc) {
  QualType Replacement = Arg.getAsType();

  // If the template parameter had ObjC lifetime qualifiers,
  // then any such qualifiers on the replacement type are ignored.
  if (SuppressObjCLifetime) {
    Qualifiers RQs;
    RQs = Replacement.getQualifiers();
    RQs.removeObjCLifetime();
    Replacement =
        SemaRef.Context.getQualifiedType(Replacement.getUnqualifiedType(), RQs);
  }

  // TODO: only do this uniquing once, at the start of instantiation.
  QualType Result = getSema().Context.getSubstTemplateTypeParmType(
      Replacement, AssociatedDecl, Index, PackIndex, Final);
  SubstTemplateTypeParmTypeLoc NewTL =
      TLB.push<SubstTemplateTypeParmTypeLoc>(Result);
  NewTL.setNameLoc(NameLoc);
  return Result;
}

QualType
TemplateInstantiator::TransformTemplateTypeParmType(TypeLocBuilder &TLB,
                                                    TemplateTypeParmTypeLoc TL,
                                                    bool SuppressObjCLifetime) {
  const TemplateTypeParmType *T = TL.getTypePtr();
  if (T->getDepth() < TemplateArgs.getNumLevels()) {
    // Replace the template type parameter with its corresponding
    // template argument.

    // If the corresponding template argument is NULL or doesn't exist, it's
    // because we are performing instantiation from explicitly-specified
    // template arguments in a function template class, but there were some
    // arguments left unspecified.
    if (!TemplateArgs.hasTemplateArgument(T->getDepth(), T->getIndex())) {
      IsIncomplete = true;
      if (BailOutOnIncomplete)
        return QualType();

      TemplateTypeParmTypeLoc NewTL
        = TLB.push<TemplateTypeParmTypeLoc>(TL.getType());
      NewTL.setNameLoc(TL.getNameLoc());
      return TL.getType();
    }

    TemplateArgument Arg = TemplateArgs(T->getDepth(), T->getIndex());

    if (TemplateArgs.isRewrite()) {
      // We're rewriting the template parameter as a reference to another
      // template parameter.
      Arg = getTemplateArgumentPackPatternForRewrite(Arg);
      assert(Arg.getKind() == TemplateArgument::Type &&
             "unexpected nontype template argument kind in template rewrite");
      QualType NewT = Arg.getAsType();
      TLB.pushTrivial(SemaRef.Context, NewT, TL.getNameLoc());
      return NewT;
    }

    auto [AssociatedDecl, Final] =
        TemplateArgs.getAssociatedDecl(T->getDepth());
    UnsignedOrNone PackIndex = std::nullopt;
    if (T->isParameterPack()) {
      assert(Arg.getKind() == TemplateArgument::Pack &&
             "Missing argument pack");

      if (!getSema().ArgPackSubstIndex) {
        // We have the template argument pack, but we're not expanding the
        // enclosing pack expansion yet. Just save the template argument
        // pack for later substitution.
        QualType Result = getSema().Context.getSubstTemplateTypeParmPackType(
            AssociatedDecl, T->getIndex(), Final, Arg);
        SubstTemplateTypeParmPackTypeLoc NewTL
          = TLB.push<SubstTemplateTypeParmPackTypeLoc>(Result);
        NewTL.setNameLoc(TL.getNameLoc());
        return Result;
      }

      // PackIndex starts from last element.
      PackIndex = SemaRef.getPackIndex(Arg);
      Arg = SemaRef.getPackSubstitutedTemplateArgument(Arg);
    }

    assert(Arg.getKind() == TemplateArgument::Type &&
           "Template argument kind mismatch");

    return BuildSubstTemplateTypeParmType(TLB, SuppressObjCLifetime, Final,
                                          AssociatedDecl, T->getIndex(),
                                          PackIndex, Arg, TL.getNameLoc());
  }

  // The template type parameter comes from an inner template (e.g.,
  // the template parameter list of a member template inside the
  // template we are instantiating). Create a new template type
  // parameter with the template "level" reduced by one.
  TemplateTypeParmDecl *NewTTPDecl = nullptr;
  if (TemplateTypeParmDecl *OldTTPDecl = T->getDecl())
    NewTTPDecl = cast_or_null<TemplateTypeParmDecl>(
        TransformDecl(TL.getNameLoc(), OldTTPDecl));
  QualType Result = getSema().Context.getTemplateTypeParmType(
      T->getDepth() - TemplateArgs.getNumSubstitutedLevels(), T->getIndex(),
      T->isParameterPack(), NewTTPDecl);
  TemplateTypeParmTypeLoc NewTL = TLB.push<TemplateTypeParmTypeLoc>(Result);
  NewTL.setNameLoc(TL.getNameLoc());
  return Result;
}

QualType TemplateInstantiator::TransformSubstTemplateTypeParmPackType(
    TypeLocBuilder &TLB, SubstTemplateTypeParmPackTypeLoc TL,
    bool SuppressObjCLifetime) {
  const SubstTemplateTypeParmPackType *T = TL.getTypePtr();

  Decl *NewReplaced = TransformDecl(TL.getNameLoc(), T->getAssociatedDecl());

  if (!getSema().ArgPackSubstIndex) {
    // We aren't expanding the parameter pack, so just return ourselves.
    QualType Result = TL.getType();
    if (NewReplaced != T->getAssociatedDecl())
      Result = getSema().Context.getSubstTemplateTypeParmPackType(
          NewReplaced, T->getIndex(), T->getFinal(), T->getArgumentPack());
    SubstTemplateTypeParmPackTypeLoc NewTL =
        TLB.push<SubstTemplateTypeParmPackTypeLoc>(Result);
    NewTL.setNameLoc(TL.getNameLoc());
    return Result;
  }

  TemplateArgument Pack = T->getArgumentPack();
  TemplateArgument Arg = SemaRef.getPackSubstitutedTemplateArgument(Pack);
  return BuildSubstTemplateTypeParmType(
      TLB, SuppressObjCLifetime, T->getFinal(), NewReplaced, T->getIndex(),
      SemaRef.getPackIndex(Pack), Arg, TL.getNameLoc());
}

QualType TemplateInstantiator::TransformSubstBuiltinTemplatePackType(
    TypeLocBuilder &TLB, SubstBuiltinTemplatePackTypeLoc TL) {
  if (!getSema().ArgPackSubstIndex)
    return TreeTransform::TransformSubstBuiltinTemplatePackType(TLB, TL);
  TemplateArgument Result = SemaRef.getPackSubstitutedTemplateArgument(
      TL.getTypePtr()->getArgumentPack());
  TLB.pushTrivial(SemaRef.getASTContext(), Result.getAsType(),
                  TL.getBeginLoc());
  return Result.getAsType();
}

static concepts::Requirement::SubstitutionDiagnostic *
createSubstDiag(Sema &S, TemplateDeductionInfo &Info,
                Sema::EntityPrinter Printer) {
  SmallString<128> Message;
  SourceLocation ErrorLoc;
  if (Info.hasSFINAEDiagnostic()) {
    PartialDiagnosticAt PDA(SourceLocation(),
                            PartialDiagnostic::NullDiagnostic{});
    Info.takeSFINAEDiagnostic(PDA);
    PDA.second.EmitToString(S.getDiagnostics(), Message);
    ErrorLoc = PDA.first;
  } else {
    ErrorLoc = Info.getLocation();
  }
  SmallString<128> Entity;
  llvm::raw_svector_ostream OS(Entity);
  Printer(OS);
  const ASTContext &C = S.Context;
  return new (C) concepts::Requirement::SubstitutionDiagnostic{
      C.backupStr(Entity), ErrorLoc, C.backupStr(Message)};
}

concepts::Requirement::SubstitutionDiagnostic *
Sema::createSubstDiagAt(SourceLocation Location, EntityPrinter Printer) {
  SmallString<128> Entity;
  llvm::raw_svector_ostream OS(Entity);
  Printer(OS);
  const ASTContext &C = Context;
  return new (C) concepts::Requirement::SubstitutionDiagnostic{
      /*SubstitutedEntity=*/C.backupStr(Entity),
      /*DiagLoc=*/Location, /*DiagMessage=*/StringRef()};
}

ExprResult TemplateInstantiator::TransformRequiresTypeParams(
    SourceLocation KWLoc, SourceLocation RBraceLoc, const RequiresExpr *RE,
    RequiresExprBodyDecl *Body, ArrayRef<ParmVarDecl *> Params,
    SmallVectorImpl<QualType> &PTypes,
    SmallVectorImpl<ParmVarDecl *> &TransParams,
    Sema::ExtParameterInfoBuilder &PInfos) {

  TemplateDeductionInfo Info(KWLoc);
  Sema::InstantiatingTemplate TypeInst(SemaRef, KWLoc, RE,
                                       SourceRange{KWLoc, RBraceLoc});
  Sema::SFINAETrap Trap(SemaRef, Info);

  unsigned ErrorIdx;
  if (getDerived().TransformFunctionTypeParams(
          KWLoc, Params, /*ParamTypes=*/nullptr, /*ParamInfos=*/nullptr, PTypes,
          &TransParams, PInfos, &ErrorIdx) ||
      Trap.hasErrorOccurred()) {
    SmallVector<concepts::Requirement *, 4> TransReqs;
    ParmVarDecl *FailedDecl = Params[ErrorIdx];
    // Add a 'failed' Requirement to contain the error that caused the failure
    // here.
    TransReqs.push_back(RebuildTypeRequirement(createSubstDiag(
        SemaRef, Info, [&](llvm::raw_ostream &OS) { OS << *FailedDecl; })));
    return getDerived().RebuildRequiresExpr(KWLoc, Body, RE->getLParenLoc(),
                                            TransParams, RE->getRParenLoc(),
                                            TransReqs, RBraceLoc);
  }

  return ExprResult{};
}

concepts::TypeRequirement *
TemplateInstantiator::TransformTypeRequirement(concepts::TypeRequirement *Req) {
  if (!Req->isDependent() && !AlwaysRebuild())
    return Req;
  if (Req->isSubstitutionFailure()) {
    if (AlwaysRebuild())
      return RebuildTypeRequirement(
              Req->getSubstitutionDiagnostic());
    return Req;
  }

  TemplateDeductionInfo Info(Req->getType()->getTypeLoc().getBeginLoc());
  Sema::SFINAETrap Trap(SemaRef, Info);
  Sema::InstantiatingTemplate TypeInst(
      SemaRef, Req->getType()->getTypeLoc().getBeginLoc(), Req,
      Req->getType()->getTypeLoc().getSourceRange());
  if (TypeInst.isInvalid())
    return nullptr;
  TypeSourceInfo *TransType = TransformType(Req->getType());
  if (!TransType || Trap.hasErrorOccurred())
    return RebuildTypeRequirement(createSubstDiag(SemaRef, Info,
        [&] (llvm::raw_ostream& OS) {
            Req->getType()->getType().print(OS, SemaRef.getPrintingPolicy());
        }));
  return RebuildTypeRequirement(TransType);
}

concepts::ExprRequirement *
TemplateInstantiator::TransformExprRequirement(concepts::ExprRequirement *Req) {
  if (!Req->isDependent() && !AlwaysRebuild())
    return Req;

  llvm::PointerUnion<Expr *, concepts::Requirement::SubstitutionDiagnostic *>
      TransExpr;
  if (Req->isExprSubstitutionFailure())
    TransExpr = Req->getExprSubstitutionDiagnostic();
  else {
    Expr *E = Req->getExpr();
    TemplateDeductionInfo Info(E->getBeginLoc());
    Sema::SFINAETrap Trap(SemaRef, Info);
    Sema::InstantiatingTemplate ExprInst(SemaRef, E->getBeginLoc(), Req,
                                         E->getSourceRange());
    if (ExprInst.isInvalid())
      return nullptr;
    ExprResult TransExprRes = TransformExpr(E);
    if (!TransExprRes.isInvalid() && !Trap.hasErrorOccurred() &&
        TransExprRes.get()->hasPlaceholderType())
      TransExprRes = SemaRef.CheckPlaceholderExpr(TransExprRes.get());
    if (TransExprRes.isInvalid() || Trap.hasErrorOccurred())
      TransExpr = createSubstDiag(SemaRef, Info, [&](llvm::raw_ostream &OS) {
        E->printPretty(OS, nullptr, SemaRef.getPrintingPolicy());
      });
    else
      TransExpr = TransExprRes.get();
  }

  std::optional<concepts::ExprRequirement::ReturnTypeRequirement> TransRetReq;
  const auto &RetReq = Req->getReturnTypeRequirement();
  if (RetReq.isEmpty())
    TransRetReq.emplace();
  else if (RetReq.isSubstitutionFailure())
    TransRetReq.emplace(RetReq.getSubstitutionDiagnostic());
  else if (RetReq.isTypeConstraint()) {
    TemplateParameterList *OrigTPL =
        RetReq.getTypeConstraintTemplateParameterList();
    TemplateDeductionInfo Info(OrigTPL->getTemplateLoc());
    Sema::SFINAETrap Trap(SemaRef, Info);
    Sema::InstantiatingTemplate TPLInst(SemaRef, OrigTPL->getTemplateLoc(), Req,
                                        OrigTPL->getSourceRange());
    if (TPLInst.isInvalid())
      return nullptr;
    TemplateParameterList *TPL = TransformTemplateParameterList(OrigTPL);
    if (!TPL || Trap.hasErrorOccurred())
      TransRetReq.emplace(createSubstDiag(SemaRef, Info,
          [&] (llvm::raw_ostream& OS) {
              RetReq.getTypeConstraint()->getImmediatelyDeclaredConstraint()
                  ->printPretty(OS, nullptr, SemaRef.getPrintingPolicy());
          }));
    else {
      TPLInst.Clear();
      TransRetReq.emplace(TPL);
    }
  }
  assert(TransRetReq && "All code paths leading here must set TransRetReq");
  if (Expr *E = TransExpr.dyn_cast<Expr *>())
    return RebuildExprRequirement(E, Req->isSimple(), Req->getNoexceptLoc(),
                                  std::move(*TransRetReq));
  return RebuildExprRequirement(
      cast<concepts::Requirement::SubstitutionDiagnostic *>(TransExpr),
      Req->isSimple(), Req->getNoexceptLoc(), std::move(*TransRetReq));
}

concepts::NestedRequirement *
TemplateInstantiator::TransformNestedRequirement(
    concepts::NestedRequirement *Req) {

  ASTContext &C = SemaRef.Context;

  Expr *Constraint = Req->getConstraintExpr();
  ConstraintSatisfaction Satisfaction;

  auto NestedReqWithDiag = [&C, this](Expr *E,
                                      ConstraintSatisfaction Satisfaction) {
    Satisfaction.IsSatisfied = false;
    SmallString<128> Entity;
    llvm::raw_svector_ostream OS(Entity);
    E->printPretty(OS, nullptr, SemaRef.getPrintingPolicy());
    return new (C) concepts::NestedRequirement(
        SemaRef.Context, C.backupStr(Entity), std::move(Satisfaction));
  };

  if (Req->hasInvalidConstraint()) {
    if (AlwaysRebuild())
      return RebuildNestedRequirement(Req->getInvalidConstraintEntity(),
                                      Req->getConstraintSatisfaction());
    return Req;
  }

  if (!getEvaluateConstraints()) {
    ExprResult TransConstraint = TransformExpr(Req->getConstraintExpr());
    if (TransConstraint.isInvalid() || !TransConstraint.get())
      return nullptr;
    if (TransConstraint.get()->isInstantiationDependent())
      return new (SemaRef.Context)
          concepts::NestedRequirement(TransConstraint.get());
    ConstraintSatisfaction Satisfaction;
    return new (SemaRef.Context) concepts::NestedRequirement(
        SemaRef.Context, TransConstraint.get(), Satisfaction);
  }

  bool Success;
  Expr *NewConstraint;
  {
    EnterExpressionEvaluationContext ContextRAII(
        SemaRef, Sema::ExpressionEvaluationContext::ConstantEvaluated);
    Sema::InstantiatingTemplate ConstrInst(
        SemaRef, Constraint->getBeginLoc(), Req,
        Sema::InstantiatingTemplate::ConstraintsCheck(),
        Constraint->getSourceRange());

    if (ConstrInst.isInvalid())
      return nullptr;

    Success = !SemaRef.CheckConstraintSatisfaction(
        Req, AssociatedConstraint(Constraint, SemaRef.ArgPackSubstIndex),
        TemplateArgs, Constraint->getSourceRange(), Satisfaction,
        /*TopLevelConceptId=*/nullptr, &NewConstraint);
<<<<<<< HEAD

    assert((!Success || !Trap.hasErrorOccurred()) &&
           "Substitution failures must be handled "
           "by CheckConstraintSatisfaction.");
=======
>>>>>>> 811fe024
  }

  if (!Success || Satisfaction.HasSubstitutionFailure())
    return NestedReqWithDiag(Constraint, Satisfaction);

  // FIXME: const correctness
  // MLTAL might be dependent.
  if (!NewConstraint) {
    if (!Satisfaction.IsSatisfied)
      return NestedReqWithDiag(Constraint, Satisfaction);

    NewConstraint = Constraint;
  }
  return new (C) concepts::NestedRequirement(C, NewConstraint, Satisfaction);
}

TypeSourceInfo *Sema::SubstType(TypeSourceInfo *T,
                                const MultiLevelTemplateArgumentList &Args,
                                SourceLocation Loc,
                                DeclarationName Entity,
                                bool AllowDeducedTST) {
  assert(!CodeSynthesisContexts.empty() &&
         "Cannot perform an instantiation without some context on the "
         "instantiation stack");

  if (!T->getType()->isInstantiationDependentType() &&
      !T->getType()->isVariablyModifiedType())
    return T;

  TemplateInstantiator Instantiator(*this, Args, Loc, Entity);
  return AllowDeducedTST ? Instantiator.TransformTypeWithDeducedTST(T)
                         : Instantiator.TransformType(T);
}

TypeSourceInfo *Sema::SubstType(TypeLoc TL,
                                const MultiLevelTemplateArgumentList &Args,
                                SourceLocation Loc,
                                DeclarationName Entity) {
  assert(!CodeSynthesisContexts.empty() &&
         "Cannot perform an instantiation without some context on the "
         "instantiation stack");

  if (TL.getType().isNull())
    return nullptr;

  if (!TL.getType()->isInstantiationDependentType() &&
      !TL.getType()->isVariablyModifiedType()) {
    // FIXME: Make a copy of the TypeLoc data here, so that we can
    // return a new TypeSourceInfo. Inefficient!
    TypeLocBuilder TLB;
    TLB.pushFullCopy(TL);
    return TLB.getTypeSourceInfo(Context, TL.getType());
  }

  TemplateInstantiator Instantiator(*this, Args, Loc, Entity);
  TypeLocBuilder TLB;
  TLB.reserve(TL.getFullDataSize());
  QualType Result = Instantiator.TransformType(TLB, TL);
  if (Result.isNull())
    return nullptr;

  return TLB.getTypeSourceInfo(Context, Result);
}

/// Deprecated form of the above.
QualType Sema::SubstType(QualType T,
                         const MultiLevelTemplateArgumentList &TemplateArgs,
                         SourceLocation Loc, DeclarationName Entity,
                         bool *IsIncompleteSubstitution) {
  assert(!CodeSynthesisContexts.empty() &&
         "Cannot perform an instantiation without some context on the "
         "instantiation stack");

  // If T is not a dependent type or a variably-modified type, there
  // is nothing to do.
  if (!T->isInstantiationDependentType() && !T->isVariablyModifiedType())
    return T;

  TemplateInstantiator Instantiator(
      *this, TemplateArgs, Loc, Entity,
      /*BailOutOnIncomplete=*/IsIncompleteSubstitution != nullptr);
  QualType QT = Instantiator.TransformType(T);
  if (IsIncompleteSubstitution && Instantiator.getIsIncomplete())
    *IsIncompleteSubstitution = true;
  return QT;
}

static bool NeedsInstantiationAsFunctionType(TypeSourceInfo *T) {
  if (T->getType()->isInstantiationDependentType() ||
      T->getType()->isVariablyModifiedType())
    return true;

  TypeLoc TL = T->getTypeLoc().IgnoreParens();
  if (!TL.getAs<FunctionProtoTypeLoc>())
    return false;

  FunctionProtoTypeLoc FP = TL.castAs<FunctionProtoTypeLoc>();
  for (ParmVarDecl *P : FP.getParams()) {
    // This must be synthesized from a typedef.
    if (!P) continue;

    // If there are any parameters, a new TypeSourceInfo that refers to the
    // instantiated parameters must be built.
    return true;
  }

  return false;
}

TypeSourceInfo *Sema::SubstFunctionDeclType(TypeSourceInfo *T,
                                const MultiLevelTemplateArgumentList &Args,
                                SourceLocation Loc,
                                DeclarationName Entity,
                                CXXRecordDecl *ThisContext,
                                Qualifiers ThisTypeQuals,
                                bool EvaluateConstraints) {
  assert(!CodeSynthesisContexts.empty() &&
         "Cannot perform an instantiation without some context on the "
         "instantiation stack");

  if (!NeedsInstantiationAsFunctionType(T))
    return T;

  TemplateInstantiator Instantiator(*this, Args, Loc, Entity);
  Instantiator.setEvaluateConstraints(EvaluateConstraints);

  TypeLocBuilder TLB;

  TypeLoc TL = T->getTypeLoc();
  TLB.reserve(TL.getFullDataSize());

  QualType Result;

  if (FunctionProtoTypeLoc Proto =
          TL.IgnoreParens().getAs<FunctionProtoTypeLoc>()) {
    // Instantiate the type, other than its exception specification. The
    // exception specification is instantiated in InitFunctionInstantiation
    // once we've built the FunctionDecl.
    // FIXME: Set the exception specification to EST_Uninstantiated here,
    // instead of rebuilding the function type again later.
    Result = Instantiator.TransformFunctionProtoType(
        TLB, Proto, ThisContext, ThisTypeQuals,
        [](FunctionProtoType::ExceptionSpecInfo &ESI,
           bool &Changed) { return false; });
  } else {
    Result = Instantiator.TransformType(TLB, TL);
  }
  // When there are errors resolving types, clang may use IntTy as a fallback,
  // breaking our assumption that function declarations have function types.
  if (Result.isNull() || !Result->isFunctionType())
    return nullptr;

  return TLB.getTypeSourceInfo(Context, Result);
}

bool Sema::SubstExceptionSpec(SourceLocation Loc,
                              FunctionProtoType::ExceptionSpecInfo &ESI,
                              SmallVectorImpl<QualType> &ExceptionStorage,
                              const MultiLevelTemplateArgumentList &Args) {
  bool Changed = false;
  TemplateInstantiator Instantiator(*this, Args, Loc, DeclarationName());
  return Instantiator.TransformExceptionSpec(Loc, ESI, ExceptionStorage,
                                             Changed);
}

void Sema::SubstExceptionSpec(FunctionDecl *New, const FunctionProtoType *Proto,
                              const MultiLevelTemplateArgumentList &Args) {
  FunctionProtoType::ExceptionSpecInfo ESI =
      Proto->getExtProtoInfo().ExceptionSpec;

  SmallVector<QualType, 4> ExceptionStorage;
  if (SubstExceptionSpec(New->getTypeSourceInfo()->getTypeLoc().getEndLoc(),
                         ESI, ExceptionStorage, Args))
    // On error, recover by dropping the exception specification.
    ESI.Type = EST_None;

  UpdateExceptionSpec(New, ESI);
}

namespace {

  struct GetContainedInventedTypeParmVisitor :
    public TypeVisitor<GetContainedInventedTypeParmVisitor,
                       TemplateTypeParmDecl *> {
    using TypeVisitor<GetContainedInventedTypeParmVisitor,
                      TemplateTypeParmDecl *>::Visit;

    TemplateTypeParmDecl *Visit(QualType T) {
      if (T.isNull())
        return nullptr;
      return Visit(T.getTypePtr());
    }
    // The deduced type itself.
    TemplateTypeParmDecl *VisitTemplateTypeParmType(
        const TemplateTypeParmType *T) {
      if (!T->getDecl() || !T->getDecl()->isImplicit())
        return nullptr;
      return T->getDecl();
    }

    // Only these types can contain 'auto' types, and subsequently be replaced
    // by references to invented parameters.

    TemplateTypeParmDecl *VisitPointerType(const PointerType *T) {
      return Visit(T->getPointeeType());
    }

    TemplateTypeParmDecl *VisitBlockPointerType(const BlockPointerType *T) {
      return Visit(T->getPointeeType());
    }

    TemplateTypeParmDecl *VisitReferenceType(const ReferenceType *T) {
      return Visit(T->getPointeeTypeAsWritten());
    }

    TemplateTypeParmDecl *VisitMemberPointerType(const MemberPointerType *T) {
      return Visit(T->getPointeeType());
    }

    TemplateTypeParmDecl *VisitArrayType(const ArrayType *T) {
      return Visit(T->getElementType());
    }

    TemplateTypeParmDecl *VisitDependentSizedExtVectorType(
      const DependentSizedExtVectorType *T) {
      return Visit(T->getElementType());
    }

    TemplateTypeParmDecl *VisitVectorType(const VectorType *T) {
      return Visit(T->getElementType());
    }

    TemplateTypeParmDecl *VisitFunctionProtoType(const FunctionProtoType *T) {
      return VisitFunctionType(T);
    }

    TemplateTypeParmDecl *VisitFunctionType(const FunctionType *T) {
      return Visit(T->getReturnType());
    }

    TemplateTypeParmDecl *VisitParenType(const ParenType *T) {
      return Visit(T->getInnerType());
    }

    TemplateTypeParmDecl *VisitAttributedType(const AttributedType *T) {
      return Visit(T->getModifiedType());
    }

    TemplateTypeParmDecl *VisitMacroQualifiedType(const MacroQualifiedType *T) {
      return Visit(T->getUnderlyingType());
    }

    TemplateTypeParmDecl *VisitAdjustedType(const AdjustedType *T) {
      return Visit(T->getOriginalType());
    }

    TemplateTypeParmDecl *VisitPackExpansionType(const PackExpansionType *T) {
      return Visit(T->getPattern());
    }
  };

} // namespace

bool Sema::SubstTypeConstraint(
    TemplateTypeParmDecl *Inst, const TypeConstraint *TC,
    const MultiLevelTemplateArgumentList &TemplateArgs,
    bool EvaluateConstraints) {
  const ASTTemplateArgumentListInfo *TemplArgInfo =
      TC->getTemplateArgsAsWritten();

  if (!EvaluateConstraints && !inParameterMappingSubstitution()) {
    UnsignedOrNone Index = TC->getArgPackSubstIndex();
    if (!Index)
      Index = SemaRef.ArgPackSubstIndex;
    Inst->setTypeConstraint(TC->getConceptReference(),
                            TC->getImmediatelyDeclaredConstraint(), Index);
    return false;
  }

  TemplateArgumentListInfo InstArgs;

  if (TemplArgInfo) {
    InstArgs.setLAngleLoc(TemplArgInfo->LAngleLoc);
    InstArgs.setRAngleLoc(TemplArgInfo->RAngleLoc);
    if (SubstTemplateArguments(TemplArgInfo->arguments(), TemplateArgs,
                               InstArgs))
      return true;
  }
  return AttachTypeConstraint(
      TC->getNestedNameSpecifierLoc(), TC->getConceptNameInfo(),
      TC->getNamedConcept(),
      /*FoundDecl=*/TC->getConceptReference()->getFoundDecl(), &InstArgs, Inst,
      Inst->isParameterPack()
          ? cast<CXXFoldExpr>(TC->getImmediatelyDeclaredConstraint())
                ->getEllipsisLoc()
          : SourceLocation());
}

ParmVarDecl *
Sema::SubstParmVarDecl(ParmVarDecl *OldParm,
                       const MultiLevelTemplateArgumentList &TemplateArgs,
                       int indexAdjustment, UnsignedOrNone NumExpansions,
                       bool ExpectParameterPack, bool EvaluateConstraint) {
  TypeSourceInfo *OldTSI = OldParm->getTypeSourceInfo();
  TypeSourceInfo *NewTSI = nullptr;

  TypeLoc OldTL = OldTSI->getTypeLoc();
  if (PackExpansionTypeLoc ExpansionTL = OldTL.getAs<PackExpansionTypeLoc>()) {

    // We have a function parameter pack. Substitute into the pattern of the
    // expansion.
    NewTSI = SubstType(ExpansionTL.getPatternLoc(), TemplateArgs,
                       OldParm->getLocation(), OldParm->getDeclName());
    if (!NewTSI)
      return nullptr;

    if (NewTSI->getType()->containsUnexpandedParameterPack()) {
      // We still have unexpanded parameter packs, which means that
      // our function parameter is still a function parameter pack.
      // Therefore, make its type a pack expansion type.
      NewTSI = CheckPackExpansion(NewTSI, ExpansionTL.getEllipsisLoc(),
                                  NumExpansions);
    } else if (ExpectParameterPack) {
      // We expected to get a parameter pack but didn't (because the type
      // itself is not a pack expansion type), so complain. This can occur when
      // the substitution goes through an alias template that "loses" the
      // pack expansion.
      Diag(OldParm->getLocation(),
           diag::err_function_parameter_pack_without_parameter_packs)
          << NewTSI->getType();
      return nullptr;
    }
  } else {
    NewTSI = SubstType(OldTSI, TemplateArgs, OldParm->getLocation(),
                       OldParm->getDeclName());
  }

  if (!NewTSI)
    return nullptr;

  if (NewTSI->getType()->isVoidType()) {
    Diag(OldParm->getLocation(), diag::err_param_with_void_type);
    return nullptr;
  }

  // In abbreviated templates, TemplateTypeParmDecls with possible
  // TypeConstraints are created when the parameter list is originally parsed.
  // The TypeConstraints can therefore reference other functions parameters in
  // the abbreviated function template, which is why we must instantiate them
  // here, when the instantiated versions of those referenced parameters are in
  // scope.
  if (TemplateTypeParmDecl *TTP =
          GetContainedInventedTypeParmVisitor().Visit(OldTSI->getType())) {
    if (const TypeConstraint *TC = TTP->getTypeConstraint()) {
      auto *Inst = cast_or_null<TemplateTypeParmDecl>(
          FindInstantiatedDecl(TTP->getLocation(), TTP, TemplateArgs));
      // We will first get here when instantiating the abbreviated function
      // template's described function, but we might also get here later.
      // Make sure we do not instantiate the TypeConstraint more than once.
      if (Inst && !Inst->getTypeConstraint()) {
        if (SubstTypeConstraint(Inst, TC, TemplateArgs, EvaluateConstraint))
          return nullptr;
      }
    }
  }

  ParmVarDecl *NewParm = CheckParameter(
      Context.getTranslationUnitDecl(), OldParm->getInnerLocStart(),
      OldParm->getLocation(), OldParm->getIdentifier(), NewTSI->getType(),
      NewTSI, OldParm->getStorageClass());
  if (!NewParm)
    return nullptr;

  // Mark the (new) default argument as uninstantiated (if any).
  if (OldParm->hasUninstantiatedDefaultArg()) {
    Expr *Arg = OldParm->getUninstantiatedDefaultArg();
    NewParm->setUninstantiatedDefaultArg(Arg);
  } else if (OldParm->hasUnparsedDefaultArg()) {
    NewParm->setUnparsedDefaultArg();
    UnparsedDefaultArgInstantiations[OldParm].push_back(NewParm);
  } else if (Expr *Arg = OldParm->getDefaultArg()) {
    // Default arguments cannot be substituted until the declaration context
    // for the associated function or lambda capture class is available.
    // This is necessary for cases like the following where construction of
    // the lambda capture class for the outer lambda is dependent on the
    // parameter types but where the default argument is dependent on the
    // outer lambda's declaration context.
    //   template <typename T>
    //   auto f() {
    //     return [](T = []{ return T{}; }()) { return 0; };
    //   }
    NewParm->setUninstantiatedDefaultArg(Arg);
  }

  NewParm->setExplicitObjectParameterLoc(
      OldParm->getExplicitObjectParamThisLoc());
  NewParm->setHasInheritedDefaultArg(OldParm->hasInheritedDefaultArg());

  if (OldParm->isParameterPack() && !NewParm->isParameterPack()) {
    // Add the new parameter to the instantiated parameter pack.
    CurrentInstantiationScope->InstantiatedLocalPackArg(OldParm, NewParm);
  } else {
    // Introduce an Old -> New mapping
    CurrentInstantiationScope->InstantiatedLocal(OldParm, NewParm);
  }

  // FIXME: OldParm may come from a FunctionProtoType, in which case CurContext
  // can be anything, is this right ?
  NewParm->setDeclContext(CurContext);

  NewParm->setScopeInfo(OldParm->getFunctionScopeDepth(),
                        OldParm->getFunctionScopeIndex() + indexAdjustment);

  InstantiateAttrs(TemplateArgs, OldParm, NewParm);

  return NewParm;
}

bool Sema::SubstParmTypes(
    SourceLocation Loc, ArrayRef<ParmVarDecl *> Params,
    const FunctionProtoType::ExtParameterInfo *ExtParamInfos,
    const MultiLevelTemplateArgumentList &TemplateArgs,
    SmallVectorImpl<QualType> &ParamTypes,
    SmallVectorImpl<ParmVarDecl *> *OutParams,
    ExtParameterInfoBuilder &ParamInfos) {
  assert(!CodeSynthesisContexts.empty() &&
         "Cannot perform an instantiation without some context on the "
         "instantiation stack");

  TemplateInstantiator Instantiator(*this, TemplateArgs, Loc,
                                    DeclarationName());
  return Instantiator.TransformFunctionTypeParams(
      Loc, Params, nullptr, ExtParamInfos, ParamTypes, OutParams, ParamInfos);
}

bool Sema::SubstDefaultArgument(
    SourceLocation Loc,
    ParmVarDecl *Param,
    const MultiLevelTemplateArgumentList &TemplateArgs,
    bool ForCallExpr) {
  FunctionDecl *FD = cast<FunctionDecl>(Param->getDeclContext());
  Expr *PatternExpr = Param->getUninstantiatedDefaultArg();

  RecursiveInstGuard AlreadyInstantiating(
      *this, Param, RecursiveInstGuard::Kind::DefaultArgument);
  if (AlreadyInstantiating) {
    Param->setInvalidDecl();
    return Diag(Param->getBeginLoc(), diag::err_recursive_default_argument)
           << FD << PatternExpr->getSourceRange();
  }

  EnterExpressionEvaluationContext EvalContext(
      *this, ExpressionEvaluationContext::PotentiallyEvaluated, Param);
  NonSFINAEContext _(*this);
  InstantiatingTemplate Inst(*this, Loc, Param, TemplateArgs.getInnermost());
  if (Inst.isInvalid())
    return true;

  ExprResult Result;
  // C++ [dcl.fct.default]p5:
  //   The names in the [default argument] expression are bound, and
  //   the semantic constraints are checked, at the point where the
  //   default argument expression appears.
  ContextRAII SavedContext(*this, FD);
  {
    std::optional<LocalInstantiationScope> LIS;

    if (ForCallExpr) {
      // When instantiating a default argument due to use in a call expression,
      // an instantiation scope that includes the parameters of the callee is
      // required to satisfy references from the default argument. For example:
      //   template<typename T> void f(T a, int = decltype(a)());
      //   void g() { f(0); }
      LIS.emplace(*this);
      FunctionDecl *PatternFD = FD->getTemplateInstantiationPattern(
          /*ForDefinition*/ false);
      if (addInstantiatedParametersToScope(FD, PatternFD, *LIS, TemplateArgs))
        return true;
    }

    runWithSufficientStackSpace(Loc, [&] {
      Result = SubstInitializer(PatternExpr, TemplateArgs,
                                /*DirectInit*/ false);
    });
  }
  if (Result.isInvalid())
    return true;

  if (ForCallExpr) {
    // Check the expression as an initializer for the parameter.
    InitializedEntity Entity
      = InitializedEntity::InitializeParameter(Context, Param);
    InitializationKind Kind = InitializationKind::CreateCopy(
        Param->getLocation(),
        /*FIXME:EqualLoc*/ PatternExpr->getBeginLoc());
    Expr *ResultE = Result.getAs<Expr>();

    InitializationSequence InitSeq(*this, Entity, Kind, ResultE);
    Result = InitSeq.Perform(*this, Entity, Kind, ResultE);
    if (Result.isInvalid())
      return true;

    Result =
        ActOnFinishFullExpr(Result.getAs<Expr>(), Param->getOuterLocStart(),
                            /*DiscardedValue*/ false);
  } else {
    // FIXME: Obtain the source location for the '=' token.
    SourceLocation EqualLoc = PatternExpr->getBeginLoc();
    Result = ConvertParamDefaultArgument(Param, Result.getAs<Expr>(), EqualLoc);
  }
  if (Result.isInvalid())
      return true;

  // Remember the instantiated default argument.
  Param->setDefaultArg(Result.getAs<Expr>());

  return false;
}

// See TreeTransform::PreparePackForExpansion for the relevant comment.
// This function implements the same concept for base specifiers.
static bool
PreparePackForExpansion(Sema &S, const CXXBaseSpecifier &Base,
                        const MultiLevelTemplateArgumentList &TemplateArgs,
                        TypeSourceInfo *&Out, UnexpandedInfo &Info) {
  SourceRange BaseSourceRange = Base.getSourceRange();
  SourceLocation BaseEllipsisLoc = Base.getEllipsisLoc();
  Info.Ellipsis = Base.getEllipsisLoc();
  auto ComputeInfo = [&S, &TemplateArgs, BaseSourceRange, BaseEllipsisLoc](
                         TypeSourceInfo *BaseTypeInfo,
                         bool IsLateExpansionAttempt, UnexpandedInfo &Info) {
    // This is a pack expansion. See whether we should expand it now, or
    // wait until later.
    SmallVector<UnexpandedParameterPack, 2> Unexpanded;
    S.collectUnexpandedParameterPacks(BaseTypeInfo->getTypeLoc(), Unexpanded);
    if (IsLateExpansionAttempt) {
      // Request expansion only when there is an opportunity to expand a pack
      // that required a substituion first.
      bool SawPackTypes =
          llvm::any_of(Unexpanded, [](UnexpandedParameterPack P) {
            return P.first.dyn_cast<const SubstBuiltinTemplatePackType *>();
          });
      if (!SawPackTypes) {
        Info.Expand = false;
        return false;
      }
    }

    // Determine whether the set of unexpanded parameter packs can and should be
    // expanded.
    Info.Expand = false;
    Info.RetainExpansion = false;
    Info.NumExpansions = std::nullopt;
    return S.CheckParameterPacksForExpansion(
        BaseEllipsisLoc, BaseSourceRange, Unexpanded, TemplateArgs,
        /*FailOnPackProducingTemplates=*/false, Info.Expand,
        Info.RetainExpansion, Info.NumExpansions);
  };

  if (ComputeInfo(Base.getTypeSourceInfo(), false, Info))
    return true;

  if (Info.Expand) {
    Out = Base.getTypeSourceInfo();
    return false;
  }

  // The resulting base specifier will (still) be a pack expansion.
  {
    Sema::ArgPackSubstIndexRAII SubstIndex(S, std::nullopt);
    Out = S.SubstType(Base.getTypeSourceInfo(), TemplateArgs,
                      BaseSourceRange.getBegin(), DeclarationName());
  }
  if (!Out->getType()->containsUnexpandedParameterPack())
    return false;

  // Some packs will learn their length after substitution.
  // We may need to request their expansion.
  if (ComputeInfo(Out, /*IsLateExpansionAttempt=*/true, Info))
    return true;
  if (Info.Expand)
    Info.ExpandUnderForgetSubstitions = true;
  return false;
}

bool
Sema::SubstBaseSpecifiers(CXXRecordDecl *Instantiation,
                          CXXRecordDecl *Pattern,
                          const MultiLevelTemplateArgumentList &TemplateArgs) {
  bool Invalid = false;
  SmallVector<CXXBaseSpecifier*, 4> InstantiatedBases;
  for (const auto &Base : Pattern->bases()) {
    if (!Base.getType()->isDependentType()) {
      if (const CXXRecordDecl *RD = Base.getType()->getAsCXXRecordDecl()) {
        if (RD->isInvalidDecl())
          Instantiation->setInvalidDecl();
      }
      InstantiatedBases.push_back(new (Context) CXXBaseSpecifier(Base));
      continue;
    }

    SourceLocation EllipsisLoc;
    TypeSourceInfo *BaseTypeLoc = nullptr;
    if (Base.isPackExpansion()) {
      UnexpandedInfo Info;
      if (PreparePackForExpansion(*this, Base, TemplateArgs, BaseTypeLoc,
                                  Info)) {
        Invalid = true;
        continue;
      }

      // If we should expand this pack expansion now, do so.
      MultiLevelTemplateArgumentList EmptyList;
      const MultiLevelTemplateArgumentList *ArgsForSubst = &TemplateArgs;
      if (Info.ExpandUnderForgetSubstitions)
        ArgsForSubst = &EmptyList;

      if (Info.Expand) {
        for (unsigned I = 0; I != *Info.NumExpansions; ++I) {
          Sema::ArgPackSubstIndexRAII SubstIndex(*this, I);

          TypeSourceInfo *Expanded =
              SubstType(BaseTypeLoc, *ArgsForSubst,
                        Base.getSourceRange().getBegin(), DeclarationName());
          if (!Expanded) {
            Invalid = true;
            continue;
          }

          if (CXXBaseSpecifier *InstantiatedBase = CheckBaseSpecifier(
                  Instantiation, Base.getSourceRange(), Base.isVirtual(),
                  Base.getAccessSpecifierAsWritten(), Expanded,
                  SourceLocation()))
            InstantiatedBases.push_back(InstantiatedBase);
          else
            Invalid = true;
        }

        continue;
      }

      // The resulting base specifier will (still) be a pack expansion.
      EllipsisLoc = Base.getEllipsisLoc();
      Sema::ArgPackSubstIndexRAII SubstIndex(*this, std::nullopt);
      BaseTypeLoc =
          SubstType(BaseTypeLoc, *ArgsForSubst,
                    Base.getSourceRange().getBegin(), DeclarationName());
    } else {
      BaseTypeLoc = SubstType(Base.getTypeSourceInfo(),
                              TemplateArgs,
                              Base.getSourceRange().getBegin(),
                              DeclarationName());
    }

    if (!BaseTypeLoc) {
      Invalid = true;
      continue;
    }

    if (CXXBaseSpecifier *InstantiatedBase
          = CheckBaseSpecifier(Instantiation,
                               Base.getSourceRange(),
                               Base.isVirtual(),
                               Base.getAccessSpecifierAsWritten(),
                               BaseTypeLoc,
                               EllipsisLoc))
      InstantiatedBases.push_back(InstantiatedBase);
    else
      Invalid = true;
  }

  if (!Invalid && AttachBaseSpecifiers(Instantiation, InstantiatedBases))
    Invalid = true;

  return Invalid;
}

// Defined via #include from SemaTemplateInstantiateDecl.cpp
namespace clang {
  namespace sema {
    Attr *instantiateTemplateAttribute(const Attr *At, ASTContext &C, Sema &S,
                            const MultiLevelTemplateArgumentList &TemplateArgs);
    Attr *instantiateTemplateAttributeForDecl(
        const Attr *At, ASTContext &C, Sema &S,
        const MultiLevelTemplateArgumentList &TemplateArgs);
  }
}

bool Sema::InstantiateClass(SourceLocation PointOfInstantiation,
                            CXXRecordDecl *Instantiation,
                            CXXRecordDecl *Pattern,
                            const MultiLevelTemplateArgumentList &TemplateArgs,
                            TemplateSpecializationKind TSK, bool Complain) {
#ifndef NDEBUG
  RecursiveInstGuard AlreadyInstantiating(*this, Instantiation,
                                          RecursiveInstGuard::Kind::Template);
  assert(!AlreadyInstantiating && "should have been caught by caller");
#endif

  return InstantiateClassImpl(PointOfInstantiation, Instantiation, Pattern,
                              TemplateArgs, TSK, Complain);
}

bool Sema::InstantiateClassImpl(
    SourceLocation PointOfInstantiation, CXXRecordDecl *Instantiation,
    CXXRecordDecl *Pattern, const MultiLevelTemplateArgumentList &TemplateArgs,
    TemplateSpecializationKind TSK, bool Complain) {

  CXXRecordDecl *PatternDef
    = cast_or_null<CXXRecordDecl>(Pattern->getDefinition());
  if (DiagnoseUninstantiableTemplate(PointOfInstantiation, Instantiation,
                                Instantiation->getInstantiatedFromMemberClass(),
                                     Pattern, PatternDef, TSK, Complain))
    return true;

  llvm::TimeTraceScope TimeScope("InstantiateClass", [&]() {
    llvm::TimeTraceMetadata M;
    llvm::raw_string_ostream OS(M.Detail);
    Instantiation->getNameForDiagnostic(OS, getPrintingPolicy(),
                                        /*Qualified=*/true);
    if (llvm::isTimeTraceVerbose()) {
      auto Loc = SourceMgr.getExpansionLoc(Instantiation->getLocation());
      M.File = SourceMgr.getFilename(Loc);
      M.Line = SourceMgr.getExpansionLineNumber(Loc);
    }
    return M;
  });

  Pattern = PatternDef;

  // Record the point of instantiation.
  if (MemberSpecializationInfo *MSInfo
        = Instantiation->getMemberSpecializationInfo()) {
    MSInfo->setTemplateSpecializationKind(TSK);
    MSInfo->setPointOfInstantiation(PointOfInstantiation);
  } else if (ClassTemplateSpecializationDecl *Spec
        = dyn_cast<ClassTemplateSpecializationDecl>(Instantiation)) {
    Spec->setTemplateSpecializationKind(TSK);
    Spec->setPointOfInstantiation(PointOfInstantiation);
  }

  NonSFINAEContext _(*this);
  InstantiatingTemplate Inst(*this, PointOfInstantiation, Instantiation);
  if (Inst.isInvalid())
    return true;
  PrettyDeclStackTraceEntry CrashInfo(Context, Instantiation, SourceLocation(),
                                      "instantiating class definition");

  // Enter the scope of this instantiation. We don't use
  // PushDeclContext because we don't have a scope.
  ContextRAII SavedContext(*this, Instantiation);
  EnterExpressionEvaluationContext EvalContext(
      *this, Sema::ExpressionEvaluationContext::PotentiallyEvaluated);

  // If this is an instantiation of a local class, merge this local
  // instantiation scope with the enclosing scope. Otherwise, every
  // instantiation of a class has its own local instantiation scope.
  bool MergeWithParentScope = !Instantiation->isDefinedOutsideFunctionOrMethod();
  LocalInstantiationScope Scope(*this, MergeWithParentScope);

  // Some class state isn't processed immediately but delayed till class
  // instantiation completes. We may not be ready to handle any delayed state
  // already on the stack as it might correspond to a different class, so save
  // it now and put it back later.
  SavePendingParsedClassStateRAII SavedPendingParsedClassState(*this);

  // Pull attributes from the pattern onto the instantiation.
  InstantiateAttrs(TemplateArgs, Pattern, Instantiation);

  // Start the definition of this instantiation.
  Instantiation->startDefinition();

  // The instantiation is visible here, even if it was first declared in an
  // unimported module.
  Instantiation->setVisibleDespiteOwningModule();

  // FIXME: This loses the as-written tag kind for an explicit instantiation.
  Instantiation->setTagKind(Pattern->getTagKind());

  // Do substitution on the base class specifiers.
  if (SubstBaseSpecifiers(Instantiation, Pattern, TemplateArgs))
    Instantiation->setInvalidDecl();

  TemplateDeclInstantiator Instantiator(*this, Instantiation, TemplateArgs);
  Instantiator.setEvaluateConstraints(false);
  SmallVector<Decl*, 4> Fields;
  // Delay instantiation of late parsed attributes.
  LateInstantiatedAttrVec LateAttrs;
  Instantiator.enableLateAttributeInstantiation(&LateAttrs);

  bool MightHaveConstexprVirtualFunctions = false;
  for (auto *Member : Pattern->decls()) {
    // Don't instantiate members not belonging in this semantic context.
    // e.g. for:
    // @code
    //    template <int i> class A {
    //      class B *g;
    //    };
    // @endcode
    // 'class B' has the template as lexical context but semantically it is
    // introduced in namespace scope.
    if (Member->getDeclContext() != Pattern)
      continue;

    // BlockDecls can appear in a default-member-initializer. They must be the
    // child of a BlockExpr, so we only know how to instantiate them from there.
    // Similarly, lambda closure types are recreated when instantiating the
    // corresponding LambdaExpr.
    if (isa<BlockDecl>(Member) ||
        (isa<CXXRecordDecl>(Member) && cast<CXXRecordDecl>(Member)->isLambda()))
      continue;

    if (Member->isInvalidDecl()) {
      Instantiation->setInvalidDecl();
      continue;
    }

    Decl *NewMember = Instantiator.Visit(Member);
    if (NewMember) {
      if (FieldDecl *Field = dyn_cast<FieldDecl>(NewMember)) {
        Fields.push_back(Field);
      } else if (EnumDecl *Enum = dyn_cast<EnumDecl>(NewMember)) {
        // C++11 [temp.inst]p1: The implicit instantiation of a class template
        // specialization causes the implicit instantiation of the definitions
        // of unscoped member enumerations.
        // Record a point of instantiation for this implicit instantiation.
        if (TSK == TSK_ImplicitInstantiation && !Enum->isScoped() &&
            Enum->isCompleteDefinition()) {
          MemberSpecializationInfo *MSInfo =Enum->getMemberSpecializationInfo();
          assert(MSInfo && "no spec info for member enum specialization");
          MSInfo->setTemplateSpecializationKind(TSK_ImplicitInstantiation);
          MSInfo->setPointOfInstantiation(PointOfInstantiation);
        }
      } else if (StaticAssertDecl *SA = dyn_cast<StaticAssertDecl>(NewMember)) {
        if (SA->isFailed()) {
          // A static_assert failed. Bail out; instantiating this
          // class is probably not meaningful.
          Instantiation->setInvalidDecl();
          break;
        }
      } else if (CXXMethodDecl *MD = dyn_cast<CXXMethodDecl>(NewMember)) {
        if (MD->isConstexpr() && !MD->getFriendObjectKind() &&
            (MD->isVirtualAsWritten() || Instantiation->getNumBases()))
          MightHaveConstexprVirtualFunctions = true;
      }

      if (NewMember->isInvalidDecl())
        Instantiation->setInvalidDecl();
    } else {
      // FIXME: Eventually, a NULL return will mean that one of the
      // instantiations was a semantic disaster, and we'll want to mark the
      // declaration invalid.
      // For now, we expect to skip some members that we can't yet handle.
    }
  }

  // Finish checking fields.
  ActOnFields(nullptr, Instantiation->getLocation(), Instantiation, Fields,
              SourceLocation(), SourceLocation(), ParsedAttributesView());
  CheckCompletedCXXClass(nullptr, Instantiation);

  // Default arguments are parsed, if not instantiated. We can go instantiate
  // default arg exprs for default constructors if necessary now. Unless we're
  // parsing a class, in which case wait until that's finished.
  if (ParsingClassDepth == 0)
    ActOnFinishCXXNonNestedClass();

  // Instantiate late parsed attributes, and attach them to their decls.
  // See Sema::InstantiateAttrs
  for (LateInstantiatedAttrVec::iterator I = LateAttrs.begin(),
       E = LateAttrs.end(); I != E; ++I) {
    assert(CurrentInstantiationScope == Instantiator.getStartingScope());
    CurrentInstantiationScope = I->Scope;

    // Allow 'this' within late-parsed attributes.
    auto *ND = cast<NamedDecl>(I->NewDecl);
    auto *ThisContext = dyn_cast_or_null<CXXRecordDecl>(ND->getDeclContext());
    CXXThisScopeRAII ThisScope(*this, ThisContext, Qualifiers(),
                               ND->isCXXInstanceMember());

    Attr *NewAttr =
      instantiateTemplateAttribute(I->TmplAttr, Context, *this, TemplateArgs);
    if (NewAttr)
      I->NewDecl->addAttr(NewAttr);
    LocalInstantiationScope::deleteScopes(I->Scope,
                                          Instantiator.getStartingScope());
  }
  Instantiator.disableLateAttributeInstantiation();
  LateAttrs.clear();

  ActOnFinishDelayedMemberInitializers(Instantiation);

  // FIXME: We should do something similar for explicit instantiations so they
  // end up in the right module.
  if (TSK == TSK_ImplicitInstantiation) {
    Instantiation->setLocation(Pattern->getLocation());
    Instantiation->setLocStart(Pattern->getInnerLocStart());
    Instantiation->setBraceRange(Pattern->getBraceRange());
  }

  if (!Instantiation->isInvalidDecl()) {
    // Perform any dependent diagnostics from the pattern.
    if (Pattern->isDependentContext())
      PerformDependentDiagnostics(Pattern, TemplateArgs);

    // Instantiate any out-of-line class template partial
    // specializations now.
    for (TemplateDeclInstantiator::delayed_partial_spec_iterator
              P = Instantiator.delayed_partial_spec_begin(),
           PEnd = Instantiator.delayed_partial_spec_end();
         P != PEnd; ++P) {
      if (!Instantiator.InstantiateClassTemplatePartialSpecialization(
              P->first, P->second)) {
        Instantiation->setInvalidDecl();
        break;
      }
    }

    // Instantiate any out-of-line variable template partial
    // specializations now.
    for (TemplateDeclInstantiator::delayed_var_partial_spec_iterator
              P = Instantiator.delayed_var_partial_spec_begin(),
           PEnd = Instantiator.delayed_var_partial_spec_end();
         P != PEnd; ++P) {
      if (!Instantiator.InstantiateVarTemplatePartialSpecialization(
              P->first, P->second)) {
        Instantiation->setInvalidDecl();
        break;
      }
    }
  }

  // Exit the scope of this instantiation.
  SavedContext.pop();

  if (!Instantiation->isInvalidDecl()) {
    // Always emit the vtable for an explicit instantiation definition
    // of a polymorphic class template specialization. Otherwise, eagerly
    // instantiate only constexpr virtual functions in preparation for their use
    // in constant evaluation.
    if (TSK == TSK_ExplicitInstantiationDefinition)
      MarkVTableUsed(PointOfInstantiation, Instantiation, true);
    else if (MightHaveConstexprVirtualFunctions)
      MarkVirtualMembersReferenced(PointOfInstantiation, Instantiation,
                                   /*ConstexprOnly*/ true);
  }

  Consumer.HandleTagDeclDefinition(Instantiation);

  return Instantiation->isInvalidDecl();
}

bool Sema::InstantiateEnum(SourceLocation PointOfInstantiation,
                           EnumDecl *Instantiation, EnumDecl *Pattern,
                           const MultiLevelTemplateArgumentList &TemplateArgs,
                           TemplateSpecializationKind TSK) {
#ifndef NDEBUG
  RecursiveInstGuard AlreadyInstantiating(*this, Instantiation,
                                          RecursiveInstGuard::Kind::Template);
  assert(!AlreadyInstantiating && "should have been caught by caller");
#endif

  EnumDecl *PatternDef = Pattern->getDefinition();
  if (DiagnoseUninstantiableTemplate(PointOfInstantiation, Instantiation,
                                 Instantiation->getInstantiatedFromMemberEnum(),
                                     Pattern, PatternDef, TSK,/*Complain*/true))
    return true;
  Pattern = PatternDef;

  // Record the point of instantiation.
  if (MemberSpecializationInfo *MSInfo
        = Instantiation->getMemberSpecializationInfo()) {
    MSInfo->setTemplateSpecializationKind(TSK);
    MSInfo->setPointOfInstantiation(PointOfInstantiation);
  }

  NonSFINAEContext _(*this);
  InstantiatingTemplate Inst(*this, PointOfInstantiation, Instantiation);
  if (Inst.isInvalid())
    return true;
  PrettyDeclStackTraceEntry CrashInfo(Context, Instantiation, SourceLocation(),
                                      "instantiating enum definition");

  // The instantiation is visible here, even if it was first declared in an
  // unimported module.
  Instantiation->setVisibleDespiteOwningModule();

  // Enter the scope of this instantiation. We don't use
  // PushDeclContext because we don't have a scope.
  ContextRAII SavedContext(*this, Instantiation);
  EnterExpressionEvaluationContext EvalContext(
      *this, Sema::ExpressionEvaluationContext::PotentiallyEvaluated);

  LocalInstantiationScope Scope(*this, /*MergeWithParentScope*/true);

  // Pull attributes from the pattern onto the instantiation.
  InstantiateAttrs(TemplateArgs, Pattern, Instantiation);

  TemplateDeclInstantiator Instantiator(*this, Instantiation, TemplateArgs);
  Instantiator.InstantiateEnumDefinition(Instantiation, Pattern);

  // Exit the scope of this instantiation.
  SavedContext.pop();

  return Instantiation->isInvalidDecl();
}

bool Sema::InstantiateInClassInitializer(
    SourceLocation PointOfInstantiation, FieldDecl *Instantiation,
    FieldDecl *Pattern, const MultiLevelTemplateArgumentList &TemplateArgs) {
  // If there is no initializer, we don't need to do anything.
  if (!Pattern->hasInClassInitializer())
    return false;

  assert(Instantiation->getInClassInitStyle() ==
             Pattern->getInClassInitStyle() &&
         "pattern and instantiation disagree about init style");

  RecursiveInstGuard AlreadyInstantiating(*this, Instantiation,
                                          RecursiveInstGuard::Kind::Template);
  if (AlreadyInstantiating)
    // Error out if we hit an instantiation cycle for this initializer.
    return Diag(PointOfInstantiation,
                diag::err_default_member_initializer_cycle)
           << Instantiation;

  // Error out if we haven't parsed the initializer of the pattern yet because
  // we are waiting for the closing brace of the outer class.
  Expr *OldInit = Pattern->getInClassInitializer();
  if (!OldInit) {
    RecordDecl *PatternRD = Pattern->getParent();
    RecordDecl *OutermostClass = PatternRD->getOuterLexicalRecordContext();
    Diag(PointOfInstantiation,
         diag::err_default_member_initializer_not_yet_parsed)
        << OutermostClass << Pattern;
    Diag(Pattern->getEndLoc(),
         diag::note_default_member_initializer_not_yet_parsed);
    Instantiation->setInvalidDecl();
    return true;
  }

  NonSFINAEContext _(*this);
  InstantiatingTemplate Inst(*this, PointOfInstantiation, Instantiation);
  if (Inst.isInvalid())
    return true;
  PrettyDeclStackTraceEntry CrashInfo(Context, Instantiation, SourceLocation(),
                                      "instantiating default member init");

  // Enter the scope of this instantiation. We don't use PushDeclContext because
  // we don't have a scope.
  ContextRAII SavedContext(*this, Instantiation->getParent());
  EnterExpressionEvaluationContext EvalContext(
      *this, Sema::ExpressionEvaluationContext::PotentiallyEvaluated);
  ExprEvalContexts.back().DelayedDefaultInitializationContext = {
      PointOfInstantiation, Instantiation, CurContext};

  LocalInstantiationScope Scope(*this, true);

  // Instantiate the initializer.
  ActOnStartCXXInClassMemberInitializer();
  CXXThisScopeRAII ThisScope(*this, Instantiation->getParent(), Qualifiers());

  ExprResult NewInit = SubstInitializer(OldInit, TemplateArgs,
                                        /*CXXDirectInit=*/false);
  Expr *Init = NewInit.get();
  assert((!Init || !isa<ParenListExpr>(Init)) && "call-style init in class");
  ActOnFinishCXXInClassMemberInitializer(
      Instantiation, Init ? Init->getBeginLoc() : SourceLocation(), Init);

  if (auto *L = getASTMutationListener())
    L->DefaultMemberInitializerInstantiated(Instantiation);

  // Return true if the in-class initializer is still missing.
  return !Instantiation->getInClassInitializer();
}

namespace {
  /// A partial specialization whose template arguments have matched
  /// a given template-id.
  struct PartialSpecMatchResult {
    ClassTemplatePartialSpecializationDecl *Partial;
    TemplateArgumentList *Args;
  };
}

bool Sema::usesPartialOrExplicitSpecialization(
    SourceLocation Loc, ClassTemplateSpecializationDecl *ClassTemplateSpec) {
  if (ClassTemplateSpec->getTemplateSpecializationKind() ==
      TSK_ExplicitSpecialization)
    return true;

  SmallVector<ClassTemplatePartialSpecializationDecl *, 4> PartialSpecs;
  ClassTemplateDecl *CTD = ClassTemplateSpec->getSpecializedTemplate();
  CTD->getPartialSpecializations(PartialSpecs);
  for (ClassTemplatePartialSpecializationDecl *CTPSD : PartialSpecs) {
    // C++ [temp.spec.partial.member]p2:
    //   If the primary member template is explicitly specialized for a given
    //   (implicit) specialization of the enclosing class template, the partial
    //   specializations of the member template are ignored for this
    //   specialization of the enclosing class template. If a partial
    //   specialization of the member template is explicitly specialized for a
    //   given (implicit) specialization of the enclosing class template, the
    //   primary member template and its other partial specializations are still
    //   considered for this specialization of the enclosing class template.
    if (CTD->getMostRecentDecl()->isMemberSpecialization() &&
        !CTPSD->getMostRecentDecl()->isMemberSpecialization())
      continue;

    TemplateDeductionInfo Info(Loc);
    if (DeduceTemplateArguments(CTPSD,
                                ClassTemplateSpec->getTemplateArgs().asArray(),
                                Info) == TemplateDeductionResult::Success)
      return true;
  }

  return false;
}

/// Get the instantiation pattern to use to instantiate the definition of a
/// given ClassTemplateSpecializationDecl (either the pattern of the primary
/// template or of a partial specialization).
static ActionResult<CXXRecordDecl *> getPatternForClassTemplateSpecialization(
    Sema &S, SourceLocation PointOfInstantiation,
    ClassTemplateSpecializationDecl *ClassTemplateSpec,
    TemplateSpecializationKind TSK, bool PrimaryStrictPackMatch) {
  std::optional<Sema::NonSFINAEContext> NSC(S);
  Sema::InstantiatingTemplate Inst(S, PointOfInstantiation, ClassTemplateSpec);
  if (Inst.isInvalid())
    return {/*Invalid=*/true};

  llvm::PointerUnion<ClassTemplateDecl *,
                     ClassTemplatePartialSpecializationDecl *>
      Specialized = ClassTemplateSpec->getSpecializedTemplateOrPartial();
  if (!isa<ClassTemplatePartialSpecializationDecl *>(Specialized)) {
    // Find best matching specialization.
    ClassTemplateDecl *Template = ClassTemplateSpec->getSpecializedTemplate();

    // C++ [temp.class.spec.match]p1:
    //   When a class template is used in a context that requires an
    //   instantiation of the class, it is necessary to determine
    //   whether the instantiation is to be generated using the primary
    //   template or one of the partial specializations. This is done by
    //   matching the template arguments of the class template
    //   specialization with the template argument lists of the partial
    //   specializations.
    typedef PartialSpecMatchResult MatchResult;
    SmallVector<MatchResult, 4> Matched, ExtraMatched;
    SmallVector<ClassTemplatePartialSpecializationDecl *, 4> PartialSpecs;
    Template->getPartialSpecializations(PartialSpecs);
    TemplateSpecCandidateSet FailedCandidates(PointOfInstantiation);
    for (ClassTemplatePartialSpecializationDecl *Partial : PartialSpecs) {
      // C++ [temp.spec.partial.member]p2:
      //   If the primary member template is explicitly specialized for a given
      //   (implicit) specialization of the enclosing class template, the
      //   partial specializations of the member template are ignored for this
      //   specialization of the enclosing class template. If a partial
      //   specialization of the member template is explicitly specialized for a
      //   given (implicit) specialization of the enclosing class template, the
      //   primary member template and its other partial specializations are
      //   still considered for this specialization of the enclosing class
      //   template.
      if (Template->getMostRecentDecl()->isMemberSpecialization() &&
          !Partial->getMostRecentDecl()->isMemberSpecialization())
        continue;

      TemplateDeductionInfo Info(FailedCandidates.getLocation());
      if (TemplateDeductionResult Result = S.DeduceTemplateArguments(
              Partial, ClassTemplateSpec->getTemplateArgs().asArray(), Info);
          Result != TemplateDeductionResult::Success) {
        // Store the failed-deduction information for use in diagnostics, later.
        // TODO: Actually use the failed-deduction info?
        FailedCandidates.addCandidate().set(
            DeclAccessPair::make(Template, AS_public), Partial,
            MakeDeductionFailureInfo(S.Context, Result, Info));
        (void)Result;
      } else {
        auto &List = Info.hasStrictPackMatch() ? ExtraMatched : Matched;
        List.push_back(MatchResult{Partial, Info.takeCanonical()});
      }
    }
    if (Matched.empty() && PrimaryStrictPackMatch)
      Matched = std::move(ExtraMatched);

    // If we're dealing with a member template where the template parameters
    // have been instantiated, this provides the original template parameters
    // from which the member template's parameters were instantiated.

    if (Matched.size() >= 1) {
      SmallVectorImpl<MatchResult>::iterator Best = Matched.begin();
      if (Matched.size() == 1) {
        //   -- If exactly one matching specialization is found, the
        //      instantiation is generated from that specialization.
        // We don't need to do anything for this.
      } else {
        //   -- If more than one matching specialization is found, the
        //      partial order rules (14.5.4.2) are used to determine
        //      whether one of the specializations is more specialized
        //      than the others. If none of the specializations is more
        //      specialized than all of the other matching
        //      specializations, then the use of the class template is
        //      ambiguous and the program is ill-formed.
        for (SmallVectorImpl<MatchResult>::iterator P = Best + 1,
                                                 PEnd = Matched.end();
             P != PEnd; ++P) {
          if (S.getMoreSpecializedPartialSpecialization(
                  P->Partial, Best->Partial, PointOfInstantiation) ==
              P->Partial)
            Best = P;
        }

        // Determine if the best partial specialization is more specialized than
        // the others.
        bool Ambiguous = false;
        for (SmallVectorImpl<MatchResult>::iterator P = Matched.begin(),
                                                 PEnd = Matched.end();
             P != PEnd; ++P) {
          if (P != Best && S.getMoreSpecializedPartialSpecialization(
                               P->Partial, Best->Partial,
                               PointOfInstantiation) != Best->Partial) {
            Ambiguous = true;
            break;
          }
        }

        if (Ambiguous) {
          // Partial ordering did not produce a clear winner. Complain.
          Inst.Clear();
          NSC.reset();
          S.Diag(PointOfInstantiation,
                 diag::err_partial_spec_ordering_ambiguous)
              << ClassTemplateSpec;

          // Print the matching partial specializations.
          for (SmallVectorImpl<MatchResult>::iterator P = Matched.begin(),
                                                   PEnd = Matched.end();
               P != PEnd; ++P)
            S.Diag(P->Partial->getLocation(), diag::note_partial_spec_match)
                << S.getTemplateArgumentBindingsText(
                       P->Partial->getTemplateParameters(), *P->Args);

          return {/*Invalid=*/true};
        }
      }

      ClassTemplateSpec->setInstantiationOf(Best->Partial, Best->Args);
    } else {
      //   -- If no matches are found, the instantiation is generated
      //      from the primary template.
    }
  }

  CXXRecordDecl *Pattern = nullptr;
  Specialized = ClassTemplateSpec->getSpecializedTemplateOrPartial();
  if (auto *PartialSpec =
          Specialized.dyn_cast<ClassTemplatePartialSpecializationDecl *>()) {
    // Instantiate using the best class template partial specialization.
    while (PartialSpec->getInstantiatedFromMember()) {
      // If we've found an explicit specialization of this class template,
      // stop here and use that as the pattern.
      if (PartialSpec->isMemberSpecialization())
        break;

      PartialSpec = PartialSpec->getInstantiatedFromMember();
    }
    Pattern = PartialSpec;
  } else {
    ClassTemplateDecl *Template = ClassTemplateSpec->getSpecializedTemplate();
    while (Template->getInstantiatedFromMemberTemplate()) {
      // If we've found an explicit specialization of this class template,
      // stop here and use that as the pattern.
      if (Template->isMemberSpecialization())
        break;

      Template = Template->getInstantiatedFromMemberTemplate();
    }
    Pattern = Template->getTemplatedDecl();
  }

  return Pattern;
}

bool Sema::InstantiateClassTemplateSpecialization(
    SourceLocation PointOfInstantiation,
    ClassTemplateSpecializationDecl *ClassTemplateSpec,
    TemplateSpecializationKind TSK, bool Complain,
    bool PrimaryStrictPackMatch) {
  // Perform the actual instantiation on the canonical declaration.
  ClassTemplateSpec = cast<ClassTemplateSpecializationDecl>(
      ClassTemplateSpec->getCanonicalDecl());
  if (ClassTemplateSpec->isInvalidDecl())
    return true;

  Sema::RecursiveInstGuard AlreadyInstantiating(
      *this, ClassTemplateSpec, Sema::RecursiveInstGuard::Kind::Template);
  if (AlreadyInstantiating)
    return false;

  bool HadAvaibilityWarning =
      ShouldDiagnoseAvailabilityOfDecl(ClassTemplateSpec, nullptr, nullptr)
          .first != AR_Available;

  ActionResult<CXXRecordDecl *> Pattern =
      getPatternForClassTemplateSpecialization(*this, PointOfInstantiation,
                                               ClassTemplateSpec, TSK,
                                               PrimaryStrictPackMatch);

  if (!Pattern.isUsable())
    return Pattern.isInvalid();

  bool Err = InstantiateClassImpl(
      PointOfInstantiation, ClassTemplateSpec, Pattern.get(),
      getTemplateInstantiationArgs(ClassTemplateSpec), TSK, Complain);

  // If we haven't already warn on avaibility, consider the avaibility
  // attributes of the partial specialization.
  // Note that - because we need to have deduced the partial specialization -
  // We can only emit these warnings when the specialization is instantiated.
  if (!Err && !HadAvaibilityWarning) {
    assert(ClassTemplateSpec->getTemplateSpecializationKind() !=
           TSK_Undeclared);
    DiagnoseAvailabilityOfDecl(ClassTemplateSpec, PointOfInstantiation);
  }
  return Err;
}

void
Sema::InstantiateClassMembers(SourceLocation PointOfInstantiation,
                              CXXRecordDecl *Instantiation,
                        const MultiLevelTemplateArgumentList &TemplateArgs,
                              TemplateSpecializationKind TSK) {
  // FIXME: We need to notify the ASTMutationListener that we did all of these
  // things, in case we have an explicit instantiation definition in a PCM, a
  // module, or preamble, and the declaration is in an imported AST.
  assert(
      (TSK == TSK_ExplicitInstantiationDefinition ||
       TSK == TSK_ExplicitInstantiationDeclaration ||
       (TSK == TSK_ImplicitInstantiation && Instantiation->isLocalClass())) &&
      "Unexpected template specialization kind!");
  for (auto *D : Instantiation->decls()) {
    bool SuppressNew = false;
    if (auto *Function = dyn_cast<FunctionDecl>(D)) {
      if (FunctionDecl *Pattern =
              Function->getInstantiatedFromMemberFunction()) {

        if (Function->getTrailingRequiresClause()) {
          ConstraintSatisfaction Satisfaction;
          if (CheckFunctionConstraints(Function, Satisfaction) ||
              !Satisfaction.IsSatisfied) {
            continue;
          }
        }

        if (Function->hasAttr<ExcludeFromExplicitInstantiationAttr>())
          continue;

        TemplateSpecializationKind PrevTSK =
            Function->getTemplateSpecializationKind();
        if (PrevTSK == TSK_ExplicitSpecialization)
          continue;

        if (CheckSpecializationInstantiationRedecl(
                PointOfInstantiation, TSK, Function, PrevTSK,
                Function->getPointOfInstantiation(), SuppressNew) ||
            SuppressNew)
          continue;

        // C++11 [temp.explicit]p8:
        //   An explicit instantiation definition that names a class template
        //   specialization explicitly instantiates the class template
        //   specialization and is only an explicit instantiation definition
        //   of members whose definition is visible at the point of
        //   instantiation.
        if (TSK == TSK_ExplicitInstantiationDefinition && !Pattern->isDefined())
          continue;

        Function->setTemplateSpecializationKind(TSK, PointOfInstantiation);

        if (Function->isDefined()) {
          // Let the ASTConsumer know that this function has been explicitly
          // instantiated now, and its linkage might have changed.
          Consumer.HandleTopLevelDecl(DeclGroupRef(Function));
        } else if (TSK == TSK_ExplicitInstantiationDefinition) {
          InstantiateFunctionDefinition(PointOfInstantiation, Function);
        } else if (TSK == TSK_ImplicitInstantiation) {
          PendingLocalImplicitInstantiations.push_back(
              std::make_pair(Function, PointOfInstantiation));
        }
      }
    } else if (auto *Var = dyn_cast<VarDecl>(D)) {
      if (isa<VarTemplateSpecializationDecl>(Var))
        continue;

      if (Var->isStaticDataMember()) {
        if (Var->hasAttr<ExcludeFromExplicitInstantiationAttr>())
          continue;

        MemberSpecializationInfo *MSInfo = Var->getMemberSpecializationInfo();
        assert(MSInfo && "No member specialization information?");
        if (MSInfo->getTemplateSpecializationKind()
                                                 == TSK_ExplicitSpecialization)
          continue;

        if (CheckSpecializationInstantiationRedecl(PointOfInstantiation, TSK,
                                                   Var,
                                        MSInfo->getTemplateSpecializationKind(),
                                              MSInfo->getPointOfInstantiation(),
                                                   SuppressNew) ||
            SuppressNew)
          continue;

        if (TSK == TSK_ExplicitInstantiationDefinition) {
          // C++0x [temp.explicit]p8:
          //   An explicit instantiation definition that names a class template
          //   specialization explicitly instantiates the class template
          //   specialization and is only an explicit instantiation definition
          //   of members whose definition is visible at the point of
          //   instantiation.
          if (!Var->getInstantiatedFromStaticDataMember()->getDefinition())
            continue;

          Var->setTemplateSpecializationKind(TSK, PointOfInstantiation);
          InstantiateVariableDefinition(PointOfInstantiation, Var);
        } else {
          Var->setTemplateSpecializationKind(TSK, PointOfInstantiation);
        }
      }
    } else if (auto *Record = dyn_cast<CXXRecordDecl>(D)) {
      if (Record->hasAttr<ExcludeFromExplicitInstantiationAttr>())
        continue;

      // Always skip the injected-class-name, along with any
      // redeclarations of nested classes, since both would cause us
      // to try to instantiate the members of a class twice.
      // Skip closure types; they'll get instantiated when we instantiate
      // the corresponding lambda-expression.
      if (Record->isInjectedClassName() || Record->getPreviousDecl() ||
          Record->isLambda())
        continue;

      MemberSpecializationInfo *MSInfo = Record->getMemberSpecializationInfo();
      assert(MSInfo && "No member specialization information?");

      if (MSInfo->getTemplateSpecializationKind()
                                                == TSK_ExplicitSpecialization)
        continue;

      if (Context.getTargetInfo().getTriple().isOSWindows() &&
          TSK == TSK_ExplicitInstantiationDeclaration) {
        // On Windows, explicit instantiation decl of the outer class doesn't
        // affect the inner class. Typically extern template declarations are
        // used in combination with dll import/export annotations, but those
        // are not propagated from the outer class templates to inner classes.
        // Therefore, do not instantiate inner classes on this platform, so
        // that users don't end up with undefined symbols during linking.
        continue;
      }

      if (CheckSpecializationInstantiationRedecl(PointOfInstantiation, TSK,
                                                 Record,
                                        MSInfo->getTemplateSpecializationKind(),
                                              MSInfo->getPointOfInstantiation(),
                                                 SuppressNew) ||
          SuppressNew)
        continue;

      CXXRecordDecl *Pattern = Record->getInstantiatedFromMemberClass();
      assert(Pattern && "Missing instantiated-from-template information");

      if (!Record->getDefinition()) {
        if (!Pattern->getDefinition()) {
          // C++0x [temp.explicit]p8:
          //   An explicit instantiation definition that names a class template
          //   specialization explicitly instantiates the class template
          //   specialization and is only an explicit instantiation definition
          //   of members whose definition is visible at the point of
          //   instantiation.
          if (TSK == TSK_ExplicitInstantiationDeclaration) {
            MSInfo->setTemplateSpecializationKind(TSK);
            MSInfo->setPointOfInstantiation(PointOfInstantiation);
          }

          continue;
        }

        InstantiateClass(PointOfInstantiation, Record, Pattern,
                         TemplateArgs,
                         TSK);
      } else {
        if (TSK == TSK_ExplicitInstantiationDefinition &&
            Record->getTemplateSpecializationKind() ==
                TSK_ExplicitInstantiationDeclaration) {
          Record->setTemplateSpecializationKind(TSK);
          MarkVTableUsed(PointOfInstantiation, Record, true);
        }
      }

      Pattern = cast_or_null<CXXRecordDecl>(Record->getDefinition());
      if (Pattern)
        InstantiateClassMembers(PointOfInstantiation, Pattern, TemplateArgs,
                                TSK);
    } else if (auto *Enum = dyn_cast<EnumDecl>(D)) {
      MemberSpecializationInfo *MSInfo = Enum->getMemberSpecializationInfo();
      assert(MSInfo && "No member specialization information?");

      if (MSInfo->getTemplateSpecializationKind()
            == TSK_ExplicitSpecialization)
        continue;

      if (CheckSpecializationInstantiationRedecl(
            PointOfInstantiation, TSK, Enum,
            MSInfo->getTemplateSpecializationKind(),
            MSInfo->getPointOfInstantiation(), SuppressNew) ||
          SuppressNew)
        continue;

      if (Enum->getDefinition())
        continue;

      EnumDecl *Pattern = Enum->getTemplateInstantiationPattern();
      assert(Pattern && "Missing instantiated-from-template information");

      if (TSK == TSK_ExplicitInstantiationDefinition) {
        if (!Pattern->getDefinition())
          continue;

        InstantiateEnum(PointOfInstantiation, Enum, Pattern, TemplateArgs, TSK);
      } else {
        MSInfo->setTemplateSpecializationKind(TSK);
        MSInfo->setPointOfInstantiation(PointOfInstantiation);
      }
    } else if (auto *Field = dyn_cast<FieldDecl>(D)) {
      // No need to instantiate in-class initializers during explicit
      // instantiation.
      if (Field->hasInClassInitializer() && TSK == TSK_ImplicitInstantiation) {
        // Handle local classes which could have substituted template params.
        CXXRecordDecl *ClassPattern =
            Instantiation->isLocalClass()
                ? Instantiation->getInstantiatedFromMemberClass()
                : Instantiation->getTemplateInstantiationPattern();

        DeclContext::lookup_result Lookup =
            ClassPattern->lookup(Field->getDeclName());
        FieldDecl *Pattern = Lookup.find_first<FieldDecl>();
        assert(Pattern);
        InstantiateInClassInitializer(PointOfInstantiation, Field, Pattern,
                                      TemplateArgs);
      }
    }
  }
}

void
Sema::InstantiateClassTemplateSpecializationMembers(
                                           SourceLocation PointOfInstantiation,
                            ClassTemplateSpecializationDecl *ClassTemplateSpec,
                                               TemplateSpecializationKind TSK) {
  // C++0x [temp.explicit]p7:
  //   An explicit instantiation that names a class template
  //   specialization is an explicit instantion of the same kind
  //   (declaration or definition) of each of its members (not
  //   including members inherited from base classes) that has not
  //   been previously explicitly specialized in the translation unit
  //   containing the explicit instantiation, except as described
  //   below.
  InstantiateClassMembers(PointOfInstantiation, ClassTemplateSpec,
                          getTemplateInstantiationArgs(ClassTemplateSpec),
                          TSK);
}

StmtResult
Sema::SubstStmt(Stmt *S, const MultiLevelTemplateArgumentList &TemplateArgs) {
  if (!S)
    return S;

  TemplateInstantiator Instantiator(*this, TemplateArgs,
                                    SourceLocation(),
                                    DeclarationName());
  return Instantiator.TransformStmt(S);
}

bool Sema::SubstTemplateArgument(
    const TemplateArgumentLoc &Input,
    const MultiLevelTemplateArgumentList &TemplateArgs,
    TemplateArgumentLoc &Output, SourceLocation Loc,
    const DeclarationName &Entity) {
  TemplateInstantiator Instantiator(*this, TemplateArgs, Loc, Entity);
  return Instantiator.TransformTemplateArgument(Input, Output);
}

bool Sema::SubstTemplateArguments(
    ArrayRef<TemplateArgumentLoc> Args,
    const MultiLevelTemplateArgumentList &TemplateArgs,
    TemplateArgumentListInfo &Out) {
  TemplateInstantiator Instantiator(*this, TemplateArgs, SourceLocation(),
                                    DeclarationName());
  return Instantiator.TransformTemplateArguments(Args.begin(), Args.end(), Out);
}

bool Sema::SubstTemplateArgumentsInParameterMapping(
    ArrayRef<TemplateArgumentLoc> Args, SourceLocation BaseLoc,
    const MultiLevelTemplateArgumentList &TemplateArgs,
    TemplateArgumentListInfo &Out, bool BuildPackExpansionTypes) {
  TemplateInstantiator Instantiator(
      TemplateInstantiator::ForParameterMappingSubstitution, *this, BaseLoc,
      TemplateArgs, BuildPackExpansionTypes);
  return Instantiator.TransformTemplateArguments(Args.begin(), Args.end(), Out);
}

ExprResult
Sema::SubstExpr(Expr *E, const MultiLevelTemplateArgumentList &TemplateArgs) {
  if (!E)
    return E;

  TemplateInstantiator Instantiator(*this, TemplateArgs,
                                    SourceLocation(),
                                    DeclarationName());
  return Instantiator.TransformExpr(E);
}

ExprResult
Sema::SubstCXXIdExpr(Expr *E,
                     const MultiLevelTemplateArgumentList &TemplateArgs) {
  if (!E)
    return E;

  TemplateInstantiator Instantiator(*this, TemplateArgs, SourceLocation(),
                                    DeclarationName());
  return Instantiator.TransformAddressOfOperand(E);
}

ExprResult
Sema::SubstConstraintExpr(Expr *E,
                          const MultiLevelTemplateArgumentList &TemplateArgs) {
  // FIXME: should call SubstExpr directly if this function is equivalent or
  //        should it be different?
  return SubstExpr(E, TemplateArgs);
}

ExprResult Sema::SubstConstraintExprWithoutSatisfaction(
    Expr *E, const MultiLevelTemplateArgumentList &TemplateArgs) {
  if (!E)
    return E;

  TemplateInstantiator Instantiator(*this, TemplateArgs, SourceLocation(),
                                    DeclarationName());
  Instantiator.setEvaluateConstraints(false);
  return Instantiator.TransformExpr(E);
}

ExprResult Sema::SubstConceptTemplateArguments(
    const ConceptSpecializationExpr *CSE, const Expr *ConstraintExpr,
    const MultiLevelTemplateArgumentList &MLTAL) {
  TemplateInstantiator Instantiator(*this, MLTAL, SourceLocation(),
                                    DeclarationName());
  const ASTTemplateArgumentListInfo *ArgsAsWritten =
      CSE->getTemplateArgsAsWritten();
  TemplateArgumentListInfo SubstArgs(ArgsAsWritten->getLAngleLoc(),
                                     ArgsAsWritten->getRAngleLoc());

<<<<<<< HEAD
=======
  NonSFINAEContext _(*this);
>>>>>>> 811fe024
  Sema::InstantiatingTemplate Inst(
      *this, ArgsAsWritten->arguments().front().getSourceRange().getBegin(),
      Sema::InstantiatingTemplate::ConstraintNormalization{},
      CSE->getNamedConcept(),
      ArgsAsWritten->arguments().front().getSourceRange());

  if (Inst.isInvalid())
    return ExprError();

  if (Instantiator.TransformConceptTemplateArguments(
          ArgsAsWritten->getTemplateArgs(),
          ArgsAsWritten->getTemplateArgs() +
              ArgsAsWritten->getNumTemplateArgs(),
          SubstArgs))
    return true;

  llvm::SmallVector<TemplateArgument, 4> NewArgList = llvm::map_to_vector(
      SubstArgs.arguments(),
      [](const TemplateArgumentLoc &Loc) { return Loc.getArgument(); });

  MultiLevelTemplateArgumentList MLTALForConstraint =
      getTemplateInstantiationArgs(
          CSE->getNamedConcept(),
          CSE->getNamedConcept()->getLexicalDeclContext(),
          /*Final=*/false,
          /*Innermost=*/NewArgList,
          /*RelativeToPrimary=*/true,
          /*Pattern=*/nullptr,
          /*ForConstraintInstantiation=*/true);

  // Rebuild a constraint, only substituting non-dependent concept names
  // and nothing else.
  // Given C<SomeType, SomeValue, SomeConceptName, SomeDependentConceptName>.
  // only SomeConceptName is substituted, in the constraint expression of C.
  struct ConstraintExprTransformer : TreeTransform<ConstraintExprTransformer> {
    using Base = TreeTransform<ConstraintExprTransformer>;
    MultiLevelTemplateArgumentList &MLTAL;

    ConstraintExprTransformer(Sema &SemaRef,
                              MultiLevelTemplateArgumentList &MLTAL)
        : TreeTransform(SemaRef), MLTAL(MLTAL) {}

    ExprResult TransformExpr(Expr *E) {
      if (!E)
        return E;
      switch (E->getStmtClass()) {
      case Stmt::BinaryOperatorClass:
      case Stmt::ConceptSpecializationExprClass:
      case Stmt::ParenExprClass:
      case Stmt::UnresolvedLookupExprClass:
        return Base::TransformExpr(E);
      default:
        break;
      }
      return E;
    }

    // Rebuild both branches of a conjunction / disjunction
    // even if there is a substitution failure in one of
    // the branch.
    ExprResult TransformBinaryOperator(BinaryOperator *E) {
      if (!(E->getOpcode() == BinaryOperatorKind::BO_LAnd ||
            E->getOpcode() == BinaryOperatorKind::BO_LOr))
        return E;

      ExprResult LHS = TransformExpr(E->getLHS());
      ExprResult RHS = TransformExpr(E->getRHS());

      if (LHS.get() == E->getLHS() && RHS.get() == E->getRHS())
        return E;

      return BinaryOperator::Create(SemaRef.Context, LHS.get(), RHS.get(),
                                    E->getOpcode(), SemaRef.Context.BoolTy,
                                    VK_PRValue, OK_Ordinary,
                                    E->getOperatorLoc(), FPOptionsOverride{});
    }

    bool TransformTemplateArgument(const TemplateArgumentLoc &Input,
                                   TemplateArgumentLoc &Output,
                                   bool Uneval = false) {
      if (Input.getArgument().isConceptOrConceptTemplateParameter())
        return Base::TransformTemplateArgument(Input, Output, Uneval);

      Output = Input;
      return false;
    }

    ExprResult TransformUnresolvedLookupExpr(UnresolvedLookupExpr *E,
                                             bool IsAddressOfOperand = false) {
      if (E->isConceptReference()) {
        ExprResult Res = SemaRef.SubstExpr(E, MLTAL);
        return Res;
      }
      return E;
    }
  };

  ConstraintExprTransformer Transformer(*this, MLTALForConstraint);
  ExprResult Res =
      Transformer.TransformExpr(const_cast<Expr *>(ConstraintExpr));
  return Res;
}

ExprResult Sema::SubstInitializer(Expr *Init,
                          const MultiLevelTemplateArgumentList &TemplateArgs,
                          bool CXXDirectInit) {
  TemplateInstantiator Instantiator(*this, TemplateArgs, SourceLocation(),
                                    DeclarationName());
  return Instantiator.TransformInitializer(Init, CXXDirectInit);
}

bool Sema::SubstExprs(ArrayRef<Expr *> Exprs, bool IsCall,
                      const MultiLevelTemplateArgumentList &TemplateArgs,
                      SmallVectorImpl<Expr *> &Outputs) {
  if (Exprs.empty())
    return false;

  TemplateInstantiator Instantiator(*this, TemplateArgs,
                                    SourceLocation(),
                                    DeclarationName());
  return Instantiator.TransformExprs(Exprs.data(), Exprs.size(),
                                     IsCall, Outputs);
}

NestedNameSpecifierLoc
Sema::SubstNestedNameSpecifierLoc(NestedNameSpecifierLoc NNS,
                        const MultiLevelTemplateArgumentList &TemplateArgs) {
  if (!NNS)
    return NestedNameSpecifierLoc();

  TemplateInstantiator Instantiator(*this, TemplateArgs, NNS.getBeginLoc(),
                                    DeclarationName());
  return Instantiator.TransformNestedNameSpecifierLoc(NNS);
}

DeclarationNameInfo
Sema::SubstDeclarationNameInfo(const DeclarationNameInfo &NameInfo,
                         const MultiLevelTemplateArgumentList &TemplateArgs) {
  TemplateInstantiator Instantiator(*this, TemplateArgs, NameInfo.getLoc(),
                                    NameInfo.getName());
  return Instantiator.TransformDeclarationNameInfo(NameInfo);
}

TemplateName
Sema::SubstTemplateName(SourceLocation TemplateKWLoc,
                        NestedNameSpecifierLoc &QualifierLoc, TemplateName Name,
                        SourceLocation NameLoc,
                        const MultiLevelTemplateArgumentList &TemplateArgs) {
  TemplateInstantiator Instantiator(*this, TemplateArgs, NameLoc,
                                    DeclarationName());
  return Instantiator.TransformTemplateName(QualifierLoc, TemplateKWLoc, Name,
                                            NameLoc);
}

static const Decl *getCanonicalParmVarDecl(const Decl *D) {
  // When storing ParmVarDecls in the local instantiation scope, we always
  // want to use the ParmVarDecl from the canonical function declaration,
  // since the map is then valid for any redeclaration or definition of that
  // function.
  if (const ParmVarDecl *PV = dyn_cast<ParmVarDecl>(D)) {
    if (const FunctionDecl *FD = dyn_cast<FunctionDecl>(PV->getDeclContext())) {
      unsigned i = PV->getFunctionScopeIndex();
      // This parameter might be from a freestanding function type within the
      // function and isn't necessarily referring to one of FD's parameters.
      if (i < FD->getNumParams() && FD->getParamDecl(i) == PV)
        return FD->getCanonicalDecl()->getParamDecl(i);
    }
  }
  return D;
}

llvm::PointerUnion<Decl *, LocalInstantiationScope::DeclArgumentPack *> *
LocalInstantiationScope::getInstantiationOfIfExists(const Decl *D) {
  D = getCanonicalParmVarDecl(D);
  for (LocalInstantiationScope *Current = this; Current;
       Current = Current->Outer) {

    // Check if we found something within this scope.
    const Decl *CheckD = D;
    do {
      LocalDeclsMap::iterator Found = Current->LocalDecls.find(CheckD);
      if (Found != Current->LocalDecls.end())
        return &Found->second;

      // If this is a tag declaration, it's possible that we need to look for
      // a previous declaration.
      if (const TagDecl *Tag = dyn_cast<TagDecl>(CheckD))
        CheckD = Tag->getPreviousDecl();
      else
        CheckD = nullptr;
    } while (CheckD);

    // If we aren't combined with our outer scope, we're done.
    if (!Current->CombineWithOuterScope)
      break;
  }

  return nullptr;
}

llvm::PointerUnion<Decl *, LocalInstantiationScope::DeclArgumentPack *> *
LocalInstantiationScope::findInstantiationOf(const Decl *D) {
  auto *Result = getInstantiationOfIfExists(D);
  if (Result)
    return Result;
  // If we're performing a partial substitution during template argument
  // deduction, we may not have values for template parameters yet.
  if (isa<NonTypeTemplateParmDecl>(D) || isa<TemplateTypeParmDecl>(D) ||
      isa<TemplateTemplateParmDecl>(D))
    return nullptr;

  // Local types referenced prior to definition may require instantiation.
  if (const CXXRecordDecl *RD = dyn_cast<CXXRecordDecl>(D))
    if (RD->isLocalClass())
      return nullptr;

  // Enumeration types referenced prior to definition may appear as a result of
  // error recovery.
  if (isa<EnumDecl>(D))
    return nullptr;

  // Materialized typedefs/type alias for implicit deduction guides may require
  // instantiation.
  if (isa<TypedefNameDecl>(D) &&
      isa<CXXDeductionGuideDecl>(D->getDeclContext()))
    return nullptr;

  // If we didn't find the decl, then we either have a sema bug, or we have a
  // forward reference to a label declaration.  Return null to indicate that
  // we have an uninstantiated label.
  assert(isa<LabelDecl>(D) && "declaration not instantiated in this scope");
  return nullptr;
}

void LocalInstantiationScope::InstantiatedLocal(const Decl *D, Decl *Inst) {
  D = getCanonicalParmVarDecl(D);
  llvm::PointerUnion<Decl *, DeclArgumentPack *> &Stored = LocalDecls[D];
  if (Stored.isNull()) {
#ifndef NDEBUG
    // It should not be present in any surrounding scope either.
    LocalInstantiationScope *Current = this;
    while (Current->CombineWithOuterScope && Current->Outer) {
      Current = Current->Outer;
      assert(!Current->LocalDecls.contains(D) &&
             "Instantiated local in inner and outer scopes");
    }
#endif
    Stored = Inst;
  } else if (DeclArgumentPack *Pack = dyn_cast<DeclArgumentPack *>(Stored)) {
    Pack->push_back(cast<ValueDecl>(Inst));
  } else {
    assert(cast<Decl *>(Stored) == Inst && "Already instantiated this local");
  }
}

void LocalInstantiationScope::InstantiatedLocalPackArg(const Decl *D,
                                                       VarDecl *Inst) {
  D = getCanonicalParmVarDecl(D);
  DeclArgumentPack *Pack = cast<DeclArgumentPack *>(LocalDecls[D]);
  Pack->push_back(Inst);
}

void LocalInstantiationScope::MakeInstantiatedLocalArgPack(const Decl *D) {
#ifndef NDEBUG
  // This should be the first time we've been told about this decl.
  for (LocalInstantiationScope *Current = this;
       Current && Current->CombineWithOuterScope; Current = Current->Outer)
    assert(!Current->LocalDecls.contains(D) &&
           "Creating local pack after instantiation of local");
#endif

  D = getCanonicalParmVarDecl(D);
  llvm::PointerUnion<Decl *, DeclArgumentPack *> &Stored = LocalDecls[D];
  DeclArgumentPack *Pack = new DeclArgumentPack;
  Stored = Pack;
  ArgumentPacks.push_back(Pack);
}

bool LocalInstantiationScope::isLocalPackExpansion(const Decl *D) {
  for (DeclArgumentPack *Pack : ArgumentPacks)
    if (llvm::is_contained(*Pack, D))
      return true;
  return false;
}

void LocalInstantiationScope::SetPartiallySubstitutedPack(NamedDecl *Pack,
                                          const TemplateArgument *ExplicitArgs,
                                                    unsigned NumExplicitArgs) {
  assert((!PartiallySubstitutedPack || PartiallySubstitutedPack == Pack) &&
         "Already have a partially-substituted pack");
  assert((!PartiallySubstitutedPack
          || NumArgsInPartiallySubstitutedPack == NumExplicitArgs) &&
         "Wrong number of arguments in partially-substituted pack");
  PartiallySubstitutedPack = Pack;
  ArgsInPartiallySubstitutedPack = ExplicitArgs;
  NumArgsInPartiallySubstitutedPack = NumExplicitArgs;
}

NamedDecl *LocalInstantiationScope::getPartiallySubstitutedPack(
                                         const TemplateArgument **ExplicitArgs,
                                              unsigned *NumExplicitArgs) const {
  if (ExplicitArgs)
    *ExplicitArgs = nullptr;
  if (NumExplicitArgs)
    *NumExplicitArgs = 0;

  for (const LocalInstantiationScope *Current = this; Current;
       Current = Current->Outer) {
    if (Current->PartiallySubstitutedPack) {
      if (ExplicitArgs)
        *ExplicitArgs = Current->ArgsInPartiallySubstitutedPack;
      if (NumExplicitArgs)
        *NumExplicitArgs = Current->NumArgsInPartiallySubstitutedPack;

      return Current->PartiallySubstitutedPack;
    }

    if (!Current->CombineWithOuterScope)
      break;
  }

  return nullptr;
}<|MERGE_RESOLUTION|>--- conflicted
+++ resolved
@@ -2836,13 +2836,6 @@
         Req, AssociatedConstraint(Constraint, SemaRef.ArgPackSubstIndex),
         TemplateArgs, Constraint->getSourceRange(), Satisfaction,
         /*TopLevelConceptId=*/nullptr, &NewConstraint);
-<<<<<<< HEAD
-
-    assert((!Success || !Trap.hasErrorOccurred()) &&
-           "Substitution failures must be handled "
-           "by CheckConstraintSatisfaction.");
-=======
->>>>>>> 811fe024
   }
 
   if (!Success || Satisfaction.HasSubstitutionFailure())
@@ -4502,10 +4495,7 @@
   TemplateArgumentListInfo SubstArgs(ArgsAsWritten->getLAngleLoc(),
                                      ArgsAsWritten->getRAngleLoc());
 
-<<<<<<< HEAD
-=======
   NonSFINAEContext _(*this);
->>>>>>> 811fe024
   Sema::InstantiatingTemplate Inst(
       *this, ArgsAsWritten->arguments().front().getSourceRange().getBegin(),
       Sema::InstantiatingTemplate::ConstraintNormalization{},
