//===--- SemaModule.cpp - Semantic Analysis for Modules -------------------===//
//
// Part of the LLVM Project, under the Apache License v2.0 with LLVM Exceptions.
// See https://llvm.org/LICENSE.txt for license information.
// SPDX-License-Identifier: Apache-2.0 WITH LLVM-exception
//
//===----------------------------------------------------------------------===//
//
//  This file implements semantic analysis for modules (C++ modules syntax,
//  Objective-C modules syntax, and Clang header modules).
//
//===----------------------------------------------------------------------===//

#include "clang/AST/ASTConsumer.h"
#include "clang/AST/ASTMutationListener.h"
#include "clang/Lex/HeaderSearch.h"
#include "clang/Lex/Preprocessor.h"
#include "clang/Sema/ParsedAttr.h"
#include "clang/Sema/SemaInternal.h"
#include "llvm/ADT/StringExtras.h"

using namespace clang;
using namespace sema;

static void checkModuleImportContext(Sema &S, Module *M,
                                     SourceLocation ImportLoc, DeclContext *DC,
                                     bool FromInclude = false) {
  SourceLocation ExternCLoc;

  if (auto *LSD = dyn_cast<LinkageSpecDecl>(DC)) {
    switch (LSD->getLanguage()) {
    case LinkageSpecLanguageIDs::C:
      if (ExternCLoc.isInvalid())
        ExternCLoc = LSD->getBeginLoc();
      break;
    case LinkageSpecLanguageIDs::CXX:
      break;
    }
    DC = LSD->getParent();
  }

  while (isa<LinkageSpecDecl>(DC) || isa<ExportDecl>(DC))
    DC = DC->getParent();

  if (!isa<TranslationUnitDecl>(DC)) {
    S.Diag(ImportLoc, (FromInclude && S.isModuleVisible(M))
                          ? diag::ext_module_import_not_at_top_level_noop
                          : diag::err_module_import_not_at_top_level_fatal)
        << M->getFullModuleName() << DC;
    S.Diag(cast<Decl>(DC)->getBeginLoc(),
           diag::note_module_import_not_at_top_level)
        << DC;
  } else if (!M->IsExternC && ExternCLoc.isValid()) {
    S.Diag(ImportLoc, diag::ext_module_import_in_extern_c)
      << M->getFullModuleName();
    S.Diag(ExternCLoc, diag::note_extern_c_begins_here);
  }
}

// We represent the primary and partition names as 'Paths' which are sections
// of the hierarchical access path for a clang module.  However for C++20
// the periods in a name are just another character, and we will need to
// flatten them into a string.
static std::string stringFromPath(ModuleIdPath Path) {
  std::string Name;
  if (Path.empty())
    return Name;

  for (auto &Piece : Path) {
    if (!Name.empty())
      Name += ".";
    Name += Piece.getIdentifierInfo()->getName();
  }
  return Name;
}

/// Helper function for makeTransitiveImportsVisible to decide whether
/// the \param Imported module unit is in the same module with the \param
/// CurrentModule.
/// \param FoundPrimaryModuleInterface is a helper parameter to record the
/// primary module interface unit corresponding to the module \param
/// CurrentModule. Since currently it is expensive to decide whether two module
/// units come from the same module by comparing the module name.
static bool
isImportingModuleUnitFromSameModule(ASTContext &Ctx, Module *Imported,
                                    Module *CurrentModule,
                                    Module *&FoundPrimaryModuleInterface) {
  if (!Imported->isNamedModule())
    return false;

  // The a partition unit we're importing must be in the same module of the
  // current module.
  if (Imported->isModulePartition())
    return true;

  // If we found the primary module interface during the search process, we can
  // return quickly to avoid expensive string comparison.
  if (FoundPrimaryModuleInterface)
    return Imported == FoundPrimaryModuleInterface;

  if (!CurrentModule)
    return false;

  // Then the imported module must be a primary module interface unit.  It
  // is only allowed to import the primary module interface unit from the same
  // module in the implementation unit and the implementation partition unit.

  // Since we'll handle implementation unit above. We can only care
  // about the implementation partition unit here.
  if (!CurrentModule->isModulePartitionImplementation())
    return false;

  if (Ctx.isInSameModule(Imported, CurrentModule)) {
    assert(!FoundPrimaryModuleInterface ||
           FoundPrimaryModuleInterface == Imported);
    FoundPrimaryModuleInterface = Imported;
    return true;
  }

  return false;
}

/// [module.import]p7:
///   Additionally, when a module-import-declaration in a module unit of some
///   module M imports another module unit U of M, it also imports all
///   translation units imported by non-exported module-import-declarations in
///   the module unit purview of U. These rules can in turn lead to the
///   importation of yet more translation units.
static void
makeTransitiveImportsVisible(ASTContext &Ctx, VisibleModuleSet &VisibleModules,
                             Module *Imported, Module *CurrentModule,
                             SourceLocation ImportLoc,
                             bool IsImportingPrimaryModuleInterface = false) {
  assert(Imported->isNamedModule() &&
         "'makeTransitiveImportsVisible()' is intended for standard C++ named "
         "modules only.");

  llvm::SmallVector<Module *, 4> Worklist;
  llvm::SmallSet<Module *, 16> Visited;
  Worklist.push_back(Imported);

  Module *FoundPrimaryModuleInterface =
      IsImportingPrimaryModuleInterface ? Imported : nullptr;

  while (!Worklist.empty()) {
    Module *Importing = Worklist.pop_back_val();

    if (Visited.count(Importing))
      continue;
    Visited.insert(Importing);

    // FIXME: The ImportLoc here is not meaningful. It may be problematic if we
    // use the sourcelocation loaded from the visible modules.
    VisibleModules.setVisible(Importing, ImportLoc);

    if (isImportingModuleUnitFromSameModule(Ctx, Importing, CurrentModule,
                                            FoundPrimaryModuleInterface)) {
      for (Module *TransImported : Importing->Imports)
        Worklist.push_back(TransImported);

      for (auto [Exports, _] : Importing->Exports)
        Worklist.push_back(Exports);
    }
  }
}

Sema::DeclGroupPtrTy
Sema::ActOnGlobalModuleFragmentDecl(SourceLocation ModuleLoc) {
  // We start in the global module;
  Module *GlobalModule =
      PushGlobalModuleFragment(ModuleLoc);

  // All declarations created from now on are owned by the global module.
  auto *TU = Context.getTranslationUnitDecl();
  // [module.global.frag]p2
  // A global-module-fragment specifies the contents of the global module
  // fragment for a module unit. The global module fragment can be used to
  // provide declarations that are attached to the global module and usable
  // within the module unit.
  //
  // So the declations in the global module shouldn't be visible by default.
  TU->setModuleOwnershipKind(Decl::ModuleOwnershipKind::ReachableWhenImported);
  TU->setLocalOwningModule(GlobalModule);

  // FIXME: Consider creating an explicit representation of this declaration.
  return nullptr;
}

void Sema::HandleStartOfHeaderUnit() {
  assert(getLangOpts().CPlusPlusModules &&
         "Header units are only valid for C++20 modules");
  SourceLocation StartOfTU =
      SourceMgr.getLocForStartOfFile(SourceMgr.getMainFileID());

  StringRef HUName = getLangOpts().CurrentModule;
  if (HUName.empty()) {
    HUName =
        SourceMgr.getFileEntryRefForID(SourceMgr.getMainFileID())->getName();
    const_cast<LangOptions &>(getLangOpts()).CurrentModule = HUName.str();
  }

  // TODO: Make the C++20 header lookup independent.
  // When the input is pre-processed source, we need a file ref to the original
  // file for the header map.
  auto F = SourceMgr.getFileManager().getOptionalFileRef(HUName);
  // For the sake of error recovery (if someone has moved the original header
  // after creating the pre-processed output) fall back to obtaining the file
  // ref for the input file, which must be present.
  if (!F)
    F = SourceMgr.getFileEntryRefForID(SourceMgr.getMainFileID());
  assert(F && "failed to find the header unit source?");
  Module::Header H{HUName.str(), HUName.str(), *F};
  auto &Map = PP.getHeaderSearchInfo().getModuleMap();
  Module *Mod = Map.createHeaderUnit(StartOfTU, HUName, H);
  assert(Mod && "module creation should not fail");
  ModuleScopes.push_back({}); // No GMF
  ModuleScopes.back().BeginLoc = StartOfTU;
  ModuleScopes.back().Module = Mod;
  VisibleModules.setVisible(Mod, StartOfTU);

  // From now on, we have an owning module for all declarations we see.
  // All of these are implicitly exported.
  auto *TU = Context.getTranslationUnitDecl();
  TU->setModuleOwnershipKind(Decl::ModuleOwnershipKind::Visible);
  TU->setLocalOwningModule(Mod);
}

/// Tests whether the given identifier is reserved as a module name and
/// diagnoses if it is. Returns true if a diagnostic is emitted and false
/// otherwise.
static bool DiagReservedModuleName(Sema &S, const IdentifierInfo *II,
                                   SourceLocation Loc) {
  enum {
    Valid = -1,
    Invalid = 0,
    Reserved = 1,
  } Reason = Valid;

  if (II->isStr("module") || II->isStr("import"))
    Reason = Invalid;
  else if (II->isReserved(S.getLangOpts()) !=
           ReservedIdentifierStatus::NotReserved)
    Reason = Reserved;

  // If the identifier is reserved (not invalid) but is in a system header,
  // we do not diagnose (because we expect system headers to use reserved
  // identifiers).
  if (Reason == Reserved && S.getSourceManager().isInSystemHeader(Loc))
    Reason = Valid;

  switch (Reason) {
  case Valid:
    return false;
  case Invalid:
    return S.Diag(Loc, diag::err_invalid_module_name) << II;
  case Reserved:
    S.Diag(Loc, diag::warn_reserved_module_name) << II;
    return false;
  }
  llvm_unreachable("fell off a fully covered switch");
}

Sema::DeclGroupPtrTy
Sema::ActOnModuleDecl(SourceLocation StartLoc, SourceLocation ModuleLoc,
                      ModuleDeclKind MDK, ModuleIdPath Path,
                      ModuleIdPath Partition, ModuleImportState &ImportState,
                      bool IntroducerIsFirstPPToken) {
  assert(getLangOpts().CPlusPlusModules &&
         "should only have module decl in standard C++ modules");

  bool SeenGMF = ImportState == ModuleImportState::GlobalFragment;
  // If any of the steps here fail, we count that as invalidating C++20
  // module state;
  ImportState = ModuleImportState::NotACXX20Module;

  bool IsPartition = !Partition.empty();
  if (IsPartition)
    switch (MDK) {
    case ModuleDeclKind::Implementation:
      MDK = ModuleDeclKind::PartitionImplementation;
      break;
    case ModuleDeclKind::Interface:
      MDK = ModuleDeclKind::PartitionInterface;
      break;
    default:
      llvm_unreachable("how did we get a partition type set?");
    }

  // A (non-partition) module implementation unit requires that we are not
  // compiling a module of any kind.  A partition implementation emits an
  // interface (and the AST for the implementation), which will subsequently
  // be consumed to emit a binary.
  // A module interface unit requires that we are not compiling a module map.
  switch (getLangOpts().getCompilingModule()) {
  case LangOptions::CMK_None:
    // It's OK to compile a module interface as a normal translation unit.
    break;

  case LangOptions::CMK_ModuleInterface:
    if (MDK != ModuleDeclKind::Implementation)
      break;

    // We were asked to compile a module interface unit but this is a module
    // implementation unit.
    Diag(ModuleLoc, diag::err_module_interface_implementation_mismatch)
      << FixItHint::CreateInsertion(ModuleLoc, "export ");
    MDK = ModuleDeclKind::Interface;
    break;

  case LangOptions::CMK_ModuleMap:
    Diag(ModuleLoc, diag::err_module_decl_in_module_map_module);
    return nullptr;

  case LangOptions::CMK_HeaderUnit:
    Diag(ModuleLoc, diag::err_module_decl_in_header_unit);
    return nullptr;
  }

  assert(ModuleScopes.size() <= 1 && "expected to be at global module scope");

  // FIXME: Most of this work should be done by the preprocessor rather than
  // here, in order to support macro import.

  // Only one module-declaration is permitted per source file.
  if (isCurrentModulePurview()) {
    Diag(ModuleLoc, diag::err_module_redeclaration);
    Diag(VisibleModules.getImportLoc(ModuleScopes.back().Module),
         diag::note_prev_module_declaration);
    return nullptr;
  }

  assert((!getLangOpts().CPlusPlusModules ||
          SeenGMF == (bool)this->TheGlobalModuleFragment) &&
         "mismatched global module state");

  // In C++20, A module directive may only appear as the first preprocessing
  // tokens in a file (excluding the global module fragment.).
  if (getLangOpts().CPlusPlusModules && !IntroducerIsFirstPPToken && !SeenGMF) {
    Diag(ModuleLoc, diag::err_module_decl_not_at_start);
<<<<<<< HEAD
    SourceLocation BeginLoc = PP.getMainFileFirstPPToken().getLocation();
    if (BeginLoc.isValid()) {
      Diag(BeginLoc, diag::note_global_module_introducer_missing)
          << FixItHint::CreateInsertion(BeginLoc, "module;\n");
    }
=======
    SourceLocation BeginLoc = PP.getMainFileFirstPPTokenLoc();
    Diag(BeginLoc, diag::note_global_module_introducer_missing)
        << FixItHint::CreateInsertion(BeginLoc, "module;\n");
>>>>>>> 5ee67ebe
  }

  // C++23 [module.unit]p1: ... The identifiers module and import shall not
  // appear as identifiers in a module-name or module-partition. All
  // module-names either beginning with an identifier consisting of std
  // followed by zero or more digits or containing a reserved identifier
  // ([lex.name]) are reserved and shall not be specified in a
  // module-declaration; no diagnostic is required.

  // Test the first part of the path to see if it's std[0-9]+ but allow the
  // name in a system header.
  StringRef FirstComponentName = Path[0].getIdentifierInfo()->getName();
  if (!getSourceManager().isInSystemHeader(Path[0].getLoc()) &&
      (FirstComponentName == "std" ||
       (FirstComponentName.starts_with("std") &&
        llvm::all_of(FirstComponentName.drop_front(3), &llvm::isDigit))))
    Diag(Path[0].getLoc(), diag::warn_reserved_module_name)
        << Path[0].getIdentifierInfo();

  // Then test all of the components in the path to see if any of them are
  // using another kind of reserved or invalid identifier.
  for (auto Part : Path) {
    if (DiagReservedModuleName(*this, Part.getIdentifierInfo(), Part.getLoc()))
      return nullptr;
  }

  // Flatten the dots in a module name. Unlike Clang's hierarchical module map
  // modules, the dots here are just another character that can appear in a
  // module name.
  std::string ModuleName = stringFromPath(Path);
  if (IsPartition) {
    ModuleName += ":";
    ModuleName += stringFromPath(Partition);
  }
  // If a module name was explicitly specified on the command line, it must be
  // correct.
  if (!getLangOpts().CurrentModule.empty() &&
      getLangOpts().CurrentModule != ModuleName) {
    Diag(Path.front().getLoc(), diag::err_current_module_name_mismatch)
        << SourceRange(Path.front().getLoc(), IsPartition
                                                  ? Partition.back().getLoc()
                                                  : Path.back().getLoc())
        << getLangOpts().CurrentModule;
    return nullptr;
  }
  const_cast<LangOptions&>(getLangOpts()).CurrentModule = ModuleName;

  auto &Map = PP.getHeaderSearchInfo().getModuleMap();
  Module *Mod;                 // The module we are creating.
  Module *Interface = nullptr; // The interface for an implementation.
  switch (MDK) {
  case ModuleDeclKind::Interface:
  case ModuleDeclKind::PartitionInterface: {
    // We can't have parsed or imported a definition of this module or parsed a
    // module map defining it already.
    if (auto *M = Map.findOrLoadModule(ModuleName)) {
      Diag(Path[0].getLoc(), diag::err_module_redefinition) << ModuleName;
      if (M->DefinitionLoc.isValid())
        Diag(M->DefinitionLoc, diag::note_prev_module_definition);
      else if (OptionalFileEntryRef FE = M->getASTFile())
        Diag(M->DefinitionLoc, diag::note_prev_module_definition_from_ast_file)
            << FE->getName();
      Mod = M;
      break;
    }

    // Create a Module for the module that we're defining.
    Mod = Map.createModuleForInterfaceUnit(ModuleLoc, ModuleName);
    if (MDK == ModuleDeclKind::PartitionInterface)
      Mod->Kind = Module::ModulePartitionInterface;
    assert(Mod && "module creation should not fail");
    break;
  }

  case ModuleDeclKind::Implementation: {
    // C++20 A module-declaration that contains neither an export-
    // keyword nor a module-partition implicitly imports the primary
    // module interface unit of the module as if by a module-import-
    // declaration.
    IdentifierLoc ModuleNameLoc(Path[0].getLoc(),
                                PP.getIdentifierInfo(ModuleName));

    // The module loader will assume we're trying to import the module that
    // we're building if `LangOpts.CurrentModule` equals to 'ModuleName'.
    // Change the value for `LangOpts.CurrentModule` temporarily to make the
    // module loader work properly.
    const_cast<LangOptions &>(getLangOpts()).CurrentModule = "";
    Interface = getModuleLoader().loadModule(ModuleLoc, {ModuleNameLoc},
                                             Module::AllVisible,
                                             /*IsInclusionDirective=*/false);
    const_cast<LangOptions&>(getLangOpts()).CurrentModule = ModuleName;

    if (!Interface) {
      Diag(ModuleLoc, diag::err_module_not_defined) << ModuleName;
      // Create an empty module interface unit for error recovery.
      Mod = Map.createModuleForInterfaceUnit(ModuleLoc, ModuleName);
    } else {
      Mod = Map.createModuleForImplementationUnit(ModuleLoc, ModuleName);
    }
  } break;

  case ModuleDeclKind::PartitionImplementation:
    // Create an interface, but note that it is an implementation
    // unit.
    Mod = Map.createModuleForInterfaceUnit(ModuleLoc, ModuleName);
    Mod->Kind = Module::ModulePartitionImplementation;
    break;
  }

  if (!this->TheGlobalModuleFragment) {
    ModuleScopes.push_back({});
    if (getLangOpts().ModulesLocalVisibility)
      ModuleScopes.back().OuterVisibleModules = std::move(VisibleModules);
  } else {
    // We're done with the global module fragment now.
    ActOnEndOfTranslationUnitFragment(TUFragmentKind::Global);
  }

  // Switch from the global module fragment (if any) to the named module.
  ModuleScopes.back().BeginLoc = StartLoc;
  ModuleScopes.back().Module = Mod;
  VisibleModules.setVisible(Mod, ModuleLoc);

  // From now on, we have an owning module for all declarations we see.
  // In C++20 modules, those declaration would be reachable when imported
  // unless explicitily exported.
  // Otherwise, those declarations are module-private unless explicitly
  // exported.
  auto *TU = Context.getTranslationUnitDecl();
  TU->setModuleOwnershipKind(Decl::ModuleOwnershipKind::ReachableWhenImported);
  TU->setLocalOwningModule(Mod);

  // We are in the module purview, but before any other (non import)
  // statements, so imports are allowed.
  ImportState = ModuleImportState::ImportAllowed;

  getASTContext().setCurrentNamedModule(Mod);

  if (auto *Listener = getASTMutationListener())
    Listener->EnteringModulePurview();

  // We already potentially made an implicit import (in the case of a module
  // implementation unit importing its interface).  Make this module visible
  // and return the import decl to be added to the current TU.
  if (Interface) {

    makeTransitiveImportsVisible(getASTContext(), VisibleModules, Interface,
                                 Mod, ModuleLoc,
                                 /*IsImportingPrimaryModuleInterface=*/true);

    // Make the import decl for the interface in the impl module.
    ImportDecl *Import = ImportDecl::Create(Context, CurContext, ModuleLoc,
                                            Interface, Path[0].getLoc());
    CurContext->addDecl(Import);

    // Sequence initialization of the imported module before that of the current
    // module, if any.
    Context.addModuleInitializer(ModuleScopes.back().Module, Import);
    Mod->Imports.insert(Interface); // As if we imported it.
    // Also save this as a shortcut to checking for decls in the interface
    ThePrimaryInterface = Interface;
    // If we made an implicit import of the module interface, then return the
    // imported module decl.
    return ConvertDeclToDeclGroup(Import);
  }

  return nullptr;
}

Sema::DeclGroupPtrTy
Sema::ActOnPrivateModuleFragmentDecl(SourceLocation ModuleLoc,
                                     SourceLocation PrivateLoc) {
  // C++20 [basic.link]/2:
  //   A private-module-fragment shall appear only in a primary module
  //   interface unit.
  switch (ModuleScopes.empty() ? Module::ExplicitGlobalModuleFragment
                               : ModuleScopes.back().Module->Kind) {
  case Module::ModuleMapModule:
  case Module::ExplicitGlobalModuleFragment:
  case Module::ImplicitGlobalModuleFragment:
  case Module::ModulePartitionImplementation:
  case Module::ModulePartitionInterface:
  case Module::ModuleHeaderUnit:
    Diag(PrivateLoc, diag::err_private_module_fragment_not_module);
    return nullptr;

  case Module::PrivateModuleFragment:
    Diag(PrivateLoc, diag::err_private_module_fragment_redefined);
    Diag(ModuleScopes.back().BeginLoc, diag::note_previous_definition);
    return nullptr;

  case Module::ModuleImplementationUnit:
    Diag(PrivateLoc, diag::err_private_module_fragment_not_module_interface);
    Diag(ModuleScopes.back().BeginLoc,
         diag::note_not_module_interface_add_export)
        << FixItHint::CreateInsertion(ModuleScopes.back().BeginLoc, "export ");
    return nullptr;

  case Module::ModuleInterfaceUnit:
    break;
  }

  // FIXME: Check that this translation unit does not import any partitions;
  // such imports would violate [basic.link]/2's "shall be the only module unit"
  // restriction.

  // We've finished the public fragment of the translation unit.
  ActOnEndOfTranslationUnitFragment(TUFragmentKind::Normal);

  auto &Map = PP.getHeaderSearchInfo().getModuleMap();
  Module *PrivateModuleFragment =
      Map.createPrivateModuleFragmentForInterfaceUnit(
          ModuleScopes.back().Module, PrivateLoc);
  assert(PrivateModuleFragment && "module creation should not fail");

  // Enter the scope of the private module fragment.
  ModuleScopes.push_back({});
  ModuleScopes.back().BeginLoc = ModuleLoc;
  ModuleScopes.back().Module = PrivateModuleFragment;
  VisibleModules.setVisible(PrivateModuleFragment, ModuleLoc);

  // All declarations created from now on are scoped to the private module
  // fragment (and are neither visible nor reachable in importers of the module
  // interface).
  auto *TU = Context.getTranslationUnitDecl();
  TU->setModuleOwnershipKind(Decl::ModuleOwnershipKind::ModulePrivate);
  TU->setLocalOwningModule(PrivateModuleFragment);

  // FIXME: Consider creating an explicit representation of this declaration.
  return nullptr;
}

DeclResult Sema::ActOnModuleImport(SourceLocation StartLoc,
                                   SourceLocation ExportLoc,
                                   SourceLocation ImportLoc, ModuleIdPath Path,
                                   bool IsPartition) {
  assert((!IsPartition || getLangOpts().CPlusPlusModules) &&
         "partition seen in non-C++20 code?");

  // For a C++20 module name, flatten into a single identifier with the source
  // location of the first component.
  IdentifierLoc ModuleNameLoc;

  std::string ModuleName;
  if (IsPartition) {
    // We already checked that we are in a module purview in the parser.
    assert(!ModuleScopes.empty() && "in a module purview, but no module?");
    Module *NamedMod = ModuleScopes.back().Module;
    // If we are importing into a partition, find the owning named module,
    // otherwise, the name of the importing named module.
    ModuleName = NamedMod->getPrimaryModuleInterfaceName().str();
    ModuleName += ":";
    ModuleName += stringFromPath(Path);
    ModuleNameLoc =
        IdentifierLoc(Path[0].getLoc(), PP.getIdentifierInfo(ModuleName));
    Path = ModuleIdPath(ModuleNameLoc);
  } else if (getLangOpts().CPlusPlusModules) {
    ModuleName = stringFromPath(Path);
    ModuleNameLoc =
        IdentifierLoc(Path[0].getLoc(), PP.getIdentifierInfo(ModuleName));
    Path = ModuleIdPath(ModuleNameLoc);
  }

  // Diagnose self-import before attempting a load.
  // [module.import]/9
  // A module implementation unit of a module M that is not a module partition
  // shall not contain a module-import-declaration nominating M.
  // (for an implementation, the module interface is imported implicitly,
  //  but that's handled in the module decl code).

  if (getLangOpts().CPlusPlusModules && isCurrentModulePurview() &&
      getCurrentModule()->Name == ModuleName) {
    Diag(ImportLoc, diag::err_module_self_import_cxx20)
        << ModuleName << currentModuleIsImplementation();
    return true;
  }

  Module *Mod = getModuleLoader().loadModule(
      ImportLoc, Path, Module::AllVisible, /*IsInclusionDirective=*/false);
  if (!Mod)
    return true;

  if (!Mod->isInterfaceOrPartition() && !ModuleName.empty() &&
      !getLangOpts().ObjC) {
    Diag(ImportLoc, diag::err_module_import_non_interface_nor_parition)
        << ModuleName;
    return true;
  }

  return ActOnModuleImport(StartLoc, ExportLoc, ImportLoc, Mod, Path);
}

/// Determine whether \p D is lexically within an export-declaration.
static const ExportDecl *getEnclosingExportDecl(const Decl *D) {
  for (auto *DC = D->getLexicalDeclContext(); DC; DC = DC->getLexicalParent())
    if (auto *ED = dyn_cast<ExportDecl>(DC))
      return ED;
  return nullptr;
}

DeclResult Sema::ActOnModuleImport(SourceLocation StartLoc,
                                   SourceLocation ExportLoc,
                                   SourceLocation ImportLoc, Module *Mod,
                                   ModuleIdPath Path) {
  if (Mod->isHeaderUnit())
    Diag(ImportLoc, diag::warn_experimental_header_unit);

  if (Mod->isNamedModule())
    makeTransitiveImportsVisible(getASTContext(), VisibleModules, Mod,
                                 getCurrentModule(), ImportLoc);
  else
    VisibleModules.setVisible(Mod, ImportLoc);

  assert((!Mod->isModulePartitionImplementation() || getCurrentModule()) &&
         "We can only import a partition unit in a named module.");
  if (Mod->isModulePartitionImplementation() &&
      getCurrentModule()->isModuleInterfaceUnit())
    Diag(ImportLoc,
         diag::warn_import_implementation_partition_unit_in_interface_unit)
        << Mod->Name;

  checkModuleImportContext(*this, Mod, ImportLoc, CurContext);

  // FIXME: we should support importing a submodule within a different submodule
  // of the same top-level module. Until we do, make it an error rather than
  // silently ignoring the import.
  // FIXME: Should we warn on a redundant import of the current module?
  if (Mod->isForBuilding(getLangOpts())) {
    Diag(ImportLoc, getLangOpts().isCompilingModule()
                        ? diag::err_module_self_import
                        : diag::err_module_import_in_implementation)
        << Mod->getFullModuleName() << getLangOpts().CurrentModule;
  }

  SmallVector<SourceLocation, 2> IdentifierLocs;

  if (Path.empty()) {
    // If this was a header import, pad out with dummy locations.
    // FIXME: Pass in and use the location of the header-name token in this
    // case.
    for (Module *ModCheck = Mod; ModCheck; ModCheck = ModCheck->Parent)
      IdentifierLocs.push_back(SourceLocation());
  } else if (getLangOpts().CPlusPlusModules && !Mod->Parent) {
    // A single identifier for the whole name.
    IdentifierLocs.push_back(Path[0].getLoc());
  } else {
    Module *ModCheck = Mod;
    for (unsigned I = 0, N = Path.size(); I != N; ++I) {
      // If we've run out of module parents, just drop the remaining
      // identifiers.  We need the length to be consistent.
      if (!ModCheck)
        break;
      ModCheck = ModCheck->Parent;

      IdentifierLocs.push_back(Path[I].getLoc());
    }
  }

  ImportDecl *Import = ImportDecl::Create(Context, CurContext, StartLoc,
                                          Mod, IdentifierLocs);
  CurContext->addDecl(Import);

  // Sequence initialization of the imported module before that of the current
  // module, if any.
  if (!ModuleScopes.empty())
    Context.addModuleInitializer(ModuleScopes.back().Module, Import);

  // A module (partition) implementation unit shall not be exported.
  if (getLangOpts().CPlusPlusModules && ExportLoc.isValid() &&
      Mod->Kind == Module::ModuleKind::ModulePartitionImplementation) {
    Diag(ExportLoc, diag::err_export_partition_impl)
        << SourceRange(ExportLoc, Path.back().getLoc());
  } else if (ExportLoc.isValid() &&
             (ModuleScopes.empty() || currentModuleIsImplementation())) {
    // [module.interface]p1:
    // An export-declaration shall inhabit a namespace scope and appear in the
    // purview of a module interface unit.
    Diag(ExportLoc, diag::err_export_not_in_module_interface);
  } else if (!ModuleScopes.empty()) {
    // Re-export the module if the imported module is exported.
    // Note that we don't need to add re-exported module to Imports field
    // since `Exports` implies the module is imported already.
    if (ExportLoc.isValid() || getEnclosingExportDecl(Import))
      getCurrentModule()->Exports.emplace_back(Mod, false);
    else
      getCurrentModule()->Imports.insert(Mod);
  }

  return Import;
}

void Sema::ActOnAnnotModuleInclude(SourceLocation DirectiveLoc, Module *Mod) {
  checkModuleImportContext(*this, Mod, DirectiveLoc, CurContext, true);
  BuildModuleInclude(DirectiveLoc, Mod);
}

void Sema::BuildModuleInclude(SourceLocation DirectiveLoc, Module *Mod) {
  // Determine whether we're in the #include buffer for a module. The #includes
  // in that buffer do not qualify as module imports; they're just an
  // implementation detail of us building the module.
  //
  // FIXME: Should we even get ActOnAnnotModuleInclude calls for those?
  bool IsInModuleIncludes =
      TUKind == TU_ClangModule &&
      getSourceManager().isWrittenInMainFile(DirectiveLoc);

  // If we are really importing a module (not just checking layering) due to an
  // #include in the main file, synthesize an ImportDecl.
  if (getLangOpts().Modules && !IsInModuleIncludes) {
    TranslationUnitDecl *TU = getASTContext().getTranslationUnitDecl();
    ImportDecl *ImportD = ImportDecl::CreateImplicit(getASTContext(), TU,
                                                     DirectiveLoc, Mod,
                                                     DirectiveLoc);
    if (!ModuleScopes.empty())
      Context.addModuleInitializer(ModuleScopes.back().Module, ImportD);
    TU->addDecl(ImportD);
    Consumer.HandleImplicitImportDecl(ImportD);
  }

  getModuleLoader().makeModuleVisible(Mod, Module::AllVisible, DirectiveLoc);
  VisibleModules.setVisible(Mod, DirectiveLoc);

  if (getLangOpts().isCompilingModule()) {
    Module *ThisModule = PP.getHeaderSearchInfo().lookupModule(
        getLangOpts().CurrentModule, DirectiveLoc, false, false);
    (void)ThisModule;
    assert(ThisModule && "was expecting a module if building one");
  }
}

void Sema::ActOnAnnotModuleBegin(SourceLocation DirectiveLoc, Module *Mod) {
  checkModuleImportContext(*this, Mod, DirectiveLoc, CurContext, true);

  ModuleScopes.push_back({});
  ModuleScopes.back().Module = Mod;
  if (getLangOpts().ModulesLocalVisibility)
    ModuleScopes.back().OuterVisibleModules = std::move(VisibleModules);

  VisibleModules.setVisible(Mod, DirectiveLoc);

  // The enclosing context is now part of this module.
  // FIXME: Consider creating a child DeclContext to hold the entities
  // lexically within the module.
  if (getLangOpts().trackLocalOwningModule()) {
    for (auto *DC = CurContext; DC; DC = DC->getLexicalParent()) {
      cast<Decl>(DC)->setModuleOwnershipKind(
          getLangOpts().ModulesLocalVisibility
              ? Decl::ModuleOwnershipKind::VisibleWhenImported
              : Decl::ModuleOwnershipKind::Visible);
      cast<Decl>(DC)->setLocalOwningModule(Mod);
    }
  }
}

void Sema::ActOnAnnotModuleEnd(SourceLocation EomLoc, Module *Mod) {
  if (getLangOpts().ModulesLocalVisibility) {
    VisibleModules = std::move(ModuleScopes.back().OuterVisibleModules);
    // Leaving a module hides namespace names, so our visible namespace cache
    // is now out of date.
    VisibleNamespaceCache.clear();
  }

  assert(!ModuleScopes.empty() && ModuleScopes.back().Module == Mod &&
         "left the wrong module scope");
  ModuleScopes.pop_back();

  // We got to the end of processing a local module. Create an
  // ImportDecl as we would for an imported module.
  FileID File = getSourceManager().getFileID(EomLoc);
  SourceLocation DirectiveLoc;
  if (EomLoc == getSourceManager().getLocForEndOfFile(File)) {
    // We reached the end of a #included module header. Use the #include loc.
    assert(File != getSourceManager().getMainFileID() &&
           "end of submodule in main source file");
    DirectiveLoc = getSourceManager().getIncludeLoc(File);
  } else {
    // We reached an EOM pragma. Use the pragma location.
    DirectiveLoc = EomLoc;
  }
  BuildModuleInclude(DirectiveLoc, Mod);

  // Any further declarations are in whatever module we returned to.
  if (getLangOpts().trackLocalOwningModule()) {
    // The parser guarantees that this is the same context that we entered
    // the module within.
    for (auto *DC = CurContext; DC; DC = DC->getLexicalParent()) {
      cast<Decl>(DC)->setLocalOwningModule(getCurrentModule());
      if (!getCurrentModule())
        cast<Decl>(DC)->setModuleOwnershipKind(
            Decl::ModuleOwnershipKind::Unowned);
    }
  }
}

void Sema::createImplicitModuleImportForErrorRecovery(SourceLocation Loc,
                                                      Module *Mod) {
  // Bail if we're not allowed to implicitly import a module here.
  if (isSFINAEContext() || !getLangOpts().ModulesErrorRecovery ||
      VisibleModules.isVisible(Mod))
    return;

  // Create the implicit import declaration.
  TranslationUnitDecl *TU = getASTContext().getTranslationUnitDecl();
  ImportDecl *ImportD = ImportDecl::CreateImplicit(getASTContext(), TU,
                                                   Loc, Mod, Loc);
  TU->addDecl(ImportD);
  Consumer.HandleImplicitImportDecl(ImportD);

  // Make the module visible.
  getModuleLoader().makeModuleVisible(Mod, Module::AllVisible, Loc);
  VisibleModules.setVisible(Mod, Loc);
}

Decl *Sema::ActOnStartExportDecl(Scope *S, SourceLocation ExportLoc,
                                 SourceLocation LBraceLoc) {
  ExportDecl *D = ExportDecl::Create(Context, CurContext, ExportLoc);

  // Set this temporarily so we know the export-declaration was braced.
  D->setRBraceLoc(LBraceLoc);

  CurContext->addDecl(D);
  PushDeclContext(S, D);

  // C++2a [module.interface]p1:
  //   An export-declaration shall appear only [...] in the purview of a module
  //   interface unit. An export-declaration shall not appear directly or
  //   indirectly within [...] a private-module-fragment.
  if (!getLangOpts().HLSL) {
    if (!isCurrentModulePurview()) {
      Diag(ExportLoc, diag::err_export_not_in_module_interface) << 0;
      D->setInvalidDecl();
      return D;
    } else if (currentModuleIsImplementation()) {
      Diag(ExportLoc, diag::err_export_not_in_module_interface) << 1;
      Diag(ModuleScopes.back().BeginLoc,
          diag::note_not_module_interface_add_export)
          << FixItHint::CreateInsertion(ModuleScopes.back().BeginLoc, "export ");
      D->setInvalidDecl();
      return D;
    } else if (ModuleScopes.back().Module->Kind ==
              Module::PrivateModuleFragment) {
      Diag(ExportLoc, diag::err_export_in_private_module_fragment);
      Diag(ModuleScopes.back().BeginLoc, diag::note_private_module_fragment);
      D->setInvalidDecl();
      return D;
    }
  }

  for (const DeclContext *DC = CurContext; DC; DC = DC->getLexicalParent()) {
    if (const auto *ND = dyn_cast<NamespaceDecl>(DC)) {
      //   An export-declaration shall not appear directly or indirectly within
      //   an unnamed namespace [...]
      if (ND->isAnonymousNamespace()) {
        Diag(ExportLoc, diag::err_export_within_anonymous_namespace);
        Diag(ND->getLocation(), diag::note_anonymous_namespace);
        // Don't diagnose internal-linkage declarations in this region.
        D->setInvalidDecl();
        return D;
      }

      //   A declaration is exported if it is [...] a namespace-definition
      //   that contains an exported declaration.
      //
      // Defer exporting the namespace until after we leave it, in order to
      // avoid marking all subsequent declarations in the namespace as exported.
      if (!getLangOpts().HLSL && !DeferredExportedNamespaces.insert(ND).second)
        break;
    }
  }

  //   [...] its declaration or declaration-seq shall not contain an
  //   export-declaration.
  if (auto *ED = getEnclosingExportDecl(D)) {
    Diag(ExportLoc, diag::err_export_within_export);
    if (ED->hasBraces())
      Diag(ED->getLocation(), diag::note_export);
    D->setInvalidDecl();
    return D;
  }

  if (!getLangOpts().HLSL)
    D->setModuleOwnershipKind(Decl::ModuleOwnershipKind::VisibleWhenImported);

  return D;
}

static bool checkExportedDecl(Sema &, Decl *, SourceLocation);

/// Check that it's valid to export all the declarations in \p DC.
static bool checkExportedDeclContext(Sema &S, DeclContext *DC,
                                     SourceLocation BlockStart) {
  bool AllUnnamed = true;
  for (auto *D : DC->decls())
    AllUnnamed &= checkExportedDecl(S, D, BlockStart);
  return AllUnnamed;
}

/// Check that it's valid to export \p D.
static bool checkExportedDecl(Sema &S, Decl *D, SourceLocation BlockStart) {

  // HLSL: export declaration is valid only on functions
  if (S.getLangOpts().HLSL) {
    // Export-within-export was already diagnosed in ActOnStartExportDecl
    if (!isa<FunctionDecl, ExportDecl>(D)) {
      S.Diag(D->getBeginLoc(), diag::err_hlsl_export_not_on_function);
      D->setInvalidDecl();
      return false;
    }
  }

  //  C++20 [module.interface]p3:
  //   [...] it shall not declare a name with internal linkage.
  bool HasName = false;
  if (auto *ND = dyn_cast<NamedDecl>(D)) {
    // Don't diagnose anonymous union objects; we'll diagnose their members
    // instead.
    HasName = (bool)ND->getDeclName();
    if (HasName && ND->getFormalLinkage() == Linkage::Internal) {
      S.Diag(ND->getLocation(), diag::err_export_internal) << ND;
      if (BlockStart.isValid())
        S.Diag(BlockStart, diag::note_export);
      return false;
    }
  }

  // C++2a [module.interface]p5:
  //   all entities to which all of the using-declarators ultimately refer
  //   shall have been introduced with a name having external linkage
  if (auto *USD = dyn_cast<UsingShadowDecl>(D)) {
    NamedDecl *Target = USD->getUnderlyingDecl();
    Linkage Lk = Target->getFormalLinkage();
    if (Lk == Linkage::Internal || Lk == Linkage::Module) {
      S.Diag(USD->getLocation(), diag::err_export_using_internal)
          << (Lk == Linkage::Internal ? 0 : 1) << Target;
      S.Diag(Target->getLocation(), diag::note_using_decl_target);
      if (BlockStart.isValid())
        S.Diag(BlockStart, diag::note_export);
      return false;
    }
  }

  // Recurse into namespace-scope DeclContexts. (Only namespace-scope
  // declarations are exported).
  if (auto *DC = dyn_cast<DeclContext>(D)) {
    if (!isa<NamespaceDecl>(D))
      return true;

    if (auto *ND = dyn_cast<NamedDecl>(D)) {
      if (!ND->getDeclName()) {
        S.Diag(ND->getLocation(), diag::err_export_anon_ns_internal);
        if (BlockStart.isValid())
          S.Diag(BlockStart, diag::note_export);
        return false;
      } else if (!DC->decls().empty() &&
                 DC->getRedeclContext()->isFileContext()) {
        return checkExportedDeclContext(S, DC, BlockStart);
      }
    }
  }
  return true;
}

Decl *Sema::ActOnFinishExportDecl(Scope *S, Decl *D, SourceLocation RBraceLoc) {
  auto *ED = cast<ExportDecl>(D);
  if (RBraceLoc.isValid())
    ED->setRBraceLoc(RBraceLoc);

  PopDeclContext();

  if (!D->isInvalidDecl()) {
    SourceLocation BlockStart =
        ED->hasBraces() ? ED->getBeginLoc() : SourceLocation();
    for (auto *Child : ED->decls()) {
      checkExportedDecl(*this, Child, BlockStart);
      if (auto *FD = dyn_cast<FunctionDecl>(Child)) {
        // [dcl.inline]/7
        // If an inline function or variable that is attached to a named module
        // is declared in a definition domain, it shall be defined in that
        // domain.
        // So, if the current declaration does not have a definition, we must
        // check at the end of the TU (or when the PMF starts) to see that we
        // have a definition at that point.
        if (FD->isInlineSpecified() && !FD->isDefined())
          PendingInlineFuncDecls.insert(FD);
      }
    }
  }

  // Anything exported from a module should never be considered unused.
  for (auto *Exported : ED->decls())
    Exported->markUsed(getASTContext());

  return D;
}

Module *Sema::PushGlobalModuleFragment(SourceLocation BeginLoc) {
  // We shouldn't create new global module fragment if there is already
  // one.
  if (!TheGlobalModuleFragment) {
    ModuleMap &Map = PP.getHeaderSearchInfo().getModuleMap();
    TheGlobalModuleFragment = Map.createGlobalModuleFragmentForModuleUnit(
        BeginLoc, getCurrentModule());
  }

  assert(TheGlobalModuleFragment && "module creation should not fail");

  // Enter the scope of the global module.
  ModuleScopes.push_back({BeginLoc, TheGlobalModuleFragment,
                          /*OuterVisibleModules=*/{}});
  VisibleModules.setVisible(TheGlobalModuleFragment, BeginLoc);

  return TheGlobalModuleFragment;
}

void Sema::PopGlobalModuleFragment() {
  assert(!ModuleScopes.empty() &&
         getCurrentModule()->isExplicitGlobalModule() &&
         "left the wrong module scope, which is not global module fragment");
  ModuleScopes.pop_back();
}

Module *Sema::PushImplicitGlobalModuleFragment(SourceLocation BeginLoc) {
  if (!TheImplicitGlobalModuleFragment) {
    ModuleMap &Map = PP.getHeaderSearchInfo().getModuleMap();
    TheImplicitGlobalModuleFragment =
        Map.createImplicitGlobalModuleFragmentForModuleUnit(BeginLoc,
                                                            getCurrentModule());
  }
  assert(TheImplicitGlobalModuleFragment && "module creation should not fail");

  // Enter the scope of the global module.
  ModuleScopes.push_back({BeginLoc, TheImplicitGlobalModuleFragment,
                          /*OuterVisibleModules=*/{}});
  VisibleModules.setVisible(TheImplicitGlobalModuleFragment, BeginLoc);
  return TheImplicitGlobalModuleFragment;
}

void Sema::PopImplicitGlobalModuleFragment() {
  assert(!ModuleScopes.empty() &&
         getCurrentModule()->isImplicitGlobalModule() &&
         "left the wrong module scope, which is not global module fragment");
  ModuleScopes.pop_back();
}

bool Sema::isCurrentModulePurview() const {
  if (!getCurrentModule())
    return false;

  /// Does this Module scope describe part of the purview of a standard named
  /// C++ module?
  switch (getCurrentModule()->Kind) {
  case Module::ModuleInterfaceUnit:
  case Module::ModuleImplementationUnit:
  case Module::ModulePartitionInterface:
  case Module::ModulePartitionImplementation:
  case Module::PrivateModuleFragment:
  case Module::ImplicitGlobalModuleFragment:
    return true;
  default:
    return false;
  }
}<|MERGE_RESOLUTION|>--- conflicted
+++ resolved
@@ -337,17 +337,9 @@
   // tokens in a file (excluding the global module fragment.).
   if (getLangOpts().CPlusPlusModules && !IntroducerIsFirstPPToken && !SeenGMF) {
     Diag(ModuleLoc, diag::err_module_decl_not_at_start);
-<<<<<<< HEAD
-    SourceLocation BeginLoc = PP.getMainFileFirstPPToken().getLocation();
-    if (BeginLoc.isValid()) {
-      Diag(BeginLoc, diag::note_global_module_introducer_missing)
-          << FixItHint::CreateInsertion(BeginLoc, "module;\n");
-    }
-=======
     SourceLocation BeginLoc = PP.getMainFileFirstPPTokenLoc();
     Diag(BeginLoc, diag::note_global_module_introducer_missing)
         << FixItHint::CreateInsertion(BeginLoc, "module;\n");
->>>>>>> 5ee67ebe
   }
 
   // C++23 [module.unit]p1: ... The identifiers module and import shall not
