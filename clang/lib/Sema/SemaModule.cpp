--- conflicted
+++ resolved
@@ -539,12 +539,7 @@
   // of the same top-level module. Until we do, make it an error rather than
   // silently ignoring the import.
   // FIXME: Should we warn on a redundant import of the current module?
-<<<<<<< HEAD
-  if (Mod->isForBuilding(getLangOpts()) &&
-      (getLangOpts().isCompilingModule() || !getLangOpts().ModulesTS)) {
-=======
   if (Mod->isForBuilding(getLangOpts())) {
->>>>>>> cd74f4a4
     Diag(ImportLoc, getLangOpts().isCompilingModule()
                         ? diag::err_module_self_import
                         : diag::err_module_import_in_implementation)
