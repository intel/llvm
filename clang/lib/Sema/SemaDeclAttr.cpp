//===--- SemaDeclAttr.cpp - Declaration Attribute Handling ----------------===//
//
// Part of the LLVM Project, under the Apache License v2.0 with LLVM Exceptions.
// See https://llvm.org/LICENSE.txt for license information.
// SPDX-License-Identifier: Apache-2.0 WITH LLVM-exception
//
//===----------------------------------------------------------------------===//
//
//  This file implements decl-related attribute processing.
//
//===----------------------------------------------------------------------===//

#include "clang/AST/ASTConsumer.h"
#include "clang/AST/ASTContext.h"
#include "clang/AST/ASTMutationListener.h"
#include "clang/AST/CXXInheritance.h"
#include "clang/AST/Decl.h"
#include "clang/AST/DeclCXX.h"
#include "clang/AST/DeclObjC.h"
#include "clang/AST/DeclTemplate.h"
#include "clang/AST/DynamicRecursiveASTVisitor.h"
#include "clang/AST/Expr.h"
#include "clang/AST/ExprCXX.h"
#include "clang/AST/Mangle.h"
#include "clang/AST/Type.h"
#include "clang/Basic/CharInfo.h"
#include "clang/Basic/Cuda.h"
#include "clang/Basic/DarwinSDKInfo.h"
#include "clang/Basic/IdentifierTable.h"
#include "clang/Basic/LangOptions.h"
#include "clang/Basic/SourceLocation.h"
#include "clang/Basic/SourceManager.h"
#include "clang/Basic/TargetInfo.h"
#include "clang/Lex/Preprocessor.h"
#include "clang/Sema/Attr.h"
#include "clang/Sema/DeclSpec.h"
#include "clang/Sema/DelayedDiagnostic.h"
#include "clang/Sema/Initialization.h"
#include "clang/Sema/Lookup.h"
#include "clang/Sema/ParsedAttr.h"
#include "clang/Sema/Scope.h"
#include "clang/Sema/ScopeInfo.h"
#include "clang/Sema/SemaAMDGPU.h"
#include "clang/Sema/SemaARM.h"
#include "clang/Sema/SemaAVR.h"
#include "clang/Sema/SemaBPF.h"
#include "clang/Sema/SemaCUDA.h"
#include "clang/Sema/SemaHLSL.h"
#include "clang/Sema/SemaM68k.h"
#include "clang/Sema/SemaMIPS.h"
#include "clang/Sema/SemaMSP430.h"
#include "clang/Sema/SemaObjC.h"
#include "clang/Sema/SemaOpenCL.h"
#include "clang/Sema/SemaOpenMP.h"
#include "clang/Sema/SemaRISCV.h"
#include "clang/Sema/SemaSPIRV.h"
#include "clang/Sema/SemaSYCL.h"
#include "clang/Sema/SemaSwift.h"
#include "clang/Sema/SemaWasm.h"
#include "clang/Sema/SemaX86.h"
#include "llvm/ADT/STLExtras.h"
#include "llvm/ADT/StringExtras.h"
#include "llvm/Demangle/Demangle.h"
#include "llvm/IR/DerivedTypes.h"
#include "llvm/MC/MCSectionMachO.h"
#include "llvm/Support/Error.h"
#include "llvm/Support/ErrorHandling.h"
#include "llvm/Support/MathExtras.h"
#include "llvm/Support/raw_ostream.h"
#include "llvm/TargetParser/Triple.h"
#include <optional>

using namespace clang;
using namespace sema;

namespace AttributeLangSupport {
  enum LANG {
    C,
    Cpp,
    ObjC
  };
} // end namespace AttributeLangSupport

static unsigned getNumAttributeArgs(const ParsedAttr &AL) {
  // FIXME: Include the type in the argument list.
  return AL.getNumArgs() + AL.hasParsedType();
}

SourceLocation Sema::getAttrLoc(const AttributeCommonInfo &CI) {
  return CI.getLoc();
}

/// Wrapper around checkUInt32Argument, with an extra check to be sure
/// that the result will fit into a regular (signed) int. All args have the same
/// purpose as they do in checkUInt32Argument.
template <typename AttrInfo>
static bool checkPositiveIntArgument(Sema &S, const AttrInfo &AI, const Expr *Expr,
                                     int &Val, unsigned Idx = UINT_MAX) {
  uint32_t UVal;
  if (!S.checkUInt32Argument(AI, Expr, UVal, Idx))
    return false;

  if (UVal > (uint32_t)std::numeric_limits<int>::max()) {
    llvm::APSInt I(32); // for toString
    I = UVal;
    S.Diag(Expr->getExprLoc(), diag::err_ice_too_large)
        << toString(I, 10, false) << 32 << /* Unsigned */ 0;
    return false;
  }

  Val = UVal;
  return true;
}

/// Check if IdxExpr is a valid parameter index for a function or
/// instance method D.  May output an error.
///
/// \returns true if IdxExpr is a valid index.
template <typename AttrInfo>
static bool checkFunctionOrMethodParameterIndex(
    Sema &S, const Decl *D, const AttrInfo &AI, unsigned AttrArgNum,
    const Expr *IdxExpr, ParamIdx &Idx, bool CanIndexImplicitThis = false) {
  assert(isFunctionOrMethodOrBlockForAttrSubject(D));

  // In C++ the implicit 'this' function parameter also counts.
  // Parameters are counted from one.
  bool HP = hasFunctionProto(D);
  bool HasImplicitThisParam = isInstanceMethod(D);
  bool IV = HP && isFunctionOrMethodVariadic(D);
  unsigned NumParams =
      (HP ? getFunctionOrMethodNumParams(D) : 0) + HasImplicitThisParam;

  std::optional<llvm::APSInt> IdxInt;
  if (IdxExpr->isTypeDependent() ||
      !(IdxInt = IdxExpr->getIntegerConstantExpr(S.Context))) {
    S.Diag(S.getAttrLoc(AI), diag::err_attribute_argument_n_type)
        << &AI << AttrArgNum << AANT_ArgumentIntegerConstant
        << IdxExpr->getSourceRange();
    return false;
  }

  unsigned IdxSource = IdxInt->getLimitedValue(UINT_MAX);
  if (IdxSource < 1 || (!IV && IdxSource > NumParams)) {
    S.Diag(S.getAttrLoc(AI), diag::err_attribute_argument_out_of_bounds)
        << &AI << AttrArgNum << IdxExpr->getSourceRange();
    return false;
  }
  if (HasImplicitThisParam && !CanIndexImplicitThis) {
    if (IdxSource == 1) {
      S.Diag(S.getAttrLoc(AI),
             diag::err_attribute_invalid_implicit_this_argument)
          << &AI << IdxExpr->getSourceRange();
      return false;
    }
  }

  Idx = ParamIdx(IdxSource, D);
  return true;
}

bool Sema::checkStringLiteralArgumentAttr(const AttributeCommonInfo &CI,
                                          const Expr *E, StringRef &Str,
                                          SourceLocation *ArgLocation) {
  const auto *Literal = dyn_cast<StringLiteral>(E->IgnoreParenCasts());
  if (ArgLocation)
    *ArgLocation = E->getBeginLoc();

  if (!Literal || (!Literal->isUnevaluated() && !Literal->isOrdinary())) {
    Diag(E->getBeginLoc(), diag::err_attribute_argument_type)
        << CI << AANT_ArgumentString;
    return false;
  }

  Str = Literal->getString();
  return true;
}

bool Sema::checkStringLiteralArgumentAttr(const ParsedAttr &AL, unsigned ArgNum,
                                          StringRef &Str,
                                          SourceLocation *ArgLocation) {
  // Look for identifiers. If we have one emit a hint to fix it to a literal.
  if (AL.isArgIdent(ArgNum)) {
    IdentifierLoc *Loc = AL.getArgAsIdent(ArgNum);
    Diag(Loc->getLoc(), diag::err_attribute_argument_type)
        << AL << AANT_ArgumentString
        << FixItHint::CreateInsertion(Loc->getLoc(), "\"")
        << FixItHint::CreateInsertion(getLocForEndOfToken(Loc->getLoc()), "\"");
    Str = Loc->getIdentifierInfo()->getName();
    if (ArgLocation)
      *ArgLocation = Loc->getLoc();
    return true;
  }

  // Now check for an actual string literal.
  Expr *ArgExpr = AL.getArgAsExpr(ArgNum);
  const auto *Literal = dyn_cast<StringLiteral>(ArgExpr->IgnoreParenCasts());
  if (ArgLocation)
    *ArgLocation = ArgExpr->getBeginLoc();

  if (!Literal || (!Literal->isUnevaluated() && !Literal->isOrdinary())) {
    Diag(ArgExpr->getBeginLoc(), diag::err_attribute_argument_type)
        << AL << AANT_ArgumentString;
    return false;
  }
  Str = Literal->getString();
  return checkStringLiteralArgumentAttr(AL, ArgExpr, Str, ArgLocation);
}

/// Check if the passed-in expression is of type int or bool.
static bool isIntOrBool(Expr *Exp) {
  QualType QT = Exp->getType();
  return QT->isBooleanType() || QT->isIntegerType();
}


// Check to see if the type is a smart pointer of some kind.  We assume
// it's a smart pointer if it defines both operator-> and operator*.
static bool threadSafetyCheckIsSmartPointer(Sema &S, const RecordType* RT) {
  auto IsOverloadedOperatorPresent = [&S](const RecordDecl *Record,
                                          OverloadedOperatorKind Op) {
    DeclContextLookupResult Result =
        Record->lookup(S.Context.DeclarationNames.getCXXOperatorName(Op));
    return !Result.empty();
  };

  const RecordDecl *Record = RT->getDecl();
  bool foundStarOperator = IsOverloadedOperatorPresent(Record, OO_Star);
  bool foundArrowOperator = IsOverloadedOperatorPresent(Record, OO_Arrow);
  if (foundStarOperator && foundArrowOperator)
    return true;

  const CXXRecordDecl *CXXRecord = dyn_cast<CXXRecordDecl>(Record);
  if (!CXXRecord)
    return false;

  for (const auto &BaseSpecifier : CXXRecord->bases()) {
    if (!foundStarOperator)
      foundStarOperator = IsOverloadedOperatorPresent(
          BaseSpecifier.getType()->getAsRecordDecl(), OO_Star);
    if (!foundArrowOperator)
      foundArrowOperator = IsOverloadedOperatorPresent(
          BaseSpecifier.getType()->getAsRecordDecl(), OO_Arrow);
  }

  if (foundStarOperator && foundArrowOperator)
    return true;

  return false;
}

/// Check if passed in Decl is a pointer type.
/// Note that this function may produce an error message.
/// \return true if the Decl is a pointer type; false otherwise
static bool threadSafetyCheckIsPointer(Sema &S, const Decl *D,
                                       const ParsedAttr &AL) {
  const auto *VD = cast<ValueDecl>(D);
  QualType QT = VD->getType();
  if (QT->isAnyPointerType())
    return true;

  if (const auto *RT = QT->getAs<RecordType>()) {
    // If it's an incomplete type, it could be a smart pointer; skip it.
    // (We don't want to force template instantiation if we can avoid it,
    // since that would alter the order in which templates are instantiated.)
    if (RT->isIncompleteType())
      return true;

    if (threadSafetyCheckIsSmartPointer(S, RT))
      return true;
  }

  S.Diag(AL.getLoc(), diag::warn_thread_attribute_decl_not_pointer) << AL << QT;
  return false;
}

/// Checks that the passed in QualType either is of RecordType or points
/// to RecordType. Returns the relevant RecordType, null if it does not exit.
static const RecordType *getRecordType(QualType QT) {
  if (const auto *RT = QT->getAs<RecordType>())
    return RT;

  // Now check if we point to record type.
  if (const auto *PT = QT->getAs<PointerType>())
    return PT->getPointeeType()->getAs<RecordType>();

  return nullptr;
}

template <typename AttrType>
static bool checkRecordDeclForAttr(const RecordDecl *RD) {
  // Check if the record itself has the attribute.
  if (RD->hasAttr<AttrType>())
    return true;

  // Else check if any base classes have the attribute.
  if (const auto *CRD = dyn_cast<CXXRecordDecl>(RD)) {
    if (!CRD->forallBases([](const CXXRecordDecl *Base) {
          return !Base->hasAttr<AttrType>();
        }))
      return true;
  }
  return false;
}

static bool checkRecordTypeForCapability(Sema &S, QualType Ty) {
  const RecordType *RT = getRecordType(Ty);

  if (!RT)
    return false;

  // Don't check for the capability if the class hasn't been defined yet.
  if (RT->isIncompleteType())
    return true;

  // Allow smart pointers to be used as capability objects.
  // FIXME -- Check the type that the smart pointer points to.
  if (threadSafetyCheckIsSmartPointer(S, RT))
    return true;

  return checkRecordDeclForAttr<CapabilityAttr>(RT->getDecl());
}

static bool checkRecordTypeForScopedCapability(Sema &S, QualType Ty) {
  const RecordType *RT = getRecordType(Ty);

  if (!RT)
    return false;

  // Don't check for the capability if the class hasn't been defined yet.
  if (RT->isIncompleteType())
    return true;

  return checkRecordDeclForAttr<ScopedLockableAttr>(RT->getDecl());
}

static bool checkTypedefTypeForCapability(QualType Ty) {
  const auto *TD = Ty->getAs<TypedefType>();
  if (!TD)
    return false;

  TypedefNameDecl *TN = TD->getDecl();
  if (!TN)
    return false;

  return TN->hasAttr<CapabilityAttr>();
}

static bool typeHasCapability(Sema &S, QualType Ty) {
  if (checkTypedefTypeForCapability(Ty))
    return true;

  if (checkRecordTypeForCapability(S, Ty))
    return true;

  return false;
}

static bool isCapabilityExpr(Sema &S, const Expr *Ex) {
  // Capability expressions are simple expressions involving the boolean logic
  // operators &&, || or !, a simple DeclRefExpr, CastExpr or a ParenExpr. Once
  // a DeclRefExpr is found, its type should be checked to determine whether it
  // is a capability or not.

  if (const auto *E = dyn_cast<CastExpr>(Ex))
    return isCapabilityExpr(S, E->getSubExpr());
  else if (const auto *E = dyn_cast<ParenExpr>(Ex))
    return isCapabilityExpr(S, E->getSubExpr());
  else if (const auto *E = dyn_cast<UnaryOperator>(Ex)) {
    if (E->getOpcode() == UO_LNot || E->getOpcode() == UO_AddrOf ||
        E->getOpcode() == UO_Deref)
      return isCapabilityExpr(S, E->getSubExpr());
    return false;
  } else if (const auto *E = dyn_cast<BinaryOperator>(Ex)) {
    if (E->getOpcode() == BO_LAnd || E->getOpcode() == BO_LOr)
      return isCapabilityExpr(S, E->getLHS()) &&
             isCapabilityExpr(S, E->getRHS());
    return false;
  }

  return typeHasCapability(S, Ex->getType());
}

/// Checks that all attribute arguments, starting from Sidx, resolve to
/// a capability object.
/// \param Sidx The attribute argument index to start checking with.
/// \param ParamIdxOk Whether an argument can be indexing into a function
/// parameter list.
static void checkAttrArgsAreCapabilityObjs(Sema &S, Decl *D,
                                           const ParsedAttr &AL,
                                           SmallVectorImpl<Expr *> &Args,
                                           unsigned Sidx = 0,
                                           bool ParamIdxOk = false) {
  if (Sidx == AL.getNumArgs()) {
    // If we don't have any capability arguments, the attribute implicitly
    // refers to 'this'. So we need to make sure that 'this' exists, i.e. we're
    // a non-static method, and that the class is a (scoped) capability.
    const auto *MD = dyn_cast<const CXXMethodDecl>(D);
    if (MD && !MD->isStatic()) {
      const CXXRecordDecl *RD = MD->getParent();
      // FIXME -- need to check this again on template instantiation
      if (!checkRecordDeclForAttr<CapabilityAttr>(RD) &&
          !checkRecordDeclForAttr<ScopedLockableAttr>(RD))
        S.Diag(AL.getLoc(),
               diag::warn_thread_attribute_not_on_capability_member)
            << AL << MD->getParent();
    } else {
      S.Diag(AL.getLoc(), diag::warn_thread_attribute_not_on_non_static_member)
          << AL;
    }
  }

  for (unsigned Idx = Sidx; Idx < AL.getNumArgs(); ++Idx) {
    Expr *ArgExp = AL.getArgAsExpr(Idx);

    if (ArgExp->isTypeDependent()) {
      // FIXME -- need to check this again on template instantiation
      Args.push_back(ArgExp);
      continue;
    }

    if (const auto *StrLit = dyn_cast<StringLiteral>(ArgExp)) {
      if (StrLit->getLength() == 0 ||
          (StrLit->isOrdinary() && StrLit->getString() == "*")) {
        // Pass empty strings to the analyzer without warnings.
        // Treat "*" as the universal lock.
        Args.push_back(ArgExp);
        continue;
      }

      // We allow constant strings to be used as a placeholder for expressions
      // that are not valid C++ syntax, but warn that they are ignored.
      S.Diag(AL.getLoc(), diag::warn_thread_attribute_ignored) << AL;
      Args.push_back(ArgExp);
      continue;
    }

    QualType ArgTy = ArgExp->getType();

    // A pointer to member expression of the form  &MyClass::mu is treated
    // specially -- we need to look at the type of the member.
    if (const auto *UOp = dyn_cast<UnaryOperator>(ArgExp))
      if (UOp->getOpcode() == UO_AddrOf)
        if (const auto *DRE = dyn_cast<DeclRefExpr>(UOp->getSubExpr()))
          if (DRE->getDecl()->isCXXInstanceMember())
            ArgTy = DRE->getDecl()->getType();

    // First see if we can just cast to record type, or pointer to record type.
    const RecordType *RT = getRecordType(ArgTy);

    // Now check if we index into a record type function param.
    if(!RT && ParamIdxOk) {
      const auto *FD = dyn_cast<FunctionDecl>(D);
      const auto *IL = dyn_cast<IntegerLiteral>(ArgExp);
      if(FD && IL) {
        unsigned int NumParams = FD->getNumParams();
        llvm::APInt ArgValue = IL->getValue();
        uint64_t ParamIdxFromOne = ArgValue.getZExtValue();
        uint64_t ParamIdxFromZero = ParamIdxFromOne - 1;
        if (!ArgValue.isStrictlyPositive() || ParamIdxFromOne > NumParams) {
          S.Diag(AL.getLoc(),
                 diag::err_attribute_argument_out_of_bounds_extra_info)
              << AL << Idx + 1 << NumParams;
          continue;
        }
        ArgTy = FD->getParamDecl(ParamIdxFromZero)->getType();
      }
    }

    // If the type does not have a capability, see if the components of the
    // expression have capabilities. This allows for writing C code where the
    // capability may be on the type, and the expression is a capability
    // boolean logic expression. Eg) requires_capability(A || B && !C)
    if (!typeHasCapability(S, ArgTy) && !isCapabilityExpr(S, ArgExp))
      S.Diag(AL.getLoc(), diag::warn_thread_attribute_argument_not_lockable)
          << AL << ArgTy;

    Args.push_back(ArgExp);
  }
}

static bool checkFunParamsAreScopedLockable(Sema &S,
                                            const ParmVarDecl *ParamDecl,
                                            const ParsedAttr &AL) {
  QualType ParamType = ParamDecl->getType();
  if (const auto *RefType = ParamType->getAs<ReferenceType>();
      RefType &&
      checkRecordTypeForScopedCapability(S, RefType->getPointeeType()))
    return true;
  S.Diag(AL.getLoc(), diag::warn_thread_attribute_not_on_scoped_lockable_param)
      << AL;
  return false;
}

//===----------------------------------------------------------------------===//
// Attribute Implementations
//===----------------------------------------------------------------------===//

static void handlePtGuardedVarAttr(Sema &S, Decl *D, const ParsedAttr &AL) {
  if (!threadSafetyCheckIsPointer(S, D, AL))
    return;

  D->addAttr(::new (S.Context) PtGuardedVarAttr(S.Context, AL));
}

static bool checkGuardedByAttrCommon(Sema &S, Decl *D, const ParsedAttr &AL,
                                     Expr *&Arg) {
  SmallVector<Expr *, 1> Args;
  // check that all arguments are lockable objects
  checkAttrArgsAreCapabilityObjs(S, D, AL, Args);
  unsigned Size = Args.size();
  if (Size != 1)
    return false;

  Arg = Args[0];

  return true;
}

static void handleGuardedByAttr(Sema &S, Decl *D, const ParsedAttr &AL) {
  Expr *Arg = nullptr;
  if (!checkGuardedByAttrCommon(S, D, AL, Arg))
    return;

  D->addAttr(::new (S.Context) GuardedByAttr(S.Context, AL, Arg));
}

static void handlePtGuardedByAttr(Sema &S, Decl *D, const ParsedAttr &AL) {
  Expr *Arg = nullptr;
  if (!checkGuardedByAttrCommon(S, D, AL, Arg))
    return;

  if (!threadSafetyCheckIsPointer(S, D, AL))
    return;

  D->addAttr(::new (S.Context) PtGuardedByAttr(S.Context, AL, Arg));
}

static bool checkAcquireOrderAttrCommon(Sema &S, Decl *D, const ParsedAttr &AL,
                                        SmallVectorImpl<Expr *> &Args) {
  if (!AL.checkAtLeastNumArgs(S, 1))
    return false;

  // Check that this attribute only applies to lockable types.
  QualType QT = cast<ValueDecl>(D)->getType();
  if (!QT->isDependentType() && !typeHasCapability(S, QT)) {
    S.Diag(AL.getLoc(), diag::warn_thread_attribute_decl_not_lockable) << AL;
    return false;
  }

  // Check that all arguments are lockable objects.
  checkAttrArgsAreCapabilityObjs(S, D, AL, Args);
  if (Args.empty())
    return false;

  return true;
}

static void handleAcquiredAfterAttr(Sema &S, Decl *D, const ParsedAttr &AL) {
  SmallVector<Expr *, 1> Args;
  if (!checkAcquireOrderAttrCommon(S, D, AL, Args))
    return;

  Expr **StartArg = &Args[0];
  D->addAttr(::new (S.Context)
                 AcquiredAfterAttr(S.Context, AL, StartArg, Args.size()));
}

static void handleAcquiredBeforeAttr(Sema &S, Decl *D, const ParsedAttr &AL) {
  SmallVector<Expr *, 1> Args;
  if (!checkAcquireOrderAttrCommon(S, D, AL, Args))
    return;

  Expr **StartArg = &Args[0];
  D->addAttr(::new (S.Context)
                 AcquiredBeforeAttr(S.Context, AL, StartArg, Args.size()));
}

static bool checkLockFunAttrCommon(Sema &S, Decl *D, const ParsedAttr &AL,
                                   SmallVectorImpl<Expr *> &Args) {
  // zero or more arguments ok
  // check that all arguments are lockable objects
  checkAttrArgsAreCapabilityObjs(S, D, AL, Args, 0, /*ParamIdxOk=*/true);

  return true;
}

/// Checks to be sure that the given parameter number is in bounds, and
/// is an integral type. Will emit appropriate diagnostics if this returns
/// false.
///
/// AttrArgNo is used to actually retrieve the argument, so it's base-0.
template <typename AttrInfo>
static bool checkParamIsIntegerType(Sema &S, const Decl *D, const AttrInfo &AI,
                                    unsigned AttrArgNo) {
  assert(AI.isArgExpr(AttrArgNo) && "Expected expression argument");
  Expr *AttrArg = AI.getArgAsExpr(AttrArgNo);
  ParamIdx Idx;
  if (!S.checkFunctionOrMethodParameterIndex(D, AI, AttrArgNo + 1, AttrArg,
                                             Idx))
    return false;

  QualType ParamTy = getFunctionOrMethodParamType(D, Idx.getASTIndex());
  if (!ParamTy->isIntegerType() && !ParamTy->isCharType()) {
    SourceLocation SrcLoc = AttrArg->getBeginLoc();
    S.Diag(SrcLoc, diag::err_attribute_integers_only)
        << AI << getFunctionOrMethodParamRange(D, Idx.getASTIndex());
    return false;
  }
  return true;
}

static void handleAllocSizeAttr(Sema &S, Decl *D, const ParsedAttr &AL) {
  if (!AL.checkAtLeastNumArgs(S, 1) || !AL.checkAtMostNumArgs(S, 2))
    return;

  assert(isFuncOrMethodForAttrSubject(D) && hasFunctionProto(D));

  QualType RetTy = getFunctionOrMethodResultType(D);
  if (!RetTy->isPointerType()) {
    S.Diag(AL.getLoc(), diag::warn_attribute_return_pointers_only) << AL;
    return;
  }

  const Expr *SizeExpr = AL.getArgAsExpr(0);
  int SizeArgNoVal;
  // Parameter indices are 1-indexed, hence Index=1
  if (!checkPositiveIntArgument(S, AL, SizeExpr, SizeArgNoVal, /*Idx=*/1))
    return;
  if (!checkParamIsIntegerType(S, D, AL, /*AttrArgNo=*/0))
    return;
  ParamIdx SizeArgNo(SizeArgNoVal, D);

  ParamIdx NumberArgNo;
  if (AL.getNumArgs() == 2) {
    const Expr *NumberExpr = AL.getArgAsExpr(1);
    int Val;
    // Parameter indices are 1-based, hence Index=2
    if (!checkPositiveIntArgument(S, AL, NumberExpr, Val, /*Idx=*/2))
      return;
    if (!checkParamIsIntegerType(S, D, AL, /*AttrArgNo=*/1))
      return;
    NumberArgNo = ParamIdx(Val, D);
  }

  D->addAttr(::new (S.Context)
                 AllocSizeAttr(S.Context, AL, SizeArgNo, NumberArgNo));
}

static bool checkTryLockFunAttrCommon(Sema &S, Decl *D, const ParsedAttr &AL,
                                      SmallVectorImpl<Expr *> &Args) {
  if (!AL.checkAtLeastNumArgs(S, 1))
    return false;

  if (!isIntOrBool(AL.getArgAsExpr(0))) {
    S.Diag(AL.getLoc(), diag::err_attribute_argument_n_type)
        << AL << 1 << AANT_ArgumentIntOrBool;
    return false;
  }

  // check that all arguments are lockable objects
  checkAttrArgsAreCapabilityObjs(S, D, AL, Args, 1);

  return true;
}

static void handleLockReturnedAttr(Sema &S, Decl *D, const ParsedAttr &AL) {
  // check that the argument is lockable object
  SmallVector<Expr*, 1> Args;
  checkAttrArgsAreCapabilityObjs(S, D, AL, Args);
  unsigned Size = Args.size();
  if (Size == 0)
    return;

  D->addAttr(::new (S.Context) LockReturnedAttr(S.Context, AL, Args[0]));
}

static void handleLocksExcludedAttr(Sema &S, Decl *D, const ParsedAttr &AL) {
  if (const auto *ParmDecl = dyn_cast<ParmVarDecl>(D);
      ParmDecl && !checkFunParamsAreScopedLockable(S, ParmDecl, AL))
    return;

  if (!AL.checkAtLeastNumArgs(S, 1))
    return;

  // check that all arguments are lockable objects
  SmallVector<Expr*, 1> Args;
  checkAttrArgsAreCapabilityObjs(S, D, AL, Args);
  unsigned Size = Args.size();
  if (Size == 0)
    return;
  Expr **StartArg = &Args[0];

  D->addAttr(::new (S.Context)
                 LocksExcludedAttr(S.Context, AL, StartArg, Size));
}

static bool checkFunctionConditionAttr(Sema &S, Decl *D, const ParsedAttr &AL,
                                       Expr *&Cond, StringRef &Msg) {
  Cond = AL.getArgAsExpr(0);
  if (!Cond->isTypeDependent()) {
    ExprResult Converted = S.PerformContextuallyConvertToBool(Cond);
    if (Converted.isInvalid())
      return false;
    Cond = Converted.get();
  }

  if (!S.checkStringLiteralArgumentAttr(AL, 1, Msg))
    return false;

  if (Msg.empty())
    Msg = "<no message provided>";

  SmallVector<PartialDiagnosticAt, 8> Diags;
  if (isa<FunctionDecl>(D) && !Cond->isValueDependent() &&
      !Expr::isPotentialConstantExprUnevaluated(Cond, cast<FunctionDecl>(D),
                                                Diags)) {
    S.Diag(AL.getLoc(), diag::err_attr_cond_never_constant_expr) << AL;
    for (const PartialDiagnosticAt &PDiag : Diags)
      S.Diag(PDiag.first, PDiag.second);
    return false;
  }
  return true;
}

static void handleEnableIfAttr(Sema &S, Decl *D, const ParsedAttr &AL) {
  S.Diag(AL.getLoc(), diag::ext_clang_enable_if);

  Expr *Cond;
  StringRef Msg;
  if (checkFunctionConditionAttr(S, D, AL, Cond, Msg))
    D->addAttr(::new (S.Context) EnableIfAttr(S.Context, AL, Cond, Msg));
}

static void handleErrorAttr(Sema &S, Decl *D, const ParsedAttr &AL) {
  StringRef NewUserDiagnostic;
  if (!S.checkStringLiteralArgumentAttr(AL, 0, NewUserDiagnostic))
    return;
  if (ErrorAttr *EA = S.mergeErrorAttr(D, AL, NewUserDiagnostic))
    D->addAttr(EA);
}

static void handleExcludeFromExplicitInstantiationAttr(Sema &S, Decl *D,
                                                       const ParsedAttr &AL) {
  const auto *PD = isa<CXXRecordDecl>(D)
                       ? cast<DeclContext>(D)
                       : D->getDeclContext()->getRedeclContext();
  if (const auto *RD = dyn_cast<CXXRecordDecl>(PD); RD && RD->isLocalClass()) {
    S.Diag(AL.getLoc(),
           diag::warn_attribute_exclude_from_explicit_instantiation_local_class)
        << AL << /*IsMember=*/!isa<CXXRecordDecl>(D);
    return;
  }
  D->addAttr(::new (S.Context)
                 ExcludeFromExplicitInstantiationAttr(S.Context, AL));
}

namespace {
/// Determines if a given Expr references any of the given function's
/// ParmVarDecls, or the function's implicit `this` parameter (if applicable).
class ArgumentDependenceChecker : public DynamicRecursiveASTVisitor {
#ifndef NDEBUG
  const CXXRecordDecl *ClassType;
#endif
  llvm::SmallPtrSet<const ParmVarDecl *, 16> Parms;
  bool Result;

public:
  ArgumentDependenceChecker(const FunctionDecl *FD) {
#ifndef NDEBUG
    if (const auto *MD = dyn_cast<CXXMethodDecl>(FD))
      ClassType = MD->getParent();
    else
      ClassType = nullptr;
#endif
    Parms.insert(FD->param_begin(), FD->param_end());
  }

  bool referencesArgs(Expr *E) {
    Result = false;
    TraverseStmt(E);
    return Result;
  }

  bool VisitCXXThisExpr(CXXThisExpr *E) override {
    assert(E->getType()->getPointeeCXXRecordDecl() == ClassType &&
           "`this` doesn't refer to the enclosing class?");
    Result = true;
    return false;
  }

  bool VisitDeclRefExpr(DeclRefExpr *DRE) override {
    if (const auto *PVD = dyn_cast<ParmVarDecl>(DRE->getDecl()))
      if (Parms.count(PVD)) {
        Result = true;
        return false;
      }
    return true;
  }
};
}

static void handleDiagnoseAsBuiltinAttr(Sema &S, Decl *D,
                                        const ParsedAttr &AL) {
  const auto *DeclFD = cast<FunctionDecl>(D);

  if (const auto *MethodDecl = dyn_cast<CXXMethodDecl>(DeclFD))
    if (!MethodDecl->isStatic()) {
      S.Diag(AL.getLoc(), diag::err_attribute_no_member_function) << AL;
      return;
    }

  auto DiagnoseType = [&](unsigned Index, AttributeArgumentNType T) {
    SourceLocation Loc = [&]() {
      auto Union = AL.getArg(Index - 1);
      if (auto *E = dyn_cast<Expr *>(Union))
        return E->getBeginLoc();
      return cast<IdentifierLoc *>(Union)->getLoc();
    }();

    S.Diag(Loc, diag::err_attribute_argument_n_type) << AL << Index << T;
  };

  FunctionDecl *AttrFD = [&]() -> FunctionDecl * {
    if (!AL.isArgExpr(0))
      return nullptr;
    auto *F = dyn_cast_if_present<DeclRefExpr>(AL.getArgAsExpr(0));
    if (!F)
      return nullptr;
    return dyn_cast_if_present<FunctionDecl>(F->getFoundDecl());
  }();

  if (!AttrFD || !AttrFD->getBuiltinID(true)) {
    DiagnoseType(1, AANT_ArgumentBuiltinFunction);
    return;
  }

  if (AttrFD->getNumParams() != AL.getNumArgs() - 1) {
    S.Diag(AL.getLoc(), diag::err_attribute_wrong_number_arguments_for)
        << AL << AttrFD << AttrFD->getNumParams();
    return;
  }

  SmallVector<unsigned, 8> Indices;

  for (unsigned I = 1; I < AL.getNumArgs(); ++I) {
    if (!AL.isArgExpr(I)) {
      DiagnoseType(I + 1, AANT_ArgumentIntegerConstant);
      return;
    }

    const Expr *IndexExpr = AL.getArgAsExpr(I);
    uint32_t Index;

    if (!S.checkUInt32Argument(AL, IndexExpr, Index, I + 1, false))
      return;

    if (Index > DeclFD->getNumParams()) {
      S.Diag(AL.getLoc(), diag::err_attribute_bounds_for_function)
          << AL << Index << DeclFD << DeclFD->getNumParams();
      return;
    }

    QualType T1 = AttrFD->getParamDecl(I - 1)->getType();
    QualType T2 = DeclFD->getParamDecl(Index - 1)->getType();

    if (T1.getCanonicalType().getUnqualifiedType() !=
        T2.getCanonicalType().getUnqualifiedType()) {
      S.Diag(IndexExpr->getBeginLoc(), diag::err_attribute_parameter_types)
          << AL << Index << DeclFD << T2 << I << AttrFD << T1;
      return;
    }

    Indices.push_back(Index - 1);
  }

  D->addAttr(::new (S.Context) DiagnoseAsBuiltinAttr(
      S.Context, AL, AttrFD, Indices.data(), Indices.size()));
}

static void handleDiagnoseIfAttr(Sema &S, Decl *D, const ParsedAttr &AL) {
  S.Diag(AL.getLoc(), diag::ext_clang_diagnose_if);

  Expr *Cond;
  StringRef Msg;
  if (!checkFunctionConditionAttr(S, D, AL, Cond, Msg))
    return;

  StringRef DefaultSevStr;
  if (!S.checkStringLiteralArgumentAttr(AL, 2, DefaultSevStr))
    return;

  DiagnoseIfAttr::DefaultSeverity DefaultSev;
  if (!DiagnoseIfAttr::ConvertStrToDefaultSeverity(DefaultSevStr, DefaultSev)) {
    S.Diag(AL.getArgAsExpr(2)->getBeginLoc(),
           diag::err_diagnose_if_invalid_diagnostic_type);
    return;
  }

  StringRef WarningGroup;
  if (AL.getNumArgs() > 3) {
    if (!S.checkStringLiteralArgumentAttr(AL, 3, WarningGroup))
      return;
    if (WarningGroup.empty() ||
        !S.getDiagnostics().getDiagnosticIDs()->getGroupForWarningOption(
            WarningGroup)) {
      S.Diag(AL.getArgAsExpr(3)->getBeginLoc(),
             diag::err_diagnose_if_unknown_warning)
          << WarningGroup;
      return;
    }
  }

  bool ArgDependent = false;
  if (const auto *FD = dyn_cast<FunctionDecl>(D))
    ArgDependent = ArgumentDependenceChecker(FD).referencesArgs(Cond);
  D->addAttr(::new (S.Context) DiagnoseIfAttr(
      S.Context, AL, Cond, Msg, DefaultSev, WarningGroup, ArgDependent,
      cast<NamedDecl>(D)));
}

static void handleCFIUncheckedCalleeAttr(Sema &S, Decl *D,
                                         const ParsedAttr &Attrs) {
  if (hasDeclarator(D))
    return;

  if (!isa<ObjCMethodDecl>(D)) {
    S.Diag(Attrs.getLoc(), diag::warn_attribute_wrong_decl_type)
        << Attrs << Attrs.isRegularKeywordAttribute()
        << ExpectedFunctionOrMethod;
    return;
  }

  D->addAttr(::new (S.Context) CFIUncheckedCalleeAttr(S.Context, Attrs));
}

static void handleNoBuiltinAttr(Sema &S, Decl *D, const ParsedAttr &AL) {
  static constexpr const StringRef kWildcard = "*";

  llvm::SmallVector<StringRef, 16> Names;
  bool HasWildcard = false;

  const auto AddBuiltinName = [&Names, &HasWildcard](StringRef Name) {
    if (Name == kWildcard)
      HasWildcard = true;
    Names.push_back(Name);
  };

  // Add previously defined attributes.
  if (const auto *NBA = D->getAttr<NoBuiltinAttr>())
    for (StringRef BuiltinName : NBA->builtinNames())
      AddBuiltinName(BuiltinName);

  // Add current attributes.
  if (AL.getNumArgs() == 0)
    AddBuiltinName(kWildcard);
  else
    for (unsigned I = 0, E = AL.getNumArgs(); I != E; ++I) {
      StringRef BuiltinName;
      SourceLocation LiteralLoc;
      if (!S.checkStringLiteralArgumentAttr(AL, I, BuiltinName, &LiteralLoc))
        return;

      if (Builtin::Context::isBuiltinFunc(BuiltinName))
        AddBuiltinName(BuiltinName);
      else
        S.Diag(LiteralLoc, diag::warn_attribute_no_builtin_invalid_builtin_name)
            << BuiltinName << AL;
    }

  // Repeating the same attribute is fine.
  llvm::sort(Names);
  Names.erase(llvm::unique(Names), Names.end());

  // Empty no_builtin must be on its own.
  if (HasWildcard && Names.size() > 1)
    S.Diag(D->getLocation(),
           diag::err_attribute_no_builtin_wildcard_or_builtin_name)
        << AL;

  if (D->hasAttr<NoBuiltinAttr>())
    D->dropAttr<NoBuiltinAttr>();
  D->addAttr(::new (S.Context)
                 NoBuiltinAttr(S.Context, AL, Names.data(), Names.size()));
}

static void handlePassObjectSizeAttr(Sema &S, Decl *D, const ParsedAttr &AL) {
  if (D->hasAttr<PassObjectSizeAttr>()) {
    S.Diag(D->getBeginLoc(), diag::err_attribute_only_once_per_parameter) << AL;
    return;
  }

  Expr *E = AL.getArgAsExpr(0);
  uint32_t Type;
  if (!S.checkUInt32Argument(AL, E, Type, /*Idx=*/1))
    return;

  // pass_object_size's argument is passed in as the second argument of
  // __builtin_object_size. So, it has the same constraints as that second
  // argument; namely, it must be in the range [0, 3].
  if (Type > 3) {
    S.Diag(E->getBeginLoc(), diag::err_attribute_argument_out_of_range)
        << AL << 0 << 3 << E->getSourceRange();
    return;
  }

  // pass_object_size is only supported on constant pointer parameters; as a
  // kindness to users, we allow the parameter to be non-const for declarations.
  // At this point, we have no clue if `D` belongs to a function declaration or
  // definition, so we defer the constness check until later.
  if (!cast<ParmVarDecl>(D)->getType()->isPointerType()) {
    S.Diag(D->getBeginLoc(), diag::err_attribute_pointers_only) << AL << 1;
    return;
  }

  D->addAttr(::new (S.Context) PassObjectSizeAttr(S.Context, AL, (int)Type));
}

static void handleConsumableAttr(Sema &S, Decl *D, const ParsedAttr &AL) {
  ConsumableAttr::ConsumedState DefaultState;

  if (AL.isArgIdent(0)) {
    IdentifierLoc *IL = AL.getArgAsIdent(0);
    if (!ConsumableAttr::ConvertStrToConsumedState(
            IL->getIdentifierInfo()->getName(), DefaultState)) {
      S.Diag(IL->getLoc(), diag::warn_attribute_type_not_supported)
          << AL << IL->getIdentifierInfo();
      return;
    }
  } else {
    S.Diag(AL.getLoc(), diag::err_attribute_argument_type)
        << AL << AANT_ArgumentIdentifier;
    return;
  }

  D->addAttr(::new (S.Context) ConsumableAttr(S.Context, AL, DefaultState));
}

static bool checkForConsumableClass(Sema &S, const CXXMethodDecl *MD,
                                    const ParsedAttr &AL) {
  QualType ThisType = MD->getFunctionObjectParameterType();

  if (const CXXRecordDecl *RD = ThisType->getAsCXXRecordDecl()) {
    if (!RD->hasAttr<ConsumableAttr>()) {
      S.Diag(AL.getLoc(), diag::warn_attr_on_unconsumable_class) << RD;

      return false;
    }
  }

  return true;
}

static void handleCallableWhenAttr(Sema &S, Decl *D, const ParsedAttr &AL) {
  if (!AL.checkAtLeastNumArgs(S, 1))
    return;

  if (!checkForConsumableClass(S, cast<CXXMethodDecl>(D), AL))
    return;

  SmallVector<CallableWhenAttr::ConsumedState, 3> States;
  for (unsigned ArgIndex = 0; ArgIndex < AL.getNumArgs(); ++ArgIndex) {
    CallableWhenAttr::ConsumedState CallableState;

    StringRef StateString;
    SourceLocation Loc;
    if (AL.isArgIdent(ArgIndex)) {
      IdentifierLoc *Ident = AL.getArgAsIdent(ArgIndex);
      StateString = Ident->getIdentifierInfo()->getName();
      Loc = Ident->getLoc();
    } else {
      if (!S.checkStringLiteralArgumentAttr(AL, ArgIndex, StateString, &Loc))
        return;
    }

    if (!CallableWhenAttr::ConvertStrToConsumedState(StateString,
                                                     CallableState)) {
      S.Diag(Loc, diag::warn_attribute_type_not_supported) << AL << StateString;
      return;
    }

    States.push_back(CallableState);
  }

  D->addAttr(::new (S.Context)
                 CallableWhenAttr(S.Context, AL, States.data(), States.size()));
}

static void handleParamTypestateAttr(Sema &S, Decl *D, const ParsedAttr &AL) {
  ParamTypestateAttr::ConsumedState ParamState;

  if (AL.isArgIdent(0)) {
    IdentifierLoc *Ident = AL.getArgAsIdent(0);
    StringRef StateString = Ident->getIdentifierInfo()->getName();

    if (!ParamTypestateAttr::ConvertStrToConsumedState(StateString,
                                                       ParamState)) {
      S.Diag(Ident->getLoc(), diag::warn_attribute_type_not_supported)
          << AL << StateString;
      return;
    }
  } else {
    S.Diag(AL.getLoc(), diag::err_attribute_argument_type)
        << AL << AANT_ArgumentIdentifier;
    return;
  }

  // FIXME: This check is currently being done in the analysis.  It can be
  //        enabled here only after the parser propagates attributes at
  //        template specialization definition, not declaration.
  //QualType ReturnType = cast<ParmVarDecl>(D)->getType();
  //const CXXRecordDecl *RD = ReturnType->getAsCXXRecordDecl();
  //
  //if (!RD || !RD->hasAttr<ConsumableAttr>()) {
  //    S.Diag(AL.getLoc(), diag::warn_return_state_for_unconsumable_type) <<
  //      ReturnType.getAsString();
  //    return;
  //}

  D->addAttr(::new (S.Context) ParamTypestateAttr(S.Context, AL, ParamState));
}

static void handleReturnTypestateAttr(Sema &S, Decl *D, const ParsedAttr &AL) {
  ReturnTypestateAttr::ConsumedState ReturnState;

  if (AL.isArgIdent(0)) {
    IdentifierLoc *IL = AL.getArgAsIdent(0);
    if (!ReturnTypestateAttr::ConvertStrToConsumedState(
            IL->getIdentifierInfo()->getName(), ReturnState)) {
      S.Diag(IL->getLoc(), diag::warn_attribute_type_not_supported)
          << AL << IL->getIdentifierInfo();
      return;
    }
  } else {
    S.Diag(AL.getLoc(), diag::err_attribute_argument_type)
        << AL << AANT_ArgumentIdentifier;
    return;
  }

  // FIXME: This check is currently being done in the analysis.  It can be
  //        enabled here only after the parser propagates attributes at
  //        template specialization definition, not declaration.
  // QualType ReturnType;
  //
  // if (const ParmVarDecl *Param = dyn_cast<ParmVarDecl>(D)) {
  //  ReturnType = Param->getType();
  //
  //} else if (const CXXConstructorDecl *Constructor =
  //             dyn_cast<CXXConstructorDecl>(D)) {
  //  ReturnType = Constructor->getFunctionObjectParameterType();
  //
  //} else {
  //
  //  ReturnType = cast<FunctionDecl>(D)->getCallResultType();
  //}
  //
  // const CXXRecordDecl *RD = ReturnType->getAsCXXRecordDecl();
  //
  // if (!RD || !RD->hasAttr<ConsumableAttr>()) {
  //    S.Diag(Attr.getLoc(), diag::warn_return_state_for_unconsumable_type) <<
  //      ReturnType.getAsString();
  //    return;
  //}

  D->addAttr(::new (S.Context) ReturnTypestateAttr(S.Context, AL, ReturnState));
}

static void handleSetTypestateAttr(Sema &S, Decl *D, const ParsedAttr &AL) {
  if (!checkForConsumableClass(S, cast<CXXMethodDecl>(D), AL))
    return;

  SetTypestateAttr::ConsumedState NewState;
  if (AL.isArgIdent(0)) {
    IdentifierLoc *Ident = AL.getArgAsIdent(0);
    StringRef Param = Ident->getIdentifierInfo()->getName();
    if (!SetTypestateAttr::ConvertStrToConsumedState(Param, NewState)) {
      S.Diag(Ident->getLoc(), diag::warn_attribute_type_not_supported)
          << AL << Param;
      return;
    }
  } else {
    S.Diag(AL.getLoc(), diag::err_attribute_argument_type)
        << AL << AANT_ArgumentIdentifier;
    return;
  }

  D->addAttr(::new (S.Context) SetTypestateAttr(S.Context, AL, NewState));
}

static void handleTestTypestateAttr(Sema &S, Decl *D, const ParsedAttr &AL) {
  if (!checkForConsumableClass(S, cast<CXXMethodDecl>(D), AL))
    return;

  TestTypestateAttr::ConsumedState TestState;
  if (AL.isArgIdent(0)) {
    IdentifierLoc *Ident = AL.getArgAsIdent(0);
    StringRef Param = Ident->getIdentifierInfo()->getName();
    if (!TestTypestateAttr::ConvertStrToConsumedState(Param, TestState)) {
      S.Diag(Ident->getLoc(), diag::warn_attribute_type_not_supported)
          << AL << Param;
      return;
    }
  } else {
    S.Diag(AL.getLoc(), diag::err_attribute_argument_type)
        << AL << AANT_ArgumentIdentifier;
    return;
  }

  D->addAttr(::new (S.Context) TestTypestateAttr(S.Context, AL, TestState));
}

static void handleExtVectorTypeAttr(Sema &S, Decl *D, const ParsedAttr &AL) {
  // Remember this typedef decl, we will need it later for diagnostics.
  if (isa<TypedefNameDecl>(D))
    S.ExtVectorDecls.push_back(cast<TypedefNameDecl>(D));
}

static void handlePackedAttr(Sema &S, Decl *D, const ParsedAttr &AL) {
  if (auto *TD = dyn_cast<TagDecl>(D))
    TD->addAttr(::new (S.Context) PackedAttr(S.Context, AL));
  else if (auto *FD = dyn_cast<FieldDecl>(D)) {
    bool BitfieldByteAligned = (!FD->getType()->isDependentType() &&
                                !FD->getType()->isIncompleteType() &&
                                FD->isBitField() &&
                                S.Context.getTypeAlign(FD->getType()) <= 8);

    if (S.getASTContext().getTargetInfo().getTriple().isPS()) {
      if (BitfieldByteAligned)
        // The PS4/PS5 targets need to maintain ABI backwards compatibility.
        S.Diag(AL.getLoc(), diag::warn_attribute_ignored_for_field_of_type)
            << AL << FD->getType();
      else
        FD->addAttr(::new (S.Context) PackedAttr(S.Context, AL));
    } else {
      // Report warning about changed offset in the newer compiler versions.
      if (BitfieldByteAligned)
        S.Diag(AL.getLoc(), diag::warn_attribute_packed_for_bitfield);

      FD->addAttr(::new (S.Context) PackedAttr(S.Context, AL));
    }

  } else
    S.Diag(AL.getLoc(), diag::warn_attribute_ignored) << AL;
}

static void handlePreferredName(Sema &S, Decl *D, const ParsedAttr &AL) {
  auto *RD = cast<CXXRecordDecl>(D);
  ClassTemplateDecl *CTD = RD->getDescribedClassTemplate();
  assert(CTD && "attribute does not appertain to this declaration");

  ParsedType PT = AL.getTypeArg();
  TypeSourceInfo *TSI = nullptr;
  QualType T = S.GetTypeFromParser(PT, &TSI);
  if (!TSI)
    TSI = S.Context.getTrivialTypeSourceInfo(T, AL.getLoc());

  if (!T.hasQualifiers() && T->isTypedefNameType()) {
    // Find the template name, if this type names a template specialization.
    const TemplateDecl *Template = nullptr;
    if (const auto *CTSD = dyn_cast_if_present<ClassTemplateSpecializationDecl>(
            T->getAsCXXRecordDecl())) {
      Template = CTSD->getSpecializedTemplate();
    } else if (const auto *TST = T->getAs<TemplateSpecializationType>()) {
      while (TST && TST->isTypeAlias())
        TST = TST->getAliasedType()->getAs<TemplateSpecializationType>();
      if (TST)
        Template = TST->getTemplateName().getAsTemplateDecl();
    }

    if (Template && declaresSameEntity(Template, CTD)) {
      D->addAttr(::new (S.Context) PreferredNameAttr(S.Context, AL, TSI));
      return;
    }
  }

  S.Diag(AL.getLoc(), diag::err_attribute_preferred_name_arg_invalid)
      << T << CTD;
  if (const auto *TT = T->getAs<TypedefType>())
    S.Diag(TT->getDecl()->getLocation(), diag::note_entity_declared_at)
        << TT->getDecl();
}

static void handleNoSpecializations(Sema &S, Decl *D, const ParsedAttr &AL) {
  StringRef Message;
  if (AL.getNumArgs() != 0)
    S.checkStringLiteralArgumentAttr(AL, 0, Message);
  D->getDescribedTemplate()->addAttr(
      NoSpecializationsAttr::Create(S.Context, Message, AL));
}

bool Sema::isValidPointerAttrType(QualType T, bool RefOkay) {
  if (T->isDependentType())
    return true;
  if (RefOkay) {
    if (T->isReferenceType())
      return true;
  } else {
    T = T.getNonReferenceType();
  }

  // The nonnull attribute, and other similar attributes, can be applied to a
  // transparent union that contains a pointer type.
  if (const RecordType *UT = T->getAsUnionType()) {
    if (UT && UT->getDecl()->hasAttr<TransparentUnionAttr>()) {
      RecordDecl *UD = UT->getDecl();
      for (const auto *I : UD->fields()) {
        QualType QT = I->getType();
        if (QT->isAnyPointerType() || QT->isBlockPointerType())
          return true;
      }
    }
  }

  return T->isAnyPointerType() || T->isBlockPointerType();
}

static bool attrNonNullArgCheck(Sema &S, QualType T, const ParsedAttr &AL,
                                SourceRange AttrParmRange,
                                SourceRange TypeRange,
                                bool isReturnValue = false) {
  if (!S.isValidPointerAttrType(T)) {
    if (isReturnValue)
      S.Diag(AL.getLoc(), diag::warn_attribute_return_pointers_only)
          << AL << AttrParmRange << TypeRange;
    else
      S.Diag(AL.getLoc(), diag::warn_attribute_pointers_only)
          << AL << AttrParmRange << TypeRange << 0;
    return false;
  }
  return true;
}

static void handleNonNullAttr(Sema &S, Decl *D, const ParsedAttr &AL) {
  SmallVector<ParamIdx, 8> NonNullArgs;
  for (unsigned I = 0; I < AL.getNumArgs(); ++I) {
    Expr *Ex = AL.getArgAsExpr(I);
    ParamIdx Idx;
    if (!S.checkFunctionOrMethodParameterIndex(
            D, AL, I + 1, Ex, Idx,
            /*CanIndexImplicitThis=*/false,
            /*CanIndexVariadicArguments=*/true))
      return;

    // Is the function argument a pointer type?
    if (Idx.getASTIndex() < getFunctionOrMethodNumParams(D) &&
        !attrNonNullArgCheck(
            S, getFunctionOrMethodParamType(D, Idx.getASTIndex()), AL,
            Ex->getSourceRange(),
            getFunctionOrMethodParamRange(D, Idx.getASTIndex())))
      continue;

    NonNullArgs.push_back(Idx);
  }

  // If no arguments were specified to __attribute__((nonnull)) then all pointer
  // arguments have a nonnull attribute; warn if there aren't any. Skip this
  // check if the attribute came from a macro expansion or a template
  // instantiation.
  if (NonNullArgs.empty() && AL.getLoc().isFileID() &&
      !S.inTemplateInstantiation()) {
    bool AnyPointers = isFunctionOrMethodVariadic(D);
    for (unsigned I = 0, E = getFunctionOrMethodNumParams(D);
         I != E && !AnyPointers; ++I) {
      QualType T = getFunctionOrMethodParamType(D, I);
      if (S.isValidPointerAttrType(T))
        AnyPointers = true;
    }

    if (!AnyPointers)
      S.Diag(AL.getLoc(), diag::warn_attribute_nonnull_no_pointers);
  }

  ParamIdx *Start = NonNullArgs.data();
  unsigned Size = NonNullArgs.size();
  llvm::array_pod_sort(Start, Start + Size);
  D->addAttr(::new (S.Context) NonNullAttr(S.Context, AL, Start, Size));
}

static void handleNonNullAttrParameter(Sema &S, ParmVarDecl *D,
                                       const ParsedAttr &AL) {
  if (AL.getNumArgs() > 0) {
    if (D->getFunctionType()) {
      handleNonNullAttr(S, D, AL);
    } else {
      S.Diag(AL.getLoc(), diag::warn_attribute_nonnull_parm_no_args)
        << D->getSourceRange();
    }
    return;
  }

  // Is the argument a pointer type?
  if (!attrNonNullArgCheck(S, D->getType(), AL, SourceRange(),
                           D->getSourceRange()))
    return;

  D->addAttr(::new (S.Context) NonNullAttr(S.Context, AL, nullptr, 0));
}

static void handleReturnsNonNullAttr(Sema &S, Decl *D, const ParsedAttr &AL) {
  QualType ResultType = getFunctionOrMethodResultType(D);
  SourceRange SR = getFunctionOrMethodResultSourceRange(D);
  if (!attrNonNullArgCheck(S, ResultType, AL, SourceRange(), SR,
                           /* isReturnValue */ true))
    return;

  D->addAttr(::new (S.Context) ReturnsNonNullAttr(S.Context, AL));
}

static void handleNoEscapeAttr(Sema &S, Decl *D, const ParsedAttr &AL) {
  if (D->isInvalidDecl())
    return;

  // noescape only applies to pointer types.
  QualType T = cast<ParmVarDecl>(D)->getType();
  if (!S.isValidPointerAttrType(T, /* RefOkay */ true)) {
    S.Diag(AL.getLoc(), diag::warn_attribute_pointers_only)
        << AL << AL.getRange() << 0;
    return;
  }

  D->addAttr(::new (S.Context) NoEscapeAttr(S.Context, AL));
}

static void handleAssumeAlignedAttr(Sema &S, Decl *D, const ParsedAttr &AL) {
  Expr *E = AL.getArgAsExpr(0),
       *OE = AL.getNumArgs() > 1 ? AL.getArgAsExpr(1) : nullptr;
  S.AddAssumeAlignedAttr(D, AL, E, OE);
}

static void handleAllocAlignAttr(Sema &S, Decl *D, const ParsedAttr &AL) {
  S.AddAllocAlignAttr(D, AL, AL.getArgAsExpr(0));
}

void Sema::AddAssumeAlignedAttr(Decl *D, const AttributeCommonInfo &CI, Expr *E,
                                Expr *OE) {
  QualType ResultType = getFunctionOrMethodResultType(D);
  SourceRange SR = getFunctionOrMethodResultSourceRange(D);
  SourceLocation AttrLoc = CI.getLoc();

  if (!isValidPointerAttrType(ResultType, /* RefOkay */ true)) {
    Diag(AttrLoc, diag::warn_attribute_return_pointers_refs_only)
        << CI << CI.getRange() << SR;
    return;
  }

  if (!E->isValueDependent()) {
    std::optional<llvm::APSInt> I = llvm::APSInt(64);
    if (!(I = E->getIntegerConstantExpr(Context))) {
      if (OE)
        Diag(AttrLoc, diag::err_attribute_argument_n_type)
            << CI << 1 << AANT_ArgumentIntegerConstant << E->getSourceRange();
      else
        Diag(AttrLoc, diag::err_attribute_argument_type)
            << CI << AANT_ArgumentIntegerConstant << E->getSourceRange();
      return;
    }

    if (!I->isPowerOf2()) {
      Diag(AttrLoc, diag::err_alignment_not_power_of_two)
        << E->getSourceRange();
      return;
    }

    if (*I > Sema::MaximumAlignment)
      Diag(CI.getLoc(), diag::warn_assume_aligned_too_great)
          << CI.getRange() << Sema::MaximumAlignment;
  }

  if (OE && !OE->isValueDependent() && !OE->isIntegerConstantExpr(Context)) {
    Diag(AttrLoc, diag::err_attribute_argument_n_type)
        << CI << 2 << AANT_ArgumentIntegerConstant << OE->getSourceRange();
    return;
  }

  D->addAttr(::new (Context) AssumeAlignedAttr(Context, CI, E, OE));
}

void Sema::AddAllocAlignAttr(Decl *D, const AttributeCommonInfo &CI,
                             Expr *ParamExpr) {
  QualType ResultType = getFunctionOrMethodResultType(D);
  SourceLocation AttrLoc = CI.getLoc();

  if (!isValidPointerAttrType(ResultType, /* RefOkay */ true)) {
    Diag(AttrLoc, diag::warn_attribute_return_pointers_refs_only)
        << CI << CI.getRange() << getFunctionOrMethodResultSourceRange(D);
    return;
  }

  ParamIdx Idx;
  const auto *FuncDecl = cast<FunctionDecl>(D);
  if (!checkFunctionOrMethodParameterIndex(FuncDecl, CI,
                                           /*AttrArgNum=*/1, ParamExpr, Idx))
    return;

  QualType Ty = getFunctionOrMethodParamType(D, Idx.getASTIndex());
  if (!Ty->isDependentType() && !Ty->isIntegralType(Context) &&
      !Ty->isAlignValT()) {
    Diag(ParamExpr->getBeginLoc(), diag::err_attribute_integers_only)
        << CI << FuncDecl->getParamDecl(Idx.getASTIndex())->getSourceRange();
    return;
  }

  D->addAttr(::new (Context) AllocAlignAttr(Context, CI, Idx));
}

/// Normalize the attribute, __foo__ becomes foo.
/// Returns true if normalization was applied.
static bool normalizeName(StringRef &AttrName) {
  if (AttrName.size() > 4 && AttrName.starts_with("__") &&
      AttrName.ends_with("__")) {
    AttrName = AttrName.drop_front(2).drop_back(2);
    return true;
  }
  return false;
}

static void handleOwnershipAttr(Sema &S, Decl *D, const ParsedAttr &AL) {
  // This attribute must be applied to a function declaration. The first
  // argument to the attribute must be an identifier, the name of the resource,
  // for example: malloc. The following arguments must be argument indexes, the
  // arguments must be of integer type for Returns, otherwise of pointer type.
  // The difference between Holds and Takes is that a pointer may still be used
  // after being held. free() should be __attribute((ownership_takes)), whereas
  // a list append function may well be __attribute((ownership_holds)).

  if (!AL.isArgIdent(0)) {
    S.Diag(AL.getLoc(), diag::err_attribute_argument_n_type)
        << AL << 1 << AANT_ArgumentIdentifier;
    return;
  }

  // Figure out our Kind.
  OwnershipAttr::OwnershipKind K =
      OwnershipAttr(S.Context, AL, nullptr, nullptr, 0).getOwnKind();

  // Check arguments.
  switch (K) {
  case OwnershipAttr::Takes:
  case OwnershipAttr::Holds:
    if (AL.getNumArgs() < 2) {
      S.Diag(AL.getLoc(), diag::err_attribute_too_few_arguments) << AL << 2;
      return;
    }
    break;
  case OwnershipAttr::Returns:
    if (AL.getNumArgs() > 2) {
      S.Diag(AL.getLoc(), diag::err_attribute_too_many_arguments) << AL << 2;
      return;
    }
    break;
  }

  // Allow only pointers to be return type for functions with ownership_returns
  // attribute. This matches with current OwnershipAttr::Takes semantics
  if (K == OwnershipAttr::Returns &&
      !getFunctionOrMethodResultType(D)->isPointerType()) {
    S.Diag(AL.getLoc(), diag::err_ownership_takes_return_type) << AL;
    return;
  }

  IdentifierInfo *Module = AL.getArgAsIdent(0)->getIdentifierInfo();

  StringRef ModuleName = Module->getName();
  if (normalizeName(ModuleName)) {
    Module = &S.PP.getIdentifierTable().get(ModuleName);
  }

  SmallVector<ParamIdx, 8> OwnershipArgs;
  for (unsigned i = 1; i < AL.getNumArgs(); ++i) {
    Expr *Ex = AL.getArgAsExpr(i);
    ParamIdx Idx;
    if (!S.checkFunctionOrMethodParameterIndex(D, AL, i, Ex, Idx))
      return;

    // Is the function argument a pointer type?
    QualType T = getFunctionOrMethodParamType(D, Idx.getASTIndex());
    int Err = -1;  // No error
    switch (K) {
      case OwnershipAttr::Takes:
      case OwnershipAttr::Holds:
        if (!T->isAnyPointerType() && !T->isBlockPointerType())
          Err = 0;
        break;
      case OwnershipAttr::Returns:
        if (!T->isIntegerType())
          Err = 1;
        break;
    }
    if (-1 != Err) {
      S.Diag(AL.getLoc(), diag::err_ownership_type) << AL << Err
                                                    << Ex->getSourceRange();
      return;
    }

    // Check we don't have a conflict with another ownership attribute.
    for (const auto *I : D->specific_attrs<OwnershipAttr>()) {
      // Cannot have two ownership attributes of different kinds for the same
      // index.
      if (I->getOwnKind() != K && llvm::is_contained(I->args(), Idx)) {
          S.Diag(AL.getLoc(), diag::err_attributes_are_not_compatible)
              << AL << I
              << (AL.isRegularKeywordAttribute() ||
                  I->isRegularKeywordAttribute());
          return;
      } else if (K == OwnershipAttr::Returns &&
                 I->getOwnKind() == OwnershipAttr::Returns) {
        // A returns attribute conflicts with any other returns attribute using
        // a different index.
        if (!llvm::is_contained(I->args(), Idx)) {
          S.Diag(I->getLocation(), diag::err_ownership_returns_index_mismatch)
              << I->args_begin()->getSourceIndex();
          if (I->args_size())
            S.Diag(AL.getLoc(), diag::note_ownership_returns_index_mismatch)
                << Idx.getSourceIndex() << Ex->getSourceRange();
          return;
        }
      } else if (K == OwnershipAttr::Takes &&
                 I->getOwnKind() == OwnershipAttr::Takes) {
        if (I->getModule()->getName() != ModuleName) {
          S.Diag(I->getLocation(), diag::err_ownership_takes_class_mismatch)
              << I->getModule()->getName();
          S.Diag(AL.getLoc(), diag::note_ownership_takes_class_mismatch)
              << ModuleName << Ex->getSourceRange();

          return;
        }
      }
    }
    OwnershipArgs.push_back(Idx);
  }

  ParamIdx *Start = OwnershipArgs.data();
  unsigned Size = OwnershipArgs.size();
  llvm::array_pod_sort(Start, Start + Size);
  D->addAttr(::new (S.Context)
                 OwnershipAttr(S.Context, AL, Module, Start, Size));
}

static void handleWeakRefAttr(Sema &S, Decl *D, const ParsedAttr &AL) {
  // Check the attribute arguments.
  if (AL.getNumArgs() > 1) {
    S.Diag(AL.getLoc(), diag::err_attribute_wrong_number_arguments) << AL << 1;
    return;
  }

  // gcc rejects
  // class c {
  //   static int a __attribute__((weakref ("v2")));
  //   static int b() __attribute__((weakref ("f3")));
  // };
  // and ignores the attributes of
  // void f(void) {
  //   static int a __attribute__((weakref ("v2")));
  // }
  // we reject them
  const DeclContext *Ctx = D->getDeclContext()->getRedeclContext();
  if (!Ctx->isFileContext()) {
    S.Diag(AL.getLoc(), diag::err_attribute_weakref_not_global_context)
        << cast<NamedDecl>(D);
    return;
  }

  // The GCC manual says
  //
  // At present, a declaration to which `weakref' is attached can only
  // be `static'.
  //
  // It also says
  //
  // Without a TARGET,
  // given as an argument to `weakref' or to `alias', `weakref' is
  // equivalent to `weak'.
  //
  // gcc 4.4.1 will accept
  // int a7 __attribute__((weakref));
  // as
  // int a7 __attribute__((weak));
  // This looks like a bug in gcc. We reject that for now. We should revisit
  // it if this behaviour is actually used.

  // GCC rejects
  // static ((alias ("y"), weakref)).
  // Should we? How to check that weakref is before or after alias?

  // FIXME: it would be good for us to keep the WeakRefAttr as-written instead
  // of transforming it into an AliasAttr.  The WeakRefAttr never uses the
  // StringRef parameter it was given anyway.
  StringRef Str;
  if (AL.getNumArgs() && S.checkStringLiteralArgumentAttr(AL, 0, Str))
    // GCC will accept anything as the argument of weakref. Should we
    // check for an existing decl?
    D->addAttr(::new (S.Context) AliasAttr(S.Context, AL, Str));

  D->addAttr(::new (S.Context) WeakRefAttr(S.Context, AL));
}

// Mark alias/ifunc target as used. Due to name mangling, we look up the
// demangled name ignoring parameters (not supported by microsoftDemangle
// https://github.com/llvm/llvm-project/issues/88825). This should handle the
// majority of use cases while leaving namespace scope names unmarked.
static void markUsedForAliasOrIfunc(Sema &S, Decl *D, const ParsedAttr &AL,
                                    StringRef Str) {
  std::unique_ptr<char, llvm::FreeDeleter> Demangled;
  if (S.getASTContext().getCXXABIKind() != TargetCXXABI::Microsoft)
    Demangled.reset(llvm::itaniumDemangle(Str, /*ParseParams=*/false));
  std::unique_ptr<MangleContext> MC(S.Context.createMangleContext());
  SmallString<256> Name;

  const DeclarationNameInfo Target(
      &S.Context.Idents.get(Demangled ? Demangled.get() : Str), AL.getLoc());
  LookupResult LR(S, Target, Sema::LookupOrdinaryName);
  if (S.LookupName(LR, S.TUScope)) {
    for (NamedDecl *ND : LR) {
      if (!isa<FunctionDecl>(ND) && !isa<VarDecl>(ND))
        continue;
      if (MC->shouldMangleDeclName(ND)) {
        llvm::raw_svector_ostream Out(Name);
        Name.clear();
        MC->mangleName(GlobalDecl(ND), Out);
      } else {
        Name = ND->getIdentifier()->getName();
      }
      if (Name == Str)
        ND->markUsed(S.Context);
    }
  }
}

static void handleIFuncAttr(Sema &S, Decl *D, const ParsedAttr &AL) {
  StringRef Str;
  if (!S.checkStringLiteralArgumentAttr(AL, 0, Str))
    return;

  // Aliases should be on declarations, not definitions.
  const auto *FD = cast<FunctionDecl>(D);
  if (FD->isThisDeclarationADefinition()) {
    S.Diag(AL.getLoc(), diag::err_alias_is_definition) << FD << 1;
    return;
  }

  markUsedForAliasOrIfunc(S, D, AL, Str);
  D->addAttr(::new (S.Context) IFuncAttr(S.Context, AL, Str));
}

static void handleAliasAttr(Sema &S, Decl *D, const ParsedAttr &AL) {
  StringRef Str;
  if (!S.checkStringLiteralArgumentAttr(AL, 0, Str))
    return;

  if (S.Context.getTargetInfo().getTriple().isOSDarwin()) {
    S.Diag(AL.getLoc(), diag::err_alias_not_supported_on_darwin);
    return;
  }

  if (S.Context.getTargetInfo().getTriple().isNVPTX()) {
    CudaVersion Version =
        ToCudaVersion(S.Context.getTargetInfo().getSDKVersion());
    if (Version != CudaVersion::UNKNOWN && Version < CudaVersion::CUDA_100)
      S.Diag(AL.getLoc(), diag::err_alias_not_supported_on_nvptx);
  }

  // Aliases should be on declarations, not definitions.
  if (const auto *FD = dyn_cast<FunctionDecl>(D)) {
    if (FD->isThisDeclarationADefinition()) {
      S.Diag(AL.getLoc(), diag::err_alias_is_definition) << FD << 0;
      return;
    }
  } else {
    const auto *VD = cast<VarDecl>(D);
    if (VD->isThisDeclarationADefinition() && VD->isExternallyVisible()) {
      S.Diag(AL.getLoc(), diag::err_alias_is_definition) << VD << 0;
      return;
    }
  }

  markUsedForAliasOrIfunc(S, D, AL, Str);
  D->addAttr(::new (S.Context) AliasAttr(S.Context, AL, Str));
}

static void handleTLSModelAttr(Sema &S, Decl *D, const ParsedAttr &AL) {
  StringRef Model;
  SourceLocation LiteralLoc;
  // Check that it is a string.
  if (!S.checkStringLiteralArgumentAttr(AL, 0, Model, &LiteralLoc))
    return;

  // Check that the value.
  if (Model != "global-dynamic" && Model != "local-dynamic"
      && Model != "initial-exec" && Model != "local-exec") {
    S.Diag(LiteralLoc, diag::err_attr_tlsmodel_arg);
    return;
  }

  D->addAttr(::new (S.Context) TLSModelAttr(S.Context, AL, Model));
}

static void handleRestrictAttr(Sema &S, Decl *D, const ParsedAttr &AL) {
  QualType ResultType = getFunctionOrMethodResultType(D);
  if (!ResultType->isAnyPointerType() && !ResultType->isBlockPointerType()) {
    S.Diag(AL.getLoc(), diag::warn_attribute_return_pointers_only)
        << AL << getFunctionOrMethodResultSourceRange(D);
    return;
  }

  if (AL.getNumArgs() == 0) {
    D->addAttr(::new (S.Context) RestrictAttr(S.Context, AL));
    return;
  }

  if (AL.getAttributeSpellingListIndex() == RestrictAttr::Declspec_restrict) {
    // __declspec(restrict) accepts no arguments
    S.Diag(AL.getLoc(), diag::err_attribute_wrong_number_arguments) << AL << 0;
    return;
  }

  // [[gnu::malloc(deallocator)]] with args specifies a deallocator function
  Expr *DeallocE = AL.getArgAsExpr(0);
  SourceLocation DeallocLoc = DeallocE->getExprLoc();
  FunctionDecl *DeallocFD = nullptr;
  DeclarationNameInfo DeallocNI;

  if (auto *DRE = dyn_cast<DeclRefExpr>(DeallocE)) {
    DeallocFD = dyn_cast<FunctionDecl>(DRE->getDecl());
    DeallocNI = DRE->getNameInfo();
    if (!DeallocFD) {
      S.Diag(DeallocLoc, diag::err_attribute_malloc_arg_not_function)
          << 1 << DeallocNI.getName();
      return;
    }
  } else if (auto *ULE = dyn_cast<UnresolvedLookupExpr>(DeallocE)) {
    DeallocFD = S.ResolveSingleFunctionTemplateSpecialization(ULE, true);
    DeallocNI = ULE->getNameInfo();
    if (!DeallocFD) {
      S.Diag(DeallocLoc, diag::err_attribute_malloc_arg_not_function)
          << 2 << DeallocNI.getName();
      if (ULE->getType() == S.Context.OverloadTy)
        S.NoteAllOverloadCandidates(ULE);
      return;
    }
  } else {
    S.Diag(DeallocLoc, diag::err_attribute_malloc_arg_not_function) << 0;
    return;
  }

  // 2nd arg of [[gnu::malloc(deallocator, 2)]] with args specifies the param
  // of deallocator that deallocates the pointer (defaults to 1)
  ParamIdx DeallocPtrIdx;
  if (AL.getNumArgs() == 1) {
    DeallocPtrIdx = ParamIdx(1, DeallocFD);

    if (!DeallocPtrIdx.isValid() ||
        !getFunctionOrMethodParamType(DeallocFD, DeallocPtrIdx.getASTIndex())
             .getCanonicalType()
             ->isPointerType()) {
      S.Diag(DeallocLoc,
             diag::err_attribute_malloc_arg_not_function_with_pointer_arg)
          << DeallocNI.getName();
      return;
    }
  } else {
    if (!S.checkFunctionOrMethodParameterIndex(
            DeallocFD, AL, 2, AL.getArgAsExpr(1), DeallocPtrIdx,
            /* CanIndexImplicitThis=*/false))
      return;

    QualType DeallocPtrArgType =
        getFunctionOrMethodParamType(DeallocFD, DeallocPtrIdx.getASTIndex());
    if (!DeallocPtrArgType.getCanonicalType()->isPointerType()) {
      S.Diag(DeallocLoc,
             diag::err_attribute_malloc_arg_refers_to_non_pointer_type)
          << DeallocPtrIdx.getSourceIndex() << DeallocPtrArgType
          << DeallocNI.getName();
      return;
    }
  }

  // FIXME: we should add this attribute to Clang's AST, so that clang-analyzer
  // can use it, see -Wmismatched-dealloc in GCC for what we can do with this.
  S.Diag(AL.getLoc(), diag::warn_attribute_form_ignored) << AL;
  D->addAttr(::new (S.Context)
                 RestrictAttr(S.Context, AL, DeallocE, DeallocPtrIdx));
}

static void handleCPUSpecificAttr(Sema &S, Decl *D, const ParsedAttr &AL) {
  // Ensure we don't combine these with themselves, since that causes some
  // confusing behavior.
  if (AL.getParsedKind() == ParsedAttr::AT_CPUDispatch) {
    if (checkAttrMutualExclusion<CPUSpecificAttr>(S, D, AL))
      return;

    if (const auto *Other = D->getAttr<CPUDispatchAttr>()) {
      S.Diag(AL.getLoc(), diag::err_disallowed_duplicate_attribute) << AL;
      S.Diag(Other->getLocation(), diag::note_conflicting_attribute);
      return;
    }
  } else if (AL.getParsedKind() == ParsedAttr::AT_CPUSpecific) {
    if (checkAttrMutualExclusion<CPUDispatchAttr>(S, D, AL))
      return;

    if (const auto *Other = D->getAttr<CPUSpecificAttr>()) {
      S.Diag(AL.getLoc(), diag::err_disallowed_duplicate_attribute) << AL;
      S.Diag(Other->getLocation(), diag::note_conflicting_attribute);
      return;
    }
  }

  FunctionDecl *FD = cast<FunctionDecl>(D);

  if (const auto *MD = dyn_cast<CXXMethodDecl>(D)) {
    if (MD->getParent()->isLambda()) {
      S.Diag(AL.getLoc(), diag::err_attribute_dll_lambda) << AL;
      return;
    }
  }

  if (!AL.checkAtLeastNumArgs(S, 1))
    return;

  SmallVector<IdentifierInfo *, 8> CPUs;
  for (unsigned ArgNo = 0; ArgNo < getNumAttributeArgs(AL); ++ArgNo) {
    if (!AL.isArgIdent(ArgNo)) {
      S.Diag(AL.getLoc(), diag::err_attribute_argument_type)
          << AL << AANT_ArgumentIdentifier;
      return;
    }

    IdentifierLoc *CPUArg = AL.getArgAsIdent(ArgNo);
    StringRef CPUName = CPUArg->getIdentifierInfo()->getName().trim();

    if (!S.Context.getTargetInfo().validateCPUSpecificCPUDispatch(CPUName)) {
      S.Diag(CPUArg->getLoc(), diag::err_invalid_cpu_specific_dispatch_value)
          << CPUName << (AL.getKind() == ParsedAttr::AT_CPUDispatch);
      return;
    }

    const TargetInfo &Target = S.Context.getTargetInfo();
    if (llvm::any_of(CPUs, [CPUName, &Target](const IdentifierInfo *Cur) {
          return Target.CPUSpecificManglingCharacter(CPUName) ==
                 Target.CPUSpecificManglingCharacter(Cur->getName());
        })) {
      S.Diag(AL.getLoc(), diag::warn_multiversion_duplicate_entries);
      return;
    }
    CPUs.push_back(CPUArg->getIdentifierInfo());
  }

  FD->setIsMultiVersion(true);
  if (AL.getKind() == ParsedAttr::AT_CPUSpecific)
    D->addAttr(::new (S.Context)
                   CPUSpecificAttr(S.Context, AL, CPUs.data(), CPUs.size()));
  else
    D->addAttr(::new (S.Context)
                   CPUDispatchAttr(S.Context, AL, CPUs.data(), CPUs.size()));
}

static void handleCommonAttr(Sema &S, Decl *D, const ParsedAttr &AL) {
  if (S.LangOpts.CPlusPlus) {
    S.Diag(AL.getLoc(), diag::err_attribute_not_supported_in_lang)
        << AL << AttributeLangSupport::Cpp;
    return;
  }

  D->addAttr(::new (S.Context) CommonAttr(S.Context, AL));
}

static void handleNakedAttr(Sema &S, Decl *D, const ParsedAttr &AL) {
  if (AL.isDeclspecAttribute()) {
    const auto &Triple = S.getASTContext().getTargetInfo().getTriple();
    const auto &Arch = Triple.getArch();
    if (Arch != llvm::Triple::x86 &&
        (Arch != llvm::Triple::arm && Arch != llvm::Triple::thumb)) {
      S.Diag(AL.getLoc(), diag::err_attribute_not_supported_on_arch)
          << AL << Triple.getArchName();
      return;
    }

    // This form is not allowed to be written on a member function (static or
    // nonstatic) when in Microsoft compatibility mode.
    if (S.getLangOpts().MSVCCompat && isa<CXXMethodDecl>(D)) {
      S.Diag(AL.getLoc(), diag::err_attribute_wrong_decl_type)
          << AL << AL.isRegularKeywordAttribute() << ExpectedNonMemberFunction;
      return;
    }
  }

  D->addAttr(::new (S.Context) NakedAttr(S.Context, AL));
}

static void handleNoReturnAttr(Sema &S, Decl *D, const ParsedAttr &Attrs) {
  if (hasDeclarator(D)) return;

  if (!isa<ObjCMethodDecl>(D)) {
    S.Diag(Attrs.getLoc(), diag::warn_attribute_wrong_decl_type)
        << Attrs << Attrs.isRegularKeywordAttribute()
        << ExpectedFunctionOrMethod;
    return;
  }

  D->addAttr(::new (S.Context) NoReturnAttr(S.Context, Attrs));
}

static void handleStandardNoReturnAttr(Sema &S, Decl *D, const ParsedAttr &A) {
  // The [[_Noreturn]] spelling is deprecated in C23, so if that was used,
  // issue an appropriate diagnostic. However, don't issue a diagnostic if the
  // attribute name comes from a macro expansion. We don't want to punish users
  // who write [[noreturn]] after including <stdnoreturn.h> (where 'noreturn'
  // is defined as a macro which expands to '_Noreturn').
  if (!S.getLangOpts().CPlusPlus &&
      A.getSemanticSpelling() == CXX11NoReturnAttr::C23_Noreturn &&
      !(A.getLoc().isMacroID() &&
        S.getSourceManager().isInSystemMacro(A.getLoc())))
    S.Diag(A.getLoc(), diag::warn_deprecated_noreturn_spelling) << A.getRange();

  D->addAttr(::new (S.Context) CXX11NoReturnAttr(S.Context, A));
}

static void handleNoCfCheckAttr(Sema &S, Decl *D, const ParsedAttr &Attrs) {
  if (!S.getLangOpts().CFProtectionBranch)
    S.Diag(Attrs.getLoc(), diag::warn_nocf_check_attribute_ignored);
  else
    handleSimpleAttribute<AnyX86NoCfCheckAttr>(S, D, Attrs);
}

bool Sema::CheckAttrNoArgs(const ParsedAttr &Attrs) {
  if (!Attrs.checkExactlyNumArgs(*this, 0)) {
    Attrs.setInvalid();
    return true;
  }

  return false;
}

bool Sema::CheckAttrTarget(const ParsedAttr &AL) {
  // Check whether the attribute is valid on the current target.
<<<<<<< HEAD
  const TargetInfo *Aux = Context.getAuxTargetInfo();
  if (!(AL.existsInTarget(Context.getTargetInfo()) ||
        (Context.getLangOpts().SYCLIsDevice &&
         Aux && AL.existsInTarget(*Aux)))) {
    Diag(AL.getLoc(), AL.isRegularKeywordAttribute()
                          ? diag::err_keyword_not_supported_on_target
                          : diag::warn_unknown_attribute_ignored)
        << AL << AL.getRange();
=======
  if (!AL.existsInTarget(Context.getTargetInfo())) {
    if (AL.isRegularKeywordAttribute())
      Diag(AL.getLoc(), diag::err_keyword_not_supported_on_target);
    else
      DiagnoseUnknownAttribute(AL);
>>>>>>> 0ff95c9e
    AL.setInvalid();
    return true;
  }
  return false;
}

static void handleAnalyzerNoReturnAttr(Sema &S, Decl *D, const ParsedAttr &AL) {

  // The checking path for 'noreturn' and 'analyzer_noreturn' are different
  // because 'analyzer_noreturn' does not impact the type.
  if (!isFunctionOrMethodOrBlockForAttrSubject(D)) {
    ValueDecl *VD = dyn_cast<ValueDecl>(D);
    if (!VD || (!VD->getType()->isBlockPointerType() &&
                !VD->getType()->isFunctionPointerType())) {
      S.Diag(AL.getLoc(), AL.isStandardAttributeSyntax()
                              ? diag::err_attribute_wrong_decl_type
                              : diag::warn_attribute_wrong_decl_type)
          << AL << AL.isRegularKeywordAttribute()
          << ExpectedFunctionMethodOrBlock;
      return;
    }
  }

  D->addAttr(::new (S.Context) AnalyzerNoReturnAttr(S.Context, AL));
}

// PS3 PPU-specific.
static void handleVecReturnAttr(Sema &S, Decl *D, const ParsedAttr &AL) {
  /*
    Returning a Vector Class in Registers

    According to the PPU ABI specifications, a class with a single member of
    vector type is returned in memory when used as the return value of a
    function.
    This results in inefficient code when implementing vector classes. To return
    the value in a single vector register, add the vecreturn attribute to the
    class definition. This attribute is also applicable to struct types.

    Example:

    struct Vector
    {
      __vector float xyzw;
    } __attribute__((vecreturn));

    Vector Add(Vector lhs, Vector rhs)
    {
      Vector result;
      result.xyzw = vec_add(lhs.xyzw, rhs.xyzw);
      return result; // This will be returned in a register
    }
  */
  if (VecReturnAttr *A = D->getAttr<VecReturnAttr>()) {
    S.Diag(AL.getLoc(), diag::err_repeat_attribute) << A;
    return;
  }

  const auto *R = cast<RecordDecl>(D);
  int count = 0;

  if (!isa<CXXRecordDecl>(R)) {
    S.Diag(AL.getLoc(), diag::err_attribute_vecreturn_only_vector_member);
    return;
  }

  if (!cast<CXXRecordDecl>(R)->isPOD()) {
    S.Diag(AL.getLoc(), diag::err_attribute_vecreturn_only_pod_record);
    return;
  }

  for (const auto *I : R->fields()) {
    if ((count == 1) || !I->getType()->isVectorType()) {
      S.Diag(AL.getLoc(), diag::err_attribute_vecreturn_only_vector_member);
      return;
    }
    count++;
  }

  D->addAttr(::new (S.Context) VecReturnAttr(S.Context, AL));
}

static void handleDependencyAttr(Sema &S, Scope *Scope, Decl *D,
                                 const ParsedAttr &AL) {
  if (isa<ParmVarDecl>(D)) {
    // [[carries_dependency]] can only be applied to a parameter if it is a
    // parameter of a function declaration or lambda.
    if (!(Scope->getFlags() & clang::Scope::FunctionDeclarationScope)) {
      S.Diag(AL.getLoc(),
             diag::err_carries_dependency_param_not_function_decl);
      return;
    }
  }

  D->addAttr(::new (S.Context) CarriesDependencyAttr(S.Context, AL));
}

static void handleUnusedAttr(Sema &S, Decl *D, const ParsedAttr &AL) {
  bool IsCXX17Attr = AL.isCXX11Attribute() && !AL.getScopeName();

  // If this is spelled as the standard C++17 attribute, but not in C++17, warn
  // about using it as an extension.
  if (!S.getLangOpts().CPlusPlus17 && IsCXX17Attr)
    S.Diag(AL.getLoc(), diag::ext_cxx17_attr) << AL;

  D->addAttr(::new (S.Context) UnusedAttr(S.Context, AL));
}

static void handleConstructorAttr(Sema &S, Decl *D, const ParsedAttr &AL) {
  uint32_t priority = ConstructorAttr::DefaultPriority;
  if (S.getLangOpts().HLSL && AL.getNumArgs()) {
    S.Diag(AL.getLoc(), diag::err_hlsl_init_priority_unsupported);
    return;
  }
  if (AL.getNumArgs() &&
      !S.checkUInt32Argument(AL, AL.getArgAsExpr(0), priority))
    return;
  S.Diag(D->getLocation(), diag::warn_global_constructor)
      << D->getSourceRange();

  D->addAttr(::new (S.Context) ConstructorAttr(S.Context, AL, priority));
}

static void handleDestructorAttr(Sema &S, Decl *D, const ParsedAttr &AL) {
  uint32_t priority = DestructorAttr::DefaultPriority;
  if (AL.getNumArgs() &&
      !S.checkUInt32Argument(AL, AL.getArgAsExpr(0), priority))
    return;
  S.Diag(D->getLocation(), diag::warn_global_destructor) << D->getSourceRange();

  D->addAttr(::new (S.Context) DestructorAttr(S.Context, AL, priority));
}

template <typename AttrTy>
static void handleAttrWithMessage(Sema &S, Decl *D, const ParsedAttr &AL) {
  // Handle the case where the attribute has a text message.
  StringRef Str;
  if (AL.getNumArgs() == 1 && !S.checkStringLiteralArgumentAttr(AL, 0, Str))
    return;

  D->addAttr(::new (S.Context) AttrTy(S.Context, AL, Str));
}

static bool checkAvailabilityAttr(Sema &S, SourceRange Range,
                                  IdentifierInfo *Platform,
                                  VersionTuple Introduced,
                                  VersionTuple Deprecated,
                                  VersionTuple Obsoleted) {
  StringRef PlatformName
    = AvailabilityAttr::getPrettyPlatformName(Platform->getName());
  if (PlatformName.empty())
    PlatformName = Platform->getName();

  // Ensure that Introduced <= Deprecated <= Obsoleted (although not all
  // of these steps are needed).
  if (!Introduced.empty() && !Deprecated.empty() &&
      !(Introduced <= Deprecated)) {
    S.Diag(Range.getBegin(), diag::warn_availability_version_ordering)
      << 1 << PlatformName << Deprecated.getAsString()
      << 0 << Introduced.getAsString();
    return true;
  }

  if (!Introduced.empty() && !Obsoleted.empty() &&
      !(Introduced <= Obsoleted)) {
    S.Diag(Range.getBegin(), diag::warn_availability_version_ordering)
      << 2 << PlatformName << Obsoleted.getAsString()
      << 0 << Introduced.getAsString();
    return true;
  }

  if (!Deprecated.empty() && !Obsoleted.empty() &&
      !(Deprecated <= Obsoleted)) {
    S.Diag(Range.getBegin(), diag::warn_availability_version_ordering)
      << 2 << PlatformName << Obsoleted.getAsString()
      << 1 << Deprecated.getAsString();
    return true;
  }

  return false;
}

/// Check whether the two versions match.
///
/// If either version tuple is empty, then they are assumed to match. If
/// \p BeforeIsOkay is true, then \p X can be less than or equal to \p Y.
static bool versionsMatch(const VersionTuple &X, const VersionTuple &Y,
                          bool BeforeIsOkay) {
  if (X.empty() || Y.empty())
    return true;

  if (X == Y)
    return true;

  if (BeforeIsOkay && X < Y)
    return true;

  return false;
}

AvailabilityAttr *Sema::mergeAvailabilityAttr(
    NamedDecl *D, const AttributeCommonInfo &CI, IdentifierInfo *Platform,
    bool Implicit, VersionTuple Introduced, VersionTuple Deprecated,
    VersionTuple Obsoleted, bool IsUnavailable, StringRef Message,
    bool IsStrict, StringRef Replacement, AvailabilityMergeKind AMK,
    int Priority, IdentifierInfo *Environment) {
  VersionTuple MergedIntroduced = Introduced;
  VersionTuple MergedDeprecated = Deprecated;
  VersionTuple MergedObsoleted = Obsoleted;
  bool FoundAny = false;
  bool OverrideOrImpl = false;
  switch (AMK) {
  case AvailabilityMergeKind::None:
  case AvailabilityMergeKind::Redeclaration:
    OverrideOrImpl = false;
    break;

  case AvailabilityMergeKind::Override:
  case AvailabilityMergeKind::ProtocolImplementation:
  case AvailabilityMergeKind::OptionalProtocolImplementation:
    OverrideOrImpl = true;
    break;
  }

  if (D->hasAttrs()) {
    AttrVec &Attrs = D->getAttrs();
    for (unsigned i = 0, e = Attrs.size(); i != e;) {
      const auto *OldAA = dyn_cast<AvailabilityAttr>(Attrs[i]);
      if (!OldAA) {
        ++i;
        continue;
      }

      IdentifierInfo *OldPlatform = OldAA->getPlatform();
      if (OldPlatform != Platform) {
        ++i;
        continue;
      }

      IdentifierInfo *OldEnvironment = OldAA->getEnvironment();
      if (OldEnvironment != Environment) {
        ++i;
        continue;
      }

      // If there is an existing availability attribute for this platform that
      // has a lower priority use the existing one and discard the new
      // attribute.
      if (OldAA->getPriority() < Priority)
        return nullptr;

      // If there is an existing attribute for this platform that has a higher
      // priority than the new attribute then erase the old one and continue
      // processing the attributes.
      if (OldAA->getPriority() > Priority) {
        Attrs.erase(Attrs.begin() + i);
        --e;
        continue;
      }

      FoundAny = true;
      VersionTuple OldIntroduced = OldAA->getIntroduced();
      VersionTuple OldDeprecated = OldAA->getDeprecated();
      VersionTuple OldObsoleted = OldAA->getObsoleted();
      bool OldIsUnavailable = OldAA->getUnavailable();

      if (!versionsMatch(OldIntroduced, Introduced, OverrideOrImpl) ||
          !versionsMatch(Deprecated, OldDeprecated, OverrideOrImpl) ||
          !versionsMatch(Obsoleted, OldObsoleted, OverrideOrImpl) ||
          !(OldIsUnavailable == IsUnavailable ||
            (OverrideOrImpl && !OldIsUnavailable && IsUnavailable))) {
        if (OverrideOrImpl) {
          int Which = -1;
          VersionTuple FirstVersion;
          VersionTuple SecondVersion;
          if (!versionsMatch(OldIntroduced, Introduced, OverrideOrImpl)) {
            Which = 0;
            FirstVersion = OldIntroduced;
            SecondVersion = Introduced;
          } else if (!versionsMatch(Deprecated, OldDeprecated, OverrideOrImpl)) {
            Which = 1;
            FirstVersion = Deprecated;
            SecondVersion = OldDeprecated;
          } else if (!versionsMatch(Obsoleted, OldObsoleted, OverrideOrImpl)) {
            Which = 2;
            FirstVersion = Obsoleted;
            SecondVersion = OldObsoleted;
          }

          if (Which == -1) {
            Diag(OldAA->getLocation(),
                 diag::warn_mismatched_availability_override_unavail)
                << AvailabilityAttr::getPrettyPlatformName(Platform->getName())
                << (AMK == AvailabilityMergeKind::Override);
          } else if (Which != 1 && AMK == AvailabilityMergeKind::
                                              OptionalProtocolImplementation) {
            // Allow different 'introduced' / 'obsoleted' availability versions
            // on a method that implements an optional protocol requirement. It
            // makes less sense to allow this for 'deprecated' as the user can't
            // see if the method is 'deprecated' as 'respondsToSelector' will
            // still return true when the method is deprecated.
            ++i;
            continue;
          } else {
            Diag(OldAA->getLocation(),
                 diag::warn_mismatched_availability_override)
                << Which
                << AvailabilityAttr::getPrettyPlatformName(Platform->getName())
                << FirstVersion.getAsString() << SecondVersion.getAsString()
                << (AMK == AvailabilityMergeKind::Override);
          }
          if (AMK == AvailabilityMergeKind::Override)
            Diag(CI.getLoc(), diag::note_overridden_method);
          else
            Diag(CI.getLoc(), diag::note_protocol_method);
        } else {
          Diag(OldAA->getLocation(), diag::warn_mismatched_availability);
          Diag(CI.getLoc(), diag::note_previous_attribute);
        }

        Attrs.erase(Attrs.begin() + i);
        --e;
        continue;
      }

      VersionTuple MergedIntroduced2 = MergedIntroduced;
      VersionTuple MergedDeprecated2 = MergedDeprecated;
      VersionTuple MergedObsoleted2 = MergedObsoleted;

      if (MergedIntroduced2.empty())
        MergedIntroduced2 = OldIntroduced;
      if (MergedDeprecated2.empty())
        MergedDeprecated2 = OldDeprecated;
      if (MergedObsoleted2.empty())
        MergedObsoleted2 = OldObsoleted;

      if (checkAvailabilityAttr(*this, OldAA->getRange(), Platform,
                                MergedIntroduced2, MergedDeprecated2,
                                MergedObsoleted2)) {
        Attrs.erase(Attrs.begin() + i);
        --e;
        continue;
      }

      MergedIntroduced = MergedIntroduced2;
      MergedDeprecated = MergedDeprecated2;
      MergedObsoleted = MergedObsoleted2;
      ++i;
    }
  }

  if (FoundAny &&
      MergedIntroduced == Introduced &&
      MergedDeprecated == Deprecated &&
      MergedObsoleted == Obsoleted)
    return nullptr;

  // Only create a new attribute if !OverrideOrImpl, but we want to do
  // the checking.
  if (!checkAvailabilityAttr(*this, CI.getRange(), Platform, MergedIntroduced,
                             MergedDeprecated, MergedObsoleted) &&
      !OverrideOrImpl) {
    auto *Avail = ::new (Context) AvailabilityAttr(
        Context, CI, Platform, Introduced, Deprecated, Obsoleted, IsUnavailable,
        Message, IsStrict, Replacement, Priority, Environment);
    Avail->setImplicit(Implicit);
    return Avail;
  }
  return nullptr;
}

static void handleAvailabilityAttr(Sema &S, Decl *D, const ParsedAttr &AL) {
  if (isa<UsingDecl, UnresolvedUsingTypenameDecl, UnresolvedUsingValueDecl>(
          D)) {
    S.Diag(AL.getRange().getBegin(), diag::warn_deprecated_ignored_on_using)
        << AL;
    return;
  }

  if (!AL.checkExactlyNumArgs(S, 1))
    return;
  IdentifierLoc *Platform = AL.getArgAsIdent(0);

  IdentifierInfo *II = Platform->getIdentifierInfo();
  StringRef PrettyName = AvailabilityAttr::getPrettyPlatformName(II->getName());
  if (PrettyName.empty())
    S.Diag(Platform->getLoc(), diag::warn_availability_unknown_platform)
        << Platform->getIdentifierInfo();

  auto *ND = dyn_cast<NamedDecl>(D);
  if (!ND) // We warned about this already, so just return.
    return;

  AvailabilityChange Introduced = AL.getAvailabilityIntroduced();
  AvailabilityChange Deprecated = AL.getAvailabilityDeprecated();
  AvailabilityChange Obsoleted = AL.getAvailabilityObsoleted();

  const llvm::Triple::OSType PlatformOS = AvailabilityAttr::getOSType(
      AvailabilityAttr::canonicalizePlatformName(II->getName()));

  auto reportAndUpdateIfInvalidOS = [&](auto &InputVersion) -> void {
    const bool IsInValidRange =
        llvm::Triple::isValidVersionForOS(PlatformOS, InputVersion);
    // Canonicalize availability versions.
    auto CanonicalVersion = llvm::Triple::getCanonicalVersionForOS(
        PlatformOS, InputVersion, IsInValidRange);
    if (!IsInValidRange) {
      S.Diag(Platform->getLoc(), diag::warn_availability_invalid_os_version)
          << InputVersion.getAsString() << PrettyName;
      S.Diag(Platform->getLoc(),
             diag::note_availability_invalid_os_version_adjusted)
          << CanonicalVersion.getAsString();
    }
    InputVersion = CanonicalVersion;
  };

  if (PlatformOS != llvm::Triple::OSType::UnknownOS) {
    reportAndUpdateIfInvalidOS(Introduced.Version);
    reportAndUpdateIfInvalidOS(Deprecated.Version);
    reportAndUpdateIfInvalidOS(Obsoleted.Version);
  }

  bool IsUnavailable = AL.getUnavailableLoc().isValid();
  bool IsStrict = AL.getStrictLoc().isValid();
  StringRef Str;
  if (const auto *SE = dyn_cast_if_present<StringLiteral>(AL.getMessageExpr()))
    Str = SE->getString();
  StringRef Replacement;
  if (const auto *SE =
          dyn_cast_if_present<StringLiteral>(AL.getReplacementExpr()))
    Replacement = SE->getString();

  if (II->isStr("swift")) {
    if (Introduced.isValid() || Obsoleted.isValid() ||
        (!IsUnavailable && !Deprecated.isValid())) {
      S.Diag(AL.getLoc(),
             diag::warn_availability_swift_unavailable_deprecated_only);
      return;
    }
  }

  if (II->isStr("fuchsia")) {
    std::optional<unsigned> Min, Sub;
    if ((Min = Introduced.Version.getMinor()) ||
        (Sub = Introduced.Version.getSubminor())) {
      S.Diag(AL.getLoc(), diag::warn_availability_fuchsia_unavailable_minor);
      return;
    }
  }

  if (S.getLangOpts().HLSL && IsStrict)
    S.Diag(AL.getStrictLoc(), diag::err_availability_unexpected_parameter)
        << "strict" << /* HLSL */ 0;

  int PriorityModifier = AL.isPragmaClangAttribute()
                             ? Sema::AP_PragmaClangAttribute
                             : Sema::AP_Explicit;

  const IdentifierLoc *EnvironmentLoc = AL.getEnvironment();
  IdentifierInfo *IIEnvironment = nullptr;
  if (EnvironmentLoc) {
    if (S.getLangOpts().HLSL) {
      IIEnvironment = EnvironmentLoc->getIdentifierInfo();
      if (AvailabilityAttr::getEnvironmentType(
              EnvironmentLoc->getIdentifierInfo()->getName()) ==
          llvm::Triple::EnvironmentType::UnknownEnvironment)
        S.Diag(EnvironmentLoc->getLoc(),
               diag::warn_availability_unknown_environment)
            << EnvironmentLoc->getIdentifierInfo();
    } else {
      S.Diag(EnvironmentLoc->getLoc(),
             diag::err_availability_unexpected_parameter)
          << "environment" << /* C/C++ */ 1;
    }
  }

  AvailabilityAttr *NewAttr = S.mergeAvailabilityAttr(
      ND, AL, II, false /*Implicit*/, Introduced.Version, Deprecated.Version,
      Obsoleted.Version, IsUnavailable, Str, IsStrict, Replacement,
      AvailabilityMergeKind::None, PriorityModifier, IIEnvironment);
  if (NewAttr)
    D->addAttr(NewAttr);

  // Transcribe "ios" to "watchos" (and add a new attribute) if the versioning
  // matches before the start of the watchOS platform.
  if (S.Context.getTargetInfo().getTriple().isWatchOS()) {
    IdentifierInfo *NewII = nullptr;
    if (II->getName() == "ios")
      NewII = &S.Context.Idents.get("watchos");
    else if (II->getName() == "ios_app_extension")
      NewII = &S.Context.Idents.get("watchos_app_extension");

    if (NewII) {
      const auto *SDKInfo = S.getDarwinSDKInfoForAvailabilityChecking();
      const auto *IOSToWatchOSMapping =
          SDKInfo ? SDKInfo->getVersionMapping(
                        DarwinSDKInfo::OSEnvPair::iOStoWatchOSPair())
                  : nullptr;

      auto adjustWatchOSVersion =
          [IOSToWatchOSMapping](VersionTuple Version) -> VersionTuple {
        if (Version.empty())
          return Version;
        auto MinimumWatchOSVersion = VersionTuple(2, 0);

        if (IOSToWatchOSMapping) {
          if (auto MappedVersion = IOSToWatchOSMapping->map(
                  Version, MinimumWatchOSVersion, std::nullopt)) {
            return *MappedVersion;
          }
        }

        auto Major = Version.getMajor();
        auto NewMajor = Major;
        if (Major < 9)
          NewMajor = 0;
        else if (Major < 12)
          NewMajor = Major - 7;
        if (NewMajor >= 2) {
          if (Version.getMinor()) {
            if (Version.getSubminor())
              return VersionTuple(NewMajor, *Version.getMinor(),
                                  *Version.getSubminor());
            else
              return VersionTuple(NewMajor, *Version.getMinor());
          }
          return VersionTuple(NewMajor);
        }

        return MinimumWatchOSVersion;
      };

      auto NewIntroduced = adjustWatchOSVersion(Introduced.Version);
      auto NewDeprecated = adjustWatchOSVersion(Deprecated.Version);
      auto NewObsoleted = adjustWatchOSVersion(Obsoleted.Version);

      AvailabilityAttr *NewAttr = S.mergeAvailabilityAttr(
          ND, AL, NewII, true /*Implicit*/, NewIntroduced, NewDeprecated,
          NewObsoleted, IsUnavailable, Str, IsStrict, Replacement,
          AvailabilityMergeKind::None,
          PriorityModifier + Sema::AP_InferredFromOtherPlatform, IIEnvironment);
      if (NewAttr)
        D->addAttr(NewAttr);
    }
  } else if (S.Context.getTargetInfo().getTriple().isTvOS()) {
    // Transcribe "ios" to "tvos" (and add a new attribute) if the versioning
    // matches before the start of the tvOS platform.
    IdentifierInfo *NewII = nullptr;
    if (II->getName() == "ios")
      NewII = &S.Context.Idents.get("tvos");
    else if (II->getName() == "ios_app_extension")
      NewII = &S.Context.Idents.get("tvos_app_extension");

    if (NewII) {
      const auto *SDKInfo = S.getDarwinSDKInfoForAvailabilityChecking();
      const auto *IOSToTvOSMapping =
          SDKInfo ? SDKInfo->getVersionMapping(
                        DarwinSDKInfo::OSEnvPair::iOStoTvOSPair())
                  : nullptr;

      auto AdjustTvOSVersion =
          [IOSToTvOSMapping](VersionTuple Version) -> VersionTuple {
        if (Version.empty())
          return Version;

        if (IOSToTvOSMapping) {
          if (auto MappedVersion = IOSToTvOSMapping->map(
                  Version, VersionTuple(0, 0), std::nullopt)) {
            return *MappedVersion;
          }
        }
        return Version;
      };

      auto NewIntroduced = AdjustTvOSVersion(Introduced.Version);
      auto NewDeprecated = AdjustTvOSVersion(Deprecated.Version);
      auto NewObsoleted = AdjustTvOSVersion(Obsoleted.Version);

      AvailabilityAttr *NewAttr = S.mergeAvailabilityAttr(
          ND, AL, NewII, true /*Implicit*/, NewIntroduced, NewDeprecated,
          NewObsoleted, IsUnavailable, Str, IsStrict, Replacement,
          AvailabilityMergeKind::None,
          PriorityModifier + Sema::AP_InferredFromOtherPlatform, IIEnvironment);
      if (NewAttr)
        D->addAttr(NewAttr);
    }
  } else if (S.Context.getTargetInfo().getTriple().getOS() ==
                 llvm::Triple::IOS &&
             S.Context.getTargetInfo().getTriple().isMacCatalystEnvironment()) {
    auto GetSDKInfo = [&]() {
      return S.getDarwinSDKInfoForAvailabilityChecking(AL.getRange().getBegin(),
                                                       "macOS");
    };

    // Transcribe "ios" to "maccatalyst" (and add a new attribute).
    IdentifierInfo *NewII = nullptr;
    if (II->getName() == "ios")
      NewII = &S.Context.Idents.get("maccatalyst");
    else if (II->getName() == "ios_app_extension")
      NewII = &S.Context.Idents.get("maccatalyst_app_extension");
    if (NewII) {
      auto MinMacCatalystVersion = [](const VersionTuple &V) {
        if (V.empty())
          return V;
        if (V.getMajor() < 13 ||
            (V.getMajor() == 13 && V.getMinor() && *V.getMinor() < 1))
          return VersionTuple(13, 1); // The min Mac Catalyst version is 13.1.
        return V;
      };
      AvailabilityAttr *NewAttr = S.mergeAvailabilityAttr(
          ND, AL, NewII, true /*Implicit*/,
          MinMacCatalystVersion(Introduced.Version),
          MinMacCatalystVersion(Deprecated.Version),
          MinMacCatalystVersion(Obsoleted.Version), IsUnavailable, Str,
          IsStrict, Replacement, AvailabilityMergeKind::None,
          PriorityModifier + Sema::AP_InferredFromOtherPlatform, IIEnvironment);
      if (NewAttr)
        D->addAttr(NewAttr);
    } else if (II->getName() == "macos" && GetSDKInfo() &&
               (!Introduced.Version.empty() || !Deprecated.Version.empty() ||
                !Obsoleted.Version.empty())) {
      if (const auto *MacOStoMacCatalystMapping =
              GetSDKInfo()->getVersionMapping(
                  DarwinSDKInfo::OSEnvPair::macOStoMacCatalystPair())) {
        // Infer Mac Catalyst availability from the macOS availability attribute
        // if it has versioned availability. Don't infer 'unavailable'. This
        // inferred availability has lower priority than the other availability
        // attributes that are inferred from 'ios'.
        NewII = &S.Context.Idents.get("maccatalyst");
        auto RemapMacOSVersion =
            [&](const VersionTuple &V) -> std::optional<VersionTuple> {
          if (V.empty())
            return std::nullopt;
          // API_TO_BE_DEPRECATED is 100000.
          if (V.getMajor() == 100000)
            return VersionTuple(100000);
          // The minimum iosmac version is 13.1
          return MacOStoMacCatalystMapping->map(V, VersionTuple(13, 1),
                                                std::nullopt);
        };
        std::optional<VersionTuple> NewIntroduced =
                                        RemapMacOSVersion(Introduced.Version),
                                    NewDeprecated =
                                        RemapMacOSVersion(Deprecated.Version),
                                    NewObsoleted =
                                        RemapMacOSVersion(Obsoleted.Version);
        if (NewIntroduced || NewDeprecated || NewObsoleted) {
          auto VersionOrEmptyVersion =
              [](const std::optional<VersionTuple> &V) -> VersionTuple {
            return V ? *V : VersionTuple();
          };
          AvailabilityAttr *NewAttr = S.mergeAvailabilityAttr(
              ND, AL, NewII, true /*Implicit*/,
              VersionOrEmptyVersion(NewIntroduced),
              VersionOrEmptyVersion(NewDeprecated),
              VersionOrEmptyVersion(NewObsoleted), /*IsUnavailable=*/false, Str,
              IsStrict, Replacement, AvailabilityMergeKind::None,
              PriorityModifier + Sema::AP_InferredFromOtherPlatform +
                  Sema::AP_InferredFromOtherPlatform,
              IIEnvironment);
          if (NewAttr)
            D->addAttr(NewAttr);
        }
      }
    }
  }
}

static void handleExternalSourceSymbolAttr(Sema &S, Decl *D,
                                           const ParsedAttr &AL) {
  if (!AL.checkAtLeastNumArgs(S, 1) || !AL.checkAtMostNumArgs(S, 4))
    return;

  StringRef Language;
  if (const auto *SE = dyn_cast_if_present<StringLiteral>(AL.getArgAsExpr(0)))
    Language = SE->getString();
  StringRef DefinedIn;
  if (const auto *SE = dyn_cast_if_present<StringLiteral>(AL.getArgAsExpr(1)))
    DefinedIn = SE->getString();
  bool IsGeneratedDeclaration = AL.getArgAsIdent(2) != nullptr;
  StringRef USR;
  if (const auto *SE = dyn_cast_if_present<StringLiteral>(AL.getArgAsExpr(3)))
    USR = SE->getString();

  D->addAttr(::new (S.Context) ExternalSourceSymbolAttr(
      S.Context, AL, Language, DefinedIn, IsGeneratedDeclaration, USR));
}

template <class T>
static T *mergeVisibilityAttr(Sema &S, Decl *D, const AttributeCommonInfo &CI,
                              typename T::VisibilityType value) {
  T *existingAttr = D->getAttr<T>();
  if (existingAttr) {
    typename T::VisibilityType existingValue = existingAttr->getVisibility();
    if (existingValue == value)
      return nullptr;
    S.Diag(existingAttr->getLocation(), diag::err_mismatched_visibility);
    S.Diag(CI.getLoc(), diag::note_previous_attribute);
    D->dropAttr<T>();
  }
  return ::new (S.Context) T(S.Context, CI, value);
}

VisibilityAttr *Sema::mergeVisibilityAttr(Decl *D,
                                          const AttributeCommonInfo &CI,
                                          VisibilityAttr::VisibilityType Vis) {
  return ::mergeVisibilityAttr<VisibilityAttr>(*this, D, CI, Vis);
}

TypeVisibilityAttr *
Sema::mergeTypeVisibilityAttr(Decl *D, const AttributeCommonInfo &CI,
                              TypeVisibilityAttr::VisibilityType Vis) {
  return ::mergeVisibilityAttr<TypeVisibilityAttr>(*this, D, CI, Vis);
}

static void handleVisibilityAttr(Sema &S, Decl *D, const ParsedAttr &AL,
                                 bool isTypeVisibility) {
  // Visibility attributes don't mean anything on a typedef.
  if (isa<TypedefNameDecl>(D)) {
    S.Diag(AL.getRange().getBegin(), diag::warn_attribute_ignored) << AL;
    return;
  }

  // 'type_visibility' can only go on a type or namespace.
  if (isTypeVisibility && !(isa<TagDecl>(D) || isa<ObjCInterfaceDecl>(D) ||
                            isa<NamespaceDecl>(D))) {
    S.Diag(AL.getRange().getBegin(), diag::err_attribute_wrong_decl_type)
        << AL << AL.isRegularKeywordAttribute() << ExpectedTypeOrNamespace;
    return;
  }

  // Check that the argument is a string literal.
  StringRef TypeStr;
  SourceLocation LiteralLoc;
  if (!S.checkStringLiteralArgumentAttr(AL, 0, TypeStr, &LiteralLoc))
    return;

  VisibilityAttr::VisibilityType type;
  if (!VisibilityAttr::ConvertStrToVisibilityType(TypeStr, type)) {
    S.Diag(LiteralLoc, diag::warn_attribute_type_not_supported) << AL
                                                                << TypeStr;
    return;
  }

  // Complain about attempts to use protected visibility on targets
  // (like Darwin) that don't support it.
  if (type == VisibilityAttr::Protected &&
      !S.Context.getTargetInfo().hasProtectedVisibility()) {
    S.Diag(AL.getLoc(), diag::warn_attribute_protected_visibility);
    type = VisibilityAttr::Default;
  }

  Attr *newAttr;
  if (isTypeVisibility) {
    newAttr = S.mergeTypeVisibilityAttr(
        D, AL, (TypeVisibilityAttr::VisibilityType)type);
  } else {
    newAttr = S.mergeVisibilityAttr(D, AL, type);
  }
  if (newAttr)
    D->addAttr(newAttr);
}

static void handleSentinelAttr(Sema &S, Decl *D, const ParsedAttr &AL) {
  unsigned sentinel = (unsigned)SentinelAttr::DefaultSentinel;
  if (AL.getNumArgs() > 0) {
    Expr *E = AL.getArgAsExpr(0);
    std::optional<llvm::APSInt> Idx = llvm::APSInt(32);
    if (E->isTypeDependent() || !(Idx = E->getIntegerConstantExpr(S.Context))) {
      S.Diag(AL.getLoc(), diag::err_attribute_argument_n_type)
          << AL << 1 << AANT_ArgumentIntegerConstant << E->getSourceRange();
      return;
    }

    if (Idx->isSigned() && Idx->isNegative()) {
      S.Diag(AL.getLoc(), diag::err_attribute_sentinel_less_than_zero)
        << E->getSourceRange();
      return;
    }

    sentinel = Idx->getZExtValue();
  }

  unsigned nullPos = (unsigned)SentinelAttr::DefaultNullPos;
  if (AL.getNumArgs() > 1) {
    Expr *E = AL.getArgAsExpr(1);
    std::optional<llvm::APSInt> Idx = llvm::APSInt(32);
    if (E->isTypeDependent() || !(Idx = E->getIntegerConstantExpr(S.Context))) {
      S.Diag(AL.getLoc(), diag::err_attribute_argument_n_type)
          << AL << 2 << AANT_ArgumentIntegerConstant << E->getSourceRange();
      return;
    }
    nullPos = Idx->getZExtValue();

    if ((Idx->isSigned() && Idx->isNegative()) || nullPos > 1) {
      // FIXME: This error message could be improved, it would be nice
      // to say what the bounds actually are.
      S.Diag(AL.getLoc(), diag::err_attribute_sentinel_not_zero_or_one)
        << E->getSourceRange();
      return;
    }
  }

  if (const auto *FD = dyn_cast<FunctionDecl>(D)) {
    const FunctionType *FT = FD->getType()->castAs<FunctionType>();
    if (isa<FunctionNoProtoType>(FT)) {
      S.Diag(AL.getLoc(), diag::warn_attribute_sentinel_named_arguments);
      return;
    }

    if (!cast<FunctionProtoType>(FT)->isVariadic()) {
      S.Diag(AL.getLoc(), diag::warn_attribute_sentinel_not_variadic) << 0;
      return;
    }
  } else if (const auto *MD = dyn_cast<ObjCMethodDecl>(D)) {
    if (!MD->isVariadic()) {
      S.Diag(AL.getLoc(), diag::warn_attribute_sentinel_not_variadic) << 0;
      return;
    }
  } else if (const auto *BD = dyn_cast<BlockDecl>(D)) {
    if (!BD->isVariadic()) {
      S.Diag(AL.getLoc(), diag::warn_attribute_sentinel_not_variadic) << 1;
      return;
    }
  } else if (const auto *V = dyn_cast<VarDecl>(D)) {
    QualType Ty = V->getType();
    if (Ty->isBlockPointerType() || Ty->isFunctionPointerType()) {
      const FunctionType *FT = Ty->isFunctionPointerType()
                                   ? D->getFunctionType()
                                   : Ty->castAs<BlockPointerType>()
                                         ->getPointeeType()
                                         ->castAs<FunctionType>();
      if (!cast<FunctionProtoType>(FT)->isVariadic()) {
        int m = Ty->isFunctionPointerType() ? 0 : 1;
        S.Diag(AL.getLoc(), diag::warn_attribute_sentinel_not_variadic) << m;
        return;
      }
    } else {
      S.Diag(AL.getLoc(), diag::warn_attribute_wrong_decl_type)
          << AL << AL.isRegularKeywordAttribute()
          << ExpectedFunctionMethodOrBlock;
      return;
    }
  } else {
    S.Diag(AL.getLoc(), diag::warn_attribute_wrong_decl_type)
        << AL << AL.isRegularKeywordAttribute()
        << ExpectedFunctionMethodOrBlock;
    return;
  }
  D->addAttr(::new (S.Context) SentinelAttr(S.Context, AL, sentinel, nullPos));
}

static void handleWarnUnusedResult(Sema &S, Decl *D, const ParsedAttr &AL) {
  if (D->getFunctionType() &&
      D->getFunctionType()->getReturnType()->isVoidType() &&
      !isa<CXXConstructorDecl>(D)) {
    S.Diag(AL.getLoc(), diag::warn_attribute_void_function_method) << AL << 0;
    return;
  }
  if (const auto *MD = dyn_cast<ObjCMethodDecl>(D))
    if (MD->getReturnType()->isVoidType()) {
      S.Diag(AL.getLoc(), diag::warn_attribute_void_function_method) << AL << 1;
      return;
    }

  StringRef Str;
  if (AL.isStandardAttributeSyntax() && !AL.getScopeName()) {
    // The standard attribute cannot be applied to variable declarations such
    // as a function pointer.
    if (isa<VarDecl>(D))
      S.Diag(AL.getLoc(), diag::warn_attribute_wrong_decl_type)
          << AL << AL.isRegularKeywordAttribute()
          << ExpectedFunctionOrClassOrEnum;

    // If this is spelled as the standard C++17 attribute, but not in C++17,
    // warn about using it as an extension. If there are attribute arguments,
    // then claim it's a C++20 extension instead.
    // FIXME: If WG14 does not seem likely to adopt the same feature, add an
    // extension warning for C23 mode.
    const LangOptions &LO = S.getLangOpts();
    if (AL.getNumArgs() == 1) {
      if (LO.CPlusPlus && !LO.CPlusPlus20)
        S.Diag(AL.getLoc(), diag::ext_cxx20_attr) << AL;

      // Since this is spelled [[nodiscard]], get the optional string
      // literal. If in C++ mode, but not in C++20 mode, diagnose as an
      // extension.
      // FIXME: C23 should support this feature as well, even as an extension.
      if (!S.checkStringLiteralArgumentAttr(AL, 0, Str, nullptr))
        return;
    } else if (LO.CPlusPlus && !LO.CPlusPlus17)
      S.Diag(AL.getLoc(), diag::ext_cxx17_attr) << AL;
  }

  if ((!AL.isGNUAttribute() &&
       !(AL.isStandardAttributeSyntax() && AL.isClangScope())) &&
      isa<TypedefNameDecl>(D)) {
    S.Diag(AL.getLoc(), diag::warn_unused_result_typedef_unsupported_spelling)
        << AL.isGNUScope();
    return;
  }

  D->addAttr(::new (S.Context) WarnUnusedResultAttr(S.Context, AL, Str));
}

static void handleWeakImportAttr(Sema &S, Decl *D, const ParsedAttr &AL) {
  // weak_import only applies to variable & function declarations.
  bool isDef = false;
  if (!D->canBeWeakImported(isDef)) {
    if (isDef)
      S.Diag(AL.getLoc(), diag::warn_attribute_invalid_on_definition)
        << "weak_import";
    else if (isa<ObjCPropertyDecl>(D) || isa<ObjCMethodDecl>(D) ||
             (S.Context.getTargetInfo().getTriple().isOSDarwin() &&
              (isa<ObjCInterfaceDecl>(D) || isa<EnumDecl>(D)))) {
      // Nothing to warn about here.
    } else
      S.Diag(AL.getLoc(), diag::warn_attribute_wrong_decl_type)
          << AL << AL.isRegularKeywordAttribute() << ExpectedVariableOrFunction;

    return;
  }

  D->addAttr(::new (S.Context) WeakImportAttr(S.Context, AL));
}

// Checks whether an argument of launch_bounds-like attribute is
// acceptable, performs implicit conversion to Rvalue, and returns
// non-nullptr Expr result on success. Otherwise, it returns nullptr
// and may output an error.
template <class Attribute>
static Expr *makeAttributeArgExpr(Sema &S, Expr *E, const Attribute &Attr,
                                  const unsigned Idx) {
  if (S.DiagnoseUnexpandedParameterPack(E))
    return nullptr;

  // Accept template arguments for now as they depend on something else.
  // We'll get to check them when they eventually get instantiated.
  if (E->isValueDependent())
    return E;

  std::optional<llvm::APSInt> I = llvm::APSInt(64);
  if (!(I = E->getIntegerConstantExpr(S.Context))) {
    S.Diag(E->getExprLoc(), diag::err_attribute_argument_n_type)
        << &Attr << Idx << AANT_ArgumentIntegerConstant << E->getSourceRange();
    return nullptr;
  }
  // Make sure we can fit it in 32 bits.
  if (!I->isIntN(32)) {
    S.Diag(E->getExprLoc(), diag::err_ice_too_large)
        << toString(*I, 10, false) << 32 << /* Unsigned */ 1;
    return nullptr;
  }
  if (*I < 0)
    S.Diag(E->getExprLoc(), diag::err_attribute_requires_positive_integer)
        << &Attr << /*non-negative*/ 1 << E->getSourceRange();

  // We may need to perform implicit conversion of the argument.
  InitializedEntity Entity = InitializedEntity::InitializeParameter(
      S.Context, S.Context.getConstType(S.Context.IntTy), /*consume*/ false);
  ExprResult ValArg = S.PerformCopyInitialization(Entity, SourceLocation(), E);
  assert(!ValArg.isInvalid() &&
         "Unexpected PerformCopyInitialization() failure.");

  return ValArg.getAs<Expr>();
}

// Handles reqd_work_group_size and work_group_size_hint.
template <typename WorkGroupAttr>
static void handleWorkGroupSize(Sema &S, Decl *D, const ParsedAttr &AL) {
  if (!AL.checkExactlyNumArgs(S, 3))
    return;
  
  Expr *WGSize[3];
  for (unsigned i = 0; i < 3; ++i) {
    if (Expr *E = makeAttributeArgExpr(S, AL.getArgAsExpr(i), AL, i))
      WGSize[i] = E;
    else
      return;
  }

  auto IsZero = [&](Expr *E) {
    if (E->isValueDependent())
      return false;
    std::optional<llvm::APSInt> I = E->getIntegerConstantExpr(S.Context);
    assert(I && "Non-integer constant expr");
    return I->isZero();
  };

  if (!llvm::all_of(WGSize, IsZero)) {
    for (unsigned i = 0; i < 3; ++i) {
      const Expr *E = AL.getArgAsExpr(i);
      if (IsZero(WGSize[i])) {
        S.Diag(AL.getLoc(), diag::err_attribute_argument_is_zero)
            << AL << E->getSourceRange();
        return;
      }
    }
  }

  auto Equal = [&](Expr *LHS, Expr *RHS) {
    if (LHS->isValueDependent() || RHS->isValueDependent())
      return true;
    std::optional<llvm::APSInt> L = LHS->getIntegerConstantExpr(S.Context);
    assert(L && "Non-integer constant expr");
    std::optional<llvm::APSInt> R = RHS->getIntegerConstantExpr(S.Context);
    assert(L && "Non-integer constant expr");
    return L == R;
  };

  WorkGroupAttr *Existing = D->getAttr<WorkGroupAttr>();
  if (Existing &&
      !llvm::equal(std::initializer_list<Expr *>{Existing->getXDim(),
                                                 Existing->getYDim(),
                                                 Existing->getZDim()},
                   WGSize, Equal))
    S.Diag(AL.getLoc(), diag::warn_duplicate_attribute) << AL;

  D->addAttr(::new (S.Context)
                 WorkGroupAttr(S.Context, AL, WGSize[0], WGSize[1], WGSize[2]));
}

static void handleVecTypeHint(Sema &S, Decl *D, const ParsedAttr &AL) {
  // Given attribute is deprecated without replacement in SYCL 2020 mode.
  // Ignore the attribute in SYCL 2020.
  if (S.LangOpts.getSYCLVersion() >= LangOptions::SYCL_2020) {
    S.Diag(AL.getLoc(), diag::warn_attribute_deprecated_ignored) << AL;
    return;
  }

  if (!AL.hasParsedType()) {
    S.Diag(AL.getLoc(), diag::err_attribute_wrong_number_arguments) << AL << 1;
    return;
  }

  TypeSourceInfo *ParmTSI = nullptr;
  QualType ParmType = S.GetTypeFromParser(AL.getTypeArg(), &ParmTSI);
  assert(ParmTSI && "no type source info for attribute argument");

  if (!ParmType->isExtVectorType() && !ParmType->isFloatingType() &&
      (ParmType->isBooleanType() ||
       !ParmType->isIntegralType(S.getASTContext()))) {
    S.Diag(AL.getLoc(), diag::err_attribute_invalid_argument) << 2 << AL;
    return;
  }

  if (VecTypeHintAttr *A = D->getAttr<VecTypeHintAttr>()) {
    if (!S.Context.hasSameType(A->getTypeHint(), ParmType)) {
      S.Diag(AL.getLoc(), diag::warn_duplicate_attribute) << AL;
      return;
    }
  }

  D->addAttr(::new (S.Context) VecTypeHintAttr(S.Context, AL, ParmTSI));
}

SectionAttr *Sema::mergeSectionAttr(Decl *D, const AttributeCommonInfo &CI,
                                    StringRef Name) {
  // Explicit or partial specializations do not inherit
  // the section attribute from the primary template.
  if (const auto *FD = dyn_cast<FunctionDecl>(D)) {
    if (CI.getAttributeSpellingListIndex() == SectionAttr::Declspec_allocate &&
        FD->isFunctionTemplateSpecialization())
      return nullptr;
  }
  if (SectionAttr *ExistingAttr = D->getAttr<SectionAttr>()) {
    if (ExistingAttr->getName() == Name)
      return nullptr;
    Diag(ExistingAttr->getLocation(), diag::warn_mismatched_section)
         << 1 /*section*/;
    Diag(CI.getLoc(), diag::note_previous_attribute);
    return nullptr;
  }
  return ::new (Context) SectionAttr(Context, CI, Name);
}

llvm::Error Sema::isValidSectionSpecifier(StringRef SecName) {
  if (!Context.getTargetInfo().getTriple().isOSDarwin())
    return llvm::Error::success();

  // Let MCSectionMachO validate this.
  StringRef Segment, Section;
  unsigned TAA, StubSize;
  bool HasTAA;
  return llvm::MCSectionMachO::ParseSectionSpecifier(SecName, Segment, Section,
                                                     TAA, HasTAA, StubSize);
}

bool Sema::checkSectionName(SourceLocation LiteralLoc, StringRef SecName) {
  if (llvm::Error E = isValidSectionSpecifier(SecName)) {
    Diag(LiteralLoc, diag::err_attribute_section_invalid_for_target)
        << toString(std::move(E)) << 1 /*'section'*/;
    return false;
  }
  return true;
}

static void handleSectionAttr(Sema &S, Decl *D, const ParsedAttr &AL) {
  // Make sure that there is a string literal as the sections's single
  // argument.
  StringRef Str;
  SourceLocation LiteralLoc;
  if (!S.checkStringLiteralArgumentAttr(AL, 0, Str, &LiteralLoc))
    return;

  if (!S.checkSectionName(LiteralLoc, Str))
    return;

  SectionAttr *NewAttr = S.mergeSectionAttr(D, AL, Str);
  if (NewAttr) {
    D->addAttr(NewAttr);
    if (isa<FunctionDecl, FunctionTemplateDecl, ObjCMethodDecl,
            ObjCPropertyDecl>(D))
      S.UnifySection(NewAttr->getName(),
                     ASTContext::PSF_Execute | ASTContext::PSF_Read,
                     cast<NamedDecl>(D));
  }
}

static bool isValidCodeModelAttr(llvm::Triple &Triple, StringRef Str) {
  if (Triple.isLoongArch()) {
    return Str == "normal" || Str == "medium" || Str == "extreme";
  } else {
    assert(Triple.getArch() == llvm::Triple::x86_64 &&
           "only loongarch/x86-64 supported");
    return Str == "small" || Str == "large";
  }
}

static void handleCodeModelAttr(Sema &S, Decl *D, const ParsedAttr &AL) {
  StringRef Str;
  SourceLocation LiteralLoc;
  auto IsTripleSupported = [](llvm::Triple &Triple) {
    return Triple.getArch() == llvm::Triple::ArchType::x86_64 ||
           Triple.isLoongArch();
  };

  // Check that it is a string.
  if (!S.checkStringLiteralArgumentAttr(AL, 0, Str, &LiteralLoc))
    return;

  SmallVector<llvm::Triple, 2> Triples = {
      S.Context.getTargetInfo().getTriple()};
  if (auto *aux = S.Context.getAuxTargetInfo()) {
    Triples.push_back(aux->getTriple());
  } else if (S.Context.getTargetInfo().getTriple().isNVPTX() ||
             S.Context.getTargetInfo().getTriple().isAMDGPU() ||
             S.Context.getTargetInfo().getTriple().isSPIRV()) {
    // Ignore the attribute for pure GPU device compiles since it only applies
    // to host globals.
    return;
  }

  auto SupportedTripleIt = llvm::find_if(Triples, IsTripleSupported);
  if (SupportedTripleIt == Triples.end()) {
    S.Diag(LiteralLoc, diag::warn_unknown_attribute_ignored) << AL;
    return;
  }

  llvm::CodeModel::Model CM;
  if (!CodeModelAttr::ConvertStrToModel(Str, CM) ||
      !isValidCodeModelAttr(*SupportedTripleIt, Str)) {
    S.Diag(LiteralLoc, diag::err_attr_codemodel_arg) << Str;
    return;
  }

  D->addAttr(::new (S.Context) CodeModelAttr(S.Context, AL, CM));
}

// This is used for `__declspec(code_seg("segname"))` on a decl.
// `#pragma code_seg("segname")` uses checkSectionName() instead.
static bool checkCodeSegName(Sema &S, SourceLocation LiteralLoc,
                             StringRef CodeSegName) {
  if (llvm::Error E = S.isValidSectionSpecifier(CodeSegName)) {
    S.Diag(LiteralLoc, diag::err_attribute_section_invalid_for_target)
        << toString(std::move(E)) << 0 /*'code-seg'*/;
    return false;
  }

  return true;
}

CodeSegAttr *Sema::mergeCodeSegAttr(Decl *D, const AttributeCommonInfo &CI,
                                    StringRef Name) {
  // Explicit or partial specializations do not inherit
  // the code_seg attribute from the primary template.
  if (const auto *FD = dyn_cast<FunctionDecl>(D)) {
    if (FD->isFunctionTemplateSpecialization())
      return nullptr;
  }
  if (const auto *ExistingAttr = D->getAttr<CodeSegAttr>()) {
    if (ExistingAttr->getName() == Name)
      return nullptr;
    Diag(ExistingAttr->getLocation(), diag::warn_mismatched_section)
         << 0 /*codeseg*/;
    Diag(CI.getLoc(), diag::note_previous_attribute);
    return nullptr;
  }
  return ::new (Context) CodeSegAttr(Context, CI, Name);
}

static void handleCodeSegAttr(Sema &S, Decl *D, const ParsedAttr &AL) {
  StringRef Str;
  SourceLocation LiteralLoc;
  if (!S.checkStringLiteralArgumentAttr(AL, 0, Str, &LiteralLoc))
    return;
  if (!checkCodeSegName(S, LiteralLoc, Str))
    return;
  if (const auto *ExistingAttr = D->getAttr<CodeSegAttr>()) {
    if (!ExistingAttr->isImplicit()) {
      S.Diag(AL.getLoc(),
             ExistingAttr->getName() == Str
             ? diag::warn_duplicate_codeseg_attribute
             : diag::err_conflicting_codeseg_attribute);
      return;
    }
    D->dropAttr<CodeSegAttr>();
  }
  if (CodeSegAttr *CSA = S.mergeCodeSegAttr(D, AL, Str))
    D->addAttr(CSA);
}

bool Sema::checkTargetAttr(SourceLocation LiteralLoc, StringRef AttrStr) {
  enum FirstParam { Unsupported, Duplicate, Unknown };
  enum SecondParam { None, CPU, Tune };
  enum ThirdParam { Target, TargetClones };
  if (AttrStr.contains("fpmath="))
    return Diag(LiteralLoc, diag::warn_unsupported_target_attribute)
           << Unsupported << None << "fpmath=" << Target;

  // Diagnose use of tune if target doesn't support it.
  if (!Context.getTargetInfo().supportsTargetAttributeTune() &&
      AttrStr.contains("tune="))
    return Diag(LiteralLoc, diag::warn_unsupported_target_attribute)
           << Unsupported << None << "tune=" << Target;

  ParsedTargetAttr ParsedAttrs =
      Context.getTargetInfo().parseTargetAttr(AttrStr);

  if (!ParsedAttrs.CPU.empty() &&
      !Context.getTargetInfo().isValidCPUName(ParsedAttrs.CPU))
    return Diag(LiteralLoc, diag::warn_unsupported_target_attribute)
           << Unknown << CPU << ParsedAttrs.CPU << Target;

  if (!ParsedAttrs.Tune.empty() &&
      !Context.getTargetInfo().isValidCPUName(ParsedAttrs.Tune))
    return Diag(LiteralLoc, diag::warn_unsupported_target_attribute)
           << Unknown << Tune << ParsedAttrs.Tune << Target;

  if (Context.getTargetInfo().getTriple().isRISCV()) {
    if (ParsedAttrs.Duplicate != "")
      return Diag(LiteralLoc, diag::err_duplicate_target_attribute)
             << Duplicate << None << ParsedAttrs.Duplicate << Target;
    for (const auto &Feature : ParsedAttrs.Features) {
      StringRef CurFeature = Feature;
      if (!CurFeature.starts_with('+') && !CurFeature.starts_with('-'))
        return Diag(LiteralLoc, diag::warn_unsupported_target_attribute)
               << Unsupported << None << AttrStr << Target;
    }
  }

  if (Context.getTargetInfo().getTriple().isLoongArch()) {
    for (const auto &Feature : ParsedAttrs.Features) {
      StringRef CurFeature = Feature;
      if (CurFeature.starts_with("!arch=")) {
        StringRef ArchValue = CurFeature.split("=").second.trim();
        return Diag(LiteralLoc, diag::err_attribute_unsupported)
               << "target(arch=..)" << ArchValue;
      }
    }
  }

  if (ParsedAttrs.Duplicate != "")
    return Diag(LiteralLoc, diag::warn_unsupported_target_attribute)
           << Duplicate << None << ParsedAttrs.Duplicate << Target;

  for (const auto &Feature : ParsedAttrs.Features) {
    auto CurFeature = StringRef(Feature).drop_front(); // remove + or -.
    if (!Context.getTargetInfo().isValidFeatureName(CurFeature))
      return Diag(LiteralLoc, diag::warn_unsupported_target_attribute)
             << Unsupported << None << CurFeature << Target;
  }

  TargetInfo::BranchProtectionInfo BPI{};
  StringRef DiagMsg;
  if (ParsedAttrs.BranchProtection.empty())
    return false;
  if (!Context.getTargetInfo().validateBranchProtection(
          ParsedAttrs.BranchProtection, ParsedAttrs.CPU, BPI,
          Context.getLangOpts(), DiagMsg)) {
    if (DiagMsg.empty())
      return Diag(LiteralLoc, diag::warn_unsupported_target_attribute)
             << Unsupported << None << "branch-protection" << Target;
    return Diag(LiteralLoc, diag::err_invalid_branch_protection_spec)
           << DiagMsg;
  }
  if (!DiagMsg.empty())
    Diag(LiteralLoc, diag::warn_unsupported_branch_protection_spec) << DiagMsg;

  return false;
}

bool Sema::checkTargetVersionAttr(SourceLocation LiteralLoc, Decl *D,
                                  StringRef AttrStr) {
  enum FirstParam { Unsupported };
  enum SecondParam { None };
  enum ThirdParam { Target, TargetClones, TargetVersion };
  llvm::SmallVector<StringRef, 8> Features;
  if (Context.getTargetInfo().getTriple().isRISCV()) {
    llvm::SmallVector<StringRef, 8> AttrStrs;
    AttrStr.split(AttrStrs, ';');

    bool HasArch = false;
    bool HasPriority = false;
    bool HasDefault = false;
    bool DuplicateAttr = false;
    for (auto &AttrStr : AttrStrs) {
      // Only support arch=+ext,... syntax.
      if (AttrStr.starts_with("arch=+")) {
        if (HasArch)
          DuplicateAttr = true;
        HasArch = true;
        ParsedTargetAttr TargetAttr =
            Context.getTargetInfo().parseTargetAttr(AttrStr);

        if (TargetAttr.Features.empty() ||
            llvm::any_of(TargetAttr.Features, [&](const StringRef Ext) {
              return !RISCV().isValidFMVExtension(Ext);
            }))
          return Diag(LiteralLoc, diag::warn_unsupported_target_attribute)
                 << Unsupported << None << AttrStr << TargetVersion;
      } else if (AttrStr.starts_with("default")) {
        if (HasDefault)
          DuplicateAttr = true;
        HasDefault = true;
      } else if (AttrStr.consume_front("priority=")) {
        if (HasPriority)
          DuplicateAttr = true;
        HasPriority = true;
        unsigned Digit;
        if (AttrStr.getAsInteger(0, Digit))
          return Diag(LiteralLoc, diag::warn_unsupported_target_attribute)
                 << Unsupported << None << AttrStr << TargetVersion;
      } else {
        return Diag(LiteralLoc, diag::warn_unsupported_target_attribute)
               << Unsupported << None << AttrStr << TargetVersion;
      }
    }

    if (((HasPriority || HasArch) && HasDefault) || DuplicateAttr ||
        (HasPriority && !HasArch))
      return Diag(LiteralLoc, diag::warn_unsupported_target_attribute)
             << Unsupported << None << AttrStr << TargetVersion;

    return false;
  }
  AttrStr.split(Features, "+");
  for (auto &CurFeature : Features) {
    CurFeature = CurFeature.trim();
    if (CurFeature == "default")
      continue;
    if (!Context.getTargetInfo().validateCpuSupports(CurFeature))
      return Diag(LiteralLoc, diag::warn_unsupported_target_attribute)
             << Unsupported << None << CurFeature << TargetVersion;
  }
  return false;
}

static void handleTargetVersionAttr(Sema &S, Decl *D, const ParsedAttr &AL) {
  StringRef Str;
  SourceLocation LiteralLoc;
  if (!S.checkStringLiteralArgumentAttr(AL, 0, Str, &LiteralLoc) ||
      S.checkTargetVersionAttr(LiteralLoc, D, Str))
    return;
  TargetVersionAttr *NewAttr =
      ::new (S.Context) TargetVersionAttr(S.Context, AL, Str);
  D->addAttr(NewAttr);
}

static void handleTargetAttr(Sema &S, Decl *D, const ParsedAttr &AL) {
  StringRef Str;
  SourceLocation LiteralLoc;
  if (!S.checkStringLiteralArgumentAttr(AL, 0, Str, &LiteralLoc) ||
      S.checkTargetAttr(LiteralLoc, Str))
    return;

  TargetAttr *NewAttr = ::new (S.Context) TargetAttr(S.Context, AL, Str);
  D->addAttr(NewAttr);
}

bool Sema::checkTargetClonesAttrString(
    SourceLocation LiteralLoc, StringRef Str, const StringLiteral *Literal,
    Decl *D, bool &HasDefault, bool &HasCommas, bool &HasNotDefault,
    SmallVectorImpl<SmallString<64>> &StringsBuffer) {
  enum FirstParam { Unsupported, Duplicate, Unknown };
  enum SecondParam { None, CPU, Tune };
  enum ThirdParam { Target, TargetClones };
  HasCommas = HasCommas || Str.contains(',');
  const TargetInfo &TInfo = Context.getTargetInfo();
  // Warn on empty at the beginning of a string.
  if (Str.size() == 0)
    return Diag(LiteralLoc, diag::warn_unsupported_target_attribute)
           << Unsupported << None << "" << TargetClones;

  std::pair<StringRef, StringRef> Parts = {{}, Str};
  while (!Parts.second.empty()) {
    Parts = Parts.second.split(',');
    StringRef Cur = Parts.first.trim();
    SourceLocation CurLoc =
        Literal->getLocationOfByte(Cur.data() - Literal->getString().data(),
                                   getSourceManager(), getLangOpts(), TInfo);

    bool DefaultIsDupe = false;
    bool HasCodeGenImpact = false;
    if (Cur.empty())
      return Diag(CurLoc, diag::warn_unsupported_target_attribute)
             << Unsupported << None << "" << TargetClones;

    if (TInfo.getTriple().isAArch64()) {
      // AArch64 target clones specific
      if (Cur == "default") {
        DefaultIsDupe = HasDefault;
        HasDefault = true;
        if (llvm::is_contained(StringsBuffer, Cur) || DefaultIsDupe)
          Diag(CurLoc, diag::warn_target_clone_duplicate_options);
        else
          StringsBuffer.push_back(Cur);
      } else {
        std::pair<StringRef, StringRef> CurParts = {{}, Cur};
        llvm::SmallVector<StringRef, 8> CurFeatures;
        while (!CurParts.second.empty()) {
          CurParts = CurParts.second.split('+');
          StringRef CurFeature = CurParts.first.trim();
          if (!TInfo.validateCpuSupports(CurFeature)) {
            Diag(CurLoc, diag::warn_unsupported_target_attribute)
                << Unsupported << None << CurFeature << TargetClones;
            continue;
          }
          if (TInfo.doesFeatureAffectCodeGen(CurFeature))
            HasCodeGenImpact = true;
          CurFeatures.push_back(CurFeature);
        }
        // Canonize TargetClones Attributes
        llvm::sort(CurFeatures);
        SmallString<64> Res;
        for (auto &CurFeat : CurFeatures) {
          if (!Res.empty())
            Res.append("+");
          Res.append(CurFeat);
        }
        if (llvm::is_contained(StringsBuffer, Res) || DefaultIsDupe)
          Diag(CurLoc, diag::warn_target_clone_duplicate_options);
        else if (!HasCodeGenImpact)
          // Ignore features in target_clone attribute that don't impact
          // code generation
          Diag(CurLoc, diag::warn_target_clone_no_impact_options);
        else if (!Res.empty()) {
          StringsBuffer.push_back(Res);
          HasNotDefault = true;
        }
      }
    } else if (TInfo.getTriple().isRISCV()) {
      // Suppress warn_target_clone_mixed_values
      HasCommas = false;

      // Cur is split's parts of Str. RISC-V uses Str directly,
      // so skip when encountered more than once.
      if (!Str.starts_with(Cur))
        continue;

      llvm::SmallVector<StringRef, 8> AttrStrs;
      Str.split(AttrStrs, ";");

      bool IsPriority = false;
      bool IsDefault = false;
      for (auto &AttrStr : AttrStrs) {
        // Only support arch=+ext,... syntax.
        if (AttrStr.starts_with("arch=+")) {
          ParsedTargetAttr TargetAttr =
              Context.getTargetInfo().parseTargetAttr(AttrStr);

          if (TargetAttr.Features.empty() ||
              llvm::any_of(TargetAttr.Features, [&](const StringRef Ext) {
                return !RISCV().isValidFMVExtension(Ext);
              }))
            return Diag(CurLoc, diag::warn_unsupported_target_attribute)
                   << Unsupported << None << Str << TargetClones;
        } else if (AttrStr.starts_with("default")) {
          IsDefault = true;
          DefaultIsDupe = HasDefault;
          HasDefault = true;
        } else if (AttrStr.consume_front("priority=")) {
          IsPriority = true;
          unsigned Digit;
          if (AttrStr.getAsInteger(0, Digit))
            return Diag(CurLoc, diag::warn_unsupported_target_attribute)
                   << Unsupported << None << Str << TargetClones;
        } else {
          return Diag(CurLoc, diag::warn_unsupported_target_attribute)
                 << Unsupported << None << Str << TargetClones;
        }
      }

      if (IsPriority && IsDefault)
        return Diag(CurLoc, diag::warn_unsupported_target_attribute)
               << Unsupported << None << Str << TargetClones;

      if (llvm::is_contained(StringsBuffer, Str) || DefaultIsDupe)
        Diag(CurLoc, diag::warn_target_clone_duplicate_options);
      StringsBuffer.push_back(Str);
    } else {
      // Other targets ( currently X86 )
      if (Cur.starts_with("arch=")) {
        if (!Context.getTargetInfo().isValidCPUName(
                Cur.drop_front(sizeof("arch=") - 1)))
          return Diag(CurLoc, diag::warn_unsupported_target_attribute)
                 << Unsupported << CPU << Cur.drop_front(sizeof("arch=") - 1)
                 << TargetClones;
      } else if (Cur == "default") {
        DefaultIsDupe = HasDefault;
        HasDefault = true;
      } else if (!Context.getTargetInfo().isValidFeatureName(Cur) ||
                 Context.getTargetInfo().getFMVPriority(Cur) == 0)
        return Diag(CurLoc, diag::warn_unsupported_target_attribute)
               << Unsupported << None << Cur << TargetClones;
      if (llvm::is_contained(StringsBuffer, Cur) || DefaultIsDupe)
        Diag(CurLoc, diag::warn_target_clone_duplicate_options);
      // Note: Add even if there are duplicates, since it changes name mangling.
      StringsBuffer.push_back(Cur);
    }
  }

  if (Str.rtrim().ends_with(","))
    return Diag(LiteralLoc, diag::warn_unsupported_target_attribute)
           << Unsupported << None << "" << TargetClones;
  return false;
}

static void handleTargetClonesAttr(Sema &S, Decl *D, const ParsedAttr &AL) {
  if (S.Context.getTargetInfo().getTriple().isAArch64() &&
      !S.Context.getTargetInfo().hasFeature("fmv"))
    return;

  // Ensure we don't combine these with themselves, since that causes some
  // confusing behavior.
  if (const auto *Other = D->getAttr<TargetClonesAttr>()) {
    S.Diag(AL.getLoc(), diag::err_disallowed_duplicate_attribute) << AL;
    S.Diag(Other->getLocation(), diag::note_conflicting_attribute);
    return;
  }
  if (checkAttrMutualExclusion<TargetClonesAttr>(S, D, AL))
    return;

  SmallVector<StringRef, 2> Strings;
  SmallVector<SmallString<64>, 2> StringsBuffer;
  bool HasCommas = false, HasDefault = false, HasNotDefault = false;

  for (unsigned I = 0, E = AL.getNumArgs(); I != E; ++I) {
    StringRef CurStr;
    SourceLocation LiteralLoc;
    if (!S.checkStringLiteralArgumentAttr(AL, I, CurStr, &LiteralLoc) ||
        S.checkTargetClonesAttrString(
            LiteralLoc, CurStr,
            cast<StringLiteral>(AL.getArgAsExpr(I)->IgnoreParenCasts()), D,
            HasDefault, HasCommas, HasNotDefault, StringsBuffer))
      return;
  }

  for (auto &SmallStr : StringsBuffer)
    Strings.push_back(SmallStr.str());

  if (HasCommas && AL.getNumArgs() > 1)
    S.Diag(AL.getLoc(), diag::warn_target_clone_mixed_values);

  if (!HasDefault && !S.Context.getTargetInfo().getTriple().isAArch64()) {
    S.Diag(AL.getLoc(), diag::err_target_clone_must_have_default);
    return;
  }

  // FIXME: We could probably figure out how to get this to work for lambdas
  // someday.
  if (const auto *MD = dyn_cast<CXXMethodDecl>(D)) {
    if (MD->getParent()->isLambda()) {
      S.Diag(D->getLocation(), diag::err_multiversion_doesnt_support)
          << static_cast<unsigned>(MultiVersionKind::TargetClones)
          << /*Lambda*/ 9;
      return;
    }
  }

  // No multiversion if we have default version only.
  if (S.Context.getTargetInfo().getTriple().isAArch64() && !HasNotDefault)
    return;

  cast<FunctionDecl>(D)->setIsMultiVersion();
  TargetClonesAttr *NewAttr = ::new (S.Context)
      TargetClonesAttr(S.Context, AL, Strings.data(), Strings.size());
  D->addAttr(NewAttr);
}

static void handleMinVectorWidthAttr(Sema &S, Decl *D, const ParsedAttr &AL) {
  Expr *E = AL.getArgAsExpr(0);
  uint32_t VecWidth;
  if (!S.checkUInt32Argument(AL, E, VecWidth)) {
    AL.setInvalid();
    return;
  }

  MinVectorWidthAttr *Existing = D->getAttr<MinVectorWidthAttr>();
  if (Existing && Existing->getVectorWidth() != VecWidth) {
    S.Diag(AL.getLoc(), diag::warn_duplicate_attribute) << AL;
    return;
  }

  D->addAttr(::new (S.Context) MinVectorWidthAttr(S.Context, AL, VecWidth));
}

static void handleCleanupAttr(Sema &S, Decl *D, const ParsedAttr &AL) {
  Expr *E = AL.getArgAsExpr(0);
  SourceLocation Loc = E->getExprLoc();
  FunctionDecl *FD = nullptr;
  DeclarationNameInfo NI;

  // gcc only allows for simple identifiers. Since we support more than gcc, we
  // will warn the user.
  if (auto *DRE = dyn_cast<DeclRefExpr>(E)) {
    if (DRE->hasQualifier())
      S.Diag(Loc, diag::warn_cleanup_ext);
    FD = dyn_cast<FunctionDecl>(DRE->getDecl());
    NI = DRE->getNameInfo();
    if (!FD) {
      S.Diag(Loc, diag::err_attribute_cleanup_arg_not_function) << 1
        << NI.getName();
      return;
    }
  } else if (auto *ULE = dyn_cast<UnresolvedLookupExpr>(E)) {
    if (ULE->hasExplicitTemplateArgs())
      S.Diag(Loc, diag::warn_cleanup_ext);
    FD = S.ResolveSingleFunctionTemplateSpecialization(ULE, true);
    NI = ULE->getNameInfo();
    if (!FD) {
      S.Diag(Loc, diag::err_attribute_cleanup_arg_not_function) << 2
        << NI.getName();
      if (ULE->getType() == S.Context.OverloadTy)
        S.NoteAllOverloadCandidates(ULE);
      return;
    }
  } else {
    S.Diag(Loc, diag::err_attribute_cleanup_arg_not_function) << 0;
    return;
  }

  if (FD->getNumParams() != 1) {
    S.Diag(Loc, diag::err_attribute_cleanup_func_must_take_one_arg)
      << NI.getName();
    return;
  }

  // We're currently more strict than GCC about what function types we accept.
  // If this ever proves to be a problem it should be easy to fix.
  QualType Ty = S.Context.getPointerType(cast<VarDecl>(D)->getType());
  QualType ParamTy = FD->getParamDecl(0)->getType();
  if (!S.IsAssignConvertCompatible(S.CheckAssignmentConstraints(
          FD->getParamDecl(0)->getLocation(), ParamTy, Ty))) {
    S.Diag(Loc, diag::err_attribute_cleanup_func_arg_incompatible_type)
      << NI.getName() << ParamTy << Ty;
    return;
  }
  VarDecl *VD = cast<VarDecl>(D);
  // Create a reference to the variable declaration. This is a fake/dummy
  // reference.
  DeclRefExpr *VariableReference = DeclRefExpr::Create(
      S.Context, NestedNameSpecifierLoc{}, FD->getLocation(), VD, false,
      DeclarationNameInfo{VD->getDeclName(), VD->getLocation()}, VD->getType(),
      VK_LValue);

  // Create a unary operator expression that represents taking the address of
  // the variable. This is a fake/dummy expression.
  Expr *AddressOfVariable = UnaryOperator::Create(
      S.Context, VariableReference, UnaryOperatorKind::UO_AddrOf,
      S.Context.getPointerType(VD->getType()), VK_PRValue, OK_Ordinary, Loc,
      +false, FPOptionsOverride{});

  // Create a function call expression. This is a fake/dummy call expression.
  CallExpr *FunctionCallExpression =
      CallExpr::Create(S.Context, E, ArrayRef{AddressOfVariable},
                       S.Context.VoidTy, VK_PRValue, Loc, FPOptionsOverride{});

  if (S.CheckFunctionCall(FD, FunctionCallExpression,
                          FD->getType()->getAs<FunctionProtoType>())) {
    return;
  }

  auto *attr = ::new (S.Context) CleanupAttr(S.Context, AL, FD);
  attr->setArgLoc(E->getExprLoc());
  D->addAttr(attr);
}

static void handleEnumExtensibilityAttr(Sema &S, Decl *D,
                                        const ParsedAttr &AL) {
  if (!AL.isArgIdent(0)) {
    S.Diag(AL.getLoc(), diag::err_attribute_argument_n_type)
        << AL << 0 << AANT_ArgumentIdentifier;
    return;
  }

  EnumExtensibilityAttr::Kind ExtensibilityKind;
  IdentifierInfo *II = AL.getArgAsIdent(0)->getIdentifierInfo();
  if (!EnumExtensibilityAttr::ConvertStrToKind(II->getName(),
                                               ExtensibilityKind)) {
    S.Diag(AL.getLoc(), diag::warn_attribute_type_not_supported) << AL << II;
    return;
  }

  D->addAttr(::new (S.Context)
                 EnumExtensibilityAttr(S.Context, AL, ExtensibilityKind));
}

/// Handle __attribute__((format_arg((idx)))) attribute based on
/// http://gcc.gnu.org/onlinedocs/gcc/Function-Attributes.html
static void handleFormatArgAttr(Sema &S, Decl *D, const ParsedAttr &AL) {
  const Expr *IdxExpr = AL.getArgAsExpr(0);
  ParamIdx Idx;
  if (!S.checkFunctionOrMethodParameterIndex(D, AL, 1, IdxExpr, Idx))
    return;

  // Make sure the format string is really a string.
  QualType Ty = getFunctionOrMethodParamType(D, Idx.getASTIndex());

  bool NotNSStringTy = !S.ObjC().isNSStringType(Ty);
  if (NotNSStringTy && !S.ObjC().isCFStringType(Ty) &&
      (!Ty->isPointerType() ||
       !Ty->castAs<PointerType>()->getPointeeType()->isCharType())) {
    S.Diag(AL.getLoc(), diag::err_format_attribute_not)
        << IdxExpr->getSourceRange() << getFunctionOrMethodParamRange(D, 0);
    return;
  }
  Ty = getFunctionOrMethodResultType(D);
  // replace instancetype with the class type
  auto Instancetype = S.Context.getObjCInstanceTypeDecl()->getTypeForDecl();
  if (Ty->getAs<TypedefType>() == Instancetype)
    if (auto *OMD = dyn_cast<ObjCMethodDecl>(D))
      if (auto *Interface = OMD->getClassInterface())
        Ty = S.Context.getObjCObjectPointerType(
            QualType(Interface->getTypeForDecl(), 0));
  if (!S.ObjC().isNSStringType(Ty, /*AllowNSAttributedString=*/true) &&
      !S.ObjC().isCFStringType(Ty) &&
      (!Ty->isPointerType() ||
       !Ty->castAs<PointerType>()->getPointeeType()->isCharType())) {
    S.Diag(AL.getLoc(), diag::err_format_attribute_result_not)
        << (NotNSStringTy ? "string type" : "NSString")
        << IdxExpr->getSourceRange() << getFunctionOrMethodParamRange(D, 0);
    return;
  }

  D->addAttr(::new (S.Context) FormatArgAttr(S.Context, AL, Idx));
}

enum FormatAttrKind {
  CFStringFormat,
  NSStringFormat,
  StrftimeFormat,
  SupportedFormat,
  IgnoredFormat,
  InvalidFormat
};

/// getFormatAttrKind - Map from format attribute names to supported format
/// types.
static FormatAttrKind getFormatAttrKind(StringRef Format) {
  return llvm::StringSwitch<FormatAttrKind>(Format)
      // Check for formats that get handled specially.
      .Case("NSString", NSStringFormat)
      .Case("CFString", CFStringFormat)
      .Case("strftime", StrftimeFormat)

      // Otherwise, check for supported formats.
      .Cases("scanf", "printf", "printf0", "strfmon", SupportedFormat)
      .Cases("cmn_err", "vcmn_err", "zcmn_err", SupportedFormat)
      .Cases("kprintf", "syslog", SupportedFormat) // OpenBSD.
      .Case("freebsd_kprintf", SupportedFormat)    // FreeBSD.
      .Case("os_trace", SupportedFormat)
      .Case("os_log", SupportedFormat)

      .Cases("gcc_diag", "gcc_cdiag", "gcc_cxxdiag", "gcc_tdiag", IgnoredFormat)
      .Default(InvalidFormat);
}

/// Handle __attribute__((init_priority(priority))) attributes based on
/// http://gcc.gnu.org/onlinedocs/gcc/C_002b_002b-Attributes.html
static void handleInitPriorityAttr(Sema &S, Decl *D, const ParsedAttr &AL) {
  if (!S.getLangOpts().CPlusPlus) {
    S.Diag(AL.getLoc(), diag::warn_attribute_ignored) << AL;
    return;
  }

  if (S.getLangOpts().HLSL) {
    S.Diag(AL.getLoc(), diag::err_hlsl_init_priority_unsupported);
    return;
  }

  if (S.getCurFunctionOrMethodDecl()) {
    S.Diag(AL.getLoc(), diag::err_init_priority_object_attr);
    AL.setInvalid();
    return;
  }
  QualType T = cast<VarDecl>(D)->getType();
  if (S.Context.getAsArrayType(T))
    T = S.Context.getBaseElementType(T);
  if (!T->getAs<RecordType>()) {
    S.Diag(AL.getLoc(), diag::err_init_priority_object_attr);
    AL.setInvalid();
    return;
  }

  Expr *E = AL.getArgAsExpr(0);
  uint32_t prioritynum;
  if (!S.checkUInt32Argument(AL, E, prioritynum)) {
    AL.setInvalid();
    return;
  }

  if (prioritynum > 65535) {
    S.Diag(AL.getLoc(), diag::err_attribute_argument_out_of_range)
        << E->getSourceRange() << AL << 0 << 65535;
    AL.setInvalid();
    return;
  }

  // Values <= 100 are reserved for the implementation, and libc++
  // benefits from being able to specify values in that range.
  if (prioritynum < 101)
    S.Diag(AL.getLoc(), diag::warn_init_priority_reserved)
        << E->getSourceRange() << prioritynum;
  D->addAttr(::new (S.Context) InitPriorityAttr(S.Context, AL, prioritynum));
}

ErrorAttr *Sema::mergeErrorAttr(Decl *D, const AttributeCommonInfo &CI,
                                StringRef NewUserDiagnostic) {
  if (const auto *EA = D->getAttr<ErrorAttr>()) {
    std::string NewAttr = CI.getNormalizedFullName();
    assert((NewAttr == "error" || NewAttr == "warning") &&
           "unexpected normalized full name");
    bool Match = (EA->isError() && NewAttr == "error") ||
                 (EA->isWarning() && NewAttr == "warning");
    if (!Match) {
      Diag(EA->getLocation(), diag::err_attributes_are_not_compatible)
          << CI << EA
          << (CI.isRegularKeywordAttribute() ||
              EA->isRegularKeywordAttribute());
      Diag(CI.getLoc(), diag::note_conflicting_attribute);
      return nullptr;
    }
    if (EA->getUserDiagnostic() != NewUserDiagnostic) {
      Diag(CI.getLoc(), diag::warn_duplicate_attribute) << EA;
      Diag(EA->getLoc(), diag::note_previous_attribute);
    }
    D->dropAttr<ErrorAttr>();
  }
  return ::new (Context) ErrorAttr(Context, CI, NewUserDiagnostic);
}

FormatAttr *Sema::mergeFormatAttr(Decl *D, const AttributeCommonInfo &CI,
                                  IdentifierInfo *Format, int FormatIdx,
                                  int FirstArg) {
  // Check whether we already have an equivalent format attribute.
  for (auto *F : D->specific_attrs<FormatAttr>()) {
    if (F->getType() == Format &&
        F->getFormatIdx() == FormatIdx &&
        F->getFirstArg() == FirstArg) {
      // If we don't have a valid location for this attribute, adopt the
      // location.
      if (F->getLocation().isInvalid())
        F->setRange(CI.getRange());
      return nullptr;
    }
  }

  return ::new (Context) FormatAttr(Context, CI, Format, FormatIdx, FirstArg);
}

FormatMatchesAttr *Sema::mergeFormatMatchesAttr(Decl *D,
                                                const AttributeCommonInfo &CI,
                                                IdentifierInfo *Format,
                                                int FormatIdx,
                                                StringLiteral *FormatStr) {
  // Check whether we already have an equivalent FormatMatches attribute.
  for (auto *F : D->specific_attrs<FormatMatchesAttr>()) {
    if (F->getType() == Format && F->getFormatIdx() == FormatIdx) {
      if (!CheckFormatStringsCompatible(GetFormatStringType(Format->getName()),
                                        F->getFormatString(), FormatStr))
        return nullptr;

      // If we don't have a valid location for this attribute, adopt the
      // location.
      if (F->getLocation().isInvalid())
        F->setRange(CI.getRange());
      return nullptr;
    }
  }

  return ::new (Context)
      FormatMatchesAttr(Context, CI, Format, FormatIdx, FormatStr);
}

struct FormatAttrCommon {
  FormatAttrKind Kind;
  IdentifierInfo *Identifier;
  unsigned NumArgs;
  unsigned FormatStringIdx;
};

/// Handle __attribute__((format(type,idx,firstarg))) attributes based on
/// http://gcc.gnu.org/onlinedocs/gcc/Function-Attributes.html
static bool handleFormatAttrCommon(Sema &S, Decl *D, const ParsedAttr &AL,
                                   FormatAttrCommon *Info) {
  // Checks the first two arguments of the attribute; this is shared between
  // Format and FormatMatches attributes.

  if (!AL.isArgIdent(0)) {
    S.Diag(AL.getLoc(), diag::err_attribute_argument_n_type)
        << AL << 1 << AANT_ArgumentIdentifier;
    return false;
  }

  // In C++ the implicit 'this' function parameter also counts, and they are
  // counted from one.
  bool HasImplicitThisParam = isInstanceMethod(D);
  Info->NumArgs = getFunctionOrMethodNumParams(D) + HasImplicitThisParam;

  Info->Identifier = AL.getArgAsIdent(0)->getIdentifierInfo();
  StringRef Format = Info->Identifier->getName();

  if (normalizeName(Format)) {
    // If we've modified the string name, we need a new identifier for it.
    Info->Identifier = &S.Context.Idents.get(Format);
  }

  // Check for supported formats.
  Info->Kind = getFormatAttrKind(Format);

  if (Info->Kind == IgnoredFormat)
    return false;

  if (Info->Kind == InvalidFormat) {
    S.Diag(AL.getLoc(), diag::warn_attribute_type_not_supported)
        << AL << Info->Identifier->getName();
    return false;
  }

  // checks for the 2nd argument
  Expr *IdxExpr = AL.getArgAsExpr(1);
  if (!S.checkUInt32Argument(AL, IdxExpr, Info->FormatStringIdx, 2))
    return false;

  if (Info->FormatStringIdx < 1 || Info->FormatStringIdx > Info->NumArgs) {
    S.Diag(AL.getLoc(), diag::err_attribute_argument_out_of_bounds)
        << AL << 2 << IdxExpr->getSourceRange();
    return false;
  }

  // FIXME: Do we need to bounds check?
  unsigned ArgIdx = Info->FormatStringIdx - 1;

  if (HasImplicitThisParam) {
    if (ArgIdx == 0) {
      S.Diag(AL.getLoc(),
             diag::err_format_attribute_implicit_this_format_string)
          << IdxExpr->getSourceRange();
      return false;
    }
    ArgIdx--;
  }

  // make sure the format string is really a string
  QualType Ty = getFunctionOrMethodParamType(D, ArgIdx);

  if (!S.ObjC().isNSStringType(Ty, true) && !S.ObjC().isCFStringType(Ty) &&
      (!Ty->isPointerType() ||
       !Ty->castAs<PointerType>()->getPointeeType()->isCharType())) {
    S.Diag(AL.getLoc(), diag::err_format_attribute_not)
        << IdxExpr->getSourceRange()
        << getFunctionOrMethodParamRange(D, ArgIdx);
    return false;
  }

  return true;
}

static void handleFormatAttr(Sema &S, Decl *D, const ParsedAttr &AL) {
  FormatAttrCommon Info;
  if (!handleFormatAttrCommon(S, D, AL, &Info))
    return;

  // check the 3rd argument
  Expr *FirstArgExpr = AL.getArgAsExpr(2);
  uint32_t FirstArg;
  if (!S.checkUInt32Argument(AL, FirstArgExpr, FirstArg, 3))
    return;

  // FirstArg == 0 is is always valid.
  if (FirstArg != 0) {
    if (Info.Kind == StrftimeFormat) {
      // If the kind is strftime, FirstArg must be 0 because strftime does not
      // use any variadic arguments.
      S.Diag(AL.getLoc(), diag::err_format_strftime_third_parameter)
          << FirstArgExpr->getSourceRange()
          << FixItHint::CreateReplacement(FirstArgExpr->getSourceRange(), "0");
      return;
    } else if (isFunctionOrMethodVariadic(D)) {
      // Else, if the function is variadic, then FirstArg must be 0 or the
      // "position" of the ... parameter. It's unusual to use 0 with variadic
      // functions, so the fixit proposes the latter.
      if (FirstArg != Info.NumArgs + 1) {
        S.Diag(AL.getLoc(), diag::err_attribute_argument_out_of_bounds)
            << AL << 3 << FirstArgExpr->getSourceRange()
            << FixItHint::CreateReplacement(FirstArgExpr->getSourceRange(),
                                            std::to_string(Info.NumArgs + 1));
        return;
      }
    } else {
      // Inescapable GCC compatibility diagnostic.
      S.Diag(D->getLocation(), diag::warn_gcc_requires_variadic_function) << AL;
      if (FirstArg <= Info.FormatStringIdx) {
        // Else, the function is not variadic, and FirstArg must be 0 or any
        // parameter after the format parameter. We don't offer a fixit because
        // there are too many possible good values.
        S.Diag(AL.getLoc(), diag::err_attribute_argument_out_of_bounds)
            << AL << 3 << FirstArgExpr->getSourceRange();
        return;
      }
    }
  }

  FormatAttr *NewAttr =
      S.mergeFormatAttr(D, AL, Info.Identifier, Info.FormatStringIdx, FirstArg);
  if (NewAttr)
    D->addAttr(NewAttr);
}

static void handleFormatMatchesAttr(Sema &S, Decl *D, const ParsedAttr &AL) {
  FormatAttrCommon Info;
  if (!handleFormatAttrCommon(S, D, AL, &Info))
    return;

  Expr *FormatStrExpr = AL.getArgAsExpr(2)->IgnoreParenImpCasts();
  if (auto *SL = dyn_cast<StringLiteral>(FormatStrExpr)) {
    FormatStringType FST = S.GetFormatStringType(Info.Identifier->getName());
    if (S.ValidateFormatString(FST, SL))
      if (auto *NewAttr = S.mergeFormatMatchesAttr(D, AL, Info.Identifier,
                                                   Info.FormatStringIdx, SL))
        D->addAttr(NewAttr);
    return;
  }

  S.Diag(AL.getLoc(), diag::err_format_nonliteral)
      << FormatStrExpr->getSourceRange();
}

/// Handle __attribute__((callback(CalleeIdx, PayloadIdx0, ...))) attributes.
static void handleCallbackAttr(Sema &S, Decl *D, const ParsedAttr &AL) {
  // The index that identifies the callback callee is mandatory.
  if (AL.getNumArgs() == 0) {
    S.Diag(AL.getLoc(), diag::err_callback_attribute_no_callee)
        << AL.getRange();
    return;
  }

  bool HasImplicitThisParam = isInstanceMethod(D);
  int32_t NumArgs = getFunctionOrMethodNumParams(D);

  FunctionDecl *FD = D->getAsFunction();
  assert(FD && "Expected a function declaration!");

  llvm::StringMap<int> NameIdxMapping;
  NameIdxMapping["__"] = -1;

  NameIdxMapping["this"] = 0;

  int Idx = 1;
  for (const ParmVarDecl *PVD : FD->parameters())
    NameIdxMapping[PVD->getName()] = Idx++;

  auto UnknownName = NameIdxMapping.end();

  SmallVector<int, 8> EncodingIndices;
  for (unsigned I = 0, E = AL.getNumArgs(); I < E; ++I) {
    SourceRange SR;
    int32_t ArgIdx;

    if (AL.isArgIdent(I)) {
      IdentifierLoc *IdLoc = AL.getArgAsIdent(I);
      auto It = NameIdxMapping.find(IdLoc->getIdentifierInfo()->getName());
      if (It == UnknownName) {
        S.Diag(AL.getLoc(), diag::err_callback_attribute_argument_unknown)
            << IdLoc->getIdentifierInfo() << IdLoc->getLoc();
        return;
      }

      SR = SourceRange(IdLoc->getLoc());
      ArgIdx = It->second;
    } else if (AL.isArgExpr(I)) {
      Expr *IdxExpr = AL.getArgAsExpr(I);

      // If the expression is not parseable as an int32_t we have a problem.
      if (!S.checkUInt32Argument(AL, IdxExpr, (uint32_t &)ArgIdx, I + 1,
                                 false)) {
        S.Diag(AL.getLoc(), diag::err_attribute_argument_out_of_bounds)
            << AL << (I + 1) << IdxExpr->getSourceRange();
        return;
      }

      // Check oob, excluding the special values, 0 and -1.
      if (ArgIdx < -1 || ArgIdx > NumArgs) {
        S.Diag(AL.getLoc(), diag::err_attribute_argument_out_of_bounds)
            << AL << (I + 1) << IdxExpr->getSourceRange();
        return;
      }

      SR = IdxExpr->getSourceRange();
    } else {
      llvm_unreachable("Unexpected ParsedAttr argument type!");
    }

    if (ArgIdx == 0 && !HasImplicitThisParam) {
      S.Diag(AL.getLoc(), diag::err_callback_implicit_this_not_available)
          << (I + 1) << SR;
      return;
    }

    // Adjust for the case we do not have an implicit "this" parameter. In this
    // case we decrease all positive values by 1 to get LLVM argument indices.
    if (!HasImplicitThisParam && ArgIdx > 0)
      ArgIdx -= 1;

    EncodingIndices.push_back(ArgIdx);
  }

  int CalleeIdx = EncodingIndices.front();
  // Check if the callee index is proper, thus not "this" and not "unknown".
  // This means the "CalleeIdx" has to be non-negative if "HasImplicitThisParam"
  // is false and positive if "HasImplicitThisParam" is true.
  if (CalleeIdx < (int)HasImplicitThisParam) {
    S.Diag(AL.getLoc(), diag::err_callback_attribute_invalid_callee)
        << AL.getRange();
    return;
  }

  // Get the callee type, note the index adjustment as the AST doesn't contain
  // the this type (which the callee cannot reference anyway!).
  const Type *CalleeType =
      getFunctionOrMethodParamType(D, CalleeIdx - HasImplicitThisParam)
          .getTypePtr();
  if (!CalleeType || !CalleeType->isFunctionPointerType()) {
    S.Diag(AL.getLoc(), diag::err_callback_callee_no_function_type)
        << AL.getRange();
    return;
  }

  const Type *CalleeFnType =
      CalleeType->getPointeeType()->getUnqualifiedDesugaredType();

  // TODO: Check the type of the callee arguments.

  const auto *CalleeFnProtoType = dyn_cast<FunctionProtoType>(CalleeFnType);
  if (!CalleeFnProtoType) {
    S.Diag(AL.getLoc(), diag::err_callback_callee_no_function_type)
        << AL.getRange();
    return;
  }

  if (CalleeFnProtoType->getNumParams() != EncodingIndices.size() - 1) {
    S.Diag(AL.getLoc(), diag::err_callback_attribute_wrong_arg_count)
        << QualType{CalleeFnProtoType, 0} << CalleeFnProtoType->getNumParams()
        << (unsigned)(EncodingIndices.size() - 1);
    return;
  }

  if (CalleeFnProtoType->isVariadic()) {
    S.Diag(AL.getLoc(), diag::err_callback_callee_is_variadic) << AL.getRange();
    return;
  }

  // Do not allow multiple callback attributes.
  if (D->hasAttr<CallbackAttr>()) {
    S.Diag(AL.getLoc(), diag::err_callback_attribute_multiple) << AL.getRange();
    return;
  }

  D->addAttr(::new (S.Context) CallbackAttr(
      S.Context, AL, EncodingIndices.data(), EncodingIndices.size()));
}

LifetimeCaptureByAttr *Sema::ParseLifetimeCaptureByAttr(const ParsedAttr &AL,
                                                        StringRef ParamName) {
  // Atleast one capture by is required.
  if (AL.getNumArgs() == 0) {
    Diag(AL.getLoc(), diag::err_capture_by_attribute_no_entity)
        << AL.getRange();
    return nullptr;
  }
  unsigned N = AL.getNumArgs();
  auto ParamIdents =
      MutableArrayRef<IdentifierInfo *>(new (Context) IdentifierInfo *[N], N);
  auto ParamLocs =
      MutableArrayRef<SourceLocation>(new (Context) SourceLocation[N], N);
  bool IsValid = true;
  for (unsigned I = 0; I < N; ++I) {
    if (AL.isArgExpr(I)) {
      Expr *E = AL.getArgAsExpr(I);
      Diag(E->getExprLoc(), diag::err_capture_by_attribute_argument_unknown)
          << E << E->getExprLoc();
      IsValid = false;
      continue;
    }
    assert(AL.isArgIdent(I));
    IdentifierLoc *IdLoc = AL.getArgAsIdent(I);
    if (IdLoc->getIdentifierInfo()->getName() == ParamName) {
      Diag(IdLoc->getLoc(), diag::err_capture_by_references_itself)
          << IdLoc->getLoc();
      IsValid = false;
      continue;
    }
    ParamIdents[I] = IdLoc->getIdentifierInfo();
    ParamLocs[I] = IdLoc->getLoc();
  }
  if (!IsValid)
    return nullptr;
  SmallVector<int> FakeParamIndices(N, LifetimeCaptureByAttr::Invalid);
  auto *CapturedBy =
      LifetimeCaptureByAttr::Create(Context, FakeParamIndices.data(), N, AL);
  CapturedBy->setArgs(ParamIdents, ParamLocs);
  return CapturedBy;
}

static void handleLifetimeCaptureByAttr(Sema &S, Decl *D,
                                        const ParsedAttr &AL) {
  // Do not allow multiple attributes.
  if (D->hasAttr<LifetimeCaptureByAttr>()) {
    S.Diag(AL.getLoc(), diag::err_capture_by_attribute_multiple)
        << AL.getRange();
    return;
  }
  auto *PVD = dyn_cast<ParmVarDecl>(D);
  assert(PVD);
  auto *CaptureByAttr = S.ParseLifetimeCaptureByAttr(AL, PVD->getName());
  if (CaptureByAttr)
    D->addAttr(CaptureByAttr);
}

void Sema::LazyProcessLifetimeCaptureByParams(FunctionDecl *FD) {
  bool HasImplicitThisParam = isInstanceMethod(FD);
  SmallVector<LifetimeCaptureByAttr *, 1> Attrs;
  for (ParmVarDecl *PVD : FD->parameters())
    if (auto *A = PVD->getAttr<LifetimeCaptureByAttr>())
      Attrs.push_back(A);
  if (HasImplicitThisParam) {
    TypeSourceInfo *TSI = FD->getTypeSourceInfo();
    if (!TSI)
      return;
    AttributedTypeLoc ATL;
    for (TypeLoc TL = TSI->getTypeLoc();
         (ATL = TL.getAsAdjusted<AttributedTypeLoc>());
         TL = ATL.getModifiedLoc()) {
      if (auto *A = ATL.getAttrAs<LifetimeCaptureByAttr>())
        Attrs.push_back(const_cast<LifetimeCaptureByAttr *>(A));
    }
  }
  if (Attrs.empty())
    return;
  llvm::StringMap<int> NameIdxMapping = {
      {"global", LifetimeCaptureByAttr::Global},
      {"unknown", LifetimeCaptureByAttr::Unknown}};
  int Idx = 0;
  if (HasImplicitThisParam) {
    NameIdxMapping["this"] = 0;
    Idx++;
  }
  for (const ParmVarDecl *PVD : FD->parameters())
    NameIdxMapping[PVD->getName()] = Idx++;
  auto DisallowReservedParams = [&](StringRef Reserved) {
    for (const ParmVarDecl *PVD : FD->parameters())
      if (PVD->getName() == Reserved)
        Diag(PVD->getLocation(), diag::err_capture_by_param_uses_reserved_name)
            << (PVD->getName() == "unknown");
  };
  for (auto *CapturedBy : Attrs) {
    const auto &Entities = CapturedBy->getArgIdents();
    for (size_t I = 0; I < Entities.size(); ++I) {
      StringRef Name = Entities[I]->getName();
      auto It = NameIdxMapping.find(Name);
      if (It == NameIdxMapping.end()) {
        auto Loc = CapturedBy->getArgLocs()[I];
        if (!HasImplicitThisParam && Name == "this")
          Diag(Loc, diag::err_capture_by_implicit_this_not_available) << Loc;
        else
          Diag(Loc, diag::err_capture_by_attribute_argument_unknown)
              << Entities[I] << Loc;
        continue;
      }
      if (Name == "unknown" || Name == "global")
        DisallowReservedParams(Name);
      CapturedBy->setParamIdx(I, It->second);
    }
  }
}

static bool isFunctionLike(const Type &T) {
  // Check for explicit function types.
  // 'called_once' is only supported in Objective-C and it has
  // function pointers and block pointers.
  return T.isFunctionPointerType() || T.isBlockPointerType();
}

/// Handle 'called_once' attribute.
static void handleCalledOnceAttr(Sema &S, Decl *D, const ParsedAttr &AL) {
  // 'called_once' only applies to parameters representing functions.
  QualType T = cast<ParmVarDecl>(D)->getType();

  if (!isFunctionLike(*T)) {
    S.Diag(AL.getLoc(), diag::err_called_once_attribute_wrong_type);
    return;
  }

  D->addAttr(::new (S.Context) CalledOnceAttr(S.Context, AL));
}

static void handleTransparentUnionAttr(Sema &S, Decl *D, const ParsedAttr &AL) {
  // Try to find the underlying union declaration.
  RecordDecl *RD = nullptr;
  const auto *TD = dyn_cast<TypedefNameDecl>(D);
  if (TD && TD->getUnderlyingType()->isUnionType())
    RD = TD->getUnderlyingType()->getAsUnionType()->getDecl();
  else
    RD = dyn_cast<RecordDecl>(D);

  if (!RD || !RD->isUnion()) {
    S.Diag(AL.getLoc(), diag::warn_attribute_wrong_decl_type)
        << AL << AL.isRegularKeywordAttribute() << ExpectedUnion;
    return;
  }

  if (!RD->isCompleteDefinition()) {
    if (!RD->isBeingDefined())
      S.Diag(AL.getLoc(),
             diag::warn_transparent_union_attribute_not_definition);
    return;
  }

  RecordDecl::field_iterator Field = RD->field_begin(),
                          FieldEnd = RD->field_end();
  if (Field == FieldEnd) {
    S.Diag(AL.getLoc(), diag::warn_transparent_union_attribute_zero_fields);
    return;
  }

  FieldDecl *FirstField = *Field;
  QualType FirstType = FirstField->getType();
  if (FirstType->hasFloatingRepresentation() || FirstType->isVectorType()) {
    S.Diag(FirstField->getLocation(),
           diag::warn_transparent_union_attribute_floating)
      << FirstType->isVectorType() << FirstType;
    return;
  }

  if (FirstType->isIncompleteType())
    return;
  uint64_t FirstSize = S.Context.getTypeSize(FirstType);
  uint64_t FirstAlign = S.Context.getTypeAlign(FirstType);
  for (; Field != FieldEnd; ++Field) {
    QualType FieldType = Field->getType();
    if (FieldType->isIncompleteType())
      return;
    // FIXME: this isn't fully correct; we also need to test whether the
    // members of the union would all have the same calling convention as the
    // first member of the union. Checking just the size and alignment isn't
    // sufficient (consider structs passed on the stack instead of in registers
    // as an example).
    if (S.Context.getTypeSize(FieldType) != FirstSize ||
        S.Context.getTypeAlign(FieldType) > FirstAlign) {
      // Warn if we drop the attribute.
      bool isSize = S.Context.getTypeSize(FieldType) != FirstSize;
      unsigned FieldBits = isSize ? S.Context.getTypeSize(FieldType)
                                  : S.Context.getTypeAlign(FieldType);
      S.Diag(Field->getLocation(),
             diag::warn_transparent_union_attribute_field_size_align)
          << isSize << *Field << FieldBits;
      unsigned FirstBits = isSize ? FirstSize : FirstAlign;
      S.Diag(FirstField->getLocation(),
             diag::note_transparent_union_first_field_size_align)
          << isSize << FirstBits;
      return;
    }
  }

  RD->addAttr(::new (S.Context) TransparentUnionAttr(S.Context, AL));
}

static void handleAnnotateAttr(Sema &S, Decl *D, const ParsedAttr &AL) {
  auto *Attr = S.CreateAnnotationAttr(AL);
  if (Attr) {
    D->addAttr(Attr);
  }
}

static void handleAlignValueAttr(Sema &S, Decl *D, const ParsedAttr &AL) {
  S.AddAlignValueAttr(D, AL, AL.getArgAsExpr(0));
}

void Sema::AddAlignValueAttr(Decl *D, const AttributeCommonInfo &CI, Expr *E) {
  SourceLocation AttrLoc = CI.getLoc();

  QualType T;
  if (const auto *TD = dyn_cast<TypedefNameDecl>(D))
    T = TD->getUnderlyingType();
  else if (const auto *VD = dyn_cast<ValueDecl>(D))
    T = VD->getType();
  else
    llvm_unreachable("Unknown decl type for align_value");

  if (!T->isDependentType() && !T->isAnyPointerType() &&
      !T->isReferenceType() && !T->isMemberPointerType()) {
    Diag(AttrLoc, diag::warn_attribute_pointer_or_reference_only)
        << CI << T << D->getSourceRange();
    return;
  }

  if (!E->isValueDependent()) {
    llvm::APSInt Alignment;
    ExprResult ICE = VerifyIntegerConstantExpression(
        E, &Alignment, diag::err_align_value_attribute_argument_not_int);
    if (ICE.isInvalid())
      return;

    if (!Alignment.isPowerOf2()) {
      Diag(AttrLoc, diag::err_alignment_not_power_of_two)
        << E->getSourceRange();
      return;
    }

    D->addAttr(::new (Context) AlignValueAttr(Context, CI, ICE.get()));
    return;
  }

  // Save dependent expressions in the AST to be instantiated.
  D->addAttr(::new (Context) AlignValueAttr(Context, CI, E));
}

static void handleAlignedAttr(Sema &S, Decl *D, const ParsedAttr &AL) {
  if (AL.hasParsedType()) {
    const ParsedType &TypeArg = AL.getTypeArg();
    TypeSourceInfo *TInfo;
    (void)S.GetTypeFromParser(
        ParsedType::getFromOpaquePtr(TypeArg.getAsOpaquePtr()), &TInfo);
    if (AL.isPackExpansion() &&
        !TInfo->getType()->containsUnexpandedParameterPack()) {
      S.Diag(AL.getEllipsisLoc(),
             diag::err_pack_expansion_without_parameter_packs);
      return;
    }

    if (!AL.isPackExpansion() &&
        S.DiagnoseUnexpandedParameterPack(TInfo->getTypeLoc().getBeginLoc(),
                                          TInfo, Sema::UPPC_Expression))
      return;

    S.AddAlignedAttr(D, AL, TInfo, AL.isPackExpansion());
    return;
  }

  // check the attribute arguments.
  if (AL.getNumArgs() > 1) {
    S.Diag(AL.getLoc(), diag::err_attribute_wrong_number_arguments) << AL << 1;
    return;
  }

  if (AL.getNumArgs() == 0) {
    D->addAttr(::new (S.Context) AlignedAttr(S.Context, AL, true, nullptr));
    return;
  }

  Expr *E = AL.getArgAsExpr(0);
  if (AL.isPackExpansion() && !E->containsUnexpandedParameterPack()) {
    S.Diag(AL.getEllipsisLoc(),
           diag::err_pack_expansion_without_parameter_packs);
    return;
  }

  if (!AL.isPackExpansion() && S.DiagnoseUnexpandedParameterPack(E))
    return;

  S.AddAlignedAttr(D, AL, E, AL.isPackExpansion());
}

/// Perform checking of type validity
///
/// C++11 [dcl.align]p1:
///   An alignment-specifier may be applied to a variable or to a class
///   data member, but it shall not be applied to a bit-field, a function
///   parameter, the formal parameter of a catch clause, or a variable
///   declared with the register storage class specifier. An
///   alignment-specifier may also be applied to the declaration of a class
///   or enumeration type.
/// CWG 2354:
///   CWG agreed to remove permission for alignas to be applied to
///   enumerations.
/// C11 6.7.5/2:
///   An alignment attribute shall not be specified in a declaration of
///   a typedef, or a bit-field, or a function, or a parameter, or an
///   object declared with the register storage-class specifier.
static bool validateAlignasAppliedType(Sema &S, Decl *D,
                                       const AlignedAttr &Attr,
                                       SourceLocation AttrLoc) {
  int DiagKind = -1;
  if (isa<ParmVarDecl>(D)) {
    DiagKind = 0;
  } else if (const auto *VD = dyn_cast<VarDecl>(D)) {
    if (VD->getStorageClass() == SC_Register)
      DiagKind = 1;
    if (VD->isExceptionVariable())
      DiagKind = 2;
  } else if (const auto *FD = dyn_cast<FieldDecl>(D)) {
    if (FD->isBitField())
      DiagKind = 3;
  } else if (const auto *ED = dyn_cast<EnumDecl>(D)) {
    if (ED->getLangOpts().CPlusPlus)
      DiagKind = 4;
  } else if (!isa<TagDecl>(D)) {
    return S.Diag(AttrLoc, diag::err_attribute_wrong_decl_type)
           << &Attr << Attr.isRegularKeywordAttribute()
           << (Attr.isC11() ? ExpectedVariableOrField
                            : ExpectedVariableFieldOrTag);
  }
  if (DiagKind != -1) {
    return S.Diag(AttrLoc, diag::err_alignas_attribute_wrong_decl_type)
           << &Attr << DiagKind;
  }
  return false;
}

void Sema::AddAlignedAttr(Decl *D, const AttributeCommonInfo &CI, Expr *E,
                          bool IsPackExpansion) {
  AlignedAttr TmpAttr(Context, CI, true, E);
  SourceLocation AttrLoc = CI.getLoc();

  // C++11 alignas(...) and C11 _Alignas(...) have additional requirements.
  if (TmpAttr.isAlignas() &&
      validateAlignasAppliedType(*this, D, TmpAttr, AttrLoc))
    return;

  if (E->isValueDependent()) {
    // We can't support a dependent alignment on a non-dependent type,
    // because we have no way to model that a type is "alignment-dependent"
    // but not dependent in any other way.
    if (const auto *TND = dyn_cast<TypedefNameDecl>(D)) {
      if (!TND->getUnderlyingType()->isDependentType()) {
        Diag(AttrLoc, diag::err_alignment_dependent_typedef_name)
            << E->getSourceRange();
        return;
      }
    }

    // Save dependent expressions in the AST to be instantiated.
    AlignedAttr *AA = ::new (Context) AlignedAttr(Context, CI, true, E);
    AA->setPackExpansion(IsPackExpansion);
    D->addAttr(AA);
    return;
  }

  // FIXME: Cache the number on the AL object?
  llvm::APSInt Alignment;
  ExprResult ICE = VerifyIntegerConstantExpression(
      E, &Alignment, diag::err_aligned_attribute_argument_not_int);
  if (ICE.isInvalid())
    return;

  uint64_t MaximumAlignment = Sema::MaximumAlignment;
  if (Context.getTargetInfo().getTriple().isOSBinFormatCOFF())
    MaximumAlignment = std::min(MaximumAlignment, uint64_t(8192));
  if (Alignment > MaximumAlignment) {
    Diag(AttrLoc, diag::err_attribute_aligned_too_great)
        << MaximumAlignment << E->getSourceRange();
    return;
  }

  uint64_t AlignVal = Alignment.getZExtValue();
  // C++11 [dcl.align]p2:
  //   -- if the constant expression evaluates to zero, the alignment
  //      specifier shall have no effect
  // C11 6.7.5p6:
  //   An alignment specification of zero has no effect.
  if (!(TmpAttr.isAlignas() && !Alignment)) {
    if (!llvm::isPowerOf2_64(AlignVal)) {
      Diag(AttrLoc, diag::err_alignment_not_power_of_two)
        << E->getSourceRange();
      return;
    }
  }

  const auto *VD = dyn_cast<VarDecl>(D);
  if (VD) {
    unsigned MaxTLSAlign =
        Context.toCharUnitsFromBits(Context.getTargetInfo().getMaxTLSAlign())
            .getQuantity();
    if (MaxTLSAlign && AlignVal > MaxTLSAlign &&
        VD->getTLSKind() != VarDecl::TLS_None) {
      Diag(VD->getLocation(), diag::err_tls_var_aligned_over_maximum)
          << (unsigned)AlignVal << VD << MaxTLSAlign;
      return;
    }
  }

  // On AIX, an aligned attribute can not decrease the alignment when applied
  // to a variable declaration with vector type.
  if (VD && Context.getTargetInfo().getTriple().isOSAIX()) {
    const Type *Ty = VD->getType().getTypePtr();
    if (Ty->isVectorType() && AlignVal < 16) {
      Diag(VD->getLocation(), diag::warn_aligned_attr_underaligned)
          << VD->getType() << 16;
      return;
    }
  }

  AlignedAttr *AA = ::new (Context) AlignedAttr(Context, CI, true, ICE.get());
  AA->setPackExpansion(IsPackExpansion);
  AA->setCachedAlignmentValue(
      static_cast<unsigned>(AlignVal * Context.getCharWidth()));
  D->addAttr(AA);
}

void Sema::AddAlignedAttr(Decl *D, const AttributeCommonInfo &CI,
                          TypeSourceInfo *TS, bool IsPackExpansion) {
  AlignedAttr TmpAttr(Context, CI, false, TS);
  SourceLocation AttrLoc = CI.getLoc();

  // C++11 alignas(...) and C11 _Alignas(...) have additional requirements.
  if (TmpAttr.isAlignas() &&
      validateAlignasAppliedType(*this, D, TmpAttr, AttrLoc))
    return;

  if (TS->getType()->isDependentType()) {
    // We can't support a dependent alignment on a non-dependent type,
    // because we have no way to model that a type is "type-dependent"
    // but not dependent in any other way.
    if (const auto *TND = dyn_cast<TypedefNameDecl>(D)) {
      if (!TND->getUnderlyingType()->isDependentType()) {
        Diag(AttrLoc, diag::err_alignment_dependent_typedef_name)
            << TS->getTypeLoc().getSourceRange();
        return;
      }
    }

    AlignedAttr *AA = ::new (Context) AlignedAttr(Context, CI, false, TS);
    AA->setPackExpansion(IsPackExpansion);
    D->addAttr(AA);
    return;
  }

  const auto *VD = dyn_cast<VarDecl>(D);
  unsigned AlignVal = TmpAttr.getAlignment(Context);
  // On AIX, an aligned attribute can not decrease the alignment when applied
  // to a variable declaration with vector type.
  if (VD && Context.getTargetInfo().getTriple().isOSAIX()) {
    const Type *Ty = VD->getType().getTypePtr();
    if (Ty->isVectorType() &&
        Context.toCharUnitsFromBits(AlignVal).getQuantity() < 16) {
      Diag(VD->getLocation(), diag::warn_aligned_attr_underaligned)
          << VD->getType() << 16;
      return;
    }
  }

  AlignedAttr *AA = ::new (Context) AlignedAttr(Context, CI, false, TS);
  AA->setPackExpansion(IsPackExpansion);
  AA->setCachedAlignmentValue(AlignVal);
  D->addAttr(AA);
}

void Sema::CheckAlignasUnderalignment(Decl *D) {
  assert(D->hasAttrs() && "no attributes on decl");

  QualType UnderlyingTy, DiagTy;
  if (const auto *VD = dyn_cast<ValueDecl>(D)) {
    UnderlyingTy = DiagTy = VD->getType();
  } else {
    UnderlyingTy = DiagTy = Context.getTagDeclType(cast<TagDecl>(D));
    if (const auto *ED = dyn_cast<EnumDecl>(D))
      UnderlyingTy = ED->getIntegerType();
  }
  if (DiagTy->isDependentType() || DiagTy->isIncompleteType())
    return;

  // C++11 [dcl.align]p5, C11 6.7.5/4:
  //   The combined effect of all alignment attributes in a declaration shall
  //   not specify an alignment that is less strict than the alignment that
  //   would otherwise be required for the entity being declared.
  AlignedAttr *AlignasAttr = nullptr;
  AlignedAttr *LastAlignedAttr = nullptr;
  unsigned Align = 0;
  for (auto *I : D->specific_attrs<AlignedAttr>()) {
    if (I->isAlignmentDependent())
      return;
    if (I->isAlignas())
      AlignasAttr = I;
    Align = std::max(Align, I->getAlignment(Context));
    LastAlignedAttr = I;
  }

  if (Align && DiagTy->isSizelessType()) {
    Diag(LastAlignedAttr->getLocation(), diag::err_attribute_sizeless_type)
        << LastAlignedAttr << DiagTy;
  } else if (AlignasAttr && Align) {
    CharUnits RequestedAlign = Context.toCharUnitsFromBits(Align);
    CharUnits NaturalAlign = Context.getTypeAlignInChars(UnderlyingTy);
    if (NaturalAlign > RequestedAlign)
      Diag(AlignasAttr->getLocation(), diag::err_alignas_underaligned)
        << DiagTy << (unsigned)NaturalAlign.getQuantity();
  }
}

bool Sema::checkMSInheritanceAttrOnDefinition(
    CXXRecordDecl *RD, SourceRange Range, bool BestCase,
    MSInheritanceModel ExplicitModel) {
  assert(RD->hasDefinition() && "RD has no definition!");

  // We may not have seen base specifiers or any virtual methods yet.  We will
  // have to wait until the record is defined to catch any mismatches.
  if (!RD->getDefinition()->isCompleteDefinition())
    return false;

  // The unspecified model never matches what a definition could need.
  if (ExplicitModel == MSInheritanceModel::Unspecified)
    return false;

  if (BestCase) {
    if (RD->calculateInheritanceModel() == ExplicitModel)
      return false;
  } else {
    if (RD->calculateInheritanceModel() <= ExplicitModel)
      return false;
  }

  Diag(Range.getBegin(), diag::err_mismatched_ms_inheritance)
      << 0 /*definition*/;
  Diag(RD->getDefinition()->getLocation(), diag::note_defined_here) << RD;
  return true;
}

/// parseModeAttrArg - Parses attribute mode string and returns parsed type
/// attribute.
static void parseModeAttrArg(Sema &S, StringRef Str, unsigned &DestWidth,
                             bool &IntegerMode, bool &ComplexMode,
                             FloatModeKind &ExplicitType) {
  IntegerMode = true;
  ComplexMode = false;
  ExplicitType = FloatModeKind::NoFloat;
  switch (Str.size()) {
  case 2:
    switch (Str[0]) {
    case 'Q':
      DestWidth = 8;
      break;
    case 'H':
      DestWidth = 16;
      break;
    case 'S':
      DestWidth = 32;
      break;
    case 'D':
      DestWidth = 64;
      break;
    case 'X':
      DestWidth = 96;
      break;
    case 'K': // KFmode - IEEE quad precision (__float128)
      ExplicitType = FloatModeKind::Float128;
      DestWidth = Str[1] == 'I' ? 0 : 128;
      break;
    case 'T':
      ExplicitType = FloatModeKind::LongDouble;
      DestWidth = 128;
      break;
    case 'I':
      ExplicitType = FloatModeKind::Ibm128;
      DestWidth = Str[1] == 'I' ? 0 : 128;
      break;
    }
    if (Str[1] == 'F') {
      IntegerMode = false;
    } else if (Str[1] == 'C') {
      IntegerMode = false;
      ComplexMode = true;
    } else if (Str[1] != 'I') {
      DestWidth = 0;
    }
    break;
  case 4:
    // FIXME: glibc uses 'word' to define register_t; this is narrower than a
    // pointer on PIC16 and other embedded platforms.
    if (Str == "word")
      DestWidth = S.Context.getTargetInfo().getRegisterWidth();
    else if (Str == "byte")
      DestWidth = S.Context.getTargetInfo().getCharWidth();
    break;
  case 7:
    if (Str == "pointer")
      DestWidth = S.Context.getTargetInfo().getPointerWidth(LangAS::Default);
    break;
  case 11:
    if (Str == "unwind_word")
      DestWidth = S.Context.getTargetInfo().getUnwindWordWidth();
    break;
  }
}

/// handleModeAttr - This attribute modifies the width of a decl with primitive
/// type.
///
/// Despite what would be logical, the mode attribute is a decl attribute, not a
/// type attribute: 'int ** __attribute((mode(HI))) *G;' tries to make 'G' be
/// HImode, not an intermediate pointer.
static void handleModeAttr(Sema &S, Decl *D, const ParsedAttr &AL) {
  // This attribute isn't documented, but glibc uses it.  It changes
  // the width of an int or unsigned int to the specified size.
  if (!AL.isArgIdent(0)) {
    S.Diag(AL.getLoc(), diag::err_attribute_argument_type)
        << AL << AANT_ArgumentIdentifier;
    return;
  }

  IdentifierInfo *Name = AL.getArgAsIdent(0)->getIdentifierInfo();

  S.AddModeAttr(D, AL, Name);
}

void Sema::AddModeAttr(Decl *D, const AttributeCommonInfo &CI,
                       IdentifierInfo *Name, bool InInstantiation) {
  StringRef Str = Name->getName();
  normalizeName(Str);
  SourceLocation AttrLoc = CI.getLoc();

  unsigned DestWidth = 0;
  bool IntegerMode = true;
  bool ComplexMode = false;
  FloatModeKind ExplicitType = FloatModeKind::NoFloat;
  llvm::APInt VectorSize(64, 0);
  if (Str.size() >= 4 && Str[0] == 'V') {
    // Minimal length of vector mode is 4: 'V' + NUMBER(>=1) + TYPE(>=2).
    size_t StrSize = Str.size();
    size_t VectorStringLength = 0;
    while ((VectorStringLength + 1) < StrSize &&
           isdigit(Str[VectorStringLength + 1]))
      ++VectorStringLength;
    if (VectorStringLength &&
        !Str.substr(1, VectorStringLength).getAsInteger(10, VectorSize) &&
        VectorSize.isPowerOf2()) {
      parseModeAttrArg(*this, Str.substr(VectorStringLength + 1), DestWidth,
                       IntegerMode, ComplexMode, ExplicitType);
      // Avoid duplicate warning from template instantiation.
      if (!InInstantiation)
        Diag(AttrLoc, diag::warn_vector_mode_deprecated);
    } else {
      VectorSize = 0;
    }
  }

  if (!VectorSize)
    parseModeAttrArg(*this, Str, DestWidth, IntegerMode, ComplexMode,
                     ExplicitType);

  // FIXME: Sync this with InitializePredefinedMacros; we need to match int8_t
  // and friends, at least with glibc.
  // FIXME: Make sure floating-point mappings are accurate
  // FIXME: Support XF and TF types
  if (!DestWidth) {
    Diag(AttrLoc, diag::err_machine_mode) << 0 /*Unknown*/ << Name;
    return;
  }

  QualType OldTy;
  if (const auto *TD = dyn_cast<TypedefNameDecl>(D))
    OldTy = TD->getUnderlyingType();
  else if (const auto *ED = dyn_cast<EnumDecl>(D)) {
    // Something like 'typedef enum { X } __attribute__((mode(XX))) T;'.
    // Try to get type from enum declaration, default to int.
    OldTy = ED->getIntegerType();
    if (OldTy.isNull())
      OldTy = Context.IntTy;
  } else
    OldTy = cast<ValueDecl>(D)->getType();

  if (OldTy->isDependentType()) {
    D->addAttr(::new (Context) ModeAttr(Context, CI, Name));
    return;
  }

  // Base type can also be a vector type (see PR17453).
  // Distinguish between base type and base element type.
  QualType OldElemTy = OldTy;
  if (const auto *VT = OldTy->getAs<VectorType>())
    OldElemTy = VT->getElementType();

  // GCC allows 'mode' attribute on enumeration types (even incomplete), except
  // for vector modes. So, 'enum X __attribute__((mode(QI)));' forms a complete
  // type, 'enum { A } __attribute__((mode(V4SI)))' is rejected.
  if ((isa<EnumDecl>(D) || OldElemTy->getAs<EnumType>()) &&
      VectorSize.getBoolValue()) {
    Diag(AttrLoc, diag::err_enum_mode_vector_type) << Name << CI.getRange();
    return;
  }
  bool IntegralOrAnyEnumType = (OldElemTy->isIntegralOrEnumerationType() &&
                                !OldElemTy->isBitIntType()) ||
                               OldElemTy->getAs<EnumType>();

  if (!OldElemTy->getAs<BuiltinType>() && !OldElemTy->isComplexType() &&
      !IntegralOrAnyEnumType)
    Diag(AttrLoc, diag::err_mode_not_primitive);
  else if (IntegerMode) {
    if (!IntegralOrAnyEnumType)
      Diag(AttrLoc, diag::err_mode_wrong_type);
  } else if (ComplexMode) {
    if (!OldElemTy->isComplexType())
      Diag(AttrLoc, diag::err_mode_wrong_type);
  } else {
    if (!OldElemTy->isFloatingType())
      Diag(AttrLoc, diag::err_mode_wrong_type);
  }

  QualType NewElemTy;

  if (IntegerMode)
    NewElemTy = Context.getIntTypeForBitwidth(DestWidth,
                                              OldElemTy->isSignedIntegerType());
  else
    NewElemTy = Context.getRealTypeForBitwidth(DestWidth, ExplicitType);

  if (NewElemTy.isNull()) {
    // Only emit diagnostic on host for 128-bit mode attribute
    if (!(DestWidth == 128 &&
          (getLangOpts().CUDAIsDevice || getLangOpts().SYCLIsDevice)))
      Diag(AttrLoc, diag::err_machine_mode) << 1 /*Unsupported*/ << Name;
    return;
  }

  if (ComplexMode) {
    NewElemTy = Context.getComplexType(NewElemTy);
  }

  QualType NewTy = NewElemTy;
  if (VectorSize.getBoolValue()) {
    NewTy = Context.getVectorType(NewTy, VectorSize.getZExtValue(),
                                  VectorKind::Generic);
  } else if (const auto *OldVT = OldTy->getAs<VectorType>()) {
    // Complex machine mode does not support base vector types.
    if (ComplexMode) {
      Diag(AttrLoc, diag::err_complex_mode_vector_type);
      return;
    }
    unsigned NumElements = Context.getTypeSize(OldElemTy) *
                           OldVT->getNumElements() /
                           Context.getTypeSize(NewElemTy);
    NewTy =
        Context.getVectorType(NewElemTy, NumElements, OldVT->getVectorKind());
  }

  if (NewTy.isNull()) {
    Diag(AttrLoc, diag::err_mode_wrong_type);
    return;
  }

  // Install the new type.
  if (auto *TD = dyn_cast<TypedefNameDecl>(D))
    TD->setModedTypeSourceInfo(TD->getTypeSourceInfo(), NewTy);
  else if (auto *ED = dyn_cast<EnumDecl>(D))
    ED->setIntegerType(NewTy);
  else
    cast<ValueDecl>(D)->setType(NewTy);

  D->addAttr(::new (Context) ModeAttr(Context, CI, Name));
}

static void handleNonStringAttr(Sema &S, Decl *D, const ParsedAttr &AL) {
  // This only applies to fields and variable declarations which have an array
  // type.
  QualType QT = cast<ValueDecl>(D)->getType();
  if (!QT->isArrayType() ||
      !QT->getBaseElementTypeUnsafe()->isAnyCharacterType()) {
    S.Diag(D->getBeginLoc(), diag::warn_attribute_non_character_array)
        << AL << AL.isRegularKeywordAttribute() << QT << AL.getRange();
    return;
  }

  D->addAttr(::new (S.Context) NonStringAttr(S.Context, AL));
}

static void handleNoDebugAttr(Sema &S, Decl *D, const ParsedAttr &AL) {
  D->addAttr(::new (S.Context) NoDebugAttr(S.Context, AL));
}

AlwaysInlineAttr *Sema::mergeAlwaysInlineAttr(Decl *D,
                                              const AttributeCommonInfo &CI,
                                              const IdentifierInfo *Ident) {
  if (OptimizeNoneAttr *Optnone = D->getAttr<OptimizeNoneAttr>()) {
    Diag(CI.getLoc(), diag::warn_attribute_ignored) << Ident;
    Diag(Optnone->getLocation(), diag::note_conflicting_attribute);
    return nullptr;
  }

  if (D->hasAttr<AlwaysInlineAttr>())
    return nullptr;

  return ::new (Context) AlwaysInlineAttr(Context, CI);
}

InternalLinkageAttr *Sema::mergeInternalLinkageAttr(Decl *D,
                                                    const ParsedAttr &AL) {
  if (const auto *VD = dyn_cast<VarDecl>(D)) {
    // Attribute applies to Var but not any subclass of it (like ParmVar,
    // ImplicitParm or VarTemplateSpecialization).
    if (VD->getKind() != Decl::Var) {
      Diag(AL.getLoc(), diag::warn_attribute_wrong_decl_type)
          << AL << AL.isRegularKeywordAttribute()
          << (getLangOpts().CPlusPlus ? ExpectedFunctionVariableOrClass
                                      : ExpectedVariableOrFunction);
      return nullptr;
    }
    // Attribute does not apply to non-static local variables.
    if (VD->hasLocalStorage()) {
      Diag(VD->getLocation(), diag::warn_internal_linkage_local_storage);
      return nullptr;
    }
  }

  return ::new (Context) InternalLinkageAttr(Context, AL);
}
InternalLinkageAttr *
Sema::mergeInternalLinkageAttr(Decl *D, const InternalLinkageAttr &AL) {
  if (const auto *VD = dyn_cast<VarDecl>(D)) {
    // Attribute applies to Var but not any subclass of it (like ParmVar,
    // ImplicitParm or VarTemplateSpecialization).
    if (VD->getKind() != Decl::Var) {
      Diag(AL.getLocation(), diag::warn_attribute_wrong_decl_type)
          << &AL << AL.isRegularKeywordAttribute()
          << (getLangOpts().CPlusPlus ? ExpectedFunctionVariableOrClass
                                      : ExpectedVariableOrFunction);
      return nullptr;
    }
    // Attribute does not apply to non-static local variables.
    if (VD->hasLocalStorage()) {
      Diag(VD->getLocation(), diag::warn_internal_linkage_local_storage);
      return nullptr;
    }
  }

  return ::new (Context) InternalLinkageAttr(Context, AL);
}

MinSizeAttr *Sema::mergeMinSizeAttr(Decl *D, const AttributeCommonInfo &CI) {
  if (OptimizeNoneAttr *Optnone = D->getAttr<OptimizeNoneAttr>()) {
    Diag(CI.getLoc(), diag::warn_attribute_ignored) << "'minsize'";
    Diag(Optnone->getLocation(), diag::note_conflicting_attribute);
    return nullptr;
  }

  if (D->hasAttr<MinSizeAttr>())
    return nullptr;

  return ::new (Context) MinSizeAttr(Context, CI);
}

OptimizeNoneAttr *Sema::mergeOptimizeNoneAttr(Decl *D,
                                              const AttributeCommonInfo &CI) {
  if (AlwaysInlineAttr *Inline = D->getAttr<AlwaysInlineAttr>()) {
    Diag(Inline->getLocation(), diag::warn_attribute_ignored) << Inline;
    Diag(CI.getLoc(), diag::note_conflicting_attribute);
    D->dropAttr<AlwaysInlineAttr>();
  }
  if (MinSizeAttr *MinSize = D->getAttr<MinSizeAttr>()) {
    Diag(MinSize->getLocation(), diag::warn_attribute_ignored) << MinSize;
    Diag(CI.getLoc(), diag::note_conflicting_attribute);
    D->dropAttr<MinSizeAttr>();
  }

  if (D->hasAttr<OptimizeNoneAttr>())
    return nullptr;

  return ::new (Context) OptimizeNoneAttr(Context, CI);
}

static void handleAlwaysInlineAttr(Sema &S, Decl *D, const ParsedAttr &AL) {
  if (AlwaysInlineAttr *Inline =
          S.mergeAlwaysInlineAttr(D, AL, AL.getAttrName()))
    D->addAttr(Inline);
}

static void handleMinSizeAttr(Sema &S, Decl *D, const ParsedAttr &AL) {
  if (MinSizeAttr *MinSize = S.mergeMinSizeAttr(D, AL))
    D->addAttr(MinSize);
}

static void handleOptimizeNoneAttr(Sema &S, Decl *D, const ParsedAttr &AL) {
  if (OptimizeNoneAttr *Optnone = S.mergeOptimizeNoneAttr(D, AL))
    D->addAttr(Optnone);
}

static void handleConstantAttr(Sema &S, Decl *D, const ParsedAttr &AL) {
  const auto *VD = cast<VarDecl>(D);
  if (VD->hasLocalStorage()) {
    S.Diag(AL.getLoc(), diag::err_cuda_nonstatic_constdev);
    return;
  }
  // constexpr variable may already get an implicit constant attr, which should
  // be replaced by the explicit constant attr.
  if (auto *A = D->getAttr<CUDAConstantAttr>()) {
    if (!A->isImplicit())
      return;
    D->dropAttr<CUDAConstantAttr>();
  }
  D->addAttr(::new (S.Context) CUDAConstantAttr(S.Context, AL));
}

static void handleSharedAttr(Sema &S, Decl *D, const ParsedAttr &AL) {
  const auto *VD = cast<VarDecl>(D);
  // extern __shared__ is only allowed on arrays with no length (e.g.
  // "int x[]").
  if (!S.getLangOpts().GPURelocatableDeviceCode && VD->hasExternalStorage() &&
      !isa<IncompleteArrayType>(VD->getType())) {
    S.Diag(AL.getLoc(), diag::err_cuda_extern_shared) << VD;
    return;
  }
  if (S.getLangOpts().CUDA && VD->hasLocalStorage() &&
      S.CUDA().DiagIfHostCode(AL.getLoc(), diag::err_cuda_host_shared)
          << S.CUDA().CurrentTarget())
    return;
  D->addAttr(::new (S.Context) CUDASharedAttr(S.Context, AL));
}

static void handleGlobalAttr(Sema &S, Decl *D, const ParsedAttr &AL) {
  const auto *FD = cast<FunctionDecl>(D);
  if (!FD->getReturnType()->isVoidType() &&
      !FD->getReturnType()->getAs<AutoType>() &&
      !FD->getReturnType()->isInstantiationDependentType()) {
    SourceRange RTRange = FD->getReturnTypeSourceRange();
    S.Diag(FD->getTypeSpecStartLoc(), diag::err_kern_type_not_void_return)
        << FD->getType()
        << (RTRange.isValid() ? FixItHint::CreateReplacement(RTRange, "void")
                              : FixItHint());
    return;
  }
  if (const auto *Method = dyn_cast<CXXMethodDecl>(FD)) {
    if (Method->isInstance()) {
      S.Diag(Method->getBeginLoc(), diag::err_free_function_class_method)
          << /*non static*/ 1 << Method;
      return;
    }
    S.Diag(Method->getBeginLoc(), diag::warn_kern_is_method) << Method;
  }
  // Only warn for "inline" when compiling for host, to cut down on noise.
  if (FD->isInlineSpecified() && !S.getLangOpts().CUDAIsDevice)
    S.Diag(FD->getBeginLoc(), diag::warn_kern_is_inline) << FD;

  if (AL.getKind() == ParsedAttr::AT_DeviceKernel)
    D->addAttr(::new (S.Context) DeviceKernelAttr(S.Context, AL));
  else
    D->addAttr(::new (S.Context) CUDAGlobalAttr(S.Context, AL));
  // In host compilation the kernel is emitted as a stub function, which is
  // a helper function for launching the kernel. The instructions in the helper
  // function has nothing to do with the source code of the kernel. Do not emit
  // debug info for the stub function to avoid confusing the debugger.
  if (S.LangOpts.HIP && !S.LangOpts.CUDAIsDevice)
    D->addAttr(NoDebugAttr::CreateImplicit(S.Context));
}

static void handleDeviceAttr(Sema &S, Decl *D, const ParsedAttr &AL) {
  if (const auto *VD = dyn_cast<VarDecl>(D)) {
    if (VD->hasLocalStorage()) {
      S.Diag(AL.getLoc(), diag::err_cuda_nonstatic_constdev);
      return;
    }
  }

  if (auto *A = D->getAttr<CUDADeviceAttr>()) {
    if (!A->isImplicit())
      return;
    D->dropAttr<CUDADeviceAttr>();
  }
  D->addAttr(::new (S.Context) CUDADeviceAttr(S.Context, AL));
}

static void handleManagedAttr(Sema &S, Decl *D, const ParsedAttr &AL) {
  if (const auto *VD = dyn_cast<VarDecl>(D)) {
    if (VD->hasLocalStorage()) {
      S.Diag(AL.getLoc(), diag::err_cuda_nonstatic_constdev);
      return;
    }
  }
  if (!D->hasAttr<HIPManagedAttr>())
    D->addAttr(::new (S.Context) HIPManagedAttr(S.Context, AL));
  if (!D->hasAttr<CUDADeviceAttr>())
    D->addAttr(CUDADeviceAttr::CreateImplicit(S.Context));
}

static void handleGridConstantAttr(Sema &S, Decl *D, const ParsedAttr &AL) {
  if (D->isInvalidDecl())
    return;
  // Whether __grid_constant__ is allowed to be used will be checked in
  // Sema::CheckFunctionDeclaration as we need complete function decl to make
  // the call.
  D->addAttr(::new (S.Context) CUDAGridConstantAttr(S.Context, AL));
}

static void handleGNUInlineAttr(Sema &S, Decl *D, const ParsedAttr &AL) {
  const auto *Fn = cast<FunctionDecl>(D);
  if (!Fn->isInlineSpecified()) {
    S.Diag(AL.getLoc(), diag::warn_gnu_inline_attribute_requires_inline);
    return;
  }

  if (S.LangOpts.CPlusPlus && Fn->getStorageClass() != SC_Extern)
    S.Diag(AL.getLoc(), diag::warn_gnu_inline_cplusplus_without_extern);

  D->addAttr(::new (S.Context) GNUInlineAttr(S.Context, AL));
}

static void handleCallConvAttr(Sema &S, Decl *D, const ParsedAttr &AL) {
  if (hasDeclarator(D)) return;

  // Diagnostic is emitted elsewhere: here we store the (valid) AL
  // in the Decl node for syntactic reasoning, e.g., pretty-printing.
  CallingConv CC;
  if (S.CheckCallingConvAttr(
          AL, CC, /*FD*/ nullptr,
          S.CUDA().IdentifyTarget(dyn_cast<FunctionDecl>(D))))
    return;

  if (!isa<ObjCMethodDecl>(D)) {
    S.Diag(AL.getLoc(), diag::warn_attribute_wrong_decl_type)
        << AL << AL.isRegularKeywordAttribute() << ExpectedFunctionOrMethod;
    return;
  }

  switch (AL.getKind()) {
  case ParsedAttr::AT_FastCall:
    D->addAttr(::new (S.Context) FastCallAttr(S.Context, AL));
    return;
  case ParsedAttr::AT_StdCall:
    D->addAttr(::new (S.Context) StdCallAttr(S.Context, AL));
    return;
  case ParsedAttr::AT_ThisCall:
    D->addAttr(::new (S.Context) ThisCallAttr(S.Context, AL));
    return;
  case ParsedAttr::AT_CDecl:
    D->addAttr(::new (S.Context) CDeclAttr(S.Context, AL));
    return;
  case ParsedAttr::AT_Pascal:
    D->addAttr(::new (S.Context) PascalAttr(S.Context, AL));
    return;
  case ParsedAttr::AT_SwiftCall:
    D->addAttr(::new (S.Context) SwiftCallAttr(S.Context, AL));
    return;
  case ParsedAttr::AT_SwiftAsyncCall:
    D->addAttr(::new (S.Context) SwiftAsyncCallAttr(S.Context, AL));
    return;
  case ParsedAttr::AT_VectorCall:
    D->addAttr(::new (S.Context) VectorCallAttr(S.Context, AL));
    return;
  case ParsedAttr::AT_MSABI:
    D->addAttr(::new (S.Context) MSABIAttr(S.Context, AL));
    return;
  case ParsedAttr::AT_SysVABI:
    D->addAttr(::new (S.Context) SysVABIAttr(S.Context, AL));
    return;
  case ParsedAttr::AT_RegCall:
    D->addAttr(::new (S.Context) RegCallAttr(S.Context, AL));
    return;
  case ParsedAttr::AT_Pcs: {
    PcsAttr::PCSType PCS;
    switch (CC) {
    case CC_AAPCS:
      PCS = PcsAttr::AAPCS;
      break;
    case CC_AAPCS_VFP:
      PCS = PcsAttr::AAPCS_VFP;
      break;
    default:
      llvm_unreachable("unexpected calling convention in pcs attribute");
    }

    D->addAttr(::new (S.Context) PcsAttr(S.Context, AL, PCS));
    return;
  }
  case ParsedAttr::AT_AArch64VectorPcs:
    D->addAttr(::new (S.Context) AArch64VectorPcsAttr(S.Context, AL));
    return;
  case ParsedAttr::AT_AArch64SVEPcs:
    D->addAttr(::new (S.Context) AArch64SVEPcsAttr(S.Context, AL));
    return;
  case ParsedAttr::AT_DeviceKernel: {
    // The attribute should already be applied.
    assert(D->hasAttr<DeviceKernelAttr>() && "Expected attribute");
    return;
  }
  case ParsedAttr::AT_IntelOclBicc:
    D->addAttr(::new (S.Context) IntelOclBiccAttr(S.Context, AL));
    return;
  case ParsedAttr::AT_PreserveMost:
    D->addAttr(::new (S.Context) PreserveMostAttr(S.Context, AL));
    return;
  case ParsedAttr::AT_PreserveAll:
    D->addAttr(::new (S.Context) PreserveAllAttr(S.Context, AL));
    return;
  case ParsedAttr::AT_M68kRTD:
    D->addAttr(::new (S.Context) M68kRTDAttr(S.Context, AL));
    return;
  case ParsedAttr::AT_PreserveNone:
    D->addAttr(::new (S.Context) PreserveNoneAttr(S.Context, AL));
    return;
  case ParsedAttr::AT_RISCVVectorCC:
    D->addAttr(::new (S.Context) RISCVVectorCCAttr(S.Context, AL));
    return;
  case ParsedAttr::AT_RISCVVLSCC: {
    // If the riscv_abi_vlen doesn't have any argument, default ABI_VLEN is 128.
    unsigned VectorLength = 128;
    if (AL.getNumArgs() &&
        !S.checkUInt32Argument(AL, AL.getArgAsExpr(0), VectorLength))
      return;
    if (VectorLength < 32 || VectorLength > 65536) {
      S.Diag(AL.getLoc(), diag::err_argument_invalid_range)
          << VectorLength << 32 << 65536;
      return;
    }
    if (!llvm::isPowerOf2_64(VectorLength)) {
      S.Diag(AL.getLoc(), diag::err_argument_not_power_of_2);
      return;
    }

    D->addAttr(::new (S.Context) RISCVVLSCCAttr(S.Context, AL, VectorLength));
    return;
  }
  default:
    llvm_unreachable("unexpected attribute kind");
  }
}

static void handleDeviceKernelAttr(Sema &S, Decl *D, const ParsedAttr &AL) {
  const auto *FD = dyn_cast_or_null<FunctionDecl>(D);
  bool IsFunctionTemplate = FD && FD->getDescribedFunctionTemplate();
  if (S.getLangOpts().isSYCL()) {
    if (!IsFunctionTemplate) {
      S.Diag(AL.getLoc(), diag::warn_attribute_wrong_decl_type_str)
          << AL << AL.isRegularKeywordAttribute() << "function templates";
    } else {
      S.SYCL().handleKernelAttr(D, AL);
    }
  } else if (DeviceKernelAttr::isSYCLSpelling(AL)) {
    S.Diag(AL.getLoc(), diag::warn_attribute_ignored) << AL;
  } else if (S.getASTContext().getTargetInfo().getTriple().isNVPTX()) {
    handleGlobalAttr(S, D, AL);
  } else {
    // OpenCL C++ will throw a more specific error.
    if (!S.getLangOpts().OpenCLCPlusPlus && (!FD || IsFunctionTemplate)) {
      S.Diag(AL.getLoc(), diag::err_attribute_wrong_decl_type_str)
          << AL << AL.isRegularKeywordAttribute() << "functions";
    }
    handleSimpleAttribute<DeviceKernelAttr>(S, D, AL);
  }
  // Make sure we validate the CC with the target
  // and warn/error if necessary.
  handleCallConvAttr(S, D, AL);
}

static void handleSuppressAttr(Sema &S, Decl *D, const ParsedAttr &AL) {
  if (AL.getAttributeSpellingListIndex() == SuppressAttr::CXX11_gsl_suppress) {
    // Suppression attribute with GSL spelling requires at least 1 argument.
    if (!AL.checkAtLeastNumArgs(S, 1))
      return;
  }

  std::vector<StringRef> DiagnosticIdentifiers;
  for (unsigned I = 0, E = AL.getNumArgs(); I != E; ++I) {
    StringRef RuleName;

    if (!S.checkStringLiteralArgumentAttr(AL, I, RuleName, nullptr))
      return;

    DiagnosticIdentifiers.push_back(RuleName);
  }
  D->addAttr(::new (S.Context)
                 SuppressAttr(S.Context, AL, DiagnosticIdentifiers.data(),
                              DiagnosticIdentifiers.size()));
}

static void handleLifetimeCategoryAttr(Sema &S, Decl *D, const ParsedAttr &AL) {
  TypeSourceInfo *DerefTypeLoc = nullptr;
  QualType ParmType;
  if (AL.hasParsedType()) {
    ParmType = S.GetTypeFromParser(AL.getTypeArg(), &DerefTypeLoc);

    unsigned SelectIdx = ~0U;
    if (ParmType->isReferenceType())
      SelectIdx = 0;
    else if (ParmType->isArrayType())
      SelectIdx = 1;

    if (SelectIdx != ~0U) {
      S.Diag(AL.getLoc(), diag::err_attribute_invalid_argument)
          << SelectIdx << AL;
      return;
    }
  }

  // To check if earlier decl attributes do not conflict the newly parsed ones
  // we always add (and check) the attribute to the canonical decl. We need
  // to repeat the check for attribute mutual exclusion because we're attaching
  // all of the attributes to the canonical declaration rather than the current
  // declaration.
  D = D->getCanonicalDecl();
  if (AL.getKind() == ParsedAttr::AT_Owner) {
    if (checkAttrMutualExclusion<PointerAttr>(S, D, AL))
      return;
    if (const auto *OAttr = D->getAttr<OwnerAttr>()) {
      const Type *ExistingDerefType = OAttr->getDerefTypeLoc()
                                          ? OAttr->getDerefType().getTypePtr()
                                          : nullptr;
      if (ExistingDerefType != ParmType.getTypePtrOrNull()) {
        S.Diag(AL.getLoc(), diag::err_attributes_are_not_compatible)
            << AL << OAttr
            << (AL.isRegularKeywordAttribute() ||
                OAttr->isRegularKeywordAttribute());
        S.Diag(OAttr->getLocation(), diag::note_conflicting_attribute);
      }
      return;
    }
    for (Decl *Redecl : D->redecls()) {
      Redecl->addAttr(::new (S.Context) OwnerAttr(S.Context, AL, DerefTypeLoc));
    }
  } else {
    if (checkAttrMutualExclusion<OwnerAttr>(S, D, AL))
      return;
    if (const auto *PAttr = D->getAttr<PointerAttr>()) {
      const Type *ExistingDerefType = PAttr->getDerefTypeLoc()
                                          ? PAttr->getDerefType().getTypePtr()
                                          : nullptr;
      if (ExistingDerefType != ParmType.getTypePtrOrNull()) {
        S.Diag(AL.getLoc(), diag::err_attributes_are_not_compatible)
            << AL << PAttr
            << (AL.isRegularKeywordAttribute() ||
                PAttr->isRegularKeywordAttribute());
        S.Diag(PAttr->getLocation(), diag::note_conflicting_attribute);
      }
      return;
    }
    for (Decl *Redecl : D->redecls()) {
      Redecl->addAttr(::new (S.Context)
                          PointerAttr(S.Context, AL, DerefTypeLoc));
    }
  }
}

static void handleRandomizeLayoutAttr(Sema &S, Decl *D, const ParsedAttr &AL) {
  if (checkAttrMutualExclusion<NoRandomizeLayoutAttr>(S, D, AL))
    return;
  if (!D->hasAttr<RandomizeLayoutAttr>())
    D->addAttr(::new (S.Context) RandomizeLayoutAttr(S.Context, AL));
}

static void handleNoRandomizeLayoutAttr(Sema &S, Decl *D,
                                        const ParsedAttr &AL) {
  if (checkAttrMutualExclusion<RandomizeLayoutAttr>(S, D, AL))
    return;
  if (!D->hasAttr<NoRandomizeLayoutAttr>())
    D->addAttr(::new (S.Context) NoRandomizeLayoutAttr(S.Context, AL));
}

bool Sema::CheckCallingConvAttr(const ParsedAttr &Attrs, CallingConv &CC,
                                const FunctionDecl *FD,
                                CUDAFunctionTarget CFT) {
  if (Attrs.isInvalid())
    return true;

  if (Attrs.hasProcessingCache()) {
    CC = (CallingConv) Attrs.getProcessingCache();
    return false;
  }

  if (Attrs.getKind() == ParsedAttr::AT_RISCVVLSCC) {
    // riscv_vls_cc only accepts 0 or 1 argument.
    if (!Attrs.checkAtLeastNumArgs(*this, 0) ||
        !Attrs.checkAtMostNumArgs(*this, 1)) {
      Attrs.setInvalid();
      return true;
    }
  } else {
    unsigned ReqArgs = Attrs.getKind() == ParsedAttr::AT_Pcs ? 1 : 0;
    if (!Attrs.checkExactlyNumArgs(*this, ReqArgs)) {
      Attrs.setInvalid();
      return true;
    }
  }

  const TargetInfo &TI = Context.getTargetInfo();
  bool IsTargetDefaultMSABI =
      Context.getTargetInfo().getTriple().isOSWindows() ||
      Context.getTargetInfo().getTriple().isUEFI();
  // TODO: diagnose uses of these conventions on the wrong target.
  switch (Attrs.getKind()) {
  case ParsedAttr::AT_CDecl:
    CC = TI.getDefaultCallingConv();
    break;
  case ParsedAttr::AT_FastCall:
    CC = CC_X86FastCall;
    break;
  case ParsedAttr::AT_StdCall:
    CC = CC_X86StdCall;
    break;
  case ParsedAttr::AT_ThisCall:
    CC = CC_X86ThisCall;
    break;
  case ParsedAttr::AT_Pascal:
    CC = CC_X86Pascal;
    break;
  case ParsedAttr::AT_SwiftCall:
    CC = CC_Swift;
    break;
  case ParsedAttr::AT_SwiftAsyncCall:
    CC = CC_SwiftAsync;
    break;
  case ParsedAttr::AT_VectorCall:
    CC = CC_X86VectorCall;
    break;
  case ParsedAttr::AT_AArch64VectorPcs:
    CC = CC_AArch64VectorCall;
    break;
  case ParsedAttr::AT_AArch64SVEPcs:
    CC = CC_AArch64SVEPCS;
    break;
  case ParsedAttr::AT_RegCall:
    CC = CC_X86RegCall;
    break;
  case ParsedAttr::AT_MSABI:
    CC = IsTargetDefaultMSABI ? CC_C : CC_Win64;
    break;
  case ParsedAttr::AT_SysVABI:
    CC = IsTargetDefaultMSABI ? CC_X86_64SysV : CC_C;
    break;
  case ParsedAttr::AT_Pcs: {
    StringRef StrRef;
    if (!checkStringLiteralArgumentAttr(Attrs, 0, StrRef)) {
      Attrs.setInvalid();
      return true;
    }
    if (StrRef == "aapcs") {
      CC = CC_AAPCS;
      break;
    } else if (StrRef == "aapcs-vfp") {
      CC = CC_AAPCS_VFP;
      break;
    }

    Attrs.setInvalid();
    Diag(Attrs.getLoc(), diag::err_invalid_pcs);
    return true;
  }
  case ParsedAttr::AT_IntelOclBicc:
    CC = CC_IntelOclBicc;
    break;
  case ParsedAttr::AT_PreserveMost:
    CC = CC_PreserveMost;
    break;
  case ParsedAttr::AT_PreserveAll:
    CC = CC_PreserveAll;
    break;
  case ParsedAttr::AT_M68kRTD:
    CC = CC_M68kRTD;
    break;
  case ParsedAttr::AT_PreserveNone:
    CC = CC_PreserveNone;
    break;
  case ParsedAttr::AT_RISCVVectorCC:
    CC = CC_RISCVVectorCall;
    break;
  case ParsedAttr::AT_RISCVVLSCC: {
    // If the riscv_abi_vlen doesn't have any argument, we set set it to default
    // value 128.
    unsigned ABIVLen = 128;
    if (Attrs.getNumArgs() &&
        !checkUInt32Argument(Attrs, Attrs.getArgAsExpr(0), ABIVLen)) {
      Attrs.setInvalid();
      return true;
    }
    if (Attrs.getNumArgs() && (ABIVLen < 32 || ABIVLen > 65536)) {
      Attrs.setInvalid();
      Diag(Attrs.getLoc(), diag::err_argument_invalid_range)
          << ABIVLen << 32 << 65536;
      return true;
    }
    if (!llvm::isPowerOf2_64(ABIVLen)) {
      Attrs.setInvalid();
      Diag(Attrs.getLoc(), diag::err_argument_not_power_of_2);
      return true;
    }
    CC = static_cast<CallingConv>(CallingConv::CC_RISCVVLSCall_32 +
                                  llvm::Log2_64(ABIVLen) - 5);
    break;
  }
  case ParsedAttr::AT_DeviceKernel: {
    // Validation was handled in handleDeviceKernelAttr.
    CC = CC_DeviceKernel;
    break;
  }
  default: llvm_unreachable("unexpected attribute kind");
  }

  TargetInfo::CallingConvCheckResult A = TargetInfo::CCCR_OK;
  auto *Aux = Context.getAuxTargetInfo();
  // CUDA functions may have host and/or device attributes which indicate
  // their targeted execution environment, therefore the calling convention
  // of functions in CUDA should be checked against the target deduced based
  // on their host/device attributes.
  if (LangOpts.CUDA) {
    assert(FD || CFT != CUDAFunctionTarget::InvalidTarget);
    auto CudaTarget = FD ? CUDA().IdentifyTarget(FD) : CFT;
    bool CheckHost = false, CheckDevice = false;
    switch (CudaTarget) {
    case CUDAFunctionTarget::HostDevice:
      CheckHost = true;
      CheckDevice = true;
      break;
    case CUDAFunctionTarget::Host:
      CheckHost = true;
      break;
    case CUDAFunctionTarget::Device:
    case CUDAFunctionTarget::Global:
      CheckDevice = true;
      break;
    case CUDAFunctionTarget::InvalidTarget:
      llvm_unreachable("unexpected cuda target");
    }
    auto *HostTI = LangOpts.CUDAIsDevice ? Aux : &TI;
    auto *DeviceTI = LangOpts.CUDAIsDevice ? &TI : Aux;
    if (CheckHost && HostTI)
      A = HostTI->checkCallingConvention(CC);
    if (A == TargetInfo::CCCR_OK && CheckDevice && DeviceTI)
      A = DeviceTI->checkCallingConvention(CC);
  } else if (LangOpts.SYCLIsDevice && TI.getTriple().isAMDGPU() &&
             CC == CC_X86VectorCall) {
    // Assuming SYCL Device AMDGPU CC_X86VectorCall functions are always to be
    // emitted on the host. The MSVC STL has CC-based specializations so we
    // cannot change the CC to be the default as that will cause a clash with
    // another specialization.
    A = TI.checkCallingConvention(CC);
    if (Aux && A != TargetInfo::CCCR_OK)
      A = Aux->checkCallingConvention(CC);
  } else {
    A = TI.checkCallingConvention(CC);
  }

  switch (A) {
  case TargetInfo::CCCR_OK:
    break;

  case TargetInfo::CCCR_Ignore:
    // Treat an ignored convention as if it was an explicit C calling convention
    // attribute. For example, __stdcall on Win x64 functions as __cdecl, so
    // that command line flags that change the default convention to
    // __vectorcall don't affect declarations marked __stdcall.
    CC = CC_C;
    break;

  case TargetInfo::CCCR_Error:
    Diag(Attrs.getLoc(), diag::error_cconv_unsupported)
        << Attrs << (int)CallingConventionIgnoredReason::ForThisTarget;
    break;

  case TargetInfo::CCCR_Warning: {
    Diag(Attrs.getLoc(), diag::warn_cconv_unsupported)
        << Attrs << (int)CallingConventionIgnoredReason::ForThisTarget;

    // This convention is not valid for the target. Use the default function or
    // method calling convention.
    bool IsCXXMethod = false, IsVariadic = false;
    if (FD) {
      IsCXXMethod = FD->isCXXInstanceMember();
      IsVariadic = FD->isVariadic();
    }
    CC = Context.getDefaultCallingConvention(IsVariadic, IsCXXMethod);
    break;
  }
  }

  Attrs.setProcessingCache((unsigned) CC);
  return false;
}

bool Sema::CheckRegparmAttr(const ParsedAttr &AL, unsigned &numParams) {
  if (AL.isInvalid())
    return true;

  if (!AL.checkExactlyNumArgs(*this, 1)) {
    AL.setInvalid();
    return true;
  }

  uint32_t NP;
  Expr *NumParamsExpr = AL.getArgAsExpr(0);
  if (!checkUInt32Argument(AL, NumParamsExpr, NP)) {
    AL.setInvalid();
    return true;
  }

  if (Context.getTargetInfo().getRegParmMax() == 0) {
    Diag(AL.getLoc(), diag::err_attribute_regparm_wrong_platform)
      << NumParamsExpr->getSourceRange();
    AL.setInvalid();
    return true;
  }

  numParams = NP;
  if (numParams > Context.getTargetInfo().getRegParmMax()) {
    Diag(AL.getLoc(), diag::err_attribute_regparm_invalid_number)
      << Context.getTargetInfo().getRegParmMax() << NumParamsExpr->getSourceRange();
    AL.setInvalid();
    return true;
  }

  return false;
}

// Checks whether an argument of launch_bounds attribute is
// acceptable, performs implicit conversion to Rvalue, and returns
// non-nullptr Expr result on success. Otherwise, it returns nullptr
// and may output an error.
static Expr *makeLaunchBoundsArgExpr(Sema &S, Expr *E,
                                     const CUDALaunchBoundsAttr &AL,
                                     const unsigned Idx) {
  if (S.DiagnoseUnexpandedParameterPack(E))
    return nullptr;

  // Accept template arguments for now as they depend on something else.
  // We'll get to check them when they eventually get instantiated.
  if (E->isValueDependent())
    return E;

  std::optional<llvm::APSInt> I = llvm::APSInt(64);
  if (!(I = E->getIntegerConstantExpr(S.Context))) {
    S.Diag(E->getExprLoc(), diag::err_attribute_argument_n_type)
        << &AL << Idx << AANT_ArgumentIntegerConstant << E->getSourceRange();
    return nullptr;
  }
  // Make sure we can fit it in 32 bits.
  if (!I->isIntN(32)) {
    S.Diag(E->getExprLoc(), diag::err_ice_too_large)
        << toString(*I, 10, false) << 32 << /* Unsigned */ 1;
    return nullptr;
  }
  if (*I < 0)
    S.Diag(E->getExprLoc(), diag::warn_attribute_argument_n_negative)
        << &AL << Idx << E->getSourceRange();

  // We may need to perform implicit conversion of the argument.
  InitializedEntity Entity = InitializedEntity::InitializeParameter(
      S.Context, S.Context.getConstType(S.Context.IntTy), /*consume*/ false);
  ExprResult ValArg = S.PerformCopyInitialization(Entity, SourceLocation(), E);
  assert(!ValArg.isInvalid() &&
         "Unexpected PerformCopyInitialization() failure.");

  return ValArg.getAs<Expr>();
}

CUDALaunchBoundsAttr *
Sema::CreateLaunchBoundsAttr(const AttributeCommonInfo &CI, Expr *MaxThreads,
                             Expr *MinBlocks, Expr *MaxBlocks) {
  CUDALaunchBoundsAttr TmpAttr(Context, CI, MaxThreads, MinBlocks, MaxBlocks);
  MaxThreads = makeLaunchBoundsArgExpr(*this, MaxThreads, TmpAttr, 0);
  if (!MaxThreads)
    return nullptr;

  if (MinBlocks) {
    MinBlocks = makeLaunchBoundsArgExpr(*this, MinBlocks, TmpAttr, 1);
    if (!MinBlocks)
      return nullptr;
  }

  if (MaxBlocks) {
    // '.maxclusterrank' ptx directive requires .target sm_90 or higher.
    auto SM = SYCL().getOffloadArch(Context.getTargetInfo());
    if (SM == OffloadArch::UNKNOWN || SM < OffloadArch::SM_90) {
      Diag(MaxBlocks->getBeginLoc(), diag::warn_cuda_maxclusterrank_sm_90)
          << OffloadArchToString(SM) << CI << MaxBlocks->getSourceRange();
      // Ignore it by setting MaxBlocks to null;
      MaxBlocks = nullptr;
    } else {
      MaxBlocks = makeLaunchBoundsArgExpr(*this, MaxBlocks, TmpAttr, 2);
      if (!MaxBlocks)
        return nullptr;
    }
  }

  return ::new (Context)
      CUDALaunchBoundsAttr(Context, CI, MaxThreads, MinBlocks, MaxBlocks);
}

void Sema::AddLaunchBoundsAttr(Decl *D, const AttributeCommonInfo &CI,
                               Expr *MaxThreads, Expr *MinBlocks,
                               Expr *MaxBlocks) {
  if (auto *Attr = CreateLaunchBoundsAttr(CI, MaxThreads, MinBlocks, MaxBlocks))
    D->addAttr(Attr);
}

static void handleLaunchBoundsAttr(Sema &S, Decl *D, const ParsedAttr &AL) {
  if (!AL.checkAtLeastNumArgs(S, 1) || !AL.checkAtMostNumArgs(S, 3))
    return;

  S.AddLaunchBoundsAttr(D, AL, AL.getArgAsExpr(0),
                        AL.getNumArgs() > 1 ? AL.getArgAsExpr(1) : nullptr,
                        AL.getNumArgs() > 2 ? AL.getArgAsExpr(2) : nullptr);
}

static void handleArgumentWithTypeTagAttr(Sema &S, Decl *D,
                                          const ParsedAttr &AL) {
  if (!AL.isArgIdent(0)) {
    S.Diag(AL.getLoc(), diag::err_attribute_argument_n_type)
        << AL << /* arg num = */ 1 << AANT_ArgumentIdentifier;
    return;
  }

  ParamIdx ArgumentIdx;
  if (!S.checkFunctionOrMethodParameterIndex(
          D, AL, 2, AL.getArgAsExpr(1), ArgumentIdx,
          /*CanIndexImplicitThis=*/false,
          /*CanIndexVariadicArguments=*/true))
    return;

  ParamIdx TypeTagIdx;
  if (!S.checkFunctionOrMethodParameterIndex(
          D, AL, 3, AL.getArgAsExpr(2), TypeTagIdx,
          /*CanIndexImplicitThis=*/false,
          /*CanIndexVariadicArguments=*/true))
    return;

  bool IsPointer = AL.getAttrName()->getName() == "pointer_with_type_tag";
  if (IsPointer) {
    // Ensure that buffer has a pointer type.
    unsigned ArgumentIdxAST = ArgumentIdx.getASTIndex();
    if (ArgumentIdxAST >= getFunctionOrMethodNumParams(D) ||
        !getFunctionOrMethodParamType(D, ArgumentIdxAST)->isPointerType())
      S.Diag(AL.getLoc(), diag::err_attribute_pointers_only) << AL << 0;
  }

  D->addAttr(::new (S.Context) ArgumentWithTypeTagAttr(
      S.Context, AL, AL.getArgAsIdent(0)->getIdentifierInfo(), ArgumentIdx,
      TypeTagIdx, IsPointer));
}

static void handleTypeTagForDatatypeAttr(Sema &S, Decl *D,
                                         const ParsedAttr &AL) {
  if (!AL.isArgIdent(0)) {
    S.Diag(AL.getLoc(), diag::err_attribute_argument_n_type)
        << AL << 1 << AANT_ArgumentIdentifier;
    return;
  }

  if (!AL.checkExactlyNumArgs(S, 1))
    return;

  if (!isa<VarDecl>(D)) {
    S.Diag(AL.getLoc(), diag::err_attribute_wrong_decl_type)
        << AL << AL.isRegularKeywordAttribute() << ExpectedVariable;
    return;
  }

  IdentifierInfo *PointerKind = AL.getArgAsIdent(0)->getIdentifierInfo();
  TypeSourceInfo *MatchingCTypeLoc = nullptr;
  S.GetTypeFromParser(AL.getMatchingCType(), &MatchingCTypeLoc);
  assert(MatchingCTypeLoc && "no type source info for attribute argument");

  D->addAttr(::new (S.Context) TypeTagForDatatypeAttr(
      S.Context, AL, PointerKind, MatchingCTypeLoc, AL.getLayoutCompatible(),
      AL.getMustBeNull()));
}

static void handleXRayLogArgsAttr(Sema &S, Decl *D, const ParsedAttr &AL) {
  ParamIdx ArgCount;

  if (!S.checkFunctionOrMethodParameterIndex(D, AL, 1, AL.getArgAsExpr(0),
                                             ArgCount,
                                             true /* CanIndexImplicitThis */))
    return;

  // ArgCount isn't a parameter index [0;n), it's a count [1;n]
  D->addAttr(::new (S.Context)
                 XRayLogArgsAttr(S.Context, AL, ArgCount.getSourceIndex()));
}

static void handlePatchableFunctionEntryAttr(Sema &S, Decl *D,
                                             const ParsedAttr &AL) {
  if (S.Context.getTargetInfo().getTriple().isOSAIX()) {
    S.Diag(AL.getLoc(), diag::err_aix_attr_unsupported) << AL;
    return;
  }
  uint32_t Count = 0, Offset = 0;
  StringRef Section;
  if (!S.checkUInt32Argument(AL, AL.getArgAsExpr(0), Count, 0, true))
    return;
  if (AL.getNumArgs() >= 2) {
    Expr *Arg = AL.getArgAsExpr(1);
    if (!S.checkUInt32Argument(AL, Arg, Offset, 1, true))
      return;
    if (Count < Offset) {
      S.Diag(S.getAttrLoc(AL), diag::err_attribute_argument_out_of_range)
          << &AL << 0 << Count << Arg->getBeginLoc();
      return;
    }
  }
  if (AL.getNumArgs() == 3) {
    SourceLocation LiteralLoc;
    if (!S.checkStringLiteralArgumentAttr(AL, 2, Section, &LiteralLoc))
      return;
    if (llvm::Error E = S.isValidSectionSpecifier(Section)) {
      S.Diag(LiteralLoc,
             diag::err_attribute_patchable_function_entry_invalid_section)
          << toString(std::move(E));
      return;
    }
    if (Section.empty()) {
      S.Diag(LiteralLoc,
             diag::err_attribute_patchable_function_entry_invalid_section)
          << "section must not be empty";
      return;
    }
  }
  D->addAttr(::new (S.Context) PatchableFunctionEntryAttr(S.Context, AL, Count,
                                                          Offset, Section));
}

static bool SYCLAliasValid(ASTContext &Context, unsigned BuiltinID) {
  constexpr llvm::StringLiteral Prefix = "__builtin_intel_sycl";
  std::string BuiltinNameStr = Context.BuiltinInfo.getName(BuiltinID);
  StringRef BuiltinName = BuiltinNameStr;
  return BuiltinName.starts_with(Prefix);
}

static void handleBuiltinAliasAttr(Sema &S, Decl *D,
                                        const ParsedAttr &AL) {
  if (!AL.isArgIdent(0)) {
    S.Diag(AL.getLoc(), diag::err_attribute_argument_n_type)
        << AL << 1 << AANT_ArgumentIdentifier;
    return;
  }

  IdentifierInfo *Ident = AL.getArgAsIdent(0)->getIdentifierInfo();
  unsigned BuiltinID = Ident->getBuiltinID();
  StringRef AliasName = cast<FunctionDecl>(D)->getIdentifier()->getName();

  bool IsAArch64 = S.Context.getTargetInfo().getTriple().isAArch64();
  bool IsARM = S.Context.getTargetInfo().getTriple().isARM();
  bool IsRISCV = S.Context.getTargetInfo().getTriple().isRISCV();
  bool IsSPIRV = S.Context.getTargetInfo().getTriple().isSPIRV();
  bool IsHLSL = S.Context.getLangOpts().HLSL;
  bool IsSYCL = S.Context.getLangOpts().isSYCL();
  bool IsTSBuiltin = S.Context.BuiltinInfo.isTSBuiltin(BuiltinID);
  if ((IsAArch64 && !S.ARM().SveAliasValid(BuiltinID, AliasName)) ||
      (IsARM && !S.ARM().MveAliasValid(BuiltinID, AliasName) &&
       !S.ARM().CdeAliasValid(BuiltinID, AliasName)) ||
      (IsRISCV && !S.RISCV().isAliasValid(BuiltinID, AliasName)) ||
      (IsSYCL && !IsTSBuiltin && !SYCLAliasValid(S.Context, BuiltinID)) ||
      (!IsAArch64 && !IsARM && !IsRISCV && !IsHLSL && !IsSYCL && !IsSPIRV)) {
    S.Diag(AL.getLoc(), diag::err_attribute_builtin_alias) << AL;
    return;
  }

  D->addAttr(::new (S.Context) BuiltinAliasAttr(S.Context, AL, Ident));
}

static void handleNullableTypeAttr(Sema &S, Decl *D, const ParsedAttr &AL) {
  if (AL.isUsedAsTypeAttr())
    return;

  if (auto *CRD = dyn_cast<CXXRecordDecl>(D);
      !CRD || !(CRD->isClass() || CRD->isStruct())) {
    S.Diag(AL.getRange().getBegin(), diag::err_attribute_wrong_decl_type)
        << AL << AL.isRegularKeywordAttribute() << ExpectedClass;
    return;
  }

  handleSimpleAttribute<TypeNullableAttr>(S, D, AL);
}

static void handlePreferredTypeAttr(Sema &S, Decl *D, const ParsedAttr &AL) {
  if (!AL.hasParsedType()) {
    S.Diag(AL.getLoc(), diag::err_attribute_wrong_number_arguments) << AL << 1;
    return;
  }

  TypeSourceInfo *ParmTSI = nullptr;
  QualType QT = S.GetTypeFromParser(AL.getTypeArg(), &ParmTSI);
  assert(ParmTSI && "no type source info for attribute argument");
  S.RequireCompleteType(ParmTSI->getTypeLoc().getBeginLoc(), QT,
                        diag::err_incomplete_type);

  D->addAttr(::new (S.Context) PreferredTypeAttr(S.Context, AL, ParmTSI));
}

//===----------------------------------------------------------------------===//
// Microsoft specific attribute handlers.
//===----------------------------------------------------------------------===//

UuidAttr *Sema::mergeUuidAttr(Decl *D, const AttributeCommonInfo &CI,
                              StringRef UuidAsWritten, MSGuidDecl *GuidDecl) {
  if (const auto *UA = D->getAttr<UuidAttr>()) {
    if (declaresSameEntity(UA->getGuidDecl(), GuidDecl))
      return nullptr;
    if (!UA->getGuid().empty()) {
      Diag(UA->getLocation(), diag::err_mismatched_uuid);
      Diag(CI.getLoc(), diag::note_previous_uuid);
      D->dropAttr<UuidAttr>();
    }
  }

  return ::new (Context) UuidAttr(Context, CI, UuidAsWritten, GuidDecl);
}

static void handleUuidAttr(Sema &S, Decl *D, const ParsedAttr &AL) {
  if (!S.LangOpts.CPlusPlus) {
    S.Diag(AL.getLoc(), diag::err_attribute_not_supported_in_lang)
        << AL << AttributeLangSupport::C;
    return;
  }

  StringRef OrigStrRef;
  SourceLocation LiteralLoc;
  if (!S.checkStringLiteralArgumentAttr(AL, 0, OrigStrRef, &LiteralLoc))
    return;

  // GUID format is "XXXXXXXX-XXXX-XXXX-XXXX-XXXXXXXXXXXX" or
  // "{XXXXXXXX-XXXX-XXXX-XXXX-XXXXXXXXXXXX}", normalize to the former.
  StringRef StrRef = OrigStrRef;
  if (StrRef.size() == 38 && StrRef.front() == '{' && StrRef.back() == '}')
    StrRef = StrRef.drop_front().drop_back();

  // Validate GUID length.
  if (StrRef.size() != 36) {
    S.Diag(LiteralLoc, diag::err_attribute_uuid_malformed_guid);
    return;
  }

  for (unsigned i = 0; i < 36; ++i) {
    if (i == 8 || i == 13 || i == 18 || i == 23) {
      if (StrRef[i] != '-') {
        S.Diag(LiteralLoc, diag::err_attribute_uuid_malformed_guid);
        return;
      }
    } else if (!isHexDigit(StrRef[i])) {
      S.Diag(LiteralLoc, diag::err_attribute_uuid_malformed_guid);
      return;
    }
  }

  // Convert to our parsed format and canonicalize.
  MSGuidDecl::Parts Parsed;
  StrRef.substr(0, 8).getAsInteger(16, Parsed.Part1);
  StrRef.substr(9, 4).getAsInteger(16, Parsed.Part2);
  StrRef.substr(14, 4).getAsInteger(16, Parsed.Part3);
  for (unsigned i = 0; i != 8; ++i)
    StrRef.substr(19 + 2 * i + (i >= 2 ? 1 : 0), 2)
        .getAsInteger(16, Parsed.Part4And5[i]);
  MSGuidDecl *Guid = S.Context.getMSGuidDecl(Parsed);

  // FIXME: It'd be nice to also emit a fixit removing uuid(...) (and, if it's
  // the only thing in the [] list, the [] too), and add an insertion of
  // __declspec(uuid(...)).  But sadly, neither the SourceLocs of the commas
  // separating attributes nor of the [ and the ] are in the AST.
  // Cf "SourceLocations of attribute list delimiters - [[ ... , ... ]] etc"
  // on cfe-dev.
  if (AL.isMicrosoftAttribute()) // Check for [uuid(...)] spelling.
    S.Diag(AL.getLoc(), diag::warn_atl_uuid_deprecated);

  UuidAttr *UA = S.mergeUuidAttr(D, AL, OrigStrRef, Guid);
  if (UA)
    D->addAttr(UA);
}

static void handleMSInheritanceAttr(Sema &S, Decl *D, const ParsedAttr &AL) {
  if (!S.LangOpts.CPlusPlus) {
    S.Diag(AL.getLoc(), diag::err_attribute_not_supported_in_lang)
        << AL << AttributeLangSupport::C;
    return;
  }
  MSInheritanceAttr *IA = S.mergeMSInheritanceAttr(
      D, AL, /*BestCase=*/true, (MSInheritanceModel)AL.getSemanticSpelling());
  if (IA) {
    D->addAttr(IA);
    S.Consumer.AssignInheritanceModel(cast<CXXRecordDecl>(D));
  }
}

static void handleDeclspecThreadAttr(Sema &S, Decl *D, const ParsedAttr &AL) {
  const auto *VD = cast<VarDecl>(D);
  if (!S.Context.getTargetInfo().isTLSSupported()) {
    S.Diag(AL.getLoc(), diag::err_thread_unsupported);
    return;
  }
  if (VD->getTSCSpec() != TSCS_unspecified) {
    S.Diag(AL.getLoc(), diag::err_declspec_thread_on_thread_variable);
    return;
  }
  if (VD->hasLocalStorage()) {
    S.Diag(AL.getLoc(), diag::err_thread_non_global) << "__declspec(thread)";
    return;
  }
  D->addAttr(::new (S.Context) ThreadAttr(S.Context, AL));
}

static void handleMSConstexprAttr(Sema &S, Decl *D, const ParsedAttr &AL) {
  if (!S.getLangOpts().isCompatibleWithMSVC(LangOptions::MSVC2022_3)) {
    S.Diag(AL.getLoc(), diag::warn_unknown_attribute_ignored)
        << AL << AL.getRange();
    return;
  }
  auto *FD = cast<FunctionDecl>(D);
  if (FD->isConstexprSpecified() || FD->isConsteval()) {
    S.Diag(AL.getLoc(), diag::err_ms_constexpr_cannot_be_applied)
        << FD->isConsteval() << FD;
    return;
  }
  if (auto *MD = dyn_cast<CXXMethodDecl>(FD)) {
    if (!S.getLangOpts().CPlusPlus20 && MD->isVirtual()) {
      S.Diag(AL.getLoc(), diag::err_ms_constexpr_cannot_be_applied)
          << /*virtual*/ 2 << MD;
      return;
    }
  }
  D->addAttr(::new (S.Context) MSConstexprAttr(S.Context, AL));
}

static void handleAbiTagAttr(Sema &S, Decl *D, const ParsedAttr &AL) {
  SmallVector<StringRef, 4> Tags;
  for (unsigned I = 0, E = AL.getNumArgs(); I != E; ++I) {
    StringRef Tag;
    if (!S.checkStringLiteralArgumentAttr(AL, I, Tag))
      return;
    Tags.push_back(Tag);
  }

  if (const auto *NS = dyn_cast<NamespaceDecl>(D)) {
    if (!NS->isInline()) {
      S.Diag(AL.getLoc(), diag::warn_attr_abi_tag_namespace) << 0;
      return;
    }
    if (NS->isAnonymousNamespace()) {
      S.Diag(AL.getLoc(), diag::warn_attr_abi_tag_namespace) << 1;
      return;
    }
    if (AL.getNumArgs() == 0)
      Tags.push_back(NS->getName());
  } else if (!AL.checkAtLeastNumArgs(S, 1))
    return;

  // Store tags sorted and without duplicates.
  llvm::sort(Tags);
  Tags.erase(llvm::unique(Tags), Tags.end());

  D->addAttr(::new (S.Context)
                 AbiTagAttr(S.Context, AL, Tags.data(), Tags.size()));
}

static bool hasBTFDeclTagAttr(Decl *D, StringRef Tag) {
  for (const auto *I : D->specific_attrs<BTFDeclTagAttr>()) {
    if (I->getBTFDeclTag() == Tag)
      return true;
  }
  return false;
}

static void handleBTFDeclTagAttr(Sema &S, Decl *D, const ParsedAttr &AL) {
  StringRef Str;
  if (!S.checkStringLiteralArgumentAttr(AL, 0, Str))
    return;
  if (hasBTFDeclTagAttr(D, Str))
    return;

  D->addAttr(::new (S.Context) BTFDeclTagAttr(S.Context, AL, Str));
}

BTFDeclTagAttr *Sema::mergeBTFDeclTagAttr(Decl *D, const BTFDeclTagAttr &AL) {
  if (hasBTFDeclTagAttr(D, AL.getBTFDeclTag()))
    return nullptr;
  return ::new (Context) BTFDeclTagAttr(Context, AL, AL.getBTFDeclTag());
}

static void handleInterruptAttr(Sema &S, Decl *D, const ParsedAttr &AL) {
  // Dispatch the interrupt attribute based on the current target.
  switch (S.Context.getTargetInfo().getTriple().getArch()) {
  case llvm::Triple::msp430:
    S.MSP430().handleInterruptAttr(D, AL);
    break;
  case llvm::Triple::mipsel:
  case llvm::Triple::mips:
    S.MIPS().handleInterruptAttr(D, AL);
    break;
  case llvm::Triple::m68k:
    S.M68k().handleInterruptAttr(D, AL);
    break;
  case llvm::Triple::x86:
  case llvm::Triple::x86_64:
    S.X86().handleAnyInterruptAttr(D, AL);
    break;
  case llvm::Triple::avr:
    S.AVR().handleInterruptAttr(D, AL);
    break;
  case llvm::Triple::riscv32:
  case llvm::Triple::riscv64:
    S.RISCV().handleInterruptAttr(D, AL);
    break;
  default:
    S.ARM().handleInterruptAttr(D, AL);
    break;
  }
}

static void handleLayoutVersion(Sema &S, Decl *D, const ParsedAttr &AL) {
  uint32_t Version;
  Expr *VersionExpr = static_cast<Expr *>(AL.getArgAsExpr(0));
  if (!S.checkUInt32Argument(AL, AL.getArgAsExpr(0), Version))
    return;

  // TODO: Investigate what happens with the next major version of MSVC.
  if (Version != LangOptions::MSVC2015 / 100) {
    S.Diag(AL.getLoc(), diag::err_attribute_argument_out_of_bounds)
        << AL << Version << VersionExpr->getSourceRange();
    return;
  }

  // The attribute expects a "major" version number like 19, but new versions of
  // MSVC have moved to updating the "minor", or less significant numbers, so we
  // have to multiply by 100 now.
  Version *= 100;

  D->addAttr(::new (S.Context) LayoutVersionAttr(S.Context, AL, Version));
}

DLLImportAttr *Sema::mergeDLLImportAttr(Decl *D,
                                        const AttributeCommonInfo &CI) {
  if (D->hasAttr<DLLExportAttr>()) {
    Diag(CI.getLoc(), diag::warn_attribute_ignored) << "'dllimport'";
    return nullptr;
  }

  if (D->hasAttr<DLLImportAttr>())
    return nullptr;

  return ::new (Context) DLLImportAttr(Context, CI);
}

DLLExportAttr *Sema::mergeDLLExportAttr(Decl *D,
                                        const AttributeCommonInfo &CI) {
  if (DLLImportAttr *Import = D->getAttr<DLLImportAttr>()) {
    Diag(Import->getLocation(), diag::warn_attribute_ignored) << Import;
    D->dropAttr<DLLImportAttr>();
  }

  if (D->hasAttr<DLLExportAttr>())
    return nullptr;

  return ::new (Context) DLLExportAttr(Context, CI);
}

static void handleDLLAttr(Sema &S, Decl *D, const ParsedAttr &A) {
  if (isa<ClassTemplatePartialSpecializationDecl>(D) &&
      (S.Context.getTargetInfo().shouldDLLImportComdatSymbols())) {
    S.Diag(A.getRange().getBegin(), diag::warn_attribute_ignored) << A;
    return;
  }

  if (const auto *FD = dyn_cast<FunctionDecl>(D)) {
    if (FD->isInlined() && A.getKind() == ParsedAttr::AT_DLLImport &&
        !(S.Context.getTargetInfo().shouldDLLImportComdatSymbols())) {
      // MinGW doesn't allow dllimport on inline functions.
      S.Diag(A.getRange().getBegin(), diag::warn_attribute_ignored_on_inline)
          << A;
      return;
    }
  }

  if (const auto *MD = dyn_cast<CXXMethodDecl>(D)) {
    if ((S.Context.getTargetInfo().shouldDLLImportComdatSymbols()) &&
        MD->getParent()->isLambda()) {
      S.Diag(A.getRange().getBegin(), diag::err_attribute_dll_lambda) << A;
      return;
    }
  }

  Attr *NewAttr = A.getKind() == ParsedAttr::AT_DLLExport
                      ? (Attr *)S.mergeDLLExportAttr(D, A)
                      : (Attr *)S.mergeDLLImportAttr(D, A);
  if (NewAttr)
    D->addAttr(NewAttr);
}

MSInheritanceAttr *
Sema::mergeMSInheritanceAttr(Decl *D, const AttributeCommonInfo &CI,
                             bool BestCase,
                             MSInheritanceModel Model) {
  if (MSInheritanceAttr *IA = D->getAttr<MSInheritanceAttr>()) {
    if (IA->getInheritanceModel() == Model)
      return nullptr;
    Diag(IA->getLocation(), diag::err_mismatched_ms_inheritance)
        << 1 /*previous declaration*/;
    Diag(CI.getLoc(), diag::note_previous_ms_inheritance);
    D->dropAttr<MSInheritanceAttr>();
  }

  auto *RD = cast<CXXRecordDecl>(D);
  if (RD->hasDefinition()) {
    if (checkMSInheritanceAttrOnDefinition(RD, CI.getRange(), BestCase,
                                           Model)) {
      return nullptr;
    }
  } else {
    if (isa<ClassTemplatePartialSpecializationDecl>(RD)) {
      Diag(CI.getLoc(), diag::warn_ignored_ms_inheritance)
          << 1 /*partial specialization*/;
      return nullptr;
    }
    if (RD->getDescribedClassTemplate()) {
      Diag(CI.getLoc(), diag::warn_ignored_ms_inheritance)
          << 0 /*primary template*/;
      return nullptr;
    }
  }

  return ::new (Context) MSInheritanceAttr(Context, CI, BestCase);
}

static void handleCapabilityAttr(Sema &S, Decl *D, const ParsedAttr &AL) {
  // The capability attributes take a single string parameter for the name of
  // the capability they represent. The lockable attribute does not take any
  // parameters. However, semantically, both attributes represent the same
  // concept, and so they use the same semantic attribute. Eventually, the
  // lockable attribute will be removed.
  //
  // For backward compatibility, any capability which has no specified string
  // literal will be considered a "mutex."
  StringRef N("mutex");
  SourceLocation LiteralLoc;
  if (AL.getKind() == ParsedAttr::AT_Capability &&
      !S.checkStringLiteralArgumentAttr(AL, 0, N, &LiteralLoc))
    return;

  D->addAttr(::new (S.Context) CapabilityAttr(S.Context, AL, N));
}

static void handleReentrantCapabilityAttr(Sema &S, Decl *D,
                                          const ParsedAttr &AL) {
  // Do not permit 'reentrant_capability' without 'capability(..)'. Note that
  // the check here requires 'capability' to be before 'reentrant_capability'.
  // This helps enforce a canonical style. Also avoids placing an additional
  // branch into ProcessDeclAttributeList().
  if (!D->hasAttr<CapabilityAttr>()) {
    S.Diag(AL.getLoc(), diag::warn_thread_attribute_requires_preceded)
        << AL << cast<NamedDecl>(D) << "'capability'";
    return;
  }

  D->addAttr(::new (S.Context) ReentrantCapabilityAttr(S.Context, AL));
}

static void handleAssertCapabilityAttr(Sema &S, Decl *D, const ParsedAttr &AL) {
  SmallVector<Expr*, 1> Args;
  if (!checkLockFunAttrCommon(S, D, AL, Args))
    return;

  D->addAttr(::new (S.Context)
                 AssertCapabilityAttr(S.Context, AL, Args.data(), Args.size()));
}

static void handleAcquireCapabilityAttr(Sema &S, Decl *D,
                                        const ParsedAttr &AL) {
  if (const auto *ParmDecl = dyn_cast<ParmVarDecl>(D);
      ParmDecl && !checkFunParamsAreScopedLockable(S, ParmDecl, AL))
    return;

  SmallVector<Expr*, 1> Args;
  if (!checkLockFunAttrCommon(S, D, AL, Args))
    return;

  D->addAttr(::new (S.Context) AcquireCapabilityAttr(S.Context, AL, Args.data(),
                                                     Args.size()));
}

static void handleTryAcquireCapabilityAttr(Sema &S, Decl *D,
                                           const ParsedAttr &AL) {
  SmallVector<Expr*, 2> Args;
  if (!checkTryLockFunAttrCommon(S, D, AL, Args))
    return;

  D->addAttr(::new (S.Context) TryAcquireCapabilityAttr(
      S.Context, AL, AL.getArgAsExpr(0), Args.data(), Args.size()));
}

static void handleReleaseCapabilityAttr(Sema &S, Decl *D,
                                        const ParsedAttr &AL) {
  if (const auto *ParmDecl = dyn_cast<ParmVarDecl>(D);
      ParmDecl && !checkFunParamsAreScopedLockable(S, ParmDecl, AL))
    return;
  // Check that all arguments are lockable objects.
  SmallVector<Expr *, 1> Args;
  checkAttrArgsAreCapabilityObjs(S, D, AL, Args, 0, true);

  D->addAttr(::new (S.Context) ReleaseCapabilityAttr(S.Context, AL, Args.data(),
                                                     Args.size()));
}

static void handleRequiresCapabilityAttr(Sema &S, Decl *D,
                                         const ParsedAttr &AL) {
  if (const auto *ParmDecl = dyn_cast<ParmVarDecl>(D);
      ParmDecl && !checkFunParamsAreScopedLockable(S, ParmDecl, AL))
    return;

  if (!AL.checkAtLeastNumArgs(S, 1))
    return;

  // check that all arguments are lockable objects
  SmallVector<Expr*, 1> Args;
  checkAttrArgsAreCapabilityObjs(S, D, AL, Args);
  if (Args.empty())
    return;

  RequiresCapabilityAttr *RCA = ::new (S.Context)
      RequiresCapabilityAttr(S.Context, AL, Args.data(), Args.size());

  D->addAttr(RCA);
}

static void handleDeprecatedAttr(Sema &S, Decl *D, const ParsedAttr &AL) {
  if (const auto *NSD = dyn_cast<NamespaceDecl>(D)) {
    if (NSD->isAnonymousNamespace()) {
      S.Diag(AL.getLoc(), diag::warn_deprecated_anonymous_namespace);
      // Do not want to attach the attribute to the namespace because that will
      // cause confusing diagnostic reports for uses of declarations within the
      // namespace.
      return;
    }
  } else if (isa<UsingDecl, UnresolvedUsingTypenameDecl,
                 UnresolvedUsingValueDecl>(D)) {
    S.Diag(AL.getRange().getBegin(), diag::warn_deprecated_ignored_on_using)
        << AL;
    return;
  }

  // Handle the cases where the attribute has a text message.
  StringRef Str, Replacement;
  if (AL.isArgExpr(0) && AL.getArgAsExpr(0) &&
      !S.checkStringLiteralArgumentAttr(AL, 0, Str))
    return;

  // Support a single optional message only for Declspec and [[]] spellings.
  if (AL.isDeclspecAttribute() || AL.isStandardAttributeSyntax())
    AL.checkAtMostNumArgs(S, 1);
  else if (AL.isArgExpr(1) && AL.getArgAsExpr(1) &&
           !S.checkStringLiteralArgumentAttr(AL, 1, Replacement))
    return;

  if (!S.getLangOpts().CPlusPlus14 && AL.isCXX11Attribute() && !AL.isGNUScope())
    S.Diag(AL.getLoc(), diag::ext_cxx14_attr) << AL;

  D->addAttr(::new (S.Context) DeprecatedAttr(S.Context, AL, Str, Replacement));
}

static bool isGlobalVar(const Decl *D) {
  if (const auto *S = dyn_cast<VarDecl>(D))
    return S->hasGlobalStorage();
  return false;
}

static bool isSanitizerAttributeAllowedOnGlobals(StringRef Sanitizer) {
  return Sanitizer == "address" || Sanitizer == "hwaddress" ||
         Sanitizer == "memtag";
}

static void handleNoSanitizeAttr(Sema &S, Decl *D, const ParsedAttr &AL) {
  if (!AL.checkAtLeastNumArgs(S, 1))
    return;

  std::vector<StringRef> Sanitizers;

  for (unsigned I = 0, E = AL.getNumArgs(); I != E; ++I) {
    StringRef SanitizerName;
    SourceLocation LiteralLoc;

    if (!S.checkStringLiteralArgumentAttr(AL, I, SanitizerName, &LiteralLoc))
      return;

    if (parseSanitizerValue(SanitizerName, /*AllowGroups=*/true) ==
            SanitizerMask() &&
        SanitizerName != "coverage")
      S.Diag(LiteralLoc, diag::warn_unknown_sanitizer_ignored) << SanitizerName;
    else if (isGlobalVar(D) && !isSanitizerAttributeAllowedOnGlobals(SanitizerName))
      S.Diag(D->getLocation(), diag::warn_attribute_type_not_supported_global)
          << AL << SanitizerName;
    Sanitizers.push_back(SanitizerName);
  }

  D->addAttr(::new (S.Context) NoSanitizeAttr(S.Context, AL, Sanitizers.data(),
                                              Sanitizers.size()));
}

static void handleNoSanitizeSpecificAttr(Sema &S, Decl *D,
                                         const ParsedAttr &AL) {
  StringRef AttrName = AL.getAttrName()->getName();
  normalizeName(AttrName);
  StringRef SanitizerName = llvm::StringSwitch<StringRef>(AttrName)
                                .Case("no_address_safety_analysis", "address")
                                .Case("no_sanitize_address", "address")
                                .Case("no_sanitize_thread", "thread")
                                .Case("no_sanitize_memory", "memory");
  if (isGlobalVar(D) && SanitizerName != "address")
    S.Diag(D->getLocation(), diag::err_attribute_wrong_decl_type)
        << AL << AL.isRegularKeywordAttribute() << ExpectedFunction;

  // FIXME: Rather than create a NoSanitizeSpecificAttr, this creates a
  // NoSanitizeAttr object; but we need to calculate the correct spelling list
  // index rather than incorrectly assume the index for NoSanitizeSpecificAttr
  // has the same spellings as the index for NoSanitizeAttr. We don't have a
  // general way to "translate" between the two, so this hack attempts to work
  // around the issue with hard-coded indices. This is critical for calling
  // getSpelling() or prettyPrint() on the resulting semantic attribute object
  // without failing assertions.
  unsigned TranslatedSpellingIndex = 0;
  if (AL.isStandardAttributeSyntax())
    TranslatedSpellingIndex = 1;

  AttributeCommonInfo Info = AL;
  Info.setAttributeSpellingListIndex(TranslatedSpellingIndex);
  D->addAttr(::new (S.Context)
                 NoSanitizeAttr(S.Context, Info, &SanitizerName, 1));
}

static void handleInternalLinkageAttr(Sema &S, Decl *D, const ParsedAttr &AL) {
  if (InternalLinkageAttr *Internal = S.mergeInternalLinkageAttr(D, AL))
    D->addAttr(Internal);
}

static void handleZeroCallUsedRegsAttr(Sema &S, Decl *D, const ParsedAttr &AL) {
  // Check that the argument is a string literal.
  StringRef KindStr;
  SourceLocation LiteralLoc;
  if (!S.checkStringLiteralArgumentAttr(AL, 0, KindStr, &LiteralLoc))
    return;

  ZeroCallUsedRegsAttr::ZeroCallUsedRegsKind Kind;
  if (!ZeroCallUsedRegsAttr::ConvertStrToZeroCallUsedRegsKind(KindStr, Kind)) {
    S.Diag(LiteralLoc, diag::warn_attribute_type_not_supported)
        << AL << KindStr;
    return;
  }

  D->dropAttr<ZeroCallUsedRegsAttr>();
  D->addAttr(ZeroCallUsedRegsAttr::Create(S.Context, Kind, AL));
}

static void handleCountedByAttrField(Sema &S, Decl *D, const ParsedAttr &AL) {
  auto *FD = dyn_cast<FieldDecl>(D);
  assert(FD);

  auto *CountExpr = AL.getArgAsExpr(0);
  if (!CountExpr)
    return;

  bool CountInBytes;
  bool OrNull;
  switch (AL.getKind()) {
  case ParsedAttr::AT_CountedBy:
    CountInBytes = false;
    OrNull = false;
    break;
  case ParsedAttr::AT_CountedByOrNull:
    CountInBytes = false;
    OrNull = true;
    break;
  case ParsedAttr::AT_SizedBy:
    CountInBytes = true;
    OrNull = false;
    break;
  case ParsedAttr::AT_SizedByOrNull:
    CountInBytes = true;
    OrNull = true;
    break;
  default:
    llvm_unreachable("unexpected counted_by family attribute");
  }

  if (S.CheckCountedByAttrOnField(FD, CountExpr, CountInBytes, OrNull))
    return;

  QualType CAT = S.BuildCountAttributedArrayOrPointerType(
      FD->getType(), CountExpr, CountInBytes, OrNull);
  FD->setType(CAT);
}

static void handleFunctionReturnThunksAttr(Sema &S, Decl *D,
                                           const ParsedAttr &AL) {
  StringRef KindStr;
  SourceLocation LiteralLoc;
  if (!S.checkStringLiteralArgumentAttr(AL, 0, KindStr, &LiteralLoc))
    return;

  FunctionReturnThunksAttr::Kind Kind;
  if (!FunctionReturnThunksAttr::ConvertStrToKind(KindStr, Kind)) {
    S.Diag(LiteralLoc, diag::warn_attribute_type_not_supported)
        << AL << KindStr;
    return;
  }
  // FIXME: it would be good to better handle attribute merging rather than
  // silently replacing the existing attribute, so long as it does not break
  // the expected codegen tests.
  D->dropAttr<FunctionReturnThunksAttr>();
  D->addAttr(FunctionReturnThunksAttr::Create(S.Context, Kind, AL));
}

static void handleAvailableOnlyInDefaultEvalMethod(Sema &S, Decl *D,
                                                   const ParsedAttr &AL) {
  assert(isa<TypedefNameDecl>(D) && "This attribute only applies to a typedef");
  handleSimpleAttribute<AvailableOnlyInDefaultEvalMethodAttr>(S, D, AL);
}

static void handleNoMergeAttr(Sema &S, Decl *D, const ParsedAttr &AL) {
  auto *VDecl = dyn_cast<VarDecl>(D);
  if (VDecl && !VDecl->isFunctionPointerType()) {
    S.Diag(AL.getLoc(), diag::warn_attribute_ignored_non_function_pointer)
        << AL << VDecl;
    return;
  }
  D->addAttr(NoMergeAttr::Create(S.Context, AL));
}

static void handleNoUniqueAddressAttr(Sema &S, Decl *D, const ParsedAttr &AL) {
  D->addAttr(NoUniqueAddressAttr::Create(S.Context, AL));
}

static void handleDestroyAttr(Sema &S, Decl *D, const ParsedAttr &A) {
  if (!cast<VarDecl>(D)->hasGlobalStorage()) {
    S.Diag(D->getLocation(), diag::err_destroy_attr_on_non_static_var)
        << (A.getKind() == ParsedAttr::AT_AlwaysDestroy);
    return;
  }

  if (A.getKind() == ParsedAttr::AT_AlwaysDestroy)
    handleSimpleAttribute<AlwaysDestroyAttr>(S, D, A);
  else
    handleSimpleAttribute<NoDestroyAttr>(S, D, A);
}

static void handleUninitializedAttr(Sema &S, Decl *D, const ParsedAttr &AL) {
  assert(cast<VarDecl>(D)->getStorageDuration() == SD_Automatic &&
         "uninitialized is only valid on automatic duration variables");
  D->addAttr(::new (S.Context) UninitializedAttr(S.Context, AL));
}

static void handleMIGServerRoutineAttr(Sema &S, Decl *D, const ParsedAttr &AL) {
  // Check that the return type is a `typedef int kern_return_t` or a typedef
  // around it, because otherwise MIG convention checks make no sense.
  // BlockDecl doesn't store a return type, so it's annoying to check,
  // so let's skip it for now.
  if (!isa<BlockDecl>(D)) {
    QualType T = getFunctionOrMethodResultType(D);
    bool IsKernReturnT = false;
    while (const auto *TT = T->getAs<TypedefType>()) {
      IsKernReturnT = (TT->getDecl()->getName() == "kern_return_t");
      T = TT->desugar();
    }
    if (!IsKernReturnT || T.getCanonicalType() != S.getASTContext().IntTy) {
      S.Diag(D->getBeginLoc(),
             diag::warn_mig_server_routine_does_not_return_kern_return_t);
      return;
    }
  }

  handleSimpleAttribute<MIGServerRoutineAttr>(S, D, AL);
}

static void handleMSAllocatorAttr(Sema &S, Decl *D, const ParsedAttr &AL) {
  // Warn if the return type is not a pointer or reference type.
  if (auto *FD = dyn_cast<FunctionDecl>(D)) {
    QualType RetTy = FD->getReturnType();
    if (!RetTy->isPointerOrReferenceType()) {
      S.Diag(AL.getLoc(), diag::warn_declspec_allocator_nonpointer)
          << AL.getRange() << RetTy;
      return;
    }
  }

  handleSimpleAttribute<MSAllocatorAttr>(S, D, AL);
}

static void handleAcquireHandleAttr(Sema &S, Decl *D, const ParsedAttr &AL) {
  if (AL.isUsedAsTypeAttr())
    return;
  // Warn if the parameter is definitely not an output parameter.
  if (const auto *PVD = dyn_cast<ParmVarDecl>(D)) {
    if (PVD->getType()->isIntegerType()) {
      S.Diag(AL.getLoc(), diag::err_attribute_output_parameter)
          << AL.getRange();
      return;
    }
  }
  StringRef Argument;
  if (!S.checkStringLiteralArgumentAttr(AL, 0, Argument))
    return;
  D->addAttr(AcquireHandleAttr::Create(S.Context, Argument, AL));
}

template<typename Attr>
static void handleHandleAttr(Sema &S, Decl *D, const ParsedAttr &AL) {
  StringRef Argument;
  if (!S.checkStringLiteralArgumentAttr(AL, 0, Argument))
    return;
  D->addAttr(Attr::Create(S.Context, Argument, AL));
}

template<typename Attr>
static void handleUnsafeBufferUsage(Sema &S, Decl *D, const ParsedAttr &AL) {
  D->addAttr(Attr::Create(S.Context, AL));
}

static void handleCFGuardAttr(Sema &S, Decl *D, const ParsedAttr &AL) {
  // The guard attribute takes a single identifier argument.

  if (!AL.isArgIdent(0)) {
    S.Diag(AL.getLoc(), diag::err_attribute_argument_type)
        << AL << AANT_ArgumentIdentifier;
    return;
  }

  CFGuardAttr::GuardArg Arg;
  IdentifierInfo *II = AL.getArgAsIdent(0)->getIdentifierInfo();
  if (!CFGuardAttr::ConvertStrToGuardArg(II->getName(), Arg)) {
    S.Diag(AL.getLoc(), diag::warn_attribute_type_not_supported) << AL << II;
    return;
  }

  D->addAttr(::new (S.Context) CFGuardAttr(S.Context, AL, Arg));
}


template <typename AttrTy>
static const AttrTy *findEnforceTCBAttrByName(Decl *D, StringRef Name) {
  auto Attrs = D->specific_attrs<AttrTy>();
  auto I = llvm::find_if(Attrs,
                         [Name](const AttrTy *A) {
                           return A->getTCBName() == Name;
                         });
  return I == Attrs.end() ? nullptr : *I;
}

template <typename AttrTy, typename ConflictingAttrTy>
static void handleEnforceTCBAttr(Sema &S, Decl *D, const ParsedAttr &AL) {
  StringRef Argument;
  if (!S.checkStringLiteralArgumentAttr(AL, 0, Argument))
    return;

  // A function cannot be have both regular and leaf membership in the same TCB.
  if (const ConflictingAttrTy *ConflictingAttr =
      findEnforceTCBAttrByName<ConflictingAttrTy>(D, Argument)) {
    // We could attach a note to the other attribute but in this case
    // there's no need given how the two are very close to each other.
    S.Diag(AL.getLoc(), diag::err_tcb_conflicting_attributes)
      << AL.getAttrName()->getName() << ConflictingAttr->getAttrName()->getName()
      << Argument;

    // Error recovery: drop the non-leaf attribute so that to suppress
    // all future warnings caused by erroneous attributes. The leaf attribute
    // needs to be kept because it can only suppresses warnings, not cause them.
    D->dropAttr<EnforceTCBAttr>();
    return;
  }

  D->addAttr(AttrTy::Create(S.Context, Argument, AL));
}

template <typename AttrTy, typename ConflictingAttrTy>
static AttrTy *mergeEnforceTCBAttrImpl(Sema &S, Decl *D, const AttrTy &AL) {
  // Check if the new redeclaration has different leaf-ness in the same TCB.
  StringRef TCBName = AL.getTCBName();
  if (const ConflictingAttrTy *ConflictingAttr =
      findEnforceTCBAttrByName<ConflictingAttrTy>(D, TCBName)) {
    S.Diag(ConflictingAttr->getLoc(), diag::err_tcb_conflicting_attributes)
      << ConflictingAttr->getAttrName()->getName()
      << AL.getAttrName()->getName() << TCBName;

    // Add a note so that the user could easily find the conflicting attribute.
    S.Diag(AL.getLoc(), diag::note_conflicting_attribute);

    // More error recovery.
    D->dropAttr<EnforceTCBAttr>();
    return nullptr;
  }

  ASTContext &Context = S.getASTContext();
  return ::new(Context) AttrTy(Context, AL, AL.getTCBName());
}

EnforceTCBAttr *Sema::mergeEnforceTCBAttr(Decl *D, const EnforceTCBAttr &AL) {
  return mergeEnforceTCBAttrImpl<EnforceTCBAttr, EnforceTCBLeafAttr>(
      *this, D, AL);
}

EnforceTCBLeafAttr *Sema::mergeEnforceTCBLeafAttr(
    Decl *D, const EnforceTCBLeafAttr &AL) {
  return mergeEnforceTCBAttrImpl<EnforceTCBLeafAttr, EnforceTCBAttr>(
      *this, D, AL);
}

static void handleVTablePointerAuthentication(Sema &S, Decl *D,
                                              const ParsedAttr &AL) {
  CXXRecordDecl *Decl = cast<CXXRecordDecl>(D);
  const uint32_t NumArgs = AL.getNumArgs();
  if (NumArgs > 4) {
    S.Diag(AL.getLoc(), diag::err_attribute_too_many_arguments) << AL << 4;
    AL.setInvalid();
  }

  if (NumArgs == 0) {
    S.Diag(AL.getLoc(), diag::err_attribute_too_few_arguments) << AL;
    AL.setInvalid();
    return;
  }

  if (D->getAttr<VTablePointerAuthenticationAttr>()) {
    S.Diag(AL.getLoc(), diag::err_duplicated_vtable_pointer_auth) << Decl;
    AL.setInvalid();
  }

  auto KeyType = VTablePointerAuthenticationAttr::VPtrAuthKeyType::DefaultKey;
  if (AL.isArgIdent(0)) {
    IdentifierLoc *IL = AL.getArgAsIdent(0);
    if (!VTablePointerAuthenticationAttr::ConvertStrToVPtrAuthKeyType(
            IL->getIdentifierInfo()->getName(), KeyType)) {
      S.Diag(IL->getLoc(), diag::err_invalid_authentication_key)
          << IL->getIdentifierInfo();
      AL.setInvalid();
    }
    if (KeyType == VTablePointerAuthenticationAttr::DefaultKey &&
        !S.getLangOpts().PointerAuthCalls) {
      S.Diag(AL.getLoc(), diag::err_no_default_vtable_pointer_auth) << 0;
      AL.setInvalid();
    }
  } else {
    S.Diag(AL.getLoc(), diag::err_attribute_argument_type)
        << AL << AANT_ArgumentIdentifier;
    return;
  }

  auto AddressDiversityMode = VTablePointerAuthenticationAttr::
      AddressDiscriminationMode::DefaultAddressDiscrimination;
  if (AL.getNumArgs() > 1) {
    if (AL.isArgIdent(1)) {
      IdentifierLoc *IL = AL.getArgAsIdent(1);
      if (!VTablePointerAuthenticationAttr::
              ConvertStrToAddressDiscriminationMode(
                  IL->getIdentifierInfo()->getName(), AddressDiversityMode)) {
        S.Diag(IL->getLoc(), diag::err_invalid_address_discrimination)
            << IL->getIdentifierInfo();
        AL.setInvalid();
      }
      if (AddressDiversityMode ==
              VTablePointerAuthenticationAttr::DefaultAddressDiscrimination &&
          !S.getLangOpts().PointerAuthCalls) {
        S.Diag(IL->getLoc(), diag::err_no_default_vtable_pointer_auth) << 1;
        AL.setInvalid();
      }
    } else {
      S.Diag(AL.getLoc(), diag::err_attribute_argument_type)
          << AL << AANT_ArgumentIdentifier;
    }
  }

  auto ED = VTablePointerAuthenticationAttr::ExtraDiscrimination::
      DefaultExtraDiscrimination;
  if (AL.getNumArgs() > 2) {
    if (AL.isArgIdent(2)) {
      IdentifierLoc *IL = AL.getArgAsIdent(2);
      if (!VTablePointerAuthenticationAttr::ConvertStrToExtraDiscrimination(
              IL->getIdentifierInfo()->getName(), ED)) {
        S.Diag(IL->getLoc(), diag::err_invalid_extra_discrimination)
            << IL->getIdentifierInfo();
        AL.setInvalid();
      }
      if (ED == VTablePointerAuthenticationAttr::DefaultExtraDiscrimination &&
          !S.getLangOpts().PointerAuthCalls) {
        S.Diag(AL.getLoc(), diag::err_no_default_vtable_pointer_auth) << 2;
        AL.setInvalid();
      }
    } else {
      S.Diag(AL.getLoc(), diag::err_attribute_argument_type)
          << AL << AANT_ArgumentIdentifier;
    }
  }

  uint32_t CustomDiscriminationValue = 0;
  if (ED == VTablePointerAuthenticationAttr::CustomDiscrimination) {
    if (NumArgs < 4) {
      S.Diag(AL.getLoc(), diag::err_missing_custom_discrimination) << AL << 4;
      AL.setInvalid();
      return;
    }
    if (NumArgs > 4) {
      S.Diag(AL.getLoc(), diag::err_attribute_too_many_arguments) << AL << 4;
      AL.setInvalid();
    }

    if (!AL.isArgExpr(3) || !S.checkUInt32Argument(AL, AL.getArgAsExpr(3),
                                                   CustomDiscriminationValue)) {
      S.Diag(AL.getLoc(), diag::err_invalid_custom_discrimination);
      AL.setInvalid();
    }
  } else if (NumArgs > 3) {
    S.Diag(AL.getLoc(), diag::err_attribute_too_many_arguments) << AL << 3;
    AL.setInvalid();
  }

  Decl->addAttr(::new (S.Context) VTablePointerAuthenticationAttr(
      S.Context, AL, KeyType, AddressDiversityMode, ED,
      CustomDiscriminationValue));
}

//===----------------------------------------------------------------------===//
// Top Level Sema Entry Points
//===----------------------------------------------------------------------===//

static bool IsDeclLambdaCallOperator(Decl *D) {
  if (const auto *MD = dyn_cast<CXXMethodDecl>(D))
    return MD->getParent()->isLambda() &&
           MD->getOverloadedOperator() == OverloadedOperatorKind::OO_Call;
  return false;
}

// Returns true if the attribute must delay setting its arguments until after
// template instantiation, and false otherwise.
static bool MustDelayAttributeArguments(const ParsedAttr &AL) {
  // Only attributes that accept expression parameter packs can delay arguments.
  if (!AL.acceptsExprPack())
    return false;

  bool AttrHasVariadicArg = AL.hasVariadicArg();
  unsigned AttrNumArgs = AL.getNumArgMembers();
  for (size_t I = 0; I < std::min(AL.getNumArgs(), AttrNumArgs); ++I) {
    bool IsLastAttrArg = I == (AttrNumArgs - 1);
    // If the argument is the last argument and it is variadic it can contain
    // any expression.
    if (IsLastAttrArg && AttrHasVariadicArg)
      return false;
    Expr *E = AL.getArgAsExpr(I);
    bool ArgMemberCanHoldExpr = AL.isParamExpr(I);
    // If the expression is a pack expansion then arguments must be delayed
    // unless the argument is an expression and it is the last argument of the
    // attribute.
    if (isa<PackExpansionExpr>(E))
      return !(IsLastAttrArg && ArgMemberCanHoldExpr);
    // Last case is if the expression is value dependent then it must delay
    // arguments unless the corresponding argument is able to hold the
    // expression.
    if (E->isValueDependent() && !ArgMemberCanHoldExpr)
      return true;
  }
  return false;
}

/// ProcessDeclAttribute - Apply the specific attribute to the specified decl if
/// the attribute applies to decls.  If the attribute is a type attribute, just
/// silently ignore it if a GNU attribute.
static void
ProcessDeclAttribute(Sema &S, Scope *scope, Decl *D, const ParsedAttr &AL,
                     const Sema::ProcessDeclAttributeOptions &Options) {
  if (AL.isInvalid() || AL.getKind() == ParsedAttr::IgnoredAttribute)
    return;

  // Ignore C++11 attributes on declarator chunks: they appertain to the type
  // instead. Note, isCXX11Attribute() will look at whether the attribute is
  // [[]] or alignas, while isC23Attribute() will only look at [[]]. This is
  // important for ensuring that alignas in C23 is properly handled on a
  // structure member declaration because it is a type-specifier-qualifier in
  // C but still applies to the declaration rather than the type.
  if ((S.getLangOpts().CPlusPlus
           ? AL.isCXX11Attribute() && (!IsDeclLambdaCallOperator(D) ||
                                       !AL.supportsNonconformingLambdaSyntax())
           : AL.isC23Attribute()) &&
      !Options.IncludeCXX11Attributes)
    return;

  // Unknown attributes are automatically warned on. Target-specific attributes
  // which do not apply to the current target architecture are treated as
  // though they were unknown attributes.
  const TargetInfo *Aux = S.Context.getAuxTargetInfo();
  if (AL.getKind() == ParsedAttr::UnknownAttribute ||
      !(AL.existsInTarget(S.Context.getTargetInfo()) ||
        (S.Context.getLangOpts().SYCLIsDevice &&
         Aux && AL.existsInTarget(*Aux)))) {
    if (AL.isRegularKeywordAttribute() || AL.isDeclspecAttribute()) {
      S.Diag(AL.getLoc(), AL.isRegularKeywordAttribute()
                              ? diag::err_keyword_not_supported_on_target
                              : diag::warn_unhandled_ms_attribute_ignored)
          << AL.getAttrName() << AL.getRange();
    } else {
      S.DiagnoseUnknownAttribute(AL);
    }
    return;
  }

  // Check if argument population must delayed to after template instantiation.
  bool MustDelayArgs = MustDelayAttributeArguments(AL);

  // Argument number check must be skipped if arguments are delayed.
  if (S.checkCommonAttributeFeatures(D, AL, MustDelayArgs))
    return;

  if (MustDelayArgs) {
    AL.handleAttrWithDelayedArgs(S, D);
    return;
  }

  switch (AL.getKind()) {
  default:
    if (AL.getInfo().handleDeclAttribute(S, D, AL) != ParsedAttrInfo::NotHandled)
      break;
    if (!AL.isStmtAttr()) {
      assert(AL.isTypeAttr() && "Non-type attribute not handled");
    }
    if (AL.isTypeAttr()) {
      if (Options.IgnoreTypeAttributes)
        break;
      if (!AL.isStandardAttributeSyntax() && !AL.isRegularKeywordAttribute()) {
        // Non-[[]] type attributes are handled in processTypeAttrs(); silently
        // move on.
        break;
      }

      // According to the C and C++ standards, we should never see a
      // [[]] type attribute on a declaration. However, we have in the past
      // allowed some type attributes to "slide" to the `DeclSpec`, so we need
      // to continue to support this legacy behavior. We only do this, however,
      // if
      // - we actually have a `DeclSpec`, i.e. if we're looking at a
      //   `DeclaratorDecl`, or
      // - we are looking at an alias-declaration, where historically we have
      //   allowed type attributes after the identifier to slide to the type.
      if (AL.slidesFromDeclToDeclSpecLegacyBehavior() &&
          isa<DeclaratorDecl, TypeAliasDecl>(D)) {
        // Suggest moving the attribute to the type instead, but only for our
        // own vendor attributes; moving other vendors' attributes might hurt
        // portability.
        if (AL.isClangScope()) {
          S.Diag(AL.getLoc(), diag::warn_type_attribute_deprecated_on_decl)
              << AL << D->getLocation();
        }

        // Allow this type attribute to be handled in processTypeAttrs();
        // silently move on.
        break;
      }

      if (AL.getKind() == ParsedAttr::AT_Regparm) {
        // `regparm` is a special case: It's a type attribute but we still want
        // to treat it as if it had been written on the declaration because that
        // way we'll be able to handle it directly in `processTypeAttr()`.
        // If we treated `regparm` it as if it had been written on the
        // `DeclSpec`, the logic in `distributeFunctionTypeAttrFromDeclSepc()`
        // would try to move it to the declarator, but that doesn't work: We
        // can't remove the attribute from the list of declaration attributes
        // because it might be needed by other declarators in the same
        // declaration.
        break;
      }

      if (AL.getKind() == ParsedAttr::AT_VectorSize) {
        // `vector_size` is a special case: It's a type attribute semantically,
        // but GCC expects the [[]] syntax to be written on the declaration (and
        // warns that the attribute has no effect if it is placed on the
        // decl-specifier-seq).
        // Silently move on and allow the attribute to be handled in
        // processTypeAttr().
        break;
      }

      if (AL.getKind() == ParsedAttr::AT_NoDeref) {
        // FIXME: `noderef` currently doesn't work correctly in [[]] syntax.
        // See https://github.com/llvm/llvm-project/issues/55790 for details.
        // We allow processTypeAttrs() to emit a warning and silently move on.
        break;
      }
    }
    // N.B., ClangAttrEmitter.cpp emits a diagnostic helper that ensures a
    // statement attribute is not written on a declaration, but this code is
    // needed for type attributes as well as statement attributes in Attr.td
    // that do not list any subjects.
    S.Diag(AL.getLoc(), diag::err_attribute_invalid_on_decl)
        << AL << AL.isRegularKeywordAttribute() << D->getLocation();
    break;
  case ParsedAttr::AT_Interrupt:
    handleInterruptAttr(S, D, AL);
    break;
  case ParsedAttr::AT_ARMInterruptSaveFP:
    S.ARM().handleInterruptSaveFPAttr(D, AL);
    break;
  case ParsedAttr::AT_X86ForceAlignArgPointer:
    S.X86().handleForceAlignArgPointerAttr(D, AL);
    break;
  case ParsedAttr::AT_ReadOnlyPlacement:
    handleSimpleAttribute<ReadOnlyPlacementAttr>(S, D, AL);
    break;
  case ParsedAttr::AT_DLLExport:
  case ParsedAttr::AT_DLLImport:
    handleDLLAttr(S, D, AL);
    break;
  case ParsedAttr::AT_AMDGPUFlatWorkGroupSize:
    S.AMDGPU().handleAMDGPUFlatWorkGroupSizeAttr(D, AL);
    break;
  case ParsedAttr::AT_AMDGPUWavesPerEU:
    S.AMDGPU().handleAMDGPUWavesPerEUAttr(D, AL);
    break;
  case ParsedAttr::AT_AMDGPUNumSGPR:
    S.AMDGPU().handleAMDGPUNumSGPRAttr(D, AL);
    break;
  case ParsedAttr::AT_AMDGPUNumVGPR:
    S.AMDGPU().handleAMDGPUNumVGPRAttr(D, AL);
    break;
  case ParsedAttr::AT_AMDGPUMaxNumWorkGroups:
    S.AMDGPU().handleAMDGPUMaxNumWorkGroupsAttr(D, AL);
    break;
  case ParsedAttr::AT_AVRSignal:
    S.AVR().handleSignalAttr(D, AL);
    break;
  case ParsedAttr::AT_BPFPreserveAccessIndex:
    S.BPF().handlePreserveAccessIndexAttr(D, AL);
    break;
  case ParsedAttr::AT_BPFPreserveStaticOffset:
    handleSimpleAttribute<BPFPreserveStaticOffsetAttr>(S, D, AL);
    break;
  case ParsedAttr::AT_BTFDeclTag:
    handleBTFDeclTagAttr(S, D, AL);
    break;
  case ParsedAttr::AT_WebAssemblyExportName:
    S.Wasm().handleWebAssemblyExportNameAttr(D, AL);
    break;
  case ParsedAttr::AT_WebAssemblyImportModule:
    S.Wasm().handleWebAssemblyImportModuleAttr(D, AL);
    break;
  case ParsedAttr::AT_WebAssemblyImportName:
    S.Wasm().handleWebAssemblyImportNameAttr(D, AL);
    break;
  case ParsedAttr::AT_IBOutlet:
    S.ObjC().handleIBOutlet(D, AL);
    break;
  case ParsedAttr::AT_IBOutletCollection:
    S.ObjC().handleIBOutletCollection(D, AL);
    break;
  case ParsedAttr::AT_IFunc:
    handleIFuncAttr(S, D, AL);
    break;
  case ParsedAttr::AT_Alias:
    handleAliasAttr(S, D, AL);
    break;
  case ParsedAttr::AT_Aligned:
    handleAlignedAttr(S, D, AL);
    break;
  case ParsedAttr::AT_AlignValue:
    handleAlignValueAttr(S, D, AL);
    break;
  case ParsedAttr::AT_AllocSize:
    handleAllocSizeAttr(S, D, AL);
    break;
  case ParsedAttr::AT_AlwaysInline:
    handleAlwaysInlineAttr(S, D, AL);
    break;
  case ParsedAttr::AT_AnalyzerNoReturn:
    handleAnalyzerNoReturnAttr(S, D, AL);
    break;
  case ParsedAttr::AT_TLSModel:
    handleTLSModelAttr(S, D, AL);
    break;
  case ParsedAttr::AT_Annotate:
    handleAnnotateAttr(S, D, AL);
    break;
  case ParsedAttr::AT_Availability:
    handleAvailabilityAttr(S, D, AL);
    break;
  case ParsedAttr::AT_CarriesDependency:
    handleDependencyAttr(S, scope, D, AL);
    break;
  case ParsedAttr::AT_CPUDispatch:
  case ParsedAttr::AT_CPUSpecific:
    handleCPUSpecificAttr(S, D, AL);
    break;
  case ParsedAttr::AT_Common:
    handleCommonAttr(S, D, AL);
    break;
  case ParsedAttr::AT_CUDAConstant:
    handleConstantAttr(S, D, AL);
    break;
  case ParsedAttr::AT_PassObjectSize:
    handlePassObjectSizeAttr(S, D, AL);
    break;
  case ParsedAttr::AT_Constructor:
      handleConstructorAttr(S, D, AL);
    break;
  case ParsedAttr::AT_Deprecated:
    handleDeprecatedAttr(S, D, AL);
    break;
  case ParsedAttr::AT_Destructor:
      handleDestructorAttr(S, D, AL);
    break;
  case ParsedAttr::AT_EnableIf:
    handleEnableIfAttr(S, D, AL);
    break;
  case ParsedAttr::AT_Error:
    handleErrorAttr(S, D, AL);
    break;
  case ParsedAttr::AT_ExcludeFromExplicitInstantiation:
    handleExcludeFromExplicitInstantiationAttr(S, D, AL);
    break;
  case ParsedAttr::AT_DiagnoseIf:
    handleDiagnoseIfAttr(S, D, AL);
    break;
  case ParsedAttr::AT_DiagnoseAsBuiltin:
    handleDiagnoseAsBuiltinAttr(S, D, AL);
    break;
  case ParsedAttr::AT_NoBuiltin:
    handleNoBuiltinAttr(S, D, AL);
    break;
  case ParsedAttr::AT_CFIUncheckedCallee:
    handleCFIUncheckedCalleeAttr(S, D, AL);
    break;
  case ParsedAttr::AT_ExtVectorType:
    handleExtVectorTypeAttr(S, D, AL);
    break;
  case ParsedAttr::AT_ExternalSourceSymbol:
    handleExternalSourceSymbolAttr(S, D, AL);
    break;
  case ParsedAttr::AT_MinSize:
    handleMinSizeAttr(S, D, AL);
    break;
  case ParsedAttr::AT_OptimizeNone:
    handleOptimizeNoneAttr(S, D, AL);
    break;
  case ParsedAttr::AT_EnumExtensibility:
    handleEnumExtensibilityAttr(S, D, AL);
    break;
  case ParsedAttr::AT_SYCLSimd:
    handleSimpleAttribute<SYCLSimdAttr>(S, D, AL);
    break;
  case ParsedAttr::AT_SYCLKernelEntryPoint:
    S.SYCL().handleKernelEntryPointAttr(D, AL);
    break;
  case ParsedAttr::AT_SYCLSpecialClass:
    handleSimpleAttribute<SYCLSpecialClassAttr>(S, D, AL);
    break;
  case ParsedAttr::AT_SYCLType:
    S.SYCL().handleSYCLTypeAttr(D, AL);
    break;
  case ParsedAttr::AT_SYCLDevice:
    S.SYCL().handleSYCLDeviceAttr(D, AL);
    break;
  case ParsedAttr::AT_SYCLScope:
    S.SYCL().handleSYCLScopeAttr(D, AL);
    break;
  case ParsedAttr::AT_SYCLDeviceIndirectlyCallable:
    S.SYCL().handleSYCLDeviceIndirectlyCallableAttr(D, AL);
    break;
  case ParsedAttr::AT_SYCLGlobalVar:
    S.SYCL().handleSYCLGlobalVarAttr(D, AL);
    break;
  case ParsedAttr::AT_SYCLRegisterNum:
    S.SYCL().handleSYCLRegisterNumAttr(D, AL);
    break;
  case ParsedAttr::AT_SYCLIntelESimdVectorize:
    S.SYCL().handleSYCLIntelESimdVectorizeAttr(D, AL);
    break;
  case ParsedAttr::AT_SYCLDeviceHas:
    S.SYCL().handleSYCLDeviceHasAttr(D, AL);
    break;
  case ParsedAttr::AT_SYCLUsesAspects:
    S.SYCL().handleSYCLUsesAspectsAttr(D, AL);
    break;
  case ParsedAttr::AT_Format:
    handleFormatAttr(S, D, AL);
    break;
  case ParsedAttr::AT_FormatMatches:
    handleFormatMatchesAttr(S, D, AL);
    break;
  case ParsedAttr::AT_FormatArg:
    handleFormatArgAttr(S, D, AL);
    break;
  case ParsedAttr::AT_Callback:
    handleCallbackAttr(S, D, AL);
    break;
  case ParsedAttr::AT_LifetimeCaptureBy:
    handleLifetimeCaptureByAttr(S, D, AL);
    break;
  case ParsedAttr::AT_CalledOnce:
    handleCalledOnceAttr(S, D, AL);
    break;
  case ParsedAttr::AT_CUDAGlobal:
    handleGlobalAttr(S, D, AL);
    break;
  case ParsedAttr::AT_CUDADevice:
    handleDeviceAttr(S, D, AL);
    break;
  case ParsedAttr::AT_CUDAGridConstant:
    handleGridConstantAttr(S, D, AL);
    break;
  case ParsedAttr::AT_HIPManaged:
    handleManagedAttr(S, D, AL);
    break;
  case ParsedAttr::AT_GNUInline:
    handleGNUInlineAttr(S, D, AL);
    break;
  case ParsedAttr::AT_CUDALaunchBounds:
    handleLaunchBoundsAttr(S, D, AL);
    break;
  case ParsedAttr::AT_Restrict:
    handleRestrictAttr(S, D, AL);
    break;
  case ParsedAttr::AT_Mode:
    handleModeAttr(S, D, AL);
    break;
  case ParsedAttr::AT_NonString:
    handleNonStringAttr(S, D, AL);
    break;
  case ParsedAttr::AT_NonNull:
    if (auto *PVD = dyn_cast<ParmVarDecl>(D))
      handleNonNullAttrParameter(S, PVD, AL);
    else
      handleNonNullAttr(S, D, AL);
    break;
  case ParsedAttr::AT_ReturnsNonNull:
    handleReturnsNonNullAttr(S, D, AL);
    break;
  case ParsedAttr::AT_NoEscape:
    handleNoEscapeAttr(S, D, AL);
    break;
  case ParsedAttr::AT_MaybeUndef:
    handleSimpleAttribute<MaybeUndefAttr>(S, D, AL);
    break;
  case ParsedAttr::AT_AssumeAligned:
    handleAssumeAlignedAttr(S, D, AL);
    break;
  case ParsedAttr::AT_AllocAlign:
    handleAllocAlignAttr(S, D, AL);
    break;
  case ParsedAttr::AT_Ownership:
    handleOwnershipAttr(S, D, AL);
    break;
  case ParsedAttr::AT_Naked:
    handleNakedAttr(S, D, AL);
    break;
  case ParsedAttr::AT_NoReturn:
    handleNoReturnAttr(S, D, AL);
    break;
  case ParsedAttr::AT_CXX11NoReturn:
    handleStandardNoReturnAttr(S, D, AL);
    break;
  case ParsedAttr::AT_AnyX86NoCfCheck:
    handleNoCfCheckAttr(S, D, AL);
    break;
  case ParsedAttr::AT_NoThrow:
    if (!AL.isUsedAsTypeAttr())
      handleSimpleAttribute<NoThrowAttr>(S, D, AL);
    break;
  case ParsedAttr::AT_CUDAShared:
    handleSharedAttr(S, D, AL);
    break;
  case ParsedAttr::AT_VecReturn:
    handleVecReturnAttr(S, D, AL);
    break;
  case ParsedAttr::AT_ObjCOwnership:
    S.ObjC().handleOwnershipAttr(D, AL);
    break;
  case ParsedAttr::AT_ObjCPreciseLifetime:
    S.ObjC().handlePreciseLifetimeAttr(D, AL);
    break;
  case ParsedAttr::AT_ObjCReturnsInnerPointer:
    S.ObjC().handleReturnsInnerPointerAttr(D, AL);
    break;
  case ParsedAttr::AT_ObjCRequiresSuper:
    S.ObjC().handleRequiresSuperAttr(D, AL);
    break;
  case ParsedAttr::AT_ObjCBridge:
    S.ObjC().handleBridgeAttr(D, AL);
    break;
  case ParsedAttr::AT_ObjCBridgeMutable:
    S.ObjC().handleBridgeMutableAttr(D, AL);
    break;
  case ParsedAttr::AT_ObjCBridgeRelated:
    S.ObjC().handleBridgeRelatedAttr(D, AL);
    break;
  case ParsedAttr::AT_ObjCDesignatedInitializer:
    S.ObjC().handleDesignatedInitializer(D, AL);
    break;
  case ParsedAttr::AT_ObjCRuntimeName:
    S.ObjC().handleRuntimeName(D, AL);
    break;
  case ParsedAttr::AT_ObjCBoxable:
    S.ObjC().handleBoxable(D, AL);
    break;
  case ParsedAttr::AT_NSErrorDomain:
    S.ObjC().handleNSErrorDomain(D, AL);
    break;
  case ParsedAttr::AT_CFConsumed:
  case ParsedAttr::AT_NSConsumed:
  case ParsedAttr::AT_OSConsumed:
    S.ObjC().AddXConsumedAttr(D, AL,
                              S.ObjC().parsedAttrToRetainOwnershipKind(AL),
                              /*IsTemplateInstantiation=*/false);
    break;
  case ParsedAttr::AT_OSReturnsRetainedOnZero:
    handleSimpleAttributeOrDiagnose<OSReturnsRetainedOnZeroAttr>(
        S, D, AL, S.ObjC().isValidOSObjectOutParameter(D),
        diag::warn_ns_attribute_wrong_parameter_type,
        /*Extra Args=*/AL, /*pointer-to-OSObject-pointer*/ 3, AL.getRange());
    break;
  case ParsedAttr::AT_OSReturnsRetainedOnNonZero:
    handleSimpleAttributeOrDiagnose<OSReturnsRetainedOnNonZeroAttr>(
        S, D, AL, S.ObjC().isValidOSObjectOutParameter(D),
        diag::warn_ns_attribute_wrong_parameter_type,
        /*Extra Args=*/AL, /*pointer-to-OSObject-poointer*/ 3, AL.getRange());
    break;
  case ParsedAttr::AT_NSReturnsAutoreleased:
  case ParsedAttr::AT_NSReturnsNotRetained:
  case ParsedAttr::AT_NSReturnsRetained:
  case ParsedAttr::AT_CFReturnsNotRetained:
  case ParsedAttr::AT_CFReturnsRetained:
  case ParsedAttr::AT_OSReturnsNotRetained:
  case ParsedAttr::AT_OSReturnsRetained:
    S.ObjC().handleXReturnsXRetainedAttr(D, AL);
    break;
  case ParsedAttr::AT_WorkGroupSizeHint:
    // Handle the attribute based on whether we are targeting SYCL or not.
    if (S.getLangOpts().SYCLIsDevice || S.getLangOpts().SYCLIsHost)
      S.SYCL().handleSYCLWorkGroupSizeHintAttr(D, AL);
    else
      handleWorkGroupSize<WorkGroupSizeHintAttr>(S, D, AL);
    break;
  case ParsedAttr::AT_ReqdWorkGroupSize:
    if (S.getLangOpts().SYCLIsDevice || S.getLangOpts().SYCLIsHost)
      S.SYCL().handleSYCLReqdWorkGroupSizeAttr(D, AL);
    else
      handleWorkGroupSize<ReqdWorkGroupSizeAttr>(S, D, AL);
    break;
  case ParsedAttr::AT_SYCLIntelMaxWorkGroupSize:
    S.SYCL().handleSYCLIntelMaxWorkGroupSize(D, AL);
    break;
  case ParsedAttr::AT_SYCLIntelMinWorkGroupsPerComputeUnit:
    S.SYCL().handleSYCLIntelMinWorkGroupsPerComputeUnit(D, AL);
    break;
  case ParsedAttr::AT_SYCLIntelMaxWorkGroupsPerMultiprocessor:
    S.SYCL().handleSYCLIntelMaxWorkGroupsPerMultiprocessor(D, AL);
    break;
  case ParsedAttr::AT_IntelReqdSubGroupSize:
    S.SYCL().handleIntelReqdSubGroupSizeAttr(D, AL);
    break;
  case ParsedAttr::AT_IntelNamedSubGroupSize:
    S.SYCL().handleIntelNamedSubGroupSizeAttr(D, AL);
    break;
  case ParsedAttr::AT_SYCLIntelNumSimdWorkItems:
    S.SYCL().handleSYCLIntelNumSimdWorkItemsAttr(D, AL);
    break;
  case ParsedAttr::AT_SYCLIntelSchedulerTargetFmaxMhz:
    S.SYCL().handleSYCLIntelSchedulerTargetFmaxMhzAttr(D, AL);
    break;
  case ParsedAttr::AT_SYCLIntelMaxGlobalWorkDim:
    S.SYCL().handleSYCLIntelMaxGlobalWorkDimAttr(D, AL);
    break;
  case ParsedAttr::AT_SYCLIntelNoGlobalWorkOffset:
    S.SYCL().handleSYCLIntelNoGlobalWorkOffsetAttr(D, AL);
    break;
  case ParsedAttr::AT_SYCLIntelUseStallEnableClusters:
    S.SYCL().handleSYCLIntelUseStallEnableClustersAttr(D, AL);
    break;
  case ParsedAttr::AT_SYCLIntelLoopFuse:
    S.SYCL().handleSYCLIntelLoopFuseAttr(D, AL);
    break;
  case ParsedAttr::AT_SYCLIntelInitiationInterval:
    S.SYCL().handleSYCLIntelInitiationIntervalAttr(D, AL);
    break;
  case ParsedAttr::AT_VecTypeHint:
    handleVecTypeHint(S, D, AL);
    break;
  case ParsedAttr::AT_InitPriority:
      handleInitPriorityAttr(S, D, AL);
    break;
  case ParsedAttr::AT_Packed:
    handlePackedAttr(S, D, AL);
    break;
  case ParsedAttr::AT_PreferredName:
    handlePreferredName(S, D, AL);
    break;
  case ParsedAttr::AT_NoSpecializations:
    handleNoSpecializations(S, D, AL);
    break;
  case ParsedAttr::AT_Section:
    handleSectionAttr(S, D, AL);
    break;
  case ParsedAttr::AT_CodeModel:
    handleCodeModelAttr(S, D, AL);
    break;
  case ParsedAttr::AT_RandomizeLayout:
    handleRandomizeLayoutAttr(S, D, AL);
    break;
  case ParsedAttr::AT_NoRandomizeLayout:
    handleNoRandomizeLayoutAttr(S, D, AL);
    break;
  case ParsedAttr::AT_CodeSeg:
    handleCodeSegAttr(S, D, AL);
    break;
  case ParsedAttr::AT_Target:
    handleTargetAttr(S, D, AL);
    break;
  case ParsedAttr::AT_TargetVersion:
    handleTargetVersionAttr(S, D, AL);
    break;
  case ParsedAttr::AT_TargetClones:
    handleTargetClonesAttr(S, D, AL);
    break;
  case ParsedAttr::AT_MinVectorWidth:
    handleMinVectorWidthAttr(S, D, AL);
    break;
  case ParsedAttr::AT_Unavailable:
    handleAttrWithMessage<UnavailableAttr>(S, D, AL);
    break;
  case ParsedAttr::AT_OMPAssume:
    S.OpenMP().handleOMPAssumeAttr(D, AL);
    break;
  case ParsedAttr::AT_ObjCDirect:
    S.ObjC().handleDirectAttr(D, AL);
    break;
  case ParsedAttr::AT_ObjCDirectMembers:
    S.ObjC().handleDirectMembersAttr(D, AL);
    handleSimpleAttribute<ObjCDirectMembersAttr>(S, D, AL);
    break;
  case ParsedAttr::AT_ObjCExplicitProtocolImpl:
    S.ObjC().handleSuppresProtocolAttr(D, AL);
    break;
  case ParsedAttr::AT_Unused:
    handleUnusedAttr(S, D, AL);
    break;
  case ParsedAttr::AT_Visibility:
    handleVisibilityAttr(S, D, AL, false);
    break;
  case ParsedAttr::AT_TypeVisibility:
    handleVisibilityAttr(S, D, AL, true);
    break;
  case ParsedAttr::AT_WarnUnusedResult:
    handleWarnUnusedResult(S, D, AL);
    break;
  case ParsedAttr::AT_WeakRef:
    handleWeakRefAttr(S, D, AL);
    break;
  case ParsedAttr::AT_WeakImport:
    handleWeakImportAttr(S, D, AL);
    break;
  case ParsedAttr::AT_TransparentUnion:
    handleTransparentUnionAttr(S, D, AL);
    break;
  case ParsedAttr::AT_ObjCMethodFamily:
    S.ObjC().handleMethodFamilyAttr(D, AL);
    break;
  case ParsedAttr::AT_ObjCNSObject:
    S.ObjC().handleNSObject(D, AL);
    break;
  case ParsedAttr::AT_ObjCIndependentClass:
    S.ObjC().handleIndependentClass(D, AL);
    break;
  case ParsedAttr::AT_Blocks:
    S.ObjC().handleBlocksAttr(D, AL);
    break;
  case ParsedAttr::AT_Sentinel:
    handleSentinelAttr(S, D, AL);
    break;
  case ParsedAttr::AT_Cleanup:
    handleCleanupAttr(S, D, AL);
    break;
  case ParsedAttr::AT_NoDebug:
    handleNoDebugAttr(S, D, AL);
    break;
  case ParsedAttr::AT_CmseNSEntry:
    S.ARM().handleCmseNSEntryAttr(D, AL);
    break;
  case ParsedAttr::AT_StdCall:
  case ParsedAttr::AT_CDecl:
  case ParsedAttr::AT_FastCall:
  case ParsedAttr::AT_ThisCall:
  case ParsedAttr::AT_Pascal:
  case ParsedAttr::AT_RegCall:
  case ParsedAttr::AT_SwiftCall:
  case ParsedAttr::AT_SwiftAsyncCall:
  case ParsedAttr::AT_VectorCall:
  case ParsedAttr::AT_MSABI:
  case ParsedAttr::AT_SysVABI:
  case ParsedAttr::AT_Pcs:
  case ParsedAttr::AT_IntelOclBicc:
  case ParsedAttr::AT_PreserveMost:
  case ParsedAttr::AT_PreserveAll:
  case ParsedAttr::AT_AArch64VectorPcs:
  case ParsedAttr::AT_AArch64SVEPcs:
  case ParsedAttr::AT_M68kRTD:
  case ParsedAttr::AT_PreserveNone:
  case ParsedAttr::AT_RISCVVectorCC:
  case ParsedAttr::AT_RISCVVLSCC:
    handleCallConvAttr(S, D, AL);
    break;
  case ParsedAttr::AT_DeviceKernel:
    handleDeviceKernelAttr(S, D, AL);
    break;
  case ParsedAttr::AT_Suppress:
    handleSuppressAttr(S, D, AL);
    break;
  case ParsedAttr::AT_Owner:
  case ParsedAttr::AT_Pointer:
    handleLifetimeCategoryAttr(S, D, AL);
    break;
  case ParsedAttr::AT_OpenCLAccess:
    S.OpenCL().handleAccessAttr(D, AL);
    break;
  case ParsedAttr::AT_OpenCLNoSVM:
    S.OpenCL().handleNoSVMAttr(D, AL);
    break;
  case ParsedAttr::AT_SwiftContext:
    S.Swift().AddParameterABIAttr(D, AL, ParameterABI::SwiftContext);
    break;
  case ParsedAttr::AT_SwiftAsyncContext:
    S.Swift().AddParameterABIAttr(D, AL, ParameterABI::SwiftAsyncContext);
    break;
  case ParsedAttr::AT_SwiftErrorResult:
    S.Swift().AddParameterABIAttr(D, AL, ParameterABI::SwiftErrorResult);
    break;
  case ParsedAttr::AT_SwiftIndirectResult:
    S.Swift().AddParameterABIAttr(D, AL, ParameterABI::SwiftIndirectResult);
    break;
  case ParsedAttr::AT_InternalLinkage:
    handleInternalLinkageAttr(S, D, AL);
    break;
  case ParsedAttr::AT_ZeroCallUsedRegs:
    handleZeroCallUsedRegsAttr(S, D, AL);
    break;
  case ParsedAttr::AT_FunctionReturnThunks:
    handleFunctionReturnThunksAttr(S, D, AL);
    break;
  case ParsedAttr::AT_NoMerge:
    handleNoMergeAttr(S, D, AL);
    break;
  case ParsedAttr::AT_NoUniqueAddress:
    handleNoUniqueAddressAttr(S, D, AL);
    break;

  case ParsedAttr::AT_AvailableOnlyInDefaultEvalMethod:
    handleAvailableOnlyInDefaultEvalMethod(S, D, AL);
    break;

  case ParsedAttr::AT_CountedBy:
  case ParsedAttr::AT_CountedByOrNull:
  case ParsedAttr::AT_SizedBy:
  case ParsedAttr::AT_SizedByOrNull:
    handleCountedByAttrField(S, D, AL);
    break;

  // Microsoft attributes:
  case ParsedAttr::AT_LayoutVersion:
    handleLayoutVersion(S, D, AL);
    break;
  case ParsedAttr::AT_Uuid:
    handleUuidAttr(S, D, AL);
    break;
  case ParsedAttr::AT_MSInheritance:
    handleMSInheritanceAttr(S, D, AL);
    break;
  case ParsedAttr::AT_Thread:
    handleDeclspecThreadAttr(S, D, AL);
    break;
  case ParsedAttr::AT_MSConstexpr:
    handleMSConstexprAttr(S, D, AL);
    break;
  case ParsedAttr::AT_HybridPatchable:
    handleSimpleAttribute<HybridPatchableAttr>(S, D, AL);
    break;

  // HLSL attributes:
  case ParsedAttr::AT_RootSignature:
    S.HLSL().handleRootSignatureAttr(D, AL);
    break;
  case ParsedAttr::AT_HLSLNumThreads:
    S.HLSL().handleNumThreadsAttr(D, AL);
    break;
  case ParsedAttr::AT_HLSLWaveSize:
    S.HLSL().handleWaveSizeAttr(D, AL);
    break;
  case ParsedAttr::AT_HLSLSV_Position:
    S.HLSL().handleSV_PositionAttr(D, AL);
    break;
  case ParsedAttr::AT_HLSLVkExtBuiltinInput:
    S.HLSL().handleVkExtBuiltinInputAttr(D, AL);
    break;
  case ParsedAttr::AT_HLSLSV_GroupThreadID:
    S.HLSL().handleSV_GroupThreadIDAttr(D, AL);
    break;
  case ParsedAttr::AT_HLSLSV_GroupID:
    S.HLSL().handleSV_GroupIDAttr(D, AL);
    break;
  case ParsedAttr::AT_HLSLSV_GroupIndex:
    handleSimpleAttribute<HLSLSV_GroupIndexAttr>(S, D, AL);
    break;
  case ParsedAttr::AT_HLSLGroupSharedAddressSpace:
    handleSimpleAttribute<HLSLGroupSharedAddressSpaceAttr>(S, D, AL);
    break;
  case ParsedAttr::AT_HLSLSV_DispatchThreadID:
    S.HLSL().handleSV_DispatchThreadIDAttr(D, AL);
    break;
  case ParsedAttr::AT_HLSLPackOffset:
    S.HLSL().handlePackOffsetAttr(D, AL);
    break;
  case ParsedAttr::AT_HLSLShader:
    S.HLSL().handleShaderAttr(D, AL);
    break;
  case ParsedAttr::AT_HLSLResourceBinding:
    S.HLSL().handleResourceBindingAttr(D, AL);
    break;
  case ParsedAttr::AT_HLSLParamModifier:
    S.HLSL().handleParamModifierAttr(D, AL);
    break;

  case ParsedAttr::AT_AbiTag:
    handleAbiTagAttr(S, D, AL);
    break;
  case ParsedAttr::AT_CFGuard:
    handleCFGuardAttr(S, D, AL);
    break;

  // Thread safety attributes:
  case ParsedAttr::AT_PtGuardedVar:
    handlePtGuardedVarAttr(S, D, AL);
    break;
  case ParsedAttr::AT_NoSanitize:
    handleNoSanitizeAttr(S, D, AL);
    break;
  case ParsedAttr::AT_NoSanitizeSpecific:
    handleNoSanitizeSpecificAttr(S, D, AL);
    break;
  case ParsedAttr::AT_GuardedBy:
    handleGuardedByAttr(S, D, AL);
    break;
  case ParsedAttr::AT_PtGuardedBy:
    handlePtGuardedByAttr(S, D, AL);
    break;
  case ParsedAttr::AT_LockReturned:
    handleLockReturnedAttr(S, D, AL);
    break;
  case ParsedAttr::AT_LocksExcluded:
    handleLocksExcludedAttr(S, D, AL);
    break;
  case ParsedAttr::AT_AcquiredBefore:
    handleAcquiredBeforeAttr(S, D, AL);
    break;
  case ParsedAttr::AT_AcquiredAfter:
    handleAcquiredAfterAttr(S, D, AL);
    break;

  // Capability analysis attributes.
  case ParsedAttr::AT_Capability:
  case ParsedAttr::AT_Lockable:
    handleCapabilityAttr(S, D, AL);
    break;
  case ParsedAttr::AT_ReentrantCapability:
    handleReentrantCapabilityAttr(S, D, AL);
    break;
  case ParsedAttr::AT_RequiresCapability:
    handleRequiresCapabilityAttr(S, D, AL);
    break;

  case ParsedAttr::AT_AssertCapability:
    handleAssertCapabilityAttr(S, D, AL);
    break;
  case ParsedAttr::AT_AcquireCapability:
    handleAcquireCapabilityAttr(S, D, AL);
    break;
  case ParsedAttr::AT_ReleaseCapability:
    handleReleaseCapabilityAttr(S, D, AL);
    break;
  case ParsedAttr::AT_TryAcquireCapability:
    handleTryAcquireCapabilityAttr(S, D, AL);
    break;

  // Consumed analysis attributes.
  case ParsedAttr::AT_Consumable:
    handleConsumableAttr(S, D, AL);
    break;
  case ParsedAttr::AT_CallableWhen:
    handleCallableWhenAttr(S, D, AL);
    break;
  case ParsedAttr::AT_ParamTypestate:
    handleParamTypestateAttr(S, D, AL);
    break;
  case ParsedAttr::AT_ReturnTypestate:
    handleReturnTypestateAttr(S, D, AL);
    break;
  case ParsedAttr::AT_SetTypestate:
    handleSetTypestateAttr(S, D, AL);
    break;
  case ParsedAttr::AT_TestTypestate:
    handleTestTypestateAttr(S, D, AL);
    break;

  // Type safety attributes.
  case ParsedAttr::AT_ArgumentWithTypeTag:
    handleArgumentWithTypeTagAttr(S, D, AL);
    break;
  case ParsedAttr::AT_TypeTagForDatatype:
    handleTypeTagForDatatypeAttr(S, D, AL);
    break;

  // Intel FPGA specific attributes
  case ParsedAttr::AT_SYCLIntelDoublePump:
    S.SYCL().handleSYCLIntelDoublePumpAttr(D, AL);
    break;
  case ParsedAttr::AT_SYCLIntelSinglePump:
    S.SYCL().handleSYCLIntelSinglePumpAttr(D, AL);
    break;
  case ParsedAttr::AT_SYCLIntelMemory:
    S.SYCL().handleSYCLIntelMemoryAttr(D, AL);
    break;
  case ParsedAttr::AT_SYCLIntelRegister:
    S.SYCL().handleSYCLIntelRegisterAttr(D, AL);
    break;
  case ParsedAttr::AT_SYCLIntelBankWidth:
    S.SYCL().handleSYCLIntelBankWidthAttr(D, AL);
    break;
  case ParsedAttr::AT_SYCLIntelNumBanks:
    S.SYCL().handleSYCLIntelNumBanksAttr(D, AL);
    break;
  case ParsedAttr::AT_SYCLIntelPrivateCopies:
    S.SYCL().handleSYCLIntelPrivateCopiesAttr(D, AL);
    break;
  case ParsedAttr::AT_SYCLIntelMaxReplicates:
    S.SYCL().handleSYCLIntelMaxReplicatesAttr(D, AL);
    break;
  case ParsedAttr::AT_SYCLIntelSimpleDualPort:
    S.SYCL().handleIntelSimpleDualPortAttr(D, AL);
    break;
  case ParsedAttr::AT_SYCLIntelMerge:
    S.SYCL().handleSYCLIntelMergeAttr(D, AL);
    break;
  case ParsedAttr::AT_SYCLIntelBankBits:
    S.SYCL().handleSYCLIntelBankBitsAttr(D, AL);
    break;
  case ParsedAttr::AT_SYCLIntelForcePow2Depth:
    S.SYCL().handleSYCLIntelForcePow2DepthAttr(D, AL);
    break;
  case ParsedAttr::AT_SYCLIntelPipeIO:
    S.SYCL().handleSYCLIntelPipeIOAttr(D, AL);
    break;
  case ParsedAttr::AT_SYCLIntelMaxConcurrency:
    S.SYCL().handleSYCLIntelMaxConcurrencyAttr(D, AL);
    break;
  case ParsedAttr::AT_SYCLAddIRAttributesFunction:
    S.SYCL().handleSYCLAddIRAttributesFunctionAttr(D, AL);
    break;
  case ParsedAttr::AT_SYCLAddIRAttributesKernelParameter:
    S.SYCL().handleSYCLAddIRAttributesKernelParameterAttr(D, AL);
    break;
  case ParsedAttr::AT_SYCLAddIRAttributesGlobalVariable:
    S.SYCL().handleSYCLAddIRAttributesGlobalVariableAttr(D, AL);
    break;
  case ParsedAttr::AT_SYCLAddIRAnnotationsMember:
    S.SYCL().handleSYCLAddIRAnnotationsMemberAttr(D, AL);
    break;
  case ParsedAttr::AT_SYCLRegisteredKernels:
    S.SYCL().handleSYCLRegisteredKernels(D, AL);
    break;

  // Swift attributes.
  case ParsedAttr::AT_SwiftAsyncName:
    S.Swift().handleAsyncName(D, AL);
    break;
  case ParsedAttr::AT_SwiftAttr:
    S.Swift().handleAttrAttr(D, AL);
    break;
  case ParsedAttr::AT_SwiftBridge:
    S.Swift().handleBridge(D, AL);
    break;
  case ParsedAttr::AT_SwiftError:
    S.Swift().handleError(D, AL);
    break;
  case ParsedAttr::AT_SwiftName:
    S.Swift().handleName(D, AL);
    break;
  case ParsedAttr::AT_SwiftNewType:
    S.Swift().handleNewType(D, AL);
    break;
  case ParsedAttr::AT_SwiftAsync:
    S.Swift().handleAsyncAttr(D, AL);
    break;
  case ParsedAttr::AT_SwiftAsyncError:
    S.Swift().handleAsyncError(D, AL);
    break;

  // XRay attributes.
  case ParsedAttr::AT_XRayLogArgs:
    handleXRayLogArgsAttr(S, D, AL);
    break;

  case ParsedAttr::AT_PatchableFunctionEntry:
    handlePatchableFunctionEntryAttr(S, D, AL);
    break;

  case ParsedAttr::AT_AlwaysDestroy:
  case ParsedAttr::AT_NoDestroy:
    handleDestroyAttr(S, D, AL);
    break;

  case ParsedAttr::AT_Uninitialized:
    handleUninitializedAttr(S, D, AL);
    break;

  case ParsedAttr::AT_ObjCExternallyRetained:
    S.ObjC().handleExternallyRetainedAttr(D, AL);
    break;

  case ParsedAttr::AT_MIGServerRoutine:
    handleMIGServerRoutineAttr(S, D, AL);
    break;

  case ParsedAttr::AT_MSAllocator:
    handleMSAllocatorAttr(S, D, AL);
    break;

  case ParsedAttr::AT_ArmBuiltinAlias:
    S.ARM().handleBuiltinAliasAttr(D, AL);
    break;

  case ParsedAttr::AT_ArmLocallyStreaming:
    handleSimpleAttribute<ArmLocallyStreamingAttr>(S, D, AL);
    break;

  case ParsedAttr::AT_ArmNew:
    S.ARM().handleNewAttr(D, AL);
    break;

  case ParsedAttr::AT_AcquireHandle:
    handleAcquireHandleAttr(S, D, AL);
    break;

  case ParsedAttr::AT_ReleaseHandle:
    handleHandleAttr<ReleaseHandleAttr>(S, D, AL);
    break;

  case ParsedAttr::AT_UnsafeBufferUsage:
    handleUnsafeBufferUsage<UnsafeBufferUsageAttr>(S, D, AL);
    break;

  case ParsedAttr::AT_UseHandle:
    handleHandleAttr<UseHandleAttr>(S, D, AL);
    break;

  case ParsedAttr::AT_EnforceTCB:
    handleEnforceTCBAttr<EnforceTCBAttr, EnforceTCBLeafAttr>(S, D, AL);
    break;

  case ParsedAttr::AT_EnforceTCBLeaf:
    handleEnforceTCBAttr<EnforceTCBLeafAttr, EnforceTCBAttr>(S, D, AL);
    break;

  case ParsedAttr::AT_BuiltinAlias:
    handleBuiltinAliasAttr(S, D, AL);
    break;

  case ParsedAttr::AT_PreferredType:
    handlePreferredTypeAttr(S, D, AL);
    break;

  case ParsedAttr::AT_UsingIfExists:
    handleSimpleAttribute<UsingIfExistsAttr>(S, D, AL);
    break;

  case ParsedAttr::AT_TypeNullable:
    handleNullableTypeAttr(S, D, AL);
    break;

  case ParsedAttr::AT_VTablePointerAuthentication:
    handleVTablePointerAuthentication(S, D, AL);
    break;
  }
}

static bool isKernelDecl(Decl *D) {
  const FunctionType *FnTy = D->getFunctionType();
  return D->hasAttr<DeviceKernelAttr>() ||
         (FnTy && FnTy->getCallConv() == CallingConv::CC_DeviceKernel) ||
         D->hasAttr<CUDAGlobalAttr>();
}

void Sema::ProcessDeclAttributeList(
    Scope *S, Decl *D, const ParsedAttributesView &AttrList,
    const ProcessDeclAttributeOptions &Options) {
  if (AttrList.empty())
    return;

  for (const ParsedAttr &AL : AttrList)
    ProcessDeclAttribute(*this, S, D, AL, Options);

  // FIXME: We should be able to handle these cases in TableGen.
  // GCC accepts
  // static int a9 __attribute__((weakref));
  // but that looks really pointless. We reject it.
  if (D->hasAttr<WeakRefAttr>() && !D->hasAttr<AliasAttr>()) {
    Diag(AttrList.begin()->getLoc(), diag::err_attribute_weakref_without_alias)
        << cast<NamedDecl>(D);
    D->dropAttr<WeakRefAttr>();
    return;
  }

  // FIXME: We should be able to handle this in TableGen as well. It would be
  // good to have a way to specify "these attributes must appear as a group",
  // for these. Additionally, it would be good to have a way to specify "these
  // attribute must never appear as a group" for attributes like cold and hot.
  if (!(D->hasAttr<DeviceKernelAttr>() ||
        LangOpts.SYCLIsDevice || LangOpts.SYCLIsHost ||
        (D->hasAttr<CUDAGlobalAttr>() &&
         Context.getTargetInfo().getTriple().isSPIRV()))) {
    // These attributes cannot be applied to a non-kernel function.
    if (const auto *A = D->getAttr<ReqdWorkGroupSizeAttr>()) {
      // FIXME: This emits a different error message than
      // diag::err_attribute_wrong_decl_type + ExpectedKernelFunction.
      Diag(D->getLocation(), diag::err_opencl_kernel_attr) << A;
      D->setInvalidDecl();
    } else if (const auto *A = D->getAttr<WorkGroupSizeHintAttr>()) {
      Diag(D->getLocation(), diag::err_opencl_kernel_attr) << A;
      D->setInvalidDecl();
    } else if (const auto *A = D->getAttr<SYCLReqdWorkGroupSizeAttr>()) {
      Diag(D->getLocation(), diag::err_opencl_kernel_attr) << A;
      D->setInvalidDecl();
    } else if (const auto *A = D->getAttr<SYCLWorkGroupSizeHintAttr>()) {
      Diag(D->getLocation(), diag::err_opencl_kernel_attr) << A;
      D->setInvalidDecl();
    } else if (const auto *A = D->getAttr<SYCLIntelMaxWorkGroupSizeAttr>()) {
      Diag(D->getLocation(), diag::err_opencl_kernel_attr) << A;
      D->setInvalidDecl();
    } else if (const auto *A =
                   D->getAttr<SYCLIntelMinWorkGroupsPerComputeUnitAttr>()) {
      Diag(D->getLocation(), diag::err_opencl_kernel_attr) << A;
      D->setInvalidDecl();
    } else if (const auto *A =
                   D->getAttr<SYCLIntelMaxWorkGroupsPerMultiprocessorAttr>()) {
      Diag(D->getLocation(), diag::err_opencl_kernel_attr) << A;
      D->setInvalidDecl();
    } else if (const auto *A = D->getAttr<SYCLIntelNoGlobalWorkOffsetAttr>()) {
      Diag(D->getLocation(), diag::err_opencl_kernel_attr) << A;
      D->setInvalidDecl();
    } else if (const auto *A = D->getAttr<VecTypeHintAttr>()) {
      Diag(D->getLocation(), diag::err_opencl_kernel_attr) << A;
      D->setInvalidDecl();
    } else if (const auto *A = D->getAttr<IntelReqdSubGroupSizeAttr>()) {
      Diag(D->getLocation(), diag::err_opencl_kernel_attr) << A;
      D->setInvalidDecl();
    }
  }
  if (!isKernelDecl(D)) {
    if (const auto *A = D->getAttr<AMDGPUFlatWorkGroupSizeAttr>()) {
      Diag(D->getLocation(), diag::err_attribute_wrong_decl_type)
          << A << A->isRegularKeywordAttribute() << ExpectedKernelFunction;
      D->setInvalidDecl();
    } else if (const auto *A = D->getAttr<AMDGPUWavesPerEUAttr>()) {
      Diag(D->getLocation(), diag::err_attribute_wrong_decl_type)
          << A << A->isRegularKeywordAttribute() << ExpectedKernelFunction;
      D->setInvalidDecl();
    } else if (const auto *A = D->getAttr<AMDGPUNumSGPRAttr>()) {
      Diag(D->getLocation(), diag::err_attribute_wrong_decl_type)
          << A << A->isRegularKeywordAttribute() << ExpectedKernelFunction;
      D->setInvalidDecl();
    } else if (const auto *A = D->getAttr<AMDGPUNumVGPRAttr>()) {
      Diag(D->getLocation(), diag::err_attribute_wrong_decl_type)
          << A << A->isRegularKeywordAttribute() << ExpectedKernelFunction;
      D->setInvalidDecl();
    }
  }

  // Do not permit 'constructor' or 'destructor' attributes on __device__ code.
  if (getLangOpts().CUDAIsDevice && D->hasAttr<CUDADeviceAttr>() &&
      (D->hasAttr<ConstructorAttr>() || D->hasAttr<DestructorAttr>()) &&
      !getLangOpts().GPUAllowDeviceInit) {
    Diag(D->getLocation(), diag::err_cuda_ctor_dtor_attrs)
        << (D->hasAttr<ConstructorAttr>() ? "constructors" : "destructors");
    D->setInvalidDecl();
  }

  // Do this check after processing D's attributes because the attribute
  // objc_method_family can change whether the given method is in the init
  // family, and it can be applied after objc_designated_initializer. This is a
  // bit of a hack, but we need it to be compatible with versions of clang that
  // processed the attribute list in the wrong order.
  if (D->hasAttr<ObjCDesignatedInitializerAttr>() &&
      cast<ObjCMethodDecl>(D)->getMethodFamily() != OMF_init) {
    Diag(D->getLocation(), diag::err_designated_init_attr_non_init);
    D->dropAttr<ObjCDesignatedInitializerAttr>();
  }
}

void Sema::ProcessDeclAttributeDelayed(Decl *D,
                                       const ParsedAttributesView &AttrList) {
  for (const ParsedAttr &AL : AttrList)
    if (AL.getKind() == ParsedAttr::AT_TransparentUnion) {
      handleTransparentUnionAttr(*this, D, AL);
      break;
    }

  // For BPFPreserveAccessIndexAttr, we want to populate the attributes
  // to fields and inner records as well.
  if (D && D->hasAttr<BPFPreserveAccessIndexAttr>())
    BPF().handlePreserveAIRecord(cast<RecordDecl>(D));
}

bool Sema::ProcessAccessDeclAttributeList(
    AccessSpecDecl *ASDecl, const ParsedAttributesView &AttrList) {
  for (const ParsedAttr &AL : AttrList) {
    if (AL.getKind() == ParsedAttr::AT_Annotate) {
      ProcessDeclAttribute(*this, nullptr, ASDecl, AL,
                           ProcessDeclAttributeOptions());
    } else {
      Diag(AL.getLoc(), diag::err_only_annotate_after_access_spec);
      return true;
    }
  }
  return false;
}

/// checkUnusedDeclAttributes - Check a list of attributes to see if it
/// contains any decl attributes that we should warn about.
static void checkUnusedDeclAttributes(Sema &S, const ParsedAttributesView &A) {
  for (const ParsedAttr &AL : A) {
    // Only warn if the attribute is an unignored, non-type attribute.
    if (AL.isUsedAsTypeAttr() || AL.isInvalid())
      continue;
    if (AL.getKind() == ParsedAttr::IgnoredAttribute)
      continue;

    if (AL.getKind() == ParsedAttr::UnknownAttribute) {
      S.DiagnoseUnknownAttribute(AL);
    } else {
      S.Diag(AL.getLoc(), diag::warn_attribute_not_on_decl) << AL
                                                            << AL.getRange();
    }
  }
}

void Sema::checkUnusedDeclAttributes(Declarator &D) {
  ::checkUnusedDeclAttributes(*this, D.getDeclarationAttributes());
  ::checkUnusedDeclAttributes(*this, D.getDeclSpec().getAttributes());
  ::checkUnusedDeclAttributes(*this, D.getAttributes());
  for (unsigned i = 0, e = D.getNumTypeObjects(); i != e; ++i)
    ::checkUnusedDeclAttributes(*this, D.getTypeObject(i).getAttrs());
}

void Sema::DiagnoseUnknownAttribute(const ParsedAttr &AL) {
  std::string NormalizedFullName = '\'' + AL.getNormalizedFullName() + '\'';
  SourceRange NR = AL.getNormalizedRange();

  StringRef ScopeName = AL.getNormalizedScopeName();
  std::optional<StringRef> CorrectedScopeName =
      AL.tryGetCorrectedScopeName(ScopeName);
  if (CorrectedScopeName) {
    ScopeName = *CorrectedScopeName;
  }

  StringRef AttrName = AL.getNormalizedAttrName(ScopeName);
  std::optional<StringRef> CorrectedAttrName = AL.tryGetCorrectedAttrName(
      ScopeName, AttrName, Context.getTargetInfo(), getLangOpts());
  if (CorrectedAttrName) {
    AttrName = *CorrectedAttrName;
  }

  if (CorrectedScopeName || CorrectedAttrName) {
    std::string CorrectedFullName =
        AL.getNormalizedFullName(ScopeName, AttrName);
    SemaDiagnosticBuilder D =
        Diag(CorrectedScopeName ? NR.getBegin() : AL.getRange().getBegin(),
             diag::warn_unknown_attribute_ignored_suggestion);

    D << NormalizedFullName << CorrectedFullName;

    if (AL.isExplicitScope()) {
      D << FixItHint::CreateReplacement(NR, CorrectedFullName) << NR;
    } else {
      if (CorrectedScopeName) {
        D << FixItHint::CreateReplacement(SourceRange(AL.getScopeLoc()),
                                          ScopeName);
      }
      if (CorrectedAttrName) {
        D << FixItHint::CreateReplacement(AL.getRange(), AttrName);
      }
    }
  } else {
    Diag(NR.getBegin(), diag::warn_unknown_attribute_ignored)
        << NormalizedFullName << NR;
  }
}

NamedDecl *Sema::DeclClonePragmaWeak(NamedDecl *ND, const IdentifierInfo *II,
                                     SourceLocation Loc) {
  assert(isa<FunctionDecl>(ND) || isa<VarDecl>(ND));
  NamedDecl *NewD = nullptr;
  if (auto *FD = dyn_cast<FunctionDecl>(ND)) {
    FunctionDecl *NewFD;
    // FIXME: Missing call to CheckFunctionDeclaration().
    // FIXME: Mangling?
    // FIXME: Is the qualifier info correct?
    // FIXME: Is the DeclContext correct?
    NewFD = FunctionDecl::Create(
        FD->getASTContext(), FD->getDeclContext(), Loc, Loc,
        DeclarationName(II), FD->getType(), FD->getTypeSourceInfo(), SC_None,
        getCurFPFeatures().isFPConstrained(), false /*isInlineSpecified*/,
        FD->hasPrototype(), ConstexprSpecKind::Unspecified,
        FD->getTrailingRequiresClause());
    NewD = NewFD;

    if (FD->getQualifier())
      NewFD->setQualifierInfo(FD->getQualifierLoc());

    // Fake up parameter variables; they are declared as if this were
    // a typedef.
    QualType FDTy = FD->getType();
    if (const auto *FT = FDTy->getAs<FunctionProtoType>()) {
      SmallVector<ParmVarDecl*, 16> Params;
      for (const auto &AI : FT->param_types()) {
        ParmVarDecl *Param = BuildParmVarDeclForTypedef(NewFD, Loc, AI);
        Param->setScopeInfo(0, Params.size());
        Params.push_back(Param);
      }
      NewFD->setParams(Params);
    }
  } else if (auto *VD = dyn_cast<VarDecl>(ND)) {
    NewD = VarDecl::Create(VD->getASTContext(), VD->getDeclContext(),
                           VD->getInnerLocStart(), VD->getLocation(), II,
                           VD->getType(), VD->getTypeSourceInfo(),
                           VD->getStorageClass());
    if (VD->getQualifier())
      cast<VarDecl>(NewD)->setQualifierInfo(VD->getQualifierLoc());
  }
  return NewD;
}

void Sema::DeclApplyPragmaWeak(Scope *S, NamedDecl *ND, const WeakInfo &W) {
  if (W.getAlias()) { // clone decl, impersonate __attribute(weak,alias(...))
    IdentifierInfo *NDId = ND->getIdentifier();
    NamedDecl *NewD = DeclClonePragmaWeak(ND, W.getAlias(), W.getLocation());
    NewD->addAttr(
        AliasAttr::CreateImplicit(Context, NDId->getName(), W.getLocation()));
    NewD->addAttr(WeakAttr::CreateImplicit(Context, W.getLocation()));
    WeakTopLevelDecl.push_back(NewD);
    // FIXME: "hideous" code from Sema::LazilyCreateBuiltin
    // to insert Decl at TU scope, sorry.
    DeclContext *SavedContext = CurContext;
    CurContext = Context.getTranslationUnitDecl();
    NewD->setDeclContext(CurContext);
    NewD->setLexicalDeclContext(CurContext);
    PushOnScopeChains(NewD, S);
    CurContext = SavedContext;
  } else { // just add weak to existing
    ND->addAttr(WeakAttr::CreateImplicit(Context, W.getLocation()));
  }
}

void Sema::ProcessPragmaWeak(Scope *S, Decl *D) {
  // It's valid to "forward-declare" #pragma weak, in which case we
  // have to do this.
  LoadExternalWeakUndeclaredIdentifiers();
  if (WeakUndeclaredIdentifiers.empty())
    return;
  NamedDecl *ND = nullptr;
  if (auto *VD = dyn_cast<VarDecl>(D))
    if (VD->isExternC())
      ND = VD;
  if (auto *FD = dyn_cast<FunctionDecl>(D))
    if (FD->isExternC())
      ND = FD;
  if (!ND)
    return;
  if (IdentifierInfo *Id = ND->getIdentifier()) {
    auto I = WeakUndeclaredIdentifiers.find(Id);
    if (I != WeakUndeclaredIdentifiers.end()) {
      auto &WeakInfos = I->second;
      for (const auto &W : WeakInfos)
        DeclApplyPragmaWeak(S, ND, W);
      std::remove_reference_t<decltype(WeakInfos)> EmptyWeakInfos;
      WeakInfos.swap(EmptyWeakInfos);
    }
  }
}

/// ProcessDeclAttributes - Given a declarator (PD) with attributes indicated in
/// it, apply them to D.  This is a bit tricky because PD can have attributes
/// specified in many different places, and we need to find and apply them all.
void Sema::ProcessDeclAttributes(Scope *S, Decl *D, const Declarator &PD) {
  // Ordering of attributes can be important, so we take care to process
  // attributes in the order in which they appeared in the source code.

  auto ProcessAttributesWithSliding =
      [&](const ParsedAttributesView &Src,
          const ProcessDeclAttributeOptions &Options) {
        ParsedAttributesView NonSlidingAttrs;
        for (ParsedAttr &AL : Src) {
          // FIXME: this sliding is specific to standard attributes and should
          // eventually be deprecated and removed as those are not intended to
          // slide to anything.
          if ((AL.isStandardAttributeSyntax() || AL.isAlignas()) &&
              AL.slidesFromDeclToDeclSpecLegacyBehavior()) {
            // Skip processing the attribute, but do check if it appertains to
            // the declaration. This is needed for the `MatrixType` attribute,
            // which, despite being a type attribute, defines a `SubjectList`
            // that only allows it to be used on typedef declarations.
            AL.diagnoseAppertainsTo(*this, D);
          } else {
            NonSlidingAttrs.addAtEnd(&AL);
          }
        }
        ProcessDeclAttributeList(S, D, NonSlidingAttrs, Options);
      };

  // First, process attributes that appeared on the declaration itself (but
  // only if they don't have the legacy behavior of "sliding" to the DeclSepc).
  ProcessAttributesWithSliding(PD.getDeclarationAttributes(), {});

  // Apply decl attributes from the DeclSpec if present.
  ProcessAttributesWithSliding(PD.getDeclSpec().getAttributes(),
                               ProcessDeclAttributeOptions()
                                   .WithIncludeCXX11Attributes(false)
                                   .WithIgnoreTypeAttributes(true));

  // Walk the declarator structure, applying decl attributes that were in a type
  // position to the decl itself.  This handles cases like:
  //   int *__attr__(x)** D;
  // when X is a decl attribute.
  for (unsigned i = 0, e = PD.getNumTypeObjects(); i != e; ++i) {
    ProcessDeclAttributeList(S, D, PD.getTypeObject(i).getAttrs(),
                             ProcessDeclAttributeOptions()
                                 .WithIncludeCXX11Attributes(false)
                                 .WithIgnoreTypeAttributes(true));
  }

  // Finally, apply any attributes on the decl itself.
  ProcessDeclAttributeList(S, D, PD.getAttributes());

  // Apply additional attributes specified by '#pragma clang attribute'.
  AddPragmaAttributes(S, D);

  // Look for API notes that map to attributes.
  ProcessAPINotes(D);
}

/// Is the given declaration allowed to use a forbidden type?
/// If so, it'll still be annotated with an attribute that makes it
/// illegal to actually use.
static bool isForbiddenTypeAllowed(Sema &S, Decl *D,
                                   const DelayedDiagnostic &diag,
                                   UnavailableAttr::ImplicitReason &reason) {
  // Private ivars are always okay.  Unfortunately, people don't
  // always properly make their ivars private, even in system headers.
  // Plus we need to make fields okay, too.
  if (!isa<FieldDecl>(D) && !isa<ObjCPropertyDecl>(D) &&
      !isa<FunctionDecl>(D))
    return false;

  // Silently accept unsupported uses of __weak in both user and system
  // declarations when it's been disabled, for ease of integration with
  // -fno-objc-arc files.  We do have to take some care against attempts
  // to define such things;  for now, we've only done that for ivars
  // and properties.
  if ((isa<ObjCIvarDecl>(D) || isa<ObjCPropertyDecl>(D))) {
    if (diag.getForbiddenTypeDiagnostic() == diag::err_arc_weak_disabled ||
        diag.getForbiddenTypeDiagnostic() == diag::err_arc_weak_no_runtime) {
      reason = UnavailableAttr::IR_ForbiddenWeak;
      return true;
    }
  }

  // Allow all sorts of things in system headers.
  if (S.Context.getSourceManager().isInSystemHeader(D->getLocation())) {
    // Currently, all the failures dealt with this way are due to ARC
    // restrictions.
    reason = UnavailableAttr::IR_ARCForbiddenType;
    return true;
  }

  return false;
}

/// Handle a delayed forbidden-type diagnostic.
static void handleDelayedForbiddenType(Sema &S, DelayedDiagnostic &DD,
                                       Decl *D) {
  auto Reason = UnavailableAttr::IR_None;
  if (D && isForbiddenTypeAllowed(S, D, DD, Reason)) {
    assert(Reason && "didn't set reason?");
    D->addAttr(UnavailableAttr::CreateImplicit(S.Context, "", Reason, DD.Loc));
    return;
  }
  if (S.getLangOpts().ObjCAutoRefCount)
    if (const auto *FD = dyn_cast<FunctionDecl>(D)) {
      // FIXME: we may want to suppress diagnostics for all
      // kind of forbidden type messages on unavailable functions.
      if (FD->hasAttr<UnavailableAttr>() &&
          DD.getForbiddenTypeDiagnostic() ==
              diag::err_arc_array_param_no_ownership) {
        DD.Triggered = true;
        return;
      }
    }

  S.Diag(DD.Loc, DD.getForbiddenTypeDiagnostic())
      << DD.getForbiddenTypeOperand() << DD.getForbiddenTypeArgument();
  DD.Triggered = true;
}


void Sema::PopParsingDeclaration(ParsingDeclState state, Decl *decl) {
  assert(DelayedDiagnostics.getCurrentPool());
  DelayedDiagnosticPool &poppedPool = *DelayedDiagnostics.getCurrentPool();
  DelayedDiagnostics.popWithoutEmitting(state);

  // When delaying diagnostics to run in the context of a parsed
  // declaration, we only want to actually emit anything if parsing
  // succeeds.
  if (!decl) return;

  // We emit all the active diagnostics in this pool or any of its
  // parents.  In general, we'll get one pool for the decl spec
  // and a child pool for each declarator; in a decl group like:
  //   deprecated_typedef foo, *bar, baz();
  // only the declarator pops will be passed decls.  This is correct;
  // we really do need to consider delayed diagnostics from the decl spec
  // for each of the different declarations.
  const DelayedDiagnosticPool *pool = &poppedPool;
  do {
    bool AnyAccessFailures = false;
    for (DelayedDiagnosticPool::pool_iterator
           i = pool->pool_begin(), e = pool->pool_end(); i != e; ++i) {
      // This const_cast is a bit lame.  Really, Triggered should be mutable.
      DelayedDiagnostic &diag = const_cast<DelayedDiagnostic&>(*i);
      if (diag.Triggered)
        continue;

      switch (diag.Kind) {
      case DelayedDiagnostic::Availability:
        // Don't bother giving deprecation/unavailable diagnostics if
        // the decl is invalid.
        if (!decl->isInvalidDecl())
          handleDelayedAvailabilityCheck(diag, decl);
        break;

      case DelayedDiagnostic::Access:
        // Only produce one access control diagnostic for a structured binding
        // declaration: we don't need to tell the user that all the fields are
        // inaccessible one at a time.
        if (AnyAccessFailures && isa<DecompositionDecl>(decl))
          continue;
        HandleDelayedAccessCheck(diag, decl);
        if (diag.Triggered)
          AnyAccessFailures = true;
        break;

      case DelayedDiagnostic::ForbiddenType:
        handleDelayedForbiddenType(*this, diag, decl);
        break;
      }
    }
  } while ((pool = pool->getParent()));
}

void Sema::redelayDiagnostics(DelayedDiagnosticPool &pool) {
  DelayedDiagnosticPool *curPool = DelayedDiagnostics.getCurrentPool();
  assert(curPool && "re-emitting in undelayed context not supported");
  curPool->steal(pool);
}<|MERGE_RESOLUTION|>--- conflicted
+++ resolved
@@ -2031,22 +2031,14 @@
 
 bool Sema::CheckAttrTarget(const ParsedAttr &AL) {
   // Check whether the attribute is valid on the current target.
-<<<<<<< HEAD
   const TargetInfo *Aux = Context.getAuxTargetInfo();
   if (!(AL.existsInTarget(Context.getTargetInfo()) ||
         (Context.getLangOpts().SYCLIsDevice &&
          Aux && AL.existsInTarget(*Aux)))) {
-    Diag(AL.getLoc(), AL.isRegularKeywordAttribute()
-                          ? diag::err_keyword_not_supported_on_target
-                          : diag::warn_unknown_attribute_ignored)
-        << AL << AL.getRange();
-=======
-  if (!AL.existsInTarget(Context.getTargetInfo())) {
     if (AL.isRegularKeywordAttribute())
       Diag(AL.getLoc(), diag::err_keyword_not_supported_on_target);
     else
       DiagnoseUnknownAttribute(AL);
->>>>>>> 0ff95c9e
     AL.setInvalid();
     return true;
   }
