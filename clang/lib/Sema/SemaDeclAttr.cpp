--- conflicted
+++ resolved
@@ -4195,304 +4195,6 @@
           << VD->getType() << 16;
       return;
     }
-<<<<<<< HEAD
-  }
-
-  RD->addAttr(::new (S.Context) TransparentUnionAttr(S.Context, AL));
-}
-
-void Sema::AddAnnotationAttr(Decl *D, const AttributeCommonInfo &CI,
-                             StringRef Str, MutableArrayRef<Expr *> Args) {
-  auto *Attr = AnnotateAttr::Create(Context, Str, Args.data(), Args.size(), CI);
-  if (ConstantFoldAttrArgs(
-          CI, MutableArrayRef<Expr *>(Attr->args_begin(), Attr->args_end()))) {
-    D->addAttr(Attr);
-  }
-}
-
-static void handleAnnotateAttr(Sema &S, Decl *D, const ParsedAttr &AL) {
-  // Make sure that there is a string literal as the annotation's first
-  // argument.
-  StringRef Str;
-  if (!S.checkStringLiteralArgumentAttr(AL, 0, Str))
-    return;
-
-  llvm::SmallVector<Expr *, 4> Args;
-  Args.reserve(AL.getNumArgs() - 1);
-  for (unsigned Idx = 1; Idx < AL.getNumArgs(); Idx++) {
-    assert(!AL.isArgIdent(Idx));
-    Args.push_back(AL.getArgAsExpr(Idx));
-  }
-
-  S.AddAnnotationAttr(D, AL, Str, Args);
-}
-
-static void handleAlignValueAttr(Sema &S, Decl *D, const ParsedAttr &AL) {
-  S.AddAlignValueAttr(D, AL, AL.getArgAsExpr(0));
-}
-
-void Sema::AddAlignValueAttr(Decl *D, const AttributeCommonInfo &CI, Expr *E) {
-  AlignValueAttr TmpAttr(Context, CI, E);
-  SourceLocation AttrLoc = CI.getLoc();
-
-  QualType T;
-  if (const auto *TD = dyn_cast<TypedefNameDecl>(D))
-    T = TD->getUnderlyingType();
-  else if (const auto *VD = dyn_cast<ValueDecl>(D))
-    T = VD->getType();
-  else
-    llvm_unreachable("Unknown decl type for align_value");
-
-  if (!T->isDependentType() && !T->isAnyPointerType() &&
-      !T->isReferenceType() && !T->isMemberPointerType()) {
-    Diag(AttrLoc, diag::warn_attribute_pointer_or_reference_only)
-      << &TmpAttr << T << D->getSourceRange();
-    return;
-  }
-
-  if (!E->isValueDependent()) {
-    llvm::APSInt Alignment;
-    ExprResult ICE = VerifyIntegerConstantExpression(
-        E, &Alignment, diag::err_align_value_attribute_argument_not_int);
-    if (ICE.isInvalid())
-      return;
-
-    if (!Alignment.isPowerOf2()) {
-      Diag(AttrLoc, diag::err_alignment_not_power_of_two)
-        << E->getSourceRange();
-      return;
-    }
-
-    D->addAttr(::new (Context) AlignValueAttr(Context, CI, ICE.get()));
-    return;
-  }
-
-  // Save dependent expressions in the AST to be instantiated.
-  D->addAttr(::new (Context) AlignValueAttr(Context, CI, E));
-}
-
-static void handleAlignedAttr(Sema &S, Decl *D, const ParsedAttr &AL) {
-  if (AL.hasParsedType()) {
-    const ParsedType &TypeArg = AL.getTypeArg();
-    TypeSourceInfo *TInfo;
-    (void)S.GetTypeFromParser(
-        ParsedType::getFromOpaquePtr(TypeArg.getAsOpaquePtr()), &TInfo);
-    if (AL.isPackExpansion() &&
-        !TInfo->getType()->containsUnexpandedParameterPack()) {
-      S.Diag(AL.getEllipsisLoc(),
-             diag::err_pack_expansion_without_parameter_packs);
-      return;
-    }
-
-    if (!AL.isPackExpansion() &&
-        S.DiagnoseUnexpandedParameterPack(TInfo->getTypeLoc().getBeginLoc(),
-                                          TInfo, Sema::UPPC_Expression))
-      return;
-
-    S.AddAlignedAttr(D, AL, TInfo, AL.isPackExpansion());
-    return;
-  }
-
-  // check the attribute arguments.
-  if (AL.getNumArgs() > 1) {
-    S.Diag(AL.getLoc(), diag::err_attribute_wrong_number_arguments) << AL << 1;
-    return;
-  }
-
-  if (AL.getNumArgs() == 0) {
-    D->addAttr(::new (S.Context) AlignedAttr(S.Context, AL, true, nullptr));
-    return;
-  }
-
-  Expr *E = AL.getArgAsExpr(0);
-  if (AL.isPackExpansion() && !E->containsUnexpandedParameterPack()) {
-    S.Diag(AL.getEllipsisLoc(),
-           diag::err_pack_expansion_without_parameter_packs);
-    return;
-  }
-
-  if (!AL.isPackExpansion() && S.DiagnoseUnexpandedParameterPack(E))
-    return;
-
-  S.AddAlignedAttr(D, AL, E, AL.isPackExpansion());
-}
-
-/// Perform checking of type validity
-///
-/// C++11 [dcl.align]p1:
-///   An alignment-specifier may be applied to a variable or to a class
-///   data member, but it shall not be applied to a bit-field, a function
-///   parameter, the formal parameter of a catch clause, or a variable
-///   declared with the register storage class specifier. An
-///   alignment-specifier may also be applied to the declaration of a class
-///   or enumeration type.
-/// CWG 2354:
-///   CWG agreed to remove permission for alignas to be applied to
-///   enumerations.
-/// C11 6.7.5/2:
-///   An alignment attribute shall not be specified in a declaration of
-///   a typedef, or a bit-field, or a function, or a parameter, or an
-///   object declared with the register storage-class specifier.
-static bool validateAlignasAppliedType(Sema &S, Decl *D,
-                                       const AlignedAttr &Attr,
-                                       SourceLocation AttrLoc) {
-  int DiagKind = -1;
-  if (isa<ParmVarDecl>(D)) {
-    DiagKind = 0;
-  } else if (const auto *VD = dyn_cast<VarDecl>(D)) {
-    if (VD->getStorageClass() == SC_Register)
-      DiagKind = 1;
-    if (VD->isExceptionVariable())
-      DiagKind = 2;
-  } else if (const auto *FD = dyn_cast<FieldDecl>(D)) {
-    if (FD->isBitField())
-      DiagKind = 3;
-  } else if (const auto *ED = dyn_cast<EnumDecl>(D)) {
-    if (ED->getLangOpts().CPlusPlus)
-      DiagKind = 4;
-  } else if (!isa<TagDecl>(D)) {
-    return S.Diag(AttrLoc, diag::err_attribute_wrong_decl_type)
-           << &Attr << Attr.isRegularKeywordAttribute()
-           << (Attr.isC11() ? ExpectedVariableOrField
-                            : ExpectedVariableFieldOrTag);
-  }
-  if (DiagKind != -1) {
-    return S.Diag(AttrLoc, diag::err_alignas_attribute_wrong_decl_type)
-           << &Attr << DiagKind;
-  }
-  return false;
-}
-
-void Sema::AddAlignedAttr(Decl *D, const AttributeCommonInfo &CI, Expr *E,
-                          bool IsPackExpansion) {
-  AlignedAttr TmpAttr(Context, CI, true, E);
-  SourceLocation AttrLoc = CI.getLoc();
-
-  // C++11 alignas(...) and C11 _Alignas(...) have additional requirements.
-  if (TmpAttr.isAlignas() &&
-      validateAlignasAppliedType(*this, D, TmpAttr, AttrLoc))
-    return;
-
-  if (E->isValueDependent()) {
-    // We can't support a dependent alignment on a non-dependent type,
-    // because we have no way to model that a type is "alignment-dependent"
-    // but not dependent in any other way.
-    if (const auto *TND = dyn_cast<TypedefNameDecl>(D)) {
-      if (!TND->getUnderlyingType()->isDependentType()) {
-        Diag(AttrLoc, diag::err_alignment_dependent_typedef_name)
-            << E->getSourceRange();
-        return;
-      }
-    }
-
-    // Save dependent expressions in the AST to be instantiated.
-    AlignedAttr *AA = ::new (Context) AlignedAttr(Context, CI, true, E);
-    AA->setPackExpansion(IsPackExpansion);
-    D->addAttr(AA);
-    return;
-  }
-
-  // FIXME: Cache the number on the AL object?
-  llvm::APSInt Alignment;
-  ExprResult ICE = VerifyIntegerConstantExpression(
-      E, &Alignment, diag::err_aligned_attribute_argument_not_int);
-  if (ICE.isInvalid())
-    return;
-
-  uint64_t MaximumAlignment = Sema::MaximumAlignment;
-  if (Context.getTargetInfo().getTriple().isOSBinFormatCOFF())
-    MaximumAlignment = std::min(MaximumAlignment, uint64_t(8192));
-  if (Alignment > MaximumAlignment) {
-    Diag(AttrLoc, diag::err_attribute_aligned_too_great)
-        << MaximumAlignment << E->getSourceRange();
-    return;
-  }
-
-  uint64_t AlignVal = Alignment.getZExtValue();
-  // C++11 [dcl.align]p2:
-  //   -- if the constant expression evaluates to zero, the alignment
-  //      specifier shall have no effect
-  // C11 6.7.5p6:
-  //   An alignment specification of zero has no effect.
-  if (!(TmpAttr.isAlignas() && !Alignment)) {
-    if (!llvm::isPowerOf2_64(AlignVal)) {
-      Diag(AttrLoc, diag::err_alignment_not_power_of_two)
-        << E->getSourceRange();
-      return;
-    }
-  }
-
-  const auto *VD = dyn_cast<VarDecl>(D);
-  if (VD) {
-    unsigned MaxTLSAlign =
-        Context.toCharUnitsFromBits(Context.getTargetInfo().getMaxTLSAlign())
-            .getQuantity();
-    if (MaxTLSAlign && AlignVal > MaxTLSAlign &&
-        VD->getTLSKind() != VarDecl::TLS_None) {
-      Diag(VD->getLocation(), diag::err_tls_var_aligned_over_maximum)
-          << (unsigned)AlignVal << VD << MaxTLSAlign;
-      return;
-    }
-  }
-
-  // On AIX, an aligned attribute can not decrease the alignment when applied
-  // to a variable declaration with vector type.
-  if (VD && Context.getTargetInfo().getTriple().isOSAIX()) {
-    const Type *Ty = VD->getType().getTypePtr();
-    if (Ty->isVectorType() && AlignVal < 16) {
-      Diag(VD->getLocation(), diag::warn_aligned_attr_underaligned)
-          << VD->getType() << 16;
-      return;
-    }
-  }
-
-  AlignedAttr *AA = ::new (Context) AlignedAttr(Context, CI, true, ICE.get());
-  AA->setPackExpansion(IsPackExpansion);
-  AA->setCachedAlignmentValue(
-      static_cast<unsigned>(AlignVal * Context.getCharWidth()));
-  D->addAttr(AA);
-}
-
-void Sema::AddAlignedAttr(Decl *D, const AttributeCommonInfo &CI,
-                          TypeSourceInfo *TS, bool IsPackExpansion) {
-  AlignedAttr TmpAttr(Context, CI, false, TS);
-  SourceLocation AttrLoc = CI.getLoc();
-
-  // C++11 alignas(...) and C11 _Alignas(...) have additional requirements.
-  if (TmpAttr.isAlignas() &&
-      validateAlignasAppliedType(*this, D, TmpAttr, AttrLoc))
-    return;
-
-  if (TS->getType()->isDependentType()) {
-    // We can't support a dependent alignment on a non-dependent type,
-    // because we have no way to model that a type is "type-dependent"
-    // but not dependent in any other way.
-    if (const auto *TND = dyn_cast<TypedefNameDecl>(D)) {
-      if (!TND->getUnderlyingType()->isDependentType()) {
-        Diag(AttrLoc, diag::err_alignment_dependent_typedef_name)
-            << TS->getTypeLoc().getSourceRange();
-        return;
-      }
-    }
-
-    AlignedAttr *AA = ::new (Context) AlignedAttr(Context, CI, false, TS);
-    AA->setPackExpansion(IsPackExpansion);
-    D->addAttr(AA);
-    return;
-  }
-
-  const auto *VD = dyn_cast<VarDecl>(D);
-  unsigned AlignVal = TmpAttr.getAlignment(Context);
-  // On AIX, an aligned attribute can not decrease the alignment when applied
-  // to a variable declaration with vector type.
-  if (VD && Context.getTargetInfo().getTriple().isOSAIX()) {
-    const Type *Ty = VD->getType().getTypePtr();
-    if (Ty->isVectorType() &&
-        Context.toCharUnitsFromBits(AlignVal).getQuantity() < 16) {
-      Diag(VD->getLocation(), diag::warn_aligned_attr_underaligned)
-          << VD->getType() << 16;
-      return;
-    }
   }
 
   AlignedAttr *AA = ::new (Context) AlignedAttr(Context, CI, false, TS);
@@ -4913,140 +4615,6 @@
     D->addAttr(Optnone);
 }
 
-static void handleSYCLDeviceAttr(Sema &S, Decl *D, const ParsedAttr &AL) {
-  auto *ND = cast<NamedDecl>(D);
-  if (!ND->isExternallyVisible()) {
-    S.Diag(AL.getLoc(), diag::err_sycl_attribute_internal_decl)
-        << AL << !isa<FunctionDecl>(ND);
-    return;
-  }
-
-  if (auto *VD = dyn_cast<VarDecl>(D)) {
-    QualType VarType = VD->getType();
-    // Diagnose only for non-dependent types since dependent type don't have
-    // attributes applied on them ATM.
-    if (!VarType->isDependentType() &&
-        !S.SYCL().isTypeDecoratedWithDeclAttribute<SYCLDeviceGlobalAttr>(
-            VD->getType())) {
-      S.Diag(AL.getLoc(), diag::err_sycl_attribute_not_device_global) << AL;
-      return;
-    }
-  }
-
-  handleSimpleAttribute<SYCLDeviceAttr>(S, D, AL);
-}
-
-static void handleSYCLDeviceIndirectlyCallableAttr(Sema &S, Decl *D,
-                                                   const ParsedAttr &AL) {
-  auto *FD = cast<FunctionDecl>(D);
-  if (!FD->isExternallyVisible()) {
-    S.Diag(AL.getLoc(), diag::err_sycl_attribute_internal_decl)
-        << AL << /*function*/ 0;
-    return;
-  }
-
-  D->addAttr(SYCLDeviceAttr::CreateImplicit(S.Context));
-  handleSimpleAttribute<SYCLDeviceIndirectlyCallableAttr>(S, D, AL);
-}
-
-static void handleSYCLScopeAttr(Sema &S, Decl *D, const ParsedAttr &AL) {
-  if (auto *CRD = dyn_cast<CXXRecordDecl>(D);
-      !CRD || !(CRD->isClass() || CRD->isStruct())) {
-    S.Diag(AL.getRange().getBegin(), diag::err_attribute_wrong_decl_type_str)
-        << AL << AL.isRegularKeywordAttribute() << "classes";
-    return;
-  }
-
-  D->addAttr(SYCLScopeAttr::Create(S.getASTContext(),
-                                   SYCLScopeAttr::Level::WorkGroup, AL));
-}
-
-static void handleSYCLGlobalVarAttr(Sema &S, Decl *D, const ParsedAttr &AL) {
-  if (!S.Context.getSourceManager().isInSystemHeader(D->getLocation())) {
-    S.Diag(AL.getLoc(), diag::err_attribute_only_system_header) << AL;
-    return;
-  }
-
-  handleSimpleAttribute<SYCLGlobalVarAttr>(S, D, AL);
-}
-
-static void handleSYCLRegisterNumAttr(Sema &S, Decl *D, const ParsedAttr &AL) {
-  if (!AL.checkExactlyNumArgs(S, 1))
-    return;
-  uint32_t RegNo = 0;
-  const Expr *E = AL.getArgAsExpr(0);
-  if (!S.checkUInt32Argument(AL, E, RegNo, 0, /*StrictlyUnsigned=*/true))
-    return;
-  D->addAttr(::new (S.Context) SYCLRegisterNumAttr(S.Context, AL, RegNo));
-}
-
-void Sema::AddSYCLIntelESimdVectorizeAttr(Decl *D,
-                                          const AttributeCommonInfo &CI,
-                                          Expr *E) {
-  if (!E->isValueDependent()) {
-    // Validate that we have an integer constant expression and then store the
-    // converted constant expression into the semantic attribute so that we
-    // don't have to evaluate it again later.
-    llvm::APSInt ArgVal;
-    ExprResult Res = VerifyIntegerConstantExpression(E, &ArgVal);
-    if (Res.isInvalid())
-      return;
-    E = Res.get();
-
-    if (ArgVal != 8 && ArgVal != 16 && ArgVal != 32) {
-      Diag(E->getExprLoc(), diag::err_sycl_esimd_vectorize_unsupported_value)
-          << CI;
-      return;
-    }
-
-    // Check to see if there's a duplicate attribute with different values
-    // already applied to the declaration.
-    if (const auto *DeclAttr = D->getAttr<SYCLIntelESimdVectorizeAttr>()) {
-      // If the other attribute argument is instantiation dependent, we won't
-      // have converted it to a constant expression yet and thus we test
-      // whether this is a null pointer.
-      if (const auto *DeclExpr = dyn_cast<ConstantExpr>(DeclAttr->getValue())) {
-        if (ArgVal != DeclExpr->getResultAsAPSInt()) {
-          Diag(CI.getLoc(), diag::warn_duplicate_attribute) << CI;
-          Diag(DeclAttr->getLoc(), diag::note_previous_attribute);
-        }
-        // Drop the duplicate attribute.
-        return;
-      }
-    }
-  }
-
-  D->addAttr(::new (Context) SYCLIntelESimdVectorizeAttr(Context, CI, E));
-}
-
-SYCLIntelESimdVectorizeAttr *
-Sema::MergeSYCLIntelESimdVectorizeAttr(Decl *D,
-                                       const SYCLIntelESimdVectorizeAttr &A) {
-  // Check to see if there's a duplicate attribute with different values
-  // already applied to the declaration.
-  if (const auto *DeclAttr = D->getAttr<SYCLIntelESimdVectorizeAttr>()) {
-    if (const auto *DeclExpr = dyn_cast<ConstantExpr>(DeclAttr->getValue())) {
-      if (const auto *MergeExpr = dyn_cast<ConstantExpr>(A.getValue())) {
-        if (DeclExpr->getResultAsAPSInt() != MergeExpr->getResultAsAPSInt()) {
-          Diag(DeclAttr->getLoc(), diag::warn_duplicate_attribute) << &A;
-          Diag(A.getLoc(), diag::note_previous_attribute);
-        }
-        // Do not add a duplicate attribute.
-        return nullptr;
-      }
-    }
-  }
-  return ::new (Context) SYCLIntelESimdVectorizeAttr(Context, A, A.getValue());
-}
-
-static void handleSYCLIntelESimdVectorizeAttr(Sema &S, Decl *D,
-                                              const ParsedAttr &A) {
-  S.CheckDeprecatedSYCLAttributeSpelling(A);
-
-  Expr *E = A.getArgAsExpr(0);
-  S.AddSYCLIntelESimdVectorizeAttr(D, A, E);
-}
-
 static void handleConstantAttr(Sema &S, Decl *D, const ParsedAttr &AL) {
   const auto *VD = cast<VarDecl>(D);
   if (VD->hasLocalStorage()) {
@@ -5625,1064 +5193,6 @@
 
   if (MaxBlocks) {
     // '.maxclusterrank' ptx directive requires .target sm_90 or higher.
-    auto SM = getOffloadArch(Context.getTargetInfo());
-    if (SM == OffloadArch::UNKNOWN || SM < OffloadArch::SM_90) {
-      Diag(MaxBlocks->getBeginLoc(), diag::warn_cuda_maxclusterrank_sm_90)
-          << OffloadArchToString(SM) << CI << MaxBlocks->getSourceRange();
-      // Ignore it by setting MaxBlocks to null;
-      MaxBlocks = nullptr;
-    } else {
-      MaxBlocks = makeLaunchBoundsArgExpr(*this, MaxBlocks, TmpAttr, 2);
-      if (!MaxBlocks)
-        return nullptr;
-    }
-  }
-
-  return ::new (Context)
-      CUDALaunchBoundsAttr(Context, CI, MaxThreads, MinBlocks, MaxBlocks);
-}
-
-void Sema::AddLaunchBoundsAttr(Decl *D, const AttributeCommonInfo &CI,
-                               Expr *MaxThreads, Expr *MinBlocks,
-                               Expr *MaxBlocks) {
-  if (auto *Attr = CreateLaunchBoundsAttr(CI, MaxThreads, MinBlocks, MaxBlocks))
-    D->addAttr(Attr);
-}
-
-static void handleLaunchBoundsAttr(Sema &S, Decl *D, const ParsedAttr &AL) {
-  if (!AL.checkAtLeastNumArgs(S, 1) || !AL.checkAtMostNumArgs(S, 3))
-    return;
-
-  S.AddLaunchBoundsAttr(D, AL, AL.getArgAsExpr(0),
-                        AL.getNumArgs() > 1 ? AL.getArgAsExpr(1) : nullptr,
-                        AL.getNumArgs() > 2 ? AL.getArgAsExpr(2) : nullptr);
-}
-
-static void handleArgumentWithTypeTagAttr(Sema &S, Decl *D,
-                                          const ParsedAttr &AL) {
-  if (!AL.isArgIdent(0)) {
-    S.Diag(AL.getLoc(), diag::err_attribute_argument_n_type)
-        << AL << /* arg num = */ 1 << AANT_ArgumentIdentifier;
-    return;
-  }
-
-  ParamIdx ArgumentIdx;
-  if (!S.checkFunctionOrMethodParameterIndex(D, AL, 2, AL.getArgAsExpr(1),
-                                             ArgumentIdx))
-    return;
-
-  ParamIdx TypeTagIdx;
-  if (!S.checkFunctionOrMethodParameterIndex(D, AL, 3, AL.getArgAsExpr(2),
-                                             TypeTagIdx))
-    return;
-
-  bool IsPointer = AL.getAttrName()->getName() == "pointer_with_type_tag";
-  if (IsPointer) {
-    // Ensure that buffer has a pointer type.
-    unsigned ArgumentIdxAST = ArgumentIdx.getASTIndex();
-    if (ArgumentIdxAST >= getFunctionOrMethodNumParams(D) ||
-        !getFunctionOrMethodParamType(D, ArgumentIdxAST)->isPointerType())
-      S.Diag(AL.getLoc(), diag::err_attribute_pointers_only) << AL << 0;
-=======
->>>>>>> fd47adf8
-  }
-
-  AlignedAttr *AA = ::new (Context) AlignedAttr(Context, CI, false, TS);
-  AA->setPackExpansion(IsPackExpansion);
-  AA->setCachedAlignmentValue(AlignVal);
-  D->addAttr(AA);
-}
-
-void Sema::CheckAlignasUnderalignment(Decl *D) {
-  assert(D->hasAttrs() && "no attributes on decl");
-
-  QualType UnderlyingTy, DiagTy;
-  if (const auto *VD = dyn_cast<ValueDecl>(D)) {
-    UnderlyingTy = DiagTy = VD->getType();
-  } else {
-    UnderlyingTy = DiagTy = Context.getTagDeclType(cast<TagDecl>(D));
-    if (const auto *ED = dyn_cast<EnumDecl>(D))
-      UnderlyingTy = ED->getIntegerType();
-  }
-  if (DiagTy->isDependentType() || DiagTy->isIncompleteType())
-    return;
-
-  // C++11 [dcl.align]p5, C11 6.7.5/4:
-  //   The combined effect of all alignment attributes in a declaration shall
-  //   not specify an alignment that is less strict than the alignment that
-  //   would otherwise be required for the entity being declared.
-  AlignedAttr *AlignasAttr = nullptr;
-  AlignedAttr *LastAlignedAttr = nullptr;
-  unsigned Align = 0;
-  for (auto *I : D->specific_attrs<AlignedAttr>()) {
-    if (I->isAlignmentDependent())
-      return;
-    if (I->isAlignas())
-      AlignasAttr = I;
-    Align = std::max(Align, I->getAlignment(Context));
-    LastAlignedAttr = I;
-  }
-
-  if (Align && DiagTy->isSizelessType()) {
-    Diag(LastAlignedAttr->getLocation(), diag::err_attribute_sizeless_type)
-        << LastAlignedAttr << DiagTy;
-  } else if (AlignasAttr && Align) {
-    CharUnits RequestedAlign = Context.toCharUnitsFromBits(Align);
-    CharUnits NaturalAlign = Context.getTypeAlignInChars(UnderlyingTy);
-    if (NaturalAlign > RequestedAlign)
-      Diag(AlignasAttr->getLocation(), diag::err_alignas_underaligned)
-        << DiagTy << (unsigned)NaturalAlign.getQuantity();
-  }
-}
-
-bool Sema::checkMSInheritanceAttrOnDefinition(
-    CXXRecordDecl *RD, SourceRange Range, bool BestCase,
-    MSInheritanceModel ExplicitModel) {
-  assert(RD->hasDefinition() && "RD has no definition!");
-
-  // We may not have seen base specifiers or any virtual methods yet.  We will
-  // have to wait until the record is defined to catch any mismatches.
-  if (!RD->getDefinition()->isCompleteDefinition())
-    return false;
-
-  // The unspecified model never matches what a definition could need.
-  if (ExplicitModel == MSInheritanceModel::Unspecified)
-    return false;
-
-  if (BestCase) {
-    if (RD->calculateInheritanceModel() == ExplicitModel)
-      return false;
-  } else {
-    if (RD->calculateInheritanceModel() <= ExplicitModel)
-      return false;
-  }
-
-  Diag(Range.getBegin(), diag::err_mismatched_ms_inheritance)
-      << 0 /*definition*/;
-  Diag(RD->getDefinition()->getLocation(), diag::note_defined_here) << RD;
-  return true;
-}
-
-/// parseModeAttrArg - Parses attribute mode string and returns parsed type
-/// attribute.
-static void parseModeAttrArg(Sema &S, StringRef Str, unsigned &DestWidth,
-                             bool &IntegerMode, bool &ComplexMode,
-                             FloatModeKind &ExplicitType) {
-  IntegerMode = true;
-  ComplexMode = false;
-  ExplicitType = FloatModeKind::NoFloat;
-  switch (Str.size()) {
-  case 2:
-    switch (Str[0]) {
-    case 'Q':
-      DestWidth = 8;
-      break;
-    case 'H':
-      DestWidth = 16;
-      break;
-    case 'S':
-      DestWidth = 32;
-      break;
-    case 'D':
-      DestWidth = 64;
-      break;
-    case 'X':
-      DestWidth = 96;
-      break;
-    case 'K': // KFmode - IEEE quad precision (__float128)
-      ExplicitType = FloatModeKind::Float128;
-      DestWidth = Str[1] == 'I' ? 0 : 128;
-      break;
-    case 'T':
-      ExplicitType = FloatModeKind::LongDouble;
-      DestWidth = 128;
-      break;
-    case 'I':
-      ExplicitType = FloatModeKind::Ibm128;
-      DestWidth = Str[1] == 'I' ? 0 : 128;
-      break;
-    }
-    if (Str[1] == 'F') {
-      IntegerMode = false;
-    } else if (Str[1] == 'C') {
-      IntegerMode = false;
-      ComplexMode = true;
-    } else if (Str[1] != 'I') {
-      DestWidth = 0;
-    }
-    break;
-  case 4:
-    // FIXME: glibc uses 'word' to define register_t; this is narrower than a
-    // pointer on PIC16 and other embedded platforms.
-    if (Str == "word")
-      DestWidth = S.Context.getTargetInfo().getRegisterWidth();
-    else if (Str == "byte")
-      DestWidth = S.Context.getTargetInfo().getCharWidth();
-    break;
-  case 7:
-    if (Str == "pointer")
-      DestWidth = S.Context.getTargetInfo().getPointerWidth(LangAS::Default);
-    break;
-  case 11:
-    if (Str == "unwind_word")
-      DestWidth = S.Context.getTargetInfo().getUnwindWordWidth();
-    break;
-  }
-}
-
-/// handleModeAttr - This attribute modifies the width of a decl with primitive
-/// type.
-///
-/// Despite what would be logical, the mode attribute is a decl attribute, not a
-/// type attribute: 'int ** __attribute((mode(HI))) *G;' tries to make 'G' be
-/// HImode, not an intermediate pointer.
-static void handleModeAttr(Sema &S, Decl *D, const ParsedAttr &AL) {
-  // This attribute isn't documented, but glibc uses it.  It changes
-  // the width of an int or unsigned int to the specified size.
-  if (!AL.isArgIdent(0)) {
-    S.Diag(AL.getLoc(), diag::err_attribute_argument_type)
-        << AL << AANT_ArgumentIdentifier;
-    return;
-  }
-
-  IdentifierInfo *Name = AL.getArgAsIdent(0)->Ident;
-
-  S.AddModeAttr(D, AL, Name);
-}
-
-void Sema::AddModeAttr(Decl *D, const AttributeCommonInfo &CI,
-                       IdentifierInfo *Name, bool InInstantiation) {
-  StringRef Str = Name->getName();
-  normalizeName(Str);
-  SourceLocation AttrLoc = CI.getLoc();
-
-  unsigned DestWidth = 0;
-  bool IntegerMode = true;
-  bool ComplexMode = false;
-  FloatModeKind ExplicitType = FloatModeKind::NoFloat;
-  llvm::APInt VectorSize(64, 0);
-  if (Str.size() >= 4 && Str[0] == 'V') {
-    // Minimal length of vector mode is 4: 'V' + NUMBER(>=1) + TYPE(>=2).
-    size_t StrSize = Str.size();
-    size_t VectorStringLength = 0;
-    while ((VectorStringLength + 1) < StrSize &&
-           isdigit(Str[VectorStringLength + 1]))
-      ++VectorStringLength;
-    if (VectorStringLength &&
-        !Str.substr(1, VectorStringLength).getAsInteger(10, VectorSize) &&
-        VectorSize.isPowerOf2()) {
-      parseModeAttrArg(*this, Str.substr(VectorStringLength + 1), DestWidth,
-                       IntegerMode, ComplexMode, ExplicitType);
-      // Avoid duplicate warning from template instantiation.
-      if (!InInstantiation)
-        Diag(AttrLoc, diag::warn_vector_mode_deprecated);
-    } else {
-      VectorSize = 0;
-    }
-  }
-
-  if (!VectorSize)
-    parseModeAttrArg(*this, Str, DestWidth, IntegerMode, ComplexMode,
-                     ExplicitType);
-
-  // FIXME: Sync this with InitializePredefinedMacros; we need to match int8_t
-  // and friends, at least with glibc.
-  // FIXME: Make sure floating-point mappings are accurate
-  // FIXME: Support XF and TF types
-  if (!DestWidth) {
-    Diag(AttrLoc, diag::err_machine_mode) << 0 /*Unknown*/ << Name;
-    return;
-  }
-
-  QualType OldTy;
-  if (const auto *TD = dyn_cast<TypedefNameDecl>(D))
-    OldTy = TD->getUnderlyingType();
-  else if (const auto *ED = dyn_cast<EnumDecl>(D)) {
-    // Something like 'typedef enum { X } __attribute__((mode(XX))) T;'.
-    // Try to get type from enum declaration, default to int.
-    OldTy = ED->getIntegerType();
-    if (OldTy.isNull())
-      OldTy = Context.IntTy;
-  } else
-    OldTy = cast<ValueDecl>(D)->getType();
-
-  if (OldTy->isDependentType()) {
-    D->addAttr(::new (Context) ModeAttr(Context, CI, Name));
-    return;
-  }
-
-  // Base type can also be a vector type (see PR17453).
-  // Distinguish between base type and base element type.
-  QualType OldElemTy = OldTy;
-  if (const auto *VT = OldTy->getAs<VectorType>())
-    OldElemTy = VT->getElementType();
-
-  // GCC allows 'mode' attribute on enumeration types (even incomplete), except
-  // for vector modes. So, 'enum X __attribute__((mode(QI)));' forms a complete
-  // type, 'enum { A } __attribute__((mode(V4SI)))' is rejected.
-  if ((isa<EnumDecl>(D) || OldElemTy->getAs<EnumType>()) &&
-      VectorSize.getBoolValue()) {
-    Diag(AttrLoc, diag::err_enum_mode_vector_type) << Name << CI.getRange();
-    return;
-  }
-  bool IntegralOrAnyEnumType = (OldElemTy->isIntegralOrEnumerationType() &&
-                                !OldElemTy->isBitIntType()) ||
-                               OldElemTy->getAs<EnumType>();
-
-  if (!OldElemTy->getAs<BuiltinType>() && !OldElemTy->isComplexType() &&
-      !IntegralOrAnyEnumType)
-    Diag(AttrLoc, diag::err_mode_not_primitive);
-  else if (IntegerMode) {
-    if (!IntegralOrAnyEnumType)
-      Diag(AttrLoc, diag::err_mode_wrong_type);
-  } else if (ComplexMode) {
-    if (!OldElemTy->isComplexType())
-      Diag(AttrLoc, diag::err_mode_wrong_type);
-  } else {
-    if (!OldElemTy->isFloatingType())
-      Diag(AttrLoc, diag::err_mode_wrong_type);
-  }
-
-  QualType NewElemTy;
-
-  if (IntegerMode)
-    NewElemTy = Context.getIntTypeForBitwidth(DestWidth,
-                                              OldElemTy->isSignedIntegerType());
-  else
-    NewElemTy = Context.getRealTypeForBitwidth(DestWidth, ExplicitType);
-
-  if (NewElemTy.isNull()) {
-    // Only emit diagnostic on host for 128-bit mode attribute
-    if (!(DestWidth == 128 && getLangOpts().CUDAIsDevice))
-      Diag(AttrLoc, diag::err_machine_mode) << 1 /*Unsupported*/ << Name;
-    return;
-  }
-
-  if (ComplexMode) {
-    NewElemTy = Context.getComplexType(NewElemTy);
-  }
-
-  QualType NewTy = NewElemTy;
-  if (VectorSize.getBoolValue()) {
-    NewTy = Context.getVectorType(NewTy, VectorSize.getZExtValue(),
-                                  VectorKind::Generic);
-  } else if (const auto *OldVT = OldTy->getAs<VectorType>()) {
-    // Complex machine mode does not support base vector types.
-    if (ComplexMode) {
-      Diag(AttrLoc, diag::err_complex_mode_vector_type);
-      return;
-    }
-    unsigned NumElements = Context.getTypeSize(OldElemTy) *
-                           OldVT->getNumElements() /
-                           Context.getTypeSize(NewElemTy);
-    NewTy =
-        Context.getVectorType(NewElemTy, NumElements, OldVT->getVectorKind());
-  }
-
-  if (NewTy.isNull()) {
-    Diag(AttrLoc, diag::err_mode_wrong_type);
-    return;
-  }
-
-  // Install the new type.
-  if (auto *TD = dyn_cast<TypedefNameDecl>(D))
-    TD->setModedTypeSourceInfo(TD->getTypeSourceInfo(), NewTy);
-  else if (auto *ED = dyn_cast<EnumDecl>(D))
-    ED->setIntegerType(NewTy);
-  else
-    cast<ValueDecl>(D)->setType(NewTy);
-
-  D->addAttr(::new (Context) ModeAttr(Context, CI, Name));
-}
-
-static void handleNoDebugAttr(Sema &S, Decl *D, const ParsedAttr &AL) {
-  D->addAttr(::new (S.Context) NoDebugAttr(S.Context, AL));
-}
-
-AlwaysInlineAttr *Sema::mergeAlwaysInlineAttr(Decl *D,
-                                              const AttributeCommonInfo &CI,
-                                              const IdentifierInfo *Ident) {
-  if (OptimizeNoneAttr *Optnone = D->getAttr<OptimizeNoneAttr>()) {
-    Diag(CI.getLoc(), diag::warn_attribute_ignored) << Ident;
-    Diag(Optnone->getLocation(), diag::note_conflicting_attribute);
-    return nullptr;
-  }
-
-  if (D->hasAttr<AlwaysInlineAttr>())
-    return nullptr;
-
-  return ::new (Context) AlwaysInlineAttr(Context, CI);
-}
-
-InternalLinkageAttr *Sema::mergeInternalLinkageAttr(Decl *D,
-                                                    const ParsedAttr &AL) {
-  if (const auto *VD = dyn_cast<VarDecl>(D)) {
-    // Attribute applies to Var but not any subclass of it (like ParmVar,
-    // ImplicitParm or VarTemplateSpecialization).
-    if (VD->getKind() != Decl::Var) {
-      Diag(AL.getLoc(), diag::warn_attribute_wrong_decl_type)
-          << AL << AL.isRegularKeywordAttribute()
-          << (getLangOpts().CPlusPlus ? ExpectedFunctionVariableOrClass
-                                      : ExpectedVariableOrFunction);
-      return nullptr;
-    }
-    // Attribute does not apply to non-static local variables.
-    if (VD->hasLocalStorage()) {
-      Diag(VD->getLocation(), diag::warn_internal_linkage_local_storage);
-      return nullptr;
-    }
-  }
-
-  return ::new (Context) InternalLinkageAttr(Context, AL);
-}
-InternalLinkageAttr *
-Sema::mergeInternalLinkageAttr(Decl *D, const InternalLinkageAttr &AL) {
-  if (const auto *VD = dyn_cast<VarDecl>(D)) {
-    // Attribute applies to Var but not any subclass of it (like ParmVar,
-    // ImplicitParm or VarTemplateSpecialization).
-    if (VD->getKind() != Decl::Var) {
-      Diag(AL.getLocation(), diag::warn_attribute_wrong_decl_type)
-          << &AL << AL.isRegularKeywordAttribute()
-          << (getLangOpts().CPlusPlus ? ExpectedFunctionVariableOrClass
-                                      : ExpectedVariableOrFunction);
-      return nullptr;
-    }
-    // Attribute does not apply to non-static local variables.
-    if (VD->hasLocalStorage()) {
-      Diag(VD->getLocation(), diag::warn_internal_linkage_local_storage);
-      return nullptr;
-    }
-  }
-
-  return ::new (Context) InternalLinkageAttr(Context, AL);
-}
-
-MinSizeAttr *Sema::mergeMinSizeAttr(Decl *D, const AttributeCommonInfo &CI) {
-  if (OptimizeNoneAttr *Optnone = D->getAttr<OptimizeNoneAttr>()) {
-    Diag(CI.getLoc(), diag::warn_attribute_ignored) << "'minsize'";
-    Diag(Optnone->getLocation(), diag::note_conflicting_attribute);
-    return nullptr;
-  }
-
-  if (D->hasAttr<MinSizeAttr>())
-    return nullptr;
-
-  return ::new (Context) MinSizeAttr(Context, CI);
-}
-
-OptimizeNoneAttr *Sema::mergeOptimizeNoneAttr(Decl *D,
-                                              const AttributeCommonInfo &CI) {
-  if (AlwaysInlineAttr *Inline = D->getAttr<AlwaysInlineAttr>()) {
-    Diag(Inline->getLocation(), diag::warn_attribute_ignored) << Inline;
-    Diag(CI.getLoc(), diag::note_conflicting_attribute);
-    D->dropAttr<AlwaysInlineAttr>();
-  }
-  if (MinSizeAttr *MinSize = D->getAttr<MinSizeAttr>()) {
-    Diag(MinSize->getLocation(), diag::warn_attribute_ignored) << MinSize;
-    Diag(CI.getLoc(), diag::note_conflicting_attribute);
-    D->dropAttr<MinSizeAttr>();
-  }
-
-  if (D->hasAttr<OptimizeNoneAttr>())
-    return nullptr;
-
-  return ::new (Context) OptimizeNoneAttr(Context, CI);
-}
-
-static void handleAlwaysInlineAttr(Sema &S, Decl *D, const ParsedAttr &AL) {
-  if (AlwaysInlineAttr *Inline =
-          S.mergeAlwaysInlineAttr(D, AL, AL.getAttrName()))
-    D->addAttr(Inline);
-}
-
-static void handleMinSizeAttr(Sema &S, Decl *D, const ParsedAttr &AL) {
-  if (MinSizeAttr *MinSize = S.mergeMinSizeAttr(D, AL))
-    D->addAttr(MinSize);
-}
-
-static void handleOptimizeNoneAttr(Sema &S, Decl *D, const ParsedAttr &AL) {
-  if (OptimizeNoneAttr *Optnone = S.mergeOptimizeNoneAttr(D, AL))
-    D->addAttr(Optnone);
-}
-
-static void handleConstantAttr(Sema &S, Decl *D, const ParsedAttr &AL) {
-  const auto *VD = cast<VarDecl>(D);
-  if (VD->hasLocalStorage()) {
-    S.Diag(AL.getLoc(), diag::err_cuda_nonstatic_constdev);
-    return;
-  }
-  // constexpr variable may already get an implicit constant attr, which should
-  // be replaced by the explicit constant attr.
-  if (auto *A = D->getAttr<CUDAConstantAttr>()) {
-    if (!A->isImplicit())
-      return;
-    D->dropAttr<CUDAConstantAttr>();
-  }
-  D->addAttr(::new (S.Context) CUDAConstantAttr(S.Context, AL));
-}
-
-static void handleSharedAttr(Sema &S, Decl *D, const ParsedAttr &AL) {
-  const auto *VD = cast<VarDecl>(D);
-  // extern __shared__ is only allowed on arrays with no length (e.g.
-  // "int x[]").
-  if (!S.getLangOpts().GPURelocatableDeviceCode && VD->hasExternalStorage() &&
-      !isa<IncompleteArrayType>(VD->getType())) {
-    S.Diag(AL.getLoc(), diag::err_cuda_extern_shared) << VD;
-    return;
-  }
-  if (S.getLangOpts().CUDA && VD->hasLocalStorage() &&
-      S.CUDA().DiagIfHostCode(AL.getLoc(), diag::err_cuda_host_shared)
-          << llvm::to_underlying(S.CUDA().CurrentTarget()))
-    return;
-  D->addAttr(::new (S.Context) CUDASharedAttr(S.Context, AL));
-}
-
-static void handleGlobalAttr(Sema &S, Decl *D, const ParsedAttr &AL) {
-  const auto *FD = cast<FunctionDecl>(D);
-  if (!FD->getReturnType()->isVoidType() &&
-      !FD->getReturnType()->getAs<AutoType>() &&
-      !FD->getReturnType()->isInstantiationDependentType()) {
-    SourceRange RTRange = FD->getReturnTypeSourceRange();
-    S.Diag(FD->getTypeSpecStartLoc(), diag::err_kern_type_not_void_return)
-        << FD->getType()
-        << (RTRange.isValid() ? FixItHint::CreateReplacement(RTRange, "void")
-                              : FixItHint());
-    return;
-  }
-  if (const auto *Method = dyn_cast<CXXMethodDecl>(FD)) {
-    if (Method->isInstance()) {
-      S.Diag(Method->getBeginLoc(), diag::err_kern_is_nonstatic_method)
-          << Method;
-      return;
-    }
-    S.Diag(Method->getBeginLoc(), diag::warn_kern_is_method) << Method;
-  }
-  // Only warn for "inline" when compiling for host, to cut down on noise.
-  if (FD->isInlineSpecified() && !S.getLangOpts().CUDAIsDevice)
-    S.Diag(FD->getBeginLoc(), diag::warn_kern_is_inline) << FD;
-
-  if (AL.getKind() == ParsedAttr::AT_NVPTXKernel)
-    D->addAttr(::new (S.Context) NVPTXKernelAttr(S.Context, AL));
-  else
-    D->addAttr(::new (S.Context) CUDAGlobalAttr(S.Context, AL));
-  // In host compilation the kernel is emitted as a stub function, which is
-  // a helper function for launching the kernel. The instructions in the helper
-  // function has nothing to do with the source code of the kernel. Do not emit
-  // debug info for the stub function to avoid confusing the debugger.
-  if (S.LangOpts.HIP && !S.LangOpts.CUDAIsDevice)
-    D->addAttr(NoDebugAttr::CreateImplicit(S.Context));
-}
-
-static void handleDeviceAttr(Sema &S, Decl *D, const ParsedAttr &AL) {
-  if (const auto *VD = dyn_cast<VarDecl>(D)) {
-    if (VD->hasLocalStorage()) {
-      S.Diag(AL.getLoc(), diag::err_cuda_nonstatic_constdev);
-      return;
-    }
-  }
-
-  if (auto *A = D->getAttr<CUDADeviceAttr>()) {
-    if (!A->isImplicit())
-      return;
-    D->dropAttr<CUDADeviceAttr>();
-  }
-  D->addAttr(::new (S.Context) CUDADeviceAttr(S.Context, AL));
-}
-
-static void handleManagedAttr(Sema &S, Decl *D, const ParsedAttr &AL) {
-  if (const auto *VD = dyn_cast<VarDecl>(D)) {
-    if (VD->hasLocalStorage()) {
-      S.Diag(AL.getLoc(), diag::err_cuda_nonstatic_constdev);
-      return;
-    }
-  }
-  if (!D->hasAttr<HIPManagedAttr>())
-    D->addAttr(::new (S.Context) HIPManagedAttr(S.Context, AL));
-  if (!D->hasAttr<CUDADeviceAttr>())
-    D->addAttr(CUDADeviceAttr::CreateImplicit(S.Context));
-}
-
-static void handleGNUInlineAttr(Sema &S, Decl *D, const ParsedAttr &AL) {
-  const auto *Fn = cast<FunctionDecl>(D);
-  if (!Fn->isInlineSpecified()) {
-    S.Diag(AL.getLoc(), diag::warn_gnu_inline_attribute_requires_inline);
-    return;
-  }
-
-  if (S.LangOpts.CPlusPlus && Fn->getStorageClass() != SC_Extern)
-    S.Diag(AL.getLoc(), diag::warn_gnu_inline_cplusplus_without_extern);
-
-  D->addAttr(::new (S.Context) GNUInlineAttr(S.Context, AL));
-}
-
-static void handleCallConvAttr(Sema &S, Decl *D, const ParsedAttr &AL) {
-  if (hasDeclarator(D)) return;
-
-  // Diagnostic is emitted elsewhere: here we store the (valid) AL
-  // in the Decl node for syntactic reasoning, e.g., pretty-printing.
-  CallingConv CC;
-  if (S.CheckCallingConvAttr(
-          AL, CC, /*FD*/ nullptr,
-          S.CUDA().IdentifyTarget(dyn_cast<FunctionDecl>(D))))
-    return;
-
-  if (!isa<ObjCMethodDecl>(D)) {
-    S.Diag(AL.getLoc(), diag::warn_attribute_wrong_decl_type)
-        << AL << AL.isRegularKeywordAttribute() << ExpectedFunctionOrMethod;
-    return;
-  }
-
-  switch (AL.getKind()) {
-  case ParsedAttr::AT_FastCall:
-    D->addAttr(::new (S.Context) FastCallAttr(S.Context, AL));
-    return;
-  case ParsedAttr::AT_StdCall:
-    D->addAttr(::new (S.Context) StdCallAttr(S.Context, AL));
-    return;
-  case ParsedAttr::AT_ThisCall:
-    D->addAttr(::new (S.Context) ThisCallAttr(S.Context, AL));
-    return;
-  case ParsedAttr::AT_CDecl:
-    D->addAttr(::new (S.Context) CDeclAttr(S.Context, AL));
-    return;
-  case ParsedAttr::AT_Pascal:
-    D->addAttr(::new (S.Context) PascalAttr(S.Context, AL));
-    return;
-  case ParsedAttr::AT_SwiftCall:
-    D->addAttr(::new (S.Context) SwiftCallAttr(S.Context, AL));
-    return;
-  case ParsedAttr::AT_SwiftAsyncCall:
-    D->addAttr(::new (S.Context) SwiftAsyncCallAttr(S.Context, AL));
-    return;
-  case ParsedAttr::AT_VectorCall:
-    D->addAttr(::new (S.Context) VectorCallAttr(S.Context, AL));
-    return;
-  case ParsedAttr::AT_MSABI:
-    D->addAttr(::new (S.Context) MSABIAttr(S.Context, AL));
-    return;
-  case ParsedAttr::AT_SysVABI:
-    D->addAttr(::new (S.Context) SysVABIAttr(S.Context, AL));
-    return;
-  case ParsedAttr::AT_RegCall:
-    D->addAttr(::new (S.Context) RegCallAttr(S.Context, AL));
-    return;
-  case ParsedAttr::AT_Pcs: {
-    PcsAttr::PCSType PCS;
-    switch (CC) {
-    case CC_AAPCS:
-      PCS = PcsAttr::AAPCS;
-      break;
-    case CC_AAPCS_VFP:
-      PCS = PcsAttr::AAPCS_VFP;
-      break;
-    default:
-      llvm_unreachable("unexpected calling convention in pcs attribute");
-    }
-
-    D->addAttr(::new (S.Context) PcsAttr(S.Context, AL, PCS));
-    return;
-  }
-  case ParsedAttr::AT_AArch64VectorPcs:
-    D->addAttr(::new (S.Context) AArch64VectorPcsAttr(S.Context, AL));
-    return;
-  case ParsedAttr::AT_AArch64SVEPcs:
-    D->addAttr(::new (S.Context) AArch64SVEPcsAttr(S.Context, AL));
-    return;
-  case ParsedAttr::AT_AMDGPUKernelCall:
-    D->addAttr(::new (S.Context) AMDGPUKernelCallAttr(S.Context, AL));
-    return;
-  case ParsedAttr::AT_IntelOclBicc:
-    D->addAttr(::new (S.Context) IntelOclBiccAttr(S.Context, AL));
-    return;
-  case ParsedAttr::AT_PreserveMost:
-    D->addAttr(::new (S.Context) PreserveMostAttr(S.Context, AL));
-    return;
-  case ParsedAttr::AT_PreserveAll:
-    D->addAttr(::new (S.Context) PreserveAllAttr(S.Context, AL));
-    return;
-  case ParsedAttr::AT_M68kRTD:
-    D->addAttr(::new (S.Context) M68kRTDAttr(S.Context, AL));
-    return;
-  case ParsedAttr::AT_PreserveNone:
-    D->addAttr(::new (S.Context) PreserveNoneAttr(S.Context, AL));
-    return;
-  case ParsedAttr::AT_RISCVVectorCC:
-    D->addAttr(::new (S.Context) RISCVVectorCCAttr(S.Context, AL));
-    return;
-  default:
-    llvm_unreachable("unexpected attribute kind");
-  }
-}
-
-static void handleSuppressAttr(Sema &S, Decl *D, const ParsedAttr &AL) {
-  if (AL.getAttributeSpellingListIndex() == SuppressAttr::CXX11_gsl_suppress) {
-    // Suppression attribute with GSL spelling requires at least 1 argument.
-    if (!AL.checkAtLeastNumArgs(S, 1))
-      return;
-  }
-
-  std::vector<StringRef> DiagnosticIdentifiers;
-  for (unsigned I = 0, E = AL.getNumArgs(); I != E; ++I) {
-    StringRef RuleName;
-
-    if (!S.checkStringLiteralArgumentAttr(AL, I, RuleName, nullptr))
-      return;
-
-    DiagnosticIdentifiers.push_back(RuleName);
-  }
-  D->addAttr(::new (S.Context)
-                 SuppressAttr(S.Context, AL, DiagnosticIdentifiers.data(),
-                              DiagnosticIdentifiers.size()));
-}
-
-static void handleLifetimeCategoryAttr(Sema &S, Decl *D, const ParsedAttr &AL) {
-  TypeSourceInfo *DerefTypeLoc = nullptr;
-  QualType ParmType;
-  if (AL.hasParsedType()) {
-    ParmType = S.GetTypeFromParser(AL.getTypeArg(), &DerefTypeLoc);
-
-    unsigned SelectIdx = ~0U;
-    if (ParmType->isReferenceType())
-      SelectIdx = 0;
-    else if (ParmType->isArrayType())
-      SelectIdx = 1;
-
-    if (SelectIdx != ~0U) {
-      S.Diag(AL.getLoc(), diag::err_attribute_invalid_argument)
-          << SelectIdx << AL;
-      return;
-    }
-  }
-
-  // To check if earlier decl attributes do not conflict the newly parsed ones
-  // we always add (and check) the attribute to the canonical decl. We need
-  // to repeat the check for attribute mutual exclusion because we're attaching
-  // all of the attributes to the canonical declaration rather than the current
-  // declaration.
-  D = D->getCanonicalDecl();
-  if (AL.getKind() == ParsedAttr::AT_Owner) {
-    if (checkAttrMutualExclusion<PointerAttr>(S, D, AL))
-      return;
-    if (const auto *OAttr = D->getAttr<OwnerAttr>()) {
-      const Type *ExistingDerefType = OAttr->getDerefTypeLoc()
-                                          ? OAttr->getDerefType().getTypePtr()
-                                          : nullptr;
-      if (ExistingDerefType != ParmType.getTypePtrOrNull()) {
-        S.Diag(AL.getLoc(), diag::err_attributes_are_not_compatible)
-            << AL << OAttr
-            << (AL.isRegularKeywordAttribute() ||
-                OAttr->isRegularKeywordAttribute());
-        S.Diag(OAttr->getLocation(), diag::note_conflicting_attribute);
-      }
-      return;
-    }
-    for (Decl *Redecl : D->redecls()) {
-      Redecl->addAttr(::new (S.Context) OwnerAttr(S.Context, AL, DerefTypeLoc));
-    }
-  } else {
-    if (checkAttrMutualExclusion<OwnerAttr>(S, D, AL))
-      return;
-    if (const auto *PAttr = D->getAttr<PointerAttr>()) {
-      const Type *ExistingDerefType = PAttr->getDerefTypeLoc()
-                                          ? PAttr->getDerefType().getTypePtr()
-                                          : nullptr;
-      if (ExistingDerefType != ParmType.getTypePtrOrNull()) {
-        S.Diag(AL.getLoc(), diag::err_attributes_are_not_compatible)
-            << AL << PAttr
-            << (AL.isRegularKeywordAttribute() ||
-                PAttr->isRegularKeywordAttribute());
-        S.Diag(PAttr->getLocation(), diag::note_conflicting_attribute);
-      }
-      return;
-    }
-    for (Decl *Redecl : D->redecls()) {
-      Redecl->addAttr(::new (S.Context)
-                          PointerAttr(S.Context, AL, DerefTypeLoc));
-    }
-  }
-}
-
-static void handleRandomizeLayoutAttr(Sema &S, Decl *D, const ParsedAttr &AL) {
-  if (checkAttrMutualExclusion<NoRandomizeLayoutAttr>(S, D, AL))
-    return;
-  if (!D->hasAttr<RandomizeLayoutAttr>())
-    D->addAttr(::new (S.Context) RandomizeLayoutAttr(S.Context, AL));
-}
-
-static void handleNoRandomizeLayoutAttr(Sema &S, Decl *D,
-                                        const ParsedAttr &AL) {
-  if (checkAttrMutualExclusion<RandomizeLayoutAttr>(S, D, AL))
-    return;
-  if (!D->hasAttr<NoRandomizeLayoutAttr>())
-    D->addAttr(::new (S.Context) NoRandomizeLayoutAttr(S.Context, AL));
-}
-
-bool Sema::CheckCallingConvAttr(const ParsedAttr &Attrs, CallingConv &CC,
-                                const FunctionDecl *FD,
-                                CUDAFunctionTarget CFT) {
-  if (Attrs.isInvalid())
-    return true;
-
-  if (Attrs.hasProcessingCache()) {
-    CC = (CallingConv) Attrs.getProcessingCache();
-    return false;
-  }
-
-  unsigned ReqArgs = Attrs.getKind() == ParsedAttr::AT_Pcs ? 1 : 0;
-  if (!Attrs.checkExactlyNumArgs(*this, ReqArgs)) {
-    Attrs.setInvalid();
-    return true;
-  }
-
-  const TargetInfo &TI = Context.getTargetInfo();
-  // TODO: diagnose uses of these conventions on the wrong target.
-  switch (Attrs.getKind()) {
-  case ParsedAttr::AT_CDecl:
-    CC = TI.getDefaultCallingConv();
-    break;
-  case ParsedAttr::AT_FastCall:
-    CC = CC_X86FastCall;
-    break;
-  case ParsedAttr::AT_StdCall:
-    CC = CC_X86StdCall;
-    break;
-  case ParsedAttr::AT_ThisCall:
-    CC = CC_X86ThisCall;
-    break;
-  case ParsedAttr::AT_Pascal:
-    CC = CC_X86Pascal;
-    break;
-  case ParsedAttr::AT_SwiftCall:
-    CC = CC_Swift;
-    break;
-  case ParsedAttr::AT_SwiftAsyncCall:
-    CC = CC_SwiftAsync;
-    break;
-  case ParsedAttr::AT_VectorCall:
-    CC = CC_X86VectorCall;
-    break;
-  case ParsedAttr::AT_AArch64VectorPcs:
-    CC = CC_AArch64VectorCall;
-    break;
-  case ParsedAttr::AT_AArch64SVEPcs:
-    CC = CC_AArch64SVEPCS;
-    break;
-  case ParsedAttr::AT_AMDGPUKernelCall:
-    CC = CC_AMDGPUKernelCall;
-    break;
-  case ParsedAttr::AT_RegCall:
-    CC = CC_X86RegCall;
-    break;
-  case ParsedAttr::AT_MSABI:
-    CC = Context.getTargetInfo().getTriple().isOSWindows() ? CC_C :
-                                                             CC_Win64;
-    break;
-  case ParsedAttr::AT_SysVABI:
-    CC = Context.getTargetInfo().getTriple().isOSWindows() ? CC_X86_64SysV :
-                                                             CC_C;
-    break;
-  case ParsedAttr::AT_Pcs: {
-    StringRef StrRef;
-    if (!checkStringLiteralArgumentAttr(Attrs, 0, StrRef)) {
-      Attrs.setInvalid();
-      return true;
-    }
-    if (StrRef == "aapcs") {
-      CC = CC_AAPCS;
-      break;
-    } else if (StrRef == "aapcs-vfp") {
-      CC = CC_AAPCS_VFP;
-      break;
-    }
-
-    Attrs.setInvalid();
-    Diag(Attrs.getLoc(), diag::err_invalid_pcs);
-    return true;
-  }
-  case ParsedAttr::AT_IntelOclBicc:
-    CC = CC_IntelOclBicc;
-    break;
-  case ParsedAttr::AT_PreserveMost:
-    CC = CC_PreserveMost;
-    break;
-  case ParsedAttr::AT_PreserveAll:
-    CC = CC_PreserveAll;
-    break;
-  case ParsedAttr::AT_M68kRTD:
-    CC = CC_M68kRTD;
-    break;
-  case ParsedAttr::AT_PreserveNone:
-    CC = CC_PreserveNone;
-    break;
-  case ParsedAttr::AT_RISCVVectorCC:
-    CC = CC_RISCVVectorCall;
-    break;
-  default: llvm_unreachable("unexpected attribute kind");
-  }
-
-  TargetInfo::CallingConvCheckResult A = TargetInfo::CCCR_OK;
-  // CUDA functions may have host and/or device attributes which indicate
-  // their targeted execution environment, therefore the calling convention
-  // of functions in CUDA should be checked against the target deduced based
-  // on their host/device attributes.
-  if (LangOpts.CUDA) {
-    auto *Aux = Context.getAuxTargetInfo();
-    assert(FD || CFT != CUDAFunctionTarget::InvalidTarget);
-    auto CudaTarget = FD ? CUDA().IdentifyTarget(FD) : CFT;
-    bool CheckHost = false, CheckDevice = false;
-    switch (CudaTarget) {
-    case CUDAFunctionTarget::HostDevice:
-      CheckHost = true;
-      CheckDevice = true;
-      break;
-    case CUDAFunctionTarget::Host:
-      CheckHost = true;
-      break;
-    case CUDAFunctionTarget::Device:
-    case CUDAFunctionTarget::Global:
-      CheckDevice = true;
-      break;
-    case CUDAFunctionTarget::InvalidTarget:
-      llvm_unreachable("unexpected cuda target");
-    }
-    auto *HostTI = LangOpts.CUDAIsDevice ? Aux : &TI;
-    auto *DeviceTI = LangOpts.CUDAIsDevice ? &TI : Aux;
-    if (CheckHost && HostTI)
-      A = HostTI->checkCallingConvention(CC);
-    if (A == TargetInfo::CCCR_OK && CheckDevice && DeviceTI)
-      A = DeviceTI->checkCallingConvention(CC);
-  } else {
-    A = TI.checkCallingConvention(CC);
-  }
-
-  switch (A) {
-  case TargetInfo::CCCR_OK:
-    break;
-
-  case TargetInfo::CCCR_Ignore:
-    // Treat an ignored convention as if it was an explicit C calling convention
-    // attribute. For example, __stdcall on Win x64 functions as __cdecl, so
-    // that command line flags that change the default convention to
-    // __vectorcall don't affect declarations marked __stdcall.
-    CC = CC_C;
-    break;
-
-  case TargetInfo::CCCR_Error:
-    Diag(Attrs.getLoc(), diag::error_cconv_unsupported)
-        << Attrs << (int)CallingConventionIgnoredReason::ForThisTarget;
-    break;
-
-  case TargetInfo::CCCR_Warning: {
-    Diag(Attrs.getLoc(), diag::warn_cconv_unsupported)
-        << Attrs << (int)CallingConventionIgnoredReason::ForThisTarget;
-
-    // This convention is not valid for the target. Use the default function or
-    // method calling convention.
-    bool IsCXXMethod = false, IsVariadic = false;
-    if (FD) {
-      IsCXXMethod = FD->isCXXInstanceMember();
-      IsVariadic = FD->isVariadic();
-    }
-    CC = Context.getDefaultCallingConvention(IsVariadic, IsCXXMethod);
-    break;
-  }
-  }
-
-  Attrs.setProcessingCache((unsigned) CC);
-  return false;
-}
-
-bool Sema::CheckRegparmAttr(const ParsedAttr &AL, unsigned &numParams) {
-  if (AL.isInvalid())
-    return true;
-
-  if (!AL.checkExactlyNumArgs(*this, 1)) {
-    AL.setInvalid();
-    return true;
-  }
-
-  uint32_t NP;
-  Expr *NumParamsExpr = AL.getArgAsExpr(0);
-  if (!checkUInt32Argument(AL, NumParamsExpr, NP)) {
-    AL.setInvalid();
-    return true;
-  }
-
-  if (Context.getTargetInfo().getRegParmMax() == 0) {
-    Diag(AL.getLoc(), diag::err_attribute_regparm_wrong_platform)
-      << NumParamsExpr->getSourceRange();
-    AL.setInvalid();
-    return true;
-  }
-
-  numParams = NP;
-  if (numParams > Context.getTargetInfo().getRegParmMax()) {
-    Diag(AL.getLoc(), diag::err_attribute_regparm_invalid_number)
-      << Context.getTargetInfo().getRegParmMax() << NumParamsExpr->getSourceRange();
-    AL.setInvalid();
-    return true;
-  }
-
-  return false;
-}
-
-// Checks whether an argument of launch_bounds attribute is
-// acceptable, performs implicit conversion to Rvalue, and returns
-// non-nullptr Expr result on success. Otherwise, it returns nullptr
-// and may output an error.
-static Expr *makeLaunchBoundsArgExpr(Sema &S, Expr *E,
-                                     const CUDALaunchBoundsAttr &AL,
-                                     const unsigned Idx) {
-  if (S.DiagnoseUnexpandedParameterPack(E))
-    return nullptr;
-
-  // Accept template arguments for now as they depend on something else.
-  // We'll get to check them when they eventually get instantiated.
-  if (E->isValueDependent())
-    return E;
-
-  std::optional<llvm::APSInt> I = llvm::APSInt(64);
-  if (!(I = E->getIntegerConstantExpr(S.Context))) {
-    S.Diag(E->getExprLoc(), diag::err_attribute_argument_n_type)
-        << &AL << Idx << AANT_ArgumentIntegerConstant << E->getSourceRange();
-    return nullptr;
-  }
-  // Make sure we can fit it in 32 bits.
-  if (!I->isIntN(32)) {
-    S.Diag(E->getExprLoc(), diag::err_ice_too_large)
-        << toString(*I, 10, false) << 32 << /* Unsigned */ 1;
-    return nullptr;
-  }
-  if (*I < 0)
-    S.Diag(E->getExprLoc(), diag::warn_attribute_argument_n_negative)
-        << &AL << Idx << E->getSourceRange();
-
-  // We may need to perform implicit conversion of the argument.
-  InitializedEntity Entity = InitializedEntity::InitializeParameter(
-      S.Context, S.Context.getConstType(S.Context.IntTy), /*consume*/ false);
-  ExprResult ValArg = S.PerformCopyInitialization(Entity, SourceLocation(), E);
-  assert(!ValArg.isInvalid() &&
-         "Unexpected PerformCopyInitialization() failure.");
-
-  return ValArg.getAs<Expr>();
-}
-
-CUDALaunchBoundsAttr *
-Sema::CreateLaunchBoundsAttr(const AttributeCommonInfo &CI, Expr *MaxThreads,
-                             Expr *MinBlocks, Expr *MaxBlocks) {
-  CUDALaunchBoundsAttr TmpAttr(Context, CI, MaxThreads, MinBlocks, MaxBlocks);
-  MaxThreads = makeLaunchBoundsArgExpr(*this, MaxThreads, TmpAttr, 0);
-  if (!MaxThreads)
-    return nullptr;
-
-  if (MinBlocks) {
-    MinBlocks = makeLaunchBoundsArgExpr(*this, MinBlocks, TmpAttr, 1);
-    if (!MinBlocks)
-      return nullptr;
-  }
-
-  if (MaxBlocks) {
-    // '.maxclusterrank' ptx directive requires .target sm_90 or higher.
     auto SM = SYCL().getOffloadArch(Context.getTargetInfo());
     if (SM == OffloadArch::UNKNOWN || SM < OffloadArch::SM_90) {
       Diag(MaxBlocks->getBeginLoc(), diag::warn_cuda_maxclusterrank_sm_90)
@@ -8264,7 +6774,7 @@
     S.SYCL().handleSYCLDeviceAttr(D, AL);
     break;
   case ParsedAttr::AT_SYCLScope:
-    handleSYCLScopeAttr(S, D, AL);
+    S.SYCL().handleSYCLScopeAttr(S, D, AL);
     break;
   case ParsedAttr::AT_SYCLDeviceIndirectlyCallable:
     S.SYCL().handleSYCLDeviceIndirectlyCallableAttr(D, AL);
