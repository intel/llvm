--- conflicted
+++ resolved
@@ -225,10 +225,6 @@
     return !Result.empty();
   };
 
-<<<<<<< HEAD
-  const RecordDecl *Record = RT->getOriginalDecl()->getDefinitionOrSelf();
-=======
->>>>>>> 35227056
   bool foundStarOperator = IsOverloadedOperatorPresent(Record, OO_Star);
   bool foundArrowOperator = IsOverloadedOperatorPresent(Record, OO_Arrow);
   if (foundStarOperator && foundArrowOperator)
@@ -322,12 +318,7 @@
   if (threadSafetyCheckIsSmartPointer(S, RD))
     return true;
 
-<<<<<<< HEAD
-  return checkRecordDeclForAttr<CapabilityAttr>(
-      RT->getOriginalDecl()->getDefinitionOrSelf());
-=======
   return checkRecordDeclForAttr<CapabilityAttr>(RD);
->>>>>>> 35227056
 }
 
 static bool checkRecordTypeForScopedCapability(Sema &S, QualType Ty) {
@@ -340,12 +331,7 @@
   if (!RD->isCompleteDefinition())
     return true;
 
-<<<<<<< HEAD
-  return checkRecordDeclForAttr<ScopedLockableAttr>(
-      RT->getOriginalDecl()->getDefinitionOrSelf());
-=======
   return checkRecordDeclForAttr<ScopedLockableAttr>(RD);
->>>>>>> 35227056
 }
 
 static bool checkTypedefTypeForCapability(QualType Ty) {
@@ -4257,14 +4243,7 @@
   RecordDecl *RD = nullptr;
   const auto *TD = dyn_cast<TypedefNameDecl>(D);
   if (TD && TD->getUnderlyingType()->isUnionType())
-<<<<<<< HEAD
-    RD = TD->getUnderlyingType()
-             ->getAsUnionType()
-             ->getOriginalDecl()
-             ->getDefinitionOrSelf();
-=======
     RD = TD->getUnderlyingType()->getAsRecordDecl();
->>>>>>> 35227056
   else
     RD = dyn_cast<RecordDecl>(D);
 
