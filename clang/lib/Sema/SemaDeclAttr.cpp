//===--- SemaDeclAttr.cpp - Declaration Attribute Handling ----------------===//
//
// Part of the LLVM Project, under the Apache License v2.0 with LLVM Exceptions.
// See https://llvm.org/LICENSE.txt for license information.
// SPDX-License-Identifier: Apache-2.0 WITH LLVM-exception
//
//===----------------------------------------------------------------------===//
//
//  This file implements decl-related attribute processing.
//
//===----------------------------------------------------------------------===//

#include "clang/AST/ASTConsumer.h"
#include "clang/AST/ASTContext.h"
#include "clang/AST/ASTMutationListener.h"
#include "clang/AST/CXXInheritance.h"
#include "clang/AST/DeclCXX.h"
#include "clang/AST/DeclObjC.h"
#include "clang/AST/DeclTemplate.h"
#include "clang/AST/Expr.h"
#include "clang/AST/ExprCXX.h"
#include "clang/AST/Mangle.h"
#include "clang/AST/RecursiveASTVisitor.h"
#include "clang/AST/Type.h"
#include "clang/Basic/CharInfo.h"
#include "clang/Basic/Cuda.h"
#include "clang/Basic/DarwinSDKInfo.h"
#include "clang/Basic/HLSLRuntime.h"
#include "clang/Basic/IdentifierTable.h"
#include "clang/Basic/LangOptions.h"
#include "clang/Basic/SourceLocation.h"
#include "clang/Basic/SourceManager.h"
#include "clang/Basic/TargetBuiltins.h"
#include "clang/Basic/TargetInfo.h"
#include "clang/Lex/Preprocessor.h"
#include "clang/Sema/Attr.h"
#include "clang/Sema/DeclSpec.h"
#include "clang/Sema/DelayedDiagnostic.h"
#include "clang/Sema/Initialization.h"
#include "clang/Sema/Lookup.h"
#include "clang/Sema/ParsedAttr.h"
#include "clang/Sema/Scope.h"
#include "clang/Sema/ScopeInfo.h"
#include "clang/Sema/SemaAMDGPU.h"
#include "clang/Sema/SemaARM.h"
#include "clang/Sema/SemaAVR.h"
#include "clang/Sema/SemaBPF.h"
#include "clang/Sema/SemaCUDA.h"
#include "clang/Sema/SemaHLSL.h"
#include "clang/Sema/SemaInternal.h"
#include "clang/Sema/SemaM68k.h"
#include "clang/Sema/SemaMIPS.h"
#include "clang/Sema/SemaMSP430.h"
#include "clang/Sema/SemaObjC.h"
#include "clang/Sema/SemaOpenCL.h"
#include "clang/Sema/SemaOpenMP.h"
#include "clang/Sema/SemaRISCV.h"
#include "clang/Sema/SemaSYCL.h"
#include "clang/Sema/SemaSwift.h"
#include "clang/Sema/SemaWasm.h"
#include "clang/Sema/SemaX86.h"
#include "llvm/ADT/STLExtras.h"
#include "llvm/ADT/STLForwardCompat.h"
#include "llvm/ADT/StringExtras.h"
#include "llvm/Demangle/Demangle.h"
#include "llvm/IR/Assumptions.h"
#include "llvm/MC/MCSectionMachO.h"
#include "llvm/Support/Error.h"
#include "llvm/Support/MathExtras.h"
#include "llvm/Support/raw_ostream.h"
#include "llvm/TargetParser/Triple.h"
#include <optional>

using namespace clang;
using namespace sema;

namespace AttributeLangSupport {
  enum LANG {
    C,
    Cpp,
    ObjC
  };
} // end namespace AttributeLangSupport

static unsigned getNumAttributeArgs(const ParsedAttr &AL) {
  // FIXME: Include the type in the argument list.
  return AL.getNumArgs() + AL.hasParsedType();
}

SourceLocation Sema::getAttrLoc(const ParsedAttr &AL) { return AL.getLoc(); }

/// Wrapper around checkUInt32Argument, with an extra check to be sure
/// that the result will fit into a regular (signed) int. All args have the same
/// purpose as they do in checkUInt32Argument.
template <typename AttrInfo>
static bool checkPositiveIntArgument(Sema &S, const AttrInfo &AI, const Expr *Expr,
                                     int &Val, unsigned Idx = UINT_MAX) {
  uint32_t UVal;
  if (!S.checkUInt32Argument(AI, Expr, UVal, Idx))
    return false;

  if (UVal > (uint32_t)std::numeric_limits<int>::max()) {
    llvm::APSInt I(32); // for toString
    I = UVal;
    S.Diag(Expr->getExprLoc(), diag::err_ice_too_large)
        << toString(I, 10, false) << 32 << /* Unsigned */ 0;
    return false;
  }

  Val = UVal;
  return true;
}

<<<<<<< HEAD
=======
void Sema::DiagnoseDeprecatedAttribute(const ParsedAttr &A, StringRef NewScope,
                                       StringRef NewName) {
  assert((!NewName.empty() || !NewScope.empty()) &&
         "Deprecated attribute with no new scope or name?");
  Diag(A.getLoc(), diag::warn_attribute_spelling_deprecated)
      << "'" + A.getNormalizedFullName() + "'";

  FixItHint Fix;
  std::string NewFullName;
  if (NewScope.empty() && !NewName.empty()) {
    // Only have a new name.
    Fix = FixItHint::CreateReplacement(A.getLoc(), NewName);
    NewFullName =
        ((A.hasScope() ? A.getScopeName()->getName() : StringRef("")) +
         "::" + NewName)
            .str();
  } else if (NewName.empty() && !NewScope.empty()) {
    // Only have a new scope.
    Fix = FixItHint::CreateReplacement(A.getScopeLoc(), NewScope);
    NewFullName = (NewScope + "::" + A.getAttrName()->getName()).str();
  } else {
    // Have both a new name and a new scope.
    NewFullName = (NewScope + "::" + NewName).str();
    Fix = FixItHint::CreateReplacement(A.getRange(), NewFullName);
  }

  Diag(A.getLoc(), diag::note_spelling_suggestion)
      << "'" + NewFullName + "'" << Fix;
}

void Sema::CheckDeprecatedSYCLAttributeSpelling(const ParsedAttr &A,
                                                StringRef NewName) {
  // Additionally, diagnose the old [[intel::ii]] spelling.
  if (A.getKind() == ParsedAttr::AT_SYCLIntelInitiationInterval &&
      A.getAttrName()->isStr("ii")) {
    DiagnoseDeprecatedAttribute(A, "intel", "initiation_interval");
    return;
  }

  // Diagnose SYCL 2020 spellings in later SYCL modes.
  if (LangOpts.getSYCLVersion() >= LangOptions::SYCL_2020) {
    // All attributes in the cl vendor namespace are deprecated in favor of a
    // name in the sycl namespace as of SYCL 2020.
    if (A.hasScope() && A.getScopeName()->isStr("cl")) {
      DiagnoseDeprecatedAttribute(A, "sycl", NewName);
      return;
    }

    // All GNU-style spellings are deprecated in favor of a C++-style spelling.
    if (A.getSyntax() == ParsedAttr::AS_GNU) {
      // Note: we cannot suggest an automatic fix-it because GNU-style
      // spellings can appear in locations that are not valid for a C++-style
      // spelling, and the attribute could be part of an attribute list within
      // a single __attribute__ specifier. Just tell the user it's deprecated
      // manually.
      //
      // This currently assumes that the GNU-style spelling is the same as the
      // SYCL 2020 spelling (sans the vendor namespace).
      Diag(A.getLoc(), diag::warn_attribute_spelling_deprecated)
          << "'" + A.getNormalizedFullName() + "'";
      Diag(A.getLoc(), diag::note_spelling_suggestion)
          << "'[[sycl::" + A.getNormalizedFullName() + "]]'";
      return;
    }
  }
}

>>>>>>> 15fbefcd
/// Check if IdxExpr is a valid parameter index for a function or
/// instance method D.  May output an error.
///
/// \returns true if IdxExpr is a valid index.
template <typename AttrInfo>
static bool checkFunctionOrMethodParameterIndex(
    Sema &S, const Decl *D, const AttrInfo &AI, unsigned AttrArgNum,
    const Expr *IdxExpr, ParamIdx &Idx, bool CanIndexImplicitThis = false) {
  assert(isFunctionOrMethodOrBlockForAttrSubject(D));

  // In C++ the implicit 'this' function parameter also counts.
  // Parameters are counted from one.
  bool HP = hasFunctionProto(D);
  bool HasImplicitThisParam = isInstanceMethod(D);
  bool IV = HP && isFunctionOrMethodVariadic(D);
  unsigned NumParams =
      (HP ? getFunctionOrMethodNumParams(D) : 0) + HasImplicitThisParam;

  std::optional<llvm::APSInt> IdxInt;
  if (IdxExpr->isTypeDependent() ||
      !(IdxInt = IdxExpr->getIntegerConstantExpr(S.Context))) {
    S.Diag(S.getAttrLoc(AI), diag::err_attribute_argument_n_type)
        << &AI << AttrArgNum << AANT_ArgumentIntegerConstant
        << IdxExpr->getSourceRange();
    return false;
  }

  unsigned IdxSource = IdxInt->getLimitedValue(UINT_MAX);
  if (IdxSource < 1 || (!IV && IdxSource > NumParams)) {
    S.Diag(S.getAttrLoc(AI), diag::err_attribute_argument_out_of_bounds)
        << &AI << AttrArgNum << IdxExpr->getSourceRange();
    return false;
  }
  if (HasImplicitThisParam && !CanIndexImplicitThis) {
    if (IdxSource == 1) {
      S.Diag(S.getAttrLoc(AI),
             diag::err_attribute_invalid_implicit_this_argument)
          << &AI << IdxExpr->getSourceRange();
      return false;
    }
  }

  Idx = ParamIdx(IdxSource, D);
  return true;
}

bool Sema::checkStringLiteralArgumentAttr(const AttributeCommonInfo &CI,
                                          const Expr *E, StringRef &Str,
                                          SourceLocation *ArgLocation) {
  const auto *Literal = dyn_cast<StringLiteral>(E->IgnoreParenCasts());
  if (ArgLocation)
    *ArgLocation = E->getBeginLoc();

  if (!Literal || (!Literal->isUnevaluated() && !Literal->isOrdinary())) {
    Diag(E->getBeginLoc(), diag::err_attribute_argument_type)
        << CI << AANT_ArgumentString;
    return false;
  }

  Str = Literal->getString();
  return true;
}

bool Sema::checkStringLiteralArgumentAttr(const ParsedAttr &AL, unsigned ArgNum,
                                          StringRef &Str,
                                          SourceLocation *ArgLocation) {
  // Look for identifiers. If we have one emit a hint to fix it to a literal.
  if (AL.isArgIdent(ArgNum)) {
    IdentifierLoc *Loc = AL.getArgAsIdent(ArgNum);
    Diag(Loc->Loc, diag::err_attribute_argument_type)
        << AL << AANT_ArgumentString
        << FixItHint::CreateInsertion(Loc->Loc, "\"")
        << FixItHint::CreateInsertion(getLocForEndOfToken(Loc->Loc), "\"");
    Str = Loc->Ident->getName();
    if (ArgLocation)
      *ArgLocation = Loc->Loc;
    return true;
  }

  // Now check for an actual string literal.
  Expr *ArgExpr = AL.getArgAsExpr(ArgNum);
  const auto *Literal = dyn_cast<StringLiteral>(ArgExpr->IgnoreParenCasts());
  if (ArgLocation)
    *ArgLocation = ArgExpr->getBeginLoc();

  if (!Literal || (!Literal->isUnevaluated() && !Literal->isOrdinary())) {
    Diag(ArgExpr->getBeginLoc(), diag::err_attribute_argument_type)
        << AL << AANT_ArgumentString;
    return false;
  }
  Str = Literal->getString();
  return checkStringLiteralArgumentAttr(AL, ArgExpr, Str, ArgLocation);
}

/// Check if the passed-in expression is of type int or bool.
static bool isIntOrBool(Expr *Exp) {
  QualType QT = Exp->getType();
  return QT->isBooleanType() || QT->isIntegerType();
}


// Check to see if the type is a smart pointer of some kind.  We assume
// it's a smart pointer if it defines both operator-> and operator*.
static bool threadSafetyCheckIsSmartPointer(Sema &S, const RecordType* RT) {
  auto IsOverloadedOperatorPresent = [&S](const RecordDecl *Record,
                                          OverloadedOperatorKind Op) {
    DeclContextLookupResult Result =
        Record->lookup(S.Context.DeclarationNames.getCXXOperatorName(Op));
    return !Result.empty();
  };

  const RecordDecl *Record = RT->getDecl();
  bool foundStarOperator = IsOverloadedOperatorPresent(Record, OO_Star);
  bool foundArrowOperator = IsOverloadedOperatorPresent(Record, OO_Arrow);
  if (foundStarOperator && foundArrowOperator)
    return true;

  const CXXRecordDecl *CXXRecord = dyn_cast<CXXRecordDecl>(Record);
  if (!CXXRecord)
    return false;

  for (const auto &BaseSpecifier : CXXRecord->bases()) {
    if (!foundStarOperator)
      foundStarOperator = IsOverloadedOperatorPresent(
          BaseSpecifier.getType()->getAsRecordDecl(), OO_Star);
    if (!foundArrowOperator)
      foundArrowOperator = IsOverloadedOperatorPresent(
          BaseSpecifier.getType()->getAsRecordDecl(), OO_Arrow);
  }

  if (foundStarOperator && foundArrowOperator)
    return true;

  return false;
}

/// Check if passed in Decl is a pointer type.
/// Note that this function may produce an error message.
/// \return true if the Decl is a pointer type; false otherwise
static bool threadSafetyCheckIsPointer(Sema &S, const Decl *D,
                                       const ParsedAttr &AL) {
  const auto *VD = cast<ValueDecl>(D);
  QualType QT = VD->getType();
  if (QT->isAnyPointerType())
    return true;

  if (const auto *RT = QT->getAs<RecordType>()) {
    // If it's an incomplete type, it could be a smart pointer; skip it.
    // (We don't want to force template instantiation if we can avoid it,
    // since that would alter the order in which templates are instantiated.)
    if (RT->isIncompleteType())
      return true;

    if (threadSafetyCheckIsSmartPointer(S, RT))
      return true;
  }

  S.Diag(AL.getLoc(), diag::warn_thread_attribute_decl_not_pointer) << AL << QT;
  return false;
}

/// Checks that the passed in QualType either is of RecordType or points
/// to RecordType. Returns the relevant RecordType, null if it does not exit.
static const RecordType *getRecordType(QualType QT) {
  if (const auto *RT = QT->getAs<RecordType>())
    return RT;

  // Now check if we point to record type.
  if (const auto *PT = QT->getAs<PointerType>())
    return PT->getPointeeType()->getAs<RecordType>();

  return nullptr;
}

template <typename AttrType>
static bool checkRecordDeclForAttr(const RecordDecl *RD) {
  // Check if the record itself has the attribute.
  if (RD->hasAttr<AttrType>())
    return true;

  // Else check if any base classes have the attribute.
  if (const auto *CRD = dyn_cast<CXXRecordDecl>(RD)) {
    if (!CRD->forallBases([](const CXXRecordDecl *Base) {
          return !Base->hasAttr<AttrType>();
        }))
      return true;
  }
  return false;
}

static bool checkRecordTypeForCapability(Sema &S, QualType Ty) {
  const RecordType *RT = getRecordType(Ty);

  if (!RT)
    return false;

  // Don't check for the capability if the class hasn't been defined yet.
  if (RT->isIncompleteType())
    return true;

  // Allow smart pointers to be used as capability objects.
  // FIXME -- Check the type that the smart pointer points to.
  if (threadSafetyCheckIsSmartPointer(S, RT))
    return true;

  return checkRecordDeclForAttr<CapabilityAttr>(RT->getDecl());
}

static bool checkTypedefTypeForCapability(QualType Ty) {
  const auto *TD = Ty->getAs<TypedefType>();
  if (!TD)
    return false;

  TypedefNameDecl *TN = TD->getDecl();
  if (!TN)
    return false;

  return TN->hasAttr<CapabilityAttr>();
}

static bool typeHasCapability(Sema &S, QualType Ty) {
  if (checkTypedefTypeForCapability(Ty))
    return true;

  if (checkRecordTypeForCapability(S, Ty))
    return true;

  return false;
}

static bool isCapabilityExpr(Sema &S, const Expr *Ex) {
  // Capability expressions are simple expressions involving the boolean logic
  // operators &&, || or !, a simple DeclRefExpr, CastExpr or a ParenExpr. Once
  // a DeclRefExpr is found, its type should be checked to determine whether it
  // is a capability or not.

  if (const auto *E = dyn_cast<CastExpr>(Ex))
    return isCapabilityExpr(S, E->getSubExpr());
  else if (const auto *E = dyn_cast<ParenExpr>(Ex))
    return isCapabilityExpr(S, E->getSubExpr());
  else if (const auto *E = dyn_cast<UnaryOperator>(Ex)) {
    if (E->getOpcode() == UO_LNot || E->getOpcode() == UO_AddrOf ||
        E->getOpcode() == UO_Deref)
      return isCapabilityExpr(S, E->getSubExpr());
    return false;
  } else if (const auto *E = dyn_cast<BinaryOperator>(Ex)) {
    if (E->getOpcode() == BO_LAnd || E->getOpcode() == BO_LOr)
      return isCapabilityExpr(S, E->getLHS()) &&
             isCapabilityExpr(S, E->getRHS());
    return false;
  }

  return typeHasCapability(S, Ex->getType());
}

/// Checks that all attribute arguments, starting from Sidx, resolve to
/// a capability object.
/// \param Sidx The attribute argument index to start checking with.
/// \param ParamIdxOk Whether an argument can be indexing into a function
/// parameter list.
static void checkAttrArgsAreCapabilityObjs(Sema &S, Decl *D,
                                           const ParsedAttr &AL,
                                           SmallVectorImpl<Expr *> &Args,
                                           unsigned Sidx = 0,
                                           bool ParamIdxOk = false) {
  if (Sidx == AL.getNumArgs()) {
    // If we don't have any capability arguments, the attribute implicitly
    // refers to 'this'. So we need to make sure that 'this' exists, i.e. we're
    // a non-static method, and that the class is a (scoped) capability.
    const auto *MD = dyn_cast<const CXXMethodDecl>(D);
    if (MD && !MD->isStatic()) {
      const CXXRecordDecl *RD = MD->getParent();
      // FIXME -- need to check this again on template instantiation
      if (!checkRecordDeclForAttr<CapabilityAttr>(RD) &&
          !checkRecordDeclForAttr<ScopedLockableAttr>(RD))
        S.Diag(AL.getLoc(),
               diag::warn_thread_attribute_not_on_capability_member)
            << AL << MD->getParent();
    } else {
      S.Diag(AL.getLoc(), diag::warn_thread_attribute_not_on_non_static_member)
          << AL;
    }
  }

  for (unsigned Idx = Sidx; Idx < AL.getNumArgs(); ++Idx) {
    Expr *ArgExp = AL.getArgAsExpr(Idx);

    if (ArgExp->isTypeDependent()) {
      // FIXME -- need to check this again on template instantiation
      Args.push_back(ArgExp);
      continue;
    }

    if (const auto *StrLit = dyn_cast<StringLiteral>(ArgExp)) {
      if (StrLit->getLength() == 0 ||
          (StrLit->isOrdinary() && StrLit->getString() == "*")) {
        // Pass empty strings to the analyzer without warnings.
        // Treat "*" as the universal lock.
        Args.push_back(ArgExp);
        continue;
      }

      // We allow constant strings to be used as a placeholder for expressions
      // that are not valid C++ syntax, but warn that they are ignored.
      S.Diag(AL.getLoc(), diag::warn_thread_attribute_ignored) << AL;
      Args.push_back(ArgExp);
      continue;
    }

    QualType ArgTy = ArgExp->getType();

    // A pointer to member expression of the form  &MyClass::mu is treated
    // specially -- we need to look at the type of the member.
    if (const auto *UOp = dyn_cast<UnaryOperator>(ArgExp))
      if (UOp->getOpcode() == UO_AddrOf)
        if (const auto *DRE = dyn_cast<DeclRefExpr>(UOp->getSubExpr()))
          if (DRE->getDecl()->isCXXInstanceMember())
            ArgTy = DRE->getDecl()->getType();

    // First see if we can just cast to record type, or pointer to record type.
    const RecordType *RT = getRecordType(ArgTy);

    // Now check if we index into a record type function param.
    if(!RT && ParamIdxOk) {
      const auto *FD = dyn_cast<FunctionDecl>(D);
      const auto *IL = dyn_cast<IntegerLiteral>(ArgExp);
      if(FD && IL) {
        unsigned int NumParams = FD->getNumParams();
        llvm::APInt ArgValue = IL->getValue();
        uint64_t ParamIdxFromOne = ArgValue.getZExtValue();
        uint64_t ParamIdxFromZero = ParamIdxFromOne - 1;
        if (!ArgValue.isStrictlyPositive() || ParamIdxFromOne > NumParams) {
          S.Diag(AL.getLoc(),
                 diag::err_attribute_argument_out_of_bounds_extra_info)
              << AL << Idx + 1 << NumParams;
          continue;
        }
        ArgTy = FD->getParamDecl(ParamIdxFromZero)->getType();
      }
    }

    // If the type does not have a capability, see if the components of the
    // expression have capabilities. This allows for writing C code where the
    // capability may be on the type, and the expression is a capability
    // boolean logic expression. Eg) requires_capability(A || B && !C)
    if (!typeHasCapability(S, ArgTy) && !isCapabilityExpr(S, ArgExp))
      S.Diag(AL.getLoc(), diag::warn_thread_attribute_argument_not_lockable)
          << AL << ArgTy;

    Args.push_back(ArgExp);
  }
}

//===----------------------------------------------------------------------===//
// Attribute Implementations
//===----------------------------------------------------------------------===//

static void handlePtGuardedVarAttr(Sema &S, Decl *D, const ParsedAttr &AL) {
  if (!threadSafetyCheckIsPointer(S, D, AL))
    return;

  D->addAttr(::new (S.Context) PtGuardedVarAttr(S.Context, AL));
}

static bool checkGuardedByAttrCommon(Sema &S, Decl *D, const ParsedAttr &AL,
                                     Expr *&Arg) {
  SmallVector<Expr *, 1> Args;
  // check that all arguments are lockable objects
  checkAttrArgsAreCapabilityObjs(S, D, AL, Args);
  unsigned Size = Args.size();
  if (Size != 1)
    return false;

  Arg = Args[0];

  return true;
}

static void handleGuardedByAttr(Sema &S, Decl *D, const ParsedAttr &AL) {
  Expr *Arg = nullptr;
  if (!checkGuardedByAttrCommon(S, D, AL, Arg))
    return;

  D->addAttr(::new (S.Context) GuardedByAttr(S.Context, AL, Arg));
}

static void handlePtGuardedByAttr(Sema &S, Decl *D, const ParsedAttr &AL) {
  Expr *Arg = nullptr;
  if (!checkGuardedByAttrCommon(S, D, AL, Arg))
    return;

  if (!threadSafetyCheckIsPointer(S, D, AL))
    return;

  D->addAttr(::new (S.Context) PtGuardedByAttr(S.Context, AL, Arg));
}

static bool checkAcquireOrderAttrCommon(Sema &S, Decl *D, const ParsedAttr &AL,
                                        SmallVectorImpl<Expr *> &Args) {
  if (!AL.checkAtLeastNumArgs(S, 1))
    return false;

  // Check that this attribute only applies to lockable types.
  QualType QT = cast<ValueDecl>(D)->getType();
  if (!QT->isDependentType() && !typeHasCapability(S, QT)) {
    S.Diag(AL.getLoc(), diag::warn_thread_attribute_decl_not_lockable) << AL;
    return false;
  }

  // Check that all arguments are lockable objects.
  checkAttrArgsAreCapabilityObjs(S, D, AL, Args);
  if (Args.empty())
    return false;

  return true;
}

static void handleAcquiredAfterAttr(Sema &S, Decl *D, const ParsedAttr &AL) {
  SmallVector<Expr *, 1> Args;
  if (!checkAcquireOrderAttrCommon(S, D, AL, Args))
    return;

  Expr **StartArg = &Args[0];
  D->addAttr(::new (S.Context)
                 AcquiredAfterAttr(S.Context, AL, StartArg, Args.size()));
}

static void handleAcquiredBeforeAttr(Sema &S, Decl *D, const ParsedAttr &AL) {
  SmallVector<Expr *, 1> Args;
  if (!checkAcquireOrderAttrCommon(S, D, AL, Args))
    return;

  Expr **StartArg = &Args[0];
  D->addAttr(::new (S.Context)
                 AcquiredBeforeAttr(S.Context, AL, StartArg, Args.size()));
}

static bool checkLockFunAttrCommon(Sema &S, Decl *D, const ParsedAttr &AL,
                                   SmallVectorImpl<Expr *> &Args) {
  // zero or more arguments ok
  // check that all arguments are lockable objects
  checkAttrArgsAreCapabilityObjs(S, D, AL, Args, 0, /*ParamIdxOk=*/true);

  return true;
}

static void handleAssertSharedLockAttr(Sema &S, Decl *D, const ParsedAttr &AL) {
  SmallVector<Expr *, 1> Args;
  if (!checkLockFunAttrCommon(S, D, AL, Args))
    return;

  unsigned Size = Args.size();
  Expr **StartArg = Size == 0 ? nullptr : &Args[0];
  D->addAttr(::new (S.Context)
                 AssertSharedLockAttr(S.Context, AL, StartArg, Size));
}

static void handleAssertExclusiveLockAttr(Sema &S, Decl *D,
                                          const ParsedAttr &AL) {
  SmallVector<Expr *, 1> Args;
  if (!checkLockFunAttrCommon(S, D, AL, Args))
    return;

  unsigned Size = Args.size();
  Expr **StartArg = Size == 0 ? nullptr : &Args[0];
  D->addAttr(::new (S.Context)
                 AssertExclusiveLockAttr(S.Context, AL, StartArg, Size));
}

/// Checks to be sure that the given parameter number is in bounds, and
/// is an integral type. Will emit appropriate diagnostics if this returns
/// false.
///
/// AttrArgNo is used to actually retrieve the argument, so it's base-0.
template <typename AttrInfo>
static bool checkParamIsIntegerType(Sema &S, const Decl *D, const AttrInfo &AI,
                                    unsigned AttrArgNo) {
  assert(AI.isArgExpr(AttrArgNo) && "Expected expression argument");
  Expr *AttrArg = AI.getArgAsExpr(AttrArgNo);
  ParamIdx Idx;
  if (!S.checkFunctionOrMethodParameterIndex(D, AI, AttrArgNo + 1, AttrArg,
                                             Idx))
    return false;

  QualType ParamTy = getFunctionOrMethodParamType(D, Idx.getASTIndex());
  if (!ParamTy->isIntegerType() && !ParamTy->isCharType()) {
    SourceLocation SrcLoc = AttrArg->getBeginLoc();
    S.Diag(SrcLoc, diag::err_attribute_integers_only)
        << AI << getFunctionOrMethodParamRange(D, Idx.getASTIndex());
    return false;
  }
  return true;
}

static void handleAllocSizeAttr(Sema &S, Decl *D, const ParsedAttr &AL) {
  if (!AL.checkAtLeastNumArgs(S, 1) || !AL.checkAtMostNumArgs(S, 2))
    return;

  assert(isFuncOrMethodForAttrSubject(D) && hasFunctionProto(D));

  QualType RetTy = getFunctionOrMethodResultType(D);
  if (!RetTy->isPointerType()) {
    S.Diag(AL.getLoc(), diag::warn_attribute_return_pointers_only) << AL;
    return;
  }

  const Expr *SizeExpr = AL.getArgAsExpr(0);
  int SizeArgNoVal;
  // Parameter indices are 1-indexed, hence Index=1
  if (!checkPositiveIntArgument(S, AL, SizeExpr, SizeArgNoVal, /*Idx=*/1))
    return;
  if (!checkParamIsIntegerType(S, D, AL, /*AttrArgNo=*/0))
    return;
  ParamIdx SizeArgNo(SizeArgNoVal, D);

  ParamIdx NumberArgNo;
  if (AL.getNumArgs() == 2) {
    const Expr *NumberExpr = AL.getArgAsExpr(1);
    int Val;
    // Parameter indices are 1-based, hence Index=2
    if (!checkPositiveIntArgument(S, AL, NumberExpr, Val, /*Idx=*/2))
      return;
    if (!checkParamIsIntegerType(S, D, AL, /*AttrArgNo=*/1))
      return;
    NumberArgNo = ParamIdx(Val, D);
  }

  D->addAttr(::new (S.Context)
                 AllocSizeAttr(S.Context, AL, SizeArgNo, NumberArgNo));
}

static bool checkTryLockFunAttrCommon(Sema &S, Decl *D, const ParsedAttr &AL,
                                      SmallVectorImpl<Expr *> &Args) {
  if (!AL.checkAtLeastNumArgs(S, 1))
    return false;

  if (!isIntOrBool(AL.getArgAsExpr(0))) {
    S.Diag(AL.getLoc(), diag::err_attribute_argument_n_type)
        << AL << 1 << AANT_ArgumentIntOrBool;
    return false;
  }

  // check that all arguments are lockable objects
  checkAttrArgsAreCapabilityObjs(S, D, AL, Args, 1);

  return true;
}

static void handleSharedTrylockFunctionAttr(Sema &S, Decl *D,
                                            const ParsedAttr &AL) {
  SmallVector<Expr*, 2> Args;
  if (!checkTryLockFunAttrCommon(S, D, AL, Args))
    return;

  D->addAttr(::new (S.Context) SharedTrylockFunctionAttr(
      S.Context, AL, AL.getArgAsExpr(0), Args.data(), Args.size()));
}

static void handleExclusiveTrylockFunctionAttr(Sema &S, Decl *D,
                                               const ParsedAttr &AL) {
  SmallVector<Expr*, 2> Args;
  if (!checkTryLockFunAttrCommon(S, D, AL, Args))
    return;

  D->addAttr(::new (S.Context) ExclusiveTrylockFunctionAttr(
      S.Context, AL, AL.getArgAsExpr(0), Args.data(), Args.size()));
}

static void handleLockReturnedAttr(Sema &S, Decl *D, const ParsedAttr &AL) {
  // check that the argument is lockable object
  SmallVector<Expr*, 1> Args;
  checkAttrArgsAreCapabilityObjs(S, D, AL, Args);
  unsigned Size = Args.size();
  if (Size == 0)
    return;

  D->addAttr(::new (S.Context) LockReturnedAttr(S.Context, AL, Args[0]));
}

static void handleLocksExcludedAttr(Sema &S, Decl *D, const ParsedAttr &AL) {
  if (!AL.checkAtLeastNumArgs(S, 1))
    return;

  // check that all arguments are lockable objects
  SmallVector<Expr*, 1> Args;
  checkAttrArgsAreCapabilityObjs(S, D, AL, Args);
  unsigned Size = Args.size();
  if (Size == 0)
    return;
  Expr **StartArg = &Args[0];

  D->addAttr(::new (S.Context)
                 LocksExcludedAttr(S.Context, AL, StartArg, Size));
}

static bool checkFunctionConditionAttr(Sema &S, Decl *D, const ParsedAttr &AL,
                                       Expr *&Cond, StringRef &Msg) {
  Cond = AL.getArgAsExpr(0);
  if (!Cond->isTypeDependent()) {
    ExprResult Converted = S.PerformContextuallyConvertToBool(Cond);
    if (Converted.isInvalid())
      return false;
    Cond = Converted.get();
  }

  if (!S.checkStringLiteralArgumentAttr(AL, 1, Msg))
    return false;

  if (Msg.empty())
    Msg = "<no message provided>";

  SmallVector<PartialDiagnosticAt, 8> Diags;
  if (isa<FunctionDecl>(D) && !Cond->isValueDependent() &&
      !Expr::isPotentialConstantExprUnevaluated(Cond, cast<FunctionDecl>(D),
                                                Diags)) {
    S.Diag(AL.getLoc(), diag::err_attr_cond_never_constant_expr) << AL;
    for (const PartialDiagnosticAt &PDiag : Diags)
      S.Diag(PDiag.first, PDiag.second);
    return false;
  }
  return true;
}

static void handleEnableIfAttr(Sema &S, Decl *D, const ParsedAttr &AL) {
  S.Diag(AL.getLoc(), diag::ext_clang_enable_if);

  Expr *Cond;
  StringRef Msg;
  if (checkFunctionConditionAttr(S, D, AL, Cond, Msg))
    D->addAttr(::new (S.Context) EnableIfAttr(S.Context, AL, Cond, Msg));
}

static void handleErrorAttr(Sema &S, Decl *D, const ParsedAttr &AL) {
  StringRef NewUserDiagnostic;
  if (!S.checkStringLiteralArgumentAttr(AL, 0, NewUserDiagnostic))
    return;
  if (ErrorAttr *EA = S.mergeErrorAttr(D, AL, NewUserDiagnostic))
    D->addAttr(EA);
}

static void handleExcludeFromExplicitInstantiationAttr(Sema &S, Decl *D,
                                                       const ParsedAttr &AL) {
  const auto *PD = isa<CXXRecordDecl>(D)
                       ? cast<DeclContext>(D)
                       : D->getDeclContext()->getRedeclContext();
  if (const auto *RD = dyn_cast<CXXRecordDecl>(PD); RD && RD->isLocalClass()) {
    S.Diag(AL.getLoc(),
           diag::warn_attribute_exclude_from_explicit_instantiation_local_class)
        << AL << /*IsMember=*/!isa<CXXRecordDecl>(D);
    return;
  }
  D->addAttr(::new (S.Context)
                 ExcludeFromExplicitInstantiationAttr(S.Context, AL));
}

namespace {
/// Determines if a given Expr references any of the given function's
/// ParmVarDecls, or the function's implicit `this` parameter (if applicable).
class ArgumentDependenceChecker
    : public RecursiveASTVisitor<ArgumentDependenceChecker> {
#ifndef NDEBUG
  const CXXRecordDecl *ClassType;
#endif
  llvm::SmallPtrSet<const ParmVarDecl *, 16> Parms;
  bool Result;

public:
  ArgumentDependenceChecker(const FunctionDecl *FD) {
#ifndef NDEBUG
    if (const auto *MD = dyn_cast<CXXMethodDecl>(FD))
      ClassType = MD->getParent();
    else
      ClassType = nullptr;
#endif
    Parms.insert(FD->param_begin(), FD->param_end());
  }

  bool referencesArgs(Expr *E) {
    Result = false;
    TraverseStmt(E);
    return Result;
  }

  bool VisitCXXThisExpr(CXXThisExpr *E) {
    assert(E->getType()->getPointeeCXXRecordDecl() == ClassType &&
           "`this` doesn't refer to the enclosing class?");
    Result = true;
    return false;
  }

  bool VisitDeclRefExpr(DeclRefExpr *DRE) {
    if (const auto *PVD = dyn_cast<ParmVarDecl>(DRE->getDecl()))
      if (Parms.count(PVD)) {
        Result = true;
        return false;
      }
    return true;
  }
};
}

static void handleDiagnoseAsBuiltinAttr(Sema &S, Decl *D,
                                        const ParsedAttr &AL) {
  const auto *DeclFD = cast<FunctionDecl>(D);

  if (const auto *MethodDecl = dyn_cast<CXXMethodDecl>(DeclFD))
    if (!MethodDecl->isStatic()) {
      S.Diag(AL.getLoc(), diag::err_attribute_no_member_function) << AL;
      return;
    }

  auto DiagnoseType = [&](unsigned Index, AttributeArgumentNType T) {
    SourceLocation Loc = [&]() {
      auto Union = AL.getArg(Index - 1);
      if (Union.is<Expr *>())
        return Union.get<Expr *>()->getBeginLoc();
      return Union.get<IdentifierLoc *>()->Loc;
    }();

    S.Diag(Loc, diag::err_attribute_argument_n_type) << AL << Index << T;
  };

  FunctionDecl *AttrFD = [&]() -> FunctionDecl * {
    if (!AL.isArgExpr(0))
      return nullptr;
    auto *F = dyn_cast_if_present<DeclRefExpr>(AL.getArgAsExpr(0));
    if (!F)
      return nullptr;
    return dyn_cast_if_present<FunctionDecl>(F->getFoundDecl());
  }();

  if (!AttrFD || !AttrFD->getBuiltinID(true)) {
    DiagnoseType(1, AANT_ArgumentBuiltinFunction);
    return;
  }

  if (AttrFD->getNumParams() != AL.getNumArgs() - 1) {
    S.Diag(AL.getLoc(), diag::err_attribute_wrong_number_arguments_for)
        << AL << AttrFD << AttrFD->getNumParams();
    return;
  }

  SmallVector<unsigned, 8> Indices;

  for (unsigned I = 1; I < AL.getNumArgs(); ++I) {
    if (!AL.isArgExpr(I)) {
      DiagnoseType(I + 1, AANT_ArgumentIntegerConstant);
      return;
    }

    const Expr *IndexExpr = AL.getArgAsExpr(I);
    uint32_t Index;

    if (!S.checkUInt32Argument(AL, IndexExpr, Index, I + 1, false))
      return;

    if (Index > DeclFD->getNumParams()) {
      S.Diag(AL.getLoc(), diag::err_attribute_bounds_for_function)
          << AL << Index << DeclFD << DeclFD->getNumParams();
      return;
    }

    QualType T1 = AttrFD->getParamDecl(I - 1)->getType();
    QualType T2 = DeclFD->getParamDecl(Index - 1)->getType();

    if (T1.getCanonicalType().getUnqualifiedType() !=
        T2.getCanonicalType().getUnqualifiedType()) {
      S.Diag(IndexExpr->getBeginLoc(), diag::err_attribute_parameter_types)
          << AL << Index << DeclFD << T2 << I << AttrFD << T1;
      return;
    }

    Indices.push_back(Index - 1);
  }

  D->addAttr(::new (S.Context) DiagnoseAsBuiltinAttr(
      S.Context, AL, AttrFD, Indices.data(), Indices.size()));
}

static void handleDiagnoseIfAttr(Sema &S, Decl *D, const ParsedAttr &AL) {
  S.Diag(AL.getLoc(), diag::ext_clang_diagnose_if);

  Expr *Cond;
  StringRef Msg;
  if (!checkFunctionConditionAttr(S, D, AL, Cond, Msg))
    return;

  StringRef DiagTypeStr;
  if (!S.checkStringLiteralArgumentAttr(AL, 2, DiagTypeStr))
    return;

  DiagnoseIfAttr::DiagnosticType DiagType;
  if (!DiagnoseIfAttr::ConvertStrToDiagnosticType(DiagTypeStr, DiagType)) {
    S.Diag(AL.getArgAsExpr(2)->getBeginLoc(),
           diag::err_diagnose_if_invalid_diagnostic_type);
    return;
  }

  bool ArgDependent = false;
  if (const auto *FD = dyn_cast<FunctionDecl>(D))
    ArgDependent = ArgumentDependenceChecker(FD).referencesArgs(Cond);
  D->addAttr(::new (S.Context) DiagnoseIfAttr(
      S.Context, AL, Cond, Msg, DiagType, ArgDependent, cast<NamedDecl>(D)));
}

static void handleNoBuiltinAttr(Sema &S, Decl *D, const ParsedAttr &AL) {
  static constexpr const StringRef kWildcard = "*";

  llvm::SmallVector<StringRef, 16> Names;
  bool HasWildcard = false;

  const auto AddBuiltinName = [&Names, &HasWildcard](StringRef Name) {
    if (Name == kWildcard)
      HasWildcard = true;
    Names.push_back(Name);
  };

  // Add previously defined attributes.
  if (const auto *NBA = D->getAttr<NoBuiltinAttr>())
    for (StringRef BuiltinName : NBA->builtinNames())
      AddBuiltinName(BuiltinName);

  // Add current attributes.
  if (AL.getNumArgs() == 0)
    AddBuiltinName(kWildcard);
  else
    for (unsigned I = 0, E = AL.getNumArgs(); I != E; ++I) {
      StringRef BuiltinName;
      SourceLocation LiteralLoc;
      if (!S.checkStringLiteralArgumentAttr(AL, I, BuiltinName, &LiteralLoc))
        return;

      if (Builtin::Context::isBuiltinFunc(BuiltinName))
        AddBuiltinName(BuiltinName);
      else
        S.Diag(LiteralLoc, diag::warn_attribute_no_builtin_invalid_builtin_name)
            << BuiltinName << AL;
    }

  // Repeating the same attribute is fine.
  llvm::sort(Names);
  Names.erase(std::unique(Names.begin(), Names.end()), Names.end());

  // Empty no_builtin must be on its own.
  if (HasWildcard && Names.size() > 1)
    S.Diag(D->getLocation(),
           diag::err_attribute_no_builtin_wildcard_or_builtin_name)
        << AL;

  if (D->hasAttr<NoBuiltinAttr>())
    D->dropAttr<NoBuiltinAttr>();
  D->addAttr(::new (S.Context)
                 NoBuiltinAttr(S.Context, AL, Names.data(), Names.size()));
}

static void handlePassObjectSizeAttr(Sema &S, Decl *D, const ParsedAttr &AL) {
  if (D->hasAttr<PassObjectSizeAttr>()) {
    S.Diag(D->getBeginLoc(), diag::err_attribute_only_once_per_parameter) << AL;
    return;
  }

  Expr *E = AL.getArgAsExpr(0);
  uint32_t Type;
  if (!S.checkUInt32Argument(AL, E, Type, /*Idx=*/1))
    return;

  // pass_object_size's argument is passed in as the second argument of
  // __builtin_object_size. So, it has the same constraints as that second
  // argument; namely, it must be in the range [0, 3].
  if (Type > 3) {
    S.Diag(E->getBeginLoc(), diag::err_attribute_argument_out_of_range)
        << AL << 0 << 3 << E->getSourceRange();
    return;
  }

  // pass_object_size is only supported on constant pointer parameters; as a
  // kindness to users, we allow the parameter to be non-const for declarations.
  // At this point, we have no clue if `D` belongs to a function declaration or
  // definition, so we defer the constness check until later.
  if (!cast<ParmVarDecl>(D)->getType()->isPointerType()) {
    S.Diag(D->getBeginLoc(), diag::err_attribute_pointers_only) << AL << 1;
    return;
  }

  D->addAttr(::new (S.Context) PassObjectSizeAttr(S.Context, AL, (int)Type));
}

static void handleConsumableAttr(Sema &S, Decl *D, const ParsedAttr &AL) {
  ConsumableAttr::ConsumedState DefaultState;

  if (AL.isArgIdent(0)) {
    IdentifierLoc *IL = AL.getArgAsIdent(0);
    if (!ConsumableAttr::ConvertStrToConsumedState(IL->Ident->getName(),
                                                   DefaultState)) {
      S.Diag(IL->Loc, diag::warn_attribute_type_not_supported) << AL
                                                               << IL->Ident;
      return;
    }
  } else {
    S.Diag(AL.getLoc(), diag::err_attribute_argument_type)
        << AL << AANT_ArgumentIdentifier;
    return;
  }

  D->addAttr(::new (S.Context) ConsumableAttr(S.Context, AL, DefaultState));
}

static bool checkForConsumableClass(Sema &S, const CXXMethodDecl *MD,
                                    const ParsedAttr &AL) {
  QualType ThisType = MD->getFunctionObjectParameterType();

  if (const CXXRecordDecl *RD = ThisType->getAsCXXRecordDecl()) {
    if (!RD->hasAttr<ConsumableAttr>()) {
      S.Diag(AL.getLoc(), diag::warn_attr_on_unconsumable_class) << RD;

      return false;
    }
  }

  return true;
}

static void handleCallableWhenAttr(Sema &S, Decl *D, const ParsedAttr &AL) {
  if (!AL.checkAtLeastNumArgs(S, 1))
    return;

  if (!checkForConsumableClass(S, cast<CXXMethodDecl>(D), AL))
    return;

  SmallVector<CallableWhenAttr::ConsumedState, 3> States;
  for (unsigned ArgIndex = 0; ArgIndex < AL.getNumArgs(); ++ArgIndex) {
    CallableWhenAttr::ConsumedState CallableState;

    StringRef StateString;
    SourceLocation Loc;
    if (AL.isArgIdent(ArgIndex)) {
      IdentifierLoc *Ident = AL.getArgAsIdent(ArgIndex);
      StateString = Ident->Ident->getName();
      Loc = Ident->Loc;
    } else {
      if (!S.checkStringLiteralArgumentAttr(AL, ArgIndex, StateString, &Loc))
        return;
    }

    if (!CallableWhenAttr::ConvertStrToConsumedState(StateString,
                                                     CallableState)) {
      S.Diag(Loc, diag::warn_attribute_type_not_supported) << AL << StateString;
      return;
    }

    States.push_back(CallableState);
  }

  D->addAttr(::new (S.Context)
                 CallableWhenAttr(S.Context, AL, States.data(), States.size()));
}

static void handleParamTypestateAttr(Sema &S, Decl *D, const ParsedAttr &AL) {
  ParamTypestateAttr::ConsumedState ParamState;

  if (AL.isArgIdent(0)) {
    IdentifierLoc *Ident = AL.getArgAsIdent(0);
    StringRef StateString = Ident->Ident->getName();

    if (!ParamTypestateAttr::ConvertStrToConsumedState(StateString,
                                                       ParamState)) {
      S.Diag(Ident->Loc, diag::warn_attribute_type_not_supported)
          << AL << StateString;
      return;
    }
  } else {
    S.Diag(AL.getLoc(), diag::err_attribute_argument_type)
        << AL << AANT_ArgumentIdentifier;
    return;
  }

  // FIXME: This check is currently being done in the analysis.  It can be
  //        enabled here only after the parser propagates attributes at
  //        template specialization definition, not declaration.
  //QualType ReturnType = cast<ParmVarDecl>(D)->getType();
  //const CXXRecordDecl *RD = ReturnType->getAsCXXRecordDecl();
  //
  //if (!RD || !RD->hasAttr<ConsumableAttr>()) {
  //    S.Diag(AL.getLoc(), diag::warn_return_state_for_unconsumable_type) <<
  //      ReturnType.getAsString();
  //    return;
  //}

  D->addAttr(::new (S.Context) ParamTypestateAttr(S.Context, AL, ParamState));
}

static void handleReturnTypestateAttr(Sema &S, Decl *D, const ParsedAttr &AL) {
  ReturnTypestateAttr::ConsumedState ReturnState;

  if (AL.isArgIdent(0)) {
    IdentifierLoc *IL = AL.getArgAsIdent(0);
    if (!ReturnTypestateAttr::ConvertStrToConsumedState(IL->Ident->getName(),
                                                        ReturnState)) {
      S.Diag(IL->Loc, diag::warn_attribute_type_not_supported) << AL
                                                               << IL->Ident;
      return;
    }
  } else {
    S.Diag(AL.getLoc(), diag::err_attribute_argument_type)
        << AL << AANT_ArgumentIdentifier;
    return;
  }

  // FIXME: This check is currently being done in the analysis.  It can be
  //        enabled here only after the parser propagates attributes at
  //        template specialization definition, not declaration.
  // QualType ReturnType;
  //
  // if (const ParmVarDecl *Param = dyn_cast<ParmVarDecl>(D)) {
  //  ReturnType = Param->getType();
  //
  //} else if (const CXXConstructorDecl *Constructor =
  //             dyn_cast<CXXConstructorDecl>(D)) {
  //  ReturnType = Constructor->getFunctionObjectParameterType();
  //
  //} else {
  //
  //  ReturnType = cast<FunctionDecl>(D)->getCallResultType();
  //}
  //
  // const CXXRecordDecl *RD = ReturnType->getAsCXXRecordDecl();
  //
  // if (!RD || !RD->hasAttr<ConsumableAttr>()) {
  //    S.Diag(Attr.getLoc(), diag::warn_return_state_for_unconsumable_type) <<
  //      ReturnType.getAsString();
  //    return;
  //}

  D->addAttr(::new (S.Context) ReturnTypestateAttr(S.Context, AL, ReturnState));
}

static void handleSetTypestateAttr(Sema &S, Decl *D, const ParsedAttr &AL) {
  if (!checkForConsumableClass(S, cast<CXXMethodDecl>(D), AL))
    return;

  SetTypestateAttr::ConsumedState NewState;
  if (AL.isArgIdent(0)) {
    IdentifierLoc *Ident = AL.getArgAsIdent(0);
    StringRef Param = Ident->Ident->getName();
    if (!SetTypestateAttr::ConvertStrToConsumedState(Param, NewState)) {
      S.Diag(Ident->Loc, diag::warn_attribute_type_not_supported) << AL
                                                                  << Param;
      return;
    }
  } else {
    S.Diag(AL.getLoc(), diag::err_attribute_argument_type)
        << AL << AANT_ArgumentIdentifier;
    return;
  }

  D->addAttr(::new (S.Context) SetTypestateAttr(S.Context, AL, NewState));
}

static void handleTestTypestateAttr(Sema &S, Decl *D, const ParsedAttr &AL) {
  if (!checkForConsumableClass(S, cast<CXXMethodDecl>(D), AL))
    return;

  TestTypestateAttr::ConsumedState TestState;
  if (AL.isArgIdent(0)) {
    IdentifierLoc *Ident = AL.getArgAsIdent(0);
    StringRef Param = Ident->Ident->getName();
    if (!TestTypestateAttr::ConvertStrToConsumedState(Param, TestState)) {
      S.Diag(Ident->Loc, diag::warn_attribute_type_not_supported) << AL
                                                                  << Param;
      return;
    }
  } else {
    S.Diag(AL.getLoc(), diag::err_attribute_argument_type)
        << AL << AANT_ArgumentIdentifier;
    return;
  }

  D->addAttr(::new (S.Context) TestTypestateAttr(S.Context, AL, TestState));
}

static void handleExtVectorTypeAttr(Sema &S, Decl *D, const ParsedAttr &AL) {
  // Remember this typedef decl, we will need it later for diagnostics.
  S.ExtVectorDecls.push_back(cast<TypedefNameDecl>(D));
}

static void handlePackedAttr(Sema &S, Decl *D, const ParsedAttr &AL) {
  if (auto *TD = dyn_cast<TagDecl>(D))
    TD->addAttr(::new (S.Context) PackedAttr(S.Context, AL));
  else if (auto *FD = dyn_cast<FieldDecl>(D)) {
    bool BitfieldByteAligned = (!FD->getType()->isDependentType() &&
                                !FD->getType()->isIncompleteType() &&
                                FD->isBitField() &&
                                S.Context.getTypeAlign(FD->getType()) <= 8);

    if (S.getASTContext().getTargetInfo().getTriple().isPS()) {
      if (BitfieldByteAligned)
        // The PS4/PS5 targets need to maintain ABI backwards compatibility.
        S.Diag(AL.getLoc(), diag::warn_attribute_ignored_for_field_of_type)
            << AL << FD->getType();
      else
        FD->addAttr(::new (S.Context) PackedAttr(S.Context, AL));
    } else {
      // Report warning about changed offset in the newer compiler versions.
      if (BitfieldByteAligned)
        S.Diag(AL.getLoc(), diag::warn_attribute_packed_for_bitfield);

      FD->addAttr(::new (S.Context) PackedAttr(S.Context, AL));
    }

  } else
    S.Diag(AL.getLoc(), diag::warn_attribute_ignored) << AL;
}

static void handlePreferredName(Sema &S, Decl *D, const ParsedAttr &AL) {
  auto *RD = cast<CXXRecordDecl>(D);
  ClassTemplateDecl *CTD = RD->getDescribedClassTemplate();
  assert(CTD && "attribute does not appertain to this declaration");

  ParsedType PT = AL.getTypeArg();
  TypeSourceInfo *TSI = nullptr;
  QualType T = S.GetTypeFromParser(PT, &TSI);
  if (!TSI)
    TSI = S.Context.getTrivialTypeSourceInfo(T, AL.getLoc());

  if (!T.hasQualifiers() && T->isTypedefNameType()) {
    // Find the template name, if this type names a template specialization.
    const TemplateDecl *Template = nullptr;
    if (const auto *CTSD = dyn_cast_if_present<ClassTemplateSpecializationDecl>(
            T->getAsCXXRecordDecl())) {
      Template = CTSD->getSpecializedTemplate();
    } else if (const auto *TST = T->getAs<TemplateSpecializationType>()) {
      while (TST && TST->isTypeAlias())
        TST = TST->getAliasedType()->getAs<TemplateSpecializationType>();
      if (TST)
        Template = TST->getTemplateName().getAsTemplateDecl();
    }

    if (Template && declaresSameEntity(Template, CTD)) {
      D->addAttr(::new (S.Context) PreferredNameAttr(S.Context, AL, TSI));
      return;
    }
  }

  S.Diag(AL.getLoc(), diag::err_attribute_preferred_name_arg_invalid)
      << T << CTD;
  if (const auto *TT = T->getAs<TypedefType>())
    S.Diag(TT->getDecl()->getLocation(), diag::note_entity_declared_at)
        << TT->getDecl();
}

bool Sema::isValidPointerAttrType(QualType T, bool RefOkay) {
  if (RefOkay) {
    if (T->isReferenceType())
      return true;
  } else {
    T = T.getNonReferenceType();
  }

  // The nonnull attribute, and other similar attributes, can be applied to a
  // transparent union that contains a pointer type.
  if (const RecordType *UT = T->getAsUnionType()) {
    if (UT && UT->getDecl()->hasAttr<TransparentUnionAttr>()) {
      RecordDecl *UD = UT->getDecl();
      for (const auto *I : UD->fields()) {
        QualType QT = I->getType();
        if (QT->isAnyPointerType() || QT->isBlockPointerType())
          return true;
      }
    }
  }

  return T->isAnyPointerType() || T->isBlockPointerType();
}

static bool attrNonNullArgCheck(Sema &S, QualType T, const ParsedAttr &AL,
                                SourceRange AttrParmRange,
                                SourceRange TypeRange,
                                bool isReturnValue = false) {
  if (!S.isValidPointerAttrType(T)) {
    if (isReturnValue)
      S.Diag(AL.getLoc(), diag::warn_attribute_return_pointers_only)
          << AL << AttrParmRange << TypeRange;
    else
      S.Diag(AL.getLoc(), diag::warn_attribute_pointers_only)
          << AL << AttrParmRange << TypeRange << 0;
    return false;
  }
  return true;
}

static void handleNonNullAttr(Sema &S, Decl *D, const ParsedAttr &AL) {
  SmallVector<ParamIdx, 8> NonNullArgs;
  for (unsigned I = 0; I < AL.getNumArgs(); ++I) {
    Expr *Ex = AL.getArgAsExpr(I);
    ParamIdx Idx;
    if (!S.checkFunctionOrMethodParameterIndex(D, AL, I + 1, Ex, Idx))
      return;

    // Is the function argument a pointer type?
    if (Idx.getASTIndex() < getFunctionOrMethodNumParams(D) &&
        !attrNonNullArgCheck(
            S, getFunctionOrMethodParamType(D, Idx.getASTIndex()), AL,
            Ex->getSourceRange(),
            getFunctionOrMethodParamRange(D, Idx.getASTIndex())))
      continue;

    NonNullArgs.push_back(Idx);
  }

  // If no arguments were specified to __attribute__((nonnull)) then all pointer
  // arguments have a nonnull attribute; warn if there aren't any. Skip this
  // check if the attribute came from a macro expansion or a template
  // instantiation.
  if (NonNullArgs.empty() && AL.getLoc().isFileID() &&
      !S.inTemplateInstantiation()) {
    bool AnyPointers = isFunctionOrMethodVariadic(D);
    for (unsigned I = 0, E = getFunctionOrMethodNumParams(D);
         I != E && !AnyPointers; ++I) {
      QualType T = getFunctionOrMethodParamType(D, I);
      if (T->isDependentType() || S.isValidPointerAttrType(T))
        AnyPointers = true;
    }

    if (!AnyPointers)
      S.Diag(AL.getLoc(), diag::warn_attribute_nonnull_no_pointers);
  }

  ParamIdx *Start = NonNullArgs.data();
  unsigned Size = NonNullArgs.size();
  llvm::array_pod_sort(Start, Start + Size);
  D->addAttr(::new (S.Context) NonNullAttr(S.Context, AL, Start, Size));
}

static void handleNonNullAttrParameter(Sema &S, ParmVarDecl *D,
                                       const ParsedAttr &AL) {
  if (AL.getNumArgs() > 0) {
    if (D->getFunctionType()) {
      handleNonNullAttr(S, D, AL);
    } else {
      S.Diag(AL.getLoc(), diag::warn_attribute_nonnull_parm_no_args)
        << D->getSourceRange();
    }
    return;
  }

  // Is the argument a pointer type?
  if (!attrNonNullArgCheck(S, D->getType(), AL, SourceRange(),
                           D->getSourceRange()))
    return;

  D->addAttr(::new (S.Context) NonNullAttr(S.Context, AL, nullptr, 0));
}

static void handleReturnsNonNullAttr(Sema &S, Decl *D, const ParsedAttr &AL) {
  QualType ResultType = getFunctionOrMethodResultType(D);
  SourceRange SR = getFunctionOrMethodResultSourceRange(D);
  if (!attrNonNullArgCheck(S, ResultType, AL, SourceRange(), SR,
                           /* isReturnValue */ true))
    return;

  D->addAttr(::new (S.Context) ReturnsNonNullAttr(S.Context, AL));
}

static void handleNoEscapeAttr(Sema &S, Decl *D, const ParsedAttr &AL) {
  if (D->isInvalidDecl())
    return;

  // noescape only applies to pointer types.
  QualType T = cast<ParmVarDecl>(D)->getType();
  if (!S.isValidPointerAttrType(T, /* RefOkay */ true)) {
    S.Diag(AL.getLoc(), diag::warn_attribute_pointers_only)
        << AL << AL.getRange() << 0;
    return;
  }

  D->addAttr(::new (S.Context) NoEscapeAttr(S.Context, AL));
}

static void handleAssumeAlignedAttr(Sema &S, Decl *D, const ParsedAttr &AL) {
  Expr *E = AL.getArgAsExpr(0),
       *OE = AL.getNumArgs() > 1 ? AL.getArgAsExpr(1) : nullptr;
  S.AddAssumeAlignedAttr(D, AL, E, OE);
}

static void handleAllocAlignAttr(Sema &S, Decl *D, const ParsedAttr &AL) {
  S.AddAllocAlignAttr(D, AL, AL.getArgAsExpr(0));
}

void Sema::AddAssumeAlignedAttr(Decl *D, const AttributeCommonInfo &CI, Expr *E,
                                Expr *OE) {
  QualType ResultType = getFunctionOrMethodResultType(D);
  SourceRange SR = getFunctionOrMethodResultSourceRange(D);

  AssumeAlignedAttr TmpAttr(Context, CI, E, OE);
  SourceLocation AttrLoc = TmpAttr.getLocation();

  if (!isValidPointerAttrType(ResultType, /* RefOkay */ true)) {
    Diag(AttrLoc, diag::warn_attribute_return_pointers_refs_only)
        << &TmpAttr << TmpAttr.getRange() << SR;
    return;
  }

  if (!E->isValueDependent()) {
    std::optional<llvm::APSInt> I = llvm::APSInt(64);
    if (!(I = E->getIntegerConstantExpr(Context))) {
      if (OE)
        Diag(AttrLoc, diag::err_attribute_argument_n_type)
          << &TmpAttr << 1 << AANT_ArgumentIntegerConstant
          << E->getSourceRange();
      else
        Diag(AttrLoc, diag::err_attribute_argument_type)
          << &TmpAttr << AANT_ArgumentIntegerConstant
          << E->getSourceRange();
      return;
    }

    if (!I->isPowerOf2()) {
      Diag(AttrLoc, diag::err_alignment_not_power_of_two)
        << E->getSourceRange();
      return;
    }

    if (*I > Sema::MaximumAlignment)
      Diag(CI.getLoc(), diag::warn_assume_aligned_too_great)
          << CI.getRange() << Sema::MaximumAlignment;
  }

  if (OE && !OE->isValueDependent() && !OE->isIntegerConstantExpr(Context)) {
    Diag(AttrLoc, diag::err_attribute_argument_n_type)
        << &TmpAttr << 2 << AANT_ArgumentIntegerConstant
        << OE->getSourceRange();
    return;
  }

  D->addAttr(::new (Context) AssumeAlignedAttr(Context, CI, E, OE));
}

void Sema::AddAllocAlignAttr(Decl *D, const AttributeCommonInfo &CI,
                             Expr *ParamExpr) {
  QualType ResultType = getFunctionOrMethodResultType(D);

  AllocAlignAttr TmpAttr(Context, CI, ParamIdx());
  SourceLocation AttrLoc = CI.getLoc();

  if (!ResultType->isDependentType() &&
      !isValidPointerAttrType(ResultType, /* RefOkay */ true)) {
    Diag(AttrLoc, diag::warn_attribute_return_pointers_refs_only)
        << &TmpAttr << CI.getRange() << getFunctionOrMethodResultSourceRange(D);
    return;
  }

  ParamIdx Idx;
  const auto *FuncDecl = cast<FunctionDecl>(D);
  if (!checkFunctionOrMethodParameterIndex(FuncDecl, TmpAttr,
                                           /*AttrArgNum=*/1, ParamExpr, Idx))
    return;

  QualType Ty = getFunctionOrMethodParamType(D, Idx.getASTIndex());
  if (!Ty->isDependentType() && !Ty->isIntegralType(Context) &&
      !Ty->isAlignValT()) {
    Diag(ParamExpr->getBeginLoc(), diag::err_attribute_integers_only)
        << &TmpAttr
        << FuncDecl->getParamDecl(Idx.getASTIndex())->getSourceRange();
    return;
  }

  D->addAttr(::new (Context) AllocAlignAttr(Context, CI, Idx));
}

/// Normalize the attribute, __foo__ becomes foo.
/// Returns true if normalization was applied.
static bool normalizeName(StringRef &AttrName) {
  if (AttrName.size() > 4 && AttrName.starts_with("__") &&
      AttrName.ends_with("__")) {
    AttrName = AttrName.drop_front(2).drop_back(2);
    return true;
  }
  return false;
}

static void handleOwnershipAttr(Sema &S, Decl *D, const ParsedAttr &AL) {
  // This attribute must be applied to a function declaration. The first
  // argument to the attribute must be an identifier, the name of the resource,
  // for example: malloc. The following arguments must be argument indexes, the
  // arguments must be of integer type for Returns, otherwise of pointer type.
  // The difference between Holds and Takes is that a pointer may still be used
  // after being held. free() should be __attribute((ownership_takes)), whereas
  // a list append function may well be __attribute((ownership_holds)).

  if (!AL.isArgIdent(0)) {
    S.Diag(AL.getLoc(), diag::err_attribute_argument_n_type)
        << AL << 1 << AANT_ArgumentIdentifier;
    return;
  }

  // Figure out our Kind.
  OwnershipAttr::OwnershipKind K =
      OwnershipAttr(S.Context, AL, nullptr, nullptr, 0).getOwnKind();

  // Check arguments.
  switch (K) {
  case OwnershipAttr::Takes:
  case OwnershipAttr::Holds:
    if (AL.getNumArgs() < 2) {
      S.Diag(AL.getLoc(), diag::err_attribute_too_few_arguments) << AL << 2;
      return;
    }
    break;
  case OwnershipAttr::Returns:
    if (AL.getNumArgs() > 2) {
      S.Diag(AL.getLoc(), diag::err_attribute_too_many_arguments) << AL << 1;
      return;
    }
    break;
  }

  IdentifierInfo *Module = AL.getArgAsIdent(0)->Ident;

  StringRef ModuleName = Module->getName();
  if (normalizeName(ModuleName)) {
    Module = &S.PP.getIdentifierTable().get(ModuleName);
  }

  SmallVector<ParamIdx, 8> OwnershipArgs;
  for (unsigned i = 1; i < AL.getNumArgs(); ++i) {
    Expr *Ex = AL.getArgAsExpr(i);
    ParamIdx Idx;
    if (!S.checkFunctionOrMethodParameterIndex(D, AL, i, Ex, Idx))
      return;

    // Is the function argument a pointer type?
    QualType T = getFunctionOrMethodParamType(D, Idx.getASTIndex());
    int Err = -1;  // No error
    switch (K) {
      case OwnershipAttr::Takes:
      case OwnershipAttr::Holds:
        if (!T->isAnyPointerType() && !T->isBlockPointerType())
          Err = 0;
        break;
      case OwnershipAttr::Returns:
        if (!T->isIntegerType())
          Err = 1;
        break;
    }
    if (-1 != Err) {
      S.Diag(AL.getLoc(), diag::err_ownership_type) << AL << Err
                                                    << Ex->getSourceRange();
      return;
    }

    // Check we don't have a conflict with another ownership attribute.
    for (const auto *I : D->specific_attrs<OwnershipAttr>()) {
      // Cannot have two ownership attributes of different kinds for the same
      // index.
      if (I->getOwnKind() != K && llvm::is_contained(I->args(), Idx)) {
          S.Diag(AL.getLoc(), diag::err_attributes_are_not_compatible)
              << AL << I
              << (AL.isRegularKeywordAttribute() ||
                  I->isRegularKeywordAttribute());
          return;
      } else if (K == OwnershipAttr::Returns &&
                 I->getOwnKind() == OwnershipAttr::Returns) {
        // A returns attribute conflicts with any other returns attribute using
        // a different index.
        if (!llvm::is_contained(I->args(), Idx)) {
          S.Diag(I->getLocation(), diag::err_ownership_returns_index_mismatch)
              << I->args_begin()->getSourceIndex();
          if (I->args_size())
            S.Diag(AL.getLoc(), diag::note_ownership_returns_index_mismatch)
                << Idx.getSourceIndex() << Ex->getSourceRange();
          return;
        }
      }
    }
    OwnershipArgs.push_back(Idx);
  }

  ParamIdx *Start = OwnershipArgs.data();
  unsigned Size = OwnershipArgs.size();
  llvm::array_pod_sort(Start, Start + Size);
  D->addAttr(::new (S.Context)
                 OwnershipAttr(S.Context, AL, Module, Start, Size));
}

static void handleWeakRefAttr(Sema &S, Decl *D, const ParsedAttr &AL) {
  // Check the attribute arguments.
  if (AL.getNumArgs() > 1) {
    S.Diag(AL.getLoc(), diag::err_attribute_wrong_number_arguments) << AL << 1;
    return;
  }

  // gcc rejects
  // class c {
  //   static int a __attribute__((weakref ("v2")));
  //   static int b() __attribute__((weakref ("f3")));
  // };
  // and ignores the attributes of
  // void f(void) {
  //   static int a __attribute__((weakref ("v2")));
  // }
  // we reject them
  const DeclContext *Ctx = D->getDeclContext()->getRedeclContext();
  if (!Ctx->isFileContext()) {
    S.Diag(AL.getLoc(), diag::err_attribute_weakref_not_global_context)
        << cast<NamedDecl>(D);
    return;
  }

  // The GCC manual says
  //
  // At present, a declaration to which `weakref' is attached can only
  // be `static'.
  //
  // It also says
  //
  // Without a TARGET,
  // given as an argument to `weakref' or to `alias', `weakref' is
  // equivalent to `weak'.
  //
  // gcc 4.4.1 will accept
  // int a7 __attribute__((weakref));
  // as
  // int a7 __attribute__((weak));
  // This looks like a bug in gcc. We reject that for now. We should revisit
  // it if this behaviour is actually used.

  // GCC rejects
  // static ((alias ("y"), weakref)).
  // Should we? How to check that weakref is before or after alias?

  // FIXME: it would be good for us to keep the WeakRefAttr as-written instead
  // of transforming it into an AliasAttr.  The WeakRefAttr never uses the
  // StringRef parameter it was given anyway.
  StringRef Str;
  if (AL.getNumArgs() && S.checkStringLiteralArgumentAttr(AL, 0, Str))
    // GCC will accept anything as the argument of weakref. Should we
    // check for an existing decl?
    D->addAttr(::new (S.Context) AliasAttr(S.Context, AL, Str));

  D->addAttr(::new (S.Context) WeakRefAttr(S.Context, AL));
}

// Mark alias/ifunc target as used. Due to name mangling, we look up the
// demangled name ignoring parameters (not supported by microsoftDemangle
// https://github.com/llvm/llvm-project/issues/88825). This should handle the
// majority of use cases while leaving namespace scope names unmarked.
static void markUsedForAliasOrIfunc(Sema &S, Decl *D, const ParsedAttr &AL,
                                    StringRef Str) {
  std::unique_ptr<char, llvm::FreeDeleter> Demangled;
  if (S.getASTContext().getCXXABIKind() != TargetCXXABI::Microsoft)
    Demangled.reset(llvm::itaniumDemangle(Str, /*ParseParams=*/false));
  std::unique_ptr<MangleContext> MC(S.Context.createMangleContext());
  SmallString<256> Name;

  const DeclarationNameInfo Target(
      &S.Context.Idents.get(Demangled ? Demangled.get() : Str), AL.getLoc());
  LookupResult LR(S, Target, Sema::LookupOrdinaryName);
  if (S.LookupName(LR, S.TUScope)) {
    for (NamedDecl *ND : LR) {
      if (!isa<FunctionDecl>(ND) && !isa<VarDecl>(ND))
        continue;
      if (MC->shouldMangleDeclName(ND)) {
        llvm::raw_svector_ostream Out(Name);
        Name.clear();
        MC->mangleName(GlobalDecl(ND), Out);
      } else {
        Name = ND->getIdentifier()->getName();
      }
      if (Name == Str)
        ND->markUsed(S.Context);
    }
  }
}

static void handleIFuncAttr(Sema &S, Decl *D, const ParsedAttr &AL) {
  StringRef Str;
  if (!S.checkStringLiteralArgumentAttr(AL, 0, Str))
    return;

  // Aliases should be on declarations, not definitions.
  const auto *FD = cast<FunctionDecl>(D);
  if (FD->isThisDeclarationADefinition()) {
    S.Diag(AL.getLoc(), diag::err_alias_is_definition) << FD << 1;
    return;
  }

  markUsedForAliasOrIfunc(S, D, AL, Str);
  D->addAttr(::new (S.Context) IFuncAttr(S.Context, AL, Str));
}

static void handleAliasAttr(Sema &S, Decl *D, const ParsedAttr &AL) {
  StringRef Str;
  if (!S.checkStringLiteralArgumentAttr(AL, 0, Str))
    return;

  if (S.Context.getTargetInfo().getTriple().isOSDarwin()) {
    S.Diag(AL.getLoc(), diag::err_alias_not_supported_on_darwin);
    return;
  }

  if (S.Context.getTargetInfo().getTriple().isNVPTX()) {
    CudaVersion Version =
        ToCudaVersion(S.Context.getTargetInfo().getSDKVersion());
    if (Version != CudaVersion::UNKNOWN && Version < CudaVersion::CUDA_100)
      S.Diag(AL.getLoc(), diag::err_alias_not_supported_on_nvptx);
  }

  // Aliases should be on declarations, not definitions.
  if (const auto *FD = dyn_cast<FunctionDecl>(D)) {
    if (FD->isThisDeclarationADefinition()) {
      S.Diag(AL.getLoc(), diag::err_alias_is_definition) << FD << 0;
      return;
    }
  } else {
    const auto *VD = cast<VarDecl>(D);
    if (VD->isThisDeclarationADefinition() && VD->isExternallyVisible()) {
      S.Diag(AL.getLoc(), diag::err_alias_is_definition) << VD << 0;
      return;
    }
  }

  markUsedForAliasOrIfunc(S, D, AL, Str);
  D->addAttr(::new (S.Context) AliasAttr(S.Context, AL, Str));
}

static void handleTLSModelAttr(Sema &S, Decl *D, const ParsedAttr &AL) {
  StringRef Model;
  SourceLocation LiteralLoc;
  // Check that it is a string.
  if (!S.checkStringLiteralArgumentAttr(AL, 0, Model, &LiteralLoc))
    return;

  // Check that the value.
  if (Model != "global-dynamic" && Model != "local-dynamic"
      && Model != "initial-exec" && Model != "local-exec") {
    S.Diag(LiteralLoc, diag::err_attr_tlsmodel_arg);
    return;
  }

  D->addAttr(::new (S.Context) TLSModelAttr(S.Context, AL, Model));
}

static void handleRestrictAttr(Sema &S, Decl *D, const ParsedAttr &AL) {
  QualType ResultType = getFunctionOrMethodResultType(D);
  if (ResultType->isAnyPointerType() || ResultType->isBlockPointerType()) {
    D->addAttr(::new (S.Context) RestrictAttr(S.Context, AL));
    return;
  }

  S.Diag(AL.getLoc(), diag::warn_attribute_return_pointers_only)
      << AL << getFunctionOrMethodResultSourceRange(D);
}

static void handleCPUSpecificAttr(Sema &S, Decl *D, const ParsedAttr &AL) {
  // Ensure we don't combine these with themselves, since that causes some
  // confusing behavior.
  if (AL.getParsedKind() == ParsedAttr::AT_CPUDispatch) {
    if (checkAttrMutualExclusion<CPUSpecificAttr>(S, D, AL))
      return;

    if (const auto *Other = D->getAttr<CPUDispatchAttr>()) {
      S.Diag(AL.getLoc(), diag::err_disallowed_duplicate_attribute) << AL;
      S.Diag(Other->getLocation(), diag::note_conflicting_attribute);
      return;
    }
  } else if (AL.getParsedKind() == ParsedAttr::AT_CPUSpecific) {
    if (checkAttrMutualExclusion<CPUDispatchAttr>(S, D, AL))
      return;

    if (const auto *Other = D->getAttr<CPUSpecificAttr>()) {
      S.Diag(AL.getLoc(), diag::err_disallowed_duplicate_attribute) << AL;
      S.Diag(Other->getLocation(), diag::note_conflicting_attribute);
      return;
    }
  }

  FunctionDecl *FD = cast<FunctionDecl>(D);

  if (const auto *MD = dyn_cast<CXXMethodDecl>(D)) {
    if (MD->getParent()->isLambda()) {
      S.Diag(AL.getLoc(), diag::err_attribute_dll_lambda) << AL;
      return;
    }
  }

  if (!AL.checkAtLeastNumArgs(S, 1))
    return;

  SmallVector<IdentifierInfo *, 8> CPUs;
  for (unsigned ArgNo = 0; ArgNo < getNumAttributeArgs(AL); ++ArgNo) {
    if (!AL.isArgIdent(ArgNo)) {
      S.Diag(AL.getLoc(), diag::err_attribute_argument_type)
          << AL << AANT_ArgumentIdentifier;
      return;
    }

    IdentifierLoc *CPUArg = AL.getArgAsIdent(ArgNo);
    StringRef CPUName = CPUArg->Ident->getName().trim();

    if (!S.Context.getTargetInfo().validateCPUSpecificCPUDispatch(CPUName)) {
      S.Diag(CPUArg->Loc, diag::err_invalid_cpu_specific_dispatch_value)
          << CPUName << (AL.getKind() == ParsedAttr::AT_CPUDispatch);
      return;
    }

    const TargetInfo &Target = S.Context.getTargetInfo();
    if (llvm::any_of(CPUs, [CPUName, &Target](const IdentifierInfo *Cur) {
          return Target.CPUSpecificManglingCharacter(CPUName) ==
                 Target.CPUSpecificManglingCharacter(Cur->getName());
        })) {
      S.Diag(AL.getLoc(), diag::warn_multiversion_duplicate_entries);
      return;
    }
    CPUs.push_back(CPUArg->Ident);
  }

  FD->setIsMultiVersion(true);
  if (AL.getKind() == ParsedAttr::AT_CPUSpecific)
    D->addAttr(::new (S.Context)
                   CPUSpecificAttr(S.Context, AL, CPUs.data(), CPUs.size()));
  else
    D->addAttr(::new (S.Context)
                   CPUDispatchAttr(S.Context, AL, CPUs.data(), CPUs.size()));
}

static void handleCommonAttr(Sema &S, Decl *D, const ParsedAttr &AL) {
  if (S.LangOpts.CPlusPlus) {
    S.Diag(AL.getLoc(), diag::err_attribute_not_supported_in_lang)
        << AL << AttributeLangSupport::Cpp;
    return;
  }

  D->addAttr(::new (S.Context) CommonAttr(S.Context, AL));
}

static void handleNakedAttr(Sema &S, Decl *D, const ParsedAttr &AL) {
  if (AL.isDeclspecAttribute()) {
    const auto &Triple = S.getASTContext().getTargetInfo().getTriple();
    const auto &Arch = Triple.getArch();
    if (Arch != llvm::Triple::x86 &&
        (Arch != llvm::Triple::arm && Arch != llvm::Triple::thumb)) {
      S.Diag(AL.getLoc(), diag::err_attribute_not_supported_on_arch)
          << AL << Triple.getArchName();
      return;
    }

    // This form is not allowed to be written on a member function (static or
    // nonstatic) when in Microsoft compatibility mode.
    if (S.getLangOpts().MSVCCompat && isa<CXXMethodDecl>(D)) {
      S.Diag(AL.getLoc(), diag::err_attribute_wrong_decl_type_str)
          << AL << AL.isRegularKeywordAttribute() << "non-member functions";
      return;
    }
  }

  D->addAttr(::new (S.Context) NakedAttr(S.Context, AL));
}

static void handleNoReturnAttr(Sema &S, Decl *D, const ParsedAttr &Attrs) {
  if (hasDeclarator(D)) return;

  if (!isa<ObjCMethodDecl>(D)) {
    S.Diag(Attrs.getLoc(), diag::warn_attribute_wrong_decl_type)
        << Attrs << Attrs.isRegularKeywordAttribute()
        << ExpectedFunctionOrMethod;
    return;
  }

  D->addAttr(::new (S.Context) NoReturnAttr(S.Context, Attrs));
}

static void handleStandardNoReturnAttr(Sema &S, Decl *D, const ParsedAttr &A) {
  // The [[_Noreturn]] spelling is deprecated in C23, so if that was used,
  // issue an appropriate diagnostic. However, don't issue a diagnostic if the
  // attribute name comes from a macro expansion. We don't want to punish users
  // who write [[noreturn]] after including <stdnoreturn.h> (where 'noreturn'
  // is defined as a macro which expands to '_Noreturn').
  if (!S.getLangOpts().CPlusPlus &&
      A.getSemanticSpelling() == CXX11NoReturnAttr::C23_Noreturn &&
      !(A.getLoc().isMacroID() &&
        S.getSourceManager().isInSystemMacro(A.getLoc())))
    S.Diag(A.getLoc(), diag::warn_deprecated_noreturn_spelling) << A.getRange();

  D->addAttr(::new (S.Context) CXX11NoReturnAttr(S.Context, A));
}

static void handleNoCfCheckAttr(Sema &S, Decl *D, const ParsedAttr &Attrs) {
  if (!S.getLangOpts().CFProtectionBranch)
    S.Diag(Attrs.getLoc(), diag::warn_nocf_check_attribute_ignored);
  else
    handleSimpleAttribute<AnyX86NoCfCheckAttr>(S, D, Attrs);
}

bool Sema::CheckAttrNoArgs(const ParsedAttr &Attrs) {
  if (!Attrs.checkExactlyNumArgs(*this, 0)) {
    Attrs.setInvalid();
    return true;
  }

  return false;
}

bool Sema::CheckAttrTarget(const ParsedAttr &AL) {
  // Check whether the attribute is valid on the current target.
  const TargetInfo *Aux = Context.getAuxTargetInfo();
  if (!(AL.existsInTarget(Context.getTargetInfo()) ||
        (Context.getLangOpts().SYCLIsDevice &&
         Aux && AL.existsInTarget(*Aux)))) {
    Diag(AL.getLoc(), AL.isRegularKeywordAttribute()
                          ? diag::err_keyword_not_supported_on_target
                          : diag::warn_unknown_attribute_ignored)
        << AL << AL.getRange();
    AL.setInvalid();
    return true;
  }

  return false;
}

static void handleAnalyzerNoReturnAttr(Sema &S, Decl *D, const ParsedAttr &AL) {

  // The checking path for 'noreturn' and 'analyzer_noreturn' are different
  // because 'analyzer_noreturn' does not impact the type.
  if (!isFunctionOrMethodOrBlockForAttrSubject(D)) {
    ValueDecl *VD = dyn_cast<ValueDecl>(D);
    if (!VD || (!VD->getType()->isBlockPointerType() &&
                !VD->getType()->isFunctionPointerType())) {
      S.Diag(AL.getLoc(), AL.isStandardAttributeSyntax()
                              ? diag::err_attribute_wrong_decl_type
                              : diag::warn_attribute_wrong_decl_type)
          << AL << AL.isRegularKeywordAttribute()
          << ExpectedFunctionMethodOrBlock;
      return;
    }
  }

  D->addAttr(::new (S.Context) AnalyzerNoReturnAttr(S.Context, AL));
}

// PS3 PPU-specific.
static void handleVecReturnAttr(Sema &S, Decl *D, const ParsedAttr &AL) {
  /*
    Returning a Vector Class in Registers

    According to the PPU ABI specifications, a class with a single member of
    vector type is returned in memory when used as the return value of a
    function.
    This results in inefficient code when implementing vector classes. To return
    the value in a single vector register, add the vecreturn attribute to the
    class definition. This attribute is also applicable to struct types.

    Example:

    struct Vector
    {
      __vector float xyzw;
    } __attribute__((vecreturn));

    Vector Add(Vector lhs, Vector rhs)
    {
      Vector result;
      result.xyzw = vec_add(lhs.xyzw, rhs.xyzw);
      return result; // This will be returned in a register
    }
  */
  if (VecReturnAttr *A = D->getAttr<VecReturnAttr>()) {
    S.Diag(AL.getLoc(), diag::err_repeat_attribute) << A;
    return;
  }

  const auto *R = cast<RecordDecl>(D);
  int count = 0;

  if (!isa<CXXRecordDecl>(R)) {
    S.Diag(AL.getLoc(), diag::err_attribute_vecreturn_only_vector_member);
    return;
  }

  if (!cast<CXXRecordDecl>(R)->isPOD()) {
    S.Diag(AL.getLoc(), diag::err_attribute_vecreturn_only_pod_record);
    return;
  }

  for (const auto *I : R->fields()) {
    if ((count == 1) || !I->getType()->isVectorType()) {
      S.Diag(AL.getLoc(), diag::err_attribute_vecreturn_only_vector_member);
      return;
    }
    count++;
  }

  D->addAttr(::new (S.Context) VecReturnAttr(S.Context, AL));
}

static void handleDependencyAttr(Sema &S, Scope *Scope, Decl *D,
                                 const ParsedAttr &AL) {
  if (isa<ParmVarDecl>(D)) {
    // [[carries_dependency]] can only be applied to a parameter if it is a
    // parameter of a function declaration or lambda.
    if (!(Scope->getFlags() & clang::Scope::FunctionDeclarationScope)) {
      S.Diag(AL.getLoc(),
             diag::err_carries_dependency_param_not_function_decl);
      return;
    }
  }

  D->addAttr(::new (S.Context) CarriesDependencyAttr(S.Context, AL));
}

static void handleUnusedAttr(Sema &S, Decl *D, const ParsedAttr &AL) {
  bool IsCXX17Attr = AL.isCXX11Attribute() && !AL.getScopeName();

  // If this is spelled as the standard C++17 attribute, but not in C++17, warn
  // about using it as an extension.
  if (!S.getLangOpts().CPlusPlus17 && IsCXX17Attr)
    S.Diag(AL.getLoc(), diag::ext_cxx17_attr) << AL;

  D->addAttr(::new (S.Context) UnusedAttr(S.Context, AL));
}

static void handleConstructorAttr(Sema &S, Decl *D, const ParsedAttr &AL) {
  uint32_t priority = ConstructorAttr::DefaultPriority;
  if (S.getLangOpts().HLSL && AL.getNumArgs()) {
    S.Diag(AL.getLoc(), diag::err_hlsl_init_priority_unsupported);
    return;
  }
  if (AL.getNumArgs() &&
      !S.checkUInt32Argument(AL, AL.getArgAsExpr(0), priority))
    return;

  D->addAttr(::new (S.Context) ConstructorAttr(S.Context, AL, priority));
}

static void handleDestructorAttr(Sema &S, Decl *D, const ParsedAttr &AL) {
  uint32_t priority = DestructorAttr::DefaultPriority;
  if (AL.getNumArgs() &&
      !S.checkUInt32Argument(AL, AL.getArgAsExpr(0), priority))
    return;

  D->addAttr(::new (S.Context) DestructorAttr(S.Context, AL, priority));
}

template <typename AttrTy>
static void handleAttrWithMessage(Sema &S, Decl *D, const ParsedAttr &AL) {
  // Handle the case where the attribute has a text message.
  StringRef Str;
  if (AL.getNumArgs() == 1 && !S.checkStringLiteralArgumentAttr(AL, 0, Str))
    return;

  D->addAttr(::new (S.Context) AttrTy(S.Context, AL, Str));
}

static bool checkAvailabilityAttr(Sema &S, SourceRange Range,
                                  IdentifierInfo *Platform,
                                  VersionTuple Introduced,
                                  VersionTuple Deprecated,
                                  VersionTuple Obsoleted) {
  StringRef PlatformName
    = AvailabilityAttr::getPrettyPlatformName(Platform->getName());
  if (PlatformName.empty())
    PlatformName = Platform->getName();

  // Ensure that Introduced <= Deprecated <= Obsoleted (although not all
  // of these steps are needed).
  if (!Introduced.empty() && !Deprecated.empty() &&
      !(Introduced <= Deprecated)) {
    S.Diag(Range.getBegin(), diag::warn_availability_version_ordering)
      << 1 << PlatformName << Deprecated.getAsString()
      << 0 << Introduced.getAsString();
    return true;
  }

  if (!Introduced.empty() && !Obsoleted.empty() &&
      !(Introduced <= Obsoleted)) {
    S.Diag(Range.getBegin(), diag::warn_availability_version_ordering)
      << 2 << PlatformName << Obsoleted.getAsString()
      << 0 << Introduced.getAsString();
    return true;
  }

  if (!Deprecated.empty() && !Obsoleted.empty() &&
      !(Deprecated <= Obsoleted)) {
    S.Diag(Range.getBegin(), diag::warn_availability_version_ordering)
      << 2 << PlatformName << Obsoleted.getAsString()
      << 1 << Deprecated.getAsString();
    return true;
  }

  return false;
}

/// Check whether the two versions match.
///
/// If either version tuple is empty, then they are assumed to match. If
/// \p BeforeIsOkay is true, then \p X can be less than or equal to \p Y.
static bool versionsMatch(const VersionTuple &X, const VersionTuple &Y,
                          bool BeforeIsOkay) {
  if (X.empty() || Y.empty())
    return true;

  if (X == Y)
    return true;

  if (BeforeIsOkay && X < Y)
    return true;

  return false;
}

AvailabilityAttr *Sema::mergeAvailabilityAttr(
    NamedDecl *D, const AttributeCommonInfo &CI, IdentifierInfo *Platform,
    bool Implicit, VersionTuple Introduced, VersionTuple Deprecated,
    VersionTuple Obsoleted, bool IsUnavailable, StringRef Message,
    bool IsStrict, StringRef Replacement, AvailabilityMergeKind AMK,
    int Priority, IdentifierInfo *Environment) {
  VersionTuple MergedIntroduced = Introduced;
  VersionTuple MergedDeprecated = Deprecated;
  VersionTuple MergedObsoleted = Obsoleted;
  bool FoundAny = false;
  bool OverrideOrImpl = false;
  switch (AMK) {
  case AMK_None:
  case AMK_Redeclaration:
    OverrideOrImpl = false;
    break;

  case AMK_Override:
  case AMK_ProtocolImplementation:
  case AMK_OptionalProtocolImplementation:
    OverrideOrImpl = true;
    break;
  }

  if (D->hasAttrs()) {
    AttrVec &Attrs = D->getAttrs();
    for (unsigned i = 0, e = Attrs.size(); i != e;) {
      const auto *OldAA = dyn_cast<AvailabilityAttr>(Attrs[i]);
      if (!OldAA) {
        ++i;
        continue;
      }

      IdentifierInfo *OldPlatform = OldAA->getPlatform();
      if (OldPlatform != Platform) {
        ++i;
        continue;
      }

      IdentifierInfo *OldEnvironment = OldAA->getEnvironment();
      if (OldEnvironment != Environment) {
        ++i;
        continue;
      }

      // If there is an existing availability attribute for this platform that
      // has a lower priority use the existing one and discard the new
      // attribute.
      if (OldAA->getPriority() < Priority)
        return nullptr;

      // If there is an existing attribute for this platform that has a higher
      // priority than the new attribute then erase the old one and continue
      // processing the attributes.
      if (OldAA->getPriority() > Priority) {
        Attrs.erase(Attrs.begin() + i);
        --e;
        continue;
      }

      FoundAny = true;
      VersionTuple OldIntroduced = OldAA->getIntroduced();
      VersionTuple OldDeprecated = OldAA->getDeprecated();
      VersionTuple OldObsoleted = OldAA->getObsoleted();
      bool OldIsUnavailable = OldAA->getUnavailable();

      if (!versionsMatch(OldIntroduced, Introduced, OverrideOrImpl) ||
          !versionsMatch(Deprecated, OldDeprecated, OverrideOrImpl) ||
          !versionsMatch(Obsoleted, OldObsoleted, OverrideOrImpl) ||
          !(OldIsUnavailable == IsUnavailable ||
            (OverrideOrImpl && !OldIsUnavailable && IsUnavailable))) {
        if (OverrideOrImpl) {
          int Which = -1;
          VersionTuple FirstVersion;
          VersionTuple SecondVersion;
          if (!versionsMatch(OldIntroduced, Introduced, OverrideOrImpl)) {
            Which = 0;
            FirstVersion = OldIntroduced;
            SecondVersion = Introduced;
          } else if (!versionsMatch(Deprecated, OldDeprecated, OverrideOrImpl)) {
            Which = 1;
            FirstVersion = Deprecated;
            SecondVersion = OldDeprecated;
          } else if (!versionsMatch(Obsoleted, OldObsoleted, OverrideOrImpl)) {
            Which = 2;
            FirstVersion = Obsoleted;
            SecondVersion = OldObsoleted;
          }

          if (Which == -1) {
            Diag(OldAA->getLocation(),
                 diag::warn_mismatched_availability_override_unavail)
              << AvailabilityAttr::getPrettyPlatformName(Platform->getName())
              << (AMK == AMK_Override);
          } else if (Which != 1 && AMK == AMK_OptionalProtocolImplementation) {
            // Allow different 'introduced' / 'obsoleted' availability versions
            // on a method that implements an optional protocol requirement. It
            // makes less sense to allow this for 'deprecated' as the user can't
            // see if the method is 'deprecated' as 'respondsToSelector' will
            // still return true when the method is deprecated.
            ++i;
            continue;
          } else {
            Diag(OldAA->getLocation(),
                 diag::warn_mismatched_availability_override)
              << Which
              << AvailabilityAttr::getPrettyPlatformName(Platform->getName())
              << FirstVersion.getAsString() << SecondVersion.getAsString()
              << (AMK == AMK_Override);
          }
          if (AMK == AMK_Override)
            Diag(CI.getLoc(), diag::note_overridden_method);
          else
            Diag(CI.getLoc(), diag::note_protocol_method);
        } else {
          Diag(OldAA->getLocation(), diag::warn_mismatched_availability);
          Diag(CI.getLoc(), diag::note_previous_attribute);
        }

        Attrs.erase(Attrs.begin() + i);
        --e;
        continue;
      }

      VersionTuple MergedIntroduced2 = MergedIntroduced;
      VersionTuple MergedDeprecated2 = MergedDeprecated;
      VersionTuple MergedObsoleted2 = MergedObsoleted;

      if (MergedIntroduced2.empty())
        MergedIntroduced2 = OldIntroduced;
      if (MergedDeprecated2.empty())
        MergedDeprecated2 = OldDeprecated;
      if (MergedObsoleted2.empty())
        MergedObsoleted2 = OldObsoleted;

      if (checkAvailabilityAttr(*this, OldAA->getRange(), Platform,
                                MergedIntroduced2, MergedDeprecated2,
                                MergedObsoleted2)) {
        Attrs.erase(Attrs.begin() + i);
        --e;
        continue;
      }

      MergedIntroduced = MergedIntroduced2;
      MergedDeprecated = MergedDeprecated2;
      MergedObsoleted = MergedObsoleted2;
      ++i;
    }
  }

  if (FoundAny &&
      MergedIntroduced == Introduced &&
      MergedDeprecated == Deprecated &&
      MergedObsoleted == Obsoleted)
    return nullptr;

  // Only create a new attribute if !OverrideOrImpl, but we want to do
  // the checking.
  if (!checkAvailabilityAttr(*this, CI.getRange(), Platform, MergedIntroduced,
                             MergedDeprecated, MergedObsoleted) &&
      !OverrideOrImpl) {
    auto *Avail = ::new (Context) AvailabilityAttr(
        Context, CI, Platform, Introduced, Deprecated, Obsoleted, IsUnavailable,
        Message, IsStrict, Replacement, Priority, Environment);
    Avail->setImplicit(Implicit);
    return Avail;
  }
  return nullptr;
}

static void handleAvailabilityAttr(Sema &S, Decl *D, const ParsedAttr &AL) {
  if (isa<UsingDecl, UnresolvedUsingTypenameDecl, UnresolvedUsingValueDecl>(
          D)) {
    S.Diag(AL.getRange().getBegin(), diag::warn_deprecated_ignored_on_using)
        << AL;
    return;
  }

  if (!AL.checkExactlyNumArgs(S, 1))
    return;
  IdentifierLoc *Platform = AL.getArgAsIdent(0);

  IdentifierInfo *II = Platform->Ident;
  if (AvailabilityAttr::getPrettyPlatformName(II->getName()).empty())
    S.Diag(Platform->Loc, diag::warn_availability_unknown_platform)
      << Platform->Ident;

  auto *ND = dyn_cast<NamedDecl>(D);
  if (!ND) // We warned about this already, so just return.
    return;

  AvailabilityChange Introduced = AL.getAvailabilityIntroduced();
  AvailabilityChange Deprecated = AL.getAvailabilityDeprecated();
  AvailabilityChange Obsoleted = AL.getAvailabilityObsoleted();
  bool IsUnavailable = AL.getUnavailableLoc().isValid();
  bool IsStrict = AL.getStrictLoc().isValid();
  StringRef Str;
  if (const auto *SE = dyn_cast_if_present<StringLiteral>(AL.getMessageExpr()))
    Str = SE->getString();
  StringRef Replacement;
  if (const auto *SE =
          dyn_cast_if_present<StringLiteral>(AL.getReplacementExpr()))
    Replacement = SE->getString();

  if (II->isStr("swift")) {
    if (Introduced.isValid() || Obsoleted.isValid() ||
        (!IsUnavailable && !Deprecated.isValid())) {
      S.Diag(AL.getLoc(),
             diag::warn_availability_swift_unavailable_deprecated_only);
      return;
    }
  }

  if (II->isStr("fuchsia")) {
    std::optional<unsigned> Min, Sub;
    if ((Min = Introduced.Version.getMinor()) ||
        (Sub = Introduced.Version.getSubminor())) {
      S.Diag(AL.getLoc(), diag::warn_availability_fuchsia_unavailable_minor);
      return;
    }
  }

  if (S.getLangOpts().HLSL && IsStrict)
    S.Diag(AL.getStrictLoc(), diag::err_availability_unexpected_parameter)
        << "strict" << /* HLSL */ 0;

  int PriorityModifier = AL.isPragmaClangAttribute()
                             ? Sema::AP_PragmaClangAttribute
                             : Sema::AP_Explicit;

  const IdentifierLoc *EnvironmentLoc = AL.getEnvironment();
  IdentifierInfo *IIEnvironment = nullptr;
  if (EnvironmentLoc) {
    if (S.getLangOpts().HLSL) {
      IIEnvironment = EnvironmentLoc->Ident;
      if (AvailabilityAttr::getEnvironmentType(
              EnvironmentLoc->Ident->getName()) ==
          llvm::Triple::EnvironmentType::UnknownEnvironment)
        S.Diag(EnvironmentLoc->Loc, diag::warn_availability_unknown_environment)
            << EnvironmentLoc->Ident;
    } else {
      S.Diag(EnvironmentLoc->Loc, diag::err_availability_unexpected_parameter)
          << "environment" << /* C/C++ */ 1;
    }
  }

  AvailabilityAttr *NewAttr = S.mergeAvailabilityAttr(
      ND, AL, II, false /*Implicit*/, Introduced.Version, Deprecated.Version,
      Obsoleted.Version, IsUnavailable, Str, IsStrict, Replacement,
      Sema::AMK_None, PriorityModifier, IIEnvironment);
  if (NewAttr)
    D->addAttr(NewAttr);

  // Transcribe "ios" to "watchos" (and add a new attribute) if the versioning
  // matches before the start of the watchOS platform.
  if (S.Context.getTargetInfo().getTriple().isWatchOS()) {
    IdentifierInfo *NewII = nullptr;
    if (II->getName() == "ios")
      NewII = &S.Context.Idents.get("watchos");
    else if (II->getName() == "ios_app_extension")
      NewII = &S.Context.Idents.get("watchos_app_extension");

    if (NewII) {
      const auto *SDKInfo = S.getDarwinSDKInfoForAvailabilityChecking();
      const auto *IOSToWatchOSMapping =
          SDKInfo ? SDKInfo->getVersionMapping(
                        DarwinSDKInfo::OSEnvPair::iOStoWatchOSPair())
                  : nullptr;

      auto adjustWatchOSVersion =
          [IOSToWatchOSMapping](VersionTuple Version) -> VersionTuple {
        if (Version.empty())
          return Version;
        auto MinimumWatchOSVersion = VersionTuple(2, 0);

        if (IOSToWatchOSMapping) {
          if (auto MappedVersion = IOSToWatchOSMapping->map(
                  Version, MinimumWatchOSVersion, std::nullopt)) {
            return *MappedVersion;
          }
        }

        auto Major = Version.getMajor();
        auto NewMajor = Major >= 9 ? Major - 7 : 0;
        if (NewMajor >= 2) {
          if (Version.getMinor()) {
            if (Version.getSubminor())
              return VersionTuple(NewMajor, *Version.getMinor(),
                                  *Version.getSubminor());
            else
              return VersionTuple(NewMajor, *Version.getMinor());
          }
          return VersionTuple(NewMajor);
        }

        return MinimumWatchOSVersion;
      };

      auto NewIntroduced = adjustWatchOSVersion(Introduced.Version);
      auto NewDeprecated = adjustWatchOSVersion(Deprecated.Version);
      auto NewObsoleted = adjustWatchOSVersion(Obsoleted.Version);

      AvailabilityAttr *NewAttr = S.mergeAvailabilityAttr(
          ND, AL, NewII, true /*Implicit*/, NewIntroduced, NewDeprecated,
          NewObsoleted, IsUnavailable, Str, IsStrict, Replacement,
          Sema::AMK_None, PriorityModifier + Sema::AP_InferredFromOtherPlatform,
          IIEnvironment);
      if (NewAttr)
        D->addAttr(NewAttr);
    }
  } else if (S.Context.getTargetInfo().getTriple().isTvOS()) {
    // Transcribe "ios" to "tvos" (and add a new attribute) if the versioning
    // matches before the start of the tvOS platform.
    IdentifierInfo *NewII = nullptr;
    if (II->getName() == "ios")
      NewII = &S.Context.Idents.get("tvos");
    else if (II->getName() == "ios_app_extension")
      NewII = &S.Context.Idents.get("tvos_app_extension");

    if (NewII) {
      const auto *SDKInfo = S.getDarwinSDKInfoForAvailabilityChecking();
      const auto *IOSToTvOSMapping =
          SDKInfo ? SDKInfo->getVersionMapping(
                        DarwinSDKInfo::OSEnvPair::iOStoTvOSPair())
                  : nullptr;

      auto AdjustTvOSVersion =
          [IOSToTvOSMapping](VersionTuple Version) -> VersionTuple {
        if (Version.empty())
          return Version;

        if (IOSToTvOSMapping) {
          if (auto MappedVersion = IOSToTvOSMapping->map(
                  Version, VersionTuple(0, 0), std::nullopt)) {
            return *MappedVersion;
          }
        }
        return Version;
      };

      auto NewIntroduced = AdjustTvOSVersion(Introduced.Version);
      auto NewDeprecated = AdjustTvOSVersion(Deprecated.Version);
      auto NewObsoleted = AdjustTvOSVersion(Obsoleted.Version);

      AvailabilityAttr *NewAttr = S.mergeAvailabilityAttr(
          ND, AL, NewII, true /*Implicit*/, NewIntroduced, NewDeprecated,
          NewObsoleted, IsUnavailable, Str, IsStrict, Replacement,
          Sema::AMK_None, PriorityModifier + Sema::AP_InferredFromOtherPlatform,
          IIEnvironment);
      if (NewAttr)
        D->addAttr(NewAttr);
    }
  } else if (S.Context.getTargetInfo().getTriple().getOS() ==
                 llvm::Triple::IOS &&
             S.Context.getTargetInfo().getTriple().isMacCatalystEnvironment()) {
    auto GetSDKInfo = [&]() {
      return S.getDarwinSDKInfoForAvailabilityChecking(AL.getRange().getBegin(),
                                                       "macOS");
    };

    // Transcribe "ios" to "maccatalyst" (and add a new attribute).
    IdentifierInfo *NewII = nullptr;
    if (II->getName() == "ios")
      NewII = &S.Context.Idents.get("maccatalyst");
    else if (II->getName() == "ios_app_extension")
      NewII = &S.Context.Idents.get("maccatalyst_app_extension");
    if (NewII) {
      auto MinMacCatalystVersion = [](const VersionTuple &V) {
        if (V.empty())
          return V;
        if (V.getMajor() < 13 ||
            (V.getMajor() == 13 && V.getMinor() && *V.getMinor() < 1))
          return VersionTuple(13, 1); // The min Mac Catalyst version is 13.1.
        return V;
      };
      AvailabilityAttr *NewAttr = S.mergeAvailabilityAttr(
          ND, AL, NewII, true /*Implicit*/,
          MinMacCatalystVersion(Introduced.Version),
          MinMacCatalystVersion(Deprecated.Version),
          MinMacCatalystVersion(Obsoleted.Version), IsUnavailable, Str,
          IsStrict, Replacement, Sema::AMK_None,
          PriorityModifier + Sema::AP_InferredFromOtherPlatform, IIEnvironment);
      if (NewAttr)
        D->addAttr(NewAttr);
    } else if (II->getName() == "macos" && GetSDKInfo() &&
               (!Introduced.Version.empty() || !Deprecated.Version.empty() ||
                !Obsoleted.Version.empty())) {
      if (const auto *MacOStoMacCatalystMapping =
              GetSDKInfo()->getVersionMapping(
                  DarwinSDKInfo::OSEnvPair::macOStoMacCatalystPair())) {
        // Infer Mac Catalyst availability from the macOS availability attribute
        // if it has versioned availability. Don't infer 'unavailable'. This
        // inferred availability has lower priority than the other availability
        // attributes that are inferred from 'ios'.
        NewII = &S.Context.Idents.get("maccatalyst");
        auto RemapMacOSVersion =
            [&](const VersionTuple &V) -> std::optional<VersionTuple> {
          if (V.empty())
            return std::nullopt;
          // API_TO_BE_DEPRECATED is 100000.
          if (V.getMajor() == 100000)
            return VersionTuple(100000);
          // The minimum iosmac version is 13.1
          return MacOStoMacCatalystMapping->map(V, VersionTuple(13, 1),
                                                std::nullopt);
        };
        std::optional<VersionTuple> NewIntroduced =
                                        RemapMacOSVersion(Introduced.Version),
                                    NewDeprecated =
                                        RemapMacOSVersion(Deprecated.Version),
                                    NewObsoleted =
                                        RemapMacOSVersion(Obsoleted.Version);
        if (NewIntroduced || NewDeprecated || NewObsoleted) {
          auto VersionOrEmptyVersion =
              [](const std::optional<VersionTuple> &V) -> VersionTuple {
            return V ? *V : VersionTuple();
          };
          AvailabilityAttr *NewAttr = S.mergeAvailabilityAttr(
              ND, AL, NewII, true /*Implicit*/,
              VersionOrEmptyVersion(NewIntroduced),
              VersionOrEmptyVersion(NewDeprecated),
              VersionOrEmptyVersion(NewObsoleted), /*IsUnavailable=*/false, Str,
              IsStrict, Replacement, Sema::AMK_None,
              PriorityModifier + Sema::AP_InferredFromOtherPlatform +
                  Sema::AP_InferredFromOtherPlatform,
              IIEnvironment);
          if (NewAttr)
            D->addAttr(NewAttr);
        }
      }
    }
  }
}

static void handleExternalSourceSymbolAttr(Sema &S, Decl *D,
                                           const ParsedAttr &AL) {
  if (!AL.checkAtLeastNumArgs(S, 1) || !AL.checkAtMostNumArgs(S, 4))
    return;

  StringRef Language;
  if (const auto *SE = dyn_cast_if_present<StringLiteral>(AL.getArgAsExpr(0)))
    Language = SE->getString();
  StringRef DefinedIn;
  if (const auto *SE = dyn_cast_if_present<StringLiteral>(AL.getArgAsExpr(1)))
    DefinedIn = SE->getString();
  bool IsGeneratedDeclaration = AL.getArgAsIdent(2) != nullptr;
  StringRef USR;
  if (const auto *SE = dyn_cast_if_present<StringLiteral>(AL.getArgAsExpr(3)))
    USR = SE->getString();

  D->addAttr(::new (S.Context) ExternalSourceSymbolAttr(
      S.Context, AL, Language, DefinedIn, IsGeneratedDeclaration, USR));
}

template <class T>
static T *mergeVisibilityAttr(Sema &S, Decl *D, const AttributeCommonInfo &CI,
                              typename T::VisibilityType value) {
  T *existingAttr = D->getAttr<T>();
  if (existingAttr) {
    typename T::VisibilityType existingValue = existingAttr->getVisibility();
    if (existingValue == value)
      return nullptr;
    S.Diag(existingAttr->getLocation(), diag::err_mismatched_visibility);
    S.Diag(CI.getLoc(), diag::note_previous_attribute);
    D->dropAttr<T>();
  }
  return ::new (S.Context) T(S.Context, CI, value);
}

VisibilityAttr *Sema::mergeVisibilityAttr(Decl *D,
                                          const AttributeCommonInfo &CI,
                                          VisibilityAttr::VisibilityType Vis) {
  return ::mergeVisibilityAttr<VisibilityAttr>(*this, D, CI, Vis);
}

TypeVisibilityAttr *
Sema::mergeTypeVisibilityAttr(Decl *D, const AttributeCommonInfo &CI,
                              TypeVisibilityAttr::VisibilityType Vis) {
  return ::mergeVisibilityAttr<TypeVisibilityAttr>(*this, D, CI, Vis);
}

static void handleVisibilityAttr(Sema &S, Decl *D, const ParsedAttr &AL,
                                 bool isTypeVisibility) {
  // Visibility attributes don't mean anything on a typedef.
  if (isa<TypedefNameDecl>(D)) {
    S.Diag(AL.getRange().getBegin(), diag::warn_attribute_ignored) << AL;
    return;
  }

  // 'type_visibility' can only go on a type or namespace.
  if (isTypeVisibility && !(isa<TagDecl>(D) || isa<ObjCInterfaceDecl>(D) ||
                            isa<NamespaceDecl>(D))) {
    S.Diag(AL.getRange().getBegin(), diag::err_attribute_wrong_decl_type)
        << AL << AL.isRegularKeywordAttribute() << ExpectedTypeOrNamespace;
    return;
  }

  // Check that the argument is a string literal.
  StringRef TypeStr;
  SourceLocation LiteralLoc;
  if (!S.checkStringLiteralArgumentAttr(AL, 0, TypeStr, &LiteralLoc))
    return;

  VisibilityAttr::VisibilityType type;
  if (!VisibilityAttr::ConvertStrToVisibilityType(TypeStr, type)) {
    S.Diag(LiteralLoc, diag::warn_attribute_type_not_supported) << AL
                                                                << TypeStr;
    return;
  }

  // Complain about attempts to use protected visibility on targets
  // (like Darwin) that don't support it.
  if (type == VisibilityAttr::Protected &&
      !S.Context.getTargetInfo().hasProtectedVisibility()) {
    S.Diag(AL.getLoc(), diag::warn_attribute_protected_visibility);
    type = VisibilityAttr::Default;
  }

  Attr *newAttr;
  if (isTypeVisibility) {
    newAttr = S.mergeTypeVisibilityAttr(
        D, AL, (TypeVisibilityAttr::VisibilityType)type);
  } else {
    newAttr = S.mergeVisibilityAttr(D, AL, type);
  }
  if (newAttr)
    D->addAttr(newAttr);
}

static void handleSentinelAttr(Sema &S, Decl *D, const ParsedAttr &AL) {
  unsigned sentinel = (unsigned)SentinelAttr::DefaultSentinel;
  if (AL.getNumArgs() > 0) {
    Expr *E = AL.getArgAsExpr(0);
    std::optional<llvm::APSInt> Idx = llvm::APSInt(32);
    if (E->isTypeDependent() || !(Idx = E->getIntegerConstantExpr(S.Context))) {
      S.Diag(AL.getLoc(), diag::err_attribute_argument_n_type)
          << AL << 1 << AANT_ArgumentIntegerConstant << E->getSourceRange();
      return;
    }

    if (Idx->isSigned() && Idx->isNegative()) {
      S.Diag(AL.getLoc(), diag::err_attribute_sentinel_less_than_zero)
        << E->getSourceRange();
      return;
    }

    sentinel = Idx->getZExtValue();
  }

  unsigned nullPos = (unsigned)SentinelAttr::DefaultNullPos;
  if (AL.getNumArgs() > 1) {
    Expr *E = AL.getArgAsExpr(1);
    std::optional<llvm::APSInt> Idx = llvm::APSInt(32);
    if (E->isTypeDependent() || !(Idx = E->getIntegerConstantExpr(S.Context))) {
      S.Diag(AL.getLoc(), diag::err_attribute_argument_n_type)
          << AL << 2 << AANT_ArgumentIntegerConstant << E->getSourceRange();
      return;
    }
    nullPos = Idx->getZExtValue();

    if ((Idx->isSigned() && Idx->isNegative()) || nullPos > 1) {
      // FIXME: This error message could be improved, it would be nice
      // to say what the bounds actually are.
      S.Diag(AL.getLoc(), diag::err_attribute_sentinel_not_zero_or_one)
        << E->getSourceRange();
      return;
    }
  }

  if (const auto *FD = dyn_cast<FunctionDecl>(D)) {
    const FunctionType *FT = FD->getType()->castAs<FunctionType>();
    if (isa<FunctionNoProtoType>(FT)) {
      S.Diag(AL.getLoc(), diag::warn_attribute_sentinel_named_arguments);
      return;
    }

    if (!cast<FunctionProtoType>(FT)->isVariadic()) {
      S.Diag(AL.getLoc(), diag::warn_attribute_sentinel_not_variadic) << 0;
      return;
    }
  } else if (const auto *MD = dyn_cast<ObjCMethodDecl>(D)) {
    if (!MD->isVariadic()) {
      S.Diag(AL.getLoc(), diag::warn_attribute_sentinel_not_variadic) << 0;
      return;
    }
  } else if (const auto *BD = dyn_cast<BlockDecl>(D)) {
    if (!BD->isVariadic()) {
      S.Diag(AL.getLoc(), diag::warn_attribute_sentinel_not_variadic) << 1;
      return;
    }
  } else if (const auto *V = dyn_cast<VarDecl>(D)) {
    QualType Ty = V->getType();
    if (Ty->isBlockPointerType() || Ty->isFunctionPointerType()) {
      const FunctionType *FT = Ty->isFunctionPointerType()
                                   ? D->getFunctionType()
                                   : Ty->castAs<BlockPointerType>()
                                         ->getPointeeType()
                                         ->castAs<FunctionType>();
      if (!cast<FunctionProtoType>(FT)->isVariadic()) {
        int m = Ty->isFunctionPointerType() ? 0 : 1;
        S.Diag(AL.getLoc(), diag::warn_attribute_sentinel_not_variadic) << m;
        return;
      }
    } else {
      S.Diag(AL.getLoc(), diag::warn_attribute_wrong_decl_type)
          << AL << AL.isRegularKeywordAttribute()
          << ExpectedFunctionMethodOrBlock;
      return;
    }
  } else {
    S.Diag(AL.getLoc(), diag::warn_attribute_wrong_decl_type)
        << AL << AL.isRegularKeywordAttribute()
        << ExpectedFunctionMethodOrBlock;
    return;
  }
  D->addAttr(::new (S.Context) SentinelAttr(S.Context, AL, sentinel, nullPos));
}

static void handleWarnUnusedResult(Sema &S, Decl *D, const ParsedAttr &AL) {
  if (D->getFunctionType() &&
      D->getFunctionType()->getReturnType()->isVoidType() &&
      !isa<CXXConstructorDecl>(D)) {
    S.Diag(AL.getLoc(), diag::warn_attribute_void_function_method) << AL << 0;
    return;
  }
  if (const auto *MD = dyn_cast<ObjCMethodDecl>(D))
    if (MD->getReturnType()->isVoidType()) {
      S.Diag(AL.getLoc(), diag::warn_attribute_void_function_method) << AL << 1;
      return;
    }

  StringRef Str;
  if (AL.isStandardAttributeSyntax() && !AL.getScopeName()) {
    // The standard attribute cannot be applied to variable declarations such
    // as a function pointer.
    if (isa<VarDecl>(D))
      S.Diag(AL.getLoc(), diag::warn_attribute_wrong_decl_type_str)
          << AL << AL.isRegularKeywordAttribute()
          << "functions, classes, or enumerations";

    // If this is spelled as the standard C++17 attribute, but not in C++17,
    // warn about using it as an extension. If there are attribute arguments,
    // then claim it's a C++20 extension instead.
    // FIXME: If WG14 does not seem likely to adopt the same feature, add an
    // extension warning for C23 mode.
    const LangOptions &LO = S.getLangOpts();
    if (AL.getNumArgs() == 1) {
      if (LO.CPlusPlus && !LO.CPlusPlus20)
        S.Diag(AL.getLoc(), diag::ext_cxx20_attr) << AL;

      // Since this is spelled [[nodiscard]], get the optional string
      // literal. If in C++ mode, but not in C++20 mode, diagnose as an
      // extension.
      // FIXME: C23 should support this feature as well, even as an extension.
      if (!S.checkStringLiteralArgumentAttr(AL, 0, Str, nullptr))
        return;
    } else if (LO.CPlusPlus && !LO.CPlusPlus17)
      S.Diag(AL.getLoc(), diag::ext_cxx17_attr) << AL;
  }

  if ((!AL.isGNUAttribute() &&
       !(AL.isStandardAttributeSyntax() && AL.isClangScope())) &&
      isa<TypedefNameDecl>(D)) {
    S.Diag(AL.getLoc(), diag::warn_unused_result_typedef_unsupported_spelling)
        << AL.isGNUScope();
    return;
  }

  D->addAttr(::new (S.Context) WarnUnusedResultAttr(S.Context, AL, Str));
}

static void handleWeakImportAttr(Sema &S, Decl *D, const ParsedAttr &AL) {
  // weak_import only applies to variable & function declarations.
  bool isDef = false;
  if (!D->canBeWeakImported(isDef)) {
    if (isDef)
      S.Diag(AL.getLoc(), diag::warn_attribute_invalid_on_definition)
        << "weak_import";
    else if (isa<ObjCPropertyDecl>(D) || isa<ObjCMethodDecl>(D) ||
             (S.Context.getTargetInfo().getTriple().isOSDarwin() &&
              (isa<ObjCInterfaceDecl>(D) || isa<EnumDecl>(D)))) {
      // Nothing to warn about here.
    } else
      S.Diag(AL.getLoc(), diag::warn_attribute_wrong_decl_type)
          << AL << AL.isRegularKeywordAttribute() << ExpectedVariableOrFunction;

    return;
  }

  D->addAttr(::new (S.Context) WeakImportAttr(S.Context, AL));
}

// Handles reqd_work_group_size and work_group_size_hint.
template <typename WorkGroupAttr>
static void handleWorkGroupSize(Sema &S, Decl *D, const ParsedAttr &AL) {
  if (!AL.checkExactlyNumArgs(S, 3))
    return;

  uint32_t WGSize[3];
  for (unsigned i = 0; i < 3; ++i) {
    const Expr *E = AL.getArgAsExpr(i);
    if (!S.checkUInt32Argument(AL, E, WGSize[i], i,
                               /*StrictlyUnsigned=*/true))
      return;
    if (WGSize[i] == 0) {
      S.Diag(AL.getLoc(), diag::err_attribute_argument_is_zero)
          << AL << E->getSourceRange();
      return;
    }
  }

  WorkGroupAttr *Existing = D->getAttr<WorkGroupAttr>();
  if (Existing && !(Existing->getXDim() == WGSize[0] &&
                    Existing->getYDim() == WGSize[1] &&
                    Existing->getZDim() == WGSize[2]))
    S.Diag(AL.getLoc(), diag::warn_duplicate_attribute) << AL;

  D->addAttr(::new (S.Context)
                 WorkGroupAttr(S.Context, AL, WGSize[0], WGSize[1], WGSize[2]));
}

SYCLWorkGroupSizeHintAttr *
Sema::MergeSYCLWorkGroupSizeHintAttr(Decl *D,
                                     const SYCLWorkGroupSizeHintAttr &A) {
  // Check to see if there's a duplicate attribute already applied.
  if (const auto *DeclAttr = D->getAttr<SYCLWorkGroupSizeHintAttr>()) {
    // If any of the results are known to be different, we can diagnose at this
    // point and drop the attribute.
    if (SYCL().anyWorkGroupSizesDiffer(DeclAttr->getXDim(), DeclAttr->getYDim(),
                                       DeclAttr->getZDim(), A.getXDim(),
                                       A.getYDim(), A.getZDim())) {
      Diag(DeclAttr->getLoc(), diag::warn_duplicate_attribute) << &A;
      Diag(A.getLoc(), diag::note_previous_attribute);
      return nullptr;
    }
    // If all of the results are known to be the same, we can silently drop the
    // attribute. Otherwise, we have to add the attribute and resolve its
    // differences later.
    if (SYCL().allWorkGroupSizesSame(DeclAttr->getXDim(), DeclAttr->getYDim(),
                                     DeclAttr->getZDim(), A.getXDim(),
                                     A.getYDim(), A.getZDim()))
      return nullptr;
  }
  return ::new (Context) SYCLWorkGroupSizeHintAttr(Context, A, A.getXDim(),
                                                   A.getYDim(), A.getZDim());
}

// Handles SYCL work_group_size_hint.
static void handleSYCLWorkGroupSizeHint(Sema &S, Decl *D,
                                        const ParsedAttr &AL) {
  S.SYCL().checkDeprecatedSYCLAttributeSpelling(AL);

  // __attribute__((work_group_size_hint) requires exactly three arguments.
  if (AL.getSyntax() == ParsedAttr::AS_GNU || !AL.hasScope() ||
      (AL.hasScope() && !AL.getScopeName()->isStr("sycl"))) {
    if (!AL.checkExactlyNumArgs(S, 3))
      return;
  } else if (!AL.checkAtLeastNumArgs(S, 1) || !AL.checkAtMostNumArgs(S, 3))
    return;

  size_t NumArgs = AL.getNumArgs();
  Expr *XDimExpr = NumArgs > 0 ? AL.getArgAsExpr(0) : nullptr;
  Expr *YDimExpr = NumArgs > 1 ? AL.getArgAsExpr(1) : nullptr;
  Expr *ZDimExpr = NumArgs > 2 ? AL.getArgAsExpr(2) : nullptr;
  S.SYCL().addSYCLWorkGroupSizeHintAttr(D, AL, XDimExpr, YDimExpr, ZDimExpr);
}

static void handleWorkGroupSizeHint(Sema &S, Decl *D, const ParsedAttr &AL) {
  // Handle the attribute based on whether we are targeting SYCL or not.
  if (S.getLangOpts().SYCLIsDevice || S.getLangOpts().SYCLIsHost)
    handleSYCLWorkGroupSizeHint(S, D, AL);
  else
    handleWorkGroupSize<WorkGroupSizeHintAttr>(S, D, AL);
}

SYCLIntelMaxWorkGroupSizeAttr *Sema::MergeSYCLIntelMaxWorkGroupSizeAttr(
    Decl *D, const SYCLIntelMaxWorkGroupSizeAttr &A) {
  // Check to see if there's a duplicate attribute already applied.
  if (const auto *DeclAttr = D->getAttr<SYCLIntelMaxWorkGroupSizeAttr>()) {
    // If any of the results are known to be different, we can diagnose at this
    // point and drop the attribute.
    if (SYCL().anyWorkGroupSizesDiffer(DeclAttr->getXDim(), DeclAttr->getYDim(),
                                       DeclAttr->getZDim(), A.getXDim(),
                                       A.getYDim(), A.getZDim())) {
      Diag(DeclAttr->getLoc(), diag::warn_duplicate_attribute) << &A;
      Diag(A.getLoc(), diag::note_previous_attribute);
      return nullptr;
    }
    // If all of the results are known to be the same, we can silently drop the
    // attribute. Otherwise, we have to add the attribute and resolve its
    // differences later.
    if (SYCL().allWorkGroupSizesSame(DeclAttr->getXDim(), DeclAttr->getYDim(),
                                     DeclAttr->getZDim(), A.getXDim(),
                                     A.getYDim(), A.getZDim()))
      return nullptr;
  }

  // If the 'max_work_group_size' attribute is specified on a declaration along
  // with 'reqd_work_group_size' attribute, check to see if values of
  // 'reqd_work_group_size' attribute arguments are equal to or less than values
  // of 'max_work_group_size' attribute arguments.
  //
  // We emit diagnostic if values of 'reqd_work_group_size' attribute arguments
  // are greater than values of 'max_work_group_size' attribute arguments.
  if (const auto *DeclAttr = D->getAttr<SYCLReqdWorkGroupSizeAttr>()) {
    if (SYCL().checkMaxAllowedWorkGroupSize(
            DeclAttr->getXDim(), DeclAttr->getYDim(), DeclAttr->getZDim(),
            A.getXDim(), A.getYDim(), A.getZDim())) {
      Diag(DeclAttr->getLoc(), diag::err_conflicting_sycl_function_attributes)
          << DeclAttr << &A;
      Diag(A.getLoc(), diag::note_conflicting_attribute);
      return nullptr;
    }
  }

  // If the declaration has a SYCLIntelMaxWorkGroupSizeAttr, check to see if
  // the attribute holds values equal to (1, 1, 1) in case the value of
  // SYCLIntelMaxGlobalWorkDimAttr equals to 0.
  if (const auto *DeclAttr = D->getAttr<SYCLIntelMaxGlobalWorkDimAttr>()) {
    if (SYCL().areInvalidWorkGroupSizeAttrs(DeclAttr->getValue(), A.getXDim(),
                                            A.getYDim(), A.getZDim())) {
      Diag(A.getLoc(), diag::err_sycl_x_y_z_arguments_must_be_one)
          << &A << DeclAttr;
      return nullptr;
    }
  }

  return ::new (Context) SYCLIntelMaxWorkGroupSizeAttr(
      Context, A, A.getXDim(), A.getYDim(), A.getZDim());
}

// Handles max_work_group_size attribute.
static void handleSYCLIntelMaxWorkGroupSize(Sema &S, Decl *D,
                                            const ParsedAttr &AL) {
  S.SYCL().addSYCLIntelMaxWorkGroupSizeAttr(
      D, AL, AL.getArgAsExpr(0), AL.getArgAsExpr(1), AL.getArgAsExpr(2));
}

// Handles min_work_groups_per_cu attribute.
static void handleSYCLIntelMinWorkGroupsPerComputeUnit(Sema &S, Decl *D,
                                                       const ParsedAttr &AL) {
  S.SYCL().addSYCLIntelMinWorkGroupsPerComputeUnitAttr(D, AL,
                                                       AL.getArgAsExpr(0));
}

// Handles max_work_groups_per_mp attribute.
static void
handleSYCLIntelMaxWorkGroupsPerMultiprocessor(Sema &S, Decl *D,
                                              const ParsedAttr &AL) {
  S.SYCL().addSYCLIntelMaxWorkGroupsPerMultiprocessorAttr(D, AL,
                                                          AL.getArgAsExpr(0));
}

SYCLReqdWorkGroupSizeAttr *
Sema::MergeSYCLReqdWorkGroupSizeAttr(Decl *D,
                                     const SYCLReqdWorkGroupSizeAttr &A) {
  // If the declaration has a SYCLReqdWorkGroupSizeAttr, check to see if the
  // attribute holds values equal to (1, 1, 1) in case the value of
  // SYCLIntelMaxGlobalWorkDimAttr equals to 0.
  if (const auto *DeclAttr = D->getAttr<SYCLIntelMaxGlobalWorkDimAttr>()) {
    if (SYCL().areInvalidWorkGroupSizeAttrs(DeclAttr->getValue(), A.getXDim(),
                                            A.getYDim(), A.getZDim())) {
      Diag(A.getLoc(), diag::err_sycl_x_y_z_arguments_must_be_one)
          << &A << DeclAttr;
      return nullptr;
    }
  }

  // If the 'max_work_group_size' attribute is specified on a declaration along
  // with 'reqd_work_group_size' attribute, check to see if values of
  // 'reqd_work_group_size' attribute arguments are equal or less than values
  // of 'max_work_group_size' attribute arguments.
  //
  // We emit diagnostic if values of 'reqd_work_group_size' attribute arguments
  // are greater than values of 'max_work_group_size' attribute arguments.
  if (const auto *DeclAttr = D->getAttr<SYCLIntelMaxWorkGroupSizeAttr>()) {
    if (SYCL().checkMaxAllowedWorkGroupSize(
            A.getXDim(), A.getYDim(), A.getZDim(), DeclAttr->getXDim(),
            DeclAttr->getYDim(), DeclAttr->getZDim())) {
      Diag(DeclAttr->getLoc(), diag::err_conflicting_sycl_function_attributes)
          << DeclAttr << &A;
      Diag(A.getLoc(), diag::note_conflicting_attribute);
      return nullptr;
    }
  }

  // If the 'reqd_work_group_size' attribute is specified on a declaration
  // along with 'num_simd_work_items' attribute, the required work group size
  // specified by 'num_simd_work_items' attribute must evenly divide the index
  // that increments fastest in the 'reqd_work_group_size' attribute.
  if (const auto *DeclAttr = D->getAttr<SYCLIntelNumSimdWorkItemsAttr>()) {
    if (SYCL().checkWorkGroupSize(DeclAttr->getValue(), A.getXDim(),
                                  A.getYDim(), A.getZDim())) {
      Diag(DeclAttr->getLoc(), diag::err_sycl_num_kernel_wrong_reqd_wg_size)
          << DeclAttr << &A;
      Diag(A.getLoc(), diag::note_conflicting_attribute);
      return nullptr;
    }
  }

  // Check to see if there's a duplicate attribute already applied.
  if (const auto *DeclAttr = D->getAttr<SYCLReqdWorkGroupSizeAttr>()) {
    // If any of the results are known to be different, we can diagnose at this
    // point and drop the attribute.
    if (SYCL().anyWorkGroupSizesDiffer(DeclAttr->getXDim(), DeclAttr->getYDim(),
                                       DeclAttr->getZDim(), A.getXDim(),
                                       A.getYDim(), A.getZDim())) {
      Diag(DeclAttr->getLoc(), diag::err_duplicate_attribute) << &A;
      Diag(A.getLoc(), diag::note_previous_attribute);
      return nullptr;
    }

    // If all of the results are known to be the same, we can silently drop the
    // attribute. Otherwise, we have to add the attribute and resolve its
    // differences later.
    if (SYCL().allWorkGroupSizesSame(DeclAttr->getXDim(), DeclAttr->getYDim(),
                                     DeclAttr->getZDim(), A.getXDim(),
                                     A.getYDim(), A.getZDim()))
      return nullptr;
  }

  return ::new (Context) SYCLReqdWorkGroupSizeAttr(Context, A, A.getXDim(),
                                                   A.getYDim(), A.getZDim());
}

static void handleSYCLReqdWorkGroupSize(Sema &S, Decl *D, const ParsedAttr &AL){
  S.SYCL().checkDeprecatedSYCLAttributeSpelling(AL);

  // __attribute__((reqd_work_group_size)) and [[cl::reqd_work_group_size]]
  // all require exactly three arguments.
  if ((AL.getKind() == ParsedAttr::AT_ReqdWorkGroupSize &&
       AL.getAttributeSpellingListIndex() ==
           SYCLReqdWorkGroupSizeAttr::CXX11_cl_reqd_work_group_size) ||
      AL.getSyntax() == ParsedAttr::AS_GNU) {
    if (!AL.checkExactlyNumArgs(S, 3))
      return;
  } else if (!AL.checkAtLeastNumArgs(S, 1) || !AL.checkAtMostNumArgs(S, 3))
    return;

  size_t NumArgs = AL.getNumArgs();
  Expr *XDimExpr = NumArgs > 0 ? AL.getArgAsExpr(0) : nullptr;
  Expr *YDimExpr = NumArgs > 1 ? AL.getArgAsExpr(1) : nullptr;
  Expr *ZDimExpr = NumArgs > 2 ? AL.getArgAsExpr(2) : nullptr;
  S.SYCL().addSYCLReqdWorkGroupSizeAttr(D, AL, XDimExpr, YDimExpr, ZDimExpr);
}

static void handleReqdWorkGroupSize(Sema &S, Decl *D, const ParsedAttr &AL) {
  // Handle the attribute based on whether we are targeting SYCL or not.
  if (S.getLangOpts().SYCLIsDevice || S.getLangOpts().SYCLIsHost)
    handleSYCLReqdWorkGroupSize(S, D, AL);
  else
    handleWorkGroupSize<ReqdWorkGroupSizeAttr>(S, D, AL);
}

IntelReqdSubGroupSizeAttr *
Sema::MergeIntelReqdSubGroupSizeAttr(Decl *D,
                                     const IntelReqdSubGroupSizeAttr &A) {
  // Check to see if there's a duplicate attribute with different values
  // already applied to the declaration.
  if (const auto *DeclAttr = D->getAttr<IntelReqdSubGroupSizeAttr>()) {
    if (const auto *DeclExpr = dyn_cast<ConstantExpr>(DeclAttr->getValue())) {
      if (const auto *MergeExpr = dyn_cast<ConstantExpr>(A.getValue())) {
        if (DeclExpr->getResultAsAPSInt() != MergeExpr->getResultAsAPSInt()) {
          Diag(DeclAttr->getLoc(), diag::warn_duplicate_attribute) << &A;
          Diag(A.getLoc(), diag::note_previous_attribute);
          return nullptr;
        }
        // Do not add a duplicate attribute.
        return nullptr;
      }
    }
  }
  return ::new (Context) IntelReqdSubGroupSizeAttr(Context, A, A.getValue());
}

static void handleIntelReqdSubGroupSize(Sema &S, Decl *D,
                                        const ParsedAttr &AL) {
  S.SYCL().checkDeprecatedSYCLAttributeSpelling(AL);

  Expr *E = AL.getArgAsExpr(0);
  S.SYCL().addIntelReqdSubGroupSizeAttr(D, AL, E);
}

IntelNamedSubGroupSizeAttr *
Sema::MergeIntelNamedSubGroupSizeAttr(Decl *D,
                                      const IntelNamedSubGroupSizeAttr &A) {
  // Check to see if there's a duplicate attribute with different values
  // already applied to the declaration.
  if (const auto *DeclAttr = D->getAttr<IntelNamedSubGroupSizeAttr>()) {
    if (DeclAttr->getType() != A.getType()) {
      Diag(DeclAttr->getLoc(), diag::warn_duplicate_attribute) << &A;
      Diag(A.getLoc(), diag::note_previous_attribute);
    }
    return nullptr;
  }

  return IntelNamedSubGroupSizeAttr::Create(Context, A.getType(), A);
}

static void handleIntelNamedSubGroupSize(Sema &S, Decl *D,
                                         const ParsedAttr &AL) {
  StringRef SizeStr;
  SourceLocation Loc;
  if (AL.isArgIdent(0)) {
    IdentifierLoc *IL = AL.getArgAsIdent(0);
    SizeStr = IL->Ident->getName();
    Loc = IL->Loc;
  } else if (!S.checkStringLiteralArgumentAttr(AL, 0, SizeStr, &Loc)) {
    return;
  }

  IntelNamedSubGroupSizeAttr::SubGroupSizeType SizeType;
  if (!IntelNamedSubGroupSizeAttr::ConvertStrToSubGroupSizeType(SizeStr,
                                                                SizeType)) {
    S.Diag(Loc, diag::warn_attribute_type_not_supported) << AL << SizeStr;
    return;
  }
  D->addAttr(IntelNamedSubGroupSizeAttr::Create(S.Context, SizeType, AL));
}

SYCLIntelNumSimdWorkItemsAttr *Sema::MergeSYCLIntelNumSimdWorkItemsAttr(
    Decl *D, const SYCLIntelNumSimdWorkItemsAttr &A) {
  // Check to see if there's a duplicate attribute with different values
  // already applied to the declaration.
  if (const auto *DeclAttr = D->getAttr<SYCLIntelNumSimdWorkItemsAttr>()) {
    if (const auto *DeclExpr = dyn_cast<ConstantExpr>(DeclAttr->getValue())) {
      if (const auto *MergeExpr = dyn_cast<ConstantExpr>(A.getValue())) {
        if (DeclExpr->getResultAsAPSInt() != MergeExpr->getResultAsAPSInt()) {
          Diag(DeclAttr->getLoc(), diag::warn_duplicate_attribute) << &A;
          Diag(A.getLoc(), diag::note_previous_attribute);
        }
        // Do not add a duplicate attribute.
        return nullptr;
      }
    }
  }

  // If the 'reqd_work_group_size' attribute is specified on a declaration
  // along with 'num_simd_work_items' attribute, the required work group size
  // specified by 'num_simd_work_items' attribute must evenly divide the index
  // that increments fastest in the 'reqd_work_group_size' attribute.
  if (const auto *DeclAttr = D->getAttr<SYCLReqdWorkGroupSizeAttr>()) {
    if (SYCL().checkWorkGroupSize(A.getValue(), DeclAttr->getXDim(),
                                  DeclAttr->getYDim(), DeclAttr->getZDim())) {
      Diag(A.getLoc(), diag::err_sycl_num_kernel_wrong_reqd_wg_size)
          << &A << DeclAttr;
      Diag(DeclAttr->getLoc(), diag::note_conflicting_attribute);
      return nullptr;
    }
  }

  return ::new (Context)
      SYCLIntelNumSimdWorkItemsAttr(Context, A, A.getValue());
}

static void handleSYCLIntelNumSimdWorkItemsAttr(Sema &S, Decl *D,
                                                const ParsedAttr &A) {
  Expr *E = A.getArgAsExpr(0);
  S.SYCL().addSYCLIntelNumSimdWorkItemsAttr(D, A, E);
}

// Handles use_stall_enable_clusters
static void handleSYCLIntelUseStallEnableClustersAttr(Sema &S, Decl *D,
                                                      const ParsedAttr &A) {
  D->addAttr(::new (S.Context)
                 SYCLIntelUseStallEnableClustersAttr(S.Context, A));
}

SYCLIntelInitiationIntervalAttr *
Sema::MergeSYCLIntelInitiationIntervalAttr(
    Decl *D, const SYCLIntelInitiationIntervalAttr &A) {
  // Check to see if there's a duplicate attribute with different values
  // already applied to the declaration.
  if (const auto *DeclAttr =
          D->getAttr<SYCLIntelInitiationIntervalAttr>()) {
    if (const auto *DeclExpr = dyn_cast<ConstantExpr>(DeclAttr->getNExpr())) {
      if (const auto *MergeExpr = dyn_cast<ConstantExpr>(A.getNExpr())) {
        if (DeclExpr->getResultAsAPSInt() != MergeExpr->getResultAsAPSInt()) {
          Diag(DeclAttr->getLoc(), diag::warn_duplicate_attribute) << &A;
          Diag(A.getLoc(), diag::note_previous_attribute);
        }
        // Do not add a duplicate attribute.
        return nullptr;
      }
    }
  }

  return ::new (Context)
      SYCLIntelInitiationIntervalAttr(Context, A, A.getNExpr());
}

static void handleSYCLIntelInitiationIntervalAttr(Sema &S, Decl *D,
                                                      const ParsedAttr &A) {
  S.SYCL().checkDeprecatedSYCLAttributeSpelling(A);

  S.SYCL().addSYCLIntelInitiationIntervalAttr(D, A, A.getArgAsExpr(0));
}

SYCLIntelSchedulerTargetFmaxMhzAttr *
Sema::MergeSYCLIntelSchedulerTargetFmaxMhzAttr(
    Decl *D, const SYCLIntelSchedulerTargetFmaxMhzAttr &A) {
  // Check to see if there's a duplicate attribute with different values
  // already applied to the declaration.
  if (const auto *DeclAttr =
          D->getAttr<SYCLIntelSchedulerTargetFmaxMhzAttr>()) {
    if (const auto *DeclExpr = dyn_cast<ConstantExpr>(DeclAttr->getValue())) {
      if (const auto *MergeExpr = dyn_cast<ConstantExpr>(A.getValue())) {
        if (DeclExpr->getResultAsAPSInt() != MergeExpr->getResultAsAPSInt()) {
          Diag(DeclAttr->getLoc(), diag::warn_duplicate_attribute) << &A;
          Diag(A.getLoc(), diag::note_previous_attribute);
          return nullptr;
        }
        // Do not add a duplicate attribute.
        return nullptr;
      }
    }
  }
  return ::new (Context)
      SYCLIntelSchedulerTargetFmaxMhzAttr(Context, A, A.getValue());
}

static void handleSYCLIntelSchedulerTargetFmaxMhzAttr(Sema &S, Decl *D,
                                                      const ParsedAttr &AL) {
  Expr *E = AL.getArgAsExpr(0);
  S.SYCL().addSYCLIntelSchedulerTargetFmaxMhzAttr(D, AL, E);
}

SYCLIntelMaxGlobalWorkDimAttr *Sema::MergeSYCLIntelMaxGlobalWorkDimAttr(
    Decl *D, const SYCLIntelMaxGlobalWorkDimAttr &A) {
  // Check to see if there's a duplicate attribute with different values
  // already applied to the declaration.
  if (const auto *DeclAttr = D->getAttr<SYCLIntelMaxGlobalWorkDimAttr>()) {
    if (const auto *DeclExpr = dyn_cast<ConstantExpr>(DeclAttr->getValue())) {
      if (const auto *MergeExpr = dyn_cast<ConstantExpr>(A.getValue())) {
        if (DeclExpr->getResultAsAPSInt() != MergeExpr->getResultAsAPSInt()) {
          Diag(DeclAttr->getLoc(), diag::warn_duplicate_attribute) << &A;
          Diag(A.getLoc(), diag::note_previous_attribute);
        }
        // Do not add a duplicate attribute.
        return nullptr;
      }
    }
  }

  // If the declaration has a SYCLIntelMaxWorkGroupSizeAttr or
  // SYCLReqdWorkGroupSizeAttr, check to see if the attribute holds values equal
  // to (1, 1, 1) in case the value of SYCLIntelMaxGlobalWorkDimAttr equals to
  // 0.
  const auto *MergeExpr = dyn_cast<ConstantExpr>(A.getValue());
  if (MergeExpr && MergeExpr->getResultAsAPSInt() == 0) {
    if (SYCL().checkWorkGroupSizeAttrExpr<SYCLIntelMaxWorkGroupSizeAttr>(D,
                                                                         A) ||
        SYCL().checkWorkGroupSizeAttrExpr<SYCLReqdWorkGroupSizeAttr>(D, A))
      return nullptr;
  }

  return ::new (Context)
      SYCLIntelMaxGlobalWorkDimAttr(Context, A, A.getValue());
}

static void handleSYCLIntelMaxGlobalWorkDimAttr(Sema &S, Decl *D,
                                                const ParsedAttr &AL) {
  Expr *E = AL.getArgAsExpr(0);
  S.SYCL().addSYCLIntelMaxGlobalWorkDimAttr(D, AL, E);
}

SYCLIntelMinWorkGroupsPerComputeUnitAttr *
Sema::MergeSYCLIntelMinWorkGroupsPerComputeUnitAttr(
    Decl *D, const SYCLIntelMinWorkGroupsPerComputeUnitAttr &A) {
  // Check to see if there's a duplicate attribute with different values
  // already applied to the declaration.
  if (const auto *DeclAttr =
          D->getAttr<SYCLIntelMinWorkGroupsPerComputeUnitAttr>()) {
    if (const auto *DeclExpr = dyn_cast<ConstantExpr>(DeclAttr->getValue())) {
      if (const auto *MergeExpr = dyn_cast<ConstantExpr>(A.getValue())) {
        if (DeclExpr->getResultAsAPSInt() != MergeExpr->getResultAsAPSInt()) {
          Diag(DeclAttr->getLoc(), diag::warn_duplicate_attribute) << &A;
          Diag(A.getLoc(), diag::note_previous_attribute);
        }
        // Do not add a duplicate attribute.
        return nullptr;
      }
    }
  }

  return ::new (Context)
      SYCLIntelMinWorkGroupsPerComputeUnitAttr(Context, A, A.getValue());
}

SYCLIntelMaxWorkGroupsPerMultiprocessorAttr *
Sema::MergeSYCLIntelMaxWorkGroupsPerMultiprocessorAttr(
    Decl *D, const SYCLIntelMaxWorkGroupsPerMultiprocessorAttr &A) {
  // Check to see if there's a duplicate attribute with different values
  // already applied to the declaration.
  if (const auto *DeclAttr =
          D->getAttr<SYCLIntelMaxWorkGroupsPerMultiprocessorAttr>()) {
    if (const auto *DeclExpr = dyn_cast<ConstantExpr>(DeclAttr->getValue())) {
      if (const auto *MergeExpr = dyn_cast<ConstantExpr>(A.getValue())) {
        if (DeclExpr->getResultAsAPSInt() != MergeExpr->getResultAsAPSInt()) {
          Diag(DeclAttr->getLoc(), diag::warn_duplicate_attribute) << &A;
          Diag(A.getLoc(), diag::note_previous_attribute);
        }
        // Do not add a duplicate attribute.
        return nullptr;
      }
    }
  }

  return ::new (Context)
      SYCLIntelMaxWorkGroupsPerMultiprocessorAttr(Context, A, A.getValue());
}

SYCLIntelLoopFuseAttr *
Sema::MergeSYCLIntelLoopFuseAttr(Decl *D, const SYCLIntelLoopFuseAttr &A) {
  // Check to see if there's a duplicate attribute with different values
  // already applied to the declaration.
  if (const auto *DeclAttr = D->getAttr<SYCLIntelLoopFuseAttr>()) {
    // [[intel::loop_fuse]] and [[intel::loop_fuse_independent]] are
    // incompatible.
    // FIXME: If additional spellings are provided for this attribute,
    // this code will do the wrong thing.
    if (DeclAttr->getAttributeSpellingListIndex() !=
        A.getAttributeSpellingListIndex()) {
      Diag(A.getLoc(), diag::err_attributes_are_not_compatible)
          << &A << DeclAttr << A.isRegularKeywordAttribute();
      Diag(DeclAttr->getLoc(), diag::note_conflicting_attribute);
      return nullptr;
    }
    if (const auto *DeclExpr = dyn_cast<ConstantExpr>(DeclAttr->getValue())) {
      if (const auto *MergeExpr = dyn_cast<ConstantExpr>(A.getValue())) {
        if (DeclExpr->getResultAsAPSInt() != MergeExpr->getResultAsAPSInt()) {
          Diag(DeclAttr->getLoc(), diag::warn_duplicate_attribute) << &A;
          Diag(A.getLoc(), diag::note_previous_attribute);
        }
        // Do not add a duplicate attribute.
        return nullptr;
      }
    }
  }

  return ::new (Context) SYCLIntelLoopFuseAttr(Context, A, A.getValue());
}

static void handleSYCLIntelLoopFuseAttr(Sema &S, Decl *D, const ParsedAttr &A) {
  // If no attribute argument is specified, set to default value '1'.
  Expr *E = A.isArgExpr(0)
                ? A.getArgAsExpr(0)
                : IntegerLiteral::Create(S.Context, llvm::APInt(32, 1),
                                         S.Context.IntTy, A.getLoc());

  S.SYCL().addSYCLIntelLoopFuseAttr(D, A, E);
}

static void handleVecTypeHint(Sema &S, Decl *D, const ParsedAttr &AL) {
  // Given attribute is deprecated without replacement in SYCL 2020 mode.
  // Ignore the attribute in SYCL 2020.
  if (S.LangOpts.getSYCLVersion() >= LangOptions::SYCL_2020) {
    S.Diag(AL.getLoc(), diag::warn_attribute_deprecated_ignored) << AL;
    return;
  }

  if (!AL.hasParsedType()) {
    S.Diag(AL.getLoc(), diag::err_attribute_wrong_number_arguments) << AL << 1;
    return;
  }

  TypeSourceInfo *ParmTSI = nullptr;
  QualType ParmType = S.GetTypeFromParser(AL.getTypeArg(), &ParmTSI);
  assert(ParmTSI && "no type source info for attribute argument");

  if (!ParmType->isExtVectorType() && !ParmType->isFloatingType() &&
      (ParmType->isBooleanType() ||
       !ParmType->isIntegralType(S.getASTContext()))) {
    S.Diag(AL.getLoc(), diag::err_attribute_invalid_argument) << 2 << AL;
    return;
  }

  if (VecTypeHintAttr *A = D->getAttr<VecTypeHintAttr>()) {
    if (!S.Context.hasSameType(A->getTypeHint(), ParmType)) {
      S.Diag(AL.getLoc(), diag::warn_duplicate_attribute) << AL;
      return;
    }
  }

  D->addAttr(::new (S.Context) VecTypeHintAttr(S.Context, AL, ParmTSI));
}

SectionAttr *Sema::mergeSectionAttr(Decl *D, const AttributeCommonInfo &CI,
                                    StringRef Name) {
  // Explicit or partial specializations do not inherit
  // the section attribute from the primary template.
  if (const auto *FD = dyn_cast<FunctionDecl>(D)) {
    if (CI.getAttributeSpellingListIndex() == SectionAttr::Declspec_allocate &&
        FD->isFunctionTemplateSpecialization())
      return nullptr;
  }
  if (SectionAttr *ExistingAttr = D->getAttr<SectionAttr>()) {
    if (ExistingAttr->getName() == Name)
      return nullptr;
    Diag(ExistingAttr->getLocation(), diag::warn_mismatched_section)
         << 1 /*section*/;
    Diag(CI.getLoc(), diag::note_previous_attribute);
    return nullptr;
  }
  return ::new (Context) SectionAttr(Context, CI, Name);
}

llvm::Error Sema::isValidSectionSpecifier(StringRef SecName) {
  if (!Context.getTargetInfo().getTriple().isOSDarwin())
    return llvm::Error::success();

  // Let MCSectionMachO validate this.
  StringRef Segment, Section;
  unsigned TAA, StubSize;
  bool HasTAA;
  return llvm::MCSectionMachO::ParseSectionSpecifier(SecName, Segment, Section,
                                                     TAA, HasTAA, StubSize);
}

bool Sema::checkSectionName(SourceLocation LiteralLoc, StringRef SecName) {
  if (llvm::Error E = isValidSectionSpecifier(SecName)) {
    Diag(LiteralLoc, diag::err_attribute_section_invalid_for_target)
        << toString(std::move(E)) << 1 /*'section'*/;
    return false;
  }
  return true;
}

static void handleSectionAttr(Sema &S, Decl *D, const ParsedAttr &AL) {
  // Make sure that there is a string literal as the sections's single
  // argument.
  StringRef Str;
  SourceLocation LiteralLoc;
  if (!S.checkStringLiteralArgumentAttr(AL, 0, Str, &LiteralLoc))
    return;

  if (!S.checkSectionName(LiteralLoc, Str))
    return;

  SectionAttr *NewAttr = S.mergeSectionAttr(D, AL, Str);
  if (NewAttr) {
    D->addAttr(NewAttr);
    if (isa<FunctionDecl, FunctionTemplateDecl, ObjCMethodDecl,
            ObjCPropertyDecl>(D))
      S.UnifySection(NewAttr->getName(),
                     ASTContext::PSF_Execute | ASTContext::PSF_Read,
                     cast<NamedDecl>(D));
  }
}

static void handleCodeModelAttr(Sema &S, Decl *D, const ParsedAttr &AL) {
  StringRef Str;
  SourceLocation LiteralLoc;
  // Check that it is a string.
  if (!S.checkStringLiteralArgumentAttr(AL, 0, Str, &LiteralLoc))
    return;

  llvm::CodeModel::Model CM;
  if (!CodeModelAttr::ConvertStrToModel(Str, CM)) {
    S.Diag(LiteralLoc, diag::err_attr_codemodel_arg) << Str;
    return;
  }

  D->addAttr(::new (S.Context) CodeModelAttr(S.Context, AL, CM));
}

// This is used for `__declspec(code_seg("segname"))` on a decl.
// `#pragma code_seg("segname")` uses checkSectionName() instead.
static bool checkCodeSegName(Sema &S, SourceLocation LiteralLoc,
                             StringRef CodeSegName) {
  if (llvm::Error E = S.isValidSectionSpecifier(CodeSegName)) {
    S.Diag(LiteralLoc, diag::err_attribute_section_invalid_for_target)
        << toString(std::move(E)) << 0 /*'code-seg'*/;
    return false;
  }

  return true;
}

CodeSegAttr *Sema::mergeCodeSegAttr(Decl *D, const AttributeCommonInfo &CI,
                                    StringRef Name) {
  // Explicit or partial specializations do not inherit
  // the code_seg attribute from the primary template.
  if (const auto *FD = dyn_cast<FunctionDecl>(D)) {
    if (FD->isFunctionTemplateSpecialization())
      return nullptr;
  }
  if (const auto *ExistingAttr = D->getAttr<CodeSegAttr>()) {
    if (ExistingAttr->getName() == Name)
      return nullptr;
    Diag(ExistingAttr->getLocation(), diag::warn_mismatched_section)
         << 0 /*codeseg*/;
    Diag(CI.getLoc(), diag::note_previous_attribute);
    return nullptr;
  }
  return ::new (Context) CodeSegAttr(Context, CI, Name);
}

static void handleCodeSegAttr(Sema &S, Decl *D, const ParsedAttr &AL) {
  StringRef Str;
  SourceLocation LiteralLoc;
  if (!S.checkStringLiteralArgumentAttr(AL, 0, Str, &LiteralLoc))
    return;
  if (!checkCodeSegName(S, LiteralLoc, Str))
    return;
  if (const auto *ExistingAttr = D->getAttr<CodeSegAttr>()) {
    if (!ExistingAttr->isImplicit()) {
      S.Diag(AL.getLoc(),
             ExistingAttr->getName() == Str
             ? diag::warn_duplicate_codeseg_attribute
             : diag::err_conflicting_codeseg_attribute);
      return;
    }
    D->dropAttr<CodeSegAttr>();
  }
  if (CodeSegAttr *CSA = S.mergeCodeSegAttr(D, AL, Str))
    D->addAttr(CSA);
}

bool Sema::checkTargetAttr(SourceLocation LiteralLoc, StringRef AttrStr) {
  enum FirstParam { Unsupported, Duplicate, Unknown };
  enum SecondParam { None, CPU, Tune };
  enum ThirdParam { Target, TargetClones };
  if (AttrStr.contains("fpmath="))
    return Diag(LiteralLoc, diag::warn_unsupported_target_attribute)
           << Unsupported << None << "fpmath=" << Target;

  // Diagnose use of tune if target doesn't support it.
  if (!Context.getTargetInfo().supportsTargetAttributeTune() &&
      AttrStr.contains("tune="))
    return Diag(LiteralLoc, diag::warn_unsupported_target_attribute)
           << Unsupported << None << "tune=" << Target;

  ParsedTargetAttr ParsedAttrs =
      Context.getTargetInfo().parseTargetAttr(AttrStr);

  if (!ParsedAttrs.CPU.empty() &&
      !Context.getTargetInfo().isValidCPUName(ParsedAttrs.CPU))
    return Diag(LiteralLoc, diag::warn_unsupported_target_attribute)
           << Unknown << CPU << ParsedAttrs.CPU << Target;

  if (!ParsedAttrs.Tune.empty() &&
      !Context.getTargetInfo().isValidCPUName(ParsedAttrs.Tune))
    return Diag(LiteralLoc, diag::warn_unsupported_target_attribute)
           << Unknown << Tune << ParsedAttrs.Tune << Target;

  if (Context.getTargetInfo().getTriple().isRISCV() &&
      ParsedAttrs.Duplicate != "")
    return Diag(LiteralLoc, diag::err_duplicate_target_attribute)
           << Duplicate << None << ParsedAttrs.Duplicate << Target;

  if (ParsedAttrs.Duplicate != "")
    return Diag(LiteralLoc, diag::warn_unsupported_target_attribute)
           << Duplicate << None << ParsedAttrs.Duplicate << Target;

  for (const auto &Feature : ParsedAttrs.Features) {
    auto CurFeature = StringRef(Feature).drop_front(); // remove + or -.
    if (!Context.getTargetInfo().isValidFeatureName(CurFeature))
      return Diag(LiteralLoc, diag::warn_unsupported_target_attribute)
             << Unsupported << None << CurFeature << Target;
  }

  TargetInfo::BranchProtectionInfo BPI{};
  StringRef DiagMsg;
  if (ParsedAttrs.BranchProtection.empty())
    return false;
  if (!Context.getTargetInfo().validateBranchProtection(
          ParsedAttrs.BranchProtection, ParsedAttrs.CPU, BPI, DiagMsg)) {
    if (DiagMsg.empty())
      return Diag(LiteralLoc, diag::warn_unsupported_target_attribute)
             << Unsupported << None << "branch-protection" << Target;
    return Diag(LiteralLoc, diag::err_invalid_branch_protection_spec)
           << DiagMsg;
  }
  if (!DiagMsg.empty())
    Diag(LiteralLoc, diag::warn_unsupported_branch_protection_spec) << DiagMsg;

  return false;
}

bool Sema::checkTargetVersionAttr(SourceLocation LiteralLoc, Decl *D,
                                  StringRef AttrStr) {
  enum FirstParam { Unsupported };
  enum SecondParam { None };
  enum ThirdParam { Target, TargetClones, TargetVersion };
  llvm::SmallVector<StringRef, 8> Features;
  AttrStr.split(Features, "+");
  for (auto &CurFeature : Features) {
    CurFeature = CurFeature.trim();
    if (CurFeature == "default")
      continue;
    if (!Context.getTargetInfo().validateCpuSupports(CurFeature))
      return Diag(LiteralLoc, diag::warn_unsupported_target_attribute)
             << Unsupported << None << CurFeature << TargetVersion;
  }
  if (IsArmStreamingFunction(cast<FunctionDecl>(D),
                             /*IncludeLocallyStreaming=*/false))
    return Diag(LiteralLoc, diag::err_sme_streaming_cannot_be_multiversioned);
  return false;
}

static void handleTargetVersionAttr(Sema &S, Decl *D, const ParsedAttr &AL) {
  StringRef Str;
  SourceLocation LiteralLoc;
  if (!S.checkStringLiteralArgumentAttr(AL, 0, Str, &LiteralLoc) ||
      S.checkTargetVersionAttr(LiteralLoc, D, Str))
    return;
  TargetVersionAttr *NewAttr =
      ::new (S.Context) TargetVersionAttr(S.Context, AL, Str);
  D->addAttr(NewAttr);
}

static void handleTargetAttr(Sema &S, Decl *D, const ParsedAttr &AL) {
  StringRef Str;
  SourceLocation LiteralLoc;
  if (!S.checkStringLiteralArgumentAttr(AL, 0, Str, &LiteralLoc) ||
      S.checkTargetAttr(LiteralLoc, Str))
    return;

  TargetAttr *NewAttr = ::new (S.Context) TargetAttr(S.Context, AL, Str);
  D->addAttr(NewAttr);
}

bool Sema::checkTargetClonesAttrString(
    SourceLocation LiteralLoc, StringRef Str, const StringLiteral *Literal,
    Decl *D, bool &HasDefault, bool &HasCommas, bool &HasNotDefault,
    SmallVectorImpl<SmallString<64>> &StringsBuffer) {
  enum FirstParam { Unsupported, Duplicate, Unknown };
  enum SecondParam { None, CPU, Tune };
  enum ThirdParam { Target, TargetClones };
  HasCommas = HasCommas || Str.contains(',');
  const TargetInfo &TInfo = Context.getTargetInfo();
  // Warn on empty at the beginning of a string.
  if (Str.size() == 0)
    return Diag(LiteralLoc, diag::warn_unsupported_target_attribute)
           << Unsupported << None << "" << TargetClones;

  std::pair<StringRef, StringRef> Parts = {{}, Str};
  while (!Parts.second.empty()) {
    Parts = Parts.second.split(',');
    StringRef Cur = Parts.first.trim();
    SourceLocation CurLoc =
        Literal->getLocationOfByte(Cur.data() - Literal->getString().data(),
                                   getSourceManager(), getLangOpts(), TInfo);

    bool DefaultIsDupe = false;
    bool HasCodeGenImpact = false;
    if (Cur.empty())
      return Diag(CurLoc, diag::warn_unsupported_target_attribute)
             << Unsupported << None << "" << TargetClones;

    if (TInfo.getTriple().isAArch64()) {
      // AArch64 target clones specific
      if (Cur == "default") {
        DefaultIsDupe = HasDefault;
        HasDefault = true;
        if (llvm::is_contained(StringsBuffer, Cur) || DefaultIsDupe)
          Diag(CurLoc, diag::warn_target_clone_duplicate_options);
        else
          StringsBuffer.push_back(Cur);
      } else {
        std::pair<StringRef, StringRef> CurParts = {{}, Cur};
        llvm::SmallVector<StringRef, 8> CurFeatures;
        while (!CurParts.second.empty()) {
          CurParts = CurParts.second.split('+');
          StringRef CurFeature = CurParts.first.trim();
          if (!TInfo.validateCpuSupports(CurFeature)) {
            Diag(CurLoc, diag::warn_unsupported_target_attribute)
                << Unsupported << None << CurFeature << TargetClones;
            continue;
          }
          if (TInfo.doesFeatureAffectCodeGen(CurFeature))
            HasCodeGenImpact = true;
          CurFeatures.push_back(CurFeature);
        }
        // Canonize TargetClones Attributes
        llvm::sort(CurFeatures);
        SmallString<64> Res;
        for (auto &CurFeat : CurFeatures) {
          if (!Res.empty())
            Res.append("+");
          Res.append(CurFeat);
        }
        if (llvm::is_contained(StringsBuffer, Res) || DefaultIsDupe)
          Diag(CurLoc, diag::warn_target_clone_duplicate_options);
        else if (!HasCodeGenImpact)
          // Ignore features in target_clone attribute that don't impact
          // code generation
          Diag(CurLoc, diag::warn_target_clone_no_impact_options);
        else if (!Res.empty()) {
          StringsBuffer.push_back(Res);
          HasNotDefault = true;
        }
      }
      if (IsArmStreamingFunction(cast<FunctionDecl>(D),
                                 /*IncludeLocallyStreaming=*/false))
        return Diag(LiteralLoc,
                    diag::err_sme_streaming_cannot_be_multiversioned);
    } else {
      // Other targets ( currently X86 )
      if (Cur.starts_with("arch=")) {
        if (!Context.getTargetInfo().isValidCPUName(
                Cur.drop_front(sizeof("arch=") - 1)))
          return Diag(CurLoc, diag::warn_unsupported_target_attribute)
                 << Unsupported << CPU << Cur.drop_front(sizeof("arch=") - 1)
                 << TargetClones;
      } else if (Cur == "default") {
        DefaultIsDupe = HasDefault;
        HasDefault = true;
      } else if (!Context.getTargetInfo().isValidFeatureName(Cur))
        return Diag(CurLoc, diag::warn_unsupported_target_attribute)
               << Unsupported << None << Cur << TargetClones;
      if (llvm::is_contained(StringsBuffer, Cur) || DefaultIsDupe)
        Diag(CurLoc, diag::warn_target_clone_duplicate_options);
      // Note: Add even if there are duplicates, since it changes name mangling.
      StringsBuffer.push_back(Cur);
    }
  }

  if (Str.rtrim().ends_with(","))
    return Diag(LiteralLoc, diag::warn_unsupported_target_attribute)
           << Unsupported << None << "" << TargetClones;
  return false;
}

static void handleTargetClonesAttr(Sema &S, Decl *D, const ParsedAttr &AL) {
  if (S.Context.getTargetInfo().getTriple().isAArch64() &&
      !S.Context.getTargetInfo().hasFeature("fmv"))
    return;

  // Ensure we don't combine these with themselves, since that causes some
  // confusing behavior.
  if (const auto *Other = D->getAttr<TargetClonesAttr>()) {
    S.Diag(AL.getLoc(), diag::err_disallowed_duplicate_attribute) << AL;
    S.Diag(Other->getLocation(), diag::note_conflicting_attribute);
    return;
  }
  if (checkAttrMutualExclusion<TargetClonesAttr>(S, D, AL))
    return;

  SmallVector<StringRef, 2> Strings;
  SmallVector<SmallString<64>, 2> StringsBuffer;
  bool HasCommas = false, HasDefault = false, HasNotDefault = false;

  for (unsigned I = 0, E = AL.getNumArgs(); I != E; ++I) {
    StringRef CurStr;
    SourceLocation LiteralLoc;
    if (!S.checkStringLiteralArgumentAttr(AL, I, CurStr, &LiteralLoc) ||
        S.checkTargetClonesAttrString(
            LiteralLoc, CurStr,
            cast<StringLiteral>(AL.getArgAsExpr(I)->IgnoreParenCasts()), D,
            HasDefault, HasCommas, HasNotDefault, StringsBuffer))
      return;
  }

  for (auto &SmallStr : StringsBuffer)
    Strings.push_back(SmallStr.str());

  if (HasCommas && AL.getNumArgs() > 1)
    S.Diag(AL.getLoc(), diag::warn_target_clone_mixed_values);

  if (S.Context.getTargetInfo().getTriple().isAArch64() && !HasDefault) {
    // Add default attribute if there is no one
    HasDefault = true;
    Strings.push_back("default");
  }

  if (!HasDefault) {
    S.Diag(AL.getLoc(), diag::err_target_clone_must_have_default);
    return;
  }

  // FIXME: We could probably figure out how to get this to work for lambdas
  // someday.
  if (const auto *MD = dyn_cast<CXXMethodDecl>(D)) {
    if (MD->getParent()->isLambda()) {
      S.Diag(D->getLocation(), diag::err_multiversion_doesnt_support)
          << static_cast<unsigned>(MultiVersionKind::TargetClones)
          << /*Lambda*/ 9;
      return;
    }
  }

  // No multiversion if we have default version only.
  if (S.Context.getTargetInfo().getTriple().isAArch64() && !HasNotDefault)
    return;

  cast<FunctionDecl>(D)->setIsMultiVersion();
  TargetClonesAttr *NewAttr = ::new (S.Context)
      TargetClonesAttr(S.Context, AL, Strings.data(), Strings.size());
  D->addAttr(NewAttr);
}

static void handleMinVectorWidthAttr(Sema &S, Decl *D, const ParsedAttr &AL) {
  Expr *E = AL.getArgAsExpr(0);
  uint32_t VecWidth;
  if (!S.checkUInt32Argument(AL, E, VecWidth)) {
    AL.setInvalid();
    return;
  }

  MinVectorWidthAttr *Existing = D->getAttr<MinVectorWidthAttr>();
  if (Existing && Existing->getVectorWidth() != VecWidth) {
    S.Diag(AL.getLoc(), diag::warn_duplicate_attribute) << AL;
    return;
  }

  D->addAttr(::new (S.Context) MinVectorWidthAttr(S.Context, AL, VecWidth));
}

static void handleCleanupAttr(Sema &S, Decl *D, const ParsedAttr &AL) {
  Expr *E = AL.getArgAsExpr(0);
  SourceLocation Loc = E->getExprLoc();
  FunctionDecl *FD = nullptr;
  DeclarationNameInfo NI;

  // gcc only allows for simple identifiers. Since we support more than gcc, we
  // will warn the user.
  if (auto *DRE = dyn_cast<DeclRefExpr>(E)) {
    if (DRE->hasQualifier())
      S.Diag(Loc, diag::warn_cleanup_ext);
    FD = dyn_cast<FunctionDecl>(DRE->getDecl());
    NI = DRE->getNameInfo();
    if (!FD) {
      S.Diag(Loc, diag::err_attribute_cleanup_arg_not_function) << 1
        << NI.getName();
      return;
    }
  } else if (auto *ULE = dyn_cast<UnresolvedLookupExpr>(E)) {
    if (ULE->hasExplicitTemplateArgs())
      S.Diag(Loc, diag::warn_cleanup_ext);
    FD = S.ResolveSingleFunctionTemplateSpecialization(ULE, true);
    NI = ULE->getNameInfo();
    if (!FD) {
      S.Diag(Loc, diag::err_attribute_cleanup_arg_not_function) << 2
        << NI.getName();
      if (ULE->getType() == S.Context.OverloadTy)
        S.NoteAllOverloadCandidates(ULE);
      return;
    }
  } else {
    S.Diag(Loc, diag::err_attribute_cleanup_arg_not_function) << 0;
    return;
  }

  if (FD->getNumParams() != 1) {
    S.Diag(Loc, diag::err_attribute_cleanup_func_must_take_one_arg)
      << NI.getName();
    return;
  }

  // We're currently more strict than GCC about what function types we accept.
  // If this ever proves to be a problem it should be easy to fix.
  QualType Ty = S.Context.getPointerType(cast<VarDecl>(D)->getType());
  QualType ParamTy = FD->getParamDecl(0)->getType();
  if (S.CheckAssignmentConstraints(FD->getParamDecl(0)->getLocation(),
                                   ParamTy, Ty) != Sema::Compatible) {
    S.Diag(Loc, diag::err_attribute_cleanup_func_arg_incompatible_type)
      << NI.getName() << ParamTy << Ty;
    return;
  }
  VarDecl *VD = cast<VarDecl>(D);
  // Create a reference to the variable declaration. This is a fake/dummy
  // reference.
  DeclRefExpr *VariableReference = DeclRefExpr::Create(
      S.Context, NestedNameSpecifierLoc{}, FD->getLocation(), VD, false,
      DeclarationNameInfo{VD->getDeclName(), VD->getLocation()}, VD->getType(),
      VK_LValue);

  // Create a unary operator expression that represents taking the address of
  // the variable. This is a fake/dummy expression.
  Expr *AddressOfVariable = UnaryOperator::Create(
      S.Context, VariableReference, UnaryOperatorKind::UO_AddrOf,
      S.Context.getPointerType(VD->getType()), VK_PRValue, OK_Ordinary, Loc,
      +false, FPOptionsOverride{});

  // Create a function call expression. This is a fake/dummy call expression.
  CallExpr *FunctionCallExpression =
      CallExpr::Create(S.Context, E, ArrayRef{AddressOfVariable},
                       S.Context.VoidTy, VK_PRValue, Loc, FPOptionsOverride{});

  if (S.CheckFunctionCall(FD, FunctionCallExpression,
                          FD->getType()->getAs<FunctionProtoType>())) {
    return;
  }

  D->addAttr(::new (S.Context) CleanupAttr(S.Context, AL, FD));
}

static void handleEnumExtensibilityAttr(Sema &S, Decl *D,
                                        const ParsedAttr &AL) {
  if (!AL.isArgIdent(0)) {
    S.Diag(AL.getLoc(), diag::err_attribute_argument_n_type)
        << AL << 0 << AANT_ArgumentIdentifier;
    return;
  }

  EnumExtensibilityAttr::Kind ExtensibilityKind;
  IdentifierInfo *II = AL.getArgAsIdent(0)->Ident;
  if (!EnumExtensibilityAttr::ConvertStrToKind(II->getName(),
                                               ExtensibilityKind)) {
    S.Diag(AL.getLoc(), diag::warn_attribute_type_not_supported) << AL << II;
    return;
  }

  D->addAttr(::new (S.Context)
                 EnumExtensibilityAttr(S.Context, AL, ExtensibilityKind));
}

/// Handle __attribute__((format_arg((idx)))) attribute based on
/// http://gcc.gnu.org/onlinedocs/gcc/Function-Attributes.html
static void handleFormatArgAttr(Sema &S, Decl *D, const ParsedAttr &AL) {
  const Expr *IdxExpr = AL.getArgAsExpr(0);
  ParamIdx Idx;
  if (!S.checkFunctionOrMethodParameterIndex(D, AL, 1, IdxExpr, Idx))
    return;

  // Make sure the format string is really a string.
  QualType Ty = getFunctionOrMethodParamType(D, Idx.getASTIndex());

  bool NotNSStringTy = !S.ObjC().isNSStringType(Ty);
  if (NotNSStringTy && !S.ObjC().isCFStringType(Ty) &&
      (!Ty->isPointerType() ||
       !Ty->castAs<PointerType>()->getPointeeType()->isCharType())) {
    S.Diag(AL.getLoc(), diag::err_format_attribute_not)
        << IdxExpr->getSourceRange() << getFunctionOrMethodParamRange(D, 0);
    return;
  }
  Ty = getFunctionOrMethodResultType(D);
  // replace instancetype with the class type
  auto Instancetype = S.Context.getObjCInstanceTypeDecl()->getTypeForDecl();
  if (Ty->getAs<TypedefType>() == Instancetype)
    if (auto *OMD = dyn_cast<ObjCMethodDecl>(D))
      if (auto *Interface = OMD->getClassInterface())
        Ty = S.Context.getObjCObjectPointerType(
            QualType(Interface->getTypeForDecl(), 0));
  if (!S.ObjC().isNSStringType(Ty, /*AllowNSAttributedString=*/true) &&
      !S.ObjC().isCFStringType(Ty) &&
      (!Ty->isPointerType() ||
       !Ty->castAs<PointerType>()->getPointeeType()->isCharType())) {
    S.Diag(AL.getLoc(), diag::err_format_attribute_result_not)
        << (NotNSStringTy ? "string type" : "NSString")
        << IdxExpr->getSourceRange() << getFunctionOrMethodParamRange(D, 0);
    return;
  }

  D->addAttr(::new (S.Context) FormatArgAttr(S.Context, AL, Idx));
}

enum FormatAttrKind {
  CFStringFormat,
  NSStringFormat,
  StrftimeFormat,
  SupportedFormat,
  IgnoredFormat,
  InvalidFormat
};

/// getFormatAttrKind - Map from format attribute names to supported format
/// types.
static FormatAttrKind getFormatAttrKind(StringRef Format) {
  return llvm::StringSwitch<FormatAttrKind>(Format)
      // Check for formats that get handled specially.
      .Case("NSString", NSStringFormat)
      .Case("CFString", CFStringFormat)
      .Case("strftime", StrftimeFormat)

      // Otherwise, check for supported formats.
      .Cases("scanf", "printf", "printf0", "strfmon", SupportedFormat)
      .Cases("cmn_err", "vcmn_err", "zcmn_err", SupportedFormat)
      .Case("kprintf", SupportedFormat)         // OpenBSD.
      .Case("freebsd_kprintf", SupportedFormat) // FreeBSD.
      .Case("os_trace", SupportedFormat)
      .Case("os_log", SupportedFormat)

      .Cases("gcc_diag", "gcc_cdiag", "gcc_cxxdiag", "gcc_tdiag", IgnoredFormat)
      .Default(InvalidFormat);
}

/// Handle __attribute__((init_priority(priority))) attributes based on
/// http://gcc.gnu.org/onlinedocs/gcc/C_002b_002b-Attributes.html
static void handleInitPriorityAttr(Sema &S, Decl *D, const ParsedAttr &AL) {
  if (!S.getLangOpts().CPlusPlus) {
    S.Diag(AL.getLoc(), diag::warn_attribute_ignored) << AL;
    return;
  }

  if (S.getLangOpts().HLSL) {
    S.Diag(AL.getLoc(), diag::err_hlsl_init_priority_unsupported);
    return;
  }

  if (S.getCurFunctionOrMethodDecl()) {
    S.Diag(AL.getLoc(), diag::err_init_priority_object_attr);
    AL.setInvalid();
    return;
  }
  QualType T = cast<VarDecl>(D)->getType();
  if (S.Context.getAsArrayType(T))
    T = S.Context.getBaseElementType(T);
  if (!T->getAs<RecordType>()) {
    S.Diag(AL.getLoc(), diag::err_init_priority_object_attr);
    AL.setInvalid();
    return;
  }

  Expr *E = AL.getArgAsExpr(0);
  uint32_t prioritynum;
  if (!S.checkUInt32Argument(AL, E, prioritynum)) {
    AL.setInvalid();
    return;
  }

  // Only perform the priority check if the attribute is outside of a system
  // header. Values <= 100 are reserved for the implementation, and libc++
  // benefits from being able to specify values in that range.
  if ((prioritynum < 101 || prioritynum > 65535) &&
      !S.getSourceManager().isInSystemHeader(AL.getLoc())) {
    S.Diag(AL.getLoc(), diag::err_attribute_argument_out_of_range)
        << E->getSourceRange() << AL << 101 << 65535;
    AL.setInvalid();
    return;
  }
  D->addAttr(::new (S.Context) InitPriorityAttr(S.Context, AL, prioritynum));
}

ErrorAttr *Sema::mergeErrorAttr(Decl *D, const AttributeCommonInfo &CI,
                                StringRef NewUserDiagnostic) {
  if (const auto *EA = D->getAttr<ErrorAttr>()) {
    std::string NewAttr = CI.getNormalizedFullName();
    assert((NewAttr == "error" || NewAttr == "warning") &&
           "unexpected normalized full name");
    bool Match = (EA->isError() && NewAttr == "error") ||
                 (EA->isWarning() && NewAttr == "warning");
    if (!Match) {
      Diag(EA->getLocation(), diag::err_attributes_are_not_compatible)
          << CI << EA
          << (CI.isRegularKeywordAttribute() ||
              EA->isRegularKeywordAttribute());
      Diag(CI.getLoc(), diag::note_conflicting_attribute);
      return nullptr;
    }
    if (EA->getUserDiagnostic() != NewUserDiagnostic) {
      Diag(CI.getLoc(), diag::warn_duplicate_attribute) << EA;
      Diag(EA->getLoc(), diag::note_previous_attribute);
    }
    D->dropAttr<ErrorAttr>();
  }
  return ::new (Context) ErrorAttr(Context, CI, NewUserDiagnostic);
}

FormatAttr *Sema::mergeFormatAttr(Decl *D, const AttributeCommonInfo &CI,
                                  IdentifierInfo *Format, int FormatIdx,
                                  int FirstArg) {
  // Check whether we already have an equivalent format attribute.
  for (auto *F : D->specific_attrs<FormatAttr>()) {
    if (F->getType() == Format &&
        F->getFormatIdx() == FormatIdx &&
        F->getFirstArg() == FirstArg) {
      // If we don't have a valid location for this attribute, adopt the
      // location.
      if (F->getLocation().isInvalid())
        F->setRange(CI.getRange());
      return nullptr;
    }
  }

  return ::new (Context) FormatAttr(Context, CI, Format, FormatIdx, FirstArg);
}

/// Handle __attribute__((format(type,idx,firstarg))) attributes based on
/// http://gcc.gnu.org/onlinedocs/gcc/Function-Attributes.html
static void handleFormatAttr(Sema &S, Decl *D, const ParsedAttr &AL) {
  if (!AL.isArgIdent(0)) {
    S.Diag(AL.getLoc(), diag::err_attribute_argument_n_type)
        << AL << 1 << AANT_ArgumentIdentifier;
    return;
  }

  // In C++ the implicit 'this' function parameter also counts, and they are
  // counted from one.
  bool HasImplicitThisParam = isInstanceMethod(D);
  unsigned NumArgs = getFunctionOrMethodNumParams(D) + HasImplicitThisParam;

  IdentifierInfo *II = AL.getArgAsIdent(0)->Ident;
  StringRef Format = II->getName();

  if (normalizeName(Format)) {
    // If we've modified the string name, we need a new identifier for it.
    II = &S.Context.Idents.get(Format);
  }

  // Check for supported formats.
  FormatAttrKind Kind = getFormatAttrKind(Format);

  if (Kind == IgnoredFormat)
    return;

  if (Kind == InvalidFormat) {
    S.Diag(AL.getLoc(), diag::warn_attribute_type_not_supported)
        << AL << II->getName();
    return;
  }

  // checks for the 2nd argument
  Expr *IdxExpr = AL.getArgAsExpr(1);
  uint32_t Idx;
  if (!S.checkUInt32Argument(AL, IdxExpr, Idx, 2))
    return;

  if (Idx < 1 || Idx > NumArgs) {
    S.Diag(AL.getLoc(), diag::err_attribute_argument_out_of_bounds)
        << AL << 2 << IdxExpr->getSourceRange();
    return;
  }

  // FIXME: Do we need to bounds check?
  unsigned ArgIdx = Idx - 1;

  if (HasImplicitThisParam) {
    if (ArgIdx == 0) {
      S.Diag(AL.getLoc(),
             diag::err_format_attribute_implicit_this_format_string)
        << IdxExpr->getSourceRange();
      return;
    }
    ArgIdx--;
  }

  // make sure the format string is really a string
  QualType Ty = getFunctionOrMethodParamType(D, ArgIdx);

  if (!S.ObjC().isNSStringType(Ty, true) && !S.ObjC().isCFStringType(Ty) &&
      (!Ty->isPointerType() ||
       !Ty->castAs<PointerType>()->getPointeeType()->isCharType())) {
    S.Diag(AL.getLoc(), diag::err_format_attribute_not)
      << IdxExpr->getSourceRange() << getFunctionOrMethodParamRange(D, ArgIdx);
    return;
  }

  // check the 3rd argument
  Expr *FirstArgExpr = AL.getArgAsExpr(2);
  uint32_t FirstArg;
  if (!S.checkUInt32Argument(AL, FirstArgExpr, FirstArg, 3))
    return;

  // FirstArg == 0 is is always valid.
  if (FirstArg != 0) {
    if (Kind == StrftimeFormat) {
      // If the kind is strftime, FirstArg must be 0 because strftime does not
      // use any variadic arguments.
      S.Diag(AL.getLoc(), diag::err_format_strftime_third_parameter)
          << FirstArgExpr->getSourceRange()
          << FixItHint::CreateReplacement(FirstArgExpr->getSourceRange(), "0");
      return;
    } else if (isFunctionOrMethodVariadic(D)) {
      // Else, if the function is variadic, then FirstArg must be 0 or the
      // "position" of the ... parameter. It's unusual to use 0 with variadic
      // functions, so the fixit proposes the latter.
      if (FirstArg != NumArgs + 1) {
        S.Diag(AL.getLoc(), diag::err_attribute_argument_out_of_bounds)
            << AL << 3 << FirstArgExpr->getSourceRange()
            << FixItHint::CreateReplacement(FirstArgExpr->getSourceRange(),
                                            std::to_string(NumArgs + 1));
        return;
      }
    } else {
      // Inescapable GCC compatibility diagnostic.
      S.Diag(D->getLocation(), diag::warn_gcc_requires_variadic_function) << AL;
      if (FirstArg <= Idx) {
        // Else, the function is not variadic, and FirstArg must be 0 or any
        // parameter after the format parameter. We don't offer a fixit because
        // there are too many possible good values.
        S.Diag(AL.getLoc(), diag::err_attribute_argument_out_of_bounds)
            << AL << 3 << FirstArgExpr->getSourceRange();
        return;
      }
    }
  }

  FormatAttr *NewAttr = S.mergeFormatAttr(D, AL, II, Idx, FirstArg);
  if (NewAttr)
    D->addAttr(NewAttr);
}

/// Handle __attribute__((callback(CalleeIdx, PayloadIdx0, ...))) attributes.
static void handleCallbackAttr(Sema &S, Decl *D, const ParsedAttr &AL) {
  // The index that identifies the callback callee is mandatory.
  if (AL.getNumArgs() == 0) {
    S.Diag(AL.getLoc(), diag::err_callback_attribute_no_callee)
        << AL.getRange();
    return;
  }

  bool HasImplicitThisParam = isInstanceMethod(D);
  int32_t NumArgs = getFunctionOrMethodNumParams(D);

  FunctionDecl *FD = D->getAsFunction();
  assert(FD && "Expected a function declaration!");

  llvm::StringMap<int> NameIdxMapping;
  NameIdxMapping["__"] = -1;

  NameIdxMapping["this"] = 0;

  int Idx = 1;
  for (const ParmVarDecl *PVD : FD->parameters())
    NameIdxMapping[PVD->getName()] = Idx++;

  auto UnknownName = NameIdxMapping.end();

  SmallVector<int, 8> EncodingIndices;
  for (unsigned I = 0, E = AL.getNumArgs(); I < E; ++I) {
    SourceRange SR;
    int32_t ArgIdx;

    if (AL.isArgIdent(I)) {
      IdentifierLoc *IdLoc = AL.getArgAsIdent(I);
      auto It = NameIdxMapping.find(IdLoc->Ident->getName());
      if (It == UnknownName) {
        S.Diag(AL.getLoc(), diag::err_callback_attribute_argument_unknown)
            << IdLoc->Ident << IdLoc->Loc;
        return;
      }

      SR = SourceRange(IdLoc->Loc);
      ArgIdx = It->second;
    } else if (AL.isArgExpr(I)) {
      Expr *IdxExpr = AL.getArgAsExpr(I);

      // If the expression is not parseable as an int32_t we have a problem.
      if (!S.checkUInt32Argument(AL, IdxExpr, (uint32_t &)ArgIdx, I + 1,
                                 false)) {
        S.Diag(AL.getLoc(), diag::err_attribute_argument_out_of_bounds)
            << AL << (I + 1) << IdxExpr->getSourceRange();
        return;
      }

      // Check oob, excluding the special values, 0 and -1.
      if (ArgIdx < -1 || ArgIdx > NumArgs) {
        S.Diag(AL.getLoc(), diag::err_attribute_argument_out_of_bounds)
            << AL << (I + 1) << IdxExpr->getSourceRange();
        return;
      }

      SR = IdxExpr->getSourceRange();
    } else {
      llvm_unreachable("Unexpected ParsedAttr argument type!");
    }

    if (ArgIdx == 0 && !HasImplicitThisParam) {
      S.Diag(AL.getLoc(), diag::err_callback_implicit_this_not_available)
          << (I + 1) << SR;
      return;
    }

    // Adjust for the case we do not have an implicit "this" parameter. In this
    // case we decrease all positive values by 1 to get LLVM argument indices.
    if (!HasImplicitThisParam && ArgIdx > 0)
      ArgIdx -= 1;

    EncodingIndices.push_back(ArgIdx);
  }

  int CalleeIdx = EncodingIndices.front();
  // Check if the callee index is proper, thus not "this" and not "unknown".
  // This means the "CalleeIdx" has to be non-negative if "HasImplicitThisParam"
  // is false and positive if "HasImplicitThisParam" is true.
  if (CalleeIdx < (int)HasImplicitThisParam) {
    S.Diag(AL.getLoc(), diag::err_callback_attribute_invalid_callee)
        << AL.getRange();
    return;
  }

  // Get the callee type, note the index adjustment as the AST doesn't contain
  // the this type (which the callee cannot reference anyway!).
  const Type *CalleeType =
      getFunctionOrMethodParamType(D, CalleeIdx - HasImplicitThisParam)
          .getTypePtr();
  if (!CalleeType || !CalleeType->isFunctionPointerType()) {
    S.Diag(AL.getLoc(), diag::err_callback_callee_no_function_type)
        << AL.getRange();
    return;
  }

  const Type *CalleeFnType =
      CalleeType->getPointeeType()->getUnqualifiedDesugaredType();

  // TODO: Check the type of the callee arguments.

  const auto *CalleeFnProtoType = dyn_cast<FunctionProtoType>(CalleeFnType);
  if (!CalleeFnProtoType) {
    S.Diag(AL.getLoc(), diag::err_callback_callee_no_function_type)
        << AL.getRange();
    return;
  }

  if (CalleeFnProtoType->getNumParams() > EncodingIndices.size() - 1) {
    S.Diag(AL.getLoc(), diag::err_attribute_wrong_number_arguments)
        << AL << (unsigned)(EncodingIndices.size() - 1);
    return;
  }

  if (CalleeFnProtoType->getNumParams() < EncodingIndices.size() - 1) {
    S.Diag(AL.getLoc(), diag::err_attribute_wrong_number_arguments)
        << AL << (unsigned)(EncodingIndices.size() - 1);
    return;
  }

  if (CalleeFnProtoType->isVariadic()) {
    S.Diag(AL.getLoc(), diag::err_callback_callee_is_variadic) << AL.getRange();
    return;
  }

  // Do not allow multiple callback attributes.
  if (D->hasAttr<CallbackAttr>()) {
    S.Diag(AL.getLoc(), diag::err_callback_attribute_multiple) << AL.getRange();
    return;
  }

  D->addAttr(::new (S.Context) CallbackAttr(
      S.Context, AL, EncodingIndices.data(), EncodingIndices.size()));
}

static bool isFunctionLike(const Type &T) {
  // Check for explicit function types.
  // 'called_once' is only supported in Objective-C and it has
  // function pointers and block pointers.
  return T.isFunctionPointerType() || T.isBlockPointerType();
}

/// Handle 'called_once' attribute.
static void handleCalledOnceAttr(Sema &S, Decl *D, const ParsedAttr &AL) {
  // 'called_once' only applies to parameters representing functions.
  QualType T = cast<ParmVarDecl>(D)->getType();

  if (!isFunctionLike(*T)) {
    S.Diag(AL.getLoc(), diag::err_called_once_attribute_wrong_type);
    return;
  }

  D->addAttr(::new (S.Context) CalledOnceAttr(S.Context, AL));
}

static void handleTransparentUnionAttr(Sema &S, Decl *D, const ParsedAttr &AL) {
  // Try to find the underlying union declaration.
  RecordDecl *RD = nullptr;
  const auto *TD = dyn_cast<TypedefNameDecl>(D);
  if (TD && TD->getUnderlyingType()->isUnionType())
    RD = TD->getUnderlyingType()->getAsUnionType()->getDecl();
  else
    RD = dyn_cast<RecordDecl>(D);

  if (!RD || !RD->isUnion()) {
    S.Diag(AL.getLoc(), diag::warn_attribute_wrong_decl_type)
        << AL << AL.isRegularKeywordAttribute() << ExpectedUnion;
    return;
  }

  if (!RD->isCompleteDefinition()) {
    if (!RD->isBeingDefined())
      S.Diag(AL.getLoc(),
             diag::warn_transparent_union_attribute_not_definition);
    return;
  }

  RecordDecl::field_iterator Field = RD->field_begin(),
                          FieldEnd = RD->field_end();
  if (Field == FieldEnd) {
    S.Diag(AL.getLoc(), diag::warn_transparent_union_attribute_zero_fields);
    return;
  }

  FieldDecl *FirstField = *Field;
  QualType FirstType = FirstField->getType();
  if (FirstType->hasFloatingRepresentation() || FirstType->isVectorType()) {
    S.Diag(FirstField->getLocation(),
           diag::warn_transparent_union_attribute_floating)
      << FirstType->isVectorType() << FirstType;
    return;
  }

  if (FirstType->isIncompleteType())
    return;
  uint64_t FirstSize = S.Context.getTypeSize(FirstType);
  uint64_t FirstAlign = S.Context.getTypeAlign(FirstType);
  for (; Field != FieldEnd; ++Field) {
    QualType FieldType = Field->getType();
    if (FieldType->isIncompleteType())
      return;
    // FIXME: this isn't fully correct; we also need to test whether the
    // members of the union would all have the same calling convention as the
    // first member of the union. Checking just the size and alignment isn't
    // sufficient (consider structs passed on the stack instead of in registers
    // as an example).
    if (S.Context.getTypeSize(FieldType) != FirstSize ||
        S.Context.getTypeAlign(FieldType) > FirstAlign) {
      // Warn if we drop the attribute.
      bool isSize = S.Context.getTypeSize(FieldType) != FirstSize;
      unsigned FieldBits = isSize ? S.Context.getTypeSize(FieldType)
                                  : S.Context.getTypeAlign(FieldType);
      S.Diag(Field->getLocation(),
             diag::warn_transparent_union_attribute_field_size_align)
          << isSize << *Field << FieldBits;
      unsigned FirstBits = isSize ? FirstSize : FirstAlign;
      S.Diag(FirstField->getLocation(),
             diag::note_transparent_union_first_field_size_align)
          << isSize << FirstBits;
      return;
    }
  }

  RD->addAttr(::new (S.Context) TransparentUnionAttr(S.Context, AL));
}

void Sema::AddAnnotationAttr(Decl *D, const AttributeCommonInfo &CI,
                             StringRef Str, MutableArrayRef<Expr *> Args) {
  auto *Attr = AnnotateAttr::Create(Context, Str, Args.data(), Args.size(), CI);
  if (ConstantFoldAttrArgs(
          CI, MutableArrayRef<Expr *>(Attr->args_begin(), Attr->args_end()))) {
    D->addAttr(Attr);
  }
}

static void handleAnnotateAttr(Sema &S, Decl *D, const ParsedAttr &AL) {
  // Make sure that there is a string literal as the annotation's first
  // argument.
  StringRef Str;
  if (!S.checkStringLiteralArgumentAttr(AL, 0, Str))
    return;

  llvm::SmallVector<Expr *, 4> Args;
  Args.reserve(AL.getNumArgs() - 1);
  for (unsigned Idx = 1; Idx < AL.getNumArgs(); Idx++) {
    assert(!AL.isArgIdent(Idx));
    Args.push_back(AL.getArgAsExpr(Idx));
  }

  S.AddAnnotationAttr(D, AL, Str, Args);
}

static void handleAlignValueAttr(Sema &S, Decl *D, const ParsedAttr &AL) {
  S.AddAlignValueAttr(D, AL, AL.getArgAsExpr(0));
}

void Sema::AddAlignValueAttr(Decl *D, const AttributeCommonInfo &CI, Expr *E) {
  AlignValueAttr TmpAttr(Context, CI, E);
  SourceLocation AttrLoc = CI.getLoc();

  QualType T;
  if (const auto *TD = dyn_cast<TypedefNameDecl>(D))
    T = TD->getUnderlyingType();
  else if (const auto *VD = dyn_cast<ValueDecl>(D))
    T = VD->getType();
  else
    llvm_unreachable("Unknown decl type for align_value");

  if (!T->isDependentType() && !T->isAnyPointerType() &&
      !T->isReferenceType() && !T->isMemberPointerType()) {
    Diag(AttrLoc, diag::warn_attribute_pointer_or_reference_only)
      << &TmpAttr << T << D->getSourceRange();
    return;
  }

  if (!E->isValueDependent()) {
    llvm::APSInt Alignment;
    ExprResult ICE = VerifyIntegerConstantExpression(
        E, &Alignment, diag::err_align_value_attribute_argument_not_int);
    if (ICE.isInvalid())
      return;

    if (!Alignment.isPowerOf2()) {
      Diag(AttrLoc, diag::err_alignment_not_power_of_two)
        << E->getSourceRange();
      return;
    }

    D->addAttr(::new (Context) AlignValueAttr(Context, CI, ICE.get()));
    return;
  }

  // Save dependent expressions in the AST to be instantiated.
  D->addAttr(::new (Context) AlignValueAttr(Context, CI, E));
}

static void handleAlignedAttr(Sema &S, Decl *D, const ParsedAttr &AL) {
  if (AL.hasParsedType()) {
    const ParsedType &TypeArg = AL.getTypeArg();
    TypeSourceInfo *TInfo;
    (void)S.GetTypeFromParser(
        ParsedType::getFromOpaquePtr(TypeArg.getAsOpaquePtr()), &TInfo);
    if (AL.isPackExpansion() &&
        !TInfo->getType()->containsUnexpandedParameterPack()) {
      S.Diag(AL.getEllipsisLoc(),
             diag::err_pack_expansion_without_parameter_packs);
      return;
    }

    if (!AL.isPackExpansion() &&
        S.DiagnoseUnexpandedParameterPack(TInfo->getTypeLoc().getBeginLoc(),
                                          TInfo, Sema::UPPC_Expression))
      return;

    S.AddAlignedAttr(D, AL, TInfo, AL.isPackExpansion());
    return;
  }

  // check the attribute arguments.
  if (AL.getNumArgs() > 1) {
    S.Diag(AL.getLoc(), diag::err_attribute_wrong_number_arguments) << AL << 1;
    return;
  }

  if (AL.getNumArgs() == 0) {
    D->addAttr(::new (S.Context) AlignedAttr(S.Context, AL, true, nullptr));
    return;
  }

  Expr *E = AL.getArgAsExpr(0);
  if (AL.isPackExpansion() && !E->containsUnexpandedParameterPack()) {
    S.Diag(AL.getEllipsisLoc(),
           diag::err_pack_expansion_without_parameter_packs);
    return;
  }

  if (!AL.isPackExpansion() && S.DiagnoseUnexpandedParameterPack(E))
    return;

  S.AddAlignedAttr(D, AL, E, AL.isPackExpansion());
}

/// Perform checking of type validity
///
/// C++11 [dcl.align]p1:
///   An alignment-specifier may be applied to a variable or to a class
///   data member, but it shall not be applied to a bit-field, a function
///   parameter, the formal parameter of a catch clause, or a variable
///   declared with the register storage class specifier. An
///   alignment-specifier may also be applied to the declaration of a class
///   or enumeration type.
/// CWG 2354:
///   CWG agreed to remove permission for alignas to be applied to
///   enumerations.
/// C11 6.7.5/2:
///   An alignment attribute shall not be specified in a declaration of
///   a typedef, or a bit-field, or a function, or a parameter, or an
///   object declared with the register storage-class specifier.
static bool validateAlignasAppliedType(Sema &S, Decl *D,
                                       const AlignedAttr &Attr,
                                       SourceLocation AttrLoc) {
  int DiagKind = -1;
  if (isa<ParmVarDecl>(D)) {
    DiagKind = 0;
  } else if (const auto *VD = dyn_cast<VarDecl>(D)) {
    if (VD->getStorageClass() == SC_Register)
      DiagKind = 1;
    if (VD->isExceptionVariable())
      DiagKind = 2;
  } else if (const auto *FD = dyn_cast<FieldDecl>(D)) {
    if (FD->isBitField())
      DiagKind = 3;
  } else if (const auto *ED = dyn_cast<EnumDecl>(D)) {
    if (ED->getLangOpts().CPlusPlus)
      DiagKind = 4;
  } else if (!isa<TagDecl>(D)) {
    return S.Diag(AttrLoc, diag::err_attribute_wrong_decl_type)
           << &Attr << Attr.isRegularKeywordAttribute()
           << (Attr.isC11() ? ExpectedVariableOrField
                            : ExpectedVariableFieldOrTag);
  }
  if (DiagKind != -1) {
    return S.Diag(AttrLoc, diag::err_alignas_attribute_wrong_decl_type)
           << &Attr << DiagKind;
  }
  return false;
}

void Sema::AddAlignedAttr(Decl *D, const AttributeCommonInfo &CI, Expr *E,
                          bool IsPackExpansion) {
  AlignedAttr TmpAttr(Context, CI, true, E);
  SourceLocation AttrLoc = CI.getLoc();

  // C++11 alignas(...) and C11 _Alignas(...) have additional requirements.
  if (TmpAttr.isAlignas() &&
      validateAlignasAppliedType(*this, D, TmpAttr, AttrLoc))
    return;

  if (E->isValueDependent()) {
    // We can't support a dependent alignment on a non-dependent type,
    // because we have no way to model that a type is "alignment-dependent"
    // but not dependent in any other way.
    if (const auto *TND = dyn_cast<TypedefNameDecl>(D)) {
      if (!TND->getUnderlyingType()->isDependentType()) {
        Diag(AttrLoc, diag::err_alignment_dependent_typedef_name)
            << E->getSourceRange();
        return;
      }
    }

    // Save dependent expressions in the AST to be instantiated.
    AlignedAttr *AA = ::new (Context) AlignedAttr(Context, CI, true, E);
    AA->setPackExpansion(IsPackExpansion);
    D->addAttr(AA);
    return;
  }

  // FIXME: Cache the number on the AL object?
  llvm::APSInt Alignment;
  ExprResult ICE = VerifyIntegerConstantExpression(
      E, &Alignment, diag::err_aligned_attribute_argument_not_int);
  if (ICE.isInvalid())
    return;

  uint64_t MaximumAlignment = Sema::MaximumAlignment;
  if (Context.getTargetInfo().getTriple().isOSBinFormatCOFF())
    MaximumAlignment = std::min(MaximumAlignment, uint64_t(8192));
  if (Alignment > MaximumAlignment) {
    Diag(AttrLoc, diag::err_attribute_aligned_too_great)
        << MaximumAlignment << E->getSourceRange();
    return;
  }

  uint64_t AlignVal = Alignment.getZExtValue();
  // C++11 [dcl.align]p2:
  //   -- if the constant expression evaluates to zero, the alignment
  //      specifier shall have no effect
  // C11 6.7.5p6:
  //   An alignment specification of zero has no effect.
  if (!(TmpAttr.isAlignas() && !Alignment)) {
    if (!llvm::isPowerOf2_64(AlignVal)) {
      Diag(AttrLoc, diag::err_alignment_not_power_of_two)
        << E->getSourceRange();
      return;
    }
  }

  const auto *VD = dyn_cast<VarDecl>(D);
  if (VD) {
    unsigned MaxTLSAlign =
        Context.toCharUnitsFromBits(Context.getTargetInfo().getMaxTLSAlign())
            .getQuantity();
    if (MaxTLSAlign && AlignVal > MaxTLSAlign &&
        VD->getTLSKind() != VarDecl::TLS_None) {
      Diag(VD->getLocation(), diag::err_tls_var_aligned_over_maximum)
          << (unsigned)AlignVal << VD << MaxTLSAlign;
      return;
    }
  }

  // On AIX, an aligned attribute can not decrease the alignment when applied
  // to a variable declaration with vector type.
  if (VD && Context.getTargetInfo().getTriple().isOSAIX()) {
    const Type *Ty = VD->getType().getTypePtr();
    if (Ty->isVectorType() && AlignVal < 16) {
      Diag(VD->getLocation(), diag::warn_aligned_attr_underaligned)
          << VD->getType() << 16;
      return;
    }
  }

  AlignedAttr *AA = ::new (Context) AlignedAttr(Context, CI, true, ICE.get());
  AA->setPackExpansion(IsPackExpansion);
  AA->setCachedAlignmentValue(
      static_cast<unsigned>(AlignVal * Context.getCharWidth()));
  D->addAttr(AA);
}

void Sema::AddAlignedAttr(Decl *D, const AttributeCommonInfo &CI,
                          TypeSourceInfo *TS, bool IsPackExpansion) {
  AlignedAttr TmpAttr(Context, CI, false, TS);
  SourceLocation AttrLoc = CI.getLoc();

  // C++11 alignas(...) and C11 _Alignas(...) have additional requirements.
  if (TmpAttr.isAlignas() &&
      validateAlignasAppliedType(*this, D, TmpAttr, AttrLoc))
    return;

  if (TS->getType()->isDependentType()) {
    // We can't support a dependent alignment on a non-dependent type,
    // because we have no way to model that a type is "type-dependent"
    // but not dependent in any other way.
    if (const auto *TND = dyn_cast<TypedefNameDecl>(D)) {
      if (!TND->getUnderlyingType()->isDependentType()) {
        Diag(AttrLoc, diag::err_alignment_dependent_typedef_name)
            << TS->getTypeLoc().getSourceRange();
        return;
      }
    }

    AlignedAttr *AA = ::new (Context) AlignedAttr(Context, CI, false, TS);
    AA->setPackExpansion(IsPackExpansion);
    D->addAttr(AA);
    return;
  }

  const auto *VD = dyn_cast<VarDecl>(D);
  unsigned AlignVal = TmpAttr.getAlignment(Context);
  // On AIX, an aligned attribute can not decrease the alignment when applied
  // to a variable declaration with vector type.
  if (VD && Context.getTargetInfo().getTriple().isOSAIX()) {
    const Type *Ty = VD->getType().getTypePtr();
    if (Ty->isVectorType() &&
        Context.toCharUnitsFromBits(AlignVal).getQuantity() < 16) {
      Diag(VD->getLocation(), diag::warn_aligned_attr_underaligned)
          << VD->getType() << 16;
      return;
    }
  }

  AlignedAttr *AA = ::new (Context) AlignedAttr(Context, CI, false, TS);
  AA->setPackExpansion(IsPackExpansion);
  AA->setCachedAlignmentValue(AlignVal);
  D->addAttr(AA);
}

void Sema::CheckAlignasUnderalignment(Decl *D) {
  assert(D->hasAttrs() && "no attributes on decl");

  QualType UnderlyingTy, DiagTy;
  if (const auto *VD = dyn_cast<ValueDecl>(D)) {
    UnderlyingTy = DiagTy = VD->getType();
  } else {
    UnderlyingTy = DiagTy = Context.getTagDeclType(cast<TagDecl>(D));
    if (const auto *ED = dyn_cast<EnumDecl>(D))
      UnderlyingTy = ED->getIntegerType();
  }
  if (DiagTy->isDependentType() || DiagTy->isIncompleteType())
    return;

  // C++11 [dcl.align]p5, C11 6.7.5/4:
  //   The combined effect of all alignment attributes in a declaration shall
  //   not specify an alignment that is less strict than the alignment that
  //   would otherwise be required for the entity being declared.
  AlignedAttr *AlignasAttr = nullptr;
  AlignedAttr *LastAlignedAttr = nullptr;
  unsigned Align = 0;
  for (auto *I : D->specific_attrs<AlignedAttr>()) {
    if (I->isAlignmentDependent())
      return;
    if (I->isAlignas())
      AlignasAttr = I;
    Align = std::max(Align, I->getAlignment(Context));
    LastAlignedAttr = I;
  }

  if (Align && DiagTy->isSizelessType()) {
    Diag(LastAlignedAttr->getLocation(), diag::err_attribute_sizeless_type)
        << LastAlignedAttr << DiagTy;
  } else if (AlignasAttr && Align) {
    CharUnits RequestedAlign = Context.toCharUnitsFromBits(Align);
    CharUnits NaturalAlign = Context.getTypeAlignInChars(UnderlyingTy);
    if (NaturalAlign > RequestedAlign)
      Diag(AlignasAttr->getLocation(), diag::err_alignas_underaligned)
        << DiagTy << (unsigned)NaturalAlign.getQuantity();
  }
}

bool Sema::checkMSInheritanceAttrOnDefinition(
    CXXRecordDecl *RD, SourceRange Range, bool BestCase,
    MSInheritanceModel ExplicitModel) {
  assert(RD->hasDefinition() && "RD has no definition!");

  // We may not have seen base specifiers or any virtual methods yet.  We will
  // have to wait until the record is defined to catch any mismatches.
  if (!RD->getDefinition()->isCompleteDefinition())
    return false;

  // The unspecified model never matches what a definition could need.
  if (ExplicitModel == MSInheritanceModel::Unspecified)
    return false;

  if (BestCase) {
    if (RD->calculateInheritanceModel() == ExplicitModel)
      return false;
  } else {
    if (RD->calculateInheritanceModel() <= ExplicitModel)
      return false;
  }

  Diag(Range.getBegin(), diag::err_mismatched_ms_inheritance)
      << 0 /*definition*/;
  Diag(RD->getDefinition()->getLocation(), diag::note_defined_here) << RD;
  return true;
}

/// parseModeAttrArg - Parses attribute mode string and returns parsed type
/// attribute.
static void parseModeAttrArg(Sema &S, StringRef Str, unsigned &DestWidth,
                             bool &IntegerMode, bool &ComplexMode,
                             FloatModeKind &ExplicitType) {
  IntegerMode = true;
  ComplexMode = false;
  ExplicitType = FloatModeKind::NoFloat;
  switch (Str.size()) {
  case 2:
    switch (Str[0]) {
    case 'Q':
      DestWidth = 8;
      break;
    case 'H':
      DestWidth = 16;
      break;
    case 'S':
      DestWidth = 32;
      break;
    case 'D':
      DestWidth = 64;
      break;
    case 'X':
      DestWidth = 96;
      break;
    case 'K': // KFmode - IEEE quad precision (__float128)
      ExplicitType = FloatModeKind::Float128;
      DestWidth = Str[1] == 'I' ? 0 : 128;
      break;
    case 'T':
      ExplicitType = FloatModeKind::LongDouble;
      DestWidth = 128;
      break;
    case 'I':
      ExplicitType = FloatModeKind::Ibm128;
      DestWidth = Str[1] == 'I' ? 0 : 128;
      break;
    }
    if (Str[1] == 'F') {
      IntegerMode = false;
    } else if (Str[1] == 'C') {
      IntegerMode = false;
      ComplexMode = true;
    } else if (Str[1] != 'I') {
      DestWidth = 0;
    }
    break;
  case 4:
    // FIXME: glibc uses 'word' to define register_t; this is narrower than a
    // pointer on PIC16 and other embedded platforms.
    if (Str == "word")
      DestWidth = S.Context.getTargetInfo().getRegisterWidth();
    else if (Str == "byte")
      DestWidth = S.Context.getTargetInfo().getCharWidth();
    break;
  case 7:
    if (Str == "pointer")
      DestWidth = S.Context.getTargetInfo().getPointerWidth(LangAS::Default);
    break;
  case 11:
    if (Str == "unwind_word")
      DestWidth = S.Context.getTargetInfo().getUnwindWordWidth();
    break;
  }
}

/// handleModeAttr - This attribute modifies the width of a decl with primitive
/// type.
///
/// Despite what would be logical, the mode attribute is a decl attribute, not a
/// type attribute: 'int ** __attribute((mode(HI))) *G;' tries to make 'G' be
/// HImode, not an intermediate pointer.
static void handleModeAttr(Sema &S, Decl *D, const ParsedAttr &AL) {
  // This attribute isn't documented, but glibc uses it.  It changes
  // the width of an int or unsigned int to the specified size.
  if (!AL.isArgIdent(0)) {
    S.Diag(AL.getLoc(), diag::err_attribute_argument_type)
        << AL << AANT_ArgumentIdentifier;
    return;
  }

  IdentifierInfo *Name = AL.getArgAsIdent(0)->Ident;

  S.AddModeAttr(D, AL, Name);
}

void Sema::AddModeAttr(Decl *D, const AttributeCommonInfo &CI,
                       IdentifierInfo *Name, bool InInstantiation) {
  StringRef Str = Name->getName();
  normalizeName(Str);
  SourceLocation AttrLoc = CI.getLoc();

  unsigned DestWidth = 0;
  bool IntegerMode = true;
  bool ComplexMode = false;
  FloatModeKind ExplicitType = FloatModeKind::NoFloat;
  llvm::APInt VectorSize(64, 0);
  if (Str.size() >= 4 && Str[0] == 'V') {
    // Minimal length of vector mode is 4: 'V' + NUMBER(>=1) + TYPE(>=2).
    size_t StrSize = Str.size();
    size_t VectorStringLength = 0;
    while ((VectorStringLength + 1) < StrSize &&
           isdigit(Str[VectorStringLength + 1]))
      ++VectorStringLength;
    if (VectorStringLength &&
        !Str.substr(1, VectorStringLength).getAsInteger(10, VectorSize) &&
        VectorSize.isPowerOf2()) {
      parseModeAttrArg(*this, Str.substr(VectorStringLength + 1), DestWidth,
                       IntegerMode, ComplexMode, ExplicitType);
      // Avoid duplicate warning from template instantiation.
      if (!InInstantiation)
        Diag(AttrLoc, diag::warn_vector_mode_deprecated);
    } else {
      VectorSize = 0;
    }
  }

  if (!VectorSize)
    parseModeAttrArg(*this, Str, DestWidth, IntegerMode, ComplexMode,
                     ExplicitType);

  // FIXME: Sync this with InitializePredefinedMacros; we need to match int8_t
  // and friends, at least with glibc.
  // FIXME: Make sure floating-point mappings are accurate
  // FIXME: Support XF and TF types
  if (!DestWidth) {
    Diag(AttrLoc, diag::err_machine_mode) << 0 /*Unknown*/ << Name;
    return;
  }

  QualType OldTy;
  if (const auto *TD = dyn_cast<TypedefNameDecl>(D))
    OldTy = TD->getUnderlyingType();
  else if (const auto *ED = dyn_cast<EnumDecl>(D)) {
    // Something like 'typedef enum { X } __attribute__((mode(XX))) T;'.
    // Try to get type from enum declaration, default to int.
    OldTy = ED->getIntegerType();
    if (OldTy.isNull())
      OldTy = Context.IntTy;
  } else
    OldTy = cast<ValueDecl>(D)->getType();

  if (OldTy->isDependentType()) {
    D->addAttr(::new (Context) ModeAttr(Context, CI, Name));
    return;
  }

  // Base type can also be a vector type (see PR17453).
  // Distinguish between base type and base element type.
  QualType OldElemTy = OldTy;
  if (const auto *VT = OldTy->getAs<VectorType>())
    OldElemTy = VT->getElementType();

  // GCC allows 'mode' attribute on enumeration types (even incomplete), except
  // for vector modes. So, 'enum X __attribute__((mode(QI)));' forms a complete
  // type, 'enum { A } __attribute__((mode(V4SI)))' is rejected.
  if ((isa<EnumDecl>(D) || OldElemTy->getAs<EnumType>()) &&
      VectorSize.getBoolValue()) {
    Diag(AttrLoc, diag::err_enum_mode_vector_type) << Name << CI.getRange();
    return;
  }
  bool IntegralOrAnyEnumType = (OldElemTy->isIntegralOrEnumerationType() &&
                                !OldElemTy->isBitIntType()) ||
                               OldElemTy->getAs<EnumType>();

  if (!OldElemTy->getAs<BuiltinType>() && !OldElemTy->isComplexType() &&
      !IntegralOrAnyEnumType)
    Diag(AttrLoc, diag::err_mode_not_primitive);
  else if (IntegerMode) {
    if (!IntegralOrAnyEnumType)
      Diag(AttrLoc, diag::err_mode_wrong_type);
  } else if (ComplexMode) {
    if (!OldElemTy->isComplexType())
      Diag(AttrLoc, diag::err_mode_wrong_type);
  } else {
    if (!OldElemTy->isFloatingType())
      Diag(AttrLoc, diag::err_mode_wrong_type);
  }

  QualType NewElemTy;

  if (IntegerMode)
    NewElemTy = Context.getIntTypeForBitwidth(DestWidth,
                                              OldElemTy->isSignedIntegerType());
  else
    NewElemTy = Context.getRealTypeForBitwidth(DestWidth, ExplicitType);

  if (NewElemTy.isNull()) {
    // Only emit diagnostic on host for 128-bit mode attribute
    if (!(DestWidth == 128 && getLangOpts().CUDAIsDevice))
      Diag(AttrLoc, diag::err_machine_mode) << 1 /*Unsupported*/ << Name;
    return;
  }

  if (ComplexMode) {
    NewElemTy = Context.getComplexType(NewElemTy);
  }

  QualType NewTy = NewElemTy;
  if (VectorSize.getBoolValue()) {
    NewTy = Context.getVectorType(NewTy, VectorSize.getZExtValue(),
                                  VectorKind::Generic);
  } else if (const auto *OldVT = OldTy->getAs<VectorType>()) {
    // Complex machine mode does not support base vector types.
    if (ComplexMode) {
      Diag(AttrLoc, diag::err_complex_mode_vector_type);
      return;
    }
    unsigned NumElements = Context.getTypeSize(OldElemTy) *
                           OldVT->getNumElements() /
                           Context.getTypeSize(NewElemTy);
    NewTy =
        Context.getVectorType(NewElemTy, NumElements, OldVT->getVectorKind());
  }

  if (NewTy.isNull()) {
    Diag(AttrLoc, diag::err_mode_wrong_type);
    return;
  }

  // Install the new type.
  if (auto *TD = dyn_cast<TypedefNameDecl>(D))
    TD->setModedTypeSourceInfo(TD->getTypeSourceInfo(), NewTy);
  else if (auto *ED = dyn_cast<EnumDecl>(D))
    ED->setIntegerType(NewTy);
  else
    cast<ValueDecl>(D)->setType(NewTy);

  D->addAttr(::new (Context) ModeAttr(Context, CI, Name));
}

static void handleNoDebugAttr(Sema &S, Decl *D, const ParsedAttr &AL) {
  D->addAttr(::new (S.Context) NoDebugAttr(S.Context, AL));
}

AlwaysInlineAttr *Sema::mergeAlwaysInlineAttr(Decl *D,
                                              const AttributeCommonInfo &CI,
                                              const IdentifierInfo *Ident) {
  if (OptimizeNoneAttr *Optnone = D->getAttr<OptimizeNoneAttr>()) {
    Diag(CI.getLoc(), diag::warn_attribute_ignored) << Ident;
    Diag(Optnone->getLocation(), diag::note_conflicting_attribute);
    return nullptr;
  }

  if (D->hasAttr<AlwaysInlineAttr>())
    return nullptr;

  return ::new (Context) AlwaysInlineAttr(Context, CI);
}

InternalLinkageAttr *Sema::mergeInternalLinkageAttr(Decl *D,
                                                    const ParsedAttr &AL) {
  if (const auto *VD = dyn_cast<VarDecl>(D)) {
    // Attribute applies to Var but not any subclass of it (like ParmVar,
    // ImplicitParm or VarTemplateSpecialization).
    if (VD->getKind() != Decl::Var) {
      Diag(AL.getLoc(), diag::warn_attribute_wrong_decl_type)
          << AL << AL.isRegularKeywordAttribute()
          << (getLangOpts().CPlusPlus ? ExpectedFunctionVariableOrClass
                                      : ExpectedVariableOrFunction);
      return nullptr;
    }
    // Attribute does not apply to non-static local variables.
    if (VD->hasLocalStorage()) {
      Diag(VD->getLocation(), diag::warn_internal_linkage_local_storage);
      return nullptr;
    }
  }

  return ::new (Context) InternalLinkageAttr(Context, AL);
}
InternalLinkageAttr *
Sema::mergeInternalLinkageAttr(Decl *D, const InternalLinkageAttr &AL) {
  if (const auto *VD = dyn_cast<VarDecl>(D)) {
    // Attribute applies to Var but not any subclass of it (like ParmVar,
    // ImplicitParm or VarTemplateSpecialization).
    if (VD->getKind() != Decl::Var) {
      Diag(AL.getLocation(), diag::warn_attribute_wrong_decl_type)
          << &AL << AL.isRegularKeywordAttribute()
          << (getLangOpts().CPlusPlus ? ExpectedFunctionVariableOrClass
                                      : ExpectedVariableOrFunction);
      return nullptr;
    }
    // Attribute does not apply to non-static local variables.
    if (VD->hasLocalStorage()) {
      Diag(VD->getLocation(), diag::warn_internal_linkage_local_storage);
      return nullptr;
    }
  }

  return ::new (Context) InternalLinkageAttr(Context, AL);
}

MinSizeAttr *Sema::mergeMinSizeAttr(Decl *D, const AttributeCommonInfo &CI) {
  if (OptimizeNoneAttr *Optnone = D->getAttr<OptimizeNoneAttr>()) {
    Diag(CI.getLoc(), diag::warn_attribute_ignored) << "'minsize'";
    Diag(Optnone->getLocation(), diag::note_conflicting_attribute);
    return nullptr;
  }

  if (D->hasAttr<MinSizeAttr>())
    return nullptr;

  return ::new (Context) MinSizeAttr(Context, CI);
}

OptimizeNoneAttr *Sema::mergeOptimizeNoneAttr(Decl *D,
                                              const AttributeCommonInfo &CI) {
  if (AlwaysInlineAttr *Inline = D->getAttr<AlwaysInlineAttr>()) {
    Diag(Inline->getLocation(), diag::warn_attribute_ignored) << Inline;
    Diag(CI.getLoc(), diag::note_conflicting_attribute);
    D->dropAttr<AlwaysInlineAttr>();
  }
  if (MinSizeAttr *MinSize = D->getAttr<MinSizeAttr>()) {
    Diag(MinSize->getLocation(), diag::warn_attribute_ignored) << MinSize;
    Diag(CI.getLoc(), diag::note_conflicting_attribute);
    D->dropAttr<MinSizeAttr>();
  }

  if (D->hasAttr<OptimizeNoneAttr>())
    return nullptr;

  return ::new (Context) OptimizeNoneAttr(Context, CI);
}

static void handleAlwaysInlineAttr(Sema &S, Decl *D, const ParsedAttr &AL) {
  if (AlwaysInlineAttr *Inline =
          S.mergeAlwaysInlineAttr(D, AL, AL.getAttrName()))
    D->addAttr(Inline);
}

static void handleMinSizeAttr(Sema &S, Decl *D, const ParsedAttr &AL) {
  if (MinSizeAttr *MinSize = S.mergeMinSizeAttr(D, AL))
    D->addAttr(MinSize);
}

static void handleOptimizeNoneAttr(Sema &S, Decl *D, const ParsedAttr &AL) {
  if (OptimizeNoneAttr *Optnone = S.mergeOptimizeNoneAttr(D, AL))
    D->addAttr(Optnone);
}

static void handleSYCLDeviceAttr(Sema &S, Decl *D, const ParsedAttr &AL) {
  auto *ND = cast<NamedDecl>(D);
  if (!ND->isExternallyVisible()) {
    S.Diag(AL.getLoc(), diag::err_sycl_attribute_internal_decl)
        << AL << !isa<FunctionDecl>(ND);
    return;
  }

  if (auto *VD = dyn_cast<VarDecl>(D)) {
    QualType VarType = VD->getType();
    // Diagnose only for non-dependent types since dependent type don't have
    // attributes applied on them ATM.
    if (!VarType->isDependentType() &&
        !S.SYCL().isTypeDecoratedWithDeclAttribute<SYCLDeviceGlobalAttr>(
            VD->getType())) {
      S.Diag(AL.getLoc(), diag::err_sycl_attribute_not_device_global) << AL;
      return;
    }
  }

  handleSimpleAttribute<SYCLDeviceAttr>(S, D, AL);
}

static void handleSYCLDeviceIndirectlyCallableAttr(Sema &S, Decl *D,
                                                   const ParsedAttr &AL) {
  auto *FD = cast<FunctionDecl>(D);
  if (!FD->isExternallyVisible()) {
    S.Diag(AL.getLoc(), diag::err_sycl_attribute_internal_decl)
        << AL << /*function*/ 0;
    return;
  }

  D->addAttr(SYCLDeviceAttr::CreateImplicit(S.Context));
  handleSimpleAttribute<SYCLDeviceIndirectlyCallableAttr>(S, D, AL);
}

static void handleSYCLGlobalVarAttr(Sema &S, Decl *D, const ParsedAttr &AL) {
  if (!S.Context.getSourceManager().isInSystemHeader(D->getLocation())) {
    S.Diag(AL.getLoc(), diag::err_attribute_only_system_header) << AL;
    return;
  }

  handleSimpleAttribute<SYCLGlobalVarAttr>(S, D, AL);
}

static void handleSYCLRegisterNumAttr(Sema &S, Decl *D, const ParsedAttr &AL) {
  if (!AL.checkExactlyNumArgs(S, 1))
    return;
  uint32_t RegNo = 0;
  const Expr *E = AL.getArgAsExpr(0);
  if (!S.checkUInt32Argument(AL, E, RegNo, 0, /*StrictlyUnsigned=*/true))
    return;
  D->addAttr(::new (S.Context) SYCLRegisterNumAttr(S.Context, AL, RegNo));
}

SYCLIntelESimdVectorizeAttr *
Sema::MergeSYCLIntelESimdVectorizeAttr(Decl *D,
                                       const SYCLIntelESimdVectorizeAttr &A) {
  // Check to see if there's a duplicate attribute with different values
  // already applied to the declaration.
  if (const auto *DeclAttr = D->getAttr<SYCLIntelESimdVectorizeAttr>()) {
    if (const auto *DeclExpr = dyn_cast<ConstantExpr>(DeclAttr->getValue())) {
      if (const auto *MergeExpr = dyn_cast<ConstantExpr>(A.getValue())) {
        if (DeclExpr->getResultAsAPSInt() != MergeExpr->getResultAsAPSInt()) {
          Diag(DeclAttr->getLoc(), diag::warn_duplicate_attribute) << &A;
          Diag(A.getLoc(), diag::note_previous_attribute);
        }
        // Do not add a duplicate attribute.
        return nullptr;
      }
    }
  }
  return ::new (Context) SYCLIntelESimdVectorizeAttr(Context, A, A.getValue());
}

static void handleSYCLIntelESimdVectorizeAttr(Sema &S, Decl *D,
                                              const ParsedAttr &A) {
  S.SYCL().checkDeprecatedSYCLAttributeSpelling(A);

  Expr *E = A.getArgAsExpr(0);
  S.SYCL().addSYCLIntelESimdVectorizeAttr(D, A, E);
}

static void handleConstantAttr(Sema &S, Decl *D, const ParsedAttr &AL) {
  const auto *VD = cast<VarDecl>(D);
  if (VD->hasLocalStorage()) {
    S.Diag(AL.getLoc(), diag::err_cuda_nonstatic_constdev);
    return;
  }
  // constexpr variable may already get an implicit constant attr, which should
  // be replaced by the explicit constant attr.
  if (auto *A = D->getAttr<CUDAConstantAttr>()) {
    if (!A->isImplicit())
      return;
    D->dropAttr<CUDAConstantAttr>();
  }
  D->addAttr(::new (S.Context) CUDAConstantAttr(S.Context, AL));
}

static void handleSharedAttr(Sema &S, Decl *D, const ParsedAttr &AL) {
  const auto *VD = cast<VarDecl>(D);
  // extern __shared__ is only allowed on arrays with no length (e.g.
  // "int x[]").
  if (!S.getLangOpts().GPURelocatableDeviceCode && VD->hasExternalStorage() &&
      !isa<IncompleteArrayType>(VD->getType())) {
    S.Diag(AL.getLoc(), diag::err_cuda_extern_shared) << VD;
    return;
  }
  if (S.getLangOpts().CUDA && VD->hasLocalStorage() &&
      S.CUDA().DiagIfHostCode(AL.getLoc(), diag::err_cuda_host_shared)
          << llvm::to_underlying(S.CUDA().CurrentTarget()))
    return;
  D->addAttr(::new (S.Context) CUDASharedAttr(S.Context, AL));
}

static void handleGlobalAttr(Sema &S, Decl *D, const ParsedAttr &AL) {
  const auto *FD = cast<FunctionDecl>(D);
  if (!FD->getReturnType()->isVoidType() &&
      !FD->getReturnType()->getAs<AutoType>() &&
      !FD->getReturnType()->isInstantiationDependentType()) {
    SourceRange RTRange = FD->getReturnTypeSourceRange();
    S.Diag(FD->getTypeSpecStartLoc(), diag::err_kern_type_not_void_return)
        << FD->getType()
        << (RTRange.isValid() ? FixItHint::CreateReplacement(RTRange, "void")
                              : FixItHint());
    return;
  }
  if (const auto *Method = dyn_cast<CXXMethodDecl>(FD)) {
    if (Method->isInstance()) {
      S.Diag(Method->getBeginLoc(), diag::err_kern_is_nonstatic_method)
          << Method;
      return;
    }
    S.Diag(Method->getBeginLoc(), diag::warn_kern_is_method) << Method;
  }
  // Only warn for "inline" when compiling for host, to cut down on noise.
  if (FD->isInlineSpecified() && !S.getLangOpts().CUDAIsDevice)
    S.Diag(FD->getBeginLoc(), diag::warn_kern_is_inline) << FD;

  if (AL.getKind() == ParsedAttr::AT_NVPTXKernel)
    D->addAttr(::new (S.Context) NVPTXKernelAttr(S.Context, AL));
  else
    D->addAttr(::new (S.Context) CUDAGlobalAttr(S.Context, AL));
  // In host compilation the kernel is emitted as a stub function, which is
  // a helper function for launching the kernel. The instructions in the helper
  // function has nothing to do with the source code of the kernel. Do not emit
  // debug info for the stub function to avoid confusing the debugger.
  if (S.LangOpts.HIP && !S.LangOpts.CUDAIsDevice)
    D->addAttr(NoDebugAttr::CreateImplicit(S.Context));
}

static void handleDeviceAttr(Sema &S, Decl *D, const ParsedAttr &AL) {
  if (const auto *VD = dyn_cast<VarDecl>(D)) {
    if (VD->hasLocalStorage()) {
      S.Diag(AL.getLoc(), diag::err_cuda_nonstatic_constdev);
      return;
    }
  }

  if (auto *A = D->getAttr<CUDADeviceAttr>()) {
    if (!A->isImplicit())
      return;
    D->dropAttr<CUDADeviceAttr>();
  }
  D->addAttr(::new (S.Context) CUDADeviceAttr(S.Context, AL));
}

static void handleManagedAttr(Sema &S, Decl *D, const ParsedAttr &AL) {
  if (const auto *VD = dyn_cast<VarDecl>(D)) {
    if (VD->hasLocalStorage()) {
      S.Diag(AL.getLoc(), diag::err_cuda_nonstatic_constdev);
      return;
    }
  }
  if (!D->hasAttr<HIPManagedAttr>())
    D->addAttr(::new (S.Context) HIPManagedAttr(S.Context, AL));
  if (!D->hasAttr<CUDADeviceAttr>())
    D->addAttr(CUDADeviceAttr::CreateImplicit(S.Context));
}

static void handleGNUInlineAttr(Sema &S, Decl *D, const ParsedAttr &AL) {
  const auto *Fn = cast<FunctionDecl>(D);
  if (!Fn->isInlineSpecified()) {
    S.Diag(AL.getLoc(), diag::warn_gnu_inline_attribute_requires_inline);
    return;
  }

  if (S.LangOpts.CPlusPlus && Fn->getStorageClass() != SC_Extern)
    S.Diag(AL.getLoc(), diag::warn_gnu_inline_cplusplus_without_extern);

  D->addAttr(::new (S.Context) GNUInlineAttr(S.Context, AL));
}

static void handleCallConvAttr(Sema &S, Decl *D, const ParsedAttr &AL) {
  if (hasDeclarator(D)) return;

  // Diagnostic is emitted elsewhere: here we store the (valid) AL
  // in the Decl node for syntactic reasoning, e.g., pretty-printing.
  CallingConv CC;
  if (S.CheckCallingConvAttr(
          AL, CC, /*FD*/ nullptr,
          S.CUDA().IdentifyTarget(dyn_cast<FunctionDecl>(D))))
    return;

  if (!isa<ObjCMethodDecl>(D)) {
    S.Diag(AL.getLoc(), diag::warn_attribute_wrong_decl_type)
        << AL << AL.isRegularKeywordAttribute() << ExpectedFunctionOrMethod;
    return;
  }

  switch (AL.getKind()) {
  case ParsedAttr::AT_FastCall:
    D->addAttr(::new (S.Context) FastCallAttr(S.Context, AL));
    return;
  case ParsedAttr::AT_StdCall:
    D->addAttr(::new (S.Context) StdCallAttr(S.Context, AL));
    return;
  case ParsedAttr::AT_ThisCall:
    D->addAttr(::new (S.Context) ThisCallAttr(S.Context, AL));
    return;
  case ParsedAttr::AT_CDecl:
    D->addAttr(::new (S.Context) CDeclAttr(S.Context, AL));
    return;
  case ParsedAttr::AT_Pascal:
    D->addAttr(::new (S.Context) PascalAttr(S.Context, AL));
    return;
  case ParsedAttr::AT_SwiftCall:
    D->addAttr(::new (S.Context) SwiftCallAttr(S.Context, AL));
    return;
  case ParsedAttr::AT_SwiftAsyncCall:
    D->addAttr(::new (S.Context) SwiftAsyncCallAttr(S.Context, AL));
    return;
  case ParsedAttr::AT_VectorCall:
    D->addAttr(::new (S.Context) VectorCallAttr(S.Context, AL));
    return;
  case ParsedAttr::AT_MSABI:
    D->addAttr(::new (S.Context) MSABIAttr(S.Context, AL));
    return;
  case ParsedAttr::AT_SysVABI:
    D->addAttr(::new (S.Context) SysVABIAttr(S.Context, AL));
    return;
  case ParsedAttr::AT_RegCall:
    D->addAttr(::new (S.Context) RegCallAttr(S.Context, AL));
    return;
  case ParsedAttr::AT_Pcs: {
    PcsAttr::PCSType PCS;
    switch (CC) {
    case CC_AAPCS:
      PCS = PcsAttr::AAPCS;
      break;
    case CC_AAPCS_VFP:
      PCS = PcsAttr::AAPCS_VFP;
      break;
    default:
      llvm_unreachable("unexpected calling convention in pcs attribute");
    }

    D->addAttr(::new (S.Context) PcsAttr(S.Context, AL, PCS));
    return;
  }
  case ParsedAttr::AT_AArch64VectorPcs:
    D->addAttr(::new (S.Context) AArch64VectorPcsAttr(S.Context, AL));
    return;
  case ParsedAttr::AT_AArch64SVEPcs:
    D->addAttr(::new (S.Context) AArch64SVEPcsAttr(S.Context, AL));
    return;
  case ParsedAttr::AT_AMDGPUKernelCall:
    D->addAttr(::new (S.Context) AMDGPUKernelCallAttr(S.Context, AL));
    return;
  case ParsedAttr::AT_IntelOclBicc:
    D->addAttr(::new (S.Context) IntelOclBiccAttr(S.Context, AL));
    return;
  case ParsedAttr::AT_PreserveMost:
    D->addAttr(::new (S.Context) PreserveMostAttr(S.Context, AL));
    return;
  case ParsedAttr::AT_PreserveAll:
    D->addAttr(::new (S.Context) PreserveAllAttr(S.Context, AL));
    return;
  case ParsedAttr::AT_M68kRTD:
    D->addAttr(::new (S.Context) M68kRTDAttr(S.Context, AL));
    return;
  case ParsedAttr::AT_PreserveNone:
    D->addAttr(::new (S.Context) PreserveNoneAttr(S.Context, AL));
    return;
  case ParsedAttr::AT_RISCVVectorCC:
    D->addAttr(::new (S.Context) RISCVVectorCCAttr(S.Context, AL));
    return;
  default:
    llvm_unreachable("unexpected attribute kind");
  }
}

static void handleSuppressAttr(Sema &S, Decl *D, const ParsedAttr &AL) {
  if (AL.getAttributeSpellingListIndex() == SuppressAttr::CXX11_gsl_suppress) {
    // Suppression attribute with GSL spelling requires at least 1 argument.
    if (!AL.checkAtLeastNumArgs(S, 1))
      return;
  }

  std::vector<StringRef> DiagnosticIdentifiers;
  for (unsigned I = 0, E = AL.getNumArgs(); I != E; ++I) {
    StringRef RuleName;

    if (!S.checkStringLiteralArgumentAttr(AL, I, RuleName, nullptr))
      return;

    DiagnosticIdentifiers.push_back(RuleName);
  }
  D->addAttr(::new (S.Context)
                 SuppressAttr(S.Context, AL, DiagnosticIdentifiers.data(),
                              DiagnosticIdentifiers.size()));
}

static void handleLifetimeCategoryAttr(Sema &S, Decl *D, const ParsedAttr &AL) {
  TypeSourceInfo *DerefTypeLoc = nullptr;
  QualType ParmType;
  if (AL.hasParsedType()) {
    ParmType = S.GetTypeFromParser(AL.getTypeArg(), &DerefTypeLoc);

    unsigned SelectIdx = ~0U;
    if (ParmType->isReferenceType())
      SelectIdx = 0;
    else if (ParmType->isArrayType())
      SelectIdx = 1;

    if (SelectIdx != ~0U) {
      S.Diag(AL.getLoc(), diag::err_attribute_invalid_argument)
          << SelectIdx << AL;
      return;
    }
  }

  // To check if earlier decl attributes do not conflict the newly parsed ones
  // we always add (and check) the attribute to the canonical decl. We need
  // to repeat the check for attribute mutual exclusion because we're attaching
  // all of the attributes to the canonical declaration rather than the current
  // declaration.
  D = D->getCanonicalDecl();
  if (AL.getKind() == ParsedAttr::AT_Owner) {
    if (checkAttrMutualExclusion<PointerAttr>(S, D, AL))
      return;
    if (const auto *OAttr = D->getAttr<OwnerAttr>()) {
      const Type *ExistingDerefType = OAttr->getDerefTypeLoc()
                                          ? OAttr->getDerefType().getTypePtr()
                                          : nullptr;
      if (ExistingDerefType != ParmType.getTypePtrOrNull()) {
        S.Diag(AL.getLoc(), diag::err_attributes_are_not_compatible)
            << AL << OAttr
            << (AL.isRegularKeywordAttribute() ||
                OAttr->isRegularKeywordAttribute());
        S.Diag(OAttr->getLocation(), diag::note_conflicting_attribute);
      }
      return;
    }
    for (Decl *Redecl : D->redecls()) {
      Redecl->addAttr(::new (S.Context) OwnerAttr(S.Context, AL, DerefTypeLoc));
    }
  } else {
    if (checkAttrMutualExclusion<OwnerAttr>(S, D, AL))
      return;
    if (const auto *PAttr = D->getAttr<PointerAttr>()) {
      const Type *ExistingDerefType = PAttr->getDerefTypeLoc()
                                          ? PAttr->getDerefType().getTypePtr()
                                          : nullptr;
      if (ExistingDerefType != ParmType.getTypePtrOrNull()) {
        S.Diag(AL.getLoc(), diag::err_attributes_are_not_compatible)
            << AL << PAttr
            << (AL.isRegularKeywordAttribute() ||
                PAttr->isRegularKeywordAttribute());
        S.Diag(PAttr->getLocation(), diag::note_conflicting_attribute);
      }
      return;
    }
    for (Decl *Redecl : D->redecls()) {
      Redecl->addAttr(::new (S.Context)
                          PointerAttr(S.Context, AL, DerefTypeLoc));
    }
  }
}

static void handleRandomizeLayoutAttr(Sema &S, Decl *D, const ParsedAttr &AL) {
  if (checkAttrMutualExclusion<NoRandomizeLayoutAttr>(S, D, AL))
    return;
  if (!D->hasAttr<RandomizeLayoutAttr>())
    D->addAttr(::new (S.Context) RandomizeLayoutAttr(S.Context, AL));
}

static void handleNoRandomizeLayoutAttr(Sema &S, Decl *D,
                                        const ParsedAttr &AL) {
  if (checkAttrMutualExclusion<RandomizeLayoutAttr>(S, D, AL))
    return;
  if (!D->hasAttr<NoRandomizeLayoutAttr>())
    D->addAttr(::new (S.Context) NoRandomizeLayoutAttr(S.Context, AL));
}

bool Sema::CheckCallingConvAttr(const ParsedAttr &Attrs, CallingConv &CC,
                                const FunctionDecl *FD,
                                CUDAFunctionTarget CFT) {
  if (Attrs.isInvalid())
    return true;

  if (Attrs.hasProcessingCache()) {
    CC = (CallingConv) Attrs.getProcessingCache();
    return false;
  }

  unsigned ReqArgs = Attrs.getKind() == ParsedAttr::AT_Pcs ? 1 : 0;
  if (!Attrs.checkExactlyNumArgs(*this, ReqArgs)) {
    Attrs.setInvalid();
    return true;
  }

  const TargetInfo &TI = Context.getTargetInfo();
  // TODO: diagnose uses of these conventions on the wrong target.
  switch (Attrs.getKind()) {
  case ParsedAttr::AT_CDecl:
    CC = TI.getDefaultCallingConv();
    break;
  case ParsedAttr::AT_FastCall:
    CC = CC_X86FastCall;
    break;
  case ParsedAttr::AT_StdCall:
    CC = CC_X86StdCall;
    break;
  case ParsedAttr::AT_ThisCall:
    CC = CC_X86ThisCall;
    break;
  case ParsedAttr::AT_Pascal:
    CC = CC_X86Pascal;
    break;
  case ParsedAttr::AT_SwiftCall:
    CC = CC_Swift;
    break;
  case ParsedAttr::AT_SwiftAsyncCall:
    CC = CC_SwiftAsync;
    break;
  case ParsedAttr::AT_VectorCall:
    CC = CC_X86VectorCall;
    break;
  case ParsedAttr::AT_AArch64VectorPcs:
    CC = CC_AArch64VectorCall;
    break;
  case ParsedAttr::AT_AArch64SVEPcs:
    CC = CC_AArch64SVEPCS;
    break;
  case ParsedAttr::AT_AMDGPUKernelCall:
    CC = CC_AMDGPUKernelCall;
    break;
  case ParsedAttr::AT_RegCall:
    CC = CC_X86RegCall;
    break;
  case ParsedAttr::AT_MSABI:
    CC = Context.getTargetInfo().getTriple().isOSWindows() ? CC_C :
                                                             CC_Win64;
    break;
  case ParsedAttr::AT_SysVABI:
    CC = Context.getTargetInfo().getTriple().isOSWindows() ? CC_X86_64SysV :
                                                             CC_C;
    break;
  case ParsedAttr::AT_Pcs: {
    StringRef StrRef;
    if (!checkStringLiteralArgumentAttr(Attrs, 0, StrRef)) {
      Attrs.setInvalid();
      return true;
    }
    if (StrRef == "aapcs") {
      CC = CC_AAPCS;
      break;
    } else if (StrRef == "aapcs-vfp") {
      CC = CC_AAPCS_VFP;
      break;
    }

    Attrs.setInvalid();
    Diag(Attrs.getLoc(), diag::err_invalid_pcs);
    return true;
  }
  case ParsedAttr::AT_IntelOclBicc:
    CC = CC_IntelOclBicc;
    break;
  case ParsedAttr::AT_PreserveMost:
    CC = CC_PreserveMost;
    break;
  case ParsedAttr::AT_PreserveAll:
    CC = CC_PreserveAll;
    break;
  case ParsedAttr::AT_M68kRTD:
    CC = CC_M68kRTD;
    break;
  case ParsedAttr::AT_PreserveNone:
    CC = CC_PreserveNone;
    break;
  case ParsedAttr::AT_RISCVVectorCC:
    CC = CC_RISCVVectorCall;
    break;
  default: llvm_unreachable("unexpected attribute kind");
  }

  TargetInfo::CallingConvCheckResult A = TargetInfo::CCCR_OK;
  // CUDA functions may have host and/or device attributes which indicate
  // their targeted execution environment, therefore the calling convention
  // of functions in CUDA should be checked against the target deduced based
  // on their host/device attributes.
  if (LangOpts.CUDA) {
    auto *Aux = Context.getAuxTargetInfo();
    assert(FD || CFT != CUDAFunctionTarget::InvalidTarget);
    auto CudaTarget = FD ? CUDA().IdentifyTarget(FD) : CFT;
    bool CheckHost = false, CheckDevice = false;
    switch (CudaTarget) {
    case CUDAFunctionTarget::HostDevice:
      CheckHost = true;
      CheckDevice = true;
      break;
    case CUDAFunctionTarget::Host:
      CheckHost = true;
      break;
    case CUDAFunctionTarget::Device:
    case CUDAFunctionTarget::Global:
      CheckDevice = true;
      break;
    case CUDAFunctionTarget::InvalidTarget:
      llvm_unreachable("unexpected cuda target");
    }
    auto *HostTI = LangOpts.CUDAIsDevice ? Aux : &TI;
    auto *DeviceTI = LangOpts.CUDAIsDevice ? &TI : Aux;
    if (CheckHost && HostTI)
      A = HostTI->checkCallingConvention(CC);
    if (A == TargetInfo::CCCR_OK && CheckDevice && DeviceTI)
      A = DeviceTI->checkCallingConvention(CC);
  } else {
    A = TI.checkCallingConvention(CC);
  }

  switch (A) {
  case TargetInfo::CCCR_OK:
    break;

  case TargetInfo::CCCR_Ignore:
    // Treat an ignored convention as if it was an explicit C calling convention
    // attribute. For example, __stdcall on Win x64 functions as __cdecl, so
    // that command line flags that change the default convention to
    // __vectorcall don't affect declarations marked __stdcall.
    CC = CC_C;
    break;

  case TargetInfo::CCCR_Error:
    Diag(Attrs.getLoc(), diag::error_cconv_unsupported)
        << Attrs << (int)CallingConventionIgnoredReason::ForThisTarget;
    break;

  case TargetInfo::CCCR_Warning: {
    Diag(Attrs.getLoc(), diag::warn_cconv_unsupported)
        << Attrs << (int)CallingConventionIgnoredReason::ForThisTarget;

    // This convention is not valid for the target. Use the default function or
    // method calling convention.
    bool IsCXXMethod = false, IsVariadic = false;
    if (FD) {
      IsCXXMethod = FD->isCXXInstanceMember();
      IsVariadic = FD->isVariadic();
    }
    CC = Context.getDefaultCallingConvention(IsVariadic, IsCXXMethod);
    break;
  }
  }

  Attrs.setProcessingCache((unsigned) CC);
  return false;
}

bool Sema::CheckRegparmAttr(const ParsedAttr &AL, unsigned &numParams) {
  if (AL.isInvalid())
    return true;

  if (!AL.checkExactlyNumArgs(*this, 1)) {
    AL.setInvalid();
    return true;
  }

  uint32_t NP;
  Expr *NumParamsExpr = AL.getArgAsExpr(0);
  if (!checkUInt32Argument(AL, NumParamsExpr, NP)) {
    AL.setInvalid();
    return true;
  }

  if (Context.getTargetInfo().getRegParmMax() == 0) {
    Diag(AL.getLoc(), diag::err_attribute_regparm_wrong_platform)
      << NumParamsExpr->getSourceRange();
    AL.setInvalid();
    return true;
  }

  numParams = NP;
  if (numParams > Context.getTargetInfo().getRegParmMax()) {
    Diag(AL.getLoc(), diag::err_attribute_regparm_invalid_number)
      << Context.getTargetInfo().getRegParmMax() << NumParamsExpr->getSourceRange();
    AL.setInvalid();
    return true;
  }

  return false;
}

// Checks whether an argument of launch_bounds attribute is
// acceptable, performs implicit conversion to Rvalue, and returns
// non-nullptr Expr result on success. Otherwise, it returns nullptr
// and may output an error.
static Expr *makeLaunchBoundsArgExpr(Sema &S, Expr *E,
                                     const CUDALaunchBoundsAttr &AL,
                                     const unsigned Idx) {
  if (S.DiagnoseUnexpandedParameterPack(E))
    return nullptr;

  // Accept template arguments for now as they depend on something else.
  // We'll get to check them when they eventually get instantiated.
  if (E->isValueDependent())
    return E;

  std::optional<llvm::APSInt> I = llvm::APSInt(64);
  if (!(I = E->getIntegerConstantExpr(S.Context))) {
    S.Diag(E->getExprLoc(), diag::err_attribute_argument_n_type)
        << &AL << Idx << AANT_ArgumentIntegerConstant << E->getSourceRange();
    return nullptr;
  }
  // Make sure we can fit it in 32 bits.
  if (!I->isIntN(32)) {
    S.Diag(E->getExprLoc(), diag::err_ice_too_large)
        << toString(*I, 10, false) << 32 << /* Unsigned */ 1;
    return nullptr;
  }
  if (*I < 0)
    S.Diag(E->getExprLoc(), diag::warn_attribute_argument_n_negative)
        << &AL << Idx << E->getSourceRange();

  // We may need to perform implicit conversion of the argument.
  InitializedEntity Entity = InitializedEntity::InitializeParameter(
      S.Context, S.Context.getConstType(S.Context.IntTy), /*consume*/ false);
  ExprResult ValArg = S.PerformCopyInitialization(Entity, SourceLocation(), E);
  assert(!ValArg.isInvalid() &&
         "Unexpected PerformCopyInitialization() failure.");

  return ValArg.getAs<Expr>();
}

CUDALaunchBoundsAttr *
Sema::CreateLaunchBoundsAttr(const AttributeCommonInfo &CI, Expr *MaxThreads,
                             Expr *MinBlocks, Expr *MaxBlocks) {
  CUDALaunchBoundsAttr TmpAttr(Context, CI, MaxThreads, MinBlocks, MaxBlocks);
  MaxThreads = makeLaunchBoundsArgExpr(*this, MaxThreads, TmpAttr, 0);
  if (!MaxThreads)
    return nullptr;

  if (MinBlocks) {
    MinBlocks = makeLaunchBoundsArgExpr(*this, MinBlocks, TmpAttr, 1);
    if (!MinBlocks)
      return nullptr;
  }

  if (MaxBlocks) {
    // '.maxclusterrank' ptx directive requires .target sm_90 or higher.
    auto SM = SYCL().getOffloadArch(Context.getTargetInfo());
    if (SM == OffloadArch::UNKNOWN || SM < OffloadArch::SM_90) {
      Diag(MaxBlocks->getBeginLoc(), diag::warn_cuda_maxclusterrank_sm_90)
          << OffloadArchToString(SM) << CI << MaxBlocks->getSourceRange();
      // Ignore it by setting MaxBlocks to null;
      MaxBlocks = nullptr;
    } else {
      MaxBlocks = makeLaunchBoundsArgExpr(*this, MaxBlocks, TmpAttr, 2);
      if (!MaxBlocks)
        return nullptr;
    }
  }

  return ::new (Context)
      CUDALaunchBoundsAttr(Context, CI, MaxThreads, MinBlocks, MaxBlocks);
}

void Sema::AddLaunchBoundsAttr(Decl *D, const AttributeCommonInfo &CI,
                               Expr *MaxThreads, Expr *MinBlocks,
                               Expr *MaxBlocks) {
  if (auto *Attr = CreateLaunchBoundsAttr(CI, MaxThreads, MinBlocks, MaxBlocks))
    D->addAttr(Attr);
}

static void handleLaunchBoundsAttr(Sema &S, Decl *D, const ParsedAttr &AL) {
  if (!AL.checkAtLeastNumArgs(S, 1) || !AL.checkAtMostNumArgs(S, 3))
    return;

  S.AddLaunchBoundsAttr(D, AL, AL.getArgAsExpr(0),
                        AL.getNumArgs() > 1 ? AL.getArgAsExpr(1) : nullptr,
                        AL.getNumArgs() > 2 ? AL.getArgAsExpr(2) : nullptr);
}

static void handleArgumentWithTypeTagAttr(Sema &S, Decl *D,
                                          const ParsedAttr &AL) {
  if (!AL.isArgIdent(0)) {
    S.Diag(AL.getLoc(), diag::err_attribute_argument_n_type)
        << AL << /* arg num = */ 1 << AANT_ArgumentIdentifier;
    return;
  }

  ParamIdx ArgumentIdx;
  if (!S.checkFunctionOrMethodParameterIndex(D, AL, 2, AL.getArgAsExpr(1),
                                             ArgumentIdx))
    return;

  ParamIdx TypeTagIdx;
  if (!S.checkFunctionOrMethodParameterIndex(D, AL, 3, AL.getArgAsExpr(2),
                                             TypeTagIdx))
    return;

  bool IsPointer = AL.getAttrName()->getName() == "pointer_with_type_tag";
  if (IsPointer) {
    // Ensure that buffer has a pointer type.
    unsigned ArgumentIdxAST = ArgumentIdx.getASTIndex();
    if (ArgumentIdxAST >= getFunctionOrMethodNumParams(D) ||
        !getFunctionOrMethodParamType(D, ArgumentIdxAST)->isPointerType())
      S.Diag(AL.getLoc(), diag::err_attribute_pointers_only) << AL << 0;
  }

  D->addAttr(::new (S.Context) ArgumentWithTypeTagAttr(
      S.Context, AL, AL.getArgAsIdent(0)->Ident, ArgumentIdx, TypeTagIdx,
      IsPointer));
}

static void handleTypeTagForDatatypeAttr(Sema &S, Decl *D,
                                         const ParsedAttr &AL) {
  if (!AL.isArgIdent(0)) {
    S.Diag(AL.getLoc(), diag::err_attribute_argument_n_type)
        << AL << 1 << AANT_ArgumentIdentifier;
    return;
  }

  if (!AL.checkExactlyNumArgs(S, 1))
    return;

  if (!isa<VarDecl>(D)) {
    S.Diag(AL.getLoc(), diag::err_attribute_wrong_decl_type)
        << AL << AL.isRegularKeywordAttribute() << ExpectedVariable;
    return;
  }

  IdentifierInfo *PointerKind = AL.getArgAsIdent(0)->Ident;
  TypeSourceInfo *MatchingCTypeLoc = nullptr;
  S.GetTypeFromParser(AL.getMatchingCType(), &MatchingCTypeLoc);
  assert(MatchingCTypeLoc && "no type source info for attribute argument");

  D->addAttr(::new (S.Context) TypeTagForDatatypeAttr(
      S.Context, AL, PointerKind, MatchingCTypeLoc, AL.getLayoutCompatible(),
      AL.getMustBeNull()));
}

/// Give a warning for duplicate attributes, return true if duplicate.
template <typename AttrType>
static bool checkForDuplicateAttribute(Sema &S, Decl *D,
                                       const ParsedAttr &Attr) {
  // Give a warning for duplicates but not if it's one we've implicitly added.
  auto *A = D->getAttr<AttrType>();
  if (A && !A->isImplicit()) {
    S.Diag(Attr.getLoc(), diag::warn_duplicate_attribute_exact) << A;
    return true;
  }
  return false;
}

SYCLIntelNoGlobalWorkOffsetAttr *Sema::MergeSYCLIntelNoGlobalWorkOffsetAttr(
    Decl *D, const SYCLIntelNoGlobalWorkOffsetAttr &A) {
  // Check to see if there's a duplicate attribute with different values
  // already applied to the declaration.
  if (const auto *DeclAttr = D->getAttr<SYCLIntelNoGlobalWorkOffsetAttr>()) {
    if (const auto *DeclExpr = dyn_cast<ConstantExpr>(DeclAttr->getValue())) {
      if (const auto *MergeExpr = dyn_cast<ConstantExpr>(A.getValue())) {
        if (DeclExpr->getResultAsAPSInt() != MergeExpr->getResultAsAPSInt()) {
          Diag(DeclAttr->getLoc(), diag::warn_duplicate_attribute) << &A;
          Diag(A.getLoc(), diag::note_previous_attribute);
        }
        // Do not add a duplicate attribute.
        return nullptr;
      }
    }
  }
  return ::new (Context)
      SYCLIntelNoGlobalWorkOffsetAttr(Context, A, A.getValue());
}

static void handleSYCLIntelNoGlobalWorkOffsetAttr(Sema &S, Decl *D,
                                                  const ParsedAttr &A) {
  // If no attribute argument is specified, set to default value '1'.
  Expr *E = A.isArgExpr(0)
                ? A.getArgAsExpr(0)
                : IntegerLiteral::Create(S.Context, llvm::APInt(32, 1),
                                         S.Context.IntTy, A.getLoc());

  S.SYCL().addSYCLIntelNoGlobalWorkOffsetAttr(D, A, E);
}

/// Handle the [[intel::singlepump]] attribute.
static void handleSYCLIntelSinglePumpAttr(Sema &S, Decl *D,
                                          const ParsedAttr &AL) {
  // 'singlepump' Attribute does not take any argument. Give a warning for
  // duplicate attributes but not if it's one we've implicitly added and drop
  // any duplicates.
  if (const auto *ExistingAttr = D->getAttr<SYCLIntelSinglePumpAttr>()) {
    if (ExistingAttr && !ExistingAttr->isImplicit()) {
      S.Diag(AL.getLoc(), diag::warn_duplicate_attribute_exact) << &AL;
      S.Diag(ExistingAttr->getLoc(), diag::note_previous_attribute);
      return;
    }
  }

  // Check attribute applies to field, constant variables, local variables,
  // static variables, non-static data members, and device_global variables
  // for the device compilation.
  if ((D->getKind() == Decl::ParmVar) ||
      S.SYCL().checkValidFPGAMemoryAttributesVar(D)) {
    S.Diag(AL.getLoc(), diag::err_fpga_attribute_incorrect_variable)
        << AL << /*agent memory arguments*/ 0;
    return;
  }

  // If the declaration does not have an [[intel::fpga_memory]]
  // attribute, this creates one as an implicit attribute.
  if (!D->hasAttr<SYCLIntelMemoryAttr>())
    D->addAttr(SYCLIntelMemoryAttr::CreateImplicit(
        S.Context, SYCLIntelMemoryAttr::Default));

  D->addAttr(::new (S.Context) SYCLIntelSinglePumpAttr(S.Context, AL));
}

/// Handle the [[intel::doublepump]] attribute.
static void handleSYCLIntelDoublePumpAttr(Sema &S, Decl *D,
                                          const ParsedAttr &AL) {
  // 'doublepump' Attribute does not take any argument. Give a warning for
  // duplicate attributes but not if it's one we've implicitly added and drop
  // any duplicates.
  if (const auto *ExistingAttr = D->getAttr<SYCLIntelDoublePumpAttr>()) {
    if (ExistingAttr && !ExistingAttr->isImplicit()) {
      S.Diag(AL.getLoc(), diag::warn_duplicate_attribute_exact) << &AL;
      S.Diag(ExistingAttr->getLoc(), diag::note_previous_attribute);
      return;
    }
  }

  // Check attribute applies to field, constant variables, local variables,
  // static variables, non-static data members, and device_global variables
  // for the device compilation.
  if ((D->getKind() == Decl::ParmVar) ||
      S.SYCL().checkValidFPGAMemoryAttributesVar(D)) {
    S.Diag(AL.getLoc(), diag::err_fpga_attribute_incorrect_variable)
        << AL << /*agent memory arguments*/ 0;
    return;
  }

  // If the declaration does not have an [[intel::fpga_memory]]
  // attribute, this creates one as an implicit attribute.
  if (!D->hasAttr<SYCLIntelMemoryAttr>())
    D->addAttr(SYCLIntelMemoryAttr::CreateImplicit(
        S.Context, SYCLIntelMemoryAttr::Default));

  D->addAttr(::new (S.Context) SYCLIntelDoublePumpAttr(S.Context, AL));
}

/// Handle the [[intel::fpga_memory]] attribute.
/// This is incompatible with the [[intel::fpga_register]] attribute.
static void handleSYCLIntelMemoryAttr(Sema &S, Decl *D, const ParsedAttr &AL) {
  SYCLIntelMemoryAttr::MemoryKind Kind;
  if (AL.getNumArgs() == 0)
    Kind = SYCLIntelMemoryAttr::Default;
  else {
    StringRef Str;
    if (!S.checkStringLiteralArgumentAttr(AL, 0, Str))
      return;
    if (Str.empty() ||
        !SYCLIntelMemoryAttr::ConvertStrToMemoryKind(Str, Kind)) {
      SmallString<256> ValidStrings;
      SYCLIntelMemoryAttr::generateValidStrings(ValidStrings);
      S.Diag(AL.getLoc(), diag::err_intel_fpga_memory_arg_invalid)
          << AL << ValidStrings;
      return;
    }
  }

  if (auto *MA = D->getAttr<SYCLIntelMemoryAttr>()) {
    // Check to see if there's a duplicate memory attribute with different
    // values already applied to the declaration.
    if (!MA->isImplicit()) {
      if (MA->getKind() != Kind) {
        S.Diag(AL.getLoc(), diag::warn_duplicate_attribute) << &AL;
        S.Diag(MA->getLocation(), diag::note_previous_attribute);
      }
      // Drop the duplicate attribute.
      return;
    }
    // We are adding a user memory attribute, drop any implicit default.
    D->dropAttr<SYCLIntelMemoryAttr>();
  }

  // Check attribute applies to field, constant variables, local variables,
  // static variables, agent memory arguments, non-static data members,
  // and device_global variables for the device compilation.
  if (S.SYCL().checkValidFPGAMemoryAttributesVar(D)) {
    S.Diag(AL.getLoc(), diag::err_fpga_attribute_incorrect_variable)
        << AL << /*agent memory arguments*/ 1;
    return;
  }

  D->addAttr(::new (S.Context) SYCLIntelMemoryAttr(S.Context, AL, Kind));
}

/// Handle the [[intel::fpga_register]] attribute.
/// This is incompatible with most of the other memory attributes.
static void handleSYCLIntelRegisterAttr(Sema &S, Decl *D,
		                        const ParsedAttr &A) {

  // 'fpga_register' Attribute does not take any argument. Give a warning for
  // duplicate attributes but not if it's one we've implicitly added and drop
  // any duplicates.
  if (const auto *ExistingAttr = D->getAttr<SYCLIntelRegisterAttr>()) {
    if (ExistingAttr && !ExistingAttr->isImplicit()) {
      S.Diag(A.getLoc(), diag::warn_duplicate_attribute_exact) << &A;
      S.Diag(ExistingAttr->getLoc(), diag::note_previous_attribute);
      return;
    }
  }

  // Check attribute applies to field, constant variables, local variables,
  // static variables, non-static data members, and device_global variables
  // for the device compilation.
  if ((D->getKind() == Decl::ParmVar) ||
      S.SYCL().checkValidFPGAMemoryAttributesVar(D)) {
    S.Diag(A.getLoc(), diag::err_fpga_attribute_incorrect_variable)
        << A << /*agent memory arguments*/ 0;
    return;
  }

  D->addAttr(::new (S.Context) SYCLIntelRegisterAttr(S.Context, A));
}

SYCLIntelBankWidthAttr *
Sema::MergeSYCLIntelBankWidthAttr(Decl *D, const SYCLIntelBankWidthAttr &A) {
  // Check to see if there's a duplicate attribute with different values
  // already applied to the declaration.
  if (const auto *DeclAttr = D->getAttr<SYCLIntelBankWidthAttr>()) {
    const auto *DeclExpr = dyn_cast<ConstantExpr>(DeclAttr->getValue());
    const auto *MergeExpr = dyn_cast<ConstantExpr>(A.getValue());
    if (DeclExpr && MergeExpr &&
        DeclExpr->getResultAsAPSInt() != MergeExpr->getResultAsAPSInt()) {
      Diag(DeclAttr->getLoc(), diag::warn_duplicate_attribute) << &A;
      Diag(A.getLoc(), diag::note_previous_attribute);
      return nullptr;
    }
  }

  return ::new (Context) SYCLIntelBankWidthAttr(Context, A, A.getValue());
}

static void handleSYCLIntelBankWidthAttr(Sema &S, Decl *D,
                                         const ParsedAttr &A) {
  S.SYCL().addSYCLIntelBankWidthAttr(D, A, A.getArgAsExpr(0));
}

SYCLIntelNumBanksAttr *
Sema::MergeSYCLIntelNumBanksAttr(Decl *D, const SYCLIntelNumBanksAttr &A) {
  // Check to see if there's a duplicate attribute with different values
  // already applied to the declaration.
  if (const auto *DeclAttr = D->getAttr<SYCLIntelNumBanksAttr>()) {
    const auto *DeclExpr = dyn_cast<ConstantExpr>(DeclAttr->getValue());
    const auto *MergeExpr = dyn_cast<ConstantExpr>(A.getValue());
    if (DeclExpr && MergeExpr &&
        DeclExpr->getResultAsAPSInt() != MergeExpr->getResultAsAPSInt()) {
      Diag(DeclAttr->getLoc(), diag::warn_duplicate_attribute) << &A;
      Diag(A.getLoc(), diag::note_previous_attribute);
      return nullptr;
    }
  }

  return ::new (Context) SYCLIntelNumBanksAttr(Context, A, A.getValue());
}

static void handleSYCLIntelNumBanksAttr(Sema &S, Decl *D, const ParsedAttr &A) {
  S.SYCL().addSYCLIntelNumBanksAttr(D, A, A.getArgAsExpr(0));
}

static void handleIntelSimpleDualPortAttr(Sema &S, Decl *D,
                                          const ParsedAttr &AL) {
  // 'simple_dual_port' Attribute does not take any argument. Give a warning for
  // duplicate attributes but not if it's one we've implicitly added and drop
  // any duplicates.
  if (const auto *ExistingAttr = D->getAttr<SYCLIntelSimpleDualPortAttr>()) {
    if (ExistingAttr && !ExistingAttr->isImplicit()) {
      S.Diag(AL.getLoc(), diag::warn_duplicate_attribute_exact) << &AL;
      S.Diag(ExistingAttr->getLoc(), diag::note_previous_attribute);
      return;
    }
  }

  // Check attribute applies to field, constant variables, local variables,
  // static variables, agent memory arguments, non-static data members,
  // and device_global variables for the device compilation.
  if (S.SYCL().checkValidFPGAMemoryAttributesVar(D)) {
    S.Diag(AL.getLoc(), diag::err_fpga_attribute_incorrect_variable)
        << AL << /*agent memory arguments*/ 1;
    return;
  }

  if (!D->hasAttr<SYCLIntelMemoryAttr>())
    D->addAttr(SYCLIntelMemoryAttr::CreateImplicit(
        S.Context, SYCLIntelMemoryAttr::Default));

  D->addAttr(::new (S.Context)
                 SYCLIntelSimpleDualPortAttr(S.Context, AL));
}

SYCLIntelMaxReplicatesAttr *
Sema::MergeSYCLIntelMaxReplicatesAttr(Decl *D,
                                      const SYCLIntelMaxReplicatesAttr &A) {
  // Check to see if there's a duplicate attribute with different values
  // already applied to the declaration.
  if (const auto *DeclAttr = D->getAttr<SYCLIntelMaxReplicatesAttr>()) {
    if (const auto *DeclExpr = dyn_cast<ConstantExpr>(DeclAttr->getValue())) {
      if (const auto *MergeExpr = dyn_cast<ConstantExpr>(A.getValue())) {
        if (DeclExpr->getResultAsAPSInt() != MergeExpr->getResultAsAPSInt()) {
          Diag(DeclAttr->getLoc(), diag::warn_duplicate_attribute) << &A;
          Diag(A.getLoc(), diag::note_previous_attribute);
        }
        // Do not add a duplicate attribute.
        return nullptr;
      }
    }
  }

  return ::new (Context) SYCLIntelMaxReplicatesAttr(Context, A, A.getValue());
}

static void handleSYCLIntelMaxReplicatesAttr(Sema &S, Decl *D,
                                          const ParsedAttr &A) {
  S.SYCL().addSYCLIntelMaxReplicatesAttr(D, A, A.getArgAsExpr(0));
}

/// Handle the merge attribute.
/// This requires two string arguments.  The first argument is a name, the
/// second is a direction.  The direction must be "depth" or "width".
/// This is incompatible with the register attribute.
static void handleSYCLIntelMergeAttr(Sema &S, Decl *D, const ParsedAttr &AL) {
  SmallVector<StringRef, 2> Results;
  for (int I = 0; I < 2; I++) {
    StringRef Str;
    if (!S.checkStringLiteralArgumentAttr(AL, I, Str))
      return;

    if (I == 1 && Str != "depth" && Str != "width") {
      S.Diag(AL.getLoc(), diag::err_intel_fpga_merge_dir_invalid) << AL;
      return;
    }
    Results.push_back(Str);
  }

  // Warn about duplicate attributes if they have different arguments, no
  // diagnostic is emitted if the arguments match, and drop any duplicate
  // attributes.
  if (const auto *Existing = D->getAttr<SYCLIntelMergeAttr>()) {
    if (Existing && !(Existing->getName() == Results[0] &&
                      Existing->getDirection() == Results[1])) {
      S.Diag(AL.getLoc(), diag::warn_duplicate_attribute) << AL;
      S.Diag(Existing->getLoc(), diag::note_previous_attribute);
    }
    // If there is no mismatch, drop any duplicate attributes.
    return;
  }

  // Check attribute applies to field, constant variables, local variables,
  // static variables, non-static data members, and device_global variables
  // for the device compilation.
  if ((D->getKind() == Decl::ParmVar) ||
      S.SYCL().checkValidFPGAMemoryAttributesVar(D)) {
    S.Diag(AL.getLoc(), diag::err_fpga_attribute_incorrect_variable)
        << AL << /*agent memory arguments*/ 0;
    return;
  }

  if (!D->hasAttr<SYCLIntelMemoryAttr>())
    D->addAttr(SYCLIntelMemoryAttr::CreateImplicit(
        S.Context, SYCLIntelMemoryAttr::Default));

  D->addAttr(::new (S.Context)
                 SYCLIntelMergeAttr(S.Context, AL, Results[0], Results[1]));
}

/// Handle the bank_bits attribute.
/// This attribute accepts a list of values greater than zero.
/// This is incompatible with the register attribute.
/// The numbanks and bank_bits attributes are related. If numbanks exists
/// when handling bank_bits they are checked for consistency. If numbanks
/// hasn't been added yet an implicit one is added with the correct value.
/// If the user later adds a numbanks attribute the implicit one is removed.
/// The values must be consecutive values (i.e. 3,4,5 or 2,1).
static void handleSYCLIntelBankBitsAttr(Sema &S, Decl *D, const ParsedAttr &A) {
  checkForDuplicateAttribute<SYCLIntelBankBitsAttr>(S, D, A);

  if (!A.checkAtLeastNumArgs(S, 1))
    return;

  SmallVector<Expr *, 8> Args;
  for (unsigned I = 0; I < A.getNumArgs(); ++I) {
    Args.push_back(A.getArgAsExpr(I));
  }

  S.SYCL().addSYCLIntelBankBitsAttr(D, A, Args.data(), Args.size());
}

static void handleSYCLIntelPrivateCopiesAttr(Sema &S, Decl *D,
                                             const ParsedAttr &A) {
  S.SYCL().addSYCLIntelPrivateCopiesAttr(D, A, A.getArgAsExpr(0));
}

SYCLIntelForcePow2DepthAttr *
Sema::MergeSYCLIntelForcePow2DepthAttr(Decl *D,
                                       const SYCLIntelForcePow2DepthAttr &A) {
  // Check to see if there's a duplicate attribute with different values
  // already applied to the declaration.
  if (const auto *DeclAttr = D->getAttr<SYCLIntelForcePow2DepthAttr>()) {
    if (const auto *DeclExpr = dyn_cast<ConstantExpr>(DeclAttr->getValue())) {
      if (const auto *MergeExpr = dyn_cast<ConstantExpr>(A.getValue())) {
        if (DeclExpr->getResultAsAPSInt() != MergeExpr->getResultAsAPSInt()) {
          Diag(DeclAttr->getLoc(), diag::warn_duplicate_attribute) << &A;
          Diag(A.getLoc(), diag::note_previous_attribute);
        }
        // If there is no mismatch, drop any duplicate attributes.
        return nullptr;
      }
    }
  }

  return ::new (Context) SYCLIntelForcePow2DepthAttr(Context, A, A.getValue());
}

static void handleSYCLIntelForcePow2DepthAttr(Sema &S, Decl *D,
                                              const ParsedAttr &A) {
  S.SYCL().addSYCLIntelForcePow2DepthAttr(D, A, A.getArgAsExpr(0));
}

static void handleXRayLogArgsAttr(Sema &S, Decl *D, const ParsedAttr &AL) {
  ParamIdx ArgCount;

  if (!S.checkFunctionOrMethodParameterIndex(D, AL, 1, AL.getArgAsExpr(0),
                                             ArgCount,
                                             true /* CanIndexImplicitThis */))
    return;

  // ArgCount isn't a parameter index [0;n), it's a count [1;n]
  D->addAttr(::new (S.Context)
                 XRayLogArgsAttr(S.Context, AL, ArgCount.getSourceIndex()));
}

static void handlePatchableFunctionEntryAttr(Sema &S, Decl *D,
                                             const ParsedAttr &AL) {
  uint32_t Count = 0, Offset = 0;
  if (!S.checkUInt32Argument(AL, AL.getArgAsExpr(0), Count, 0, true))
    return;
  if (AL.getNumArgs() == 2) {
    Expr *Arg = AL.getArgAsExpr(1);
    if (!S.checkUInt32Argument(AL, Arg, Offset, 1, true))
      return;
    if (Count < Offset) {
      S.Diag(S.getAttrLoc(AL), diag::err_attribute_argument_out_of_range)
          << &AL << 0 << Count << Arg->getBeginLoc();
      return;
    }
  }
  D->addAttr(::new (S.Context)
                 PatchableFunctionEntryAttr(S.Context, AL, Count, Offset));
}

SYCLIntelPipeIOAttr *
Sema::MergeSYCLIntelPipeIOAttr(Decl *D, const SYCLIntelPipeIOAttr &A) {
  // Check to see if there's a duplicate attribute with different values
  // already applied to the declaration.
  if (const auto *DeclAttr = D->getAttr<SYCLIntelPipeIOAttr>()) {
    if (const auto *DeclExpr = dyn_cast<ConstantExpr>(DeclAttr->getID())) {
      if (const auto *MergeExpr = dyn_cast<ConstantExpr>(A.getID())) {
        if (DeclExpr->getResultAsAPSInt() != MergeExpr->getResultAsAPSInt()) {
          Diag(DeclAttr->getLoc(), diag::err_disallowed_duplicate_attribute)
              << &A;
          Diag(A.getLoc(), diag::note_conflicting_attribute);
        }
        // Do not add a duplicate attribute.
        return nullptr;
      }
    }
  }

  return ::new (Context) SYCLIntelPipeIOAttr(Context, A, A.getID());
}

static void handleSYCLIntelPipeIOAttr(Sema &S, Decl *D, const ParsedAttr &A) {
  Expr *E = A.getArgAsExpr(0);
  S.SYCL().addSYCLIntelPipeIOAttr(D, A, E);
}

SYCLIntelMaxConcurrencyAttr *Sema::MergeSYCLIntelMaxConcurrencyAttr(
    Decl *D, const SYCLIntelMaxConcurrencyAttr &A) {
  // Check to see if there's a duplicate attribute with different values
  // already applied to the declaration.
  if (const auto *DeclAttr = D->getAttr<SYCLIntelMaxConcurrencyAttr>()) {
    if (const auto *DeclExpr = dyn_cast<ConstantExpr>(DeclAttr->getNExpr())) {
      if (const auto *MergeExpr = dyn_cast<ConstantExpr>(A.getNExpr())) {
        if (DeclExpr->getResultAsAPSInt() != MergeExpr->getResultAsAPSInt()) {
          Diag(DeclAttr->getLoc(), diag::warn_duplicate_attribute) << &A;
          Diag(A.getLoc(), diag::note_previous_attribute);
        }
        // Do not add a duplicate attribute.
        return nullptr;
      }
    }
  }

  return ::new (Context) SYCLIntelMaxConcurrencyAttr(Context, A, A.getNExpr());
}

static void handleSYCLIntelMaxConcurrencyAttr(Sema &S, Decl *D,
                                              const ParsedAttr &A) {
  Expr *E = A.getArgAsExpr(0);
  S.SYCL().addSYCLIntelMaxConcurrencyAttr(D, A, E);
}

static bool hasSameSYCLAddIRAttributes(
    const SmallVector<std::pair<std::string, std::string>, 4> &LAttrs,
    const SmallVector<std::pair<std::string, std::string>, 4> &RAttrs) {
  std::set<std::pair<std::string, std::string>> LNameValSet{LAttrs.begin(),
                                                            LAttrs.end()};
  std::set<std::pair<std::string, std::string>> RNameValSet{RAttrs.begin(),
                                                            RAttrs.end()};
  return LNameValSet == RNameValSet;
}

template <typename AddIRAttrT>
static bool checkSYCLAddIRAttributesMergeability(const AddIRAttrT &NewAttr,
                                                 const AddIRAttrT &ExistingAttr,
                                                 Sema &S) {
  ASTContext &Context = S.getASTContext();
  // If there are no dependent argument expressions and the filters or the
  // attributes are different, then fail due to differing duplicates.
  if (!S.SYCL().hasDependentExpr(NewAttr.args_begin(), NewAttr.args_size()) &&
      !S.SYCL().hasDependentExpr(ExistingAttr.args_begin(),
                                 ExistingAttr.args_size()) &&
      (NewAttr.getAttributeFilter() != ExistingAttr.getAttributeFilter() ||
       !hasSameSYCLAddIRAttributes(
           NewAttr.getAttributeNameValuePairs(Context),
           ExistingAttr.getAttributeNameValuePairs(Context)))) {
    S.Diag(ExistingAttr.getLoc(), diag::err_duplicate_attribute) << &NewAttr;
    S.Diag(NewAttr.getLoc(), diag::note_conflicting_attribute);
    return true;
  }
  return false;
}

void Sema::CheckSYCLAddIRAttributesFunctionAttrConflicts(Decl *D) {
  const auto *AddIRFuncAttr = D->getAttr<SYCLAddIRAttributesFunctionAttr>();

  // If there is no such attribute there is nothing to check. If there are
  // dependent arguments we cannot know the actual number of arguments so we
  // defer the check.
  if (!AddIRFuncAttr || SYCL().hasDependentExpr(AddIRFuncAttr->args_begin(),
                                                AddIRFuncAttr->args_size()))
    return;

  // If there are no name-value pairs in the attribute it will not have an
  // effect and we can skip the check. The filter is ignored.
  size_t NumArgsWithoutFilter =
      AddIRFuncAttr->args_size() - (AddIRFuncAttr->hasFilterList() ? 1 : 0);
  if (NumArgsWithoutFilter == 0)
    return;

  // "sycl-single-task" is present on all single_task invocations, implicitly
  // added by the SYCL headers. It can only conflict with max_global_work_dim,
  // but the value will be the same so there is no need for a warning.
  if (NumArgsWithoutFilter == 2) {
    auto NameValuePairs = AddIRFuncAttr->getAttributeNameValuePairs(Context);
    if (NameValuePairs.size() > 0 &&
        NameValuePairs[0].first == "sycl-single-task")
      return;
  }

  // If there are potentially conflicting attributes, we issue a warning.
  for (const auto *Attr : std::vector<AttributeCommonInfo *>{
           D->getAttr<SYCLReqdWorkGroupSizeAttr>(),
           D->getAttr<IntelReqdSubGroupSizeAttr>(),
           D->getAttr<SYCLWorkGroupSizeHintAttr>(),
           D->getAttr<SYCLDeviceHasAttr>()})
    if (Attr)
      Diag(Attr->getLoc(), diag::warn_sycl_old_and_new_kernel_attributes)
          << Attr;
}

SYCLAddIRAttributesFunctionAttr *Sema::MergeSYCLAddIRAttributesFunctionAttr(
    Decl *D, const SYCLAddIRAttributesFunctionAttr &A) {
  if (const auto *ExistingAttr =
          D->getAttr<SYCLAddIRAttributesFunctionAttr>()) {
    checkSYCLAddIRAttributesMergeability(A, *ExistingAttr, *this);
    return nullptr;
  }
  return A.clone(Context);
}

static void handleSYCLAddIRAttributesFunctionAttr(Sema &S, Decl *D,
                                                  const ParsedAttr &A) {
  llvm::SmallVector<Expr *, 4> Args;
  Args.reserve(A.getNumArgs() - 1);
  for (unsigned I = 0; I < A.getNumArgs(); I++) {
    assert(A.isArgExpr(I));
    Args.push_back(A.getArgAsExpr(I));
  }

  S.SYCL().addSYCLAddIRAttributesFunctionAttr(D, A, Args);
}

SYCLAddIRAttributesKernelParameterAttr *
Sema::MergeSYCLAddIRAttributesKernelParameterAttr(
    Decl *D, const SYCLAddIRAttributesKernelParameterAttr &A) {
  if (const auto *ExistingAttr =
          D->getAttr<SYCLAddIRAttributesKernelParameterAttr>()) {
    checkSYCLAddIRAttributesMergeability(A, *ExistingAttr, *this);
    return nullptr;
  }
  return A.clone(Context);
}

static void handleSYCLAddIRAttributesKernelParameterAttr(Sema &S, Decl *D,
                                                         const ParsedAttr &A) {
  llvm::SmallVector<Expr *, 4> Args;
  Args.reserve(A.getNumArgs() - 1);
  for (unsigned I = 0; I < A.getNumArgs(); I++) {
    assert(A.getArgAsExpr(I));
    Args.push_back(A.getArgAsExpr(I));
  }

  S.SYCL().addSYCLAddIRAttributesKernelParameterAttr(D, A, Args);
}

SYCLAddIRAttributesGlobalVariableAttr *
Sema::MergeSYCLAddIRAttributesGlobalVariableAttr(
    Decl *D, const SYCLAddIRAttributesGlobalVariableAttr &A) {
  if (const auto *ExistingAttr =
          D->getAttr<SYCLAddIRAttributesGlobalVariableAttr>()) {
    checkSYCLAddIRAttributesMergeability(A, *ExistingAttr, *this);
    return nullptr;
  }
  return A.clone(Context);
}

static void handleSYCLAddIRAttributesGlobalVariableAttr(Sema &S, Decl *D,
                                                        const ParsedAttr &A) {
  llvm::SmallVector<Expr *, 4> Args;
  Args.reserve(A.getNumArgs() - 1);
  for (unsigned I = 0; I < A.getNumArgs(); I++) {
    assert(A.getArgAsExpr(I));
    Args.push_back(A.getArgAsExpr(I));
  }

  S.SYCL().addSYCLAddIRAttributesGlobalVariableAttr(D, A, Args);
}

SYCLAddIRAnnotationsMemberAttr *Sema::MergeSYCLAddIRAnnotationsMemberAttr(
    Decl *D, const SYCLAddIRAnnotationsMemberAttr &A) {
  if (const auto *ExistingAttr = D->getAttr<SYCLAddIRAnnotationsMemberAttr>()) {
    checkSYCLAddIRAttributesMergeability(A, *ExistingAttr, *this);
    return nullptr;
  }
  return A.clone(Context);
}

static void handleSYCLAddIRAnnotationsMemberAttr(Sema &S, Decl *D,
                                                 const ParsedAttr &A) {
  llvm::SmallVector<Expr *, 4> Args;
  Args.reserve(A.getNumArgs());
  for (unsigned I = 0; I < A.getNumArgs(); I++) {
    assert(A.getArgAsExpr(I));
    Args.push_back(A.getArgAsExpr(I));
  }

  S.SYCL().addSYCLAddIRAnnotationsMemberAttr(D, A, Args);
}

static bool SYCLAliasValid(ASTContext &Context, unsigned BuiltinID) {
  constexpr llvm::StringLiteral Prefix = "__builtin_intel_sycl";
  return Context.BuiltinInfo.getName(BuiltinID).starts_with(Prefix);
}

static void handleBuiltinAliasAttr(Sema &S, Decl *D,
                                        const ParsedAttr &AL) {
  if (!AL.isArgIdent(0)) {
    S.Diag(AL.getLoc(), diag::err_attribute_argument_n_type)
        << AL << 1 << AANT_ArgumentIdentifier;
    return;
  }

  IdentifierInfo *Ident = AL.getArgAsIdent(0)->Ident;
  unsigned BuiltinID = Ident->getBuiltinID();
  StringRef AliasName = cast<FunctionDecl>(D)->getIdentifier()->getName();

  bool IsAArch64 = S.Context.getTargetInfo().getTriple().isAArch64();
  bool IsARM = S.Context.getTargetInfo().getTriple().isARM();
  bool IsRISCV = S.Context.getTargetInfo().getTriple().isRISCV();
  bool IsHLSL = S.Context.getLangOpts().HLSL;
  bool IsSYCL = S.Context.getLangOpts().isSYCL();
  if ((IsAArch64 && !S.ARM().SveAliasValid(BuiltinID, AliasName)) ||
      (IsARM && !S.ARM().MveAliasValid(BuiltinID, AliasName) &&
       !S.ARM().CdeAliasValid(BuiltinID, AliasName)) ||
      (IsRISCV && !S.RISCV().isAliasValid(BuiltinID, AliasName)) ||
      (IsSYCL && !SYCLAliasValid(S.Context, BuiltinID)) ||
      (!IsAArch64 && !IsARM && !IsRISCV && !IsHLSL && !IsSYCL)) {
    S.Diag(AL.getLoc(), diag::err_attribute_builtin_alias) << AL;
    return;
  }

  D->addAttr(::new (S.Context) BuiltinAliasAttr(S.Context, AL, Ident));
}

static void handleNullableTypeAttr(Sema &S, Decl *D, const ParsedAttr &AL) {
  if (AL.isUsedAsTypeAttr())
    return;

  if (auto *CRD = dyn_cast<CXXRecordDecl>(D);
      !CRD || !(CRD->isClass() || CRD->isStruct())) {
    S.Diag(AL.getRange().getBegin(), diag::err_attribute_wrong_decl_type_str)
        << AL << AL.isRegularKeywordAttribute() << "classes";
    return;
  }

  handleSimpleAttribute<TypeNullableAttr>(S, D, AL);
}

static void handlePreferredTypeAttr(Sema &S, Decl *D, const ParsedAttr &AL) {
  if (!AL.hasParsedType()) {
    S.Diag(AL.getLoc(), diag::err_attribute_wrong_number_arguments) << AL << 1;
    return;
  }

  TypeSourceInfo *ParmTSI = nullptr;
  QualType QT = S.GetTypeFromParser(AL.getTypeArg(), &ParmTSI);
  assert(ParmTSI && "no type source info for attribute argument");
  S.RequireCompleteType(ParmTSI->getTypeLoc().getBeginLoc(), QT,
                        diag::err_incomplete_type);

  D->addAttr(::new (S.Context) PreferredTypeAttr(S.Context, AL, ParmTSI));
}

//===----------------------------------------------------------------------===//
// Microsoft specific attribute handlers.
//===----------------------------------------------------------------------===//

UuidAttr *Sema::mergeUuidAttr(Decl *D, const AttributeCommonInfo &CI,
                              StringRef UuidAsWritten, MSGuidDecl *GuidDecl) {
  if (const auto *UA = D->getAttr<UuidAttr>()) {
    if (declaresSameEntity(UA->getGuidDecl(), GuidDecl))
      return nullptr;
    if (!UA->getGuid().empty()) {
      Diag(UA->getLocation(), diag::err_mismatched_uuid);
      Diag(CI.getLoc(), diag::note_previous_uuid);
      D->dropAttr<UuidAttr>();
    }
  }

  return ::new (Context) UuidAttr(Context, CI, UuidAsWritten, GuidDecl);
}

static void handleUuidAttr(Sema &S, Decl *D, const ParsedAttr &AL) {
  if (!S.LangOpts.CPlusPlus) {
    S.Diag(AL.getLoc(), diag::err_attribute_not_supported_in_lang)
        << AL << AttributeLangSupport::C;
    return;
  }

  StringRef OrigStrRef;
  SourceLocation LiteralLoc;
  if (!S.checkStringLiteralArgumentAttr(AL, 0, OrigStrRef, &LiteralLoc))
    return;

  // GUID format is "XXXXXXXX-XXXX-XXXX-XXXX-XXXXXXXXXXXX" or
  // "{XXXXXXXX-XXXX-XXXX-XXXX-XXXXXXXXXXXX}", normalize to the former.
  StringRef StrRef = OrigStrRef;
  if (StrRef.size() == 38 && StrRef.front() == '{' && StrRef.back() == '}')
    StrRef = StrRef.drop_front().drop_back();

  // Validate GUID length.
  if (StrRef.size() != 36) {
    S.Diag(LiteralLoc, diag::err_attribute_uuid_malformed_guid);
    return;
  }

  for (unsigned i = 0; i < 36; ++i) {
    if (i == 8 || i == 13 || i == 18 || i == 23) {
      if (StrRef[i] != '-') {
        S.Diag(LiteralLoc, diag::err_attribute_uuid_malformed_guid);
        return;
      }
    } else if (!isHexDigit(StrRef[i])) {
      S.Diag(LiteralLoc, diag::err_attribute_uuid_malformed_guid);
      return;
    }
  }

  // Convert to our parsed format and canonicalize.
  MSGuidDecl::Parts Parsed;
  StrRef.substr(0, 8).getAsInteger(16, Parsed.Part1);
  StrRef.substr(9, 4).getAsInteger(16, Parsed.Part2);
  StrRef.substr(14, 4).getAsInteger(16, Parsed.Part3);
  for (unsigned i = 0; i != 8; ++i)
    StrRef.substr(19 + 2 * i + (i >= 2 ? 1 : 0), 2)
        .getAsInteger(16, Parsed.Part4And5[i]);
  MSGuidDecl *Guid = S.Context.getMSGuidDecl(Parsed);

  // FIXME: It'd be nice to also emit a fixit removing uuid(...) (and, if it's
  // the only thing in the [] list, the [] too), and add an insertion of
  // __declspec(uuid(...)).  But sadly, neither the SourceLocs of the commas
  // separating attributes nor of the [ and the ] are in the AST.
  // Cf "SourceLocations of attribute list delimiters - [[ ... , ... ]] etc"
  // on cfe-dev.
  if (AL.isMicrosoftAttribute()) // Check for [uuid(...)] spelling.
    S.Diag(AL.getLoc(), diag::warn_atl_uuid_deprecated);

  UuidAttr *UA = S.mergeUuidAttr(D, AL, OrigStrRef, Guid);
  if (UA)
    D->addAttr(UA);
}

static void handleMSInheritanceAttr(Sema &S, Decl *D, const ParsedAttr &AL) {
  if (!S.LangOpts.CPlusPlus) {
    S.Diag(AL.getLoc(), diag::err_attribute_not_supported_in_lang)
        << AL << AttributeLangSupport::C;
    return;
  }
  MSInheritanceAttr *IA = S.mergeMSInheritanceAttr(
      D, AL, /*BestCase=*/true, (MSInheritanceModel)AL.getSemanticSpelling());
  if (IA) {
    D->addAttr(IA);
    S.Consumer.AssignInheritanceModel(cast<CXXRecordDecl>(D));
  }
}

static void handleDeclspecThreadAttr(Sema &S, Decl *D, const ParsedAttr &AL) {
  const auto *VD = cast<VarDecl>(D);
  if (!S.Context.getTargetInfo().isTLSSupported()) {
    S.Diag(AL.getLoc(), diag::err_thread_unsupported);
    return;
  }
  if (VD->getTSCSpec() != TSCS_unspecified) {
    S.Diag(AL.getLoc(), diag::err_declspec_thread_on_thread_variable);
    return;
  }
  if (VD->hasLocalStorage()) {
    S.Diag(AL.getLoc(), diag::err_thread_non_global) << "__declspec(thread)";
    return;
  }
  D->addAttr(::new (S.Context) ThreadAttr(S.Context, AL));
}

static void handleMSConstexprAttr(Sema &S, Decl *D, const ParsedAttr &AL) {
  if (!S.getLangOpts().isCompatibleWithMSVC(LangOptions::MSVC2022_3)) {
    S.Diag(AL.getLoc(), diag::warn_unknown_attribute_ignored)
        << AL << AL.getRange();
    return;
  }
  auto *FD = cast<FunctionDecl>(D);
  if (FD->isConstexprSpecified() || FD->isConsteval()) {
    S.Diag(AL.getLoc(), diag::err_ms_constexpr_cannot_be_applied)
        << FD->isConsteval() << FD;
    return;
  }
  if (auto *MD = dyn_cast<CXXMethodDecl>(FD)) {
    if (!S.getLangOpts().CPlusPlus20 && MD->isVirtual()) {
      S.Diag(AL.getLoc(), diag::err_ms_constexpr_cannot_be_applied)
          << /*virtual*/ 2 << MD;
      return;
    }
  }
  D->addAttr(::new (S.Context) MSConstexprAttr(S.Context, AL));
}

static void handleAbiTagAttr(Sema &S, Decl *D, const ParsedAttr &AL) {
  SmallVector<StringRef, 4> Tags;
  for (unsigned I = 0, E = AL.getNumArgs(); I != E; ++I) {
    StringRef Tag;
    if (!S.checkStringLiteralArgumentAttr(AL, I, Tag))
      return;
    Tags.push_back(Tag);
  }

  if (const auto *NS = dyn_cast<NamespaceDecl>(D)) {
    if (!NS->isInline()) {
      S.Diag(AL.getLoc(), diag::warn_attr_abi_tag_namespace) << 0;
      return;
    }
    if (NS->isAnonymousNamespace()) {
      S.Diag(AL.getLoc(), diag::warn_attr_abi_tag_namespace) << 1;
      return;
    }
    if (AL.getNumArgs() == 0)
      Tags.push_back(NS->getName());
  } else if (!AL.checkAtLeastNumArgs(S, 1))
    return;

  // Store tags sorted and without duplicates.
  llvm::sort(Tags);
  Tags.erase(std::unique(Tags.begin(), Tags.end()), Tags.end());

  D->addAttr(::new (S.Context)
                 AbiTagAttr(S.Context, AL, Tags.data(), Tags.size()));
}

static bool hasBTFDeclTagAttr(Decl *D, StringRef Tag) {
  for (const auto *I : D->specific_attrs<BTFDeclTagAttr>()) {
    if (I->getBTFDeclTag() == Tag)
      return true;
  }
  return false;
}

static void handleBTFDeclTagAttr(Sema &S, Decl *D, const ParsedAttr &AL) {
  StringRef Str;
  if (!S.checkStringLiteralArgumentAttr(AL, 0, Str))
    return;
  if (hasBTFDeclTagAttr(D, Str))
    return;

  D->addAttr(::new (S.Context) BTFDeclTagAttr(S.Context, AL, Str));
}

BTFDeclTagAttr *Sema::mergeBTFDeclTagAttr(Decl *D, const BTFDeclTagAttr &AL) {
  if (hasBTFDeclTagAttr(D, AL.getBTFDeclTag()))
    return nullptr;
  return ::new (Context) BTFDeclTagAttr(Context, AL, AL.getBTFDeclTag());
}

static void handleInterruptAttr(Sema &S, Decl *D, const ParsedAttr &AL) {
  // Dispatch the interrupt attribute based on the current target.
  switch (S.Context.getTargetInfo().getTriple().getArch()) {
  case llvm::Triple::msp430:
    S.MSP430().handleInterruptAttr(D, AL);
    break;
  case llvm::Triple::mipsel:
  case llvm::Triple::mips:
    S.MIPS().handleInterruptAttr(D, AL);
    break;
  case llvm::Triple::m68k:
    S.M68k().handleInterruptAttr(D, AL);
    break;
  case llvm::Triple::x86:
  case llvm::Triple::x86_64:
    S.X86().handleAnyInterruptAttr(D, AL);
    break;
  case llvm::Triple::avr:
    S.AVR().handleInterruptAttr(D, AL);
    break;
  case llvm::Triple::riscv32:
  case llvm::Triple::riscv64:
    S.RISCV().handleInterruptAttr(D, AL);
    break;
  default:
    S.ARM().handleInterruptAttr(D, AL);
    break;
  }
}

static void handleLayoutVersion(Sema &S, Decl *D, const ParsedAttr &AL) {
  uint32_t Version;
  Expr *VersionExpr = static_cast<Expr *>(AL.getArgAsExpr(0));
  if (!S.checkUInt32Argument(AL, AL.getArgAsExpr(0), Version))
    return;

  // TODO: Investigate what happens with the next major version of MSVC.
  if (Version != LangOptions::MSVC2015 / 100) {
    S.Diag(AL.getLoc(), diag::err_attribute_argument_out_of_bounds)
        << AL << Version << VersionExpr->getSourceRange();
    return;
  }

  // The attribute expects a "major" version number like 19, but new versions of
  // MSVC have moved to updating the "minor", or less significant numbers, so we
  // have to multiply by 100 now.
  Version *= 100;

  D->addAttr(::new (S.Context) LayoutVersionAttr(S.Context, AL, Version));
}

DLLImportAttr *Sema::mergeDLLImportAttr(Decl *D,
                                        const AttributeCommonInfo &CI) {
  if (D->hasAttr<DLLExportAttr>()) {
    Diag(CI.getLoc(), diag::warn_attribute_ignored) << "'dllimport'";
    return nullptr;
  }

  if (D->hasAttr<DLLImportAttr>())
    return nullptr;

  return ::new (Context) DLLImportAttr(Context, CI);
}

DLLExportAttr *Sema::mergeDLLExportAttr(Decl *D,
                                        const AttributeCommonInfo &CI) {
  if (DLLImportAttr *Import = D->getAttr<DLLImportAttr>()) {
    Diag(Import->getLocation(), diag::warn_attribute_ignored) << Import;
    D->dropAttr<DLLImportAttr>();
  }

  if (D->hasAttr<DLLExportAttr>())
    return nullptr;

  return ::new (Context) DLLExportAttr(Context, CI);
}

static void handleDLLAttr(Sema &S, Decl *D, const ParsedAttr &A) {
  if (isa<ClassTemplatePartialSpecializationDecl>(D) &&
      (S.Context.getTargetInfo().shouldDLLImportComdatSymbols())) {
    S.Diag(A.getRange().getBegin(), diag::warn_attribute_ignored) << A;
    return;
  }

  if (const auto *FD = dyn_cast<FunctionDecl>(D)) {
    if (FD->isInlined() && A.getKind() == ParsedAttr::AT_DLLImport &&
        !(S.Context.getTargetInfo().shouldDLLImportComdatSymbols())) {
      // MinGW doesn't allow dllimport on inline functions.
      S.Diag(A.getRange().getBegin(), diag::warn_attribute_ignored_on_inline)
          << A;
      return;
    }
  }

  if (const auto *MD = dyn_cast<CXXMethodDecl>(D)) {
    if ((S.Context.getTargetInfo().shouldDLLImportComdatSymbols()) &&
        MD->getParent()->isLambda()) {
      S.Diag(A.getRange().getBegin(), diag::err_attribute_dll_lambda) << A;
      return;
    }
  }

  Attr *NewAttr = A.getKind() == ParsedAttr::AT_DLLExport
                      ? (Attr *)S.mergeDLLExportAttr(D, A)
                      : (Attr *)S.mergeDLLImportAttr(D, A);
  if (NewAttr)
    D->addAttr(NewAttr);
}

MSInheritanceAttr *
Sema::mergeMSInheritanceAttr(Decl *D, const AttributeCommonInfo &CI,
                             bool BestCase,
                             MSInheritanceModel Model) {
  if (MSInheritanceAttr *IA = D->getAttr<MSInheritanceAttr>()) {
    if (IA->getInheritanceModel() == Model)
      return nullptr;
    Diag(IA->getLocation(), diag::err_mismatched_ms_inheritance)
        << 1 /*previous declaration*/;
    Diag(CI.getLoc(), diag::note_previous_ms_inheritance);
    D->dropAttr<MSInheritanceAttr>();
  }

  auto *RD = cast<CXXRecordDecl>(D);
  if (RD->hasDefinition()) {
    if (checkMSInheritanceAttrOnDefinition(RD, CI.getRange(), BestCase,
                                           Model)) {
      return nullptr;
    }
  } else {
    if (isa<ClassTemplatePartialSpecializationDecl>(RD)) {
      Diag(CI.getLoc(), diag::warn_ignored_ms_inheritance)
          << 1 /*partial specialization*/;
      return nullptr;
    }
    if (RD->getDescribedClassTemplate()) {
      Diag(CI.getLoc(), diag::warn_ignored_ms_inheritance)
          << 0 /*primary template*/;
      return nullptr;
    }
  }

  return ::new (Context) MSInheritanceAttr(Context, CI, BestCase);
}

static void handleCapabilityAttr(Sema &S, Decl *D, const ParsedAttr &AL) {
  // The capability attributes take a single string parameter for the name of
  // the capability they represent. The lockable attribute does not take any
  // parameters. However, semantically, both attributes represent the same
  // concept, and so they use the same semantic attribute. Eventually, the
  // lockable attribute will be removed.
  //
  // For backward compatibility, any capability which has no specified string
  // literal will be considered a "mutex."
  StringRef N("mutex");
  SourceLocation LiteralLoc;
  if (AL.getKind() == ParsedAttr::AT_Capability &&
      !S.checkStringLiteralArgumentAttr(AL, 0, N, &LiteralLoc))
    return;

  D->addAttr(::new (S.Context) CapabilityAttr(S.Context, AL, N));
}

static void handleAssertCapabilityAttr(Sema &S, Decl *D, const ParsedAttr &AL) {
  SmallVector<Expr*, 1> Args;
  if (!checkLockFunAttrCommon(S, D, AL, Args))
    return;

  D->addAttr(::new (S.Context)
                 AssertCapabilityAttr(S.Context, AL, Args.data(), Args.size()));
}

static void handleAcquireCapabilityAttr(Sema &S, Decl *D,
                                        const ParsedAttr &AL) {
  SmallVector<Expr*, 1> Args;
  if (!checkLockFunAttrCommon(S, D, AL, Args))
    return;

  D->addAttr(::new (S.Context) AcquireCapabilityAttr(S.Context, AL, Args.data(),
                                                     Args.size()));
}

static void handleTryAcquireCapabilityAttr(Sema &S, Decl *D,
                                           const ParsedAttr &AL) {
  SmallVector<Expr*, 2> Args;
  if (!checkTryLockFunAttrCommon(S, D, AL, Args))
    return;

  D->addAttr(::new (S.Context) TryAcquireCapabilityAttr(
      S.Context, AL, AL.getArgAsExpr(0), Args.data(), Args.size()));
}

static void handleReleaseCapabilityAttr(Sema &S, Decl *D,
                                        const ParsedAttr &AL) {
  // Check that all arguments are lockable objects.
  SmallVector<Expr *, 1> Args;
  checkAttrArgsAreCapabilityObjs(S, D, AL, Args, 0, true);

  D->addAttr(::new (S.Context) ReleaseCapabilityAttr(S.Context, AL, Args.data(),
                                                     Args.size()));
}

static void handleRequiresCapabilityAttr(Sema &S, Decl *D,
                                         const ParsedAttr &AL) {
  if (!AL.checkAtLeastNumArgs(S, 1))
    return;

  // check that all arguments are lockable objects
  SmallVector<Expr*, 1> Args;
  checkAttrArgsAreCapabilityObjs(S, D, AL, Args);
  if (Args.empty())
    return;

  RequiresCapabilityAttr *RCA = ::new (S.Context)
      RequiresCapabilityAttr(S.Context, AL, Args.data(), Args.size());

  D->addAttr(RCA);
}

static void handleDeprecatedAttr(Sema &S, Decl *D, const ParsedAttr &AL) {
  if (const auto *NSD = dyn_cast<NamespaceDecl>(D)) {
    if (NSD->isAnonymousNamespace()) {
      S.Diag(AL.getLoc(), diag::warn_deprecated_anonymous_namespace);
      // Do not want to attach the attribute to the namespace because that will
      // cause confusing diagnostic reports for uses of declarations within the
      // namespace.
      return;
    }
  } else if (isa<UsingDecl, UnresolvedUsingTypenameDecl,
                 UnresolvedUsingValueDecl>(D)) {
    S.Diag(AL.getRange().getBegin(), diag::warn_deprecated_ignored_on_using)
        << AL;
    return;
  }

  // Handle the cases where the attribute has a text message.
  StringRef Str, Replacement;
  if (AL.isArgExpr(0) && AL.getArgAsExpr(0) &&
      !S.checkStringLiteralArgumentAttr(AL, 0, Str))
    return;

  // Support a single optional message only for Declspec and [[]] spellings.
  if (AL.isDeclspecAttribute() || AL.isStandardAttributeSyntax())
    AL.checkAtMostNumArgs(S, 1);
  else if (AL.isArgExpr(1) && AL.getArgAsExpr(1) &&
           !S.checkStringLiteralArgumentAttr(AL, 1, Replacement))
    return;

  if (!S.getLangOpts().CPlusPlus14 && AL.isCXX11Attribute() && !AL.isGNUScope())
    S.Diag(AL.getLoc(), diag::ext_cxx14_attr) << AL;

  D->addAttr(::new (S.Context) DeprecatedAttr(S.Context, AL, Str, Replacement));
}

static bool isGlobalVar(const Decl *D) {
  if (const auto *S = dyn_cast<VarDecl>(D))
    return S->hasGlobalStorage();
  return false;
}

static bool isSanitizerAttributeAllowedOnGlobals(StringRef Sanitizer) {
  return Sanitizer == "address" || Sanitizer == "hwaddress" ||
         Sanitizer == "memtag";
}

static void handleNoSanitizeAttr(Sema &S, Decl *D, const ParsedAttr &AL) {
  if (!AL.checkAtLeastNumArgs(S, 1))
    return;

  std::vector<StringRef> Sanitizers;

  for (unsigned I = 0, E = AL.getNumArgs(); I != E; ++I) {
    StringRef SanitizerName;
    SourceLocation LiteralLoc;

    if (!S.checkStringLiteralArgumentAttr(AL, I, SanitizerName, &LiteralLoc))
      return;

    if (parseSanitizerValue(SanitizerName, /*AllowGroups=*/true) ==
            SanitizerMask() &&
        SanitizerName != "coverage")
      S.Diag(LiteralLoc, diag::warn_unknown_sanitizer_ignored) << SanitizerName;
    else if (isGlobalVar(D) && !isSanitizerAttributeAllowedOnGlobals(SanitizerName))
      S.Diag(D->getLocation(), diag::warn_attribute_type_not_supported_global)
          << AL << SanitizerName;
    Sanitizers.push_back(SanitizerName);
  }

  D->addAttr(::new (S.Context) NoSanitizeAttr(S.Context, AL, Sanitizers.data(),
                                              Sanitizers.size()));
}

static void handleNoSanitizeSpecificAttr(Sema &S, Decl *D,
                                         const ParsedAttr &AL) {
  StringRef AttrName = AL.getAttrName()->getName();
  normalizeName(AttrName);
  StringRef SanitizerName = llvm::StringSwitch<StringRef>(AttrName)
                                .Case("no_address_safety_analysis", "address")
                                .Case("no_sanitize_address", "address")
                                .Case("no_sanitize_thread", "thread")
                                .Case("no_sanitize_memory", "memory");
  if (isGlobalVar(D) && SanitizerName != "address")
    S.Diag(D->getLocation(), diag::err_attribute_wrong_decl_type)
        << AL << AL.isRegularKeywordAttribute() << ExpectedFunction;

  // FIXME: Rather than create a NoSanitizeSpecificAttr, this creates a
  // NoSanitizeAttr object; but we need to calculate the correct spelling list
  // index rather than incorrectly assume the index for NoSanitizeSpecificAttr
  // has the same spellings as the index for NoSanitizeAttr. We don't have a
  // general way to "translate" between the two, so this hack attempts to work
  // around the issue with hard-coded indices. This is critical for calling
  // getSpelling() or prettyPrint() on the resulting semantic attribute object
  // without failing assertions.
  unsigned TranslatedSpellingIndex = 0;
  if (AL.isStandardAttributeSyntax())
    TranslatedSpellingIndex = 1;

  AttributeCommonInfo Info = AL;
  Info.setAttributeSpellingListIndex(TranslatedSpellingIndex);
  D->addAttr(::new (S.Context)
                 NoSanitizeAttr(S.Context, Info, &SanitizerName, 1));
}

static void handleInternalLinkageAttr(Sema &S, Decl *D, const ParsedAttr &AL) {
  if (InternalLinkageAttr *Internal = S.mergeInternalLinkageAttr(D, AL))
    D->addAttr(Internal);
}

static void handleZeroCallUsedRegsAttr(Sema &S, Decl *D, const ParsedAttr &AL) {
  // Check that the argument is a string literal.
  StringRef KindStr;
  SourceLocation LiteralLoc;
  if (!S.checkStringLiteralArgumentAttr(AL, 0, KindStr, &LiteralLoc))
    return;

  ZeroCallUsedRegsAttr::ZeroCallUsedRegsKind Kind;
  if (!ZeroCallUsedRegsAttr::ConvertStrToZeroCallUsedRegsKind(KindStr, Kind)) {
    S.Diag(LiteralLoc, diag::warn_attribute_type_not_supported)
        << AL << KindStr;
    return;
  }

  D->dropAttr<ZeroCallUsedRegsAttr>();
  D->addAttr(ZeroCallUsedRegsAttr::Create(S.Context, Kind, AL));
}

static const RecordDecl *GetEnclosingNamedOrTopAnonRecord(const FieldDecl *FD) {
  const auto *RD = FD->getParent();
  // An unnamed struct is anonymous struct only if it's not instantiated.
  // However, the struct may not be fully processed yet to determine
  // whether it's anonymous or not. In that case, this function treats it as
  // an anonymous struct and tries to find a named parent.
  while (RD && (RD->isAnonymousStructOrUnion() ||
                (!RD->isCompleteDefinition() && RD->getName().empty()))) {
    const auto *Parent = dyn_cast<RecordDecl>(RD->getParent());
    if (!Parent)
      break;
    RD = Parent;
  }
  return RD;
}

static CountAttributedType::DynamicCountPointerKind
getCountAttrKind(bool CountInBytes, bool OrNull) {
  if (CountInBytes)
    return OrNull ? CountAttributedType::SizedByOrNull
                  : CountAttributedType::SizedBy;
  return OrNull ? CountAttributedType::CountedByOrNull
                : CountAttributedType::CountedBy;
}

enum class CountedByInvalidPointeeTypeKind {
  INCOMPLETE,
  SIZELESS,
  FUNCTION,
  FLEXIBLE_ARRAY_MEMBER,
  VALID,
};

static bool
CheckCountedByAttrOnField(Sema &S, FieldDecl *FD, Expr *E,
                          llvm::SmallVectorImpl<TypeCoupledDeclRefInfo> &Decls,
                          bool CountInBytes, bool OrNull) {
  // Check the context the attribute is used in

  unsigned Kind = getCountAttrKind(CountInBytes, OrNull);

  if (FD->getParent()->isUnion()) {
    S.Diag(FD->getBeginLoc(), diag::err_count_attr_in_union)
        << Kind << FD->getSourceRange();
    return true;
  }

  const auto FieldTy = FD->getType();
  if (FieldTy->isArrayType() && (CountInBytes || OrNull)) {
    S.Diag(FD->getBeginLoc(),
           diag::err_count_attr_not_on_ptr_or_flexible_array_member)
        << Kind << FD->getLocation() << /* suggest counted_by */ 1;
    return true;
  }
  if (!FieldTy->isArrayType() && !FieldTy->isPointerType()) {
    S.Diag(FD->getBeginLoc(),
           diag::err_count_attr_not_on_ptr_or_flexible_array_member)
        << Kind << FD->getLocation() << /* do not suggest counted_by */ 0;
    return true;
  }

  LangOptions::StrictFlexArraysLevelKind StrictFlexArraysLevel =
      LangOptions::StrictFlexArraysLevelKind::IncompleteOnly;
  if (FieldTy->isArrayType() &&
      !Decl::isFlexibleArrayMemberLike(S.getASTContext(), FD, FieldTy,
                                       StrictFlexArraysLevel, true)) {
    S.Diag(FD->getBeginLoc(),
           diag::err_counted_by_attr_on_array_not_flexible_array_member)
        << Kind << FD->getLocation();
    return true;
  }

  CountedByInvalidPointeeTypeKind InvalidTypeKind =
      CountedByInvalidPointeeTypeKind::VALID;
  QualType PointeeTy;
  int SelectPtrOrArr = 0;
  if (FieldTy->isPointerType()) {
    PointeeTy = FieldTy->getPointeeType();
    SelectPtrOrArr = 0;
  } else {
    assert(FieldTy->isArrayType());
    const ArrayType *AT = S.getASTContext().getAsArrayType(FieldTy);
    PointeeTy = AT->getElementType();
    SelectPtrOrArr = 1;
  }
  // Note: The `Decl::isFlexibleArrayMemberLike` check earlier on means
  // only `PointeeTy->isStructureTypeWithFlexibleArrayMember()` is reachable
  // when `FieldTy->isArrayType()`.
  bool ShouldWarn = false;
  if (PointeeTy->isIncompleteType() && !CountInBytes) {
    InvalidTypeKind = CountedByInvalidPointeeTypeKind::INCOMPLETE;
  } else if (PointeeTy->isSizelessType()) {
    InvalidTypeKind = CountedByInvalidPointeeTypeKind::SIZELESS;
  } else if (PointeeTy->isFunctionType()) {
    InvalidTypeKind = CountedByInvalidPointeeTypeKind::FUNCTION;
  } else if (PointeeTy->isStructureTypeWithFlexibleArrayMember()) {
    if (FieldTy->isArrayType()) {
      // This is a workaround for the Linux kernel that has already adopted
      // `counted_by` on a FAM where the pointee is a struct with a FAM. This
      // should be an error because computing the bounds of the array cannot be
      // done correctly without manually traversing every struct object in the
      // array at runtime. To allow the code to be built this error is
      // downgraded to a warning.
      ShouldWarn = true;
    }
    InvalidTypeKind = CountedByInvalidPointeeTypeKind::FLEXIBLE_ARRAY_MEMBER;
  }

  if (InvalidTypeKind != CountedByInvalidPointeeTypeKind::VALID) {
    unsigned DiagID = ShouldWarn
                          ? diag::warn_counted_by_attr_elt_type_unknown_size
                          : diag::err_counted_by_attr_pointee_unknown_size;
    S.Diag(FD->getBeginLoc(), DiagID)
        << SelectPtrOrArr << PointeeTy << (int)InvalidTypeKind
        << (ShouldWarn ? 1 : 0) << Kind << FD->getSourceRange();
    return true;
  }

  // Check the expression

  if (!E->getType()->isIntegerType() || E->getType()->isBooleanType()) {
    S.Diag(E->getBeginLoc(), diag::err_count_attr_argument_not_integer)
        << Kind << E->getSourceRange();
    return true;
  }

  auto *DRE = dyn_cast<DeclRefExpr>(E);
  if (!DRE) {
    S.Diag(E->getBeginLoc(),
           diag::err_count_attr_only_support_simple_decl_reference)
        << Kind << E->getSourceRange();
    return true;
  }

  auto *CountDecl = DRE->getDecl();
  FieldDecl *CountFD = dyn_cast<FieldDecl>(CountDecl);
  if (auto *IFD = dyn_cast<IndirectFieldDecl>(CountDecl)) {
    CountFD = IFD->getAnonField();
  }
  if (!CountFD) {
    S.Diag(E->getBeginLoc(), diag::err_count_attr_must_be_in_structure)
        << CountDecl << Kind << E->getSourceRange();

    S.Diag(CountDecl->getBeginLoc(),
           diag::note_flexible_array_counted_by_attr_field)
        << CountDecl << CountDecl->getSourceRange();
    return true;
  }

  if (FD->getParent() != CountFD->getParent()) {
    if (CountFD->getParent()->isUnion()) {
      S.Diag(CountFD->getBeginLoc(), diag::err_count_attr_refer_to_union)
          << Kind << CountFD->getSourceRange();
      return true;
    }
    // Whether CountRD is an anonymous struct is not determined at this
    // point. Thus, an additional diagnostic in case it's not anonymous struct
    // is done later in `Parser::ParseStructDeclaration`.
    auto *RD = GetEnclosingNamedOrTopAnonRecord(FD);
    auto *CountRD = GetEnclosingNamedOrTopAnonRecord(CountFD);

    if (RD != CountRD) {
      S.Diag(E->getBeginLoc(), diag::err_count_attr_param_not_in_same_struct)
          << CountFD << Kind << FieldTy->isArrayType() << E->getSourceRange();
      S.Diag(CountFD->getBeginLoc(),
             diag::note_flexible_array_counted_by_attr_field)
          << CountFD << CountFD->getSourceRange();
      return true;
    }
  }

  Decls.push_back(TypeCoupledDeclRefInfo(CountFD, /*IsDref*/ false));
  return false;
}

static void handleCountedByAttrField(Sema &S, Decl *D, const ParsedAttr &AL) {
  auto *FD = dyn_cast<FieldDecl>(D);
  assert(FD);

  auto *CountExpr = AL.getArgAsExpr(0);
  if (!CountExpr)
    return;

  bool CountInBytes;
  bool OrNull;
  switch (AL.getKind()) {
  case ParsedAttr::AT_CountedBy:
    CountInBytes = false;
    OrNull = false;
    break;
  case ParsedAttr::AT_CountedByOrNull:
    CountInBytes = false;
    OrNull = true;
    break;
  case ParsedAttr::AT_SizedBy:
    CountInBytes = true;
    OrNull = false;
    break;
  case ParsedAttr::AT_SizedByOrNull:
    CountInBytes = true;
    OrNull = true;
    break;
  default:
    llvm_unreachable("unexpected counted_by family attribute");
  }

  llvm::SmallVector<TypeCoupledDeclRefInfo, 1> Decls;
  if (CheckCountedByAttrOnField(S, FD, CountExpr, Decls, CountInBytes, OrNull))
    return;

  QualType CAT = S.BuildCountAttributedArrayOrPointerType(
      FD->getType(), CountExpr, CountInBytes, OrNull);
  FD->setType(CAT);
}

static void handleFunctionReturnThunksAttr(Sema &S, Decl *D,
                                           const ParsedAttr &AL) {
  StringRef KindStr;
  SourceLocation LiteralLoc;
  if (!S.checkStringLiteralArgumentAttr(AL, 0, KindStr, &LiteralLoc))
    return;

  FunctionReturnThunksAttr::Kind Kind;
  if (!FunctionReturnThunksAttr::ConvertStrToKind(KindStr, Kind)) {
    S.Diag(LiteralLoc, diag::warn_attribute_type_not_supported)
        << AL << KindStr;
    return;
  }
  // FIXME: it would be good to better handle attribute merging rather than
  // silently replacing the existing attribute, so long as it does not break
  // the expected codegen tests.
  D->dropAttr<FunctionReturnThunksAttr>();
  D->addAttr(FunctionReturnThunksAttr::Create(S.Context, Kind, AL));
}

SYCLDeviceHasAttr *Sema::MergeSYCLDeviceHasAttr(Decl *D,
                                                const SYCLDeviceHasAttr &A) {
  if (const auto *ExistingAttr = D->getAttr<SYCLDeviceHasAttr>()) {
    Diag(ExistingAttr->getLoc(), diag::warn_duplicate_attribute_exact) << &A;
    Diag(A.getLoc(), diag::note_previous_attribute);
    return nullptr;
  }

  SmallVector<Expr *, 5> Args;
  for (auto *E : A.aspects())
    Args.push_back(E);
  return ::new (Context)
      SYCLDeviceHasAttr(Context, A, Args.data(), Args.size());
}

static void handleSYCLDeviceHasAttr(Sema &S, Decl *D, const ParsedAttr &A) {
  // Ignore the attribute if compiling for the host side because aspects may not
  // be marked properly for such compilation
  if (!S.Context.getLangOpts().SYCLIsDevice)
    return;

  SmallVector<Expr *, 5> Args;
  for (unsigned I = 0; I < A.getNumArgs(); ++I)
    Args.push_back(A.getArgAsExpr(I));

  S.SYCL().addSYCLDeviceHasAttr(D, A, Args.data(), Args.size());
}

SYCLUsesAspectsAttr *
Sema::MergeSYCLUsesAspectsAttr(Decl *D, const SYCLUsesAspectsAttr &A) {
  if (const auto *ExistingAttr = D->getAttr<SYCLUsesAspectsAttr>()) {
    Diag(ExistingAttr->getLoc(), diag::warn_duplicate_attribute_exact) << &A;
    Diag(A.getLoc(), diag::note_previous_attribute);
    return nullptr;
  }

  SmallVector<Expr *, 5> Args;
  for (auto *E : A.aspects())
    Args.push_back(E);
  return ::new (Context)
      SYCLUsesAspectsAttr(Context, A, Args.data(), Args.size());
}

static void handleSYCLUsesAspectsAttr(Sema &S, Decl *D, const ParsedAttr &A) {
  // Ignore the attribute if compiling for the host because aspects may not be
  // marked properly for such compilation
  if (!S.Context.getLangOpts().SYCLIsDevice)
    return;

  SmallVector<Expr *, 5> Args;
  for (unsigned I = 0; I < A.getNumArgs(); ++I)
    Args.push_back(A.getArgAsExpr(I));

  S.SYCL().addSYCLUsesAspectsAttr(D, A, Args.data(), Args.size());
}

static void handleAvailableOnlyInDefaultEvalMethod(Sema &S, Decl *D,
                                                   const ParsedAttr &AL) {
  assert(isa<TypedefNameDecl>(D) && "This attribute only applies to a typedef");
  handleSimpleAttribute<AvailableOnlyInDefaultEvalMethodAttr>(S, D, AL);
}

static void handleNoMergeAttr(Sema &S, Decl *D, const ParsedAttr &AL) {
  auto *VDecl = dyn_cast<VarDecl>(D);
  if (VDecl && !VDecl->isFunctionPointerType()) {
    S.Diag(AL.getLoc(), diag::warn_attribute_ignored_non_function_pointer)
        << AL << VDecl;
    return;
  }
  D->addAttr(NoMergeAttr::Create(S.Context, AL));
}

static void handleNoUniqueAddressAttr(Sema &S, Decl *D, const ParsedAttr &AL) {
  D->addAttr(NoUniqueAddressAttr::Create(S.Context, AL));
}

SYCLTypeAttr *Sema::MergeSYCLTypeAttr(Decl *D, const AttributeCommonInfo &CI,
                                      SYCLTypeAttr::SYCLType TypeName) {
  if (const auto *ExistingAttr = D->getAttr<SYCLTypeAttr>()) {
    if (ExistingAttr->getType() != TypeName) {
      Diag(ExistingAttr->getLoc(), diag::err_duplicate_attribute)
          << ExistingAttr;
      Diag(CI.getLoc(), diag::note_previous_attribute);
    }
    // Do not add duplicate attribute
    return nullptr;
  }
  return ::new (Context) SYCLTypeAttr(Context, CI, TypeName);
}

static void handleSYCLTypeAttr(Sema &S, Decl *D, const ParsedAttr &AL) {
  if (!AL.isArgIdent(0)) {
    S.Diag(AL.getLoc(), diag::err_attribute_argument_type)
        << AL << AANT_ArgumentIdentifier;
    return;
  }

  IdentifierInfo *II = AL.getArgAsIdent(0)->Ident;
  SYCLTypeAttr::SYCLType Type;

  if (!SYCLTypeAttr::ConvertStrToSYCLType(II->getName(), Type)) {
    S.Diag(AL.getLoc(), diag::err_attribute_argument_not_supported) << AL << II;
    return;
  }

  if (SYCLTypeAttr *NewAttr = S.MergeSYCLTypeAttr(D, AL, Type))
    D->addAttr(NewAttr);
}

static void handleDestroyAttr(Sema &S, Decl *D, const ParsedAttr &A) {
  if (!cast<VarDecl>(D)->hasGlobalStorage()) {
    S.Diag(D->getLocation(), diag::err_destroy_attr_on_non_static_var)
        << (A.getKind() == ParsedAttr::AT_AlwaysDestroy);
    return;
  }

  if (A.getKind() == ParsedAttr::AT_AlwaysDestroy)
    handleSimpleAttribute<AlwaysDestroyAttr>(S, D, A);
  else
    handleSimpleAttribute<NoDestroyAttr>(S, D, A);
}

static void handleUninitializedAttr(Sema &S, Decl *D, const ParsedAttr &AL) {
  assert(cast<VarDecl>(D)->getStorageDuration() == SD_Automatic &&
         "uninitialized is only valid on automatic duration variables");
  D->addAttr(::new (S.Context) UninitializedAttr(S.Context, AL));
}

static void handleMIGServerRoutineAttr(Sema &S, Decl *D, const ParsedAttr &AL) {
  // Check that the return type is a `typedef int kern_return_t` or a typedef
  // around it, because otherwise MIG convention checks make no sense.
  // BlockDecl doesn't store a return type, so it's annoying to check,
  // so let's skip it for now.
  if (!isa<BlockDecl>(D)) {
    QualType T = getFunctionOrMethodResultType(D);
    bool IsKernReturnT = false;
    while (const auto *TT = T->getAs<TypedefType>()) {
      IsKernReturnT = (TT->getDecl()->getName() == "kern_return_t");
      T = TT->desugar();
    }
    if (!IsKernReturnT || T.getCanonicalType() != S.getASTContext().IntTy) {
      S.Diag(D->getBeginLoc(),
             diag::warn_mig_server_routine_does_not_return_kern_return_t);
      return;
    }
  }

  handleSimpleAttribute<MIGServerRoutineAttr>(S, D, AL);
}

static void handleMSAllocatorAttr(Sema &S, Decl *D, const ParsedAttr &AL) {
  // Warn if the return type is not a pointer or reference type.
  if (auto *FD = dyn_cast<FunctionDecl>(D)) {
    QualType RetTy = FD->getReturnType();
    if (!RetTy->isPointerType() && !RetTy->isReferenceType()) {
      S.Diag(AL.getLoc(), diag::warn_declspec_allocator_nonpointer)
          << AL.getRange() << RetTy;
      return;
    }
  }

  handleSimpleAttribute<MSAllocatorAttr>(S, D, AL);
}

static void handleAcquireHandleAttr(Sema &S, Decl *D, const ParsedAttr &AL) {
  if (AL.isUsedAsTypeAttr())
    return;
  // Warn if the parameter is definitely not an output parameter.
  if (const auto *PVD = dyn_cast<ParmVarDecl>(D)) {
    if (PVD->getType()->isIntegerType()) {
      S.Diag(AL.getLoc(), diag::err_attribute_output_parameter)
          << AL.getRange();
      return;
    }
  }
  StringRef Argument;
  if (!S.checkStringLiteralArgumentAttr(AL, 0, Argument))
    return;
  D->addAttr(AcquireHandleAttr::Create(S.Context, Argument, AL));
}

template<typename Attr>
static void handleHandleAttr(Sema &S, Decl *D, const ParsedAttr &AL) {
  StringRef Argument;
  if (!S.checkStringLiteralArgumentAttr(AL, 0, Argument))
    return;
  D->addAttr(Attr::Create(S.Context, Argument, AL));
}

template<typename Attr>
static void handleUnsafeBufferUsage(Sema &S, Decl *D, const ParsedAttr &AL) {
  D->addAttr(Attr::Create(S.Context, AL));
}

static void handleCFGuardAttr(Sema &S, Decl *D, const ParsedAttr &AL) {
  // The guard attribute takes a single identifier argument.

  if (!AL.isArgIdent(0)) {
    S.Diag(AL.getLoc(), diag::err_attribute_argument_type)
        << AL << AANT_ArgumentIdentifier;
    return;
  }

  CFGuardAttr::GuardArg Arg;
  IdentifierInfo *II = AL.getArgAsIdent(0)->Ident;
  if (!CFGuardAttr::ConvertStrToGuardArg(II->getName(), Arg)) {
    S.Diag(AL.getLoc(), diag::warn_attribute_type_not_supported) << AL << II;
    return;
  }

  D->addAttr(::new (S.Context) CFGuardAttr(S.Context, AL, Arg));
}


template <typename AttrTy>
static const AttrTy *findEnforceTCBAttrByName(Decl *D, StringRef Name) {
  auto Attrs = D->specific_attrs<AttrTy>();
  auto I = llvm::find_if(Attrs,
                         [Name](const AttrTy *A) {
                           return A->getTCBName() == Name;
                         });
  return I == Attrs.end() ? nullptr : *I;
}

template <typename AttrTy, typename ConflictingAttrTy>
static void handleEnforceTCBAttr(Sema &S, Decl *D, const ParsedAttr &AL) {
  StringRef Argument;
  if (!S.checkStringLiteralArgumentAttr(AL, 0, Argument))
    return;

  // A function cannot be have both regular and leaf membership in the same TCB.
  if (const ConflictingAttrTy *ConflictingAttr =
      findEnforceTCBAttrByName<ConflictingAttrTy>(D, Argument)) {
    // We could attach a note to the other attribute but in this case
    // there's no need given how the two are very close to each other.
    S.Diag(AL.getLoc(), diag::err_tcb_conflicting_attributes)
      << AL.getAttrName()->getName() << ConflictingAttr->getAttrName()->getName()
      << Argument;

    // Error recovery: drop the non-leaf attribute so that to suppress
    // all future warnings caused by erroneous attributes. The leaf attribute
    // needs to be kept because it can only suppresses warnings, not cause them.
    D->dropAttr<EnforceTCBAttr>();
    return;
  }

  D->addAttr(AttrTy::Create(S.Context, Argument, AL));
}

template <typename AttrTy, typename ConflictingAttrTy>
static AttrTy *mergeEnforceTCBAttrImpl(Sema &S, Decl *D, const AttrTy &AL) {
  // Check if the new redeclaration has different leaf-ness in the same TCB.
  StringRef TCBName = AL.getTCBName();
  if (const ConflictingAttrTy *ConflictingAttr =
      findEnforceTCBAttrByName<ConflictingAttrTy>(D, TCBName)) {
    S.Diag(ConflictingAttr->getLoc(), diag::err_tcb_conflicting_attributes)
      << ConflictingAttr->getAttrName()->getName()
      << AL.getAttrName()->getName() << TCBName;

    // Add a note so that the user could easily find the conflicting attribute.
    S.Diag(AL.getLoc(), diag::note_conflicting_attribute);

    // More error recovery.
    D->dropAttr<EnforceTCBAttr>();
    return nullptr;
  }

  ASTContext &Context = S.getASTContext();
  return ::new(Context) AttrTy(Context, AL, AL.getTCBName());
}

EnforceTCBAttr *Sema::mergeEnforceTCBAttr(Decl *D, const EnforceTCBAttr &AL) {
  return mergeEnforceTCBAttrImpl<EnforceTCBAttr, EnforceTCBLeafAttr>(
      *this, D, AL);
}

EnforceTCBLeafAttr *Sema::mergeEnforceTCBLeafAttr(
    Decl *D, const EnforceTCBLeafAttr &AL) {
  return mergeEnforceTCBAttrImpl<EnforceTCBLeafAttr, EnforceTCBAttr>(
      *this, D, AL);
}

static void handleVTablePointerAuthentication(Sema &S, Decl *D,
                                              const ParsedAttr &AL) {
  CXXRecordDecl *Decl = cast<CXXRecordDecl>(D);
  const uint32_t NumArgs = AL.getNumArgs();
  if (NumArgs > 4) {
    S.Diag(AL.getLoc(), diag::err_attribute_too_many_arguments) << AL << 4;
    AL.setInvalid();
  }

  if (NumArgs == 0) {
    S.Diag(AL.getLoc(), diag::err_attribute_too_few_arguments) << AL;
    AL.setInvalid();
    return;
  }

  if (D->getAttr<VTablePointerAuthenticationAttr>()) {
    S.Diag(AL.getLoc(), diag::err_duplicated_vtable_pointer_auth) << Decl;
    AL.setInvalid();
  }

  auto KeyType = VTablePointerAuthenticationAttr::VPtrAuthKeyType::DefaultKey;
  if (AL.isArgIdent(0)) {
    IdentifierLoc *IL = AL.getArgAsIdent(0);
    if (!VTablePointerAuthenticationAttr::ConvertStrToVPtrAuthKeyType(
            IL->Ident->getName(), KeyType)) {
      S.Diag(IL->Loc, diag::err_invalid_authentication_key) << IL->Ident;
      AL.setInvalid();
    }
    if (KeyType == VTablePointerAuthenticationAttr::DefaultKey &&
        !S.getLangOpts().PointerAuthCalls) {
      S.Diag(AL.getLoc(), diag::err_no_default_vtable_pointer_auth) << 0;
      AL.setInvalid();
    }
  } else {
    S.Diag(AL.getLoc(), diag::err_attribute_argument_type)
        << AL << AANT_ArgumentIdentifier;
    return;
  }

  auto AddressDiversityMode = VTablePointerAuthenticationAttr::
      AddressDiscriminationMode::DefaultAddressDiscrimination;
  if (AL.getNumArgs() > 1) {
    if (AL.isArgIdent(1)) {
      IdentifierLoc *IL = AL.getArgAsIdent(1);
      if (!VTablePointerAuthenticationAttr::
              ConvertStrToAddressDiscriminationMode(IL->Ident->getName(),
                                                    AddressDiversityMode)) {
        S.Diag(IL->Loc, diag::err_invalid_address_discrimination) << IL->Ident;
        AL.setInvalid();
      }
      if (AddressDiversityMode ==
              VTablePointerAuthenticationAttr::DefaultAddressDiscrimination &&
          !S.getLangOpts().PointerAuthCalls) {
        S.Diag(IL->Loc, diag::err_no_default_vtable_pointer_auth) << 1;
        AL.setInvalid();
      }
    } else {
      S.Diag(AL.getLoc(), diag::err_attribute_argument_type)
          << AL << AANT_ArgumentIdentifier;
    }
  }

  auto ED = VTablePointerAuthenticationAttr::ExtraDiscrimination::
      DefaultExtraDiscrimination;
  if (AL.getNumArgs() > 2) {
    if (AL.isArgIdent(2)) {
      IdentifierLoc *IL = AL.getArgAsIdent(2);
      if (!VTablePointerAuthenticationAttr::ConvertStrToExtraDiscrimination(
              IL->Ident->getName(), ED)) {
        S.Diag(IL->Loc, diag::err_invalid_extra_discrimination) << IL->Ident;
        AL.setInvalid();
      }
      if (ED == VTablePointerAuthenticationAttr::DefaultExtraDiscrimination &&
          !S.getLangOpts().PointerAuthCalls) {
        S.Diag(AL.getLoc(), diag::err_no_default_vtable_pointer_auth) << 2;
        AL.setInvalid();
      }
    } else {
      S.Diag(AL.getLoc(), diag::err_attribute_argument_type)
          << AL << AANT_ArgumentIdentifier;
    }
  }

  uint32_t CustomDiscriminationValue = 0;
  if (ED == VTablePointerAuthenticationAttr::CustomDiscrimination) {
    if (NumArgs < 4) {
      S.Diag(AL.getLoc(), diag::err_missing_custom_discrimination) << AL << 4;
      AL.setInvalid();
      return;
    }
    if (NumArgs > 4) {
      S.Diag(AL.getLoc(), diag::err_attribute_too_many_arguments) << AL << 4;
      AL.setInvalid();
    }

    if (!AL.isArgExpr(3) || !S.checkUInt32Argument(AL, AL.getArgAsExpr(3),
                                                   CustomDiscriminationValue)) {
      S.Diag(AL.getLoc(), diag::err_invalid_custom_discrimination);
      AL.setInvalid();
    }
  } else if (NumArgs > 3) {
    S.Diag(AL.getLoc(), diag::err_attribute_too_many_arguments) << AL << 3;
    AL.setInvalid();
  }

  Decl->addAttr(::new (S.Context) VTablePointerAuthenticationAttr(
      S.Context, AL, KeyType, AddressDiversityMode, ED,
      CustomDiscriminationValue));
}

//===----------------------------------------------------------------------===//
// Top Level Sema Entry Points
//===----------------------------------------------------------------------===//

static bool IsDeclLambdaCallOperator(Decl *D) {
  if (const auto *MD = dyn_cast<CXXMethodDecl>(D))
    return MD->getParent()->isLambda() &&
           MD->getOverloadedOperator() == OverloadedOperatorKind::OO_Call;
  return false;
}

// Returns true if the attribute must delay setting its arguments until after
// template instantiation, and false otherwise.
static bool MustDelayAttributeArguments(const ParsedAttr &AL) {
  // Only attributes that accept expression parameter packs can delay arguments.
  if (!AL.acceptsExprPack())
    return false;

  bool AttrHasVariadicArg = AL.hasVariadicArg();
  unsigned AttrNumArgs = AL.getNumArgMembers();
  for (size_t I = 0; I < std::min(AL.getNumArgs(), AttrNumArgs); ++I) {
    bool IsLastAttrArg = I == (AttrNumArgs - 1);
    // If the argument is the last argument and it is variadic it can contain
    // any expression.
    if (IsLastAttrArg && AttrHasVariadicArg)
      return false;
    Expr *E = AL.getArgAsExpr(I);
    bool ArgMemberCanHoldExpr = AL.isParamExpr(I);
    // If the expression is a pack expansion then arguments must be delayed
    // unless the argument is an expression and it is the last argument of the
    // attribute.
    if (isa<PackExpansionExpr>(E))
      return !(IsLastAttrArg && ArgMemberCanHoldExpr);
    // Last case is if the expression is value dependent then it must delay
    // arguments unless the corresponding argument is able to hold the
    // expression.
    if (E->isValueDependent() && !ArgMemberCanHoldExpr)
      return true;
  }
  return false;
}

/// ProcessDeclAttribute - Apply the specific attribute to the specified decl if
/// the attribute applies to decls.  If the attribute is a type attribute, just
/// silently ignore it if a GNU attribute.
static void
ProcessDeclAttribute(Sema &S, Scope *scope, Decl *D, const ParsedAttr &AL,
                     const Sema::ProcessDeclAttributeOptions &Options) {
  if (AL.isInvalid() || AL.getKind() == ParsedAttr::IgnoredAttribute)
    return;

  // Ignore C++11 attributes on declarator chunks: they appertain to the type
  // instead.
  if (AL.isCXX11Attribute() && !Options.IncludeCXX11Attributes &&
      (!IsDeclLambdaCallOperator(D) || !AL.supportsNonconformingLambdaSyntax()))
    return;

  // Unknown attributes are automatically warned on. Target-specific attributes
  // which do not apply to the current target architecture are treated as
  // though they were unknown attributes.
  const TargetInfo *Aux = S.Context.getAuxTargetInfo();
  if (AL.getKind() == ParsedAttr::UnknownAttribute ||
      !(AL.existsInTarget(S.Context.getTargetInfo()) ||
        (S.Context.getLangOpts().SYCLIsDevice &&
         Aux && AL.existsInTarget(*Aux)))) {
    S.Diag(AL.getLoc(),
           AL.isRegularKeywordAttribute()
               ? (unsigned)diag::err_keyword_not_supported_on_target
           : AL.isDeclspecAttribute()
               ? (unsigned)diag::warn_unhandled_ms_attribute_ignored
               : (unsigned)diag::warn_unknown_attribute_ignored)
        << AL << AL.getRange();
    return;
  }

  // Check if argument population must delayed to after template instantiation.
  bool MustDelayArgs = MustDelayAttributeArguments(AL);

  // Argument number check must be skipped if arguments are delayed.
  if (S.checkCommonAttributeFeatures(D, AL, MustDelayArgs))
    return;

  if (MustDelayArgs) {
    AL.handleAttrWithDelayedArgs(S, D);
    return;
  }

  switch (AL.getKind()) {
  default:
    if (AL.getInfo().handleDeclAttribute(S, D, AL) != ParsedAttrInfo::NotHandled)
      break;
    if (!AL.isStmtAttr()) {
      assert(AL.isTypeAttr() && "Non-type attribute not handled");
    }
    if (AL.isTypeAttr()) {
      if (Options.IgnoreTypeAttributes)
        break;
      if (!AL.isStandardAttributeSyntax() && !AL.isRegularKeywordAttribute()) {
        // Non-[[]] type attributes are handled in processTypeAttrs(); silently
        // move on.
        break;
      }

      // According to the C and C++ standards, we should never see a
      // [[]] type attribute on a declaration. However, we have in the past
      // allowed some type attributes to "slide" to the `DeclSpec`, so we need
      // to continue to support this legacy behavior. We only do this, however,
      // if
      // - we actually have a `DeclSpec`, i.e. if we're looking at a
      //   `DeclaratorDecl`, or
      // - we are looking at an alias-declaration, where historically we have
      //   allowed type attributes after the identifier to slide to the type.
      if (AL.slidesFromDeclToDeclSpecLegacyBehavior() &&
          isa<DeclaratorDecl, TypeAliasDecl>(D)) {
        // Suggest moving the attribute to the type instead, but only for our
        // own vendor attributes; moving other vendors' attributes might hurt
        // portability.
        if (AL.isClangScope()) {
          S.Diag(AL.getLoc(), diag::warn_type_attribute_deprecated_on_decl)
              << AL << D->getLocation();
        }

        // Allow this type attribute to be handled in processTypeAttrs();
        // silently move on.
        break;
      }

      if (AL.getKind() == ParsedAttr::AT_Regparm) {
        // `regparm` is a special case: It's a type attribute but we still want
        // to treat it as if it had been written on the declaration because that
        // way we'll be able to handle it directly in `processTypeAttr()`.
        // If we treated `regparm` it as if it had been written on the
        // `DeclSpec`, the logic in `distributeFunctionTypeAttrFromDeclSepc()`
        // would try to move it to the declarator, but that doesn't work: We
        // can't remove the attribute from the list of declaration attributes
        // because it might be needed by other declarators in the same
        // declaration.
        break;
      }

      if (AL.getKind() == ParsedAttr::AT_VectorSize) {
        // `vector_size` is a special case: It's a type attribute semantically,
        // but GCC expects the [[]] syntax to be written on the declaration (and
        // warns that the attribute has no effect if it is placed on the
        // decl-specifier-seq).
        // Silently move on and allow the attribute to be handled in
        // processTypeAttr().
        break;
      }

      if (AL.getKind() == ParsedAttr::AT_NoDeref) {
        // FIXME: `noderef` currently doesn't work correctly in [[]] syntax.
        // See https://github.com/llvm/llvm-project/issues/55790 for details.
        // We allow processTypeAttrs() to emit a warning and silently move on.
        break;
      }
    }
    // N.B., ClangAttrEmitter.cpp emits a diagnostic helper that ensures a
    // statement attribute is not written on a declaration, but this code is
    // needed for type attributes as well as statement attributes in Attr.td
    // that do not list any subjects.
    S.Diag(AL.getLoc(), diag::err_attribute_invalid_on_decl)
        << AL << AL.isRegularKeywordAttribute() << D->getLocation();
    break;
  case ParsedAttr::AT_Interrupt:
    handleInterruptAttr(S, D, AL);
    break;
  case ParsedAttr::AT_X86ForceAlignArgPointer:
    S.X86().handleForceAlignArgPointerAttr(D, AL);
    break;
  case ParsedAttr::AT_ReadOnlyPlacement:
    handleSimpleAttribute<ReadOnlyPlacementAttr>(S, D, AL);
    break;
  case ParsedAttr::AT_DLLExport:
  case ParsedAttr::AT_DLLImport:
    handleDLLAttr(S, D, AL);
    break;
  case ParsedAttr::AT_AMDGPUFlatWorkGroupSize:
    S.AMDGPU().handleAMDGPUFlatWorkGroupSizeAttr(D, AL);
    break;
  case ParsedAttr::AT_AMDGPUWavesPerEU:
    S.AMDGPU().handleAMDGPUWavesPerEUAttr(D, AL);
    break;
  case ParsedAttr::AT_AMDGPUNumSGPR:
    S.AMDGPU().handleAMDGPUNumSGPRAttr(D, AL);
    break;
  case ParsedAttr::AT_AMDGPUNumVGPR:
    S.AMDGPU().handleAMDGPUNumVGPRAttr(D, AL);
    break;
  case ParsedAttr::AT_AMDGPUMaxNumWorkGroups:
    S.AMDGPU().handleAMDGPUMaxNumWorkGroupsAttr(D, AL);
    break;
  case ParsedAttr::AT_AVRSignal:
    S.AVR().handleSignalAttr(D, AL);
    break;
  case ParsedAttr::AT_BPFPreserveAccessIndex:
    S.BPF().handlePreserveAccessIndexAttr(D, AL);
    break;
  case ParsedAttr::AT_BPFPreserveStaticOffset:
    handleSimpleAttribute<BPFPreserveStaticOffsetAttr>(S, D, AL);
    break;
  case ParsedAttr::AT_BTFDeclTag:
    handleBTFDeclTagAttr(S, D, AL);
    break;
  case ParsedAttr::AT_WebAssemblyExportName:
    S.Wasm().handleWebAssemblyExportNameAttr(D, AL);
    break;
  case ParsedAttr::AT_WebAssemblyImportModule:
    S.Wasm().handleWebAssemblyImportModuleAttr(D, AL);
    break;
  case ParsedAttr::AT_WebAssemblyImportName:
    S.Wasm().handleWebAssemblyImportNameAttr(D, AL);
    break;
  case ParsedAttr::AT_IBOutlet:
    S.ObjC().handleIBOutlet(D, AL);
    break;
  case ParsedAttr::AT_IBOutletCollection:
    S.ObjC().handleIBOutletCollection(D, AL);
    break;
  case ParsedAttr::AT_IFunc:
    handleIFuncAttr(S, D, AL);
    break;
  case ParsedAttr::AT_Alias:
    handleAliasAttr(S, D, AL);
    break;
  case ParsedAttr::AT_Aligned:
    handleAlignedAttr(S, D, AL);
    break;
  case ParsedAttr::AT_AlignValue:
    handleAlignValueAttr(S, D, AL);
    break;
  case ParsedAttr::AT_AllocSize:
    handleAllocSizeAttr(S, D, AL);
    break;
  case ParsedAttr::AT_AlwaysInline:
    handleAlwaysInlineAttr(S, D, AL);
    break;
  case ParsedAttr::AT_AnalyzerNoReturn:
    handleAnalyzerNoReturnAttr(S, D, AL);
    break;
  case ParsedAttr::AT_TLSModel:
    handleTLSModelAttr(S, D, AL);
    break;
  case ParsedAttr::AT_Annotate:
    handleAnnotateAttr(S, D, AL);
    break;
  case ParsedAttr::AT_Availability:
    handleAvailabilityAttr(S, D, AL);
    break;
  case ParsedAttr::AT_CarriesDependency:
    handleDependencyAttr(S, scope, D, AL);
    break;
  case ParsedAttr::AT_CPUDispatch:
  case ParsedAttr::AT_CPUSpecific:
    handleCPUSpecificAttr(S, D, AL);
    break;
  case ParsedAttr::AT_Common:
    handleCommonAttr(S, D, AL);
    break;
  case ParsedAttr::AT_CUDAConstant:
    handleConstantAttr(S, D, AL);
    break;
  case ParsedAttr::AT_PassObjectSize:
    handlePassObjectSizeAttr(S, D, AL);
    break;
  case ParsedAttr::AT_Constructor:
      handleConstructorAttr(S, D, AL);
    break;
  case ParsedAttr::AT_Deprecated:
    handleDeprecatedAttr(S, D, AL);
    break;
  case ParsedAttr::AT_Destructor:
      handleDestructorAttr(S, D, AL);
    break;
  case ParsedAttr::AT_EnableIf:
    handleEnableIfAttr(S, D, AL);
    break;
  case ParsedAttr::AT_Error:
    handleErrorAttr(S, D, AL);
    break;
  case ParsedAttr::AT_ExcludeFromExplicitInstantiation:
    handleExcludeFromExplicitInstantiationAttr(S, D, AL);
    break;
  case ParsedAttr::AT_DiagnoseIf:
    handleDiagnoseIfAttr(S, D, AL);
    break;
  case ParsedAttr::AT_DiagnoseAsBuiltin:
    handleDiagnoseAsBuiltinAttr(S, D, AL);
    break;
  case ParsedAttr::AT_NoBuiltin:
    handleNoBuiltinAttr(S, D, AL);
    break;
  case ParsedAttr::AT_ExtVectorType:
    handleExtVectorTypeAttr(S, D, AL);
    break;
  case ParsedAttr::AT_ExternalSourceSymbol:
    handleExternalSourceSymbolAttr(S, D, AL);
    break;
  case ParsedAttr::AT_MinSize:
    handleMinSizeAttr(S, D, AL);
    break;
  case ParsedAttr::AT_OptimizeNone:
    handleOptimizeNoneAttr(S, D, AL);
    break;
  case ParsedAttr::AT_EnumExtensibility:
    handleEnumExtensibilityAttr(S, D, AL);
    break;
  case ParsedAttr::AT_SYCLKernel:
    S.SYCL().handleKernelAttr(D, AL);
    break;
  case ParsedAttr::AT_SYCLSimd:
    handleSimpleAttribute<SYCLSimdAttr>(S, D, AL);
    break;
  case ParsedAttr::AT_SYCLSpecialClass:
    handleSimpleAttribute<SYCLSpecialClassAttr>(S, D, AL);
    break;
  case ParsedAttr::AT_SYCLType:
    handleSYCLTypeAttr(S, D, AL);
    break;
  case ParsedAttr::AT_SYCLDevice:
    handleSYCLDeviceAttr(S, D, AL);
    break;
  case ParsedAttr::AT_SYCLDeviceIndirectlyCallable:
    handleSYCLDeviceIndirectlyCallableAttr(S, D, AL);
    break;
  case ParsedAttr::AT_SYCLGlobalVar:
    handleSYCLGlobalVarAttr(S, D, AL);
    break;
  case ParsedAttr::AT_SYCLRegisterNum:
    handleSYCLRegisterNumAttr(S, D, AL);
    break;
  case ParsedAttr::AT_SYCLIntelESimdVectorize:
    handleSYCLIntelESimdVectorizeAttr(S, D, AL);
    break;
  case ParsedAttr::AT_SYCLDeviceHas:
    handleSYCLDeviceHasAttr(S, D, AL);
    break;
  case ParsedAttr::AT_SYCLUsesAspects:
    handleSYCLUsesAspectsAttr(S, D, AL);
    break;
  case ParsedAttr::AT_Format:
    handleFormatAttr(S, D, AL);
    break;
  case ParsedAttr::AT_FormatArg:
    handleFormatArgAttr(S, D, AL);
    break;
  case ParsedAttr::AT_Callback:
    handleCallbackAttr(S, D, AL);
    break;
  case ParsedAttr::AT_CalledOnce:
    handleCalledOnceAttr(S, D, AL);
    break;
  case ParsedAttr::AT_NVPTXKernel:
  case ParsedAttr::AT_CUDAGlobal:
    handleGlobalAttr(S, D, AL);
    break;
  case ParsedAttr::AT_CUDADevice:
    handleDeviceAttr(S, D, AL);
    break;
  case ParsedAttr::AT_HIPManaged:
    handleManagedAttr(S, D, AL);
    break;
  case ParsedAttr::AT_GNUInline:
    handleGNUInlineAttr(S, D, AL);
    break;
  case ParsedAttr::AT_CUDALaunchBounds:
    handleLaunchBoundsAttr(S, D, AL);
    break;
  case ParsedAttr::AT_Restrict:
    handleRestrictAttr(S, D, AL);
    break;
  case ParsedAttr::AT_Mode:
    handleModeAttr(S, D, AL);
    break;
  case ParsedAttr::AT_NonNull:
    if (auto *PVD = dyn_cast<ParmVarDecl>(D))
      handleNonNullAttrParameter(S, PVD, AL);
    else
      handleNonNullAttr(S, D, AL);
    break;
  case ParsedAttr::AT_ReturnsNonNull:
    handleReturnsNonNullAttr(S, D, AL);
    break;
  case ParsedAttr::AT_NoEscape:
    handleNoEscapeAttr(S, D, AL);
    break;
  case ParsedAttr::AT_MaybeUndef:
    handleSimpleAttribute<MaybeUndefAttr>(S, D, AL);
    break;
  case ParsedAttr::AT_AssumeAligned:
    handleAssumeAlignedAttr(S, D, AL);
    break;
  case ParsedAttr::AT_AllocAlign:
    handleAllocAlignAttr(S, D, AL);
    break;
  case ParsedAttr::AT_Ownership:
    handleOwnershipAttr(S, D, AL);
    break;
  case ParsedAttr::AT_Naked:
    handleNakedAttr(S, D, AL);
    break;
  case ParsedAttr::AT_NoReturn:
    handleNoReturnAttr(S, D, AL);
    break;
  case ParsedAttr::AT_CXX11NoReturn:
    handleStandardNoReturnAttr(S, D, AL);
    break;
  case ParsedAttr::AT_AnyX86NoCfCheck:
    handleNoCfCheckAttr(S, D, AL);
    break;
  case ParsedAttr::AT_NoThrow:
    if (!AL.isUsedAsTypeAttr())
      handleSimpleAttribute<NoThrowAttr>(S, D, AL);
    break;
  case ParsedAttr::AT_CUDAShared:
    handleSharedAttr(S, D, AL);
    break;
  case ParsedAttr::AT_VecReturn:
    handleVecReturnAttr(S, D, AL);
    break;
  case ParsedAttr::AT_ObjCOwnership:
    S.ObjC().handleOwnershipAttr(D, AL);
    break;
  case ParsedAttr::AT_ObjCPreciseLifetime:
    S.ObjC().handlePreciseLifetimeAttr(D, AL);
    break;
  case ParsedAttr::AT_ObjCReturnsInnerPointer:
    S.ObjC().handleReturnsInnerPointerAttr(D, AL);
    break;
  case ParsedAttr::AT_ObjCRequiresSuper:
    S.ObjC().handleRequiresSuperAttr(D, AL);
    break;
  case ParsedAttr::AT_ObjCBridge:
    S.ObjC().handleBridgeAttr(D, AL);
    break;
  case ParsedAttr::AT_ObjCBridgeMutable:
    S.ObjC().handleBridgeMutableAttr(D, AL);
    break;
  case ParsedAttr::AT_ObjCBridgeRelated:
    S.ObjC().handleBridgeRelatedAttr(D, AL);
    break;
  case ParsedAttr::AT_ObjCDesignatedInitializer:
    S.ObjC().handleDesignatedInitializer(D, AL);
    break;
  case ParsedAttr::AT_ObjCRuntimeName:
    S.ObjC().handleRuntimeName(D, AL);
    break;
  case ParsedAttr::AT_ObjCBoxable:
    S.ObjC().handleBoxable(D, AL);
    break;
  case ParsedAttr::AT_NSErrorDomain:
    S.ObjC().handleNSErrorDomain(D, AL);
    break;
  case ParsedAttr::AT_CFConsumed:
  case ParsedAttr::AT_NSConsumed:
  case ParsedAttr::AT_OSConsumed:
    S.ObjC().AddXConsumedAttr(D, AL,
                              S.ObjC().parsedAttrToRetainOwnershipKind(AL),
                              /*IsTemplateInstantiation=*/false);
    break;
  case ParsedAttr::AT_OSReturnsRetainedOnZero:
    handleSimpleAttributeOrDiagnose<OSReturnsRetainedOnZeroAttr>(
        S, D, AL, S.ObjC().isValidOSObjectOutParameter(D),
        diag::warn_ns_attribute_wrong_parameter_type,
        /*Extra Args=*/AL, /*pointer-to-OSObject-pointer*/ 3, AL.getRange());
    break;
  case ParsedAttr::AT_OSReturnsRetainedOnNonZero:
    handleSimpleAttributeOrDiagnose<OSReturnsRetainedOnNonZeroAttr>(
        S, D, AL, S.ObjC().isValidOSObjectOutParameter(D),
        diag::warn_ns_attribute_wrong_parameter_type,
        /*Extra Args=*/AL, /*pointer-to-OSObject-poointer*/ 3, AL.getRange());
    break;
  case ParsedAttr::AT_NSReturnsAutoreleased:
  case ParsedAttr::AT_NSReturnsNotRetained:
  case ParsedAttr::AT_NSReturnsRetained:
  case ParsedAttr::AT_CFReturnsNotRetained:
  case ParsedAttr::AT_CFReturnsRetained:
  case ParsedAttr::AT_OSReturnsNotRetained:
  case ParsedAttr::AT_OSReturnsRetained:
    S.ObjC().handleXReturnsXRetainedAttr(D, AL);
    break;
  case ParsedAttr::AT_WorkGroupSizeHint:
    handleWorkGroupSizeHint(S, D, AL);
    break;
  case ParsedAttr::AT_ReqdWorkGroupSize:
    handleReqdWorkGroupSize(S, D, AL);
    break;
  case ParsedAttr::AT_SYCLIntelMaxWorkGroupSize:
    handleSYCLIntelMaxWorkGroupSize(S, D, AL);
    break;
  case ParsedAttr::AT_SYCLIntelMinWorkGroupsPerComputeUnit:
    handleSYCLIntelMinWorkGroupsPerComputeUnit(S, D, AL);
    break;
  case ParsedAttr::AT_SYCLIntelMaxWorkGroupsPerMultiprocessor:
    handleSYCLIntelMaxWorkGroupsPerMultiprocessor(S, D, AL);
    break;
  case ParsedAttr::AT_IntelReqdSubGroupSize:
    handleIntelReqdSubGroupSize(S, D, AL);
    break;
  case ParsedAttr::AT_IntelNamedSubGroupSize:
    handleIntelNamedSubGroupSize(S, D, AL);
    break;
  case ParsedAttr::AT_SYCLIntelNumSimdWorkItems:
    handleSYCLIntelNumSimdWorkItemsAttr(S, D, AL);
    break;
  case ParsedAttr::AT_SYCLIntelSchedulerTargetFmaxMhz:
    handleSYCLIntelSchedulerTargetFmaxMhzAttr(S, D, AL);
    break;
  case ParsedAttr::AT_SYCLIntelMaxGlobalWorkDim:
    handleSYCLIntelMaxGlobalWorkDimAttr(S, D, AL);
    break;
  case ParsedAttr::AT_SYCLIntelNoGlobalWorkOffset:
    handleSYCLIntelNoGlobalWorkOffsetAttr(S, D, AL);
    break;
  case ParsedAttr::AT_SYCLIntelUseStallEnableClusters:
    handleSYCLIntelUseStallEnableClustersAttr(S, D, AL);
    break;
  case ParsedAttr::AT_SYCLIntelLoopFuse:
    handleSYCLIntelLoopFuseAttr(S, D, AL);
    break;
  case ParsedAttr::AT_SYCLIntelInitiationInterval:
    handleSYCLIntelInitiationIntervalAttr(S, D, AL);
    break;
  case ParsedAttr::AT_VecTypeHint:
    handleVecTypeHint(S, D, AL);
    break;
  case ParsedAttr::AT_InitPriority:
      handleInitPriorityAttr(S, D, AL);
    break;
  case ParsedAttr::AT_Packed:
    handlePackedAttr(S, D, AL);
    break;
  case ParsedAttr::AT_PreferredName:
    handlePreferredName(S, D, AL);
    break;
  case ParsedAttr::AT_Section:
    handleSectionAttr(S, D, AL);
    break;
  case ParsedAttr::AT_CodeModel:
    handleCodeModelAttr(S, D, AL);
    break;
  case ParsedAttr::AT_RandomizeLayout:
    handleRandomizeLayoutAttr(S, D, AL);
    break;
  case ParsedAttr::AT_NoRandomizeLayout:
    handleNoRandomizeLayoutAttr(S, D, AL);
    break;
  case ParsedAttr::AT_CodeSeg:
    handleCodeSegAttr(S, D, AL);
    break;
  case ParsedAttr::AT_Target:
    handleTargetAttr(S, D, AL);
    break;
  case ParsedAttr::AT_TargetVersion:
    handleTargetVersionAttr(S, D, AL);
    break;
  case ParsedAttr::AT_TargetClones:
    handleTargetClonesAttr(S, D, AL);
    break;
  case ParsedAttr::AT_MinVectorWidth:
    handleMinVectorWidthAttr(S, D, AL);
    break;
  case ParsedAttr::AT_Unavailable:
    handleAttrWithMessage<UnavailableAttr>(S, D, AL);
    break;
  case ParsedAttr::AT_OMPAssume:
    S.OpenMP().handleOMPAssumeAttr(D, AL);
    break;
  case ParsedAttr::AT_ObjCDirect:
    S.ObjC().handleDirectAttr(D, AL);
    break;
  case ParsedAttr::AT_ObjCDirectMembers:
    S.ObjC().handleDirectMembersAttr(D, AL);
    handleSimpleAttribute<ObjCDirectMembersAttr>(S, D, AL);
    break;
  case ParsedAttr::AT_ObjCExplicitProtocolImpl:
    S.ObjC().handleSuppresProtocolAttr(D, AL);
    break;
  case ParsedAttr::AT_Unused:
    handleUnusedAttr(S, D, AL);
    break;
  case ParsedAttr::AT_Visibility:
    handleVisibilityAttr(S, D, AL, false);
    break;
  case ParsedAttr::AT_TypeVisibility:
    handleVisibilityAttr(S, D, AL, true);
    break;
  case ParsedAttr::AT_WarnUnusedResult:
    handleWarnUnusedResult(S, D, AL);
    break;
  case ParsedAttr::AT_WeakRef:
    handleWeakRefAttr(S, D, AL);
    break;
  case ParsedAttr::AT_WeakImport:
    handleWeakImportAttr(S, D, AL);
    break;
  case ParsedAttr::AT_TransparentUnion:
    handleTransparentUnionAttr(S, D, AL);
    break;
  case ParsedAttr::AT_ObjCMethodFamily:
    S.ObjC().handleMethodFamilyAttr(D, AL);
    break;
  case ParsedAttr::AT_ObjCNSObject:
    S.ObjC().handleNSObject(D, AL);
    break;
  case ParsedAttr::AT_ObjCIndependentClass:
    S.ObjC().handleIndependentClass(D, AL);
    break;
  case ParsedAttr::AT_Blocks:
    S.ObjC().handleBlocksAttr(D, AL);
    break;
  case ParsedAttr::AT_Sentinel:
    handleSentinelAttr(S, D, AL);
    break;
  case ParsedAttr::AT_Cleanup:
    handleCleanupAttr(S, D, AL);
    break;
  case ParsedAttr::AT_NoDebug:
    handleNoDebugAttr(S, D, AL);
    break;
  case ParsedAttr::AT_CmseNSEntry:
    S.ARM().handleCmseNSEntryAttr(D, AL);
    break;
  case ParsedAttr::AT_StdCall:
  case ParsedAttr::AT_CDecl:
  case ParsedAttr::AT_FastCall:
  case ParsedAttr::AT_ThisCall:
  case ParsedAttr::AT_Pascal:
  case ParsedAttr::AT_RegCall:
  case ParsedAttr::AT_SwiftCall:
  case ParsedAttr::AT_SwiftAsyncCall:
  case ParsedAttr::AT_VectorCall:
  case ParsedAttr::AT_MSABI:
  case ParsedAttr::AT_SysVABI:
  case ParsedAttr::AT_Pcs:
  case ParsedAttr::AT_IntelOclBicc:
  case ParsedAttr::AT_PreserveMost:
  case ParsedAttr::AT_PreserveAll:
  case ParsedAttr::AT_AArch64VectorPcs:
  case ParsedAttr::AT_AArch64SVEPcs:
  case ParsedAttr::AT_AMDGPUKernelCall:
  case ParsedAttr::AT_M68kRTD:
  case ParsedAttr::AT_PreserveNone:
  case ParsedAttr::AT_RISCVVectorCC:
    handleCallConvAttr(S, D, AL);
    break;
  case ParsedAttr::AT_Suppress:
    handleSuppressAttr(S, D, AL);
    break;
  case ParsedAttr::AT_Owner:
  case ParsedAttr::AT_Pointer:
    handleLifetimeCategoryAttr(S, D, AL);
    break;
  case ParsedAttr::AT_OpenCLAccess:
    S.OpenCL().handleAccessAttr(D, AL);
    break;
  case ParsedAttr::AT_OpenCLNoSVM:
    S.OpenCL().handleNoSVMAttr(D, AL);
    break;
  case ParsedAttr::AT_SwiftContext:
    S.Swift().AddParameterABIAttr(D, AL, ParameterABI::SwiftContext);
    break;
  case ParsedAttr::AT_SwiftAsyncContext:
    S.Swift().AddParameterABIAttr(D, AL, ParameterABI::SwiftAsyncContext);
    break;
  case ParsedAttr::AT_SwiftErrorResult:
    S.Swift().AddParameterABIAttr(D, AL, ParameterABI::SwiftErrorResult);
    break;
  case ParsedAttr::AT_SwiftIndirectResult:
    S.Swift().AddParameterABIAttr(D, AL, ParameterABI::SwiftIndirectResult);
    break;
  case ParsedAttr::AT_InternalLinkage:
    handleInternalLinkageAttr(S, D, AL);
    break;
  case ParsedAttr::AT_ZeroCallUsedRegs:
    handleZeroCallUsedRegsAttr(S, D, AL);
    break;
  case ParsedAttr::AT_FunctionReturnThunks:
    handleFunctionReturnThunksAttr(S, D, AL);
    break;
  case ParsedAttr::AT_NoMerge:
    handleNoMergeAttr(S, D, AL);
    break;
  case ParsedAttr::AT_NoUniqueAddress:
    handleNoUniqueAddressAttr(S, D, AL);
    break;

  case ParsedAttr::AT_AvailableOnlyInDefaultEvalMethod:
    handleAvailableOnlyInDefaultEvalMethod(S, D, AL);
    break;

  case ParsedAttr::AT_CountedBy:
  case ParsedAttr::AT_CountedByOrNull:
  case ParsedAttr::AT_SizedBy:
  case ParsedAttr::AT_SizedByOrNull:
    handleCountedByAttrField(S, D, AL);
    break;

  // Microsoft attributes:
  case ParsedAttr::AT_LayoutVersion:
    handleLayoutVersion(S, D, AL);
    break;
  case ParsedAttr::AT_Uuid:
    handleUuidAttr(S, D, AL);
    break;
  case ParsedAttr::AT_MSInheritance:
    handleMSInheritanceAttr(S, D, AL);
    break;
  case ParsedAttr::AT_Thread:
    handleDeclspecThreadAttr(S, D, AL);
    break;
  case ParsedAttr::AT_MSConstexpr:
    handleMSConstexprAttr(S, D, AL);
    break;

  // HLSL attributes:
  case ParsedAttr::AT_HLSLNumThreads:
    S.HLSL().handleNumThreadsAttr(D, AL);
    break;
  case ParsedAttr::AT_HLSLSV_GroupIndex:
    handleSimpleAttribute<HLSLSV_GroupIndexAttr>(S, D, AL);
    break;
  case ParsedAttr::AT_HLSLSV_DispatchThreadID:
    S.HLSL().handleSV_DispatchThreadIDAttr(D, AL);
    break;
  case ParsedAttr::AT_HLSLPackOffset:
    S.HLSL().handlePackOffsetAttr(D, AL);
    break;
  case ParsedAttr::AT_HLSLShader:
    S.HLSL().handleShaderAttr(D, AL);
    break;
  case ParsedAttr::AT_HLSLResourceBinding:
    S.HLSL().handleResourceBindingAttr(D, AL);
    break;
  case ParsedAttr::AT_HLSLResourceClass:
    S.HLSL().handleResourceClassAttr(D, AL);
    break;
  case ParsedAttr::AT_HLSLParamModifier:
    S.HLSL().handleParamModifierAttr(D, AL);
    break;

  case ParsedAttr::AT_AbiTag:
    handleAbiTagAttr(S, D, AL);
    break;
  case ParsedAttr::AT_CFGuard:
    handleCFGuardAttr(S, D, AL);
    break;

  // Thread safety attributes:
  case ParsedAttr::AT_AssertExclusiveLock:
    handleAssertExclusiveLockAttr(S, D, AL);
    break;
  case ParsedAttr::AT_AssertSharedLock:
    handleAssertSharedLockAttr(S, D, AL);
    break;
  case ParsedAttr::AT_PtGuardedVar:
    handlePtGuardedVarAttr(S, D, AL);
    break;
  case ParsedAttr::AT_NoSanitize:
    handleNoSanitizeAttr(S, D, AL);
    break;
  case ParsedAttr::AT_NoSanitizeSpecific:
    handleNoSanitizeSpecificAttr(S, D, AL);
    break;
  case ParsedAttr::AT_GuardedBy:
    handleGuardedByAttr(S, D, AL);
    break;
  case ParsedAttr::AT_PtGuardedBy:
    handlePtGuardedByAttr(S, D, AL);
    break;
  case ParsedAttr::AT_ExclusiveTrylockFunction:
    handleExclusiveTrylockFunctionAttr(S, D, AL);
    break;
  case ParsedAttr::AT_LockReturned:
    handleLockReturnedAttr(S, D, AL);
    break;
  case ParsedAttr::AT_LocksExcluded:
    handleLocksExcludedAttr(S, D, AL);
    break;
  case ParsedAttr::AT_SharedTrylockFunction:
    handleSharedTrylockFunctionAttr(S, D, AL);
    break;
  case ParsedAttr::AT_AcquiredBefore:
    handleAcquiredBeforeAttr(S, D, AL);
    break;
  case ParsedAttr::AT_AcquiredAfter:
    handleAcquiredAfterAttr(S, D, AL);
    break;

  // Capability analysis attributes.
  case ParsedAttr::AT_Capability:
  case ParsedAttr::AT_Lockable:
    handleCapabilityAttr(S, D, AL);
    break;
  case ParsedAttr::AT_RequiresCapability:
    handleRequiresCapabilityAttr(S, D, AL);
    break;

  case ParsedAttr::AT_AssertCapability:
    handleAssertCapabilityAttr(S, D, AL);
    break;
  case ParsedAttr::AT_AcquireCapability:
    handleAcquireCapabilityAttr(S, D, AL);
    break;
  case ParsedAttr::AT_ReleaseCapability:
    handleReleaseCapabilityAttr(S, D, AL);
    break;
  case ParsedAttr::AT_TryAcquireCapability:
    handleTryAcquireCapabilityAttr(S, D, AL);
    break;

  // Consumed analysis attributes.
  case ParsedAttr::AT_Consumable:
    handleConsumableAttr(S, D, AL);
    break;
  case ParsedAttr::AT_CallableWhen:
    handleCallableWhenAttr(S, D, AL);
    break;
  case ParsedAttr::AT_ParamTypestate:
    handleParamTypestateAttr(S, D, AL);
    break;
  case ParsedAttr::AT_ReturnTypestate:
    handleReturnTypestateAttr(S, D, AL);
    break;
  case ParsedAttr::AT_SetTypestate:
    handleSetTypestateAttr(S, D, AL);
    break;
  case ParsedAttr::AT_TestTypestate:
    handleTestTypestateAttr(S, D, AL);
    break;

  // Type safety attributes.
  case ParsedAttr::AT_ArgumentWithTypeTag:
    handleArgumentWithTypeTagAttr(S, D, AL);
    break;
  case ParsedAttr::AT_TypeTagForDatatype:
    handleTypeTagForDatatypeAttr(S, D, AL);
    break;

  // Intel FPGA specific attributes
  case ParsedAttr::AT_SYCLIntelDoublePump:
    handleSYCLIntelDoublePumpAttr(S, D, AL);
    break;
  case ParsedAttr::AT_SYCLIntelSinglePump:
    handleSYCLIntelSinglePumpAttr(S, D, AL);
    break;
  case ParsedAttr::AT_SYCLIntelMemory:
    handleSYCLIntelMemoryAttr(S, D, AL);
    break;
  case ParsedAttr::AT_SYCLIntelRegister:
    handleSYCLIntelRegisterAttr(S, D, AL);
    break;
  case ParsedAttr::AT_SYCLIntelBankWidth:
    handleSYCLIntelBankWidthAttr(S, D, AL);
    break;
  case ParsedAttr::AT_SYCLIntelNumBanks:
    handleSYCLIntelNumBanksAttr(S, D, AL);
    break;
  case ParsedAttr::AT_SYCLIntelPrivateCopies:
    handleSYCLIntelPrivateCopiesAttr(S, D, AL);
    break;
  case ParsedAttr::AT_SYCLIntelMaxReplicates:
    handleSYCLIntelMaxReplicatesAttr(S, D, AL);
    break;
  case ParsedAttr::AT_SYCLIntelSimpleDualPort:
    handleIntelSimpleDualPortAttr(S, D, AL);
    break;
  case ParsedAttr::AT_SYCLIntelMerge:
    handleSYCLIntelMergeAttr(S, D, AL);
    break;
  case ParsedAttr::AT_SYCLIntelBankBits:
    handleSYCLIntelBankBitsAttr(S, D, AL);
    break;
  case ParsedAttr::AT_SYCLIntelForcePow2Depth:
    handleSYCLIntelForcePow2DepthAttr(S, D, AL);
    break;
  case ParsedAttr::AT_SYCLIntelPipeIO:
    handleSYCLIntelPipeIOAttr(S, D, AL);
    break;
  case ParsedAttr::AT_SYCLIntelMaxConcurrency:
    handleSYCLIntelMaxConcurrencyAttr(S, D, AL);
    break;
  case ParsedAttr::AT_SYCLAddIRAttributesFunction:
    handleSYCLAddIRAttributesFunctionAttr(S, D, AL);
    break;
  case ParsedAttr::AT_SYCLAddIRAttributesKernelParameter:
    handleSYCLAddIRAttributesKernelParameterAttr(S, D, AL);
    break;
  case ParsedAttr::AT_SYCLAddIRAttributesGlobalVariable:
    handleSYCLAddIRAttributesGlobalVariableAttr(S, D, AL);
    break;
  case ParsedAttr::AT_SYCLAddIRAnnotationsMember:
    handleSYCLAddIRAnnotationsMemberAttr(S, D, AL);
    break;

  // Swift attributes.
  case ParsedAttr::AT_SwiftAsyncName:
    S.Swift().handleAsyncName(D, AL);
    break;
  case ParsedAttr::AT_SwiftAttr:
    S.Swift().handleAttrAttr(D, AL);
    break;
  case ParsedAttr::AT_SwiftBridge:
    S.Swift().handleBridge(D, AL);
    break;
  case ParsedAttr::AT_SwiftError:
    S.Swift().handleError(D, AL);
    break;
  case ParsedAttr::AT_SwiftName:
    S.Swift().handleName(D, AL);
    break;
  case ParsedAttr::AT_SwiftNewType:
    S.Swift().handleNewType(D, AL);
    break;
  case ParsedAttr::AT_SwiftAsync:
    S.Swift().handleAsyncAttr(D, AL);
    break;
  case ParsedAttr::AT_SwiftAsyncError:
    S.Swift().handleAsyncError(D, AL);
    break;

  // XRay attributes.
  case ParsedAttr::AT_XRayLogArgs:
    handleXRayLogArgsAttr(S, D, AL);
    break;

  case ParsedAttr::AT_PatchableFunctionEntry:
    handlePatchableFunctionEntryAttr(S, D, AL);
    break;

  case ParsedAttr::AT_AlwaysDestroy:
  case ParsedAttr::AT_NoDestroy:
    handleDestroyAttr(S, D, AL);
    break;

  case ParsedAttr::AT_Uninitialized:
    handleUninitializedAttr(S, D, AL);
    break;

  case ParsedAttr::AT_ObjCExternallyRetained:
    S.ObjC().handleExternallyRetainedAttr(D, AL);
    break;

  case ParsedAttr::AT_MIGServerRoutine:
    handleMIGServerRoutineAttr(S, D, AL);
    break;

  case ParsedAttr::AT_MSAllocator:
    handleMSAllocatorAttr(S, D, AL);
    break;

  case ParsedAttr::AT_ArmBuiltinAlias:
    S.ARM().handleBuiltinAliasAttr(D, AL);
    break;

  case ParsedAttr::AT_ArmLocallyStreaming:
    handleSimpleAttribute<ArmLocallyStreamingAttr>(S, D, AL);
    break;

  case ParsedAttr::AT_ArmNew:
    S.ARM().handleNewAttr(D, AL);
    break;

  case ParsedAttr::AT_AcquireHandle:
    handleAcquireHandleAttr(S, D, AL);
    break;

  case ParsedAttr::AT_ReleaseHandle:
    handleHandleAttr<ReleaseHandleAttr>(S, D, AL);
    break;

  case ParsedAttr::AT_UnsafeBufferUsage:
    handleUnsafeBufferUsage<UnsafeBufferUsageAttr>(S, D, AL);
    break;

  case ParsedAttr::AT_UseHandle:
    handleHandleAttr<UseHandleAttr>(S, D, AL);
    break;

  case ParsedAttr::AT_EnforceTCB:
    handleEnforceTCBAttr<EnforceTCBAttr, EnforceTCBLeafAttr>(S, D, AL);
    break;

  case ParsedAttr::AT_EnforceTCBLeaf:
    handleEnforceTCBAttr<EnforceTCBLeafAttr, EnforceTCBAttr>(S, D, AL);
    break;

  case ParsedAttr::AT_BuiltinAlias:
    handleBuiltinAliasAttr(S, D, AL);
    break;

  case ParsedAttr::AT_PreferredType:
    handlePreferredTypeAttr(S, D, AL);
    break;

  case ParsedAttr::AT_UsingIfExists:
    handleSimpleAttribute<UsingIfExistsAttr>(S, D, AL);
    break;

  case ParsedAttr::AT_TypeNullable:
    handleNullableTypeAttr(S, D, AL);
    break;

  case ParsedAttr::AT_VTablePointerAuthentication:
    handleVTablePointerAuthentication(S, D, AL);
    break;
  }
}

void Sema::ProcessDeclAttributeList(
    Scope *S, Decl *D, const ParsedAttributesView &AttrList,
    const ProcessDeclAttributeOptions &Options) {
  if (AttrList.empty())
    return;

  for (const ParsedAttr &AL : AttrList)
    ProcessDeclAttribute(*this, S, D, AL, Options);

  // FIXME: We should be able to handle these cases in TableGen.
  // GCC accepts
  // static int a9 __attribute__((weakref));
  // but that looks really pointless. We reject it.
  if (D->hasAttr<WeakRefAttr>() && !D->hasAttr<AliasAttr>()) {
    Diag(AttrList.begin()->getLoc(), diag::err_attribute_weakref_without_alias)
        << cast<NamedDecl>(D);
    D->dropAttr<WeakRefAttr>();
    return;
  }

  // FIXME: We should be able to handle this in TableGen as well. It would be
  // good to have a way to specify "these attributes must appear as a group",
  // for these. Additionally, it would be good to have a way to specify "these
  // attribute must never appear as a group" for attributes like cold and hot.
  if (!(D->hasAttr<OpenCLKernelAttr>() ||
        LangOpts.SYCLIsDevice || LangOpts.SYCLIsHost)) {
    // These attributes cannot be applied to a non-kernel function.
    if (const auto *A = D->getAttr<ReqdWorkGroupSizeAttr>()) {
      // FIXME: This emits a different error message than
      // diag::err_attribute_wrong_decl_type + ExpectedKernelFunction.
      Diag(D->getLocation(), diag::err_opencl_kernel_attr) << A;
      D->setInvalidDecl();
    } else if (const auto *A = D->getAttr<WorkGroupSizeHintAttr>()) {
      Diag(D->getLocation(), diag::err_opencl_kernel_attr) << A;
      D->setInvalidDecl();
    } else if (const auto *A = D->getAttr<SYCLReqdWorkGroupSizeAttr>()) {
      Diag(D->getLocation(), diag::err_opencl_kernel_attr) << A;
      D->setInvalidDecl();
    } else if (const auto *A = D->getAttr<SYCLWorkGroupSizeHintAttr>()) {
      Diag(D->getLocation(), diag::err_opencl_kernel_attr) << A;
      D->setInvalidDecl();
    } else if (const auto *A = D->getAttr<SYCLIntelMaxWorkGroupSizeAttr>()) {
      Diag(D->getLocation(), diag::err_opencl_kernel_attr) << A;
      D->setInvalidDecl();
    } else if (const auto *A =
                   D->getAttr<SYCLIntelMinWorkGroupsPerComputeUnitAttr>()) {
      Diag(D->getLocation(), diag::err_opencl_kernel_attr) << A;
      D->setInvalidDecl();
    } else if (const auto *A =
                   D->getAttr<SYCLIntelMaxWorkGroupsPerMultiprocessorAttr>()) {
      Diag(D->getLocation(), diag::err_opencl_kernel_attr) << A;
      D->setInvalidDecl();
    } else if (const auto *A = D->getAttr<SYCLIntelNoGlobalWorkOffsetAttr>()) {
      Diag(D->getLocation(), diag::err_opencl_kernel_attr) << A;
      D->setInvalidDecl();
    } else if (const auto *A = D->getAttr<VecTypeHintAttr>()) {
      Diag(D->getLocation(), diag::err_opencl_kernel_attr) << A;
      D->setInvalidDecl();
    } else if (const auto *A = D->getAttr<IntelReqdSubGroupSizeAttr>()) {
      Diag(D->getLocation(), diag::err_opencl_kernel_attr) << A;
      D->setInvalidDecl();
    } else if (!D->hasAttr<CUDAGlobalAttr>()) {
      if (const auto *A = D->getAttr<AMDGPUFlatWorkGroupSizeAttr>()) {
        Diag(D->getLocation(), diag::err_attribute_wrong_decl_type)
            << A << A->isRegularKeywordAttribute() << ExpectedKernelFunction;
        D->setInvalidDecl();
      } else if (const auto *A = D->getAttr<AMDGPUWavesPerEUAttr>()) {
        Diag(D->getLocation(), diag::err_attribute_wrong_decl_type)
            << A << A->isRegularKeywordAttribute() << ExpectedKernelFunction;
        D->setInvalidDecl();
      } else if (const auto *A = D->getAttr<AMDGPUNumSGPRAttr>()) {
        Diag(D->getLocation(), diag::err_attribute_wrong_decl_type)
            << A << A->isRegularKeywordAttribute() << ExpectedKernelFunction;
        D->setInvalidDecl();
      } else if (const auto *A = D->getAttr<AMDGPUNumVGPRAttr>()) {
        Diag(D->getLocation(), diag::err_attribute_wrong_decl_type)
            << A << A->isRegularKeywordAttribute() << ExpectedKernelFunction;
        D->setInvalidDecl();
      }
    }
  }

  // Do this check after processing D's attributes because the attribute
  // objc_method_family can change whether the given method is in the init
  // family, and it can be applied after objc_designated_initializer. This is a
  // bit of a hack, but we need it to be compatible with versions of clang that
  // processed the attribute list in the wrong order.
  if (D->hasAttr<ObjCDesignatedInitializerAttr>() &&
      cast<ObjCMethodDecl>(D)->getMethodFamily() != OMF_init) {
    Diag(D->getLocation(), diag::err_designated_init_attr_non_init);
    D->dropAttr<ObjCDesignatedInitializerAttr>();
  }
}

void Sema::ProcessDeclAttributeDelayed(Decl *D,
                                       const ParsedAttributesView &AttrList) {
  for (const ParsedAttr &AL : AttrList)
    if (AL.getKind() == ParsedAttr::AT_TransparentUnion) {
      handleTransparentUnionAttr(*this, D, AL);
      break;
    }

  // For BPFPreserveAccessIndexAttr, we want to populate the attributes
  // to fields and inner records as well.
  if (D && D->hasAttr<BPFPreserveAccessIndexAttr>())
    BPF().handlePreserveAIRecord(cast<RecordDecl>(D));
}

bool Sema::ProcessAccessDeclAttributeList(
    AccessSpecDecl *ASDecl, const ParsedAttributesView &AttrList) {
  for (const ParsedAttr &AL : AttrList) {
    if (AL.getKind() == ParsedAttr::AT_Annotate) {
      ProcessDeclAttribute(*this, nullptr, ASDecl, AL,
                           ProcessDeclAttributeOptions());
    } else {
      Diag(AL.getLoc(), diag::err_only_annotate_after_access_spec);
      return true;
    }
  }
  return false;
}

/// checkUnusedDeclAttributes - Check a list of attributes to see if it
/// contains any decl attributes that we should warn about.
static void checkUnusedDeclAttributes(Sema &S, const ParsedAttributesView &A) {
  for (const ParsedAttr &AL : A) {
    // Only warn if the attribute is an unignored, non-type attribute.
    if (AL.isUsedAsTypeAttr() || AL.isInvalid())
      continue;
    if (AL.getKind() == ParsedAttr::IgnoredAttribute)
      continue;

    if (AL.getKind() == ParsedAttr::UnknownAttribute) {
      S.Diag(AL.getLoc(), diag::warn_unknown_attribute_ignored)
          << AL << AL.getRange();
    } else {
      S.Diag(AL.getLoc(), diag::warn_attribute_not_on_decl) << AL
                                                            << AL.getRange();
    }
  }
}

void Sema::checkUnusedDeclAttributes(Declarator &D) {
  ::checkUnusedDeclAttributes(*this, D.getDeclarationAttributes());
  ::checkUnusedDeclAttributes(*this, D.getDeclSpec().getAttributes());
  ::checkUnusedDeclAttributes(*this, D.getAttributes());
  for (unsigned i = 0, e = D.getNumTypeObjects(); i != e; ++i)
    ::checkUnusedDeclAttributes(*this, D.getTypeObject(i).getAttrs());
}

NamedDecl *Sema::DeclClonePragmaWeak(NamedDecl *ND, const IdentifierInfo *II,
                                     SourceLocation Loc) {
  assert(isa<FunctionDecl>(ND) || isa<VarDecl>(ND));
  NamedDecl *NewD = nullptr;
  if (auto *FD = dyn_cast<FunctionDecl>(ND)) {
    FunctionDecl *NewFD;
    // FIXME: Missing call to CheckFunctionDeclaration().
    // FIXME: Mangling?
    // FIXME: Is the qualifier info correct?
    // FIXME: Is the DeclContext correct?
    NewFD = FunctionDecl::Create(
        FD->getASTContext(), FD->getDeclContext(), Loc, Loc,
        DeclarationName(II), FD->getType(), FD->getTypeSourceInfo(), SC_None,
        getCurFPFeatures().isFPConstrained(), false /*isInlineSpecified*/,
        FD->hasPrototype(), ConstexprSpecKind::Unspecified,
        FD->getTrailingRequiresClause());
    NewD = NewFD;

    if (FD->getQualifier())
      NewFD->setQualifierInfo(FD->getQualifierLoc());

    // Fake up parameter variables; they are declared as if this were
    // a typedef.
    QualType FDTy = FD->getType();
    if (const auto *FT = FDTy->getAs<FunctionProtoType>()) {
      SmallVector<ParmVarDecl*, 16> Params;
      for (const auto &AI : FT->param_types()) {
        ParmVarDecl *Param = BuildParmVarDeclForTypedef(NewFD, Loc, AI);
        Param->setScopeInfo(0, Params.size());
        Params.push_back(Param);
      }
      NewFD->setParams(Params);
    }
  } else if (auto *VD = dyn_cast<VarDecl>(ND)) {
    NewD = VarDecl::Create(VD->getASTContext(), VD->getDeclContext(),
                           VD->getInnerLocStart(), VD->getLocation(), II,
                           VD->getType(), VD->getTypeSourceInfo(),
                           VD->getStorageClass());
    if (VD->getQualifier())
      cast<VarDecl>(NewD)->setQualifierInfo(VD->getQualifierLoc());
  }
  return NewD;
}

void Sema::DeclApplyPragmaWeak(Scope *S, NamedDecl *ND, const WeakInfo &W) {
  if (W.getAlias()) { // clone decl, impersonate __attribute(weak,alias(...))
    IdentifierInfo *NDId = ND->getIdentifier();
    NamedDecl *NewD = DeclClonePragmaWeak(ND, W.getAlias(), W.getLocation());
    NewD->addAttr(
        AliasAttr::CreateImplicit(Context, NDId->getName(), W.getLocation()));
    NewD->addAttr(WeakAttr::CreateImplicit(Context, W.getLocation()));
    WeakTopLevelDecl.push_back(NewD);
    // FIXME: "hideous" code from Sema::LazilyCreateBuiltin
    // to insert Decl at TU scope, sorry.
    DeclContext *SavedContext = CurContext;
    CurContext = Context.getTranslationUnitDecl();
    NewD->setDeclContext(CurContext);
    NewD->setLexicalDeclContext(CurContext);
    PushOnScopeChains(NewD, S);
    CurContext = SavedContext;
  } else { // just add weak to existing
    ND->addAttr(WeakAttr::CreateImplicit(Context, W.getLocation()));
  }
}

void Sema::ProcessPragmaWeak(Scope *S, Decl *D) {
  // It's valid to "forward-declare" #pragma weak, in which case we
  // have to do this.
  LoadExternalWeakUndeclaredIdentifiers();
  if (WeakUndeclaredIdentifiers.empty())
    return;
  NamedDecl *ND = nullptr;
  if (auto *VD = dyn_cast<VarDecl>(D))
    if (VD->isExternC())
      ND = VD;
  if (auto *FD = dyn_cast<FunctionDecl>(D))
    if (FD->isExternC())
      ND = FD;
  if (!ND)
    return;
  if (IdentifierInfo *Id = ND->getIdentifier()) {
    auto I = WeakUndeclaredIdentifiers.find(Id);
    if (I != WeakUndeclaredIdentifiers.end()) {
      auto &WeakInfos = I->second;
      for (const auto &W : WeakInfos)
        DeclApplyPragmaWeak(S, ND, W);
      std::remove_reference_t<decltype(WeakInfos)> EmptyWeakInfos;
      WeakInfos.swap(EmptyWeakInfos);
    }
  }
}

/// ProcessDeclAttributes - Given a declarator (PD) with attributes indicated in
/// it, apply them to D.  This is a bit tricky because PD can have attributes
/// specified in many different places, and we need to find and apply them all.
void Sema::ProcessDeclAttributes(Scope *S, Decl *D, const Declarator &PD) {
  // Ordering of attributes can be important, so we take care to process
  // attributes in the order in which they appeared in the source code.

  // First, process attributes that appeared on the declaration itself (but
  // only if they don't have the legacy behavior of "sliding" to the DeclSepc).
  ParsedAttributesView NonSlidingAttrs;
  for (ParsedAttr &AL : PD.getDeclarationAttributes()) {
    if (AL.slidesFromDeclToDeclSpecLegacyBehavior()) {
      // Skip processing the attribute, but do check if it appertains to the
      // declaration. This is needed for the `MatrixType` attribute, which,
      // despite being a type attribute, defines a `SubjectList` that only
      // allows it to be used on typedef declarations.
      AL.diagnoseAppertainsTo(*this, D);
    } else {
      NonSlidingAttrs.addAtEnd(&AL);
    }
  }
  ProcessDeclAttributeList(S, D, NonSlidingAttrs);

  // Apply decl attributes from the DeclSpec if present.
  if (!PD.getDeclSpec().getAttributes().empty()) {
    ProcessDeclAttributeList(S, D, PD.getDeclSpec().getAttributes(),
                             ProcessDeclAttributeOptions()
                                 .WithIncludeCXX11Attributes(false)
                                 .WithIgnoreTypeAttributes(true));
  }

  // Walk the declarator structure, applying decl attributes that were in a type
  // position to the decl itself.  This handles cases like:
  //   int *__attr__(x)** D;
  // when X is a decl attribute.
  for (unsigned i = 0, e = PD.getNumTypeObjects(); i != e; ++i) {
    ProcessDeclAttributeList(S, D, PD.getTypeObject(i).getAttrs(),
                             ProcessDeclAttributeOptions()
                                 .WithIncludeCXX11Attributes(false)
                                 .WithIgnoreTypeAttributes(true));
  }

  // Finally, apply any attributes on the decl itself.
  ProcessDeclAttributeList(S, D, PD.getAttributes());

  // Apply additional attributes specified by '#pragma clang attribute'.
  AddPragmaAttributes(S, D);

  // Look for API notes that map to attributes.
  ProcessAPINotes(D);
}

/// Is the given declaration allowed to use a forbidden type?
/// If so, it'll still be annotated with an attribute that makes it
/// illegal to actually use.
static bool isForbiddenTypeAllowed(Sema &S, Decl *D,
                                   const DelayedDiagnostic &diag,
                                   UnavailableAttr::ImplicitReason &reason) {
  // Private ivars are always okay.  Unfortunately, people don't
  // always properly make their ivars private, even in system headers.
  // Plus we need to make fields okay, too.
  if (!isa<FieldDecl>(D) && !isa<ObjCPropertyDecl>(D) &&
      !isa<FunctionDecl>(D))
    return false;

  // Silently accept unsupported uses of __weak in both user and system
  // declarations when it's been disabled, for ease of integration with
  // -fno-objc-arc files.  We do have to take some care against attempts
  // to define such things;  for now, we've only done that for ivars
  // and properties.
  if ((isa<ObjCIvarDecl>(D) || isa<ObjCPropertyDecl>(D))) {
    if (diag.getForbiddenTypeDiagnostic() == diag::err_arc_weak_disabled ||
        diag.getForbiddenTypeDiagnostic() == diag::err_arc_weak_no_runtime) {
      reason = UnavailableAttr::IR_ForbiddenWeak;
      return true;
    }
  }

  // Allow all sorts of things in system headers.
  if (S.Context.getSourceManager().isInSystemHeader(D->getLocation())) {
    // Currently, all the failures dealt with this way are due to ARC
    // restrictions.
    reason = UnavailableAttr::IR_ARCForbiddenType;
    return true;
  }

  return false;
}

/// Handle a delayed forbidden-type diagnostic.
static void handleDelayedForbiddenType(Sema &S, DelayedDiagnostic &DD,
                                       Decl *D) {
  auto Reason = UnavailableAttr::IR_None;
  if (D && isForbiddenTypeAllowed(S, D, DD, Reason)) {
    assert(Reason && "didn't set reason?");
    D->addAttr(UnavailableAttr::CreateImplicit(S.Context, "", Reason, DD.Loc));
    return;
  }
  if (S.getLangOpts().ObjCAutoRefCount)
    if (const auto *FD = dyn_cast<FunctionDecl>(D)) {
      // FIXME: we may want to suppress diagnostics for all
      // kind of forbidden type messages on unavailable functions.
      if (FD->hasAttr<UnavailableAttr>() &&
          DD.getForbiddenTypeDiagnostic() ==
              diag::err_arc_array_param_no_ownership) {
        DD.Triggered = true;
        return;
      }
    }

  S.Diag(DD.Loc, DD.getForbiddenTypeDiagnostic())
      << DD.getForbiddenTypeOperand() << DD.getForbiddenTypeArgument();
  DD.Triggered = true;
}


void Sema::PopParsingDeclaration(ParsingDeclState state, Decl *decl) {
  assert(DelayedDiagnostics.getCurrentPool());
  DelayedDiagnosticPool &poppedPool = *DelayedDiagnostics.getCurrentPool();
  DelayedDiagnostics.popWithoutEmitting(state);

  // When delaying diagnostics to run in the context of a parsed
  // declaration, we only want to actually emit anything if parsing
  // succeeds.
  if (!decl) return;

  // We emit all the active diagnostics in this pool or any of its
  // parents.  In general, we'll get one pool for the decl spec
  // and a child pool for each declarator; in a decl group like:
  //   deprecated_typedef foo, *bar, baz();
  // only the declarator pops will be passed decls.  This is correct;
  // we really do need to consider delayed diagnostics from the decl spec
  // for each of the different declarations.
  const DelayedDiagnosticPool *pool = &poppedPool;
  do {
    bool AnyAccessFailures = false;
    for (DelayedDiagnosticPool::pool_iterator
           i = pool->pool_begin(), e = pool->pool_end(); i != e; ++i) {
      // This const_cast is a bit lame.  Really, Triggered should be mutable.
      DelayedDiagnostic &diag = const_cast<DelayedDiagnostic&>(*i);
      if (diag.Triggered)
        continue;

      switch (diag.Kind) {
      case DelayedDiagnostic::Availability:
        // Don't bother giving deprecation/unavailable diagnostics if
        // the decl is invalid.
        if (!decl->isInvalidDecl())
          handleDelayedAvailabilityCheck(diag, decl);
        break;

      case DelayedDiagnostic::Access:
        // Only produce one access control diagnostic for a structured binding
        // declaration: we don't need to tell the user that all the fields are
        // inaccessible one at a time.
        if (AnyAccessFailures && isa<DecompositionDecl>(decl))
          continue;
        HandleDelayedAccessCheck(diag, decl);
        if (diag.Triggered)
          AnyAccessFailures = true;
        break;

      case DelayedDiagnostic::ForbiddenType:
        handleDelayedForbiddenType(*this, diag, decl);
        break;
      }
    }
  } while ((pool = pool->getParent()));
}

void Sema::redelayDiagnostics(DelayedDiagnosticPool &pool) {
  DelayedDiagnosticPool *curPool = DelayedDiagnostics.getCurrentPool();
  assert(curPool && "re-emitting in undelayed context not supported");
  curPool->steal(pool);
}<|MERGE_RESOLUTION|>--- conflicted
+++ resolved
@@ -111,76 +111,6 @@
   return true;
 }
 
-<<<<<<< HEAD
-=======
-void Sema::DiagnoseDeprecatedAttribute(const ParsedAttr &A, StringRef NewScope,
-                                       StringRef NewName) {
-  assert((!NewName.empty() || !NewScope.empty()) &&
-         "Deprecated attribute with no new scope or name?");
-  Diag(A.getLoc(), diag::warn_attribute_spelling_deprecated)
-      << "'" + A.getNormalizedFullName() + "'";
-
-  FixItHint Fix;
-  std::string NewFullName;
-  if (NewScope.empty() && !NewName.empty()) {
-    // Only have a new name.
-    Fix = FixItHint::CreateReplacement(A.getLoc(), NewName);
-    NewFullName =
-        ((A.hasScope() ? A.getScopeName()->getName() : StringRef("")) +
-         "::" + NewName)
-            .str();
-  } else if (NewName.empty() && !NewScope.empty()) {
-    // Only have a new scope.
-    Fix = FixItHint::CreateReplacement(A.getScopeLoc(), NewScope);
-    NewFullName = (NewScope + "::" + A.getAttrName()->getName()).str();
-  } else {
-    // Have both a new name and a new scope.
-    NewFullName = (NewScope + "::" + NewName).str();
-    Fix = FixItHint::CreateReplacement(A.getRange(), NewFullName);
-  }
-
-  Diag(A.getLoc(), diag::note_spelling_suggestion)
-      << "'" + NewFullName + "'" << Fix;
-}
-
-void Sema::CheckDeprecatedSYCLAttributeSpelling(const ParsedAttr &A,
-                                                StringRef NewName) {
-  // Additionally, diagnose the old [[intel::ii]] spelling.
-  if (A.getKind() == ParsedAttr::AT_SYCLIntelInitiationInterval &&
-      A.getAttrName()->isStr("ii")) {
-    DiagnoseDeprecatedAttribute(A, "intel", "initiation_interval");
-    return;
-  }
-
-  // Diagnose SYCL 2020 spellings in later SYCL modes.
-  if (LangOpts.getSYCLVersion() >= LangOptions::SYCL_2020) {
-    // All attributes in the cl vendor namespace are deprecated in favor of a
-    // name in the sycl namespace as of SYCL 2020.
-    if (A.hasScope() && A.getScopeName()->isStr("cl")) {
-      DiagnoseDeprecatedAttribute(A, "sycl", NewName);
-      return;
-    }
-
-    // All GNU-style spellings are deprecated in favor of a C++-style spelling.
-    if (A.getSyntax() == ParsedAttr::AS_GNU) {
-      // Note: we cannot suggest an automatic fix-it because GNU-style
-      // spellings can appear in locations that are not valid for a C++-style
-      // spelling, and the attribute could be part of an attribute list within
-      // a single __attribute__ specifier. Just tell the user it's deprecated
-      // manually.
-      //
-      // This currently assumes that the GNU-style spelling is the same as the
-      // SYCL 2020 spelling (sans the vendor namespace).
-      Diag(A.getLoc(), diag::warn_attribute_spelling_deprecated)
-          << "'" + A.getNormalizedFullName() + "'";
-      Diag(A.getLoc(), diag::note_spelling_suggestion)
-          << "'[[sycl::" + A.getNormalizedFullName() + "]]'";
-      return;
-    }
-  }
-}
-
->>>>>>> 15fbefcd
 /// Check if IdxExpr is a valid parameter index for a function or
 /// instance method D.  May output an error.
 ///
