//===--- SemaDeclAttr.cpp - Declaration Attribute Handling ----------------===//
//
// Part of the LLVM Project, under the Apache License v2.0 with LLVM Exceptions.
// See https://llvm.org/LICENSE.txt for license information.
// SPDX-License-Identifier: Apache-2.0 WITH LLVM-exception
//
//===----------------------------------------------------------------------===//
//
//  This file implements decl-related attribute processing.
//
//===----------------------------------------------------------------------===//

#include "clang/AST/ASTConsumer.h"
#include "clang/AST/ASTContext.h"
#include "clang/AST/ASTMutationListener.h"
#include "clang/AST/CXXInheritance.h"
#include "clang/AST/Decl.h"
#include "clang/AST/DeclCXX.h"
#include "clang/AST/DeclObjC.h"
#include "clang/AST/DeclTemplate.h"
#include "clang/AST/DynamicRecursiveASTVisitor.h"
#include "clang/AST/Expr.h"
#include "clang/AST/ExprCXX.h"
#include "clang/AST/Mangle.h"
#include "clang/AST/Type.h"
#include "clang/Basic/CharInfo.h"
#include "clang/Basic/Cuda.h"
#include "clang/Basic/DarwinSDKInfo.h"
#include "clang/Basic/IdentifierTable.h"
#include "clang/Basic/LangOptions.h"
#include "clang/Basic/SourceLocation.h"
#include "clang/Basic/SourceManager.h"
#include "clang/Basic/TargetInfo.h"
#include "clang/Lex/Preprocessor.h"
#include "clang/Sema/Attr.h"
#include "clang/Sema/DeclSpec.h"
#include "clang/Sema/DelayedDiagnostic.h"
#include "clang/Sema/Initialization.h"
#include "clang/Sema/Lookup.h"
#include "clang/Sema/ParsedAttr.h"
#include "clang/Sema/Scope.h"
#include "clang/Sema/ScopeInfo.h"
#include "clang/Sema/SemaAMDGPU.h"
#include "clang/Sema/SemaARM.h"
#include "clang/Sema/SemaAVR.h"
#include "clang/Sema/SemaBPF.h"
#include "clang/Sema/SemaCUDA.h"
#include "clang/Sema/SemaHLSL.h"
#include "clang/Sema/SemaM68k.h"
#include "clang/Sema/SemaMIPS.h"
#include "clang/Sema/SemaMSP430.h"
#include "clang/Sema/SemaObjC.h"
#include "clang/Sema/SemaOpenCL.h"
#include "clang/Sema/SemaOpenMP.h"
#include "clang/Sema/SemaRISCV.h"
#include "clang/Sema/SemaSYCL.h"
#include "clang/Sema/SemaSwift.h"
#include "clang/Sema/SemaWasm.h"
#include "clang/Sema/SemaX86.h"
#include "llvm/ADT/STLExtras.h"
#include "llvm/ADT/STLForwardCompat.h"
#include "llvm/ADT/StringExtras.h"
#include "llvm/Demangle/Demangle.h"
#include "llvm/IR/DerivedTypes.h"
#include "llvm/MC/MCSectionMachO.h"
#include "llvm/Support/Error.h"
#include "llvm/Support/ErrorHandling.h"
#include "llvm/Support/MathExtras.h"
#include "llvm/Support/raw_ostream.h"
#include "llvm/TargetParser/Triple.h"
#include <optional>

using namespace clang;
using namespace sema;

namespace AttributeLangSupport {
  enum LANG {
    C,
    Cpp,
    ObjC
  };
} // end namespace AttributeLangSupport

static unsigned getNumAttributeArgs(const ParsedAttr &AL) {
  // FIXME: Include the type in the argument list.
  return AL.getNumArgs() + AL.hasParsedType();
}

SourceLocation Sema::getAttrLoc(const AttributeCommonInfo &CI) {
  return CI.getLoc();
}

/// Wrapper around checkUInt32Argument, with an extra check to be sure
/// that the result will fit into a regular (signed) int. All args have the same
/// purpose as they do in checkUInt32Argument.
template <typename AttrInfo>
static bool checkPositiveIntArgument(Sema &S, const AttrInfo &AI, const Expr *Expr,
                                     int &Val, unsigned Idx = UINT_MAX) {
  uint32_t UVal;
  if (!S.checkUInt32Argument(AI, Expr, UVal, Idx))
    return false;

  if (UVal > (uint32_t)std::numeric_limits<int>::max()) {
    llvm::APSInt I(32); // for toString
    I = UVal;
    S.Diag(Expr->getExprLoc(), diag::err_ice_too_large)
        << toString(I, 10, false) << 32 << /* Unsigned */ 0;
    return false;
  }

  Val = UVal;
  return true;
}

/// Check if IdxExpr is a valid parameter index for a function or
/// instance method D.  May output an error.
///
/// \returns true if IdxExpr is a valid index.
template <typename AttrInfo>
static bool checkFunctionOrMethodParameterIndex(
    Sema &S, const Decl *D, const AttrInfo &AI, unsigned AttrArgNum,
    const Expr *IdxExpr, ParamIdx &Idx, bool CanIndexImplicitThis = false) {
  assert(isFunctionOrMethodOrBlockForAttrSubject(D));

  // In C++ the implicit 'this' function parameter also counts.
  // Parameters are counted from one.
  bool HP = hasFunctionProto(D);
  bool HasImplicitThisParam = isInstanceMethod(D);
  bool IV = HP && isFunctionOrMethodVariadic(D);
  unsigned NumParams =
      (HP ? getFunctionOrMethodNumParams(D) : 0) + HasImplicitThisParam;

  std::optional<llvm::APSInt> IdxInt;
  if (IdxExpr->isTypeDependent() ||
      !(IdxInt = IdxExpr->getIntegerConstantExpr(S.Context))) {
    S.Diag(S.getAttrLoc(AI), diag::err_attribute_argument_n_type)
        << &AI << AttrArgNum << AANT_ArgumentIntegerConstant
        << IdxExpr->getSourceRange();
    return false;
  }

  unsigned IdxSource = IdxInt->getLimitedValue(UINT_MAX);
  if (IdxSource < 1 || (!IV && IdxSource > NumParams)) {
    S.Diag(S.getAttrLoc(AI), diag::err_attribute_argument_out_of_bounds)
        << &AI << AttrArgNum << IdxExpr->getSourceRange();
    return false;
  }
  if (HasImplicitThisParam && !CanIndexImplicitThis) {
    if (IdxSource == 1) {
      S.Diag(S.getAttrLoc(AI),
             diag::err_attribute_invalid_implicit_this_argument)
          << &AI << IdxExpr->getSourceRange();
      return false;
    }
  }

  Idx = ParamIdx(IdxSource, D);
  return true;
}

bool Sema::checkStringLiteralArgumentAttr(const AttributeCommonInfo &CI,
                                          const Expr *E, StringRef &Str,
                                          SourceLocation *ArgLocation) {
  const auto *Literal = dyn_cast<StringLiteral>(E->IgnoreParenCasts());
  if (ArgLocation)
    *ArgLocation = E->getBeginLoc();

  if (!Literal || (!Literal->isUnevaluated() && !Literal->isOrdinary())) {
    Diag(E->getBeginLoc(), diag::err_attribute_argument_type)
        << CI << AANT_ArgumentString;
    return false;
  }

  Str = Literal->getString();
  return true;
}

bool Sema::checkStringLiteralArgumentAttr(const ParsedAttr &AL, unsigned ArgNum,
                                          StringRef &Str,
                                          SourceLocation *ArgLocation) {
  // Look for identifiers. If we have one emit a hint to fix it to a literal.
  if (AL.isArgIdent(ArgNum)) {
    IdentifierLoc *Loc = AL.getArgAsIdent(ArgNum);
    Diag(Loc->getLoc(), diag::err_attribute_argument_type)
        << AL << AANT_ArgumentString
        << FixItHint::CreateInsertion(Loc->getLoc(), "\"")
        << FixItHint::CreateInsertion(getLocForEndOfToken(Loc->getLoc()), "\"");
    Str = Loc->getIdentifierInfo()->getName();
    if (ArgLocation)
      *ArgLocation = Loc->getLoc();
    return true;
  }

  // Now check for an actual string literal.
  Expr *ArgExpr = AL.getArgAsExpr(ArgNum);
  const auto *Literal = dyn_cast<StringLiteral>(ArgExpr->IgnoreParenCasts());
  if (ArgLocation)
    *ArgLocation = ArgExpr->getBeginLoc();

  if (!Literal || (!Literal->isUnevaluated() && !Literal->isOrdinary())) {
    Diag(ArgExpr->getBeginLoc(), diag::err_attribute_argument_type)
        << AL << AANT_ArgumentString;
    return false;
  }
  Str = Literal->getString();
  return checkStringLiteralArgumentAttr(AL, ArgExpr, Str, ArgLocation);
}

/// Check if the passed-in expression is of type int or bool.
static bool isIntOrBool(Expr *Exp) {
  QualType QT = Exp->getType();
  return QT->isBooleanType() || QT->isIntegerType();
}


// Check to see if the type is a smart pointer of some kind.  We assume
// it's a smart pointer if it defines both operator-> and operator*.
static bool threadSafetyCheckIsSmartPointer(Sema &S, const RecordType* RT) {
  auto IsOverloadedOperatorPresent = [&S](const RecordDecl *Record,
                                          OverloadedOperatorKind Op) {
    DeclContextLookupResult Result =
        Record->lookup(S.Context.DeclarationNames.getCXXOperatorName(Op));
    return !Result.empty();
  };

  const RecordDecl *Record = RT->getDecl();
  bool foundStarOperator = IsOverloadedOperatorPresent(Record, OO_Star);
  bool foundArrowOperator = IsOverloadedOperatorPresent(Record, OO_Arrow);
  if (foundStarOperator && foundArrowOperator)
    return true;

  const CXXRecordDecl *CXXRecord = dyn_cast<CXXRecordDecl>(Record);
  if (!CXXRecord)
    return false;

  for (const auto &BaseSpecifier : CXXRecord->bases()) {
    if (!foundStarOperator)
      foundStarOperator = IsOverloadedOperatorPresent(
          BaseSpecifier.getType()->getAsRecordDecl(), OO_Star);
    if (!foundArrowOperator)
      foundArrowOperator = IsOverloadedOperatorPresent(
          BaseSpecifier.getType()->getAsRecordDecl(), OO_Arrow);
  }

  if (foundStarOperator && foundArrowOperator)
    return true;

  return false;
}

/// Check if passed in Decl is a pointer type.
/// Note that this function may produce an error message.
/// \return true if the Decl is a pointer type; false otherwise
static bool threadSafetyCheckIsPointer(Sema &S, const Decl *D,
                                       const ParsedAttr &AL) {
  const auto *VD = cast<ValueDecl>(D);
  QualType QT = VD->getType();
  if (QT->isAnyPointerType())
    return true;

  if (const auto *RT = QT->getAs<RecordType>()) {
    // If it's an incomplete type, it could be a smart pointer; skip it.
    // (We don't want to force template instantiation if we can avoid it,
    // since that would alter the order in which templates are instantiated.)
    if (RT->isIncompleteType())
      return true;

    if (threadSafetyCheckIsSmartPointer(S, RT))
      return true;
  }

  S.Diag(AL.getLoc(), diag::warn_thread_attribute_decl_not_pointer) << AL << QT;
  return false;
}

/// Checks that the passed in QualType either is of RecordType or points
/// to RecordType. Returns the relevant RecordType, null if it does not exit.
static const RecordType *getRecordType(QualType QT) {
  if (const auto *RT = QT->getAs<RecordType>())
    return RT;

  // Now check if we point to record type.
  if (const auto *PT = QT->getAs<PointerType>())
    return PT->getPointeeType()->getAs<RecordType>();

  return nullptr;
}

template <typename AttrType>
static bool checkRecordDeclForAttr(const RecordDecl *RD) {
  // Check if the record itself has the attribute.
  if (RD->hasAttr<AttrType>())
    return true;

  // Else check if any base classes have the attribute.
  if (const auto *CRD = dyn_cast<CXXRecordDecl>(RD)) {
    if (!CRD->forallBases([](const CXXRecordDecl *Base) {
          return !Base->hasAttr<AttrType>();
        }))
      return true;
  }
  return false;
}

static bool checkRecordTypeForCapability(Sema &S, QualType Ty) {
  const RecordType *RT = getRecordType(Ty);

  if (!RT)
    return false;

  // Don't check for the capability if the class hasn't been defined yet.
  if (RT->isIncompleteType())
    return true;

  // Allow smart pointers to be used as capability objects.
  // FIXME -- Check the type that the smart pointer points to.
  if (threadSafetyCheckIsSmartPointer(S, RT))
    return true;

  return checkRecordDeclForAttr<CapabilityAttr>(RT->getDecl());
}

static bool checkRecordTypeForScopedCapability(Sema &S, QualType Ty) {
  const RecordType *RT = getRecordType(Ty);

  if (!RT)
    return false;

  // Don't check for the capability if the class hasn't been defined yet.
  if (RT->isIncompleteType())
    return true;

  return checkRecordDeclForAttr<ScopedLockableAttr>(RT->getDecl());
}

static bool checkTypedefTypeForCapability(QualType Ty) {
  const auto *TD = Ty->getAs<TypedefType>();
  if (!TD)
    return false;

  TypedefNameDecl *TN = TD->getDecl();
  if (!TN)
    return false;

  return TN->hasAttr<CapabilityAttr>();
}

static bool typeHasCapability(Sema &S, QualType Ty) {
  if (checkTypedefTypeForCapability(Ty))
    return true;

  if (checkRecordTypeForCapability(S, Ty))
    return true;

  return false;
}

static bool isCapabilityExpr(Sema &S, const Expr *Ex) {
  // Capability expressions are simple expressions involving the boolean logic
  // operators &&, || or !, a simple DeclRefExpr, CastExpr or a ParenExpr. Once
  // a DeclRefExpr is found, its type should be checked to determine whether it
  // is a capability or not.

  if (const auto *E = dyn_cast<CastExpr>(Ex))
    return isCapabilityExpr(S, E->getSubExpr());
  else if (const auto *E = dyn_cast<ParenExpr>(Ex))
    return isCapabilityExpr(S, E->getSubExpr());
  else if (const auto *E = dyn_cast<UnaryOperator>(Ex)) {
    if (E->getOpcode() == UO_LNot || E->getOpcode() == UO_AddrOf ||
        E->getOpcode() == UO_Deref)
      return isCapabilityExpr(S, E->getSubExpr());
    return false;
  } else if (const auto *E = dyn_cast<BinaryOperator>(Ex)) {
    if (E->getOpcode() == BO_LAnd || E->getOpcode() == BO_LOr)
      return isCapabilityExpr(S, E->getLHS()) &&
             isCapabilityExpr(S, E->getRHS());
    return false;
  }

  return typeHasCapability(S, Ex->getType());
}

/// Checks that all attribute arguments, starting from Sidx, resolve to
/// a capability object.
/// \param Sidx The attribute argument index to start checking with.
/// \param ParamIdxOk Whether an argument can be indexing into a function
/// parameter list.
static void checkAttrArgsAreCapabilityObjs(Sema &S, Decl *D,
                                           const ParsedAttr &AL,
                                           SmallVectorImpl<Expr *> &Args,
                                           unsigned Sidx = 0,
                                           bool ParamIdxOk = false) {
  if (Sidx == AL.getNumArgs()) {
    // If we don't have any capability arguments, the attribute implicitly
    // refers to 'this'. So we need to make sure that 'this' exists, i.e. we're
    // a non-static method, and that the class is a (scoped) capability.
    const auto *MD = dyn_cast<const CXXMethodDecl>(D);
    if (MD && !MD->isStatic()) {
      const CXXRecordDecl *RD = MD->getParent();
      // FIXME -- need to check this again on template instantiation
      if (!checkRecordDeclForAttr<CapabilityAttr>(RD) &&
          !checkRecordDeclForAttr<ScopedLockableAttr>(RD))
        S.Diag(AL.getLoc(),
               diag::warn_thread_attribute_not_on_capability_member)
            << AL << MD->getParent();
    } else {
      S.Diag(AL.getLoc(), diag::warn_thread_attribute_not_on_non_static_member)
          << AL;
    }
  }

  for (unsigned Idx = Sidx; Idx < AL.getNumArgs(); ++Idx) {
    Expr *ArgExp = AL.getArgAsExpr(Idx);

    if (ArgExp->isTypeDependent()) {
      // FIXME -- need to check this again on template instantiation
      Args.push_back(ArgExp);
      continue;
    }

    if (const auto *StrLit = dyn_cast<StringLiteral>(ArgExp)) {
      if (StrLit->getLength() == 0 ||
          (StrLit->isOrdinary() && StrLit->getString() == "*")) {
        // Pass empty strings to the analyzer without warnings.
        // Treat "*" as the universal lock.
        Args.push_back(ArgExp);
        continue;
      }

      // We allow constant strings to be used as a placeholder for expressions
      // that are not valid C++ syntax, but warn that they are ignored.
      S.Diag(AL.getLoc(), diag::warn_thread_attribute_ignored) << AL;
      Args.push_back(ArgExp);
      continue;
    }

    QualType ArgTy = ArgExp->getType();

    // A pointer to member expression of the form  &MyClass::mu is treated
    // specially -- we need to look at the type of the member.
    if (const auto *UOp = dyn_cast<UnaryOperator>(ArgExp))
      if (UOp->getOpcode() == UO_AddrOf)
        if (const auto *DRE = dyn_cast<DeclRefExpr>(UOp->getSubExpr()))
          if (DRE->getDecl()->isCXXInstanceMember())
            ArgTy = DRE->getDecl()->getType();

    // First see if we can just cast to record type, or pointer to record type.
    const RecordType *RT = getRecordType(ArgTy);

    // Now check if we index into a record type function param.
    if(!RT && ParamIdxOk) {
      const auto *FD = dyn_cast<FunctionDecl>(D);
      const auto *IL = dyn_cast<IntegerLiteral>(ArgExp);
      if(FD && IL) {
        unsigned int NumParams = FD->getNumParams();
        llvm::APInt ArgValue = IL->getValue();
        uint64_t ParamIdxFromOne = ArgValue.getZExtValue();
        uint64_t ParamIdxFromZero = ParamIdxFromOne - 1;
        if (!ArgValue.isStrictlyPositive() || ParamIdxFromOne > NumParams) {
          S.Diag(AL.getLoc(),
                 diag::err_attribute_argument_out_of_bounds_extra_info)
              << AL << Idx + 1 << NumParams;
          continue;
        }
        ArgTy = FD->getParamDecl(ParamIdxFromZero)->getType();
      }
    }

    // If the type does not have a capability, see if the components of the
    // expression have capabilities. This allows for writing C code where the
    // capability may be on the type, and the expression is a capability
    // boolean logic expression. Eg) requires_capability(A || B && !C)
    if (!typeHasCapability(S, ArgTy) && !isCapabilityExpr(S, ArgExp))
      S.Diag(AL.getLoc(), diag::warn_thread_attribute_argument_not_lockable)
          << AL << ArgTy;

    Args.push_back(ArgExp);
  }
}

static bool checkFunParamsAreScopedLockable(Sema &S,
                                            const ParmVarDecl *ParamDecl,
                                            const ParsedAttr &AL) {
  QualType ParamType = ParamDecl->getType();
  if (const auto *RefType = ParamType->getAs<ReferenceType>();
      RefType &&
      checkRecordTypeForScopedCapability(S, RefType->getPointeeType()))
    return true;
  S.Diag(AL.getLoc(), diag::warn_thread_attribute_not_on_scoped_lockable_param)
      << AL;
  return false;
}

//===----------------------------------------------------------------------===//
// Attribute Implementations
//===----------------------------------------------------------------------===//

static void handlePtGuardedVarAttr(Sema &S, Decl *D, const ParsedAttr &AL) {
  if (!threadSafetyCheckIsPointer(S, D, AL))
    return;

  D->addAttr(::new (S.Context) PtGuardedVarAttr(S.Context, AL));
}

static bool checkGuardedByAttrCommon(Sema &S, Decl *D, const ParsedAttr &AL,
                                     Expr *&Arg) {
  SmallVector<Expr *, 1> Args;
  // check that all arguments are lockable objects
  checkAttrArgsAreCapabilityObjs(S, D, AL, Args);
  unsigned Size = Args.size();
  if (Size != 1)
    return false;

  Arg = Args[0];

  return true;
}

static void handleGuardedByAttr(Sema &S, Decl *D, const ParsedAttr &AL) {
  Expr *Arg = nullptr;
  if (!checkGuardedByAttrCommon(S, D, AL, Arg))
    return;

  D->addAttr(::new (S.Context) GuardedByAttr(S.Context, AL, Arg));
}

static void handlePtGuardedByAttr(Sema &S, Decl *D, const ParsedAttr &AL) {
  Expr *Arg = nullptr;
  if (!checkGuardedByAttrCommon(S, D, AL, Arg))
    return;

  if (!threadSafetyCheckIsPointer(S, D, AL))
    return;

  D->addAttr(::new (S.Context) PtGuardedByAttr(S.Context, AL, Arg));
}

static bool checkAcquireOrderAttrCommon(Sema &S, Decl *D, const ParsedAttr &AL,
                                        SmallVectorImpl<Expr *> &Args) {
  if (!AL.checkAtLeastNumArgs(S, 1))
    return false;

  // Check that this attribute only applies to lockable types.
  QualType QT = cast<ValueDecl>(D)->getType();
  if (!QT->isDependentType() && !typeHasCapability(S, QT)) {
    S.Diag(AL.getLoc(), diag::warn_thread_attribute_decl_not_lockable) << AL;
    return false;
  }

  // Check that all arguments are lockable objects.
  checkAttrArgsAreCapabilityObjs(S, D, AL, Args);
  if (Args.empty())
    return false;

  return true;
}

static void handleAcquiredAfterAttr(Sema &S, Decl *D, const ParsedAttr &AL) {
  SmallVector<Expr *, 1> Args;
  if (!checkAcquireOrderAttrCommon(S, D, AL, Args))
    return;

  Expr **StartArg = &Args[0];
  D->addAttr(::new (S.Context)
                 AcquiredAfterAttr(S.Context, AL, StartArg, Args.size()));
}

static void handleAcquiredBeforeAttr(Sema &S, Decl *D, const ParsedAttr &AL) {
  SmallVector<Expr *, 1> Args;
  if (!checkAcquireOrderAttrCommon(S, D, AL, Args))
    return;

  Expr **StartArg = &Args[0];
  D->addAttr(::new (S.Context)
                 AcquiredBeforeAttr(S.Context, AL, StartArg, Args.size()));
}

static bool checkLockFunAttrCommon(Sema &S, Decl *D, const ParsedAttr &AL,
                                   SmallVectorImpl<Expr *> &Args) {
  // zero or more arguments ok
  // check that all arguments are lockable objects
  checkAttrArgsAreCapabilityObjs(S, D, AL, Args, 0, /*ParamIdxOk=*/true);

  return true;
}

/// Checks to be sure that the given parameter number is in bounds, and
/// is an integral type. Will emit appropriate diagnostics if this returns
/// false.
///
/// AttrArgNo is used to actually retrieve the argument, so it's base-0.
template <typename AttrInfo>
static bool checkParamIsIntegerType(Sema &S, const Decl *D, const AttrInfo &AI,
                                    unsigned AttrArgNo) {
  assert(AI.isArgExpr(AttrArgNo) && "Expected expression argument");
  Expr *AttrArg = AI.getArgAsExpr(AttrArgNo);
  ParamIdx Idx;
  if (!S.checkFunctionOrMethodParameterIndex(D, AI, AttrArgNo + 1, AttrArg,
                                             Idx))
    return false;

  QualType ParamTy = getFunctionOrMethodParamType(D, Idx.getASTIndex());
  if (!ParamTy->isIntegerType() && !ParamTy->isCharType()) {
    SourceLocation SrcLoc = AttrArg->getBeginLoc();
    S.Diag(SrcLoc, diag::err_attribute_integers_only)
        << AI << getFunctionOrMethodParamRange(D, Idx.getASTIndex());
    return false;
  }
  return true;
}

static void handleAllocSizeAttr(Sema &S, Decl *D, const ParsedAttr &AL) {
  if (!AL.checkAtLeastNumArgs(S, 1) || !AL.checkAtMostNumArgs(S, 2))
    return;

  assert(isFuncOrMethodForAttrSubject(D) && hasFunctionProto(D));

  QualType RetTy = getFunctionOrMethodResultType(D);
  if (!RetTy->isPointerType()) {
    S.Diag(AL.getLoc(), diag::warn_attribute_return_pointers_only) << AL;
    return;
  }

  const Expr *SizeExpr = AL.getArgAsExpr(0);
  int SizeArgNoVal;
  // Parameter indices are 1-indexed, hence Index=1
  if (!checkPositiveIntArgument(S, AL, SizeExpr, SizeArgNoVal, /*Idx=*/1))
    return;
  if (!checkParamIsIntegerType(S, D, AL, /*AttrArgNo=*/0))
    return;
  ParamIdx SizeArgNo(SizeArgNoVal, D);

  ParamIdx NumberArgNo;
  if (AL.getNumArgs() == 2) {
    const Expr *NumberExpr = AL.getArgAsExpr(1);
    int Val;
    // Parameter indices are 1-based, hence Index=2
    if (!checkPositiveIntArgument(S, AL, NumberExpr, Val, /*Idx=*/2))
      return;
    if (!checkParamIsIntegerType(S, D, AL, /*AttrArgNo=*/1))
      return;
    NumberArgNo = ParamIdx(Val, D);
  }

  D->addAttr(::new (S.Context)
                 AllocSizeAttr(S.Context, AL, SizeArgNo, NumberArgNo));
}

static bool checkTryLockFunAttrCommon(Sema &S, Decl *D, const ParsedAttr &AL,
                                      SmallVectorImpl<Expr *> &Args) {
  if (!AL.checkAtLeastNumArgs(S, 1))
    return false;

  if (!isIntOrBool(AL.getArgAsExpr(0))) {
    S.Diag(AL.getLoc(), diag::err_attribute_argument_n_type)
        << AL << 1 << AANT_ArgumentIntOrBool;
    return false;
  }

  // check that all arguments are lockable objects
  checkAttrArgsAreCapabilityObjs(S, D, AL, Args, 1);

  return true;
}

static void handleLockReturnedAttr(Sema &S, Decl *D, const ParsedAttr &AL) {
  // check that the argument is lockable object
  SmallVector<Expr*, 1> Args;
  checkAttrArgsAreCapabilityObjs(S, D, AL, Args);
  unsigned Size = Args.size();
  if (Size == 0)
    return;

  D->addAttr(::new (S.Context) LockReturnedAttr(S.Context, AL, Args[0]));
}

static void handleLocksExcludedAttr(Sema &S, Decl *D, const ParsedAttr &AL) {
  if (const auto *ParmDecl = dyn_cast<ParmVarDecl>(D);
      ParmDecl && !checkFunParamsAreScopedLockable(S, ParmDecl, AL))
    return;

  if (!AL.checkAtLeastNumArgs(S, 1))
    return;

  // check that all arguments are lockable objects
  SmallVector<Expr*, 1> Args;
  checkAttrArgsAreCapabilityObjs(S, D, AL, Args);
  unsigned Size = Args.size();
  if (Size == 0)
    return;
  Expr **StartArg = &Args[0];

  D->addAttr(::new (S.Context)
                 LocksExcludedAttr(S.Context, AL, StartArg, Size));
}

static bool checkFunctionConditionAttr(Sema &S, Decl *D, const ParsedAttr &AL,
                                       Expr *&Cond, StringRef &Msg) {
  Cond = AL.getArgAsExpr(0);
  if (!Cond->isTypeDependent()) {
    ExprResult Converted = S.PerformContextuallyConvertToBool(Cond);
    if (Converted.isInvalid())
      return false;
    Cond = Converted.get();
  }

  if (!S.checkStringLiteralArgumentAttr(AL, 1, Msg))
    return false;

  if (Msg.empty())
    Msg = "<no message provided>";

  SmallVector<PartialDiagnosticAt, 8> Diags;
  if (isa<FunctionDecl>(D) && !Cond->isValueDependent() &&
      !Expr::isPotentialConstantExprUnevaluated(Cond, cast<FunctionDecl>(D),
                                                Diags)) {
    S.Diag(AL.getLoc(), diag::err_attr_cond_never_constant_expr) << AL;
    for (const PartialDiagnosticAt &PDiag : Diags)
      S.Diag(PDiag.first, PDiag.second);
    return false;
  }
  return true;
}

static void handleEnableIfAttr(Sema &S, Decl *D, const ParsedAttr &AL) {
  S.Diag(AL.getLoc(), diag::ext_clang_enable_if);

  Expr *Cond;
  StringRef Msg;
  if (checkFunctionConditionAttr(S, D, AL, Cond, Msg))
    D->addAttr(::new (S.Context) EnableIfAttr(S.Context, AL, Cond, Msg));
}

static void handleErrorAttr(Sema &S, Decl *D, const ParsedAttr &AL) {
  StringRef NewUserDiagnostic;
  if (!S.checkStringLiteralArgumentAttr(AL, 0, NewUserDiagnostic))
    return;
  if (ErrorAttr *EA = S.mergeErrorAttr(D, AL, NewUserDiagnostic))
    D->addAttr(EA);
}

static void handleExcludeFromExplicitInstantiationAttr(Sema &S, Decl *D,
                                                       const ParsedAttr &AL) {
  const auto *PD = isa<CXXRecordDecl>(D)
                       ? cast<DeclContext>(D)
                       : D->getDeclContext()->getRedeclContext();
  if (const auto *RD = dyn_cast<CXXRecordDecl>(PD); RD && RD->isLocalClass()) {
    S.Diag(AL.getLoc(),
           diag::warn_attribute_exclude_from_explicit_instantiation_local_class)
        << AL << /*IsMember=*/!isa<CXXRecordDecl>(D);
    return;
  }
  D->addAttr(::new (S.Context)
                 ExcludeFromExplicitInstantiationAttr(S.Context, AL));
}

namespace {
/// Determines if a given Expr references any of the given function's
/// ParmVarDecls, or the function's implicit `this` parameter (if applicable).
class ArgumentDependenceChecker : public DynamicRecursiveASTVisitor {
#ifndef NDEBUG
  const CXXRecordDecl *ClassType;
#endif
  llvm::SmallPtrSet<const ParmVarDecl *, 16> Parms;
  bool Result;

public:
  ArgumentDependenceChecker(const FunctionDecl *FD) {
#ifndef NDEBUG
    if (const auto *MD = dyn_cast<CXXMethodDecl>(FD))
      ClassType = MD->getParent();
    else
      ClassType = nullptr;
#endif
    Parms.insert(FD->param_begin(), FD->param_end());
  }

  bool referencesArgs(Expr *E) {
    Result = false;
    TraverseStmt(E);
    return Result;
  }

  bool VisitCXXThisExpr(CXXThisExpr *E) override {
    assert(E->getType()->getPointeeCXXRecordDecl() == ClassType &&
           "`this` doesn't refer to the enclosing class?");
    Result = true;
    return false;
  }

  bool VisitDeclRefExpr(DeclRefExpr *DRE) override {
    if (const auto *PVD = dyn_cast<ParmVarDecl>(DRE->getDecl()))
      if (Parms.count(PVD)) {
        Result = true;
        return false;
      }
    return true;
  }
};
}

static void handleDiagnoseAsBuiltinAttr(Sema &S, Decl *D,
                                        const ParsedAttr &AL) {
  const auto *DeclFD = cast<FunctionDecl>(D);

  if (const auto *MethodDecl = dyn_cast<CXXMethodDecl>(DeclFD))
    if (!MethodDecl->isStatic()) {
      S.Diag(AL.getLoc(), diag::err_attribute_no_member_function) << AL;
      return;
    }

  auto DiagnoseType = [&](unsigned Index, AttributeArgumentNType T) {
    SourceLocation Loc = [&]() {
      auto Union = AL.getArg(Index - 1);
      if (auto *E = dyn_cast<Expr *>(Union))
        return E->getBeginLoc();
      return cast<IdentifierLoc *>(Union)->getLoc();
    }();

    S.Diag(Loc, diag::err_attribute_argument_n_type) << AL << Index << T;
  };

  FunctionDecl *AttrFD = [&]() -> FunctionDecl * {
    if (!AL.isArgExpr(0))
      return nullptr;
    auto *F = dyn_cast_if_present<DeclRefExpr>(AL.getArgAsExpr(0));
    if (!F)
      return nullptr;
    return dyn_cast_if_present<FunctionDecl>(F->getFoundDecl());
  }();

  if (!AttrFD || !AttrFD->getBuiltinID(true)) {
    DiagnoseType(1, AANT_ArgumentBuiltinFunction);
    return;
  }

  if (AttrFD->getNumParams() != AL.getNumArgs() - 1) {
    S.Diag(AL.getLoc(), diag::err_attribute_wrong_number_arguments_for)
        << AL << AttrFD << AttrFD->getNumParams();
    return;
  }

  SmallVector<unsigned, 8> Indices;

  for (unsigned I = 1; I < AL.getNumArgs(); ++I) {
    if (!AL.isArgExpr(I)) {
      DiagnoseType(I + 1, AANT_ArgumentIntegerConstant);
      return;
    }

    const Expr *IndexExpr = AL.getArgAsExpr(I);
    uint32_t Index;

    if (!S.checkUInt32Argument(AL, IndexExpr, Index, I + 1, false))
      return;

    if (Index > DeclFD->getNumParams()) {
      S.Diag(AL.getLoc(), diag::err_attribute_bounds_for_function)
          << AL << Index << DeclFD << DeclFD->getNumParams();
      return;
    }

    QualType T1 = AttrFD->getParamDecl(I - 1)->getType();
    QualType T2 = DeclFD->getParamDecl(Index - 1)->getType();

    if (T1.getCanonicalType().getUnqualifiedType() !=
        T2.getCanonicalType().getUnqualifiedType()) {
      S.Diag(IndexExpr->getBeginLoc(), diag::err_attribute_parameter_types)
          << AL << Index << DeclFD << T2 << I << AttrFD << T1;
      return;
    }

    Indices.push_back(Index - 1);
  }

  D->addAttr(::new (S.Context) DiagnoseAsBuiltinAttr(
      S.Context, AL, AttrFD, Indices.data(), Indices.size()));
}

static void handleDiagnoseIfAttr(Sema &S, Decl *D, const ParsedAttr &AL) {
  S.Diag(AL.getLoc(), diag::ext_clang_diagnose_if);

  Expr *Cond;
  StringRef Msg;
  if (!checkFunctionConditionAttr(S, D, AL, Cond, Msg))
    return;

  StringRef DefaultSevStr;
  if (!S.checkStringLiteralArgumentAttr(AL, 2, DefaultSevStr))
    return;

  DiagnoseIfAttr::DefaultSeverity DefaultSev;
  if (!DiagnoseIfAttr::ConvertStrToDefaultSeverity(DefaultSevStr, DefaultSev)) {
    S.Diag(AL.getArgAsExpr(2)->getBeginLoc(),
           diag::err_diagnose_if_invalid_diagnostic_type);
    return;
  }

  StringRef WarningGroup;
  if (AL.getNumArgs() > 3) {
    if (!S.checkStringLiteralArgumentAttr(AL, 3, WarningGroup))
      return;
    if (WarningGroup.empty() ||
        !S.getDiagnostics().getDiagnosticIDs()->getGroupForWarningOption(
            WarningGroup)) {
      S.Diag(AL.getArgAsExpr(3)->getBeginLoc(),
             diag::err_diagnose_if_unknown_warning)
          << WarningGroup;
      return;
    }
  }

  bool ArgDependent = false;
  if (const auto *FD = dyn_cast<FunctionDecl>(D))
    ArgDependent = ArgumentDependenceChecker(FD).referencesArgs(Cond);
  D->addAttr(::new (S.Context) DiagnoseIfAttr(
      S.Context, AL, Cond, Msg, DefaultSev, WarningGroup, ArgDependent,
      cast<NamedDecl>(D)));
}

static void handleNoBuiltinAttr(Sema &S, Decl *D, const ParsedAttr &AL) {
  static constexpr const StringRef kWildcard = "*";

  llvm::SmallVector<StringRef, 16> Names;
  bool HasWildcard = false;

  const auto AddBuiltinName = [&Names, &HasWildcard](StringRef Name) {
    if (Name == kWildcard)
      HasWildcard = true;
    Names.push_back(Name);
  };

  // Add previously defined attributes.
  if (const auto *NBA = D->getAttr<NoBuiltinAttr>())
    for (StringRef BuiltinName : NBA->builtinNames())
      AddBuiltinName(BuiltinName);

  // Add current attributes.
  if (AL.getNumArgs() == 0)
    AddBuiltinName(kWildcard);
  else
    for (unsigned I = 0, E = AL.getNumArgs(); I != E; ++I) {
      StringRef BuiltinName;
      SourceLocation LiteralLoc;
      if (!S.checkStringLiteralArgumentAttr(AL, I, BuiltinName, &LiteralLoc))
        return;

      if (Builtin::Context::isBuiltinFunc(BuiltinName))
        AddBuiltinName(BuiltinName);
      else
        S.Diag(LiteralLoc, diag::warn_attribute_no_builtin_invalid_builtin_name)
            << BuiltinName << AL;
    }

  // Repeating the same attribute is fine.
  llvm::sort(Names);
  Names.erase(llvm::unique(Names), Names.end());

  // Empty no_builtin must be on its own.
  if (HasWildcard && Names.size() > 1)
    S.Diag(D->getLocation(),
           diag::err_attribute_no_builtin_wildcard_or_builtin_name)
        << AL;

  if (D->hasAttr<NoBuiltinAttr>())
    D->dropAttr<NoBuiltinAttr>();
  D->addAttr(::new (S.Context)
                 NoBuiltinAttr(S.Context, AL, Names.data(), Names.size()));
}

static void handlePassObjectSizeAttr(Sema &S, Decl *D, const ParsedAttr &AL) {
  if (D->hasAttr<PassObjectSizeAttr>()) {
    S.Diag(D->getBeginLoc(), diag::err_attribute_only_once_per_parameter) << AL;
    return;
  }

  Expr *E = AL.getArgAsExpr(0);
  uint32_t Type;
  if (!S.checkUInt32Argument(AL, E, Type, /*Idx=*/1))
    return;

  // pass_object_size's argument is passed in as the second argument of
  // __builtin_object_size. So, it has the same constraints as that second
  // argument; namely, it must be in the range [0, 3].
  if (Type > 3) {
    S.Diag(E->getBeginLoc(), diag::err_attribute_argument_out_of_range)
        << AL << 0 << 3 << E->getSourceRange();
    return;
  }

  // pass_object_size is only supported on constant pointer parameters; as a
  // kindness to users, we allow the parameter to be non-const for declarations.
  // At this point, we have no clue if `D` belongs to a function declaration or
  // definition, so we defer the constness check until later.
  if (!cast<ParmVarDecl>(D)->getType()->isPointerType()) {
    S.Diag(D->getBeginLoc(), diag::err_attribute_pointers_only) << AL << 1;
    return;
  }

  D->addAttr(::new (S.Context) PassObjectSizeAttr(S.Context, AL, (int)Type));
}

static void handleConsumableAttr(Sema &S, Decl *D, const ParsedAttr &AL) {
  ConsumableAttr::ConsumedState DefaultState;

  if (AL.isArgIdent(0)) {
    IdentifierLoc *IL = AL.getArgAsIdent(0);
    if (!ConsumableAttr::ConvertStrToConsumedState(
            IL->getIdentifierInfo()->getName(), DefaultState)) {
      S.Diag(IL->getLoc(), diag::warn_attribute_type_not_supported)
          << AL << IL->getIdentifierInfo();
      return;
    }
  } else {
    S.Diag(AL.getLoc(), diag::err_attribute_argument_type)
        << AL << AANT_ArgumentIdentifier;
    return;
  }

  D->addAttr(::new (S.Context) ConsumableAttr(S.Context, AL, DefaultState));
}

static bool checkForConsumableClass(Sema &S, const CXXMethodDecl *MD,
                                    const ParsedAttr &AL) {
  QualType ThisType = MD->getFunctionObjectParameterType();

  if (const CXXRecordDecl *RD = ThisType->getAsCXXRecordDecl()) {
    if (!RD->hasAttr<ConsumableAttr>()) {
      S.Diag(AL.getLoc(), diag::warn_attr_on_unconsumable_class) << RD;

      return false;
    }
  }

  return true;
}

static void handleCallableWhenAttr(Sema &S, Decl *D, const ParsedAttr &AL) {
  if (!AL.checkAtLeastNumArgs(S, 1))
    return;

  if (!checkForConsumableClass(S, cast<CXXMethodDecl>(D), AL))
    return;

  SmallVector<CallableWhenAttr::ConsumedState, 3> States;
  for (unsigned ArgIndex = 0; ArgIndex < AL.getNumArgs(); ++ArgIndex) {
    CallableWhenAttr::ConsumedState CallableState;

    StringRef StateString;
    SourceLocation Loc;
    if (AL.isArgIdent(ArgIndex)) {
      IdentifierLoc *Ident = AL.getArgAsIdent(ArgIndex);
      StateString = Ident->getIdentifierInfo()->getName();
      Loc = Ident->getLoc();
    } else {
      if (!S.checkStringLiteralArgumentAttr(AL, ArgIndex, StateString, &Loc))
        return;
    }

    if (!CallableWhenAttr::ConvertStrToConsumedState(StateString,
                                                     CallableState)) {
      S.Diag(Loc, diag::warn_attribute_type_not_supported) << AL << StateString;
      return;
    }

    States.push_back(CallableState);
  }

  D->addAttr(::new (S.Context)
                 CallableWhenAttr(S.Context, AL, States.data(), States.size()));
}

static void handleParamTypestateAttr(Sema &S, Decl *D, const ParsedAttr &AL) {
  ParamTypestateAttr::ConsumedState ParamState;

  if (AL.isArgIdent(0)) {
    IdentifierLoc *Ident = AL.getArgAsIdent(0);
    StringRef StateString = Ident->getIdentifierInfo()->getName();

    if (!ParamTypestateAttr::ConvertStrToConsumedState(StateString,
                                                       ParamState)) {
      S.Diag(Ident->getLoc(), diag::warn_attribute_type_not_supported)
          << AL << StateString;
      return;
    }
  } else {
    S.Diag(AL.getLoc(), diag::err_attribute_argument_type)
        << AL << AANT_ArgumentIdentifier;
    return;
  }

  // FIXME: This check is currently being done in the analysis.  It can be
  //        enabled here only after the parser propagates attributes at
  //        template specialization definition, not declaration.
  //QualType ReturnType = cast<ParmVarDecl>(D)->getType();
  //const CXXRecordDecl *RD = ReturnType->getAsCXXRecordDecl();
  //
  //if (!RD || !RD->hasAttr<ConsumableAttr>()) {
  //    S.Diag(AL.getLoc(), diag::warn_return_state_for_unconsumable_type) <<
  //      ReturnType.getAsString();
  //    return;
  //}

  D->addAttr(::new (S.Context) ParamTypestateAttr(S.Context, AL, ParamState));
}

static void handleReturnTypestateAttr(Sema &S, Decl *D, const ParsedAttr &AL) {
  ReturnTypestateAttr::ConsumedState ReturnState;

  if (AL.isArgIdent(0)) {
    IdentifierLoc *IL = AL.getArgAsIdent(0);
    if (!ReturnTypestateAttr::ConvertStrToConsumedState(
            IL->getIdentifierInfo()->getName(), ReturnState)) {
      S.Diag(IL->getLoc(), diag::warn_attribute_type_not_supported)
          << AL << IL->getIdentifierInfo();
      return;
    }
  } else {
    S.Diag(AL.getLoc(), diag::err_attribute_argument_type)
        << AL << AANT_ArgumentIdentifier;
    return;
  }

  // FIXME: This check is currently being done in the analysis.  It can be
  //        enabled here only after the parser propagates attributes at
  //        template specialization definition, not declaration.
  // QualType ReturnType;
  //
  // if (const ParmVarDecl *Param = dyn_cast<ParmVarDecl>(D)) {
  //  ReturnType = Param->getType();
  //
  //} else if (const CXXConstructorDecl *Constructor =
  //             dyn_cast<CXXConstructorDecl>(D)) {
  //  ReturnType = Constructor->getFunctionObjectParameterType();
  //
  //} else {
  //
  //  ReturnType = cast<FunctionDecl>(D)->getCallResultType();
  //}
  //
  // const CXXRecordDecl *RD = ReturnType->getAsCXXRecordDecl();
  //
  // if (!RD || !RD->hasAttr<ConsumableAttr>()) {
  //    S.Diag(Attr.getLoc(), diag::warn_return_state_for_unconsumable_type) <<
  //      ReturnType.getAsString();
  //    return;
  //}

  D->addAttr(::new (S.Context) ReturnTypestateAttr(S.Context, AL, ReturnState));
}

static void handleSetTypestateAttr(Sema &S, Decl *D, const ParsedAttr &AL) {
  if (!checkForConsumableClass(S, cast<CXXMethodDecl>(D), AL))
    return;

  SetTypestateAttr::ConsumedState NewState;
  if (AL.isArgIdent(0)) {
    IdentifierLoc *Ident = AL.getArgAsIdent(0);
    StringRef Param = Ident->getIdentifierInfo()->getName();
    if (!SetTypestateAttr::ConvertStrToConsumedState(Param, NewState)) {
      S.Diag(Ident->getLoc(), diag::warn_attribute_type_not_supported)
          << AL << Param;
      return;
    }
  } else {
    S.Diag(AL.getLoc(), diag::err_attribute_argument_type)
        << AL << AANT_ArgumentIdentifier;
    return;
  }

  D->addAttr(::new (S.Context) SetTypestateAttr(S.Context, AL, NewState));
}

static void handleTestTypestateAttr(Sema &S, Decl *D, const ParsedAttr &AL) {
  if (!checkForConsumableClass(S, cast<CXXMethodDecl>(D), AL))
    return;

  TestTypestateAttr::ConsumedState TestState;
  if (AL.isArgIdent(0)) {
    IdentifierLoc *Ident = AL.getArgAsIdent(0);
    StringRef Param = Ident->getIdentifierInfo()->getName();
    if (!TestTypestateAttr::ConvertStrToConsumedState(Param, TestState)) {
      S.Diag(Ident->getLoc(), diag::warn_attribute_type_not_supported)
          << AL << Param;
      return;
    }
  } else {
    S.Diag(AL.getLoc(), diag::err_attribute_argument_type)
        << AL << AANT_ArgumentIdentifier;
    return;
  }

  D->addAttr(::new (S.Context) TestTypestateAttr(S.Context, AL, TestState));
}

static void handleExtVectorTypeAttr(Sema &S, Decl *D, const ParsedAttr &AL) {
  // Remember this typedef decl, we will need it later for diagnostics.
  if (isa<TypedefNameDecl>(D))
    S.ExtVectorDecls.push_back(cast<TypedefNameDecl>(D));
}

static void handlePackedAttr(Sema &S, Decl *D, const ParsedAttr &AL) {
  if (auto *TD = dyn_cast<TagDecl>(D))
    TD->addAttr(::new (S.Context) PackedAttr(S.Context, AL));
  else if (auto *FD = dyn_cast<FieldDecl>(D)) {
    bool BitfieldByteAligned = (!FD->getType()->isDependentType() &&
                                !FD->getType()->isIncompleteType() &&
                                FD->isBitField() &&
                                S.Context.getTypeAlign(FD->getType()) <= 8);

    if (S.getASTContext().getTargetInfo().getTriple().isPS()) {
      if (BitfieldByteAligned)
        // The PS4/PS5 targets need to maintain ABI backwards compatibility.
        S.Diag(AL.getLoc(), diag::warn_attribute_ignored_for_field_of_type)
            << AL << FD->getType();
      else
        FD->addAttr(::new (S.Context) PackedAttr(S.Context, AL));
    } else {
      // Report warning about changed offset in the newer compiler versions.
      if (BitfieldByteAligned)
        S.Diag(AL.getLoc(), diag::warn_attribute_packed_for_bitfield);

      FD->addAttr(::new (S.Context) PackedAttr(S.Context, AL));
    }

  } else
    S.Diag(AL.getLoc(), diag::warn_attribute_ignored) << AL;
}

static void handlePreferredName(Sema &S, Decl *D, const ParsedAttr &AL) {
  auto *RD = cast<CXXRecordDecl>(D);
  ClassTemplateDecl *CTD = RD->getDescribedClassTemplate();
  assert(CTD && "attribute does not appertain to this declaration");

  ParsedType PT = AL.getTypeArg();
  TypeSourceInfo *TSI = nullptr;
  QualType T = S.GetTypeFromParser(PT, &TSI);
  if (!TSI)
    TSI = S.Context.getTrivialTypeSourceInfo(T, AL.getLoc());

  if (!T.hasQualifiers() && T->isTypedefNameType()) {
    // Find the template name, if this type names a template specialization.
    const TemplateDecl *Template = nullptr;
    if (const auto *CTSD = dyn_cast_if_present<ClassTemplateSpecializationDecl>(
            T->getAsCXXRecordDecl())) {
      Template = CTSD->getSpecializedTemplate();
    } else if (const auto *TST = T->getAs<TemplateSpecializationType>()) {
      while (TST && TST->isTypeAlias())
        TST = TST->getAliasedType()->getAs<TemplateSpecializationType>();
      if (TST)
        Template = TST->getTemplateName().getAsTemplateDecl();
    }

    if (Template && declaresSameEntity(Template, CTD)) {
      D->addAttr(::new (S.Context) PreferredNameAttr(S.Context, AL, TSI));
      return;
    }
  }

  S.Diag(AL.getLoc(), diag::err_attribute_preferred_name_arg_invalid)
      << T << CTD;
  if (const auto *TT = T->getAs<TypedefType>())
    S.Diag(TT->getDecl()->getLocation(), diag::note_entity_declared_at)
        << TT->getDecl();
}

static void handleNoSpecializations(Sema &S, Decl *D, const ParsedAttr &AL) {
  StringRef Message;
  if (AL.getNumArgs() != 0)
    S.checkStringLiteralArgumentAttr(AL, 0, Message);
  D->getDescribedTemplate()->addAttr(
      NoSpecializationsAttr::Create(S.Context, Message, AL));
}

bool Sema::isValidPointerAttrType(QualType T, bool RefOkay) {
  if (T->isDependentType())
    return true;
  if (RefOkay) {
    if (T->isReferenceType())
      return true;
  } else {
    T = T.getNonReferenceType();
  }

  // The nonnull attribute, and other similar attributes, can be applied to a
  // transparent union that contains a pointer type.
  if (const RecordType *UT = T->getAsUnionType()) {
    if (UT && UT->getDecl()->hasAttr<TransparentUnionAttr>()) {
      RecordDecl *UD = UT->getDecl();
      for (const auto *I : UD->fields()) {
        QualType QT = I->getType();
        if (QT->isAnyPointerType() || QT->isBlockPointerType())
          return true;
      }
    }
  }

  return T->isAnyPointerType() || T->isBlockPointerType();
}

static bool attrNonNullArgCheck(Sema &S, QualType T, const ParsedAttr &AL,
                                SourceRange AttrParmRange,
                                SourceRange TypeRange,
                                bool isReturnValue = false) {
  if (!S.isValidPointerAttrType(T)) {
    if (isReturnValue)
      S.Diag(AL.getLoc(), diag::warn_attribute_return_pointers_only)
          << AL << AttrParmRange << TypeRange;
    else
      S.Diag(AL.getLoc(), diag::warn_attribute_pointers_only)
          << AL << AttrParmRange << TypeRange << 0;
    return false;
  }
  return true;
}

static void handleNonNullAttr(Sema &S, Decl *D, const ParsedAttr &AL) {
  SmallVector<ParamIdx, 8> NonNullArgs;
  for (unsigned I = 0; I < AL.getNumArgs(); ++I) {
    Expr *Ex = AL.getArgAsExpr(I);
    ParamIdx Idx;
    if (!S.checkFunctionOrMethodParameterIndex(
            D, AL, I + 1, Ex, Idx,
            /*CanIndexImplicitThis=*/false,
            /*CanIndexVariadicArguments=*/true))
      return;

    // Is the function argument a pointer type?
    if (Idx.getASTIndex() < getFunctionOrMethodNumParams(D) &&
        !attrNonNullArgCheck(
            S, getFunctionOrMethodParamType(D, Idx.getASTIndex()), AL,
            Ex->getSourceRange(),
            getFunctionOrMethodParamRange(D, Idx.getASTIndex())))
      continue;

    NonNullArgs.push_back(Idx);
  }

  // If no arguments were specified to __attribute__((nonnull)) then all pointer
  // arguments have a nonnull attribute; warn if there aren't any. Skip this
  // check if the attribute came from a macro expansion or a template
  // instantiation.
  if (NonNullArgs.empty() && AL.getLoc().isFileID() &&
      !S.inTemplateInstantiation()) {
    bool AnyPointers = isFunctionOrMethodVariadic(D);
    for (unsigned I = 0, E = getFunctionOrMethodNumParams(D);
         I != E && !AnyPointers; ++I) {
      QualType T = getFunctionOrMethodParamType(D, I);
      if (S.isValidPointerAttrType(T))
        AnyPointers = true;
    }

    if (!AnyPointers)
      S.Diag(AL.getLoc(), diag::warn_attribute_nonnull_no_pointers);
  }

  ParamIdx *Start = NonNullArgs.data();
  unsigned Size = NonNullArgs.size();
  llvm::array_pod_sort(Start, Start + Size);
  D->addAttr(::new (S.Context) NonNullAttr(S.Context, AL, Start, Size));
}

static void handleNonNullAttrParameter(Sema &S, ParmVarDecl *D,
                                       const ParsedAttr &AL) {
  if (AL.getNumArgs() > 0) {
    if (D->getFunctionType()) {
      handleNonNullAttr(S, D, AL);
    } else {
      S.Diag(AL.getLoc(), diag::warn_attribute_nonnull_parm_no_args)
        << D->getSourceRange();
    }
    return;
  }

  // Is the argument a pointer type?
  if (!attrNonNullArgCheck(S, D->getType(), AL, SourceRange(),
                           D->getSourceRange()))
    return;

  D->addAttr(::new (S.Context) NonNullAttr(S.Context, AL, nullptr, 0));
}

static void handleReturnsNonNullAttr(Sema &S, Decl *D, const ParsedAttr &AL) {
  QualType ResultType = getFunctionOrMethodResultType(D);
  SourceRange SR = getFunctionOrMethodResultSourceRange(D);
  if (!attrNonNullArgCheck(S, ResultType, AL, SourceRange(), SR,
                           /* isReturnValue */ true))
    return;

  D->addAttr(::new (S.Context) ReturnsNonNullAttr(S.Context, AL));
}

static void handleNoEscapeAttr(Sema &S, Decl *D, const ParsedAttr &AL) {
  if (D->isInvalidDecl())
    return;

  // noescape only applies to pointer types.
  QualType T = cast<ParmVarDecl>(D)->getType();
  if (!S.isValidPointerAttrType(T, /* RefOkay */ true)) {
    S.Diag(AL.getLoc(), diag::warn_attribute_pointers_only)
        << AL << AL.getRange() << 0;
    return;
  }

  D->addAttr(::new (S.Context) NoEscapeAttr(S.Context, AL));
}

static void handleAssumeAlignedAttr(Sema &S, Decl *D, const ParsedAttr &AL) {
  Expr *E = AL.getArgAsExpr(0),
       *OE = AL.getNumArgs() > 1 ? AL.getArgAsExpr(1) : nullptr;
  S.AddAssumeAlignedAttr(D, AL, E, OE);
}

static void handleAllocAlignAttr(Sema &S, Decl *D, const ParsedAttr &AL) {
  S.AddAllocAlignAttr(D, AL, AL.getArgAsExpr(0));
}

void Sema::AddAssumeAlignedAttr(Decl *D, const AttributeCommonInfo &CI, Expr *E,
                                Expr *OE) {
  QualType ResultType = getFunctionOrMethodResultType(D);
  SourceRange SR = getFunctionOrMethodResultSourceRange(D);
  SourceLocation AttrLoc = CI.getLoc();

  if (!isValidPointerAttrType(ResultType, /* RefOkay */ true)) {
    Diag(AttrLoc, diag::warn_attribute_return_pointers_refs_only)
        << CI << CI.getRange() << SR;
    return;
  }

  if (!E->isValueDependent()) {
    std::optional<llvm::APSInt> I = llvm::APSInt(64);
    if (!(I = E->getIntegerConstantExpr(Context))) {
      if (OE)
        Diag(AttrLoc, diag::err_attribute_argument_n_type)
            << CI << 1 << AANT_ArgumentIntegerConstant << E->getSourceRange();
      else
        Diag(AttrLoc, diag::err_attribute_argument_type)
            << CI << AANT_ArgumentIntegerConstant << E->getSourceRange();
      return;
    }

    if (!I->isPowerOf2()) {
      Diag(AttrLoc, diag::err_alignment_not_power_of_two)
        << E->getSourceRange();
      return;
    }

    if (*I > Sema::MaximumAlignment)
      Diag(CI.getLoc(), diag::warn_assume_aligned_too_great)
          << CI.getRange() << Sema::MaximumAlignment;
  }

  if (OE && !OE->isValueDependent() && !OE->isIntegerConstantExpr(Context)) {
    Diag(AttrLoc, diag::err_attribute_argument_n_type)
        << CI << 2 << AANT_ArgumentIntegerConstant << OE->getSourceRange();
    return;
  }

  D->addAttr(::new (Context) AssumeAlignedAttr(Context, CI, E, OE));
}

void Sema::AddAllocAlignAttr(Decl *D, const AttributeCommonInfo &CI,
                             Expr *ParamExpr) {
  QualType ResultType = getFunctionOrMethodResultType(D);
  SourceLocation AttrLoc = CI.getLoc();

  if (!isValidPointerAttrType(ResultType, /* RefOkay */ true)) {
    Diag(AttrLoc, diag::warn_attribute_return_pointers_refs_only)
        << CI << CI.getRange() << getFunctionOrMethodResultSourceRange(D);
    return;
  }

  ParamIdx Idx;
  const auto *FuncDecl = cast<FunctionDecl>(D);
  if (!checkFunctionOrMethodParameterIndex(FuncDecl, CI,
                                           /*AttrArgNum=*/1, ParamExpr, Idx))
    return;

  QualType Ty = getFunctionOrMethodParamType(D, Idx.getASTIndex());
  if (!Ty->isDependentType() && !Ty->isIntegralType(Context) &&
      !Ty->isAlignValT()) {
    Diag(ParamExpr->getBeginLoc(), diag::err_attribute_integers_only)
        << CI << FuncDecl->getParamDecl(Idx.getASTIndex())->getSourceRange();
    return;
  }

  D->addAttr(::new (Context) AllocAlignAttr(Context, CI, Idx));
}

/// Normalize the attribute, __foo__ becomes foo.
/// Returns true if normalization was applied.
static bool normalizeName(StringRef &AttrName) {
  if (AttrName.size() > 4 && AttrName.starts_with("__") &&
      AttrName.ends_with("__")) {
    AttrName = AttrName.drop_front(2).drop_back(2);
    return true;
  }
  return false;
}

static void handleOwnershipAttr(Sema &S, Decl *D, const ParsedAttr &AL) {
  // This attribute must be applied to a function declaration. The first
  // argument to the attribute must be an identifier, the name of the resource,
  // for example: malloc. The following arguments must be argument indexes, the
  // arguments must be of integer type for Returns, otherwise of pointer type.
  // The difference between Holds and Takes is that a pointer may still be used
  // after being held. free() should be __attribute((ownership_takes)), whereas
  // a list append function may well be __attribute((ownership_holds)).

  if (!AL.isArgIdent(0)) {
    S.Diag(AL.getLoc(), diag::err_attribute_argument_n_type)
        << AL << 1 << AANT_ArgumentIdentifier;
    return;
  }

  // Figure out our Kind.
  OwnershipAttr::OwnershipKind K =
      OwnershipAttr(S.Context, AL, nullptr, nullptr, 0).getOwnKind();

  // Check arguments.
  switch (K) {
  case OwnershipAttr::Takes:
  case OwnershipAttr::Holds:
    if (AL.getNumArgs() < 2) {
      S.Diag(AL.getLoc(), diag::err_attribute_too_few_arguments) << AL << 2;
      return;
    }
    break;
  case OwnershipAttr::Returns:
    if (AL.getNumArgs() > 2) {
      S.Diag(AL.getLoc(), diag::err_attribute_too_many_arguments) << AL << 2;
      return;
    }
    break;
  }

  // Allow only pointers to be return type for functions with ownership_returns
  // attribute. This matches with current OwnershipAttr::Takes semantics
  if (K == OwnershipAttr::Returns &&
      !getFunctionOrMethodResultType(D)->isPointerType()) {
    S.Diag(AL.getLoc(), diag::err_ownership_takes_return_type) << AL;
    return;
  }

  IdentifierInfo *Module = AL.getArgAsIdent(0)->getIdentifierInfo();

  StringRef ModuleName = Module->getName();
  if (normalizeName(ModuleName)) {
    Module = &S.PP.getIdentifierTable().get(ModuleName);
  }

  SmallVector<ParamIdx, 8> OwnershipArgs;
  for (unsigned i = 1; i < AL.getNumArgs(); ++i) {
    Expr *Ex = AL.getArgAsExpr(i);
    ParamIdx Idx;
    if (!S.checkFunctionOrMethodParameterIndex(D, AL, i, Ex, Idx))
      return;

    // Is the function argument a pointer type?
    QualType T = getFunctionOrMethodParamType(D, Idx.getASTIndex());
    int Err = -1;  // No error
    switch (K) {
      case OwnershipAttr::Takes:
      case OwnershipAttr::Holds:
        if (!T->isAnyPointerType() && !T->isBlockPointerType())
          Err = 0;
        break;
      case OwnershipAttr::Returns:
        if (!T->isIntegerType())
          Err = 1;
        break;
    }
    if (-1 != Err) {
      S.Diag(AL.getLoc(), diag::err_ownership_type) << AL << Err
                                                    << Ex->getSourceRange();
      return;
    }

    // Check we don't have a conflict with another ownership attribute.
    for (const auto *I : D->specific_attrs<OwnershipAttr>()) {
      // Cannot have two ownership attributes of different kinds for the same
      // index.
      if (I->getOwnKind() != K && llvm::is_contained(I->args(), Idx)) {
          S.Diag(AL.getLoc(), diag::err_attributes_are_not_compatible)
              << AL << I
              << (AL.isRegularKeywordAttribute() ||
                  I->isRegularKeywordAttribute());
          return;
      } else if (K == OwnershipAttr::Returns &&
                 I->getOwnKind() == OwnershipAttr::Returns) {
        // A returns attribute conflicts with any other returns attribute using
        // a different index.
        if (!llvm::is_contained(I->args(), Idx)) {
          S.Diag(I->getLocation(), diag::err_ownership_returns_index_mismatch)
              << I->args_begin()->getSourceIndex();
          if (I->args_size())
            S.Diag(AL.getLoc(), diag::note_ownership_returns_index_mismatch)
                << Idx.getSourceIndex() << Ex->getSourceRange();
          return;
        }
      } else if (K == OwnershipAttr::Takes &&
                 I->getOwnKind() == OwnershipAttr::Takes) {
        if (I->getModule()->getName() != ModuleName) {
          S.Diag(I->getLocation(), diag::err_ownership_takes_class_mismatch)
              << I->getModule()->getName();
          S.Diag(AL.getLoc(), diag::note_ownership_takes_class_mismatch)
              << ModuleName << Ex->getSourceRange();

          return;
        }
      }
    }
    OwnershipArgs.push_back(Idx);
  }

  ParamIdx *Start = OwnershipArgs.data();
  unsigned Size = OwnershipArgs.size();
  llvm::array_pod_sort(Start, Start + Size);
  D->addAttr(::new (S.Context)
                 OwnershipAttr(S.Context, AL, Module, Start, Size));
}

static void handleWeakRefAttr(Sema &S, Decl *D, const ParsedAttr &AL) {
  // Check the attribute arguments.
  if (AL.getNumArgs() > 1) {
    S.Diag(AL.getLoc(), diag::err_attribute_wrong_number_arguments) << AL << 1;
    return;
  }

  // gcc rejects
  // class c {
  //   static int a __attribute__((weakref ("v2")));
  //   static int b() __attribute__((weakref ("f3")));
  // };
  // and ignores the attributes of
  // void f(void) {
  //   static int a __attribute__((weakref ("v2")));
  // }
  // we reject them
  const DeclContext *Ctx = D->getDeclContext()->getRedeclContext();
  if (!Ctx->isFileContext()) {
    S.Diag(AL.getLoc(), diag::err_attribute_weakref_not_global_context)
        << cast<NamedDecl>(D);
    return;
  }

  // The GCC manual says
  //
  // At present, a declaration to which `weakref' is attached can only
  // be `static'.
  //
  // It also says
  //
  // Without a TARGET,
  // given as an argument to `weakref' or to `alias', `weakref' is
  // equivalent to `weak'.
  //
  // gcc 4.4.1 will accept
  // int a7 __attribute__((weakref));
  // as
  // int a7 __attribute__((weak));
  // This looks like a bug in gcc. We reject that for now. We should revisit
  // it if this behaviour is actually used.

  // GCC rejects
  // static ((alias ("y"), weakref)).
  // Should we? How to check that weakref is before or after alias?

  // FIXME: it would be good for us to keep the WeakRefAttr as-written instead
  // of transforming it into an AliasAttr.  The WeakRefAttr never uses the
  // StringRef parameter it was given anyway.
  StringRef Str;
  if (AL.getNumArgs() && S.checkStringLiteralArgumentAttr(AL, 0, Str))
    // GCC will accept anything as the argument of weakref. Should we
    // check for an existing decl?
    D->addAttr(::new (S.Context) AliasAttr(S.Context, AL, Str));

  D->addAttr(::new (S.Context) WeakRefAttr(S.Context, AL));
}

// Mark alias/ifunc target as used. Due to name mangling, we look up the
// demangled name ignoring parameters (not supported by microsoftDemangle
// https://github.com/llvm/llvm-project/issues/88825). This should handle the
// majority of use cases while leaving namespace scope names unmarked.
static void markUsedForAliasOrIfunc(Sema &S, Decl *D, const ParsedAttr &AL,
                                    StringRef Str) {
  std::unique_ptr<char, llvm::FreeDeleter> Demangled;
  if (S.getASTContext().getCXXABIKind() != TargetCXXABI::Microsoft)
    Demangled.reset(llvm::itaniumDemangle(Str, /*ParseParams=*/false));
  std::unique_ptr<MangleContext> MC(S.Context.createMangleContext());
  SmallString<256> Name;

  const DeclarationNameInfo Target(
      &S.Context.Idents.get(Demangled ? Demangled.get() : Str), AL.getLoc());
  LookupResult LR(S, Target, Sema::LookupOrdinaryName);
  if (S.LookupName(LR, S.TUScope)) {
    for (NamedDecl *ND : LR) {
      if (!isa<FunctionDecl>(ND) && !isa<VarDecl>(ND))
        continue;
      if (MC->shouldMangleDeclName(ND)) {
        llvm::raw_svector_ostream Out(Name);
        Name.clear();
        MC->mangleName(GlobalDecl(ND), Out);
      } else {
        Name = ND->getIdentifier()->getName();
      }
      if (Name == Str)
        ND->markUsed(S.Context);
    }
  }
}

static void handleIFuncAttr(Sema &S, Decl *D, const ParsedAttr &AL) {
  StringRef Str;
  if (!S.checkStringLiteralArgumentAttr(AL, 0, Str))
    return;

  // Aliases should be on declarations, not definitions.
  const auto *FD = cast<FunctionDecl>(D);
  if (FD->isThisDeclarationADefinition()) {
    S.Diag(AL.getLoc(), diag::err_alias_is_definition) << FD << 1;
    return;
  }

  markUsedForAliasOrIfunc(S, D, AL, Str);
  D->addAttr(::new (S.Context) IFuncAttr(S.Context, AL, Str));
}

static void handleAliasAttr(Sema &S, Decl *D, const ParsedAttr &AL) {
  StringRef Str;
  if (!S.checkStringLiteralArgumentAttr(AL, 0, Str))
    return;

  if (S.Context.getTargetInfo().getTriple().isOSDarwin()) {
    S.Diag(AL.getLoc(), diag::err_alias_not_supported_on_darwin);
    return;
  }

  if (S.Context.getTargetInfo().getTriple().isNVPTX()) {
    CudaVersion Version =
        ToCudaVersion(S.Context.getTargetInfo().getSDKVersion());
    if (Version != CudaVersion::UNKNOWN && Version < CudaVersion::CUDA_100)
      S.Diag(AL.getLoc(), diag::err_alias_not_supported_on_nvptx);
  }

  // Aliases should be on declarations, not definitions.
  if (const auto *FD = dyn_cast<FunctionDecl>(D)) {
    if (FD->isThisDeclarationADefinition()) {
      S.Diag(AL.getLoc(), diag::err_alias_is_definition) << FD << 0;
      return;
    }
  } else {
    const auto *VD = cast<VarDecl>(D);
    if (VD->isThisDeclarationADefinition() && VD->isExternallyVisible()) {
      S.Diag(AL.getLoc(), diag::err_alias_is_definition) << VD << 0;
      return;
    }
  }

  markUsedForAliasOrIfunc(S, D, AL, Str);
  D->addAttr(::new (S.Context) AliasAttr(S.Context, AL, Str));
}

static void handleTLSModelAttr(Sema &S, Decl *D, const ParsedAttr &AL) {
  StringRef Model;
  SourceLocation LiteralLoc;
  // Check that it is a string.
  if (!S.checkStringLiteralArgumentAttr(AL, 0, Model, &LiteralLoc))
    return;

  // Check that the value.
  if (Model != "global-dynamic" && Model != "local-dynamic"
      && Model != "initial-exec" && Model != "local-exec") {
    S.Diag(LiteralLoc, diag::err_attr_tlsmodel_arg);
    return;
  }

  D->addAttr(::new (S.Context) TLSModelAttr(S.Context, AL, Model));
}

static void handleRestrictAttr(Sema &S, Decl *D, const ParsedAttr &AL) {
  QualType ResultType = getFunctionOrMethodResultType(D);
  if (!ResultType->isAnyPointerType() && !ResultType->isBlockPointerType()) {
    S.Diag(AL.getLoc(), diag::warn_attribute_return_pointers_only)
        << AL << getFunctionOrMethodResultSourceRange(D);
    return;
  }

  if (AL.getNumArgs() == 0) {
    D->addAttr(::new (S.Context) RestrictAttr(S.Context, AL));
    return;
  }

  if (AL.getAttributeSpellingListIndex() == RestrictAttr::Declspec_restrict) {
    // __declspec(restrict) accepts no arguments
    S.Diag(AL.getLoc(), diag::err_attribute_wrong_number_arguments) << AL << 0;
    return;
  }

  // [[gnu::malloc(deallocator)]] with args specifies a deallocator function
  Expr *DeallocE = AL.getArgAsExpr(0);
  SourceLocation DeallocLoc = DeallocE->getExprLoc();
  FunctionDecl *DeallocFD = nullptr;
  DeclarationNameInfo DeallocNI;

  if (auto *DRE = dyn_cast<DeclRefExpr>(DeallocE)) {
    DeallocFD = dyn_cast<FunctionDecl>(DRE->getDecl());
    DeallocNI = DRE->getNameInfo();
    if (!DeallocFD) {
      S.Diag(DeallocLoc, diag::err_attribute_malloc_arg_not_function)
          << 1 << DeallocNI.getName();
      return;
    }
  } else if (auto *ULE = dyn_cast<UnresolvedLookupExpr>(DeallocE)) {
    DeallocFD = S.ResolveSingleFunctionTemplateSpecialization(ULE, true);
    DeallocNI = ULE->getNameInfo();
    if (!DeallocFD) {
      S.Diag(DeallocLoc, diag::err_attribute_malloc_arg_not_function)
          << 2 << DeallocNI.getName();
      if (ULE->getType() == S.Context.OverloadTy)
        S.NoteAllOverloadCandidates(ULE);
      return;
    }
  } else {
    S.Diag(DeallocLoc, diag::err_attribute_malloc_arg_not_function) << 0;
    return;
  }

  // 2nd arg of [[gnu::malloc(deallocator, 2)]] with args specifies the param
  // of deallocator that deallocates the pointer (defaults to 1)
  ParamIdx DeallocPtrIdx;
  if (AL.getNumArgs() == 1) {
    DeallocPtrIdx = ParamIdx(1, DeallocFD);

    if (!DeallocPtrIdx.isValid() ||
        !getFunctionOrMethodParamType(DeallocFD, DeallocPtrIdx.getASTIndex())
             .getCanonicalType()
             ->isPointerType()) {
      S.Diag(DeallocLoc,
             diag::err_attribute_malloc_arg_not_function_with_pointer_arg)
          << DeallocNI.getName();
      return;
    }
  } else {
    if (!S.checkFunctionOrMethodParameterIndex(
            DeallocFD, AL, 2, AL.getArgAsExpr(1), DeallocPtrIdx,
            /* CanIndexImplicitThis=*/false))
      return;

    QualType DeallocPtrArgType =
        getFunctionOrMethodParamType(DeallocFD, DeallocPtrIdx.getASTIndex());
    if (!DeallocPtrArgType.getCanonicalType()->isPointerType()) {
      S.Diag(DeallocLoc,
             diag::err_attribute_malloc_arg_refers_to_non_pointer_type)
          << DeallocPtrIdx.getSourceIndex() << DeallocPtrArgType
          << DeallocNI.getName();
      return;
    }
  }

  // FIXME: we should add this attribute to Clang's AST, so that clang-analyzer
  // can use it, see -Wmismatched-dealloc in GCC for what we can do with this.
  S.Diag(AL.getLoc(), diag::warn_attribute_form_ignored) << AL;
  D->addAttr(::new (S.Context)
                 RestrictAttr(S.Context, AL, DeallocE, DeallocPtrIdx));
}

static void handleCPUSpecificAttr(Sema &S, Decl *D, const ParsedAttr &AL) {
  // Ensure we don't combine these with themselves, since that causes some
  // confusing behavior.
  if (AL.getParsedKind() == ParsedAttr::AT_CPUDispatch) {
    if (checkAttrMutualExclusion<CPUSpecificAttr>(S, D, AL))
      return;

    if (const auto *Other = D->getAttr<CPUDispatchAttr>()) {
      S.Diag(AL.getLoc(), diag::err_disallowed_duplicate_attribute) << AL;
      S.Diag(Other->getLocation(), diag::note_conflicting_attribute);
      return;
    }
  } else if (AL.getParsedKind() == ParsedAttr::AT_CPUSpecific) {
    if (checkAttrMutualExclusion<CPUDispatchAttr>(S, D, AL))
      return;

    if (const auto *Other = D->getAttr<CPUSpecificAttr>()) {
      S.Diag(AL.getLoc(), diag::err_disallowed_duplicate_attribute) << AL;
      S.Diag(Other->getLocation(), diag::note_conflicting_attribute);
      return;
    }
  }

  FunctionDecl *FD = cast<FunctionDecl>(D);

  if (const auto *MD = dyn_cast<CXXMethodDecl>(D)) {
    if (MD->getParent()->isLambda()) {
      S.Diag(AL.getLoc(), diag::err_attribute_dll_lambda) << AL;
      return;
    }
  }

  if (!AL.checkAtLeastNumArgs(S, 1))
    return;

  SmallVector<IdentifierInfo *, 8> CPUs;
  for (unsigned ArgNo = 0; ArgNo < getNumAttributeArgs(AL); ++ArgNo) {
    if (!AL.isArgIdent(ArgNo)) {
      S.Diag(AL.getLoc(), diag::err_attribute_argument_type)
          << AL << AANT_ArgumentIdentifier;
      return;
    }

    IdentifierLoc *CPUArg = AL.getArgAsIdent(ArgNo);
    StringRef CPUName = CPUArg->getIdentifierInfo()->getName().trim();

    if (!S.Context.getTargetInfo().validateCPUSpecificCPUDispatch(CPUName)) {
      S.Diag(CPUArg->getLoc(), diag::err_invalid_cpu_specific_dispatch_value)
          << CPUName << (AL.getKind() == ParsedAttr::AT_CPUDispatch);
      return;
    }

    const TargetInfo &Target = S.Context.getTargetInfo();
    if (llvm::any_of(CPUs, [CPUName, &Target](const IdentifierInfo *Cur) {
          return Target.CPUSpecificManglingCharacter(CPUName) ==
                 Target.CPUSpecificManglingCharacter(Cur->getName());
        })) {
      S.Diag(AL.getLoc(), diag::warn_multiversion_duplicate_entries);
      return;
    }
    CPUs.push_back(CPUArg->getIdentifierInfo());
  }

  FD->setIsMultiVersion(true);
  if (AL.getKind() == ParsedAttr::AT_CPUSpecific)
    D->addAttr(::new (S.Context)
                   CPUSpecificAttr(S.Context, AL, CPUs.data(), CPUs.size()));
  else
    D->addAttr(::new (S.Context)
                   CPUDispatchAttr(S.Context, AL, CPUs.data(), CPUs.size()));
}

static void handleCommonAttr(Sema &S, Decl *D, const ParsedAttr &AL) {
  if (S.LangOpts.CPlusPlus) {
    S.Diag(AL.getLoc(), diag::err_attribute_not_supported_in_lang)
        << AL << AttributeLangSupport::Cpp;
    return;
  }

  D->addAttr(::new (S.Context) CommonAttr(S.Context, AL));
}

static void handleNakedAttr(Sema &S, Decl *D, const ParsedAttr &AL) {
  if (AL.isDeclspecAttribute()) {
    const auto &Triple = S.getASTContext().getTargetInfo().getTriple();
    const auto &Arch = Triple.getArch();
    if (Arch != llvm::Triple::x86 &&
        (Arch != llvm::Triple::arm && Arch != llvm::Triple::thumb)) {
      S.Diag(AL.getLoc(), diag::err_attribute_not_supported_on_arch)
          << AL << Triple.getArchName();
      return;
    }

    // This form is not allowed to be written on a member function (static or
    // nonstatic) when in Microsoft compatibility mode.
    if (S.getLangOpts().MSVCCompat && isa<CXXMethodDecl>(D)) {
      S.Diag(AL.getLoc(), diag::err_attribute_wrong_decl_type)
          << AL << AL.isRegularKeywordAttribute() << ExpectedNonMemberFunction;
      return;
    }
  }

  D->addAttr(::new (S.Context) NakedAttr(S.Context, AL));
}

static void handleNoReturnAttr(Sema &S, Decl *D, const ParsedAttr &Attrs) {
  if (hasDeclarator(D)) return;

  if (!isa<ObjCMethodDecl>(D)) {
    S.Diag(Attrs.getLoc(), diag::warn_attribute_wrong_decl_type)
        << Attrs << Attrs.isRegularKeywordAttribute()
        << ExpectedFunctionOrMethod;
    return;
  }

  D->addAttr(::new (S.Context) NoReturnAttr(S.Context, Attrs));
}

static void handleStandardNoReturnAttr(Sema &S, Decl *D, const ParsedAttr &A) {
  // The [[_Noreturn]] spelling is deprecated in C23, so if that was used,
  // issue an appropriate diagnostic. However, don't issue a diagnostic if the
  // attribute name comes from a macro expansion. We don't want to punish users
  // who write [[noreturn]] after including <stdnoreturn.h> (where 'noreturn'
  // is defined as a macro which expands to '_Noreturn').
  if (!S.getLangOpts().CPlusPlus &&
      A.getSemanticSpelling() == CXX11NoReturnAttr::C23_Noreturn &&
      !(A.getLoc().isMacroID() &&
        S.getSourceManager().isInSystemMacro(A.getLoc())))
    S.Diag(A.getLoc(), diag::warn_deprecated_noreturn_spelling) << A.getRange();

  D->addAttr(::new (S.Context) CXX11NoReturnAttr(S.Context, A));
}

static void handleNoCfCheckAttr(Sema &S, Decl *D, const ParsedAttr &Attrs) {
  if (!S.getLangOpts().CFProtectionBranch)
    S.Diag(Attrs.getLoc(), diag::warn_nocf_check_attribute_ignored);
  else
    handleSimpleAttribute<AnyX86NoCfCheckAttr>(S, D, Attrs);
}

bool Sema::CheckAttrNoArgs(const ParsedAttr &Attrs) {
  if (!Attrs.checkExactlyNumArgs(*this, 0)) {
    Attrs.setInvalid();
    return true;
  }

  return false;
}

bool Sema::CheckAttrTarget(const ParsedAttr &AL) {
  // Check whether the attribute is valid on the current target.
  const TargetInfo *Aux = Context.getAuxTargetInfo();
  if (!(AL.existsInTarget(Context.getTargetInfo()) ||
        (Context.getLangOpts().SYCLIsDevice &&
         Aux && AL.existsInTarget(*Aux)))) {
    Diag(AL.getLoc(), AL.isRegularKeywordAttribute()
                          ? diag::err_keyword_not_supported_on_target
                          : diag::warn_unknown_attribute_ignored)
        << AL << AL.getRange();
    AL.setInvalid();
    return true;
  }

  return false;
}

static void handleAnalyzerNoReturnAttr(Sema &S, Decl *D, const ParsedAttr &AL) {

  // The checking path for 'noreturn' and 'analyzer_noreturn' are different
  // because 'analyzer_noreturn' does not impact the type.
  if (!isFunctionOrMethodOrBlockForAttrSubject(D)) {
    ValueDecl *VD = dyn_cast<ValueDecl>(D);
    if (!VD || (!VD->getType()->isBlockPointerType() &&
                !VD->getType()->isFunctionPointerType())) {
      S.Diag(AL.getLoc(), AL.isStandardAttributeSyntax()
                              ? diag::err_attribute_wrong_decl_type
                              : diag::warn_attribute_wrong_decl_type)
          << AL << AL.isRegularKeywordAttribute()
          << ExpectedFunctionMethodOrBlock;
      return;
    }
  }

  D->addAttr(::new (S.Context) AnalyzerNoReturnAttr(S.Context, AL));
}

// PS3 PPU-specific.
static void handleVecReturnAttr(Sema &S, Decl *D, const ParsedAttr &AL) {
  /*
    Returning a Vector Class in Registers

    According to the PPU ABI specifications, a class with a single member of
    vector type is returned in memory when used as the return value of a
    function.
    This results in inefficient code when implementing vector classes. To return
    the value in a single vector register, add the vecreturn attribute to the
    class definition. This attribute is also applicable to struct types.

    Example:

    struct Vector
    {
      __vector float xyzw;
    } __attribute__((vecreturn));

    Vector Add(Vector lhs, Vector rhs)
    {
      Vector result;
      result.xyzw = vec_add(lhs.xyzw, rhs.xyzw);
      return result; // This will be returned in a register
    }
  */
  if (VecReturnAttr *A = D->getAttr<VecReturnAttr>()) {
    S.Diag(AL.getLoc(), diag::err_repeat_attribute) << A;
    return;
  }

  const auto *R = cast<RecordDecl>(D);
  int count = 0;

  if (!isa<CXXRecordDecl>(R)) {
    S.Diag(AL.getLoc(), diag::err_attribute_vecreturn_only_vector_member);
    return;
  }

  if (!cast<CXXRecordDecl>(R)->isPOD()) {
    S.Diag(AL.getLoc(), diag::err_attribute_vecreturn_only_pod_record);
    return;
  }

  for (const auto *I : R->fields()) {
    if ((count == 1) || !I->getType()->isVectorType()) {
      S.Diag(AL.getLoc(), diag::err_attribute_vecreturn_only_vector_member);
      return;
    }
    count++;
  }

  D->addAttr(::new (S.Context) VecReturnAttr(S.Context, AL));
}

static void handleDependencyAttr(Sema &S, Scope *Scope, Decl *D,
                                 const ParsedAttr &AL) {
  if (isa<ParmVarDecl>(D)) {
    // [[carries_dependency]] can only be applied to a parameter if it is a
    // parameter of a function declaration or lambda.
    if (!(Scope->getFlags() & clang::Scope::FunctionDeclarationScope)) {
      S.Diag(AL.getLoc(),
             diag::err_carries_dependency_param_not_function_decl);
      return;
    }
  }

  D->addAttr(::new (S.Context) CarriesDependencyAttr(S.Context, AL));
}

static void handleUnusedAttr(Sema &S, Decl *D, const ParsedAttr &AL) {
  bool IsCXX17Attr = AL.isCXX11Attribute() && !AL.getScopeName();

  // If this is spelled as the standard C++17 attribute, but not in C++17, warn
  // about using it as an extension.
  if (!S.getLangOpts().CPlusPlus17 && IsCXX17Attr)
    S.Diag(AL.getLoc(), diag::ext_cxx17_attr) << AL;

  D->addAttr(::new (S.Context) UnusedAttr(S.Context, AL));
}

static void handleConstructorAttr(Sema &S, Decl *D, const ParsedAttr &AL) {
  uint32_t priority = ConstructorAttr::DefaultPriority;
  if (S.getLangOpts().HLSL && AL.getNumArgs()) {
    S.Diag(AL.getLoc(), diag::err_hlsl_init_priority_unsupported);
    return;
  }
  if (AL.getNumArgs() &&
      !S.checkUInt32Argument(AL, AL.getArgAsExpr(0), priority))
    return;
  S.Diag(D->getLocation(), diag::warn_global_constructor)
      << D->getSourceRange();

  D->addAttr(::new (S.Context) ConstructorAttr(S.Context, AL, priority));
}

static void handleDestructorAttr(Sema &S, Decl *D, const ParsedAttr &AL) {
  uint32_t priority = DestructorAttr::DefaultPriority;
  if (AL.getNumArgs() &&
      !S.checkUInt32Argument(AL, AL.getArgAsExpr(0), priority))
    return;
  S.Diag(D->getLocation(), diag::warn_global_destructor) << D->getSourceRange();

  D->addAttr(::new (S.Context) DestructorAttr(S.Context, AL, priority));
}

template <typename AttrTy>
static void handleAttrWithMessage(Sema &S, Decl *D, const ParsedAttr &AL) {
  // Handle the case where the attribute has a text message.
  StringRef Str;
  if (AL.getNumArgs() == 1 && !S.checkStringLiteralArgumentAttr(AL, 0, Str))
    return;

  D->addAttr(::new (S.Context) AttrTy(S.Context, AL, Str));
}

static bool checkAvailabilityAttr(Sema &S, SourceRange Range,
                                  IdentifierInfo *Platform,
                                  VersionTuple Introduced,
                                  VersionTuple Deprecated,
                                  VersionTuple Obsoleted) {
  StringRef PlatformName
    = AvailabilityAttr::getPrettyPlatformName(Platform->getName());
  if (PlatformName.empty())
    PlatformName = Platform->getName();

  // Ensure that Introduced <= Deprecated <= Obsoleted (although not all
  // of these steps are needed).
  if (!Introduced.empty() && !Deprecated.empty() &&
      !(Introduced <= Deprecated)) {
    S.Diag(Range.getBegin(), diag::warn_availability_version_ordering)
      << 1 << PlatformName << Deprecated.getAsString()
      << 0 << Introduced.getAsString();
    return true;
  }

  if (!Introduced.empty() && !Obsoleted.empty() &&
      !(Introduced <= Obsoleted)) {
    S.Diag(Range.getBegin(), diag::warn_availability_version_ordering)
      << 2 << PlatformName << Obsoleted.getAsString()
      << 0 << Introduced.getAsString();
    return true;
  }

  if (!Deprecated.empty() && !Obsoleted.empty() &&
      !(Deprecated <= Obsoleted)) {
    S.Diag(Range.getBegin(), diag::warn_availability_version_ordering)
      << 2 << PlatformName << Obsoleted.getAsString()
      << 1 << Deprecated.getAsString();
    return true;
  }

  return false;
}

/// Check whether the two versions match.
///
/// If either version tuple is empty, then they are assumed to match. If
/// \p BeforeIsOkay is true, then \p X can be less than or equal to \p Y.
static bool versionsMatch(const VersionTuple &X, const VersionTuple &Y,
                          bool BeforeIsOkay) {
  if (X.empty() || Y.empty())
    return true;

  if (X == Y)
    return true;

  if (BeforeIsOkay && X < Y)
    return true;

  return false;
}

AvailabilityAttr *Sema::mergeAvailabilityAttr(
    NamedDecl *D, const AttributeCommonInfo &CI, IdentifierInfo *Platform,
    bool Implicit, VersionTuple Introduced, VersionTuple Deprecated,
    VersionTuple Obsoleted, bool IsUnavailable, StringRef Message,
    bool IsStrict, StringRef Replacement, AvailabilityMergeKind AMK,
    int Priority, IdentifierInfo *Environment) {
  VersionTuple MergedIntroduced = Introduced;
  VersionTuple MergedDeprecated = Deprecated;
  VersionTuple MergedObsoleted = Obsoleted;
  bool FoundAny = false;
  bool OverrideOrImpl = false;
  switch (AMK) {
  case AvailabilityMergeKind::None:
  case AvailabilityMergeKind::Redeclaration:
    OverrideOrImpl = false;
    break;

  case AvailabilityMergeKind::Override:
  case AvailabilityMergeKind::ProtocolImplementation:
  case AvailabilityMergeKind::OptionalProtocolImplementation:
    OverrideOrImpl = true;
    break;
  }

  if (D->hasAttrs()) {
    AttrVec &Attrs = D->getAttrs();
    for (unsigned i = 0, e = Attrs.size(); i != e;) {
      const auto *OldAA = dyn_cast<AvailabilityAttr>(Attrs[i]);
      if (!OldAA) {
        ++i;
        continue;
      }

      IdentifierInfo *OldPlatform = OldAA->getPlatform();
      if (OldPlatform != Platform) {
        ++i;
        continue;
      }

      IdentifierInfo *OldEnvironment = OldAA->getEnvironment();
      if (OldEnvironment != Environment) {
        ++i;
        continue;
      }

      // If there is an existing availability attribute for this platform that
      // has a lower priority use the existing one and discard the new
      // attribute.
      if (OldAA->getPriority() < Priority)
        return nullptr;

      // If there is an existing attribute for this platform that has a higher
      // priority than the new attribute then erase the old one and continue
      // processing the attributes.
      if (OldAA->getPriority() > Priority) {
        Attrs.erase(Attrs.begin() + i);
        --e;
        continue;
      }

      FoundAny = true;
      VersionTuple OldIntroduced = OldAA->getIntroduced();
      VersionTuple OldDeprecated = OldAA->getDeprecated();
      VersionTuple OldObsoleted = OldAA->getObsoleted();
      bool OldIsUnavailable = OldAA->getUnavailable();

      if (!versionsMatch(OldIntroduced, Introduced, OverrideOrImpl) ||
          !versionsMatch(Deprecated, OldDeprecated, OverrideOrImpl) ||
          !versionsMatch(Obsoleted, OldObsoleted, OverrideOrImpl) ||
          !(OldIsUnavailable == IsUnavailable ||
            (OverrideOrImpl && !OldIsUnavailable && IsUnavailable))) {
        if (OverrideOrImpl) {
          int Which = -1;
          VersionTuple FirstVersion;
          VersionTuple SecondVersion;
          if (!versionsMatch(OldIntroduced, Introduced, OverrideOrImpl)) {
            Which = 0;
            FirstVersion = OldIntroduced;
            SecondVersion = Introduced;
          } else if (!versionsMatch(Deprecated, OldDeprecated, OverrideOrImpl)) {
            Which = 1;
            FirstVersion = Deprecated;
            SecondVersion = OldDeprecated;
          } else if (!versionsMatch(Obsoleted, OldObsoleted, OverrideOrImpl)) {
            Which = 2;
            FirstVersion = Obsoleted;
            SecondVersion = OldObsoleted;
          }

          if (Which == -1) {
            Diag(OldAA->getLocation(),
                 diag::warn_mismatched_availability_override_unavail)
                << AvailabilityAttr::getPrettyPlatformName(Platform->getName())
                << (AMK == AvailabilityMergeKind::Override);
          } else if (Which != 1 && AMK == AvailabilityMergeKind::
                                              OptionalProtocolImplementation) {
            // Allow different 'introduced' / 'obsoleted' availability versions
            // on a method that implements an optional protocol requirement. It
            // makes less sense to allow this for 'deprecated' as the user can't
            // see if the method is 'deprecated' as 'respondsToSelector' will
            // still return true when the method is deprecated.
            ++i;
            continue;
          } else {
            Diag(OldAA->getLocation(),
                 diag::warn_mismatched_availability_override)
                << Which
                << AvailabilityAttr::getPrettyPlatformName(Platform->getName())
                << FirstVersion.getAsString() << SecondVersion.getAsString()
                << (AMK == AvailabilityMergeKind::Override);
          }
          if (AMK == AvailabilityMergeKind::Override)
            Diag(CI.getLoc(), diag::note_overridden_method);
          else
            Diag(CI.getLoc(), diag::note_protocol_method);
        } else {
          Diag(OldAA->getLocation(), diag::warn_mismatched_availability);
          Diag(CI.getLoc(), diag::note_previous_attribute);
        }

        Attrs.erase(Attrs.begin() + i);
        --e;
        continue;
      }

      VersionTuple MergedIntroduced2 = MergedIntroduced;
      VersionTuple MergedDeprecated2 = MergedDeprecated;
      VersionTuple MergedObsoleted2 = MergedObsoleted;

      if (MergedIntroduced2.empty())
        MergedIntroduced2 = OldIntroduced;
      if (MergedDeprecated2.empty())
        MergedDeprecated2 = OldDeprecated;
      if (MergedObsoleted2.empty())
        MergedObsoleted2 = OldObsoleted;

      if (checkAvailabilityAttr(*this, OldAA->getRange(), Platform,
                                MergedIntroduced2, MergedDeprecated2,
                                MergedObsoleted2)) {
        Attrs.erase(Attrs.begin() + i);
        --e;
        continue;
      }

      MergedIntroduced = MergedIntroduced2;
      MergedDeprecated = MergedDeprecated2;
      MergedObsoleted = MergedObsoleted2;
      ++i;
    }
  }

  if (FoundAny &&
      MergedIntroduced == Introduced &&
      MergedDeprecated == Deprecated &&
      MergedObsoleted == Obsoleted)
    return nullptr;

  // Only create a new attribute if !OverrideOrImpl, but we want to do
  // the checking.
  if (!checkAvailabilityAttr(*this, CI.getRange(), Platform, MergedIntroduced,
                             MergedDeprecated, MergedObsoleted) &&
      !OverrideOrImpl) {
    auto *Avail = ::new (Context) AvailabilityAttr(
        Context, CI, Platform, Introduced, Deprecated, Obsoleted, IsUnavailable,
        Message, IsStrict, Replacement, Priority, Environment);
    Avail->setImplicit(Implicit);
    return Avail;
  }
  return nullptr;
}

static void handleAvailabilityAttr(Sema &S, Decl *D, const ParsedAttr &AL) {
  if (isa<UsingDecl, UnresolvedUsingTypenameDecl, UnresolvedUsingValueDecl>(
          D)) {
    S.Diag(AL.getRange().getBegin(), diag::warn_deprecated_ignored_on_using)
        << AL;
    return;
  }

  if (!AL.checkExactlyNumArgs(S, 1))
    return;
  IdentifierLoc *Platform = AL.getArgAsIdent(0);

  IdentifierInfo *II = Platform->getIdentifierInfo();
  if (AvailabilityAttr::getPrettyPlatformName(II->getName()).empty())
    S.Diag(Platform->getLoc(), diag::warn_availability_unknown_platform)
        << Platform->getIdentifierInfo();

  auto *ND = dyn_cast<NamedDecl>(D);
  if (!ND) // We warned about this already, so just return.
    return;

  AvailabilityChange Introduced = AL.getAvailabilityIntroduced();
  AvailabilityChange Deprecated = AL.getAvailabilityDeprecated();
  AvailabilityChange Obsoleted = AL.getAvailabilityObsoleted();
  bool IsUnavailable = AL.getUnavailableLoc().isValid();
  bool IsStrict = AL.getStrictLoc().isValid();
  StringRef Str;
  if (const auto *SE = dyn_cast_if_present<StringLiteral>(AL.getMessageExpr()))
    Str = SE->getString();
  StringRef Replacement;
  if (const auto *SE =
          dyn_cast_if_present<StringLiteral>(AL.getReplacementExpr()))
    Replacement = SE->getString();

  if (II->isStr("swift")) {
    if (Introduced.isValid() || Obsoleted.isValid() ||
        (!IsUnavailable && !Deprecated.isValid())) {
      S.Diag(AL.getLoc(),
             diag::warn_availability_swift_unavailable_deprecated_only);
      return;
    }
  }

  if (II->isStr("fuchsia")) {
    std::optional<unsigned> Min, Sub;
    if ((Min = Introduced.Version.getMinor()) ||
        (Sub = Introduced.Version.getSubminor())) {
      S.Diag(AL.getLoc(), diag::warn_availability_fuchsia_unavailable_minor);
      return;
    }
  }

  if (S.getLangOpts().HLSL && IsStrict)
    S.Diag(AL.getStrictLoc(), diag::err_availability_unexpected_parameter)
        << "strict" << /* HLSL */ 0;

  int PriorityModifier = AL.isPragmaClangAttribute()
                             ? Sema::AP_PragmaClangAttribute
                             : Sema::AP_Explicit;

  const IdentifierLoc *EnvironmentLoc = AL.getEnvironment();
  IdentifierInfo *IIEnvironment = nullptr;
  if (EnvironmentLoc) {
    if (S.getLangOpts().HLSL) {
      IIEnvironment = EnvironmentLoc->getIdentifierInfo();
      if (AvailabilityAttr::getEnvironmentType(
              EnvironmentLoc->getIdentifierInfo()->getName()) ==
          llvm::Triple::EnvironmentType::UnknownEnvironment)
        S.Diag(EnvironmentLoc->getLoc(),
               diag::warn_availability_unknown_environment)
            << EnvironmentLoc->getIdentifierInfo();
    } else {
      S.Diag(EnvironmentLoc->getLoc(),
             diag::err_availability_unexpected_parameter)
          << "environment" << /* C/C++ */ 1;
    }
  }

  AvailabilityAttr *NewAttr = S.mergeAvailabilityAttr(
      ND, AL, II, false /*Implicit*/, Introduced.Version, Deprecated.Version,
      Obsoleted.Version, IsUnavailable, Str, IsStrict, Replacement,
      AvailabilityMergeKind::None, PriorityModifier, IIEnvironment);
  if (NewAttr)
    D->addAttr(NewAttr);

  // Transcribe "ios" to "watchos" (and add a new attribute) if the versioning
  // matches before the start of the watchOS platform.
  if (S.Context.getTargetInfo().getTriple().isWatchOS()) {
    IdentifierInfo *NewII = nullptr;
    if (II->getName() == "ios")
      NewII = &S.Context.Idents.get("watchos");
    else if (II->getName() == "ios_app_extension")
      NewII = &S.Context.Idents.get("watchos_app_extension");

    if (NewII) {
      const auto *SDKInfo = S.getDarwinSDKInfoForAvailabilityChecking();
      const auto *IOSToWatchOSMapping =
          SDKInfo ? SDKInfo->getVersionMapping(
                        DarwinSDKInfo::OSEnvPair::iOStoWatchOSPair())
                  : nullptr;

      auto adjustWatchOSVersion =
          [IOSToWatchOSMapping](VersionTuple Version) -> VersionTuple {
        if (Version.empty())
          return Version;
        auto MinimumWatchOSVersion = VersionTuple(2, 0);

        if (IOSToWatchOSMapping) {
          if (auto MappedVersion = IOSToWatchOSMapping->map(
                  Version, MinimumWatchOSVersion, std::nullopt)) {
            return *MappedVersion;
          }
        }

        auto Major = Version.getMajor();
        auto NewMajor = Major >= 9 ? Major - 7 : 0;
        if (NewMajor >= 2) {
          if (Version.getMinor()) {
            if (Version.getSubminor())
              return VersionTuple(NewMajor, *Version.getMinor(),
                                  *Version.getSubminor());
            else
              return VersionTuple(NewMajor, *Version.getMinor());
          }
          return VersionTuple(NewMajor);
        }

        return MinimumWatchOSVersion;
      };

      auto NewIntroduced = adjustWatchOSVersion(Introduced.Version);
      auto NewDeprecated = adjustWatchOSVersion(Deprecated.Version);
      auto NewObsoleted = adjustWatchOSVersion(Obsoleted.Version);

      AvailabilityAttr *NewAttr = S.mergeAvailabilityAttr(
          ND, AL, NewII, true /*Implicit*/, NewIntroduced, NewDeprecated,
          NewObsoleted, IsUnavailable, Str, IsStrict, Replacement,
          AvailabilityMergeKind::None,
          PriorityModifier + Sema::AP_InferredFromOtherPlatform, IIEnvironment);
      if (NewAttr)
        D->addAttr(NewAttr);
    }
  } else if (S.Context.getTargetInfo().getTriple().isTvOS()) {
    // Transcribe "ios" to "tvos" (and add a new attribute) if the versioning
    // matches before the start of the tvOS platform.
    IdentifierInfo *NewII = nullptr;
    if (II->getName() == "ios")
      NewII = &S.Context.Idents.get("tvos");
    else if (II->getName() == "ios_app_extension")
      NewII = &S.Context.Idents.get("tvos_app_extension");

    if (NewII) {
      const auto *SDKInfo = S.getDarwinSDKInfoForAvailabilityChecking();
      const auto *IOSToTvOSMapping =
          SDKInfo ? SDKInfo->getVersionMapping(
                        DarwinSDKInfo::OSEnvPair::iOStoTvOSPair())
                  : nullptr;

      auto AdjustTvOSVersion =
          [IOSToTvOSMapping](VersionTuple Version) -> VersionTuple {
        if (Version.empty())
          return Version;

        if (IOSToTvOSMapping) {
          if (auto MappedVersion = IOSToTvOSMapping->map(
                  Version, VersionTuple(0, 0), std::nullopt)) {
            return *MappedVersion;
          }
        }
        return Version;
      };

      auto NewIntroduced = AdjustTvOSVersion(Introduced.Version);
      auto NewDeprecated = AdjustTvOSVersion(Deprecated.Version);
      auto NewObsoleted = AdjustTvOSVersion(Obsoleted.Version);

      AvailabilityAttr *NewAttr = S.mergeAvailabilityAttr(
          ND, AL, NewII, true /*Implicit*/, NewIntroduced, NewDeprecated,
          NewObsoleted, IsUnavailable, Str, IsStrict, Replacement,
          AvailabilityMergeKind::None,
          PriorityModifier + Sema::AP_InferredFromOtherPlatform, IIEnvironment);
      if (NewAttr)
        D->addAttr(NewAttr);
    }
  } else if (S.Context.getTargetInfo().getTriple().getOS() ==
                 llvm::Triple::IOS &&
             S.Context.getTargetInfo().getTriple().isMacCatalystEnvironment()) {
    auto GetSDKInfo = [&]() {
      return S.getDarwinSDKInfoForAvailabilityChecking(AL.getRange().getBegin(),
                                                       "macOS");
    };

    // Transcribe "ios" to "maccatalyst" (and add a new attribute).
    IdentifierInfo *NewII = nullptr;
    if (II->getName() == "ios")
      NewII = &S.Context.Idents.get("maccatalyst");
    else if (II->getName() == "ios_app_extension")
      NewII = &S.Context.Idents.get("maccatalyst_app_extension");
    if (NewII) {
      auto MinMacCatalystVersion = [](const VersionTuple &V) {
        if (V.empty())
          return V;
        if (V.getMajor() < 13 ||
            (V.getMajor() == 13 && V.getMinor() && *V.getMinor() < 1))
          return VersionTuple(13, 1); // The min Mac Catalyst version is 13.1.
        return V;
      };
      AvailabilityAttr *NewAttr = S.mergeAvailabilityAttr(
          ND, AL, NewII, true /*Implicit*/,
          MinMacCatalystVersion(Introduced.Version),
          MinMacCatalystVersion(Deprecated.Version),
          MinMacCatalystVersion(Obsoleted.Version), IsUnavailable, Str,
          IsStrict, Replacement, AvailabilityMergeKind::None,
          PriorityModifier + Sema::AP_InferredFromOtherPlatform, IIEnvironment);
      if (NewAttr)
        D->addAttr(NewAttr);
    } else if (II->getName() == "macos" && GetSDKInfo() &&
               (!Introduced.Version.empty() || !Deprecated.Version.empty() ||
                !Obsoleted.Version.empty())) {
      if (const auto *MacOStoMacCatalystMapping =
              GetSDKInfo()->getVersionMapping(
                  DarwinSDKInfo::OSEnvPair::macOStoMacCatalystPair())) {
        // Infer Mac Catalyst availability from the macOS availability attribute
        // if it has versioned availability. Don't infer 'unavailable'. This
        // inferred availability has lower priority than the other availability
        // attributes that are inferred from 'ios'.
        NewII = &S.Context.Idents.get("maccatalyst");
        auto RemapMacOSVersion =
            [&](const VersionTuple &V) -> std::optional<VersionTuple> {
          if (V.empty())
            return std::nullopt;
          // API_TO_BE_DEPRECATED is 100000.
          if (V.getMajor() == 100000)
            return VersionTuple(100000);
          // The minimum iosmac version is 13.1
          return MacOStoMacCatalystMapping->map(V, VersionTuple(13, 1),
                                                std::nullopt);
        };
        std::optional<VersionTuple> NewIntroduced =
                                        RemapMacOSVersion(Introduced.Version),
                                    NewDeprecated =
                                        RemapMacOSVersion(Deprecated.Version),
                                    NewObsoleted =
                                        RemapMacOSVersion(Obsoleted.Version);
        if (NewIntroduced || NewDeprecated || NewObsoleted) {
          auto VersionOrEmptyVersion =
              [](const std::optional<VersionTuple> &V) -> VersionTuple {
            return V ? *V : VersionTuple();
          };
          AvailabilityAttr *NewAttr = S.mergeAvailabilityAttr(
              ND, AL, NewII, true /*Implicit*/,
              VersionOrEmptyVersion(NewIntroduced),
              VersionOrEmptyVersion(NewDeprecated),
              VersionOrEmptyVersion(NewObsoleted), /*IsUnavailable=*/false, Str,
              IsStrict, Replacement, AvailabilityMergeKind::None,
              PriorityModifier + Sema::AP_InferredFromOtherPlatform +
                  Sema::AP_InferredFromOtherPlatform,
              IIEnvironment);
          if (NewAttr)
            D->addAttr(NewAttr);
        }
      }
    }
  }
}

static void handleExternalSourceSymbolAttr(Sema &S, Decl *D,
                                           const ParsedAttr &AL) {
  if (!AL.checkAtLeastNumArgs(S, 1) || !AL.checkAtMostNumArgs(S, 4))
    return;

  StringRef Language;
  if (const auto *SE = dyn_cast_if_present<StringLiteral>(AL.getArgAsExpr(0)))
    Language = SE->getString();
  StringRef DefinedIn;
  if (const auto *SE = dyn_cast_if_present<StringLiteral>(AL.getArgAsExpr(1)))
    DefinedIn = SE->getString();
  bool IsGeneratedDeclaration = AL.getArgAsIdent(2) != nullptr;
  StringRef USR;
  if (const auto *SE = dyn_cast_if_present<StringLiteral>(AL.getArgAsExpr(3)))
    USR = SE->getString();

  D->addAttr(::new (S.Context) ExternalSourceSymbolAttr(
      S.Context, AL, Language, DefinedIn, IsGeneratedDeclaration, USR));
}

template <class T>
static T *mergeVisibilityAttr(Sema &S, Decl *D, const AttributeCommonInfo &CI,
                              typename T::VisibilityType value) {
  T *existingAttr = D->getAttr<T>();
  if (existingAttr) {
    typename T::VisibilityType existingValue = existingAttr->getVisibility();
    if (existingValue == value)
      return nullptr;
    S.Diag(existingAttr->getLocation(), diag::err_mismatched_visibility);
    S.Diag(CI.getLoc(), diag::note_previous_attribute);
    D->dropAttr<T>();
  }
  return ::new (S.Context) T(S.Context, CI, value);
}

VisibilityAttr *Sema::mergeVisibilityAttr(Decl *D,
                                          const AttributeCommonInfo &CI,
                                          VisibilityAttr::VisibilityType Vis) {
  return ::mergeVisibilityAttr<VisibilityAttr>(*this, D, CI, Vis);
}

TypeVisibilityAttr *
Sema::mergeTypeVisibilityAttr(Decl *D, const AttributeCommonInfo &CI,
                              TypeVisibilityAttr::VisibilityType Vis) {
  return ::mergeVisibilityAttr<TypeVisibilityAttr>(*this, D, CI, Vis);
}

static void handleVisibilityAttr(Sema &S, Decl *D, const ParsedAttr &AL,
                                 bool isTypeVisibility) {
  // Visibility attributes don't mean anything on a typedef.
  if (isa<TypedefNameDecl>(D)) {
    S.Diag(AL.getRange().getBegin(), diag::warn_attribute_ignored) << AL;
    return;
  }

  // 'type_visibility' can only go on a type or namespace.
  if (isTypeVisibility && !(isa<TagDecl>(D) || isa<ObjCInterfaceDecl>(D) ||
                            isa<NamespaceDecl>(D))) {
    S.Diag(AL.getRange().getBegin(), diag::err_attribute_wrong_decl_type)
        << AL << AL.isRegularKeywordAttribute() << ExpectedTypeOrNamespace;
    return;
  }

  // Check that the argument is a string literal.
  StringRef TypeStr;
  SourceLocation LiteralLoc;
  if (!S.checkStringLiteralArgumentAttr(AL, 0, TypeStr, &LiteralLoc))
    return;

  VisibilityAttr::VisibilityType type;
  if (!VisibilityAttr::ConvertStrToVisibilityType(TypeStr, type)) {
    S.Diag(LiteralLoc, diag::warn_attribute_type_not_supported) << AL
                                                                << TypeStr;
    return;
  }

  // Complain about attempts to use protected visibility on targets
  // (like Darwin) that don't support it.
  if (type == VisibilityAttr::Protected &&
      !S.Context.getTargetInfo().hasProtectedVisibility()) {
    S.Diag(AL.getLoc(), diag::warn_attribute_protected_visibility);
    type = VisibilityAttr::Default;
  }

  Attr *newAttr;
  if (isTypeVisibility) {
    newAttr = S.mergeTypeVisibilityAttr(
        D, AL, (TypeVisibilityAttr::VisibilityType)type);
  } else {
    newAttr = S.mergeVisibilityAttr(D, AL, type);
  }
  if (newAttr)
    D->addAttr(newAttr);
}

static void handleSentinelAttr(Sema &S, Decl *D, const ParsedAttr &AL) {
  unsigned sentinel = (unsigned)SentinelAttr::DefaultSentinel;
  if (AL.getNumArgs() > 0) {
    Expr *E = AL.getArgAsExpr(0);
    std::optional<llvm::APSInt> Idx = llvm::APSInt(32);
    if (E->isTypeDependent() || !(Idx = E->getIntegerConstantExpr(S.Context))) {
      S.Diag(AL.getLoc(), diag::err_attribute_argument_n_type)
          << AL << 1 << AANT_ArgumentIntegerConstant << E->getSourceRange();
      return;
    }

    if (Idx->isSigned() && Idx->isNegative()) {
      S.Diag(AL.getLoc(), diag::err_attribute_sentinel_less_than_zero)
        << E->getSourceRange();
      return;
    }

    sentinel = Idx->getZExtValue();
  }

  unsigned nullPos = (unsigned)SentinelAttr::DefaultNullPos;
  if (AL.getNumArgs() > 1) {
    Expr *E = AL.getArgAsExpr(1);
    std::optional<llvm::APSInt> Idx = llvm::APSInt(32);
    if (E->isTypeDependent() || !(Idx = E->getIntegerConstantExpr(S.Context))) {
      S.Diag(AL.getLoc(), diag::err_attribute_argument_n_type)
          << AL << 2 << AANT_ArgumentIntegerConstant << E->getSourceRange();
      return;
    }
    nullPos = Idx->getZExtValue();

    if ((Idx->isSigned() && Idx->isNegative()) || nullPos > 1) {
      // FIXME: This error message could be improved, it would be nice
      // to say what the bounds actually are.
      S.Diag(AL.getLoc(), diag::err_attribute_sentinel_not_zero_or_one)
        << E->getSourceRange();
      return;
    }
  }

  if (const auto *FD = dyn_cast<FunctionDecl>(D)) {
    const FunctionType *FT = FD->getType()->castAs<FunctionType>();
    if (isa<FunctionNoProtoType>(FT)) {
      S.Diag(AL.getLoc(), diag::warn_attribute_sentinel_named_arguments);
      return;
    }

    if (!cast<FunctionProtoType>(FT)->isVariadic()) {
      S.Diag(AL.getLoc(), diag::warn_attribute_sentinel_not_variadic) << 0;
      return;
    }
  } else if (const auto *MD = dyn_cast<ObjCMethodDecl>(D)) {
    if (!MD->isVariadic()) {
      S.Diag(AL.getLoc(), diag::warn_attribute_sentinel_not_variadic) << 0;
      return;
    }
  } else if (const auto *BD = dyn_cast<BlockDecl>(D)) {
    if (!BD->isVariadic()) {
      S.Diag(AL.getLoc(), diag::warn_attribute_sentinel_not_variadic) << 1;
      return;
    }
  } else if (const auto *V = dyn_cast<VarDecl>(D)) {
    QualType Ty = V->getType();
    if (Ty->isBlockPointerType() || Ty->isFunctionPointerType()) {
      const FunctionType *FT = Ty->isFunctionPointerType()
                                   ? D->getFunctionType()
                                   : Ty->castAs<BlockPointerType>()
                                         ->getPointeeType()
                                         ->castAs<FunctionType>();
      if (!cast<FunctionProtoType>(FT)->isVariadic()) {
        int m = Ty->isFunctionPointerType() ? 0 : 1;
        S.Diag(AL.getLoc(), diag::warn_attribute_sentinel_not_variadic) << m;
        return;
      }
    } else {
      S.Diag(AL.getLoc(), diag::warn_attribute_wrong_decl_type)
          << AL << AL.isRegularKeywordAttribute()
          << ExpectedFunctionMethodOrBlock;
      return;
    }
  } else {
    S.Diag(AL.getLoc(), diag::warn_attribute_wrong_decl_type)
        << AL << AL.isRegularKeywordAttribute()
        << ExpectedFunctionMethodOrBlock;
    return;
  }
  D->addAttr(::new (S.Context) SentinelAttr(S.Context, AL, sentinel, nullPos));
}

static void handleWarnUnusedResult(Sema &S, Decl *D, const ParsedAttr &AL) {
  if (D->getFunctionType() &&
      D->getFunctionType()->getReturnType()->isVoidType() &&
      !isa<CXXConstructorDecl>(D)) {
    S.Diag(AL.getLoc(), diag::warn_attribute_void_function_method) << AL << 0;
    return;
  }
  if (const auto *MD = dyn_cast<ObjCMethodDecl>(D))
    if (MD->getReturnType()->isVoidType()) {
      S.Diag(AL.getLoc(), diag::warn_attribute_void_function_method) << AL << 1;
      return;
    }

  StringRef Str;
  if (AL.isStandardAttributeSyntax() && !AL.getScopeName()) {
    // The standard attribute cannot be applied to variable declarations such
    // as a function pointer.
    if (isa<VarDecl>(D))
      S.Diag(AL.getLoc(), diag::warn_attribute_wrong_decl_type)
          << AL << AL.isRegularKeywordAttribute()
          << ExpectedFunctionOrClassOrEnum;

    // If this is spelled as the standard C++17 attribute, but not in C++17,
    // warn about using it as an extension. If there are attribute arguments,
    // then claim it's a C++20 extension instead.
    // FIXME: If WG14 does not seem likely to adopt the same feature, add an
    // extension warning for C23 mode.
    const LangOptions &LO = S.getLangOpts();
    if (AL.getNumArgs() == 1) {
      if (LO.CPlusPlus && !LO.CPlusPlus20)
        S.Diag(AL.getLoc(), diag::ext_cxx20_attr) << AL;

      // Since this is spelled [[nodiscard]], get the optional string
      // literal. If in C++ mode, but not in C++20 mode, diagnose as an
      // extension.
      // FIXME: C23 should support this feature as well, even as an extension.
      if (!S.checkStringLiteralArgumentAttr(AL, 0, Str, nullptr))
        return;
    } else if (LO.CPlusPlus && !LO.CPlusPlus17)
      S.Diag(AL.getLoc(), diag::ext_cxx17_attr) << AL;
  }

  if ((!AL.isGNUAttribute() &&
       !(AL.isStandardAttributeSyntax() && AL.isClangScope())) &&
      isa<TypedefNameDecl>(D)) {
    S.Diag(AL.getLoc(), diag::warn_unused_result_typedef_unsupported_spelling)
        << AL.isGNUScope();
    return;
  }

  D->addAttr(::new (S.Context) WarnUnusedResultAttr(S.Context, AL, Str));
}

static void handleWeakImportAttr(Sema &S, Decl *D, const ParsedAttr &AL) {
  // weak_import only applies to variable & function declarations.
  bool isDef = false;
  if (!D->canBeWeakImported(isDef)) {
    if (isDef)
      S.Diag(AL.getLoc(), diag::warn_attribute_invalid_on_definition)
        << "weak_import";
    else if (isa<ObjCPropertyDecl>(D) || isa<ObjCMethodDecl>(D) ||
             (S.Context.getTargetInfo().getTriple().isOSDarwin() &&
              (isa<ObjCInterfaceDecl>(D) || isa<EnumDecl>(D)))) {
      // Nothing to warn about here.
    } else
      S.Diag(AL.getLoc(), diag::warn_attribute_wrong_decl_type)
          << AL << AL.isRegularKeywordAttribute() << ExpectedVariableOrFunction;

    return;
  }

  D->addAttr(::new (S.Context) WeakImportAttr(S.Context, AL));
}

// Checks whether an argument of launch_bounds-like attribute is
// acceptable, performs implicit conversion to Rvalue, and returns
// non-nullptr Expr result on success. Otherwise, it returns nullptr
// and may output an error.
template <class Attribute>
static Expr *makeAttributeArgExpr(Sema &S, Expr *E, const Attribute &Attr,
                                  const unsigned Idx) {
  if (S.DiagnoseUnexpandedParameterPack(E))
    return nullptr;

  // Accept template arguments for now as they depend on something else.
  // We'll get to check them when they eventually get instantiated.
  if (E->isValueDependent())
    return E;

  std::optional<llvm::APSInt> I = llvm::APSInt(64);
  if (!(I = E->getIntegerConstantExpr(S.Context))) {
    S.Diag(E->getExprLoc(), diag::err_attribute_argument_n_type)
        << &Attr << Idx << AANT_ArgumentIntegerConstant << E->getSourceRange();
    return nullptr;
  }
  // Make sure we can fit it in 32 bits.
  if (!I->isIntN(32)) {
    S.Diag(E->getExprLoc(), diag::err_ice_too_large)
        << toString(*I, 10, false) << 32 << /* Unsigned */ 1;
    return nullptr;
  }
  if (*I < 0)
    S.Diag(E->getExprLoc(), diag::err_attribute_requires_positive_integer)
        << &Attr << /*non-negative*/ 1 << E->getSourceRange();

  // We may need to perform implicit conversion of the argument.
  InitializedEntity Entity = InitializedEntity::InitializeParameter(
      S.Context, S.Context.getConstType(S.Context.IntTy), /*consume*/ false);
  ExprResult ValArg = S.PerformCopyInitialization(Entity, SourceLocation(), E);
  assert(!ValArg.isInvalid() &&
         "Unexpected PerformCopyInitialization() failure.");

  return ValArg.getAs<Expr>();
}

// Handles reqd_work_group_size and work_group_size_hint.
template <typename WorkGroupAttr>
static void handleWorkGroupSize(Sema &S, Decl *D, const ParsedAttr &AL) {
  if (!AL.checkExactlyNumArgs(S, 3))
    return;
  
  Expr *WGSize[3];
  for (unsigned i = 0; i < 3; ++i) {
    if (Expr *E = makeAttributeArgExpr(S, AL.getArgAsExpr(i), AL, i))
      WGSize[i] = E;
    else
      return;
  }

  auto IsZero = [&](Expr *E) {
    if (E->isValueDependent())
      return false;
    std::optional<llvm::APSInt> I = E->getIntegerConstantExpr(S.Context);
    assert(I && "Non-integer constant expr");
    return I->isZero();
  };

  if (!llvm::all_of(WGSize, IsZero)) {
    for (unsigned i = 0; i < 3; ++i) {
      const Expr *E = AL.getArgAsExpr(i);
      if (IsZero(WGSize[i])) {
        S.Diag(AL.getLoc(), diag::err_attribute_argument_is_zero)
            << AL << E->getSourceRange();
        return;
      }
    }
  }

  auto Equal = [&](Expr *LHS, Expr *RHS) {
    if (LHS->isValueDependent() || RHS->isValueDependent())
      return true;
    std::optional<llvm::APSInt> L = LHS->getIntegerConstantExpr(S.Context);
    assert(L && "Non-integer constant expr");
    std::optional<llvm::APSInt> R = RHS->getIntegerConstantExpr(S.Context);
    assert(L && "Non-integer constant expr");
    return L == R;
  };

  WorkGroupAttr *Existing = D->getAttr<WorkGroupAttr>();
  if (Existing &&
      !llvm::equal(std::initializer_list<Expr *>{Existing->getXDim(),
                                                 Existing->getYDim(),
                                                 Existing->getZDim()},
                   WGSize, Equal))
    S.Diag(AL.getLoc(), diag::warn_duplicate_attribute) << AL;

  D->addAttr(::new (S.Context)
                 WorkGroupAttr(S.Context, AL, WGSize[0], WGSize[1], WGSize[2]));
}

static void handleVecTypeHint(Sema &S, Decl *D, const ParsedAttr &AL) {
  // Given attribute is deprecated without replacement in SYCL 2020 mode.
  // Ignore the attribute in SYCL 2020.
  if (S.LangOpts.getSYCLVersion() >= LangOptions::SYCL_2020) {
    S.Diag(AL.getLoc(), diag::warn_attribute_deprecated_ignored) << AL;
    return;
  }

  if (!AL.hasParsedType()) {
    S.Diag(AL.getLoc(), diag::err_attribute_wrong_number_arguments) << AL << 1;
    return;
  }

  TypeSourceInfo *ParmTSI = nullptr;
  QualType ParmType = S.GetTypeFromParser(AL.getTypeArg(), &ParmTSI);
  assert(ParmTSI && "no type source info for attribute argument");

  if (!ParmType->isExtVectorType() && !ParmType->isFloatingType() &&
      (ParmType->isBooleanType() ||
       !ParmType->isIntegralType(S.getASTContext()))) {
    S.Diag(AL.getLoc(), diag::err_attribute_invalid_argument) << 2 << AL;
    return;
  }

  if (VecTypeHintAttr *A = D->getAttr<VecTypeHintAttr>()) {
    if (!S.Context.hasSameType(A->getTypeHint(), ParmType)) {
      S.Diag(AL.getLoc(), diag::warn_duplicate_attribute) << AL;
      return;
    }
  }

  D->addAttr(::new (S.Context) VecTypeHintAttr(S.Context, AL, ParmTSI));
}

SectionAttr *Sema::mergeSectionAttr(Decl *D, const AttributeCommonInfo &CI,
                                    StringRef Name) {
  // Explicit or partial specializations do not inherit
  // the section attribute from the primary template.
  if (const auto *FD = dyn_cast<FunctionDecl>(D)) {
    if (CI.getAttributeSpellingListIndex() == SectionAttr::Declspec_allocate &&
        FD->isFunctionTemplateSpecialization())
      return nullptr;
  }
  if (SectionAttr *ExistingAttr = D->getAttr<SectionAttr>()) {
    if (ExistingAttr->getName() == Name)
      return nullptr;
    Diag(ExistingAttr->getLocation(), diag::warn_mismatched_section)
         << 1 /*section*/;
    Diag(CI.getLoc(), diag::note_previous_attribute);
    return nullptr;
  }
  return ::new (Context) SectionAttr(Context, CI, Name);
}

llvm::Error Sema::isValidSectionSpecifier(StringRef SecName) {
  if (!Context.getTargetInfo().getTriple().isOSDarwin())
    return llvm::Error::success();

  // Let MCSectionMachO validate this.
  StringRef Segment, Section;
  unsigned TAA, StubSize;
  bool HasTAA;
  return llvm::MCSectionMachO::ParseSectionSpecifier(SecName, Segment, Section,
                                                     TAA, HasTAA, StubSize);
}

bool Sema::checkSectionName(SourceLocation LiteralLoc, StringRef SecName) {
  if (llvm::Error E = isValidSectionSpecifier(SecName)) {
    Diag(LiteralLoc, diag::err_attribute_section_invalid_for_target)
        << toString(std::move(E)) << 1 /*'section'*/;
    return false;
  }
  return true;
}

static void handleSectionAttr(Sema &S, Decl *D, const ParsedAttr &AL) {
  // Make sure that there is a string literal as the sections's single
  // argument.
  StringRef Str;
  SourceLocation LiteralLoc;
  if (!S.checkStringLiteralArgumentAttr(AL, 0, Str, &LiteralLoc))
    return;

  if (!S.checkSectionName(LiteralLoc, Str))
    return;

  SectionAttr *NewAttr = S.mergeSectionAttr(D, AL, Str);
  if (NewAttr) {
    D->addAttr(NewAttr);
    if (isa<FunctionDecl, FunctionTemplateDecl, ObjCMethodDecl,
            ObjCPropertyDecl>(D))
      S.UnifySection(NewAttr->getName(),
                     ASTContext::PSF_Execute | ASTContext::PSF_Read,
                     cast<NamedDecl>(D));
  }
}

static bool isValidCodeModelAttr(llvm::Triple &Triple, StringRef Str) {
  if (Triple.isLoongArch()) {
    return Str == "normal" || Str == "medium" || Str == "extreme";
  } else {
    assert(Triple.getArch() == llvm::Triple::x86_64 &&
           "only loongarch/x86-64 supported");
    return Str == "small" || Str == "large";
  }
}

static void handleCodeModelAttr(Sema &S, Decl *D, const ParsedAttr &AL) {
  StringRef Str;
  SourceLocation LiteralLoc;
  auto IsTripleSupported = [](llvm::Triple &Triple) {
    return Triple.getArch() == llvm::Triple::ArchType::x86_64 ||
           Triple.isLoongArch();
  };

  // Check that it is a string.
  if (!S.checkStringLiteralArgumentAttr(AL, 0, Str, &LiteralLoc))
    return;

  SmallVector<llvm::Triple, 2> Triples = {
      S.Context.getTargetInfo().getTriple()};
  if (auto *aux = S.Context.getAuxTargetInfo()) {
    Triples.push_back(aux->getTriple());
  } else if (S.Context.getTargetInfo().getTriple().isNVPTX() ||
             S.Context.getTargetInfo().getTriple().isAMDGPU() ||
             S.Context.getTargetInfo().getTriple().isSPIRV()) {
    // Ignore the attribute for pure GPU device compiles since it only applies
    // to host globals.
    return;
  }

  auto SupportedTripleIt = llvm::find_if(Triples, IsTripleSupported);
  if (SupportedTripleIt == Triples.end()) {
    S.Diag(LiteralLoc, diag::warn_unknown_attribute_ignored) << AL;
    return;
  }

  llvm::CodeModel::Model CM;
  if (!CodeModelAttr::ConvertStrToModel(Str, CM) ||
      !isValidCodeModelAttr(*SupportedTripleIt, Str)) {
    S.Diag(LiteralLoc, diag::err_attr_codemodel_arg) << Str;
    return;
  }

  D->addAttr(::new (S.Context) CodeModelAttr(S.Context, AL, CM));
}

// This is used for `__declspec(code_seg("segname"))` on a decl.
// `#pragma code_seg("segname")` uses checkSectionName() instead.
static bool checkCodeSegName(Sema &S, SourceLocation LiteralLoc,
                             StringRef CodeSegName) {
  if (llvm::Error E = S.isValidSectionSpecifier(CodeSegName)) {
    S.Diag(LiteralLoc, diag::err_attribute_section_invalid_for_target)
        << toString(std::move(E)) << 0 /*'code-seg'*/;
    return false;
  }

  return true;
}

CodeSegAttr *Sema::mergeCodeSegAttr(Decl *D, const AttributeCommonInfo &CI,
                                    StringRef Name) {
  // Explicit or partial specializations do not inherit
  // the code_seg attribute from the primary template.
  if (const auto *FD = dyn_cast<FunctionDecl>(D)) {
    if (FD->isFunctionTemplateSpecialization())
      return nullptr;
  }
  if (const auto *ExistingAttr = D->getAttr<CodeSegAttr>()) {
    if (ExistingAttr->getName() == Name)
      return nullptr;
    Diag(ExistingAttr->getLocation(), diag::warn_mismatched_section)
         << 0 /*codeseg*/;
    Diag(CI.getLoc(), diag::note_previous_attribute);
    return nullptr;
  }
  return ::new (Context) CodeSegAttr(Context, CI, Name);
}

static void handleCodeSegAttr(Sema &S, Decl *D, const ParsedAttr &AL) {
  StringRef Str;
  SourceLocation LiteralLoc;
  if (!S.checkStringLiteralArgumentAttr(AL, 0, Str, &LiteralLoc))
    return;
  if (!checkCodeSegName(S, LiteralLoc, Str))
    return;
  if (const auto *ExistingAttr = D->getAttr<CodeSegAttr>()) {
    if (!ExistingAttr->isImplicit()) {
      S.Diag(AL.getLoc(),
             ExistingAttr->getName() == Str
             ? diag::warn_duplicate_codeseg_attribute
             : diag::err_conflicting_codeseg_attribute);
      return;
    }
    D->dropAttr<CodeSegAttr>();
  }
  if (CodeSegAttr *CSA = S.mergeCodeSegAttr(D, AL, Str))
    D->addAttr(CSA);
}

bool Sema::checkTargetAttr(SourceLocation LiteralLoc, StringRef AttrStr) {
  enum FirstParam { Unsupported, Duplicate, Unknown };
  enum SecondParam { None, CPU, Tune };
  enum ThirdParam { Target, TargetClones };
  if (AttrStr.contains("fpmath="))
    return Diag(LiteralLoc, diag::warn_unsupported_target_attribute)
           << Unsupported << None << "fpmath=" << Target;

  // Diagnose use of tune if target doesn't support it.
  if (!Context.getTargetInfo().supportsTargetAttributeTune() &&
      AttrStr.contains("tune="))
    return Diag(LiteralLoc, diag::warn_unsupported_target_attribute)
           << Unsupported << None << "tune=" << Target;

  ParsedTargetAttr ParsedAttrs =
      Context.getTargetInfo().parseTargetAttr(AttrStr);

  if (!ParsedAttrs.CPU.empty() &&
      !Context.getTargetInfo().isValidCPUName(ParsedAttrs.CPU))
    return Diag(LiteralLoc, diag::warn_unsupported_target_attribute)
           << Unknown << CPU << ParsedAttrs.CPU << Target;

  if (!ParsedAttrs.Tune.empty() &&
      !Context.getTargetInfo().isValidCPUName(ParsedAttrs.Tune))
    return Diag(LiteralLoc, diag::warn_unsupported_target_attribute)
           << Unknown << Tune << ParsedAttrs.Tune << Target;

  if (Context.getTargetInfo().getTriple().isRISCV()) {
    if (ParsedAttrs.Duplicate != "")
      return Diag(LiteralLoc, diag::err_duplicate_target_attribute)
             << Duplicate << None << ParsedAttrs.Duplicate << Target;
    for (const auto &Feature : ParsedAttrs.Features) {
      StringRef CurFeature = Feature;
      if (!CurFeature.starts_with('+') && !CurFeature.starts_with('-'))
        return Diag(LiteralLoc, diag::warn_unsupported_target_attribute)
               << Unsupported << None << AttrStr << Target;
    }
  }

  if (ParsedAttrs.Duplicate != "")
    return Diag(LiteralLoc, diag::warn_unsupported_target_attribute)
           << Duplicate << None << ParsedAttrs.Duplicate << Target;

  for (const auto &Feature : ParsedAttrs.Features) {
    auto CurFeature = StringRef(Feature).drop_front(); // remove + or -.
    if (!Context.getTargetInfo().isValidFeatureName(CurFeature))
      return Diag(LiteralLoc, diag::warn_unsupported_target_attribute)
             << Unsupported << None << CurFeature << Target;
  }

  TargetInfo::BranchProtectionInfo BPI{};
  StringRef DiagMsg;
  if (ParsedAttrs.BranchProtection.empty())
    return false;
  if (!Context.getTargetInfo().validateBranchProtection(
          ParsedAttrs.BranchProtection, ParsedAttrs.CPU, BPI,
          Context.getLangOpts(), DiagMsg)) {
    if (DiagMsg.empty())
      return Diag(LiteralLoc, diag::warn_unsupported_target_attribute)
             << Unsupported << None << "branch-protection" << Target;
    return Diag(LiteralLoc, diag::err_invalid_branch_protection_spec)
           << DiagMsg;
  }
  if (!DiagMsg.empty())
    Diag(LiteralLoc, diag::warn_unsupported_branch_protection_spec) << DiagMsg;

  return false;
}

bool Sema::checkTargetVersionAttr(SourceLocation LiteralLoc, Decl *D,
                                  StringRef AttrStr) {
  enum FirstParam { Unsupported };
  enum SecondParam { None };
  enum ThirdParam { Target, TargetClones, TargetVersion };
  llvm::SmallVector<StringRef, 8> Features;
  if (Context.getTargetInfo().getTriple().isRISCV()) {
    llvm::SmallVector<StringRef, 8> AttrStrs;
    AttrStr.split(AttrStrs, ';');

    bool HasArch = false;
    bool HasPriority = false;
    bool HasDefault = false;
    bool DuplicateAttr = false;
    for (auto &AttrStr : AttrStrs) {
      // Only support arch=+ext,... syntax.
      if (AttrStr.starts_with("arch=+")) {
        if (HasArch)
          DuplicateAttr = true;
        HasArch = true;
        ParsedTargetAttr TargetAttr =
            Context.getTargetInfo().parseTargetAttr(AttrStr);

        if (TargetAttr.Features.empty() ||
            llvm::any_of(TargetAttr.Features, [&](const StringRef Ext) {
              return !RISCV().isValidFMVExtension(Ext);
            }))
          return Diag(LiteralLoc, diag::warn_unsupported_target_attribute)
                 << Unsupported << None << AttrStr << TargetVersion;
      } else if (AttrStr.starts_with("default")) {
        if (HasDefault)
          DuplicateAttr = true;
        HasDefault = true;
      } else if (AttrStr.consume_front("priority=")) {
        if (HasPriority)
          DuplicateAttr = true;
        HasPriority = true;
        unsigned Digit;
        if (AttrStr.getAsInteger(0, Digit))
          return Diag(LiteralLoc, diag::warn_unsupported_target_attribute)
                 << Unsupported << None << AttrStr << TargetVersion;
      } else {
        return Diag(LiteralLoc, diag::warn_unsupported_target_attribute)
               << Unsupported << None << AttrStr << TargetVersion;
      }
    }

    if (((HasPriority || HasArch) && HasDefault) || DuplicateAttr ||
        (HasPriority && !HasArch))
      return Diag(LiteralLoc, diag::warn_unsupported_target_attribute)
             << Unsupported << None << AttrStr << TargetVersion;

    return false;
  }
  AttrStr.split(Features, "+");
  for (auto &CurFeature : Features) {
    CurFeature = CurFeature.trim();
    if (CurFeature == "default")
      continue;
    if (!Context.getTargetInfo().validateCpuSupports(CurFeature))
      return Diag(LiteralLoc, diag::warn_unsupported_target_attribute)
             << Unsupported << None << CurFeature << TargetVersion;
  }
  return false;
}

static void handleTargetVersionAttr(Sema &S, Decl *D, const ParsedAttr &AL) {
  StringRef Str;
  SourceLocation LiteralLoc;
  if (!S.checkStringLiteralArgumentAttr(AL, 0, Str, &LiteralLoc) ||
      S.checkTargetVersionAttr(LiteralLoc, D, Str))
    return;
  TargetVersionAttr *NewAttr =
      ::new (S.Context) TargetVersionAttr(S.Context, AL, Str);
  D->addAttr(NewAttr);
}

static void handleTargetAttr(Sema &S, Decl *D, const ParsedAttr &AL) {
  StringRef Str;
  SourceLocation LiteralLoc;
  if (!S.checkStringLiteralArgumentAttr(AL, 0, Str, &LiteralLoc) ||
      S.checkTargetAttr(LiteralLoc, Str))
    return;

  TargetAttr *NewAttr = ::new (S.Context) TargetAttr(S.Context, AL, Str);
  D->addAttr(NewAttr);
}

bool Sema::checkTargetClonesAttrString(
    SourceLocation LiteralLoc, StringRef Str, const StringLiteral *Literal,
    Decl *D, bool &HasDefault, bool &HasCommas, bool &HasNotDefault,
    SmallVectorImpl<SmallString<64>> &StringsBuffer) {
  enum FirstParam { Unsupported, Duplicate, Unknown };
  enum SecondParam { None, CPU, Tune };
  enum ThirdParam { Target, TargetClones };
  HasCommas = HasCommas || Str.contains(',');
  const TargetInfo &TInfo = Context.getTargetInfo();
  // Warn on empty at the beginning of a string.
  if (Str.size() == 0)
    return Diag(LiteralLoc, diag::warn_unsupported_target_attribute)
           << Unsupported << None << "" << TargetClones;

  std::pair<StringRef, StringRef> Parts = {{}, Str};
  while (!Parts.second.empty()) {
    Parts = Parts.second.split(',');
    StringRef Cur = Parts.first.trim();
    SourceLocation CurLoc =
        Literal->getLocationOfByte(Cur.data() - Literal->getString().data(),
                                   getSourceManager(), getLangOpts(), TInfo);

    bool DefaultIsDupe = false;
    bool HasCodeGenImpact = false;
    if (Cur.empty())
      return Diag(CurLoc, diag::warn_unsupported_target_attribute)
             << Unsupported << None << "" << TargetClones;

    if (TInfo.getTriple().isAArch64()) {
      // AArch64 target clones specific
      if (Cur == "default") {
        DefaultIsDupe = HasDefault;
        HasDefault = true;
        if (llvm::is_contained(StringsBuffer, Cur) || DefaultIsDupe)
          Diag(CurLoc, diag::warn_target_clone_duplicate_options);
        else
          StringsBuffer.push_back(Cur);
      } else {
        std::pair<StringRef, StringRef> CurParts = {{}, Cur};
        llvm::SmallVector<StringRef, 8> CurFeatures;
        while (!CurParts.second.empty()) {
          CurParts = CurParts.second.split('+');
          StringRef CurFeature = CurParts.first.trim();
          if (!TInfo.validateCpuSupports(CurFeature)) {
            Diag(CurLoc, diag::warn_unsupported_target_attribute)
                << Unsupported << None << CurFeature << TargetClones;
            continue;
          }
          if (TInfo.doesFeatureAffectCodeGen(CurFeature))
            HasCodeGenImpact = true;
          CurFeatures.push_back(CurFeature);
        }
        // Canonize TargetClones Attributes
        llvm::sort(CurFeatures);
        SmallString<64> Res;
        for (auto &CurFeat : CurFeatures) {
          if (!Res.empty())
            Res.append("+");
          Res.append(CurFeat);
        }
        if (llvm::is_contained(StringsBuffer, Res) || DefaultIsDupe)
          Diag(CurLoc, diag::warn_target_clone_duplicate_options);
        else if (!HasCodeGenImpact)
          // Ignore features in target_clone attribute that don't impact
          // code generation
          Diag(CurLoc, diag::warn_target_clone_no_impact_options);
        else if (!Res.empty()) {
          StringsBuffer.push_back(Res);
          HasNotDefault = true;
        }
      }
    } else if (TInfo.getTriple().isRISCV()) {
      // Suppress warn_target_clone_mixed_values
      HasCommas = false;

      // Cur is split's parts of Str. RISC-V uses Str directly,
      // so skip when encountered more than once.
      if (!Str.starts_with(Cur))
        continue;

      llvm::SmallVector<StringRef, 8> AttrStrs;
      Str.split(AttrStrs, ";");

      bool IsPriority = false;
      bool IsDefault = false;
      for (auto &AttrStr : AttrStrs) {
        // Only support arch=+ext,... syntax.
        if (AttrStr.starts_with("arch=+")) {
          ParsedTargetAttr TargetAttr =
              Context.getTargetInfo().parseTargetAttr(AttrStr);

          if (TargetAttr.Features.empty() ||
              llvm::any_of(TargetAttr.Features, [&](const StringRef Ext) {
                return !RISCV().isValidFMVExtension(Ext);
              }))
            return Diag(CurLoc, diag::warn_unsupported_target_attribute)
                   << Unsupported << None << Str << TargetClones;
        } else if (AttrStr.starts_with("default")) {
          IsDefault = true;
          DefaultIsDupe = HasDefault;
          HasDefault = true;
        } else if (AttrStr.consume_front("priority=")) {
          IsPriority = true;
          unsigned Digit;
          if (AttrStr.getAsInteger(0, Digit))
            return Diag(CurLoc, diag::warn_unsupported_target_attribute)
                   << Unsupported << None << Str << TargetClones;
        } else {
          return Diag(CurLoc, diag::warn_unsupported_target_attribute)
                 << Unsupported << None << Str << TargetClones;
        }
      }

      if (IsPriority && IsDefault)
        return Diag(CurLoc, diag::warn_unsupported_target_attribute)
               << Unsupported << None << Str << TargetClones;

      if (llvm::is_contained(StringsBuffer, Str) || DefaultIsDupe)
        Diag(CurLoc, diag::warn_target_clone_duplicate_options);
      StringsBuffer.push_back(Str);
    } else {
      // Other targets ( currently X86 )
      if (Cur.starts_with("arch=")) {
        if (!Context.getTargetInfo().isValidCPUName(
                Cur.drop_front(sizeof("arch=") - 1)))
          return Diag(CurLoc, diag::warn_unsupported_target_attribute)
                 << Unsupported << CPU << Cur.drop_front(sizeof("arch=") - 1)
                 << TargetClones;
      } else if (Cur == "default") {
        DefaultIsDupe = HasDefault;
        HasDefault = true;
      } else if (!Context.getTargetInfo().isValidFeatureName(Cur) ||
                 Context.getTargetInfo().getFMVPriority(Cur) == 0)
        return Diag(CurLoc, diag::warn_unsupported_target_attribute)
               << Unsupported << None << Cur << TargetClones;
      if (llvm::is_contained(StringsBuffer, Cur) || DefaultIsDupe)
        Diag(CurLoc, diag::warn_target_clone_duplicate_options);
      // Note: Add even if there are duplicates, since it changes name mangling.
      StringsBuffer.push_back(Cur);
    }
  }

  if (Str.rtrim().ends_with(","))
    return Diag(LiteralLoc, diag::warn_unsupported_target_attribute)
           << Unsupported << None << "" << TargetClones;
  return false;
}

static void handleTargetClonesAttr(Sema &S, Decl *D, const ParsedAttr &AL) {
  if (S.Context.getTargetInfo().getTriple().isAArch64() &&
      !S.Context.getTargetInfo().hasFeature("fmv"))
    return;

  // Ensure we don't combine these with themselves, since that causes some
  // confusing behavior.
  if (const auto *Other = D->getAttr<TargetClonesAttr>()) {
    S.Diag(AL.getLoc(), diag::err_disallowed_duplicate_attribute) << AL;
    S.Diag(Other->getLocation(), diag::note_conflicting_attribute);
    return;
  }
  if (checkAttrMutualExclusion<TargetClonesAttr>(S, D, AL))
    return;

  SmallVector<StringRef, 2> Strings;
  SmallVector<SmallString<64>, 2> StringsBuffer;
  bool HasCommas = false, HasDefault = false, HasNotDefault = false;

  for (unsigned I = 0, E = AL.getNumArgs(); I != E; ++I) {
    StringRef CurStr;
    SourceLocation LiteralLoc;
    if (!S.checkStringLiteralArgumentAttr(AL, I, CurStr, &LiteralLoc) ||
        S.checkTargetClonesAttrString(
            LiteralLoc, CurStr,
            cast<StringLiteral>(AL.getArgAsExpr(I)->IgnoreParenCasts()), D,
            HasDefault, HasCommas, HasNotDefault, StringsBuffer))
      return;
  }

  for (auto &SmallStr : StringsBuffer)
    Strings.push_back(SmallStr.str());

  if (HasCommas && AL.getNumArgs() > 1)
    S.Diag(AL.getLoc(), diag::warn_target_clone_mixed_values);

  if (S.Context.getTargetInfo().getTriple().isAArch64() && !HasDefault) {
    // Add default attribute if there is no one
    HasDefault = true;
    Strings.push_back("default");
  }

  if (!HasDefault) {
    S.Diag(AL.getLoc(), diag::err_target_clone_must_have_default);
    return;
  }

  // FIXME: We could probably figure out how to get this to work for lambdas
  // someday.
  if (const auto *MD = dyn_cast<CXXMethodDecl>(D)) {
    if (MD->getParent()->isLambda()) {
      S.Diag(D->getLocation(), diag::err_multiversion_doesnt_support)
          << static_cast<unsigned>(MultiVersionKind::TargetClones)
          << /*Lambda*/ 9;
      return;
    }
  }

  // No multiversion if we have default version only.
  if (S.Context.getTargetInfo().getTriple().isAArch64() && !HasNotDefault)
    return;

  cast<FunctionDecl>(D)->setIsMultiVersion();
  TargetClonesAttr *NewAttr = ::new (S.Context)
      TargetClonesAttr(S.Context, AL, Strings.data(), Strings.size());
  D->addAttr(NewAttr);
}

static void handleMinVectorWidthAttr(Sema &S, Decl *D, const ParsedAttr &AL) {
  Expr *E = AL.getArgAsExpr(0);
  uint32_t VecWidth;
  if (!S.checkUInt32Argument(AL, E, VecWidth)) {
    AL.setInvalid();
    return;
  }

  MinVectorWidthAttr *Existing = D->getAttr<MinVectorWidthAttr>();
  if (Existing && Existing->getVectorWidth() != VecWidth) {
    S.Diag(AL.getLoc(), diag::warn_duplicate_attribute) << AL;
    return;
  }

  D->addAttr(::new (S.Context) MinVectorWidthAttr(S.Context, AL, VecWidth));
}

static void handleCleanupAttr(Sema &S, Decl *D, const ParsedAttr &AL) {
  Expr *E = AL.getArgAsExpr(0);
  SourceLocation Loc = E->getExprLoc();
  FunctionDecl *FD = nullptr;
  DeclarationNameInfo NI;

  // gcc only allows for simple identifiers. Since we support more than gcc, we
  // will warn the user.
  if (auto *DRE = dyn_cast<DeclRefExpr>(E)) {
    if (DRE->hasQualifier())
      S.Diag(Loc, diag::warn_cleanup_ext);
    FD = dyn_cast<FunctionDecl>(DRE->getDecl());
    NI = DRE->getNameInfo();
    if (!FD) {
      S.Diag(Loc, diag::err_attribute_cleanup_arg_not_function) << 1
        << NI.getName();
      return;
    }
  } else if (auto *ULE = dyn_cast<UnresolvedLookupExpr>(E)) {
    if (ULE->hasExplicitTemplateArgs())
      S.Diag(Loc, diag::warn_cleanup_ext);
    FD = S.ResolveSingleFunctionTemplateSpecialization(ULE, true);
    NI = ULE->getNameInfo();
    if (!FD) {
      S.Diag(Loc, diag::err_attribute_cleanup_arg_not_function) << 2
        << NI.getName();
      if (ULE->getType() == S.Context.OverloadTy)
        S.NoteAllOverloadCandidates(ULE);
      return;
    }
  } else {
    S.Diag(Loc, diag::err_attribute_cleanup_arg_not_function) << 0;
    return;
  }

  if (FD->getNumParams() != 1) {
    S.Diag(Loc, diag::err_attribute_cleanup_func_must_take_one_arg)
      << NI.getName();
    return;
  }

  // We're currently more strict than GCC about what function types we accept.
  // If this ever proves to be a problem it should be easy to fix.
  QualType Ty = S.Context.getPointerType(cast<VarDecl>(D)->getType());
  QualType ParamTy = FD->getParamDecl(0)->getType();
  if (!S.IsAssignConvertCompatible(S.CheckAssignmentConstraints(
          FD->getParamDecl(0)->getLocation(), ParamTy, Ty))) {
    S.Diag(Loc, diag::err_attribute_cleanup_func_arg_incompatible_type)
      << NI.getName() << ParamTy << Ty;
    return;
  }
  VarDecl *VD = cast<VarDecl>(D);
  // Create a reference to the variable declaration. This is a fake/dummy
  // reference.
  DeclRefExpr *VariableReference = DeclRefExpr::Create(
      S.Context, NestedNameSpecifierLoc{}, FD->getLocation(), VD, false,
      DeclarationNameInfo{VD->getDeclName(), VD->getLocation()}, VD->getType(),
      VK_LValue);

  // Create a unary operator expression that represents taking the address of
  // the variable. This is a fake/dummy expression.
  Expr *AddressOfVariable = UnaryOperator::Create(
      S.Context, VariableReference, UnaryOperatorKind::UO_AddrOf,
      S.Context.getPointerType(VD->getType()), VK_PRValue, OK_Ordinary, Loc,
      +false, FPOptionsOverride{});

  // Create a function call expression. This is a fake/dummy call expression.
  CallExpr *FunctionCallExpression =
      CallExpr::Create(S.Context, E, ArrayRef{AddressOfVariable},
                       S.Context.VoidTy, VK_PRValue, Loc, FPOptionsOverride{});

  if (S.CheckFunctionCall(FD, FunctionCallExpression,
                          FD->getType()->getAs<FunctionProtoType>())) {
    return;
  }

  D->addAttr(::new (S.Context) CleanupAttr(S.Context, AL, FD));
}

static void handleEnumExtensibilityAttr(Sema &S, Decl *D,
                                        const ParsedAttr &AL) {
  if (!AL.isArgIdent(0)) {
    S.Diag(AL.getLoc(), diag::err_attribute_argument_n_type)
        << AL << 0 << AANT_ArgumentIdentifier;
    return;
  }

  EnumExtensibilityAttr::Kind ExtensibilityKind;
  IdentifierInfo *II = AL.getArgAsIdent(0)->getIdentifierInfo();
  if (!EnumExtensibilityAttr::ConvertStrToKind(II->getName(),
                                               ExtensibilityKind)) {
    S.Diag(AL.getLoc(), diag::warn_attribute_type_not_supported) << AL << II;
    return;
  }

  D->addAttr(::new (S.Context)
                 EnumExtensibilityAttr(S.Context, AL, ExtensibilityKind));
}

/// Handle __attribute__((format_arg((idx)))) attribute based on
/// http://gcc.gnu.org/onlinedocs/gcc/Function-Attributes.html
static void handleFormatArgAttr(Sema &S, Decl *D, const ParsedAttr &AL) {
  const Expr *IdxExpr = AL.getArgAsExpr(0);
  ParamIdx Idx;
  if (!S.checkFunctionOrMethodParameterIndex(D, AL, 1, IdxExpr, Idx))
    return;

  // Make sure the format string is really a string.
  QualType Ty = getFunctionOrMethodParamType(D, Idx.getASTIndex());

  bool NotNSStringTy = !S.ObjC().isNSStringType(Ty);
  if (NotNSStringTy && !S.ObjC().isCFStringType(Ty) &&
      (!Ty->isPointerType() ||
       !Ty->castAs<PointerType>()->getPointeeType()->isCharType())) {
    S.Diag(AL.getLoc(), diag::err_format_attribute_not)
        << IdxExpr->getSourceRange() << getFunctionOrMethodParamRange(D, 0);
    return;
  }
  Ty = getFunctionOrMethodResultType(D);
  // replace instancetype with the class type
  auto Instancetype = S.Context.getObjCInstanceTypeDecl()->getTypeForDecl();
  if (Ty->getAs<TypedefType>() == Instancetype)
    if (auto *OMD = dyn_cast<ObjCMethodDecl>(D))
      if (auto *Interface = OMD->getClassInterface())
        Ty = S.Context.getObjCObjectPointerType(
            QualType(Interface->getTypeForDecl(), 0));
  if (!S.ObjC().isNSStringType(Ty, /*AllowNSAttributedString=*/true) &&
      !S.ObjC().isCFStringType(Ty) &&
      (!Ty->isPointerType() ||
       !Ty->castAs<PointerType>()->getPointeeType()->isCharType())) {
    S.Diag(AL.getLoc(), diag::err_format_attribute_result_not)
        << (NotNSStringTy ? "string type" : "NSString")
        << IdxExpr->getSourceRange() << getFunctionOrMethodParamRange(D, 0);
    return;
  }

  D->addAttr(::new (S.Context) FormatArgAttr(S.Context, AL, Idx));
}

enum FormatAttrKind {
  CFStringFormat,
  NSStringFormat,
  StrftimeFormat,
  SupportedFormat,
  IgnoredFormat,
  InvalidFormat
};

/// getFormatAttrKind - Map from format attribute names to supported format
/// types.
static FormatAttrKind getFormatAttrKind(StringRef Format) {
  return llvm::StringSwitch<FormatAttrKind>(Format)
      // Check for formats that get handled specially.
      .Case("NSString", NSStringFormat)
      .Case("CFString", CFStringFormat)
      .Case("strftime", StrftimeFormat)

      // Otherwise, check for supported formats.
      .Cases("scanf", "printf", "printf0", "strfmon", SupportedFormat)
      .Cases("cmn_err", "vcmn_err", "zcmn_err", SupportedFormat)
      .Cases("kprintf", "syslog", SupportedFormat) // OpenBSD.
      .Case("freebsd_kprintf", SupportedFormat)    // FreeBSD.
      .Case("os_trace", SupportedFormat)
      .Case("os_log", SupportedFormat)

      .Cases("gcc_diag", "gcc_cdiag", "gcc_cxxdiag", "gcc_tdiag", IgnoredFormat)
      .Default(InvalidFormat);
}

/// Handle __attribute__((init_priority(priority))) attributes based on
/// http://gcc.gnu.org/onlinedocs/gcc/C_002b_002b-Attributes.html
static void handleInitPriorityAttr(Sema &S, Decl *D, const ParsedAttr &AL) {
  if (!S.getLangOpts().CPlusPlus) {
    S.Diag(AL.getLoc(), diag::warn_attribute_ignored) << AL;
    return;
  }

  if (S.getLangOpts().HLSL) {
    S.Diag(AL.getLoc(), diag::err_hlsl_init_priority_unsupported);
    return;
  }

  if (S.getCurFunctionOrMethodDecl()) {
    S.Diag(AL.getLoc(), diag::err_init_priority_object_attr);
    AL.setInvalid();
    return;
  }
  QualType T = cast<VarDecl>(D)->getType();
  if (S.Context.getAsArrayType(T))
    T = S.Context.getBaseElementType(T);
  if (!T->getAs<RecordType>()) {
    S.Diag(AL.getLoc(), diag::err_init_priority_object_attr);
    AL.setInvalid();
    return;
  }

  Expr *E = AL.getArgAsExpr(0);
  uint32_t prioritynum;
  if (!S.checkUInt32Argument(AL, E, prioritynum)) {
    AL.setInvalid();
    return;
  }

  if (prioritynum > 65535) {
    S.Diag(AL.getLoc(), diag::err_attribute_argument_out_of_range)
        << E->getSourceRange() << AL << 0 << 65535;
    AL.setInvalid();
    return;
  }

  // Values <= 100 are reserved for the implementation, and libc++
  // benefits from being able to specify values in that range.
  if (prioritynum < 101)
    S.Diag(AL.getLoc(), diag::warn_init_priority_reserved)
        << E->getSourceRange() << prioritynum;
  D->addAttr(::new (S.Context) InitPriorityAttr(S.Context, AL, prioritynum));
}

ErrorAttr *Sema::mergeErrorAttr(Decl *D, const AttributeCommonInfo &CI,
                                StringRef NewUserDiagnostic) {
  if (const auto *EA = D->getAttr<ErrorAttr>()) {
    std::string NewAttr = CI.getNormalizedFullName();
    assert((NewAttr == "error" || NewAttr == "warning") &&
           "unexpected normalized full name");
    bool Match = (EA->isError() && NewAttr == "error") ||
                 (EA->isWarning() && NewAttr == "warning");
    if (!Match) {
      Diag(EA->getLocation(), diag::err_attributes_are_not_compatible)
          << CI << EA
          << (CI.isRegularKeywordAttribute() ||
              EA->isRegularKeywordAttribute());
      Diag(CI.getLoc(), diag::note_conflicting_attribute);
      return nullptr;
    }
    if (EA->getUserDiagnostic() != NewUserDiagnostic) {
      Diag(CI.getLoc(), diag::warn_duplicate_attribute) << EA;
      Diag(EA->getLoc(), diag::note_previous_attribute);
    }
    D->dropAttr<ErrorAttr>();
  }
  return ::new (Context) ErrorAttr(Context, CI, NewUserDiagnostic);
}

FormatAttr *Sema::mergeFormatAttr(Decl *D, const AttributeCommonInfo &CI,
                                  IdentifierInfo *Format, int FormatIdx,
                                  int FirstArg) {
  // Check whether we already have an equivalent format attribute.
  for (auto *F : D->specific_attrs<FormatAttr>()) {
    if (F->getType() == Format &&
        F->getFormatIdx() == FormatIdx &&
        F->getFirstArg() == FirstArg) {
      // If we don't have a valid location for this attribute, adopt the
      // location.
      if (F->getLocation().isInvalid())
        F->setRange(CI.getRange());
      return nullptr;
    }
  }

  return ::new (Context) FormatAttr(Context, CI, Format, FormatIdx, FirstArg);
}

FormatMatchesAttr *Sema::mergeFormatMatchesAttr(Decl *D,
                                                const AttributeCommonInfo &CI,
                                                IdentifierInfo *Format,
                                                int FormatIdx,
                                                StringLiteral *FormatStr) {
  // Check whether we already have an equivalent FormatMatches attribute.
  for (auto *F : D->specific_attrs<FormatMatchesAttr>()) {
    if (F->getType() == Format && F->getFormatIdx() == FormatIdx) {
      if (!CheckFormatStringsCompatible(GetFormatStringType(Format->getName()),
                                        F->getFormatString(), FormatStr))
        return nullptr;

      // If we don't have a valid location for this attribute, adopt the
      // location.
      if (F->getLocation().isInvalid())
        F->setRange(CI.getRange());
      return nullptr;
    }
  }

  return ::new (Context)
      FormatMatchesAttr(Context, CI, Format, FormatIdx, FormatStr);
}

struct FormatAttrCommon {
  FormatAttrKind Kind;
  IdentifierInfo *Identifier;
  unsigned NumArgs;
  unsigned FormatStringIdx;
};

/// Handle __attribute__((format(type,idx,firstarg))) attributes based on
/// http://gcc.gnu.org/onlinedocs/gcc/Function-Attributes.html
static bool handleFormatAttrCommon(Sema &S, Decl *D, const ParsedAttr &AL,
                                   FormatAttrCommon *Info) {
  // Checks the first two arguments of the attribute; this is shared between
  // Format and FormatMatches attributes.

  if (!AL.isArgIdent(0)) {
    S.Diag(AL.getLoc(), diag::err_attribute_argument_n_type)
        << AL << 1 << AANT_ArgumentIdentifier;
    return false;
  }

  // In C++ the implicit 'this' function parameter also counts, and they are
  // counted from one.
  bool HasImplicitThisParam = isInstanceMethod(D);
  Info->NumArgs = getFunctionOrMethodNumParams(D) + HasImplicitThisParam;

  Info->Identifier = AL.getArgAsIdent(0)->getIdentifierInfo();
  StringRef Format = Info->Identifier->getName();

  if (normalizeName(Format)) {
    // If we've modified the string name, we need a new identifier for it.
    Info->Identifier = &S.Context.Idents.get(Format);
  }

  // Check for supported formats.
  Info->Kind = getFormatAttrKind(Format);

  if (Info->Kind == IgnoredFormat)
    return false;

  if (Info->Kind == InvalidFormat) {
    S.Diag(AL.getLoc(), diag::warn_attribute_type_not_supported)
        << AL << Info->Identifier->getName();
    return false;
  }

  // checks for the 2nd argument
  Expr *IdxExpr = AL.getArgAsExpr(1);
  if (!S.checkUInt32Argument(AL, IdxExpr, Info->FormatStringIdx, 2))
    return false;

  if (Info->FormatStringIdx < 1 || Info->FormatStringIdx > Info->NumArgs) {
    S.Diag(AL.getLoc(), diag::err_attribute_argument_out_of_bounds)
        << AL << 2 << IdxExpr->getSourceRange();
    return false;
  }

  // FIXME: Do we need to bounds check?
  unsigned ArgIdx = Info->FormatStringIdx - 1;

  if (HasImplicitThisParam) {
    if (ArgIdx == 0) {
      S.Diag(AL.getLoc(),
             diag::err_format_attribute_implicit_this_format_string)
          << IdxExpr->getSourceRange();
      return false;
    }
    ArgIdx--;
  }

  // make sure the format string is really a string
  QualType Ty = getFunctionOrMethodParamType(D, ArgIdx);

  if (!S.ObjC().isNSStringType(Ty, true) && !S.ObjC().isCFStringType(Ty) &&
      (!Ty->isPointerType() ||
       !Ty->castAs<PointerType>()->getPointeeType()->isCharType())) {
    S.Diag(AL.getLoc(), diag::err_format_attribute_not)
        << IdxExpr->getSourceRange()
        << getFunctionOrMethodParamRange(D, ArgIdx);
    return false;
  }

  return true;
}

static void handleFormatAttr(Sema &S, Decl *D, const ParsedAttr &AL) {
  FormatAttrCommon Info;
  if (!handleFormatAttrCommon(S, D, AL, &Info))
    return;

  // check the 3rd argument
  Expr *FirstArgExpr = AL.getArgAsExpr(2);
  uint32_t FirstArg;
  if (!S.checkUInt32Argument(AL, FirstArgExpr, FirstArg, 3))
    return;

  // FirstArg == 0 is is always valid.
  if (FirstArg != 0) {
    if (Info.Kind == StrftimeFormat) {
      // If the kind is strftime, FirstArg must be 0 because strftime does not
      // use any variadic arguments.
      S.Diag(AL.getLoc(), diag::err_format_strftime_third_parameter)
          << FirstArgExpr->getSourceRange()
          << FixItHint::CreateReplacement(FirstArgExpr->getSourceRange(), "0");
      return;
    } else if (isFunctionOrMethodVariadic(D)) {
      // Else, if the function is variadic, then FirstArg must be 0 or the
      // "position" of the ... parameter. It's unusual to use 0 with variadic
      // functions, so the fixit proposes the latter.
      if (FirstArg != Info.NumArgs + 1) {
        S.Diag(AL.getLoc(), diag::err_attribute_argument_out_of_bounds)
            << AL << 3 << FirstArgExpr->getSourceRange()
            << FixItHint::CreateReplacement(FirstArgExpr->getSourceRange(),
                                            std::to_string(Info.NumArgs + 1));
        return;
      }
    } else {
      // Inescapable GCC compatibility diagnostic.
      S.Diag(D->getLocation(), diag::warn_gcc_requires_variadic_function) << AL;
      if (FirstArg <= Info.FormatStringIdx) {
        // Else, the function is not variadic, and FirstArg must be 0 or any
        // parameter after the format parameter. We don't offer a fixit because
        // there are too many possible good values.
        S.Diag(AL.getLoc(), diag::err_attribute_argument_out_of_bounds)
            << AL << 3 << FirstArgExpr->getSourceRange();
        return;
      }
    }
  }

  FormatAttr *NewAttr =
      S.mergeFormatAttr(D, AL, Info.Identifier, Info.FormatStringIdx, FirstArg);
  if (NewAttr)
    D->addAttr(NewAttr);
}

static void handleFormatMatchesAttr(Sema &S, Decl *D, const ParsedAttr &AL) {
  FormatAttrCommon Info;
  if (!handleFormatAttrCommon(S, D, AL, &Info))
    return;

  Expr *FormatStrExpr = AL.getArgAsExpr(2)->IgnoreParenImpCasts();
  if (auto *SL = dyn_cast<StringLiteral>(FormatStrExpr)) {
    FormatStringType FST = S.GetFormatStringType(Info.Identifier->getName());
    if (S.ValidateFormatString(FST, SL))
      if (auto *NewAttr = S.mergeFormatMatchesAttr(D, AL, Info.Identifier,
                                                   Info.FormatStringIdx, SL))
        D->addAttr(NewAttr);
    return;
  }

  S.Diag(AL.getLoc(), diag::err_format_nonliteral)
      << FormatStrExpr->getSourceRange();
  return;
}

/// Handle __attribute__((callback(CalleeIdx, PayloadIdx0, ...))) attributes.
static void handleCallbackAttr(Sema &S, Decl *D, const ParsedAttr &AL) {
  // The index that identifies the callback callee is mandatory.
  if (AL.getNumArgs() == 0) {
    S.Diag(AL.getLoc(), diag::err_callback_attribute_no_callee)
        << AL.getRange();
    return;
  }

  bool HasImplicitThisParam = isInstanceMethod(D);
  int32_t NumArgs = getFunctionOrMethodNumParams(D);

  FunctionDecl *FD = D->getAsFunction();
  assert(FD && "Expected a function declaration!");

  llvm::StringMap<int> NameIdxMapping;
  NameIdxMapping["__"] = -1;

  NameIdxMapping["this"] = 0;

  int Idx = 1;
  for (const ParmVarDecl *PVD : FD->parameters())
    NameIdxMapping[PVD->getName()] = Idx++;

  auto UnknownName = NameIdxMapping.end();

  SmallVector<int, 8> EncodingIndices;
  for (unsigned I = 0, E = AL.getNumArgs(); I < E; ++I) {
    SourceRange SR;
    int32_t ArgIdx;

    if (AL.isArgIdent(I)) {
      IdentifierLoc *IdLoc = AL.getArgAsIdent(I);
      auto It = NameIdxMapping.find(IdLoc->getIdentifierInfo()->getName());
      if (It == UnknownName) {
        S.Diag(AL.getLoc(), diag::err_callback_attribute_argument_unknown)
            << IdLoc->getIdentifierInfo() << IdLoc->getLoc();
        return;
      }

      SR = SourceRange(IdLoc->getLoc());
      ArgIdx = It->second;
    } else if (AL.isArgExpr(I)) {
      Expr *IdxExpr = AL.getArgAsExpr(I);

      // If the expression is not parseable as an int32_t we have a problem.
      if (!S.checkUInt32Argument(AL, IdxExpr, (uint32_t &)ArgIdx, I + 1,
                                 false)) {
        S.Diag(AL.getLoc(), diag::err_attribute_argument_out_of_bounds)
            << AL << (I + 1) << IdxExpr->getSourceRange();
        return;
      }

      // Check oob, excluding the special values, 0 and -1.
      if (ArgIdx < -1 || ArgIdx > NumArgs) {
        S.Diag(AL.getLoc(), diag::err_attribute_argument_out_of_bounds)
            << AL << (I + 1) << IdxExpr->getSourceRange();
        return;
      }

      SR = IdxExpr->getSourceRange();
    } else {
      llvm_unreachable("Unexpected ParsedAttr argument type!");
    }

    if (ArgIdx == 0 && !HasImplicitThisParam) {
      S.Diag(AL.getLoc(), diag::err_callback_implicit_this_not_available)
          << (I + 1) << SR;
      return;
    }

    // Adjust for the case we do not have an implicit "this" parameter. In this
    // case we decrease all positive values by 1 to get LLVM argument indices.
    if (!HasImplicitThisParam && ArgIdx > 0)
      ArgIdx -= 1;

    EncodingIndices.push_back(ArgIdx);
  }

  int CalleeIdx = EncodingIndices.front();
  // Check if the callee index is proper, thus not "this" and not "unknown".
  // This means the "CalleeIdx" has to be non-negative if "HasImplicitThisParam"
  // is false and positive if "HasImplicitThisParam" is true.
  if (CalleeIdx < (int)HasImplicitThisParam) {
    S.Diag(AL.getLoc(), diag::err_callback_attribute_invalid_callee)
        << AL.getRange();
    return;
  }

  // Get the callee type, note the index adjustment as the AST doesn't contain
  // the this type (which the callee cannot reference anyway!).
  const Type *CalleeType =
      getFunctionOrMethodParamType(D, CalleeIdx - HasImplicitThisParam)
          .getTypePtr();
  if (!CalleeType || !CalleeType->isFunctionPointerType()) {
    S.Diag(AL.getLoc(), diag::err_callback_callee_no_function_type)
        << AL.getRange();
    return;
  }

  const Type *CalleeFnType =
      CalleeType->getPointeeType()->getUnqualifiedDesugaredType();

  // TODO: Check the type of the callee arguments.

  const auto *CalleeFnProtoType = dyn_cast<FunctionProtoType>(CalleeFnType);
  if (!CalleeFnProtoType) {
    S.Diag(AL.getLoc(), diag::err_callback_callee_no_function_type)
        << AL.getRange();
    return;
  }

  if (CalleeFnProtoType->getNumParams() != EncodingIndices.size() - 1) {
    S.Diag(AL.getLoc(), diag::err_callback_attribute_wrong_arg_count)
        << QualType{CalleeFnProtoType, 0} << CalleeFnProtoType->getNumParams()
        << (unsigned)(EncodingIndices.size() - 1);
    return;
  }

  if (CalleeFnProtoType->isVariadic()) {
    S.Diag(AL.getLoc(), diag::err_callback_callee_is_variadic) << AL.getRange();
    return;
  }

  // Do not allow multiple callback attributes.
  if (D->hasAttr<CallbackAttr>()) {
    S.Diag(AL.getLoc(), diag::err_callback_attribute_multiple) << AL.getRange();
    return;
  }

  D->addAttr(::new (S.Context) CallbackAttr(
      S.Context, AL, EncodingIndices.data(), EncodingIndices.size()));
}

LifetimeCaptureByAttr *Sema::ParseLifetimeCaptureByAttr(const ParsedAttr &AL,
                                                        StringRef ParamName) {
  // Atleast one capture by is required.
  if (AL.getNumArgs() == 0) {
    Diag(AL.getLoc(), diag::err_capture_by_attribute_no_entity)
        << AL.getRange();
    return nullptr;
  }
  unsigned N = AL.getNumArgs();
  auto ParamIdents =
      MutableArrayRef<IdentifierInfo *>(new (Context) IdentifierInfo *[N], N);
  auto ParamLocs =
      MutableArrayRef<SourceLocation>(new (Context) SourceLocation[N], N);
  bool IsValid = true;
  for (unsigned I = 0; I < N; ++I) {
    if (AL.isArgExpr(I)) {
      Expr *E = AL.getArgAsExpr(I);
      Diag(E->getExprLoc(), diag::err_capture_by_attribute_argument_unknown)
          << E << E->getExprLoc();
      IsValid = false;
      continue;
    }
    assert(AL.isArgIdent(I));
    IdentifierLoc *IdLoc = AL.getArgAsIdent(I);
    if (IdLoc->getIdentifierInfo()->getName() == ParamName) {
      Diag(IdLoc->getLoc(), diag::err_capture_by_references_itself)
          << IdLoc->getLoc();
      IsValid = false;
      continue;
    }
    ParamIdents[I] = IdLoc->getIdentifierInfo();
    ParamLocs[I] = IdLoc->getLoc();
  }
  if (!IsValid)
    return nullptr;
  SmallVector<int> FakeParamIndices(N, LifetimeCaptureByAttr::INVALID);
  auto *CapturedBy =
      LifetimeCaptureByAttr::Create(Context, FakeParamIndices.data(), N, AL);
  CapturedBy->setArgs(ParamIdents, ParamLocs);
  return CapturedBy;
}

static void handleLifetimeCaptureByAttr(Sema &S, Decl *D,
                                        const ParsedAttr &AL) {
  // Do not allow multiple attributes.
  if (D->hasAttr<LifetimeCaptureByAttr>()) {
    S.Diag(AL.getLoc(), diag::err_capture_by_attribute_multiple)
        << AL.getRange();
    return;
  }
  auto *PVD = dyn_cast<ParmVarDecl>(D);
  assert(PVD);
  auto *CaptureByAttr = S.ParseLifetimeCaptureByAttr(AL, PVD->getName());
  if (CaptureByAttr)
    D->addAttr(CaptureByAttr);
}

void Sema::LazyProcessLifetimeCaptureByParams(FunctionDecl *FD) {
  bool HasImplicitThisParam = isInstanceMethod(FD);
  SmallVector<LifetimeCaptureByAttr *, 1> Attrs;
  for (ParmVarDecl *PVD : FD->parameters())
    if (auto *A = PVD->getAttr<LifetimeCaptureByAttr>())
      Attrs.push_back(A);
  if (HasImplicitThisParam) {
    TypeSourceInfo *TSI = FD->getTypeSourceInfo();
    if (!TSI)
      return;
    AttributedTypeLoc ATL;
    for (TypeLoc TL = TSI->getTypeLoc();
         (ATL = TL.getAsAdjusted<AttributedTypeLoc>());
         TL = ATL.getModifiedLoc()) {
      if (auto *A = ATL.getAttrAs<LifetimeCaptureByAttr>())
        Attrs.push_back(const_cast<LifetimeCaptureByAttr *>(A));
    }
  }
  if (Attrs.empty())
    return;
  llvm::StringMap<int> NameIdxMapping = {
      {"global", LifetimeCaptureByAttr::GLOBAL},
      {"unknown", LifetimeCaptureByAttr::UNKNOWN}};
  int Idx = 0;
  if (HasImplicitThisParam) {
    NameIdxMapping["this"] = 0;
    Idx++;
  }
  for (const ParmVarDecl *PVD : FD->parameters())
    NameIdxMapping[PVD->getName()] = Idx++;
  auto DisallowReservedParams = [&](StringRef Reserved) {
    for (const ParmVarDecl *PVD : FD->parameters())
      if (PVD->getName() == Reserved)
        Diag(PVD->getLocation(), diag::err_capture_by_param_uses_reserved_name)
            << (PVD->getName() == "unknown");
  };
  for (auto *CapturedBy : Attrs) {
    const auto &Entities = CapturedBy->getArgIdents();
    for (size_t I = 0; I < Entities.size(); ++I) {
      StringRef Name = Entities[I]->getName();
      auto It = NameIdxMapping.find(Name);
      if (It == NameIdxMapping.end()) {
        auto Loc = CapturedBy->getArgLocs()[I];
        if (!HasImplicitThisParam && Name == "this")
          Diag(Loc, diag::err_capture_by_implicit_this_not_available) << Loc;
        else
          Diag(Loc, diag::err_capture_by_attribute_argument_unknown)
              << Entities[I] << Loc;
        continue;
      }
      if (Name == "unknown" || Name == "global")
        DisallowReservedParams(Name);
      CapturedBy->setParamIdx(I, It->second);
    }
  }
}

static bool isFunctionLike(const Type &T) {
  // Check for explicit function types.
  // 'called_once' is only supported in Objective-C and it has
  // function pointers and block pointers.
  return T.isFunctionPointerType() || T.isBlockPointerType();
}

/// Handle 'called_once' attribute.
static void handleCalledOnceAttr(Sema &S, Decl *D, const ParsedAttr &AL) {
  // 'called_once' only applies to parameters representing functions.
  QualType T = cast<ParmVarDecl>(D)->getType();

  if (!isFunctionLike(*T)) {
    S.Diag(AL.getLoc(), diag::err_called_once_attribute_wrong_type);
    return;
  }

  D->addAttr(::new (S.Context) CalledOnceAttr(S.Context, AL));
}

static void handleTransparentUnionAttr(Sema &S, Decl *D, const ParsedAttr &AL) {
  // Try to find the underlying union declaration.
  RecordDecl *RD = nullptr;
  const auto *TD = dyn_cast<TypedefNameDecl>(D);
  if (TD && TD->getUnderlyingType()->isUnionType())
    RD = TD->getUnderlyingType()->getAsUnionType()->getDecl();
  else
    RD = dyn_cast<RecordDecl>(D);

  if (!RD || !RD->isUnion()) {
    S.Diag(AL.getLoc(), diag::warn_attribute_wrong_decl_type)
        << AL << AL.isRegularKeywordAttribute() << ExpectedUnion;
    return;
  }

  if (!RD->isCompleteDefinition()) {
    if (!RD->isBeingDefined())
      S.Diag(AL.getLoc(),
             diag::warn_transparent_union_attribute_not_definition);
    return;
  }

  RecordDecl::field_iterator Field = RD->field_begin(),
                          FieldEnd = RD->field_end();
  if (Field == FieldEnd) {
    S.Diag(AL.getLoc(), diag::warn_transparent_union_attribute_zero_fields);
    return;
  }

  FieldDecl *FirstField = *Field;
  QualType FirstType = FirstField->getType();
  if (FirstType->hasFloatingRepresentation() || FirstType->isVectorType()) {
    S.Diag(FirstField->getLocation(),
           diag::warn_transparent_union_attribute_floating)
      << FirstType->isVectorType() << FirstType;
    return;
  }

  if (FirstType->isIncompleteType())
    return;
  uint64_t FirstSize = S.Context.getTypeSize(FirstType);
  uint64_t FirstAlign = S.Context.getTypeAlign(FirstType);
  for (; Field != FieldEnd; ++Field) {
    QualType FieldType = Field->getType();
    if (FieldType->isIncompleteType())
      return;
    // FIXME: this isn't fully correct; we also need to test whether the
    // members of the union would all have the same calling convention as the
    // first member of the union. Checking just the size and alignment isn't
    // sufficient (consider structs passed on the stack instead of in registers
    // as an example).
    if (S.Context.getTypeSize(FieldType) != FirstSize ||
        S.Context.getTypeAlign(FieldType) > FirstAlign) {
      // Warn if we drop the attribute.
      bool isSize = S.Context.getTypeSize(FieldType) != FirstSize;
      unsigned FieldBits = isSize ? S.Context.getTypeSize(FieldType)
                                  : S.Context.getTypeAlign(FieldType);
      S.Diag(Field->getLocation(),
             diag::warn_transparent_union_attribute_field_size_align)
          << isSize << *Field << FieldBits;
      unsigned FirstBits = isSize ? FirstSize : FirstAlign;
      S.Diag(FirstField->getLocation(),
             diag::note_transparent_union_first_field_size_align)
          << isSize << FirstBits;
      return;
    }
  }

  RD->addAttr(::new (S.Context) TransparentUnionAttr(S.Context, AL));
}

static void handleAnnotateAttr(Sema &S, Decl *D, const ParsedAttr &AL) {
  auto *Attr = S.CreateAnnotationAttr(AL);
  if (Attr) {
    D->addAttr(Attr);
  }
}

static void handleAlignValueAttr(Sema &S, Decl *D, const ParsedAttr &AL) {
  S.AddAlignValueAttr(D, AL, AL.getArgAsExpr(0));
}

void Sema::AddAlignValueAttr(Decl *D, const AttributeCommonInfo &CI, Expr *E) {
  SourceLocation AttrLoc = CI.getLoc();

  QualType T;
  if (const auto *TD = dyn_cast<TypedefNameDecl>(D))
    T = TD->getUnderlyingType();
  else if (const auto *VD = dyn_cast<ValueDecl>(D))
    T = VD->getType();
  else
    llvm_unreachable("Unknown decl type for align_value");

  if (!T->isDependentType() && !T->isAnyPointerType() &&
      !T->isReferenceType() && !T->isMemberPointerType()) {
    Diag(AttrLoc, diag::warn_attribute_pointer_or_reference_only)
        << CI << T << D->getSourceRange();
    return;
  }

  if (!E->isValueDependent()) {
    llvm::APSInt Alignment;
    ExprResult ICE = VerifyIntegerConstantExpression(
        E, &Alignment, diag::err_align_value_attribute_argument_not_int);
    if (ICE.isInvalid())
      return;

    if (!Alignment.isPowerOf2()) {
      Diag(AttrLoc, diag::err_alignment_not_power_of_two)
        << E->getSourceRange();
      return;
    }

    D->addAttr(::new (Context) AlignValueAttr(Context, CI, ICE.get()));
    return;
  }

  // Save dependent expressions in the AST to be instantiated.
  D->addAttr(::new (Context) AlignValueAttr(Context, CI, E));
}

static void handleAlignedAttr(Sema &S, Decl *D, const ParsedAttr &AL) {
  if (AL.hasParsedType()) {
    const ParsedType &TypeArg = AL.getTypeArg();
    TypeSourceInfo *TInfo;
    (void)S.GetTypeFromParser(
        ParsedType::getFromOpaquePtr(TypeArg.getAsOpaquePtr()), &TInfo);
    if (AL.isPackExpansion() &&
        !TInfo->getType()->containsUnexpandedParameterPack()) {
      S.Diag(AL.getEllipsisLoc(),
             diag::err_pack_expansion_without_parameter_packs);
      return;
    }

    if (!AL.isPackExpansion() &&
        S.DiagnoseUnexpandedParameterPack(TInfo->getTypeLoc().getBeginLoc(),
                                          TInfo, Sema::UPPC_Expression))
      return;

    S.AddAlignedAttr(D, AL, TInfo, AL.isPackExpansion());
    return;
  }

  // check the attribute arguments.
  if (AL.getNumArgs() > 1) {
    S.Diag(AL.getLoc(), diag::err_attribute_wrong_number_arguments) << AL << 1;
    return;
  }

  if (AL.getNumArgs() == 0) {
    D->addAttr(::new (S.Context) AlignedAttr(S.Context, AL, true, nullptr));
    return;
  }

  Expr *E = AL.getArgAsExpr(0);
  if (AL.isPackExpansion() && !E->containsUnexpandedParameterPack()) {
    S.Diag(AL.getEllipsisLoc(),
           diag::err_pack_expansion_without_parameter_packs);
    return;
  }

  if (!AL.isPackExpansion() && S.DiagnoseUnexpandedParameterPack(E))
    return;

  S.AddAlignedAttr(D, AL, E, AL.isPackExpansion());
}

/// Perform checking of type validity
///
/// C++11 [dcl.align]p1:
///   An alignment-specifier may be applied to a variable or to a class
///   data member, but it shall not be applied to a bit-field, a function
///   parameter, the formal parameter of a catch clause, or a variable
///   declared with the register storage class specifier. An
///   alignment-specifier may also be applied to the declaration of a class
///   or enumeration type.
/// CWG 2354:
///   CWG agreed to remove permission for alignas to be applied to
///   enumerations.
/// C11 6.7.5/2:
///   An alignment attribute shall not be specified in a declaration of
///   a typedef, or a bit-field, or a function, or a parameter, or an
///   object declared with the register storage-class specifier.
static bool validateAlignasAppliedType(Sema &S, Decl *D,
                                       const AlignedAttr &Attr,
                                       SourceLocation AttrLoc) {
  int DiagKind = -1;
  if (isa<ParmVarDecl>(D)) {
    DiagKind = 0;
  } else if (const auto *VD = dyn_cast<VarDecl>(D)) {
    if (VD->getStorageClass() == SC_Register)
      DiagKind = 1;
    if (VD->isExceptionVariable())
      DiagKind = 2;
  } else if (const auto *FD = dyn_cast<FieldDecl>(D)) {
    if (FD->isBitField())
      DiagKind = 3;
  } else if (const auto *ED = dyn_cast<EnumDecl>(D)) {
    if (ED->getLangOpts().CPlusPlus)
      DiagKind = 4;
  } else if (!isa<TagDecl>(D)) {
    return S.Diag(AttrLoc, diag::err_attribute_wrong_decl_type)
           << &Attr << Attr.isRegularKeywordAttribute()
           << (Attr.isC11() ? ExpectedVariableOrField
                            : ExpectedVariableFieldOrTag);
  }
  if (DiagKind != -1) {
    return S.Diag(AttrLoc, diag::err_alignas_attribute_wrong_decl_type)
           << &Attr << DiagKind;
  }
  return false;
}

void Sema::AddAlignedAttr(Decl *D, const AttributeCommonInfo &CI, Expr *E,
                          bool IsPackExpansion) {
  AlignedAttr TmpAttr(Context, CI, true, E);
  SourceLocation AttrLoc = CI.getLoc();

  // C++11 alignas(...) and C11 _Alignas(...) have additional requirements.
  if (TmpAttr.isAlignas() &&
      validateAlignasAppliedType(*this, D, TmpAttr, AttrLoc))
    return;

  if (E->isValueDependent()) {
    // We can't support a dependent alignment on a non-dependent type,
    // because we have no way to model that a type is "alignment-dependent"
    // but not dependent in any other way.
    if (const auto *TND = dyn_cast<TypedefNameDecl>(D)) {
      if (!TND->getUnderlyingType()->isDependentType()) {
        Diag(AttrLoc, diag::err_alignment_dependent_typedef_name)
            << E->getSourceRange();
        return;
      }
    }

    // Save dependent expressions in the AST to be instantiated.
    AlignedAttr *AA = ::new (Context) AlignedAttr(Context, CI, true, E);
    AA->setPackExpansion(IsPackExpansion);
    D->addAttr(AA);
    return;
  }

  // FIXME: Cache the number on the AL object?
  llvm::APSInt Alignment;
  ExprResult ICE = VerifyIntegerConstantExpression(
      E, &Alignment, diag::err_aligned_attribute_argument_not_int);
  if (ICE.isInvalid())
    return;

  uint64_t MaximumAlignment = Sema::MaximumAlignment;
  if (Context.getTargetInfo().getTriple().isOSBinFormatCOFF())
    MaximumAlignment = std::min(MaximumAlignment, uint64_t(8192));
  if (Alignment > MaximumAlignment) {
    Diag(AttrLoc, diag::err_attribute_aligned_too_great)
        << MaximumAlignment << E->getSourceRange();
    return;
  }

  uint64_t AlignVal = Alignment.getZExtValue();
  // C++11 [dcl.align]p2:
  //   -- if the constant expression evaluates to zero, the alignment
  //      specifier shall have no effect
  // C11 6.7.5p6:
  //   An alignment specification of zero has no effect.
  if (!(TmpAttr.isAlignas() && !Alignment)) {
    if (!llvm::isPowerOf2_64(AlignVal)) {
      Diag(AttrLoc, diag::err_alignment_not_power_of_two)
        << E->getSourceRange();
      return;
    }
  }

  const auto *VD = dyn_cast<VarDecl>(D);
  if (VD) {
    unsigned MaxTLSAlign =
        Context.toCharUnitsFromBits(Context.getTargetInfo().getMaxTLSAlign())
            .getQuantity();
    if (MaxTLSAlign && AlignVal > MaxTLSAlign &&
        VD->getTLSKind() != VarDecl::TLS_None) {
      Diag(VD->getLocation(), diag::err_tls_var_aligned_over_maximum)
          << (unsigned)AlignVal << VD << MaxTLSAlign;
      return;
    }
  }

  // On AIX, an aligned attribute can not decrease the alignment when applied
  // to a variable declaration with vector type.
  if (VD && Context.getTargetInfo().getTriple().isOSAIX()) {
    const Type *Ty = VD->getType().getTypePtr();
    if (Ty->isVectorType() && AlignVal < 16) {
      Diag(VD->getLocation(), diag::warn_aligned_attr_underaligned)
          << VD->getType() << 16;
      return;
    }
  }

  AlignedAttr *AA = ::new (Context) AlignedAttr(Context, CI, true, ICE.get());
  AA->setPackExpansion(IsPackExpansion);
  AA->setCachedAlignmentValue(
      static_cast<unsigned>(AlignVal * Context.getCharWidth()));
  D->addAttr(AA);
}

void Sema::AddAlignedAttr(Decl *D, const AttributeCommonInfo &CI,
                          TypeSourceInfo *TS, bool IsPackExpansion) {
  AlignedAttr TmpAttr(Context, CI, false, TS);
  SourceLocation AttrLoc = CI.getLoc();

  // C++11 alignas(...) and C11 _Alignas(...) have additional requirements.
  if (TmpAttr.isAlignas() &&
      validateAlignasAppliedType(*this, D, TmpAttr, AttrLoc))
    return;

  if (TS->getType()->isDependentType()) {
    // We can't support a dependent alignment on a non-dependent type,
    // because we have no way to model that a type is "type-dependent"
    // but not dependent in any other way.
    if (const auto *TND = dyn_cast<TypedefNameDecl>(D)) {
      if (!TND->getUnderlyingType()->isDependentType()) {
        Diag(AttrLoc, diag::err_alignment_dependent_typedef_name)
            << TS->getTypeLoc().getSourceRange();
        return;
      }
    }

    AlignedAttr *AA = ::new (Context) AlignedAttr(Context, CI, false, TS);
    AA->setPackExpansion(IsPackExpansion);
    D->addAttr(AA);
    return;
  }

  const auto *VD = dyn_cast<VarDecl>(D);
  unsigned AlignVal = TmpAttr.getAlignment(Context);
  // On AIX, an aligned attribute can not decrease the alignment when applied
  // to a variable declaration with vector type.
  if (VD && Context.getTargetInfo().getTriple().isOSAIX()) {
    const Type *Ty = VD->getType().getTypePtr();
    if (Ty->isVectorType() &&
        Context.toCharUnitsFromBits(AlignVal).getQuantity() < 16) {
      Diag(VD->getLocation(), diag::warn_aligned_attr_underaligned)
          << VD->getType() << 16;
      return;
    }
  }

  AlignedAttr *AA = ::new (Context) AlignedAttr(Context, CI, false, TS);
  AA->setPackExpansion(IsPackExpansion);
  AA->setCachedAlignmentValue(AlignVal);
  D->addAttr(AA);
}

void Sema::CheckAlignasUnderalignment(Decl *D) {
  assert(D->hasAttrs() && "no attributes on decl");

  QualType UnderlyingTy, DiagTy;
  if (const auto *VD = dyn_cast<ValueDecl>(D)) {
    UnderlyingTy = DiagTy = VD->getType();
  } else {
    UnderlyingTy = DiagTy = Context.getTagDeclType(cast<TagDecl>(D));
    if (const auto *ED = dyn_cast<EnumDecl>(D))
      UnderlyingTy = ED->getIntegerType();
  }
  if (DiagTy->isDependentType() || DiagTy->isIncompleteType())
    return;

  // C++11 [dcl.align]p5, C11 6.7.5/4:
  //   The combined effect of all alignment attributes in a declaration shall
  //   not specify an alignment that is less strict than the alignment that
  //   would otherwise be required for the entity being declared.
  AlignedAttr *AlignasAttr = nullptr;
  AlignedAttr *LastAlignedAttr = nullptr;
  unsigned Align = 0;
  for (auto *I : D->specific_attrs<AlignedAttr>()) {
    if (I->isAlignmentDependent())
      return;
    if (I->isAlignas())
      AlignasAttr = I;
    Align = std::max(Align, I->getAlignment(Context));
    LastAlignedAttr = I;
  }

  if (Align && DiagTy->isSizelessType()) {
    Diag(LastAlignedAttr->getLocation(), diag::err_attribute_sizeless_type)
        << LastAlignedAttr << DiagTy;
  } else if (AlignasAttr && Align) {
    CharUnits RequestedAlign = Context.toCharUnitsFromBits(Align);
    CharUnits NaturalAlign = Context.getTypeAlignInChars(UnderlyingTy);
    if (NaturalAlign > RequestedAlign)
      Diag(AlignasAttr->getLocation(), diag::err_alignas_underaligned)
        << DiagTy << (unsigned)NaturalAlign.getQuantity();
  }
}

bool Sema::checkMSInheritanceAttrOnDefinition(
    CXXRecordDecl *RD, SourceRange Range, bool BestCase,
    MSInheritanceModel ExplicitModel) {
  assert(RD->hasDefinition() && "RD has no definition!");

  // We may not have seen base specifiers or any virtual methods yet.  We will
  // have to wait until the record is defined to catch any mismatches.
  if (!RD->getDefinition()->isCompleteDefinition())
    return false;

  // The unspecified model never matches what a definition could need.
  if (ExplicitModel == MSInheritanceModel::Unspecified)
    return false;

  if (BestCase) {
    if (RD->calculateInheritanceModel() == ExplicitModel)
      return false;
  } else {
    if (RD->calculateInheritanceModel() <= ExplicitModel)
      return false;
  }

  Diag(Range.getBegin(), diag::err_mismatched_ms_inheritance)
      << 0 /*definition*/;
  Diag(RD->getDefinition()->getLocation(), diag::note_defined_here) << RD;
  return true;
}

/// parseModeAttrArg - Parses attribute mode string and returns parsed type
/// attribute.
static void parseModeAttrArg(Sema &S, StringRef Str, unsigned &DestWidth,
                             bool &IntegerMode, bool &ComplexMode,
                             FloatModeKind &ExplicitType) {
  IntegerMode = true;
  ComplexMode = false;
  ExplicitType = FloatModeKind::NoFloat;
  switch (Str.size()) {
  case 2:
    switch (Str[0]) {
    case 'Q':
      DestWidth = 8;
      break;
    case 'H':
      DestWidth = 16;
      break;
    case 'S':
      DestWidth = 32;
      break;
    case 'D':
      DestWidth = 64;
      break;
    case 'X':
      DestWidth = 96;
      break;
    case 'K': // KFmode - IEEE quad precision (__float128)
      ExplicitType = FloatModeKind::Float128;
      DestWidth = Str[1] == 'I' ? 0 : 128;
      break;
    case 'T':
      ExplicitType = FloatModeKind::LongDouble;
      DestWidth = 128;
      break;
    case 'I':
      ExplicitType = FloatModeKind::Ibm128;
      DestWidth = Str[1] == 'I' ? 0 : 128;
      break;
    }
    if (Str[1] == 'F') {
      IntegerMode = false;
    } else if (Str[1] == 'C') {
      IntegerMode = false;
      ComplexMode = true;
    } else if (Str[1] != 'I') {
      DestWidth = 0;
    }
    break;
  case 4:
    // FIXME: glibc uses 'word' to define register_t; this is narrower than a
    // pointer on PIC16 and other embedded platforms.
    if (Str == "word")
      DestWidth = S.Context.getTargetInfo().getRegisterWidth();
    else if (Str == "byte")
      DestWidth = S.Context.getTargetInfo().getCharWidth();
    break;
  case 7:
    if (Str == "pointer")
      DestWidth = S.Context.getTargetInfo().getPointerWidth(LangAS::Default);
    break;
  case 11:
    if (Str == "unwind_word")
      DestWidth = S.Context.getTargetInfo().getUnwindWordWidth();
    break;
  }
}

/// handleModeAttr - This attribute modifies the width of a decl with primitive
/// type.
///
/// Despite what would be logical, the mode attribute is a decl attribute, not a
/// type attribute: 'int ** __attribute((mode(HI))) *G;' tries to make 'G' be
/// HImode, not an intermediate pointer.
static void handleModeAttr(Sema &S, Decl *D, const ParsedAttr &AL) {
  // This attribute isn't documented, but glibc uses it.  It changes
  // the width of an int or unsigned int to the specified size.
  if (!AL.isArgIdent(0)) {
    S.Diag(AL.getLoc(), diag::err_attribute_argument_type)
        << AL << AANT_ArgumentIdentifier;
    return;
  }

  IdentifierInfo *Name = AL.getArgAsIdent(0)->getIdentifierInfo();

  S.AddModeAttr(D, AL, Name);
}

void Sema::AddModeAttr(Decl *D, const AttributeCommonInfo &CI,
                       IdentifierInfo *Name, bool InInstantiation) {
  StringRef Str = Name->getName();
  normalizeName(Str);
  SourceLocation AttrLoc = CI.getLoc();

  unsigned DestWidth = 0;
  bool IntegerMode = true;
  bool ComplexMode = false;
  FloatModeKind ExplicitType = FloatModeKind::NoFloat;
  llvm::APInt VectorSize(64, 0);
  if (Str.size() >= 4 && Str[0] == 'V') {
    // Minimal length of vector mode is 4: 'V' + NUMBER(>=1) + TYPE(>=2).
    size_t StrSize = Str.size();
    size_t VectorStringLength = 0;
    while ((VectorStringLength + 1) < StrSize &&
           isdigit(Str[VectorStringLength + 1]))
      ++VectorStringLength;
    if (VectorStringLength &&
        !Str.substr(1, VectorStringLength).getAsInteger(10, VectorSize) &&
        VectorSize.isPowerOf2()) {
      parseModeAttrArg(*this, Str.substr(VectorStringLength + 1), DestWidth,
                       IntegerMode, ComplexMode, ExplicitType);
      // Avoid duplicate warning from template instantiation.
      if (!InInstantiation)
        Diag(AttrLoc, diag::warn_vector_mode_deprecated);
    } else {
      VectorSize = 0;
    }
  }

  if (!VectorSize)
    parseModeAttrArg(*this, Str, DestWidth, IntegerMode, ComplexMode,
                     ExplicitType);

  // FIXME: Sync this with InitializePredefinedMacros; we need to match int8_t
  // and friends, at least with glibc.
  // FIXME: Make sure floating-point mappings are accurate
  // FIXME: Support XF and TF types
  if (!DestWidth) {
    Diag(AttrLoc, diag::err_machine_mode) << 0 /*Unknown*/ << Name;
    return;
  }

  QualType OldTy;
  if (const auto *TD = dyn_cast<TypedefNameDecl>(D))
    OldTy = TD->getUnderlyingType();
  else if (const auto *ED = dyn_cast<EnumDecl>(D)) {
    // Something like 'typedef enum { X } __attribute__((mode(XX))) T;'.
    // Try to get type from enum declaration, default to int.
    OldTy = ED->getIntegerType();
    if (OldTy.isNull())
      OldTy = Context.IntTy;
  } else
    OldTy = cast<ValueDecl>(D)->getType();

  if (OldTy->isDependentType()) {
    D->addAttr(::new (Context) ModeAttr(Context, CI, Name));
    return;
  }

  // Base type can also be a vector type (see PR17453).
  // Distinguish between base type and base element type.
  QualType OldElemTy = OldTy;
  if (const auto *VT = OldTy->getAs<VectorType>())
    OldElemTy = VT->getElementType();

  // GCC allows 'mode' attribute on enumeration types (even incomplete), except
  // for vector modes. So, 'enum X __attribute__((mode(QI)));' forms a complete
  // type, 'enum { A } __attribute__((mode(V4SI)))' is rejected.
  if ((isa<EnumDecl>(D) || OldElemTy->getAs<EnumType>()) &&
      VectorSize.getBoolValue()) {
    Diag(AttrLoc, diag::err_enum_mode_vector_type) << Name << CI.getRange();
    return;
  }
  bool IntegralOrAnyEnumType = (OldElemTy->isIntegralOrEnumerationType() &&
                                !OldElemTy->isBitIntType()) ||
                               OldElemTy->getAs<EnumType>();

  if (!OldElemTy->getAs<BuiltinType>() && !OldElemTy->isComplexType() &&
      !IntegralOrAnyEnumType)
    Diag(AttrLoc, diag::err_mode_not_primitive);
  else if (IntegerMode) {
    if (!IntegralOrAnyEnumType)
      Diag(AttrLoc, diag::err_mode_wrong_type);
  } else if (ComplexMode) {
    if (!OldElemTy->isComplexType())
      Diag(AttrLoc, diag::err_mode_wrong_type);
  } else {
    if (!OldElemTy->isFloatingType())
      Diag(AttrLoc, diag::err_mode_wrong_type);
  }

  QualType NewElemTy;

  if (IntegerMode)
    NewElemTy = Context.getIntTypeForBitwidth(DestWidth,
                                              OldElemTy->isSignedIntegerType());
  else
    NewElemTy = Context.getRealTypeForBitwidth(DestWidth, ExplicitType);

  if (NewElemTy.isNull()) {
    // Only emit diagnostic on host for 128-bit mode attribute
    if (!(DestWidth == 128 &&
          (getLangOpts().CUDAIsDevice || getLangOpts().SYCLIsDevice)))
      Diag(AttrLoc, diag::err_machine_mode) << 1 /*Unsupported*/ << Name;
    return;
  }

  if (ComplexMode) {
    NewElemTy = Context.getComplexType(NewElemTy);
  }

  QualType NewTy = NewElemTy;
  if (VectorSize.getBoolValue()) {
    NewTy = Context.getVectorType(NewTy, VectorSize.getZExtValue(),
                                  VectorKind::Generic);
  } else if (const auto *OldVT = OldTy->getAs<VectorType>()) {
    // Complex machine mode does not support base vector types.
    if (ComplexMode) {
      Diag(AttrLoc, diag::err_complex_mode_vector_type);
      return;
    }
    unsigned NumElements = Context.getTypeSize(OldElemTy) *
                           OldVT->getNumElements() /
                           Context.getTypeSize(NewElemTy);
    NewTy =
        Context.getVectorType(NewElemTy, NumElements, OldVT->getVectorKind());
  }

  if (NewTy.isNull()) {
    Diag(AttrLoc, diag::err_mode_wrong_type);
    return;
  }

  // Install the new type.
  if (auto *TD = dyn_cast<TypedefNameDecl>(D))
    TD->setModedTypeSourceInfo(TD->getTypeSourceInfo(), NewTy);
  else if (auto *ED = dyn_cast<EnumDecl>(D))
    ED->setIntegerType(NewTy);
  else
    cast<ValueDecl>(D)->setType(NewTy);

  D->addAttr(::new (Context) ModeAttr(Context, CI, Name));
}

static void handleNonStringAttr(Sema &S, Decl *D, const ParsedAttr &AL) {
  // This only applies to fields and variable declarations which have an array
  // type.
  QualType QT = cast<ValueDecl>(D)->getType();
  if (!QT->isArrayType() ||
      !QT->getBaseElementTypeUnsafe()->isAnyCharacterType()) {
    S.Diag(D->getBeginLoc(), diag::warn_attribute_non_character_array)
        << AL << AL.isRegularKeywordAttribute() << QT << AL.getRange();
    return;
  }

  D->addAttr(::new (S.Context) NonStringAttr(S.Context, AL));
}

static void handleNoDebugAttr(Sema &S, Decl *D, const ParsedAttr &AL) {
  D->addAttr(::new (S.Context) NoDebugAttr(S.Context, AL));
}

AlwaysInlineAttr *Sema::mergeAlwaysInlineAttr(Decl *D,
                                              const AttributeCommonInfo &CI,
                                              const IdentifierInfo *Ident) {
  if (OptimizeNoneAttr *Optnone = D->getAttr<OptimizeNoneAttr>()) {
    Diag(CI.getLoc(), diag::warn_attribute_ignored) << Ident;
    Diag(Optnone->getLocation(), diag::note_conflicting_attribute);
    return nullptr;
  }

  if (D->hasAttr<AlwaysInlineAttr>())
    return nullptr;

  return ::new (Context) AlwaysInlineAttr(Context, CI);
}

InternalLinkageAttr *Sema::mergeInternalLinkageAttr(Decl *D,
                                                    const ParsedAttr &AL) {
  if (const auto *VD = dyn_cast<VarDecl>(D)) {
    // Attribute applies to Var but not any subclass of it (like ParmVar,
    // ImplicitParm or VarTemplateSpecialization).
    if (VD->getKind() != Decl::Var) {
      Diag(AL.getLoc(), diag::warn_attribute_wrong_decl_type)
          << AL << AL.isRegularKeywordAttribute()
          << (getLangOpts().CPlusPlus ? ExpectedFunctionVariableOrClass
                                      : ExpectedVariableOrFunction);
      return nullptr;
    }
    // Attribute does not apply to non-static local variables.
    if (VD->hasLocalStorage()) {
      Diag(VD->getLocation(), diag::warn_internal_linkage_local_storage);
      return nullptr;
    }
  }

  return ::new (Context) InternalLinkageAttr(Context, AL);
}
InternalLinkageAttr *
Sema::mergeInternalLinkageAttr(Decl *D, const InternalLinkageAttr &AL) {
  if (const auto *VD = dyn_cast<VarDecl>(D)) {
    // Attribute applies to Var but not any subclass of it (like ParmVar,
    // ImplicitParm or VarTemplateSpecialization).
    if (VD->getKind() != Decl::Var) {
      Diag(AL.getLocation(), diag::warn_attribute_wrong_decl_type)
          << &AL << AL.isRegularKeywordAttribute()
          << (getLangOpts().CPlusPlus ? ExpectedFunctionVariableOrClass
                                      : ExpectedVariableOrFunction);
      return nullptr;
    }
    // Attribute does not apply to non-static local variables.
    if (VD->hasLocalStorage()) {
      Diag(VD->getLocation(), diag::warn_internal_linkage_local_storage);
      return nullptr;
    }
  }

  return ::new (Context) InternalLinkageAttr(Context, AL);
}

MinSizeAttr *Sema::mergeMinSizeAttr(Decl *D, const AttributeCommonInfo &CI) {
  if (OptimizeNoneAttr *Optnone = D->getAttr<OptimizeNoneAttr>()) {
    Diag(CI.getLoc(), diag::warn_attribute_ignored) << "'minsize'";
    Diag(Optnone->getLocation(), diag::note_conflicting_attribute);
    return nullptr;
  }

  if (D->hasAttr<MinSizeAttr>())
    return nullptr;

  return ::new (Context) MinSizeAttr(Context, CI);
}

OptimizeNoneAttr *Sema::mergeOptimizeNoneAttr(Decl *D,
                                              const AttributeCommonInfo &CI) {
  if (AlwaysInlineAttr *Inline = D->getAttr<AlwaysInlineAttr>()) {
    Diag(Inline->getLocation(), diag::warn_attribute_ignored) << Inline;
    Diag(CI.getLoc(), diag::note_conflicting_attribute);
    D->dropAttr<AlwaysInlineAttr>();
  }
  if (MinSizeAttr *MinSize = D->getAttr<MinSizeAttr>()) {
    Diag(MinSize->getLocation(), diag::warn_attribute_ignored) << MinSize;
    Diag(CI.getLoc(), diag::note_conflicting_attribute);
    D->dropAttr<MinSizeAttr>();
  }

  if (D->hasAttr<OptimizeNoneAttr>())
    return nullptr;

  return ::new (Context) OptimizeNoneAttr(Context, CI);
}

static void handleAlwaysInlineAttr(Sema &S, Decl *D, const ParsedAttr &AL) {
  if (AlwaysInlineAttr *Inline =
          S.mergeAlwaysInlineAttr(D, AL, AL.getAttrName()))
    D->addAttr(Inline);
}

static void handleMinSizeAttr(Sema &S, Decl *D, const ParsedAttr &AL) {
  if (MinSizeAttr *MinSize = S.mergeMinSizeAttr(D, AL))
    D->addAttr(MinSize);
}

static void handleOptimizeNoneAttr(Sema &S, Decl *D, const ParsedAttr &AL) {
  if (OptimizeNoneAttr *Optnone = S.mergeOptimizeNoneAttr(D, AL))
    D->addAttr(Optnone);
}

static void handleConstantAttr(Sema &S, Decl *D, const ParsedAttr &AL) {
  const auto *VD = cast<VarDecl>(D);
  if (VD->hasLocalStorage()) {
    S.Diag(AL.getLoc(), diag::err_cuda_nonstatic_constdev);
    return;
  }
  // constexpr variable may already get an implicit constant attr, which should
  // be replaced by the explicit constant attr.
  if (auto *A = D->getAttr<CUDAConstantAttr>()) {
    if (!A->isImplicit())
      return;
    D->dropAttr<CUDAConstantAttr>();
  }
  D->addAttr(::new (S.Context) CUDAConstantAttr(S.Context, AL));
}

static void handleSharedAttr(Sema &S, Decl *D, const ParsedAttr &AL) {
  const auto *VD = cast<VarDecl>(D);
  // extern __shared__ is only allowed on arrays with no length (e.g.
  // "int x[]").
  if (!S.getLangOpts().GPURelocatableDeviceCode && VD->hasExternalStorage() &&
      !isa<IncompleteArrayType>(VD->getType())) {
    S.Diag(AL.getLoc(), diag::err_cuda_extern_shared) << VD;
    return;
  }
  if (S.getLangOpts().CUDA && VD->hasLocalStorage() &&
      S.CUDA().DiagIfHostCode(AL.getLoc(), diag::err_cuda_host_shared)
          << S.CUDA().CurrentTarget())
    return;
  D->addAttr(::new (S.Context) CUDASharedAttr(S.Context, AL));
}

static void handleGlobalAttr(Sema &S, Decl *D, const ParsedAttr &AL) {
  const auto *FD = cast<FunctionDecl>(D);
  if (!FD->getReturnType()->isVoidType() &&
      !FD->getReturnType()->getAs<AutoType>() &&
      !FD->getReturnType()->isInstantiationDependentType()) {
    SourceRange RTRange = FD->getReturnTypeSourceRange();
    S.Diag(FD->getTypeSpecStartLoc(), diag::err_kern_type_not_void_return)
        << FD->getType()
        << (RTRange.isValid() ? FixItHint::CreateReplacement(RTRange, "void")
                              : FixItHint());
    return;
  }
  if (const auto *Method = dyn_cast<CXXMethodDecl>(FD)) {
    if (Method->isInstance()) {
      S.Diag(Method->getBeginLoc(), diag::err_kern_is_nonstatic_method)
          << Method;
      return;
    }
    S.Diag(Method->getBeginLoc(), diag::warn_kern_is_method) << Method;
  }
  // Only warn for "inline" when compiling for host, to cut down on noise.
  if (FD->isInlineSpecified() && !S.getLangOpts().CUDAIsDevice)
    S.Diag(FD->getBeginLoc(), diag::warn_kern_is_inline) << FD;

  if (AL.getKind() == ParsedAttr::AT_NVPTXKernel)
    D->addAttr(::new (S.Context) NVPTXKernelAttr(S.Context, AL));
  else
    D->addAttr(::new (S.Context) CUDAGlobalAttr(S.Context, AL));
  // In host compilation the kernel is emitted as a stub function, which is
  // a helper function for launching the kernel. The instructions in the helper
  // function has nothing to do with the source code of the kernel. Do not emit
  // debug info for the stub function to avoid confusing the debugger.
  if (S.LangOpts.HIP && !S.LangOpts.CUDAIsDevice)
    D->addAttr(NoDebugAttr::CreateImplicit(S.Context));
}

static void handleDeviceAttr(Sema &S, Decl *D, const ParsedAttr &AL) {
  if (const auto *VD = dyn_cast<VarDecl>(D)) {
    if (VD->hasLocalStorage()) {
      S.Diag(AL.getLoc(), diag::err_cuda_nonstatic_constdev);
      return;
    }
  }

  if (auto *A = D->getAttr<CUDADeviceAttr>()) {
    if (!A->isImplicit())
      return;
    D->dropAttr<CUDADeviceAttr>();
  }
  D->addAttr(::new (S.Context) CUDADeviceAttr(S.Context, AL));
}

static void handleManagedAttr(Sema &S, Decl *D, const ParsedAttr &AL) {
  if (const auto *VD = dyn_cast<VarDecl>(D)) {
    if (VD->hasLocalStorage()) {
      S.Diag(AL.getLoc(), diag::err_cuda_nonstatic_constdev);
      return;
    }
  }
  if (!D->hasAttr<HIPManagedAttr>())
    D->addAttr(::new (S.Context) HIPManagedAttr(S.Context, AL));
  if (!D->hasAttr<CUDADeviceAttr>())
    D->addAttr(CUDADeviceAttr::CreateImplicit(S.Context));
}

static void handleGridConstantAttr(Sema &S, Decl *D, const ParsedAttr &AL) {
  if (D->isInvalidDecl())
    return;
  // Whether __grid_constant__ is allowed to be used will be checked in
  // Sema::CheckFunctionDeclaration as we need complete function decl to make
  // the call.
  D->addAttr(::new (S.Context) CUDAGridConstantAttr(S.Context, AL));
}

static void handleGNUInlineAttr(Sema &S, Decl *D, const ParsedAttr &AL) {
  const auto *Fn = cast<FunctionDecl>(D);
  if (!Fn->isInlineSpecified()) {
    S.Diag(AL.getLoc(), diag::warn_gnu_inline_attribute_requires_inline);
    return;
  }

  if (S.LangOpts.CPlusPlus && Fn->getStorageClass() != SC_Extern)
    S.Diag(AL.getLoc(), diag::warn_gnu_inline_cplusplus_without_extern);

  D->addAttr(::new (S.Context) GNUInlineAttr(S.Context, AL));
}

static void handleCallConvAttr(Sema &S, Decl *D, const ParsedAttr &AL) {
  if (hasDeclarator(D)) return;

  // Diagnostic is emitted elsewhere: here we store the (valid) AL
  // in the Decl node for syntactic reasoning, e.g., pretty-printing.
  CallingConv CC;
  if (S.CheckCallingConvAttr(
          AL, CC, /*FD*/ nullptr,
          S.CUDA().IdentifyTarget(dyn_cast<FunctionDecl>(D))))
    return;

  if (!isa<ObjCMethodDecl>(D)) {
    S.Diag(AL.getLoc(), diag::warn_attribute_wrong_decl_type)
        << AL << AL.isRegularKeywordAttribute() << ExpectedFunctionOrMethod;
    return;
  }

  switch (AL.getKind()) {
  case ParsedAttr::AT_FastCall:
    D->addAttr(::new (S.Context) FastCallAttr(S.Context, AL));
    return;
  case ParsedAttr::AT_StdCall:
    D->addAttr(::new (S.Context) StdCallAttr(S.Context, AL));
    return;
  case ParsedAttr::AT_ThisCall:
    D->addAttr(::new (S.Context) ThisCallAttr(S.Context, AL));
    return;
  case ParsedAttr::AT_CDecl:
    D->addAttr(::new (S.Context) CDeclAttr(S.Context, AL));
    return;
  case ParsedAttr::AT_Pascal:
    D->addAttr(::new (S.Context) PascalAttr(S.Context, AL));
    return;
  case ParsedAttr::AT_SwiftCall:
    D->addAttr(::new (S.Context) SwiftCallAttr(S.Context, AL));
    return;
  case ParsedAttr::AT_SwiftAsyncCall:
    D->addAttr(::new (S.Context) SwiftAsyncCallAttr(S.Context, AL));
    return;
  case ParsedAttr::AT_VectorCall:
    D->addAttr(::new (S.Context) VectorCallAttr(S.Context, AL));
    return;
  case ParsedAttr::AT_MSABI:
    D->addAttr(::new (S.Context) MSABIAttr(S.Context, AL));
    return;
  case ParsedAttr::AT_SysVABI:
    D->addAttr(::new (S.Context) SysVABIAttr(S.Context, AL));
    return;
  case ParsedAttr::AT_RegCall:
    D->addAttr(::new (S.Context) RegCallAttr(S.Context, AL));
    return;
  case ParsedAttr::AT_Pcs: {
    PcsAttr::PCSType PCS;
    switch (CC) {
    case CC_AAPCS:
      PCS = PcsAttr::AAPCS;
      break;
    case CC_AAPCS_VFP:
      PCS = PcsAttr::AAPCS_VFP;
      break;
    default:
      llvm_unreachable("unexpected calling convention in pcs attribute");
    }

    D->addAttr(::new (S.Context) PcsAttr(S.Context, AL, PCS));
    return;
  }
  case ParsedAttr::AT_AArch64VectorPcs:
    D->addAttr(::new (S.Context) AArch64VectorPcsAttr(S.Context, AL));
    return;
  case ParsedAttr::AT_AArch64SVEPcs:
    D->addAttr(::new (S.Context) AArch64SVEPcsAttr(S.Context, AL));
    return;
  case ParsedAttr::AT_AMDGPUKernelCall:
    D->addAttr(::new (S.Context) AMDGPUKernelCallAttr(S.Context, AL));
    return;
  case ParsedAttr::AT_IntelOclBicc:
    D->addAttr(::new (S.Context) IntelOclBiccAttr(S.Context, AL));
    return;
  case ParsedAttr::AT_PreserveMost:
    D->addAttr(::new (S.Context) PreserveMostAttr(S.Context, AL));
    return;
  case ParsedAttr::AT_PreserveAll:
    D->addAttr(::new (S.Context) PreserveAllAttr(S.Context, AL));
    return;
  case ParsedAttr::AT_M68kRTD:
    D->addAttr(::new (S.Context) M68kRTDAttr(S.Context, AL));
    return;
  case ParsedAttr::AT_PreserveNone:
    D->addAttr(::new (S.Context) PreserveNoneAttr(S.Context, AL));
    return;
  case ParsedAttr::AT_RISCVVectorCC:
    D->addAttr(::new (S.Context) RISCVVectorCCAttr(S.Context, AL));
    return;
  case ParsedAttr::AT_RISCVVLSCC: {
    // If the riscv_abi_vlen doesn't have any argument, default ABI_VLEN is 128.
    unsigned VectorLength = 128;
    if (AL.getNumArgs() &&
        !S.checkUInt32Argument(AL, AL.getArgAsExpr(0), VectorLength))
      return;
    if (VectorLength < 32 || VectorLength > 65536) {
      S.Diag(AL.getLoc(), diag::err_argument_invalid_range)
          << VectorLength << 32 << 65536;
      return;
    }
    if (!llvm::isPowerOf2_64(VectorLength)) {
      S.Diag(AL.getLoc(), diag::err_argument_not_power_of_2);
      return;
    }

    D->addAttr(::new (S.Context) RISCVVLSCCAttr(S.Context, AL, VectorLength));
    return;
  }
  default:
    llvm_unreachable("unexpected attribute kind");
  }
}

static void handleSuppressAttr(Sema &S, Decl *D, const ParsedAttr &AL) {
  if (AL.getAttributeSpellingListIndex() == SuppressAttr::CXX11_gsl_suppress) {
    // Suppression attribute with GSL spelling requires at least 1 argument.
    if (!AL.checkAtLeastNumArgs(S, 1))
      return;
  }

  std::vector<StringRef> DiagnosticIdentifiers;
  for (unsigned I = 0, E = AL.getNumArgs(); I != E; ++I) {
    StringRef RuleName;

    if (!S.checkStringLiteralArgumentAttr(AL, I, RuleName, nullptr))
      return;

    DiagnosticIdentifiers.push_back(RuleName);
  }
  D->addAttr(::new (S.Context)
                 SuppressAttr(S.Context, AL, DiagnosticIdentifiers.data(),
                              DiagnosticIdentifiers.size()));
}

static void handleLifetimeCategoryAttr(Sema &S, Decl *D, const ParsedAttr &AL) {
  TypeSourceInfo *DerefTypeLoc = nullptr;
  QualType ParmType;
  if (AL.hasParsedType()) {
    ParmType = S.GetTypeFromParser(AL.getTypeArg(), &DerefTypeLoc);

    unsigned SelectIdx = ~0U;
    if (ParmType->isReferenceType())
      SelectIdx = 0;
    else if (ParmType->isArrayType())
      SelectIdx = 1;

    if (SelectIdx != ~0U) {
      S.Diag(AL.getLoc(), diag::err_attribute_invalid_argument)
          << SelectIdx << AL;
      return;
    }
  }

  // To check if earlier decl attributes do not conflict the newly parsed ones
  // we always add (and check) the attribute to the canonical decl. We need
  // to repeat the check for attribute mutual exclusion because we're attaching
  // all of the attributes to the canonical declaration rather than the current
  // declaration.
  D = D->getCanonicalDecl();
  if (AL.getKind() == ParsedAttr::AT_Owner) {
    if (checkAttrMutualExclusion<PointerAttr>(S, D, AL))
      return;
    if (const auto *OAttr = D->getAttr<OwnerAttr>()) {
      const Type *ExistingDerefType = OAttr->getDerefTypeLoc()
                                          ? OAttr->getDerefType().getTypePtr()
                                          : nullptr;
      if (ExistingDerefType != ParmType.getTypePtrOrNull()) {
        S.Diag(AL.getLoc(), diag::err_attributes_are_not_compatible)
            << AL << OAttr
            << (AL.isRegularKeywordAttribute() ||
                OAttr->isRegularKeywordAttribute());
        S.Diag(OAttr->getLocation(), diag::note_conflicting_attribute);
      }
      return;
    }
    for (Decl *Redecl : D->redecls()) {
      Redecl->addAttr(::new (S.Context) OwnerAttr(S.Context, AL, DerefTypeLoc));
    }
  } else {
    if (checkAttrMutualExclusion<OwnerAttr>(S, D, AL))
      return;
    if (const auto *PAttr = D->getAttr<PointerAttr>()) {
      const Type *ExistingDerefType = PAttr->getDerefTypeLoc()
                                          ? PAttr->getDerefType().getTypePtr()
                                          : nullptr;
      if (ExistingDerefType != ParmType.getTypePtrOrNull()) {
        S.Diag(AL.getLoc(), diag::err_attributes_are_not_compatible)
            << AL << PAttr
            << (AL.isRegularKeywordAttribute() ||
                PAttr->isRegularKeywordAttribute());
        S.Diag(PAttr->getLocation(), diag::note_conflicting_attribute);
      }
      return;
    }
    for (Decl *Redecl : D->redecls()) {
      Redecl->addAttr(::new (S.Context)
                          PointerAttr(S.Context, AL, DerefTypeLoc));
    }
  }
}

static void handleRandomizeLayoutAttr(Sema &S, Decl *D, const ParsedAttr &AL) {
  if (checkAttrMutualExclusion<NoRandomizeLayoutAttr>(S, D, AL))
    return;
  if (!D->hasAttr<RandomizeLayoutAttr>())
    D->addAttr(::new (S.Context) RandomizeLayoutAttr(S.Context, AL));
}

static void handleNoRandomizeLayoutAttr(Sema &S, Decl *D,
                                        const ParsedAttr &AL) {
  if (checkAttrMutualExclusion<RandomizeLayoutAttr>(S, D, AL))
    return;
  if (!D->hasAttr<NoRandomizeLayoutAttr>())
    D->addAttr(::new (S.Context) NoRandomizeLayoutAttr(S.Context, AL));
}

bool Sema::CheckCallingConvAttr(const ParsedAttr &Attrs, CallingConv &CC,
                                const FunctionDecl *FD,
                                CUDAFunctionTarget CFT) {
  if (Attrs.isInvalid())
    return true;

  if (Attrs.hasProcessingCache()) {
    CC = (CallingConv) Attrs.getProcessingCache();
    return false;
  }

  if (Attrs.getKind() == ParsedAttr::AT_RISCVVLSCC) {
    // riscv_vls_cc only accepts 0 or 1 argument.
    if (!Attrs.checkAtLeastNumArgs(*this, 0) ||
        !Attrs.checkAtMostNumArgs(*this, 1)) {
      Attrs.setInvalid();
      return true;
    }
  } else {
    unsigned ReqArgs = Attrs.getKind() == ParsedAttr::AT_Pcs ? 1 : 0;
    if (!Attrs.checkExactlyNumArgs(*this, ReqArgs)) {
      Attrs.setInvalid();
      return true;
    }
  }

<<<<<<< HEAD
  const TargetInfo &TI = Context.getTargetInfo();
=======
  bool IsTargetDefaultMSABI =
      Context.getTargetInfo().getTriple().isOSWindows() ||
      Context.getTargetInfo().getTriple().isUEFI();
>>>>>>> 20d63757
  // TODO: diagnose uses of these conventions on the wrong target.
  switch (Attrs.getKind()) {
  case ParsedAttr::AT_CDecl:
    CC = TI.getDefaultCallingConv();
    break;
  case ParsedAttr::AT_FastCall:
    CC = CC_X86FastCall;
    break;
  case ParsedAttr::AT_StdCall:
    CC = CC_X86StdCall;
    break;
  case ParsedAttr::AT_ThisCall:
    CC = CC_X86ThisCall;
    break;
  case ParsedAttr::AT_Pascal:
    CC = CC_X86Pascal;
    break;
  case ParsedAttr::AT_SwiftCall:
    CC = CC_Swift;
    break;
  case ParsedAttr::AT_SwiftAsyncCall:
    CC = CC_SwiftAsync;
    break;
  case ParsedAttr::AT_VectorCall:
    CC = CC_X86VectorCall;
    break;
  case ParsedAttr::AT_AArch64VectorPcs:
    CC = CC_AArch64VectorCall;
    break;
  case ParsedAttr::AT_AArch64SVEPcs:
    CC = CC_AArch64SVEPCS;
    break;
  case ParsedAttr::AT_AMDGPUKernelCall:
    CC = CC_AMDGPUKernelCall;
    break;
  case ParsedAttr::AT_RegCall:
    CC = CC_X86RegCall;
    break;
  case ParsedAttr::AT_MSABI:
    CC = IsTargetDefaultMSABI ? CC_C : CC_Win64;
    break;
  case ParsedAttr::AT_SysVABI:
    CC = IsTargetDefaultMSABI ? CC_X86_64SysV : CC_C;
    break;
  case ParsedAttr::AT_Pcs: {
    StringRef StrRef;
    if (!checkStringLiteralArgumentAttr(Attrs, 0, StrRef)) {
      Attrs.setInvalid();
      return true;
    }
    if (StrRef == "aapcs") {
      CC = CC_AAPCS;
      break;
    } else if (StrRef == "aapcs-vfp") {
      CC = CC_AAPCS_VFP;
      break;
    }

    Attrs.setInvalid();
    Diag(Attrs.getLoc(), diag::err_invalid_pcs);
    return true;
  }
  case ParsedAttr::AT_IntelOclBicc:
    CC = CC_IntelOclBicc;
    break;
  case ParsedAttr::AT_PreserveMost:
    CC = CC_PreserveMost;
    break;
  case ParsedAttr::AT_PreserveAll:
    CC = CC_PreserveAll;
    break;
  case ParsedAttr::AT_M68kRTD:
    CC = CC_M68kRTD;
    break;
  case ParsedAttr::AT_PreserveNone:
    CC = CC_PreserveNone;
    break;
  case ParsedAttr::AT_RISCVVectorCC:
    CC = CC_RISCVVectorCall;
    break;
  case ParsedAttr::AT_RISCVVLSCC: {
    // If the riscv_abi_vlen doesn't have any argument, we set set it to default
    // value 128.
    unsigned ABIVLen = 128;
    if (Attrs.getNumArgs() &&
        !checkUInt32Argument(Attrs, Attrs.getArgAsExpr(0), ABIVLen)) {
      Attrs.setInvalid();
      return true;
    }
    if (Attrs.getNumArgs() && (ABIVLen < 32 || ABIVLen > 65536)) {
      Attrs.setInvalid();
      Diag(Attrs.getLoc(), diag::err_argument_invalid_range)
          << ABIVLen << 32 << 65536;
      return true;
    }
    if (!llvm::isPowerOf2_64(ABIVLen)) {
      Attrs.setInvalid();
      Diag(Attrs.getLoc(), diag::err_argument_not_power_of_2);
      return true;
    }
    CC = static_cast<CallingConv>(CallingConv::CC_RISCVVLSCall_32 +
                                  llvm::Log2_64(ABIVLen) - 5);
    break;
  }
  default: llvm_unreachable("unexpected attribute kind");
  }

  TargetInfo::CallingConvCheckResult A = TargetInfo::CCCR_OK;
  auto *Aux = Context.getAuxTargetInfo();
  // CUDA functions may have host and/or device attributes which indicate
  // their targeted execution environment, therefore the calling convention
  // of functions in CUDA should be checked against the target deduced based
  // on their host/device attributes.
  if (LangOpts.CUDA) {
    assert(FD || CFT != CUDAFunctionTarget::InvalidTarget);
    auto CudaTarget = FD ? CUDA().IdentifyTarget(FD) : CFT;
    bool CheckHost = false, CheckDevice = false;
    switch (CudaTarget) {
    case CUDAFunctionTarget::HostDevice:
      CheckHost = true;
      CheckDevice = true;
      break;
    case CUDAFunctionTarget::Host:
      CheckHost = true;
      break;
    case CUDAFunctionTarget::Device:
    case CUDAFunctionTarget::Global:
      CheckDevice = true;
      break;
    case CUDAFunctionTarget::InvalidTarget:
      llvm_unreachable("unexpected cuda target");
    }
    auto *HostTI = LangOpts.CUDAIsDevice ? Aux : &TI;
    auto *DeviceTI = LangOpts.CUDAIsDevice ? &TI : Aux;
    if (CheckHost && HostTI)
      A = HostTI->checkCallingConvention(CC);
    if (A == TargetInfo::CCCR_OK && CheckDevice && DeviceTI)
      A = DeviceTI->checkCallingConvention(CC);
  } else if (LangOpts.SYCLIsDevice && TI.getTriple().isAMDGPU() &&
             CC == CC_X86VectorCall) {
    // Assuming SYCL Device AMDGPU CC_X86VectorCall functions are always to be
    // emitted on the host. The MSVC STL has CC-based specializations so we
    // cannot change the CC to be the default as that will cause a clash with
    // another specialization.
    A = TI.checkCallingConvention(CC);
    if (Aux && A != TargetInfo::CCCR_OK)
      A = Aux->checkCallingConvention(CC);
  } else {
    A = TI.checkCallingConvention(CC);
  }

  switch (A) {
  case TargetInfo::CCCR_OK:
    break;

  case TargetInfo::CCCR_Ignore:
    // Treat an ignored convention as if it was an explicit C calling convention
    // attribute. For example, __stdcall on Win x64 functions as __cdecl, so
    // that command line flags that change the default convention to
    // __vectorcall don't affect declarations marked __stdcall.
    CC = CC_C;
    break;

  case TargetInfo::CCCR_Error:
    Diag(Attrs.getLoc(), diag::error_cconv_unsupported)
        << Attrs << (int)CallingConventionIgnoredReason::ForThisTarget;
    break;

  case TargetInfo::CCCR_Warning: {
    Diag(Attrs.getLoc(), diag::warn_cconv_unsupported)
        << Attrs << (int)CallingConventionIgnoredReason::ForThisTarget;

    // This convention is not valid for the target. Use the default function or
    // method calling convention.
    bool IsCXXMethod = false, IsVariadic = false;
    if (FD) {
      IsCXXMethod = FD->isCXXInstanceMember();
      IsVariadic = FD->isVariadic();
    }
    CC = Context.getDefaultCallingConvention(IsVariadic, IsCXXMethod);
    break;
  }
  }

  Attrs.setProcessingCache((unsigned) CC);
  return false;
}

bool Sema::CheckRegparmAttr(const ParsedAttr &AL, unsigned &numParams) {
  if (AL.isInvalid())
    return true;

  if (!AL.checkExactlyNumArgs(*this, 1)) {
    AL.setInvalid();
    return true;
  }

  uint32_t NP;
  Expr *NumParamsExpr = AL.getArgAsExpr(0);
  if (!checkUInt32Argument(AL, NumParamsExpr, NP)) {
    AL.setInvalid();
    return true;
  }

  if (Context.getTargetInfo().getRegParmMax() == 0) {
    Diag(AL.getLoc(), diag::err_attribute_regparm_wrong_platform)
      << NumParamsExpr->getSourceRange();
    AL.setInvalid();
    return true;
  }

  numParams = NP;
  if (numParams > Context.getTargetInfo().getRegParmMax()) {
    Diag(AL.getLoc(), diag::err_attribute_regparm_invalid_number)
      << Context.getTargetInfo().getRegParmMax() << NumParamsExpr->getSourceRange();
    AL.setInvalid();
    return true;
  }

  return false;
}

// Checks whether an argument of launch_bounds attribute is
// acceptable, performs implicit conversion to Rvalue, and returns
// non-nullptr Expr result on success. Otherwise, it returns nullptr
// and may output an error.
static Expr *makeLaunchBoundsArgExpr(Sema &S, Expr *E,
                                     const CUDALaunchBoundsAttr &AL,
                                     const unsigned Idx) {
  if (S.DiagnoseUnexpandedParameterPack(E))
    return nullptr;

  // Accept template arguments for now as they depend on something else.
  // We'll get to check them when they eventually get instantiated.
  if (E->isValueDependent())
    return E;

  std::optional<llvm::APSInt> I = llvm::APSInt(64);
  if (!(I = E->getIntegerConstantExpr(S.Context))) {
    S.Diag(E->getExprLoc(), diag::err_attribute_argument_n_type)
        << &AL << Idx << AANT_ArgumentIntegerConstant << E->getSourceRange();
    return nullptr;
  }
  // Make sure we can fit it in 32 bits.
  if (!I->isIntN(32)) {
    S.Diag(E->getExprLoc(), diag::err_ice_too_large)
        << toString(*I, 10, false) << 32 << /* Unsigned */ 1;
    return nullptr;
  }
  if (*I < 0)
    S.Diag(E->getExprLoc(), diag::warn_attribute_argument_n_negative)
        << &AL << Idx << E->getSourceRange();

  // We may need to perform implicit conversion of the argument.
  InitializedEntity Entity = InitializedEntity::InitializeParameter(
      S.Context, S.Context.getConstType(S.Context.IntTy), /*consume*/ false);
  ExprResult ValArg = S.PerformCopyInitialization(Entity, SourceLocation(), E);
  assert(!ValArg.isInvalid() &&
         "Unexpected PerformCopyInitialization() failure.");

  return ValArg.getAs<Expr>();
}

CUDALaunchBoundsAttr *
Sema::CreateLaunchBoundsAttr(const AttributeCommonInfo &CI, Expr *MaxThreads,
                             Expr *MinBlocks, Expr *MaxBlocks) {
  CUDALaunchBoundsAttr TmpAttr(Context, CI, MaxThreads, MinBlocks, MaxBlocks);
  MaxThreads = makeLaunchBoundsArgExpr(*this, MaxThreads, TmpAttr, 0);
  if (!MaxThreads)
    return nullptr;

  if (MinBlocks) {
    MinBlocks = makeLaunchBoundsArgExpr(*this, MinBlocks, TmpAttr, 1);
    if (!MinBlocks)
      return nullptr;
  }

  if (MaxBlocks) {
    // '.maxclusterrank' ptx directive requires .target sm_90 or higher.
    auto SM = SYCL().getOffloadArch(Context.getTargetInfo());
    if (SM == OffloadArch::UNKNOWN || SM < OffloadArch::SM_90) {
      Diag(MaxBlocks->getBeginLoc(), diag::warn_cuda_maxclusterrank_sm_90)
          << OffloadArchToString(SM) << CI << MaxBlocks->getSourceRange();
      // Ignore it by setting MaxBlocks to null;
      MaxBlocks = nullptr;
    } else {
      MaxBlocks = makeLaunchBoundsArgExpr(*this, MaxBlocks, TmpAttr, 2);
      if (!MaxBlocks)
        return nullptr;
    }
  }

  return ::new (Context)
      CUDALaunchBoundsAttr(Context, CI, MaxThreads, MinBlocks, MaxBlocks);
}

void Sema::AddLaunchBoundsAttr(Decl *D, const AttributeCommonInfo &CI,
                               Expr *MaxThreads, Expr *MinBlocks,
                               Expr *MaxBlocks) {
  if (auto *Attr = CreateLaunchBoundsAttr(CI, MaxThreads, MinBlocks, MaxBlocks))
    D->addAttr(Attr);
}

static void handleLaunchBoundsAttr(Sema &S, Decl *D, const ParsedAttr &AL) {
  if (!AL.checkAtLeastNumArgs(S, 1) || !AL.checkAtMostNumArgs(S, 3))
    return;

  S.AddLaunchBoundsAttr(D, AL, AL.getArgAsExpr(0),
                        AL.getNumArgs() > 1 ? AL.getArgAsExpr(1) : nullptr,
                        AL.getNumArgs() > 2 ? AL.getArgAsExpr(2) : nullptr);
}

static void handleArgumentWithTypeTagAttr(Sema &S, Decl *D,
                                          const ParsedAttr &AL) {
  if (!AL.isArgIdent(0)) {
    S.Diag(AL.getLoc(), diag::err_attribute_argument_n_type)
        << AL << /* arg num = */ 1 << AANT_ArgumentIdentifier;
    return;
  }

  ParamIdx ArgumentIdx;
  if (!S.checkFunctionOrMethodParameterIndex(
          D, AL, 2, AL.getArgAsExpr(1), ArgumentIdx,
          /*CanIndexImplicitThis=*/false,
          /*CanIndexVariadicArguments=*/true))
    return;

  ParamIdx TypeTagIdx;
  if (!S.checkFunctionOrMethodParameterIndex(
          D, AL, 3, AL.getArgAsExpr(2), TypeTagIdx,
          /*CanIndexImplicitThis=*/false,
          /*CanIndexVariadicArguments=*/true))
    return;

  bool IsPointer = AL.getAttrName()->getName() == "pointer_with_type_tag";
  if (IsPointer) {
    // Ensure that buffer has a pointer type.
    unsigned ArgumentIdxAST = ArgumentIdx.getASTIndex();
    if (ArgumentIdxAST >= getFunctionOrMethodNumParams(D) ||
        !getFunctionOrMethodParamType(D, ArgumentIdxAST)->isPointerType())
      S.Diag(AL.getLoc(), diag::err_attribute_pointers_only) << AL << 0;
  }

  D->addAttr(::new (S.Context) ArgumentWithTypeTagAttr(
      S.Context, AL, AL.getArgAsIdent(0)->getIdentifierInfo(), ArgumentIdx,
      TypeTagIdx, IsPointer));
}

static void handleTypeTagForDatatypeAttr(Sema &S, Decl *D,
                                         const ParsedAttr &AL) {
  if (!AL.isArgIdent(0)) {
    S.Diag(AL.getLoc(), diag::err_attribute_argument_n_type)
        << AL << 1 << AANT_ArgumentIdentifier;
    return;
  }

  if (!AL.checkExactlyNumArgs(S, 1))
    return;

  if (!isa<VarDecl>(D)) {
    S.Diag(AL.getLoc(), diag::err_attribute_wrong_decl_type)
        << AL << AL.isRegularKeywordAttribute() << ExpectedVariable;
    return;
  }

  IdentifierInfo *PointerKind = AL.getArgAsIdent(0)->getIdentifierInfo();
  TypeSourceInfo *MatchingCTypeLoc = nullptr;
  S.GetTypeFromParser(AL.getMatchingCType(), &MatchingCTypeLoc);
  assert(MatchingCTypeLoc && "no type source info for attribute argument");

  D->addAttr(::new (S.Context) TypeTagForDatatypeAttr(
      S.Context, AL, PointerKind, MatchingCTypeLoc, AL.getLayoutCompatible(),
      AL.getMustBeNull()));
}

static void handleXRayLogArgsAttr(Sema &S, Decl *D, const ParsedAttr &AL) {
  ParamIdx ArgCount;

  if (!S.checkFunctionOrMethodParameterIndex(D, AL, 1, AL.getArgAsExpr(0),
                                             ArgCount,
                                             true /* CanIndexImplicitThis */))
    return;

  // ArgCount isn't a parameter index [0;n), it's a count [1;n]
  D->addAttr(::new (S.Context)
                 XRayLogArgsAttr(S.Context, AL, ArgCount.getSourceIndex()));
}

static void handlePatchableFunctionEntryAttr(Sema &S, Decl *D,
                                             const ParsedAttr &AL) {
  if (S.Context.getTargetInfo().getTriple().isOSAIX()) {
    S.Diag(AL.getLoc(), diag::err_aix_attr_unsupported) << AL;
    return;
  }
  uint32_t Count = 0, Offset = 0;
  StringRef Section;
  if (!S.checkUInt32Argument(AL, AL.getArgAsExpr(0), Count, 0, true))
    return;
  if (AL.getNumArgs() >= 2) {
    Expr *Arg = AL.getArgAsExpr(1);
    if (!S.checkUInt32Argument(AL, Arg, Offset, 1, true))
      return;
    if (Count < Offset) {
      S.Diag(S.getAttrLoc(AL), diag::err_attribute_argument_out_of_range)
          << &AL << 0 << Count << Arg->getBeginLoc();
      return;
    }
  }
  if (AL.getNumArgs() == 3) {
    SourceLocation LiteralLoc;
    if (!S.checkStringLiteralArgumentAttr(AL, 2, Section, &LiteralLoc))
      return;
    if (llvm::Error E = S.isValidSectionSpecifier(Section)) {
      S.Diag(LiteralLoc,
             diag::err_attribute_patchable_function_entry_invalid_section)
          << toString(std::move(E));
      return;
    }
    if (Section.empty()) {
      S.Diag(LiteralLoc,
             diag::err_attribute_patchable_function_entry_invalid_section)
          << "section must not be empty";
      return;
    }
  }
  D->addAttr(::new (S.Context) PatchableFunctionEntryAttr(S.Context, AL, Count,
                                                          Offset, Section));
}

static bool SYCLAliasValid(ASTContext &Context, unsigned BuiltinID) {
  constexpr llvm::StringLiteral Prefix = "__builtin_intel_sycl";
  std::string BuiltinNameStr = Context.BuiltinInfo.getName(BuiltinID);
  StringRef BuiltinName = BuiltinNameStr;
  return BuiltinName.starts_with(Prefix);
}

static void handleBuiltinAliasAttr(Sema &S, Decl *D,
                                        const ParsedAttr &AL) {
  if (!AL.isArgIdent(0)) {
    S.Diag(AL.getLoc(), diag::err_attribute_argument_n_type)
        << AL << 1 << AANT_ArgumentIdentifier;
    return;
  }

  IdentifierInfo *Ident = AL.getArgAsIdent(0)->getIdentifierInfo();
  unsigned BuiltinID = Ident->getBuiltinID();
  StringRef AliasName = cast<FunctionDecl>(D)->getIdentifier()->getName();

  bool IsAArch64 = S.Context.getTargetInfo().getTriple().isAArch64();
  bool IsARM = S.Context.getTargetInfo().getTriple().isARM();
  bool IsRISCV = S.Context.getTargetInfo().getTriple().isRISCV();
  bool IsHLSL = S.Context.getLangOpts().HLSL;
  bool IsSYCL = S.Context.getLangOpts().isSYCL();
  if ((IsAArch64 && !S.ARM().SveAliasValid(BuiltinID, AliasName)) ||
      (IsARM && !S.ARM().MveAliasValid(BuiltinID, AliasName) &&
       !S.ARM().CdeAliasValid(BuiltinID, AliasName)) ||
      (IsRISCV && !S.RISCV().isAliasValid(BuiltinID, AliasName)) ||
      (IsSYCL && !SYCLAliasValid(S.Context, BuiltinID)) ||
      (!IsAArch64 && !IsARM && !IsRISCV && !IsHLSL && !IsSYCL)) {
    S.Diag(AL.getLoc(), diag::err_attribute_builtin_alias) << AL;
    return;
  }

  D->addAttr(::new (S.Context) BuiltinAliasAttr(S.Context, AL, Ident));
}

static void handleNullableTypeAttr(Sema &S, Decl *D, const ParsedAttr &AL) {
  if (AL.isUsedAsTypeAttr())
    return;

  if (auto *CRD = dyn_cast<CXXRecordDecl>(D);
      !CRD || !(CRD->isClass() || CRD->isStruct())) {
    S.Diag(AL.getRange().getBegin(), diag::err_attribute_wrong_decl_type)
        << AL << AL.isRegularKeywordAttribute() << ExpectedClass;
    return;
  }

  handleSimpleAttribute<TypeNullableAttr>(S, D, AL);
}

static void handlePreferredTypeAttr(Sema &S, Decl *D, const ParsedAttr &AL) {
  if (!AL.hasParsedType()) {
    S.Diag(AL.getLoc(), diag::err_attribute_wrong_number_arguments) << AL << 1;
    return;
  }

  TypeSourceInfo *ParmTSI = nullptr;
  QualType QT = S.GetTypeFromParser(AL.getTypeArg(), &ParmTSI);
  assert(ParmTSI && "no type source info for attribute argument");
  S.RequireCompleteType(ParmTSI->getTypeLoc().getBeginLoc(), QT,
                        diag::err_incomplete_type);

  D->addAttr(::new (S.Context) PreferredTypeAttr(S.Context, AL, ParmTSI));
}

//===----------------------------------------------------------------------===//
// Microsoft specific attribute handlers.
//===----------------------------------------------------------------------===//

UuidAttr *Sema::mergeUuidAttr(Decl *D, const AttributeCommonInfo &CI,
                              StringRef UuidAsWritten, MSGuidDecl *GuidDecl) {
  if (const auto *UA = D->getAttr<UuidAttr>()) {
    if (declaresSameEntity(UA->getGuidDecl(), GuidDecl))
      return nullptr;
    if (!UA->getGuid().empty()) {
      Diag(UA->getLocation(), diag::err_mismatched_uuid);
      Diag(CI.getLoc(), diag::note_previous_uuid);
      D->dropAttr<UuidAttr>();
    }
  }

  return ::new (Context) UuidAttr(Context, CI, UuidAsWritten, GuidDecl);
}

static void handleUuidAttr(Sema &S, Decl *D, const ParsedAttr &AL) {
  if (!S.LangOpts.CPlusPlus) {
    S.Diag(AL.getLoc(), diag::err_attribute_not_supported_in_lang)
        << AL << AttributeLangSupport::C;
    return;
  }

  StringRef OrigStrRef;
  SourceLocation LiteralLoc;
  if (!S.checkStringLiteralArgumentAttr(AL, 0, OrigStrRef, &LiteralLoc))
    return;

  // GUID format is "XXXXXXXX-XXXX-XXXX-XXXX-XXXXXXXXXXXX" or
  // "{XXXXXXXX-XXXX-XXXX-XXXX-XXXXXXXXXXXX}", normalize to the former.
  StringRef StrRef = OrigStrRef;
  if (StrRef.size() == 38 && StrRef.front() == '{' && StrRef.back() == '}')
    StrRef = StrRef.drop_front().drop_back();

  // Validate GUID length.
  if (StrRef.size() != 36) {
    S.Diag(LiteralLoc, diag::err_attribute_uuid_malformed_guid);
    return;
  }

  for (unsigned i = 0; i < 36; ++i) {
    if (i == 8 || i == 13 || i == 18 || i == 23) {
      if (StrRef[i] != '-') {
        S.Diag(LiteralLoc, diag::err_attribute_uuid_malformed_guid);
        return;
      }
    } else if (!isHexDigit(StrRef[i])) {
      S.Diag(LiteralLoc, diag::err_attribute_uuid_malformed_guid);
      return;
    }
  }

  // Convert to our parsed format and canonicalize.
  MSGuidDecl::Parts Parsed;
  StrRef.substr(0, 8).getAsInteger(16, Parsed.Part1);
  StrRef.substr(9, 4).getAsInteger(16, Parsed.Part2);
  StrRef.substr(14, 4).getAsInteger(16, Parsed.Part3);
  for (unsigned i = 0; i != 8; ++i)
    StrRef.substr(19 + 2 * i + (i >= 2 ? 1 : 0), 2)
        .getAsInteger(16, Parsed.Part4And5[i]);
  MSGuidDecl *Guid = S.Context.getMSGuidDecl(Parsed);

  // FIXME: It'd be nice to also emit a fixit removing uuid(...) (and, if it's
  // the only thing in the [] list, the [] too), and add an insertion of
  // __declspec(uuid(...)).  But sadly, neither the SourceLocs of the commas
  // separating attributes nor of the [ and the ] are in the AST.
  // Cf "SourceLocations of attribute list delimiters - [[ ... , ... ]] etc"
  // on cfe-dev.
  if (AL.isMicrosoftAttribute()) // Check for [uuid(...)] spelling.
    S.Diag(AL.getLoc(), diag::warn_atl_uuid_deprecated);

  UuidAttr *UA = S.mergeUuidAttr(D, AL, OrigStrRef, Guid);
  if (UA)
    D->addAttr(UA);
}

static void handleMSInheritanceAttr(Sema &S, Decl *D, const ParsedAttr &AL) {
  if (!S.LangOpts.CPlusPlus) {
    S.Diag(AL.getLoc(), diag::err_attribute_not_supported_in_lang)
        << AL << AttributeLangSupport::C;
    return;
  }
  MSInheritanceAttr *IA = S.mergeMSInheritanceAttr(
      D, AL, /*BestCase=*/true, (MSInheritanceModel)AL.getSemanticSpelling());
  if (IA) {
    D->addAttr(IA);
    S.Consumer.AssignInheritanceModel(cast<CXXRecordDecl>(D));
  }
}

static void handleDeclspecThreadAttr(Sema &S, Decl *D, const ParsedAttr &AL) {
  const auto *VD = cast<VarDecl>(D);
  if (!S.Context.getTargetInfo().isTLSSupported()) {
    S.Diag(AL.getLoc(), diag::err_thread_unsupported);
    return;
  }
  if (VD->getTSCSpec() != TSCS_unspecified) {
    S.Diag(AL.getLoc(), diag::err_declspec_thread_on_thread_variable);
    return;
  }
  if (VD->hasLocalStorage()) {
    S.Diag(AL.getLoc(), diag::err_thread_non_global) << "__declspec(thread)";
    return;
  }
  D->addAttr(::new (S.Context) ThreadAttr(S.Context, AL));
}

static void handleMSConstexprAttr(Sema &S, Decl *D, const ParsedAttr &AL) {
  if (!S.getLangOpts().isCompatibleWithMSVC(LangOptions::MSVC2022_3)) {
    S.Diag(AL.getLoc(), diag::warn_unknown_attribute_ignored)
        << AL << AL.getRange();
    return;
  }
  auto *FD = cast<FunctionDecl>(D);
  if (FD->isConstexprSpecified() || FD->isConsteval()) {
    S.Diag(AL.getLoc(), diag::err_ms_constexpr_cannot_be_applied)
        << FD->isConsteval() << FD;
    return;
  }
  if (auto *MD = dyn_cast<CXXMethodDecl>(FD)) {
    if (!S.getLangOpts().CPlusPlus20 && MD->isVirtual()) {
      S.Diag(AL.getLoc(), diag::err_ms_constexpr_cannot_be_applied)
          << /*virtual*/ 2 << MD;
      return;
    }
  }
  D->addAttr(::new (S.Context) MSConstexprAttr(S.Context, AL));
}

static void handleAbiTagAttr(Sema &S, Decl *D, const ParsedAttr &AL) {
  SmallVector<StringRef, 4> Tags;
  for (unsigned I = 0, E = AL.getNumArgs(); I != E; ++I) {
    StringRef Tag;
    if (!S.checkStringLiteralArgumentAttr(AL, I, Tag))
      return;
    Tags.push_back(Tag);
  }

  if (const auto *NS = dyn_cast<NamespaceDecl>(D)) {
    if (!NS->isInline()) {
      S.Diag(AL.getLoc(), diag::warn_attr_abi_tag_namespace) << 0;
      return;
    }
    if (NS->isAnonymousNamespace()) {
      S.Diag(AL.getLoc(), diag::warn_attr_abi_tag_namespace) << 1;
      return;
    }
    if (AL.getNumArgs() == 0)
      Tags.push_back(NS->getName());
  } else if (!AL.checkAtLeastNumArgs(S, 1))
    return;

  // Store tags sorted and without duplicates.
  llvm::sort(Tags);
  Tags.erase(llvm::unique(Tags), Tags.end());

  D->addAttr(::new (S.Context)
                 AbiTagAttr(S.Context, AL, Tags.data(), Tags.size()));
}

static bool hasBTFDeclTagAttr(Decl *D, StringRef Tag) {
  for (const auto *I : D->specific_attrs<BTFDeclTagAttr>()) {
    if (I->getBTFDeclTag() == Tag)
      return true;
  }
  return false;
}

static void handleBTFDeclTagAttr(Sema &S, Decl *D, const ParsedAttr &AL) {
  StringRef Str;
  if (!S.checkStringLiteralArgumentAttr(AL, 0, Str))
    return;
  if (hasBTFDeclTagAttr(D, Str))
    return;

  D->addAttr(::new (S.Context) BTFDeclTagAttr(S.Context, AL, Str));
}

BTFDeclTagAttr *Sema::mergeBTFDeclTagAttr(Decl *D, const BTFDeclTagAttr &AL) {
  if (hasBTFDeclTagAttr(D, AL.getBTFDeclTag()))
    return nullptr;
  return ::new (Context) BTFDeclTagAttr(Context, AL, AL.getBTFDeclTag());
}

static void handleInterruptAttr(Sema &S, Decl *D, const ParsedAttr &AL) {
  // Dispatch the interrupt attribute based on the current target.
  switch (S.Context.getTargetInfo().getTriple().getArch()) {
  case llvm::Triple::msp430:
    S.MSP430().handleInterruptAttr(D, AL);
    break;
  case llvm::Triple::mipsel:
  case llvm::Triple::mips:
    S.MIPS().handleInterruptAttr(D, AL);
    break;
  case llvm::Triple::m68k:
    S.M68k().handleInterruptAttr(D, AL);
    break;
  case llvm::Triple::x86:
  case llvm::Triple::x86_64:
    S.X86().handleAnyInterruptAttr(D, AL);
    break;
  case llvm::Triple::avr:
    S.AVR().handleInterruptAttr(D, AL);
    break;
  case llvm::Triple::riscv32:
  case llvm::Triple::riscv64:
    S.RISCV().handleInterruptAttr(D, AL);
    break;
  default:
    S.ARM().handleInterruptAttr(D, AL);
    break;
  }
}

static void handleLayoutVersion(Sema &S, Decl *D, const ParsedAttr &AL) {
  uint32_t Version;
  Expr *VersionExpr = static_cast<Expr *>(AL.getArgAsExpr(0));
  if (!S.checkUInt32Argument(AL, AL.getArgAsExpr(0), Version))
    return;

  // TODO: Investigate what happens with the next major version of MSVC.
  if (Version != LangOptions::MSVC2015 / 100) {
    S.Diag(AL.getLoc(), diag::err_attribute_argument_out_of_bounds)
        << AL << Version << VersionExpr->getSourceRange();
    return;
  }

  // The attribute expects a "major" version number like 19, but new versions of
  // MSVC have moved to updating the "minor", or less significant numbers, so we
  // have to multiply by 100 now.
  Version *= 100;

  D->addAttr(::new (S.Context) LayoutVersionAttr(S.Context, AL, Version));
}

DLLImportAttr *Sema::mergeDLLImportAttr(Decl *D,
                                        const AttributeCommonInfo &CI) {
  if (D->hasAttr<DLLExportAttr>()) {
    Diag(CI.getLoc(), diag::warn_attribute_ignored) << "'dllimport'";
    return nullptr;
  }

  if (D->hasAttr<DLLImportAttr>())
    return nullptr;

  return ::new (Context) DLLImportAttr(Context, CI);
}

DLLExportAttr *Sema::mergeDLLExportAttr(Decl *D,
                                        const AttributeCommonInfo &CI) {
  if (DLLImportAttr *Import = D->getAttr<DLLImportAttr>()) {
    Diag(Import->getLocation(), diag::warn_attribute_ignored) << Import;
    D->dropAttr<DLLImportAttr>();
  }

  if (D->hasAttr<DLLExportAttr>())
    return nullptr;

  return ::new (Context) DLLExportAttr(Context, CI);
}

static void handleDLLAttr(Sema &S, Decl *D, const ParsedAttr &A) {
  if (isa<ClassTemplatePartialSpecializationDecl>(D) &&
      (S.Context.getTargetInfo().shouldDLLImportComdatSymbols())) {
    S.Diag(A.getRange().getBegin(), diag::warn_attribute_ignored) << A;
    return;
  }

  if (const auto *FD = dyn_cast<FunctionDecl>(D)) {
    if (FD->isInlined() && A.getKind() == ParsedAttr::AT_DLLImport &&
        !(S.Context.getTargetInfo().shouldDLLImportComdatSymbols())) {
      // MinGW doesn't allow dllimport on inline functions.
      S.Diag(A.getRange().getBegin(), diag::warn_attribute_ignored_on_inline)
          << A;
      return;
    }
  }

  if (const auto *MD = dyn_cast<CXXMethodDecl>(D)) {
    if ((S.Context.getTargetInfo().shouldDLLImportComdatSymbols()) &&
        MD->getParent()->isLambda()) {
      S.Diag(A.getRange().getBegin(), diag::err_attribute_dll_lambda) << A;
      return;
    }
  }

  Attr *NewAttr = A.getKind() == ParsedAttr::AT_DLLExport
                      ? (Attr *)S.mergeDLLExportAttr(D, A)
                      : (Attr *)S.mergeDLLImportAttr(D, A);
  if (NewAttr)
    D->addAttr(NewAttr);
}

MSInheritanceAttr *
Sema::mergeMSInheritanceAttr(Decl *D, const AttributeCommonInfo &CI,
                             bool BestCase,
                             MSInheritanceModel Model) {
  if (MSInheritanceAttr *IA = D->getAttr<MSInheritanceAttr>()) {
    if (IA->getInheritanceModel() == Model)
      return nullptr;
    Diag(IA->getLocation(), diag::err_mismatched_ms_inheritance)
        << 1 /*previous declaration*/;
    Diag(CI.getLoc(), diag::note_previous_ms_inheritance);
    D->dropAttr<MSInheritanceAttr>();
  }

  auto *RD = cast<CXXRecordDecl>(D);
  if (RD->hasDefinition()) {
    if (checkMSInheritanceAttrOnDefinition(RD, CI.getRange(), BestCase,
                                           Model)) {
      return nullptr;
    }
  } else {
    if (isa<ClassTemplatePartialSpecializationDecl>(RD)) {
      Diag(CI.getLoc(), diag::warn_ignored_ms_inheritance)
          << 1 /*partial specialization*/;
      return nullptr;
    }
    if (RD->getDescribedClassTemplate()) {
      Diag(CI.getLoc(), diag::warn_ignored_ms_inheritance)
          << 0 /*primary template*/;
      return nullptr;
    }
  }

  return ::new (Context) MSInheritanceAttr(Context, CI, BestCase);
}

static void handleCapabilityAttr(Sema &S, Decl *D, const ParsedAttr &AL) {
  // The capability attributes take a single string parameter for the name of
  // the capability they represent. The lockable attribute does not take any
  // parameters. However, semantically, both attributes represent the same
  // concept, and so they use the same semantic attribute. Eventually, the
  // lockable attribute will be removed.
  //
  // For backward compatibility, any capability which has no specified string
  // literal will be considered a "mutex."
  StringRef N("mutex");
  SourceLocation LiteralLoc;
  if (AL.getKind() == ParsedAttr::AT_Capability &&
      !S.checkStringLiteralArgumentAttr(AL, 0, N, &LiteralLoc))
    return;

  D->addAttr(::new (S.Context) CapabilityAttr(S.Context, AL, N));
}

static void handleAssertCapabilityAttr(Sema &S, Decl *D, const ParsedAttr &AL) {
  SmallVector<Expr*, 1> Args;
  if (!checkLockFunAttrCommon(S, D, AL, Args))
    return;

  D->addAttr(::new (S.Context)
                 AssertCapabilityAttr(S.Context, AL, Args.data(), Args.size()));
}

static void handleAcquireCapabilityAttr(Sema &S, Decl *D,
                                        const ParsedAttr &AL) {
  if (const auto *ParmDecl = dyn_cast<ParmVarDecl>(D);
      ParmDecl && !checkFunParamsAreScopedLockable(S, ParmDecl, AL))
    return;

  SmallVector<Expr*, 1> Args;
  if (!checkLockFunAttrCommon(S, D, AL, Args))
    return;

  D->addAttr(::new (S.Context) AcquireCapabilityAttr(S.Context, AL, Args.data(),
                                                     Args.size()));
}

static void handleTryAcquireCapabilityAttr(Sema &S, Decl *D,
                                           const ParsedAttr &AL) {
  SmallVector<Expr*, 2> Args;
  if (!checkTryLockFunAttrCommon(S, D, AL, Args))
    return;

  D->addAttr(::new (S.Context) TryAcquireCapabilityAttr(
      S.Context, AL, AL.getArgAsExpr(0), Args.data(), Args.size()));
}

static void handleReleaseCapabilityAttr(Sema &S, Decl *D,
                                        const ParsedAttr &AL) {
  if (const auto *ParmDecl = dyn_cast<ParmVarDecl>(D);
      ParmDecl && !checkFunParamsAreScopedLockable(S, ParmDecl, AL))
    return;
  // Check that all arguments are lockable objects.
  SmallVector<Expr *, 1> Args;
  checkAttrArgsAreCapabilityObjs(S, D, AL, Args, 0, true);

  D->addAttr(::new (S.Context) ReleaseCapabilityAttr(S.Context, AL, Args.data(),
                                                     Args.size()));
}

static void handleRequiresCapabilityAttr(Sema &S, Decl *D,
                                         const ParsedAttr &AL) {
  if (const auto *ParmDecl = dyn_cast<ParmVarDecl>(D);
      ParmDecl && !checkFunParamsAreScopedLockable(S, ParmDecl, AL))
    return;

  if (!AL.checkAtLeastNumArgs(S, 1))
    return;

  // check that all arguments are lockable objects
  SmallVector<Expr*, 1> Args;
  checkAttrArgsAreCapabilityObjs(S, D, AL, Args);
  if (Args.empty())
    return;

  RequiresCapabilityAttr *RCA = ::new (S.Context)
      RequiresCapabilityAttr(S.Context, AL, Args.data(), Args.size());

  D->addAttr(RCA);
}

static void handleDeprecatedAttr(Sema &S, Decl *D, const ParsedAttr &AL) {
  if (const auto *NSD = dyn_cast<NamespaceDecl>(D)) {
    if (NSD->isAnonymousNamespace()) {
      S.Diag(AL.getLoc(), diag::warn_deprecated_anonymous_namespace);
      // Do not want to attach the attribute to the namespace because that will
      // cause confusing diagnostic reports for uses of declarations within the
      // namespace.
      return;
    }
  } else if (isa<UsingDecl, UnresolvedUsingTypenameDecl,
                 UnresolvedUsingValueDecl>(D)) {
    S.Diag(AL.getRange().getBegin(), diag::warn_deprecated_ignored_on_using)
        << AL;
    return;
  }

  // Handle the cases where the attribute has a text message.
  StringRef Str, Replacement;
  if (AL.isArgExpr(0) && AL.getArgAsExpr(0) &&
      !S.checkStringLiteralArgumentAttr(AL, 0, Str))
    return;

  // Support a single optional message only for Declspec and [[]] spellings.
  if (AL.isDeclspecAttribute() || AL.isStandardAttributeSyntax())
    AL.checkAtMostNumArgs(S, 1);
  else if (AL.isArgExpr(1) && AL.getArgAsExpr(1) &&
           !S.checkStringLiteralArgumentAttr(AL, 1, Replacement))
    return;

  if (!S.getLangOpts().CPlusPlus14 && AL.isCXX11Attribute() && !AL.isGNUScope())
    S.Diag(AL.getLoc(), diag::ext_cxx14_attr) << AL;

  D->addAttr(::new (S.Context) DeprecatedAttr(S.Context, AL, Str, Replacement));
}

static bool isGlobalVar(const Decl *D) {
  if (const auto *S = dyn_cast<VarDecl>(D))
    return S->hasGlobalStorage();
  return false;
}

static bool isSanitizerAttributeAllowedOnGlobals(StringRef Sanitizer) {
  return Sanitizer == "address" || Sanitizer == "hwaddress" ||
         Sanitizer == "memtag";
}

static void handleNoSanitizeAttr(Sema &S, Decl *D, const ParsedAttr &AL) {
  if (!AL.checkAtLeastNumArgs(S, 1))
    return;

  std::vector<StringRef> Sanitizers;

  for (unsigned I = 0, E = AL.getNumArgs(); I != E; ++I) {
    StringRef SanitizerName;
    SourceLocation LiteralLoc;

    if (!S.checkStringLiteralArgumentAttr(AL, I, SanitizerName, &LiteralLoc))
      return;

    if (parseSanitizerValue(SanitizerName, /*AllowGroups=*/true) ==
            SanitizerMask() &&
        SanitizerName != "coverage")
      S.Diag(LiteralLoc, diag::warn_unknown_sanitizer_ignored) << SanitizerName;
    else if (isGlobalVar(D) && !isSanitizerAttributeAllowedOnGlobals(SanitizerName))
      S.Diag(D->getLocation(), diag::warn_attribute_type_not_supported_global)
          << AL << SanitizerName;
    Sanitizers.push_back(SanitizerName);
  }

  D->addAttr(::new (S.Context) NoSanitizeAttr(S.Context, AL, Sanitizers.data(),
                                              Sanitizers.size()));
}

static void handleNoSanitizeSpecificAttr(Sema &S, Decl *D,
                                         const ParsedAttr &AL) {
  StringRef AttrName = AL.getAttrName()->getName();
  normalizeName(AttrName);
  StringRef SanitizerName = llvm::StringSwitch<StringRef>(AttrName)
                                .Case("no_address_safety_analysis", "address")
                                .Case("no_sanitize_address", "address")
                                .Case("no_sanitize_thread", "thread")
                                .Case("no_sanitize_memory", "memory");
  if (isGlobalVar(D) && SanitizerName != "address")
    S.Diag(D->getLocation(), diag::err_attribute_wrong_decl_type)
        << AL << AL.isRegularKeywordAttribute() << ExpectedFunction;

  // FIXME: Rather than create a NoSanitizeSpecificAttr, this creates a
  // NoSanitizeAttr object; but we need to calculate the correct spelling list
  // index rather than incorrectly assume the index for NoSanitizeSpecificAttr
  // has the same spellings as the index for NoSanitizeAttr. We don't have a
  // general way to "translate" between the two, so this hack attempts to work
  // around the issue with hard-coded indices. This is critical for calling
  // getSpelling() or prettyPrint() on the resulting semantic attribute object
  // without failing assertions.
  unsigned TranslatedSpellingIndex = 0;
  if (AL.isStandardAttributeSyntax())
    TranslatedSpellingIndex = 1;

  AttributeCommonInfo Info = AL;
  Info.setAttributeSpellingListIndex(TranslatedSpellingIndex);
  D->addAttr(::new (S.Context)
                 NoSanitizeAttr(S.Context, Info, &SanitizerName, 1));
}

static void handleInternalLinkageAttr(Sema &S, Decl *D, const ParsedAttr &AL) {
  if (InternalLinkageAttr *Internal = S.mergeInternalLinkageAttr(D, AL))
    D->addAttr(Internal);
}

static void handleZeroCallUsedRegsAttr(Sema &S, Decl *D, const ParsedAttr &AL) {
  // Check that the argument is a string literal.
  StringRef KindStr;
  SourceLocation LiteralLoc;
  if (!S.checkStringLiteralArgumentAttr(AL, 0, KindStr, &LiteralLoc))
    return;

  ZeroCallUsedRegsAttr::ZeroCallUsedRegsKind Kind;
  if (!ZeroCallUsedRegsAttr::ConvertStrToZeroCallUsedRegsKind(KindStr, Kind)) {
    S.Diag(LiteralLoc, diag::warn_attribute_type_not_supported)
        << AL << KindStr;
    return;
  }

  D->dropAttr<ZeroCallUsedRegsAttr>();
  D->addAttr(ZeroCallUsedRegsAttr::Create(S.Context, Kind, AL));
}

static void handleCountedByAttrField(Sema &S, Decl *D, const ParsedAttr &AL) {
  auto *FD = dyn_cast<FieldDecl>(D);
  assert(FD);

  auto *CountExpr = AL.getArgAsExpr(0);
  if (!CountExpr)
    return;

  bool CountInBytes;
  bool OrNull;
  switch (AL.getKind()) {
  case ParsedAttr::AT_CountedBy:
    CountInBytes = false;
    OrNull = false;
    break;
  case ParsedAttr::AT_CountedByOrNull:
    CountInBytes = false;
    OrNull = true;
    break;
  case ParsedAttr::AT_SizedBy:
    CountInBytes = true;
    OrNull = false;
    break;
  case ParsedAttr::AT_SizedByOrNull:
    CountInBytes = true;
    OrNull = true;
    break;
  default:
    llvm_unreachable("unexpected counted_by family attribute");
  }

  if (S.CheckCountedByAttrOnField(FD, CountExpr, CountInBytes, OrNull))
    return;

  QualType CAT = S.BuildCountAttributedArrayOrPointerType(
      FD->getType(), CountExpr, CountInBytes, OrNull);
  FD->setType(CAT);
}

static void handleFunctionReturnThunksAttr(Sema &S, Decl *D,
                                           const ParsedAttr &AL) {
  StringRef KindStr;
  SourceLocation LiteralLoc;
  if (!S.checkStringLiteralArgumentAttr(AL, 0, KindStr, &LiteralLoc))
    return;

  FunctionReturnThunksAttr::Kind Kind;
  if (!FunctionReturnThunksAttr::ConvertStrToKind(KindStr, Kind)) {
    S.Diag(LiteralLoc, diag::warn_attribute_type_not_supported)
        << AL << KindStr;
    return;
  }
  // FIXME: it would be good to better handle attribute merging rather than
  // silently replacing the existing attribute, so long as it does not break
  // the expected codegen tests.
  D->dropAttr<FunctionReturnThunksAttr>();
  D->addAttr(FunctionReturnThunksAttr::Create(S.Context, Kind, AL));
}

static void handleAvailableOnlyInDefaultEvalMethod(Sema &S, Decl *D,
                                                   const ParsedAttr &AL) {
  assert(isa<TypedefNameDecl>(D) && "This attribute only applies to a typedef");
  handleSimpleAttribute<AvailableOnlyInDefaultEvalMethodAttr>(S, D, AL);
}

static void handleNoMergeAttr(Sema &S, Decl *D, const ParsedAttr &AL) {
  auto *VDecl = dyn_cast<VarDecl>(D);
  if (VDecl && !VDecl->isFunctionPointerType()) {
    S.Diag(AL.getLoc(), diag::warn_attribute_ignored_non_function_pointer)
        << AL << VDecl;
    return;
  }
  D->addAttr(NoMergeAttr::Create(S.Context, AL));
}

static void handleNoUniqueAddressAttr(Sema &S, Decl *D, const ParsedAttr &AL) {
  D->addAttr(NoUniqueAddressAttr::Create(S.Context, AL));
}

static void handleDestroyAttr(Sema &S, Decl *D, const ParsedAttr &A) {
  if (!cast<VarDecl>(D)->hasGlobalStorage()) {
    S.Diag(D->getLocation(), diag::err_destroy_attr_on_non_static_var)
        << (A.getKind() == ParsedAttr::AT_AlwaysDestroy);
    return;
  }

  if (A.getKind() == ParsedAttr::AT_AlwaysDestroy)
    handleSimpleAttribute<AlwaysDestroyAttr>(S, D, A);
  else
    handleSimpleAttribute<NoDestroyAttr>(S, D, A);
}

static void handleUninitializedAttr(Sema &S, Decl *D, const ParsedAttr &AL) {
  assert(cast<VarDecl>(D)->getStorageDuration() == SD_Automatic &&
         "uninitialized is only valid on automatic duration variables");
  D->addAttr(::new (S.Context) UninitializedAttr(S.Context, AL));
}

static void handleMIGServerRoutineAttr(Sema &S, Decl *D, const ParsedAttr &AL) {
  // Check that the return type is a `typedef int kern_return_t` or a typedef
  // around it, because otherwise MIG convention checks make no sense.
  // BlockDecl doesn't store a return type, so it's annoying to check,
  // so let's skip it for now.
  if (!isa<BlockDecl>(D)) {
    QualType T = getFunctionOrMethodResultType(D);
    bool IsKernReturnT = false;
    while (const auto *TT = T->getAs<TypedefType>()) {
      IsKernReturnT = (TT->getDecl()->getName() == "kern_return_t");
      T = TT->desugar();
    }
    if (!IsKernReturnT || T.getCanonicalType() != S.getASTContext().IntTy) {
      S.Diag(D->getBeginLoc(),
             diag::warn_mig_server_routine_does_not_return_kern_return_t);
      return;
    }
  }

  handleSimpleAttribute<MIGServerRoutineAttr>(S, D, AL);
}

static void handleMSAllocatorAttr(Sema &S, Decl *D, const ParsedAttr &AL) {
  // Warn if the return type is not a pointer or reference type.
  if (auto *FD = dyn_cast<FunctionDecl>(D)) {
    QualType RetTy = FD->getReturnType();
    if (!RetTy->isPointerOrReferenceType()) {
      S.Diag(AL.getLoc(), diag::warn_declspec_allocator_nonpointer)
          << AL.getRange() << RetTy;
      return;
    }
  }

  handleSimpleAttribute<MSAllocatorAttr>(S, D, AL);
}

static void handleAcquireHandleAttr(Sema &S, Decl *D, const ParsedAttr &AL) {
  if (AL.isUsedAsTypeAttr())
    return;
  // Warn if the parameter is definitely not an output parameter.
  if (const auto *PVD = dyn_cast<ParmVarDecl>(D)) {
    if (PVD->getType()->isIntegerType()) {
      S.Diag(AL.getLoc(), diag::err_attribute_output_parameter)
          << AL.getRange();
      return;
    }
  }
  StringRef Argument;
  if (!S.checkStringLiteralArgumentAttr(AL, 0, Argument))
    return;
  D->addAttr(AcquireHandleAttr::Create(S.Context, Argument, AL));
}

template<typename Attr>
static void handleHandleAttr(Sema &S, Decl *D, const ParsedAttr &AL) {
  StringRef Argument;
  if (!S.checkStringLiteralArgumentAttr(AL, 0, Argument))
    return;
  D->addAttr(Attr::Create(S.Context, Argument, AL));
}

template<typename Attr>
static void handleUnsafeBufferUsage(Sema &S, Decl *D, const ParsedAttr &AL) {
  D->addAttr(Attr::Create(S.Context, AL));
}

static void handleCFGuardAttr(Sema &S, Decl *D, const ParsedAttr &AL) {
  // The guard attribute takes a single identifier argument.

  if (!AL.isArgIdent(0)) {
    S.Diag(AL.getLoc(), diag::err_attribute_argument_type)
        << AL << AANT_ArgumentIdentifier;
    return;
  }

  CFGuardAttr::GuardArg Arg;
  IdentifierInfo *II = AL.getArgAsIdent(0)->getIdentifierInfo();
  if (!CFGuardAttr::ConvertStrToGuardArg(II->getName(), Arg)) {
    S.Diag(AL.getLoc(), diag::warn_attribute_type_not_supported) << AL << II;
    return;
  }

  D->addAttr(::new (S.Context) CFGuardAttr(S.Context, AL, Arg));
}


template <typename AttrTy>
static const AttrTy *findEnforceTCBAttrByName(Decl *D, StringRef Name) {
  auto Attrs = D->specific_attrs<AttrTy>();
  auto I = llvm::find_if(Attrs,
                         [Name](const AttrTy *A) {
                           return A->getTCBName() == Name;
                         });
  return I == Attrs.end() ? nullptr : *I;
}

template <typename AttrTy, typename ConflictingAttrTy>
static void handleEnforceTCBAttr(Sema &S, Decl *D, const ParsedAttr &AL) {
  StringRef Argument;
  if (!S.checkStringLiteralArgumentAttr(AL, 0, Argument))
    return;

  // A function cannot be have both regular and leaf membership in the same TCB.
  if (const ConflictingAttrTy *ConflictingAttr =
      findEnforceTCBAttrByName<ConflictingAttrTy>(D, Argument)) {
    // We could attach a note to the other attribute but in this case
    // there's no need given how the two are very close to each other.
    S.Diag(AL.getLoc(), diag::err_tcb_conflicting_attributes)
      << AL.getAttrName()->getName() << ConflictingAttr->getAttrName()->getName()
      << Argument;

    // Error recovery: drop the non-leaf attribute so that to suppress
    // all future warnings caused by erroneous attributes. The leaf attribute
    // needs to be kept because it can only suppresses warnings, not cause them.
    D->dropAttr<EnforceTCBAttr>();
    return;
  }

  D->addAttr(AttrTy::Create(S.Context, Argument, AL));
}

template <typename AttrTy, typename ConflictingAttrTy>
static AttrTy *mergeEnforceTCBAttrImpl(Sema &S, Decl *D, const AttrTy &AL) {
  // Check if the new redeclaration has different leaf-ness in the same TCB.
  StringRef TCBName = AL.getTCBName();
  if (const ConflictingAttrTy *ConflictingAttr =
      findEnforceTCBAttrByName<ConflictingAttrTy>(D, TCBName)) {
    S.Diag(ConflictingAttr->getLoc(), diag::err_tcb_conflicting_attributes)
      << ConflictingAttr->getAttrName()->getName()
      << AL.getAttrName()->getName() << TCBName;

    // Add a note so that the user could easily find the conflicting attribute.
    S.Diag(AL.getLoc(), diag::note_conflicting_attribute);

    // More error recovery.
    D->dropAttr<EnforceTCBAttr>();
    return nullptr;
  }

  ASTContext &Context = S.getASTContext();
  return ::new(Context) AttrTy(Context, AL, AL.getTCBName());
}

EnforceTCBAttr *Sema::mergeEnforceTCBAttr(Decl *D, const EnforceTCBAttr &AL) {
  return mergeEnforceTCBAttrImpl<EnforceTCBAttr, EnforceTCBLeafAttr>(
      *this, D, AL);
}

EnforceTCBLeafAttr *Sema::mergeEnforceTCBLeafAttr(
    Decl *D, const EnforceTCBLeafAttr &AL) {
  return mergeEnforceTCBAttrImpl<EnforceTCBLeafAttr, EnforceTCBAttr>(
      *this, D, AL);
}

static void handleVTablePointerAuthentication(Sema &S, Decl *D,
                                              const ParsedAttr &AL) {
  CXXRecordDecl *Decl = cast<CXXRecordDecl>(D);
  const uint32_t NumArgs = AL.getNumArgs();
  if (NumArgs > 4) {
    S.Diag(AL.getLoc(), diag::err_attribute_too_many_arguments) << AL << 4;
    AL.setInvalid();
  }

  if (NumArgs == 0) {
    S.Diag(AL.getLoc(), diag::err_attribute_too_few_arguments) << AL;
    AL.setInvalid();
    return;
  }

  if (D->getAttr<VTablePointerAuthenticationAttr>()) {
    S.Diag(AL.getLoc(), diag::err_duplicated_vtable_pointer_auth) << Decl;
    AL.setInvalid();
  }

  auto KeyType = VTablePointerAuthenticationAttr::VPtrAuthKeyType::DefaultKey;
  if (AL.isArgIdent(0)) {
    IdentifierLoc *IL = AL.getArgAsIdent(0);
    if (!VTablePointerAuthenticationAttr::ConvertStrToVPtrAuthKeyType(
            IL->getIdentifierInfo()->getName(), KeyType)) {
      S.Diag(IL->getLoc(), diag::err_invalid_authentication_key)
          << IL->getIdentifierInfo();
      AL.setInvalid();
    }
    if (KeyType == VTablePointerAuthenticationAttr::DefaultKey &&
        !S.getLangOpts().PointerAuthCalls) {
      S.Diag(AL.getLoc(), diag::err_no_default_vtable_pointer_auth) << 0;
      AL.setInvalid();
    }
  } else {
    S.Diag(AL.getLoc(), diag::err_attribute_argument_type)
        << AL << AANT_ArgumentIdentifier;
    return;
  }

  auto AddressDiversityMode = VTablePointerAuthenticationAttr::
      AddressDiscriminationMode::DefaultAddressDiscrimination;
  if (AL.getNumArgs() > 1) {
    if (AL.isArgIdent(1)) {
      IdentifierLoc *IL = AL.getArgAsIdent(1);
      if (!VTablePointerAuthenticationAttr::
              ConvertStrToAddressDiscriminationMode(
                  IL->getIdentifierInfo()->getName(), AddressDiversityMode)) {
        S.Diag(IL->getLoc(), diag::err_invalid_address_discrimination)
            << IL->getIdentifierInfo();
        AL.setInvalid();
      }
      if (AddressDiversityMode ==
              VTablePointerAuthenticationAttr::DefaultAddressDiscrimination &&
          !S.getLangOpts().PointerAuthCalls) {
        S.Diag(IL->getLoc(), diag::err_no_default_vtable_pointer_auth) << 1;
        AL.setInvalid();
      }
    } else {
      S.Diag(AL.getLoc(), diag::err_attribute_argument_type)
          << AL << AANT_ArgumentIdentifier;
    }
  }

  auto ED = VTablePointerAuthenticationAttr::ExtraDiscrimination::
      DefaultExtraDiscrimination;
  if (AL.getNumArgs() > 2) {
    if (AL.isArgIdent(2)) {
      IdentifierLoc *IL = AL.getArgAsIdent(2);
      if (!VTablePointerAuthenticationAttr::ConvertStrToExtraDiscrimination(
              IL->getIdentifierInfo()->getName(), ED)) {
        S.Diag(IL->getLoc(), diag::err_invalid_extra_discrimination)
            << IL->getIdentifierInfo();
        AL.setInvalid();
      }
      if (ED == VTablePointerAuthenticationAttr::DefaultExtraDiscrimination &&
          !S.getLangOpts().PointerAuthCalls) {
        S.Diag(AL.getLoc(), diag::err_no_default_vtable_pointer_auth) << 2;
        AL.setInvalid();
      }
    } else {
      S.Diag(AL.getLoc(), diag::err_attribute_argument_type)
          << AL << AANT_ArgumentIdentifier;
    }
  }

  uint32_t CustomDiscriminationValue = 0;
  if (ED == VTablePointerAuthenticationAttr::CustomDiscrimination) {
    if (NumArgs < 4) {
      S.Diag(AL.getLoc(), diag::err_missing_custom_discrimination) << AL << 4;
      AL.setInvalid();
      return;
    }
    if (NumArgs > 4) {
      S.Diag(AL.getLoc(), diag::err_attribute_too_many_arguments) << AL << 4;
      AL.setInvalid();
    }

    if (!AL.isArgExpr(3) || !S.checkUInt32Argument(AL, AL.getArgAsExpr(3),
                                                   CustomDiscriminationValue)) {
      S.Diag(AL.getLoc(), diag::err_invalid_custom_discrimination);
      AL.setInvalid();
    }
  } else if (NumArgs > 3) {
    S.Diag(AL.getLoc(), diag::err_attribute_too_many_arguments) << AL << 3;
    AL.setInvalid();
  }

  Decl->addAttr(::new (S.Context) VTablePointerAuthenticationAttr(
      S.Context, AL, KeyType, AddressDiversityMode, ED,
      CustomDiscriminationValue));
}

//===----------------------------------------------------------------------===//
// Top Level Sema Entry Points
//===----------------------------------------------------------------------===//

static bool IsDeclLambdaCallOperator(Decl *D) {
  if (const auto *MD = dyn_cast<CXXMethodDecl>(D))
    return MD->getParent()->isLambda() &&
           MD->getOverloadedOperator() == OverloadedOperatorKind::OO_Call;
  return false;
}

// Returns true if the attribute must delay setting its arguments until after
// template instantiation, and false otherwise.
static bool MustDelayAttributeArguments(const ParsedAttr &AL) {
  // Only attributes that accept expression parameter packs can delay arguments.
  if (!AL.acceptsExprPack())
    return false;

  bool AttrHasVariadicArg = AL.hasVariadicArg();
  unsigned AttrNumArgs = AL.getNumArgMembers();
  for (size_t I = 0; I < std::min(AL.getNumArgs(), AttrNumArgs); ++I) {
    bool IsLastAttrArg = I == (AttrNumArgs - 1);
    // If the argument is the last argument and it is variadic it can contain
    // any expression.
    if (IsLastAttrArg && AttrHasVariadicArg)
      return false;
    Expr *E = AL.getArgAsExpr(I);
    bool ArgMemberCanHoldExpr = AL.isParamExpr(I);
    // If the expression is a pack expansion then arguments must be delayed
    // unless the argument is an expression and it is the last argument of the
    // attribute.
    if (isa<PackExpansionExpr>(E))
      return !(IsLastAttrArg && ArgMemberCanHoldExpr);
    // Last case is if the expression is value dependent then it must delay
    // arguments unless the corresponding argument is able to hold the
    // expression.
    if (E->isValueDependent() && !ArgMemberCanHoldExpr)
      return true;
  }
  return false;
}

/// ProcessDeclAttribute - Apply the specific attribute to the specified decl if
/// the attribute applies to decls.  If the attribute is a type attribute, just
/// silently ignore it if a GNU attribute.
static void
ProcessDeclAttribute(Sema &S, Scope *scope, Decl *D, const ParsedAttr &AL,
                     const Sema::ProcessDeclAttributeOptions &Options) {
  if (AL.isInvalid() || AL.getKind() == ParsedAttr::IgnoredAttribute)
    return;

  // Ignore C++11 attributes on declarator chunks: they appertain to the type
  // instead. Note, isCXX11Attribute() will look at whether the attribute is
  // [[]] or alignas, while isC23Attribute() will only look at [[]]. This is
  // important for ensuring that alignas in C23 is properly handled on a
  // structure member declaration because it is a type-specifier-qualifier in
  // C but still applies to the declaration rather than the type.
  if ((S.getLangOpts().CPlusPlus
           ? AL.isCXX11Attribute() && (!IsDeclLambdaCallOperator(D) ||
                                       !AL.supportsNonconformingLambdaSyntax())
           : AL.isC23Attribute()) &&
      !Options.IncludeCXX11Attributes)
    return;

  // Unknown attributes are automatically warned on. Target-specific attributes
  // which do not apply to the current target architecture are treated as
  // though they were unknown attributes.
  const TargetInfo *Aux = S.Context.getAuxTargetInfo();
  if (AL.getKind() == ParsedAttr::UnknownAttribute ||
      !(AL.existsInTarget(S.Context.getTargetInfo()) ||
        (S.Context.getLangOpts().SYCLIsDevice &&
         Aux && AL.existsInTarget(*Aux)))) {
    S.Diag(AL.getLoc(),
           AL.isRegularKeywordAttribute()
               ? (unsigned)diag::err_keyword_not_supported_on_target
           : AL.isDeclspecAttribute()
               ? (unsigned)diag::warn_unhandled_ms_attribute_ignored
               : (unsigned)diag::warn_unknown_attribute_ignored)
        << AL << AL.getRange();
    return;
  }

  // Check if argument population must delayed to after template instantiation.
  bool MustDelayArgs = MustDelayAttributeArguments(AL);

  // Argument number check must be skipped if arguments are delayed.
  if (S.checkCommonAttributeFeatures(D, AL, MustDelayArgs))
    return;

  if (MustDelayArgs) {
    AL.handleAttrWithDelayedArgs(S, D);
    return;
  }

  switch (AL.getKind()) {
  default:
    if (AL.getInfo().handleDeclAttribute(S, D, AL) != ParsedAttrInfo::NotHandled)
      break;
    if (!AL.isStmtAttr()) {
      assert(AL.isTypeAttr() && "Non-type attribute not handled");
    }
    if (AL.isTypeAttr()) {
      if (Options.IgnoreTypeAttributes)
        break;
      if (!AL.isStandardAttributeSyntax() && !AL.isRegularKeywordAttribute()) {
        // Non-[[]] type attributes are handled in processTypeAttrs(); silently
        // move on.
        break;
      }

      // According to the C and C++ standards, we should never see a
      // [[]] type attribute on a declaration. However, we have in the past
      // allowed some type attributes to "slide" to the `DeclSpec`, so we need
      // to continue to support this legacy behavior. We only do this, however,
      // if
      // - we actually have a `DeclSpec`, i.e. if we're looking at a
      //   `DeclaratorDecl`, or
      // - we are looking at an alias-declaration, where historically we have
      //   allowed type attributes after the identifier to slide to the type.
      if (AL.slidesFromDeclToDeclSpecLegacyBehavior() &&
          isa<DeclaratorDecl, TypeAliasDecl>(D)) {
        // Suggest moving the attribute to the type instead, but only for our
        // own vendor attributes; moving other vendors' attributes might hurt
        // portability.
        if (AL.isClangScope()) {
          S.Diag(AL.getLoc(), diag::warn_type_attribute_deprecated_on_decl)
              << AL << D->getLocation();
        }

        // Allow this type attribute to be handled in processTypeAttrs();
        // silently move on.
        break;
      }

      if (AL.getKind() == ParsedAttr::AT_Regparm) {
        // `regparm` is a special case: It's a type attribute but we still want
        // to treat it as if it had been written on the declaration because that
        // way we'll be able to handle it directly in `processTypeAttr()`.
        // If we treated `regparm` it as if it had been written on the
        // `DeclSpec`, the logic in `distributeFunctionTypeAttrFromDeclSepc()`
        // would try to move it to the declarator, but that doesn't work: We
        // can't remove the attribute from the list of declaration attributes
        // because it might be needed by other declarators in the same
        // declaration.
        break;
      }

      if (AL.getKind() == ParsedAttr::AT_VectorSize) {
        // `vector_size` is a special case: It's a type attribute semantically,
        // but GCC expects the [[]] syntax to be written on the declaration (and
        // warns that the attribute has no effect if it is placed on the
        // decl-specifier-seq).
        // Silently move on and allow the attribute to be handled in
        // processTypeAttr().
        break;
      }

      if (AL.getKind() == ParsedAttr::AT_NoDeref) {
        // FIXME: `noderef` currently doesn't work correctly in [[]] syntax.
        // See https://github.com/llvm/llvm-project/issues/55790 for details.
        // We allow processTypeAttrs() to emit a warning and silently move on.
        break;
      }
    }
    // N.B., ClangAttrEmitter.cpp emits a diagnostic helper that ensures a
    // statement attribute is not written on a declaration, but this code is
    // needed for type attributes as well as statement attributes in Attr.td
    // that do not list any subjects.
    S.Diag(AL.getLoc(), diag::err_attribute_invalid_on_decl)
        << AL << AL.isRegularKeywordAttribute() << D->getLocation();
    break;
  case ParsedAttr::AT_Interrupt:
    handleInterruptAttr(S, D, AL);
    break;
  case ParsedAttr::AT_ARMInterruptSaveFP:
    S.ARM().handleInterruptSaveFPAttr(D, AL);
    break;
  case ParsedAttr::AT_X86ForceAlignArgPointer:
    S.X86().handleForceAlignArgPointerAttr(D, AL);
    break;
  case ParsedAttr::AT_ReadOnlyPlacement:
    handleSimpleAttribute<ReadOnlyPlacementAttr>(S, D, AL);
    break;
  case ParsedAttr::AT_DLLExport:
  case ParsedAttr::AT_DLLImport:
    handleDLLAttr(S, D, AL);
    break;
  case ParsedAttr::AT_AMDGPUFlatWorkGroupSize:
    S.AMDGPU().handleAMDGPUFlatWorkGroupSizeAttr(D, AL);
    break;
  case ParsedAttr::AT_AMDGPUWavesPerEU:
    S.AMDGPU().handleAMDGPUWavesPerEUAttr(D, AL);
    break;
  case ParsedAttr::AT_AMDGPUNumSGPR:
    S.AMDGPU().handleAMDGPUNumSGPRAttr(D, AL);
    break;
  case ParsedAttr::AT_AMDGPUNumVGPR:
    S.AMDGPU().handleAMDGPUNumVGPRAttr(D, AL);
    break;
  case ParsedAttr::AT_AMDGPUMaxNumWorkGroups:
    S.AMDGPU().handleAMDGPUMaxNumWorkGroupsAttr(D, AL);
    break;
  case ParsedAttr::AT_AVRSignal:
    S.AVR().handleSignalAttr(D, AL);
    break;
  case ParsedAttr::AT_BPFPreserveAccessIndex:
    S.BPF().handlePreserveAccessIndexAttr(D, AL);
    break;
  case ParsedAttr::AT_BPFPreserveStaticOffset:
    handleSimpleAttribute<BPFPreserveStaticOffsetAttr>(S, D, AL);
    break;
  case ParsedAttr::AT_BTFDeclTag:
    handleBTFDeclTagAttr(S, D, AL);
    break;
  case ParsedAttr::AT_WebAssemblyExportName:
    S.Wasm().handleWebAssemblyExportNameAttr(D, AL);
    break;
  case ParsedAttr::AT_WebAssemblyImportModule:
    S.Wasm().handleWebAssemblyImportModuleAttr(D, AL);
    break;
  case ParsedAttr::AT_WebAssemblyImportName:
    S.Wasm().handleWebAssemblyImportNameAttr(D, AL);
    break;
  case ParsedAttr::AT_IBOutlet:
    S.ObjC().handleIBOutlet(D, AL);
    break;
  case ParsedAttr::AT_IBOutletCollection:
    S.ObjC().handleIBOutletCollection(D, AL);
    break;
  case ParsedAttr::AT_IFunc:
    handleIFuncAttr(S, D, AL);
    break;
  case ParsedAttr::AT_Alias:
    handleAliasAttr(S, D, AL);
    break;
  case ParsedAttr::AT_Aligned:
    handleAlignedAttr(S, D, AL);
    break;
  case ParsedAttr::AT_AlignValue:
    handleAlignValueAttr(S, D, AL);
    break;
  case ParsedAttr::AT_AllocSize:
    handleAllocSizeAttr(S, D, AL);
    break;
  case ParsedAttr::AT_AlwaysInline:
    handleAlwaysInlineAttr(S, D, AL);
    break;
  case ParsedAttr::AT_AnalyzerNoReturn:
    handleAnalyzerNoReturnAttr(S, D, AL);
    break;
  case ParsedAttr::AT_TLSModel:
    handleTLSModelAttr(S, D, AL);
    break;
  case ParsedAttr::AT_Annotate:
    handleAnnotateAttr(S, D, AL);
    break;
  case ParsedAttr::AT_Availability:
    handleAvailabilityAttr(S, D, AL);
    break;
  case ParsedAttr::AT_CarriesDependency:
    handleDependencyAttr(S, scope, D, AL);
    break;
  case ParsedAttr::AT_CPUDispatch:
  case ParsedAttr::AT_CPUSpecific:
    handleCPUSpecificAttr(S, D, AL);
    break;
  case ParsedAttr::AT_Common:
    handleCommonAttr(S, D, AL);
    break;
  case ParsedAttr::AT_CUDAConstant:
    handleConstantAttr(S, D, AL);
    break;
  case ParsedAttr::AT_PassObjectSize:
    handlePassObjectSizeAttr(S, D, AL);
    break;
  case ParsedAttr::AT_Constructor:
      handleConstructorAttr(S, D, AL);
    break;
  case ParsedAttr::AT_Deprecated:
    handleDeprecatedAttr(S, D, AL);
    break;
  case ParsedAttr::AT_Destructor:
      handleDestructorAttr(S, D, AL);
    break;
  case ParsedAttr::AT_EnableIf:
    handleEnableIfAttr(S, D, AL);
    break;
  case ParsedAttr::AT_Error:
    handleErrorAttr(S, D, AL);
    break;
  case ParsedAttr::AT_ExcludeFromExplicitInstantiation:
    handleExcludeFromExplicitInstantiationAttr(S, D, AL);
    break;
  case ParsedAttr::AT_DiagnoseIf:
    handleDiagnoseIfAttr(S, D, AL);
    break;
  case ParsedAttr::AT_DiagnoseAsBuiltin:
    handleDiagnoseAsBuiltinAttr(S, D, AL);
    break;
  case ParsedAttr::AT_NoBuiltin:
    handleNoBuiltinAttr(S, D, AL);
    break;
  case ParsedAttr::AT_ExtVectorType:
    handleExtVectorTypeAttr(S, D, AL);
    break;
  case ParsedAttr::AT_ExternalSourceSymbol:
    handleExternalSourceSymbolAttr(S, D, AL);
    break;
  case ParsedAttr::AT_MinSize:
    handleMinSizeAttr(S, D, AL);
    break;
  case ParsedAttr::AT_OptimizeNone:
    handleOptimizeNoneAttr(S, D, AL);
    break;
  case ParsedAttr::AT_EnumExtensibility:
    handleEnumExtensibilityAttr(S, D, AL);
    break;
  case ParsedAttr::AT_SYCLKernel:
    S.SYCL().handleKernelAttr(D, AL);
    break;
  case ParsedAttr::AT_SYCLSimd:
    handleSimpleAttribute<SYCLSimdAttr>(S, D, AL);
    break;
  case ParsedAttr::AT_SYCLKernelEntryPoint:
    S.SYCL().handleKernelEntryPointAttr(D, AL);
    break;
  case ParsedAttr::AT_SYCLSpecialClass:
    handleSimpleAttribute<SYCLSpecialClassAttr>(S, D, AL);
    break;
  case ParsedAttr::AT_SYCLType:
    S.SYCL().handleSYCLTypeAttr(D, AL);
    break;
  case ParsedAttr::AT_SYCLDevice:
    S.SYCL().handleSYCLDeviceAttr(D, AL);
    break;
  case ParsedAttr::AT_SYCLScope:
    S.SYCL().handleSYCLScopeAttr(D, AL);
    break;
  case ParsedAttr::AT_SYCLDeviceIndirectlyCallable:
    S.SYCL().handleSYCLDeviceIndirectlyCallableAttr(D, AL);
    break;
  case ParsedAttr::AT_SYCLGlobalVar:
    S.SYCL().handleSYCLGlobalVarAttr(D, AL);
    break;
  case ParsedAttr::AT_SYCLRegisterNum:
    S.SYCL().handleSYCLRegisterNumAttr(D, AL);
    break;
  case ParsedAttr::AT_SYCLIntelESimdVectorize:
    S.SYCL().handleSYCLIntelESimdVectorizeAttr(D, AL);
    break;
  case ParsedAttr::AT_SYCLDeviceHas:
    S.SYCL().handleSYCLDeviceHasAttr(D, AL);
    break;
  case ParsedAttr::AT_SYCLUsesAspects:
    S.SYCL().handleSYCLUsesAspectsAttr(D, AL);
    break;
  case ParsedAttr::AT_Format:
    handleFormatAttr(S, D, AL);
    break;
  case ParsedAttr::AT_FormatMatches:
    handleFormatMatchesAttr(S, D, AL);
    break;
  case ParsedAttr::AT_FormatArg:
    handleFormatArgAttr(S, D, AL);
    break;
  case ParsedAttr::AT_Callback:
    handleCallbackAttr(S, D, AL);
    break;
  case ParsedAttr::AT_LifetimeCaptureBy:
    handleLifetimeCaptureByAttr(S, D, AL);
    break;
  case ParsedAttr::AT_CalledOnce:
    handleCalledOnceAttr(S, D, AL);
    break;
  case ParsedAttr::AT_NVPTXKernel:
  case ParsedAttr::AT_CUDAGlobal:
    handleGlobalAttr(S, D, AL);
    break;
  case ParsedAttr::AT_CUDADevice:
    handleDeviceAttr(S, D, AL);
    break;
  case ParsedAttr::AT_CUDAGridConstant:
    handleGridConstantAttr(S, D, AL);
    break;
  case ParsedAttr::AT_HIPManaged:
    handleManagedAttr(S, D, AL);
    break;
  case ParsedAttr::AT_GNUInline:
    handleGNUInlineAttr(S, D, AL);
    break;
  case ParsedAttr::AT_CUDALaunchBounds:
    handleLaunchBoundsAttr(S, D, AL);
    break;
  case ParsedAttr::AT_Restrict:
    handleRestrictAttr(S, D, AL);
    break;
  case ParsedAttr::AT_Mode:
    handleModeAttr(S, D, AL);
    break;
  case ParsedAttr::AT_NonString:
    handleNonStringAttr(S, D, AL);
    break;
  case ParsedAttr::AT_NonNull:
    if (auto *PVD = dyn_cast<ParmVarDecl>(D))
      handleNonNullAttrParameter(S, PVD, AL);
    else
      handleNonNullAttr(S, D, AL);
    break;
  case ParsedAttr::AT_ReturnsNonNull:
    handleReturnsNonNullAttr(S, D, AL);
    break;
  case ParsedAttr::AT_NoEscape:
    handleNoEscapeAttr(S, D, AL);
    break;
  case ParsedAttr::AT_MaybeUndef:
    handleSimpleAttribute<MaybeUndefAttr>(S, D, AL);
    break;
  case ParsedAttr::AT_AssumeAligned:
    handleAssumeAlignedAttr(S, D, AL);
    break;
  case ParsedAttr::AT_AllocAlign:
    handleAllocAlignAttr(S, D, AL);
    break;
  case ParsedAttr::AT_Ownership:
    handleOwnershipAttr(S, D, AL);
    break;
  case ParsedAttr::AT_Naked:
    handleNakedAttr(S, D, AL);
    break;
  case ParsedAttr::AT_NoReturn:
    handleNoReturnAttr(S, D, AL);
    break;
  case ParsedAttr::AT_CXX11NoReturn:
    handleStandardNoReturnAttr(S, D, AL);
    break;
  case ParsedAttr::AT_AnyX86NoCfCheck:
    handleNoCfCheckAttr(S, D, AL);
    break;
  case ParsedAttr::AT_NoThrow:
    if (!AL.isUsedAsTypeAttr())
      handleSimpleAttribute<NoThrowAttr>(S, D, AL);
    break;
  case ParsedAttr::AT_CUDAShared:
    handleSharedAttr(S, D, AL);
    break;
  case ParsedAttr::AT_VecReturn:
    handleVecReturnAttr(S, D, AL);
    break;
  case ParsedAttr::AT_ObjCOwnership:
    S.ObjC().handleOwnershipAttr(D, AL);
    break;
  case ParsedAttr::AT_ObjCPreciseLifetime:
    S.ObjC().handlePreciseLifetimeAttr(D, AL);
    break;
  case ParsedAttr::AT_ObjCReturnsInnerPointer:
    S.ObjC().handleReturnsInnerPointerAttr(D, AL);
    break;
  case ParsedAttr::AT_ObjCRequiresSuper:
    S.ObjC().handleRequiresSuperAttr(D, AL);
    break;
  case ParsedAttr::AT_ObjCBridge:
    S.ObjC().handleBridgeAttr(D, AL);
    break;
  case ParsedAttr::AT_ObjCBridgeMutable:
    S.ObjC().handleBridgeMutableAttr(D, AL);
    break;
  case ParsedAttr::AT_ObjCBridgeRelated:
    S.ObjC().handleBridgeRelatedAttr(D, AL);
    break;
  case ParsedAttr::AT_ObjCDesignatedInitializer:
    S.ObjC().handleDesignatedInitializer(D, AL);
    break;
  case ParsedAttr::AT_ObjCRuntimeName:
    S.ObjC().handleRuntimeName(D, AL);
    break;
  case ParsedAttr::AT_ObjCBoxable:
    S.ObjC().handleBoxable(D, AL);
    break;
  case ParsedAttr::AT_NSErrorDomain:
    S.ObjC().handleNSErrorDomain(D, AL);
    break;
  case ParsedAttr::AT_CFConsumed:
  case ParsedAttr::AT_NSConsumed:
  case ParsedAttr::AT_OSConsumed:
    S.ObjC().AddXConsumedAttr(D, AL,
                              S.ObjC().parsedAttrToRetainOwnershipKind(AL),
                              /*IsTemplateInstantiation=*/false);
    break;
  case ParsedAttr::AT_OSReturnsRetainedOnZero:
    handleSimpleAttributeOrDiagnose<OSReturnsRetainedOnZeroAttr>(
        S, D, AL, S.ObjC().isValidOSObjectOutParameter(D),
        diag::warn_ns_attribute_wrong_parameter_type,
        /*Extra Args=*/AL, /*pointer-to-OSObject-pointer*/ 3, AL.getRange());
    break;
  case ParsedAttr::AT_OSReturnsRetainedOnNonZero:
    handleSimpleAttributeOrDiagnose<OSReturnsRetainedOnNonZeroAttr>(
        S, D, AL, S.ObjC().isValidOSObjectOutParameter(D),
        diag::warn_ns_attribute_wrong_parameter_type,
        /*Extra Args=*/AL, /*pointer-to-OSObject-poointer*/ 3, AL.getRange());
    break;
  case ParsedAttr::AT_NSReturnsAutoreleased:
  case ParsedAttr::AT_NSReturnsNotRetained:
  case ParsedAttr::AT_NSReturnsRetained:
  case ParsedAttr::AT_CFReturnsNotRetained:
  case ParsedAttr::AT_CFReturnsRetained:
  case ParsedAttr::AT_OSReturnsNotRetained:
  case ParsedAttr::AT_OSReturnsRetained:
    S.ObjC().handleXReturnsXRetainedAttr(D, AL);
    break;
  case ParsedAttr::AT_WorkGroupSizeHint:
    // Handle the attribute based on whether we are targeting SYCL or not.
    if (S.getLangOpts().SYCLIsDevice || S.getLangOpts().SYCLIsHost)
      S.SYCL().handleSYCLWorkGroupSizeHintAttr(D, AL);
    else
      handleWorkGroupSize<WorkGroupSizeHintAttr>(S, D, AL);
    break;
  case ParsedAttr::AT_ReqdWorkGroupSize:
    if (S.getLangOpts().SYCLIsDevice || S.getLangOpts().SYCLIsHost)
      S.SYCL().handleSYCLReqdWorkGroupSizeAttr(D, AL);
    else
      handleWorkGroupSize<ReqdWorkGroupSizeAttr>(S, D, AL);
    break;
  case ParsedAttr::AT_SYCLIntelMaxWorkGroupSize:
    S.SYCL().handleSYCLIntelMaxWorkGroupSize(D, AL);
    break;
  case ParsedAttr::AT_SYCLIntelMinWorkGroupsPerComputeUnit:
    S.SYCL().handleSYCLIntelMinWorkGroupsPerComputeUnit(D, AL);
    break;
  case ParsedAttr::AT_SYCLIntelMaxWorkGroupsPerMultiprocessor:
    S.SYCL().handleSYCLIntelMaxWorkGroupsPerMultiprocessor(D, AL);
    break;
  case ParsedAttr::AT_IntelReqdSubGroupSize:
    S.SYCL().handleIntelReqdSubGroupSizeAttr(D, AL);
    break;
  case ParsedAttr::AT_IntelNamedSubGroupSize:
    S.SYCL().handleIntelNamedSubGroupSizeAttr(D, AL);
    break;
  case ParsedAttr::AT_SYCLIntelNumSimdWorkItems:
    S.SYCL().handleSYCLIntelNumSimdWorkItemsAttr(D, AL);
    break;
  case ParsedAttr::AT_SYCLIntelSchedulerTargetFmaxMhz:
    S.SYCL().handleSYCLIntelSchedulerTargetFmaxMhzAttr(D, AL);
    break;
  case ParsedAttr::AT_SYCLIntelMaxGlobalWorkDim:
    S.SYCL().handleSYCLIntelMaxGlobalWorkDimAttr(D, AL);
    break;
  case ParsedAttr::AT_SYCLIntelNoGlobalWorkOffset:
    S.SYCL().handleSYCLIntelNoGlobalWorkOffsetAttr(D, AL);
    break;
  case ParsedAttr::AT_SYCLIntelUseStallEnableClusters:
    S.SYCL().handleSYCLIntelUseStallEnableClustersAttr(D, AL);
    break;
  case ParsedAttr::AT_SYCLIntelLoopFuse:
    S.SYCL().handleSYCLIntelLoopFuseAttr(D, AL);
    break;
  case ParsedAttr::AT_SYCLIntelInitiationInterval:
    S.SYCL().handleSYCLIntelInitiationIntervalAttr(D, AL);
    break;
  case ParsedAttr::AT_VecTypeHint:
    handleVecTypeHint(S, D, AL);
    break;
  case ParsedAttr::AT_InitPriority:
      handleInitPriorityAttr(S, D, AL);
    break;
  case ParsedAttr::AT_Packed:
    handlePackedAttr(S, D, AL);
    break;
  case ParsedAttr::AT_PreferredName:
    handlePreferredName(S, D, AL);
    break;
  case ParsedAttr::AT_NoSpecializations:
    handleNoSpecializations(S, D, AL);
    break;
  case ParsedAttr::AT_Section:
    handleSectionAttr(S, D, AL);
    break;
  case ParsedAttr::AT_CodeModel:
    handleCodeModelAttr(S, D, AL);
    break;
  case ParsedAttr::AT_RandomizeLayout:
    handleRandomizeLayoutAttr(S, D, AL);
    break;
  case ParsedAttr::AT_NoRandomizeLayout:
    handleNoRandomizeLayoutAttr(S, D, AL);
    break;
  case ParsedAttr::AT_CodeSeg:
    handleCodeSegAttr(S, D, AL);
    break;
  case ParsedAttr::AT_Target:
    handleTargetAttr(S, D, AL);
    break;
  case ParsedAttr::AT_TargetVersion:
    handleTargetVersionAttr(S, D, AL);
    break;
  case ParsedAttr::AT_TargetClones:
    handleTargetClonesAttr(S, D, AL);
    break;
  case ParsedAttr::AT_MinVectorWidth:
    handleMinVectorWidthAttr(S, D, AL);
    break;
  case ParsedAttr::AT_Unavailable:
    handleAttrWithMessage<UnavailableAttr>(S, D, AL);
    break;
  case ParsedAttr::AT_OMPAssume:
    S.OpenMP().handleOMPAssumeAttr(D, AL);
    break;
  case ParsedAttr::AT_ObjCDirect:
    S.ObjC().handleDirectAttr(D, AL);
    break;
  case ParsedAttr::AT_ObjCDirectMembers:
    S.ObjC().handleDirectMembersAttr(D, AL);
    handleSimpleAttribute<ObjCDirectMembersAttr>(S, D, AL);
    break;
  case ParsedAttr::AT_ObjCExplicitProtocolImpl:
    S.ObjC().handleSuppresProtocolAttr(D, AL);
    break;
  case ParsedAttr::AT_Unused:
    handleUnusedAttr(S, D, AL);
    break;
  case ParsedAttr::AT_Visibility:
    handleVisibilityAttr(S, D, AL, false);
    break;
  case ParsedAttr::AT_TypeVisibility:
    handleVisibilityAttr(S, D, AL, true);
    break;
  case ParsedAttr::AT_WarnUnusedResult:
    handleWarnUnusedResult(S, D, AL);
    break;
  case ParsedAttr::AT_WeakRef:
    handleWeakRefAttr(S, D, AL);
    break;
  case ParsedAttr::AT_WeakImport:
    handleWeakImportAttr(S, D, AL);
    break;
  case ParsedAttr::AT_TransparentUnion:
    handleTransparentUnionAttr(S, D, AL);
    break;
  case ParsedAttr::AT_ObjCMethodFamily:
    S.ObjC().handleMethodFamilyAttr(D, AL);
    break;
  case ParsedAttr::AT_ObjCNSObject:
    S.ObjC().handleNSObject(D, AL);
    break;
  case ParsedAttr::AT_ObjCIndependentClass:
    S.ObjC().handleIndependentClass(D, AL);
    break;
  case ParsedAttr::AT_Blocks:
    S.ObjC().handleBlocksAttr(D, AL);
    break;
  case ParsedAttr::AT_Sentinel:
    handleSentinelAttr(S, D, AL);
    break;
  case ParsedAttr::AT_Cleanup:
    handleCleanupAttr(S, D, AL);
    break;
  case ParsedAttr::AT_NoDebug:
    handleNoDebugAttr(S, D, AL);
    break;
  case ParsedAttr::AT_CmseNSEntry:
    S.ARM().handleCmseNSEntryAttr(D, AL);
    break;
  case ParsedAttr::AT_StdCall:
  case ParsedAttr::AT_CDecl:
  case ParsedAttr::AT_FastCall:
  case ParsedAttr::AT_ThisCall:
  case ParsedAttr::AT_Pascal:
  case ParsedAttr::AT_RegCall:
  case ParsedAttr::AT_SwiftCall:
  case ParsedAttr::AT_SwiftAsyncCall:
  case ParsedAttr::AT_VectorCall:
  case ParsedAttr::AT_MSABI:
  case ParsedAttr::AT_SysVABI:
  case ParsedAttr::AT_Pcs:
  case ParsedAttr::AT_IntelOclBicc:
  case ParsedAttr::AT_PreserveMost:
  case ParsedAttr::AT_PreserveAll:
  case ParsedAttr::AT_AArch64VectorPcs:
  case ParsedAttr::AT_AArch64SVEPcs:
  case ParsedAttr::AT_AMDGPUKernelCall:
  case ParsedAttr::AT_M68kRTD:
  case ParsedAttr::AT_PreserveNone:
  case ParsedAttr::AT_RISCVVectorCC:
  case ParsedAttr::AT_RISCVVLSCC:
    handleCallConvAttr(S, D, AL);
    break;
  case ParsedAttr::AT_Suppress:
    handleSuppressAttr(S, D, AL);
    break;
  case ParsedAttr::AT_Owner:
  case ParsedAttr::AT_Pointer:
    handleLifetimeCategoryAttr(S, D, AL);
    break;
  case ParsedAttr::AT_OpenCLAccess:
    S.OpenCL().handleAccessAttr(D, AL);
    break;
  case ParsedAttr::AT_OpenCLNoSVM:
    S.OpenCL().handleNoSVMAttr(D, AL);
    break;
  case ParsedAttr::AT_SwiftContext:
    S.Swift().AddParameterABIAttr(D, AL, ParameterABI::SwiftContext);
    break;
  case ParsedAttr::AT_SwiftAsyncContext:
    S.Swift().AddParameterABIAttr(D, AL, ParameterABI::SwiftAsyncContext);
    break;
  case ParsedAttr::AT_SwiftErrorResult:
    S.Swift().AddParameterABIAttr(D, AL, ParameterABI::SwiftErrorResult);
    break;
  case ParsedAttr::AT_SwiftIndirectResult:
    S.Swift().AddParameterABIAttr(D, AL, ParameterABI::SwiftIndirectResult);
    break;
  case ParsedAttr::AT_InternalLinkage:
    handleInternalLinkageAttr(S, D, AL);
    break;
  case ParsedAttr::AT_ZeroCallUsedRegs:
    handleZeroCallUsedRegsAttr(S, D, AL);
    break;
  case ParsedAttr::AT_FunctionReturnThunks:
    handleFunctionReturnThunksAttr(S, D, AL);
    break;
  case ParsedAttr::AT_NoMerge:
    handleNoMergeAttr(S, D, AL);
    break;
  case ParsedAttr::AT_NoUniqueAddress:
    handleNoUniqueAddressAttr(S, D, AL);
    break;

  case ParsedAttr::AT_AvailableOnlyInDefaultEvalMethod:
    handleAvailableOnlyInDefaultEvalMethod(S, D, AL);
    break;

  case ParsedAttr::AT_CountedBy:
  case ParsedAttr::AT_CountedByOrNull:
  case ParsedAttr::AT_SizedBy:
  case ParsedAttr::AT_SizedByOrNull:
    handleCountedByAttrField(S, D, AL);
    break;

  // Microsoft attributes:
  case ParsedAttr::AT_LayoutVersion:
    handleLayoutVersion(S, D, AL);
    break;
  case ParsedAttr::AT_Uuid:
    handleUuidAttr(S, D, AL);
    break;
  case ParsedAttr::AT_MSInheritance:
    handleMSInheritanceAttr(S, D, AL);
    break;
  case ParsedAttr::AT_Thread:
    handleDeclspecThreadAttr(S, D, AL);
    break;
  case ParsedAttr::AT_MSConstexpr:
    handleMSConstexprAttr(S, D, AL);
    break;
  case ParsedAttr::AT_HybridPatchable:
    handleSimpleAttribute<HybridPatchableAttr>(S, D, AL);
    break;

  // HLSL attributes:
  case ParsedAttr::AT_HLSLNumThreads:
    S.HLSL().handleNumThreadsAttr(D, AL);
    break;
  case ParsedAttr::AT_HLSLWaveSize:
    S.HLSL().handleWaveSizeAttr(D, AL);
    break;
  case ParsedAttr::AT_HLSLSV_GroupThreadID:
    S.HLSL().handleSV_GroupThreadIDAttr(D, AL);
    break;
  case ParsedAttr::AT_HLSLSV_GroupID:
    S.HLSL().handleSV_GroupIDAttr(D, AL);
    break;
  case ParsedAttr::AT_HLSLSV_GroupIndex:
    handleSimpleAttribute<HLSLSV_GroupIndexAttr>(S, D, AL);
    break;
  case ParsedAttr::AT_HLSLGroupSharedAddressSpace:
    handleSimpleAttribute<HLSLGroupSharedAddressSpaceAttr>(S, D, AL);
    break;
  case ParsedAttr::AT_HLSLSV_DispatchThreadID:
    S.HLSL().handleSV_DispatchThreadIDAttr(D, AL);
    break;
  case ParsedAttr::AT_HLSLPackOffset:
    S.HLSL().handlePackOffsetAttr(D, AL);
    break;
  case ParsedAttr::AT_HLSLShader:
    S.HLSL().handleShaderAttr(D, AL);
    break;
  case ParsedAttr::AT_HLSLResourceBinding:
    S.HLSL().handleResourceBindingAttr(D, AL);
    break;
  case ParsedAttr::AT_HLSLParamModifier:
    S.HLSL().handleParamModifierAttr(D, AL);
    break;

  case ParsedAttr::AT_AbiTag:
    handleAbiTagAttr(S, D, AL);
    break;
  case ParsedAttr::AT_CFGuard:
    handleCFGuardAttr(S, D, AL);
    break;

  // Thread safety attributes:
  case ParsedAttr::AT_PtGuardedVar:
    handlePtGuardedVarAttr(S, D, AL);
    break;
  case ParsedAttr::AT_NoSanitize:
    handleNoSanitizeAttr(S, D, AL);
    break;
  case ParsedAttr::AT_NoSanitizeSpecific:
    handleNoSanitizeSpecificAttr(S, D, AL);
    break;
  case ParsedAttr::AT_GuardedBy:
    handleGuardedByAttr(S, D, AL);
    break;
  case ParsedAttr::AT_PtGuardedBy:
    handlePtGuardedByAttr(S, D, AL);
    break;
  case ParsedAttr::AT_LockReturned:
    handleLockReturnedAttr(S, D, AL);
    break;
  case ParsedAttr::AT_LocksExcluded:
    handleLocksExcludedAttr(S, D, AL);
    break;
  case ParsedAttr::AT_AcquiredBefore:
    handleAcquiredBeforeAttr(S, D, AL);
    break;
  case ParsedAttr::AT_AcquiredAfter:
    handleAcquiredAfterAttr(S, D, AL);
    break;

  // Capability analysis attributes.
  case ParsedAttr::AT_Capability:
  case ParsedAttr::AT_Lockable:
    handleCapabilityAttr(S, D, AL);
    break;
  case ParsedAttr::AT_RequiresCapability:
    handleRequiresCapabilityAttr(S, D, AL);
    break;

  case ParsedAttr::AT_AssertCapability:
    handleAssertCapabilityAttr(S, D, AL);
    break;
  case ParsedAttr::AT_AcquireCapability:
    handleAcquireCapabilityAttr(S, D, AL);
    break;
  case ParsedAttr::AT_ReleaseCapability:
    handleReleaseCapabilityAttr(S, D, AL);
    break;
  case ParsedAttr::AT_TryAcquireCapability:
    handleTryAcquireCapabilityAttr(S, D, AL);
    break;

  // Consumed analysis attributes.
  case ParsedAttr::AT_Consumable:
    handleConsumableAttr(S, D, AL);
    break;
  case ParsedAttr::AT_CallableWhen:
    handleCallableWhenAttr(S, D, AL);
    break;
  case ParsedAttr::AT_ParamTypestate:
    handleParamTypestateAttr(S, D, AL);
    break;
  case ParsedAttr::AT_ReturnTypestate:
    handleReturnTypestateAttr(S, D, AL);
    break;
  case ParsedAttr::AT_SetTypestate:
    handleSetTypestateAttr(S, D, AL);
    break;
  case ParsedAttr::AT_TestTypestate:
    handleTestTypestateAttr(S, D, AL);
    break;

  // Type safety attributes.
  case ParsedAttr::AT_ArgumentWithTypeTag:
    handleArgumentWithTypeTagAttr(S, D, AL);
    break;
  case ParsedAttr::AT_TypeTagForDatatype:
    handleTypeTagForDatatypeAttr(S, D, AL);
    break;

  // Intel FPGA specific attributes
  case ParsedAttr::AT_SYCLIntelDoublePump:
    S.SYCL().handleSYCLIntelDoublePumpAttr(D, AL);
    break;
  case ParsedAttr::AT_SYCLIntelSinglePump:
    S.SYCL().handleSYCLIntelSinglePumpAttr(D, AL);
    break;
  case ParsedAttr::AT_SYCLIntelMemory:
    S.SYCL().handleSYCLIntelMemoryAttr(D, AL);
    break;
  case ParsedAttr::AT_SYCLIntelRegister:
    S.SYCL().handleSYCLIntelRegisterAttr(D, AL);
    break;
  case ParsedAttr::AT_SYCLIntelBankWidth:
    S.SYCL().handleSYCLIntelBankWidthAttr(D, AL);
    break;
  case ParsedAttr::AT_SYCLIntelNumBanks:
    S.SYCL().handleSYCLIntelNumBanksAttr(D, AL);
    break;
  case ParsedAttr::AT_SYCLIntelPrivateCopies:
    S.SYCL().handleSYCLIntelPrivateCopiesAttr(D, AL);
    break;
  case ParsedAttr::AT_SYCLIntelMaxReplicates:
    S.SYCL().handleSYCLIntelMaxReplicatesAttr(D, AL);
    break;
  case ParsedAttr::AT_SYCLIntelSimpleDualPort:
    S.SYCL().handleIntelSimpleDualPortAttr(D, AL);
    break;
  case ParsedAttr::AT_SYCLIntelMerge:
    S.SYCL().handleSYCLIntelMergeAttr(D, AL);
    break;
  case ParsedAttr::AT_SYCLIntelBankBits:
    S.SYCL().handleSYCLIntelBankBitsAttr(D, AL);
    break;
  case ParsedAttr::AT_SYCLIntelForcePow2Depth:
    S.SYCL().handleSYCLIntelForcePow2DepthAttr(D, AL);
    break;
  case ParsedAttr::AT_SYCLIntelPipeIO:
    S.SYCL().handleSYCLIntelPipeIOAttr(D, AL);
    break;
  case ParsedAttr::AT_SYCLIntelMaxConcurrency:
    S.SYCL().handleSYCLIntelMaxConcurrencyAttr(D, AL);
    break;
  case ParsedAttr::AT_SYCLAddIRAttributesFunction:
    S.SYCL().handleSYCLAddIRAttributesFunctionAttr(D, AL);
    break;
  case ParsedAttr::AT_SYCLAddIRAttributesKernelParameter:
    S.SYCL().handleSYCLAddIRAttributesKernelParameterAttr(D, AL);
    break;
  case ParsedAttr::AT_SYCLAddIRAttributesGlobalVariable:
    S.SYCL().handleSYCLAddIRAttributesGlobalVariableAttr(D, AL);
    break;
  case ParsedAttr::AT_SYCLAddIRAnnotationsMember:
    S.SYCL().handleSYCLAddIRAnnotationsMemberAttr(D, AL);
    break;
  case ParsedAttr::AT_SYCLRegisteredKernels:
    S.SYCL().handleSYCLRegisteredKernels(D, AL);
    break;

  // Swift attributes.
  case ParsedAttr::AT_SwiftAsyncName:
    S.Swift().handleAsyncName(D, AL);
    break;
  case ParsedAttr::AT_SwiftAttr:
    S.Swift().handleAttrAttr(D, AL);
    break;
  case ParsedAttr::AT_SwiftBridge:
    S.Swift().handleBridge(D, AL);
    break;
  case ParsedAttr::AT_SwiftError:
    S.Swift().handleError(D, AL);
    break;
  case ParsedAttr::AT_SwiftName:
    S.Swift().handleName(D, AL);
    break;
  case ParsedAttr::AT_SwiftNewType:
    S.Swift().handleNewType(D, AL);
    break;
  case ParsedAttr::AT_SwiftAsync:
    S.Swift().handleAsyncAttr(D, AL);
    break;
  case ParsedAttr::AT_SwiftAsyncError:
    S.Swift().handleAsyncError(D, AL);
    break;

  // XRay attributes.
  case ParsedAttr::AT_XRayLogArgs:
    handleXRayLogArgsAttr(S, D, AL);
    break;

  case ParsedAttr::AT_PatchableFunctionEntry:
    handlePatchableFunctionEntryAttr(S, D, AL);
    break;

  case ParsedAttr::AT_AlwaysDestroy:
  case ParsedAttr::AT_NoDestroy:
    handleDestroyAttr(S, D, AL);
    break;

  case ParsedAttr::AT_Uninitialized:
    handleUninitializedAttr(S, D, AL);
    break;

  case ParsedAttr::AT_ObjCExternallyRetained:
    S.ObjC().handleExternallyRetainedAttr(D, AL);
    break;

  case ParsedAttr::AT_MIGServerRoutine:
    handleMIGServerRoutineAttr(S, D, AL);
    break;

  case ParsedAttr::AT_MSAllocator:
    handleMSAllocatorAttr(S, D, AL);
    break;

  case ParsedAttr::AT_ArmBuiltinAlias:
    S.ARM().handleBuiltinAliasAttr(D, AL);
    break;

  case ParsedAttr::AT_ArmLocallyStreaming:
    handleSimpleAttribute<ArmLocallyStreamingAttr>(S, D, AL);
    break;

  case ParsedAttr::AT_ArmNew:
    S.ARM().handleNewAttr(D, AL);
    break;

  case ParsedAttr::AT_AcquireHandle:
    handleAcquireHandleAttr(S, D, AL);
    break;

  case ParsedAttr::AT_ReleaseHandle:
    handleHandleAttr<ReleaseHandleAttr>(S, D, AL);
    break;

  case ParsedAttr::AT_UnsafeBufferUsage:
    handleUnsafeBufferUsage<UnsafeBufferUsageAttr>(S, D, AL);
    break;

  case ParsedAttr::AT_UseHandle:
    handleHandleAttr<UseHandleAttr>(S, D, AL);
    break;

  case ParsedAttr::AT_EnforceTCB:
    handleEnforceTCBAttr<EnforceTCBAttr, EnforceTCBLeafAttr>(S, D, AL);
    break;

  case ParsedAttr::AT_EnforceTCBLeaf:
    handleEnforceTCBAttr<EnforceTCBLeafAttr, EnforceTCBAttr>(S, D, AL);
    break;

  case ParsedAttr::AT_BuiltinAlias:
    handleBuiltinAliasAttr(S, D, AL);
    break;

  case ParsedAttr::AT_PreferredType:
    handlePreferredTypeAttr(S, D, AL);
    break;

  case ParsedAttr::AT_UsingIfExists:
    handleSimpleAttribute<UsingIfExistsAttr>(S, D, AL);
    break;

  case ParsedAttr::AT_TypeNullable:
    handleNullableTypeAttr(S, D, AL);
    break;

  case ParsedAttr::AT_VTablePointerAuthentication:
    handleVTablePointerAuthentication(S, D, AL);
    break;
  }
}

static bool isKernelDecl(Decl *D) {
  const FunctionType *FnTy = D->getFunctionType();
  return D->hasAttr<OpenCLKernelAttr>() ||
         (FnTy && FnTy->getCallConv() == CallingConv::CC_AMDGPUKernelCall) ||
         D->hasAttr<CUDAGlobalAttr>() || D->getAttr<NVPTXKernelAttr>();
}

void Sema::ProcessDeclAttributeList(
    Scope *S, Decl *D, const ParsedAttributesView &AttrList,
    const ProcessDeclAttributeOptions &Options) {
  if (AttrList.empty())
    return;

  for (const ParsedAttr &AL : AttrList)
    ProcessDeclAttribute(*this, S, D, AL, Options);

  // FIXME: We should be able to handle these cases in TableGen.
  // GCC accepts
  // static int a9 __attribute__((weakref));
  // but that looks really pointless. We reject it.
  if (D->hasAttr<WeakRefAttr>() && !D->hasAttr<AliasAttr>()) {
    Diag(AttrList.begin()->getLoc(), diag::err_attribute_weakref_without_alias)
        << cast<NamedDecl>(D);
    D->dropAttr<WeakRefAttr>();
    return;
  }

  // FIXME: We should be able to handle this in TableGen as well. It would be
  // good to have a way to specify "these attributes must appear as a group",
  // for these. Additionally, it would be good to have a way to specify "these
  // attribute must never appear as a group" for attributes like cold and hot.
  if (!(D->hasAttr<OpenCLKernelAttr>() ||
        LangOpts.SYCLIsDevice || LangOpts.SYCLIsHost ||
        (D->hasAttr<CUDAGlobalAttr>() &&
         Context.getTargetInfo().getTriple().isSPIRV()))) {
    // These attributes cannot be applied to a non-kernel function.
    if (const auto *A = D->getAttr<ReqdWorkGroupSizeAttr>()) {
      // FIXME: This emits a different error message than
      // diag::err_attribute_wrong_decl_type + ExpectedKernelFunction.
      Diag(D->getLocation(), diag::err_opencl_kernel_attr) << A;
      D->setInvalidDecl();
    } else if (const auto *A = D->getAttr<WorkGroupSizeHintAttr>()) {
      Diag(D->getLocation(), diag::err_opencl_kernel_attr) << A;
      D->setInvalidDecl();
    } else if (const auto *A = D->getAttr<SYCLReqdWorkGroupSizeAttr>()) {
      Diag(D->getLocation(), diag::err_opencl_kernel_attr) << A;
      D->setInvalidDecl();
    } else if (const auto *A = D->getAttr<SYCLWorkGroupSizeHintAttr>()) {
      Diag(D->getLocation(), diag::err_opencl_kernel_attr) << A;
      D->setInvalidDecl();
    } else if (const auto *A = D->getAttr<SYCLIntelMaxWorkGroupSizeAttr>()) {
      Diag(D->getLocation(), diag::err_opencl_kernel_attr) << A;
      D->setInvalidDecl();
    } else if (const auto *A =
                   D->getAttr<SYCLIntelMinWorkGroupsPerComputeUnitAttr>()) {
      Diag(D->getLocation(), diag::err_opencl_kernel_attr) << A;
      D->setInvalidDecl();
    } else if (const auto *A =
                   D->getAttr<SYCLIntelMaxWorkGroupsPerMultiprocessorAttr>()) {
      Diag(D->getLocation(), diag::err_opencl_kernel_attr) << A;
      D->setInvalidDecl();
    } else if (const auto *A = D->getAttr<SYCLIntelNoGlobalWorkOffsetAttr>()) {
      Diag(D->getLocation(), diag::err_opencl_kernel_attr) << A;
      D->setInvalidDecl();
    } else if (const auto *A = D->getAttr<VecTypeHintAttr>()) {
      Diag(D->getLocation(), diag::err_opencl_kernel_attr) << A;
      D->setInvalidDecl();
    } else if (const auto *A = D->getAttr<IntelReqdSubGroupSizeAttr>()) {
      Diag(D->getLocation(), diag::err_opencl_kernel_attr) << A;
      D->setInvalidDecl();
    }
  }
  if (!isKernelDecl(D)) {
    if (const auto *A = D->getAttr<AMDGPUFlatWorkGroupSizeAttr>()) {
      Diag(D->getLocation(), diag::err_attribute_wrong_decl_type)
          << A << A->isRegularKeywordAttribute() << ExpectedKernelFunction;
      D->setInvalidDecl();
    } else if (const auto *A = D->getAttr<AMDGPUWavesPerEUAttr>()) {
      Diag(D->getLocation(), diag::err_attribute_wrong_decl_type)
          << A << A->isRegularKeywordAttribute() << ExpectedKernelFunction;
      D->setInvalidDecl();
    } else if (const auto *A = D->getAttr<AMDGPUNumSGPRAttr>()) {
      Diag(D->getLocation(), diag::err_attribute_wrong_decl_type)
          << A << A->isRegularKeywordAttribute() << ExpectedKernelFunction;
      D->setInvalidDecl();
    } else if (const auto *A = D->getAttr<AMDGPUNumVGPRAttr>()) {
      Diag(D->getLocation(), diag::err_attribute_wrong_decl_type)
          << A << A->isRegularKeywordAttribute() << ExpectedKernelFunction;
      D->setInvalidDecl();
    }
  }

  // Do not permit 'constructor' or 'destructor' attributes on __device__ code.
  if (getLangOpts().CUDAIsDevice && D->hasAttr<CUDADeviceAttr>() &&
      (D->hasAttr<ConstructorAttr>() || D->hasAttr<DestructorAttr>()) &&
      !getLangOpts().GPUAllowDeviceInit) {
    Diag(D->getLocation(), diag::err_cuda_ctor_dtor_attrs)
        << (D->hasAttr<ConstructorAttr>() ? "constructors" : "destructors");
    D->setInvalidDecl();
  }

  // Do this check after processing D's attributes because the attribute
  // objc_method_family can change whether the given method is in the init
  // family, and it can be applied after objc_designated_initializer. This is a
  // bit of a hack, but we need it to be compatible with versions of clang that
  // processed the attribute list in the wrong order.
  if (D->hasAttr<ObjCDesignatedInitializerAttr>() &&
      cast<ObjCMethodDecl>(D)->getMethodFamily() != OMF_init) {
    Diag(D->getLocation(), diag::err_designated_init_attr_non_init);
    D->dropAttr<ObjCDesignatedInitializerAttr>();
  }
}

void Sema::ProcessDeclAttributeDelayed(Decl *D,
                                       const ParsedAttributesView &AttrList) {
  for (const ParsedAttr &AL : AttrList)
    if (AL.getKind() == ParsedAttr::AT_TransparentUnion) {
      handleTransparentUnionAttr(*this, D, AL);
      break;
    }

  // For BPFPreserveAccessIndexAttr, we want to populate the attributes
  // to fields and inner records as well.
  if (D && D->hasAttr<BPFPreserveAccessIndexAttr>())
    BPF().handlePreserveAIRecord(cast<RecordDecl>(D));
}

bool Sema::ProcessAccessDeclAttributeList(
    AccessSpecDecl *ASDecl, const ParsedAttributesView &AttrList) {
  for (const ParsedAttr &AL : AttrList) {
    if (AL.getKind() == ParsedAttr::AT_Annotate) {
      ProcessDeclAttribute(*this, nullptr, ASDecl, AL,
                           ProcessDeclAttributeOptions());
    } else {
      Diag(AL.getLoc(), diag::err_only_annotate_after_access_spec);
      return true;
    }
  }
  return false;
}

/// checkUnusedDeclAttributes - Check a list of attributes to see if it
/// contains any decl attributes that we should warn about.
static void checkUnusedDeclAttributes(Sema &S, const ParsedAttributesView &A) {
  for (const ParsedAttr &AL : A) {
    // Only warn if the attribute is an unignored, non-type attribute.
    if (AL.isUsedAsTypeAttr() || AL.isInvalid())
      continue;
    if (AL.getKind() == ParsedAttr::IgnoredAttribute)
      continue;

    if (AL.getKind() == ParsedAttr::UnknownAttribute) {
      S.Diag(AL.getLoc(), diag::warn_unknown_attribute_ignored)
          << AL << AL.getRange();
    } else {
      S.Diag(AL.getLoc(), diag::warn_attribute_not_on_decl) << AL
                                                            << AL.getRange();
    }
  }
}

void Sema::checkUnusedDeclAttributes(Declarator &D) {
  ::checkUnusedDeclAttributes(*this, D.getDeclarationAttributes());
  ::checkUnusedDeclAttributes(*this, D.getDeclSpec().getAttributes());
  ::checkUnusedDeclAttributes(*this, D.getAttributes());
  for (unsigned i = 0, e = D.getNumTypeObjects(); i != e; ++i)
    ::checkUnusedDeclAttributes(*this, D.getTypeObject(i).getAttrs());
}

NamedDecl *Sema::DeclClonePragmaWeak(NamedDecl *ND, const IdentifierInfo *II,
                                     SourceLocation Loc) {
  assert(isa<FunctionDecl>(ND) || isa<VarDecl>(ND));
  NamedDecl *NewD = nullptr;
  if (auto *FD = dyn_cast<FunctionDecl>(ND)) {
    FunctionDecl *NewFD;
    // FIXME: Missing call to CheckFunctionDeclaration().
    // FIXME: Mangling?
    // FIXME: Is the qualifier info correct?
    // FIXME: Is the DeclContext correct?
    NewFD = FunctionDecl::Create(
        FD->getASTContext(), FD->getDeclContext(), Loc, Loc,
        DeclarationName(II), FD->getType(), FD->getTypeSourceInfo(), SC_None,
        getCurFPFeatures().isFPConstrained(), false /*isInlineSpecified*/,
        FD->hasPrototype(), ConstexprSpecKind::Unspecified,
        FD->getTrailingRequiresClause());
    NewD = NewFD;

    if (FD->getQualifier())
      NewFD->setQualifierInfo(FD->getQualifierLoc());

    // Fake up parameter variables; they are declared as if this were
    // a typedef.
    QualType FDTy = FD->getType();
    if (const auto *FT = FDTy->getAs<FunctionProtoType>()) {
      SmallVector<ParmVarDecl*, 16> Params;
      for (const auto &AI : FT->param_types()) {
        ParmVarDecl *Param = BuildParmVarDeclForTypedef(NewFD, Loc, AI);
        Param->setScopeInfo(0, Params.size());
        Params.push_back(Param);
      }
      NewFD->setParams(Params);
    }
  } else if (auto *VD = dyn_cast<VarDecl>(ND)) {
    NewD = VarDecl::Create(VD->getASTContext(), VD->getDeclContext(),
                           VD->getInnerLocStart(), VD->getLocation(), II,
                           VD->getType(), VD->getTypeSourceInfo(),
                           VD->getStorageClass());
    if (VD->getQualifier())
      cast<VarDecl>(NewD)->setQualifierInfo(VD->getQualifierLoc());
  }
  return NewD;
}

void Sema::DeclApplyPragmaWeak(Scope *S, NamedDecl *ND, const WeakInfo &W) {
  if (W.getAlias()) { // clone decl, impersonate __attribute(weak,alias(...))
    IdentifierInfo *NDId = ND->getIdentifier();
    NamedDecl *NewD = DeclClonePragmaWeak(ND, W.getAlias(), W.getLocation());
    NewD->addAttr(
        AliasAttr::CreateImplicit(Context, NDId->getName(), W.getLocation()));
    NewD->addAttr(WeakAttr::CreateImplicit(Context, W.getLocation()));
    WeakTopLevelDecl.push_back(NewD);
    // FIXME: "hideous" code from Sema::LazilyCreateBuiltin
    // to insert Decl at TU scope, sorry.
    DeclContext *SavedContext = CurContext;
    CurContext = Context.getTranslationUnitDecl();
    NewD->setDeclContext(CurContext);
    NewD->setLexicalDeclContext(CurContext);
    PushOnScopeChains(NewD, S);
    CurContext = SavedContext;
  } else { // just add weak to existing
    ND->addAttr(WeakAttr::CreateImplicit(Context, W.getLocation()));
  }
}

void Sema::ProcessPragmaWeak(Scope *S, Decl *D) {
  // It's valid to "forward-declare" #pragma weak, in which case we
  // have to do this.
  LoadExternalWeakUndeclaredIdentifiers();
  if (WeakUndeclaredIdentifiers.empty())
    return;
  NamedDecl *ND = nullptr;
  if (auto *VD = dyn_cast<VarDecl>(D))
    if (VD->isExternC())
      ND = VD;
  if (auto *FD = dyn_cast<FunctionDecl>(D))
    if (FD->isExternC())
      ND = FD;
  if (!ND)
    return;
  if (IdentifierInfo *Id = ND->getIdentifier()) {
    auto I = WeakUndeclaredIdentifiers.find(Id);
    if (I != WeakUndeclaredIdentifiers.end()) {
      auto &WeakInfos = I->second;
      for (const auto &W : WeakInfos)
        DeclApplyPragmaWeak(S, ND, W);
      std::remove_reference_t<decltype(WeakInfos)> EmptyWeakInfos;
      WeakInfos.swap(EmptyWeakInfos);
    }
  }
}

/// ProcessDeclAttributes - Given a declarator (PD) with attributes indicated in
/// it, apply them to D.  This is a bit tricky because PD can have attributes
/// specified in many different places, and we need to find and apply them all.
void Sema::ProcessDeclAttributes(Scope *S, Decl *D, const Declarator &PD) {
  // Ordering of attributes can be important, so we take care to process
  // attributes in the order in which they appeared in the source code.

  auto ProcessAttributesWithSliding =
      [&](const ParsedAttributesView &Src,
          const ProcessDeclAttributeOptions &Options) {
        ParsedAttributesView NonSlidingAttrs;
        for (ParsedAttr &AL : Src) {
          // FIXME: this sliding is specific to standard attributes and should
          // eventually be deprecated and removed as those are not intended to
          // slide to anything.
          if ((AL.isStandardAttributeSyntax() || AL.isAlignas()) &&
              AL.slidesFromDeclToDeclSpecLegacyBehavior()) {
            // Skip processing the attribute, but do check if it appertains to
            // the declaration. This is needed for the `MatrixType` attribute,
            // which, despite being a type attribute, defines a `SubjectList`
            // that only allows it to be used on typedef declarations.
            AL.diagnoseAppertainsTo(*this, D);
          } else {
            NonSlidingAttrs.addAtEnd(&AL);
          }
        }
        ProcessDeclAttributeList(S, D, NonSlidingAttrs, Options);
      };

  // First, process attributes that appeared on the declaration itself (but
  // only if they don't have the legacy behavior of "sliding" to the DeclSepc).
  ProcessAttributesWithSliding(PD.getDeclarationAttributes(), {});

  // Apply decl attributes from the DeclSpec if present.
  ProcessAttributesWithSliding(PD.getDeclSpec().getAttributes(),
                               ProcessDeclAttributeOptions()
                                   .WithIncludeCXX11Attributes(false)
                                   .WithIgnoreTypeAttributes(true));

  // Walk the declarator structure, applying decl attributes that were in a type
  // position to the decl itself.  This handles cases like:
  //   int *__attr__(x)** D;
  // when X is a decl attribute.
  for (unsigned i = 0, e = PD.getNumTypeObjects(); i != e; ++i) {
    ProcessDeclAttributeList(S, D, PD.getTypeObject(i).getAttrs(),
                             ProcessDeclAttributeOptions()
                                 .WithIncludeCXX11Attributes(false)
                                 .WithIgnoreTypeAttributes(true));
  }

  // Finally, apply any attributes on the decl itself.
  ProcessDeclAttributeList(S, D, PD.getAttributes());

  // Apply additional attributes specified by '#pragma clang attribute'.
  AddPragmaAttributes(S, D);

  // Look for API notes that map to attributes.
  ProcessAPINotes(D);
}

/// Is the given declaration allowed to use a forbidden type?
/// If so, it'll still be annotated with an attribute that makes it
/// illegal to actually use.
static bool isForbiddenTypeAllowed(Sema &S, Decl *D,
                                   const DelayedDiagnostic &diag,
                                   UnavailableAttr::ImplicitReason &reason) {
  // Private ivars are always okay.  Unfortunately, people don't
  // always properly make their ivars private, even in system headers.
  // Plus we need to make fields okay, too.
  if (!isa<FieldDecl>(D) && !isa<ObjCPropertyDecl>(D) &&
      !isa<FunctionDecl>(D))
    return false;

  // Silently accept unsupported uses of __weak in both user and system
  // declarations when it's been disabled, for ease of integration with
  // -fno-objc-arc files.  We do have to take some care against attempts
  // to define such things;  for now, we've only done that for ivars
  // and properties.
  if ((isa<ObjCIvarDecl>(D) || isa<ObjCPropertyDecl>(D))) {
    if (diag.getForbiddenTypeDiagnostic() == diag::err_arc_weak_disabled ||
        diag.getForbiddenTypeDiagnostic() == diag::err_arc_weak_no_runtime) {
      reason = UnavailableAttr::IR_ForbiddenWeak;
      return true;
    }
  }

  // Allow all sorts of things in system headers.
  if (S.Context.getSourceManager().isInSystemHeader(D->getLocation())) {
    // Currently, all the failures dealt with this way are due to ARC
    // restrictions.
    reason = UnavailableAttr::IR_ARCForbiddenType;
    return true;
  }

  return false;
}

/// Handle a delayed forbidden-type diagnostic.
static void handleDelayedForbiddenType(Sema &S, DelayedDiagnostic &DD,
                                       Decl *D) {
  auto Reason = UnavailableAttr::IR_None;
  if (D && isForbiddenTypeAllowed(S, D, DD, Reason)) {
    assert(Reason && "didn't set reason?");
    D->addAttr(UnavailableAttr::CreateImplicit(S.Context, "", Reason, DD.Loc));
    return;
  }
  if (S.getLangOpts().ObjCAutoRefCount)
    if (const auto *FD = dyn_cast<FunctionDecl>(D)) {
      // FIXME: we may want to suppress diagnostics for all
      // kind of forbidden type messages on unavailable functions.
      if (FD->hasAttr<UnavailableAttr>() &&
          DD.getForbiddenTypeDiagnostic() ==
              diag::err_arc_array_param_no_ownership) {
        DD.Triggered = true;
        return;
      }
    }

  S.Diag(DD.Loc, DD.getForbiddenTypeDiagnostic())
      << DD.getForbiddenTypeOperand() << DD.getForbiddenTypeArgument();
  DD.Triggered = true;
}


void Sema::PopParsingDeclaration(ParsingDeclState state, Decl *decl) {
  assert(DelayedDiagnostics.getCurrentPool());
  DelayedDiagnosticPool &poppedPool = *DelayedDiagnostics.getCurrentPool();
  DelayedDiagnostics.popWithoutEmitting(state);

  // When delaying diagnostics to run in the context of a parsed
  // declaration, we only want to actually emit anything if parsing
  // succeeds.
  if (!decl) return;

  // We emit all the active diagnostics in this pool or any of its
  // parents.  In general, we'll get one pool for the decl spec
  // and a child pool for each declarator; in a decl group like:
  //   deprecated_typedef foo, *bar, baz();
  // only the declarator pops will be passed decls.  This is correct;
  // we really do need to consider delayed diagnostics from the decl spec
  // for each of the different declarations.
  const DelayedDiagnosticPool *pool = &poppedPool;
  do {
    bool AnyAccessFailures = false;
    for (DelayedDiagnosticPool::pool_iterator
           i = pool->pool_begin(), e = pool->pool_end(); i != e; ++i) {
      // This const_cast is a bit lame.  Really, Triggered should be mutable.
      DelayedDiagnostic &diag = const_cast<DelayedDiagnostic&>(*i);
      if (diag.Triggered)
        continue;

      switch (diag.Kind) {
      case DelayedDiagnostic::Availability:
        // Don't bother giving deprecation/unavailable diagnostics if
        // the decl is invalid.
        if (!decl->isInvalidDecl())
          handleDelayedAvailabilityCheck(diag, decl);
        break;

      case DelayedDiagnostic::Access:
        // Only produce one access control diagnostic for a structured binding
        // declaration: we don't need to tell the user that all the fields are
        // inaccessible one at a time.
        if (AnyAccessFailures && isa<DecompositionDecl>(decl))
          continue;
        HandleDelayedAccessCheck(diag, decl);
        if (diag.Triggered)
          AnyAccessFailures = true;
        break;

      case DelayedDiagnostic::ForbiddenType:
        handleDelayedForbiddenType(*this, diag, decl);
        break;
      }
    }
  } while ((pool = pool->getParent()));
}

void Sema::redelayDiagnostics(DelayedDiagnosticPool &pool) {
  DelayedDiagnosticPool *curPool = DelayedDiagnostics.getCurrentPool();
  assert(curPool && "re-emitting in undelayed context not supported");
  curPool->steal(pool);
}<|MERGE_RESOLUTION|>--- conflicted
+++ resolved
@@ -5458,13 +5458,10 @@
     }
   }
 
-<<<<<<< HEAD
   const TargetInfo &TI = Context.getTargetInfo();
-=======
   bool IsTargetDefaultMSABI =
       Context.getTargetInfo().getTriple().isOSWindows() ||
       Context.getTargetInfo().getTriple().isUEFI();
->>>>>>> 20d63757
   // TODO: diagnose uses of these conventions on the wrong target.
   switch (Attrs.getKind()) {
   case ParsedAttr::AT_CDecl:
