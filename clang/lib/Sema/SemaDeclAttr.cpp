//===--- SemaDeclAttr.cpp - Declaration Attribute Handling ----------------===//
//
// Part of the LLVM Project, under the Apache License v2.0 with LLVM Exceptions.
// See https://llvm.org/LICENSE.txt for license information.
// SPDX-License-Identifier: Apache-2.0 WITH LLVM-exception
//
//===----------------------------------------------------------------------===//
//
//  This file implements decl-related attribute processing.
//
//===----------------------------------------------------------------------===//

#include "clang/AST/ASTConsumer.h"
#include "clang/AST/ASTContext.h"
#include "clang/AST/ASTMutationListener.h"
#include "clang/AST/CXXInheritance.h"
#include "clang/AST/DeclCXX.h"
#include "clang/AST/DeclObjC.h"
#include "clang/AST/DeclTemplate.h"
#include "clang/AST/Expr.h"
#include "clang/AST/ExprCXX.h"
#include "clang/AST/Mangle.h"
#include "clang/AST/RecursiveASTVisitor.h"
#include "clang/AST/Type.h"
#include "clang/Basic/CharInfo.h"
#include "clang/Basic/SourceLocation.h"
#include "clang/Basic/SourceManager.h"
#include "clang/Basic/TargetBuiltins.h"
#include "clang/Basic/TargetInfo.h"
#include "clang/Lex/Preprocessor.h"
#include "clang/Sema/DeclSpec.h"
#include "clang/Sema/DelayedDiagnostic.h"
#include "clang/Sema/Initialization.h"
#include "clang/Sema/Lookup.h"
#include "clang/Sema/ParsedAttr.h"
#include "clang/Sema/Scope.h"
#include "clang/Sema/ScopeInfo.h"
#include "clang/Sema/SemaInternal.h"
#include "llvm/ADT/Optional.h"
#include "llvm/ADT/STLExtras.h"
#include "llvm/ADT/StringExtras.h"
#include "llvm/IR/Assumptions.h"
#include "llvm/Support/MathExtras.h"
#include "llvm/Support/raw_ostream.h"

using namespace clang;
using namespace sema;

namespace AttributeLangSupport {
  enum LANG {
    C,
    Cpp,
    ObjC
  };
} // end namespace AttributeLangSupport

//===----------------------------------------------------------------------===//
//  Helper functions
//===----------------------------------------------------------------------===//

/// isFunctionOrMethod - Return true if the given decl has function
/// type (function or function-typed variable) or an Objective-C
/// method.
static bool isFunctionOrMethod(const Decl *D) {
  return (D->getFunctionType() != nullptr) || isa<ObjCMethodDecl>(D);
}

/// Return true if the given decl has function type (function or
/// function-typed variable) or an Objective-C method or a block.
static bool isFunctionOrMethodOrBlock(const Decl *D) {
  return isFunctionOrMethod(D) || isa<BlockDecl>(D);
}

/// Return true if the given decl has a declarator that should have
/// been processed by Sema::GetTypeForDeclarator.
static bool hasDeclarator(const Decl *D) {
  // In some sense, TypedefDecl really *ought* to be a DeclaratorDecl.
  return isa<DeclaratorDecl>(D) || isa<BlockDecl>(D) || isa<TypedefNameDecl>(D) ||
         isa<ObjCPropertyDecl>(D);
}

/// hasFunctionProto - Return true if the given decl has a argument
/// information. This decl should have already passed
/// isFunctionOrMethod or isFunctionOrMethodOrBlock.
static bool hasFunctionProto(const Decl *D) {
  if (const FunctionType *FnTy = D->getFunctionType())
    return isa<FunctionProtoType>(FnTy);
  return isa<ObjCMethodDecl>(D) || isa<BlockDecl>(D);
}

/// getFunctionOrMethodNumParams - Return number of function or method
/// parameters. It is an error to call this on a K&R function (use
/// hasFunctionProto first).
static unsigned getFunctionOrMethodNumParams(const Decl *D) {
  if (const FunctionType *FnTy = D->getFunctionType())
    return cast<FunctionProtoType>(FnTy)->getNumParams();
  if (const auto *BD = dyn_cast<BlockDecl>(D))
    return BD->getNumParams();
  return cast<ObjCMethodDecl>(D)->param_size();
}

static const ParmVarDecl *getFunctionOrMethodParam(const Decl *D,
                                                   unsigned Idx) {
  if (const auto *FD = dyn_cast<FunctionDecl>(D))
    return FD->getParamDecl(Idx);
  if (const auto *MD = dyn_cast<ObjCMethodDecl>(D))
    return MD->getParamDecl(Idx);
  if (const auto *BD = dyn_cast<BlockDecl>(D))
    return BD->getParamDecl(Idx);
  return nullptr;
}

static QualType getFunctionOrMethodParamType(const Decl *D, unsigned Idx) {
  if (const FunctionType *FnTy = D->getFunctionType())
    return cast<FunctionProtoType>(FnTy)->getParamType(Idx);
  if (const auto *BD = dyn_cast<BlockDecl>(D))
    return BD->getParamDecl(Idx)->getType();

  return cast<ObjCMethodDecl>(D)->parameters()[Idx]->getType();
}

static SourceRange getFunctionOrMethodParamRange(const Decl *D, unsigned Idx) {
  if (auto *PVD = getFunctionOrMethodParam(D, Idx))
    return PVD->getSourceRange();
  return SourceRange();
}

static QualType getFunctionOrMethodResultType(const Decl *D) {
  if (const FunctionType *FnTy = D->getFunctionType())
    return FnTy->getReturnType();
  return cast<ObjCMethodDecl>(D)->getReturnType();
}

static SourceRange getFunctionOrMethodResultSourceRange(const Decl *D) {
  if (const auto *FD = dyn_cast<FunctionDecl>(D))
    return FD->getReturnTypeSourceRange();
  if (const auto *MD = dyn_cast<ObjCMethodDecl>(D))
    return MD->getReturnTypeSourceRange();
  return SourceRange();
}

static bool isFunctionOrMethodVariadic(const Decl *D) {
  if (const FunctionType *FnTy = D->getFunctionType())
    return cast<FunctionProtoType>(FnTy)->isVariadic();
  if (const auto *BD = dyn_cast<BlockDecl>(D))
    return BD->isVariadic();
  return cast<ObjCMethodDecl>(D)->isVariadic();
}

static bool isInstanceMethod(const Decl *D) {
  if (const auto *MethodDecl = dyn_cast<CXXMethodDecl>(D))
    return MethodDecl->isInstance();
  return false;
}

static inline bool isNSStringType(QualType T, ASTContext &Ctx) {
  const auto *PT = T->getAs<ObjCObjectPointerType>();
  if (!PT)
    return false;

  ObjCInterfaceDecl *Cls = PT->getObjectType()->getInterface();
  if (!Cls)
    return false;

  IdentifierInfo* ClsName = Cls->getIdentifier();

  // FIXME: Should we walk the chain of classes?
  return ClsName == &Ctx.Idents.get("NSString") ||
         ClsName == &Ctx.Idents.get("NSMutableString");
}

static inline bool isCFStringType(QualType T, ASTContext &Ctx) {
  const auto *PT = T->getAs<PointerType>();
  if (!PT)
    return false;

  const auto *RT = PT->getPointeeType()->getAs<RecordType>();
  if (!RT)
    return false;

  const RecordDecl *RD = RT->getDecl();
  if (RD->getTagKind() != TTK_Struct)
    return false;

  return RD->getIdentifier() == &Ctx.Idents.get("__CFString");
}

static unsigned getNumAttributeArgs(const ParsedAttr &AL) {
  // FIXME: Include the type in the argument list.
  return AL.getNumArgs() + AL.hasParsedType();
}

template <typename Compare>
static bool checkAttributeNumArgsImpl(Sema &S, const ParsedAttr &AL,
                                      unsigned Num, unsigned Diag,
                                      Compare Comp) {
  if (Comp(getNumAttributeArgs(AL), Num)) {
    S.Diag(AL.getLoc(), Diag) << AL << Num;
    return false;
  }

  return true;
}

/// Check if the attribute has exactly as many args as Num. May
/// output an error.
static bool checkAttributeNumArgs(Sema &S, const ParsedAttr &AL, unsigned Num) {
  return checkAttributeNumArgsImpl(S, AL, Num,
                                   diag::err_attribute_wrong_number_arguments,
                                   std::not_equal_to<unsigned>());
}

/// Check if the attribute has at least as many args as Num. May
/// output an error.
static bool checkAttributeAtLeastNumArgs(Sema &S, const ParsedAttr &AL,
                                         unsigned Num) {
  return checkAttributeNumArgsImpl(S, AL, Num,
                                   diag::err_attribute_too_few_arguments,
                                   std::less<unsigned>());
}

/// Check if the attribute has at most as many args as Num. May
/// output an error.
static bool checkAttributeAtMostNumArgs(Sema &S, const ParsedAttr &AL,
                                        unsigned Num) {
  return checkAttributeNumArgsImpl(S, AL, Num,
                                   diag::err_attribute_too_many_arguments,
                                   std::greater<unsigned>());
}

/// A helper function to provide Attribute Location for the Attr types
/// AND the ParsedAttr.
template <typename AttrInfo>
static std::enable_if_t<std::is_base_of<Attr, AttrInfo>::value, SourceLocation>
getAttrLoc(const AttrInfo &AL) {
  return AL.getLocation();
}
static SourceLocation getAttrLoc(const ParsedAttr &AL) { return AL.getLoc(); }

/// If Expr is a valid integer constant, get the value of the integer
/// expression and return success or failure. May output an error.
///
/// Negative argument is implicitly converted to unsigned, unless
/// \p StrictlyUnsigned is true.
template <typename AttrInfo>
static bool checkUInt32Argument(Sema &S, const AttrInfo &AI, const Expr *Expr,
                                uint32_t &Val, unsigned Idx = UINT_MAX,
                                bool StrictlyUnsigned = false) {
  Optional<llvm::APSInt> I = llvm::APSInt(32);
  if (Expr->isTypeDependent() || Expr->isValueDependent() ||
      !(I = Expr->getIntegerConstantExpr(S.Context))) {
    if (Idx != UINT_MAX)
      S.Diag(getAttrLoc(AI), diag::err_attribute_argument_n_type)
          << &AI << Idx << AANT_ArgumentIntegerConstant
          << Expr->getSourceRange();
    else
      S.Diag(getAttrLoc(AI), diag::err_attribute_argument_type)
          << &AI << AANT_ArgumentIntegerConstant << Expr->getSourceRange();
    return false;
  }

  if (!I->isIntN(32)) {
    S.Diag(Expr->getExprLoc(), diag::err_ice_too_large)
        << I->toString(10, false) << 32 << /* Unsigned */ 1;
    return false;
  }

  if (StrictlyUnsigned && I->isSigned() && I->isNegative()) {
    S.Diag(getAttrLoc(AI), diag::err_attribute_requires_positive_integer)
        << &AI << /*non-negative*/ 1;
    return false;
  }

  Val = (uint32_t)I->getZExtValue();
  return true;
}

/// Wrapper around checkUInt32Argument, with an extra check to be sure
/// that the result will fit into a regular (signed) int. All args have the same
/// purpose as they do in checkUInt32Argument.
template <typename AttrInfo>
static bool checkPositiveIntArgument(Sema &S, const AttrInfo &AI, const Expr *Expr,
                                     int &Val, unsigned Idx = UINT_MAX) {
  uint32_t UVal;
  if (!checkUInt32Argument(S, AI, Expr, UVal, Idx))
    return false;

  if (UVal > (uint32_t)std::numeric_limits<int>::max()) {
    llvm::APSInt I(32); // for toString
    I = UVal;
    S.Diag(Expr->getExprLoc(), diag::err_ice_too_large)
        << I.toString(10, false) << 32 << /* Unsigned */ 0;
    return false;
  }

  Val = UVal;
  return true;
}

/// Diagnose mutually exclusive attributes when present on a given
/// declaration. Returns true if diagnosed.
template <typename AttrTy>
static bool checkAttrMutualExclusion(Sema &S, Decl *D, const ParsedAttr &AL) {
  if (const auto *A = D->getAttr<AttrTy>()) {
    S.Diag(AL.getLoc(), diag::err_attributes_are_not_compatible) << AL << A;
    S.Diag(A->getLocation(), diag::note_conflicting_attribute);
    return true;
  }
  return false;
}

template <typename AttrTy>
static bool checkAttrMutualExclusion(Sema &S, Decl *D, const Attr &AL) {
  if (const auto *A = D->getAttr<AttrTy>()) {
    S.Diag(AL.getLocation(), diag::err_attributes_are_not_compatible) << &AL
                                                                      << A;
    S.Diag(A->getLocation(), diag::note_conflicting_attribute);
    return true;
  }
  return false;
}

void Sema::DiagnoseDeprecatedAttribute(const ParsedAttr &A, StringRef NewScope,
                                       StringRef NewName) {
  assert((!NewName.empty() || !NewScope.empty()) &&
         "Deprecated attribute with no new scope or name?");
  Diag(A.getLoc(), diag::warn_attribute_spelling_deprecated)
      << "'" + A.getNormalizedFullName() + "'";

  FixItHint Fix;
  std::string NewFullName;
  if (NewScope.empty() && !NewName.empty()) {
    // Only have a new name.
    Fix = FixItHint::CreateReplacement(A.getLoc(), NewName);
    NewFullName =
        ((A.hasScope() ? A.getScopeName()->getName() : StringRef("")) +
         "::" + NewName)
            .str();
  } else if (NewName.empty() && !NewScope.empty()) {
    // Only have a new scope.
    Fix = FixItHint::CreateReplacement(A.getScopeLoc(), NewScope);
    NewFullName = (NewScope + "::" + A.getAttrName()->getName()).str();
  } else {
    // Have both a new name and a new scope.
    NewFullName = (NewScope + "::" + NewName).str();
    Fix = FixItHint::CreateReplacement(A.getRange(), NewFullName);
  }

  Diag(A.getLoc(), diag::note_spelling_suggestion)
      << "'" + NewFullName + "'" << Fix;
}

void Sema::CheckDeprecatedSYCLAttributeSpelling(const ParsedAttr &A,
                                                StringRef NewName) {
  // Additionally, diagnose the old [[intel::ii]] spelling.
  if (A.getKind() == ParsedAttr::AT_SYCLIntelFPGAInitiationInterval &&
      A.getAttrName()->isStr("ii")) {
    DiagnoseDeprecatedAttribute(A, "intel", "initiation_interval");
    return;
  }

  // All attributes in the intelfpga vendor namespace are deprecated in favor
  // of a name in the intel vendor namespace. By default, assume the attribute
  // retains its original name but changes the namespace. However, some
  // attributes were renamed, so we support supplying a new name as well.
  if (A.hasScope() && A.getScopeName()->isStr("intelfpga")) {
    DiagnoseDeprecatedAttribute(A, "intel", NewName);
    return;
  }
}

/// Check if IdxExpr is a valid parameter index for a function or
/// instance method D.  May output an error.
///
/// \returns true if IdxExpr is a valid index.
template <typename AttrInfo>
static bool checkFunctionOrMethodParameterIndex(
    Sema &S, const Decl *D, const AttrInfo &AI, unsigned AttrArgNum,
    const Expr *IdxExpr, ParamIdx &Idx, bool CanIndexImplicitThis = false) {
  assert(isFunctionOrMethodOrBlock(D));

  // In C++ the implicit 'this' function parameter also counts.
  // Parameters are counted from one.
  bool HP = hasFunctionProto(D);
  bool HasImplicitThisParam = isInstanceMethod(D);
  bool IV = HP && isFunctionOrMethodVariadic(D);
  unsigned NumParams =
      (HP ? getFunctionOrMethodNumParams(D) : 0) + HasImplicitThisParam;

  Optional<llvm::APSInt> IdxInt;
  if (IdxExpr->isTypeDependent() || IdxExpr->isValueDependent() ||
      !(IdxInt = IdxExpr->getIntegerConstantExpr(S.Context))) {
    S.Diag(getAttrLoc(AI), diag::err_attribute_argument_n_type)
        << &AI << AttrArgNum << AANT_ArgumentIntegerConstant
        << IdxExpr->getSourceRange();
    return false;
  }

  unsigned IdxSource = IdxInt->getLimitedValue(UINT_MAX);
  if (IdxSource < 1 || (!IV && IdxSource > NumParams)) {
    S.Diag(getAttrLoc(AI), diag::err_attribute_argument_out_of_bounds)
        << &AI << AttrArgNum << IdxExpr->getSourceRange();
    return false;
  }
  if (HasImplicitThisParam && !CanIndexImplicitThis) {
    if (IdxSource == 1) {
      S.Diag(getAttrLoc(AI), diag::err_attribute_invalid_implicit_this_argument)
          << &AI << IdxExpr->getSourceRange();
      return false;
    }
  }

  Idx = ParamIdx(IdxSource, D);
  return true;
}

/// Check if the argument \p ArgNum of \p Attr is a ASCII string literal.
/// If not emit an error and return false. If the argument is an identifier it
/// will emit an error with a fixit hint and treat it as if it was a string
/// literal.
bool Sema::checkStringLiteralArgumentAttr(const ParsedAttr &AL, unsigned ArgNum,
                                          StringRef &Str,
                                          SourceLocation *ArgLocation) {
  // Look for identifiers. If we have one emit a hint to fix it to a literal.
  if (AL.isArgIdent(ArgNum)) {
    IdentifierLoc *Loc = AL.getArgAsIdent(ArgNum);
    Diag(Loc->Loc, diag::err_attribute_argument_type)
        << AL << AANT_ArgumentString
        << FixItHint::CreateInsertion(Loc->Loc, "\"")
        << FixItHint::CreateInsertion(getLocForEndOfToken(Loc->Loc), "\"");
    Str = Loc->Ident->getName();
    if (ArgLocation)
      *ArgLocation = Loc->Loc;
    return true;
  }

  // Now check for an actual string literal.
  Expr *ArgExpr = AL.getArgAsExpr(ArgNum);
  const auto *Literal = dyn_cast<StringLiteral>(ArgExpr->IgnoreParenCasts());
  if (ArgLocation)
    *ArgLocation = ArgExpr->getBeginLoc();

  if (!Literal || !Literal->isAscii()) {
    Diag(ArgExpr->getBeginLoc(), diag::err_attribute_argument_type)
        << AL << AANT_ArgumentString;
    return false;
  }

  Str = Literal->getString();
  return true;
}

/// Applies the given attribute to the Decl without performing any
/// additional semantic checking.
template <typename AttrType>
static void handleSimpleAttribute(Sema &S, Decl *D,
                                  const AttributeCommonInfo &CI) {
  D->addAttr(::new (S.Context) AttrType(S.Context, CI));
}

template <typename... DiagnosticArgs>
static const Sema::SemaDiagnosticBuilder&
appendDiagnostics(const Sema::SemaDiagnosticBuilder &Bldr) {
  return Bldr;
}

template <typename T, typename... DiagnosticArgs>
static const Sema::SemaDiagnosticBuilder&
appendDiagnostics(const Sema::SemaDiagnosticBuilder &Bldr, T &&ExtraArg,
                  DiagnosticArgs &&... ExtraArgs) {
  return appendDiagnostics(Bldr << std::forward<T>(ExtraArg),
                           std::forward<DiagnosticArgs>(ExtraArgs)...);
}

/// Add an attribute {@code AttrType} to declaration {@code D}, provided that
/// {@code PassesCheck} is true.
/// Otherwise, emit diagnostic {@code DiagID}, passing in all parameters
/// specified in {@code ExtraArgs}.
template <typename AttrType, typename... DiagnosticArgs>
static void handleSimpleAttributeOrDiagnose(Sema &S, Decl *D,
                                            const AttributeCommonInfo &CI,
                                            bool PassesCheck, unsigned DiagID,
                                            DiagnosticArgs &&... ExtraArgs) {
  if (!PassesCheck) {
    Sema::SemaDiagnosticBuilder DB = S.Diag(D->getBeginLoc(), DiagID);
    appendDiagnostics(DB, std::forward<DiagnosticArgs>(ExtraArgs)...);
    return;
  }
  handleSimpleAttribute<AttrType>(S, D, CI);
}

template <typename AttrType>
static void handleSimpleAttributeWithExclusions(Sema &S, Decl *D,
                                                const ParsedAttr &AL) {
  handleSimpleAttribute<AttrType>(S, D, AL);
}

/// Applies the given attribute to the Decl so long as the Decl doesn't
/// already have one of the given incompatible attributes.
template <typename AttrType, typename IncompatibleAttrType,
          typename... IncompatibleAttrTypes>
static void handleSimpleAttributeWithExclusions(Sema &S, Decl *D,
                                                const ParsedAttr &AL) {
  if (checkAttrMutualExclusion<IncompatibleAttrType>(S, D, AL))
    return;
  handleSimpleAttributeWithExclusions<AttrType, IncompatibleAttrTypes...>(S, D,
                                                                          AL);
}

/// Check if the passed-in expression is of type int or bool.
static bool isIntOrBool(Expr *Exp) {
  QualType QT = Exp->getType();
  return QT->isBooleanType() || QT->isIntegerType();
}


// Check to see if the type is a smart pointer of some kind.  We assume
// it's a smart pointer if it defines both operator-> and operator*.
static bool threadSafetyCheckIsSmartPointer(Sema &S, const RecordType* RT) {
  auto IsOverloadedOperatorPresent = [&S](const RecordDecl *Record,
                                          OverloadedOperatorKind Op) {
    DeclContextLookupResult Result =
        Record->lookup(S.Context.DeclarationNames.getCXXOperatorName(Op));
    return !Result.empty();
  };

  const RecordDecl *Record = RT->getDecl();
  bool foundStarOperator = IsOverloadedOperatorPresent(Record, OO_Star);
  bool foundArrowOperator = IsOverloadedOperatorPresent(Record, OO_Arrow);
  if (foundStarOperator && foundArrowOperator)
    return true;

  const CXXRecordDecl *CXXRecord = dyn_cast<CXXRecordDecl>(Record);
  if (!CXXRecord)
    return false;

  for (auto BaseSpecifier : CXXRecord->bases()) {
    if (!foundStarOperator)
      foundStarOperator = IsOverloadedOperatorPresent(
          BaseSpecifier.getType()->getAsRecordDecl(), OO_Star);
    if (!foundArrowOperator)
      foundArrowOperator = IsOverloadedOperatorPresent(
          BaseSpecifier.getType()->getAsRecordDecl(), OO_Arrow);
  }

  if (foundStarOperator && foundArrowOperator)
    return true;

  return false;
}

/// Check if passed in Decl is a pointer type.
/// Note that this function may produce an error message.
/// \return true if the Decl is a pointer type; false otherwise
static bool threadSafetyCheckIsPointer(Sema &S, const Decl *D,
                                       const ParsedAttr &AL) {
  const auto *VD = cast<ValueDecl>(D);
  QualType QT = VD->getType();
  if (QT->isAnyPointerType())
    return true;

  if (const auto *RT = QT->getAs<RecordType>()) {
    // If it's an incomplete type, it could be a smart pointer; skip it.
    // (We don't want to force template instantiation if we can avoid it,
    // since that would alter the order in which templates are instantiated.)
    if (RT->isIncompleteType())
      return true;

    if (threadSafetyCheckIsSmartPointer(S, RT))
      return true;
  }

  S.Diag(AL.getLoc(), diag::warn_thread_attribute_decl_not_pointer) << AL << QT;
  return false;
}

/// Checks that the passed in QualType either is of RecordType or points
/// to RecordType. Returns the relevant RecordType, null if it does not exit.
static const RecordType *getRecordType(QualType QT) {
  if (const auto *RT = QT->getAs<RecordType>())
    return RT;

  // Now check if we point to record type.
  if (const auto *PT = QT->getAs<PointerType>())
    return PT->getPointeeType()->getAs<RecordType>();

  return nullptr;
}

template <typename AttrType>
static bool checkRecordDeclForAttr(const RecordDecl *RD) {
  // Check if the record itself has the attribute.
  if (RD->hasAttr<AttrType>())
    return true;

  // Else check if any base classes have the attribute.
  if (const auto *CRD = dyn_cast<CXXRecordDecl>(RD)) {
    CXXBasePaths BPaths(false, false);
    if (CRD->lookupInBases(
            [](const CXXBaseSpecifier *BS, CXXBasePath &) {
              const auto &Ty = *BS->getType();
              // If it's type-dependent, we assume it could have the attribute.
              if (Ty.isDependentType())
                return true;
              return Ty.castAs<RecordType>()->getDecl()->hasAttr<AttrType>();
            },
            BPaths, true))
      return true;
  }
  return false;
}

static bool checkRecordTypeForCapability(Sema &S, QualType Ty) {
  const RecordType *RT = getRecordType(Ty);

  if (!RT)
    return false;

  // Don't check for the capability if the class hasn't been defined yet.
  if (RT->isIncompleteType())
    return true;

  // Allow smart pointers to be used as capability objects.
  // FIXME -- Check the type that the smart pointer points to.
  if (threadSafetyCheckIsSmartPointer(S, RT))
    return true;

  return checkRecordDeclForAttr<CapabilityAttr>(RT->getDecl());
}

static bool checkTypedefTypeForCapability(QualType Ty) {
  const auto *TD = Ty->getAs<TypedefType>();
  if (!TD)
    return false;

  TypedefNameDecl *TN = TD->getDecl();
  if (!TN)
    return false;

  return TN->hasAttr<CapabilityAttr>();
}

static bool typeHasCapability(Sema &S, QualType Ty) {
  if (checkTypedefTypeForCapability(Ty))
    return true;

  if (checkRecordTypeForCapability(S, Ty))
    return true;

  return false;
}

static bool isCapabilityExpr(Sema &S, const Expr *Ex) {
  // Capability expressions are simple expressions involving the boolean logic
  // operators &&, || or !, a simple DeclRefExpr, CastExpr or a ParenExpr. Once
  // a DeclRefExpr is found, its type should be checked to determine whether it
  // is a capability or not.

  if (const auto *E = dyn_cast<CastExpr>(Ex))
    return isCapabilityExpr(S, E->getSubExpr());
  else if (const auto *E = dyn_cast<ParenExpr>(Ex))
    return isCapabilityExpr(S, E->getSubExpr());
  else if (const auto *E = dyn_cast<UnaryOperator>(Ex)) {
    if (E->getOpcode() == UO_LNot || E->getOpcode() == UO_AddrOf ||
        E->getOpcode() == UO_Deref)
      return isCapabilityExpr(S, E->getSubExpr());
    return false;
  } else if (const auto *E = dyn_cast<BinaryOperator>(Ex)) {
    if (E->getOpcode() == BO_LAnd || E->getOpcode() == BO_LOr)
      return isCapabilityExpr(S, E->getLHS()) &&
             isCapabilityExpr(S, E->getRHS());
    return false;
  }

  return typeHasCapability(S, Ex->getType());
}

/// Checks that all attribute arguments, starting from Sidx, resolve to
/// a capability object.
/// \param Sidx The attribute argument index to start checking with.
/// \param ParamIdxOk Whether an argument can be indexing into a function
/// parameter list.
static void checkAttrArgsAreCapabilityObjs(Sema &S, Decl *D,
                                           const ParsedAttr &AL,
                                           SmallVectorImpl<Expr *> &Args,
                                           unsigned Sidx = 0,
                                           bool ParamIdxOk = false) {
  if (Sidx == AL.getNumArgs()) {
    // If we don't have any capability arguments, the attribute implicitly
    // refers to 'this'. So we need to make sure that 'this' exists, i.e. we're
    // a non-static method, and that the class is a (scoped) capability.
    const auto *MD = dyn_cast<const CXXMethodDecl>(D);
    if (MD && !MD->isStatic()) {
      const CXXRecordDecl *RD = MD->getParent();
      // FIXME -- need to check this again on template instantiation
      if (!checkRecordDeclForAttr<CapabilityAttr>(RD) &&
          !checkRecordDeclForAttr<ScopedLockableAttr>(RD))
        S.Diag(AL.getLoc(),
               diag::warn_thread_attribute_not_on_capability_member)
            << AL << MD->getParent();
    } else {
      S.Diag(AL.getLoc(), diag::warn_thread_attribute_not_on_non_static_member)
          << AL;
    }
  }

  for (unsigned Idx = Sidx; Idx < AL.getNumArgs(); ++Idx) {
    Expr *ArgExp = AL.getArgAsExpr(Idx);

    if (ArgExp->isTypeDependent()) {
      // FIXME -- need to check this again on template instantiation
      Args.push_back(ArgExp);
      continue;
    }

    if (const auto *StrLit = dyn_cast<StringLiteral>(ArgExp)) {
      if (StrLit->getLength() == 0 ||
          (StrLit->isAscii() && StrLit->getString() == StringRef("*"))) {
        // Pass empty strings to the analyzer without warnings.
        // Treat "*" as the universal lock.
        Args.push_back(ArgExp);
        continue;
      }

      // We allow constant strings to be used as a placeholder for expressions
      // that are not valid C++ syntax, but warn that they are ignored.
      S.Diag(AL.getLoc(), diag::warn_thread_attribute_ignored) << AL;
      Args.push_back(ArgExp);
      continue;
    }

    QualType ArgTy = ArgExp->getType();

    // A pointer to member expression of the form  &MyClass::mu is treated
    // specially -- we need to look at the type of the member.
    if (const auto *UOp = dyn_cast<UnaryOperator>(ArgExp))
      if (UOp->getOpcode() == UO_AddrOf)
        if (const auto *DRE = dyn_cast<DeclRefExpr>(UOp->getSubExpr()))
          if (DRE->getDecl()->isCXXInstanceMember())
            ArgTy = DRE->getDecl()->getType();

    // First see if we can just cast to record type, or pointer to record type.
    const RecordType *RT = getRecordType(ArgTy);

    // Now check if we index into a record type function param.
    if(!RT && ParamIdxOk) {
      const auto *FD = dyn_cast<FunctionDecl>(D);
      const auto *IL = dyn_cast<IntegerLiteral>(ArgExp);
      if(FD && IL) {
        unsigned int NumParams = FD->getNumParams();
        llvm::APInt ArgValue = IL->getValue();
        uint64_t ParamIdxFromOne = ArgValue.getZExtValue();
        uint64_t ParamIdxFromZero = ParamIdxFromOne - 1;
        if (!ArgValue.isStrictlyPositive() || ParamIdxFromOne > NumParams) {
          S.Diag(AL.getLoc(),
                 diag::err_attribute_argument_out_of_bounds_extra_info)
              << AL << Idx + 1 << NumParams;
          continue;
        }
        ArgTy = FD->getParamDecl(ParamIdxFromZero)->getType();
      }
    }

    // If the type does not have a capability, see if the components of the
    // expression have capabilities. This allows for writing C code where the
    // capability may be on the type, and the expression is a capability
    // boolean logic expression. Eg) requires_capability(A || B && !C)
    if (!typeHasCapability(S, ArgTy) && !isCapabilityExpr(S, ArgExp))
      S.Diag(AL.getLoc(), diag::warn_thread_attribute_argument_not_lockable)
          << AL << ArgTy;

    Args.push_back(ArgExp);
  }
}

//===----------------------------------------------------------------------===//
// Attribute Implementations
//===----------------------------------------------------------------------===//

static void handlePtGuardedVarAttr(Sema &S, Decl *D, const ParsedAttr &AL) {
  if (!threadSafetyCheckIsPointer(S, D, AL))
    return;

  D->addAttr(::new (S.Context) PtGuardedVarAttr(S.Context, AL));
}

static bool checkGuardedByAttrCommon(Sema &S, Decl *D, const ParsedAttr &AL,
                                     Expr *&Arg) {
  SmallVector<Expr *, 1> Args;
  // check that all arguments are lockable objects
  checkAttrArgsAreCapabilityObjs(S, D, AL, Args);
  unsigned Size = Args.size();
  if (Size != 1)
    return false;

  Arg = Args[0];

  return true;
}

static void handleGuardedByAttr(Sema &S, Decl *D, const ParsedAttr &AL) {
  Expr *Arg = nullptr;
  if (!checkGuardedByAttrCommon(S, D, AL, Arg))
    return;

  D->addAttr(::new (S.Context) GuardedByAttr(S.Context, AL, Arg));
}

static void handlePtGuardedByAttr(Sema &S, Decl *D, const ParsedAttr &AL) {
  Expr *Arg = nullptr;
  if (!checkGuardedByAttrCommon(S, D, AL, Arg))
    return;

  if (!threadSafetyCheckIsPointer(S, D, AL))
    return;

  D->addAttr(::new (S.Context) PtGuardedByAttr(S.Context, AL, Arg));
}

static bool checkAcquireOrderAttrCommon(Sema &S, Decl *D, const ParsedAttr &AL,
                                        SmallVectorImpl<Expr *> &Args) {
  if (!checkAttributeAtLeastNumArgs(S, AL, 1))
    return false;

  // Check that this attribute only applies to lockable types.
  QualType QT = cast<ValueDecl>(D)->getType();
  if (!QT->isDependentType() && !typeHasCapability(S, QT)) {
    S.Diag(AL.getLoc(), diag::warn_thread_attribute_decl_not_lockable) << AL;
    return false;
  }

  // Check that all arguments are lockable objects.
  checkAttrArgsAreCapabilityObjs(S, D, AL, Args);
  if (Args.empty())
    return false;

  return true;
}

static void handleAcquiredAfterAttr(Sema &S, Decl *D, const ParsedAttr &AL) {
  SmallVector<Expr *, 1> Args;
  if (!checkAcquireOrderAttrCommon(S, D, AL, Args))
    return;

  Expr **StartArg = &Args[0];
  D->addAttr(::new (S.Context)
                 AcquiredAfterAttr(S.Context, AL, StartArg, Args.size()));
}

static void handleAcquiredBeforeAttr(Sema &S, Decl *D, const ParsedAttr &AL) {
  SmallVector<Expr *, 1> Args;
  if (!checkAcquireOrderAttrCommon(S, D, AL, Args))
    return;

  Expr **StartArg = &Args[0];
  D->addAttr(::new (S.Context)
                 AcquiredBeforeAttr(S.Context, AL, StartArg, Args.size()));
}

static bool checkLockFunAttrCommon(Sema &S, Decl *D, const ParsedAttr &AL,
                                   SmallVectorImpl<Expr *> &Args) {
  // zero or more arguments ok
  // check that all arguments are lockable objects
  checkAttrArgsAreCapabilityObjs(S, D, AL, Args, 0, /*ParamIdxOk=*/true);

  return true;
}

static void handleAssertSharedLockAttr(Sema &S, Decl *D, const ParsedAttr &AL) {
  SmallVector<Expr *, 1> Args;
  if (!checkLockFunAttrCommon(S, D, AL, Args))
    return;

  unsigned Size = Args.size();
  Expr **StartArg = Size == 0 ? nullptr : &Args[0];
  D->addAttr(::new (S.Context)
                 AssertSharedLockAttr(S.Context, AL, StartArg, Size));
}

static void handleAssertExclusiveLockAttr(Sema &S, Decl *D,
                                          const ParsedAttr &AL) {
  SmallVector<Expr *, 1> Args;
  if (!checkLockFunAttrCommon(S, D, AL, Args))
    return;

  unsigned Size = Args.size();
  Expr **StartArg = Size == 0 ? nullptr : &Args[0];
  D->addAttr(::new (S.Context)
                 AssertExclusiveLockAttr(S.Context, AL, StartArg, Size));
}

/// Checks to be sure that the given parameter number is in bounds, and
/// is an integral type. Will emit appropriate diagnostics if this returns
/// false.
///
/// AttrArgNo is used to actually retrieve the argument, so it's base-0.
template <typename AttrInfo>
static bool checkParamIsIntegerType(Sema &S, const FunctionDecl *FD,
                                    const AttrInfo &AI, unsigned AttrArgNo) {
  assert(AI.isArgExpr(AttrArgNo) && "Expected expression argument");
  Expr *AttrArg = AI.getArgAsExpr(AttrArgNo);
  ParamIdx Idx;
  if (!checkFunctionOrMethodParameterIndex(S, FD, AI, AttrArgNo + 1, AttrArg,
                                           Idx))
    return false;

  const ParmVarDecl *Param = FD->getParamDecl(Idx.getASTIndex());
  if (!Param->getType()->isIntegerType() && !Param->getType()->isCharType()) {
    SourceLocation SrcLoc = AttrArg->getBeginLoc();
    S.Diag(SrcLoc, diag::err_attribute_integers_only)
        << AI << Param->getSourceRange();
    return false;
  }
  return true;
}

static void handleAllocSizeAttr(Sema &S, Decl *D, const ParsedAttr &AL) {
  if (!checkAttributeAtLeastNumArgs(S, AL, 1) ||
      !checkAttributeAtMostNumArgs(S, AL, 2))
    return;

  const auto *FD = cast<FunctionDecl>(D);
  if (!FD->getReturnType()->isPointerType()) {
    S.Diag(AL.getLoc(), diag::warn_attribute_return_pointers_only) << AL;
    return;
  }

  const Expr *SizeExpr = AL.getArgAsExpr(0);
  int SizeArgNoVal;
  // Parameter indices are 1-indexed, hence Index=1
  if (!checkPositiveIntArgument(S, AL, SizeExpr, SizeArgNoVal, /*Idx=*/1))
    return;
  if (!checkParamIsIntegerType(S, FD, AL, /*AttrArgNo=*/0))
    return;
  ParamIdx SizeArgNo(SizeArgNoVal, D);

  ParamIdx NumberArgNo;
  if (AL.getNumArgs() == 2) {
    const Expr *NumberExpr = AL.getArgAsExpr(1);
    int Val;
    // Parameter indices are 1-based, hence Index=2
    if (!checkPositiveIntArgument(S, AL, NumberExpr, Val, /*Idx=*/2))
      return;
    if (!checkParamIsIntegerType(S, FD, AL, /*AttrArgNo=*/1))
      return;
    NumberArgNo = ParamIdx(Val, D);
  }

  D->addAttr(::new (S.Context)
                 AllocSizeAttr(S.Context, AL, SizeArgNo, NumberArgNo));
}

static bool checkTryLockFunAttrCommon(Sema &S, Decl *D, const ParsedAttr &AL,
                                      SmallVectorImpl<Expr *> &Args) {
  if (!checkAttributeAtLeastNumArgs(S, AL, 1))
    return false;

  if (!isIntOrBool(AL.getArgAsExpr(0))) {
    S.Diag(AL.getLoc(), diag::err_attribute_argument_n_type)
        << AL << 1 << AANT_ArgumentIntOrBool;
    return false;
  }

  // check that all arguments are lockable objects
  checkAttrArgsAreCapabilityObjs(S, D, AL, Args, 1);

  return true;
}

static void handleSharedTrylockFunctionAttr(Sema &S, Decl *D,
                                            const ParsedAttr &AL) {
  SmallVector<Expr*, 2> Args;
  if (!checkTryLockFunAttrCommon(S, D, AL, Args))
    return;

  D->addAttr(::new (S.Context) SharedTrylockFunctionAttr(
      S.Context, AL, AL.getArgAsExpr(0), Args.data(), Args.size()));
}

static void handleExclusiveTrylockFunctionAttr(Sema &S, Decl *D,
                                               const ParsedAttr &AL) {
  SmallVector<Expr*, 2> Args;
  if (!checkTryLockFunAttrCommon(S, D, AL, Args))
    return;

  D->addAttr(::new (S.Context) ExclusiveTrylockFunctionAttr(
      S.Context, AL, AL.getArgAsExpr(0), Args.data(), Args.size()));
}

static void handleLockReturnedAttr(Sema &S, Decl *D, const ParsedAttr &AL) {
  // check that the argument is lockable object
  SmallVector<Expr*, 1> Args;
  checkAttrArgsAreCapabilityObjs(S, D, AL, Args);
  unsigned Size = Args.size();
  if (Size == 0)
    return;

  D->addAttr(::new (S.Context) LockReturnedAttr(S.Context, AL, Args[0]));
}

static void handleLocksExcludedAttr(Sema &S, Decl *D, const ParsedAttr &AL) {
  if (!checkAttributeAtLeastNumArgs(S, AL, 1))
    return;

  // check that all arguments are lockable objects
  SmallVector<Expr*, 1> Args;
  checkAttrArgsAreCapabilityObjs(S, D, AL, Args);
  unsigned Size = Args.size();
  if (Size == 0)
    return;
  Expr **StartArg = &Args[0];

  D->addAttr(::new (S.Context)
                 LocksExcludedAttr(S.Context, AL, StartArg, Size));
}

static bool checkFunctionConditionAttr(Sema &S, Decl *D, const ParsedAttr &AL,
                                       Expr *&Cond, StringRef &Msg) {
  Cond = AL.getArgAsExpr(0);
  if (!Cond->isTypeDependent()) {
    ExprResult Converted = S.PerformContextuallyConvertToBool(Cond);
    if (Converted.isInvalid())
      return false;
    Cond = Converted.get();
  }

  if (!S.checkStringLiteralArgumentAttr(AL, 1, Msg))
    return false;

  if (Msg.empty())
    Msg = "<no message provided>";

  SmallVector<PartialDiagnosticAt, 8> Diags;
  if (isa<FunctionDecl>(D) && !Cond->isValueDependent() &&
      !Expr::isPotentialConstantExprUnevaluated(Cond, cast<FunctionDecl>(D),
                                                Diags)) {
    S.Diag(AL.getLoc(), diag::err_attr_cond_never_constant_expr) << AL;
    for (const PartialDiagnosticAt &PDiag : Diags)
      S.Diag(PDiag.first, PDiag.second);
    return false;
  }
  return true;
}

static void handleEnableIfAttr(Sema &S, Decl *D, const ParsedAttr &AL) {
  S.Diag(AL.getLoc(), diag::ext_clang_enable_if);

  Expr *Cond;
  StringRef Msg;
  if (checkFunctionConditionAttr(S, D, AL, Cond, Msg))
    D->addAttr(::new (S.Context) EnableIfAttr(S.Context, AL, Cond, Msg));
}

namespace {
/// Determines if a given Expr references any of the given function's
/// ParmVarDecls, or the function's implicit `this` parameter (if applicable).
class ArgumentDependenceChecker
    : public RecursiveASTVisitor<ArgumentDependenceChecker> {
#ifndef NDEBUG
  const CXXRecordDecl *ClassType;
#endif
  llvm::SmallPtrSet<const ParmVarDecl *, 16> Parms;
  bool Result;

public:
  ArgumentDependenceChecker(const FunctionDecl *FD) {
#ifndef NDEBUG
    if (const auto *MD = dyn_cast<CXXMethodDecl>(FD))
      ClassType = MD->getParent();
    else
      ClassType = nullptr;
#endif
    Parms.insert(FD->param_begin(), FD->param_end());
  }

  bool referencesArgs(Expr *E) {
    Result = false;
    TraverseStmt(E);
    return Result;
  }

  bool VisitCXXThisExpr(CXXThisExpr *E) {
    assert(E->getType()->getPointeeCXXRecordDecl() == ClassType &&
           "`this` doesn't refer to the enclosing class?");
    Result = true;
    return false;
  }

  bool VisitDeclRefExpr(DeclRefExpr *DRE) {
    if (const auto *PVD = dyn_cast<ParmVarDecl>(DRE->getDecl()))
      if (Parms.count(PVD)) {
        Result = true;
        return false;
      }
    return true;
  }
};
}

static void handleDiagnoseIfAttr(Sema &S, Decl *D, const ParsedAttr &AL) {
  S.Diag(AL.getLoc(), diag::ext_clang_diagnose_if);

  Expr *Cond;
  StringRef Msg;
  if (!checkFunctionConditionAttr(S, D, AL, Cond, Msg))
    return;

  StringRef DiagTypeStr;
  if (!S.checkStringLiteralArgumentAttr(AL, 2, DiagTypeStr))
    return;

  DiagnoseIfAttr::DiagnosticType DiagType;
  if (!DiagnoseIfAttr::ConvertStrToDiagnosticType(DiagTypeStr, DiagType)) {
    S.Diag(AL.getArgAsExpr(2)->getBeginLoc(),
           diag::err_diagnose_if_invalid_diagnostic_type);
    return;
  }

  bool ArgDependent = false;
  if (const auto *FD = dyn_cast<FunctionDecl>(D))
    ArgDependent = ArgumentDependenceChecker(FD).referencesArgs(Cond);
  D->addAttr(::new (S.Context) DiagnoseIfAttr(
      S.Context, AL, Cond, Msg, DiagType, ArgDependent, cast<NamedDecl>(D)));
}

static void handleNoBuiltinAttr(Sema &S, Decl *D, const ParsedAttr &AL) {
  static constexpr const StringRef kWildcard = "*";

  llvm::SmallVector<StringRef, 16> Names;
  bool HasWildcard = false;

  const auto AddBuiltinName = [&Names, &HasWildcard](StringRef Name) {
    if (Name == kWildcard)
      HasWildcard = true;
    Names.push_back(Name);
  };

  // Add previously defined attributes.
  if (const auto *NBA = D->getAttr<NoBuiltinAttr>())
    for (StringRef BuiltinName : NBA->builtinNames())
      AddBuiltinName(BuiltinName);

  // Add current attributes.
  if (AL.getNumArgs() == 0)
    AddBuiltinName(kWildcard);
  else
    for (unsigned I = 0, E = AL.getNumArgs(); I != E; ++I) {
      StringRef BuiltinName;
      SourceLocation LiteralLoc;
      if (!S.checkStringLiteralArgumentAttr(AL, I, BuiltinName, &LiteralLoc))
        return;

      if (Builtin::Context::isBuiltinFunc(BuiltinName))
        AddBuiltinName(BuiltinName);
      else
        S.Diag(LiteralLoc, diag::warn_attribute_no_builtin_invalid_builtin_name)
            << BuiltinName << AL;
    }

  // Repeating the same attribute is fine.
  llvm::sort(Names);
  Names.erase(std::unique(Names.begin(), Names.end()), Names.end());

  // Empty no_builtin must be on its own.
  if (HasWildcard && Names.size() > 1)
    S.Diag(D->getLocation(),
           diag::err_attribute_no_builtin_wildcard_or_builtin_name)
        << AL;

  if (D->hasAttr<NoBuiltinAttr>())
    D->dropAttr<NoBuiltinAttr>();
  D->addAttr(::new (S.Context)
                 NoBuiltinAttr(S.Context, AL, Names.data(), Names.size()));
}

static void handlePassObjectSizeAttr(Sema &S, Decl *D, const ParsedAttr &AL) {
  if (D->hasAttr<PassObjectSizeAttr>()) {
    S.Diag(D->getBeginLoc(), diag::err_attribute_only_once_per_parameter) << AL;
    return;
  }

  Expr *E = AL.getArgAsExpr(0);
  uint32_t Type;
  if (!checkUInt32Argument(S, AL, E, Type, /*Idx=*/1))
    return;

  // pass_object_size's argument is passed in as the second argument of
  // __builtin_object_size. So, it has the same constraints as that second
  // argument; namely, it must be in the range [0, 3].
  if (Type > 3) {
    S.Diag(E->getBeginLoc(), diag::err_attribute_argument_out_of_range)
        << AL << 0 << 3 << E->getSourceRange();
    return;
  }

  // pass_object_size is only supported on constant pointer parameters; as a
  // kindness to users, we allow the parameter to be non-const for declarations.
  // At this point, we have no clue if `D` belongs to a function declaration or
  // definition, so we defer the constness check until later.
  if (!cast<ParmVarDecl>(D)->getType()->isPointerType()) {
    S.Diag(D->getBeginLoc(), diag::err_attribute_pointers_only) << AL << 1;
    return;
  }

  D->addAttr(::new (S.Context) PassObjectSizeAttr(S.Context, AL, (int)Type));
}

static void handleConsumableAttr(Sema &S, Decl *D, const ParsedAttr &AL) {
  ConsumableAttr::ConsumedState DefaultState;

  if (AL.isArgIdent(0)) {
    IdentifierLoc *IL = AL.getArgAsIdent(0);
    if (!ConsumableAttr::ConvertStrToConsumedState(IL->Ident->getName(),
                                                   DefaultState)) {
      S.Diag(IL->Loc, diag::warn_attribute_type_not_supported) << AL
                                                               << IL->Ident;
      return;
    }
  } else {
    S.Diag(AL.getLoc(), diag::err_attribute_argument_type)
        << AL << AANT_ArgumentIdentifier;
    return;
  }

  D->addAttr(::new (S.Context) ConsumableAttr(S.Context, AL, DefaultState));
}

static bool checkForConsumableClass(Sema &S, const CXXMethodDecl *MD,
                                    const ParsedAttr &AL) {
  QualType ThisType = MD->getThisType()->getPointeeType();

  if (const CXXRecordDecl *RD = ThisType->getAsCXXRecordDecl()) {
    if (!RD->hasAttr<ConsumableAttr>()) {
      S.Diag(AL.getLoc(), diag::warn_attr_on_unconsumable_class) << RD;

      return false;
    }
  }

  return true;
}

static void handleCallableWhenAttr(Sema &S, Decl *D, const ParsedAttr &AL) {
  if (!checkAttributeAtLeastNumArgs(S, AL, 1))
    return;

  if (!checkForConsumableClass(S, cast<CXXMethodDecl>(D), AL))
    return;

  SmallVector<CallableWhenAttr::ConsumedState, 3> States;
  for (unsigned ArgIndex = 0; ArgIndex < AL.getNumArgs(); ++ArgIndex) {
    CallableWhenAttr::ConsumedState CallableState;

    StringRef StateString;
    SourceLocation Loc;
    if (AL.isArgIdent(ArgIndex)) {
      IdentifierLoc *Ident = AL.getArgAsIdent(ArgIndex);
      StateString = Ident->Ident->getName();
      Loc = Ident->Loc;
    } else {
      if (!S.checkStringLiteralArgumentAttr(AL, ArgIndex, StateString, &Loc))
        return;
    }

    if (!CallableWhenAttr::ConvertStrToConsumedState(StateString,
                                                     CallableState)) {
      S.Diag(Loc, diag::warn_attribute_type_not_supported) << AL << StateString;
      return;
    }

    States.push_back(CallableState);
  }

  D->addAttr(::new (S.Context)
                 CallableWhenAttr(S.Context, AL, States.data(), States.size()));
}

static void handleParamTypestateAttr(Sema &S, Decl *D, const ParsedAttr &AL) {
  ParamTypestateAttr::ConsumedState ParamState;

  if (AL.isArgIdent(0)) {
    IdentifierLoc *Ident = AL.getArgAsIdent(0);
    StringRef StateString = Ident->Ident->getName();

    if (!ParamTypestateAttr::ConvertStrToConsumedState(StateString,
                                                       ParamState)) {
      S.Diag(Ident->Loc, diag::warn_attribute_type_not_supported)
          << AL << StateString;
      return;
    }
  } else {
    S.Diag(AL.getLoc(), diag::err_attribute_argument_type)
        << AL << AANT_ArgumentIdentifier;
    return;
  }

  // FIXME: This check is currently being done in the analysis.  It can be
  //        enabled here only after the parser propagates attributes at
  //        template specialization definition, not declaration.
  //QualType ReturnType = cast<ParmVarDecl>(D)->getType();
  //const CXXRecordDecl *RD = ReturnType->getAsCXXRecordDecl();
  //
  //if (!RD || !RD->hasAttr<ConsumableAttr>()) {
  //    S.Diag(AL.getLoc(), diag::warn_return_state_for_unconsumable_type) <<
  //      ReturnType.getAsString();
  //    return;
  //}

  D->addAttr(::new (S.Context) ParamTypestateAttr(S.Context, AL, ParamState));
}

static void handleReturnTypestateAttr(Sema &S, Decl *D, const ParsedAttr &AL) {
  ReturnTypestateAttr::ConsumedState ReturnState;

  if (AL.isArgIdent(0)) {
    IdentifierLoc *IL = AL.getArgAsIdent(0);
    if (!ReturnTypestateAttr::ConvertStrToConsumedState(IL->Ident->getName(),
                                                        ReturnState)) {
      S.Diag(IL->Loc, diag::warn_attribute_type_not_supported) << AL
                                                               << IL->Ident;
      return;
    }
  } else {
    S.Diag(AL.getLoc(), diag::err_attribute_argument_type)
        << AL << AANT_ArgumentIdentifier;
    return;
  }

  // FIXME: This check is currently being done in the analysis.  It can be
  //        enabled here only after the parser propagates attributes at
  //        template specialization definition, not declaration.
  //QualType ReturnType;
  //
  //if (const ParmVarDecl *Param = dyn_cast<ParmVarDecl>(D)) {
  //  ReturnType = Param->getType();
  //
  //} else if (const CXXConstructorDecl *Constructor =
  //             dyn_cast<CXXConstructorDecl>(D)) {
  //  ReturnType = Constructor->getThisType()->getPointeeType();
  //
  //} else {
  //
  //  ReturnType = cast<FunctionDecl>(D)->getCallResultType();
  //}
  //
  //const CXXRecordDecl *RD = ReturnType->getAsCXXRecordDecl();
  //
  //if (!RD || !RD->hasAttr<ConsumableAttr>()) {
  //    S.Diag(Attr.getLoc(), diag::warn_return_state_for_unconsumable_type) <<
  //      ReturnType.getAsString();
  //    return;
  //}

  D->addAttr(::new (S.Context) ReturnTypestateAttr(S.Context, AL, ReturnState));
}

static void handleSetTypestateAttr(Sema &S, Decl *D, const ParsedAttr &AL) {
  if (!checkForConsumableClass(S, cast<CXXMethodDecl>(D), AL))
    return;

  SetTypestateAttr::ConsumedState NewState;
  if (AL.isArgIdent(0)) {
    IdentifierLoc *Ident = AL.getArgAsIdent(0);
    StringRef Param = Ident->Ident->getName();
    if (!SetTypestateAttr::ConvertStrToConsumedState(Param, NewState)) {
      S.Diag(Ident->Loc, diag::warn_attribute_type_not_supported) << AL
                                                                  << Param;
      return;
    }
  } else {
    S.Diag(AL.getLoc(), diag::err_attribute_argument_type)
        << AL << AANT_ArgumentIdentifier;
    return;
  }

  D->addAttr(::new (S.Context) SetTypestateAttr(S.Context, AL, NewState));
}

static void handleTestTypestateAttr(Sema &S, Decl *D, const ParsedAttr &AL) {
  if (!checkForConsumableClass(S, cast<CXXMethodDecl>(D), AL))
    return;

  TestTypestateAttr::ConsumedState TestState;
  if (AL.isArgIdent(0)) {
    IdentifierLoc *Ident = AL.getArgAsIdent(0);
    StringRef Param = Ident->Ident->getName();
    if (!TestTypestateAttr::ConvertStrToConsumedState(Param, TestState)) {
      S.Diag(Ident->Loc, diag::warn_attribute_type_not_supported) << AL
                                                                  << Param;
      return;
    }
  } else {
    S.Diag(AL.getLoc(), diag::err_attribute_argument_type)
        << AL << AANT_ArgumentIdentifier;
    return;
  }

  D->addAttr(::new (S.Context) TestTypestateAttr(S.Context, AL, TestState));
}

static void handleExtVectorTypeAttr(Sema &S, Decl *D, const ParsedAttr &AL) {
  // Remember this typedef decl, we will need it later for diagnostics.
  S.ExtVectorDecls.push_back(cast<TypedefNameDecl>(D));
}

static void handlePackedAttr(Sema &S, Decl *D, const ParsedAttr &AL) {
  if (auto *TD = dyn_cast<TagDecl>(D))
    TD->addAttr(::new (S.Context) PackedAttr(S.Context, AL));
  else if (auto *FD = dyn_cast<FieldDecl>(D)) {
    bool BitfieldByteAligned = (!FD->getType()->isDependentType() &&
                                !FD->getType()->isIncompleteType() &&
                                FD->isBitField() &&
                                S.Context.getTypeAlign(FD->getType()) <= 8);

    if (S.getASTContext().getTargetInfo().getTriple().isPS4()) {
      if (BitfieldByteAligned)
        // The PS4 target needs to maintain ABI backwards compatibility.
        S.Diag(AL.getLoc(), diag::warn_attribute_ignored_for_field_of_type)
            << AL << FD->getType();
      else
        FD->addAttr(::new (S.Context) PackedAttr(S.Context, AL));
    } else {
      // Report warning about changed offset in the newer compiler versions.
      if (BitfieldByteAligned)
        S.Diag(AL.getLoc(), diag::warn_attribute_packed_for_bitfield);

      FD->addAttr(::new (S.Context) PackedAttr(S.Context, AL));
    }

  } else
    S.Diag(AL.getLoc(), diag::warn_attribute_ignored) << AL;
}

static void handlePreferredName(Sema &S, Decl *D, const ParsedAttr &AL) {
  auto *RD = cast<CXXRecordDecl>(D);
  ClassTemplateDecl *CTD = RD->getDescribedClassTemplate();
  assert(CTD && "attribute does not appertain to this declaration");

  ParsedType PT = AL.getTypeArg();
  TypeSourceInfo *TSI = nullptr;
  QualType T = S.GetTypeFromParser(PT, &TSI);
  if (!TSI)
    TSI = S.Context.getTrivialTypeSourceInfo(T, AL.getLoc());

  if (!T.hasQualifiers() && T->isTypedefNameType()) {
    // Find the template name, if this type names a template specialization.
    const TemplateDecl *Template = nullptr;
    if (const auto *CTSD = dyn_cast_or_null<ClassTemplateSpecializationDecl>(
            T->getAsCXXRecordDecl())) {
      Template = CTSD->getSpecializedTemplate();
    } else if (const auto *TST = T->getAs<TemplateSpecializationType>()) {
      while (TST && TST->isTypeAlias())
        TST = TST->getAliasedType()->getAs<TemplateSpecializationType>();
      if (TST)
        Template = TST->getTemplateName().getAsTemplateDecl();
    }

    if (Template && declaresSameEntity(Template, CTD)) {
      D->addAttr(::new (S.Context) PreferredNameAttr(S.Context, AL, TSI));
      return;
    }
  }

  S.Diag(AL.getLoc(), diag::err_attribute_preferred_name_arg_invalid)
      << T << CTD;
  if (const auto *TT = T->getAs<TypedefType>())
    S.Diag(TT->getDecl()->getLocation(), diag::note_entity_declared_at)
        << TT->getDecl();
}

static bool checkIBOutletCommon(Sema &S, Decl *D, const ParsedAttr &AL) {
  // The IBOutlet/IBOutletCollection attributes only apply to instance
  // variables or properties of Objective-C classes.  The outlet must also
  // have an object reference type.
  if (const auto *VD = dyn_cast<ObjCIvarDecl>(D)) {
    if (!VD->getType()->getAs<ObjCObjectPointerType>()) {
      S.Diag(AL.getLoc(), diag::warn_iboutlet_object_type)
          << AL << VD->getType() << 0;
      return false;
    }
  }
  else if (const auto *PD = dyn_cast<ObjCPropertyDecl>(D)) {
    if (!PD->getType()->getAs<ObjCObjectPointerType>()) {
      S.Diag(AL.getLoc(), diag::warn_iboutlet_object_type)
          << AL << PD->getType() << 1;
      return false;
    }
  }
  else {
    S.Diag(AL.getLoc(), diag::warn_attribute_iboutlet) << AL;
    return false;
  }

  return true;
}

static void handleIBOutlet(Sema &S, Decl *D, const ParsedAttr &AL) {
  if (!checkIBOutletCommon(S, D, AL))
    return;

  D->addAttr(::new (S.Context) IBOutletAttr(S.Context, AL));
}

static void handleIBOutletCollection(Sema &S, Decl *D, const ParsedAttr &AL) {

  // The iboutletcollection attribute can have zero or one arguments.
  if (AL.getNumArgs() > 1) {
    S.Diag(AL.getLoc(), diag::err_attribute_wrong_number_arguments) << AL << 1;
    return;
  }

  if (!checkIBOutletCommon(S, D, AL))
    return;

  ParsedType PT;

  if (AL.hasParsedType())
    PT = AL.getTypeArg();
  else {
    PT = S.getTypeName(S.Context.Idents.get("NSObject"), AL.getLoc(),
                       S.getScopeForContext(D->getDeclContext()->getParent()));
    if (!PT) {
      S.Diag(AL.getLoc(), diag::err_iboutletcollection_type) << "NSObject";
      return;
    }
  }

  TypeSourceInfo *QTLoc = nullptr;
  QualType QT = S.GetTypeFromParser(PT, &QTLoc);
  if (!QTLoc)
    QTLoc = S.Context.getTrivialTypeSourceInfo(QT, AL.getLoc());

  // Diagnose use of non-object type in iboutletcollection attribute.
  // FIXME. Gnu attribute extension ignores use of builtin types in
  // attributes. So, __attribute__((iboutletcollection(char))) will be
  // treated as __attribute__((iboutletcollection())).
  if (!QT->isObjCIdType() && !QT->isObjCObjectType()) {
    S.Diag(AL.getLoc(),
           QT->isBuiltinType() ? diag::err_iboutletcollection_builtintype
                               : diag::err_iboutletcollection_type) << QT;
    return;
  }

  D->addAttr(::new (S.Context) IBOutletCollectionAttr(S.Context, AL, QTLoc));
}

bool Sema::isValidPointerAttrType(QualType T, bool RefOkay) {
  if (RefOkay) {
    if (T->isReferenceType())
      return true;
  } else {
    T = T.getNonReferenceType();
  }

  // The nonnull attribute, and other similar attributes, can be applied to a
  // transparent union that contains a pointer type.
  if (const RecordType *UT = T->getAsUnionType()) {
    if (UT && UT->getDecl()->hasAttr<TransparentUnionAttr>()) {
      RecordDecl *UD = UT->getDecl();
      for (const auto *I : UD->fields()) {
        QualType QT = I->getType();
        if (QT->isAnyPointerType() || QT->isBlockPointerType())
          return true;
      }
    }
  }

  return T->isAnyPointerType() || T->isBlockPointerType();
}

static bool attrNonNullArgCheck(Sema &S, QualType T, const ParsedAttr &AL,
                                SourceRange AttrParmRange,
                                SourceRange TypeRange,
                                bool isReturnValue = false) {
  if (!S.isValidPointerAttrType(T)) {
    if (isReturnValue)
      S.Diag(AL.getLoc(), diag::warn_attribute_return_pointers_only)
          << AL << AttrParmRange << TypeRange;
    else
      S.Diag(AL.getLoc(), diag::warn_attribute_pointers_only)
          << AL << AttrParmRange << TypeRange << 0;
    return false;
  }
  return true;
}

static void handleNonNullAttr(Sema &S, Decl *D, const ParsedAttr &AL) {
  SmallVector<ParamIdx, 8> NonNullArgs;
  for (unsigned I = 0; I < AL.getNumArgs(); ++I) {
    Expr *Ex = AL.getArgAsExpr(I);
    ParamIdx Idx;
    if (!checkFunctionOrMethodParameterIndex(S, D, AL, I + 1, Ex, Idx))
      return;

    // Is the function argument a pointer type?
    if (Idx.getASTIndex() < getFunctionOrMethodNumParams(D) &&
        !attrNonNullArgCheck(
            S, getFunctionOrMethodParamType(D, Idx.getASTIndex()), AL,
            Ex->getSourceRange(),
            getFunctionOrMethodParamRange(D, Idx.getASTIndex())))
      continue;

    NonNullArgs.push_back(Idx);
  }

  // If no arguments were specified to __attribute__((nonnull)) then all pointer
  // arguments have a nonnull attribute; warn if there aren't any. Skip this
  // check if the attribute came from a macro expansion or a template
  // instantiation.
  if (NonNullArgs.empty() && AL.getLoc().isFileID() &&
      !S.inTemplateInstantiation()) {
    bool AnyPointers = isFunctionOrMethodVariadic(D);
    for (unsigned I = 0, E = getFunctionOrMethodNumParams(D);
         I != E && !AnyPointers; ++I) {
      QualType T = getFunctionOrMethodParamType(D, I);
      if (T->isDependentType() || S.isValidPointerAttrType(T))
        AnyPointers = true;
    }

    if (!AnyPointers)
      S.Diag(AL.getLoc(), diag::warn_attribute_nonnull_no_pointers);
  }

  ParamIdx *Start = NonNullArgs.data();
  unsigned Size = NonNullArgs.size();
  llvm::array_pod_sort(Start, Start + Size);
  D->addAttr(::new (S.Context) NonNullAttr(S.Context, AL, Start, Size));
}

static void handleNonNullAttrParameter(Sema &S, ParmVarDecl *D,
                                       const ParsedAttr &AL) {
  if (AL.getNumArgs() > 0) {
    if (D->getFunctionType()) {
      handleNonNullAttr(S, D, AL);
    } else {
      S.Diag(AL.getLoc(), diag::warn_attribute_nonnull_parm_no_args)
        << D->getSourceRange();
    }
    return;
  }

  // Is the argument a pointer type?
  if (!attrNonNullArgCheck(S, D->getType(), AL, SourceRange(),
                           D->getSourceRange()))
    return;

  D->addAttr(::new (S.Context) NonNullAttr(S.Context, AL, nullptr, 0));
}

static void handleReturnsNonNullAttr(Sema &S, Decl *D, const ParsedAttr &AL) {
  QualType ResultType = getFunctionOrMethodResultType(D);
  SourceRange SR = getFunctionOrMethodResultSourceRange(D);
  if (!attrNonNullArgCheck(S, ResultType, AL, SourceRange(), SR,
                           /* isReturnValue */ true))
    return;

  D->addAttr(::new (S.Context) ReturnsNonNullAttr(S.Context, AL));
}

static void handleNoEscapeAttr(Sema &S, Decl *D, const ParsedAttr &AL) {
  if (D->isInvalidDecl())
    return;

  // noescape only applies to pointer types.
  QualType T = cast<ParmVarDecl>(D)->getType();
  if (!S.isValidPointerAttrType(T, /* RefOkay */ true)) {
    S.Diag(AL.getLoc(), diag::warn_attribute_pointers_only)
        << AL << AL.getRange() << 0;
    return;
  }

  D->addAttr(::new (S.Context) NoEscapeAttr(S.Context, AL));
}

static void handleAssumeAlignedAttr(Sema &S, Decl *D, const ParsedAttr &AL) {
  Expr *E = AL.getArgAsExpr(0),
       *OE = AL.getNumArgs() > 1 ? AL.getArgAsExpr(1) : nullptr;
  S.AddAssumeAlignedAttr(D, AL, E, OE);
}

static void handleAllocAlignAttr(Sema &S, Decl *D, const ParsedAttr &AL) {
  S.AddAllocAlignAttr(D, AL, AL.getArgAsExpr(0));
}

void Sema::AddAssumeAlignedAttr(Decl *D, const AttributeCommonInfo &CI, Expr *E,
                                Expr *OE) {
  QualType ResultType = getFunctionOrMethodResultType(D);
  SourceRange SR = getFunctionOrMethodResultSourceRange(D);

  AssumeAlignedAttr TmpAttr(Context, CI, E, OE);
  SourceLocation AttrLoc = TmpAttr.getLocation();

  if (!isValidPointerAttrType(ResultType, /* RefOkay */ true)) {
    Diag(AttrLoc, diag::warn_attribute_return_pointers_refs_only)
        << &TmpAttr << TmpAttr.getRange() << SR;
    return;
  }

  if (!E->isValueDependent()) {
    Optional<llvm::APSInt> I = llvm::APSInt(64);
    if (!(I = E->getIntegerConstantExpr(Context))) {
      if (OE)
        Diag(AttrLoc, diag::err_attribute_argument_n_type)
          << &TmpAttr << 1 << AANT_ArgumentIntegerConstant
          << E->getSourceRange();
      else
        Diag(AttrLoc, diag::err_attribute_argument_type)
          << &TmpAttr << AANT_ArgumentIntegerConstant
          << E->getSourceRange();
      return;
    }

    if (!I->isPowerOf2()) {
      Diag(AttrLoc, diag::err_alignment_not_power_of_two)
        << E->getSourceRange();
      return;
    }

    if (*I > Sema::MaximumAlignment)
      Diag(CI.getLoc(), diag::warn_assume_aligned_too_great)
          << CI.getRange() << Sema::MaximumAlignment;
  }

  if (OE && !OE->isValueDependent() && !OE->isIntegerConstantExpr(Context)) {
    Diag(AttrLoc, diag::err_attribute_argument_n_type)
        << &TmpAttr << 2 << AANT_ArgumentIntegerConstant
        << OE->getSourceRange();
    return;
  }

  D->addAttr(::new (Context) AssumeAlignedAttr(Context, CI, E, OE));
}

void Sema::AddAllocAlignAttr(Decl *D, const AttributeCommonInfo &CI,
                             Expr *ParamExpr) {
  QualType ResultType = getFunctionOrMethodResultType(D);

  AllocAlignAttr TmpAttr(Context, CI, ParamIdx());
  SourceLocation AttrLoc = CI.getLoc();

  if (!ResultType->isDependentType() &&
      !isValidPointerAttrType(ResultType, /* RefOkay */ true)) {
    Diag(AttrLoc, diag::warn_attribute_return_pointers_refs_only)
        << &TmpAttr << CI.getRange() << getFunctionOrMethodResultSourceRange(D);
    return;
  }

  ParamIdx Idx;
  const auto *FuncDecl = cast<FunctionDecl>(D);
  if (!checkFunctionOrMethodParameterIndex(*this, FuncDecl, TmpAttr,
                                           /*AttrArgNum=*/1, ParamExpr, Idx))
    return;

  QualType Ty = getFunctionOrMethodParamType(D, Idx.getASTIndex());
  if (!Ty->isDependentType() && !Ty->isIntegralType(Context) &&
      !Ty->isAlignValT()) {
    Diag(ParamExpr->getBeginLoc(), diag::err_attribute_integers_only)
        << &TmpAttr
        << FuncDecl->getParamDecl(Idx.getASTIndex())->getSourceRange();
    return;
  }

  D->addAttr(::new (Context) AllocAlignAttr(Context, CI, Idx));
}

/// Check if \p AssumptionStr is a known assumption and warn if not.
static void checkAssumptionAttr(Sema &S, SourceLocation Loc,
                                StringRef AssumptionStr) {
  if (llvm::KnownAssumptionStrings.count(AssumptionStr))
    return;

  unsigned BestEditDistance = 3;
  StringRef Suggestion;
  for (const auto &KnownAssumptionIt : llvm::KnownAssumptionStrings) {
    unsigned EditDistance =
        AssumptionStr.edit_distance(KnownAssumptionIt.getKey());
    if (EditDistance < BestEditDistance) {
      Suggestion = KnownAssumptionIt.getKey();
      BestEditDistance = EditDistance;
    }
  }

  if (!Suggestion.empty())
    S.Diag(Loc, diag::warn_assume_attribute_string_unknown_suggested)
        << AssumptionStr << Suggestion;
  else
    S.Diag(Loc, diag::warn_assume_attribute_string_unknown) << AssumptionStr;
}

static void handleAssumumptionAttr(Sema &S, Decl *D, const ParsedAttr &AL) {
  // Handle the case where the attribute has a text message.
  StringRef Str;
  SourceLocation AttrStrLoc;
  if (!S.checkStringLiteralArgumentAttr(AL, 0, Str, &AttrStrLoc))
    return;

  checkAssumptionAttr(S, AttrStrLoc, Str);

  D->addAttr(::new (S.Context) AssumptionAttr(S.Context, AL, Str));
}

/// Normalize the attribute, __foo__ becomes foo.
/// Returns true if normalization was applied.
static bool normalizeName(StringRef &AttrName) {
  if (AttrName.size() > 4 && AttrName.startswith("__") &&
      AttrName.endswith("__")) {
    AttrName = AttrName.drop_front(2).drop_back(2);
    return true;
  }
  return false;
}

static void handleOwnershipAttr(Sema &S, Decl *D, const ParsedAttr &AL) {
  // This attribute must be applied to a function declaration. The first
  // argument to the attribute must be an identifier, the name of the resource,
  // for example: malloc. The following arguments must be argument indexes, the
  // arguments must be of integer type for Returns, otherwise of pointer type.
  // The difference between Holds and Takes is that a pointer may still be used
  // after being held. free() should be __attribute((ownership_takes)), whereas
  // a list append function may well be __attribute((ownership_holds)).

  if (!AL.isArgIdent(0)) {
    S.Diag(AL.getLoc(), diag::err_attribute_argument_n_type)
        << AL << 1 << AANT_ArgumentIdentifier;
    return;
  }

  // Figure out our Kind.
  OwnershipAttr::OwnershipKind K =
      OwnershipAttr(S.Context, AL, nullptr, nullptr, 0).getOwnKind();

  // Check arguments.
  switch (K) {
  case OwnershipAttr::Takes:
  case OwnershipAttr::Holds:
    if (AL.getNumArgs() < 2) {
      S.Diag(AL.getLoc(), diag::err_attribute_too_few_arguments) << AL << 2;
      return;
    }
    break;
  case OwnershipAttr::Returns:
    if (AL.getNumArgs() > 2) {
      S.Diag(AL.getLoc(), diag::err_attribute_too_many_arguments) << AL << 1;
      return;
    }
    break;
  }

  IdentifierInfo *Module = AL.getArgAsIdent(0)->Ident;

  StringRef ModuleName = Module->getName();
  if (normalizeName(ModuleName)) {
    Module = &S.PP.getIdentifierTable().get(ModuleName);
  }

  SmallVector<ParamIdx, 8> OwnershipArgs;
  for (unsigned i = 1; i < AL.getNumArgs(); ++i) {
    Expr *Ex = AL.getArgAsExpr(i);
    ParamIdx Idx;
    if (!checkFunctionOrMethodParameterIndex(S, D, AL, i, Ex, Idx))
      return;

    // Is the function argument a pointer type?
    QualType T = getFunctionOrMethodParamType(D, Idx.getASTIndex());
    int Err = -1;  // No error
    switch (K) {
      case OwnershipAttr::Takes:
      case OwnershipAttr::Holds:
        if (!T->isAnyPointerType() && !T->isBlockPointerType())
          Err = 0;
        break;
      case OwnershipAttr::Returns:
        if (!T->isIntegerType())
          Err = 1;
        break;
    }
    if (-1 != Err) {
      S.Diag(AL.getLoc(), diag::err_ownership_type) << AL << Err
                                                    << Ex->getSourceRange();
      return;
    }

    // Check we don't have a conflict with another ownership attribute.
    for (const auto *I : D->specific_attrs<OwnershipAttr>()) {
      // Cannot have two ownership attributes of different kinds for the same
      // index.
      if (I->getOwnKind() != K && I->args_end() !=
          std::find(I->args_begin(), I->args_end(), Idx)) {
        S.Diag(AL.getLoc(), diag::err_attributes_are_not_compatible) << AL << I;
        return;
      } else if (K == OwnershipAttr::Returns &&
                 I->getOwnKind() == OwnershipAttr::Returns) {
        // A returns attribute conflicts with any other returns attribute using
        // a different index.
        if (std::find(I->args_begin(), I->args_end(), Idx) == I->args_end()) {
          S.Diag(I->getLocation(), diag::err_ownership_returns_index_mismatch)
              << I->args_begin()->getSourceIndex();
          if (I->args_size())
            S.Diag(AL.getLoc(), diag::note_ownership_returns_index_mismatch)
                << Idx.getSourceIndex() << Ex->getSourceRange();
          return;
        }
      }
    }
    OwnershipArgs.push_back(Idx);
  }

  ParamIdx *Start = OwnershipArgs.data();
  unsigned Size = OwnershipArgs.size();
  llvm::array_pod_sort(Start, Start + Size);
  D->addAttr(::new (S.Context)
                 OwnershipAttr(S.Context, AL, Module, Start, Size));
}

static void handleWeakRefAttr(Sema &S, Decl *D, const ParsedAttr &AL) {
  // Check the attribute arguments.
  if (AL.getNumArgs() > 1) {
    S.Diag(AL.getLoc(), diag::err_attribute_wrong_number_arguments) << AL << 1;
    return;
  }

  // gcc rejects
  // class c {
  //   static int a __attribute__((weakref ("v2")));
  //   static int b() __attribute__((weakref ("f3")));
  // };
  // and ignores the attributes of
  // void f(void) {
  //   static int a __attribute__((weakref ("v2")));
  // }
  // we reject them
  const DeclContext *Ctx = D->getDeclContext()->getRedeclContext();
  if (!Ctx->isFileContext()) {
    S.Diag(AL.getLoc(), diag::err_attribute_weakref_not_global_context)
        << cast<NamedDecl>(D);
    return;
  }

  // The GCC manual says
  //
  // At present, a declaration to which `weakref' is attached can only
  // be `static'.
  //
  // It also says
  //
  // Without a TARGET,
  // given as an argument to `weakref' or to `alias', `weakref' is
  // equivalent to `weak'.
  //
  // gcc 4.4.1 will accept
  // int a7 __attribute__((weakref));
  // as
  // int a7 __attribute__((weak));
  // This looks like a bug in gcc. We reject that for now. We should revisit
  // it if this behaviour is actually used.

  // GCC rejects
  // static ((alias ("y"), weakref)).
  // Should we? How to check that weakref is before or after alias?

  // FIXME: it would be good for us to keep the WeakRefAttr as-written instead
  // of transforming it into an AliasAttr.  The WeakRefAttr never uses the
  // StringRef parameter it was given anyway.
  StringRef Str;
  if (AL.getNumArgs() && S.checkStringLiteralArgumentAttr(AL, 0, Str))
    // GCC will accept anything as the argument of weakref. Should we
    // check for an existing decl?
    D->addAttr(::new (S.Context) AliasAttr(S.Context, AL, Str));

  D->addAttr(::new (S.Context) WeakRefAttr(S.Context, AL));
}

static void handleIFuncAttr(Sema &S, Decl *D, const ParsedAttr &AL) {
  StringRef Str;
  if (!S.checkStringLiteralArgumentAttr(AL, 0, Str))
    return;

  // Aliases should be on declarations, not definitions.
  const auto *FD = cast<FunctionDecl>(D);
  if (FD->isThisDeclarationADefinition()) {
    S.Diag(AL.getLoc(), diag::err_alias_is_definition) << FD << 1;
    return;
  }

  D->addAttr(::new (S.Context) IFuncAttr(S.Context, AL, Str));
}

static void handleAliasAttr(Sema &S, Decl *D, const ParsedAttr &AL) {
  StringRef Str;
  if (!S.checkStringLiteralArgumentAttr(AL, 0, Str))
    return;

  if (S.Context.getTargetInfo().getTriple().isOSDarwin()) {
    S.Diag(AL.getLoc(), diag::err_alias_not_supported_on_darwin);
    return;
  }
  if (S.Context.getTargetInfo().getTriple().isNVPTX()) {
    S.Diag(AL.getLoc(), diag::err_alias_not_supported_on_nvptx);
  }

  // Aliases should be on declarations, not definitions.
  if (const auto *FD = dyn_cast<FunctionDecl>(D)) {
    if (FD->isThisDeclarationADefinition()) {
      S.Diag(AL.getLoc(), diag::err_alias_is_definition) << FD << 0;
      return;
    }
  } else {
    const auto *VD = cast<VarDecl>(D);
    if (VD->isThisDeclarationADefinition() && VD->isExternallyVisible()) {
      S.Diag(AL.getLoc(), diag::err_alias_is_definition) << VD << 0;
      return;
    }
  }

  // Mark target used to prevent unneeded-internal-declaration warnings.
  if (!S.LangOpts.CPlusPlus) {
    // FIXME: demangle Str for C++, as the attribute refers to the mangled
    // linkage name, not the pre-mangled identifier.
    const DeclarationNameInfo target(&S.Context.Idents.get(Str), AL.getLoc());
    LookupResult LR(S, target, Sema::LookupOrdinaryName);
    if (S.LookupQualifiedName(LR, S.getCurLexicalContext()))
      for (NamedDecl *ND : LR)
        ND->markUsed(S.Context);
  }

  D->addAttr(::new (S.Context) AliasAttr(S.Context, AL, Str));
}

static void handleTLSModelAttr(Sema &S, Decl *D, const ParsedAttr &AL) {
  StringRef Model;
  SourceLocation LiteralLoc;
  // Check that it is a string.
  if (!S.checkStringLiteralArgumentAttr(AL, 0, Model, &LiteralLoc))
    return;

  // Check that the value.
  if (Model != "global-dynamic" && Model != "local-dynamic"
      && Model != "initial-exec" && Model != "local-exec") {
    S.Diag(LiteralLoc, diag::err_attr_tlsmodel_arg);
    return;
  }

  D->addAttr(::new (S.Context) TLSModelAttr(S.Context, AL, Model));
}

static void handleRestrictAttr(Sema &S, Decl *D, const ParsedAttr &AL) {
  QualType ResultType = getFunctionOrMethodResultType(D);
  if (ResultType->isAnyPointerType() || ResultType->isBlockPointerType()) {
    D->addAttr(::new (S.Context) RestrictAttr(S.Context, AL));
    return;
  }

  S.Diag(AL.getLoc(), diag::warn_attribute_return_pointers_only)
      << AL << getFunctionOrMethodResultSourceRange(D);
}

static void handleCPUSpecificAttr(Sema &S, Decl *D, const ParsedAttr &AL) {
  FunctionDecl *FD = cast<FunctionDecl>(D);

  if (const auto *MD = dyn_cast<CXXMethodDecl>(D)) {
    if (MD->getParent()->isLambda()) {
      S.Diag(AL.getLoc(), diag::err_attribute_dll_lambda) << AL;
      return;
    }
  }

  if (!checkAttributeAtLeastNumArgs(S, AL, 1))
    return;

  SmallVector<IdentifierInfo *, 8> CPUs;
  for (unsigned ArgNo = 0; ArgNo < getNumAttributeArgs(AL); ++ArgNo) {
    if (!AL.isArgIdent(ArgNo)) {
      S.Diag(AL.getLoc(), diag::err_attribute_argument_type)
          << AL << AANT_ArgumentIdentifier;
      return;
    }

    IdentifierLoc *CPUArg = AL.getArgAsIdent(ArgNo);
    StringRef CPUName = CPUArg->Ident->getName().trim();

    if (!S.Context.getTargetInfo().validateCPUSpecificCPUDispatch(CPUName)) {
      S.Diag(CPUArg->Loc, diag::err_invalid_cpu_specific_dispatch_value)
          << CPUName << (AL.getKind() == ParsedAttr::AT_CPUDispatch);
      return;
    }

    const TargetInfo &Target = S.Context.getTargetInfo();
    if (llvm::any_of(CPUs, [CPUName, &Target](const IdentifierInfo *Cur) {
          return Target.CPUSpecificManglingCharacter(CPUName) ==
                 Target.CPUSpecificManglingCharacter(Cur->getName());
        })) {
      S.Diag(AL.getLoc(), diag::warn_multiversion_duplicate_entries);
      return;
    }
    CPUs.push_back(CPUArg->Ident);
  }

  FD->setIsMultiVersion(true);
  if (AL.getKind() == ParsedAttr::AT_CPUSpecific)
    D->addAttr(::new (S.Context)
                   CPUSpecificAttr(S.Context, AL, CPUs.data(), CPUs.size()));
  else
    D->addAttr(::new (S.Context)
                   CPUDispatchAttr(S.Context, AL, CPUs.data(), CPUs.size()));
}

static void handleCommonAttr(Sema &S, Decl *D, const ParsedAttr &AL) {
  if (S.LangOpts.CPlusPlus) {
    S.Diag(AL.getLoc(), diag::err_attribute_not_supported_in_lang)
        << AL << AttributeLangSupport::Cpp;
    return;
  }

  if (CommonAttr *CA = S.mergeCommonAttr(D, AL))
    D->addAttr(CA);
}

static void handleCmseNSEntryAttr(Sema &S, Decl *D, const ParsedAttr &AL) {
  if (S.LangOpts.CPlusPlus && !D->getDeclContext()->isExternCContext()) {
    S.Diag(AL.getLoc(), diag::err_attribute_not_clinkage) << AL;
    return;
  }

  const auto *FD = cast<FunctionDecl>(D);
  if (!FD->isExternallyVisible()) {
    S.Diag(AL.getLoc(), diag::warn_attribute_cmse_entry_static);
    return;
  }

  D->addAttr(::new (S.Context) CmseNSEntryAttr(S.Context, AL));
}

static void handleNakedAttr(Sema &S, Decl *D, const ParsedAttr &AL) {
  if (checkAttrMutualExclusion<DisableTailCallsAttr>(S, D, AL))
    return;

  if (AL.isDeclspecAttribute()) {
    const auto &Triple = S.getASTContext().getTargetInfo().getTriple();
    const auto &Arch = Triple.getArch();
    if (Arch != llvm::Triple::x86 &&
        (Arch != llvm::Triple::arm && Arch != llvm::Triple::thumb)) {
      S.Diag(AL.getLoc(), diag::err_attribute_not_supported_on_arch)
          << AL << Triple.getArchName();
      return;
    }
  }

  D->addAttr(::new (S.Context) NakedAttr(S.Context, AL));
}

static void handleNoReturnAttr(Sema &S, Decl *D, const ParsedAttr &Attrs) {
  if (hasDeclarator(D)) return;

  if (!isa<ObjCMethodDecl>(D)) {
    S.Diag(Attrs.getLoc(), diag::warn_attribute_wrong_decl_type)
        << Attrs << ExpectedFunctionOrMethod;
    return;
  }

  D->addAttr(::new (S.Context) NoReturnAttr(S.Context, Attrs));
}

static void handleNoCfCheckAttr(Sema &S, Decl *D, const ParsedAttr &Attrs) {
  if (!S.getLangOpts().CFProtectionBranch)
    S.Diag(Attrs.getLoc(), diag::warn_nocf_check_attribute_ignored);
  else
    handleSimpleAttribute<AnyX86NoCfCheckAttr>(S, D, Attrs);
}

bool Sema::CheckAttrNoArgs(const ParsedAttr &Attrs) {
  if (!checkAttributeNumArgs(*this, Attrs, 0)) {
    Attrs.setInvalid();
    return true;
  }

  return false;
}

bool Sema::CheckAttrTarget(const ParsedAttr &AL) {
  // Check whether the attribute is valid on the current target.
  const TargetInfo *Aux = Context.getAuxTargetInfo();
  if (!(AL.existsInTarget(Context.getTargetInfo()) ||
        (Context.getLangOpts().SYCLIsDevice &&
         Aux && AL.existsInTarget(*Aux)))) {
    Diag(AL.getLoc(), diag::warn_unknown_attribute_ignored)
        << AL << AL.getRange();
    AL.setInvalid();
    return true;
  }

  return false;
}

static void handleAnalyzerNoReturnAttr(Sema &S, Decl *D, const ParsedAttr &AL) {

  // The checking path for 'noreturn' and 'analyzer_noreturn' are different
  // because 'analyzer_noreturn' does not impact the type.
  if (!isFunctionOrMethodOrBlock(D)) {
    ValueDecl *VD = dyn_cast<ValueDecl>(D);
    if (!VD || (!VD->getType()->isBlockPointerType() &&
                !VD->getType()->isFunctionPointerType())) {
      S.Diag(AL.getLoc(), AL.isCXX11Attribute()
                              ? diag::err_attribute_wrong_decl_type
                              : diag::warn_attribute_wrong_decl_type)
          << AL << ExpectedFunctionMethodOrBlock;
      return;
    }
  }

  D->addAttr(::new (S.Context) AnalyzerNoReturnAttr(S.Context, AL));
}

// PS3 PPU-specific.
static void handleVecReturnAttr(Sema &S, Decl *D, const ParsedAttr &AL) {
  /*
    Returning a Vector Class in Registers

    According to the PPU ABI specifications, a class with a single member of
    vector type is returned in memory when used as the return value of a
    function.
    This results in inefficient code when implementing vector classes. To return
    the value in a single vector register, add the vecreturn attribute to the
    class definition. This attribute is also applicable to struct types.

    Example:

    struct Vector
    {
      __vector float xyzw;
    } __attribute__((vecreturn));

    Vector Add(Vector lhs, Vector rhs)
    {
      Vector result;
      result.xyzw = vec_add(lhs.xyzw, rhs.xyzw);
      return result; // This will be returned in a register
    }
  */
  if (VecReturnAttr *A = D->getAttr<VecReturnAttr>()) {
    S.Diag(AL.getLoc(), diag::err_repeat_attribute) << A;
    return;
  }

  const auto *R = cast<RecordDecl>(D);
  int count = 0;

  if (!isa<CXXRecordDecl>(R)) {
    S.Diag(AL.getLoc(), diag::err_attribute_vecreturn_only_vector_member);
    return;
  }

  if (!cast<CXXRecordDecl>(R)->isPOD()) {
    S.Diag(AL.getLoc(), diag::err_attribute_vecreturn_only_pod_record);
    return;
  }

  for (const auto *I : R->fields()) {
    if ((count == 1) || !I->getType()->isVectorType()) {
      S.Diag(AL.getLoc(), diag::err_attribute_vecreturn_only_vector_member);
      return;
    }
    count++;
  }

  D->addAttr(::new (S.Context) VecReturnAttr(S.Context, AL));
}

static void handleDependencyAttr(Sema &S, Scope *Scope, Decl *D,
                                 const ParsedAttr &AL) {
  if (isa<ParmVarDecl>(D)) {
    // [[carries_dependency]] can only be applied to a parameter if it is a
    // parameter of a function declaration or lambda.
    if (!(Scope->getFlags() & clang::Scope::FunctionDeclarationScope)) {
      S.Diag(AL.getLoc(),
             diag::err_carries_dependency_param_not_function_decl);
      return;
    }
  }

  D->addAttr(::new (S.Context) CarriesDependencyAttr(S.Context, AL));
}

static void handleUnusedAttr(Sema &S, Decl *D, const ParsedAttr &AL) {
  bool IsCXX17Attr = AL.isCXX11Attribute() && !AL.getScopeName();

  // If this is spelled as the standard C++17 attribute, but not in C++17, warn
  // about using it as an extension.
  if (!S.getLangOpts().CPlusPlus17 && IsCXX17Attr)
    S.Diag(AL.getLoc(), diag::ext_cxx17_attr) << AL;

  D->addAttr(::new (S.Context) UnusedAttr(S.Context, AL));
}

static void handleConstructorAttr(Sema &S, Decl *D, const ParsedAttr &AL) {
  uint32_t priority = ConstructorAttr::DefaultPriority;
  if (AL.getNumArgs() &&
      !checkUInt32Argument(S, AL, AL.getArgAsExpr(0), priority))
    return;

  D->addAttr(::new (S.Context) ConstructorAttr(S.Context, AL, priority));
}

static void handleDestructorAttr(Sema &S, Decl *D, const ParsedAttr &AL) {
  uint32_t priority = DestructorAttr::DefaultPriority;
  if (AL.getNumArgs() &&
      !checkUInt32Argument(S, AL, AL.getArgAsExpr(0), priority))
    return;

  D->addAttr(::new (S.Context) DestructorAttr(S.Context, AL, priority));
}

template <typename AttrTy>
static void handleAttrWithMessage(Sema &S, Decl *D, const ParsedAttr &AL) {
  // Handle the case where the attribute has a text message.
  StringRef Str;
  if (AL.getNumArgs() == 1 && !S.checkStringLiteralArgumentAttr(AL, 0, Str))
    return;

  D->addAttr(::new (S.Context) AttrTy(S.Context, AL, Str));
}

static void handleObjCSuppresProtocolAttr(Sema &S, Decl *D,
                                          const ParsedAttr &AL) {
  if (!cast<ObjCProtocolDecl>(D)->isThisDeclarationADefinition()) {
    S.Diag(AL.getLoc(), diag::err_objc_attr_protocol_requires_definition)
        << AL << AL.getRange();
    return;
  }

  D->addAttr(::new (S.Context) ObjCExplicitProtocolImplAttr(S.Context, AL));
}

static bool checkAvailabilityAttr(Sema &S, SourceRange Range,
                                  IdentifierInfo *Platform,
                                  VersionTuple Introduced,
                                  VersionTuple Deprecated,
                                  VersionTuple Obsoleted) {
  StringRef PlatformName
    = AvailabilityAttr::getPrettyPlatformName(Platform->getName());
  if (PlatformName.empty())
    PlatformName = Platform->getName();

  // Ensure that Introduced <= Deprecated <= Obsoleted (although not all
  // of these steps are needed).
  if (!Introduced.empty() && !Deprecated.empty() &&
      !(Introduced <= Deprecated)) {
    S.Diag(Range.getBegin(), diag::warn_availability_version_ordering)
      << 1 << PlatformName << Deprecated.getAsString()
      << 0 << Introduced.getAsString();
    return true;
  }

  if (!Introduced.empty() && !Obsoleted.empty() &&
      !(Introduced <= Obsoleted)) {
    S.Diag(Range.getBegin(), diag::warn_availability_version_ordering)
      << 2 << PlatformName << Obsoleted.getAsString()
      << 0 << Introduced.getAsString();
    return true;
  }

  if (!Deprecated.empty() && !Obsoleted.empty() &&
      !(Deprecated <= Obsoleted)) {
    S.Diag(Range.getBegin(), diag::warn_availability_version_ordering)
      << 2 << PlatformName << Obsoleted.getAsString()
      << 1 << Deprecated.getAsString();
    return true;
  }

  return false;
}

/// Check whether the two versions match.
///
/// If either version tuple is empty, then they are assumed to match. If
/// \p BeforeIsOkay is true, then \p X can be less than or equal to \p Y.
static bool versionsMatch(const VersionTuple &X, const VersionTuple &Y,
                          bool BeforeIsOkay) {
  if (X.empty() || Y.empty())
    return true;

  if (X == Y)
    return true;

  if (BeforeIsOkay && X < Y)
    return true;

  return false;
}

AvailabilityAttr *Sema::mergeAvailabilityAttr(
    NamedDecl *D, const AttributeCommonInfo &CI, IdentifierInfo *Platform,
    bool Implicit, VersionTuple Introduced, VersionTuple Deprecated,
    VersionTuple Obsoleted, bool IsUnavailable, StringRef Message,
    bool IsStrict, StringRef Replacement, AvailabilityMergeKind AMK,
    int Priority) {
  VersionTuple MergedIntroduced = Introduced;
  VersionTuple MergedDeprecated = Deprecated;
  VersionTuple MergedObsoleted = Obsoleted;
  bool FoundAny = false;
  bool OverrideOrImpl = false;
  switch (AMK) {
  case AMK_None:
  case AMK_Redeclaration:
    OverrideOrImpl = false;
    break;

  case AMK_Override:
  case AMK_ProtocolImplementation:
    OverrideOrImpl = true;
    break;
  }

  if (D->hasAttrs()) {
    AttrVec &Attrs = D->getAttrs();
    for (unsigned i = 0, e = Attrs.size(); i != e;) {
      const auto *OldAA = dyn_cast<AvailabilityAttr>(Attrs[i]);
      if (!OldAA) {
        ++i;
        continue;
      }

      IdentifierInfo *OldPlatform = OldAA->getPlatform();
      if (OldPlatform != Platform) {
        ++i;
        continue;
      }

      // If there is an existing availability attribute for this platform that
      // has a lower priority use the existing one and discard the new
      // attribute.
      if (OldAA->getPriority() < Priority)
        return nullptr;

      // If there is an existing attribute for this platform that has a higher
      // priority than the new attribute then erase the old one and continue
      // processing the attributes.
      if (OldAA->getPriority() > Priority) {
        Attrs.erase(Attrs.begin() + i);
        --e;
        continue;
      }

      FoundAny = true;
      VersionTuple OldIntroduced = OldAA->getIntroduced();
      VersionTuple OldDeprecated = OldAA->getDeprecated();
      VersionTuple OldObsoleted = OldAA->getObsoleted();
      bool OldIsUnavailable = OldAA->getUnavailable();

      if (!versionsMatch(OldIntroduced, Introduced, OverrideOrImpl) ||
          !versionsMatch(Deprecated, OldDeprecated, OverrideOrImpl) ||
          !versionsMatch(Obsoleted, OldObsoleted, OverrideOrImpl) ||
          !(OldIsUnavailable == IsUnavailable ||
            (OverrideOrImpl && !OldIsUnavailable && IsUnavailable))) {
        if (OverrideOrImpl) {
          int Which = -1;
          VersionTuple FirstVersion;
          VersionTuple SecondVersion;
          if (!versionsMatch(OldIntroduced, Introduced, OverrideOrImpl)) {
            Which = 0;
            FirstVersion = OldIntroduced;
            SecondVersion = Introduced;
          } else if (!versionsMatch(Deprecated, OldDeprecated, OverrideOrImpl)) {
            Which = 1;
            FirstVersion = Deprecated;
            SecondVersion = OldDeprecated;
          } else if (!versionsMatch(Obsoleted, OldObsoleted, OverrideOrImpl)) {
            Which = 2;
            FirstVersion = Obsoleted;
            SecondVersion = OldObsoleted;
          }

          if (Which == -1) {
            Diag(OldAA->getLocation(),
                 diag::warn_mismatched_availability_override_unavail)
              << AvailabilityAttr::getPrettyPlatformName(Platform->getName())
              << (AMK == AMK_Override);
          } else {
            Diag(OldAA->getLocation(),
                 diag::warn_mismatched_availability_override)
              << Which
              << AvailabilityAttr::getPrettyPlatformName(Platform->getName())
              << FirstVersion.getAsString() << SecondVersion.getAsString()
              << (AMK == AMK_Override);
          }
          if (AMK == AMK_Override)
            Diag(CI.getLoc(), diag::note_overridden_method);
          else
            Diag(CI.getLoc(), diag::note_protocol_method);
        } else {
          Diag(OldAA->getLocation(), diag::warn_mismatched_availability);
          Diag(CI.getLoc(), diag::note_previous_attribute);
        }

        Attrs.erase(Attrs.begin() + i);
        --e;
        continue;
      }

      VersionTuple MergedIntroduced2 = MergedIntroduced;
      VersionTuple MergedDeprecated2 = MergedDeprecated;
      VersionTuple MergedObsoleted2 = MergedObsoleted;

      if (MergedIntroduced2.empty())
        MergedIntroduced2 = OldIntroduced;
      if (MergedDeprecated2.empty())
        MergedDeprecated2 = OldDeprecated;
      if (MergedObsoleted2.empty())
        MergedObsoleted2 = OldObsoleted;

      if (checkAvailabilityAttr(*this, OldAA->getRange(), Platform,
                                MergedIntroduced2, MergedDeprecated2,
                                MergedObsoleted2)) {
        Attrs.erase(Attrs.begin() + i);
        --e;
        continue;
      }

      MergedIntroduced = MergedIntroduced2;
      MergedDeprecated = MergedDeprecated2;
      MergedObsoleted = MergedObsoleted2;
      ++i;
    }
  }

  if (FoundAny &&
      MergedIntroduced == Introduced &&
      MergedDeprecated == Deprecated &&
      MergedObsoleted == Obsoleted)
    return nullptr;

  // Only create a new attribute if !OverrideOrImpl, but we want to do
  // the checking.
  if (!checkAvailabilityAttr(*this, CI.getRange(), Platform, MergedIntroduced,
                             MergedDeprecated, MergedObsoleted) &&
      !OverrideOrImpl) {
    auto *Avail = ::new (Context) AvailabilityAttr(
        Context, CI, Platform, Introduced, Deprecated, Obsoleted, IsUnavailable,
        Message, IsStrict, Replacement, Priority);
    Avail->setImplicit(Implicit);
    return Avail;
  }
  return nullptr;
}

static void handleAvailabilityAttr(Sema &S, Decl *D, const ParsedAttr &AL) {
  if (!checkAttributeNumArgs(S, AL, 1))
    return;
  IdentifierLoc *Platform = AL.getArgAsIdent(0);

  IdentifierInfo *II = Platform->Ident;
  if (AvailabilityAttr::getPrettyPlatformName(II->getName()).empty())
    S.Diag(Platform->Loc, diag::warn_availability_unknown_platform)
      << Platform->Ident;

  auto *ND = dyn_cast<NamedDecl>(D);
  if (!ND) // We warned about this already, so just return.
    return;

  AvailabilityChange Introduced = AL.getAvailabilityIntroduced();
  AvailabilityChange Deprecated = AL.getAvailabilityDeprecated();
  AvailabilityChange Obsoleted = AL.getAvailabilityObsoleted();
  bool IsUnavailable = AL.getUnavailableLoc().isValid();
  bool IsStrict = AL.getStrictLoc().isValid();
  StringRef Str;
  if (const auto *SE = dyn_cast_or_null<StringLiteral>(AL.getMessageExpr()))
    Str = SE->getString();
  StringRef Replacement;
  if (const auto *SE = dyn_cast_or_null<StringLiteral>(AL.getReplacementExpr()))
    Replacement = SE->getString();

  if (II->isStr("swift")) {
    if (Introduced.isValid() || Obsoleted.isValid() ||
        (!IsUnavailable && !Deprecated.isValid())) {
      S.Diag(AL.getLoc(),
             diag::warn_availability_swift_unavailable_deprecated_only);
      return;
    }
  }

  int PriorityModifier = AL.isPragmaClangAttribute()
                             ? Sema::AP_PragmaClangAttribute
                             : Sema::AP_Explicit;
  AvailabilityAttr *NewAttr = S.mergeAvailabilityAttr(
      ND, AL, II, false /*Implicit*/, Introduced.Version, Deprecated.Version,
      Obsoleted.Version, IsUnavailable, Str, IsStrict, Replacement,
      Sema::AMK_None, PriorityModifier);
  if (NewAttr)
    D->addAttr(NewAttr);

  // Transcribe "ios" to "watchos" (and add a new attribute) if the versioning
  // matches before the start of the watchOS platform.
  if (S.Context.getTargetInfo().getTriple().isWatchOS()) {
    IdentifierInfo *NewII = nullptr;
    if (II->getName() == "ios")
      NewII = &S.Context.Idents.get("watchos");
    else if (II->getName() == "ios_app_extension")
      NewII = &S.Context.Idents.get("watchos_app_extension");

    if (NewII) {
        auto adjustWatchOSVersion = [](VersionTuple Version) -> VersionTuple {
          if (Version.empty())
            return Version;
          auto Major = Version.getMajor();
          auto NewMajor = Major >= 9 ? Major - 7 : 0;
          if (NewMajor >= 2) {
            if (Version.getMinor().hasValue()) {
              if (Version.getSubminor().hasValue())
                return VersionTuple(NewMajor, Version.getMinor().getValue(),
                                    Version.getSubminor().getValue());
              else
                return VersionTuple(NewMajor, Version.getMinor().getValue());
            }
            return VersionTuple(NewMajor);
          }

          return VersionTuple(2, 0);
        };

        auto NewIntroduced = adjustWatchOSVersion(Introduced.Version);
        auto NewDeprecated = adjustWatchOSVersion(Deprecated.Version);
        auto NewObsoleted = adjustWatchOSVersion(Obsoleted.Version);

        AvailabilityAttr *NewAttr = S.mergeAvailabilityAttr(
            ND, AL, NewII, true /*Implicit*/, NewIntroduced, NewDeprecated,
            NewObsoleted, IsUnavailable, Str, IsStrict, Replacement,
            Sema::AMK_None,
            PriorityModifier + Sema::AP_InferredFromOtherPlatform);
        if (NewAttr)
          D->addAttr(NewAttr);
      }
  } else if (S.Context.getTargetInfo().getTriple().isTvOS()) {
    // Transcribe "ios" to "tvos" (and add a new attribute) if the versioning
    // matches before the start of the tvOS platform.
    IdentifierInfo *NewII = nullptr;
    if (II->getName() == "ios")
      NewII = &S.Context.Idents.get("tvos");
    else if (II->getName() == "ios_app_extension")
      NewII = &S.Context.Idents.get("tvos_app_extension");

    if (NewII) {
      AvailabilityAttr *NewAttr = S.mergeAvailabilityAttr(
          ND, AL, NewII, true /*Implicit*/, Introduced.Version,
          Deprecated.Version, Obsoleted.Version, IsUnavailable, Str, IsStrict,
          Replacement, Sema::AMK_None,
          PriorityModifier + Sema::AP_InferredFromOtherPlatform);
      if (NewAttr)
        D->addAttr(NewAttr);
      }
  }
}

static void handleExternalSourceSymbolAttr(Sema &S, Decl *D,
                                           const ParsedAttr &AL) {
  if (!checkAttributeAtLeastNumArgs(S, AL, 1))
    return;
  assert(checkAttributeAtMostNumArgs(S, AL, 3) &&
         "Invalid number of arguments in an external_source_symbol attribute");

  StringRef Language;
  if (const auto *SE = dyn_cast_or_null<StringLiteral>(AL.getArgAsExpr(0)))
    Language = SE->getString();
  StringRef DefinedIn;
  if (const auto *SE = dyn_cast_or_null<StringLiteral>(AL.getArgAsExpr(1)))
    DefinedIn = SE->getString();
  bool IsGeneratedDeclaration = AL.getArgAsIdent(2) != nullptr;

  D->addAttr(::new (S.Context) ExternalSourceSymbolAttr(
      S.Context, AL, Language, DefinedIn, IsGeneratedDeclaration));
}

template <class T>
static T *mergeVisibilityAttr(Sema &S, Decl *D, const AttributeCommonInfo &CI,
                              typename T::VisibilityType value) {
  T *existingAttr = D->getAttr<T>();
  if (existingAttr) {
    typename T::VisibilityType existingValue = existingAttr->getVisibility();
    if (existingValue == value)
      return nullptr;
    S.Diag(existingAttr->getLocation(), diag::err_mismatched_visibility);
    S.Diag(CI.getLoc(), diag::note_previous_attribute);
    D->dropAttr<T>();
  }
  return ::new (S.Context) T(S.Context, CI, value);
}

VisibilityAttr *Sema::mergeVisibilityAttr(Decl *D,
                                          const AttributeCommonInfo &CI,
                                          VisibilityAttr::VisibilityType Vis) {
  return ::mergeVisibilityAttr<VisibilityAttr>(*this, D, CI, Vis);
}

TypeVisibilityAttr *
Sema::mergeTypeVisibilityAttr(Decl *D, const AttributeCommonInfo &CI,
                              TypeVisibilityAttr::VisibilityType Vis) {
  return ::mergeVisibilityAttr<TypeVisibilityAttr>(*this, D, CI, Vis);
}

static void handleVisibilityAttr(Sema &S, Decl *D, const ParsedAttr &AL,
                                 bool isTypeVisibility) {
  // Visibility attributes don't mean anything on a typedef.
  if (isa<TypedefNameDecl>(D)) {
    S.Diag(AL.getRange().getBegin(), diag::warn_attribute_ignored) << AL;
    return;
  }

  // 'type_visibility' can only go on a type or namespace.
  if (isTypeVisibility &&
      !(isa<TagDecl>(D) ||
        isa<ObjCInterfaceDecl>(D) ||
        isa<NamespaceDecl>(D))) {
    S.Diag(AL.getRange().getBegin(), diag::err_attribute_wrong_decl_type)
        << AL << ExpectedTypeOrNamespace;
    return;
  }

  // Check that the argument is a string literal.
  StringRef TypeStr;
  SourceLocation LiteralLoc;
  if (!S.checkStringLiteralArgumentAttr(AL, 0, TypeStr, &LiteralLoc))
    return;

  VisibilityAttr::VisibilityType type;
  if (!VisibilityAttr::ConvertStrToVisibilityType(TypeStr, type)) {
    S.Diag(LiteralLoc, diag::warn_attribute_type_not_supported) << AL
                                                                << TypeStr;
    return;
  }

  // Complain about attempts to use protected visibility on targets
  // (like Darwin) that don't support it.
  if (type == VisibilityAttr::Protected &&
      !S.Context.getTargetInfo().hasProtectedVisibility()) {
    S.Diag(AL.getLoc(), diag::warn_attribute_protected_visibility);
    type = VisibilityAttr::Default;
  }

  Attr *newAttr;
  if (isTypeVisibility) {
    newAttr = S.mergeTypeVisibilityAttr(
        D, AL, (TypeVisibilityAttr::VisibilityType)type);
  } else {
    newAttr = S.mergeVisibilityAttr(D, AL, type);
  }
  if (newAttr)
    D->addAttr(newAttr);
}

static void handleObjCNonRuntimeProtocolAttr(Sema &S, Decl *D,
                                             const ParsedAttr &AL) {
  handleSimpleAttribute<ObjCNonRuntimeProtocolAttr>(S, D, AL);
}

static void handleObjCDirectAttr(Sema &S, Decl *D, const ParsedAttr &AL) {
  // objc_direct cannot be set on methods declared in the context of a protocol
  if (isa<ObjCProtocolDecl>(D->getDeclContext())) {
    S.Diag(AL.getLoc(), diag::err_objc_direct_on_protocol) << false;
    return;
  }

  if (S.getLangOpts().ObjCRuntime.allowsDirectDispatch()) {
    handleSimpleAttribute<ObjCDirectAttr>(S, D, AL);
  } else {
    S.Diag(AL.getLoc(), diag::warn_objc_direct_ignored) << AL;
  }
}

static void handleObjCDirectMembersAttr(Sema &S, Decl *D,
                                        const ParsedAttr &AL) {
  if (S.getLangOpts().ObjCRuntime.allowsDirectDispatch()) {
    handleSimpleAttribute<ObjCDirectMembersAttr>(S, D, AL);
  } else {
    S.Diag(AL.getLoc(), diag::warn_objc_direct_ignored) << AL;
  }
}

static void handleObjCMethodFamilyAttr(Sema &S, Decl *D, const ParsedAttr &AL) {
  const auto *M = cast<ObjCMethodDecl>(D);
  if (!AL.isArgIdent(0)) {
    S.Diag(AL.getLoc(), diag::err_attribute_argument_n_type)
        << AL << 1 << AANT_ArgumentIdentifier;
    return;
  }

  IdentifierLoc *IL = AL.getArgAsIdent(0);
  ObjCMethodFamilyAttr::FamilyKind F;
  if (!ObjCMethodFamilyAttr::ConvertStrToFamilyKind(IL->Ident->getName(), F)) {
    S.Diag(IL->Loc, diag::warn_attribute_type_not_supported) << AL << IL->Ident;
    return;
  }

  if (F == ObjCMethodFamilyAttr::OMF_init &&
      !M->getReturnType()->isObjCObjectPointerType()) {
    S.Diag(M->getLocation(), diag::err_init_method_bad_return_type)
        << M->getReturnType();
    // Ignore the attribute.
    return;
  }

  D->addAttr(new (S.Context) ObjCMethodFamilyAttr(S.Context, AL, F));
}

static void handleObjCNSObject(Sema &S, Decl *D, const ParsedAttr &AL) {
  if (const auto *TD = dyn_cast<TypedefNameDecl>(D)) {
    QualType T = TD->getUnderlyingType();
    if (!T->isCARCBridgableType()) {
      S.Diag(TD->getLocation(), diag::err_nsobject_attribute);
      return;
    }
  }
  else if (const auto *PD = dyn_cast<ObjCPropertyDecl>(D)) {
    QualType T = PD->getType();
    if (!T->isCARCBridgableType()) {
      S.Diag(PD->getLocation(), diag::err_nsobject_attribute);
      return;
    }
  }
  else {
    // It is okay to include this attribute on properties, e.g.:
    //
    //  @property (retain, nonatomic) struct Bork *Q __attribute__((NSObject));
    //
    // In this case it follows tradition and suppresses an error in the above
    // case.
    S.Diag(D->getLocation(), diag::warn_nsobject_attribute);
  }
  D->addAttr(::new (S.Context) ObjCNSObjectAttr(S.Context, AL));
}

static void handleObjCIndependentClass(Sema &S, Decl *D, const ParsedAttr &AL) {
  if (const auto *TD = dyn_cast<TypedefNameDecl>(D)) {
    QualType T = TD->getUnderlyingType();
    if (!T->isObjCObjectPointerType()) {
      S.Diag(TD->getLocation(), diag::warn_ptr_independentclass_attribute);
      return;
    }
  } else {
    S.Diag(D->getLocation(), diag::warn_independentclass_attribute);
    return;
  }
  D->addAttr(::new (S.Context) ObjCIndependentClassAttr(S.Context, AL));
}

static void handleBlocksAttr(Sema &S, Decl *D, const ParsedAttr &AL) {
  if (!AL.isArgIdent(0)) {
    S.Diag(AL.getLoc(), diag::err_attribute_argument_n_type)
        << AL << 1 << AANT_ArgumentIdentifier;
    return;
  }

  IdentifierInfo *II = AL.getArgAsIdent(0)->Ident;
  BlocksAttr::BlockType type;
  if (!BlocksAttr::ConvertStrToBlockType(II->getName(), type)) {
    S.Diag(AL.getLoc(), diag::warn_attribute_type_not_supported) << AL << II;
    return;
  }

  D->addAttr(::new (S.Context) BlocksAttr(S.Context, AL, type));
}

static void handleSentinelAttr(Sema &S, Decl *D, const ParsedAttr &AL) {
  unsigned sentinel = (unsigned)SentinelAttr::DefaultSentinel;
  if (AL.getNumArgs() > 0) {
    Expr *E = AL.getArgAsExpr(0);
    Optional<llvm::APSInt> Idx = llvm::APSInt(32);
    if (E->isTypeDependent() || E->isValueDependent() ||
        !(Idx = E->getIntegerConstantExpr(S.Context))) {
      S.Diag(AL.getLoc(), diag::err_attribute_argument_n_type)
          << AL << 1 << AANT_ArgumentIntegerConstant << E->getSourceRange();
      return;
    }

    if (Idx->isSigned() && Idx->isNegative()) {
      S.Diag(AL.getLoc(), diag::err_attribute_sentinel_less_than_zero)
        << E->getSourceRange();
      return;
    }

    sentinel = Idx->getZExtValue();
  }

  unsigned nullPos = (unsigned)SentinelAttr::DefaultNullPos;
  if (AL.getNumArgs() > 1) {
    Expr *E = AL.getArgAsExpr(1);
    Optional<llvm::APSInt> Idx = llvm::APSInt(32);
    if (E->isTypeDependent() || E->isValueDependent() ||
        !(Idx = E->getIntegerConstantExpr(S.Context))) {
      S.Diag(AL.getLoc(), diag::err_attribute_argument_n_type)
          << AL << 2 << AANT_ArgumentIntegerConstant << E->getSourceRange();
      return;
    }
    nullPos = Idx->getZExtValue();

    if ((Idx->isSigned() && Idx->isNegative()) || nullPos > 1) {
      // FIXME: This error message could be improved, it would be nice
      // to say what the bounds actually are.
      S.Diag(AL.getLoc(), diag::err_attribute_sentinel_not_zero_or_one)
        << E->getSourceRange();
      return;
    }
  }

  if (const auto *FD = dyn_cast<FunctionDecl>(D)) {
    const FunctionType *FT = FD->getType()->castAs<FunctionType>();
    if (isa<FunctionNoProtoType>(FT)) {
      S.Diag(AL.getLoc(), diag::warn_attribute_sentinel_named_arguments);
      return;
    }

    if (!cast<FunctionProtoType>(FT)->isVariadic()) {
      S.Diag(AL.getLoc(), diag::warn_attribute_sentinel_not_variadic) << 0;
      return;
    }
  } else if (const auto *MD = dyn_cast<ObjCMethodDecl>(D)) {
    if (!MD->isVariadic()) {
      S.Diag(AL.getLoc(), diag::warn_attribute_sentinel_not_variadic) << 0;
      return;
    }
  } else if (const auto *BD = dyn_cast<BlockDecl>(D)) {
    if (!BD->isVariadic()) {
      S.Diag(AL.getLoc(), diag::warn_attribute_sentinel_not_variadic) << 1;
      return;
    }
  } else if (const auto *V = dyn_cast<VarDecl>(D)) {
    QualType Ty = V->getType();
    if (Ty->isBlockPointerType() || Ty->isFunctionPointerType()) {
      const FunctionType *FT = Ty->isFunctionPointerType()
       ? D->getFunctionType()
       : Ty->castAs<BlockPointerType>()->getPointeeType()->getAs<FunctionType>();
      if (!cast<FunctionProtoType>(FT)->isVariadic()) {
        int m = Ty->isFunctionPointerType() ? 0 : 1;
        S.Diag(AL.getLoc(), diag::warn_attribute_sentinel_not_variadic) << m;
        return;
      }
    } else {
      S.Diag(AL.getLoc(), diag::warn_attribute_wrong_decl_type)
          << AL << ExpectedFunctionMethodOrBlock;
      return;
    }
  } else {
    S.Diag(AL.getLoc(), diag::warn_attribute_wrong_decl_type)
        << AL << ExpectedFunctionMethodOrBlock;
    return;
  }
  D->addAttr(::new (S.Context) SentinelAttr(S.Context, AL, sentinel, nullPos));
}

static void handleWarnUnusedResult(Sema &S, Decl *D, const ParsedAttr &AL) {
  if (D->getFunctionType() &&
      D->getFunctionType()->getReturnType()->isVoidType() &&
      !isa<CXXConstructorDecl>(D)) {
    S.Diag(AL.getLoc(), diag::warn_attribute_void_function_method) << AL << 0;
    return;
  }
  if (const auto *MD = dyn_cast<ObjCMethodDecl>(D))
    if (MD->getReturnType()->isVoidType()) {
      S.Diag(AL.getLoc(), diag::warn_attribute_void_function_method) << AL << 1;
      return;
    }

  StringRef Str;
  if ((AL.isCXX11Attribute() || AL.isC2xAttribute()) && !AL.getScopeName()) {
    // The standard attribute cannot be applied to variable declarations such
    // as a function pointer.
    if (isa<VarDecl>(D))
      S.Diag(AL.getLoc(), diag::warn_attribute_wrong_decl_type_str)
          << AL << "functions, classes, or enumerations";

    // If this is spelled as the standard C++17 attribute, but not in C++17,
    // warn about using it as an extension. If there are attribute arguments,
    // then claim it's a C++2a extension instead.
    // FIXME: If WG14 does not seem likely to adopt the same feature, add an
    // extension warning for C2x mode.
    const LangOptions &LO = S.getLangOpts();
    if (AL.getNumArgs() == 1) {
      if (LO.CPlusPlus && !LO.CPlusPlus20)
        S.Diag(AL.getLoc(), diag::ext_cxx20_attr) << AL;

      // Since this this is spelled [[nodiscard]], get the optional string
      // literal. If in C++ mode, but not in C++2a mode, diagnose as an
      // extension.
      // FIXME: C2x should support this feature as well, even as an extension.
      if (!S.checkStringLiteralArgumentAttr(AL, 0, Str, nullptr))
        return;
    } else if (LO.CPlusPlus && !LO.CPlusPlus17)
      S.Diag(AL.getLoc(), diag::ext_cxx17_attr) << AL;
  }

  D->addAttr(::new (S.Context) WarnUnusedResultAttr(S.Context, AL, Str));
}

static void handleWeakImportAttr(Sema &S, Decl *D, const ParsedAttr &AL) {
  // weak_import only applies to variable & function declarations.
  bool isDef = false;
  if (!D->canBeWeakImported(isDef)) {
    if (isDef)
      S.Diag(AL.getLoc(), diag::warn_attribute_invalid_on_definition)
        << "weak_import";
    else if (isa<ObjCPropertyDecl>(D) || isa<ObjCMethodDecl>(D) ||
             (S.Context.getTargetInfo().getTriple().isOSDarwin() &&
              (isa<ObjCInterfaceDecl>(D) || isa<EnumDecl>(D)))) {
      // Nothing to warn about here.
    } else
      S.Diag(AL.getLoc(), diag::warn_attribute_wrong_decl_type)
          << AL << ExpectedVariableOrFunction;

    return;
  }

  D->addAttr(::new (S.Context) WeakImportAttr(S.Context, AL));
}

// Checks correctness of mutual usage of different work_group_size attributes:
// reqd_work_group_size, max_work_group_size and max_global_work_dim.
// Values of reqd_work_group_size arguments shall be equal or less than values
// coming from max_work_group_size.
// In case the value of 'max_global_work_dim' attribute equals to 0 we shall
// ensure that if max_work_group_size and reqd_work_group_size attributes exist,
// they hold equal values (1, 1, 1).
static bool checkWorkGroupSizeValues(Sema &S, Decl *D, const ParsedAttr &AL) {
  bool Result = true;
  auto checkZeroDim = [&S, &AL](auto &A, size_t X, size_t Y, size_t Z,
                                bool ReverseAttrs = false) -> bool {
    if (X != 1 || Y != 1 || Z != 1) {
      auto Diag =
          S.Diag(AL.getLoc(), diag::err_sycl_x_y_z_arguments_must_be_one);
      if (ReverseAttrs)
        Diag << AL << A;
      else
        Diag << A << AL;
      return false;
    }
    return true;
  };

  // Returns the unsigned constant integer value represented by
  // given expression.
  auto getExprValue = [](const Expr *E, ASTContext &Ctx) {
    return E->getIntegerConstantExpr(Ctx)->getZExtValue();
  };

  ASTContext &Ctx = S.getASTContext();

  if (AL.getKind() == ParsedAttr::AT_SYCLIntelMaxGlobalWorkDim) {
    ArrayRef<const Expr *> Dims;
    Attr *B = nullptr;
    if (const auto *B = D->getAttr<SYCLIntelMaxWorkGroupSizeAttr>())
      Dims = B->dimensions();
    else if (const auto *B = D->getAttr<ReqdWorkGroupSizeAttr>())
      Dims = B->dimensions();
    if (B) {
      Result &=
          checkZeroDim(B, getExprValue(Dims[0], Ctx),
                       getExprValue(Dims[1], Ctx), getExprValue(Dims[2], Ctx));
    }
    return Result;
  }

  if (AL.getKind() == ParsedAttr::AT_SYCLIntelMaxWorkGroupSize)
    S.CheckDeprecatedSYCLAttributeSpelling(AL);

  if (const auto *A = D->getAttr<SYCLIntelMaxGlobalWorkDimAttr>()) {
    if ((A->getValue()->getIntegerConstantExpr(Ctx)->getSExtValue()) == 0) {
      Result &= checkZeroDim(A, getExprValue(AL.getArgAsExpr(0), Ctx),
                             getExprValue(AL.getArgAsExpr(1), Ctx),
                             getExprValue(AL.getArgAsExpr(2), Ctx),
                             /*ReverseAttrs=*/true);
    }
  }

  if (const auto *A = D->getAttr<SYCLIntelMaxWorkGroupSizeAttr>()) {
    if (!((getExprValue(AL.getArgAsExpr(0), Ctx) <=
           getExprValue(A->getXDim(), Ctx)) &&
          (getExprValue(AL.getArgAsExpr(1), Ctx) <=
           getExprValue(A->getYDim(), Ctx)) &&
          (getExprValue(AL.getArgAsExpr(2), Ctx) <=
           getExprValue(A->getZDim(), Ctx)))) {
      S.Diag(AL.getLoc(), diag::err_conflicting_sycl_function_attributes)
          << AL << A->getSpelling();
      Result &= false;
    }
  }

  if (const auto *A = D->getAttr<ReqdWorkGroupSizeAttr>()) {
    if (!((getExprValue(AL.getArgAsExpr(0), Ctx) >=
           getExprValue(A->getXDim(), Ctx)) &&
          (getExprValue(AL.getArgAsExpr(1), Ctx) >=
           getExprValue(A->getYDim(), Ctx)) &&
          (getExprValue(AL.getArgAsExpr(2), Ctx) >=
           getExprValue(A->getZDim(), Ctx)))) {
      S.Diag(AL.getLoc(), diag::err_conflicting_sycl_function_attributes)
          << AL << A->getSpelling();
      Result &= false;
    }
  }
  return Result;
}

// Handles reqd_work_group_size and max_work_group_size.
template <typename WorkGroupAttr>
static void handleWorkGroupSize(Sema &S, Decl *D, const ParsedAttr &AL) {
  if (D->isInvalidDecl())
    return;

  Expr *XDimExpr = AL.getArgAsExpr(0);

  // If no attribute argument is specified, set to default value '1'
  // for second and third attribute argument in ReqdWorkGroupSizeAttr
  // for only with intel::reqd_work_group_size spelling.
  auto SetDefaultValue = [](Sema &S, const ParsedAttr &AL, SourceLocation loc) {
    Expr *E = (AL.getKind() == ParsedAttr::AT_ReqdWorkGroupSize &&
               AL.getAttributeSpellingListIndex() ==
                   ReqdWorkGroupSizeAttr::CXX11_intel_reqd_work_group_size)
                  ? IntegerLiteral::Create(S.Context, llvm::APInt(32, 1),
                                           S.Context.IntTy, AL.getLoc())
                  : nullptr;
    return E;
  };

  Expr *YDimExpr = AL.isArgExpr(1) ? AL.getArgAsExpr(1)
                                   : SetDefaultValue(S, AL, AL.getLoc());

  Expr *ZDimExpr = AL.isArgExpr(2) ? AL.getArgAsExpr(2)
                                   : SetDefaultValue(S, AL, AL.getLoc());

  if ((AL.getKind() == ParsedAttr::AT_ReqdWorkGroupSize &&
       AL.getAttributeSpellingListIndex() ==
           ReqdWorkGroupSizeAttr::CXX11_cl_reqd_work_group_size) ||
      (AL.getKind() == ParsedAttr::AT_SYCLIntelMaxWorkGroupSize)) {
    if (!checkAttributeNumArgs(S, AL, 3))
      return;
  }

  ASTContext &Ctx = S.getASTContext();

  if (!XDimExpr->isValueDependent() && !YDimExpr->isValueDependent() &&
      !ZDimExpr->isValueDependent()) {
    llvm::APSInt XDimVal, YDimVal, ZDimVal;
    ExprResult XDim = S.VerifyIntegerConstantExpression(XDimExpr, &XDimVal);
    ExprResult YDim = S.VerifyIntegerConstantExpression(YDimExpr, &YDimVal);
    ExprResult ZDim = S.VerifyIntegerConstantExpression(ZDimExpr, &ZDimVal);

    if (XDim.isInvalid())
      return;
    XDimExpr = XDim.get();

    if (YDim.isInvalid())
      return;
    YDimExpr = YDim.get();

    if (ZDim.isInvalid())
      return;
    ZDimExpr = ZDim.get();

    if (const auto *A = D->getAttr<SYCLIntelNumSimdWorkItemsAttr>()) {
      int64_t NumSimdWorkItems =
          A->getValue()->getIntegerConstantExpr(Ctx)->getSExtValue();

      if (!(XDimVal.getZExtValue() % NumSimdWorkItems == 0 ||
            YDimVal.getZExtValue() % NumSimdWorkItems == 0 ||
            ZDimVal.getZExtValue() % NumSimdWorkItems == 0)) {
        S.Diag(A->getLocation(), diag::err_sycl_num_kernel_wrong_reqd_wg_size)
            << A << AL;
        S.Diag(AL.getLoc(), diag::note_conflicting_attribute);
        return;
      }
    }
    if (const auto *ExistingAttr = D->getAttr<WorkGroupAttr>()) {
      // Compare attribute arguments value and warn for a mismatch.
      if (ExistingAttr->getXDimVal(Ctx) != XDimVal ||
          ExistingAttr->getYDimVal(Ctx) != YDimVal ||
          ExistingAttr->getZDimVal(Ctx) != ZDimVal) {
        S.Diag(AL.getLoc(), diag::warn_duplicate_attribute) << AL;
        S.Diag(ExistingAttr->getLocation(), diag::note_conflicting_attribute);
      }
    }
    if (!checkWorkGroupSizeValues(S, D, AL))
      return;
  }

  S.addIntelTripleArgAttr<WorkGroupAttr>(D, AL, XDimExpr, YDimExpr, ZDimExpr);
}

// Handles work_group_size_hint.
static void handleWorkGroupSizeHint(Sema &S, Decl *D, const ParsedAttr &AL) {
  uint32_t WGSize[3];

  if (!checkAttributeNumArgs(S, AL, 3))
    return;

  for (unsigned i = 0; i < 3; ++i) {
    if (!checkUInt32Argument(S, AL, AL.getArgAsExpr(i), WGSize[i], i,
                             /*StrictlyUnsigned=*/true))
      return;

    if (WGSize[i] == 0) {
      S.Diag(AL.getLoc(), diag::err_attribute_argument_is_zero)
          << AL << AL.getArgAsExpr(i)->getSourceRange();
      return;
    }
  }

  WorkGroupSizeHintAttr *Existing = D->getAttr<WorkGroupSizeHintAttr>();
  if (Existing &&
      !(Existing->getXDim() == WGSize[0] && Existing->getYDim() == WGSize[1] &&
        Existing->getZDim() == WGSize[2]))
    S.Diag(AL.getLoc(), diag::warn_duplicate_attribute) << AL;

  D->addAttr(::new (S.Context) WorkGroupSizeHintAttr(S.Context, AL, WGSize[0],
                                                     WGSize[1], WGSize[2]));
}

void Sema::AddIntelReqdSubGroupSize(Decl *D, const AttributeCommonInfo &CI,
                                    Expr *E) {
  if (!E->isValueDependent()) {
    // Validate that we have an integer constant expression and then store the
    // converted constant expression into the semantic attribute so that we
    // don't have to evaluate it again later.
    llvm::APSInt ArgVal;
    ExprResult Res = VerifyIntegerConstantExpression(E, &ArgVal);
    if (Res.isInvalid())
      return;
    E = Res.get();

    // This attribute requires a strictly positive value.
    if (ArgVal <= 0) {
      Diag(E->getExprLoc(), diag::err_attribute_requires_positive_integer)
          << CI << /*positive*/ 0;
      return;
    }

    // Check to see if there's a duplicate attribute with different values
    // already applied to the declaration.
    if (const auto *DeclAttr = D->getAttr<IntelReqdSubGroupSizeAttr>()) {
      // If the other attribute argument is instantiation dependent, we won't
      // have converted it to a constant expression yet and thus we test
      // whether this is a null pointer.
      const auto *DeclExpr = dyn_cast<ConstantExpr>(DeclAttr->getValue());
      if (DeclExpr && ArgVal != DeclExpr->getResultAsAPSInt()) {
        Diag(CI.getLoc(), diag::warn_duplicate_attribute) << CI;
        Diag(DeclAttr->getLoc(), diag::note_previous_attribute);
        return;
      }
    }
  }

  D->addAttr(::new (Context) IntelReqdSubGroupSizeAttr(Context, CI, E));
}

IntelReqdSubGroupSizeAttr *
Sema::MergeIntelReqdSubGroupSizeAttr(Decl *D,
                                     const IntelReqdSubGroupSizeAttr &A) {
  // Check to see if there's a duplicate attribute with different values
  // already applied to the declaration.
  if (const auto *DeclAttr = D->getAttr<IntelReqdSubGroupSizeAttr>()) {
    const auto *DeclExpr = dyn_cast<ConstantExpr>(DeclAttr->getValue());
    const auto *MergeExpr = dyn_cast<ConstantExpr>(A.getValue());
    if (DeclExpr && MergeExpr &&
        DeclExpr->getResultAsAPSInt() != MergeExpr->getResultAsAPSInt()) {
      Diag(DeclAttr->getLoc(), diag::warn_duplicate_attribute) << &A;
      Diag(A.getLoc(), diag::note_previous_attribute);
      return nullptr;
    }
  }
  return ::new (Context) IntelReqdSubGroupSizeAttr(Context, A, A.getValue());
}

static void handleIntelReqdSubGroupSize(Sema &S, Decl *D,
                                        const ParsedAttr &AL) {
  Expr *E = AL.getArgAsExpr(0);
  S.AddIntelReqdSubGroupSize(D, AL, E);
}

void Sema::AddSYCLIntelNumSimdWorkItemsAttr(Decl *D,
                                            const AttributeCommonInfo &CI,
                                            Expr *E) {
  if (!E->isValueDependent()) {
    // Validate that we have an integer constant expression and then store the
    // converted constant expression into the semantic attribute so that we
    // don't have to evaluate it again later.
    llvm::APSInt ArgVal;
    ExprResult Res = VerifyIntegerConstantExpression(E, &ArgVal);
    if (Res.isInvalid())
      return;
    E = Res.get();

    // This attribute requires a strictly positive value.
    if (ArgVal <= 0) {
      Diag(E->getExprLoc(), diag::err_attribute_requires_positive_integer)
          << CI << /*positive*/ 0;
      return;
    }

    // Check to see if there's a duplicate attribute with different values
    // already applied to the declaration.
    if (const auto *DeclAttr = D->getAttr<SYCLIntelNumSimdWorkItemsAttr>()) {
      // If the other attribute argument is instantiation dependent, we won't
      // have converted it to a constant expression yet and thus we test
      // whether this is a null pointer.
      const auto *DeclExpr = dyn_cast<ConstantExpr>(DeclAttr->getValue());
      if (DeclExpr && ArgVal != DeclExpr->getResultAsAPSInt()) {
        Diag(CI.getLoc(), diag::warn_duplicate_attribute) << CI;
        Diag(DeclAttr->getLoc(), diag::note_previous_attribute);
        return;
      }
    }

    // If the declaration has an [[intel::reqd_work_group_size]] attribute,
    // check to see if can be evenly divided by the num_simd_work_items attr.
    if (const auto *DeclAttr = D->getAttr<ReqdWorkGroupSizeAttr>()) {
      Optional<llvm::APSInt> XDimVal = DeclAttr->getXDimVal(Context);
      Optional<llvm::APSInt> YDimVal = DeclAttr->getYDimVal(Context);
      Optional<llvm::APSInt> ZDimVal = DeclAttr->getZDimVal(Context);

      if (!(*XDimVal % ArgVal == 0 || *YDimVal % ArgVal == 0 ||
            *ZDimVal % ArgVal == 0)) {
        Diag(CI.getLoc(), diag::err_sycl_num_kernel_wrong_reqd_wg_size)
            << CI << DeclAttr;
        Diag(DeclAttr->getLocation(), diag::note_conflicting_attribute);
        return;
      }
    }
  }

  D->addAttr(::new (Context) SYCLIntelNumSimdWorkItemsAttr(Context, CI, E));
}

SYCLIntelNumSimdWorkItemsAttr *Sema::MergeSYCLIntelNumSimdWorkItemsAttr(
    Decl *D, const SYCLIntelNumSimdWorkItemsAttr &A) {
  // Check to see if there's a duplicate attribute with different values
  // already applied to the declaration.
  if (const auto *DeclAttr = D->getAttr<SYCLIntelNumSimdWorkItemsAttr>()) {
    const auto *DeclExpr = dyn_cast<ConstantExpr>(DeclAttr->getValue());
    const auto *MergeExpr = dyn_cast<ConstantExpr>(A.getValue());
    if (DeclExpr && MergeExpr &&
        DeclExpr->getResultAsAPSInt() != MergeExpr->getResultAsAPSInt()) {
      Diag(DeclAttr->getLoc(), diag::warn_duplicate_attribute) << &A;
      Diag(A.getLoc(), diag::note_previous_attribute);
      return nullptr;
    }
  }
  return ::new (Context)
      SYCLIntelNumSimdWorkItemsAttr(Context, A, A.getValue());
}

static void handleSYCLIntelNumSimdWorkItemsAttr(Sema &S, Decl *D,
                                                const ParsedAttr &A) {
  S.CheckDeprecatedSYCLAttributeSpelling(A);

  Expr *E = A.getArgAsExpr(0);
  S.AddSYCLIntelNumSimdWorkItemsAttr(D, A, E);
}

// Handles use_stall_enable_clusters
static void handleUseStallEnableClustersAttr(Sema &S, Decl *D,
                                             const ParsedAttr &Attr) {
  if (D->isInvalidDecl())
    return;

  unsigned NumArgs = Attr.getNumArgs();
  if (NumArgs > 0) {
    S.Diag(Attr.getLoc(), diag::warn_attribute_too_many_arguments) << Attr << 0;
    return;
  }

  handleSimpleAttribute<SYCLIntelUseStallEnableClustersAttr>(S, D, Attr);
}

// Handle scheduler_target_fmax_mhz
static void handleSchedulerTargetFmaxMhzAttr(Sema &S, Decl *D,
                                             const ParsedAttr &AL) {
  if (D->isInvalidDecl())
    return;

  Expr *E = AL.getArgAsExpr(0);

  if (D->getAttr<SYCLIntelSchedulerTargetFmaxMhzAttr>())
    S.Diag(AL.getLoc(), diag::warn_duplicate_attribute) << AL;

  S.CheckDeprecatedSYCLAttributeSpelling(AL);

  S.addIntelSingleArgAttr<SYCLIntelSchedulerTargetFmaxMhzAttr>(D, AL, E);
}

// Handles max_global_work_dim.
static void handleMaxGlobalWorkDimAttr(Sema &S, Decl *D, const ParsedAttr &A) {
  if (D->isInvalidDecl())
    return;

  Expr *E = A.getArgAsExpr(0);

  if (!checkWorkGroupSizeValues(S, D, A)) {
    D->setInvalidDecl();
    return;
  }

  if (D->getAttr<SYCLIntelMaxGlobalWorkDimAttr>())
    S.Diag(A.getLoc(), diag::warn_duplicate_attribute) << A;

  S.CheckDeprecatedSYCLAttributeSpelling(A);

  S.addIntelSingleArgAttr<SYCLIntelMaxGlobalWorkDimAttr>(D, A, E);
}

SYCLIntelLoopFuseAttr *
Sema::mergeSYCLIntelLoopFuseAttr(Decl *D, const AttributeCommonInfo &CI,
                                 Expr *E) {

  if (const auto ExistingAttr = D->getAttr<SYCLIntelLoopFuseAttr>()) {
    // [[intel::loop_fuse]] and [[intel::loop_fuse_independent]] are
    // incompatible.
    // FIXME: If additional spellings are provided for this attribute,
    // this code will do the wrong thing.
    if (ExistingAttr->getAttributeSpellingListIndex() !=
        CI.getAttributeSpellingListIndex()) {
      Diag(CI.getLoc(), diag::err_attributes_are_not_compatible)
          << CI << ExistingAttr;
      Diag(ExistingAttr->getLocation(), diag::note_conflicting_attribute);
      return nullptr;
    }

    if (!E->isValueDependent()) {
      Optional<llvm::APSInt> ArgVal = E->getIntegerConstantExpr(Context);
      Optional<llvm::APSInt> ExistingArgVal =
          ExistingAttr->getValue()->getIntegerConstantExpr(Context);

      assert(ArgVal && ExistingArgVal &&
             "Argument should be an integer constant expression");
      // Compare attribute argument value and warn if there is a mismatch.
      if (ArgVal->getExtValue() != ExistingArgVal->getExtValue())
        Diag(ExistingAttr->getLoc(), diag::warn_duplicate_attribute)
            << ExistingAttr;
    }

    // If there is no mismatch, silently ignore duplicate attribute.
    return nullptr;
  }
  return ::new (Context) SYCLIntelLoopFuseAttr(Context, CI, E);
}

static bool checkSYCLIntelLoopFuseArgument(Sema &S,
                                           const AttributeCommonInfo &CI,
                                           Expr *E) {
  // Dependent expressions are checked when instantiated.
  if (E->isValueDependent())
    return false;

  Optional<llvm::APSInt> ArgVal = E->getIntegerConstantExpr(S.Context);
  if (!ArgVal) {
    S.Diag(E->getExprLoc(), diag::err_attribute_argument_type)
        << CI << AANT_ArgumentIntegerConstant << E->getSourceRange();
    return true;
  }

  if (!ArgVal->isNonNegative()) {
    S.Diag(E->getExprLoc(), diag::err_attribute_requires_positive_integer)
        << CI << /*non-negative*/ 1;
    return true;
  }

  return false;
}

void Sema::addSYCLIntelLoopFuseAttr(Decl *D, const AttributeCommonInfo &CI,
                                    Expr *E) {
  assert(E && "argument has unexpected null value");

  if (checkSYCLIntelLoopFuseArgument(*this, CI, E))
    return;

  SYCLIntelLoopFuseAttr *NewAttr = mergeSYCLIntelLoopFuseAttr(D, CI, E);

  if (NewAttr)
    D->addAttr(NewAttr);
}

// Handles [[intel::loop_fuse]] and [[intel::loop_fuse_independent]].
static void handleLoopFuseAttr(Sema &S, Decl *D, const ParsedAttr &Attr) {
  // Default argument value is set to 1.
  Expr *E = Attr.isArgExpr(0)
                ? Attr.getArgAsExpr(0)
                : IntegerLiteral::Create(S.Context, llvm::APInt(32, 1),
                                         S.Context.IntTy, Attr.getLoc());

  S.addSYCLIntelLoopFuseAttr(D, Attr, E);
}

static void handleVecTypeHint(Sema &S, Decl *D, const ParsedAttr &AL) {
  if (!AL.hasParsedType()) {
    S.Diag(AL.getLoc(), diag::err_attribute_wrong_number_arguments) << AL << 1;
    return;
  }

  TypeSourceInfo *ParmTSI = nullptr;
  QualType ParmType = S.GetTypeFromParser(AL.getTypeArg(), &ParmTSI);
  assert(ParmTSI && "no type source info for attribute argument");

  if (!ParmType->isExtVectorType() && !ParmType->isFloatingType() &&
      (ParmType->isBooleanType() ||
       !ParmType->isIntegralType(S.getASTContext()))) {
    S.Diag(AL.getLoc(), diag::err_attribute_invalid_argument) << 2 << AL;
    return;
  }

  if (VecTypeHintAttr *A = D->getAttr<VecTypeHintAttr>()) {
    if (!S.Context.hasSameType(A->getTypeHint(), ParmType)) {
      S.Diag(AL.getLoc(), diag::warn_duplicate_attribute) << AL;
      return;
    }
  }

  D->addAttr(::new (S.Context) VecTypeHintAttr(S.Context, AL, ParmTSI));
}

SectionAttr *Sema::mergeSectionAttr(Decl *D, const AttributeCommonInfo &CI,
                                    StringRef Name) {
  // Explicit or partial specializations do not inherit
  // the section attribute from the primary template.
  if (const auto *FD = dyn_cast<FunctionDecl>(D)) {
    if (CI.getAttributeSpellingListIndex() == SectionAttr::Declspec_allocate &&
        FD->isFunctionTemplateSpecialization())
      return nullptr;
  }
  if (SectionAttr *ExistingAttr = D->getAttr<SectionAttr>()) {
    if (ExistingAttr->getName() == Name)
      return nullptr;
    Diag(ExistingAttr->getLocation(), diag::warn_mismatched_section)
         << 1 /*section*/;
    Diag(CI.getLoc(), diag::note_previous_attribute);
    return nullptr;
  }
  return ::new (Context) SectionAttr(Context, CI, Name);
}

bool Sema::checkSectionName(SourceLocation LiteralLoc, StringRef SecName) {
  std::string Error = Context.getTargetInfo().isValidSectionSpecifier(SecName);
  if (!Error.empty()) {
    Diag(LiteralLoc, diag::err_attribute_section_invalid_for_target) << Error
         << 1 /*'section'*/;
    return false;
  }
  return true;
}

static void handleSectionAttr(Sema &S, Decl *D, const ParsedAttr &AL) {
  // Make sure that there is a string literal as the sections's single
  // argument.
  StringRef Str;
  SourceLocation LiteralLoc;
  if (!S.checkStringLiteralArgumentAttr(AL, 0, Str, &LiteralLoc))
    return;

  if (!S.checkSectionName(LiteralLoc, Str))
    return;

  // If the target wants to validate the section specifier, make it happen.
  std::string Error = S.Context.getTargetInfo().isValidSectionSpecifier(Str);
  if (!Error.empty()) {
    S.Diag(LiteralLoc, diag::err_attribute_section_invalid_for_target)
    << Error;
    return;
  }

  SectionAttr *NewAttr = S.mergeSectionAttr(D, AL, Str);
  if (NewAttr) {
    D->addAttr(NewAttr);
    if (isa<FunctionDecl, FunctionTemplateDecl, ObjCMethodDecl,
            ObjCPropertyDecl>(D))
      S.UnifySection(NewAttr->getName(),
                     ASTContext::PSF_Execute | ASTContext::PSF_Read,
                     cast<NamedDecl>(D));
  }
}

// This is used for `__declspec(code_seg("segname"))` on a decl.
// `#pragma code_seg("segname")` uses checkSectionName() instead.
static bool checkCodeSegName(Sema &S, SourceLocation LiteralLoc,
                             StringRef CodeSegName) {
  std::string Error =
      S.Context.getTargetInfo().isValidSectionSpecifier(CodeSegName);
  if (!Error.empty()) {
    S.Diag(LiteralLoc, diag::err_attribute_section_invalid_for_target)
        << Error << 0 /*'code-seg'*/;
    return false;
  }

  return true;
}

CodeSegAttr *Sema::mergeCodeSegAttr(Decl *D, const AttributeCommonInfo &CI,
                                    StringRef Name) {
  // Explicit or partial specializations do not inherit
  // the code_seg attribute from the primary template.
  if (const auto *FD = dyn_cast<FunctionDecl>(D)) {
    if (FD->isFunctionTemplateSpecialization())
      return nullptr;
  }
  if (const auto *ExistingAttr = D->getAttr<CodeSegAttr>()) {
    if (ExistingAttr->getName() == Name)
      return nullptr;
    Diag(ExistingAttr->getLocation(), diag::warn_mismatched_section)
         << 0 /*codeseg*/;
    Diag(CI.getLoc(), diag::note_previous_attribute);
    return nullptr;
  }
  return ::new (Context) CodeSegAttr(Context, CI, Name);
}

static void handleCodeSegAttr(Sema &S, Decl *D, const ParsedAttr &AL) {
  StringRef Str;
  SourceLocation LiteralLoc;
  if (!S.checkStringLiteralArgumentAttr(AL, 0, Str, &LiteralLoc))
    return;
  if (!checkCodeSegName(S, LiteralLoc, Str))
    return;
  if (const auto *ExistingAttr = D->getAttr<CodeSegAttr>()) {
    if (!ExistingAttr->isImplicit()) {
      S.Diag(AL.getLoc(),
             ExistingAttr->getName() == Str
             ? diag::warn_duplicate_codeseg_attribute
             : diag::err_conflicting_codeseg_attribute);
      return;
    }
    D->dropAttr<CodeSegAttr>();
  }
  if (CodeSegAttr *CSA = S.mergeCodeSegAttr(D, AL, Str))
    D->addAttr(CSA);
}

// Check for things we'd like to warn about. Multiversioning issues are
// handled later in the process, once we know how many exist.
bool Sema::checkTargetAttr(SourceLocation LiteralLoc, StringRef AttrStr) {
  enum FirstParam { Unsupported, Duplicate, Unknown };
  enum SecondParam { None, Architecture, Tune };
  if (AttrStr.find("fpmath=") != StringRef::npos)
    return Diag(LiteralLoc, diag::warn_unsupported_target_attribute)
           << Unsupported << None << "fpmath=";

  // Diagnose use of tune if target doesn't support it.
  if (!Context.getTargetInfo().supportsTargetAttributeTune() &&
      AttrStr.find("tune=") != StringRef::npos)
    return Diag(LiteralLoc, diag::warn_unsupported_target_attribute)
           << Unsupported << None << "tune=";

  ParsedTargetAttr ParsedAttrs = TargetAttr::parse(AttrStr);

  if (!ParsedAttrs.Architecture.empty() &&
      !Context.getTargetInfo().isValidCPUName(ParsedAttrs.Architecture))
    return Diag(LiteralLoc, diag::warn_unsupported_target_attribute)
           << Unknown << Architecture << ParsedAttrs.Architecture;

  if (!ParsedAttrs.Tune.empty() &&
      !Context.getTargetInfo().isValidCPUName(ParsedAttrs.Tune))
    return Diag(LiteralLoc, diag::warn_unsupported_target_attribute)
           << Unknown << Tune << ParsedAttrs.Tune;

  if (ParsedAttrs.DuplicateArchitecture)
    return Diag(LiteralLoc, diag::warn_unsupported_target_attribute)
           << Duplicate << None << "arch=";
  if (ParsedAttrs.DuplicateTune)
    return Diag(LiteralLoc, diag::warn_unsupported_target_attribute)
           << Duplicate << None << "tune=";

  for (const auto &Feature : ParsedAttrs.Features) {
    auto CurFeature = StringRef(Feature).drop_front(); // remove + or -.
    if (!Context.getTargetInfo().isValidFeatureName(CurFeature))
      return Diag(LiteralLoc, diag::warn_unsupported_target_attribute)
             << Unsupported << None << CurFeature;
  }

  TargetInfo::BranchProtectionInfo BPI;
  StringRef Error;
  if (!ParsedAttrs.BranchProtection.empty() &&
      !Context.getTargetInfo().validateBranchProtection(
          ParsedAttrs.BranchProtection, BPI, Error)) {
    if (Error.empty())
      return Diag(LiteralLoc, diag::warn_unsupported_target_attribute)
             << Unsupported << None << "branch-protection";
    else
      return Diag(LiteralLoc, diag::err_invalid_branch_protection_spec)
             << Error;
  }

  return false;
}

static void handleTargetAttr(Sema &S, Decl *D, const ParsedAttr &AL) {
  StringRef Str;
  SourceLocation LiteralLoc;
  if (!S.checkStringLiteralArgumentAttr(AL, 0, Str, &LiteralLoc) ||
      S.checkTargetAttr(LiteralLoc, Str))
    return;

  TargetAttr *NewAttr = ::new (S.Context) TargetAttr(S.Context, AL, Str);
  D->addAttr(NewAttr);
}

static void handleMinVectorWidthAttr(Sema &S, Decl *D, const ParsedAttr &AL) {
  Expr *E = AL.getArgAsExpr(0);
  uint32_t VecWidth;
  if (!checkUInt32Argument(S, AL, E, VecWidth)) {
    AL.setInvalid();
    return;
  }

  MinVectorWidthAttr *Existing = D->getAttr<MinVectorWidthAttr>();
  if (Existing && Existing->getVectorWidth() != VecWidth) {
    S.Diag(AL.getLoc(), diag::warn_duplicate_attribute) << AL;
    return;
  }

  D->addAttr(::new (S.Context) MinVectorWidthAttr(S.Context, AL, VecWidth));
}

static void handleCleanupAttr(Sema &S, Decl *D, const ParsedAttr &AL) {
  Expr *E = AL.getArgAsExpr(0);
  SourceLocation Loc = E->getExprLoc();
  FunctionDecl *FD = nullptr;
  DeclarationNameInfo NI;

  // gcc only allows for simple identifiers. Since we support more than gcc, we
  // will warn the user.
  if (auto *DRE = dyn_cast<DeclRefExpr>(E)) {
    if (DRE->hasQualifier())
      S.Diag(Loc, diag::warn_cleanup_ext);
    FD = dyn_cast<FunctionDecl>(DRE->getDecl());
    NI = DRE->getNameInfo();
    if (!FD) {
      S.Diag(Loc, diag::err_attribute_cleanup_arg_not_function) << 1
        << NI.getName();
      return;
    }
  } else if (auto *ULE = dyn_cast<UnresolvedLookupExpr>(E)) {
    if (ULE->hasExplicitTemplateArgs())
      S.Diag(Loc, diag::warn_cleanup_ext);
    FD = S.ResolveSingleFunctionTemplateSpecialization(ULE, true);
    NI = ULE->getNameInfo();
    if (!FD) {
      S.Diag(Loc, diag::err_attribute_cleanup_arg_not_function) << 2
        << NI.getName();
      if (ULE->getType() == S.Context.OverloadTy)
        S.NoteAllOverloadCandidates(ULE);
      return;
    }
  } else {
    S.Diag(Loc, diag::err_attribute_cleanup_arg_not_function) << 0;
    return;
  }

  if (FD->getNumParams() != 1) {
    S.Diag(Loc, diag::err_attribute_cleanup_func_must_take_one_arg)
      << NI.getName();
    return;
  }

  // We're currently more strict than GCC about what function types we accept.
  // If this ever proves to be a problem it should be easy to fix.
  QualType Ty = S.Context.getPointerType(cast<VarDecl>(D)->getType());
  QualType ParamTy = FD->getParamDecl(0)->getType();
  if (S.CheckAssignmentConstraints(FD->getParamDecl(0)->getLocation(),
                                   ParamTy, Ty) != Sema::Compatible) {
    S.Diag(Loc, diag::err_attribute_cleanup_func_arg_incompatible_type)
      << NI.getName() << ParamTy << Ty;
    return;
  }

  D->addAttr(::new (S.Context) CleanupAttr(S.Context, AL, FD));
}

static void handleEnumExtensibilityAttr(Sema &S, Decl *D,
                                        const ParsedAttr &AL) {
  if (!AL.isArgIdent(0)) {
    S.Diag(AL.getLoc(), diag::err_attribute_argument_n_type)
        << AL << 0 << AANT_ArgumentIdentifier;
    return;
  }

  EnumExtensibilityAttr::Kind ExtensibilityKind;
  IdentifierInfo *II = AL.getArgAsIdent(0)->Ident;
  if (!EnumExtensibilityAttr::ConvertStrToKind(II->getName(),
                                               ExtensibilityKind)) {
    S.Diag(AL.getLoc(), diag::warn_attribute_type_not_supported) << AL << II;
    return;
  }

  D->addAttr(::new (S.Context)
                 EnumExtensibilityAttr(S.Context, AL, ExtensibilityKind));
}

/// Handle __attribute__((format_arg((idx)))) attribute based on
/// http://gcc.gnu.org/onlinedocs/gcc/Function-Attributes.html
static void handleFormatArgAttr(Sema &S, Decl *D, const ParsedAttr &AL) {
  Expr *IdxExpr = AL.getArgAsExpr(0);
  ParamIdx Idx;
  if (!checkFunctionOrMethodParameterIndex(S, D, AL, 1, IdxExpr, Idx))
    return;

  // Make sure the format string is really a string.
  QualType Ty = getFunctionOrMethodParamType(D, Idx.getASTIndex());

  bool NotNSStringTy = !isNSStringType(Ty, S.Context);
  if (NotNSStringTy &&
      !isCFStringType(Ty, S.Context) &&
      (!Ty->isPointerType() ||
       !Ty->castAs<PointerType>()->getPointeeType()->isCharType())) {
    S.Diag(AL.getLoc(), diag::err_format_attribute_not)
        << "a string type" << IdxExpr->getSourceRange()
        << getFunctionOrMethodParamRange(D, 0);
    return;
  }
  Ty = getFunctionOrMethodResultType(D);
  if (!isNSStringType(Ty, S.Context) &&
      !isCFStringType(Ty, S.Context) &&
      (!Ty->isPointerType() ||
       !Ty->castAs<PointerType>()->getPointeeType()->isCharType())) {
    S.Diag(AL.getLoc(), diag::err_format_attribute_result_not)
        << (NotNSStringTy ? "string type" : "NSString")
        << IdxExpr->getSourceRange() << getFunctionOrMethodParamRange(D, 0);
    return;
  }

  D->addAttr(::new (S.Context) FormatArgAttr(S.Context, AL, Idx));
}

enum FormatAttrKind {
  CFStringFormat,
  NSStringFormat,
  StrftimeFormat,
  SupportedFormat,
  IgnoredFormat,
  InvalidFormat
};

/// getFormatAttrKind - Map from format attribute names to supported format
/// types.
static FormatAttrKind getFormatAttrKind(StringRef Format) {
  return llvm::StringSwitch<FormatAttrKind>(Format)
      // Check for formats that get handled specially.
      .Case("NSString", NSStringFormat)
      .Case("CFString", CFStringFormat)
      .Case("strftime", StrftimeFormat)

      // Otherwise, check for supported formats.
      .Cases("scanf", "printf", "printf0", "strfmon", SupportedFormat)
      .Cases("cmn_err", "vcmn_err", "zcmn_err", SupportedFormat)
      .Case("kprintf", SupportedFormat)         // OpenBSD.
      .Case("freebsd_kprintf", SupportedFormat) // FreeBSD.
      .Case("os_trace", SupportedFormat)
      .Case("os_log", SupportedFormat)

      .Cases("gcc_diag", "gcc_cdiag", "gcc_cxxdiag", "gcc_tdiag", IgnoredFormat)
      .Default(InvalidFormat);
}

/// Handle __attribute__((init_priority(priority))) attributes based on
/// http://gcc.gnu.org/onlinedocs/gcc/C_002b_002b-Attributes.html
static void handleInitPriorityAttr(Sema &S, Decl *D, const ParsedAttr &AL) {
  if (!S.getLangOpts().CPlusPlus) {
    S.Diag(AL.getLoc(), diag::warn_attribute_ignored) << AL;
    return;
  }

  if (S.getCurFunctionOrMethodDecl()) {
    S.Diag(AL.getLoc(), diag::err_init_priority_object_attr);
    AL.setInvalid();
    return;
  }
  QualType T = cast<VarDecl>(D)->getType();
  if (S.Context.getAsArrayType(T))
    T = S.Context.getBaseElementType(T);
  if (!T->getAs<RecordType>()) {
    S.Diag(AL.getLoc(), diag::err_init_priority_object_attr);
    AL.setInvalid();
    return;
  }

  Expr *E = AL.getArgAsExpr(0);
  uint32_t prioritynum;
  if (!checkUInt32Argument(S, AL, E, prioritynum)) {
    AL.setInvalid();
    return;
  }

  // Only perform the priority check if the attribute is outside of a system
  // header. Values <= 100 are reserved for the implementation, and libc++
  // benefits from being able to specify values in that range.
  if ((prioritynum < 101 || prioritynum > 65535) &&
      !S.getSourceManager().isInSystemHeader(AL.getLoc())) {
    S.Diag(AL.getLoc(), diag::err_attribute_argument_out_of_range)
        << E->getSourceRange() << AL << 101 << 65535;
    AL.setInvalid();
    return;
  }
  D->addAttr(::new (S.Context) InitPriorityAttr(S.Context, AL, prioritynum));
}

FormatAttr *Sema::mergeFormatAttr(Decl *D, const AttributeCommonInfo &CI,
                                  IdentifierInfo *Format, int FormatIdx,
                                  int FirstArg) {
  // Check whether we already have an equivalent format attribute.
  for (auto *F : D->specific_attrs<FormatAttr>()) {
    if (F->getType() == Format &&
        F->getFormatIdx() == FormatIdx &&
        F->getFirstArg() == FirstArg) {
      // If we don't have a valid location for this attribute, adopt the
      // location.
      if (F->getLocation().isInvalid())
        F->setRange(CI.getRange());
      return nullptr;
    }
  }

  return ::new (Context) FormatAttr(Context, CI, Format, FormatIdx, FirstArg);
}

/// Handle __attribute__((format(type,idx,firstarg))) attributes based on
/// http://gcc.gnu.org/onlinedocs/gcc/Function-Attributes.html
static void handleFormatAttr(Sema &S, Decl *D, const ParsedAttr &AL) {
  if (!AL.isArgIdent(0)) {
    S.Diag(AL.getLoc(), diag::err_attribute_argument_n_type)
        << AL << 1 << AANT_ArgumentIdentifier;
    return;
  }

  // In C++ the implicit 'this' function parameter also counts, and they are
  // counted from one.
  bool HasImplicitThisParam = isInstanceMethod(D);
  unsigned NumArgs = getFunctionOrMethodNumParams(D) + HasImplicitThisParam;

  IdentifierInfo *II = AL.getArgAsIdent(0)->Ident;
  StringRef Format = II->getName();

  if (normalizeName(Format)) {
    // If we've modified the string name, we need a new identifier for it.
    II = &S.Context.Idents.get(Format);
  }

  // Check for supported formats.
  FormatAttrKind Kind = getFormatAttrKind(Format);

  if (Kind == IgnoredFormat)
    return;

  if (Kind == InvalidFormat) {
    S.Diag(AL.getLoc(), diag::warn_attribute_type_not_supported)
        << AL << II->getName();
    return;
  }

  // checks for the 2nd argument
  Expr *IdxExpr = AL.getArgAsExpr(1);
  uint32_t Idx;
  if (!checkUInt32Argument(S, AL, IdxExpr, Idx, 2))
    return;

  if (Idx < 1 || Idx > NumArgs) {
    S.Diag(AL.getLoc(), diag::err_attribute_argument_out_of_bounds)
        << AL << 2 << IdxExpr->getSourceRange();
    return;
  }

  // FIXME: Do we need to bounds check?
  unsigned ArgIdx = Idx - 1;

  if (HasImplicitThisParam) {
    if (ArgIdx == 0) {
      S.Diag(AL.getLoc(),
             diag::err_format_attribute_implicit_this_format_string)
        << IdxExpr->getSourceRange();
      return;
    }
    ArgIdx--;
  }

  // make sure the format string is really a string
  QualType Ty = getFunctionOrMethodParamType(D, ArgIdx);

  if (Kind == CFStringFormat) {
    if (!isCFStringType(Ty, S.Context)) {
      S.Diag(AL.getLoc(), diag::err_format_attribute_not)
        << "a CFString" << IdxExpr->getSourceRange()
        << getFunctionOrMethodParamRange(D, ArgIdx);
      return;
    }
  } else if (Kind == NSStringFormat) {
    // FIXME: do we need to check if the type is NSString*?  What are the
    // semantics?
    if (!isNSStringType(Ty, S.Context)) {
      S.Diag(AL.getLoc(), diag::err_format_attribute_not)
        << "an NSString" << IdxExpr->getSourceRange()
        << getFunctionOrMethodParamRange(D, ArgIdx);
      return;
    }
  } else if (!Ty->isPointerType() ||
             !Ty->castAs<PointerType>()->getPointeeType()->isCharType()) {
    S.Diag(AL.getLoc(), diag::err_format_attribute_not)
      << "a string type" << IdxExpr->getSourceRange()
      << getFunctionOrMethodParamRange(D, ArgIdx);
    return;
  }

  // check the 3rd argument
  Expr *FirstArgExpr = AL.getArgAsExpr(2);
  uint32_t FirstArg;
  if (!checkUInt32Argument(S, AL, FirstArgExpr, FirstArg, 3))
    return;

  // check if the function is variadic if the 3rd argument non-zero
  if (FirstArg != 0) {
    if (isFunctionOrMethodVariadic(D)) {
      ++NumArgs; // +1 for ...
    } else {
      S.Diag(D->getLocation(), diag::err_format_attribute_requires_variadic);
      return;
    }
  }

  // strftime requires FirstArg to be 0 because it doesn't read from any
  // variable the input is just the current time + the format string.
  if (Kind == StrftimeFormat) {
    if (FirstArg != 0) {
      S.Diag(AL.getLoc(), diag::err_format_strftime_third_parameter)
        << FirstArgExpr->getSourceRange();
      return;
    }
  // if 0 it disables parameter checking (to use with e.g. va_list)
  } else if (FirstArg != 0 && FirstArg != NumArgs) {
    S.Diag(AL.getLoc(), diag::err_attribute_argument_out_of_bounds)
        << AL << 3 << FirstArgExpr->getSourceRange();
    return;
  }

  FormatAttr *NewAttr = S.mergeFormatAttr(D, AL, II, Idx, FirstArg);
  if (NewAttr)
    D->addAttr(NewAttr);
}

/// Handle __attribute__((callback(CalleeIdx, PayloadIdx0, ...))) attributes.
static void handleCallbackAttr(Sema &S, Decl *D, const ParsedAttr &AL) {
  // The index that identifies the callback callee is mandatory.
  if (AL.getNumArgs() == 0) {
    S.Diag(AL.getLoc(), diag::err_callback_attribute_no_callee)
        << AL.getRange();
    return;
  }

  bool HasImplicitThisParam = isInstanceMethod(D);
  int32_t NumArgs = getFunctionOrMethodNumParams(D);

  FunctionDecl *FD = D->getAsFunction();
  assert(FD && "Expected a function declaration!");

  llvm::StringMap<int> NameIdxMapping;
  NameIdxMapping["__"] = -1;

  NameIdxMapping["this"] = 0;

  int Idx = 1;
  for (const ParmVarDecl *PVD : FD->parameters())
    NameIdxMapping[PVD->getName()] = Idx++;

  auto UnknownName = NameIdxMapping.end();

  SmallVector<int, 8> EncodingIndices;
  for (unsigned I = 0, E = AL.getNumArgs(); I < E; ++I) {
    SourceRange SR;
    int32_t ArgIdx;

    if (AL.isArgIdent(I)) {
      IdentifierLoc *IdLoc = AL.getArgAsIdent(I);
      auto It = NameIdxMapping.find(IdLoc->Ident->getName());
      if (It == UnknownName) {
        S.Diag(AL.getLoc(), diag::err_callback_attribute_argument_unknown)
            << IdLoc->Ident << IdLoc->Loc;
        return;
      }

      SR = SourceRange(IdLoc->Loc);
      ArgIdx = It->second;
    } else if (AL.isArgExpr(I)) {
      Expr *IdxExpr = AL.getArgAsExpr(I);

      // If the expression is not parseable as an int32_t we have a problem.
      if (!checkUInt32Argument(S, AL, IdxExpr, (uint32_t &)ArgIdx, I + 1,
                               false)) {
        S.Diag(AL.getLoc(), diag::err_attribute_argument_out_of_bounds)
            << AL << (I + 1) << IdxExpr->getSourceRange();
        return;
      }

      // Check oob, excluding the special values, 0 and -1.
      if (ArgIdx < -1 || ArgIdx > NumArgs) {
        S.Diag(AL.getLoc(), diag::err_attribute_argument_out_of_bounds)
            << AL << (I + 1) << IdxExpr->getSourceRange();
        return;
      }

      SR = IdxExpr->getSourceRange();
    } else {
      llvm_unreachable("Unexpected ParsedAttr argument type!");
    }

    if (ArgIdx == 0 && !HasImplicitThisParam) {
      S.Diag(AL.getLoc(), diag::err_callback_implicit_this_not_available)
          << (I + 1) << SR;
      return;
    }

    // Adjust for the case we do not have an implicit "this" parameter. In this
    // case we decrease all positive values by 1 to get LLVM argument indices.
    if (!HasImplicitThisParam && ArgIdx > 0)
      ArgIdx -= 1;

    EncodingIndices.push_back(ArgIdx);
  }

  int CalleeIdx = EncodingIndices.front();
  // Check if the callee index is proper, thus not "this" and not "unknown".
  // This means the "CalleeIdx" has to be non-negative if "HasImplicitThisParam"
  // is false and positive if "HasImplicitThisParam" is true.
  if (CalleeIdx < (int)HasImplicitThisParam) {
    S.Diag(AL.getLoc(), diag::err_callback_attribute_invalid_callee)
        << AL.getRange();
    return;
  }

  // Get the callee type, note the index adjustment as the AST doesn't contain
  // the this type (which the callee cannot reference anyway!).
  const Type *CalleeType =
      getFunctionOrMethodParamType(D, CalleeIdx - HasImplicitThisParam)
          .getTypePtr();
  if (!CalleeType || !CalleeType->isFunctionPointerType()) {
    S.Diag(AL.getLoc(), diag::err_callback_callee_no_function_type)
        << AL.getRange();
    return;
  }

  const Type *CalleeFnType =
      CalleeType->getPointeeType()->getUnqualifiedDesugaredType();

  // TODO: Check the type of the callee arguments.

  const auto *CalleeFnProtoType = dyn_cast<FunctionProtoType>(CalleeFnType);
  if (!CalleeFnProtoType) {
    S.Diag(AL.getLoc(), diag::err_callback_callee_no_function_type)
        << AL.getRange();
    return;
  }

  if (CalleeFnProtoType->getNumParams() > EncodingIndices.size() - 1) {
    S.Diag(AL.getLoc(), diag::err_attribute_wrong_number_arguments)
        << AL << (unsigned)(EncodingIndices.size() - 1);
    return;
  }

  if (CalleeFnProtoType->getNumParams() < EncodingIndices.size() - 1) {
    S.Diag(AL.getLoc(), diag::err_attribute_wrong_number_arguments)
        << AL << (unsigned)(EncodingIndices.size() - 1);
    return;
  }

  if (CalleeFnProtoType->isVariadic()) {
    S.Diag(AL.getLoc(), diag::err_callback_callee_is_variadic) << AL.getRange();
    return;
  }

  // Do not allow multiple callback attributes.
  if (D->hasAttr<CallbackAttr>()) {
    S.Diag(AL.getLoc(), diag::err_callback_attribute_multiple) << AL.getRange();
    return;
  }

  D->addAttr(::new (S.Context) CallbackAttr(
      S.Context, AL, EncodingIndices.data(), EncodingIndices.size()));
}

static bool isFunctionLike(const Type &T) {
  // Check for explicit function types.
  // 'called_once' is only supported in Objective-C and it has
  // function pointers and block pointers.
  return T.isFunctionPointerType() || T.isBlockPointerType();
}

/// Handle 'called_once' attribute.
static void handleCalledOnceAttr(Sema &S, Decl *D, const ParsedAttr &AL) {
  // 'called_once' only applies to parameters representing functions.
  QualType T = cast<ParmVarDecl>(D)->getType();

  if (!isFunctionLike(*T)) {
    S.Diag(AL.getLoc(), diag::err_called_once_attribute_wrong_type);
    return;
  }

  D->addAttr(::new (S.Context) CalledOnceAttr(S.Context, AL));
}

static void handleTransparentUnionAttr(Sema &S, Decl *D, const ParsedAttr &AL) {
  // Try to find the underlying union declaration.
  RecordDecl *RD = nullptr;
  const auto *TD = dyn_cast<TypedefNameDecl>(D);
  if (TD && TD->getUnderlyingType()->isUnionType())
    RD = TD->getUnderlyingType()->getAsUnionType()->getDecl();
  else
    RD = dyn_cast<RecordDecl>(D);

  if (!RD || !RD->isUnion()) {
    S.Diag(AL.getLoc(), diag::warn_attribute_wrong_decl_type) << AL
                                                              << ExpectedUnion;
    return;
  }

  if (!RD->isCompleteDefinition()) {
    if (!RD->isBeingDefined())
      S.Diag(AL.getLoc(),
             diag::warn_transparent_union_attribute_not_definition);
    return;
  }

  RecordDecl::field_iterator Field = RD->field_begin(),
                          FieldEnd = RD->field_end();
  if (Field == FieldEnd) {
    S.Diag(AL.getLoc(), diag::warn_transparent_union_attribute_zero_fields);
    return;
  }

  FieldDecl *FirstField = *Field;
  QualType FirstType = FirstField->getType();
  if (FirstType->hasFloatingRepresentation() || FirstType->isVectorType()) {
    S.Diag(FirstField->getLocation(),
           diag::warn_transparent_union_attribute_floating)
      << FirstType->isVectorType() << FirstType;
    return;
  }

  if (FirstType->isIncompleteType())
    return;
  uint64_t FirstSize = S.Context.getTypeSize(FirstType);
  uint64_t FirstAlign = S.Context.getTypeAlign(FirstType);
  for (; Field != FieldEnd; ++Field) {
    QualType FieldType = Field->getType();
    if (FieldType->isIncompleteType())
      return;
    // FIXME: this isn't fully correct; we also need to test whether the
    // members of the union would all have the same calling convention as the
    // first member of the union. Checking just the size and alignment isn't
    // sufficient (consider structs passed on the stack instead of in registers
    // as an example).
    if (S.Context.getTypeSize(FieldType) != FirstSize ||
        S.Context.getTypeAlign(FieldType) > FirstAlign) {
      // Warn if we drop the attribute.
      bool isSize = S.Context.getTypeSize(FieldType) != FirstSize;
      unsigned FieldBits = isSize ? S.Context.getTypeSize(FieldType)
                                  : S.Context.getTypeAlign(FieldType);
      S.Diag(Field->getLocation(),
             diag::warn_transparent_union_attribute_field_size_align)
          << isSize << *Field << FieldBits;
      unsigned FirstBits = isSize ? FirstSize : FirstAlign;
      S.Diag(FirstField->getLocation(),
             diag::note_transparent_union_first_field_size_align)
          << isSize << FirstBits;
      return;
    }
  }

  RD->addAttr(::new (S.Context) TransparentUnionAttr(S.Context, AL));
}

void Sema::AddAnnotationAttr(Decl *D, const AttributeCommonInfo &CI,
                             StringRef Str, MutableArrayRef<Expr *> Args) {
  auto *Attr = AnnotateAttr::Create(Context, Str, Args.data(), Args.size(), CI);
  llvm::SmallVector<PartialDiagnosticAt, 8> Notes;
  for (unsigned Idx = 0; Idx < Attr->args_size(); Idx++) {
    Expr *&E = Attr->args_begin()[Idx];
    assert(E && "error are handled before");
    if (E->isValueDependent() || E->isTypeDependent())
      continue;

    if (E->getType()->isArrayType())
      E = ImpCastExprToType(E, Context.getPointerType(E->getType()),
                            clang::CK_ArrayToPointerDecay)
              .get();
    if (E->getType()->isFunctionType())
      E = ImplicitCastExpr::Create(Context,
                                   Context.getPointerType(E->getType()),
                                   clang::CK_FunctionToPointerDecay, E, nullptr,
                                   VK_RValue, FPOptionsOverride());
    if (E->isLValue())
      E = ImplicitCastExpr::Create(Context, E->getType().getNonReferenceType(),
                                   clang::CK_LValueToRValue, E, nullptr,
                                   VK_RValue, FPOptionsOverride());

    Expr::EvalResult Eval;
    Notes.clear();
    Eval.Diag = &Notes;

    bool Result =
        E->EvaluateAsConstantExpr(Eval, Context);

    /// Result means the expression can be folded to a constant.
    /// Note.empty() means the expression is a valid constant expression in the
    /// current language mode.
    if (!Result || !Notes.empty()) {
      Diag(E->getBeginLoc(), diag::err_attribute_argument_n_type)
          << CI << (Idx + 1) << AANT_ArgumentConstantExpr;
      for (auto &Note : Notes)
        Diag(Note.first, Note.second);
      return;
    }
    assert(Eval.Val.hasValue());
    E = ConstantExpr::Create(Context, E, Eval.Val);
  }
  D->addAttr(Attr);
}

static void handleAnnotateAttr(Sema &S, Decl *D, const ParsedAttr &AL) {
  // Make sure that there is a string literal as the annotation's first
  // argument.
  StringRef Str;
  if (!S.checkStringLiteralArgumentAttr(AL, 0, Str))
    return;

  llvm::SmallVector<Expr *, 4> Args;
  Args.reserve(AL.getNumArgs() - 1);
  for (unsigned Idx = 1; Idx < AL.getNumArgs(); Idx++) {
    assert(!AL.isArgIdent(Idx));
    Args.push_back(AL.getArgAsExpr(Idx));
  }

  S.AddAnnotationAttr(D, AL, Str, Args);
}

static void handleAlignValueAttr(Sema &S, Decl *D, const ParsedAttr &AL) {
  S.AddAlignValueAttr(D, AL, AL.getArgAsExpr(0));
}

void Sema::AddAlignValueAttr(Decl *D, const AttributeCommonInfo &CI, Expr *E) {
  AlignValueAttr TmpAttr(Context, CI, E);
  SourceLocation AttrLoc = CI.getLoc();

  QualType T;
  if (const auto *TD = dyn_cast<TypedefNameDecl>(D))
    T = TD->getUnderlyingType();
  else if (const auto *VD = dyn_cast<ValueDecl>(D))
    T = VD->getType();
  else
    llvm_unreachable("Unknown decl type for align_value");

  if (!T->isDependentType() && !T->isAnyPointerType() &&
      !T->isReferenceType() && !T->isMemberPointerType()) {
    Diag(AttrLoc, diag::warn_attribute_pointer_or_reference_only)
      << &TmpAttr << T << D->getSourceRange();
    return;
  }

  if (!E->isValueDependent()) {
    llvm::APSInt Alignment;
    ExprResult ICE = VerifyIntegerConstantExpression(
        E, &Alignment, diag::err_align_value_attribute_argument_not_int);
    if (ICE.isInvalid())
      return;

    if (!Alignment.isPowerOf2()) {
      Diag(AttrLoc, diag::err_alignment_not_power_of_two)
        << E->getSourceRange();
      return;
    }

    D->addAttr(::new (Context) AlignValueAttr(Context, CI, ICE.get()));
    return;
  }

  // Save dependent expressions in the AST to be instantiated.
  D->addAttr(::new (Context) AlignValueAttr(Context, CI, E));
}

static void handleAlignedAttr(Sema &S, Decl *D, const ParsedAttr &AL) {
  // check the attribute arguments.
  if (AL.getNumArgs() > 1) {
    S.Diag(AL.getLoc(), diag::err_attribute_wrong_number_arguments) << AL << 1;
    return;
  }

  if (AL.getNumArgs() == 0) {
    D->addAttr(::new (S.Context) AlignedAttr(S.Context, AL, true, nullptr));
    return;
  }

  Expr *E = AL.getArgAsExpr(0);
  if (AL.isPackExpansion() && !E->containsUnexpandedParameterPack()) {
    S.Diag(AL.getEllipsisLoc(),
           diag::err_pack_expansion_without_parameter_packs);
    return;
  }

  if (!AL.isPackExpansion() && S.DiagnoseUnexpandedParameterPack(E))
    return;

  S.AddAlignedAttr(D, AL, E, AL.isPackExpansion());
}

template <typename AttrType>
bool Sema::checkRangedIntegralArgument(Expr *E, const AttrType *TmpAttr,
                                       ExprResult &Result) {
  llvm::APSInt Value;
  Result = VerifyIntegerConstantExpression(E, &Value);
  if (Result.isInvalid())
    return true;

  if (Value < AttrType::getMinValue() || Value > AttrType::getMaxValue()) {
    Diag(TmpAttr->getRange().getBegin(),
         diag::err_attribute_argument_out_of_range)
        << TmpAttr << AttrType::getMinValue() << AttrType::getMaxValue()
        << E->getSourceRange();
    return true;
  }
  return false;
}

void Sema::AddAlignedAttr(Decl *D, const AttributeCommonInfo &CI, Expr *E,
                          bool IsPackExpansion) {
  AlignedAttr TmpAttr(Context, CI, true, E);
  SourceLocation AttrLoc = CI.getLoc();

  // C++11 alignas(...) and C11 _Alignas(...) have additional requirements.
  if (TmpAttr.isAlignas()) {
    // C++11 [dcl.align]p1:
    //   An alignment-specifier may be applied to a variable or to a class
    //   data member, but it shall not be applied to a bit-field, a function
    //   parameter, the formal parameter of a catch clause, or a variable
    //   declared with the register storage class specifier. An
    //   alignment-specifier may also be applied to the declaration of a class
    //   or enumeration type.
    // C11 6.7.5/2:
    //   An alignment attribute shall not be specified in a declaration of
    //   a typedef, or a bit-field, or a function, or a parameter, or an
    //   object declared with the register storage-class specifier.
    int DiagKind = -1;
    if (isa<ParmVarDecl>(D)) {
      DiagKind = 0;
    } else if (const auto *VD = dyn_cast<VarDecl>(D)) {
      if (VD->getStorageClass() == SC_Register)
        DiagKind = 1;
      if (VD->isExceptionVariable())
        DiagKind = 2;
    } else if (const auto *FD = dyn_cast<FieldDecl>(D)) {
      if (FD->isBitField())
        DiagKind = 3;
    } else if (!isa<TagDecl>(D)) {
      Diag(AttrLoc, diag::err_attribute_wrong_decl_type) << &TmpAttr
        << (TmpAttr.isC11() ? ExpectedVariableOrField
                            : ExpectedVariableFieldOrTag);
      return;
    }
    if (DiagKind != -1) {
      Diag(AttrLoc, diag::err_alignas_attribute_wrong_decl_type)
        << &TmpAttr << DiagKind;
      return;
    }
  }

  if (E->isValueDependent()) {
    // We can't support a dependent alignment on a non-dependent type,
    // because we have no way to model that a type is "alignment-dependent"
    // but not dependent in any other way.
    if (const auto *TND = dyn_cast<TypedefNameDecl>(D)) {
      if (!TND->getUnderlyingType()->isDependentType()) {
        Diag(AttrLoc, diag::err_alignment_dependent_typedef_name)
            << E->getSourceRange();
        return;
      }
    }

    // Save dependent expressions in the AST to be instantiated.
    AlignedAttr *AA = ::new (Context) AlignedAttr(Context, CI, true, E);
    AA->setPackExpansion(IsPackExpansion);
    D->addAttr(AA);
    return;
  }

  // FIXME: Cache the number on the AL object?
  llvm::APSInt Alignment;
  ExprResult ICE = VerifyIntegerConstantExpression(
      E, &Alignment, diag::err_aligned_attribute_argument_not_int);
  if (ICE.isInvalid())
    return;

  uint64_t AlignVal = Alignment.getZExtValue();

  // C++11 [dcl.align]p2:
  //   -- if the constant expression evaluates to zero, the alignment
  //      specifier shall have no effect
  // C11 6.7.5p6:
  //   An alignment specification of zero has no effect.
  if (!(TmpAttr.isAlignas() && !Alignment)) {
    if (!llvm::isPowerOf2_64(AlignVal)) {
      Diag(AttrLoc, diag::err_alignment_not_power_of_two)
        << E->getSourceRange();
      return;
    }
  }

  unsigned MaximumAlignment = Sema::MaximumAlignment;
  if (Context.getTargetInfo().getTriple().isOSBinFormatCOFF())
    MaximumAlignment = std::min(MaximumAlignment, 8192u);
  if (AlignVal > MaximumAlignment) {
    Diag(AttrLoc, diag::err_attribute_aligned_too_great)
        << MaximumAlignment << E->getSourceRange();
    return;
  }

  if (Context.getTargetInfo().isTLSSupported()) {
    unsigned MaxTLSAlign =
        Context.toCharUnitsFromBits(Context.getTargetInfo().getMaxTLSAlign())
            .getQuantity();
    const auto *VD = dyn_cast<VarDecl>(D);
    if (MaxTLSAlign && AlignVal > MaxTLSAlign && VD &&
        VD->getTLSKind() != VarDecl::TLS_None) {
      Diag(VD->getLocation(), diag::err_tls_var_aligned_over_maximum)
          << (unsigned)AlignVal << VD << MaxTLSAlign;
      return;
    }
  }

  AlignedAttr *AA = ::new (Context) AlignedAttr(Context, CI, true, ICE.get());
  AA->setPackExpansion(IsPackExpansion);
  D->addAttr(AA);
}

void Sema::AddAlignedAttr(Decl *D, const AttributeCommonInfo &CI,
                          TypeSourceInfo *TS, bool IsPackExpansion) {
  // FIXME: Cache the number on the AL object if non-dependent?
  // FIXME: Perform checking of type validity
  AlignedAttr *AA = ::new (Context) AlignedAttr(Context, CI, false, TS);
  AA->setPackExpansion(IsPackExpansion);
  D->addAttr(AA);
}

void Sema::CheckAlignasUnderalignment(Decl *D) {
  assert(D->hasAttrs() && "no attributes on decl");

  QualType UnderlyingTy, DiagTy;
  if (const auto *VD = dyn_cast<ValueDecl>(D)) {
    UnderlyingTy = DiagTy = VD->getType();
  } else {
    UnderlyingTy = DiagTy = Context.getTagDeclType(cast<TagDecl>(D));
    if (const auto *ED = dyn_cast<EnumDecl>(D))
      UnderlyingTy = ED->getIntegerType();
  }
  if (DiagTy->isDependentType() || DiagTy->isIncompleteType())
    return;

  // C++11 [dcl.align]p5, C11 6.7.5/4:
  //   The combined effect of all alignment attributes in a declaration shall
  //   not specify an alignment that is less strict than the alignment that
  //   would otherwise be required for the entity being declared.
  AlignedAttr *AlignasAttr = nullptr;
  AlignedAttr *LastAlignedAttr = nullptr;
  unsigned Align = 0;
  for (auto *I : D->specific_attrs<AlignedAttr>()) {
    if (I->isAlignmentDependent())
      return;
    if (I->isAlignas())
      AlignasAttr = I;
    Align = std::max(Align, I->getAlignment(Context));
    LastAlignedAttr = I;
  }

  if (Align && DiagTy->isSizelessType()) {
    Diag(LastAlignedAttr->getLocation(), diag::err_attribute_sizeless_type)
        << LastAlignedAttr << DiagTy;
  } else if (AlignasAttr && Align) {
    CharUnits RequestedAlign = Context.toCharUnitsFromBits(Align);
    CharUnits NaturalAlign = Context.getTypeAlignInChars(UnderlyingTy);
    if (NaturalAlign > RequestedAlign)
      Diag(AlignasAttr->getLocation(), diag::err_alignas_underaligned)
        << DiagTy << (unsigned)NaturalAlign.getQuantity();
  }
}

bool Sema::checkMSInheritanceAttrOnDefinition(
    CXXRecordDecl *RD, SourceRange Range, bool BestCase,
    MSInheritanceModel ExplicitModel) {
  assert(RD->hasDefinition() && "RD has no definition!");

  // We may not have seen base specifiers or any virtual methods yet.  We will
  // have to wait until the record is defined to catch any mismatches.
  if (!RD->getDefinition()->isCompleteDefinition())
    return false;

  // The unspecified model never matches what a definition could need.
  if (ExplicitModel == MSInheritanceModel::Unspecified)
    return false;

  if (BestCase) {
    if (RD->calculateInheritanceModel() == ExplicitModel)
      return false;
  } else {
    if (RD->calculateInheritanceModel() <= ExplicitModel)
      return false;
  }

  Diag(Range.getBegin(), diag::err_mismatched_ms_inheritance)
      << 0 /*definition*/;
  Diag(RD->getDefinition()->getLocation(), diag::note_defined_here) << RD;
  return true;
}

/// parseModeAttrArg - Parses attribute mode string and returns parsed type
/// attribute.
static void parseModeAttrArg(Sema &S, StringRef Str, unsigned &DestWidth,
                             bool &IntegerMode, bool &ComplexMode,
                             bool &ExplicitIEEE) {
  IntegerMode = true;
  ComplexMode = false;
  switch (Str.size()) {
  case 2:
    switch (Str[0]) {
    case 'Q':
      DestWidth = 8;
      break;
    case 'H':
      DestWidth = 16;
      break;
    case 'S':
      DestWidth = 32;
      break;
    case 'D':
      DestWidth = 64;
      break;
    case 'X':
      DestWidth = 96;
      break;
    case 'K': // KFmode - IEEE quad precision (__float128)
      ExplicitIEEE = true;
      DestWidth = Str[1] == 'I' ? 0 : 128;
      break;
    case 'T':
      ExplicitIEEE = false;
      DestWidth = 128;
      break;
    }
    if (Str[1] == 'F') {
      IntegerMode = false;
    } else if (Str[1] == 'C') {
      IntegerMode = false;
      ComplexMode = true;
    } else if (Str[1] != 'I') {
      DestWidth = 0;
    }
    break;
  case 4:
    // FIXME: glibc uses 'word' to define register_t; this is narrower than a
    // pointer on PIC16 and other embedded platforms.
    if (Str == "word")
      DestWidth = S.Context.getTargetInfo().getRegisterWidth();
    else if (Str == "byte")
      DestWidth = S.Context.getTargetInfo().getCharWidth();
    break;
  case 7:
    if (Str == "pointer")
      DestWidth = S.Context.getTargetInfo().getPointerWidth(0);
    break;
  case 11:
    if (Str == "unwind_word")
      DestWidth = S.Context.getTargetInfo().getUnwindWordWidth();
    break;
  }
}

/// handleModeAttr - This attribute modifies the width of a decl with primitive
/// type.
///
/// Despite what would be logical, the mode attribute is a decl attribute, not a
/// type attribute: 'int ** __attribute((mode(HI))) *G;' tries to make 'G' be
/// HImode, not an intermediate pointer.
static void handleModeAttr(Sema &S, Decl *D, const ParsedAttr &AL) {
  // This attribute isn't documented, but glibc uses it.  It changes
  // the width of an int or unsigned int to the specified size.
  if (!AL.isArgIdent(0)) {
    S.Diag(AL.getLoc(), diag::err_attribute_argument_type)
        << AL << AANT_ArgumentIdentifier;
    return;
  }

  IdentifierInfo *Name = AL.getArgAsIdent(0)->Ident;

  S.AddModeAttr(D, AL, Name);
}

void Sema::AddModeAttr(Decl *D, const AttributeCommonInfo &CI,
                       IdentifierInfo *Name, bool InInstantiation) {
  StringRef Str = Name->getName();
  normalizeName(Str);
  SourceLocation AttrLoc = CI.getLoc();

  unsigned DestWidth = 0;
  bool IntegerMode = true;
  bool ComplexMode = false;
  bool ExplicitIEEE = false;
  llvm::APInt VectorSize(64, 0);
  if (Str.size() >= 4 && Str[0] == 'V') {
    // Minimal length of vector mode is 4: 'V' + NUMBER(>=1) + TYPE(>=2).
    size_t StrSize = Str.size();
    size_t VectorStringLength = 0;
    while ((VectorStringLength + 1) < StrSize &&
           isdigit(Str[VectorStringLength + 1]))
      ++VectorStringLength;
    if (VectorStringLength &&
        !Str.substr(1, VectorStringLength).getAsInteger(10, VectorSize) &&
        VectorSize.isPowerOf2()) {
      parseModeAttrArg(*this, Str.substr(VectorStringLength + 1), DestWidth,
                       IntegerMode, ComplexMode, ExplicitIEEE);
      // Avoid duplicate warning from template instantiation.
      if (!InInstantiation)
        Diag(AttrLoc, diag::warn_vector_mode_deprecated);
    } else {
      VectorSize = 0;
    }
  }

  if (!VectorSize)
    parseModeAttrArg(*this, Str, DestWidth, IntegerMode, ComplexMode,
                     ExplicitIEEE);

  // FIXME: Sync this with InitializePredefinedMacros; we need to match int8_t
  // and friends, at least with glibc.
  // FIXME: Make sure floating-point mappings are accurate
  // FIXME: Support XF and TF types
  if (!DestWidth) {
    Diag(AttrLoc, diag::err_machine_mode) << 0 /*Unknown*/ << Name;
    return;
  }

  QualType OldTy;
  if (const auto *TD = dyn_cast<TypedefNameDecl>(D))
    OldTy = TD->getUnderlyingType();
  else if (const auto *ED = dyn_cast<EnumDecl>(D)) {
    // Something like 'typedef enum { X } __attribute__((mode(XX))) T;'.
    // Try to get type from enum declaration, default to int.
    OldTy = ED->getIntegerType();
    if (OldTy.isNull())
      OldTy = Context.IntTy;
  } else
    OldTy = cast<ValueDecl>(D)->getType();

  if (OldTy->isDependentType()) {
    D->addAttr(::new (Context) ModeAttr(Context, CI, Name));
    return;
  }

  // Base type can also be a vector type (see PR17453).
  // Distinguish between base type and base element type.
  QualType OldElemTy = OldTy;
  if (const auto *VT = OldTy->getAs<VectorType>())
    OldElemTy = VT->getElementType();

  // GCC allows 'mode' attribute on enumeration types (even incomplete), except
  // for vector modes. So, 'enum X __attribute__((mode(QI)));' forms a complete
  // type, 'enum { A } __attribute__((mode(V4SI)))' is rejected.
  if ((isa<EnumDecl>(D) || OldElemTy->getAs<EnumType>()) &&
      VectorSize.getBoolValue()) {
    Diag(AttrLoc, diag::err_enum_mode_vector_type) << Name << CI.getRange();
    return;
  }
  bool IntegralOrAnyEnumType = (OldElemTy->isIntegralOrEnumerationType() &&
                                !OldElemTy->isExtIntType()) ||
                               OldElemTy->getAs<EnumType>();

  if (!OldElemTy->getAs<BuiltinType>() && !OldElemTy->isComplexType() &&
      !IntegralOrAnyEnumType)
    Diag(AttrLoc, diag::err_mode_not_primitive);
  else if (IntegerMode) {
    if (!IntegralOrAnyEnumType)
      Diag(AttrLoc, diag::err_mode_wrong_type);
  } else if (ComplexMode) {
    if (!OldElemTy->isComplexType())
      Diag(AttrLoc, diag::err_mode_wrong_type);
  } else {
    if (!OldElemTy->isFloatingType())
      Diag(AttrLoc, diag::err_mode_wrong_type);
  }

  QualType NewElemTy;

  if (IntegerMode)
    NewElemTy = Context.getIntTypeForBitwidth(DestWidth,
                                              OldElemTy->isSignedIntegerType());
  else
    NewElemTy = Context.getRealTypeForBitwidth(DestWidth, ExplicitIEEE);

  if (NewElemTy.isNull()) {
    Diag(AttrLoc, diag::err_machine_mode) << 1 /*Unsupported*/ << Name;
    return;
  }

  if (ComplexMode) {
    NewElemTy = Context.getComplexType(NewElemTy);
  }

  QualType NewTy = NewElemTy;
  if (VectorSize.getBoolValue()) {
    NewTy = Context.getVectorType(NewTy, VectorSize.getZExtValue(),
                                  VectorType::GenericVector);
  } else if (const auto *OldVT = OldTy->getAs<VectorType>()) {
    // Complex machine mode does not support base vector types.
    if (ComplexMode) {
      Diag(AttrLoc, diag::err_complex_mode_vector_type);
      return;
    }
    unsigned NumElements = Context.getTypeSize(OldElemTy) *
                           OldVT->getNumElements() /
                           Context.getTypeSize(NewElemTy);
    NewTy =
        Context.getVectorType(NewElemTy, NumElements, OldVT->getVectorKind());
  }

  if (NewTy.isNull()) {
    Diag(AttrLoc, diag::err_mode_wrong_type);
    return;
  }

  // Install the new type.
  if (auto *TD = dyn_cast<TypedefNameDecl>(D))
    TD->setModedTypeSourceInfo(TD->getTypeSourceInfo(), NewTy);
  else if (auto *ED = dyn_cast<EnumDecl>(D))
    ED->setIntegerType(NewTy);
  else
    cast<ValueDecl>(D)->setType(NewTy);

  D->addAttr(::new (Context) ModeAttr(Context, CI, Name));
}

static void handleNoDebugAttr(Sema &S, Decl *D, const ParsedAttr &AL) {
  D->addAttr(::new (S.Context) NoDebugAttr(S.Context, AL));
}

AlwaysInlineAttr *Sema::mergeAlwaysInlineAttr(Decl *D,
                                              const AttributeCommonInfo &CI,
                                              const IdentifierInfo *Ident) {
  if (OptimizeNoneAttr *Optnone = D->getAttr<OptimizeNoneAttr>()) {
    Diag(CI.getLoc(), diag::warn_attribute_ignored) << Ident;
    Diag(Optnone->getLocation(), diag::note_conflicting_attribute);
    return nullptr;
  }

  if (D->hasAttr<AlwaysInlineAttr>())
    return nullptr;

  return ::new (Context) AlwaysInlineAttr(Context, CI);
}

CommonAttr *Sema::mergeCommonAttr(Decl *D, const ParsedAttr &AL) {
  if (checkAttrMutualExclusion<InternalLinkageAttr>(*this, D, AL))
    return nullptr;

  return ::new (Context) CommonAttr(Context, AL);
}

CommonAttr *Sema::mergeCommonAttr(Decl *D, const CommonAttr &AL) {
  if (checkAttrMutualExclusion<InternalLinkageAttr>(*this, D, AL))
    return nullptr;

  return ::new (Context) CommonAttr(Context, AL);
}

InternalLinkageAttr *Sema::mergeInternalLinkageAttr(Decl *D,
                                                    const ParsedAttr &AL) {
  if (const auto *VD = dyn_cast<VarDecl>(D)) {
    // Attribute applies to Var but not any subclass of it (like ParmVar,
    // ImplicitParm or VarTemplateSpecialization).
    if (VD->getKind() != Decl::Var) {
      Diag(AL.getLoc(), diag::warn_attribute_wrong_decl_type)
          << AL << (getLangOpts().CPlusPlus ? ExpectedFunctionVariableOrClass
                                            : ExpectedVariableOrFunction);
      return nullptr;
    }
    // Attribute does not apply to non-static local variables.
    if (VD->hasLocalStorage()) {
      Diag(VD->getLocation(), diag::warn_internal_linkage_local_storage);
      return nullptr;
    }
  }

  if (checkAttrMutualExclusion<CommonAttr>(*this, D, AL))
    return nullptr;

  return ::new (Context) InternalLinkageAttr(Context, AL);
}
InternalLinkageAttr *
Sema::mergeInternalLinkageAttr(Decl *D, const InternalLinkageAttr &AL) {
  if (const auto *VD = dyn_cast<VarDecl>(D)) {
    // Attribute applies to Var but not any subclass of it (like ParmVar,
    // ImplicitParm or VarTemplateSpecialization).
    if (VD->getKind() != Decl::Var) {
      Diag(AL.getLocation(), diag::warn_attribute_wrong_decl_type)
          << &AL << (getLangOpts().CPlusPlus ? ExpectedFunctionVariableOrClass
                                             : ExpectedVariableOrFunction);
      return nullptr;
    }
    // Attribute does not apply to non-static local variables.
    if (VD->hasLocalStorage()) {
      Diag(VD->getLocation(), diag::warn_internal_linkage_local_storage);
      return nullptr;
    }
  }

  if (checkAttrMutualExclusion<CommonAttr>(*this, D, AL))
    return nullptr;

  return ::new (Context) InternalLinkageAttr(Context, AL);
}

MinSizeAttr *Sema::mergeMinSizeAttr(Decl *D, const AttributeCommonInfo &CI) {
  if (OptimizeNoneAttr *Optnone = D->getAttr<OptimizeNoneAttr>()) {
    Diag(CI.getLoc(), diag::warn_attribute_ignored) << "'minsize'";
    Diag(Optnone->getLocation(), diag::note_conflicting_attribute);
    return nullptr;
  }

  if (D->hasAttr<MinSizeAttr>())
    return nullptr;

  return ::new (Context) MinSizeAttr(Context, CI);
}

NoSpeculativeLoadHardeningAttr *Sema::mergeNoSpeculativeLoadHardeningAttr(
    Decl *D, const NoSpeculativeLoadHardeningAttr &AL) {
  if (checkAttrMutualExclusion<SpeculativeLoadHardeningAttr>(*this, D, AL))
    return nullptr;

  return ::new (Context) NoSpeculativeLoadHardeningAttr(Context, AL);
}

SwiftNameAttr *Sema::mergeSwiftNameAttr(Decl *D, const SwiftNameAttr &SNA,
                                        StringRef Name) {
  if (const auto *PrevSNA = D->getAttr<SwiftNameAttr>()) {
    if (PrevSNA->getName() != Name && !PrevSNA->isImplicit()) {
      Diag(PrevSNA->getLocation(), diag::err_attributes_are_not_compatible)
          << PrevSNA << &SNA;
      Diag(SNA.getLoc(), diag::note_conflicting_attribute);
    }

    D->dropAttr<SwiftNameAttr>();
  }
  return ::new (Context) SwiftNameAttr(Context, SNA, Name);
}

OptimizeNoneAttr *Sema::mergeOptimizeNoneAttr(Decl *D,
                                              const AttributeCommonInfo &CI) {
  if (AlwaysInlineAttr *Inline = D->getAttr<AlwaysInlineAttr>()) {
    Diag(Inline->getLocation(), diag::warn_attribute_ignored) << Inline;
    Diag(CI.getLoc(), diag::note_conflicting_attribute);
    D->dropAttr<AlwaysInlineAttr>();
  }
  if (MinSizeAttr *MinSize = D->getAttr<MinSizeAttr>()) {
    Diag(MinSize->getLocation(), diag::warn_attribute_ignored) << MinSize;
    Diag(CI.getLoc(), diag::note_conflicting_attribute);
    D->dropAttr<MinSizeAttr>();
  }

  if (D->hasAttr<OptimizeNoneAttr>())
    return nullptr;

  return ::new (Context) OptimizeNoneAttr(Context, CI);
}

SpeculativeLoadHardeningAttr *Sema::mergeSpeculativeLoadHardeningAttr(
    Decl *D, const SpeculativeLoadHardeningAttr &AL) {
  if (checkAttrMutualExclusion<NoSpeculativeLoadHardeningAttr>(*this, D, AL))
    return nullptr;

  return ::new (Context) SpeculativeLoadHardeningAttr(Context, AL);
}

static void handleAlwaysInlineAttr(Sema &S, Decl *D, const ParsedAttr &AL) {
  if (checkAttrMutualExclusion<NotTailCalledAttr>(S, D, AL))
    return;

  if (AlwaysInlineAttr *Inline =
          S.mergeAlwaysInlineAttr(D, AL, AL.getAttrName()))
    D->addAttr(Inline);
}

static void handleMinSizeAttr(Sema &S, Decl *D, const ParsedAttr &AL) {
  if (MinSizeAttr *MinSize = S.mergeMinSizeAttr(D, AL))
    D->addAttr(MinSize);
}

static void handleOptimizeNoneAttr(Sema &S, Decl *D, const ParsedAttr &AL) {
  if (OptimizeNoneAttr *Optnone = S.mergeOptimizeNoneAttr(D, AL))
    D->addAttr(Optnone);
}

static void handleSYCLDeviceAttr(Sema &S, Decl *D, const ParsedAttr &AL) {
  auto *FD = cast<FunctionDecl>(D);
  if (!FD->isExternallyVisible()) {
    S.Diag(AL.getLoc(), diag::err_sycl_attribute_internal_function) << AL;
    return;
  }

  handleSimpleAttribute<SYCLDeviceAttr>(S, D, AL);
}

static void handleSYCLDeviceIndirectlyCallableAttr(Sema &S, Decl *D,
                                                   const ParsedAttr &AL) {
  auto *FD = cast<FunctionDecl>(D);
  if (!FD->isExternallyVisible()) {
    S.Diag(AL.getLoc(), diag::err_sycl_attribute_internal_function) << AL;
    return;
  }

  D->addAttr(SYCLDeviceAttr::CreateImplicit(S.Context));
  handleSimpleAttribute<SYCLDeviceIndirectlyCallableAttr>(S, D, AL);
}

static void handleSYCLRegisterNumAttr(Sema &S, Decl *D, const ParsedAttr &AL) {
  if (!checkAttributeNumArgs(S, AL, 1))
    return;
  uint32_t RegNo = 0;
  const Expr *E = AL.getArgAsExpr(0);
  if (!checkUInt32Argument(S, AL, E, RegNo, 0, /*StrictlyUnsigned=*/true))
    return;
  D->addAttr(::new (S.Context) SYCLRegisterNumAttr(S.Context, AL, RegNo));
}

static void handleConstantAttr(Sema &S, Decl *D, const ParsedAttr &AL) {
  if (checkAttrMutualExclusion<CUDASharedAttr>(S, D, AL) ||
      checkAttrMutualExclusion<HIPManagedAttr>(S, D, AL))
    return;
  const auto *VD = cast<VarDecl>(D);
  if (VD->hasLocalStorage()) {
    S.Diag(AL.getLoc(), diag::err_cuda_nonstatic_constdev);
    return;
  }
  D->addAttr(::new (S.Context) CUDAConstantAttr(S.Context, AL));
}

static void handleSharedAttr(Sema &S, Decl *D, const ParsedAttr &AL) {
  if (checkAttrMutualExclusion<CUDAConstantAttr>(S, D, AL) ||
      checkAttrMutualExclusion<HIPManagedAttr>(S, D, AL))
    return;
  const auto *VD = cast<VarDecl>(D);
  // extern __shared__ is only allowed on arrays with no length (e.g.
  // "int x[]").
  if (!S.getLangOpts().GPURelocatableDeviceCode && VD->hasExternalStorage() &&
      !isa<IncompleteArrayType>(VD->getType())) {
    S.Diag(AL.getLoc(), diag::err_cuda_extern_shared) << VD;
    return;
  }
  if (S.getLangOpts().CUDA && VD->hasLocalStorage() &&
      S.CUDADiagIfHostCode(AL.getLoc(), diag::err_cuda_host_shared)
          << S.CurrentCUDATarget())
    return;
  D->addAttr(::new (S.Context) CUDASharedAttr(S.Context, AL));
}

static void handleGlobalAttr(Sema &S, Decl *D, const ParsedAttr &AL) {
  if (checkAttrMutualExclusion<CUDADeviceAttr>(S, D, AL) ||
      checkAttrMutualExclusion<CUDAHostAttr>(S, D, AL)) {
    return;
  }
  const auto *FD = cast<FunctionDecl>(D);
  if (!FD->getReturnType()->isVoidType() &&
      !FD->getReturnType()->getAs<AutoType>() &&
      !FD->getReturnType()->isInstantiationDependentType()) {
    SourceRange RTRange = FD->getReturnTypeSourceRange();
    S.Diag(FD->getTypeSpecStartLoc(), diag::err_kern_type_not_void_return)
        << FD->getType()
        << (RTRange.isValid() ? FixItHint::CreateReplacement(RTRange, "void")
                              : FixItHint());
    return;
  }
  if (const auto *Method = dyn_cast<CXXMethodDecl>(FD)) {
    if (Method->isInstance()) {
      S.Diag(Method->getBeginLoc(), diag::err_kern_is_nonstatic_method)
          << Method;
      return;
    }
    S.Diag(Method->getBeginLoc(), diag::warn_kern_is_method) << Method;
  }
  // Only warn for "inline" when compiling for host, to cut down on noise.
  if (FD->isInlineSpecified() && !S.getLangOpts().CUDAIsDevice)
    S.Diag(FD->getBeginLoc(), diag::warn_kern_is_inline) << FD;

  D->addAttr(::new (S.Context) CUDAGlobalAttr(S.Context, AL));
  // In host compilation the kernel is emitted as a stub function, which is
  // a helper function for launching the kernel. The instructions in the helper
  // function has nothing to do with the source code of the kernel. Do not emit
  // debug info for the stub function to avoid confusing the debugger.
  if (S.LangOpts.HIP && !S.LangOpts.CUDAIsDevice)
    D->addAttr(NoDebugAttr::CreateImplicit(S.Context));
}

static void handleDeviceAttr(Sema &S, Decl *D, const ParsedAttr &AL) {
  if (checkAttrMutualExclusion<CUDAGlobalAttr>(S, D, AL)) {
    return;
  }

  if (const auto *VD = dyn_cast<VarDecl>(D)) {
    if (VD->hasLocalStorage()) {
      S.Diag(AL.getLoc(), diag::err_cuda_nonstatic_constdev);
      return;
    }
  }

  if (auto *A = D->getAttr<CUDADeviceAttr>()) {
    if (!A->isImplicit())
      return;
    D->dropAttr<CUDADeviceAttr>();
  }
  D->addAttr(::new (S.Context) CUDADeviceAttr(S.Context, AL));
}

static void handleManagedAttr(Sema &S, Decl *D, const ParsedAttr &AL) {
  if (checkAttrMutualExclusion<CUDAConstantAttr>(S, D, AL) ||
      checkAttrMutualExclusion<CUDASharedAttr>(S, D, AL)) {
    return;
  }

  if (const auto *VD = dyn_cast<VarDecl>(D)) {
    if (VD->hasLocalStorage()) {
      S.Diag(AL.getLoc(), diag::err_cuda_nonstatic_constdev);
      return;
    }
  }
  if (!D->hasAttr<HIPManagedAttr>())
    D->addAttr(::new (S.Context) HIPManagedAttr(S.Context, AL));
  if (!D->hasAttr<CUDADeviceAttr>())
    D->addAttr(CUDADeviceAttr::CreateImplicit(S.Context));
}

static void handleGNUInlineAttr(Sema &S, Decl *D, const ParsedAttr &AL) {
  const auto *Fn = cast<FunctionDecl>(D);
  if (!Fn->isInlineSpecified()) {
    S.Diag(AL.getLoc(), diag::warn_gnu_inline_attribute_requires_inline);
    return;
  }

  if (S.LangOpts.CPlusPlus && Fn->getStorageClass() != SC_Extern)
    S.Diag(AL.getLoc(), diag::warn_gnu_inline_cplusplus_without_extern);

  D->addAttr(::new (S.Context) GNUInlineAttr(S.Context, AL));
}

static void handleCallConvAttr(Sema &S, Decl *D, const ParsedAttr &AL) {
  if (hasDeclarator(D)) return;

  // Diagnostic is emitted elsewhere: here we store the (valid) AL
  // in the Decl node for syntactic reasoning, e.g., pretty-printing.
  CallingConv CC;
  if (S.CheckCallingConvAttr(AL, CC, /*FD*/nullptr))
    return;

  if (!isa<ObjCMethodDecl>(D)) {
    S.Diag(AL.getLoc(), diag::warn_attribute_wrong_decl_type)
        << AL << ExpectedFunctionOrMethod;
    return;
  }

  switch (AL.getKind()) {
  case ParsedAttr::AT_FastCall:
    D->addAttr(::new (S.Context) FastCallAttr(S.Context, AL));
    return;
  case ParsedAttr::AT_StdCall:
    D->addAttr(::new (S.Context) StdCallAttr(S.Context, AL));
    return;
  case ParsedAttr::AT_ThisCall:
    D->addAttr(::new (S.Context) ThisCallAttr(S.Context, AL));
    return;
  case ParsedAttr::AT_CDecl:
    D->addAttr(::new (S.Context) CDeclAttr(S.Context, AL));
    return;
  case ParsedAttr::AT_Pascal:
    D->addAttr(::new (S.Context) PascalAttr(S.Context, AL));
    return;
  case ParsedAttr::AT_SwiftCall:
    D->addAttr(::new (S.Context) SwiftCallAttr(S.Context, AL));
    return;
  case ParsedAttr::AT_VectorCall:
    D->addAttr(::new (S.Context) VectorCallAttr(S.Context, AL));
    return;
  case ParsedAttr::AT_MSABI:
    D->addAttr(::new (S.Context) MSABIAttr(S.Context, AL));
    return;
  case ParsedAttr::AT_SysVABI:
    D->addAttr(::new (S.Context) SysVABIAttr(S.Context, AL));
    return;
  case ParsedAttr::AT_RegCall:
    D->addAttr(::new (S.Context) RegCallAttr(S.Context, AL));
    return;
  case ParsedAttr::AT_Pcs: {
    PcsAttr::PCSType PCS;
    switch (CC) {
    case CC_AAPCS:
      PCS = PcsAttr::AAPCS;
      break;
    case CC_AAPCS_VFP:
      PCS = PcsAttr::AAPCS_VFP;
      break;
    default:
      llvm_unreachable("unexpected calling convention in pcs attribute");
    }

    D->addAttr(::new (S.Context) PcsAttr(S.Context, AL, PCS));
    return;
  }
  case ParsedAttr::AT_AArch64VectorPcs:
    D->addAttr(::new (S.Context) AArch64VectorPcsAttr(S.Context, AL));
    return;
  case ParsedAttr::AT_IntelOclBicc:
    D->addAttr(::new (S.Context) IntelOclBiccAttr(S.Context, AL));
    return;
  case ParsedAttr::AT_PreserveMost:
    D->addAttr(::new (S.Context) PreserveMostAttr(S.Context, AL));
    return;
  case ParsedAttr::AT_PreserveAll:
    D->addAttr(::new (S.Context) PreserveAllAttr(S.Context, AL));
    return;
  default:
    llvm_unreachable("unexpected attribute kind");
  }
}

static void handleSuppressAttr(Sema &S, Decl *D, const ParsedAttr &AL) {
  if (!checkAttributeAtLeastNumArgs(S, AL, 1))
    return;

  std::vector<StringRef> DiagnosticIdentifiers;
  for (unsigned I = 0, E = AL.getNumArgs(); I != E; ++I) {
    StringRef RuleName;

    if (!S.checkStringLiteralArgumentAttr(AL, I, RuleName, nullptr))
      return;

    // FIXME: Warn if the rule name is unknown. This is tricky because only
    // clang-tidy knows about available rules.
    DiagnosticIdentifiers.push_back(RuleName);
  }
  D->addAttr(::new (S.Context)
                 SuppressAttr(S.Context, AL, DiagnosticIdentifiers.data(),
                              DiagnosticIdentifiers.size()));
}

static void handleLifetimeCategoryAttr(Sema &S, Decl *D, const ParsedAttr &AL) {
  TypeSourceInfo *DerefTypeLoc = nullptr;
  QualType ParmType;
  if (AL.hasParsedType()) {
    ParmType = S.GetTypeFromParser(AL.getTypeArg(), &DerefTypeLoc);

    unsigned SelectIdx = ~0U;
    if (ParmType->isReferenceType())
      SelectIdx = 0;
    else if (ParmType->isArrayType())
      SelectIdx = 1;

    if (SelectIdx != ~0U) {
      S.Diag(AL.getLoc(), diag::err_attribute_invalid_argument)
          << SelectIdx << AL;
      return;
    }
  }

  // To check if earlier decl attributes do not conflict the newly parsed ones
  // we always add (and check) the attribute to the cannonical decl.
  D = D->getCanonicalDecl();
  if (AL.getKind() == ParsedAttr::AT_Owner) {
    if (checkAttrMutualExclusion<PointerAttr>(S, D, AL))
      return;
    if (const auto *OAttr = D->getAttr<OwnerAttr>()) {
      const Type *ExistingDerefType = OAttr->getDerefTypeLoc()
                                          ? OAttr->getDerefType().getTypePtr()
                                          : nullptr;
      if (ExistingDerefType != ParmType.getTypePtrOrNull()) {
        S.Diag(AL.getLoc(), diag::err_attributes_are_not_compatible)
            << AL << OAttr;
        S.Diag(OAttr->getLocation(), diag::note_conflicting_attribute);
      }
      return;
    }
    for (Decl *Redecl : D->redecls()) {
      Redecl->addAttr(::new (S.Context) OwnerAttr(S.Context, AL, DerefTypeLoc));
    }
  } else {
    if (checkAttrMutualExclusion<OwnerAttr>(S, D, AL))
      return;
    if (const auto *PAttr = D->getAttr<PointerAttr>()) {
      const Type *ExistingDerefType = PAttr->getDerefTypeLoc()
                                          ? PAttr->getDerefType().getTypePtr()
                                          : nullptr;
      if (ExistingDerefType != ParmType.getTypePtrOrNull()) {
        S.Diag(AL.getLoc(), diag::err_attributes_are_not_compatible)
            << AL << PAttr;
        S.Diag(PAttr->getLocation(), diag::note_conflicting_attribute);
      }
      return;
    }
    for (Decl *Redecl : D->redecls()) {
      Redecl->addAttr(::new (S.Context)
                          PointerAttr(S.Context, AL, DerefTypeLoc));
    }
  }
}

bool Sema::CheckCallingConvAttr(const ParsedAttr &Attrs, CallingConv &CC,
                                const FunctionDecl *FD) {
  if (Attrs.isInvalid())
    return true;

  if (Attrs.hasProcessingCache()) {
    CC = (CallingConv) Attrs.getProcessingCache();
    return false;
  }

  unsigned ReqArgs = Attrs.getKind() == ParsedAttr::AT_Pcs ? 1 : 0;
  if (!checkAttributeNumArgs(*this, Attrs, ReqArgs)) {
    Attrs.setInvalid();
    return true;
  }

  const TargetInfo &TI = Context.getTargetInfo();
  // TODO: diagnose uses of these conventions on the wrong target.
  switch (Attrs.getKind()) {
  case ParsedAttr::AT_CDecl:
    CC = TI.getDefaultCallingConv();
    break;
  case ParsedAttr::AT_FastCall:
    CC = CC_X86FastCall;
    break;
  case ParsedAttr::AT_StdCall:
    CC = CC_X86StdCall;
    break;
  case ParsedAttr::AT_ThisCall:
    CC = CC_X86ThisCall;
    break;
  case ParsedAttr::AT_Pascal:
    CC = CC_X86Pascal;
    break;
  case ParsedAttr::AT_SwiftCall:
    CC = CC_Swift;
    break;
  case ParsedAttr::AT_VectorCall:
    CC = CC_X86VectorCall;
    break;
  case ParsedAttr::AT_AArch64VectorPcs:
    CC = CC_AArch64VectorCall;
    break;
  case ParsedAttr::AT_RegCall:
    CC = CC_X86RegCall;
    break;
  case ParsedAttr::AT_MSABI:
    CC = Context.getTargetInfo().getTriple().isOSWindows() ? CC_C :
                                                             CC_Win64;
    break;
  case ParsedAttr::AT_SysVABI:
    CC = Context.getTargetInfo().getTriple().isOSWindows() ? CC_X86_64SysV :
                                                             CC_C;
    break;
  case ParsedAttr::AT_Pcs: {
    StringRef StrRef;
    if (!checkStringLiteralArgumentAttr(Attrs, 0, StrRef)) {
      Attrs.setInvalid();
      return true;
    }
    if (StrRef == "aapcs") {
      CC = CC_AAPCS;
      break;
    } else if (StrRef == "aapcs-vfp") {
      CC = CC_AAPCS_VFP;
      break;
    }

    Attrs.setInvalid();
    Diag(Attrs.getLoc(), diag::err_invalid_pcs);
    return true;
  }
  case ParsedAttr::AT_IntelOclBicc:
    CC = CC_IntelOclBicc;
    break;
  case ParsedAttr::AT_PreserveMost:
    CC = CC_PreserveMost;
    break;
  case ParsedAttr::AT_PreserveAll:
    CC = CC_PreserveAll;
    break;
  default: llvm_unreachable("unexpected attribute kind");
  }

  TargetInfo::CallingConvCheckResult A = TargetInfo::CCCR_OK;
  // CUDA functions may have host and/or device attributes which indicate
  // their targeted execution environment, therefore the calling convention
  // of functions in CUDA should be checked against the target deduced based
  // on their host/device attributes.
  if (LangOpts.CUDA) {
    auto *Aux = Context.getAuxTargetInfo();
    auto CudaTarget = IdentifyCUDATarget(FD);
    bool CheckHost = false, CheckDevice = false;
    switch (CudaTarget) {
    case CFT_HostDevice:
      CheckHost = true;
      CheckDevice = true;
      break;
    case CFT_Host:
      CheckHost = true;
      break;
    case CFT_Device:
    case CFT_Global:
      CheckDevice = true;
      break;
    case CFT_InvalidTarget:
      llvm_unreachable("unexpected cuda target");
    }
    auto *HostTI = LangOpts.CUDAIsDevice ? Aux : &TI;
    auto *DeviceTI = LangOpts.CUDAIsDevice ? &TI : Aux;
    if (CheckHost && HostTI)
      A = HostTI->checkCallingConvention(CC);
    if (A == TargetInfo::CCCR_OK && CheckDevice && DeviceTI)
      A = DeviceTI->checkCallingConvention(CC);
  } else {
    A = TI.checkCallingConvention(CC);
  }

  switch (A) {
  case TargetInfo::CCCR_OK:
    break;

  case TargetInfo::CCCR_Ignore:
    // Treat an ignored convention as if it was an explicit C calling convention
    // attribute. For example, __stdcall on Win x64 functions as __cdecl, so
    // that command line flags that change the default convention to
    // __vectorcall don't affect declarations marked __stdcall.
    CC = CC_C;
    break;

  case TargetInfo::CCCR_Error:
    Diag(Attrs.getLoc(), diag::error_cconv_unsupported)
        << Attrs << (int)CallingConventionIgnoredReason::ForThisTarget;
    break;

  case TargetInfo::CCCR_Warning: {
    Diag(Attrs.getLoc(), diag::warn_cconv_unsupported)
        << Attrs << (int)CallingConventionIgnoredReason::ForThisTarget;

    // This convention is not valid for the target. Use the default function or
    // method calling convention.
    bool IsCXXMethod = false, IsVariadic = false;
    if (FD) {
      IsCXXMethod = FD->isCXXInstanceMember();
      IsVariadic = FD->isVariadic();
    }
    CC = Context.getDefaultCallingConvention(IsVariadic, IsCXXMethod);
    break;
  }
  }

  Attrs.setProcessingCache((unsigned) CC);
  return false;
}

/// Pointer-like types in the default address space.
static bool isValidSwiftContextType(QualType Ty) {
  if (!Ty->hasPointerRepresentation())
    return Ty->isDependentType();
  return Ty->getPointeeType().getAddressSpace() == LangAS::Default;
}

/// Pointers and references in the default address space.
static bool isValidSwiftIndirectResultType(QualType Ty) {
  if (const auto *PtrType = Ty->getAs<PointerType>()) {
    Ty = PtrType->getPointeeType();
  } else if (const auto *RefType = Ty->getAs<ReferenceType>()) {
    Ty = RefType->getPointeeType();
  } else {
    return Ty->isDependentType();
  }
  return Ty.getAddressSpace() == LangAS::Default;
}

/// Pointers and references to pointers in the default address space.
static bool isValidSwiftErrorResultType(QualType Ty) {
  if (const auto *PtrType = Ty->getAs<PointerType>()) {
    Ty = PtrType->getPointeeType();
  } else if (const auto *RefType = Ty->getAs<ReferenceType>()) {
    Ty = RefType->getPointeeType();
  } else {
    return Ty->isDependentType();
  }
  if (!Ty.getQualifiers().empty())
    return false;
  return isValidSwiftContextType(Ty);
}

void Sema::AddParameterABIAttr(Decl *D, const AttributeCommonInfo &CI,
                               ParameterABI abi) {

  QualType type = cast<ParmVarDecl>(D)->getType();

  if (auto existingAttr = D->getAttr<ParameterABIAttr>()) {
    if (existingAttr->getABI() != abi) {
      Diag(CI.getLoc(), diag::err_attributes_are_not_compatible)
          << getParameterABISpelling(abi) << existingAttr;
      Diag(existingAttr->getLocation(), diag::note_conflicting_attribute);
      return;
    }
  }

  switch (abi) {
  case ParameterABI::Ordinary:
    llvm_unreachable("explicit attribute for ordinary parameter ABI?");

  case ParameterABI::SwiftContext:
    if (!isValidSwiftContextType(type)) {
      Diag(CI.getLoc(), diag::err_swift_abi_parameter_wrong_type)
          << getParameterABISpelling(abi) << /*pointer to pointer */ 0 << type;
    }
    D->addAttr(::new (Context) SwiftContextAttr(Context, CI));
    return;

  case ParameterABI::SwiftErrorResult:
    if (!isValidSwiftErrorResultType(type)) {
      Diag(CI.getLoc(), diag::err_swift_abi_parameter_wrong_type)
          << getParameterABISpelling(abi) << /*pointer to pointer */ 1 << type;
    }
    D->addAttr(::new (Context) SwiftErrorResultAttr(Context, CI));
    return;

  case ParameterABI::SwiftIndirectResult:
    if (!isValidSwiftIndirectResultType(type)) {
      Diag(CI.getLoc(), diag::err_swift_abi_parameter_wrong_type)
          << getParameterABISpelling(abi) << /*pointer*/ 0 << type;
    }
    D->addAttr(::new (Context) SwiftIndirectResultAttr(Context, CI));
    return;
  }
  llvm_unreachable("bad parameter ABI attribute");
}

/// Checks a regparm attribute, returning true if it is ill-formed and
/// otherwise setting numParams to the appropriate value.
bool Sema::CheckRegparmAttr(const ParsedAttr &AL, unsigned &numParams) {
  if (AL.isInvalid())
    return true;

  if (!checkAttributeNumArgs(*this, AL, 1)) {
    AL.setInvalid();
    return true;
  }

  uint32_t NP;
  Expr *NumParamsExpr = AL.getArgAsExpr(0);
  if (!checkUInt32Argument(*this, AL, NumParamsExpr, NP)) {
    AL.setInvalid();
    return true;
  }

  if (Context.getTargetInfo().getRegParmMax() == 0) {
    Diag(AL.getLoc(), diag::err_attribute_regparm_wrong_platform)
      << NumParamsExpr->getSourceRange();
    AL.setInvalid();
    return true;
  }

  numParams = NP;
  if (numParams > Context.getTargetInfo().getRegParmMax()) {
    Diag(AL.getLoc(), diag::err_attribute_regparm_invalid_number)
      << Context.getTargetInfo().getRegParmMax() << NumParamsExpr->getSourceRange();
    AL.setInvalid();
    return true;
  }

  return false;
}

// Checks whether an argument of launch_bounds attribute is
// acceptable, performs implicit conversion to Rvalue, and returns
// non-nullptr Expr result on success. Otherwise, it returns nullptr
// and may output an error.
static Expr *makeLaunchBoundsArgExpr(Sema &S, Expr *E,
                                     const CUDALaunchBoundsAttr &AL,
                                     const unsigned Idx) {
  if (S.DiagnoseUnexpandedParameterPack(E))
    return nullptr;

  // Accept template arguments for now as they depend on something else.
  // We'll get to check them when they eventually get instantiated.
  if (E->isValueDependent())
    return E;

  Optional<llvm::APSInt> I = llvm::APSInt(64);
  if (!(I = E->getIntegerConstantExpr(S.Context))) {
    S.Diag(E->getExprLoc(), diag::err_attribute_argument_n_type)
        << &AL << Idx << AANT_ArgumentIntegerConstant << E->getSourceRange();
    return nullptr;
  }
  // Make sure we can fit it in 32 bits.
  if (!I->isIntN(32)) {
    S.Diag(E->getExprLoc(), diag::err_ice_too_large)
        << I->toString(10, false) << 32 << /* Unsigned */ 1;
    return nullptr;
  }
  if (*I < 0)
    S.Diag(E->getExprLoc(), diag::warn_attribute_argument_n_negative)
        << &AL << Idx << E->getSourceRange();

  // We may need to perform implicit conversion of the argument.
  InitializedEntity Entity = InitializedEntity::InitializeParameter(
      S.Context, S.Context.getConstType(S.Context.IntTy), /*consume*/ false);
  ExprResult ValArg = S.PerformCopyInitialization(Entity, SourceLocation(), E);
  assert(!ValArg.isInvalid() &&
         "Unexpected PerformCopyInitialization() failure.");

  return ValArg.getAs<Expr>();
}

void Sema::AddLaunchBoundsAttr(Decl *D, const AttributeCommonInfo &CI,
                               Expr *MaxThreads, Expr *MinBlocks) {
  CUDALaunchBoundsAttr TmpAttr(Context, CI, MaxThreads, MinBlocks);
  MaxThreads = makeLaunchBoundsArgExpr(*this, MaxThreads, TmpAttr, 0);
  if (MaxThreads == nullptr)
    return;

  if (MinBlocks) {
    MinBlocks = makeLaunchBoundsArgExpr(*this, MinBlocks, TmpAttr, 1);
    if (MinBlocks == nullptr)
      return;
  }

  D->addAttr(::new (Context)
                 CUDALaunchBoundsAttr(Context, CI, MaxThreads, MinBlocks));
}

static void handleLaunchBoundsAttr(Sema &S, Decl *D, const ParsedAttr &AL) {
  if (!checkAttributeAtLeastNumArgs(S, AL, 1) ||
      !checkAttributeAtMostNumArgs(S, AL, 2))
    return;

  S.AddLaunchBoundsAttr(D, AL, AL.getArgAsExpr(0),
                        AL.getNumArgs() > 1 ? AL.getArgAsExpr(1) : nullptr);
}

static void handleArgumentWithTypeTagAttr(Sema &S, Decl *D,
                                          const ParsedAttr &AL) {
  if (!AL.isArgIdent(0)) {
    S.Diag(AL.getLoc(), diag::err_attribute_argument_n_type)
        << AL << /* arg num = */ 1 << AANT_ArgumentIdentifier;
    return;
  }

  ParamIdx ArgumentIdx;
  if (!checkFunctionOrMethodParameterIndex(S, D, AL, 2, AL.getArgAsExpr(1),
                                           ArgumentIdx))
    return;

  ParamIdx TypeTagIdx;
  if (!checkFunctionOrMethodParameterIndex(S, D, AL, 3, AL.getArgAsExpr(2),
                                           TypeTagIdx))
    return;

  bool IsPointer = AL.getAttrName()->getName() == "pointer_with_type_tag";
  if (IsPointer) {
    // Ensure that buffer has a pointer type.
    unsigned ArgumentIdxAST = ArgumentIdx.getASTIndex();
    if (ArgumentIdxAST >= getFunctionOrMethodNumParams(D) ||
        !getFunctionOrMethodParamType(D, ArgumentIdxAST)->isPointerType())
      S.Diag(AL.getLoc(), diag::err_attribute_pointers_only) << AL << 0;
  }

  D->addAttr(::new (S.Context) ArgumentWithTypeTagAttr(
      S.Context, AL, AL.getArgAsIdent(0)->Ident, ArgumentIdx, TypeTagIdx,
      IsPointer));
}

static void handleTypeTagForDatatypeAttr(Sema &S, Decl *D,
                                         const ParsedAttr &AL) {
  if (!AL.isArgIdent(0)) {
    S.Diag(AL.getLoc(), diag::err_attribute_argument_n_type)
        << AL << 1 << AANT_ArgumentIdentifier;
    return;
  }

  if (!checkAttributeNumArgs(S, AL, 1))
    return;

  if (!isa<VarDecl>(D)) {
    S.Diag(AL.getLoc(), diag::err_attribute_wrong_decl_type)
        << AL << ExpectedVariable;
    return;
  }

  IdentifierInfo *PointerKind = AL.getArgAsIdent(0)->Ident;
  TypeSourceInfo *MatchingCTypeLoc = nullptr;
  S.GetTypeFromParser(AL.getMatchingCType(), &MatchingCTypeLoc);
  assert(MatchingCTypeLoc && "no type source info for attribute argument");

  D->addAttr(::new (S.Context) TypeTagForDatatypeAttr(
      S.Context, AL, PointerKind, MatchingCTypeLoc, AL.getLayoutCompatible(),
      AL.getMustBeNull()));
}

/// Give a warning for duplicate attributes, return true if duplicate.
template <typename AttrType>
static bool checkForDuplicateAttribute(Sema &S, Decl *D,
                                       const ParsedAttr &Attr) {
  // Give a warning for duplicates but not if it's one we've implicitly added.
  auto *A = D->getAttr<AttrType>();
  if (A && !A->isImplicit()) {
    S.Diag(Attr.getLoc(), diag::warn_duplicate_attribute_exact) << A;
    return true;
  }
  return false;
}

static void handleNoGlobalWorkOffsetAttr(Sema &S, Decl *D,
                                         const ParsedAttr &A) {
  checkForDuplicateAttribute<SYCLIntelNoGlobalWorkOffsetAttr>(S, D, A);
  S.CheckDeprecatedSYCLAttributeSpelling(A);

  // If no attribute argument is specified, set to default value '1'.
  Expr *E = A.isArgExpr(0)
                ? A.getArgAsExpr(0)
                : IntegerLiteral::Create(S.Context, llvm::APInt(32, 1),
                                         S.Context.IntTy, A.getLoc());
  S.addIntelSingleArgAttr<SYCLIntelNoGlobalWorkOffsetAttr>(D, A, E);
}

/// Handle the [[intelfpga::doublepump]] and [[intelfpga::singlepump]] attributes.
/// One but not both can be specified
/// Both are incompatible with the __register__ attribute.
template <typename AttrType, typename IncompatAttrType>
static void handleIntelFPGAPumpAttr(Sema &S, Decl *D, const ParsedAttr &A) {
  checkForDuplicateAttribute<AttrType>(S, D, A);
  if (checkAttrMutualExclusion<IncompatAttrType>(S, D, A))
    return;

  if (checkAttrMutualExclusion<IntelFPGARegisterAttr>(S, D, A))
    return;

  if (!D->hasAttr<IntelFPGAMemoryAttr>())
    D->addAttr(IntelFPGAMemoryAttr::CreateImplicit(
        S.Context, IntelFPGAMemoryAttr::Default));

  S.CheckDeprecatedSYCLAttributeSpelling(A);

  handleSimpleAttribute<AttrType>(S, D, A);
}

/// Handle the [[intelfpga::memory]] attribute.
/// This is incompatible with the [[intelfpga::register]] attribute.
static void handleIntelFPGAMemoryAttr(Sema &S, Decl *D,
                                      const ParsedAttr &AL) {
  checkForDuplicateAttribute<IntelFPGAMemoryAttr>(S, D, AL);
  if (checkAttrMutualExclusion<IntelFPGARegisterAttr>(S, D, AL))
    return;

  IntelFPGAMemoryAttr::MemoryKind Kind;
  if (AL.getNumArgs() == 0)
    Kind = IntelFPGAMemoryAttr::Default;
  else {
    StringRef Str;
    if (!S.checkStringLiteralArgumentAttr(AL, 0, Str))
      return;
    if (Str.empty() ||
        !IntelFPGAMemoryAttr::ConvertStrToMemoryKind(Str, Kind)) {
      SmallString<256> ValidStrings;
      IntelFPGAMemoryAttr::generateValidStrings(ValidStrings);
      S.Diag(AL.getLoc(), diag::err_intel_fpga_memory_arg_invalid)
          << AL << ValidStrings;
      return;
    }
  }

  // We are adding a user memory attribute, drop any implicit default.
  if (auto *MA = D->getAttr<IntelFPGAMemoryAttr>())
    if (MA->isImplicit())
      D->dropAttr<IntelFPGAMemoryAttr>();

  S.CheckDeprecatedSYCLAttributeSpelling(AL, "fpga_memory");

  D->addAttr(::new (S.Context) IntelFPGAMemoryAttr(S.Context, AL, Kind));
}

/// Check for and diagnose attributes incompatible with register.
/// return true if any incompatible attributes exist.
static bool checkIntelFPGARegisterAttrCompatibility(Sema &S, Decl *D,
                                                    const ParsedAttr &Attr) {
  bool InCompat = false;
  if (auto *MA = D->getAttr<IntelFPGAMemoryAttr>())
    if (!MA->isImplicit() &&
        checkAttrMutualExclusion<IntelFPGAMemoryAttr>(S, D, Attr))
      InCompat = true;
  if (checkAttrMutualExclusion<IntelFPGADoublePumpAttr>(S, D, Attr))
    InCompat = true;
  if (checkAttrMutualExclusion<IntelFPGASinglePumpAttr>(S, D, Attr))
    InCompat = true;
  if (checkAttrMutualExclusion<IntelFPGABankWidthAttr>(S, D, Attr))
    InCompat = true;
  if (checkAttrMutualExclusion<IntelFPGAPrivateCopiesAttr>(S, D, Attr))
    InCompat = true;
  if (auto *NBA = D->getAttr<IntelFPGANumBanksAttr>())
    if (!NBA->isImplicit() &&
        checkAttrMutualExclusion<IntelFPGANumBanksAttr>(S, D, Attr))
      InCompat = true;
  if (checkAttrMutualExclusion<IntelFPGAMaxReplicatesAttr>(S, D, Attr))
    InCompat = true;
  if (checkAttrMutualExclusion<IntelFPGASimpleDualPortAttr>(S, D, Attr))
    InCompat = true;
  if (checkAttrMutualExclusion<IntelFPGAMergeAttr>(S, D, Attr))
    InCompat = true;
  if (checkAttrMutualExclusion<IntelFPGABankBitsAttr>(S, D, Attr))
    InCompat = true;
  if (checkAttrMutualExclusion<IntelFPGAForcePow2DepthAttr>(S, D, Attr))
    InCompat = true;

  return InCompat;
}

/// Handle the [[intelfpga::register]] attribute.
/// This is incompatible with most of the other memory attributes.
static void handleIntelFPGARegisterAttr(Sema &S, Decl *D, const ParsedAttr &A) {
  checkForDuplicateAttribute<IntelFPGARegisterAttr>(S, D, A);
  if (checkIntelFPGARegisterAttrCompatibility(S, D, A))
    return;

  S.CheckDeprecatedSYCLAttributeSpelling(A, "fpga_register");

  handleSimpleAttribute<IntelFPGARegisterAttr>(S, D, A);
}

/// Handle the [[intelfpga::bankwidth]] and [[intelfpga::numbanks]] attributes.
/// These require a single constant power of two greater than zero.
/// These are incompatible with the register attribute.
/// The numbanks and bank_bits attributes are related.  If bank_bits exists
/// when handling numbanks they are checked for consistency.
template <typename AttrType>
static void handleOneConstantPowerTwoValueAttr(Sema &S, Decl *D,
                                               const ParsedAttr &A) {
  checkForDuplicateAttribute<AttrType>(S, D, A);
  if (checkAttrMutualExclusion<IntelFPGARegisterAttr>(S, D, A))
    return;

  S.CheckDeprecatedSYCLAttributeSpelling(A);

  S.AddOneConstantPowerTwoValueAttr<AttrType>(D, A, A.getArgAsExpr(0));
}

static void handleIntelFPGASimpleDualPortAttr(Sema &S, Decl *D,
                                              const ParsedAttr &AL) {
  checkForDuplicateAttribute<IntelFPGASimpleDualPortAttr>(S, D, AL);

  if (checkAttrMutualExclusion<IntelFPGARegisterAttr>(S, D, AL))
    return;

  if (!D->hasAttr<IntelFPGAMemoryAttr>())
    D->addAttr(IntelFPGAMemoryAttr::CreateImplicit(
        S.Context, IntelFPGAMemoryAttr::Default));

  S.CheckDeprecatedSYCLAttributeSpelling(AL);

  D->addAttr(::new (S.Context)
                 IntelFPGASimpleDualPortAttr(S.Context, AL));
}

<<<<<<< HEAD
void Sema::AddIntelFPGAMaxReplicatesAttr(Decl *D, const AttributeCommonInfo &CI,
                                         Expr *E) {
  if (LangOpts.SYCLIsHost)
    return;

  if (!E->isValueDependent()) {
    // Validate that we have an integer constant expression and then store the
    // converted constant expression into the semantic attribute so that we
    // don't have to evaluate it again later.
    llvm::APSInt ArgVal;
    ExprResult Res = VerifyIntegerConstantExpression(E, &ArgVal);
    if (Res.isInvalid())
      return;
    E = Res.get();
    // This attribute requires a strictly positive value.
    if (ArgVal <= 0) {
      Diag(E->getExprLoc(), diag::err_attribute_requires_positive_integer)
          << CI << /*positive*/ 0;
      return;
    }
    // Check to see if there's a duplicate attribute with different values
    // already applied to the declaration.
    if (const auto *DeclAttr = D->getAttr<IntelFPGAMaxReplicatesAttr>()) {
      // If the other attribute argument is instantiation dependent, we won't
      // have converted it to a constant expression yet and thus we test
      // whether this is a null pointer.
      const auto *DeclExpr = dyn_cast<ConstantExpr>(DeclAttr->getValue());
      if (DeclExpr && ArgVal != DeclExpr->getResultAsAPSInt()) {
        Diag(CI.getLoc(), diag::warn_duplicate_attribute) << CI;
        Diag(DeclAttr->getLocation(), diag::note_previous_attribute);
        return;
      }
    }
    // [[intel::fpga_register]] and [[intel::max_replicates()]]
    // attributes are incompatible.
    if (const auto *DeclAttr = D->getAttr<IntelFPGARegisterAttr>()) {
      Diag(CI.getLoc(), diag::err_attributes_are_not_compatible)
          << CI << DeclAttr;
      Diag(DeclAttr->getLocation(), diag::note_conflicting_attribute);
      return;
    }
  }
=======
static void handleIntelFPGAMaxReplicatesAttr(Sema &S, Decl *D,
                                             const ParsedAttr &A) {
  checkForDuplicateAttribute<IntelFPGAMaxReplicatesAttr>(S, D, A);
>>>>>>> cd6529f8

  D->addAttr(::new (Context) IntelFPGAMaxReplicatesAttr(Context, CI, E));
}

IntelFPGAMaxReplicatesAttr *
Sema::MergeIntelFPGAMaxReplicatesAttr(Decl *D,
                                      const IntelFPGAMaxReplicatesAttr &A) {
  // Check to see if there's a duplicate attribute with different values
  // already applied to the declaration.
  if (const auto *DeclAttr = D->getAttr<IntelFPGAMaxReplicatesAttr>()) {
    const auto *DeclExpr = dyn_cast<ConstantExpr>(DeclAttr->getValue());
    const auto *MergeExpr = dyn_cast<ConstantExpr>(A.getValue());
    if (DeclExpr && MergeExpr &&
        DeclExpr->getResultAsAPSInt() != MergeExpr->getResultAsAPSInt()) {
      Diag(DeclAttr->getLoc(), diag::warn_duplicate_attribute) << &A;
      Diag(A.getLoc(), diag::note_previous_attribute);
      return nullptr;
    }
  }
  return ::new (Context) IntelFPGAMaxReplicatesAttr(Context, A, A.getValue());
}

static void handleIntelFPGAMaxReplicatesAttr(Sema &S, Decl *D,
                                             const ParsedAttr &A) {
  S.CheckDeprecatedSYCLAttributeSpelling(A);

  Expr *E = A.getArgAsExpr(0);
  S.AddIntelFPGAMaxReplicatesAttr(D, A, E);
}

/// Handle the merge attribute.
/// This requires two string arguments.  The first argument is a name, the
/// second is a direction.  The direction must be "depth" or "width".
/// This is incompatible with the register attribute.
static void handleIntelFPGAMergeAttr(Sema &S, Decl *D, const ParsedAttr &AL) {
  checkForDuplicateAttribute<IntelFPGAMergeAttr>(S, D, AL);

  if (checkAttrMutualExclusion<IntelFPGARegisterAttr>(S, D, AL))
    return;

  SmallVector<StringRef, 2> Results;
  for (int I = 0; I < 2; I++) {
    StringRef Str;
    if (!S.checkStringLiteralArgumentAttr(AL, I, Str))
      return;

    if (I == 1 && Str != "depth" && Str != "width") {
      S.Diag(AL.getLoc(), diag::err_intel_fpga_merge_dir_invalid) << AL;
      return;
    }
    Results.push_back(Str);
  }

  if (!D->hasAttr<IntelFPGAMemoryAttr>())
    D->addAttr(IntelFPGAMemoryAttr::CreateImplicit(
        S.Context, IntelFPGAMemoryAttr::Default));

  S.CheckDeprecatedSYCLAttributeSpelling(AL);

  D->addAttr(::new (S.Context)
                 IntelFPGAMergeAttr(S.Context, AL, Results[0], Results[1]));
}

/// Handle the bank_bits attribute.
/// This attribute accepts a list of values greater than zero.
/// This is incompatible with the register attribute.
/// The numbanks and bank_bits attributes are related. If numbanks exists
/// when handling bank_bits they are checked for consistency. If numbanks
/// hasn't been added yet an implicit one is added with the correct value.
/// If the user later adds a numbanks attribute the implicit one is removed.
/// The values must be consecutive values (i.e. 3,4,5 or 2,1).
static void handleIntelFPGABankBitsAttr(Sema &S, Decl *D, const ParsedAttr &A) {
  checkForDuplicateAttribute<IntelFPGABankBitsAttr>(S, D, A);

  if (!checkAttributeAtLeastNumArgs(S, A, 1))
    return;

  if (checkAttrMutualExclusion<IntelFPGARegisterAttr>(S, D, A))
    return;

  SmallVector<Expr *, 8> Args;
  for (unsigned I = 0; I < A.getNumArgs(); ++I) {
    Args.push_back(A.getArgAsExpr(I));
  }

  S.CheckDeprecatedSYCLAttributeSpelling(A);

  S.AddIntelFPGABankBitsAttr(D, A, Args.data(), Args.size());
}

void Sema::AddIntelFPGABankBitsAttr(Decl *D, const AttributeCommonInfo &CI,
                                    Expr **Exprs, unsigned Size) {
  IntelFPGABankBitsAttr TmpAttr(Context, CI, Exprs, Size);
  SmallVector<Expr *, 8> Args;
  SmallVector<int64_t, 8> Values;
  bool ListIsValueDep = false;
  for (auto *E : TmpAttr.args()) {
    llvm::APSInt Value(32, /*IsUnsigned=*/false);
    Expr::EvalResult Result;
    ListIsValueDep = ListIsValueDep || E->isValueDependent();
    if (!E->isValueDependent()) {
      ExprResult ICE = VerifyIntegerConstantExpression(E, &Value);
      if (ICE.isInvalid())
        return;
      if (!Value.isNonNegative()) {
        Diag(E->getExprLoc(), diag::err_attribute_requires_positive_integer)
            << CI << /*non-negative*/ 1;
        return;
      }
      E = ICE.get();
    }
    Args.push_back(E);
    Values.push_back(Value.getExtValue());
  }

  // Check that the list is consecutive.
  if (!ListIsValueDep && Values.size() > 1) {
    bool ListIsAscending = Values[0] < Values[1];
    for (int I = 0, E = Values.size() - 1; I < E; ++I) {
      if (Values[I + 1] != Values[I] + (ListIsAscending ? 1 : -1)) {
        Diag(CI.getLoc(), diag::err_bankbits_non_consecutive) << &TmpAttr;
        return;
      }
    }
  }

  // Check or add the related numbanks attribute.
  if (auto *NBA = D->getAttr<IntelFPGANumBanksAttr>()) {
    Expr *E = NBA->getValue();
    if (!E->isValueDependent()) {
      Expr::EvalResult Result;
      E->EvaluateAsInt(Result, Context);
      llvm::APSInt Value = Result.Val.getInt();
      if (Args.size() != Value.ceilLogBase2()) {
        Diag(TmpAttr.getLoc(), diag::err_bankbits_numbanks_conflicting);
        return;
      }
    }
  } else {
    llvm::APInt Num(32, (unsigned)(1 << Args.size()));
    Expr *NBE =
        IntegerLiteral::Create(Context, Num, Context.IntTy, SourceLocation());
    D->addAttr(IntelFPGANumBanksAttr::CreateImplicit(Context, NBE));
  }

  if (!D->hasAttr<IntelFPGAMemoryAttr>())
    D->addAttr(IntelFPGAMemoryAttr::CreateImplicit(
        Context, IntelFPGAMemoryAttr::Default));

  D->addAttr(::new (Context)
                 IntelFPGABankBitsAttr(Context, CI, Args.data(), Args.size()));
}

<<<<<<< HEAD
void Sema::AddIntelFPGAPrivateCopiesAttr(Decl *D, const AttributeCommonInfo &CI,
                                         Expr *E) {
  if (LangOpts.SYCLIsHost)
    return;

  if (!E->isValueDependent()) {
    // Validate that we have an integer constant expression and then store the
    // converted constant expression into the semantic attribute so that we
    // don't have to evaluate it again later.
    llvm::APSInt ArgVal;
    ExprResult Res = VerifyIntegerConstantExpression(E, &ArgVal);
    if (Res.isInvalid())
      return;
    E = Res.get();
    // This attribute requires a non-negative value.
    if (ArgVal < 0) {
      Diag(E->getExprLoc(), diag::err_attribute_requires_positive_integer)
          << CI << /*non-negative*/ 1;
      return;
    }
    // Check to see if there's a duplicate attribute with different values
    // already applied to the declaration.
    if (const auto *DeclAttr = D->getAttr<IntelFPGAPrivateCopiesAttr>()) {
      // If the other attribute argument is instantiation dependent, we won't
      // have converted it to a constant expression yet and thus we test
      // whether this is a null pointer.
      const auto *DeclExpr = dyn_cast<ConstantExpr>(DeclAttr->getValue());
      if (DeclExpr && ArgVal != DeclExpr->getResultAsAPSInt()) {
        Diag(CI.getLoc(), diag::warn_duplicate_attribute) << CI;
        Diag(DeclAttr->getLoc(), diag::note_previous_attribute);
        return;
      }
    }
    // [[intel::fpga_register]] and [[intel::private_copies()]]
    // attributes are incompatible.
    if (const auto *DeclAttr = D->getAttr<IntelFPGARegisterAttr>()) {
      Diag(CI.getLoc(), diag::err_attributes_are_not_compatible)
          << CI << DeclAttr;
      Diag(DeclAttr->getLocation(), diag::note_conflicting_attribute);
      return;
    }
    // If the declaration does not have [[intel::memory]]
    // attribute, this creates default implicit memory.
    if (!D->hasAttr<IntelFPGAMemoryAttr>())
      D->addAttr(IntelFPGAMemoryAttr::CreateImplicit(
          Context, IntelFPGAMemoryAttr::Default));
  }

  D->addAttr(::new (Context) IntelFPGAPrivateCopiesAttr(Context, CI, E));
}

IntelFPGAPrivateCopiesAttr *
Sema::MergeIntelFPGAPrivateCopiesAttr(Decl *D,
                                      const IntelFPGAPrivateCopiesAttr &A) {
  // Check to see if there's a duplicate attribute with different values
  // already applied to the declaration.
  if (const auto *DeclAttr = D->getAttr<IntelFPGAPrivateCopiesAttr>()) {
    const auto *DeclExpr = dyn_cast<ConstantExpr>(DeclAttr->getValue());
    const auto *MergeExpr = dyn_cast<ConstantExpr>(A.getValue());
    if (DeclExpr && MergeExpr &&
        DeclExpr->getResultAsAPSInt() != MergeExpr->getResultAsAPSInt()) {
      Diag(DeclAttr->getLoc(), diag::warn_duplicate_attribute) << &A;
      Diag(A.getLoc(), diag::note_previous_attribute);
      return nullptr;
    }
  }
  return ::new (Context) IntelFPGAPrivateCopiesAttr(Context, A, A.getValue());
}
=======
static void handleIntelFPGAPrivateCopiesAttr(Sema &S, Decl *D,
                                             const ParsedAttr &A) {
  checkForDuplicateAttribute<IntelFPGAPrivateCopiesAttr>(S, D, A);
  if (checkAttrMutualExclusion<IntelFPGARegisterAttr>(S, D, A))
    return;
>>>>>>> cd6529f8

static void handleIntelFPGAPrivateCopiesAttr(Sema &S, Decl *D,
                                             const ParsedAttr &A) {
  S.CheckDeprecatedSYCLAttributeSpelling(A);

  Expr *E = A.getArgAsExpr(0);
  S.AddIntelFPGAPrivateCopiesAttr(D, A, E);
}

static void handleIntelFPGAForcePow2DepthAttr(Sema &S, Decl *D,
                                              const ParsedAttr &A) {
  checkForDuplicateAttribute<IntelFPGAForcePow2DepthAttr>(S, D, A);

  if (checkAttrMutualExclusion<IntelFPGARegisterAttr>(S, D, A))
    return;

  if (!D->hasAttr<IntelFPGAMemoryAttr>())
    D->addAttr(IntelFPGAMemoryAttr::CreateImplicit(
        S.Context, IntelFPGAMemoryAttr::Default));

  S.CheckDeprecatedSYCLAttributeSpelling(A);

  S.AddOneConstantValueAttr<IntelFPGAForcePow2DepthAttr>(D, A,
                                                         A.getArgAsExpr(0));
}

static void handleXRayLogArgsAttr(Sema &S, Decl *D, const ParsedAttr &AL) {
  ParamIdx ArgCount;

  if (!checkFunctionOrMethodParameterIndex(S, D, AL, 1, AL.getArgAsExpr(0),
                                           ArgCount,
                                           true /* CanIndexImplicitThis */))
    return;

  // ArgCount isn't a parameter index [0;n), it's a count [1;n]
  D->addAttr(::new (S.Context)
                 XRayLogArgsAttr(S.Context, AL, ArgCount.getSourceIndex()));
}

static void handlePatchableFunctionEntryAttr(Sema &S, Decl *D,
                                             const ParsedAttr &AL) {
  uint32_t Count = 0, Offset = 0;
  if (!checkUInt32Argument(S, AL, AL.getArgAsExpr(0), Count, 0, true))
    return;
  if (AL.getNumArgs() == 2) {
    Expr *Arg = AL.getArgAsExpr(1);
    if (!checkUInt32Argument(S, AL, Arg, Offset, 1, true))
      return;
    if (Count < Offset) {
      S.Diag(getAttrLoc(AL), diag::err_attribute_argument_out_of_range)
          << &AL << 0 << Count << Arg->getBeginLoc();
      return;
    }
  }
  D->addAttr(::new (S.Context)
                 PatchableFunctionEntryAttr(S.Context, AL, Count, Offset));
}

void Sema::addSYCLIntelPipeIOAttr(Decl *D, const AttributeCommonInfo &Attr,
                                  Expr *E) {
  VarDecl *VD = cast<VarDecl>(D);
  QualType Ty = VD->getType();
  // TODO: Applicable only on pipe storages. Currently they are defined
  // as structures inside of SYCL headers. Add a check for pipe_storage_t
  // when it is ready.
  if (!Ty->isStructureType()) {
    Diag(Attr.getLoc(), diag::err_attribute_wrong_decl_type_str)
        << Attr.getAttrName() << "SYCL pipe storage declaration";
    return;
  }

  if (!E->isInstantiationDependent()) {
    Optional<llvm::APSInt> ArgVal = E->getIntegerConstantExpr(getASTContext());
    if (!ArgVal) {
      Diag(E->getExprLoc(), diag::err_attribute_argument_type)
          << Attr << AANT_ArgumentIntegerConstant << E->getSourceRange();
      return;
    }
    int32_t ArgInt = ArgVal->getSExtValue();
    if (ArgInt < 0) {
      Diag(E->getExprLoc(), diag::err_attribute_requires_positive_integer)
          << Attr << /*non-negative*/ 1;
      return;
    }
  }

  D->addAttr(::new (Context) SYCLIntelPipeIOAttr(Context, Attr, E));
}

static void handleSYCLIntelPipeIOAttr(Sema &S, Decl *D,
                                      const ParsedAttr &Attr) {
  if (D->isInvalidDecl())
    return;

  Expr *E = Attr.getArgAsExpr(0);
  S.addSYCLIntelPipeIOAttr(D, Attr, E);
}

namespace {
struct IntrinToName {
  uint32_t Id;
  int32_t FullName;
  int32_t ShortName;
};
} // unnamed namespace

static bool ArmBuiltinAliasValid(unsigned BuiltinID, StringRef AliasName,
                                 ArrayRef<IntrinToName> Map,
                                 const char *IntrinNames) {
  if (AliasName.startswith("__arm_"))
    AliasName = AliasName.substr(6);
  const IntrinToName *It = std::lower_bound(
      Map.begin(), Map.end(), BuiltinID,
      [](const IntrinToName &L, unsigned Id) { return L.Id < Id; });
  if (It == Map.end() || It->Id != BuiltinID)
    return false;
  StringRef FullName(&IntrinNames[It->FullName]);
  if (AliasName == FullName)
    return true;
  if (It->ShortName == -1)
    return false;
  StringRef ShortName(&IntrinNames[It->ShortName]);
  return AliasName == ShortName;
}

static bool ArmMveAliasValid(unsigned BuiltinID, StringRef AliasName) {
#include "clang/Basic/arm_mve_builtin_aliases.inc"
  // The included file defines:
  // - ArrayRef<IntrinToName> Map
  // - const char IntrinNames[]
  return ArmBuiltinAliasValid(BuiltinID, AliasName, Map, IntrinNames);
}

static bool ArmCdeAliasValid(unsigned BuiltinID, StringRef AliasName) {
#include "clang/Basic/arm_cde_builtin_aliases.inc"
  return ArmBuiltinAliasValid(BuiltinID, AliasName, Map, IntrinNames);
}

static bool ArmSveAliasValid(unsigned BuiltinID, StringRef AliasName) {
  switch (BuiltinID) {
  default:
    return false;
#define GET_SVE_BUILTINS
#define BUILTIN(name, types, attr) case SVE::BI##name:
#include "clang/Basic/arm_sve_builtins.inc"
    return true;
  }
}

static void handleArmBuiltinAliasAttr(Sema &S, Decl *D, const ParsedAttr &AL) {
  if (!AL.isArgIdent(0)) {
    S.Diag(AL.getLoc(), diag::err_attribute_argument_n_type)
        << AL << 1 << AANT_ArgumentIdentifier;
    return;
  }

  IdentifierInfo *Ident = AL.getArgAsIdent(0)->Ident;
  unsigned BuiltinID = Ident->getBuiltinID();
  StringRef AliasName = cast<FunctionDecl>(D)->getIdentifier()->getName();

  bool IsAArch64 = S.Context.getTargetInfo().getTriple().isAArch64();
  if ((IsAArch64 && !ArmSveAliasValid(BuiltinID, AliasName)) ||
      (!IsAArch64 && !ArmMveAliasValid(BuiltinID, AliasName) &&
       !ArmCdeAliasValid(BuiltinID, AliasName))) {
    S.Diag(AL.getLoc(), diag::err_attribute_arm_builtin_alias);
    return;
  }

  D->addAttr(::new (S.Context) ArmBuiltinAliasAttr(S.Context, AL, Ident));
}

//===----------------------------------------------------------------------===//
// Checker-specific attribute handlers.
//===----------------------------------------------------------------------===//
static bool isValidSubjectOfNSReturnsRetainedAttribute(QualType QT) {
  return QT->isDependentType() || QT->isObjCRetainableType();
}

static bool isValidSubjectOfNSAttribute(QualType QT) {
  return QT->isDependentType() || QT->isObjCObjectPointerType() ||
         QT->isObjCNSObjectType();
}

static bool isValidSubjectOfCFAttribute(QualType QT) {
  return QT->isDependentType() || QT->isPointerType() ||
         isValidSubjectOfNSAttribute(QT);
}

static bool isValidSubjectOfOSAttribute(QualType QT) {
  if (QT->isDependentType())
    return true;
  QualType PT = QT->getPointeeType();
  return !PT.isNull() && PT->getAsCXXRecordDecl() != nullptr;
}

void Sema::AddXConsumedAttr(Decl *D, const AttributeCommonInfo &CI,
                            RetainOwnershipKind K,
                            bool IsTemplateInstantiation) {
  ValueDecl *VD = cast<ValueDecl>(D);
  switch (K) {
  case RetainOwnershipKind::OS:
    handleSimpleAttributeOrDiagnose<OSConsumedAttr>(
        *this, VD, CI, isValidSubjectOfOSAttribute(VD->getType()),
        diag::warn_ns_attribute_wrong_parameter_type,
        /*ExtraArgs=*/CI.getRange(), "os_consumed", /*pointers*/ 1);
    return;
  case RetainOwnershipKind::NS:
    handleSimpleAttributeOrDiagnose<NSConsumedAttr>(
        *this, VD, CI, isValidSubjectOfNSAttribute(VD->getType()),

        // These attributes are normally just advisory, but in ARC, ns_consumed
        // is significant.  Allow non-dependent code to contain inappropriate
        // attributes even in ARC, but require template instantiations to be
        // set up correctly.
        ((IsTemplateInstantiation && getLangOpts().ObjCAutoRefCount)
             ? diag::err_ns_attribute_wrong_parameter_type
             : diag::warn_ns_attribute_wrong_parameter_type),
        /*ExtraArgs=*/CI.getRange(), "ns_consumed", /*objc pointers*/ 0);
    return;
  case RetainOwnershipKind::CF:
    handleSimpleAttributeOrDiagnose<CFConsumedAttr>(
        *this, VD, CI, isValidSubjectOfCFAttribute(VD->getType()),
        diag::warn_ns_attribute_wrong_parameter_type,
        /*ExtraArgs=*/CI.getRange(), "cf_consumed", /*pointers*/ 1);
    return;
  }
}

static Sema::RetainOwnershipKind
parsedAttrToRetainOwnershipKind(const ParsedAttr &AL) {
  switch (AL.getKind()) {
  case ParsedAttr::AT_CFConsumed:
  case ParsedAttr::AT_CFReturnsRetained:
  case ParsedAttr::AT_CFReturnsNotRetained:
    return Sema::RetainOwnershipKind::CF;
  case ParsedAttr::AT_OSConsumesThis:
  case ParsedAttr::AT_OSConsumed:
  case ParsedAttr::AT_OSReturnsRetained:
  case ParsedAttr::AT_OSReturnsNotRetained:
  case ParsedAttr::AT_OSReturnsRetainedOnZero:
  case ParsedAttr::AT_OSReturnsRetainedOnNonZero:
    return Sema::RetainOwnershipKind::OS;
  case ParsedAttr::AT_NSConsumesSelf:
  case ParsedAttr::AT_NSConsumed:
  case ParsedAttr::AT_NSReturnsRetained:
  case ParsedAttr::AT_NSReturnsNotRetained:
  case ParsedAttr::AT_NSReturnsAutoreleased:
    return Sema::RetainOwnershipKind::NS;
  default:
    llvm_unreachable("Wrong argument supplied");
  }
}

bool Sema::checkNSReturnsRetainedReturnType(SourceLocation Loc, QualType QT) {
  if (isValidSubjectOfNSReturnsRetainedAttribute(QT))
    return false;

  Diag(Loc, diag::warn_ns_attribute_wrong_return_type)
      << "'ns_returns_retained'" << 0 << 0;
  return true;
}

/// \return whether the parameter is a pointer to OSObject pointer.
static bool isValidOSObjectOutParameter(const Decl *D) {
  const auto *PVD = dyn_cast<ParmVarDecl>(D);
  if (!PVD)
    return false;
  QualType QT = PVD->getType();
  QualType PT = QT->getPointeeType();
  return !PT.isNull() && isValidSubjectOfOSAttribute(PT);
}

static void handleXReturnsXRetainedAttr(Sema &S, Decl *D,
                                        const ParsedAttr &AL) {
  QualType ReturnType;
  Sema::RetainOwnershipKind K = parsedAttrToRetainOwnershipKind(AL);

  if (const auto *MD = dyn_cast<ObjCMethodDecl>(D)) {
    ReturnType = MD->getReturnType();
  } else if (S.getLangOpts().ObjCAutoRefCount && hasDeclarator(D) &&
             (AL.getKind() == ParsedAttr::AT_NSReturnsRetained)) {
    return; // ignore: was handled as a type attribute
  } else if (const auto *PD = dyn_cast<ObjCPropertyDecl>(D)) {
    ReturnType = PD->getType();
  } else if (const auto *FD = dyn_cast<FunctionDecl>(D)) {
    ReturnType = FD->getReturnType();
  } else if (const auto *Param = dyn_cast<ParmVarDecl>(D)) {
    // Attributes on parameters are used for out-parameters,
    // passed as pointers-to-pointers.
    unsigned DiagID = K == Sema::RetainOwnershipKind::CF
            ? /*pointer-to-CF-pointer*/2
            : /*pointer-to-OSObject-pointer*/3;
    ReturnType = Param->getType()->getPointeeType();
    if (ReturnType.isNull()) {
      S.Diag(D->getBeginLoc(), diag::warn_ns_attribute_wrong_parameter_type)
          << AL << DiagID << AL.getRange();
      return;
    }
  } else if (AL.isUsedAsTypeAttr()) {
    return;
  } else {
    AttributeDeclKind ExpectedDeclKind;
    switch (AL.getKind()) {
    default: llvm_unreachable("invalid ownership attribute");
    case ParsedAttr::AT_NSReturnsRetained:
    case ParsedAttr::AT_NSReturnsAutoreleased:
    case ParsedAttr::AT_NSReturnsNotRetained:
      ExpectedDeclKind = ExpectedFunctionOrMethod;
      break;

    case ParsedAttr::AT_OSReturnsRetained:
    case ParsedAttr::AT_OSReturnsNotRetained:
    case ParsedAttr::AT_CFReturnsRetained:
    case ParsedAttr::AT_CFReturnsNotRetained:
      ExpectedDeclKind = ExpectedFunctionMethodOrParameter;
      break;
    }
    S.Diag(D->getBeginLoc(), diag::warn_attribute_wrong_decl_type)
        << AL.getRange() << AL << ExpectedDeclKind;
    return;
  }

  bool TypeOK;
  bool Cf;
  unsigned ParmDiagID = 2; // Pointer-to-CF-pointer
  switch (AL.getKind()) {
  default: llvm_unreachable("invalid ownership attribute");
  case ParsedAttr::AT_NSReturnsRetained:
    TypeOK = isValidSubjectOfNSReturnsRetainedAttribute(ReturnType);
    Cf = false;
    break;

  case ParsedAttr::AT_NSReturnsAutoreleased:
  case ParsedAttr::AT_NSReturnsNotRetained:
    TypeOK = isValidSubjectOfNSAttribute(ReturnType);
    Cf = false;
    break;

  case ParsedAttr::AT_CFReturnsRetained:
  case ParsedAttr::AT_CFReturnsNotRetained:
    TypeOK = isValidSubjectOfCFAttribute(ReturnType);
    Cf = true;
    break;

  case ParsedAttr::AT_OSReturnsRetained:
  case ParsedAttr::AT_OSReturnsNotRetained:
    TypeOK = isValidSubjectOfOSAttribute(ReturnType);
    Cf = true;
    ParmDiagID = 3; // Pointer-to-OSObject-pointer
    break;
  }

  if (!TypeOK) {
    if (AL.isUsedAsTypeAttr())
      return;

    if (isa<ParmVarDecl>(D)) {
      S.Diag(D->getBeginLoc(), diag::warn_ns_attribute_wrong_parameter_type)
          << AL << ParmDiagID << AL.getRange();
    } else {
      // Needs to be kept in sync with warn_ns_attribute_wrong_return_type.
      enum : unsigned {
        Function,
        Method,
        Property
      } SubjectKind = Function;
      if (isa<ObjCMethodDecl>(D))
        SubjectKind = Method;
      else if (isa<ObjCPropertyDecl>(D))
        SubjectKind = Property;
      S.Diag(D->getBeginLoc(), diag::warn_ns_attribute_wrong_return_type)
          << AL << SubjectKind << Cf << AL.getRange();
    }
    return;
  }

  switch (AL.getKind()) {
    default:
      llvm_unreachable("invalid ownership attribute");
    case ParsedAttr::AT_NSReturnsAutoreleased:
      handleSimpleAttribute<NSReturnsAutoreleasedAttr>(S, D, AL);
      return;
    case ParsedAttr::AT_CFReturnsNotRetained:
      handleSimpleAttribute<CFReturnsNotRetainedAttr>(S, D, AL);
      return;
    case ParsedAttr::AT_NSReturnsNotRetained:
      handleSimpleAttribute<NSReturnsNotRetainedAttr>(S, D, AL);
      return;
    case ParsedAttr::AT_CFReturnsRetained:
      handleSimpleAttribute<CFReturnsRetainedAttr>(S, D, AL);
      return;
    case ParsedAttr::AT_NSReturnsRetained:
      handleSimpleAttribute<NSReturnsRetainedAttr>(S, D, AL);
      return;
    case ParsedAttr::AT_OSReturnsRetained:
      handleSimpleAttribute<OSReturnsRetainedAttr>(S, D, AL);
      return;
    case ParsedAttr::AT_OSReturnsNotRetained:
      handleSimpleAttribute<OSReturnsNotRetainedAttr>(S, D, AL);
      return;
  };
}

static void handleObjCReturnsInnerPointerAttr(Sema &S, Decl *D,
                                              const ParsedAttr &Attrs) {
  const int EP_ObjCMethod = 1;
  const int EP_ObjCProperty = 2;

  SourceLocation loc = Attrs.getLoc();
  QualType resultType;
  if (isa<ObjCMethodDecl>(D))
    resultType = cast<ObjCMethodDecl>(D)->getReturnType();
  else
    resultType = cast<ObjCPropertyDecl>(D)->getType();

  if (!resultType->isReferenceType() &&
      (!resultType->isPointerType() || resultType->isObjCRetainableType())) {
    S.Diag(D->getBeginLoc(), diag::warn_ns_attribute_wrong_return_type)
        << SourceRange(loc) << Attrs
        << (isa<ObjCMethodDecl>(D) ? EP_ObjCMethod : EP_ObjCProperty)
        << /*non-retainable pointer*/ 2;

    // Drop the attribute.
    return;
  }

  D->addAttr(::new (S.Context) ObjCReturnsInnerPointerAttr(S.Context, Attrs));
}

static void handleObjCRequiresSuperAttr(Sema &S, Decl *D,
                                        const ParsedAttr &Attrs) {
  const auto *Method = cast<ObjCMethodDecl>(D);

  const DeclContext *DC = Method->getDeclContext();
  if (const auto *PDecl = dyn_cast_or_null<ObjCProtocolDecl>(DC)) {
    S.Diag(D->getBeginLoc(), diag::warn_objc_requires_super_protocol) << Attrs
                                                                      << 0;
    S.Diag(PDecl->getLocation(), diag::note_protocol_decl);
    return;
  }
  if (Method->getMethodFamily() == OMF_dealloc) {
    S.Diag(D->getBeginLoc(), diag::warn_objc_requires_super_protocol) << Attrs
                                                                      << 1;
    return;
  }

  D->addAttr(::new (S.Context) ObjCRequiresSuperAttr(S.Context, Attrs));
}

static void handleNSErrorDomain(Sema &S, Decl *D, const ParsedAttr &AL) {
  auto *E = AL.getArgAsExpr(0);
  auto Loc = E ? E->getBeginLoc() : AL.getLoc();

  auto *DRE = dyn_cast<DeclRefExpr>(AL.getArgAsExpr(0));
  if (!DRE) {
    S.Diag(Loc, diag::err_nserrordomain_invalid_decl) << 0;
    return;
  }

  auto *VD = dyn_cast<VarDecl>(DRE->getDecl());
  if (!VD) {
    S.Diag(Loc, diag::err_nserrordomain_invalid_decl) << 1 << DRE->getDecl();
    return;
  }

  if (!isNSStringType(VD->getType(), S.Context) &&
      !isCFStringType(VD->getType(), S.Context)) {
    S.Diag(Loc, diag::err_nserrordomain_wrong_type) << VD;
    return;
  }

  D->addAttr(::new (S.Context) NSErrorDomainAttr(S.Context, AL, VD));
}

static void handleObjCBridgeAttr(Sema &S, Decl *D, const ParsedAttr &AL) {
  IdentifierLoc *Parm = AL.isArgIdent(0) ? AL.getArgAsIdent(0) : nullptr;

  if (!Parm) {
    S.Diag(D->getBeginLoc(), diag::err_objc_attr_not_id) << AL << 0;
    return;
  }

  // Typedefs only allow objc_bridge(id) and have some additional checking.
  if (const auto *TD = dyn_cast<TypedefNameDecl>(D)) {
    if (!Parm->Ident->isStr("id")) {
      S.Diag(AL.getLoc(), diag::err_objc_attr_typedef_not_id) << AL;
      return;
    }

    // Only allow 'cv void *'.
    QualType T = TD->getUnderlyingType();
    if (!T->isVoidPointerType()) {
      S.Diag(AL.getLoc(), diag::err_objc_attr_typedef_not_void_pointer);
      return;
    }
  }

  D->addAttr(::new (S.Context) ObjCBridgeAttr(S.Context, AL, Parm->Ident));
}

static void handleObjCBridgeMutableAttr(Sema &S, Decl *D,
                                        const ParsedAttr &AL) {
  IdentifierLoc *Parm = AL.isArgIdent(0) ? AL.getArgAsIdent(0) : nullptr;

  if (!Parm) {
    S.Diag(D->getBeginLoc(), diag::err_objc_attr_not_id) << AL << 0;
    return;
  }

  D->addAttr(::new (S.Context)
                 ObjCBridgeMutableAttr(S.Context, AL, Parm->Ident));
}

static void handleObjCBridgeRelatedAttr(Sema &S, Decl *D,
                                        const ParsedAttr &AL) {
  IdentifierInfo *RelatedClass =
      AL.isArgIdent(0) ? AL.getArgAsIdent(0)->Ident : nullptr;
  if (!RelatedClass) {
    S.Diag(D->getBeginLoc(), diag::err_objc_attr_not_id) << AL << 0;
    return;
  }
  IdentifierInfo *ClassMethod =
    AL.getArgAsIdent(1) ? AL.getArgAsIdent(1)->Ident : nullptr;
  IdentifierInfo *InstanceMethod =
    AL.getArgAsIdent(2) ? AL.getArgAsIdent(2)->Ident : nullptr;
  D->addAttr(::new (S.Context) ObjCBridgeRelatedAttr(
      S.Context, AL, RelatedClass, ClassMethod, InstanceMethod));
}

static void handleObjCDesignatedInitializer(Sema &S, Decl *D,
                                            const ParsedAttr &AL) {
  DeclContext *Ctx = D->getDeclContext();

  // This attribute can only be applied to methods in interfaces or class
  // extensions.
  if (!isa<ObjCInterfaceDecl>(Ctx) &&
      !(isa<ObjCCategoryDecl>(Ctx) &&
        cast<ObjCCategoryDecl>(Ctx)->IsClassExtension())) {
    S.Diag(D->getLocation(), diag::err_designated_init_attr_non_init);
    return;
  }

  ObjCInterfaceDecl *IFace;
  if (auto *CatDecl = dyn_cast<ObjCCategoryDecl>(Ctx))
    IFace = CatDecl->getClassInterface();
  else
    IFace = cast<ObjCInterfaceDecl>(Ctx);

  if (!IFace)
    return;

  IFace->setHasDesignatedInitializers();
  D->addAttr(::new (S.Context) ObjCDesignatedInitializerAttr(S.Context, AL));
}

static void handleObjCRuntimeName(Sema &S, Decl *D, const ParsedAttr &AL) {
  StringRef MetaDataName;
  if (!S.checkStringLiteralArgumentAttr(AL, 0, MetaDataName))
    return;
  D->addAttr(::new (S.Context)
                 ObjCRuntimeNameAttr(S.Context, AL, MetaDataName));
}

// When a user wants to use objc_boxable with a union or struct
// but they don't have access to the declaration (legacy/third-party code)
// then they can 'enable' this feature with a typedef:
// typedef struct __attribute((objc_boxable)) legacy_struct legacy_struct;
static void handleObjCBoxable(Sema &S, Decl *D, const ParsedAttr &AL) {
  bool notify = false;

  auto *RD = dyn_cast<RecordDecl>(D);
  if (RD && RD->getDefinition()) {
    RD = RD->getDefinition();
    notify = true;
  }

  if (RD) {
    ObjCBoxableAttr *BoxableAttr =
        ::new (S.Context) ObjCBoxableAttr(S.Context, AL);
    RD->addAttr(BoxableAttr);
    if (notify) {
      // we need to notify ASTReader/ASTWriter about
      // modification of existing declaration
      if (ASTMutationListener *L = S.getASTMutationListener())
        L->AddedAttributeToRecord(BoxableAttr, RD);
    }
  }
}

static void handleObjCOwnershipAttr(Sema &S, Decl *D, const ParsedAttr &AL) {
  if (hasDeclarator(D)) return;

  S.Diag(D->getBeginLoc(), diag::err_attribute_wrong_decl_type)
      << AL.getRange() << AL << ExpectedVariable;
}

static void handleObjCPreciseLifetimeAttr(Sema &S, Decl *D,
                                          const ParsedAttr &AL) {
  const auto *VD = cast<ValueDecl>(D);
  QualType QT = VD->getType();

  if (!QT->isDependentType() &&
      !QT->isObjCLifetimeType()) {
    S.Diag(AL.getLoc(), diag::err_objc_precise_lifetime_bad_type)
      << QT;
    return;
  }

  Qualifiers::ObjCLifetime Lifetime = QT.getObjCLifetime();

  // If we have no lifetime yet, check the lifetime we're presumably
  // going to infer.
  if (Lifetime == Qualifiers::OCL_None && !QT->isDependentType())
    Lifetime = QT->getObjCARCImplicitLifetime();

  switch (Lifetime) {
  case Qualifiers::OCL_None:
    assert(QT->isDependentType() &&
           "didn't infer lifetime for non-dependent type?");
    break;

  case Qualifiers::OCL_Weak:   // meaningful
  case Qualifiers::OCL_Strong: // meaningful
    break;

  case Qualifiers::OCL_ExplicitNone:
  case Qualifiers::OCL_Autoreleasing:
    S.Diag(AL.getLoc(), diag::warn_objc_precise_lifetime_meaningless)
        << (Lifetime == Qualifiers::OCL_Autoreleasing);
    break;
  }

  D->addAttr(::new (S.Context) ObjCPreciseLifetimeAttr(S.Context, AL));
}

static void handleSwiftAttrAttr(Sema &S, Decl *D, const ParsedAttr &AL) {
  // Make sure that there is a string literal as the annotation's single
  // argument.
  StringRef Str;
  if (!S.checkStringLiteralArgumentAttr(AL, 0, Str))
    return;

  D->addAttr(::new (S.Context) SwiftAttrAttr(S.Context, AL, Str));
}

static void handleSwiftBridge(Sema &S, Decl *D, const ParsedAttr &AL) {
  // Make sure that there is a string literal as the annotation's single
  // argument.
  StringRef BT;
  if (!S.checkStringLiteralArgumentAttr(AL, 0, BT))
    return;

  // Don't duplicate annotations that are already set.
  if (D->hasAttr<SwiftBridgeAttr>()) {
    S.Diag(AL.getLoc(), diag::warn_duplicate_attribute) << AL;
    return;
  }

  D->addAttr(::new (S.Context) SwiftBridgeAttr(S.Context, AL, BT));
}

static bool isErrorParameter(Sema &S, QualType QT) {
  const auto *PT = QT->getAs<PointerType>();
  if (!PT)
    return false;

  QualType Pointee = PT->getPointeeType();

  // Check for NSError**.
  if (const auto *OPT = Pointee->getAs<ObjCObjectPointerType>())
    if (const auto *ID = OPT->getInterfaceDecl())
      if (ID->getIdentifier() == S.getNSErrorIdent())
        return true;

  // Check for CFError**.
  if (const auto *PT = Pointee->getAs<PointerType>())
    if (const auto *RT = PT->getPointeeType()->getAs<RecordType>())
      if (S.isCFError(RT->getDecl()))
        return true;

  return false;
}

static void handleSwiftError(Sema &S, Decl *D, const ParsedAttr &AL) {
  auto hasErrorParameter = [](Sema &S, Decl *D, const ParsedAttr &AL) -> bool {
    for (unsigned I = 0, E = getFunctionOrMethodNumParams(D); I != E; ++I) {
      if (isErrorParameter(S, getFunctionOrMethodParamType(D, I)))
        return true;
    }

    S.Diag(AL.getLoc(), diag::err_attr_swift_error_no_error_parameter)
        << AL << isa<ObjCMethodDecl>(D);
    return false;
  };

  auto hasPointerResult = [](Sema &S, Decl *D, const ParsedAttr &AL) -> bool {
    // - C, ObjC, and block pointers are definitely okay.
    // - References are definitely not okay.
    // - nullptr_t is weird, but acceptable.
    QualType RT = getFunctionOrMethodResultType(D);
    if (RT->hasPointerRepresentation() && !RT->isReferenceType())
      return true;

    S.Diag(AL.getLoc(), diag::err_attr_swift_error_return_type)
        << AL << AL.getArgAsIdent(0)->Ident->getName() << isa<ObjCMethodDecl>(D)
        << /*pointer*/ 1;
    return false;
  };

  auto hasIntegerResult = [](Sema &S, Decl *D, const ParsedAttr &AL) -> bool {
    QualType RT = getFunctionOrMethodResultType(D);
    if (RT->isIntegralType(S.Context))
      return true;

    S.Diag(AL.getLoc(), diag::err_attr_swift_error_return_type)
        << AL << AL.getArgAsIdent(0)->Ident->getName() << isa<ObjCMethodDecl>(D)
        << /*integral*/ 0;
    return false;
  };

  if (D->isInvalidDecl())
    return;

  IdentifierLoc *Loc = AL.getArgAsIdent(0);
  SwiftErrorAttr::ConventionKind Convention;
  if (!SwiftErrorAttr::ConvertStrToConventionKind(Loc->Ident->getName(),
                                                  Convention)) {
    S.Diag(AL.getLoc(), diag::warn_attribute_type_not_supported)
        << AL << Loc->Ident;
    return;
  }

  switch (Convention) {
  case SwiftErrorAttr::None:
    // No additional validation required.
    break;

  case SwiftErrorAttr::NonNullError:
    if (!hasErrorParameter(S, D, AL))
      return;
    break;

  case SwiftErrorAttr::NullResult:
    if (!hasErrorParameter(S, D, AL) || !hasPointerResult(S, D, AL))
      return;
    break;

  case SwiftErrorAttr::NonZeroResult:
  case SwiftErrorAttr::ZeroResult:
    if (!hasErrorParameter(S, D, AL) || !hasIntegerResult(S, D, AL))
      return;
    break;
  }

  D->addAttr(::new (S.Context) SwiftErrorAttr(S.Context, AL, Convention));
}

// For a function, this will validate a compound Swift name, e.g.
// <code>init(foo:bar:baz:)</code> or <code>controllerForName(_:)</code>, and
// the function will output the number of parameter names, and whether this is a
// single-arg initializer.
//
// For a type, enum constant, property, or variable declaration, this will
// validate either a simple identifier, or a qualified
// <code>context.identifier</code> name.
static bool
validateSwiftFunctionName(Sema &S, const ParsedAttr &AL, SourceLocation Loc,
                          StringRef Name, unsigned &SwiftParamCount,
                          bool &IsSingleParamInit) {
  SwiftParamCount = 0;
  IsSingleParamInit = false;

  // Check whether this will be mapped to a getter or setter of a property.
  bool IsGetter = false, IsSetter = false;
  if (Name.startswith("getter:")) {
    IsGetter = true;
    Name = Name.substr(7);
  } else if (Name.startswith("setter:")) {
    IsSetter = true;
    Name = Name.substr(7);
  }

  if (Name.back() != ')') {
    S.Diag(Loc, diag::warn_attr_swift_name_function) << AL;
    return false;
  }

  bool IsMember = false;
  StringRef ContextName, BaseName, Parameters;

  std::tie(BaseName, Parameters) = Name.split('(');

  // Split at the first '.', if it exists, which separates the context name
  // from the base name.
  std::tie(ContextName, BaseName) = BaseName.split('.');
  if (BaseName.empty()) {
    BaseName = ContextName;
    ContextName = StringRef();
  } else if (ContextName.empty() || !isValidIdentifier(ContextName)) {
    S.Diag(Loc, diag::warn_attr_swift_name_invalid_identifier)
        << AL << /*context*/ 1;
    return false;
  } else {
    IsMember = true;
  }

  if (!isValidIdentifier(BaseName) || BaseName == "_") {
    S.Diag(Loc, diag::warn_attr_swift_name_invalid_identifier)
        << AL << /*basename*/ 0;
    return false;
  }

  bool IsSubscript = BaseName == "subscript";
  // A subscript accessor must be a getter or setter.
  if (IsSubscript && !IsGetter && !IsSetter) {
    S.Diag(Loc, diag::warn_attr_swift_name_subscript_invalid_parameter)
        << AL << /* getter or setter */ 0;
    return false;
  }

  if (Parameters.empty()) {
    S.Diag(Loc, diag::warn_attr_swift_name_missing_parameters) << AL;
    return false;
  }

  assert(Parameters.back() == ')' && "expected ')'");
  Parameters = Parameters.drop_back(); // ')'

  if (Parameters.empty()) {
    // Setters and subscripts must have at least one parameter.
    if (IsSubscript) {
      S.Diag(Loc, diag::warn_attr_swift_name_subscript_invalid_parameter)
          << AL << /* have at least one parameter */1;
      return false;
    }

    if (IsSetter) {
      S.Diag(Loc, diag::warn_attr_swift_name_setter_parameters) << AL;
      return false;
    }

    return true;
  }

  if (Parameters.back() != ':') {
    S.Diag(Loc, diag::warn_attr_swift_name_function) << AL;
    return false;
  }

  StringRef CurrentParam;
  llvm::Optional<unsigned> SelfLocation;
  unsigned NewValueCount = 0;
  llvm::Optional<unsigned> NewValueLocation;
  do {
    std::tie(CurrentParam, Parameters) = Parameters.split(':');

    if (!isValidIdentifier(CurrentParam)) {
      S.Diag(Loc, diag::warn_attr_swift_name_invalid_identifier)
          << AL << /*parameter*/2;
      return false;
    }

    if (IsMember && CurrentParam == "self") {
      // "self" indicates the "self" argument for a member.

      // More than one "self"?
      if (SelfLocation) {
        S.Diag(Loc, diag::warn_attr_swift_name_multiple_selfs) << AL;
        return false;
      }

      // The "self" location is the current parameter.
      SelfLocation = SwiftParamCount;
    } else if (CurrentParam == "newValue") {
      // "newValue" indicates the "newValue" argument for a setter.

      // There should only be one 'newValue', but it's only significant for
      // subscript accessors, so don't error right away.
      ++NewValueCount;

      NewValueLocation = SwiftParamCount;
    }

    ++SwiftParamCount;
  } while (!Parameters.empty());

  // Only instance subscripts are currently supported.
  if (IsSubscript && !SelfLocation) {
    S.Diag(Loc, diag::warn_attr_swift_name_subscript_invalid_parameter)
        << AL << /*have a 'self:' parameter*/2;
    return false;
  }

  IsSingleParamInit =
        SwiftParamCount == 1 && BaseName == "init" && CurrentParam != "_";

  // Check the number of parameters for a getter/setter.
  if (IsGetter || IsSetter) {
    // Setters have one parameter for the new value.
    unsigned NumExpectedParams = IsGetter ? 0 : 1;
    unsigned ParamDiag =
        IsGetter ? diag::warn_attr_swift_name_getter_parameters
                 : diag::warn_attr_swift_name_setter_parameters;

    // Instance methods have one parameter for "self".
    if (SelfLocation)
      ++NumExpectedParams;

    // Subscripts may have additional parameters beyond the expected params for
    // the index.
    if (IsSubscript) {
      if (SwiftParamCount < NumExpectedParams) {
        S.Diag(Loc, ParamDiag) << AL;
        return false;
      }

      // A subscript setter must explicitly label its newValue parameter to
      // distinguish it from index parameters.
      if (IsSetter) {
        if (!NewValueLocation) {
          S.Diag(Loc, diag::warn_attr_swift_name_subscript_setter_no_newValue)
              << AL;
          return false;
        }
        if (NewValueCount > 1) {
          S.Diag(Loc, diag::warn_attr_swift_name_subscript_setter_multiple_newValues)
              << AL;
          return false;
        }
      } else {
        // Subscript getters should have no 'newValue:' parameter.
        if (NewValueLocation) {
          S.Diag(Loc, diag::warn_attr_swift_name_subscript_getter_newValue)
              << AL;
          return false;
        }
      }
    } else {
      // Property accessors must have exactly the number of expected params.
      if (SwiftParamCount != NumExpectedParams) {
        S.Diag(Loc, ParamDiag) << AL;
        return false;
      }
    }
  }

  return true;
}

bool Sema::DiagnoseSwiftName(Decl *D, StringRef Name, SourceLocation Loc,
                             const ParsedAttr &AL, bool IsAsync) {
  if (isa<ObjCMethodDecl>(D) || isa<FunctionDecl>(D)) {
    ArrayRef<ParmVarDecl*> Params;
    unsigned ParamCount;

    if (const auto *Method = dyn_cast<ObjCMethodDecl>(D)) {
      ParamCount = Method->getSelector().getNumArgs();
      Params = Method->parameters().slice(0, ParamCount);
    } else {
      const auto *F = cast<FunctionDecl>(D);

      ParamCount = F->getNumParams();
      Params = F->parameters();

      if (!F->hasWrittenPrototype()) {
        Diag(Loc, diag::warn_attribute_wrong_decl_type) << AL
            << ExpectedFunctionWithProtoType;
        return false;
      }
    }

    // The async name drops the last callback parameter.
    if (IsAsync) {
      if (ParamCount == 0) {
        Diag(Loc, diag::warn_attr_swift_name_decl_missing_params)
            << AL << isa<ObjCMethodDecl>(D);
        return false;
      }
      ParamCount -= 1;
    }

    unsigned SwiftParamCount;
    bool IsSingleParamInit;
    if (!validateSwiftFunctionName(*this, AL, Loc, Name,
                                   SwiftParamCount, IsSingleParamInit))
      return false;

    bool ParamCountValid;
    if (SwiftParamCount == ParamCount) {
      ParamCountValid = true;
    } else if (SwiftParamCount > ParamCount) {
      ParamCountValid = IsSingleParamInit && ParamCount == 0;
    } else {
      // We have fewer Swift parameters than Objective-C parameters, but that
      // might be because we've transformed some of them. Check for potential
      // "out" parameters and err on the side of not warning.
      unsigned MaybeOutParamCount =
          std::count_if(Params.begin(), Params.end(),
                        [](const ParmVarDecl *Param) -> bool {
        QualType ParamTy = Param->getType();
        if (ParamTy->isReferenceType() || ParamTy->isPointerType())
          return !ParamTy->getPointeeType().isConstQualified();
        return false;
      });

      ParamCountValid = SwiftParamCount + MaybeOutParamCount >= ParamCount;
    }

    if (!ParamCountValid) {
      Diag(Loc, diag::warn_attr_swift_name_num_params)
          << (SwiftParamCount > ParamCount) << AL << ParamCount
          << SwiftParamCount;
      return false;
    }
  } else if ((isa<EnumConstantDecl>(D) || isa<ObjCProtocolDecl>(D) ||
              isa<ObjCInterfaceDecl>(D) || isa<ObjCPropertyDecl>(D) ||
              isa<VarDecl>(D) || isa<TypedefNameDecl>(D) || isa<TagDecl>(D) ||
              isa<IndirectFieldDecl>(D) || isa<FieldDecl>(D)) &&
             !IsAsync) {
    StringRef ContextName, BaseName;

    std::tie(ContextName, BaseName) = Name.split('.');
    if (BaseName.empty()) {
      BaseName = ContextName;
      ContextName = StringRef();
    } else if (!isValidIdentifier(ContextName)) {
      Diag(Loc, diag::warn_attr_swift_name_invalid_identifier) << AL
          << /*context*/1;
      return false;
    }

    if (!isValidIdentifier(BaseName)) {
      Diag(Loc, diag::warn_attr_swift_name_invalid_identifier) << AL
          << /*basename*/0;
      return false;
    }
  } else {
    Diag(Loc, diag::warn_attr_swift_name_decl_kind) << AL;
    return false;
  }
  return true;
}

static void handleSwiftName(Sema &S, Decl *D, const ParsedAttr &AL) {
  StringRef Name;
  SourceLocation Loc;
  if (!S.checkStringLiteralArgumentAttr(AL, 0, Name, &Loc))
    return;

  if (!S.DiagnoseSwiftName(D, Name, Loc, AL, /*IsAsync=*/false))
    return;

  D->addAttr(::new (S.Context) SwiftNameAttr(S.Context, AL, Name));
}

static void handleSwiftAsyncName(Sema &S, Decl *D, const ParsedAttr &AL) {
  StringRef Name;
  SourceLocation Loc;
  if (!S.checkStringLiteralArgumentAttr(AL, 0, Name, &Loc))
    return;

  if (!S.DiagnoseSwiftName(D, Name, Loc, AL, /*IsAsync=*/true))
    return;

  D->addAttr(::new (S.Context) SwiftAsyncNameAttr(S.Context, AL, Name));
}

static void handleSwiftNewType(Sema &S, Decl *D, const ParsedAttr &AL) {
  // Make sure that there is an identifier as the annotation's single argument.
  if (!checkAttributeNumArgs(S, AL, 1))
    return;

  if (!AL.isArgIdent(0)) {
    S.Diag(AL.getLoc(), diag::err_attribute_argument_type)
        << AL << AANT_ArgumentIdentifier;
    return;
  }

  SwiftNewTypeAttr::NewtypeKind Kind;
  IdentifierInfo *II = AL.getArgAsIdent(0)->Ident;
  if (!SwiftNewTypeAttr::ConvertStrToNewtypeKind(II->getName(), Kind)) {
    S.Diag(AL.getLoc(), diag::warn_attribute_type_not_supported) << AL << II;
    return;
  }

  if (!isa<TypedefNameDecl>(D)) {
    S.Diag(AL.getLoc(), diag::warn_attribute_wrong_decl_type_str)
        << AL << "typedefs";
    return;
  }

  D->addAttr(::new (S.Context) SwiftNewTypeAttr(S.Context, AL, Kind));
}

static void handleSwiftAsyncAttr(Sema &S, Decl *D, const ParsedAttr &AL) {
  if (!AL.isArgIdent(0)) {
    S.Diag(AL.getLoc(), diag::err_attribute_argument_n_type)
        << AL << 1 << AANT_ArgumentIdentifier;
    return;
  }

  SwiftAsyncAttr::Kind Kind;
  IdentifierInfo *II = AL.getArgAsIdent(0)->Ident;
  if (!SwiftAsyncAttr::ConvertStrToKind(II->getName(), Kind)) {
    S.Diag(AL.getLoc(), diag::err_swift_async_no_access) << AL << II;
    return;
  }

  ParamIdx Idx;
  if (Kind == SwiftAsyncAttr::None) {
    // If this is 'none', then there shouldn't be any additional arguments.
    if (!checkAttributeNumArgs(S, AL, 1))
      return;
  } else {
    // Non-none swift_async requires a completion handler index argument.
    if (!checkAttributeNumArgs(S, AL, 2))
      return;

    Expr *HandlerIdx = AL.getArgAsExpr(1);
    if (!checkFunctionOrMethodParameterIndex(S, D, AL, 2, HandlerIdx, Idx))
      return;

    const ParmVarDecl *CompletionBlock =
        getFunctionOrMethodParam(D, Idx.getASTIndex());
    QualType CompletionBlockType = CompletionBlock->getType();
    if (!CompletionBlockType->isBlockPointerType()) {
      S.Diag(CompletionBlock->getLocation(),
             diag::err_swift_async_bad_block_type)
          << CompletionBlock->getType();
      return;
    }
    QualType BlockTy =
        CompletionBlockType->getAs<BlockPointerType>()->getPointeeType();
    if (!BlockTy->getAs<FunctionType>()->getReturnType()->isVoidType()) {
      S.Diag(CompletionBlock->getLocation(),
             diag::err_swift_async_bad_block_type)
          << CompletionBlock->getType();
      return;
    }
  }

  D->addAttr(::new (S.Context) SwiftAsyncAttr(S.Context, AL, Kind, Idx));
}

//===----------------------------------------------------------------------===//
// Microsoft specific attribute handlers.
//===----------------------------------------------------------------------===//

UuidAttr *Sema::mergeUuidAttr(Decl *D, const AttributeCommonInfo &CI,
                              StringRef UuidAsWritten, MSGuidDecl *GuidDecl) {
  if (const auto *UA = D->getAttr<UuidAttr>()) {
    if (declaresSameEntity(UA->getGuidDecl(), GuidDecl))
      return nullptr;
    if (!UA->getGuid().empty()) {
      Diag(UA->getLocation(), diag::err_mismatched_uuid);
      Diag(CI.getLoc(), diag::note_previous_uuid);
      D->dropAttr<UuidAttr>();
    }
  }

  return ::new (Context) UuidAttr(Context, CI, UuidAsWritten, GuidDecl);
}

static void handleUuidAttr(Sema &S, Decl *D, const ParsedAttr &AL) {
  if (!S.LangOpts.CPlusPlus) {
    S.Diag(AL.getLoc(), diag::err_attribute_not_supported_in_lang)
        << AL << AttributeLangSupport::C;
    return;
  }

  StringRef OrigStrRef;
  SourceLocation LiteralLoc;
  if (!S.checkStringLiteralArgumentAttr(AL, 0, OrigStrRef, &LiteralLoc))
    return;

  // GUID format is "XXXXXXXX-XXXX-XXXX-XXXX-XXXXXXXXXXXX" or
  // "{XXXXXXXX-XXXX-XXXX-XXXX-XXXXXXXXXXXX}", normalize to the former.
  StringRef StrRef = OrigStrRef;
  if (StrRef.size() == 38 && StrRef.front() == '{' && StrRef.back() == '}')
    StrRef = StrRef.drop_front().drop_back();

  // Validate GUID length.
  if (StrRef.size() != 36) {
    S.Diag(LiteralLoc, diag::err_attribute_uuid_malformed_guid);
    return;
  }

  for (unsigned i = 0; i < 36; ++i) {
    if (i == 8 || i == 13 || i == 18 || i == 23) {
      if (StrRef[i] != '-') {
        S.Diag(LiteralLoc, diag::err_attribute_uuid_malformed_guid);
        return;
      }
    } else if (!isHexDigit(StrRef[i])) {
      S.Diag(LiteralLoc, diag::err_attribute_uuid_malformed_guid);
      return;
    }
  }

  // Convert to our parsed format and canonicalize.
  MSGuidDecl::Parts Parsed;
  StrRef.substr(0, 8).getAsInteger(16, Parsed.Part1);
  StrRef.substr(9, 4).getAsInteger(16, Parsed.Part2);
  StrRef.substr(14, 4).getAsInteger(16, Parsed.Part3);
  for (unsigned i = 0; i != 8; ++i)
    StrRef.substr(19 + 2 * i + (i >= 2 ? 1 : 0), 2)
        .getAsInteger(16, Parsed.Part4And5[i]);
  MSGuidDecl *Guid = S.Context.getMSGuidDecl(Parsed);

  // FIXME: It'd be nice to also emit a fixit removing uuid(...) (and, if it's
  // the only thing in the [] list, the [] too), and add an insertion of
  // __declspec(uuid(...)).  But sadly, neither the SourceLocs of the commas
  // separating attributes nor of the [ and the ] are in the AST.
  // Cf "SourceLocations of attribute list delimiters - [[ ... , ... ]] etc"
  // on cfe-dev.
  if (AL.isMicrosoftAttribute()) // Check for [uuid(...)] spelling.
    S.Diag(AL.getLoc(), diag::warn_atl_uuid_deprecated);

  UuidAttr *UA = S.mergeUuidAttr(D, AL, OrigStrRef, Guid);
  if (UA)
    D->addAttr(UA);
}

static void handleMSInheritanceAttr(Sema &S, Decl *D, const ParsedAttr &AL) {
  if (!S.LangOpts.CPlusPlus) {
    S.Diag(AL.getLoc(), diag::err_attribute_not_supported_in_lang)
        << AL << AttributeLangSupport::C;
    return;
  }
  MSInheritanceAttr *IA = S.mergeMSInheritanceAttr(
      D, AL, /*BestCase=*/true, (MSInheritanceModel)AL.getSemanticSpelling());
  if (IA) {
    D->addAttr(IA);
    S.Consumer.AssignInheritanceModel(cast<CXXRecordDecl>(D));
  }
}

static void handleDeclspecThreadAttr(Sema &S, Decl *D, const ParsedAttr &AL) {
  const auto *VD = cast<VarDecl>(D);
  if (!S.Context.getTargetInfo().isTLSSupported()) {
    S.Diag(AL.getLoc(), diag::err_thread_unsupported);
    return;
  }
  if (VD->getTSCSpec() != TSCS_unspecified) {
    S.Diag(AL.getLoc(), diag::err_declspec_thread_on_thread_variable);
    return;
  }
  if (VD->hasLocalStorage()) {
    S.Diag(AL.getLoc(), diag::err_thread_non_global) << "__declspec(thread)";
    return;
  }
  D->addAttr(::new (S.Context) ThreadAttr(S.Context, AL));
}

static void handleAbiTagAttr(Sema &S, Decl *D, const ParsedAttr &AL) {
  SmallVector<StringRef, 4> Tags;
  for (unsigned I = 0, E = AL.getNumArgs(); I != E; ++I) {
    StringRef Tag;
    if (!S.checkStringLiteralArgumentAttr(AL, I, Tag))
      return;
    Tags.push_back(Tag);
  }

  if (const auto *NS = dyn_cast<NamespaceDecl>(D)) {
    if (!NS->isInline()) {
      S.Diag(AL.getLoc(), diag::warn_attr_abi_tag_namespace) << 0;
      return;
    }
    if (NS->isAnonymousNamespace()) {
      S.Diag(AL.getLoc(), diag::warn_attr_abi_tag_namespace) << 1;
      return;
    }
    if (AL.getNumArgs() == 0)
      Tags.push_back(NS->getName());
  } else if (!checkAttributeAtLeastNumArgs(S, AL, 1))
    return;

  // Store tags sorted and without duplicates.
  llvm::sort(Tags);
  Tags.erase(std::unique(Tags.begin(), Tags.end()), Tags.end());

  D->addAttr(::new (S.Context)
                 AbiTagAttr(S.Context, AL, Tags.data(), Tags.size()));
}

static void handleARMInterruptAttr(Sema &S, Decl *D, const ParsedAttr &AL) {
  // Check the attribute arguments.
  if (AL.getNumArgs() > 1) {
    S.Diag(AL.getLoc(), diag::err_attribute_too_many_arguments) << AL << 1;
    return;
  }

  StringRef Str;
  SourceLocation ArgLoc;

  if (AL.getNumArgs() == 0)
    Str = "";
  else if (!S.checkStringLiteralArgumentAttr(AL, 0, Str, &ArgLoc))
    return;

  ARMInterruptAttr::InterruptType Kind;
  if (!ARMInterruptAttr::ConvertStrToInterruptType(Str, Kind)) {
    S.Diag(AL.getLoc(), diag::warn_attribute_type_not_supported) << AL << Str
                                                                 << ArgLoc;
    return;
  }

  D->addAttr(::new (S.Context) ARMInterruptAttr(S.Context, AL, Kind));
}

static void handleMSP430InterruptAttr(Sema &S, Decl *D, const ParsedAttr &AL) {
  // MSP430 'interrupt' attribute is applied to
  // a function with no parameters and void return type.
  if (!isFunctionOrMethod(D)) {
    S.Diag(D->getLocation(), diag::warn_attribute_wrong_decl_type)
        << "'interrupt'" << ExpectedFunctionOrMethod;
    return;
  }

  if (hasFunctionProto(D) && getFunctionOrMethodNumParams(D) != 0) {
    S.Diag(D->getLocation(), diag::warn_interrupt_attribute_invalid)
        << /*MSP430*/ 1 << 0;
    return;
  }

  if (!getFunctionOrMethodResultType(D)->isVoidType()) {
    S.Diag(D->getLocation(), diag::warn_interrupt_attribute_invalid)
        << /*MSP430*/ 1 << 1;
    return;
  }

  // The attribute takes one integer argument.
  if (!checkAttributeNumArgs(S, AL, 1))
    return;

  if (!AL.isArgExpr(0)) {
    S.Diag(AL.getLoc(), diag::err_attribute_argument_type)
        << AL << AANT_ArgumentIntegerConstant;
    return;
  }

  Expr *NumParamsExpr = static_cast<Expr *>(AL.getArgAsExpr(0));
  Optional<llvm::APSInt> NumParams = llvm::APSInt(32);
  if (!(NumParams = NumParamsExpr->getIntegerConstantExpr(S.Context))) {
    S.Diag(AL.getLoc(), diag::err_attribute_argument_type)
        << AL << AANT_ArgumentIntegerConstant
        << NumParamsExpr->getSourceRange();
    return;
  }
  // The argument should be in range 0..63.
  unsigned Num = NumParams->getLimitedValue(255);
  if (Num > 63) {
    S.Diag(AL.getLoc(), diag::err_attribute_argument_out_of_bounds)
        << AL << (int)NumParams->getSExtValue()
        << NumParamsExpr->getSourceRange();
    return;
  }

  D->addAttr(::new (S.Context) MSP430InterruptAttr(S.Context, AL, Num));
  D->addAttr(UsedAttr::CreateImplicit(S.Context));
}

static void handleMipsInterruptAttr(Sema &S, Decl *D, const ParsedAttr &AL) {
  // Only one optional argument permitted.
  if (AL.getNumArgs() > 1) {
    S.Diag(AL.getLoc(), diag::err_attribute_too_many_arguments) << AL << 1;
    return;
  }

  StringRef Str;
  SourceLocation ArgLoc;

  if (AL.getNumArgs() == 0)
    Str = "";
  else if (!S.checkStringLiteralArgumentAttr(AL, 0, Str, &ArgLoc))
    return;

  // Semantic checks for a function with the 'interrupt' attribute for MIPS:
  // a) Must be a function.
  // b) Must have no parameters.
  // c) Must have the 'void' return type.
  // d) Cannot have the 'mips16' attribute, as that instruction set
  //    lacks the 'eret' instruction.
  // e) The attribute itself must either have no argument or one of the
  //    valid interrupt types, see [MipsInterruptDocs].

  if (!isFunctionOrMethod(D)) {
    S.Diag(D->getLocation(), diag::warn_attribute_wrong_decl_type)
        << "'interrupt'" << ExpectedFunctionOrMethod;
    return;
  }

  if (hasFunctionProto(D) && getFunctionOrMethodNumParams(D) != 0) {
    S.Diag(D->getLocation(), diag::warn_interrupt_attribute_invalid)
        << /*MIPS*/ 0 << 0;
    return;
  }

  if (!getFunctionOrMethodResultType(D)->isVoidType()) {
    S.Diag(D->getLocation(), diag::warn_interrupt_attribute_invalid)
        << /*MIPS*/ 0 << 1;
    return;
  }

  if (checkAttrMutualExclusion<Mips16Attr>(S, D, AL))
    return;

  MipsInterruptAttr::InterruptType Kind;
  if (!MipsInterruptAttr::ConvertStrToInterruptType(Str, Kind)) {
    S.Diag(AL.getLoc(), diag::warn_attribute_type_not_supported)
        << AL << "'" + std::string(Str) + "'";
    return;
  }

  D->addAttr(::new (S.Context) MipsInterruptAttr(S.Context, AL, Kind));
}

static void handleAnyX86InterruptAttr(Sema &S, Decl *D, const ParsedAttr &AL) {
  // Semantic checks for a function with the 'interrupt' attribute.
  // a) Must be a function.
  // b) Must have the 'void' return type.
  // c) Must take 1 or 2 arguments.
  // d) The 1st argument must be a pointer.
  // e) The 2nd argument (if any) must be an unsigned integer.
  if (!isFunctionOrMethod(D) || !hasFunctionProto(D) || isInstanceMethod(D) ||
      CXXMethodDecl::isStaticOverloadedOperator(
          cast<NamedDecl>(D)->getDeclName().getCXXOverloadedOperator())) {
    S.Diag(AL.getLoc(), diag::warn_attribute_wrong_decl_type)
        << AL << ExpectedFunctionWithProtoType;
    return;
  }
  // Interrupt handler must have void return type.
  if (!getFunctionOrMethodResultType(D)->isVoidType()) {
    S.Diag(getFunctionOrMethodResultSourceRange(D).getBegin(),
           diag::err_anyx86_interrupt_attribute)
        << (S.Context.getTargetInfo().getTriple().getArch() == llvm::Triple::x86
                ? 0
                : 1)
        << 0;
    return;
  }
  // Interrupt handler must have 1 or 2 parameters.
  unsigned NumParams = getFunctionOrMethodNumParams(D);
  if (NumParams < 1 || NumParams > 2) {
    S.Diag(D->getBeginLoc(), diag::err_anyx86_interrupt_attribute)
        << (S.Context.getTargetInfo().getTriple().getArch() == llvm::Triple::x86
                ? 0
                : 1)
        << 1;
    return;
  }
  // The first argument must be a pointer.
  if (!getFunctionOrMethodParamType(D, 0)->isPointerType()) {
    S.Diag(getFunctionOrMethodParamRange(D, 0).getBegin(),
           diag::err_anyx86_interrupt_attribute)
        << (S.Context.getTargetInfo().getTriple().getArch() == llvm::Triple::x86
                ? 0
                : 1)
        << 2;
    return;
  }
  // The second argument, if present, must be an unsigned integer.
  unsigned TypeSize =
      S.Context.getTargetInfo().getTriple().getArch() == llvm::Triple::x86_64
          ? 64
          : 32;
  if (NumParams == 2 &&
      (!getFunctionOrMethodParamType(D, 1)->isUnsignedIntegerType() ||
       S.Context.getTypeSize(getFunctionOrMethodParamType(D, 1)) != TypeSize)) {
    S.Diag(getFunctionOrMethodParamRange(D, 1).getBegin(),
           diag::err_anyx86_interrupt_attribute)
        << (S.Context.getTargetInfo().getTriple().getArch() == llvm::Triple::x86
                ? 0
                : 1)
        << 3 << S.Context.getIntTypeForBitwidth(TypeSize, /*Signed=*/false);
    return;
  }
  D->addAttr(::new (S.Context) AnyX86InterruptAttr(S.Context, AL));
  D->addAttr(UsedAttr::CreateImplicit(S.Context));
}

static void handleAVRInterruptAttr(Sema &S, Decl *D, const ParsedAttr &AL) {
  if (!isFunctionOrMethod(D)) {
    S.Diag(D->getLocation(), diag::warn_attribute_wrong_decl_type)
        << "'interrupt'" << ExpectedFunction;
    return;
  }

  if (!checkAttributeNumArgs(S, AL, 0))
    return;

  handleSimpleAttribute<AVRInterruptAttr>(S, D, AL);
}

static void handleAVRSignalAttr(Sema &S, Decl *D, const ParsedAttr &AL) {
  if (!isFunctionOrMethod(D)) {
    S.Diag(D->getLocation(), diag::warn_attribute_wrong_decl_type)
        << "'signal'" << ExpectedFunction;
    return;
  }

  if (!checkAttributeNumArgs(S, AL, 0))
    return;

  handleSimpleAttribute<AVRSignalAttr>(S, D, AL);
}

static void handleBPFPreserveAIRecord(Sema &S, RecordDecl *RD) {
  // Add preserve_access_index attribute to all fields and inner records.
  for (auto D : RD->decls()) {
    if (D->hasAttr<BPFPreserveAccessIndexAttr>())
      continue;

    D->addAttr(BPFPreserveAccessIndexAttr::CreateImplicit(S.Context));
    if (auto *Rec = dyn_cast<RecordDecl>(D))
      handleBPFPreserveAIRecord(S, Rec);
  }
}

static void handleBPFPreserveAccessIndexAttr(Sema &S, Decl *D,
    const ParsedAttr &AL) {
  auto *Rec = cast<RecordDecl>(D);
  handleBPFPreserveAIRecord(S, Rec);
  Rec->addAttr(::new (S.Context) BPFPreserveAccessIndexAttr(S.Context, AL));
}

static void handleWebAssemblyExportNameAttr(Sema &S, Decl *D, const ParsedAttr &AL) {
  if (!isFunctionOrMethod(D)) {
    S.Diag(D->getLocation(), diag::warn_attribute_wrong_decl_type)
        << "'export_name'" << ExpectedFunction;
    return;
  }

  auto *FD = cast<FunctionDecl>(D);
  if (FD->isThisDeclarationADefinition()) {
    S.Diag(D->getLocation(), diag::err_alias_is_definition) << FD << 0;
    return;
  }

  StringRef Str;
  SourceLocation ArgLoc;
  if (!S.checkStringLiteralArgumentAttr(AL, 0, Str, &ArgLoc))
    return;

  D->addAttr(::new (S.Context) WebAssemblyExportNameAttr(S.Context, AL, Str));
  D->addAttr(UsedAttr::CreateImplicit(S.Context));
}

WebAssemblyImportModuleAttr *
Sema::mergeImportModuleAttr(Decl *D, const WebAssemblyImportModuleAttr &AL) {
  auto *FD = cast<FunctionDecl>(D);

  if (const auto *ExistingAttr = FD->getAttr<WebAssemblyImportModuleAttr>()) {
    if (ExistingAttr->getImportModule() == AL.getImportModule())
      return nullptr;
    Diag(ExistingAttr->getLocation(), diag::warn_mismatched_import) << 0
      << ExistingAttr->getImportModule() << AL.getImportModule();
    Diag(AL.getLoc(), diag::note_previous_attribute);
    return nullptr;
  }
  if (FD->hasBody()) {
    Diag(AL.getLoc(), diag::warn_import_on_definition) << 0;
    return nullptr;
  }
  return ::new (Context) WebAssemblyImportModuleAttr(Context, AL,
                                                     AL.getImportModule());
}

WebAssemblyImportNameAttr *
Sema::mergeImportNameAttr(Decl *D, const WebAssemblyImportNameAttr &AL) {
  auto *FD = cast<FunctionDecl>(D);

  if (const auto *ExistingAttr = FD->getAttr<WebAssemblyImportNameAttr>()) {
    if (ExistingAttr->getImportName() == AL.getImportName())
      return nullptr;
    Diag(ExistingAttr->getLocation(), diag::warn_mismatched_import) << 1
      << ExistingAttr->getImportName() << AL.getImportName();
    Diag(AL.getLoc(), diag::note_previous_attribute);
    return nullptr;
  }
  if (FD->hasBody()) {
    Diag(AL.getLoc(), diag::warn_import_on_definition) << 1;
    return nullptr;
  }
  return ::new (Context) WebAssemblyImportNameAttr(Context, AL,
                                                   AL.getImportName());
}

static void
handleWebAssemblyImportModuleAttr(Sema &S, Decl *D, const ParsedAttr &AL) {
  auto *FD = cast<FunctionDecl>(D);

  StringRef Str;
  SourceLocation ArgLoc;
  if (!S.checkStringLiteralArgumentAttr(AL, 0, Str, &ArgLoc))
    return;
  if (FD->hasBody()) {
    S.Diag(AL.getLoc(), diag::warn_import_on_definition) << 0;
    return;
  }

  FD->addAttr(::new (S.Context)
                  WebAssemblyImportModuleAttr(S.Context, AL, Str));
}

static void
handleWebAssemblyImportNameAttr(Sema &S, Decl *D, const ParsedAttr &AL) {
  auto *FD = cast<FunctionDecl>(D);

  StringRef Str;
  SourceLocation ArgLoc;
  if (!S.checkStringLiteralArgumentAttr(AL, 0, Str, &ArgLoc))
    return;
  if (FD->hasBody()) {
    S.Diag(AL.getLoc(), diag::warn_import_on_definition) << 1;
    return;
  }

  FD->addAttr(::new (S.Context) WebAssemblyImportNameAttr(S.Context, AL, Str));
}

static void handleRISCVInterruptAttr(Sema &S, Decl *D,
                                     const ParsedAttr &AL) {
  // Warn about repeated attributes.
  if (const auto *A = D->getAttr<RISCVInterruptAttr>()) {
    S.Diag(AL.getRange().getBegin(),
      diag::warn_riscv_repeated_interrupt_attribute);
    S.Diag(A->getLocation(), diag::note_riscv_repeated_interrupt_attribute);
    return;
  }

  // Check the attribute argument. Argument is optional.
  if (!checkAttributeAtMostNumArgs(S, AL, 1))
    return;

  StringRef Str;
  SourceLocation ArgLoc;

  // 'machine'is the default interrupt mode.
  if (AL.getNumArgs() == 0)
    Str = "machine";
  else if (!S.checkStringLiteralArgumentAttr(AL, 0, Str, &ArgLoc))
    return;

  // Semantic checks for a function with the 'interrupt' attribute:
  // - Must be a function.
  // - Must have no parameters.
  // - Must have the 'void' return type.
  // - The attribute itself must either have no argument or one of the
  //   valid interrupt types, see [RISCVInterruptDocs].

  if (D->getFunctionType() == nullptr) {
    S.Diag(D->getLocation(), diag::warn_attribute_wrong_decl_type)
      << "'interrupt'" << ExpectedFunction;
    return;
  }

  if (hasFunctionProto(D) && getFunctionOrMethodNumParams(D) != 0) {
    S.Diag(D->getLocation(), diag::warn_interrupt_attribute_invalid)
      << /*RISC-V*/ 2 << 0;
    return;
  }

  if (!getFunctionOrMethodResultType(D)->isVoidType()) {
    S.Diag(D->getLocation(), diag::warn_interrupt_attribute_invalid)
      << /*RISC-V*/ 2 << 1;
    return;
  }

  RISCVInterruptAttr::InterruptType Kind;
  if (!RISCVInterruptAttr::ConvertStrToInterruptType(Str, Kind)) {
    S.Diag(AL.getLoc(), diag::warn_attribute_type_not_supported) << AL << Str
                                                                 << ArgLoc;
    return;
  }

  D->addAttr(::new (S.Context) RISCVInterruptAttr(S.Context, AL, Kind));
}

static void handleInterruptAttr(Sema &S, Decl *D, const ParsedAttr &AL) {
  // Dispatch the interrupt attribute based on the current target.
  switch (S.Context.getTargetInfo().getTriple().getArch()) {
  case llvm::Triple::msp430:
    handleMSP430InterruptAttr(S, D, AL);
    break;
  case llvm::Triple::mipsel:
  case llvm::Triple::mips:
    handleMipsInterruptAttr(S, D, AL);
    break;
  case llvm::Triple::x86:
  case llvm::Triple::x86_64:
    handleAnyX86InterruptAttr(S, D, AL);
    break;
  case llvm::Triple::avr:
    handleAVRInterruptAttr(S, D, AL);
    break;
  case llvm::Triple::riscv32:
  case llvm::Triple::riscv64:
    handleRISCVInterruptAttr(S, D, AL);
    break;
  default:
    handleARMInterruptAttr(S, D, AL);
    break;
  }
}

static bool
checkAMDGPUFlatWorkGroupSizeArguments(Sema &S, Expr *MinExpr, Expr *MaxExpr,
                                      const AMDGPUFlatWorkGroupSizeAttr &Attr) {
  // Accept template arguments for now as they depend on something else.
  // We'll get to check them when they eventually get instantiated.
  if (MinExpr->isValueDependent() || MaxExpr->isValueDependent())
    return false;

  uint32_t Min = 0;
  if (!checkUInt32Argument(S, Attr, MinExpr, Min, 0))
    return true;

  uint32_t Max = 0;
  if (!checkUInt32Argument(S, Attr, MaxExpr, Max, 1))
    return true;

  if (Min == 0 && Max != 0) {
    S.Diag(Attr.getLocation(), diag::err_attribute_argument_invalid)
        << &Attr << 0;
    return true;
  }
  if (Min > Max) {
    S.Diag(Attr.getLocation(), diag::err_attribute_argument_invalid)
        << &Attr << 1;
    return true;
  }

  return false;
}

void Sema::addAMDGPUFlatWorkGroupSizeAttr(Decl *D,
                                          const AttributeCommonInfo &CI,
                                          Expr *MinExpr, Expr *MaxExpr) {
  AMDGPUFlatWorkGroupSizeAttr TmpAttr(Context, CI, MinExpr, MaxExpr);

  if (checkAMDGPUFlatWorkGroupSizeArguments(*this, MinExpr, MaxExpr, TmpAttr))
    return;

  D->addAttr(::new (Context)
                 AMDGPUFlatWorkGroupSizeAttr(Context, CI, MinExpr, MaxExpr));
}

static void handleAMDGPUFlatWorkGroupSizeAttr(Sema &S, Decl *D,
                                              const ParsedAttr &AL) {
  Expr *MinExpr = AL.getArgAsExpr(0);
  Expr *MaxExpr = AL.getArgAsExpr(1);

  S.addAMDGPUFlatWorkGroupSizeAttr(D, AL, MinExpr, MaxExpr);
}

static bool checkAMDGPUWavesPerEUArguments(Sema &S, Expr *MinExpr,
                                           Expr *MaxExpr,
                                           const AMDGPUWavesPerEUAttr &Attr) {
  if (S.DiagnoseUnexpandedParameterPack(MinExpr) ||
      (MaxExpr && S.DiagnoseUnexpandedParameterPack(MaxExpr)))
    return true;

  // Accept template arguments for now as they depend on something else.
  // We'll get to check them when they eventually get instantiated.
  if (MinExpr->isValueDependent() || (MaxExpr && MaxExpr->isValueDependent()))
    return false;

  uint32_t Min = 0;
  if (!checkUInt32Argument(S, Attr, MinExpr, Min, 0))
    return true;

  uint32_t Max = 0;
  if (MaxExpr && !checkUInt32Argument(S, Attr, MaxExpr, Max, 1))
    return true;

  if (Min == 0 && Max != 0) {
    S.Diag(Attr.getLocation(), diag::err_attribute_argument_invalid)
        << &Attr << 0;
    return true;
  }
  if (Max != 0 && Min > Max) {
    S.Diag(Attr.getLocation(), diag::err_attribute_argument_invalid)
        << &Attr << 1;
    return true;
  }

  return false;
}

void Sema::addAMDGPUWavesPerEUAttr(Decl *D, const AttributeCommonInfo &CI,
                                   Expr *MinExpr, Expr *MaxExpr) {
  AMDGPUWavesPerEUAttr TmpAttr(Context, CI, MinExpr, MaxExpr);

  if (checkAMDGPUWavesPerEUArguments(*this, MinExpr, MaxExpr, TmpAttr))
    return;

  D->addAttr(::new (Context)
                 AMDGPUWavesPerEUAttr(Context, CI, MinExpr, MaxExpr));
}

static void handleAMDGPUWavesPerEUAttr(Sema &S, Decl *D, const ParsedAttr &AL) {
  if (!checkAttributeAtLeastNumArgs(S, AL, 1) ||
      !checkAttributeAtMostNumArgs(S, AL, 2))
    return;

  Expr *MinExpr = AL.getArgAsExpr(0);
  Expr *MaxExpr = (AL.getNumArgs() > 1) ? AL.getArgAsExpr(1) : nullptr;

  S.addAMDGPUWavesPerEUAttr(D, AL, MinExpr, MaxExpr);
}

static void handleAMDGPUNumSGPRAttr(Sema &S, Decl *D, const ParsedAttr &AL) {
  uint32_t NumSGPR = 0;
  Expr *NumSGPRExpr = AL.getArgAsExpr(0);
  if (!checkUInt32Argument(S, AL, NumSGPRExpr, NumSGPR))
    return;

  D->addAttr(::new (S.Context) AMDGPUNumSGPRAttr(S.Context, AL, NumSGPR));
}

static void handleAMDGPUNumVGPRAttr(Sema &S, Decl *D, const ParsedAttr &AL) {
  uint32_t NumVGPR = 0;
  Expr *NumVGPRExpr = AL.getArgAsExpr(0);
  if (!checkUInt32Argument(S, AL, NumVGPRExpr, NumVGPR))
    return;

  D->addAttr(::new (S.Context) AMDGPUNumVGPRAttr(S.Context, AL, NumVGPR));
}

static void handleX86ForceAlignArgPointerAttr(Sema &S, Decl *D,
                                              const ParsedAttr &AL) {
  // If we try to apply it to a function pointer, don't warn, but don't
  // do anything, either. It doesn't matter anyway, because there's nothing
  // special about calling a force_align_arg_pointer function.
  const auto *VD = dyn_cast<ValueDecl>(D);
  if (VD && VD->getType()->isFunctionPointerType())
    return;
  // Also don't warn on function pointer typedefs.
  const auto *TD = dyn_cast<TypedefNameDecl>(D);
  if (TD && (TD->getUnderlyingType()->isFunctionPointerType() ||
    TD->getUnderlyingType()->isFunctionType()))
    return;
  // Attribute can only be applied to function types.
  if (!isa<FunctionDecl>(D)) {
    S.Diag(AL.getLoc(), diag::warn_attribute_wrong_decl_type)
        << AL << ExpectedFunction;
    return;
  }

  D->addAttr(::new (S.Context) X86ForceAlignArgPointerAttr(S.Context, AL));
}

static void handleLayoutVersion(Sema &S, Decl *D, const ParsedAttr &AL) {
  uint32_t Version;
  Expr *VersionExpr = static_cast<Expr *>(AL.getArgAsExpr(0));
  if (!checkUInt32Argument(S, AL, AL.getArgAsExpr(0), Version))
    return;

  // TODO: Investigate what happens with the next major version of MSVC.
  if (Version != LangOptions::MSVC2015 / 100) {
    S.Diag(AL.getLoc(), diag::err_attribute_argument_out_of_bounds)
        << AL << Version << VersionExpr->getSourceRange();
    return;
  }

  // The attribute expects a "major" version number like 19, but new versions of
  // MSVC have moved to updating the "minor", or less significant numbers, so we
  // have to multiply by 100 now.
  Version *= 100;

  D->addAttr(::new (S.Context) LayoutVersionAttr(S.Context, AL, Version));
}

DLLImportAttr *Sema::mergeDLLImportAttr(Decl *D,
                                        const AttributeCommonInfo &CI) {
  if (D->hasAttr<DLLExportAttr>()) {
    Diag(CI.getLoc(), diag::warn_attribute_ignored) << "'dllimport'";
    return nullptr;
  }

  if (D->hasAttr<DLLImportAttr>())
    return nullptr;

  return ::new (Context) DLLImportAttr(Context, CI);
}

DLLExportAttr *Sema::mergeDLLExportAttr(Decl *D,
                                        const AttributeCommonInfo &CI) {
  if (DLLImportAttr *Import = D->getAttr<DLLImportAttr>()) {
    Diag(Import->getLocation(), diag::warn_attribute_ignored) << Import;
    D->dropAttr<DLLImportAttr>();
  }

  if (D->hasAttr<DLLExportAttr>())
    return nullptr;

  return ::new (Context) DLLExportAttr(Context, CI);
}

static void handleDLLAttr(Sema &S, Decl *D, const ParsedAttr &A) {
  if (isa<ClassTemplatePartialSpecializationDecl>(D) &&
      (S.Context.getTargetInfo().shouldDLLImportComdatSymbols())) {
    S.Diag(A.getRange().getBegin(), diag::warn_attribute_ignored) << A;
    return;
  }

  if (const auto *FD = dyn_cast<FunctionDecl>(D)) {
    if (FD->isInlined() && A.getKind() == ParsedAttr::AT_DLLImport &&
        !(S.Context.getTargetInfo().shouldDLLImportComdatSymbols())) {
      // MinGW doesn't allow dllimport on inline functions.
      S.Diag(A.getRange().getBegin(), diag::warn_attribute_ignored_on_inline)
          << A;
      return;
    }
  }

  if (const auto *MD = dyn_cast<CXXMethodDecl>(D)) {
    if ((S.Context.getTargetInfo().shouldDLLImportComdatSymbols()) &&
        MD->getParent()->isLambda()) {
      S.Diag(A.getRange().getBegin(), diag::err_attribute_dll_lambda) << A;
      return;
    }
  }

  Attr *NewAttr = A.getKind() == ParsedAttr::AT_DLLExport
                      ? (Attr *)S.mergeDLLExportAttr(D, A)
                      : (Attr *)S.mergeDLLImportAttr(D, A);
  if (NewAttr)
    D->addAttr(NewAttr);
}

MSInheritanceAttr *
Sema::mergeMSInheritanceAttr(Decl *D, const AttributeCommonInfo &CI,
                             bool BestCase,
                             MSInheritanceModel Model) {
  if (MSInheritanceAttr *IA = D->getAttr<MSInheritanceAttr>()) {
    if (IA->getInheritanceModel() == Model)
      return nullptr;
    Diag(IA->getLocation(), diag::err_mismatched_ms_inheritance)
        << 1 /*previous declaration*/;
    Diag(CI.getLoc(), diag::note_previous_ms_inheritance);
    D->dropAttr<MSInheritanceAttr>();
  }

  auto *RD = cast<CXXRecordDecl>(D);
  if (RD->hasDefinition()) {
    if (checkMSInheritanceAttrOnDefinition(RD, CI.getRange(), BestCase,
                                           Model)) {
      return nullptr;
    }
  } else {
    if (isa<ClassTemplatePartialSpecializationDecl>(RD)) {
      Diag(CI.getLoc(), diag::warn_ignored_ms_inheritance)
          << 1 /*partial specialization*/;
      return nullptr;
    }
    if (RD->getDescribedClassTemplate()) {
      Diag(CI.getLoc(), diag::warn_ignored_ms_inheritance)
          << 0 /*primary template*/;
      return nullptr;
    }
  }

  return ::new (Context) MSInheritanceAttr(Context, CI, BestCase);
}

static void handleCapabilityAttr(Sema &S, Decl *D, const ParsedAttr &AL) {
  // The capability attributes take a single string parameter for the name of
  // the capability they represent. The lockable attribute does not take any
  // parameters. However, semantically, both attributes represent the same
  // concept, and so they use the same semantic attribute. Eventually, the
  // lockable attribute will be removed.
  //
  // For backward compatibility, any capability which has no specified string
  // literal will be considered a "mutex."
  StringRef N("mutex");
  SourceLocation LiteralLoc;
  if (AL.getKind() == ParsedAttr::AT_Capability &&
      !S.checkStringLiteralArgumentAttr(AL, 0, N, &LiteralLoc))
    return;

  D->addAttr(::new (S.Context) CapabilityAttr(S.Context, AL, N));
}

static void handleAssertCapabilityAttr(Sema &S, Decl *D, const ParsedAttr &AL) {
  SmallVector<Expr*, 1> Args;
  if (!checkLockFunAttrCommon(S, D, AL, Args))
    return;

  D->addAttr(::new (S.Context)
                 AssertCapabilityAttr(S.Context, AL, Args.data(), Args.size()));
}

static void handleAcquireCapabilityAttr(Sema &S, Decl *D,
                                        const ParsedAttr &AL) {
  SmallVector<Expr*, 1> Args;
  if (!checkLockFunAttrCommon(S, D, AL, Args))
    return;

  D->addAttr(::new (S.Context) AcquireCapabilityAttr(S.Context, AL, Args.data(),
                                                     Args.size()));
}

static void handleTryAcquireCapabilityAttr(Sema &S, Decl *D,
                                           const ParsedAttr &AL) {
  SmallVector<Expr*, 2> Args;
  if (!checkTryLockFunAttrCommon(S, D, AL, Args))
    return;

  D->addAttr(::new (S.Context) TryAcquireCapabilityAttr(
      S.Context, AL, AL.getArgAsExpr(0), Args.data(), Args.size()));
}

static void handleReleaseCapabilityAttr(Sema &S, Decl *D,
                                        const ParsedAttr &AL) {
  // Check that all arguments are lockable objects.
  SmallVector<Expr *, 1> Args;
  checkAttrArgsAreCapabilityObjs(S, D, AL, Args, 0, true);

  D->addAttr(::new (S.Context) ReleaseCapabilityAttr(S.Context, AL, Args.data(),
                                                     Args.size()));
}

static void handleRequiresCapabilityAttr(Sema &S, Decl *D,
                                         const ParsedAttr &AL) {
  if (!checkAttributeAtLeastNumArgs(S, AL, 1))
    return;

  // check that all arguments are lockable objects
  SmallVector<Expr*, 1> Args;
  checkAttrArgsAreCapabilityObjs(S, D, AL, Args);
  if (Args.empty())
    return;

  RequiresCapabilityAttr *RCA = ::new (S.Context)
      RequiresCapabilityAttr(S.Context, AL, Args.data(), Args.size());

  D->addAttr(RCA);
}

static void handleDeprecatedAttr(Sema &S, Decl *D, const ParsedAttr &AL) {
  if (const auto *NSD = dyn_cast<NamespaceDecl>(D)) {
    if (NSD->isAnonymousNamespace()) {
      S.Diag(AL.getLoc(), diag::warn_deprecated_anonymous_namespace);
      // Do not want to attach the attribute to the namespace because that will
      // cause confusing diagnostic reports for uses of declarations within the
      // namespace.
      return;
    }
  }

  // Handle the cases where the attribute has a text message.
  StringRef Str, Replacement;
  if (AL.isArgExpr(0) && AL.getArgAsExpr(0) &&
      !S.checkStringLiteralArgumentAttr(AL, 0, Str))
    return;

  // Only support a single optional message for Declspec and CXX11.
  if (AL.isDeclspecAttribute() || AL.isCXX11Attribute())
    checkAttributeAtMostNumArgs(S, AL, 1);
  else if (AL.isArgExpr(1) && AL.getArgAsExpr(1) &&
           !S.checkStringLiteralArgumentAttr(AL, 1, Replacement))
    return;

  if (!S.getLangOpts().CPlusPlus14 && AL.isCXX11Attribute() && !AL.isGNUScope())
    S.Diag(AL.getLoc(), diag::ext_cxx14_attr) << AL;

  D->addAttr(::new (S.Context) DeprecatedAttr(S.Context, AL, Str, Replacement));
}

static bool isGlobalVar(const Decl *D) {
  if (const auto *S = dyn_cast<VarDecl>(D))
    return S->hasGlobalStorage();
  return false;
}

static void handleNoSanitizeAttr(Sema &S, Decl *D, const ParsedAttr &AL) {
  if (!checkAttributeAtLeastNumArgs(S, AL, 1))
    return;

  std::vector<StringRef> Sanitizers;

  for (unsigned I = 0, E = AL.getNumArgs(); I != E; ++I) {
    StringRef SanitizerName;
    SourceLocation LiteralLoc;

    if (!S.checkStringLiteralArgumentAttr(AL, I, SanitizerName, &LiteralLoc))
      return;

    if (parseSanitizerValue(SanitizerName, /*AllowGroups=*/true) ==
        SanitizerMask())
      S.Diag(LiteralLoc, diag::warn_unknown_sanitizer_ignored) << SanitizerName;
    else if (isGlobalVar(D) && SanitizerName != "address")
      S.Diag(D->getLocation(), diag::err_attribute_wrong_decl_type)
          << AL << ExpectedFunctionOrMethod;
    Sanitizers.push_back(SanitizerName);
  }

  D->addAttr(::new (S.Context) NoSanitizeAttr(S.Context, AL, Sanitizers.data(),
                                              Sanitizers.size()));
}

static void handleNoSanitizeSpecificAttr(Sema &S, Decl *D,
                                         const ParsedAttr &AL) {
  StringRef AttrName = AL.getAttrName()->getName();
  normalizeName(AttrName);
  StringRef SanitizerName = llvm::StringSwitch<StringRef>(AttrName)
                                .Case("no_address_safety_analysis", "address")
                                .Case("no_sanitize_address", "address")
                                .Case("no_sanitize_thread", "thread")
                                .Case("no_sanitize_memory", "memory");
  if (isGlobalVar(D) && SanitizerName != "address")
    S.Diag(D->getLocation(), diag::err_attribute_wrong_decl_type)
        << AL << ExpectedFunction;

  // FIXME: Rather than create a NoSanitizeSpecificAttr, this creates a
  // NoSanitizeAttr object; but we need to calculate the correct spelling list
  // index rather than incorrectly assume the index for NoSanitizeSpecificAttr
  // has the same spellings as the index for NoSanitizeAttr. We don't have a
  // general way to "translate" between the two, so this hack attempts to work
  // around the issue with hard-coded indicies. This is critical for calling
  // getSpelling() or prettyPrint() on the resulting semantic attribute object
  // without failing assertions.
  unsigned TranslatedSpellingIndex = 0;
  if (AL.isC2xAttribute() || AL.isCXX11Attribute())
    TranslatedSpellingIndex = 1;

  AttributeCommonInfo Info = AL;
  Info.setAttributeSpellingListIndex(TranslatedSpellingIndex);
  D->addAttr(::new (S.Context)
                 NoSanitizeAttr(S.Context, Info, &SanitizerName, 1));
}

static void handleInternalLinkageAttr(Sema &S, Decl *D, const ParsedAttr &AL) {
  if (InternalLinkageAttr *Internal = S.mergeInternalLinkageAttr(D, AL))
    D->addAttr(Internal);
}

static void handleOpenCLNoSVMAttr(Sema &S, Decl *D, const ParsedAttr &AL) {
  if (S.LangOpts.OpenCLVersion != 200)
    S.Diag(AL.getLoc(), diag::err_attribute_requires_opencl_version)
        << AL << "2.0" << 0;
  else
    S.Diag(AL.getLoc(), diag::warn_opencl_attr_deprecated_ignored) << AL
                                                                   << "2.0";
}

/// Handles semantic checking for features that are common to all attributes,
/// such as checking whether a parameter was properly specified, or the correct
/// number of arguments were passed, etc.
static bool handleCommonAttributeFeatures(Sema &S, Decl *D,
                                          const ParsedAttr &AL) {
  // Several attributes carry different semantics than the parsing requires, so
  // those are opted out of the common argument checks.
  //
  // We also bail on unknown and ignored attributes because those are handled
  // as part of the target-specific handling logic.
  if (AL.getKind() == ParsedAttr::UnknownAttribute)
    return false;
  // Check whether the attribute requires specific language extensions to be
  // enabled.
  if (!AL.diagnoseLangOpts(S))
    return true;
  // Check whether the attribute appertains to the given subject.
  if (!AL.diagnoseAppertainsTo(S, D))
    return true;
  if (AL.hasCustomParsing())
    return false;

  if (AL.getMinArgs() == AL.getMaxArgs()) {
    // If there are no optional arguments, then checking for the argument count
    // is trivial.
    if (!checkAttributeNumArgs(S, AL, AL.getMinArgs()))
      return true;
  } else {
    // There are optional arguments, so checking is slightly more involved.
    if (AL.getMinArgs() &&
        !checkAttributeAtLeastNumArgs(S, AL, AL.getMinArgs()))
      return true;
    else if (!AL.hasVariadicArg() && AL.getMaxArgs() &&
             !checkAttributeAtMostNumArgs(S, AL, AL.getMaxArgs()))
      return true;
  }

  if (S.CheckAttrTarget(AL))
    return true;

  return false;
}

static void handleOpenCLAccessAttr(Sema &S, Decl *D, const ParsedAttr &AL) {
  if (D->isInvalidDecl())
    return;

  // Check if there is only one access qualifier.
  if (D->hasAttr<OpenCLAccessAttr>()) {
    if (D->getAttr<OpenCLAccessAttr>()->getSemanticSpelling() ==
        AL.getSemanticSpelling()) {
      S.Diag(AL.getLoc(), diag::warn_duplicate_declspec)
          << AL.getAttrName()->getName() << AL.getRange();
    } else {
      S.Diag(AL.getLoc(), diag::err_opencl_multiple_access_qualifiers)
          << D->getSourceRange();
      D->setInvalidDecl(true);
      return;
    }
  }

  // OpenCL v2.0 s6.6 - read_write can be used for image types to specify that an
  // image object can be read and written.
  // OpenCL v2.0 s6.13.6 - A kernel cannot read from and write to the same pipe
  // object. Using the read_write (or __read_write) qualifier with the pipe
  // qualifier is a compilation error.
  if (const auto *PDecl = dyn_cast<ParmVarDecl>(D)) {
    const Type *DeclTy = PDecl->getType().getCanonicalType().getTypePtr();
    if (AL.getAttrName()->getName().find("read_write") != StringRef::npos) {
      if ((!S.getLangOpts().OpenCLCPlusPlus &&
           S.getLangOpts().OpenCLVersion < 200) ||
          DeclTy->isPipeType()) {
        S.Diag(AL.getLoc(), diag::err_opencl_invalid_read_write)
            << AL << PDecl->getType() << DeclTy->isImageType();
        D->setInvalidDecl(true);
        return;
      }
    }
  }

  D->addAttr(::new (S.Context) OpenCLAccessAttr(S.Context, AL));
}

static void handleSYCLKernelAttr(Sema &S, Decl *D, const ParsedAttr &AL) {
  // The 'sycl_kernel' attribute applies only to function templates.
  const auto *FD = cast<FunctionDecl>(D);
  const FunctionTemplateDecl *FT = FD->getDescribedFunctionTemplate();
  assert(FT && "Function template is expected");

  // Function template must have at least two template parameters so it
  // can be used in OpenCL kernel generation.
  const TemplateParameterList *TL = FT->getTemplateParameters();
  if (S.LangOpts.SYCLIsDevice && TL->size() < 2) {
    S.Diag(FT->getLocation(), diag::warn_sycl_kernel_num_of_template_params);
    return;
  }

  // The first two template parameters must be typenames.
  for (unsigned I = 0; I < 2 && I < TL->size(); ++I) {
    const NamedDecl *TParam = TL->getParam(I);
    if (isa<NonTypeTemplateParmDecl>(TParam)) {
      S.Diag(FT->getLocation(),
             diag::warn_sycl_kernel_invalid_template_param_type);
      return;
    }
  }

  // Function must have at least one parameter.
  if (getFunctionOrMethodNumParams(D) < 1) {
    S.Diag(FT->getLocation(), diag::warn_sycl_kernel_num_of_function_params);
    return;
  }

  // Function must return void.
  QualType RetTy = getFunctionOrMethodResultType(D);
  if (!RetTy->isVoidType()) {
    S.Diag(FT->getLocation(), diag::warn_sycl_kernel_return_type);
    return;
  }

  handleSimpleAttribute<SYCLKernelAttr>(S, D, AL);
}

static void handleDestroyAttr(Sema &S, Decl *D, const ParsedAttr &A) {
  if (!cast<VarDecl>(D)->hasGlobalStorage()) {
    S.Diag(D->getLocation(), diag::err_destroy_attr_on_non_static_var)
        << (A.getKind() == ParsedAttr::AT_AlwaysDestroy);
    return;
  }

  if (A.getKind() == ParsedAttr::AT_AlwaysDestroy)
    handleSimpleAttributeWithExclusions<AlwaysDestroyAttr, NoDestroyAttr>(S, D, A);
  else
    handleSimpleAttributeWithExclusions<NoDestroyAttr, AlwaysDestroyAttr>(S, D, A);
}

static void handleUninitializedAttr(Sema &S, Decl *D, const ParsedAttr &AL) {
  assert(cast<VarDecl>(D)->getStorageDuration() == SD_Automatic &&
         "uninitialized is only valid on automatic duration variables");
  D->addAttr(::new (S.Context) UninitializedAttr(S.Context, AL));
}

static bool tryMakeVariablePseudoStrong(Sema &S, VarDecl *VD,
                                        bool DiagnoseFailure) {
  QualType Ty = VD->getType();
  if (!Ty->isObjCRetainableType()) {
    if (DiagnoseFailure) {
      S.Diag(VD->getBeginLoc(), diag::warn_ignored_objc_externally_retained)
          << 0;
    }
    return false;
  }

  Qualifiers::ObjCLifetime LifetimeQual = Ty.getQualifiers().getObjCLifetime();

  // Sema::inferObjCARCLifetime must run after processing decl attributes
  // (because __block lowers to an attribute), so if the lifetime hasn't been
  // explicitly specified, infer it locally now.
  if (LifetimeQual == Qualifiers::OCL_None)
    LifetimeQual = Ty->getObjCARCImplicitLifetime();

  // The attributes only really makes sense for __strong variables; ignore any
  // attempts to annotate a parameter with any other lifetime qualifier.
  if (LifetimeQual != Qualifiers::OCL_Strong) {
    if (DiagnoseFailure) {
      S.Diag(VD->getBeginLoc(), diag::warn_ignored_objc_externally_retained)
          << 1;
    }
    return false;
  }

  // Tampering with the type of a VarDecl here is a bit of a hack, but we need
  // to ensure that the variable is 'const' so that we can error on
  // modification, which can otherwise over-release.
  VD->setType(Ty.withConst());
  VD->setARCPseudoStrong(true);
  return true;
}

static void handleObjCExternallyRetainedAttr(Sema &S, Decl *D,
                                             const ParsedAttr &AL) {
  if (auto *VD = dyn_cast<VarDecl>(D)) {
    assert(!isa<ParmVarDecl>(VD) && "should be diagnosed automatically");
    if (!VD->hasLocalStorage()) {
      S.Diag(D->getBeginLoc(), diag::warn_ignored_objc_externally_retained)
          << 0;
      return;
    }

    if (!tryMakeVariablePseudoStrong(S, VD, /*DiagnoseFailure=*/true))
      return;

    handleSimpleAttribute<ObjCExternallyRetainedAttr>(S, D, AL);
    return;
  }

  // If D is a function-like declaration (method, block, or function), then we
  // make every parameter psuedo-strong.
  unsigned NumParams =
      hasFunctionProto(D) ? getFunctionOrMethodNumParams(D) : 0;
  for (unsigned I = 0; I != NumParams; ++I) {
    auto *PVD = const_cast<ParmVarDecl *>(getFunctionOrMethodParam(D, I));
    QualType Ty = PVD->getType();

    // If a user wrote a parameter with __strong explicitly, then assume they
    // want "real" strong semantics for that parameter. This works because if
    // the parameter was written with __strong, then the strong qualifier will
    // be non-local.
    if (Ty.getLocalUnqualifiedType().getQualifiers().getObjCLifetime() ==
        Qualifiers::OCL_Strong)
      continue;

    tryMakeVariablePseudoStrong(S, PVD, /*DiagnoseFailure=*/false);
  }
  handleSimpleAttribute<ObjCExternallyRetainedAttr>(S, D, AL);
}

static void handleMIGServerRoutineAttr(Sema &S, Decl *D, const ParsedAttr &AL) {
  // Check that the return type is a `typedef int kern_return_t` or a typedef
  // around it, because otherwise MIG convention checks make no sense.
  // BlockDecl doesn't store a return type, so it's annoying to check,
  // so let's skip it for now.
  if (!isa<BlockDecl>(D)) {
    QualType T = getFunctionOrMethodResultType(D);
    bool IsKernReturnT = false;
    while (const auto *TT = T->getAs<TypedefType>()) {
      IsKernReturnT = (TT->getDecl()->getName() == "kern_return_t");
      T = TT->desugar();
    }
    if (!IsKernReturnT || T.getCanonicalType() != S.getASTContext().IntTy) {
      S.Diag(D->getBeginLoc(),
             diag::warn_mig_server_routine_does_not_return_kern_return_t);
      return;
    }
  }

  handleSimpleAttribute<MIGServerRoutineAttr>(S, D, AL);
}

static void handleMSAllocatorAttr(Sema &S, Decl *D, const ParsedAttr &AL) {
  // Warn if the return type is not a pointer or reference type.
  if (auto *FD = dyn_cast<FunctionDecl>(D)) {
    QualType RetTy = FD->getReturnType();
    if (!RetTy->isPointerType() && !RetTy->isReferenceType()) {
      S.Diag(AL.getLoc(), diag::warn_declspec_allocator_nonpointer)
          << AL.getRange() << RetTy;
      return;
    }
  }

  handleSimpleAttribute<MSAllocatorAttr>(S, D, AL);
}

static void handleAcquireHandleAttr(Sema &S, Decl *D, const ParsedAttr &AL) {
  if (AL.isUsedAsTypeAttr())
    return;
  // Warn if the parameter is definitely not an output parameter.
  if (const auto *PVD = dyn_cast<ParmVarDecl>(D)) {
    if (PVD->getType()->isIntegerType()) {
      S.Diag(AL.getLoc(), diag::err_attribute_output_parameter)
          << AL.getRange();
      return;
    }
  }
  StringRef Argument;
  if (!S.checkStringLiteralArgumentAttr(AL, 0, Argument))
    return;
  D->addAttr(AcquireHandleAttr::Create(S.Context, Argument, AL));
}

template<typename Attr>
static void handleHandleAttr(Sema &S, Decl *D, const ParsedAttr &AL) {
  StringRef Argument;
  if (!S.checkStringLiteralArgumentAttr(AL, 0, Argument))
    return;
  D->addAttr(Attr::Create(S.Context, Argument, AL));
}

static void handleCFGuardAttr(Sema &S, Decl *D, const ParsedAttr &AL) {
  // The guard attribute takes a single identifier argument.

  if (!AL.isArgIdent(0)) {
    S.Diag(AL.getLoc(), diag::err_attribute_argument_type)
        << AL << AANT_ArgumentIdentifier;
    return;
  }

  CFGuardAttr::GuardArg Arg;
  IdentifierInfo *II = AL.getArgAsIdent(0)->Ident;
  if (!CFGuardAttr::ConvertStrToGuardArg(II->getName(), Arg)) {
    S.Diag(AL.getLoc(), diag::warn_attribute_type_not_supported) << AL << II;
    return;
  }

  D->addAttr(::new (S.Context) CFGuardAttr(S.Context, AL, Arg));
}


template <typename AttrTy>
static const AttrTy *findEnforceTCBAttrByName(Decl *D, StringRef Name) {
  auto Attrs = D->specific_attrs<AttrTy>();
  auto I = llvm::find_if(Attrs,
                         [Name](const AttrTy *A) {
                           return A->getTCBName() == Name;
                         });
  return I == Attrs.end() ? nullptr : *I;
}

template <typename AttrTy, typename ConflictingAttrTy>
static void handleEnforceTCBAttr(Sema &S, Decl *D, const ParsedAttr &AL) {
  StringRef Argument;
  if (!S.checkStringLiteralArgumentAttr(AL, 0, Argument))
    return;

  // A function cannot be have both regular and leaf membership in the same TCB.
  if (const ConflictingAttrTy *ConflictingAttr =
      findEnforceTCBAttrByName<ConflictingAttrTy>(D, Argument)) {
    // We could attach a note to the other attribute but in this case
    // there's no need given how the two are very close to each other.
    S.Diag(AL.getLoc(), diag::err_tcb_conflicting_attributes)
      << AL.getAttrName()->getName() << ConflictingAttr->getAttrName()->getName()
      << Argument;

    // Error recovery: drop the non-leaf attribute so that to suppress
    // all future warnings caused by erroneous attributes. The leaf attribute
    // needs to be kept because it can only suppresses warnings, not cause them.
    D->dropAttr<EnforceTCBAttr>();
    return;
  }

  D->addAttr(AttrTy::Create(S.Context, Argument, AL));
}

template <typename AttrTy, typename ConflictingAttrTy>
static AttrTy *mergeEnforceTCBAttrImpl(Sema &S, Decl *D, const AttrTy &AL) {
  // Check if the new redeclaration has different leaf-ness in the same TCB.
  StringRef TCBName = AL.getTCBName();
  if (const ConflictingAttrTy *ConflictingAttr =
      findEnforceTCBAttrByName<ConflictingAttrTy>(D, TCBName)) {
    S.Diag(ConflictingAttr->getLoc(), diag::err_tcb_conflicting_attributes)
      << ConflictingAttr->getAttrName()->getName()
      << AL.getAttrName()->getName() << TCBName;

    // Add a note so that the user could easily find the conflicting attribute.
    S.Diag(AL.getLoc(), diag::note_conflicting_attribute);

    // More error recovery.
    D->dropAttr<EnforceTCBAttr>();
    return nullptr;
  }

  ASTContext &Context = S.getASTContext();
  return ::new(Context) AttrTy(Context, AL, AL.getTCBName());
}

EnforceTCBAttr *Sema::mergeEnforceTCBAttr(Decl *D, const EnforceTCBAttr &AL) {
  return mergeEnforceTCBAttrImpl<EnforceTCBAttr, EnforceTCBLeafAttr>(
      *this, D, AL);
}

EnforceTCBLeafAttr *Sema::mergeEnforceTCBLeafAttr(
    Decl *D, const EnforceTCBLeafAttr &AL) {
  return mergeEnforceTCBAttrImpl<EnforceTCBLeafAttr, EnforceTCBAttr>(
      *this, D, AL);
}

//===----------------------------------------------------------------------===//
// Top Level Sema Entry Points
//===----------------------------------------------------------------------===//

static bool IsDeclLambdaCallOperator(Decl *D) {
  if (const auto *MD = dyn_cast<CXXMethodDecl>(D))
    return MD->getParent()->isLambda() &&
           MD->getOverloadedOperator() == OverloadedOperatorKind::OO_Call;
  return false;
}

/// ProcessDeclAttribute - Apply the specific attribute to the specified decl if
/// the attribute applies to decls.  If the attribute is a type attribute, just
/// silently ignore it if a GNU attribute.
static void ProcessDeclAttribute(Sema &S, Scope *scope, Decl *D,
                                 const ParsedAttr &AL,
                                 bool IncludeCXX11Attributes) {
  if (AL.isInvalid() || AL.getKind() == ParsedAttr::IgnoredAttribute)
    return;

  // Ignore C++11 attributes on declarator chunks: they appertain to the type
  // instead.
  if (AL.isCXX11Attribute() && !IncludeCXX11Attributes &&
      (!IsDeclLambdaCallOperator(D) || !AL.isAllowedOnLambdas()))
    return;

  // Unknown attributes are automatically warned on. Target-specific attributes
  // which do not apply to the current target architecture are treated as
  // though they were unknown attributes.
  const TargetInfo *Aux = S.Context.getAuxTargetInfo();
  if (AL.getKind() == ParsedAttr::UnknownAttribute ||
      !(AL.existsInTarget(S.Context.getTargetInfo()) ||
        (S.Context.getLangOpts().SYCLIsDevice &&
         Aux && AL.existsInTarget(*Aux)))) {
    S.Diag(AL.getLoc(),
           AL.isDeclspecAttribute()
               ? (unsigned)diag::warn_unhandled_ms_attribute_ignored
               : (unsigned)diag::warn_unknown_attribute_ignored)
        << AL << AL.getRange();
    return;
  }

  if (handleCommonAttributeFeatures(S, D, AL))
    return;

  switch (AL.getKind()) {
  default:
    if (AL.getInfo().handleDeclAttribute(S, D, AL) != ParsedAttrInfo::NotHandled)
      break;
    if (!AL.isStmtAttr()) {
      // Type attributes are handled elsewhere; silently move on.
      assert(AL.isTypeAttr() && "Non-type attribute not handled");
      break;
    }
    S.Diag(AL.getLoc(), diag::err_stmt_attribute_invalid_on_decl)
        << AL << D->getLocation();
    break;
  case ParsedAttr::AT_Interrupt:
    handleInterruptAttr(S, D, AL);
    break;
  case ParsedAttr::AT_X86ForceAlignArgPointer:
    handleX86ForceAlignArgPointerAttr(S, D, AL);
    break;
  case ParsedAttr::AT_DLLExport:
  case ParsedAttr::AT_DLLImport:
    handleDLLAttr(S, D, AL);
    break;
  case ParsedAttr::AT_Mips16:
    handleSimpleAttributeWithExclusions<Mips16Attr, MicroMipsAttr,
                                        MipsInterruptAttr>(S, D, AL);
    break;
  case ParsedAttr::AT_MicroMips:
    handleSimpleAttributeWithExclusions<MicroMipsAttr, Mips16Attr>(S, D, AL);
    break;
  case ParsedAttr::AT_MipsLongCall:
    handleSimpleAttributeWithExclusions<MipsLongCallAttr, MipsShortCallAttr>(
        S, D, AL);
    break;
  case ParsedAttr::AT_MipsShortCall:
    handleSimpleAttributeWithExclusions<MipsShortCallAttr, MipsLongCallAttr>(
        S, D, AL);
    break;
  case ParsedAttr::AT_AMDGPUFlatWorkGroupSize:
    handleAMDGPUFlatWorkGroupSizeAttr(S, D, AL);
    break;
  case ParsedAttr::AT_AMDGPUWavesPerEU:
    handleAMDGPUWavesPerEUAttr(S, D, AL);
    break;
  case ParsedAttr::AT_AMDGPUNumSGPR:
    handleAMDGPUNumSGPRAttr(S, D, AL);
    break;
  case ParsedAttr::AT_AMDGPUNumVGPR:
    handleAMDGPUNumVGPRAttr(S, D, AL);
    break;
  case ParsedAttr::AT_AVRSignal:
    handleAVRSignalAttr(S, D, AL);
    break;
  case ParsedAttr::AT_BPFPreserveAccessIndex:
    handleBPFPreserveAccessIndexAttr(S, D, AL);
    break;
  case ParsedAttr::AT_WebAssemblyExportName:
    handleWebAssemblyExportNameAttr(S, D, AL);
    break;
  case ParsedAttr::AT_WebAssemblyImportModule:
    handleWebAssemblyImportModuleAttr(S, D, AL);
    break;
  case ParsedAttr::AT_WebAssemblyImportName:
    handleWebAssemblyImportNameAttr(S, D, AL);
    break;
  case ParsedAttr::AT_IBOutlet:
    handleIBOutlet(S, D, AL);
    break;
  case ParsedAttr::AT_IBOutletCollection:
    handleIBOutletCollection(S, D, AL);
    break;
  case ParsedAttr::AT_IFunc:
    handleIFuncAttr(S, D, AL);
    break;
  case ParsedAttr::AT_Alias:
    handleAliasAttr(S, D, AL);
    break;
  case ParsedAttr::AT_Aligned:
    handleAlignedAttr(S, D, AL);
    break;
  case ParsedAttr::AT_AlignValue:
    handleAlignValueAttr(S, D, AL);
    break;
  case ParsedAttr::AT_AllocSize:
    handleAllocSizeAttr(S, D, AL);
    break;
  case ParsedAttr::AT_AlwaysInline:
    handleAlwaysInlineAttr(S, D, AL);
    break;
  case ParsedAttr::AT_AnalyzerNoReturn:
    handleAnalyzerNoReturnAttr(S, D, AL);
    break;
  case ParsedAttr::AT_TLSModel:
    handleTLSModelAttr(S, D, AL);
    break;
  case ParsedAttr::AT_Annotate:
    handleAnnotateAttr(S, D, AL);
    break;
  case ParsedAttr::AT_Availability:
    handleAvailabilityAttr(S, D, AL);
    break;
  case ParsedAttr::AT_CarriesDependency:
    handleDependencyAttr(S, scope, D, AL);
    break;
  case ParsedAttr::AT_CPUDispatch:
  case ParsedAttr::AT_CPUSpecific:
    handleCPUSpecificAttr(S, D, AL);
    break;
  case ParsedAttr::AT_Common:
    handleCommonAttr(S, D, AL);
    break;
  case ParsedAttr::AT_CUDAConstant:
    handleConstantAttr(S, D, AL);
    break;
  case ParsedAttr::AT_PassObjectSize:
    handlePassObjectSizeAttr(S, D, AL);
    break;
  case ParsedAttr::AT_Constructor:
      handleConstructorAttr(S, D, AL);
    break;
  case ParsedAttr::AT_Deprecated:
    handleDeprecatedAttr(S, D, AL);
    break;
  case ParsedAttr::AT_Destructor:
      handleDestructorAttr(S, D, AL);
    break;
  case ParsedAttr::AT_EnableIf:
    handleEnableIfAttr(S, D, AL);
    break;
  case ParsedAttr::AT_DiagnoseIf:
    handleDiagnoseIfAttr(S, D, AL);
    break;
  case ParsedAttr::AT_NoBuiltin:
    handleNoBuiltinAttr(S, D, AL);
    break;
  case ParsedAttr::AT_ExtVectorType:
    handleExtVectorTypeAttr(S, D, AL);
    break;
  case ParsedAttr::AT_ExternalSourceSymbol:
    handleExternalSourceSymbolAttr(S, D, AL);
    break;
  case ParsedAttr::AT_MinSize:
    handleMinSizeAttr(S, D, AL);
    break;
  case ParsedAttr::AT_OptimizeNone:
    handleOptimizeNoneAttr(S, D, AL);
    break;
  case ParsedAttr::AT_EnumExtensibility:
    handleEnumExtensibilityAttr(S, D, AL);
    break;
  case ParsedAttr::AT_SYCLKernel:
    handleSYCLKernelAttr(S, D, AL);
    break;
  case ParsedAttr::AT_SYCLSimd:
    handleSimpleAttribute<SYCLSimdAttr>(S, D, AL);
    break;
  case ParsedAttr::AT_SYCLDevice:
    handleSYCLDeviceAttr(S, D, AL);
    break;
  case ParsedAttr::AT_SYCLDeviceIndirectlyCallable:
    handleSYCLDeviceIndirectlyCallableAttr(S, D, AL);
    break;
  case ParsedAttr::AT_SYCLRegisterNum:
    handleSYCLRegisterNumAttr(S, D, AL);
    break;
  case ParsedAttr::AT_Format:
    handleFormatAttr(S, D, AL);
    break;
  case ParsedAttr::AT_FormatArg:
    handleFormatArgAttr(S, D, AL);
    break;
  case ParsedAttr::AT_Callback:
    handleCallbackAttr(S, D, AL);
    break;
  case ParsedAttr::AT_CalledOnce:
    handleCalledOnceAttr(S, D, AL);
    break;
  case ParsedAttr::AT_CUDAGlobal:
    handleGlobalAttr(S, D, AL);
    break;
  case ParsedAttr::AT_CUDADevice:
    handleDeviceAttr(S, D, AL);
    break;
  case ParsedAttr::AT_CUDAHost:
    handleSimpleAttributeWithExclusions<CUDAHostAttr, CUDAGlobalAttr>(S, D, AL);
    break;
  case ParsedAttr::AT_HIPManaged:
    handleManagedAttr(S, D, AL);
    break;
  case ParsedAttr::AT_CUDADeviceBuiltinSurfaceType:
    handleSimpleAttributeWithExclusions<CUDADeviceBuiltinSurfaceTypeAttr,
                                        CUDADeviceBuiltinTextureTypeAttr>(S, D,
                                                                          AL);
    break;
  case ParsedAttr::AT_CUDADeviceBuiltinTextureType:
    handleSimpleAttributeWithExclusions<CUDADeviceBuiltinTextureTypeAttr,
                                        CUDADeviceBuiltinSurfaceTypeAttr>(S, D,
                                                                          AL);
    break;
  case ParsedAttr::AT_GNUInline:
    handleGNUInlineAttr(S, D, AL);
    break;
  case ParsedAttr::AT_CUDALaunchBounds:
    handleLaunchBoundsAttr(S, D, AL);
    break;
  case ParsedAttr::AT_Restrict:
    handleRestrictAttr(S, D, AL);
    break;
  case ParsedAttr::AT_Mode:
    handleModeAttr(S, D, AL);
    break;
  case ParsedAttr::AT_NonNull:
    if (auto *PVD = dyn_cast<ParmVarDecl>(D))
      handleNonNullAttrParameter(S, PVD, AL);
    else
      handleNonNullAttr(S, D, AL);
    break;
  case ParsedAttr::AT_ReturnsNonNull:
    handleReturnsNonNullAttr(S, D, AL);
    break;
  case ParsedAttr::AT_NoEscape:
    handleNoEscapeAttr(S, D, AL);
    break;
  case ParsedAttr::AT_AssumeAligned:
    handleAssumeAlignedAttr(S, D, AL);
    break;
  case ParsedAttr::AT_AllocAlign:
    handleAllocAlignAttr(S, D, AL);
    break;
  case ParsedAttr::AT_Ownership:
    handleOwnershipAttr(S, D, AL);
    break;
  case ParsedAttr::AT_Cold:
    handleSimpleAttributeWithExclusions<ColdAttr, HotAttr>(S, D, AL);
    break;
  case ParsedAttr::AT_Hot:
    handleSimpleAttributeWithExclusions<HotAttr, ColdAttr>(S, D, AL);
    break;
  case ParsedAttr::AT_Naked:
    handleNakedAttr(S, D, AL);
    break;
  case ParsedAttr::AT_NoReturn:
    handleNoReturnAttr(S, D, AL);
    break;
  case ParsedAttr::AT_AnyX86NoCfCheck:
    handleNoCfCheckAttr(S, D, AL);
    break;
  case ParsedAttr::AT_Leaf:
    handleSimpleAttribute<LeafAttr>(S, D, AL);
    break;
  case ParsedAttr::AT_NoThrow:
    if (!AL.isUsedAsTypeAttr())
      handleSimpleAttribute<NoThrowAttr>(S, D, AL);
    break;
  case ParsedAttr::AT_CUDAShared:
    handleSharedAttr(S, D, AL);
    break;
  case ParsedAttr::AT_VecReturn:
    handleVecReturnAttr(S, D, AL);
    break;
  case ParsedAttr::AT_ObjCOwnership:
    handleObjCOwnershipAttr(S, D, AL);
    break;
  case ParsedAttr::AT_ObjCPreciseLifetime:
    handleObjCPreciseLifetimeAttr(S, D, AL);
    break;
  case ParsedAttr::AT_ObjCReturnsInnerPointer:
    handleObjCReturnsInnerPointerAttr(S, D, AL);
    break;
  case ParsedAttr::AT_ObjCRequiresSuper:
    handleObjCRequiresSuperAttr(S, D, AL);
    break;
  case ParsedAttr::AT_ObjCBridge:
    handleObjCBridgeAttr(S, D, AL);
    break;
  case ParsedAttr::AT_ObjCBridgeMutable:
    handleObjCBridgeMutableAttr(S, D, AL);
    break;
  case ParsedAttr::AT_ObjCBridgeRelated:
    handleObjCBridgeRelatedAttr(S, D, AL);
    break;
  case ParsedAttr::AT_ObjCDesignatedInitializer:
    handleObjCDesignatedInitializer(S, D, AL);
    break;
  case ParsedAttr::AT_ObjCRuntimeName:
    handleObjCRuntimeName(S, D, AL);
    break;
  case ParsedAttr::AT_ObjCBoxable:
    handleObjCBoxable(S, D, AL);
    break;
  case ParsedAttr::AT_NSErrorDomain:
    handleNSErrorDomain(S, D, AL);
    break;
  case ParsedAttr::AT_CFAuditedTransfer:
    handleSimpleAttributeWithExclusions<CFAuditedTransferAttr,
                                        CFUnknownTransferAttr>(S, D, AL);
    break;
  case ParsedAttr::AT_CFUnknownTransfer:
    handleSimpleAttributeWithExclusions<CFUnknownTransferAttr,
                                        CFAuditedTransferAttr>(S, D, AL);
    break;
  case ParsedAttr::AT_CFConsumed:
  case ParsedAttr::AT_NSConsumed:
  case ParsedAttr::AT_OSConsumed:
    S.AddXConsumedAttr(D, AL, parsedAttrToRetainOwnershipKind(AL),
                       /*IsTemplateInstantiation=*/false);
    break;
  case ParsedAttr::AT_OSReturnsRetainedOnZero:
    handleSimpleAttributeOrDiagnose<OSReturnsRetainedOnZeroAttr>(
        S, D, AL, isValidOSObjectOutParameter(D),
        diag::warn_ns_attribute_wrong_parameter_type,
        /*Extra Args=*/AL, /*pointer-to-OSObject-pointer*/ 3, AL.getRange());
    break;
  case ParsedAttr::AT_OSReturnsRetainedOnNonZero:
    handleSimpleAttributeOrDiagnose<OSReturnsRetainedOnNonZeroAttr>(
        S, D, AL, isValidOSObjectOutParameter(D),
        diag::warn_ns_attribute_wrong_parameter_type,
        /*Extra Args=*/AL, /*pointer-to-OSObject-poointer*/ 3, AL.getRange());
    break;
  case ParsedAttr::AT_NSReturnsAutoreleased:
  case ParsedAttr::AT_NSReturnsNotRetained:
  case ParsedAttr::AT_NSReturnsRetained:
  case ParsedAttr::AT_CFReturnsNotRetained:
  case ParsedAttr::AT_CFReturnsRetained:
  case ParsedAttr::AT_OSReturnsNotRetained:
  case ParsedAttr::AT_OSReturnsRetained:
    handleXReturnsXRetainedAttr(S, D, AL);
    break;
  case ParsedAttr::AT_WorkGroupSizeHint:
    handleWorkGroupSizeHint(S, D, AL);
    break;
  case ParsedAttr::AT_ReqdWorkGroupSize:
    handleWorkGroupSize<ReqdWorkGroupSizeAttr>(S, D, AL);
    break;
  case ParsedAttr::AT_SYCLIntelMaxWorkGroupSize:
    handleWorkGroupSize<SYCLIntelMaxWorkGroupSizeAttr>(S, D, AL);
    break;
  case ParsedAttr::AT_IntelReqdSubGroupSize:
    handleIntelReqdSubGroupSize(S, D, AL);
    break;
  case ParsedAttr::AT_SYCLIntelNumSimdWorkItems:
    handleSYCLIntelNumSimdWorkItemsAttr(S, D, AL);
    break;
  case ParsedAttr::AT_SYCLIntelSchedulerTargetFmaxMhz:
    handleSchedulerTargetFmaxMhzAttr(S, D, AL);
    break;
  case ParsedAttr::AT_SYCLIntelMaxGlobalWorkDim:
    handleMaxGlobalWorkDimAttr(S, D, AL);
    break;
  case ParsedAttr::AT_SYCLIntelNoGlobalWorkOffset:
    handleNoGlobalWorkOffsetAttr(S, D, AL);
    break;
  case ParsedAttr::AT_SYCLIntelUseStallEnableClusters:
    handleUseStallEnableClustersAttr(S, D, AL);
    break;
  case ParsedAttr::AT_SYCLIntelLoopFuse:
    handleLoopFuseAttr(S, D, AL);
    break;
  case ParsedAttr::AT_VecTypeHint:
    handleVecTypeHint(S, D, AL);
    break;
  case ParsedAttr::AT_InitPriority:
    if (S.Context.getTargetInfo().getTriple().isOSAIX())
      llvm::report_fatal_error(
          "'init_priority' attribute is not yet supported on AIX");
    else
      handleInitPriorityAttr(S, D, AL);
    break;
  case ParsedAttr::AT_Packed:
    handlePackedAttr(S, D, AL);
    break;
  case ParsedAttr::AT_PreferredName:
    handlePreferredName(S, D, AL);
    break;
  case ParsedAttr::AT_Section:
    handleSectionAttr(S, D, AL);
    break;
  case ParsedAttr::AT_SpeculativeLoadHardening:
    handleSimpleAttributeWithExclusions<SpeculativeLoadHardeningAttr,
                                        NoSpeculativeLoadHardeningAttr>(S, D,
                                                                        AL);
    break;
  case ParsedAttr::AT_NoSpeculativeLoadHardening:
    handleSimpleAttributeWithExclusions<NoSpeculativeLoadHardeningAttr,
                                        SpeculativeLoadHardeningAttr>(S, D, AL);
    break;
  case ParsedAttr::AT_CodeSeg:
    handleCodeSegAttr(S, D, AL);
    break;
  case ParsedAttr::AT_Target:
    handleTargetAttr(S, D, AL);
    break;
  case ParsedAttr::AT_MinVectorWidth:
    handleMinVectorWidthAttr(S, D, AL);
    break;
  case ParsedAttr::AT_Unavailable:
    handleAttrWithMessage<UnavailableAttr>(S, D, AL);
    break;
  case ParsedAttr::AT_Assumption:
    handleAssumumptionAttr(S, D, AL);
    break;
  case ParsedAttr::AT_ObjCDirect:
    handleObjCDirectAttr(S, D, AL);
    break;
  case ParsedAttr::AT_ObjCNonRuntimeProtocol:
    handleObjCNonRuntimeProtocolAttr(S, D, AL);
    break;
  case ParsedAttr::AT_ObjCDirectMembers:
    handleObjCDirectMembersAttr(S, D, AL);
    handleSimpleAttribute<ObjCDirectMembersAttr>(S, D, AL);
    break;
  case ParsedAttr::AT_ObjCExplicitProtocolImpl:
    handleObjCSuppresProtocolAttr(S, D, AL);
    break;
  case ParsedAttr::AT_Unused:
    handleUnusedAttr(S, D, AL);
    break;
  case ParsedAttr::AT_NotTailCalled:
    handleSimpleAttributeWithExclusions<NotTailCalledAttr, AlwaysInlineAttr>(
        S, D, AL);
    break;
  case ParsedAttr::AT_DisableTailCalls:
    handleSimpleAttributeWithExclusions<DisableTailCallsAttr, NakedAttr>(S, D,
                                                                         AL);
    break;
  case ParsedAttr::AT_NoMerge:
    handleSimpleAttribute<NoMergeAttr>(S, D, AL);
    break;
  case ParsedAttr::AT_Visibility:
    handleVisibilityAttr(S, D, AL, false);
    break;
  case ParsedAttr::AT_TypeVisibility:
    handleVisibilityAttr(S, D, AL, true);
    break;
  case ParsedAttr::AT_WarnUnusedResult:
    handleWarnUnusedResult(S, D, AL);
    break;
  case ParsedAttr::AT_WeakRef:
    handleWeakRefAttr(S, D, AL);
    break;
  case ParsedAttr::AT_WeakImport:
    handleWeakImportAttr(S, D, AL);
    break;
  case ParsedAttr::AT_TransparentUnion:
    handleTransparentUnionAttr(S, D, AL);
    break;
  case ParsedAttr::AT_ObjCMethodFamily:
    handleObjCMethodFamilyAttr(S, D, AL);
    break;
  case ParsedAttr::AT_ObjCNSObject:
    handleObjCNSObject(S, D, AL);
    break;
  case ParsedAttr::AT_ObjCIndependentClass:
    handleObjCIndependentClass(S, D, AL);
    break;
  case ParsedAttr::AT_Blocks:
    handleBlocksAttr(S, D, AL);
    break;
  case ParsedAttr::AT_Sentinel:
    handleSentinelAttr(S, D, AL);
    break;
  case ParsedAttr::AT_Cleanup:
    handleCleanupAttr(S, D, AL);
    break;
  case ParsedAttr::AT_NoDebug:
    handleNoDebugAttr(S, D, AL);
    break;
  case ParsedAttr::AT_CmseNSEntry:
    handleCmseNSEntryAttr(S, D, AL);
    break;
  case ParsedAttr::AT_StdCall:
  case ParsedAttr::AT_CDecl:
  case ParsedAttr::AT_FastCall:
  case ParsedAttr::AT_ThisCall:
  case ParsedAttr::AT_Pascal:
  case ParsedAttr::AT_RegCall:
  case ParsedAttr::AT_SwiftCall:
  case ParsedAttr::AT_VectorCall:
  case ParsedAttr::AT_MSABI:
  case ParsedAttr::AT_SysVABI:
  case ParsedAttr::AT_Pcs:
  case ParsedAttr::AT_IntelOclBicc:
  case ParsedAttr::AT_PreserveMost:
  case ParsedAttr::AT_PreserveAll:
  case ParsedAttr::AT_AArch64VectorPcs:
    handleCallConvAttr(S, D, AL);
    break;
  case ParsedAttr::AT_Suppress:
    handleSuppressAttr(S, D, AL);
    break;
  case ParsedAttr::AT_Owner:
  case ParsedAttr::AT_Pointer:
    handleLifetimeCategoryAttr(S, D, AL);
    break;
  case ParsedAttr::AT_OpenCLAccess:
    handleOpenCLAccessAttr(S, D, AL);
    break;
  case ParsedAttr::AT_OpenCLNoSVM:
    handleOpenCLNoSVMAttr(S, D, AL);
    break;
  case ParsedAttr::AT_SwiftContext:
    S.AddParameterABIAttr(D, AL, ParameterABI::SwiftContext);
    break;
  case ParsedAttr::AT_SwiftErrorResult:
    S.AddParameterABIAttr(D, AL, ParameterABI::SwiftErrorResult);
    break;
  case ParsedAttr::AT_SwiftIndirectResult:
    S.AddParameterABIAttr(D, AL, ParameterABI::SwiftIndirectResult);
    break;
  case ParsedAttr::AT_InternalLinkage:
    handleInternalLinkageAttr(S, D, AL);
    break;

  // Microsoft attributes:
  case ParsedAttr::AT_LayoutVersion:
    handleLayoutVersion(S, D, AL);
    break;
  case ParsedAttr::AT_Uuid:
    handleUuidAttr(S, D, AL);
    break;
  case ParsedAttr::AT_MSInheritance:
    handleMSInheritanceAttr(S, D, AL);
    break;
  case ParsedAttr::AT_Thread:
    handleDeclspecThreadAttr(S, D, AL);
    break;

  case ParsedAttr::AT_AbiTag:
    handleAbiTagAttr(S, D, AL);
    break;
  case ParsedAttr::AT_CFGuard:
    handleCFGuardAttr(S, D, AL);
    break;

  // Thread safety attributes:
  case ParsedAttr::AT_AssertExclusiveLock:
    handleAssertExclusiveLockAttr(S, D, AL);
    break;
  case ParsedAttr::AT_AssertSharedLock:
    handleAssertSharedLockAttr(S, D, AL);
    break;
  case ParsedAttr::AT_PtGuardedVar:
    handlePtGuardedVarAttr(S, D, AL);
    break;
  case ParsedAttr::AT_NoSanitize:
    handleNoSanitizeAttr(S, D, AL);
    break;
  case ParsedAttr::AT_NoSanitizeSpecific:
    handleNoSanitizeSpecificAttr(S, D, AL);
    break;
  case ParsedAttr::AT_GuardedBy:
    handleGuardedByAttr(S, D, AL);
    break;
  case ParsedAttr::AT_PtGuardedBy:
    handlePtGuardedByAttr(S, D, AL);
    break;
  case ParsedAttr::AT_ExclusiveTrylockFunction:
    handleExclusiveTrylockFunctionAttr(S, D, AL);
    break;
  case ParsedAttr::AT_LockReturned:
    handleLockReturnedAttr(S, D, AL);
    break;
  case ParsedAttr::AT_LocksExcluded:
    handleLocksExcludedAttr(S, D, AL);
    break;
  case ParsedAttr::AT_SharedTrylockFunction:
    handleSharedTrylockFunctionAttr(S, D, AL);
    break;
  case ParsedAttr::AT_AcquiredBefore:
    handleAcquiredBeforeAttr(S, D, AL);
    break;
  case ParsedAttr::AT_AcquiredAfter:
    handleAcquiredAfterAttr(S, D, AL);
    break;

  // Capability analysis attributes.
  case ParsedAttr::AT_Capability:
  case ParsedAttr::AT_Lockable:
    handleCapabilityAttr(S, D, AL);
    break;
  case ParsedAttr::AT_RequiresCapability:
    handleRequiresCapabilityAttr(S, D, AL);
    break;

  case ParsedAttr::AT_AssertCapability:
    handleAssertCapabilityAttr(S, D, AL);
    break;
  case ParsedAttr::AT_AcquireCapability:
    handleAcquireCapabilityAttr(S, D, AL);
    break;
  case ParsedAttr::AT_ReleaseCapability:
    handleReleaseCapabilityAttr(S, D, AL);
    break;
  case ParsedAttr::AT_TryAcquireCapability:
    handleTryAcquireCapabilityAttr(S, D, AL);
    break;

  // Consumed analysis attributes.
  case ParsedAttr::AT_Consumable:
    handleConsumableAttr(S, D, AL);
    break;
  case ParsedAttr::AT_CallableWhen:
    handleCallableWhenAttr(S, D, AL);
    break;
  case ParsedAttr::AT_ParamTypestate:
    handleParamTypestateAttr(S, D, AL);
    break;
  case ParsedAttr::AT_ReturnTypestate:
    handleReturnTypestateAttr(S, D, AL);
    break;
  case ParsedAttr::AT_SetTypestate:
    handleSetTypestateAttr(S, D, AL);
    break;
  case ParsedAttr::AT_TestTypestate:
    handleTestTypestateAttr(S, D, AL);
    break;

  // Type safety attributes.
  case ParsedAttr::AT_ArgumentWithTypeTag:
    handleArgumentWithTypeTagAttr(S, D, AL);
    break;
  case ParsedAttr::AT_TypeTagForDatatype:
    handleTypeTagForDatatypeAttr(S, D, AL);
    break;

  // Intel FPGA specific attributes
  case ParsedAttr::AT_IntelFPGADoublePump:
    handleIntelFPGAPumpAttr<IntelFPGADoublePumpAttr, IntelFPGASinglePumpAttr>(
        S, D, AL);
    break;
  case ParsedAttr::AT_IntelFPGASinglePump:
    handleIntelFPGAPumpAttr<IntelFPGASinglePumpAttr, IntelFPGADoublePumpAttr>(
        S, D, AL);
    break;
  case ParsedAttr::AT_IntelFPGAMemory:
    handleIntelFPGAMemoryAttr(S, D, AL);
    break;
  case ParsedAttr::AT_IntelFPGARegister:
    handleIntelFPGARegisterAttr(S, D, AL);
    break;
  case ParsedAttr::AT_IntelFPGABankWidth:
    handleOneConstantPowerTwoValueAttr<IntelFPGABankWidthAttr>(S, D, AL);
    break;
  case ParsedAttr::AT_IntelFPGANumBanks:
    handleOneConstantPowerTwoValueAttr<IntelFPGANumBanksAttr>(S, D, AL);
    break;
  case ParsedAttr::AT_IntelFPGAPrivateCopies:
    handleIntelFPGAPrivateCopiesAttr(S, D, AL);
    break;
  case ParsedAttr::AT_IntelFPGAMaxReplicates:
    handleIntelFPGAMaxReplicatesAttr(S, D, AL);
    break;
  case ParsedAttr::AT_IntelFPGASimpleDualPort:
    handleIntelFPGASimpleDualPortAttr(S, D, AL);
    break;
  case ParsedAttr::AT_IntelFPGAMerge:
    handleIntelFPGAMergeAttr(S, D, AL);
    break;
  case ParsedAttr::AT_IntelFPGABankBits:
    handleIntelFPGABankBitsAttr(S, D, AL);
    break;
  case ParsedAttr::AT_IntelFPGAForcePow2Depth:
    handleIntelFPGAForcePow2DepthAttr(S, D, AL);
    break;
  case ParsedAttr::AT_SYCLIntelPipeIO:
    handleSYCLIntelPipeIOAttr(S, D, AL);
    break;

  // Swift attributes.
  case ParsedAttr::AT_SwiftAsyncName:
    handleSwiftAsyncName(S, D, AL);
    break;
  case ParsedAttr::AT_SwiftAttr:
    handleSwiftAttrAttr(S, D, AL);
    break;
  case ParsedAttr::AT_SwiftBridge:
    handleSwiftBridge(S, D, AL);
    break;
  case ParsedAttr::AT_SwiftBridgedTypedef:
    handleSimpleAttribute<SwiftBridgedTypedefAttr>(S, D, AL);
    break;
  case ParsedAttr::AT_SwiftError:
    handleSwiftError(S, D, AL);
    break;
  case ParsedAttr::AT_SwiftName:
    handleSwiftName(S, D, AL);
    break;
  case ParsedAttr::AT_SwiftNewType:
    handleSwiftNewType(S, D, AL);
    break;
  case ParsedAttr::AT_SwiftObjCMembers:
    handleSimpleAttribute<SwiftObjCMembersAttr>(S, D, AL);
    break;
  case ParsedAttr::AT_SwiftPrivate:
    handleSimpleAttribute<SwiftPrivateAttr>(S, D, AL);
    break;
  case ParsedAttr::AT_SwiftAsync:
    handleSwiftAsyncAttr(S, D, AL);
    break;

  // XRay attributes.
  case ParsedAttr::AT_XRayLogArgs:
    handleXRayLogArgsAttr(S, D, AL);
    break;

  case ParsedAttr::AT_PatchableFunctionEntry:
    handlePatchableFunctionEntryAttr(S, D, AL);
    break;

  case ParsedAttr::AT_AlwaysDestroy:
  case ParsedAttr::AT_NoDestroy:
    handleDestroyAttr(S, D, AL);
    break;

  case ParsedAttr::AT_Uninitialized:
    handleUninitializedAttr(S, D, AL);
    break;

  case ParsedAttr::AT_LoaderUninitialized:
    handleSimpleAttribute<LoaderUninitializedAttr>(S, D, AL);
    break;

  case ParsedAttr::AT_ObjCExternallyRetained:
    handleObjCExternallyRetainedAttr(S, D, AL);
    break;

  case ParsedAttr::AT_MIGServerRoutine:
    handleMIGServerRoutineAttr(S, D, AL);
    break;

  case ParsedAttr::AT_MSAllocator:
    handleMSAllocatorAttr(S, D, AL);
    break;

  case ParsedAttr::AT_ArmBuiltinAlias:
    handleArmBuiltinAliasAttr(S, D, AL);
    break;

  case ParsedAttr::AT_AcquireHandle:
    handleAcquireHandleAttr(S, D, AL);
    break;

  case ParsedAttr::AT_ReleaseHandle:
    handleHandleAttr<ReleaseHandleAttr>(S, D, AL);
    break;

  case ParsedAttr::AT_UseHandle:
    handleHandleAttr<UseHandleAttr>(S, D, AL);
    break;

  case ParsedAttr::AT_EnforceTCB:
    handleEnforceTCBAttr<EnforceTCBAttr, EnforceTCBLeafAttr>(S, D, AL);
    break;

  case ParsedAttr::AT_EnforceTCBLeaf:
    handleEnforceTCBAttr<EnforceTCBLeafAttr, EnforceTCBAttr>(S, D, AL);
    break;
  }
}

/// ProcessDeclAttributeList - Apply all the decl attributes in the specified
/// attribute list to the specified decl, ignoring any type attributes.
void Sema::ProcessDeclAttributeList(Scope *S, Decl *D,
                                    const ParsedAttributesView &AttrList,
                                    bool IncludeCXX11Attributes) {
  if (AttrList.empty())
    return;

  for (const ParsedAttr &AL : AttrList)
    ProcessDeclAttribute(*this, S, D, AL, IncludeCXX11Attributes);

  // FIXME: We should be able to handle these cases in TableGen.
  // GCC accepts
  // static int a9 __attribute__((weakref));
  // but that looks really pointless. We reject it.
  if (D->hasAttr<WeakRefAttr>() && !D->hasAttr<AliasAttr>()) {
    Diag(AttrList.begin()->getLoc(), diag::err_attribute_weakref_without_alias)
        << cast<NamedDecl>(D);
    D->dropAttr<WeakRefAttr>();
    return;
  }

  // FIXME: We should be able to handle this in TableGen as well. It would be
  // good to have a way to specify "these attributes must appear as a group",
  // for these. Additionally, it would be good to have a way to specify "these
  // attribute must never appear as a group" for attributes like cold and hot.
  if (!(D->hasAttr<OpenCLKernelAttr>() ||
        LangOpts.SYCLIsDevice || LangOpts.SYCLIsHost)) {
    // These attributes cannot be applied to a non-kernel function.
    if (const auto *A = D->getAttr<ReqdWorkGroupSizeAttr>()) {
      // FIXME: This emits a different error message than
      // diag::err_attribute_wrong_decl_type + ExpectedKernelFunction.
      Diag(D->getLocation(), diag::err_opencl_kernel_attr) << A;
      D->setInvalidDecl();
    } else if (const auto *A = D->getAttr<WorkGroupSizeHintAttr>()) {
      Diag(D->getLocation(), diag::err_opencl_kernel_attr) << A;
      D->setInvalidDecl();
    } else if (const auto *A = D->getAttr<SYCLIntelMaxWorkGroupSizeAttr>()) {
      Diag(D->getLocation(), diag::err_opencl_kernel_attr) << A;
      D->setInvalidDecl();
    } else if (const auto *A = D->getAttr<SYCLIntelNoGlobalWorkOffsetAttr>()) {
      Diag(D->getLocation(), diag::err_opencl_kernel_attr) << A;
      D->setInvalidDecl();
    } else if (const auto *A = D->getAttr<VecTypeHintAttr>()) {
      Diag(D->getLocation(), diag::err_opencl_kernel_attr) << A;
      D->setInvalidDecl();
    } else if (const auto *A = D->getAttr<IntelReqdSubGroupSizeAttr>()) {
      Diag(D->getLocation(), diag::err_opencl_kernel_attr) << A;
      D->setInvalidDecl();
    } else if (!D->hasAttr<CUDAGlobalAttr>()) {
      if (const auto *A = D->getAttr<AMDGPUFlatWorkGroupSizeAttr>()) {
        Diag(D->getLocation(), diag::err_attribute_wrong_decl_type)
            << A << ExpectedKernelFunction;
        D->setInvalidDecl();
      } else if (const auto *A = D->getAttr<AMDGPUWavesPerEUAttr>()) {
        Diag(D->getLocation(), diag::err_attribute_wrong_decl_type)
            << A << ExpectedKernelFunction;
        D->setInvalidDecl();
      } else if (const auto *A = D->getAttr<AMDGPUNumSGPRAttr>()) {
        Diag(D->getLocation(), diag::err_attribute_wrong_decl_type)
            << A << ExpectedKernelFunction;
        D->setInvalidDecl();
      } else if (const auto *A = D->getAttr<AMDGPUNumVGPRAttr>()) {
        Diag(D->getLocation(), diag::err_attribute_wrong_decl_type)
            << A << ExpectedKernelFunction;
        D->setInvalidDecl();
      }
    }
  }

  // Do this check after processing D's attributes because the attribute
  // objc_method_family can change whether the given method is in the init
  // family, and it can be applied after objc_designated_initializer. This is a
  // bit of a hack, but we need it to be compatible with versions of clang that
  // processed the attribute list in the wrong order.
  if (D->hasAttr<ObjCDesignatedInitializerAttr>() &&
      cast<ObjCMethodDecl>(D)->getMethodFamily() != OMF_init) {
    Diag(D->getLocation(), diag::err_designated_init_attr_non_init);
    D->dropAttr<ObjCDesignatedInitializerAttr>();
  }
}

// Helper for delayed processing TransparentUnion or BPFPreserveAccessIndexAttr
// attribute.
void Sema::ProcessDeclAttributeDelayed(Decl *D,
                                       const ParsedAttributesView &AttrList) {
  for (const ParsedAttr &AL : AttrList)
    if (AL.getKind() == ParsedAttr::AT_TransparentUnion) {
      handleTransparentUnionAttr(*this, D, AL);
      break;
    }

  // For BPFPreserveAccessIndexAttr, we want to populate the attributes
  // to fields and inner records as well.
  if (D && D->hasAttr<BPFPreserveAccessIndexAttr>())
    handleBPFPreserveAIRecord(*this, cast<RecordDecl>(D));
}

// Annotation attributes are the only attributes allowed after an access
// specifier.
bool Sema::ProcessAccessDeclAttributeList(
    AccessSpecDecl *ASDecl, const ParsedAttributesView &AttrList) {
  for (const ParsedAttr &AL : AttrList) {
    if (AL.getKind() == ParsedAttr::AT_Annotate) {
      ProcessDeclAttribute(*this, nullptr, ASDecl, AL, AL.isCXX11Attribute());
    } else {
      Diag(AL.getLoc(), diag::err_only_annotate_after_access_spec);
      return true;
    }
  }
  return false;
}

/// checkUnusedDeclAttributes - Check a list of attributes to see if it
/// contains any decl attributes that we should warn about.
static void checkUnusedDeclAttributes(Sema &S, const ParsedAttributesView &A) {
  for (const ParsedAttr &AL : A) {
    // Only warn if the attribute is an unignored, non-type attribute.
    if (AL.isUsedAsTypeAttr() || AL.isInvalid())
      continue;
    if (AL.getKind() == ParsedAttr::IgnoredAttribute)
      continue;

    if (AL.getKind() == ParsedAttr::UnknownAttribute) {
      S.Diag(AL.getLoc(), diag::warn_unknown_attribute_ignored)
          << AL << AL.getRange();
    } else {
      S.Diag(AL.getLoc(), diag::warn_attribute_not_on_decl) << AL
                                                            << AL.getRange();
    }
  }
}

/// checkUnusedDeclAttributes - Given a declarator which is not being
/// used to build a declaration, complain about any decl attributes
/// which might be lying around on it.
void Sema::checkUnusedDeclAttributes(Declarator &D) {
  ::checkUnusedDeclAttributes(*this, D.getDeclSpec().getAttributes());
  ::checkUnusedDeclAttributes(*this, D.getAttributes());
  for (unsigned i = 0, e = D.getNumTypeObjects(); i != e; ++i)
    ::checkUnusedDeclAttributes(*this, D.getTypeObject(i).getAttrs());
}

/// DeclClonePragmaWeak - clone existing decl (maybe definition),
/// \#pragma weak needs a non-definition decl and source may not have one.
NamedDecl * Sema::DeclClonePragmaWeak(NamedDecl *ND, IdentifierInfo *II,
                                      SourceLocation Loc) {
  assert(isa<FunctionDecl>(ND) || isa<VarDecl>(ND));
  NamedDecl *NewD = nullptr;
  if (auto *FD = dyn_cast<FunctionDecl>(ND)) {
    FunctionDecl *NewFD;
    // FIXME: Missing call to CheckFunctionDeclaration().
    // FIXME: Mangling?
    // FIXME: Is the qualifier info correct?
    // FIXME: Is the DeclContext correct?
    NewFD = FunctionDecl::Create(
        FD->getASTContext(), FD->getDeclContext(), Loc, Loc,
        DeclarationName(II), FD->getType(), FD->getTypeSourceInfo(), SC_None,
        false /*isInlineSpecified*/, FD->hasPrototype(),
        ConstexprSpecKind::Unspecified, FD->getTrailingRequiresClause());
    NewD = NewFD;

    if (FD->getQualifier())
      NewFD->setQualifierInfo(FD->getQualifierLoc());

    // Fake up parameter variables; they are declared as if this were
    // a typedef.
    QualType FDTy = FD->getType();
    if (const auto *FT = FDTy->getAs<FunctionProtoType>()) {
      SmallVector<ParmVarDecl*, 16> Params;
      for (const auto &AI : FT->param_types()) {
        ParmVarDecl *Param = BuildParmVarDeclForTypedef(NewFD, Loc, AI);
        Param->setScopeInfo(0, Params.size());
        Params.push_back(Param);
      }
      NewFD->setParams(Params);
    }
  } else if (auto *VD = dyn_cast<VarDecl>(ND)) {
    NewD = VarDecl::Create(VD->getASTContext(), VD->getDeclContext(),
                           VD->getInnerLocStart(), VD->getLocation(), II,
                           VD->getType(), VD->getTypeSourceInfo(),
                           VD->getStorageClass());
    if (VD->getQualifier())
      cast<VarDecl>(NewD)->setQualifierInfo(VD->getQualifierLoc());
  }
  return NewD;
}

/// DeclApplyPragmaWeak - A declaration (maybe definition) needs \#pragma weak
/// applied to it, possibly with an alias.
void Sema::DeclApplyPragmaWeak(Scope *S, NamedDecl *ND, WeakInfo &W) {
  if (W.getUsed()) return; // only do this once
  W.setUsed(true);
  if (W.getAlias()) { // clone decl, impersonate __attribute(weak,alias(...))
    IdentifierInfo *NDId = ND->getIdentifier();
    NamedDecl *NewD = DeclClonePragmaWeak(ND, W.getAlias(), W.getLocation());
    NewD->addAttr(
        AliasAttr::CreateImplicit(Context, NDId->getName(), W.getLocation()));
    NewD->addAttr(WeakAttr::CreateImplicit(Context, W.getLocation(),
                                           AttributeCommonInfo::AS_Pragma));
    WeakTopLevelDecl.push_back(NewD);
    // FIXME: "hideous" code from Sema::LazilyCreateBuiltin
    // to insert Decl at TU scope, sorry.
    DeclContext *SavedContext = CurContext;
    CurContext = Context.getTranslationUnitDecl();
    NewD->setDeclContext(CurContext);
    NewD->setLexicalDeclContext(CurContext);
    PushOnScopeChains(NewD, S);
    CurContext = SavedContext;
  } else { // just add weak to existing
    ND->addAttr(WeakAttr::CreateImplicit(Context, W.getLocation(),
                                         AttributeCommonInfo::AS_Pragma));
  }
}

void Sema::ProcessPragmaWeak(Scope *S, Decl *D) {
  // It's valid to "forward-declare" #pragma weak, in which case we
  // have to do this.
  LoadExternalWeakUndeclaredIdentifiers();
  if (!WeakUndeclaredIdentifiers.empty()) {
    NamedDecl *ND = nullptr;
    if (auto *VD = dyn_cast<VarDecl>(D))
      if (VD->isExternC())
        ND = VD;
    if (auto *FD = dyn_cast<FunctionDecl>(D))
      if (FD->isExternC())
        ND = FD;
    if (ND) {
      if (IdentifierInfo *Id = ND->getIdentifier()) {
        auto I = WeakUndeclaredIdentifiers.find(Id);
        if (I != WeakUndeclaredIdentifiers.end()) {
          WeakInfo W = I->second;
          DeclApplyPragmaWeak(S, ND, W);
          WeakUndeclaredIdentifiers[Id] = W;
        }
      }
    }
  }
}

/// ProcessDeclAttributes - Given a declarator (PD) with attributes indicated in
/// it, apply them to D.  This is a bit tricky because PD can have attributes
/// specified in many different places, and we need to find and apply them all.
void Sema::ProcessDeclAttributes(Scope *S, Decl *D, const Declarator &PD) {
  // Apply decl attributes from the DeclSpec if present.
  if (!PD.getDeclSpec().getAttributes().empty())
    ProcessDeclAttributeList(S, D, PD.getDeclSpec().getAttributes());

  // Walk the declarator structure, applying decl attributes that were in a type
  // position to the decl itself.  This handles cases like:
  //   int *__attr__(x)** D;
  // when X is a decl attribute.
  for (unsigned i = 0, e = PD.getNumTypeObjects(); i != e; ++i)
    ProcessDeclAttributeList(S, D, PD.getTypeObject(i).getAttrs(),
                             /*IncludeCXX11Attributes=*/false);

  // Finally, apply any attributes on the decl itself.
  ProcessDeclAttributeList(S, D, PD.getAttributes());

  // Apply additional attributes specified by '#pragma clang attribute'.
  AddPragmaAttributes(S, D);
}

/// Is the given declaration allowed to use a forbidden type?
/// If so, it'll still be annotated with an attribute that makes it
/// illegal to actually use.
static bool isForbiddenTypeAllowed(Sema &S, Decl *D,
                                   const DelayedDiagnostic &diag,
                                   UnavailableAttr::ImplicitReason &reason) {
  // Private ivars are always okay.  Unfortunately, people don't
  // always properly make their ivars private, even in system headers.
  // Plus we need to make fields okay, too.
  if (!isa<FieldDecl>(D) && !isa<ObjCPropertyDecl>(D) &&
      !isa<FunctionDecl>(D))
    return false;

  // Silently accept unsupported uses of __weak in both user and system
  // declarations when it's been disabled, for ease of integration with
  // -fno-objc-arc files.  We do have to take some care against attempts
  // to define such things;  for now, we've only done that for ivars
  // and properties.
  if ((isa<ObjCIvarDecl>(D) || isa<ObjCPropertyDecl>(D))) {
    if (diag.getForbiddenTypeDiagnostic() == diag::err_arc_weak_disabled ||
        diag.getForbiddenTypeDiagnostic() == diag::err_arc_weak_no_runtime) {
      reason = UnavailableAttr::IR_ForbiddenWeak;
      return true;
    }
  }

  // Allow all sorts of things in system headers.
  if (S.Context.getSourceManager().isInSystemHeader(D->getLocation())) {
    // Currently, all the failures dealt with this way are due to ARC
    // restrictions.
    reason = UnavailableAttr::IR_ARCForbiddenType;
    return true;
  }

  return false;
}

/// Handle a delayed forbidden-type diagnostic.
static void handleDelayedForbiddenType(Sema &S, DelayedDiagnostic &DD,
                                       Decl *D) {
  auto Reason = UnavailableAttr::IR_None;
  if (D && isForbiddenTypeAllowed(S, D, DD, Reason)) {
    assert(Reason && "didn't set reason?");
    D->addAttr(UnavailableAttr::CreateImplicit(S.Context, "", Reason, DD.Loc));
    return;
  }
  if (S.getLangOpts().ObjCAutoRefCount)
    if (const auto *FD = dyn_cast<FunctionDecl>(D)) {
      // FIXME: we may want to suppress diagnostics for all
      // kind of forbidden type messages on unavailable functions.
      if (FD->hasAttr<UnavailableAttr>() &&
          DD.getForbiddenTypeDiagnostic() ==
              diag::err_arc_array_param_no_ownership) {
        DD.Triggered = true;
        return;
      }
    }

  S.Diag(DD.Loc, DD.getForbiddenTypeDiagnostic())
      << DD.getForbiddenTypeOperand() << DD.getForbiddenTypeArgument();
  DD.Triggered = true;
}


void Sema::PopParsingDeclaration(ParsingDeclState state, Decl *decl) {
  assert(DelayedDiagnostics.getCurrentPool());
  DelayedDiagnosticPool &poppedPool = *DelayedDiagnostics.getCurrentPool();
  DelayedDiagnostics.popWithoutEmitting(state);

  // When delaying diagnostics to run in the context of a parsed
  // declaration, we only want to actually emit anything if parsing
  // succeeds.
  if (!decl) return;

  // We emit all the active diagnostics in this pool or any of its
  // parents.  In general, we'll get one pool for the decl spec
  // and a child pool for each declarator; in a decl group like:
  //   deprecated_typedef foo, *bar, baz();
  // only the declarator pops will be passed decls.  This is correct;
  // we really do need to consider delayed diagnostics from the decl spec
  // for each of the different declarations.
  const DelayedDiagnosticPool *pool = &poppedPool;
  do {
    bool AnyAccessFailures = false;
    for (DelayedDiagnosticPool::pool_iterator
           i = pool->pool_begin(), e = pool->pool_end(); i != e; ++i) {
      // This const_cast is a bit lame.  Really, Triggered should be mutable.
      DelayedDiagnostic &diag = const_cast<DelayedDiagnostic&>(*i);
      if (diag.Triggered)
        continue;

      switch (diag.Kind) {
      case DelayedDiagnostic::Availability:
        // Don't bother giving deprecation/unavailable diagnostics if
        // the decl is invalid.
        if (!decl->isInvalidDecl())
          handleDelayedAvailabilityCheck(diag, decl);
        break;

      case DelayedDiagnostic::Access:
        // Only produce one access control diagnostic for a structured binding
        // declaration: we don't need to tell the user that all the fields are
        // inaccessible one at a time.
        if (AnyAccessFailures && isa<DecompositionDecl>(decl))
          continue;
        HandleDelayedAccessCheck(diag, decl);
        if (diag.Triggered)
          AnyAccessFailures = true;
        break;

      case DelayedDiagnostic::ForbiddenType:
        handleDelayedForbiddenType(*this, diag, decl);
        break;
      }
    }
  } while ((pool = pool->getParent()));
}

/// Given a set of delayed diagnostics, re-emit them as if they had
/// been delayed in the current context instead of in the given pool.
/// Essentially, this just moves them to the current pool.
void Sema::redelayDiagnostics(DelayedDiagnosticPool &pool) {
  DelayedDiagnosticPool *curPool = DelayedDiagnostics.getCurrentPool();
  assert(curPool && "re-emitting in undelayed context not supported");
  curPool->steal(pool);
}<|MERGE_RESOLUTION|>--- conflicted
+++ resolved
@@ -5858,12 +5858,8 @@
                  IntelFPGASimpleDualPortAttr(S.Context, AL));
 }
 
-<<<<<<< HEAD
 void Sema::AddIntelFPGAMaxReplicatesAttr(Decl *D, const AttributeCommonInfo &CI,
                                          Expr *E) {
-  if (LangOpts.SYCLIsHost)
-    return;
-
   if (!E->isValueDependent()) {
     // Validate that we have an integer constant expression and then store the
     // converted constant expression into the semantic attribute so that we
@@ -5901,11 +5897,6 @@
       return;
     }
   }
-=======
-static void handleIntelFPGAMaxReplicatesAttr(Sema &S, Decl *D,
-                                             const ParsedAttr &A) {
-  checkForDuplicateAttribute<IntelFPGAMaxReplicatesAttr>(S, D, A);
->>>>>>> cd6529f8
 
   D->addAttr(::new (Context) IntelFPGAMaxReplicatesAttr(Context, CI, E));
 }
@@ -6059,12 +6050,8 @@
                  IntelFPGABankBitsAttr(Context, CI, Args.data(), Args.size()));
 }
 
-<<<<<<< HEAD
 void Sema::AddIntelFPGAPrivateCopiesAttr(Decl *D, const AttributeCommonInfo &CI,
                                          Expr *E) {
-  if (LangOpts.SYCLIsHost)
-    return;
-
   if (!E->isValueDependent()) {
     // Validate that we have an integer constant expression and then store the
     // converted constant expression into the semantic attribute so that we
@@ -6128,13 +6115,6 @@
   }
   return ::new (Context) IntelFPGAPrivateCopiesAttr(Context, A, A.getValue());
 }
-=======
-static void handleIntelFPGAPrivateCopiesAttr(Sema &S, Decl *D,
-                                             const ParsedAttr &A) {
-  checkForDuplicateAttribute<IntelFPGAPrivateCopiesAttr>(S, D, A);
-  if (checkAttrMutualExclusion<IntelFPGARegisterAttr>(S, D, A))
-    return;
->>>>>>> cd6529f8
 
 static void handleIntelFPGAPrivateCopiesAttr(Sema &S, Decl *D,
                                              const ParsedAttr &A) {
